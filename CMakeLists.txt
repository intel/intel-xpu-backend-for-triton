cmake_minimum_required(VERSION 3.18)

if(POLICY CMP0116)
# Introduced in cmake 3.20
# https://cmake.org/cmake/help/latest/policy/CMP0116.html
  cmake_policy(SET CMP0116 OLD)
endif()

include(ExternalProject)

set(CMAKE_CXX_STANDARD 17)

set(CMAKE_INCLUDE_CURRENT_DIR ON)

project(triton CXX C)
include(CTest)

list(APPEND CMAKE_MODULE_PATH "${CMAKE_CURRENT_SOURCE_DIR}/cmake")

# Options
<<<<<<< HEAD
if(WIN32)
  set(DEFAULT_BUILD_PROTON OFF)
else()
  set(DEFAULT_BUILD_PROTON ON)
endif()

# Define the option with the determined default value
option(TRITON_BUILD_PROTON "Build the Triton Proton profiler" ${DEFAULT_BUILD_PROTON})
option(TRITON_BUILD_TUTORIALS "Build C++ Triton tutorials" ON)
=======
>>>>>>> 3b4d6328
option(TRITON_BUILD_PYTHON_MODULE "Build Python Triton bindings" OFF)
option(TRITON_BUILD_UT "Build C++ Triton Unit Tests" ON)
option(TRITON_BUILD_WITH_CCACHE "Build with ccache (if available)" ON)
set(TRITON_CODEGEN_BACKENDS "" CACHE STRING "Enable different codegen backends")

if(TRITON_BUILD_WITH_CCACHE)
  find_program(CCACHE_PROGRAM ccache)
  if(CCACHE_PROGRAM)
    set(CMAKE_C_COMPILER_LAUNCHER "${CCACHE_PROGRAM}"
        CACHE STRING "C compiler launcher")
    set(CMAKE_CXX_COMPILER_LAUNCHER "${CCACHE_PROGRAM}"
        CACHE STRING "CXX compiler launcher")
  else()
    message(
      STATUS
        "Could not find ccache. Consider installing ccache to speed up compilation."
    )
  endif()
endif()

set(TRITON_PARALLEL_LINK_JOBS "" CACHE STRING
  "Define the maximum number of concurrent link jobs (Ninja only).")
if (TRITON_PARALLEL_LINK_JOBS)
    set_property(GLOBAL APPEND PROPERTY JOB_POOLS link_job_pool=${TRITON_PARALLEL_LINK_JOBS})
    set(CMAKE_JOB_POOL_LINK link_job_pool)
endif()


# Ensure Python3 vars are set correctly
# used conditionally in this file and by lit tests

# Customized release build type with assertions: TritonRelBuildWithAsserts
if(WIN32)
  if(CMAKE_CXX_COMPILER_ID STREQUAL "IntelLLVM")
    message(STATUS "Using Intel icx compiler")
    set(CMAKE_C_FLAGS_TRITONRELBUILDWITHASSERTS "/Zi /RTC1 /bigobj /permissive-")
    set(CMAKE_CXX_FLAGS_TRITONRELBUILDWITHASSERTS "/Zi /RTC1 /bigobj /permissive-")
    set(CMAKE_EXE_LINKER_FLAGS_TRITONRELBUILDWITHASSERTS "/debug /INCREMENTAL")
    set(CMAKE_MODULE_LINKER_FLAGS_TRITONRELBUILDWITHASSERTS "/debug /INCREMENTAL")
    set(CMAKE_SHARED_LINKER_FLAGS_TRITONRELBUILDWITHASSERTS "/debug /INCREMENTAL")
  elseif(CMAKE_CXX_COMPILER_ID STREQUAL "MSVC")
    message(STATUS "Using Microsoft cl compiler")
    set(CMAKE_C_FLAGS_TRITONRELBUILDWITHASSERTS "/Zi /RTC1 /bigobj /Zc:preprocessor /permissive-")
    set(CMAKE_CXX_FLAGS_TRITONRELBUILDWITHASSERTS "/Zi /RTC1 /bigobj /Zc:preprocessor /permissive-")
    set(CMAKE_EXE_LINKER_FLAGS_TRITONRELBUILDWITHASSERTS "/debug:fastlink /INCREMENTAL")
    set(CMAKE_MODULE_LINKER_FLAGS_TRITONRELBUILDWITHASSERTS "/debug:fastlink /INCREMENTAL")
    set(CMAKE_SHARED_LINKER_FLAGS_TRITONRELBUILDWITHASSERTS "/debug:fastlink /INCREMENTAL")
  else()
    message(FATAL_ERROR "Unsupported compiler")
  endif()
else()
  set(CMAKE_C_FLAGS_TRITONRELBUILDWITHASSERTS "-O2 -g")
  set(CMAKE_CXX_FLAGS_TRITONRELBUILDWITHASSERTS "-O2 -g")
  set(CMAKE_C_FLAGS_TRITONBUILDWITHO1 "-O1")
  set(CMAKE_CXX_FLAGS_TRITONBUILDWITHO1 "-O1")
endif()

# Default build type
if(NOT CMAKE_BUILD_TYPE)
  message(STATUS "Default build type: Release")
  set(CMAKE_BUILD_TYPE "Release")
endif()

if(NOT WIN32)
  find_library(TERMINFO_LIBRARY tinfo)
endif()

if(TRITON_BUILD_UT)
  # This is an aggregate target for all unit tests.
  add_custom_target(TritonUnitTests)
  set_target_properties(TritonUnitTests PROPERTIES FOLDER "Triton/Tests")
  include(AddTritonUnitTest)
endif()

# Compiler flags
include_directories(${CMAKE_CURRENT_SOURCE_DIR}/include)
if(NOT MSVC)
  set(CMAKE_CXX_FLAGS "${CMAKE_CXX_FLAGS} -D__STDC_FORMAT_MACROS  -fPIC -std=gnu++17")
else()
  set(CMAKE_CXX_FLAGS "${CMAKE_CXX_FLAGS} -D__STDC_FORMAT_MACROS")
endif()


# #########
# LLVM
# #########
if(NOT MLIR_DIR)
  set(MLIR_DIR ${LLVM_LIBRARY_DIR}/cmake/mlir)
endif()

# MLIR
find_package(MLIR REQUIRED CONFIG PATHS ${MLIR_DIR})

list(APPEND CMAKE_MODULE_PATH "${MLIR_CMAKE_DIR}")
list(APPEND CMAKE_MODULE_PATH "${LLVM_CMAKE_DIR}")

include(TableGen) # required by AddMLIR
include(AddLLVM)
include(AddMLIR)

# Utilities
function(add_triton_object name)
  cmake_parse_arguments(ARG "" "" "DEPENDS;LINK_LIBS" ${ARGN})
  add_library(${name} OBJECT)
  target_sources(${name}
    PRIVATE ${ARG_UNPARSED_ARGUMENTS}
    INTERFACE $<TARGET_OBJECTS:${name}>
  )


  # add_library(${name} OBJECT ${ARG_UNPARSED_ARGUMENTS})
  if(ARG_DEPENDS)
    add_dependencies(${name} ${ARG_DEPENDS})
  endif()
  if(ARG_LINK_LIBS)
    target_link_libraries(${name} PUBLIC ${ARG_LINK_LIBS})
  endif()
endfunction(add_triton_object)

set_property(GLOBAL PROPERTY TRITON_LIBS "")
function(add_triton_library name)
  set_property(GLOBAL APPEND PROPERTY TRITON_LIBS ${name})
  add_triton_object(${name} ${ARGN})
  llvm_update_compile_flags(${name})
endfunction()

set_property(GLOBAL PROPERTY TRITON_PLUGINS "")
function(add_triton_plugin name)
  set_property(GLOBAL APPEND PROPERTY TRITON_PLUGINS ${name})
  add_triton_object(${name} ${ARGN})
endfunction()


# Disable warnings that show up in external code (gtest;pybind11)
if(NOT MSVC)
  set(CMAKE_CXX_FLAGS "${CMAKE_CXX_FLAGS} -Werror -Wno-covered-switch-default -fvisibility=hidden")
else()
  set(CMAKE_CXX_FLAGS "${CMAKE_CXX_FLAGS} /wd4244 /wd4624 /wd4715 /wd4530")
endif()

include_directories(".")
include_directories(${MLIR_INCLUDE_DIRS})
include_directories(${LLVM_INCLUDE_DIRS})
include_directories(${PROJECT_SOURCE_DIR}/include)
include_directories(${PROJECT_BINARY_DIR}/include) # Tablegen'd files
include_directories(${PROJECT_SOURCE_DIR}/third_party)
include_directories(${PROJECT_BINARY_DIR}/third_party) # Tablegen'd files

# link_directories(${LLVM_LIBRARY_DIR})
add_subdirectory(include)
add_subdirectory(lib)

# TODO: Figure out which target is sufficient to fix errors; triton is
# apparently not enough. Currently set linking libstdc++fs for all targets
# to support some old version GCC compilers like 8.3.0.
if (NOT WIN32 AND NOT APPLE AND NOT BSD)
  link_libraries(stdc++fs)
endif()


# -----

# ------
if(TRITON_BUILD_PYTHON_MODULE)
  message(STATUS "Adding Python module")
  set(PYTHON_SRC_PATH ${CMAKE_CURRENT_SOURCE_DIR}/python/src)
  include_directories(${PYTHON_SRC_PATH})

  # Python Interpreter is used to run lit tests
  find_package(Python3 REQUIRED COMPONENTS Development.Module Interpreter)
  find_package(pybind11 CONFIG REQUIRED HINTS "${Python3_SITELIB}")

  if (DEFINED TRITON_PLUGIN_DIRS)
    foreach(PLUGIN_DIR ${TRITON_PLUGIN_DIRS})
      # Read the plugin name under dir/backend/name.conf
      cmake_path(APPEND PLUGIN_DIR "backend" "name.conf" OUTPUT_VARIABLE PLUGIN_NAME_PATH)
      file(READ ${PLUGIN_NAME_PATH} PLUGIN_NAME)
      string(STRIP ${PLUGIN_NAME} PLUGIN_NAME)

      list(APPEND TRITON_PLUGIN_NAMES ${PLUGIN_NAME})

      # Include the plugin as part of the build, placing the build output under
      # ${TRITON_BINARY_DIR}/third_party/${PLUGIN_NAME}
      cmake_path(APPEND TRITON_BINARY_DIR "third_party" ${PLUGIN_NAME} OUTPUT_VARIABLE PLUGIN_DIR_BUILD_OUTPUT)
      message(STATUS "Building plugin '${PLUGIN_NAME}' from ${PLUGIN_DIR} with output ${PLUGIN_DIR_BUILD_OUTPUT}")
      add_subdirectory(${PLUGIN_DIR} ${PLUGIN_DIR_BUILD_OUTPUT})
    endforeach()
  endif()

  foreach(CODEGEN_BACKEND ${TRITON_CODEGEN_BACKENDS})
    add_subdirectory(third_party/${CODEGEN_BACKEND})
  endforeach()

  if (TRITON_BUILD_PROTON)
    add_subdirectory(third_party/proton)
  endif()
  # We always build proton dialect
  list(APPEND TRITON_PLUGIN_NAMES "proton")
  add_subdirectory(third_party/proton/dialect)

  get_property(triton_libs GLOBAL PROPERTY TRITON_LIBS)
  get_property(triton_plugins GLOBAL PROPERTY TRITON_PLUGINS)
  set(TRITON_LIBRARIES
    ${triton_libs}
    ${triton_plugins}

    # mlir
    MLIRAMDGPUDialect
    MLIRNVVMDialect
    MLIRNVVMToLLVMIRTranslation
    MLIRGPUToNVVMTransforms
    MLIRGPUToGPURuntimeTransforms
    MLIRGPUTransforms
    MLIRIR
    MLIRControlFlowToLLVM
    MLIRBytecodeWriter
    MLIRPass
    MLIRTransforms
    MLIRLLVMDialect
    MLIRSupport
    MLIRTargetLLVMIRExport
    MLIRMathToLLVM
    MLIRROCDLToLLVMIRTranslation
    MLIRGPUDialect
    MLIRSCFToControlFlow
    MLIRIndexToLLVM
    MLIRGPUToROCDLTransforms
    MLIRUBToLLVM

    # LLVM
    LLVMPasses
    LLVMNVPTXCodeGen
    # LLVMNVPTXAsmPrinter
    LLVMAMDGPUCodeGen
    LLVMAMDGPUAsmParser

    Python3::Module
    pybind11::headers

  )
  if(CMAKE_SYSTEM_PROCESSOR MATCHES "aarch64" OR # Linux arm64
     CMAKE_SYSTEM_PROCESSOR MATCHES "arm64" OR # macOS arm64
     CMAKE_OSX_ARCHITECTURES MATCHES "arm64")  # also macOS arm64
      list(APPEND TRITON_LIBRARIES
          LLVMAArch64CodeGen
          LLVMAArch64AsmParser
      )
  elseif(CMAKE_SYSTEM_PROCESSOR MATCHES "x86_64" OR CMAKE_SYSTEM_PROCESSOR MATCHES "AMD64")
      list(APPEND TRITON_LIBRARIES
          LLVMX86CodeGen
          LLVMX86AsmParser
      )
  elseif(CMAKE_SYSTEM_PROCESSOR MATCHES "ppc64le")
      list(APPEND TRITON_LIBRARIES
        LLVMPowerPCAsmParser
        LLVMPowerPCCodeGen
      )
  else()
    message(FATAL_ERROR "LLVM codegen/ASM parser libs: This HW architecture (${CMAKE_SYSTEM_PROCESSOR}) is not configured in cmake lib dependencies.")
  endif()

  # Define triton library
  string(JOIN "," TRITON_BACKENDS_TUPLE ${TRITON_CODEGEN_BACKENDS})

  if (DEFINED TRITON_PLUGIN_NAMES)
    string(JOIN "," TRITON_BACKENDS_TUPLE ${TRITON_BACKENDS_TUPLE} ${TRITON_PLUGIN_NAMES})
  endif()

  message(STATUS "Triton backends tuple: ${TRITON_BACKENDS_TUPLE}")

  set(TRITON_BACKENDS_TUPLE "(${TRITON_BACKENDS_TUPLE})")
  add_compile_definitions(TRITON_BACKENDS_TUPLE=${TRITON_BACKENDS_TUPLE})
  add_library(triton SHARED ${PYTHON_SRC_PATH}/main.cc
                  ${PYTHON_SRC_PATH}/ir.cc
                  ${PYTHON_SRC_PATH}/passes.cc
                  ${PYTHON_SRC_PATH}/interpreter.cc
                  ${PYTHON_SRC_PATH}/llvm.cc)

  # Link triton with its dependencies
  target_link_libraries(triton PRIVATE ${TRITON_LIBRARIES})
  if(WIN32)
    target_link_libraries(triton PRIVATE ${CMAKE_DL_LIBS})
    set_target_properties(triton PROPERTIES SUFFIX ".pyd")
    set_target_properties(triton PROPERTIES PREFIX "lib")
    if(DEFINED TRITON_PYD_PATH)
      string(TOUPPER "${CMAKE_BUILD_TYPE}" UPPER_CMAKE_BUILD_TYPE)
      set_target_properties(triton PROPERTIES
        RUNTIME_OUTPUT_DIRECTORY_${UPPER_CMAKE_BUILD_TYPE}
      "${TRITON_PYD_PATH}")
    endif(DEFINED TRITON_PYD_PATH)
  else()
    target_link_libraries(triton PRIVATE z)
  endif()
  target_link_options(triton PRIVATE ${LLVM_LDFLAGS})
endif()

if (UNIX AND NOT APPLE)
  set(CMAKE_SHARED_LINKER_FLAGS "${CMAKE_SHARED_LINKER_FLAGS} -Wl,--exclude-libs,ALL")
endif()

if(TRITON_BUILD_PYTHON_MODULE AND NOT WIN32)
  set(CMAKE_SHARED_LIBRARY_SUFFIX ".so")

  # Check if the platform is MacOS
  if(APPLE)
    set(PYTHON_LDFLAGS "-undefined dynamic_lookup")
  endif()

  target_link_options(triton PRIVATE ${PYTHON_LDFLAGS})
endif()

if(NOT TRITON_BUILD_PYTHON_MODULE)
  foreach(CODEGEN_BACKEND ${TRITON_CODEGEN_BACKENDS})
    add_subdirectory(third_party/${CODEGEN_BACKEND})
  endforeach()
  add_subdirectory(third_party/proton/dialect)
endif()

find_package(Threads REQUIRED)

add_subdirectory(third_party/f2reduce)
add_subdirectory(bin)
add_subdirectory(test)

if(TRITON_BUILD_UT)
  add_subdirectory(unittest)
  # This target runs all the unit tests.
  add_custom_target(check-triton-unit-tests
    COMMAND ${CMAKE_CTEST_COMMAND} --output-on-failure
    DEPENDS TritonUnitTests
    USES_TERMINAL
  )
endif()<|MERGE_RESOLUTION|>--- conflicted
+++ resolved
@@ -18,7 +18,6 @@
 list(APPEND CMAKE_MODULE_PATH "${CMAKE_CURRENT_SOURCE_DIR}/cmake")
 
 # Options
-<<<<<<< HEAD
 if(WIN32)
   set(DEFAULT_BUILD_PROTON OFF)
 else()
@@ -27,9 +26,6 @@
 
 # Define the option with the determined default value
 option(TRITON_BUILD_PROTON "Build the Triton Proton profiler" ${DEFAULT_BUILD_PROTON})
-option(TRITON_BUILD_TUTORIALS "Build C++ Triton tutorials" ON)
-=======
->>>>>>> 3b4d6328
 option(TRITON_BUILD_PYTHON_MODULE "Build Python Triton bindings" OFF)
 option(TRITON_BUILD_UT "Build C++ Triton Unit Tests" ON)
 option(TRITON_BUILD_WITH_CCACHE "Build with ccache (if available)" ON)
