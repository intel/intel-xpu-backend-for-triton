--- conflicted
+++ resolved
@@ -27,14 +27,8 @@
   PYTHONIOENCODING: utf-8
   NEW_WORKSPACE: C:\gh${{ github.run_id }}
   ZE_PATH: C:\level_zero
-<<<<<<< HEAD
-  PYTEST_MAX_PROCESSES: 8
   SKIPLIST: --skip-list scripts/skiplist/${{ inputs.skip_list || 'a770' }}
   TRITON_TEST_CMD: bash -x scripts/test-triton.sh --skip-pytorch-install --skip-pip-install --skip-list scripts/skiplist/${{ inputs.skip_list || 'a770' }} --reports-dir reports --ignore-errors
-=======
-  SKIPLIST: --skip-list scripts/skiplist/${{ inputs.skip_list }}
-  TRITON_TEST_CMD: bash -x scripts/test-triton.sh --skip-pytorch-install --skip-pip-install --skip-list scripts/skiplist/${{ inputs.skip_list }} --reports-dir reports --ignore-errors
->>>>>>> 5d68d950
 
 jobs:
   build:
