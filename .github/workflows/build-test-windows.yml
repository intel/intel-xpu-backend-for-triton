name: Build and test on Windows

on:
  workflow_dispatch:

  schedule:
    - cron: "1 5 * * *"

  pull_request:
    branches:
      - main

permissions: read-all

env:
  PYTHONIOENCODING: utf-8
  NEW_WORKSPACE: C:\gh${{ github.run_id }}
  ZE_PATH: C:\level_zero
  PYTEST_MAX_PROCESSES: 8
  SKIPLIST: --skip-list scripts/skiplist/a770
  TRITON_TEST_CMD: bash -x scripts/test-triton.sh --skip-pytorch-install --skip-pip-install --skip-list scripts/skiplist/a770 --reports-dir reports --ignore-errors

jobs:
  build:
    name: Build and test
    runs-on: win-a770
    steps:
      - name: Enable long paths
        run: |
          git config --system core.longPaths true

      - name: Checkout repository
        uses: actions/checkout@v4

      - name: Setup Python
        uses: actions/setup-python@v5
        with:
          python-version: '3.9'

      - name: Clean up old workspaces
        shell: bash
        run: |
          rm -rf /c/gh*

      # Copy workspace to a temporary location with a shorter name.
      - name: Copy workspace
        run: |
          Copy-Item -Path ${{ github.workspace }} -Destination ${{ env.NEW_WORKSPACE }} -Recurse

      - name: Create venv
        run:
          python -m venv .venv

      # FIXME: the runner has PyTorch wheels pre-compiled from sources in a specific location
      - name: Install PyTorch (source)
        run: |
          .venv\Scripts\activate.ps1
          pip install (Get-Item C:\pytorch\dist\*.whl)

      - name: PyTorch version
        run: |
          .venv\Scripts\activate.ps1
          Invoke-BatchFile "C:\Program Files (x86)\Intel\oneAPI\setvars.bat"
          python -c 'import torch;print(torch.__version__)'

      - name: Clean up Triton cache
        shell: bash
        run: |
          rm -rf ~/.triton/cache

      # We need ninja >= 1.12.0 to support long names on Windows. At the moment there is no required
      # version in pypi, so instead of installing ninja with pip we use a preinstalled 1.12.1 on the
      # runner.
      - name: Setup Triton
        run: |
          .venv\Scripts\activate.ps1
          Invoke-BatchFile "C:\Program Files\Microsoft Visual Studio\2022\Community\VC\Auxiliary\Build\vcvarsall.bat" x64
          cd ${{ env.NEW_WORKSPACE }}
          cd python
          pip install -U wheel pybind11 cython cmake 'setuptools>=65.6.1'
          # $env:DEBUG = 1
          pip install -v --no-build-isolation '.[build,tests,tutorials]'

      - name: Triton version
        run: |
          .venv\Scripts\activate.ps1
          Invoke-BatchFile "C:\Program Files (x86)\Intel\oneAPI\setvars.bat"
          python -c 'import triton; print(triton.__version__)'

      - name: Install test dependencies
        run: |
          .venv\Scripts\activate.ps1
          pip install -r scripts\requirements-test.txt
          pip uninstall pytest_forked -y

      - name: Run unit tests
        run: |
          .venv\Scripts\activate.ps1
          Invoke-BatchFile "C:\Program Files (x86)\Intel\oneAPI\setvars.bat"
          cd ${{ env.NEW_WORKSPACE }}
          ${{ env.TRITON_TEST_CMD }} --unit

<<<<<<< HEAD
=======
      - name: Run core tests
        run: |
          .venv\Scripts\activate.ps1
          Invoke-BatchFile "C:\Program Files (x86)\Intel\oneAPI\setvars.bat"
          cd ${{ env.NEW_WORKSPACE }}
          ${{ env.TRITON_TEST_CMD }} --core

>>>>>>> 8b95bc5d
      - name: Run interpreter tests
        run: |
          .venv\Scripts\activate.ps1
          Invoke-BatchFile "C:\Program Files (x86)\Intel\oneAPI\setvars.bat"
          cd ${{ env.NEW_WORKSPACE }}
          ${{ env.TRITON_TEST_CMD }} --interpreter

      - name: Run instrumentation tests
        run: |
          .venv\Scripts\activate.ps1
          Invoke-BatchFile "C:\Program Files (x86)\Intel\oneAPI\setvars.bat"
<<<<<<< HEAD
          cd ${{ env.NEW_WORKSPACE }}
          ${{ env.TRITON_TEST_CMD }} --instrumentation
=======
          # Disable interactive plot window
          $env:MPLBACKEND = "Agg"
          cd ${{ env.NEW_WORKSPACE }}
          ${{ env.TRITON_TEST_CMD }} --tutorial
>>>>>>> 8b95bc5d

      - name: Get transformers version
        run: |
          cd C:\pytorch
          $TRANSFORMERS_VERSION = Get-Content .ci/docker/ci_commit_pins/huggingface.txt
          "TRANSFORMERS_VERSION=$TRANSFORMERS_VERSION" | Tee-Object -FilePath $env:GITHUB_ENV -Append
          Write-Output "TRANSFORMERS_VERSION=$TRANSFORMERS_VERSION"

      - name: Install transformers
        uses: ./.github/actions/install-dependency
        with:
          package: transformers
          repository: huggingface/transformers
          ref: ${{ env.TRANSFORMERS_VERSION }}
          try-tag-prefix: v

      - name: Run E2E test
        run: |
          .venv\Scripts\activate.ps1
          Invoke-BatchFile "C:\Program Files (x86)\Intel\oneAPI\setvars.bat"
          ${{ env.TRITON_TEST_CMD }} --inductor

      - name: Pass rate
        run: |
          .venv\Scripts\activate.ps1
          # oneAPI is required for sycl-ls, which is used by scripts/capture-hw-details.sh
          Invoke-BatchFile "C:\Program Files (x86)\Intel\oneAPI\setvars.bat"
          cd ${{ env.NEW_WORKSPACE }}
          pip install defusedxml
          bash -c "\
            source ./scripts/capture-hw-details.sh; \
            python scripts/pass_rate.py --reports reports ${{ env.SKIPLIST }}; \
            python scripts/pass_rate.py --reports reports --json ${{ env.SKIPLIST }} > pass_rate.json; \
            python scripts/pass_rate.py --reports reports --suite tutorials --json ${{ env.SKIPLIST }} > pass_rate_tutorials.json; \
          "

      - name: Upload pass rate report
        # upload reports only for the default branch
        if: github.ref_name == 'main'
        uses: actions/upload-artifact@v4
        with:
          name: pass_rate
          path: ${{ env.NEW_WORKSPACE }}\pass_rate*.json

      - name: Clean up workspace
        if: ${{ always() }}
        run: |
          Remove-Item -LiteralPath ${{ env.NEW_WORKSPACE }} -Force -Recurse -ErrorAction Ignore

      - name: Clean up temporary files
        if: ${{ always() }}
        shell: bash
        run: |
          rm -rf rm -rf /tmp/triton-* /tmp/tmp*<|MERGE_RESOLUTION|>--- conflicted
+++ resolved
@@ -100,8 +100,6 @@
           cd ${{ env.NEW_WORKSPACE }}
           ${{ env.TRITON_TEST_CMD }} --unit
 
-<<<<<<< HEAD
-=======
       - name: Run core tests
         run: |
           .venv\Scripts\activate.ps1
@@ -109,7 +107,6 @@
           cd ${{ env.NEW_WORKSPACE }}
           ${{ env.TRITON_TEST_CMD }} --core
 
->>>>>>> 8b95bc5d
       - name: Run interpreter tests
         run: |
           .venv\Scripts\activate.ps1
@@ -117,19 +114,21 @@
           cd ${{ env.NEW_WORKSPACE }}
           ${{ env.TRITON_TEST_CMD }} --interpreter
 
+      - name: Run tutorials
+        run: |
+          .venv\Scripts\activate.ps1
+          Invoke-BatchFile "C:\Program Files (x86)\Intel\oneAPI\setvars.bat"
+          # Disable interactive plot window
+          $env:MPLBACKEND = "Agg"
+          cd ${{ env.NEW_WORKSPACE }}
+          ${{ env.TRITON_TEST_CMD }} --tutorial
+
       - name: Run instrumentation tests
         run: |
           .venv\Scripts\activate.ps1
           Invoke-BatchFile "C:\Program Files (x86)\Intel\oneAPI\setvars.bat"
-<<<<<<< HEAD
           cd ${{ env.NEW_WORKSPACE }}
           ${{ env.TRITON_TEST_CMD }} --instrumentation
-=======
-          # Disable interactive plot window
-          $env:MPLBACKEND = "Agg"
-          cd ${{ env.NEW_WORKSPACE }}
-          ${{ env.TRITON_TEST_CMD }} --tutorial
->>>>>>> 8b95bc5d
 
       - name: Get transformers version
         run: |
