--- conflicted
+++ resolved
@@ -34,13 +34,9 @@
 jobs:
   build:
     name: Build and test
-<<<<<<< HEAD
-    runs-on: ${{ inputs.runner_label || 'win-a770' }}
-=======
     runs-on:
       - windows
-      - ${{ inputs.runner_label }}
->>>>>>> 6744eea9
+      - ${{ inputs.runner_label || 'a770' }}
     # Building PyTorch can take up to 4 hours on certain machines, increasing the timeout to 8 hours.
     timeout-minutes: 480
     steps:
