name: Nightly Tests

on:
  workflow_dispatch:
    inputs:
      torchrepo:
        description: 'torchrepo'
        required: true
        default: 'https://github.com/pytorch/pytorch.git'
      torchbranch:
        description: 'torchbranch'
        required: true
        default: 'v2.0.1'
      torchcommit:
        description: 'torchcommit'
        required: true
        default: 'e9ebda29d87ce0916ab08c06ab26fd3766a870e5'
      ipexrepo:
        description: 'ipexrepo'
        required: true
        default: 'https://github.com/intel/intel-extension-for-pytorch.git'
      ipexbranch:
        description: 'ipexbranch'
        required: true
        default: 'xpu-master'
      ipexcommit:
        description: 'ipexcommit'
        required: true
        default: '4af80f77740ed939be78eba28ae36951823f335c'
      oneapi:
        description: 'oneAPI basekit version'
        required: true
        default: '2023.2.0'
  schedule:
    - cron: "0 14 * * *"

jobs:

  Nightly-Tests:

    runs-on: [self-hosted, PVC]

    steps:

      - name: Create conda environment
        run: |
          source ${HOME}/miniconda3/bin/activate triton-nightly-test
          conda install -y astunparse numpy ninja pyyaml setuptools cmake cffi typing_extensions future six requests dataclasses mkl mkl-include
          conda install -y -c conda-forge libstdcxx-ng
          python3 -m pip install pytest-xdist
          python3 -m pip install --upgrade pre-commit

      - name: Check Pre-commit
        run: |
          source ${HOME}/miniconda3/bin/activate triton-nightly-test
          cd ${HOME}/triton-nightly
          rm -rf triton
          git clone https://github.com/openai/triton triton
          cd triton
          triton_commit=`git rev-parse HEAD`
          echo "triton_commit: ${triton_commit}" | tee sw_info.log
          git submodule sync
          git submodule update --init --recursive --jobs 0
          cd third_party/intel_xpu_backend
          git checkout main && git pull
          python3 -m pre_commit run --all-files

      - name: Install Dependency
        run: |
          python --version
          source ${HOME}/miniconda3/bin/activate triton-nightly-test
          python --version
          pip install setuptools cython numpy wheel scikit-build scipy
          pip install psutil cpuid
          cd ${HOME}/triton-nightly
          cp triton/third_party/intel_xpu_backend/.github/scripts/env_prepare.sh .
          cp triton/third_party/intel_xpu_backend/.github/scripts/env_triton.sh ${HOME}/
          cp -r triton/third_party/intel_xpu_backend/.github/patches/ .
          bash env_prepare.sh triton-nightly \
          ${{ github.event.inputs.torchrepo }} \
          ${{ github.event.inputs.torchbranch }} \
          ${{ github.event.inputs.torchcommit }} \
          ${{ github.event.inputs.ipexrepo }} \
          ${{ github.event.inputs.ipexbranch }} \
          ${{ github.event.inputs.ipexcommit }} \
          ${{ github.event.inputs.oneapi }}
          source ${HOME}/env_triton.sh ${{ github.event.inputs.oneapi }}
          python -c "import torch;import intel_extension_for_pytorch"
          if [ ${PIPESTATUS[0]} -ne 0 ]; then
              echo -e "[ERROR] Public-torch or IPEX BUILD FAIL"
              exit 1
          fi

      - name: Build Triton
        shell: bash
        run:  |
          source ${HOME}/miniconda3/bin/activate triton-nightly-test
          pip install pybind11
          pip uninstall -y triton
          cd ${HOME}/triton-nightly/triton/python
          python setup.py clean
          TRITON_CODEGEN_INTEL_XPU_BACKEND=1 python setup.py bdist_wheel
          pip install dist/*.whl
          cd ${HOME}/triton-nightly
          python -c "import triton"
          if [ ${PIPESTATUS[0]} -ne 0 ]; then
              echo -e "[ERROR] Triton BUILD FAIL"
              exit 1
          fi

      - name: Unit Test for triton on PVC
        run: |
          echo -e "[ INFO ] Run UT test on Node $(hostname)"
<<<<<<< HEAD
          source ${HOME}/miniconda3/bin/activate triton-nightly-test
=======
          source ${HOME}/miniconda3/bin/activate triton-nightly
>>>>>>> 19bee0f9
          source ${HOME}/env_triton.sh ${{ github.event.inputs.oneapi }}
          pip install pytest
          rm -rf ~/.triton/cache
          export TRITON_LIBDEVICE_PATH=${HOME}/triton-nightly/triton/python/triton/third_party/xpu/lib
          cd ${HOME}/triton-nightly/triton/python/test/unit/language
          bash ${HOME}/triton-nightly/triton/third_party/intel_xpu_backend/.github/scripts/case_update.sh triton-nightly
          ZE_AFFINITY_MASK=1.0 pytest -n 32 -v -ra --tb=line . --device=xpu 2>&1 | tee ./ut_raw.log || true
          res=$(cat ut_raw.log | sed -n '7p' |  awk '{print $NF}')
          if [ "$res" == "error" ]; then
            echo -e "[ERROR] IPEX PVC Triton UT FAIL"
            exit 1
          fi

      - name: UT Log Preview
        run: |
          cd ${HOME}/triton-nightly/triton/python/test/unit/language
          echo "============ UT raw log head ============"
          head -n 20 ut_raw.log
          echo "============ UT raw log tail ============"
          tail -n 20 ut_raw.log

      - name: UT Status Overview
        run: |
          cd ${HOME}/triton-nightly/triton/python/test/unit/language
          echo -e "============ UT Status Overview ============" | tee ./ut_summary.log
          grep "^FAILED" ut_raw.log | awk '{print $2}' > ./ut_failed.log
          grep "^SKIPPED" ut_raw.log | awk '{print $2}' | grep -o '[0-9]\+' > ./ut_skipped.log
          grep "PASSED" ut_raw.log | awk '{print $5}' > ./ut_passed.log
          num_failed=$(cat ./ut_failed.log | wc -l)
          num_skipped=$(echo $(echo -n `cat ./ut_skipped.log | awk '{print $1}'`| tr ' ' '+')|bc)
          num_passed=$(cat ./ut_passed.log | wc -l)
          num_total=$(grep "items" ut_raw.log | awk '{print $3}' | grep -o '[0-9]\+')
          if [ -z $num_total ]; then num_total=0; fi
          echo "num_total: $num_total" | tee -a ./ut_summary.log
          echo "num_skipped: $num_skipped" | tee -a ./ut_summary.log
          echo "num_failed: $num_failed" | tee -a ./ut_summary.log
          echo "num_passed: $num_passed" | tee -a ./ut_summary.log

      - name: New Solved Cases
        run: |
          cd ${HOME}/triton-nightly/triton/python/test/unit/language
          awk 'NR==FNR{a[$0]}NR>FNR{ if(!($1 in a)) print $0}' ./ut_failed.log ${HOME}/triton-nightly/triton/third_party/intel_xpu_backend/.github/tests/triton_expected_failure_tests.log | tee -a ./new_solved_expected_cases.log
          echo -e "============ New Solved Expected Cases ============"
          cat ./new_solved_expected_cases.log
          num_new_solved_expected_cases=$(cat ./new_solved_expected_cases.log | wc -l)
          echo "num_new_solved_expected_cases: $num_new_solved_expected_cases" | tee -a ./ut_summary.log
          awk 'NR==FNR{a[$0]}NR>FNR{ if(!($1 in a)) print $0}' ./ut_failed.log ${HOME}/triton-nightly/triton/third_party/intel_xpu_backend/.github/tests/triton_todo_failure_tests.log | tee -a ./new_solved_todo_cases.log
          echo -e "============ New Solved TODO Cases ============"
          cat ./new_solved_todo_cases.log
          num_new_solved_todo_cases=$(cat ./new_solved_todo_cases.log | wc -l)
          echo "num_new_solved_todo_cases: $num_new_solved_todo_cases" | tee -a ./ut_summary.log

      - name: New Failed Cases
        run: |
          cd ${HOME}/triton-nightly/triton/python/test/unit/language
          awk 'NR==FNR{a[$0]}NR>FNR{ if(!($1 in a)) print $0}' ${HOME}/triton-nightly/triton/third_party/intel_xpu_backend/.github/tests/triton_expected_failure_tests.log ./ut_failed.log | tee -a ./new_failed_cases.log
          echo -e "============ New Failed Cases ============"
          cat ./new_failed_cases.log
          echo -e "============ New Failed Not TODO Cases ============"
          awk 'NR==FNR{a[$0]}NR>FNR{ if(!($1 in a)) print $0}' ${HOME}/triton-nightly/triton/third_party/intel_xpu_backend/.github/tests/triton_todo_failure_tests.log ./new_failed_cases.log | tee -a ./new_failed_not_todo_cases.log
          cat ./new_failed_not_todo_cases.log
          num_new_failed_cases=$(cat ./new_failed_cases.log | wc -l)
          num_new_failed_not_todo_cases=$(cat ./new_failed_not_todo_cases.log | wc -l)
          echo "num_new_failed_cases: $num_new_failed_cases" | tee -a ./ut_summary.log
          echo "num_new_failed_not_todo_cases: $num_new_failed_not_todo_cases" | tee -a ./ut_summary.log

          if [ "$num_new_failed_not_todo_cases" != "0" ]; then
              echo -e "Triton has new failed cases"
              exit 1
          fi

      - name: Total Pass Rate Calculate (no matmul/dot)
        run: |
          cd ${HOME}/triton-nightly/triton/python/test/unit/language
          echo -e "============ Total Pass Rate (no matmul/dot) ============" | tee -a ./ut_summary.log
          num_total=$(grep "items" ut_raw.log | awk '{print $3}' | grep -o '[0-9]\+')
          num_passed=$(cat ./ut_passed.log | wc -l)
          num_expected=$(grep "(expected)" ut_raw.log | wc -l)
          num_dot=$(grep "dot" ut_raw.log | wc -l)
          num_matmul=$(grep "matmul" ut_raw.log | wc -l)
          num_dot_success=$(grep "dot" ./ut_passed.log | wc -l)
          num_matmul_success=$(grep "matmul" ./ut_passed.log | wc -l)
          let num_expected_skip_and_sucess=num_passed-num_dot_success-num_matmul_success+num_expected
          let num_total_wo_mat_dot=num_total-num_dot-num_matmul
          total_pass_rate=`awk 'BEGIN{printf "%.2f%%\n",('$num_expected_skip_and_sucess'/'$num_total_wo_mat_dot')*100}'`
          echo "num_matmul: $num_matmul" | tee -a ./ut_summary.log
          echo "num_dot: $num_dot" | tee -a ./ut_summary.log
          echo "num_expected: $num_expected" | tee -a ./ut_summary.log
          echo "num_expected_skip_and_sucess: $num_expected_skip_and_sucess" | tee -a ./ut_summary.log
          echo "num_total_wo_mat_dot: $num_total_wo_mat_dot" | tee -a ./ut_summary.log
          echo "total_pass_rate: $total_pass_rate" | tee -a ./ut_summary.log

      - name: Float32 Cases Pass Rate Calculate (no matmul/dot)
        run: |
          cd ${HOME}/triton-nightly/triton/python/test/unit/language
          echo -e "============ Float32 Cases Pass Rate (no matmul/dot) ============" | tee -a ./ut_summary.log
          num_float32=$(grep "float32" ut_raw.log | grep -v 'matmul\|dot' | wc -l)
          num_no_datatype=$(grep -v 'float\|int\|bool\|long\|f8\|f16\|i32\|i64\|u64' ut_raw.log | grep -v 'matmul\|dot' | wc -l)
          num_float32_success=$(grep -v 'matmul\|dot' ./ut_passed.log | grep "float32" | wc -l)
          num_no_datatype_success=$(grep -v 'matmul\|dot' ./ut_passed.log | grep -v 'float\|int\|bool\|long\|f8\|f16\|i32\|i64\|u64' | wc -l)
          let num_float32_cases_total=num_float32+num_no_datatype
          let num_float32_cases_expected_skip_and_success_total=num_float32_success+num_no_datatype_success
          float32_cases_pass_rate=`awk 'BEGIN{printf "%.2f%%\n",('$num_float32_cases_expected_skip_and_success_total'/'$num_float32_cases_total')*100}'`

          echo "num_float32: $num_float32" | tee -a ./ut_summary.log
          echo "num_no_datatype: $num_no_datatype" | tee -a ./ut_summary.log
          echo "num_float32_success: $num_float32_success" | tee -a ./ut_summary.log
          echo "num_no_datatype_success: $num_no_datatype_success" | tee -a ./ut_summary.log
          echo "num_float32_cases_total: $num_float32_cases_total" | tee -a ./ut_summary.log
          echo "num_float32_cases_expected_skip_and_success_total: $num_float32_cases_expected_skip_and_success_total" | tee -a ./ut_summary.log
          echo "float32_cases_pass_rate: $float32_cases_pass_rate" | tee -a ./ut_summary.log

      - name: UT Status Summary (no matmul/dot)
        run: |
          cd ${HOME}/triton-nightly/triton/python/test/unit/language
          cp ${HOME}/triton-nightly/triton/*.log .
          cat ut_summary.log

      - name: Upload Triton PVC nightly Data
        uses: actions/upload-artifact@v3
        with:
          name: Triton-nightly-data
          path: /home/sdp/triton-nightly/triton/python/test/unit/language/*.log<|MERGE_RESOLUTION|>--- conflicted
+++ resolved
@@ -111,11 +111,7 @@
       - name: Unit Test for triton on PVC
         run: |
           echo -e "[ INFO ] Run UT test on Node $(hostname)"
-<<<<<<< HEAD
-          source ${HOME}/miniconda3/bin/activate triton-nightly-test
-=======
-          source ${HOME}/miniconda3/bin/activate triton-nightly
->>>>>>> 19bee0f9
+          source ${HOME}/miniconda3/bin/activate triton-nightly-test
           source ${HOME}/env_triton.sh ${{ github.event.inputs.oneapi }}
           pip install pytest
           rm -rf ~/.triton/cache
