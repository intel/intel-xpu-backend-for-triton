# integration-tests.yml.in is used to generate integration-tests.yml by
# expanding yaml anchors, because github actions don't support them
# (https://github.com/actions/runner/issues/1182).  pre-commit will do this for
# you automatically.


name: Integration Tests

on:
  workflow_dispatch:
  pull_request:
    branches-ignore: ['llvm-**']
  merge_group:
    branches: [main, 'dev-**']
    types: [checks_requested]
  push:
    branches: [main]

concurrency:
  group: ${{ github.ref }}
  cancel-in-progress: ${{ github.ref != 'refs/heads/main' }}

permissions: read-all

env:
  TRITON_BUILD_WITH_CCACHE: "true"
  TRITON_BUILD_WITH_CLANG_LLD: "TRUE"
  TRITON_USE_ASSERT_ENABLED_LLVM: "TRUE"
  TRITON_DISABLE_LINE_INFO: 1
  PROTON_SKIP_PC_SAMPLING_TEST: 1
  CCACHE_COMPRESS: "true"

jobs:
  Runner-Preparation:
    runs-on: ubuntu-latest
    timeout-minutes: 30
    outputs:
      matrix-CUDA: ${{ steps.set-matrix.outputs.matrix-CUDA }}
      matrix-HIP: ${{ steps.set-matrix.outputs.matrix-HIP }}
      matrix-MACOS: ${{ steps.set-matrix.outputs.matrix-MACOS }}
    steps:
      - name: Decide pre-submit integration test enablement
        # Always enable integration tests for pre-submit pull requests.
        if: github.event_name == 'pull_request'
        run: |
          echo "enable_integration=true" >> $GITHUB_ENV

      - name: Decide manual trigger integration test enablement
        # Always enable integration tests when manually triggered
        if: github.event_name == 'workflow_dispatch'
        run: |
          echo "enable_integration=true" >> $GITHUB_ENV

      - name: Checkout post-submit commits
        if: github.event_name == 'push'
        uses: actions/checkout@v4
        with:
          # Only fetch two commits to check the latest changed files.
          fetch-depth: 2

      - name: Detect if build deps (e.g. LLVM hash) changed
        id: detect-change
        if: github.event_name == 'push'
        uses: tj-actions/changed-files@v45
        with:
          files: |
            cmake/*.txt
            cmake/*.json

      - name: Detect if enough time has passed since last post-submit run
        id: detect-time
        if: github.event_name == 'push'
        run: |
          GITHUB_TOKEN=${{ secrets.GITHUB_TOKEN }}
          REPO_NAME="${{ github.repository }}"
          # ID of integration-tests workflow
          WORKFLOW_ID="11678186"

          # Fetch the last run time of this workflow
          LAST_RUN=$(curl -s \
            -H "Authorization: token $GITHUB_TOKEN" \
            -H "Accept: application/vnd.github.v3+json" \
            "https://api.github.com/repos/$REPO_NAME/actions/workflows/$WORKFLOW_ID/runs?branch=main&status=success&per_page=1" \
            | jq -r '.workflow_runs[0].updated_at')

          # Convert to timestamp
          LAST_RUN_TS=$(date -d "$LAST_RUN" +%s)
          NOW_TS=$(date +%s)
          DIFF=$(( (NOW_TS - LAST_RUN_TS) / 3600 )) # Difference in hours

          echo "Last run was $DIFF hours ago."

          if [ "$DIFF" -ge 4 ]; then
            echo "Will run CI; last build was long enough ago."
            echo "n_hours_since_last_run=true" >> $GITHUB_ENV
          else
            echo "Will not run CI; last build was too recent."
            echo "n_hours_since_last_run=false" >> $GITHUB_ENV
          fi

      # We want to run integration tests on the main branch (i.e. post-submit)
      # occasionally, because pre-submit CI caches will only read from caches
      # generated from the main branch (or the PR's branch), and we want these
      # caches to be recent.
      #
      # But we also don't want to run the tests on *every* commit, because this
      # would compete for resources with pre-commit CI (and the whole point of
      # caching is to speed up CI).
      #
      # As a compromise, run every N hours, or if a build dependency changes
      # (e.g.  we update the LLVM hash).
      - name: Decide whether to run integration tests post-submit
        if: |
          github.event_name == 'push' &&
          (steps.detect-change.outputs.any_changed == 'true' ||
           env.n_hours_since_last_run == 'true')
        run: |
          echo "enable_integration=true" >> $GITHUB_ENV

      - name: Prepare runner matrix
        id: set-matrix
        if: env.enable_integration == 'true'
        run: |
          if [ x"${{ github.repository }}" == x"triton-lang/triton" ]; then
            echo '::set-output name=matrix-CUDA::[["a100-runner-set"], ["h100-runner-set"]]'
            echo '::set-output name=matrix-HIP::[["self-hosted", "gfx90a"], ["self-hosted", "gfx942"]]'
            echo '::set-output name=matrix-MACOS::[["macos-latest"]]'
          else
            echo '::set-output name=matrix-CUDA::["ubuntu-latest"]'
            echo '::set-output name=matrix-HIP::["ubuntu-latest"]'
            echo '::set-output name=matrix-MACOS::[["macos-latest"]]'
          fi

  pre-commit:
    name: pre-commit (code formatting)
    needs: Runner-Preparation
    runs-on: ubuntu-latest

    steps:
      - name: Checkout
        uses: actions/checkout@v4

      - uses: actions/setup-python@v5
        with:
          python-version: '3.12'
          cache: 'pip'

      - name: Compute hash of pre-commit config
        id: cache-key
        run: |
          echo "pre_commit_hash=$(sha256sum .pre-commit-config.yaml | cut -d ' ' -f 1)" >> $GITHUB_OUTPUT
        shell: bash

      - name: Cache pre-commit's cache dir
        uses: actions/cache@v4
        with:
          # Note that we cannot use environment variables here given there is
          # no shell to interpret them in the paths.
          path: |
            ~/.cache/pre-commit
          key: ${{ runner.os }}-${{ steps.cache-key.outputs.pre_commit_hash }}

      - name: Check pre-commit
        run: |
          python3 -m pip install --upgrade pre-commit
          python3 -m pre_commit run --all-files --verbose

      - name: Print diff of changes if pre-commit failed
        if: failure()
        run: |
          git diff


  Integration-Tests:
    needs: Runner-Preparation
    if: needs.Runner-Preparation.outputs.matrix-CUDA != ''

    runs-on: ${{ matrix.runner }}
    timeout-minutes: 30

    strategy:
      matrix:
        runner: ${{fromJson(needs.Runner-Preparation.outputs.matrix-CUDA)}}

    env:
        RUNNER_TYPE: ${{ matrix.runner[0] }}

    steps:
      - name: Checkout
        uses: actions/checkout@v4
        with:
          submodules: "true"

      - &compute-cache-keys-step
        name: Compute cache keys
        id: cache-key
        run: |
          llvm_file="cmake/llvm-hash.txt"
          nvidia_file="cmake/nvidia-toolchain-version.json"
          json_file="cmake/json-version.txt"

          # Check if files exist before proceeding
          if [[ ! -f "$llvm_file" || ! -f "$nvidia_file" || ! -f "$json_file" ]]; then
            echo "Error: Required dependency files are missing."
            exit 1
          fi

          # Process the files if they exist
          echo "llvm=$(cat $llvm_file | cut -c 1-8)" >> $GITHUB_OUTPUT
          echo "nvidia=$(sha256sum $nvidia_file | cut -d ' ' -f 1)" >> $GITHUB_OUTPUT
          echo "json=$(cat $json_file)" >> $GITHUB_OUTPUT
          echo "datetime=$(date -u -Iseconds)" >> $GITHUB_OUTPUT
        shell: bash

      - &cache-build-dependencies-step
        name: Cache build dependencies
        uses: actions/cache@v4
        with:
          # Note that we cannot use environment variables here given there is
          # no shell to interpret them in the paths.
          path: |
            ~/.triton/llvm
            ~/.triton/nvidia
            ~/.triton/json
          key: ${{ runner.os }}-${{ runner.arch }}-llvm-${{ steps.cache-key.outputs.llvm }}-nvidia-${{ steps.cache-key.outputs.nvidia }}-json-${{ steps.cache-key.outputs.json }}

      # Cache ~/.triton/cache because the vast majority of unit test time is
      # spent compiling.  Triton won't (well, should not) use these cached files
      # if something internal to Triton changes, because Triton's internal
      # source code is part of the cache key.
      #
      # Similarly, cache ~/.cache/ccache to speed up compilation.
      #
      # On branch `main` we always start from an empty cache, i.e. we skip the
      # "restore" step.  This is to prevent the caches from accumulating stale
      # files over time.
      - &restore-build-artifacts-step
        name: Restore cache of ccache and Triton compilation artifacts
        id: restore-build-cache
        if: github.ref != 'refs/heads/main'
        uses: actions/cache/restore@v4
        with:
          path: |
            ~/.triton/cache
            ~/.ccache
          # Restore the most recent cache entry.
          restore-keys: |
            triton-artifacts-${{ runner.os }}-${{ runner.arch }}-${{ env.RUNNER_TYPE }}-llvm-${{ steps.cache-key.outputs.llvm }}-
            triton-artifacts-${{ runner.os }}-${{ runner.arch }}-${{ env.RUNNER_TYPE }}-
          # We expect this cache key never to hit and for us to fall back
          # unconditionally to the restore-key, so it doesn't actually matter
          # what we put here (so long as it doesn't hit an existing key).
          key: triton-artifacts-${{ runner.os }}-${{ runner.arch }}-${{ env.RUNNER_TYPE }}-llvm-${{ steps.cache-key.outputs.llvm }}-${{ steps.cache-key.outputs.datetime }}

      - &inspect-cache-directories-step
        name: Inspect cache directories
        run: |
          mkdir -p ~/.triton
          du -h -d 1 ~/.triton

          mkdir -p ~/.ccache
          du -h -d 1 ~/.ccache

      - name: Update PATH
        run: |
          echo "$HOME/.local/bin" >> $GITHUB_PATH

      - name: Install pip dependencies
        run: |
          python3 -m pip install --upgrade pip
<<<<<<< HEAD
          python3 -m pip install cython setuptools>=65.6.1 wheel cmake==3.24 ninja pytest-forked pytest-xdist lit
=======
          python3 -m pip install cython setuptools wheel cmake==3.24 ninja lit
>>>>>>> 3cda01c8

      - name: Install Triton
        env:
          CUDA_HOME: "/usr/local/cuda"
        run: |
          echo "PATH is '$PATH'"
          cd python
          ccache --zero-stats
          python3 -m pip install -v '.[tests]'

      - &print-ccache-stats
        name: CCache Stats
        run: ccache --print-stats

      - &run-lit-tests-step
        name: Run lit tests
        run: |
          cd python
          LIT_TEST_DIR="build/$(ls build | grep -i cmake)/test"
          if [ ! -d "${LIT_TEST_DIR}" ]; then
            echo "Could not find '${LIT_TEST_DIR}'" ; exit -1
          fi
          lit -v "${LIT_TEST_DIR}"

      - name: Run python tests on CUDA
        run: |
          INSTRUMENTATION_LIB_DIR="${GITHUB_WORKSPACE}/python/build/$(ls python/build | grep -i lib)/triton/instrumentation"
          if [ ! -d "${INSTRUMENTATION_LIB_DIR}" ]; then
            echo "Could not find '${INSTRUMENTATION_LIB_DIR}'" ; exit -1
          fi
          cd python/test/unit
          python3 -m pytest -s -n 8 --ignore=hopper/test_flashattention.py --ignore=language/test_line_info.py --ignore=language/test_subprocess.py --ignore=test_debug.py
          python3 -m pytest -s -n 8 language/test_subprocess.py
          python3 -m pytest -s -n 8 test_debug.py --forked
          # Run test_line_info.py separately with TRITON_DISABLE_LINE_INFO=0
          TRITON_DISABLE_LINE_INFO=0 python3 -m pytest -s language/test_line_info.py
          # Run hopper/test_flashattention.py separately to avoid out of gpu memory
          python3 -m pytest -s hopper/test_flashattention.py
          TRITON_ALWAYS_COMPILE=1 TRITON_DISABLE_LINE_INFO=0 LLVM_PASS_PLUGIN_PATH=${INSTRUMENTATION_LIB_DIR}/libGPUInstrumentationTestLib.so \
          python3 -m pytest --capture=tee-sys -rfs -vvv instrumentation/test_gpuhello.py

      - name: Run interpreter tests
        if: ${{ matrix.runner[0] == 'h100-runner-set' }}
        env:
          TRITON_INTERPRET: "1"
        run: |
          cd python/test/unit
          python3 -m pytest -s -n 16 -m interpreter language/test_core.py language/test_standard.py \
           language/test_random.py language/test_block_pointer.py language/test_subprocess.py language/test_line_info.py \
           runtime/test_autotuner.py::test_kwargs[False]\
           ../../tutorials/06-fused-attention.py::test_op --device cpu

      - name: Run regression tests
        run: |
          cd python/test/regression
          python3 -m pytest -s -n 8 .

      - &run-cpp-unittests-step
        name: Run C++ unittests
        run: |
          cd python
          cd "build/$(ls build | grep -i cmake)"
          ctest -j32

      - &run-proton-tests-step
        name: Run Proton tests
        run: |
          cd third_party/proton/test
          python3 -m pytest -s .
          cd ..

      - *inspect-cache-directories-step

      # If we're on branch `main`, save the ccache Triton compilation artifacts
      # to the cache so they can be used by other (non-main) CI runs.
      #
      # (It wouldn't be a problem to save the cache on every run, because github
      # evicts cache entries LRU, but maybe this saves a bit of time in CI.)
      - &save-build-artifacts-step
        name: Save ccache and Triton compilation artifacts to cache
        if: github.ref == 'refs/heads/main'
        uses: actions/cache/save@v4
        with:
          path: |
            ~/.triton/cache
            ~/.ccache
          key: triton-artifacts-${{ runner.os }}-${{ runner.arch }}-${{ env.RUNNER_TYPE }}-llvm-${{ steps.cache-key.outputs.llvm }}-${{ steps.cache-key.outputs.datetime }}

  Integration-Tests-AMD:
    needs: Runner-Preparation
    if: needs.Runner-Preparation.outputs.matrix-HIP != ''

    runs-on: ${{ matrix.runner }}
    timeout-minutes: 30

    env:
        RUNNER_TYPE: ${{ matrix.runner[1] }}

    strategy:
      matrix:
        runner: ${{fromJson(needs.Runner-Preparation.outputs.matrix-HIP)}}

    name: Integration-Tests (${{matrix.runner[1] == 'gfx90a' && 'mi210' || 'mi300x'}})

    container:
      image: rocmshared/pytorch:rocm6.2.2_ubuntu22.04_py3.10_pytorch_2.5.1_asan
      options: --device=/dev/kfd --device=/dev/dri --security-opt seccomp=unconfined --group-add video --user root

    steps:
      - name: Checkout
        uses: actions/checkout@v4
        with:
          submodules: 'true'

      - *compute-cache-keys-step
      - *cache-build-dependencies-step
      - *restore-build-artifacts-step
      - *inspect-cache-directories-step

      - name: Update compiler to clang
        run: |
          export CC=/usr/bin/clang
          export CXX=/usr/bin/clang++

      - name: Install Triton
        id: amd-install-triton
        run: |
          echo "PATH is '$PATH'"
          pip uninstall -y triton pytorch-triton-rocm
          cd python
          ccache --zero-stats
          pip install -v -e '.[tests]'

      - name: Clean up after an unsuccessful build
        if: ${{ !success() && steps.amd-install-triton.outcome != 'success' }}
        run: |
          rm -rf ~/.triton

      - *print-ccache-stats
      - *run-lit-tests-step

      - name: Run python tests on HIP
        run: |
          INSTRUMENTATION_LIB_DIR="${GITHUB_WORKSPACE}/python/triton/instrumentation"
          if [ ! -d "${INSTRUMENTATION_LIB_DIR}" ]; then
            echo "Could not find '${INSTRUMENTATION_LIB_DIR}'" ; exit -1
          fi
          pytest --capture=tee-sys -rfs python/tutorials/06-fused-attention.py
          pytest --capture=tee-sys -rfs third_party/amd/python/test/test_extract_slice.py
          cd python/test/unit
          pytest --capture=tee-sys -rfs -n 16 language runtime \
                 --ignore=language/test_line_info.py \
                 --ignore=test_debug.py
          # TODO: uncomment
          # pytest --capture=tee-sys -rfs test_debug.py
          TRITON_ALWAYS_COMPILE=1 TRITON_DISABLE_LINE_INFO=0 LLVM_PASS_PLUGIN_PATH=${INSTRUMENTATION_LIB_DIR}/libGPUInstrumentationTestLib.so \
          pytest --capture=tee-sys -rfs -vvv instrumentation/test_gpuhello.py

          # Run test_line_info.py separately with TRITON_DISABLE_LINE_INFO=0
          TRITON_DISABLE_LINE_INFO=0 python3 -m pytest -s -n 8 language/test_line_info.py

      - name: Run regression tests
        run: |
          # Reenable test_functional_regression.py once it's fixed
          cd python/test/regression
          python3 -m pytest -s -n 8 ./test_cast_matmul.py

      - *run-proton-tests-step
      - *run-cpp-unittests-step
      - *inspect-cache-directories-step
      - *save-build-artifacts-step

      - name: Clean up caches
        run: |
          rm -rf ~/.triton/cache

  Build-Tests:
    needs: Runner-Preparation
    if: needs.Runner-Preparation.outputs.matrix-MACOS != ''
    runs-on: ${{ matrix.runner }}
    timeout-minutes: 40
    strategy:
      matrix:
        runner: ${{fromJson(needs.Runner-Preparation.outputs.matrix-MACOS)}}

    env:
        RUNNER_TYPE: ${{ matrix.runner[0] }}

    steps:
      - name: Checkout
        uses: actions/checkout@v4
        with:
          submodules: "true"
      - name: Install brew dependencies
        run: |
          brew update
          brew install ccache llvm@19 lld coreutils

      - *compute-cache-keys-step
      - *cache-build-dependencies-step
      - *restore-build-artifacts-step
      - *inspect-cache-directories-step

      - name: Update PATH
        run: |
          echo "$HOME/.local/bin" >> $GITHUB_PATH
          echo "/opt/homebrew/opt/llvm/bin" >> $GITHUB_PATH
      - name: Install pip dependencies
        run: |
          python3 -m venv ~/.venv
          source ~/.venv/bin/activate
          python3 -m pip install --upgrade pip
<<<<<<< HEAD
          python3 -m pip install cython setuptools>=65.6.1 wheel cmake==3.24 ninja pytest-xdist lit pybind11
=======
          python3 -m pip install cython setuptools wheel cmake==3.24 ninja lit pybind11
>>>>>>> 3cda01c8
      - name: Install Triton
        env:
          TRITON_BUILD_WITH_O1: "true"
          # macos-latest has 3 vcpus and 7GB DRAM, to save memory we limit the number of jobs to 3
          # https://docs.github.com/en/actions/using-github-hosted-runners/about-github-hosted-runners/about-github-hosted-runners#standard-github-hosted-runners-for-public-repositories
          MAX_JOBS: 3
        run: |
          source ~/.venv/bin/activate
          echo "PATH is '$PATH'"
          cd python
          ccache --zero-stats
          python3 -m pip install -v --no-build-isolation .

      - *print-ccache-stats
      - *inspect-cache-directories-step
      - *save-build-artifacts-step<|MERGE_RESOLUTION|>--- conflicted
+++ resolved
@@ -268,11 +268,7 @@
       - name: Install pip dependencies
         run: |
           python3 -m pip install --upgrade pip
-<<<<<<< HEAD
-          python3 -m pip install cython setuptools>=65.6.1 wheel cmake==3.24 ninja pytest-forked pytest-xdist lit
-=======
           python3 -m pip install cython setuptools wheel cmake==3.24 ninja lit
->>>>>>> 3cda01c8
 
       - name: Install Triton
         env:
@@ -485,11 +481,7 @@
           python3 -m venv ~/.venv
           source ~/.venv/bin/activate
           python3 -m pip install --upgrade pip
-<<<<<<< HEAD
-          python3 -m pip install cython setuptools>=65.6.1 wheel cmake==3.24 ninja pytest-xdist lit pybind11
-=======
           python3 -m pip install cython setuptools wheel cmake==3.24 ninja lit pybind11
->>>>>>> 3cda01c8
       - name: Install Triton
         env:
           TRITON_BUILD_WITH_O1: "true"
