name: Triton wheels

on:
  workflow_dispatch:
  schedule:
    - cron: "5 23 * * *"
  push:
    branches:
      - main
    paths:
      - .github/workflows/nightly-wheels.yml
      - .github/pins/pytorch.txt
  pull_request:
    branches:
      - main
    paths:
      - .github/workflows/nightly-wheels.yml
      - .github/pins/pytorch.txt

permissions: read-all

env:
  USE_AOT_DEVLIST: pvc

jobs:
  build:
    name: Build
    runs-on:
      - max1100
      - rolling
      - runner-0.0.22
    strategy:
      matrix:
        python:
          - "3.9"
          - "3.10"
          - "3.11"
          - "3.12"
<<<<<<< HEAD
          - "3.14.0-rc.1"
=======
          - "3.13"
>>>>>>> 74f98d23
      fail-fast: false
      max-parallel: 2
    defaults:
      run:
        shell: bash -noprofile --norc -eo pipefail -c "source /opt/intel/oneapi/setvars.sh > /dev/null; source {0}"
    steps:
      - name: Checkout repository
        uses: actions/checkout@v4

      - name: Install Python ${{ matrix.python }}
        uses: actions/setup-python@v5
        with:
          python-version: ${{ matrix.python }}

      - name: Install Python build dependencies
        run: |
          # cmake 3.22.1 does not work with the recent torchaudio: https://github.com/intel/intel-xpu-backend-for-triton/issues/2079
          pip install wheel cmake

      - name: Setup PyTorch
        uses: ./.github/actions/setup-pytorch

      - name: Identify pinned versions
        run: |
          cd pytorch
          echo "TORCHVISION_COMMIT_ID=$(<.github/ci_commit_pins/vision.txt)" | tee -a $GITHUB_ENV
          echo "TORCHAUDIO_COMMIT_ID=$(<.github/ci_commit_pins/audio.txt)" | tee -a $GITHUB_ENV
          echo "TRANSFORMERS_VERSION=$(<.ci/docker/ci_commit_pins/huggingface.txt)" | tee -a $GITHUB_ENV
          echo "TIMM_COMMIT_ID=$(<.ci/docker/ci_commit_pins/timm.txt)" | tee -a $GITHUB_ENV

      - name: Identify Triton commit id
        run: |
          echo "TRITON_COMMIT_ID=$(git rev-parse HEAD)" >> $GITHUB_ENV

      - name: Build Triton wheels
        uses: ./.github/actions/setup-triton
        with:
          command: >
            DEBUG=1
            python setup.py bdist_wheel && pip install dist/*.whl

      - name: Install torchvision package
        uses: ./.github/actions/install-dependency
        with:
          package: torchvision
          repository: pytorch/vision
          ref: ${{ env.TORCHVISION_COMMIT_ID }}
          extra-cache-key: ${{ env.PYTORCH_VERSION }}

      - name: Install torchaudio package
        uses: ./.github/actions/install-dependency
        with:
          package: torchaudio
          repository: pytorch/audio
          ref: ${{ env.TORCHAUDIO_COMMIT_ID }}
          extra-cache-key: ${{ env.PYTORCH_VERSION }}

      - name: Install timm package
        uses: ./.github/actions/install-dependency
        with:
          package: timm
          repository: huggingface/pytorch-image-models
          ref: ${{ env.TIMM_COMMIT_ID }}
          extra-cache-key: ${{ env.PYTORCH_VERSION }}

      - name: Install transformers package
        uses: ./.github/actions/install-dependency
        with:
          package: transformers
          repository: huggingface/transformers
          ref: ${{ env.TRANSFORMERS_VERSION }}
          try-tag-prefix: v
          extra-cache-key: ${{ env.PYTORCH_VERSION }}

      - name: Prepare wheels for upload
        run: |
          mkdir -p wheels
          cp -L pytorch/dist/*.whl wheels/
          cp -L dist/*.whl wheels/
          cp -L torchvision*/dist/*.whl wheels/
          cp -L torchaudio*/dist/*.whl wheels/
          cp -L timm*/dist/*.whl wheels/
          cp -L transformers*/dist/*.whl wheels/
          ls -lh wheels/

      - name: Report environment details
        run: |
          TIMESTAMP=$(date '+%Y%m%d')
          echo "TIMESTAMP=$TIMESTAMP" >> "${GITHUB_ENV}"

          cat <<EOF | tee wheels/.env
          TIMESTAMP=$TIMESTAMP
          GITHUB_RUN_ID=$GITHUB_RUN_ID
          GITHUB_RUN_NUMBER=$GITHUB_RUN_NUMBER
          GITHUB_RUN_ATTEMPT=$GITHUB_RUN_ATTEMPT
          PYTHON_VERSION=$PYTHON_VERSION
          PYTORCH_REPO=$PYTORCH_REPO
          PYTORCH_COMMIT_ID=$PYTORCH_COMMIT_ID
          LLVM_REPO=llvm/llvm-project
          LLVM_COMMIT_ID=$LLVM_COMMIT_ID
          TRITON_REPO=intel/intel-xpu-backend-for-triton
          TRITON_COMMIT_ID=$TRITON_COMMIT_ID
          TORCHVISION_COMMIT_ID=$TORCHVISION_COMMIT_ID
          TORCHAUDIO_COMMIT_ID=$TORCHAUDIO_COMMIT_ID
          EOF

      - name: Upload PyTorch wheels to artifacts
        uses: actions/upload-artifact@v4
        with:
          name: wheels-pytorch-py${{ matrix.python }}-${{ env.TIMESTAMP }}
          path: wheels
          include-hidden-files: true<|MERGE_RESOLUTION|>--- conflicted
+++ resolved
@@ -36,11 +36,8 @@
           - "3.10"
           - "3.11"
           - "3.12"
-<<<<<<< HEAD
+          - "3.13"
           - "3.14.0-rc.1"
-=======
-          - "3.13"
->>>>>>> 74f98d23
       fail-fast: false
       max-parallel: 2
     defaults:
