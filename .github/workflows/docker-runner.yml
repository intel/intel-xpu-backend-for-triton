--- conflicted
+++ resolved
@@ -19,11 +19,7 @@
 
       - name: Set base runner env
         run: |
-<<<<<<< HEAD
-          echo TAG=triton-runner-base:0.0.8 >>$GITHUB_ENV
-=======
-          echo TAG=triton-runner-base:0.0.9 >>$GITHUB_ENV
->>>>>>> ca69c4c0
+          echo TAG=triton-runner-base:0.0.10 >>$GITHUB_ENV
           echo INSTALLER_IMAGE=$REGISTRY/oneapi-basekit:2024.0.1 >>$GITHUB_ENV
           echo RUNNER_PATH=.github/dockerfiles/runner-base/ >>$GITHUB_ENV
 
