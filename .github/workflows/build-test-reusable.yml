--- conflicted
+++ resolved
@@ -74,10 +74,7 @@
 jobs:
   integration-tests:
     name: Integration tests
-<<<<<<< HEAD
-=======
     timeout-minutes: 720
->>>>>>> 6b8ee6d8
     runs-on: ${{ fromJson(inputs.runner_label && format('["linux", "{0}"]', inputs.runner_label) || format('["linux", "{0}", "{1}", "{2}"]', inputs.device, inputs.driver_version, inputs.runner_version)) }}
     defaults:
       run:
