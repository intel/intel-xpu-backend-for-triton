name: Build and test reusable workflow
run-name: ${{ inputs.run_name }} - ${{ inputs.python_version }} - ${{ inputs.runner_label || 'default'}}

on:
  workflow_call:
    inputs:
      device:
        description: Device
        type: string
        default: max1100
      driver_version:
        description: Driver version
        type: string
        default: rolling
      runner_label:
        description: Runner label, keep empty for default
        type: string
        default: ""
      pytorch_ref:
        description: PyTorch ref, keep empty for default
        type: string
        default: ""
      pytorch_mode:
        description: PyTorch mode, source or wheels
        type: string
        default: "source"
      python_version:
        description: Python version
        type: string
        required: true
      upload_test_reports:
        description: Upload test reports
        type: boolean
        default: false
      ignore_errors:
        description: Ignore test errors
        type: boolean
        default: false
      skip_list:
        description: Skip list
        type: string
        default: ""
      run_name:
        description: Custom run name
        type: string
        default: Build and test
      build_llvm:
        description: Build LLVM
        type: boolean
        default: false
      enable_unskip:
        description: Ignore pytest.skip
        type: boolean
        default: false
      runner_version:
        description: Runner label for version
        type: string
        default: runner-0.0.19
      env_manager:
        description: Environment manager
        default: base
        type: string

permissions: read-all

env:
  TRITON_DISABLE_LINE_INFO: 1
  TEST_UNSKIP: ${{ inputs.enable_unskip }}

jobs:
  integration-tests:
    name: Integration tests
    runs-on: ${{ fromJson(inputs.runner_label && format('["{0}"]', inputs.runner_label) || format('["{0}", "{1}", "{2}"]', inputs.device, inputs.driver_version, inputs.runner_version)) }}
    defaults:
      run:
        shell: bash -noprofile --norc -eo pipefail scripts/run-${{ inputs.env_manager }}.sh {0}
    steps:
      - name: Checkout repository
        uses: actions/checkout@v4

      - name: Load conda cache
        if: inputs.env_manager != 'base'
        id: conda-cache
        uses: ./.github/actions/load
        env:
          CACHE_NUMBER: 6
        with:
          path: $HOME/miniforge3/envs/triton
          key: conda-${{ inputs.env_manager }}-py${{ matrix.python }}-${{ hashFiles('scripts/triton.yml', 'python/pyproject.toml', 'python/setup.py') }}-${{ env.CACHE_NUMBER }}

      - name: Install Manager Environment
        shell: bash --noprofile --norc -eo pipefail {0}
        run: |
          scripts/install-${{ inputs.env_manager }}.sh --python-version ${{ inputs.python_version }}

      - name: Print inputs
        run: |
          cat <<EOF
          ${{ toJSON(inputs) }}
          EOF

      - name: Load pip cache
        if: inputs.env_manager == 'base'
        id: pip-cache
        uses: ./.github/actions/load
        env:
          # Increase this value to reset cache
          CACHE_NUMBER: 1
        with:
          path: $HOME/.cache/pip
          key: pip-${{ inputs.python_version }}-${{ hashFiles('python/pyproject.toml', 'python/setup.py') }}-${{ env.CACHE_NUMBER }}

      - name: Install Python ${{ inputs.python_version }}
        if: inputs.env_manager == 'base'
        uses: actions/setup-python@v5
        with:
          python-version: ${{ inputs.python_version }}

      - name: Setup PyTorch
        if: inputs.env_manager == 'base'
        uses: ./.github/actions/setup-pytorch
        with:
          repository: pytorch/pytorch
          ref: ${{ inputs.pytorch_ref }}
          mode: ${{ inputs.pytorch_mode }}

      - name: Setup PyTorch
        if: inputs.env_manager != 'base'
        run: |
          pip install torch --index-url https://download.pytorch.org/whl/nightly/xpu

      - name: Install pass_rate dependencies
        run: |
          pip install defusedxml

      - name: Setup Triton
        if: inputs.env_manager == 'base'
        uses: ./.github/actions/setup-triton
        with:
          build_llvm: ${{ inputs.build_llvm }}

      - name: Setup Triton
        if: inputs.env_manager != 'base'
        run: |
          export DEBUG=1
          cd python
          conda run --no-capture-output -n triton pip install pybind11
          conda run --no-capture-output -n triton pip install --no-build-isolation -e '.[build,tests,tutorials]'

      - name: Create test-triton command line
        run: |
          if [[ -n "${{ inputs.skip_list }}" ]]; then
            skiplist="$GITHUB_WORKSPACE/scripts/skiplist/${{ inputs.skip_list }}"
          elif [[ -n "${{ inputs.driver_version }}" ]]; then
            skiplist="$GITHUB_WORKSPACE/scripts/skiplist/${{ inputs.driver_version }}"
          else
            skiplist="$GITHUB_WORKSPACE/scripts/skiplist/default"
          fi

          if [ -d "$skiplist" ]; then
            skiplist="--skip-list $skiplist"
          else
            skiplist=
          fi

          {
            echo SKIPLIST="$skiplist"
            echo TRITON_TEST_CMD="bash -v -x scripts/test-triton.sh --warning-reports --skip-pytorch-install --reports-dir $GITHUB_WORKSPACE/reports ${{ inputs.ignore_errors && '--ignore-errors' || '' }} $skiplist"
          } | tee -a $GITHUB_ENV

      - name: Run unit tests
        run: |
          ${{ env.TRITON_TEST_CMD }} --unit

      - name: Run core tests
        run: |
          ${{ env.TRITON_TEST_CMD }} --core --skip-pip-install

      - name: Run interpreter tests
        run: |
          ${{ env.TRITON_TEST_CMD }} --interpreter --skip-pip-install

      - name: Run Tutorials
        run: |
          ${{ env.TRITON_TEST_CMD }} --tutorial --skip-pip-install

      - name: Run instrumentation tests
        run: |
          ${{ env.TRITON_TEST_CMD }} --instrumentation --skip-pip-install

      - name: Get transformers version
        run: |
          cd pytorch
          TRANSFORMERS_VERSION="$(<.ci/docker/ci_commit_pins/huggingface.txt)"
          echo "TRANSFORMERS_VERSION=$TRANSFORMERS_VERSION" | tee -a $GITHUB_ENV

      - name: Install transformers
<<<<<<< HEAD
        if: inputs.env_manager == 'base' && inputs.python_version != '3.12'
=======
>>>>>>> 8d5374a3
        uses: ./.github/actions/install-dependency
        with:
          package: transformers
          repository: huggingface/transformers
          ref: ${{ env.TRANSFORMERS_VERSION }}
          try-tag-prefix: v
          env_manager: ${{ inputs.env-manager }}

      - name: Run E2E test
<<<<<<< HEAD
        if: inputs.env_manager == 'base' && inputs.python_version != '3.12'
=======
>>>>>>> 8d5374a3
        run: |
          # Set WORKSPACE for inductor_xpu_test.sh to make sure it creates "inductor_log" outside of pytorch cloned directory
          export WORKSPACE=$GITHUB_WORKSPACE
          cd pytorch
          pip install pyyaml pandas scipy numpy psutil pyre_extensions torchrec
          # TODO: Find the fastest Hugging Face model
          $GITHUB_WORKSPACE/scripts/inductor_xpu_test.sh huggingface float32 inference accuracy xpu 0 static 1 0 AlbertForMaskedLM
          # The script above always returns 0, so we need an additional check to see if the accuracy test passed
          cat $WORKSPACE/inductor_log/*/*/*.csv
          grep AlbertForMaskedLM $WORKSPACE/inductor_log/*/*/*.csv | grep -q ,pass,

      - name: Save pip cache
        if: (inputs.env_manager == 'base') && (steps.pip-cache.outputs.status == 'miss')
        uses: ./.github/actions/save
        with:
          path: ${{ steps.pip-cache.outputs.path }}
          dest: ${{ steps.pip-cache.outputs.dest }}

      - name: Save conda cache
        if: (inputs.env_manager != 'base') && (steps.conda-cache.outputs.status == 'miss')
        uses: ./.github/actions/save
        with:
          path: ${{ steps.conda-cache.outputs.path }}
          dest: ${{ steps.conda-cache.outputs.dest }}

      - name: Pass rate
        run: |
          source ./scripts/capture-hw-details.sh
          python3 scripts/pass_rate.py --reports reports ${{ env.SKIPLIST }}
          python3 scripts/pass_rate.py --reports reports --json ${{ env.SKIPLIST }} > pass_rate.json
          python3 scripts/pass_rate.py --reports reports --suite tutorials --json ${{ env.SKIPLIST }} > pass_rate_tutorials.json

      - name: Report environment details
        run: |
          source ./scripts/capture-hw-details.sh --quiet
          cat <<EOF | tee .env
          TIMESTAMP=$(date '+%Y%m%d%H%M%S')
          GITHUB_RUN_ID=$GITHUB_RUN_ID
          GITHUB_RUN_NUMBER=$GITHUB_RUN_NUMBER
          GITHUB_RUN_ATTEMPT=$GITHUB_RUN_ATTEMPT
          PYTHON_VERSION=${{ inputs.python_version }}
          PYTORCH_REPO=$PYTORCH_REPO
          PYTORCH_COMMIT_ID=$PYTORCH_COMMIT_ID
          PYTORCH_VERSION=$PYTORCH_VERSION
          TRITON_REPO=$GITHUB_REPOSITORY
          LIBIGC1_VERSION=$LIBIGC1_VERSION
          LEVEL_ZERO_VERSION=$LEVEL_ZERO_VERSION
          GPU_DEVICE=$GPU_DEVICE
          AGAMA_VERSION=$AGAMA_VERSION
          EOF

      - name: Upload pass rate report
        # upload reports only for the default branch
        if: github.ref_name == 'main'
        uses: actions/upload-artifact@v4
        with:
          name: pass_rate-${{ inputs.python_version }}-${{ inputs.runner_label || inputs.driver_version }}
          path: pass_rate*.json

      - name: Upload tutorials performance report
        uses: actions/upload-artifact@v4
        with:
          name: tutorials-${{ inputs.python_version }}-${{ inputs.runner_label || inputs.driver_version }}
          if-no-files-found: warn
          include-hidden-files: true
          path: |
            reports/*/*.csv
            .env

      - name: Upload test reports
        if: inputs.upload_test_reports
        uses: actions/upload-artifact@v4
        with:
          name: test-reports-${{ inputs.python_version }}-${{ inputs.runner_label || inputs.driver_version }}
          path: reports<|MERGE_RESOLUTION|>--- conflicted
+++ resolved
@@ -195,10 +195,6 @@
           echo "TRANSFORMERS_VERSION=$TRANSFORMERS_VERSION" | tee -a $GITHUB_ENV
 
       - name: Install transformers
-<<<<<<< HEAD
-        if: inputs.env_manager == 'base' && inputs.python_version != '3.12'
-=======
->>>>>>> 8d5374a3
         uses: ./.github/actions/install-dependency
         with:
           package: transformers
@@ -208,10 +204,6 @@
           env_manager: ${{ inputs.env-manager }}
 
       - name: Run E2E test
-<<<<<<< HEAD
-        if: inputs.env_manager == 'base' && inputs.python_version != '3.12'
-=======
->>>>>>> 8d5374a3
         run: |
           # Set WORKSPACE for inductor_xpu_test.sh to make sure it creates "inductor_log" outside of pytorch cloned directory
           export WORKSPACE=$GITHUB_WORKSPACE
