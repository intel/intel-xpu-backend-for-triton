name: Build and test

on:
  workflow_dispatch:
  pull_request:
    branches:
      - llvm-target
  push:
    branches:
      - llvm-target

permissions: read-all

env:
  BASE: /home/runner
  LLVM_SYSPATH: /home/runner/packages/llvm
  BACKEND: XPU
  TRITON_DISABLE_LINE_INFO: 1

jobs:
  pre-commit:
    name: Pre-commit checks
    runs-on:
      - glados
      - spr
      - cpu
    steps:
      - name: Checkout repository
        uses: actions/checkout@v4

      - name: Check if pip cache exists
        env:
          # Increase this value to reset cache
          CACHE_NUMBER: 1
        run: |
          PIP_CACHE_KEY="pip-3.9-${{ hashFiles('.pre-commit-config.yaml') }}-${{ env.CACHE_NUMBER }}"
          PIP_CACHE="/cache/$PIP_CACHE_KEY"
          echo "PIP_CACHE=$PIP_CACHE" >> "${GITHUB_ENV}"
          if [[ -d $PIP_CACHE ]]; then
            echo "Python cache found for key $PIP_CACHE_KEY"
            echo $PIP_CACHE > .pip-cache
            mkdir -p $HOME/.cache
            ln -s $PIP_CACHE $HOME/.cache/pip
          else
            echo "Python cache not found for key $PIP_CACHE_KEY"
          fi

      - name: Install Python 3.9
        uses: actions/setup-python@v5
        with:
          python-version: '3.9'

      - name: Run pre-commit checks
        run: |
          pip install --upgrade pre-commit

          # TODO: ignore the first yapf failure until https://github.com/google/yapf/issues/1164 is fixed
          python3 -m pre_commit run --all-files --verbose yapf &> /dev/null || true
          # If first run of yapf worked and made changes reset the tree to the original state
          git reset --hard

          python3 -m pre_commit run --show-diff-on-failure --color=always --all-files --verbose

      - name: Save pip cache
        if: ${{ hashFiles('.pip-cache') == '' }}
        run: |
          TMPDIR=/cache/${{ github.run_id }}-$RANDOM
          mkdir $TMPDIR
          cp -r $HOME/.cache/pip/* $TMPDIR/
          # ignore error if other job created a cache with the same key already
          mv $TMPDIR $PIP_CACHE || true

  integration-tests:
    name: Integration tests
    runs-on:
      - glados
      - spr
      - runner-0.0.4
    strategy:
      matrix:
        python:
          - "3.9"
          - "3.10"
    defaults:
      run:
        shell: bash -noprofile --norc -eo pipefail -c "source /home/runner/intel/oneapi/setvars.sh > /dev/null; source {0}"
    steps:
      - name: Checkout repository
        uses: actions/checkout@v4

      - name: Check if pip cache exists
        env:
          # Increase this value to reset cache
          CACHE_NUMBER: 1
        run: |
          PIP_CACHE_KEY="pip-${{ matrix.python }}-${{ hashFiles('python/pyproject.toml', 'python/setup.py') }}-${{ env.CACHE_NUMBER }}"
          PIP_CACHE="/cache/$PIP_CACHE_KEY"
          echo "PIP_CACHE=$PIP_CACHE" >> "${GITHUB_ENV}"
          if [[ -d $PIP_CACHE ]]; then
            echo "Python cache found for key $PIP_CACHE_KEY"
            echo $PIP_CACHE > .pip-cache
            mkdir -p $HOME/.cache
            ln -s $PIP_CACHE $HOME/.cache/pip
          else
            echo "Python cache not found for key $PIP_CACHE_KEY"
          fi

      - name: Install Python ${{ matrix.python }}
        uses: actions/setup-python@v5
        with:
          python-version: ${{ matrix.python }}

      - name: Check if packages cache exists
        env:
          # Increase this value to reset cache
          CACHE_NUMBER: 1
        run: |
          LLVM_COMMIT_ID=$(git ls-remote https://github.com/intel/llvm.git refs/heads/genx | cut -f1)
          echo "Latest llvm genx commit id: $LLVM_COMMIT_ID"
          COMPOSITE_KEY=$(echo $LLVM_COMMIT_ID ${{ hashFiles('scripts/compile-triton.sh') }} | sha256sum - | cut -d\  -f1)
          PACKAGES_CACHE_KEY="packages-$COMPOSITE_KEY-${{ env.CACHE_NUMBER }}"
          PACKAGES_CACHE="/cache/$PACKAGES_CACHE_KEY"
          echo "PACKAGES_CACHE=$PACKAGES_CACHE" >> "${GITHUB_ENV}"
          if [[ -d $PACKAGES_CACHE ]]; then
            echo "Packages cache found for key $PACKAGES_CACHE_KEY"
            echo $PACKAGES_CACHE > .packages-cache
            ln -s $PACKAGES_CACHE $HOME/packages
          else
            echo "Packages cache not found for key $PACKAGES_CACHE_KEY"
          fi

      - name: Build packages
        if: ${{ hashFiles('.packages-cache') == '' }}
        run: |
          ./scripts/compile-triton.sh --skip-triton

      - name: Save packages cache
        if: ${{ hashFiles('.packages-cache') == '' }}
        run: |
          TMPDIR=/cache/${{ github.run_id }}-$RANDOM
          mkdir $TMPDIR
          cp -r $HOME/packages/* $TMPDIR/
          # ignore error if other job created a cache with the same key already
          mv $TMPDIR $PACKAGES_CACHE || true

      - name: Build Triton
        run: |
          cd python
          pip install wheel
          pip install --no-build-isolation '.[tests]'

      - name: Run lit tests
        run: |
          pip install lit
          cd python
          lit -v build/*/test

      - name: Run core tests
        run: |
          pip install pytest pytest-xdist
          pip install torch==2.1.0a0+cxx11.abi intel_extension_for_pytorch==2.1.10+xpu -f https://developer.intel.com/ipex-whl-stable-xpu
          cd python/test/unit
<<<<<<< HEAD
          python3 -m pytest -n 8 --verbose --junitxml=~/language.xml --device xpu language/ --ignore=language/test_line_info.py --ignore=language/test_subprocess.py
=======
          python3 -m pytest -n 8 --verbose --device xpu language/ --ignore=language/test_line_info.py
>>>>>>> 5ea9c202
          # run runtime tests serially to avoid race condition with cache handling.
          python3 -m pytest --junitxml=~/runtime.xml runtime/
          # run test_line_info.py separately with TRITON_DISABLE_LINE_INFO=0
          TRITON_DISABLE_LINE_INFO=0 python3 -m pytest --verbose --junitxml=~/line_info.xml --device xpu language/test_line_info.py

      - name: Clear cache
        run: |
          rm -rf ~/.triton

      - name: Run interpreter tests
        env:
          # TRITON_INTERPRET: "1"
          CUA_VISIBLE_DEVICES: ""
        run: |
          cd python/test/unit
          python3 -m pytest -vs operators/test_flash_attention.py

      - name: Run partial operators tests
        run: |
          cd python/test/unit
          python3 -m pytest -n 8 --verbose --junitxml=~/operators.xml operators

      - name: Run XPU python tests
        run: |
          cd python/test/backend/third_party_backends
          python3 -m pytest -n auto --verbose test_xpu_backend.py

      - name: Run Tutorials
        run: |
          pip install matplotlib pandas tabulate
          cd python/tutorials
          python3 01-vector-add.py
          python3 02-fused-softmax.py
          python3 03-matrix-multiplication.py
          python3 04-low-memory-dropout.py
          python3 05-layer-norm.py
          python3 06-fused-attention.py
          python3 07-math-functions.py
          python3 08-experimental-block-pointer.py
          python3 09-experimental-tma-matrix-multiplication.py
          python3 10-experimental-tma-store-matrix-multiplication.py
          python3 11-grouped-gemm.py

      - name: Run CXX unittests
        run: |
          cd python/build/*cmake*
          ctest

      - name: Save pip cache
        if: ${{ hashFiles('.pip-cache') == '' }}
        run: |
          TMPDIR=/cache/${{ github.run_id }}-$RANDOM
          mkdir $TMPDIR
          cp -r $HOME/.cache/pip/* $TMPDIR/
          # ignore error if other job created a cache with the same key already
          mv $TMPDIR $PIP_CACHE || true

      - name: Print test stats
        run: |
          set +e
          cd $HOME
          total_passed=0
          total_number=0
          for report in *.xml; do
            skipped=$(grep -Fo 'skipped type="pytest.skip"' $report | wc -l)
            xfailed=$(grep -Fo 'skipped type="pytest.xfail"' $report | wc -l)
            total=$(grep -Fo 'testcase classname' $report | wc -l)
            passed=$(( $total - $xfailed - $skipped ))
            rate=$(( 100 * $passed / ($passed + $skipped) ))
            echo "$report: passed: $passed ($rate%), skipped: $skipped, xfailed: $xfailed, total: $total"
            (( total_passed += $passed ))
            (( total_number += ($passed + $skipped) ))
          done
          rate=$(( 100 * $total_passed / $total_number ))
          echo "Total passed: $rate% (excluding xfailed)"<|MERGE_RESOLUTION|>--- conflicted
+++ resolved
@@ -160,11 +160,7 @@
           pip install pytest pytest-xdist
           pip install torch==2.1.0a0+cxx11.abi intel_extension_for_pytorch==2.1.10+xpu -f https://developer.intel.com/ipex-whl-stable-xpu
           cd python/test/unit
-<<<<<<< HEAD
-          python3 -m pytest -n 8 --verbose --junitxml=~/language.xml --device xpu language/ --ignore=language/test_line_info.py --ignore=language/test_subprocess.py
-=======
-          python3 -m pytest -n 8 --verbose --device xpu language/ --ignore=language/test_line_info.py
->>>>>>> 5ea9c202
+          python3 -m pytest -n 8 --verbose --junitxml=~/language.xml --device xpu language/ --ignore=language/test_line_info.py
           # run runtime tests serially to avoid race condition with cache handling.
           python3 -m pytest --junitxml=~/runtime.xml runtime/
           # run test_line_info.py separately with TRITON_DISABLE_LINE_INFO=0
