name: Triton benchmarks
run-name: ${{ inputs.run_name }}

on:
  workflow_dispatch:
    inputs:
      runner_label:
        description: Runner label, keep empty for default
        type: string
        default: ""
      tag:
        description: Tag for benchmark results
        type: string
        default: "test"
      benchmarking_method:
        description: The method used to obtain performance numbers
        type: choice
        options:
          - ELAPSED_TIME
          - UPSTREAM_PYTORCH_PROFILER
        default: UPSTREAM_PYTORCH_PROFILER
      verify:
        description: Verify the benchmark results
        type: boolean
        default: true
      run_name:
        description: Run name
        type: string
        default: "Triton benchmarks"
      n_runs:
        description: Number of runs for each benchmark
        type: number
        default: 1
      benchmarks:
        description: JSON list of benchmarks to run. Leave empty to run all benchmarks.
        type: string
        default: ""
      skip_benchmarks:
        description: JSON list of benchmarks to skip
        type: string
        default: "[]"
      use_pyenv_python:
        description: Use Python built with pyenv
        type: boolean
        default: false

  pull_request:
    branches:
      - main
    paths:
      - .github/workflows/triton-benchmarks.yml
      - benchmarks/**

# Cancels in-progress PR runs when the PR is updated. Manual runs are never cancelled.
concurrency:
  group: ${{ github.workflow }}-${{ github.event_name == 'workflow_dispatch' && github.run_id || github.event_name == 'pull_request' && (contains(github.event.pull_request.labels.*.name, 'keep-going') && github.run_id || github.event.pull_request.number) || github.ref }}
  cancel-in-progress: true

permissions: read-all

env:
  PYTHON_VERSION: "3.10"
  # FIXME: in the next versions of pti (most likely 0.12.3) this will not need to be done
  PTI_DEVICE_SYNC_DELTA: "1"
  BENCHMARKING_METHOD: ${{ inputs.benchmarking_method || 'UPSTREAM_PYTORCH_PROFILER' }}
  VERIFY: ${{ (github.event_name == 'pull_request' || github.event_name == 'schedule' || inputs.verify) && '1' || '0' }}
  TAG: ${{ inputs.tag || (github.event_name == 'pull_request' && format('pr-{0}', github.event.number)) || (github.event_name == 'schedule' && 'ci') || 'test' }}
  N_RUNS: ${{ inputs.n_runs || '1' }}

jobs:
  build:
    name: Triton benchmarks
    runs-on:
      - linux
      - ${{ inputs.runner_label || 'max1550' }}
    timeout-minutes: 720
    defaults:
      run:
        shell: bash -noprofile --norc -eo pipefail -c "source /opt/intel/oneapi/setvars.sh > /dev/null; export LD_LIBRARY_PATH=\$PTI_LIBS_DIR:\$LD_LIBRARY_PATH; source {0}"
    steps:
      - name: Print inputs
        run: |
          cat <<EOF
          ${{ toJSON(inputs) }}
          EOF

      - name: Checkout repository
        uses: actions/checkout@v4

      - name: Install Python
        if: ${{ !(inputs.use_pyenv_python || false) }}
        uses: actions/setup-python@v5
        with:
          python-version: ${{ env.PYTHON_VERSION }}

      - name: Install Python (from pyenv) ${{ inputs.python_version }}
        if: ${{ inputs.use_pyenv_python }}
        uses: ./.github/actions/setup-pyenv-python
        with:
          python-version: ${{ env.PYTHON_VERSION }}

      - name: Identify Python version
        run: |
          PYTHON_VERSION="$(python -c 'import sys; print(f"{sys.version_info[0]}.{ sys.version_info[1]}")')"
          echo "PYTHON_VERSION=$PYTHON_VERSION" | tee -a $GITHUB_ENV

      - name: Install Python build dependencies
        run: |
          pip install wheel cmake

      - name: Setup PyTorch
        uses: ./.github/actions/setup-pytorch

      - name: Setup Triton
        uses: ./.github/actions/setup-triton

      - name: Create reports dir
        run: |
          mkdir reports
          echo "REPORTS=$PWD/reports" >> $GITHUB_ENV

      - name: Install benchmarks
        id: install
        run: |
          cd benchmarks
          pip install .
          pip install intel-pti==0.12.2
          PTI_LIBS_DIR=$(python -c "import sysconfig; print(sysconfig.get_paths()['stdlib']+'/..')")
          # the output should contain: `libpti.so`, `libpti_metrics.so.0.12.2` and `libpti_view.so.0.12.2`
          ls $PTI_LIBS_DIR
          echo "PTI_LIBS_DIR=$PTI_LIBS_DIR" >> $GITHUB_ENV

      - name: Run Triton Softmax kernel benchmark
        if: ${{ steps.install.outcome == 'success' && !cancelled() && (inputs.benchmarks == '' || contains(fromJson(inputs.benchmarks || '[]'), 'fused_softmax.py')) && !contains(fromJson(inputs.skip_benchmarks || '[]'), 'fused_softmax.py') }}
        run: |
          cd benchmarks/triton_kernels_benchmark
          python fused_softmax.py --reports $REPORTS --n_runs $N_RUNS
          source ../../scripts/capture-hw-details.sh
          python build_report.py $REPORTS/softmax-performance.csv $REPORTS/softmax-triton-report.csv --benchmark softmax --compiler triton --param_cols "N" --tflops_col Triton-TFlops --hbm_col "Triton-GB/s" --tag $TAG
          python build_report.py $REPORTS/softmax-performance.csv $REPORTS/softmax-xetla-report.csv --benchmark softmax --compiler xetla --param_cols "N" --tflops_col XeTLA-TFlops --hbm_col "XeTLA-GB/s" --tag $TAG

      - name: Run Triton GEMM kernel benchmark
<<<<<<< HEAD
        if: ${{ steps.install.outcome == 'success' && !cancelled() && (inputs.benchmarks == '' || contains(fromJson(inputs.benchmarks || '[]'), 'gemm_benchmark.py')) && !contains(fromJson(inputs.skip_benchmarks || '[]'), 'gemm_benchmark.py') }}
        run: |
          cd benchmarks/triton_kernels_benchmark
          NEW_SHAPES=0 python gemm_benchmark.py --reports $REPORTS --n_runs $N_RUNS
          source ../../scripts/capture-hw-details.sh
          python build_report.py $REPORTS/matmul-performance.csv $REPORTS/gemm-triton-report.csv --benchmark gemm-legacy --compiler triton --param_cols "B,M,K,N" --tflops_col Triton-TFlops --hbm_col "Triton-GB/s" --tag $TAG
          python build_report.py $REPORTS/matmul-performance.csv $REPORTS/gemm-xetla-report.csv --benchmark gemm-legacy --compiler xetla --param_cols "B,M,K,N" --tflops_col XeTLA-TFlops --hbm_col "XeTLA-GB/s" --tag $TAG
          python build_report.py $REPORTS/matmul-performance.csv $REPORTS/gemm-onednn-report.csv --benchmark gemm-legacy --compiler onednn --param_cols "B,M,K,N" --tflops_col OneDNN-TFlops --hbm_col "OneDNN-GB/s" --tag $TAG
          if [[ "${{ inputs.runner_label }}" = "max1550" ]]; then
            # FIXME: enable cuttlass on bmg
            python build_report.py $REPORTS/matmul-performance.csv $REPORTS/gemm-cutlass-report.csv --benchmark gemm-legacy --compiler cutlass --param_cols "B,M,K,N" --tflops_col CUTLASS-TFlops --hbm_col "CUTLASS-GB/s" --tag $TAG
          fi

      - name: Run Triton GEMM kernel benchmark - new shapes
=======
>>>>>>> f36355f8
        if: ${{ steps.install.outcome == 'success' && !cancelled() && (inputs.benchmarks == '' || contains(fromJson(inputs.benchmarks || '[]'), 'gemm_benchmark.py_newshapes')) && !contains(fromJson(inputs.skip_benchmarks || '[]'), 'gemm_benchmark.py_newshapes') }}
        run: |
          cd benchmarks/triton_kernels_benchmark
          python gemm_benchmark.py --reports $REPORTS --n_runs $N_RUNS
          mv $REPORTS/matmul-performance.csv $REPORTS/matmul-performance-base.csv
          source ../../scripts/capture-hw-details.sh
          python build_report.py $REPORTS/matmul-performance-base.csv $REPORTS/gemm-newshapes-triton-report.csv --benchmark gemm --compiler triton --param_cols "B,M,K,N" --tflops_col Triton-TFlops --hbm_col "Triton-GB/s" --tag $TAG
          python build_report.py $REPORTS/matmul-performance-base.csv $REPORTS/gemm-newshapes-onednn-report.csv --benchmark gemm --compiler onednn --param_cols "B,M,K,N" --tflops_col OneDNN-TFlops --hbm_col "OneDNN-GB/s" --tag $TAG
          if [[ "${{ inputs.runner_label }}" = "max1550" ]]; then
            # FIXME: enable cuttlass on bmg
            python build_report.py $REPORTS/matmul-performance-base.csv $REPORTS/gemm-newshapes-cutlass-report.csv --benchmark gemm --compiler cutlass --param_cols "B,M,K,N" --tflops_col CUTLASS-TFlops --hbm_col "CUTLASS-GB/s" --tag $TAG
          fi

      - name: Run Triton GEMM kernel benchmark - with tensor of pointer
        if: ${{ steps.install.outcome == 'success' && !cancelled() && (inputs.benchmarks == '' || contains(fromJson(inputs.benchmarks || '[]'), 'gemm_tensor_of_ptr_benchmark.py')) && !contains(fromJson(inputs.skip_benchmarks || '[]'), 'gemm_tensor_of_ptr_benchmark.py') }}
        run: |
          cd benchmarks/triton_kernels_benchmark
          python gemm_tensor_of_ptr_benchmark.py --reports $REPORTS --n_runs $N_RUNS
          source ../../scripts/capture-hw-details.sh
          python build_report.py $REPORTS/matmul-tensor-of-ptr-performance.csv $REPORTS/gemm-tensor-of-ptr-triton-report.csv --benchmark gemm-tensor-of-ptr --compiler triton --param_cols "B,M,K,N" --tflops_col Triton-TFlops --hbm_col "Triton-GB/s" --tag $TAG
          python build_report.py $REPORTS/matmul-tensor-of-ptr-performance.csv $REPORTS/gemm-tensor-of-ptr-onednn-report.csv --benchmark gemm-tensor-of-ptr --compiler onednn --param_cols "B,M,K,N" --tflops_col OneDNN-TFlops --hbm_col "OneDNN-GB/s" --tag $TAG
          if [[ "${{ inputs.runner_label }}" = "max1550" ]]; then
            # FIXME: enable cuttlass on bmg
            python build_report.py $REPORTS/matmul-tensor-of-ptr-performance.csv $REPORTS/gemm-tensor-of-ptr-cutlass-report.csv --benchmark gemm-tensor-of-ptr --compiler cutlass --param_cols "B,M,K,N" --tflops_col CUTLASS-TFlops --hbm_col "CUTLASS-GB/s" --tag $TAG
          fi

      - name: Run Triton GEMM kernel benchmark - with tensor descriptor
        if: ${{ steps.install.outcome == 'success' && !cancelled() && (inputs.benchmarks == '' || contains(fromJson(inputs.benchmarks || '[]'), 'gemm_tensor_desc_benchmark.py')) && !contains(fromJson(inputs.skip_benchmarks || '[]'), 'gemm_tensor_desc_benchmark.py') }}
        run: |
          cd benchmarks/triton_kernels_benchmark
          python gemm_tensor_desc_benchmark.py --reports $REPORTS --n_runs $N_RUNS
          source ../../scripts/capture-hw-details.sh
          python build_report.py $REPORTS/matmul-tensor-desc-performance.csv $REPORTS/gemm-tensor-desc-triton-report.csv --benchmark gemm-tensor-desc --compiler triton --param_cols "B,M,K,N" --tflops_col Triton-TFlops --hbm_col "Triton-GB/s" --tag $TAG
          python build_report.py $REPORTS/matmul-tensor-desc-performance.csv $REPORTS/gemm-tensor-desc-onednn-report.csv --benchmark gemm-tensor-desc --compiler onednn --param_cols "B,M,K,N" --tflops_col OneDNN-TFlops --hbm_col "OneDNN-GB/s" --tag $TAG
          if [[ "${{ inputs.runner_label }}" = "max1550" ]]; then
            # FIXME: enable cuttlass on bmg
            python build_report.py $REPORTS/matmul-tensor-desc-performance.csv $REPORTS/gemm-tensor-desc-cutlass-report.csv --benchmark gemm-tensor-desc --compiler cutlass --param_cols "B,M,K,N" --tflops_col CUTLASS-TFlops --hbm_col "CUTLASS-GB/s" --tag $TAG
          fi

      - name: Run Triton GEMM (A@B^t) kernel benchmark
        if: ${{ steps.install.outcome == 'success' && !cancelled() && (inputs.benchmarks == '' || contains(fromJson(inputs.benchmarks || '[]'), 'gemm_benchmark.py_abt')) && !contains(fromJson(inputs.skip_benchmarks || '[]'), 'gemm_benchmark.py_abt') }}
        run: |
          cd benchmarks/triton_kernels_benchmark
          TRANSPOSE_B=1 python gemm_benchmark.py --reports $REPORTS --n_runs $N_RUNS
          mv $REPORTS/matmul-performance.csv $REPORTS/matmul-performance-bt.csv
          source ../../scripts/capture-hw-details.sh

          python build_report.py $REPORTS/matmul-performance-bt.csv $REPORTS/gemm-bt-triton-report.csv --benchmark gemm-bt --compiler triton --param_cols "B,M,K,N" --tflops_col Triton-TFlops --hbm_col "Triton-GB/s" --tag $TAG
          python build_report.py $REPORTS/matmul-performance-bt.csv $REPORTS/gemm-bt-onednn-report.csv --benchmark gemm-bt --compiler onednn --param_cols "B,M,K,N" --tflops_col OneDNN-TFlops --hbm_col "OneDNN-GB/s" --tag $TAG

      - name: Run Triton GEMM (A^t@B) kernel benchmark
        if: ${{ steps.install.outcome == 'success' && !cancelled() && (inputs.benchmarks == '' || contains(fromJson(inputs.benchmarks || '[]'), 'gemm_benchmark.py_atb')) && !contains(fromJson(inputs.skip_benchmarks || '[]'), 'gemm_benchmark.py_atb') }}
        run: |
          cd benchmarks/triton_kernels_benchmark
          TRANSPOSE_A=1 python gemm_benchmark.py --reports $REPORTS --n_runs $N_RUNS
          mv $REPORTS/matmul-performance.csv $REPORTS/matmul-performance-at.csv
          source ../../scripts/capture-hw-details.sh

          python build_report.py $REPORTS/matmul-performance-at.csv $REPORTS/gemm-at-triton-report.csv --benchmark gemm-at --compiler triton --param_cols "B,M,K,N" --tflops_col Triton-TFlops --hbm_col "Triton-GB/s" --tag $TAG
          python build_report.py $REPORTS/matmul-performance-at.csv $REPORTS/gemm-at-onednn-report.csv --benchmark gemm-at --compiler onednn --param_cols "B,M,K,N" --tflops_col OneDNN-TFlops --hbm_col "OneDNN-GB/s" --tag $TAG

      - name: Run Triton GEMM (stream-k) kernel benchmark
        if: ${{ steps.install.outcome == 'success' && !cancelled() && (inputs.benchmarks == '' || contains(fromJson(inputs.benchmarks || '[]'), 'gemm_streamk_benchmark.py')) && !contains(fromJson(inputs.skip_benchmarks || '[]'), 'gemm_streamk_benchmark.py') }}
        run: |
          cd benchmarks/triton_kernels_benchmark
          python gemm_streamk_benchmark.py --reports $REPORTS --n_runs $N_RUNS
          source ../../scripts/capture-hw-details.sh
          python build_report.py $REPORTS/matmul-streamk-performance.csv $REPORTS/gemm-streamk-triton-report.csv --benchmark gemm-streamk --compiler triton --param_cols "M,K,N" --tflops_col Triton-TFlops --hbm_col "Triton-GB/s" --tag $TAG
          python build_report.py $REPORTS/matmul-streamk-performance.csv $REPORTS/gemm-streamk-xetla-report.csv --benchmark gemm-streamk --compiler xetla --param_cols "M,K,N" --tflops_col XeTLA-TFlops --hbm_col "XeTLA-GB/s" --tag $TAG

      - name: Run Triton GEMM (split-k) kernel benchmark
        if: ${{ steps.install.outcome == 'success' && !cancelled() && (inputs.benchmarks == '' || contains(fromJson(inputs.benchmarks || '[]'), 'gemm_splitk_benchmark.py')) && !contains(fromJson(inputs.skip_benchmarks || '[]'), 'gemm_splitk_benchmark.py') }}
        run: |
          cd benchmarks/triton_kernels_benchmark
          python gemm_splitk_benchmark.py --reports $REPORTS --n_runs $N_RUNS
          source ../../scripts/capture-hw-details.sh
          python build_report.py $REPORTS/matmul-splitk-performance.csv $REPORTS/gemm-splitk-triton-report.csv --benchmark gemm-splitk --compiler triton --param_cols "M,K,N" --tflops_col Triton-TFlops --hbm_col "Triton-GB/s" --tag $TAG
          python build_report.py $REPORTS/matmul-splitk-performance.csv $REPORTS/gemm-splitk-xetla-report.csv --benchmark gemm-splitk --compiler xetla --param_cols "M,K,N" --tflops_col XeTLA-TFlops --hbm_col "XeTLA-GB/s" --tag $TAG

      - name: Run Triton GEMM + PreOp (exp) kernel benchmark
        if: ${{ steps.install.outcome == 'success' && !cancelled() && (inputs.benchmarks == '' || contains(fromJson(inputs.benchmarks || '[]'), 'gemm_preop_exp_benchmark.py')) && !contains(fromJson(inputs.skip_benchmarks || '[]'), 'gemm_preop_exp_benchmark.py') }}
        run: |
          cd benchmarks/triton_kernels_benchmark
          python gemm_preop_exp_benchmark.py --reports $REPORTS --n_runs $N_RUNS
          source ../../scripts/capture-hw-details.sh
          python build_report.py $REPORTS/matmul-performance-preop-exp.csv $REPORTS/gemm-preop-exp-triton-report.csv --benchmark gemm-preop-exp --compiler triton --param_cols "B,M,K,N" --tflops_col Triton-TFlops --hbm_col "Triton-GB/s" --tag $TAG

      - name: Run Triton GEMM + PostOp (Gelu) kernel benchmark
        if: ${{ steps.install.outcome == 'success' && !cancelled() && (inputs.benchmarks == '' || contains(fromJson(inputs.benchmarks || '[]'), 'gemm_postop_gelu_benchmark.py')) && !contains(fromJson(inputs.skip_benchmarks || '[]'), 'gemm_postop_gelu_benchmark.py') }}
        run: |
          cd benchmarks/triton_kernels_benchmark
          python gemm_postop_gelu_benchmark.py --reports $REPORTS --n_runs $N_RUNS
          source ../../scripts/capture-hw-details.sh
          python build_report.py $REPORTS/matmul-performance-postop-gelu.csv $REPORTS/gemm-postop-gelu-triton-report.csv --benchmark gemm-postop-gelu --compiler triton --param_cols "B,M,K,N" --tflops_col Triton-TFlops --hbm_col "Triton-GB/s" --tag $TAG

      - name: Run Triton GEMM + PostOp (add matrix) kernel benchmark bfloat16
        if: ${{ steps.install.outcome == 'success' && !cancelled() && (inputs.benchmarks == '' || contains(fromJson(inputs.benchmarks || '[]'), 'gemm_postop_addmatrix_benchmark_bfloat16.py')) && !contains(fromJson(inputs.skip_benchmarks || '[]'), 'gemm_postop_addmatrix_benchmark_bfloat16.py') }}
        run: |
          cd benchmarks/triton_kernels_benchmark
          python gemm_postop_addmatrix_benchmark.py --reports $REPORTS --n_runs $N_RUNS
          source ../../scripts/capture-hw-details.sh
          python build_report.py $REPORTS/matmul-performance-postop-addmatrix-bfloat16.csv $REPORTS/gemm-postop-addmatrix-bfloat16-triton-report.csv --benchmark gemm-postop-addmatrix --compiler triton --param_cols "B,M,K,N" --tflops_col Triton-TFlops --hbm_col "Triton-GB/s" --tag $TAG
          python build_report.py $REPORTS/matmul-performance-postop-addmatrix-bfloat16.csv $REPORTS/gemm-postop-addmatrix-bfloat16-onednn-report.csv --benchmark gemm-postop-addmatrix --compiler onednn --param_cols "B,M,K,N" --tflops_col OneDNN-TFlops --hbm_col "OneDNN-GB/s" --tag $TAG

      - name: Run Triton GEMM + PostOp (add matrix) kernel benchmark int8
        if: ${{ steps.install.outcome == 'success' && !cancelled() && (inputs.benchmarks == '' || contains(fromJson(inputs.benchmarks || '[]'), 'gemm_postop_addmatrix_benchmark_int8.py')) && !contains(fromJson(inputs.skip_benchmarks || '[]'), 'gemm_postop_addmatrix_benchmark_int8.py') }}
        run: |
          cd benchmarks/triton_kernels_benchmark
          INT8_ONLY=1 python gemm_postop_addmatrix_benchmark.py --reports $REPORTS --n_runs $N_RUNS
          source ../../scripts/capture-hw-details.sh
          python build_report.py $REPORTS/matmul-performance-postop-addmatrix-int8.csv $REPORTS/gemm-postop-addmatrix-int8-triton-report.csv --benchmark gemm-postop-addmatrix-int8 --compiler triton --param_cols "B,M,K,N" --tflops_col Triton-TFlops --hbm_col "Triton-GB/s" --tag $TAG
          python build_report.py $REPORTS/matmul-performance-postop-addmatrix-int8.csv $REPORTS/gemm-postop-addmatrix-int8-onednn-report.csv --benchmark gemm-postop-addmatrix-int8 --compiler onednn --param_cols "B,M,K,N" --tflops_col OneDNN-TFlops --hbm_col "OneDNN-GB/s" --tag $TAG

      - name: Run Triton FA fwd kernel benchmark
        if: ${{ steps.install.outcome == 'success' && !cancelled() && (inputs.benchmarks == '' || contains(fromJson(inputs.benchmarks || '[]'), 'flash_attention_benchmark.py')) && !contains(fromJson(inputs.skip_benchmarks || '[]'), 'flash_attention_benchmark.py') }}
        run: |
          cd benchmarks/triton_kernels_benchmark
          python flash_attention_benchmark.py --reports $REPORTS --n_runs $N_RUNS

          source ../../scripts/capture-hw-details.sh
          python build_report.py $REPORTS/attn-performance.csv $REPORTS/attn-triton-report.csv --benchmark flash-attn --compiler triton --param_cols "Z,H,N_CTX,D_HEAD,CAUSAL" --tflops_col Triton-TFlops --hbm_col "Triton-GB/s" --tag $TAG
          python build_report.py $REPORTS/attn-performance.csv $REPORTS/attn-xetla-report.csv --benchmark flash-attn --compiler xetla --param_cols "Z,H,N_CTX,D_HEAD,CAUSAL" --tflops_col XeTLA-TFlops --hbm_col "XeTLA-GB/s" --tag $TAG

      - name: Run Triton FA bwd kernel benchmark
        if: ${{ steps.install.outcome == 'success' && !cancelled() && (inputs.benchmarks == '' || contains(fromJson(inputs.benchmarks || '[]'), 'flash_attention_bwd_benchmark.py')) && !contains(fromJson(inputs.skip_benchmarks || '[]'), 'flash_attention_bwd_benchmark.py') }}
        run: |
          cd benchmarks/triton_kernels_benchmark
          FA_KERNEL_MODE="bwd" \
            python flash_attention_benchmark.py --reports $REPORTS --n_runs $N_RUNS
          mv $REPORTS/attn-performance.csv $REPORTS/attn-bwd-performance.csv

          source ../../scripts/capture-hw-details.sh
          python build_report.py $REPORTS/attn-bwd-performance.csv $REPORTS/attn-bwd-triton-report.csv --benchmark flash-attn-bwd --compiler triton --param_cols "Z,H,N_CTX,D_HEAD,CAUSAL" --tflops_col Triton-TFlops --hbm_col "Triton-GB/s" --tag $TAG
          python build_report.py $REPORTS/attn-bwd-performance.csv $REPORTS/attn-bwd-xetla-report.csv --benchmark flash-attn-bwd --compiler xetla --param_cols "Z,H,N_CTX,D_HEAD,CAUSAL" --tflops_col XeTLA-TFlops --hbm_col "XeTLA-GB/s" --tag $TAG

      - name: Run Triton FA fwd kernel benchmark - with tensor descriptors
        if: ${{ steps.install.outcome == 'success' && !cancelled() && (inputs.benchmarks == '' || contains(fromJson(inputs.benchmarks || '[]'), 'flash_attention_tensor_desc_benchmark.py')) && !contains(fromJson(inputs.skip_benchmarks || '[]'), 'flash_attention_tensor_desc_benchmark.py') }}
        run: |
          cd benchmarks/triton_kernels_benchmark
          python flash_attention_tensor_desc_benchmark.py --reports $REPORTS --n_runs $N_RUNS
          mv $REPORTS/attn-performance.csv $REPORTS/attn-tensor-desc-performance.csv

          source ../../scripts/capture-hw-details.sh
          python build_report.py $REPORTS/attn-tensor-desc-performance.csv $REPORTS/attn-tensor-desc-triton-report.csv --benchmark flash-attn-tensor-desc --compiler triton --param_cols "Z,H,N_CTX,D_HEAD,CAUSAL" --tflops_col Triton-TFlops --hbm_col "Triton-GB/s" --tag $TAG
          python build_report.py $REPORTS/attn-tensor-desc-performance.csv $REPORTS/attn-tensor-desc-xetla-report.csv --benchmark flash-attn-tensor-desc --compiler xetla --param_cols "Z,H,N_CTX,D_HEAD,CAUSAL" --tflops_col XeTLA-TFlops --hbm_col "XeTLA-GB/s" --tag $TAG

      - name: Run Triton FlexAttention Causal Mask fwd kernel benchmark
        if: ${{ steps.install.outcome == 'success' && !cancelled() && (inputs.benchmarks == '' || contains(fromJson(inputs.benchmarks || '[]'), 'flex_attention_benchmark_causal_mask.py')) && !contains(fromJson(inputs.skip_benchmarks || '[]'), 'flex_attention_benchmark_causal_mask.py') }}
        run: |
          cd benchmarks/triton_kernels_benchmark
          python flex_attention_benchmark_causal_mask.py --reports $REPORTS --n_runs $N_RUNS

          source ../../scripts/capture-hw-details.sh
          python build_report.py $REPORTS/flexAttnCausal-performance.csv $REPORTS/flexAttnCausal-triton-report.csv --benchmark flex-attn-causal --compiler triton --param_cols "Z,H_q,H_kv,N_CTX_q,N_CTX_kv,D_HEAD_qk,D_HEAD_v" --tflops_col Triton-TFlops --hbm_col "Triton-GB/s" --tag $TAG

      - name: Run Triton FlexAttention Custom Masks fwd kernel benchmark
        if: ${{ steps.install.outcome == 'success' && !cancelled() && (inputs.benchmarks == '' || contains(fromJson(inputs.benchmarks || '[]'), 'flex_attention_benchmark_custom_masks.py')) && !contains(fromJson(inputs.skip_benchmarks || '[]'), 'flex_attention_benchmark_custom_masks.py') }}
        run: |
          cd benchmarks/triton_kernels_benchmark
          python flex_attention_benchmark_custom_masks.py --reports $REPORTS --n_runs $N_RUNS

          source ../../scripts/capture-hw-details.sh
          python build_report.py $REPORTS/flexAttnMasks-performance.csv $REPORTS/flexAttnMasks-triton-report.csv --benchmark flex-attn-masks --compiler triton --param_cols "Z,H,N_CTX,D_HEAD,MASK" --tflops_col Triton-TFlops --hbm_col "Triton-GB/s" --tag $TAG --mask
          python build_report.py $REPORTS/flexAttnMasks-performance.csv $REPORTS/flexAttnMasks-onednn-report.csv --benchmark flex-attn-masks --compiler onednn --param_cols "Z,H,N_CTX,D_HEAD,MASK" --tflops_col OneDNN-TFlops --hbm_col "OneDNN-GB/s" --tag $TAG --mask

      - name: Run Prefix Sums kernel benchmark
        if: ${{ steps.install.outcome == 'success' && !cancelled() && (inputs.benchmarks == '' || contains(fromJson(inputs.benchmarks || '[]'), 'prefix_sums.py')) && !contains(fromJson(inputs.skip_benchmarks || '[]'), 'prefix_sums.py') }}
        run: |
          cd benchmarks/triton_kernels_benchmark
          python prefix_sums.py --reports $REPORTS --n_runs $N_RUNS
          source ../../scripts/capture-hw-details.sh
          python build_report.py $REPORTS/prefix-sums.csv $REPORTS/prefix_sums-triton-report.csv --benchmark prefix_sums --compiler triton --param_cols "N" --tflops_col Triton-TFlops --hbm_col "Triton-GB/s" --tag $TAG

      - name: Run micro benchmark
        if: ${{ steps.install.outcome == 'success' && !cancelled() && (inputs.benchmarks == '' || contains(fromJson(inputs.benchmarks || '[]'), 'micro_benchmarks.py')) && !contains(fromJson(inputs.skip_benchmarks || '[]'), 'micro_benchmarks') }}
        run: |
          cd benchmarks/micro_benchmarks
          python run_benchmarks.py --reports $REPORTS

      - name: Upload benchmark reports
        if: ${{ steps.install.outcome == 'success' && !cancelled() }}
        uses: actions/upload-artifact@v4
        with:
          name: benchmark-reports
          path: reports<|MERGE_RESOLUTION|>--- conflicted
+++ resolved
@@ -140,23 +140,6 @@
           python build_report.py $REPORTS/softmax-performance.csv $REPORTS/softmax-xetla-report.csv --benchmark softmax --compiler xetla --param_cols "N" --tflops_col XeTLA-TFlops --hbm_col "XeTLA-GB/s" --tag $TAG
 
       - name: Run Triton GEMM kernel benchmark
-<<<<<<< HEAD
-        if: ${{ steps.install.outcome == 'success' && !cancelled() && (inputs.benchmarks == '' || contains(fromJson(inputs.benchmarks || '[]'), 'gemm_benchmark.py')) && !contains(fromJson(inputs.skip_benchmarks || '[]'), 'gemm_benchmark.py') }}
-        run: |
-          cd benchmarks/triton_kernels_benchmark
-          NEW_SHAPES=0 python gemm_benchmark.py --reports $REPORTS --n_runs $N_RUNS
-          source ../../scripts/capture-hw-details.sh
-          python build_report.py $REPORTS/matmul-performance.csv $REPORTS/gemm-triton-report.csv --benchmark gemm-legacy --compiler triton --param_cols "B,M,K,N" --tflops_col Triton-TFlops --hbm_col "Triton-GB/s" --tag $TAG
-          python build_report.py $REPORTS/matmul-performance.csv $REPORTS/gemm-xetla-report.csv --benchmark gemm-legacy --compiler xetla --param_cols "B,M,K,N" --tflops_col XeTLA-TFlops --hbm_col "XeTLA-GB/s" --tag $TAG
-          python build_report.py $REPORTS/matmul-performance.csv $REPORTS/gemm-onednn-report.csv --benchmark gemm-legacy --compiler onednn --param_cols "B,M,K,N" --tflops_col OneDNN-TFlops --hbm_col "OneDNN-GB/s" --tag $TAG
-          if [[ "${{ inputs.runner_label }}" = "max1550" ]]; then
-            # FIXME: enable cuttlass on bmg
-            python build_report.py $REPORTS/matmul-performance.csv $REPORTS/gemm-cutlass-report.csv --benchmark gemm-legacy --compiler cutlass --param_cols "B,M,K,N" --tflops_col CUTLASS-TFlops --hbm_col "CUTLASS-GB/s" --tag $TAG
-          fi
-
-      - name: Run Triton GEMM kernel benchmark - new shapes
-=======
->>>>>>> f36355f8
         if: ${{ steps.install.outcome == 'success' && !cancelled() && (inputs.benchmarks == '' || contains(fromJson(inputs.benchmarks || '[]'), 'gemm_benchmark.py_newshapes')) && !contains(fromJson(inputs.skip_benchmarks || '[]'), 'gemm_benchmark.py_newshapes') }}
         run: |
           cd benchmarks/triton_kernels_benchmark
