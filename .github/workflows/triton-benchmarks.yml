--- conflicted
+++ resolved
@@ -277,12 +277,8 @@
           python flex_attention_benchmark_causal_mask.py --reports $REPORTS --n_runs $N_RUNS
 
           source ../../scripts/capture-hw-details.sh
-<<<<<<< HEAD
-          python build_report.py $REPORTS/flexAttnCausal-performance.csv $REPORTS/flexAttnCausal-triton-report.csv --benchmark flexAttnCausal --compiler triton --param_cols "Z,H_q,H_kv,N_CTX_q,N_CTX_kv,D_HEAD_qk,D_HEAD_v" --tflops_col Triton-TFlops --hbm_col "Triton-GB/s" --tag $TAG
-          python build_report.py $REPORTS/flexAttnCausal-performance.csv $REPORTS/flexAttnCausal-torch-report.csv --benchmark flexAttnCausal --compiler torch --param_cols "Z,H_q,H_kv,N_CTX_q,N_CTX_kv,D_HEAD_qk,D_HEAD_v" --tflops_col Torch-TFlops --hbm_col "Torch-GB/s" --tag $TAG
-=======
           python build_report.py $REPORTS/flexAttnCausal-performance.csv $REPORTS/flexAttnCausal-triton-report.csv --benchmark flex-attn-causal --compiler triton --param_cols "Z,H_q,H_kv,N_CTX_q,N_CTX_kv,D_HEAD_qk,D_HEAD_v" --tflops_col Triton-TFlops --hbm_col "Triton-GB/s" --tag $TAG
->>>>>>> f36355f8
+          python build_report.py $REPORTS/flexAttnCausal-performance.csv $REPORTS/flexAttnCausal-torch-report.csv --benchmark flex-attn-causal --compiler torch --param_cols "Z,H_q,H_kv,N_CTX_q,N_CTX_kv,D_HEAD_qk,D_HEAD_v" --tflops_col Torch-TFlops --hbm_col "Torch-GB/s" --tag $TAG
 
       - name: Run Triton FlexAttention Custom Masks fwd kernel benchmark
         if: ${{ steps.install.outcome == 'success' && !cancelled() && (inputs.benchmarks == '' || contains(fromJson(inputs.benchmarks || '[]'), 'flex_attention_benchmark_custom_masks.py')) && !contains(fromJson(inputs.skip_benchmarks || '[]'), 'flex_attention_benchmark_custom_masks.py') }}
