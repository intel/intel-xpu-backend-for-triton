name: Triton benchmarks

on:
  workflow_dispatch:
    inputs:
      runner_label:
        description: Runner label, keep empty for default
        type: string
        default: ""
      tag:
        description: Tag for benchmark results
        type: string
        default: "test"
  schedule:
    - cron: "5 23 * * *"

permissions: read-all

env:
  PYTHON_VERSION: "3.10"

jobs:
  build:
    name: Triton benchmarks
    runs-on:
      - ${{ inputs.runner_label || 'max1550' }}
    timeout-minutes: 720
    defaults:
      run:
        shell: bash -noprofile --norc -eo pipefail -c "source /home/runner/intel/oneapi/setvars.sh > /dev/null; source {0}"
    steps:
      - name: Checkout repository
        uses: actions/checkout@v4

      - name: Load pip cache
        id: pip-cache
        uses: ./.github/actions/load
        with:
          path: $HOME/.cache/pip
          # pip cache per commit id just to minimize network traffic
          key: pip-$PYTHON_VERSION-$GITHUB_SHA

      - name: Install Python
        uses: actions/setup-python@v5
        with:
          python-version: ${{ env.PYTHON_VERSION }}

      - name: Install Python build dependencies
        run: |
          pip install wheel

      - name: Setup PyTorch
        uses: ./.github/actions/setup-pytorch

      - name: Setup IPEX
        uses: ./.github/actions/setup-ipex

      - name: Build Triton wheels
        uses: ./.github/actions/setup-triton
        with:
          command: DEBUG=1 python setup.py bdist_wheel

      - name: Install Triton
        run: |
          pip install python/dist/*.whl

      - name: Install benchmark dependencies
        run: |
          pip install matplotlib pandas tabulate

      - name: Create reports dir
        run: |
          mkdir reports
          echo "REPORTS=$PWD/reports" >> $GITHUB_ENV

      - name: Install benchmarks
        id: install
        run: |
          cd benchmarks
          python setup.py install

      - name: Run Triton Softmax kernel benchmark
        if: ${{ steps.install.outcome == 'success' && !cancelled() }}
        run: |
          cd benchmarks/triton_kernels_benchmark
          python fused_softmax.py --reports $REPORTS
          source ../../scripts/capture-hw-details.sh
          TAG=${{ inputs.tag || 'ci' }}
          python ../../scripts/build_report.py $REPORTS/softmax-performance.csv $REPORTS/softmax-triton-report.csv --benchmark softmax --compiler triton --param_cols "N" --tflops_col Triton-TFlops --hbm_col "Triton-GB/s" --tag $TAG
          python ../../scripts/build_report.py $REPORTS/softmax-performance.csv $REPORTS/softmax-xetla-report.csv --benchmark softmax --compiler xetla --param_cols "N" --tflops_col XeTLA-TFlops --hbm_col "XeTLA-GB/s" --tag $TAG

      - name: Run Triton GEMM kernel benchmark
        if: ${{ steps.install.outcome == 'success' && !cancelled() }}
        run: |
          cd benchmarks/triton_kernels_benchmark
          python gemm_benchmark.py --reports $REPORTS
          source ../../scripts/capture-hw-details.sh
          TAG=${{ inputs.tag || 'ci' }}
          python ../../scripts/build_report.py $REPORTS/matmul-performance.csv $REPORTS/gemm-triton-report.csv --benchmark gemm --compiler triton --param_cols "B,M,K,N" --tflops_col Triton-TFlops --hbm_col "Triton-GB/s" --tag $TAG
          python ../../scripts/build_report.py $REPORTS/matmul-performance.csv $REPORTS/gemm-xetla-report.csv --benchmark gemm --compiler xetla --param_cols "B,M,K,N" --tflops_col XeTLA-TFlops --hbm_col "XeTLA-GB/s" --tag $TAG

      - name: Run Triton GEMM kernel benchmark - default path
        if: ${{ steps.install.outcome == 'success' && !cancelled() }}
        run: |
          cd benchmarks/triton_kernels_benchmark
          # Default path:
          TRITON_INTEL_ADVANCED_PATH=0 \
          TRITON_INTEL_ENABLE_ADDRESS_PAYLOAD_OPT=1 \
          IGC_VISAOptions=" -enableBCR -nolocalra -printregusage -DPASTokenReduction -enableHalfLSC -abiver 2" \
          IGC_DisableLoopUnroll=1 \
          python gemm_benchmark.py --reports $REPORTS

          TAG=${{ inputs.tag || 'ci' }}-dflt
          source ../../scripts/capture-hw-details.sh
          python ../../scripts/build_report.py $REPORTS/matmul-performance.csv $REPORTS/gemm-triton-default-report.csv --benchmark gemm --compiler triton --param_cols "B,M,K,N" --tflops_col Triton-TFlops --hbm_col "Triton-GB/s" --tag $TAG

      - name: Run Triton GEMM kernel benchmark - advanced path
        if: ${{ steps.install.outcome == 'success' && !cancelled() }}
        run: |
          cd benchmarks/triton_kernels_benchmark
          # Advanced path:
          TRITON_INTEL_ADVANCED_PATH=1 \
          TRITON_INTEL_ENABLE_ADDRESS_PAYLOAD_OPT=1 \
          IGC_VISAOptions=" -enableBCR -nolocalra -printregusage -DPASTokenReduction -enableHalfLSC -abiver 2" \
          IGC_DisableLoopUnroll=1 \
          python gemm_benchmark.py --reports $REPORTS

          TAG=${{ inputs.tag || 'ci' }}-adv
          source ../../scripts/capture-hw-details.sh
          python ../../scripts/build_report.py $REPORTS/matmul-performance.csv $REPORTS/gemm-triton-advanced-report.csv --benchmark gemm --compiler triton --param_cols "B,M,K,N" --tflops_col Triton-TFlops --hbm_col "Triton-GB/s" --tag $TAG

      - name: Run Triton GEMM + PreOp (exp) kernel benchmark
        if: ${{ steps.install.outcome == 'success' && !cancelled() }}
        run: |
          cd benchmarks/triton_kernels_benchmark
          python gemm_preop_exp_benchmark.py --reports $REPORTS
          source ../../scripts/capture-hw-details.sh
          TAG=${{ inputs.tag || 'ci' }}
          python ../../scripts/build_report.py $REPORTS/matmul-performance.csv $REPORTS/gemm-preop-exp-triton-report.csv --benchmark gemm-preop-exp --compiler triton --param_cols "B,M,K,N" --tflops_col Triton-TFlops --hbm_col "Triton-GB/s" --tag $TAG

      - name: Run Triton GEMM + PostOp (Gelu) kernel benchmark
        if: ${{ steps.install.outcome == 'success' && !cancelled() }}
        run: |
          cd benchmarks/triton_kernels_benchmark
          python gemm_postop_gelu_benchmark.py --reports $REPORTS
          source ../../scripts/capture-hw-details.sh
          TAG=${{ inputs.tag || 'ci' }}
          python ../../scripts/build_report.py $REPORTS/matmul-performance.csv $REPORTS/gemm-postop-gelu-triton-report.csv --benchmark gemm-postop-gelu --compiler triton --param_cols "B,M,K,N" --tflops_col Triton-TFlops --hbm_col "Triton-GB/s" --tag $TAG

      - name: Run Triton GEMM + PostOp (add matrix) kernel benchmark
        if: ${{ steps.install.outcome == 'success' && !cancelled() }}
        run: |
          cd benchmarks/triton_kernels_benchmark
          python gemm_postop_addmatrix_benchmark.py --reports $REPORTS
          source ../../scripts/capture-hw-details.sh
          TAG=${{ inputs.tag || 'ci' }}
          python ../../scripts/build_report.py $REPORTS/matmul-performance.csv $REPORTS/gemm-postop-addmatrix-triton-report.csv --benchmark gemm-postop-addmatrix --compiler triton --param_cols "B,M,K,N" --tflops_col Triton-TFlops --hbm_col "Triton-GB/s" --tag $TAG

      - name: Run Triton FA kernel benchmark
        if: ${{ steps.install.outcome == 'success' && !cancelled() }}
        run: |
          cd benchmarks/triton_kernels_benchmark
          python flash_attention_fwd_benchmark.py --reports $REPORTS

          TAG=${{ inputs.tag || 'ci' }}
          source ../../scripts/capture-hw-details.sh
          python ../../scripts/build_report.py $REPORTS/attn-performance.csv $REPORTS/attn-triton-report.csv --benchmark attn --compiler triton --param_cols "Z,H,N_CTX,D_HEAD" --tflops_col Triton-TFlops --hbm_col "Triton-GB/s" --tag $TAG
          python ../../scripts/build_report.py $REPORTS/attn-performance.csv $REPORTS/attn-xetla-report.csv --benchmark attn --compiler xetla --param_cols "Z,H,N_CTX,D_HEAD" --tflops_col XeTLA-TFlops --hbm_col "XeTLA-GB/s" --tag $TAG

      - name: Run Triton FA kernel benchmark - default path
        if: ${{ steps.install.outcome == 'success' && !cancelled() }}
        run: |
          cd benchmarks/triton_kernels_benchmark
          TRITON_INTEL_ADVANCED_PATH=0 \
          TRITON_INTEL_ENABLE_ADDRESS_PAYLOAD_OPT=1 \
          IGC_VISAOptions=" -enableBCR -nolocalra -printregusage -DPASTokenReduction -enableHalfLSC -abiver 2" \
          IGC_DisableLoopUnroll=1 \
          python flash_attention_fwd_benchmark.py --reports $REPORTS

          TAG=${{ inputs.tag || 'ci' }}-dflt
          source ../../scripts/capture-hw-details.sh
          python ../../scripts/build_report.py $REPORTS/attn-performance.csv $REPORTS/attn-triton-default-report.csv --benchmark attn --compiler triton --param_cols "Z,H,N_CTX,D_HEAD" --tflops_col Triton-TFlops --hbm_col "Triton-GB/s" --tag $TAG

<<<<<<< HEAD
      - name: Run Prefix Sums kernel benchmark
        if: ${{ steps.install.outcome == 'success' && !cancelled() }}
        run: |
          cd benchmarks/triton_kernels_benchmark
          python prefix_sums.py --reports $REPORTS
          source ../../scripts/capture-hw-details.sh
          TAG=${{ inputs.tag || 'ci' }}
          python ../../scripts/build_report.py $REPORTS/prefix_sums-performance.csv $REPORTS/prefix_sums-triton-report.csv --benchmark prefix_sums --compiler triton --param_cols "N" --tflops_col Triton-TFlops --hbm_col "Triton-GB/s" --tag $TAG
=======
      - name: Run Triton FA kernel benchmark - advanced path
        if: ${{ steps.install.outcome == 'success' && !cancelled() }}
        run: |
          cd benchmarks/triton_kernels_benchmark
          TRITON_INTEL_ADVANCED_PATH=1 \
          TRITON_INTEL_ENABLE_ADDRESS_PAYLOAD_OPT=1 \
          IGC_VISAOptions=" -enableBCR -nolocalra -printregusage -DPASTokenReduction -enableHalfLSC -abiver 2" \
          IGC_DisableLoopUnroll=1 \
          python flash_attention_fwd_benchmark.py --reports $REPORTS

          TAG=${{ inputs.tag || 'ci' }}-adv
          source ../../scripts/capture-hw-details.sh
          python ../../scripts/build_report.py $REPORTS/attn-performance.csv $REPORTS/attn-triton-advanced-report.csv --benchmark attn --compiler triton --param_cols "Z,H,N_CTX,D_HEAD" --tflops_col Triton-TFlops --hbm_col "Triton-GB/s" --tag $TAG
>>>>>>> 1e038c63

      - name: Run micro benchmark
        if: ${{ steps.install.outcome == 'success' && !cancelled() }}
        run: |
          cd benchmarks/micro_benchmarks
          python run_benchmarks.py --reports $REPORTS

      - name: Save pip cache
        if: ${{ steps.pip-cache.outputs.status == 'miss' }}
        uses: ./.github/actions/save
        with:
          path: ${{ steps.pip-cache.outputs.path }}
          dest: ${{ steps.pip-cache.outputs.dest }}

      - name: Upload benchmark reports
        if: ${{ steps.install.outcome == 'success' && !cancelled() }}
        uses: actions/upload-artifact@v4
        with:
          name: benchmark-reports
          path: reports<|MERGE_RESOLUTION|>--- conflicted
+++ resolved
@@ -181,7 +181,20 @@
           source ../../scripts/capture-hw-details.sh
           python ../../scripts/build_report.py $REPORTS/attn-performance.csv $REPORTS/attn-triton-default-report.csv --benchmark attn --compiler triton --param_cols "Z,H,N_CTX,D_HEAD" --tflops_col Triton-TFlops --hbm_col "Triton-GB/s" --tag $TAG
 
-<<<<<<< HEAD
+      - name: Run Triton FA kernel benchmark - advanced path
+        if: ${{ steps.install.outcome == 'success' && !cancelled() }}
+        run: |
+          cd benchmarks/triton_kernels_benchmark
+          TRITON_INTEL_ADVANCED_PATH=1 \
+          TRITON_INTEL_ENABLE_ADDRESS_PAYLOAD_OPT=1 \
+          IGC_VISAOptions=" -enableBCR -nolocalra -printregusage -DPASTokenReduction -enableHalfLSC -abiver 2" \
+          IGC_DisableLoopUnroll=1 \
+          python flash_attention_fwd_benchmark.py --reports $REPORTS
+
+          TAG=${{ inputs.tag || 'ci' }}-adv
+          source ../../scripts/capture-hw-details.sh
+          python ../../scripts/build_report.py $REPORTS/attn-performance.csv $REPORTS/attn-triton-advanced-report.csv --benchmark attn --compiler triton --param_cols "Z,H,N_CTX,D_HEAD" --tflops_col Triton-TFlops --hbm_col "Triton-GB/s" --tag $TAG
+
       - name: Run Prefix Sums kernel benchmark
         if: ${{ steps.install.outcome == 'success' && !cancelled() }}
         run: |
@@ -190,21 +203,6 @@
           source ../../scripts/capture-hw-details.sh
           TAG=${{ inputs.tag || 'ci' }}
           python ../../scripts/build_report.py $REPORTS/prefix_sums-performance.csv $REPORTS/prefix_sums-triton-report.csv --benchmark prefix_sums --compiler triton --param_cols "N" --tflops_col Triton-TFlops --hbm_col "Triton-GB/s" --tag $TAG
-=======
-      - name: Run Triton FA kernel benchmark - advanced path
-        if: ${{ steps.install.outcome == 'success' && !cancelled() }}
-        run: |
-          cd benchmarks/triton_kernels_benchmark
-          TRITON_INTEL_ADVANCED_PATH=1 \
-          TRITON_INTEL_ENABLE_ADDRESS_PAYLOAD_OPT=1 \
-          IGC_VISAOptions=" -enableBCR -nolocalra -printregusage -DPASTokenReduction -enableHalfLSC -abiver 2" \
-          IGC_DisableLoopUnroll=1 \
-          python flash_attention_fwd_benchmark.py --reports $REPORTS
-
-          TAG=${{ inputs.tag || 'ci' }}-adv
-          source ../../scripts/capture-hw-details.sh
-          python ../../scripts/build_report.py $REPORTS/attn-performance.csv $REPORTS/attn-triton-advanced-report.csv --benchmark attn --compiler triton --param_cols "Z,H,N_CTX,D_HEAD" --tflops_col Triton-TFlops --hbm_col "Triton-GB/s" --tag $TAG
->>>>>>> 1e038c63
 
       - name: Run micro benchmark
         if: ${{ steps.install.outcome == 'success' && !cancelled() }}
