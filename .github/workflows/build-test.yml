name: Build and test

on:
  workflow_dispatch:
  pull_request:
    branches:
      - llvm-target
  push:
    branches:
      - llvm-target

permissions: read-all

env:
  TRITON_DISABLE_LINE_INFO: 1

jobs:
  pre-commit:
    name: Pre-commit checks
    runs-on:
      - glados
      - spr
      - cpu
    steps:
      - name: Checkout repository
        uses: actions/checkout@v4

      - name: Load pip cache
        id: pip-cache
        uses: ./.github/actions/load
        env:
          # Increase this value to reset cache
          CACHE_NUMBER: 1
        with:
          path: $HOME/.cache/pip
          key: pip-3.9-${{ hashFiles('.pre-commit-config.yaml') }}-${{ env.CACHE_NUMBER }}

      - name: Install Python 3.9
        uses: actions/setup-python@v5
        with:
          python-version: '3.9'

      - name: Run pre-commit checks
        run: |
          pip install --upgrade pre-commit

          # TODO: ignore the first yapf failure until https://github.com/google/yapf/issues/1164 is fixed
          python3 -m pre_commit run --all-files --verbose yapf &> /dev/null || true
          # If first run of yapf worked and made changes reset the tree to the original state
          git reset --hard

          python3 -m pre_commit run --show-diff-on-failure --color=always --all-files --verbose

      - name: Save pip cache
        if: ${{ steps.pip-cache.outputs.status == 'miss' }}
        uses: ./.github/actions/save
        with:
          path: ${{ steps.pip-cache.outputs.path }}
          dest: ${{ steps.pip-cache.outputs.dest }}

  integration-tests:
    name: Integration tests
    runs-on:
      - glados
      - spr
<<<<<<< HEAD
      - runner-0.0.8
=======
      - runner-0.0.9
>>>>>>> ca69c4c0
    strategy:
      matrix:
        python:
          - "3.9"
          - "3.10"
    defaults:
      run:
        shell: bash -noprofile --norc -eo pipefail -c "source /home/runner/intel/oneapi/setvars.sh > /dev/null; source {0}"
    steps:
      - name: Checkout repository
        uses: actions/checkout@v4

      - name: Load pip cache
        id: pip-cache
        uses: ./.github/actions/load
        env:
          # Increase this value to reset cache
          CACHE_NUMBER: 1
        with:
          path: $HOME/.cache/pip
          key: pip-${{ matrix.python }}-${{ hashFiles('python/pyproject.toml', 'python/setup.py') }}-${{ env.CACHE_NUMBER }}

      - name: Install Python ${{ matrix.python }}
        uses: actions/setup-python@v5
        with:
          python-version: ${{ matrix.python }}

      - name: Get LLVM commit id
        run: |
          LLVM_COMMIT_ID=$(<cmake/llvm-hash.txt)
          echo "LLVM_COMMIT_ID=$LLVM_COMMIT_ID" >> $GITHUB_ENV

      - name: Setup PyTorch
        uses: ./.github/actions/setup-pytorch

      - name: Setup IPEX
        uses: ./.github/actions/setup-ipex

      - name: Build Triton
        run: |
          export DEBUG=1
          cd python
          pip install wheel pytest pytest-xdist pytest-rerunfailures
          pip install --no-build-isolation '.[build,tests,tutorials]'

      - name: Run lit tests
        run: |
          cd python
          lit -v build/*/test

      - name: Create directory for tests reports
        run: |
          mkdir ~/reports

      - name: Run core tests
        run: |
          cd python/test/unit
          python3 -m pytest --junitxml=~/reports/language.xml -vvv -n 8 --device xpu language/ --ignore=language/test_line_info.py --ignore=language/test_subprocess.py
          python3 -m pytest --junitxml=~/reports/subprocess.xml -vvv -n 8 language/test_subprocess.py
          # Run runtime tests serially to avoid race condition with cache handling
          python3 -m pytest --junitxml=~/reports/runtime.xml -vvv --device xpu runtime/
          # Run test_line_info.py separately with TRITON_DISABLE_LINE_INFO=0
          TRITON_DISABLE_LINE_INFO=0 python3 -m pytest --junitxml=~/reports/line_info.xml -vvv --device xpu language/test_line_info.py

      - name: Clear cache
        run: |
          rm -rf ~/.triton

      - name: Run interpreter tests
        env:
          TRITON_INTERPRET: "1"
        run: |
          cd python/test/unit
          python3 -m pytest --junitxml=~/reports/interpreter_core.xml -vvv -n 8 -m interpreter language/test_core.py language/test_standard.py --device cpu
          python3 -m pytest --junitxml=~/reports/interpreter_flash_attention.xml -n 8 -m interpreter -vvv -s operators/test_flash_attention.py::test_op --device cpu

      - name: Run partial operators tests
        run: |
          cd python/test/unit
          python3 -m pytest --junitxml=~/reports/operators.xml -vvv -n 8 --device xpu operators

      - name: Regression tests
        run: |
          cd python/test/regression
          python3 -m pytest --junitxml=~/reports/regression.xml -vvv -s --device xpu . --reruns 10 --ignore=test_performance.py

      - name: Run XPU python tests
        run: |
          cd python/test/backend/third_party_backends
          python3 -m pytest -n auto --verbose test_xpu_backend.py

      - name: Run Tutorials
        run: |
          cd python/tutorials
          python3 01-vector-add.py
          python3 02-fused-softmax.py
          python3 03-matrix-multiplication.py
          python3 04-low-memory-dropout.py
          python3 05-layer-norm.py
          python3 06-fused-attention.py
          python3 07-extern-functions.py
          # FIXME: next tutorial is failing with the current rolling stable release, see issue #797
          python3 08-grouped-gemm.py || true
          python3 09-experimental-block-pointer.py

      - name: Run CXX unittests
        run: |
          cd python/build/*cmake*
          ctest

      - name: Run E2E test
        run: |
          # Set WORKSPACE for inductor_xpu_test.sh to make sure it creates "inductor_log" outside of pytorch cloned directory
          export WORKSPACE=$GITHUB_WORKSPACE
          cd pytorch
          TRANSFORMERS_VERSION="$(<.ci/docker/ci_commit_pins/huggingface.txt)"
          pip install pyyaml pandas scipy numpy psutil pyre_extensions torchrec transformers==$TRANSFORMERS_VERSION
          # TODO: Find the fastest Hugging Face model
          $GITHUB_WORKSPACE/scripts/inductor_xpu_test.sh huggingface float32 inference accuracy xpu 0 static 1 0 AlbertForMaskedLM
          # The script above always returns 0, so we need an additional check to see if the accuracy test passed
          cat $WORKSPACE/inductor_log/*/*/*.csv
          grep AlbertForMaskedLM $WORKSPACE/inductor_log/*/*/*.csv | grep -q ,pass,

      - name: Save pip cache
        if: ${{ steps.pip-cache.outputs.status == 'miss' }}
        uses: ./.github/actions/save
        with:
          path: ${{ steps.pip-cache.outputs.path }}
          dest: ${{ steps.pip-cache.outputs.dest }}

      - name: Pass rate
        run: |
          python3 scripts/pass_rate.py --reports ~/reports
          mkdir -p /cache/reports/pass-rate
          TMPFILE=$(mktemp -p /cache/reports/pass-rate XXXXXXXXXX)
          python3 scripts/pass_rate.py --reports ~/reports --json > $TMPFILE
          mv $TMPFILE $TMPFILE.json<|MERGE_RESOLUTION|>--- conflicted
+++ resolved
@@ -63,11 +63,7 @@
     runs-on:
       - glados
       - spr
-<<<<<<< HEAD
-      - runner-0.0.8
-=======
-      - runner-0.0.9
->>>>>>> ca69c4c0
+      - runner-0.0.10
     strategy:
       matrix:
         python:
