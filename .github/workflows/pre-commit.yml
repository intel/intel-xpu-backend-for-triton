--- conflicted
+++ resolved
@@ -11,13 +11,8 @@
     runs-on: ubuntu-latest
     steps:
       - name: Checkout
-<<<<<<< HEAD
         uses: actions/checkout@v5
-      - uses: actions/setup-python@v5
-=======
-        uses: actions/checkout@v4
       - uses: actions/setup-python@v6
->>>>>>> 5d58918b
         with:
           python-version: '3.12'
           cache: 'pip'
