--- conflicted
+++ resolved
@@ -230,12 +230,7 @@
           elif [[ "${{ inputs.models }}" == "subset" ]]; then
             while read model; do
               bash -e $GITHUB_WORKSPACE/scripts/inductor_xpu_test.sh ${{ inputs.suite }} ${{ inputs.dtype }} ${{ inputs.mode }} ${{ inputs.test_mode }} xpu 0 static 1 0 $model
-<<<<<<< HEAD
-              grep ,$model, $WORKSPACE/inductor_log/*/*/*.csv | grep -q ,pass, || ${{ inputs.test_all_subset_models }}
-            done < $GITHUB_WORKSPACE/.github/models/performance/${{ inputs.suite }}.txt
-=======
             done < $GITHUB_WORKSPACE/.github/models/${{ inputs.test_mode }}/${{ inputs.suite }}.txt
->>>>>>> 4c5296dc
           else
             bash -e $GITHUB_WORKSPACE/scripts/inductor_xpu_test.sh ${{ inputs.suite }} ${{ inputs.dtype }} ${{ inputs.mode }} ${{ inputs.test_mode }} xpu 0 static 1 0
           fi
