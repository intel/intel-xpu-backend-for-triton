name: E2E reusable workflow

on:
  workflow_call:
    inputs:
      pytorch_ref:
        description: PyTorch ref, keep empty for default
        type: string
        default: ""
      suite:
        description: Test suite
        type: string
        default: all
      mode:
        description: Inference, inference-with-freezing, or training
        type: string
        default: all
      test_mode:
        description: accuracy or performance
        type: string
        default: accuracy
      dtype:
        description: Data type
        type: string
        default: all
      models:
        description: Run all models or a subset
        type: string
        default: all
      check_all_subset_models:
        description: In "subset" mode, check all subset models
        type: boolean
        default: false
      only_one_model:
        description: Run only this one model
        type: string
        default: ""
      runner_label:
        description: Runner label, keep empty for default
        type: string
        default: ""
      TORCH_COMPILE_DEBUG:
        description: TORCH_COMPILE_DEBUG
        type: string
        default: ""

permissions: read-all

env:
  TRITON_DISABLE_LINE_INFO: 1
  PYTHON_VERSION: "3.10"
  BENCHMARK_REPO: pytorch/benchmark

jobs:
  run_tests:
    name: Test ${{ inputs.suite }} ${{ inputs.dtype }} ${{ inputs.mode }} ${{ inputs.test_mode }}
    runs-on:
      - linux
      - ${{ inputs.runner_label || 'max1550' }}
    timeout-minutes: 720
    defaults:
      run:
        shell: bash -noprofile --norc -eo pipefail -c "source /opt/intel/oneapi/setvars.sh > /dev/null; source {0}"
    steps:
      - name: Print inputs
        run: |
          cat <<EOF
          ${{ toJSON(inputs) }}
          EOF

      - name: Checkout repository
        uses: actions/checkout@v4

      - name: Load pip cache
        id: pip-cache
        uses: ./.github/actions/load
        with:
          path: $HOME/.cache/pip
          # pip cache per commit id just to minimize network traffic
          key: pip-$PYTHON_VERSION-$GITHUB_SHA

      - name: Install Python
        uses: actions/setup-python@v5
        with:
          python-version: ${{ env.PYTHON_VERSION }}

      - name: Install Python build dependencies
        run: |
          # cmake 3.22.1 does not work with the recent torchaudio: https://github.com/intel/intel-xpu-backend-for-triton/issues/2079
          # cmake<4.0.0 is required as a workaround for CMake Error at third_party/double-conversion/CMakeLists.txt:1 (cmake_minimum_required)
          pip install wheel 'cmake<4.0.0'

      - name: Setup PyTorch
        uses: ./.github/actions/setup-pytorch
        with:
          ref: ${{ inputs.pytorch_ref }}

      - name: Identify pinned versions
        run: |
          cd pytorch
          echo "BENCHMARK_COMMIT_ID=$(<.ci/docker/ci_commit_pins/torchbench.txt)" | tee -a "$GITHUB_ENV"
          echo "TORCHVISION_COMMIT_ID=$(<.github/ci_commit_pins/vision.txt)" | tee -a "$GITHUB_ENV"
          echo "TORCHAUDIO_COMMIT_ID=$(<.github/ci_commit_pins/audio.txt)" | tee -a "$GITHUB_ENV"
          echo "TIMM_COMMIT_ID=$(<.ci/docker/ci_commit_pins/timm.txt)" | tee -a "$GITHUB_ENV"

      - name: Generate Triton cache key
        id: triton-key
        run: |
          COMPOSITE_KEY=$(echo $PYTHON_VERSION $PYTORCH_VERSION $GITHUB_SHA | sha256sum - | cut -d\  -f1)
          echo "key=triton-$COMPOSITE_KEY" >> $GITHUB_OUTPUT

      - name: Load Triton wheels from a cache
        id: triton-cache
        uses: ./.github/actions/load
        with:
          path: dist
          key: ${{ steps.triton-key.outputs.key }}

      - name: Build Triton wheels
        if: ${{ steps.triton-cache.outputs.status == 'miss' }}
        uses: ./.github/actions/setup-triton
        with:
          command: DEBUG=1 python setup.py bdist_wheel

      - name: Install Triton
        run: |
          pip install dist/*.whl

      - name: Save Triton wheels to a cache
        if: ${{ steps.triton-cache.outputs.status == 'miss' }}
        uses: ./.github/actions/save
        with:
          path: ${{ steps.triton-cache.outputs.path }}
          dest: ${{ steps.triton-cache.outputs.dest }}

      - name: Install python test dependencies
        run: |
<<<<<<< HEAD
          # deps for torchrec_dlrm
          # https://github.com/intel/torch-xpu-ops/blob/f2bcd8a4b87c8ff508640ebda24736abed92decd/.github/actions/pt2e/action.yml#L78
          pip install fbgemm-gpu --index-url https://download.pytorch.org/whl/cpu
          pip install --no-deps lightning-utilities==0.14.3 torchmetrics==1.0.3
          pip install pyyaml pandas scipy numpy psutil pyre_extensions torchrec
=======
          pip install pyyaml pandas scipy 'numpy==1.26.4' psutil pyre_extensions torchrec
>>>>>>> ad0e8d97

      - name: Install transformers package
        if: ${{ inputs.suite == 'huggingface' }}
        run: |
          cd pytorch
          pip install -r .ci/docker/ci_commit_pins/huggingface-requirements.txt

      - name: Install torchvision package
        if: ${{ inputs.suite == 'timm_models' || inputs.suite == 'torchbench' }}
        uses: ./.github/actions/install-dependency
        with:
          package: torchvision
          repository: pytorch/vision
          ref: ${{ env.TORCHVISION_COMMIT_ID }}
          extra-cache-key: ${{ env.PYTORCH_VERSION }}

      - name: Install torchaudio package
        if: ${{ inputs.suite == 'torchbench' }}
        uses: ./.github/actions/install-dependency
        with:
          package: torchaudio
          repository: pytorch/audio
          ref: ${{ env.TORCHAUDIO_COMMIT_ID }}
          extra-cache-key: ${{ env.PYTORCH_VERSION }}

      - name: Install timm package
        if: ${{ inputs.suite == 'timm_models' || inputs.suite == 'torchbench' }}
        uses: ./.github/actions/install-dependency
        with:
          package: timm
          repository: huggingface/pytorch-image-models
          ref: ${{ env.TIMM_COMMIT_ID }}
          extra-cache-key: ${{ env.PYTORCH_VERSION }}

      - name: Clone pytorch benchmark
        if: ${{ inputs.suite == 'torchbench' }}
        uses: actions/checkout@v4
        with:
          repository: ${{ env.BENCHMARK_REPO }}
          ref: ${{ env.BENCHMARK_COMMIT_ID }}
          submodules: recursive
          path: benchmark

      - name: Install pytorch benchmark
        if: ${{ inputs.suite == 'torchbench' }}
        run: |
          cd benchmark
          if [[ "${{ inputs.only_one_model }}" ]]; then
            python install.py "${{ inputs.only_one_model }}"
          else
            # install all models
            python install.py
          fi
          pip install -e .

      - name: Run e2e ${{ inputs.test_mode }} tests
        env:
          HUGGING_FACE_HUB_TOKEN: ${{ secrets.HUGGING_FACE_HUB_TOKEN }}
        run: |
          cd pytorch

          export WORKSPACE=$GITHUB_WORKSPACE

          if [[ "${{ inputs.TORCH_COMPILE_DEBUG }}" = "1" ]] ; then
            export TORCH_COMPILE_DEBUG="1"
            # torch will save debug logs to $TORCH_COMPILE_DEBUG_DIR/torch_compile_debug
            export TORCH_COMPILE_DEBUG_DIR=$GITHUB_WORKSPACE
          fi

          # if "only_one_model" is set, then test this model
          # if "models" == "subset", then test the models from .github/models/{accuracy,performance}/{suite}.txt
          # otherwise test all models.

          if [[ "${{ inputs.only_one_model }}" ]]; then
            bash -e $GITHUB_WORKSPACE/scripts/inductor_xpu_test.sh ${{ inputs.suite }} ${{ inputs.dtype }} ${{ inputs.mode }} ${{ inputs.test_mode }} xpu 0 static 1 0 ${{ inputs.only_one_model }}
          elif [[ "${{ inputs.models }}" == "subset" ]]; then
            models_subset_file="$GITHUB_WORKSPACE/.github/models/${{ inputs.test_mode }}/${{ inputs.suite }}.txt"
            while read model; do
              bash -e $GITHUB_WORKSPACE/scripts/inductor_xpu_test.sh ${{ inputs.suite }} ${{ inputs.dtype }} ${{ inputs.mode }} ${{ inputs.test_mode }} xpu 0 static 1 0 $model
            done < $models_subset_file
            if [[ "${{ inputs.check_all_subset_models }}" == true ]]; then
              python $GITHUB_WORKSPACE/scripts/check_inductor_report.py --models-file="$models_subset_file" \
                --suite=${{ inputs.suite }} \
                --dtype=${{ inputs.dtype }} \
                --mode=${{ inputs.mode }} \
                --test_mode=${{ inputs.test_mode }} \
                --device=xpu \
                --inductor-log-dir="${GITHUB_WORKSPACE}/inductor_log"
            fi
          else
            bash -e $GITHUB_WORKSPACE/scripts/inductor_xpu_test.sh ${{ inputs.suite }} ${{ inputs.dtype }} ${{ inputs.mode }} ${{ inputs.test_mode }} xpu 0 static 1 0
          fi

      - name: Report environment details
        run: |
          mkdir -p inductor_log
          TIMESTAMP=$(date '+%Y%m%d%H%M%S')
          echo "TIMESTAMP=$TIMESTAMP" >> "${GITHUB_ENV}"

          source ./scripts/capture-hw-details.sh --quiet

          cat <<EOF | tee inductor_log/.env
          TIMESTAMP=$TIMESTAMP
          JOB_NAME=${{ join(inputs.*, '-') }}
          GITHUB_RUN_ID=$GITHUB_RUN_ID
          GITHUB_RUN_NUMBER=$GITHUB_RUN_NUMBER
          GITHUB_RUN_ATTEMPT=$GITHUB_RUN_ATTEMPT
          E2E_MODE=${{ inputs.mode }}
          E2E_TEST_MODE=${{ inputs.test_mode }}
          E2E_SUITE=${{ inputs.suite }}
          E2E_DTYPE=${{ inputs.dtype }}
          PYTHON_VERSION=$PYTHON_VERSION
          PYTORCH_REPO=$PYTORCH_REPO
          PYTORCH_COMMIT_ID=$PYTORCH_COMMIT_ID
          PYTORCH_VERSION=$PYTORCH_VERSION
          LLVM_REPO=llvm/llvm-project
          LLVM_COMMIT_ID=$LLVM_COMMIT_ID
          BENCHMARK_REPO=$BENCHMARK_REPO
          BENCHMARK_COMMIT_ID=$BENCHMARK_COMMIT_ID
          TRITON_REPO=$GITHUB_REPOSITORY
          TRITON_COMMIT_ID=$GITHUB_SHA
          TORCHVISION_COMMIT_ID=$TORCHVISION_COMMIT_ID
          TORCHAUDIO_COMMIT_ID=$TORCHAUDIO_COMMIT_ID
          TIMM_COMMIT_ID=$TIMM_COMMIT_ID
          LIBIGC1_VERSION=$LIBIGC1_VERSION
          LEVEL_ZERO_VERSION=$LEVEL_ZERO_VERSION
          GPU_DEVICE=$GPU_DEVICE
          AGAMA_VERSION=$AGAMA_VERSION
          OS=${{ runner.os }}
          EOF

      - name: Copy reports
        run: |
          if [[ -d torch_compile_debug ]]; then
            cp -rT torch_compile_debug inductor_log
          fi

      - name: Upload test logs
        uses: actions/upload-artifact@v4
        with:
          name: logs-${{ inputs.suite }}-${{ inputs.dtype }}-${{ inputs.mode }}-${{ inputs.test_mode }}
          path: inductor_log
          include-hidden-files: true

      - name: Save pip cache
        if: ${{ steps.pip-cache.outputs.status == 'miss' }}
        uses: ./.github/actions/save
        with:
          path: ${{ steps.pip-cache.outputs.path }}
          dest: ${{ steps.pip-cache.outputs.dest }}<|MERGE_RESOLUTION|>--- conflicted
+++ resolved
@@ -135,15 +135,11 @@
 
       - name: Install python test dependencies
         run: |
-<<<<<<< HEAD
           # deps for torchrec_dlrm
           # https://github.com/intel/torch-xpu-ops/blob/f2bcd8a4b87c8ff508640ebda24736abed92decd/.github/actions/pt2e/action.yml#L78
           pip install fbgemm-gpu --index-url https://download.pytorch.org/whl/cpu
           pip install --no-deps lightning-utilities==0.14.3 torchmetrics==1.0.3
-          pip install pyyaml pandas scipy numpy psutil pyre_extensions torchrec
-=======
           pip install pyyaml pandas scipy 'numpy==1.26.4' psutil pyre_extensions torchrec
->>>>>>> ad0e8d97
 
       - name: Install transformers package
         if: ${{ inputs.suite == 'huggingface' }}
