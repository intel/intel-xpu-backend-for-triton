--- conflicted
+++ resolved
@@ -22,16 +22,13 @@
   cache:
     description: Cache enabled or disabled
     default: enabled
-<<<<<<< HEAD
   cri_env:
     description: CRI environment
     default: false
-=======
 outputs:
   pytorch_cache_key:
     description: "PyTorch cache key"
     value: ${{ steps.generate-pytorch-cache-key.outputs.pytorch_cache_key }}
->>>>>>> 03c746c9
 runs:
   using: "composite"
   steps:
@@ -122,15 +119,12 @@
       shell: bash
       run: |
         source ${{ inputs.oneapi }}/setvars.sh
-<<<<<<< HEAD
         if [ ${{ inputs.cri_env }} == 'true' ]; then
           source /crisim/crisim-env.sh
         fi
-=======
 
         # Limit AOT
         export TORCH_XPU_ARCH_LIST="pvc,bmg,dg2,arl-h,mtl-h"
->>>>>>> 03c746c9
 
         # Set architecture to CRI only, because that is what ocloc from
         # CRI NEO package supports.
