--- conflicted
+++ resolved
@@ -2,18 +2,8 @@
 import itertools
 import os
 from typing import Any, Dict, List
-from triton.testing import do_bench as triton_do_bench
-
-<<<<<<< HEAD
-
-def do_bench(fn, warmup=25, rep=100, grad_to_none=None, quantiles=None, fast_flush=True, return_mode="mean",
-             device="xpu"):
-=======
-USE_IPEX_OPTION = os.getenv("USE_IPEX", "1") == "1"
-if USE_IPEX_OPTION:
-    BENCHMARKING_METHOD = "PYTORCH_LEGACY_PROFILER_USING_IPEX"
-else:
-    BENCHMARKING_METHOD = os.getenv("BENCHMARKING_METHOD", "UPSTREAM_PYTORCH_PROFILER")
+
+BENCHMARKING_METHOD = os.getenv("BENCHMARKING_METHOD", "UPSTREAM_PYTORCH_PROFILER")
 
 
 def synchronize():
@@ -42,9 +32,8 @@
     return getattr(torch, return_mode)(times).item()
 
 
-def do_bench_ipex(fn, n_warmup=25, n_repeat=100, grad_to_none=None, quantiles=None, return_mode="mean", device="xpu",
-                  sync_submitting=True):
->>>>>>> b9afb6c0
+def do_bench_elapsed_time(fn, n_warmup=25, n_repeat=100, grad_to_none=None, quantiles=None, return_mode="mean",
+                          device="xpu"):
     """
     Benchmark the runtime of the provided function. By default, return the median runtime of :code:`fn` along with
     the 20-th and 80-th performance percentile.
@@ -60,83 +49,9 @@
     :param quantiles: Performance percentile to return in addition to the median.
     :type quantiles: list[float]
     """
-    # TODO: remove this function and switch to `do_bench_no_ipex` after
-    # `XPUEvent.elapsed_time` stops introducing regressions into the results.
-
-    assert return_mode in ["min", "max", "mean", "median"]
-    import torch
-<<<<<<< HEAD
-=======
-    from torch.autograd.profiler import record_function
-
-    fn()
-    synchronize()
-
-    # We maintain a buffer of 256 MB that we clear
-    # before each kernel call to make sure that the L2
-    # doesn't contain any input data before the run
-    cache_size = 256 * 1024 * 1024
-    cache = torch.empty(int(cache_size // 4), dtype=torch.int, device=device)
-
-    # Warm-up
-    for _ in range(n_warmup):
-        fn()
-    # Benchmark
-    with torch.autograd.profiler_legacy.profile(True, use_xpu=True) as prof:
-        for _ in range(n_repeat):
-            # we don't want `fn` to accumulate gradient values
-            # if it contains a backward pass. So we clear the
-            # provided gradients
-            if grad_to_none is not None:
-                for x in grad_to_none:
-                    x.grad = None
-            # we clear the L2 cache before each run
-            cache.zero_()
-            if sync_submitting:
-                synchronize()
-            # record time of `fn`
-            with record_function("__profile_kernel_of_func"):
-                fn()
-        # Record clocks
-        synchronize()
-
-    profiling_func_filter = filter(lambda x: x.name.startswith("__profile_kernel_of_func"), prof.function_events)
-    functions = list(profiling_func_filter)
-
-    def extract_kernels(funcs):
-        kernels = []
-        kernels += list(itertools.chain.from_iterable(map(lambda func: extract_kernels(func.cpu_children), funcs)))
-        kernels += list(itertools.chain.from_iterable([func.kernels for func in funcs]))
-        return kernels
-
-    kernels = [extract_kernels(func.cpu_children) for func in functions]
-    assert len(kernels) == n_repeat, "the profiling number not match"
-    # Make the time to the milliseconds.
-    times = torch.tensor([sum([k.duration for k in ks]) * 1e-3 for ks in kernels], dtype=torch.float)
-    return _summarize_statistics(times, quantiles, return_mode)
-
-
-def do_bench_elapsed_time(fn, n_warmup=25, n_repeat=100, grad_to_none=None, quantiles=None, return_mode="mean",
-                          device="xpu"):
-    """
-    Benchmark the runtime of the provided function. By default, return the median runtime of :code:`fn` along with
-    the 20-th and 80-th performance percentile.
-
-    :param fn: Function to benchmark
-    :type fn: Callable
-    :param n_warmup: Number of repetitions for warmup
-    :type n_warmup: int
-    :param n_repeat: Number of repetitions to collect measurements
-    :type n_repeat: int
-    :param grad_to_none: Reset the gradient of the provided tensor to None
-    :type grad_to_none: torch.tensor, optional
-    :param quantiles: Performance percentile to return in addition to the median.
-    :type quantiles: list[float]
-    """
     assert return_mode in ["min", "max", "mean", "median"]
     import torch
     from triton.testing import do_bench as triton_do_bench
->>>>>>> b9afb6c0
 
     # We maintain a buffer of 256 MB that we clear
     # before each kernel call to make sure that the L2
@@ -165,22 +80,6 @@
 
     times = triton_do_bench(fn, warmup=warmup_time, rep=rep_time, grad_to_none=grad_to_none, return_mode="all")
     times = torch.tensor(times, dtype=torch.float)
-<<<<<<< HEAD
-    if quantiles is not None:
-        ret = torch.quantile(times, torch.tensor(quantiles, dtype=torch.float)).tolist()
-        if times.numel() > 2:
-            # exclude max and min times
-            times = torch.sort(times).values[1:-1]
-        # add coefficient of the variance.
-        std = torch.std(times)
-        mean = torch.mean(times)
-        cv = std / mean
-        ret.extend([mean.tolist(), cv.tolist()])
-        if len(ret) == 1:
-            ret = ret[0]
-        return ret
-    return getattr(torch, return_mode)(times).item()
-=======
     return _summarize_statistics(times, quantiles, return_mode)
 
 
@@ -253,15 +152,12 @@
     return _summarize_statistics(times, quantiles, return_mode)
 
 
-if BENCHMARKING_METHOD == "PYTORCH_LEGACY_PROFILER_USING_IPEX":
-    do_bench = do_bench_ipex
-elif BENCHMARKING_METHOD == "ELAPSED_TIME":
+if BENCHMARKING_METHOD == "ELAPSED_TIME":
     do_bench = do_bench_elapsed_time
 elif BENCHMARKING_METHOD == "UPSTREAM_PYTORCH_PROFILER":
     do_bench = do_bench_upstream_pytorch_profiler
 else:
     raise NotImplementedError(f"BENCHMARKING_METHOD: {BENCHMARKING_METHOD} isn't implemented")
->>>>>>> b9afb6c0
 
 
 def assert_close(x, y, atol=None, rtol=None, err_msg=""):
