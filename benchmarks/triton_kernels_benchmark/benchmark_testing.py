import argparse
import itertools
import os
<<<<<<< HEAD
import time
from typing import Any, Dict, List
=======

from triton.testing import assert_close as triton_assert_close, Benchmark
>>>>>>> 35dcc034

BENCHMARKING_METHOD = os.getenv("BENCHMARKING_METHOD", "UPSTREAM_PYTORCH_PROFILER")
VERIFY = os.getenv("VERIFY", "1") == "1"


def synchronize():
    import torch
    if torch.cuda.is_available():
        torch.cuda.synchronize()
    elif torch.xpu.is_available():
        torch.xpu.synchronize()


def _summarize_statistics(times, quantiles, return_mode):
    import torch
    if quantiles is not None:
        ret = torch.quantile(times, torch.tensor(quantiles, dtype=torch.float)).tolist()
        if times.numel() > 2:
            # exclude max and min times
            times = torch.sort(times).values[1:-1]
        # add coefficient of the variance.
        std = torch.std(times)
        mean = torch.mean(times)
        cv = std / mean
        ret.extend([mean.tolist(), cv.tolist()])
        if len(ret) == 1:
            ret = ret[0]
        return ret
    return getattr(torch, return_mode)(times).item()


def do_bench_elapsed_time(fn, n_warmup=25, n_repeat=100, grad_to_none=None, quantiles=None, return_mode="mean",
                          device="xpu"):
    """
    Benchmark the runtime of the provided function. By default, return the median runtime of :code:`fn` along with
    the 20-th and 80-th performance percentile.

    :param fn: Function to benchmark
    :type fn: Callable
    :param n_warmup: Number of repetitions for warmup
    :type n_warmup: int
    :param n_repeat: Number of repetitions to collect measurements
    :type n_repeat: int
    :param grad_to_none: Reset the gradient of the provided tensor to None
    :type grad_to_none: torch.tensor, optional
    :param quantiles: Performance percentile to return in addition to the median.
    :type quantiles: list[float]
    """
    assert return_mode in ["min", "max", "mean", "median"]
    import torch
    from triton.testing import do_bench as triton_do_bench

    # We maintain a buffer of 256 MB that we clear
    # before each kernel call to make sure that the L2
    # doesn't contain any input data before the run
    cache_size = 256 * 1024 * 1024
    cache = torch.empty(int(cache_size // 4), dtype=torch.int, device=device)

    # Estimate the runtime of the function
    start_event = torch.xpu.Event(enable_timing=True)
    end_event = torch.xpu.Event(enable_timing=True)
    start_event.record()
    for _ in range(5):
        cache.zero_()
        fn()
    end_event.record()
    synchronize()
    estimate_ms = start_event.elapsed_time(end_event) / 5

    # The cache is also maintained in `triton_do_bench` function,
    # there is no need to duplicate the amount of memory used.
    del cache

    # compute warmup and repeat times
    warmup_time = n_warmup * estimate_ms
    rep_time = n_repeat * estimate_ms

    times = triton_do_bench(fn, warmup=warmup_time, rep=rep_time, grad_to_none=grad_to_none, return_mode="all")
    times = torch.tensor(times, dtype=torch.float)
    return _summarize_statistics(times, quantiles, return_mode)


def do_bench_upstream_pytorch_profiler(fn, n_warmup=25, n_repeat=100, grad_to_none=None, quantiles=None,
                                       return_mode="mean", device="xpu", sync_submitting=True):
    """
    Benchmark the runtime of the provided function. By default, return the median runtime of :code:`fn` along with
    the 20-th and 80-th performance percentile.

    :param fn: Function to benchmark
    :type fn: Callable
    :param n_warmup: Number of repetitions for warmup
    :type n_warmup: int
    :param n_repeat: Number of repetitions to collect measurements
    :type n_repeat: int
    :param grad_to_none: Reset the gradient of the provided tensor to None
    :type grad_to_none: torch.tensor, optional
    :param quantiles: Performance percentile to return in addition to the median.
    :type quantiles: list[float]
    """

    assert return_mode in ["min", "max", "mean", "median"]
    import torch
    from torch.profiler import profile, ProfilerActivity, record_function

    fn()
    synchronize()

    # We maintain a buffer of 256 MB that we clear
    # before each kernel call to make sure that the L2
    # doesn't contain any input data before the run
    cache_size = 256 * 1024 * 1024
    cache = torch.empty(int(cache_size // 4), dtype=torch.int, device=device)

    # Warm-up
    for _ in range(n_warmup):
        fn()
    # Benchmark
    with profile(activities=[ProfilerActivity.CPU, ProfilerActivity.XPU]) as prof:
        for _ in range(n_repeat):
            # we don't want `fn` to accumulate gradient values
            # if it contains a backward pass. So we clear the
            # provided gradients
            if grad_to_none is not None:
                for x in grad_to_none:
                    x.grad = None
            # we clear the L2 cache before each run
            cache.zero_()
            if sync_submitting:
                synchronize()
            # record time of `fn`
            with record_function("__profile_kernel_of_func"):
                fn()
        # Record clocks
        synchronize()

    profiling_func_filter = filter(lambda x: x.name.startswith("__profile_kernel_of_func"), prof.events())
    functions = list(profiling_func_filter)

    def extract_kernels(funcs):
        kernels = []
        kernels += list(itertools.chain.from_iterable(map(lambda func: extract_kernels(func.cpu_children), funcs)))
        kernels += list(itertools.chain.from_iterable([func.kernels for func in funcs]))
        return kernels

    kernels = [extract_kernels(func.cpu_children) for func in functions]
    assert len(kernels) == n_repeat, "the profiling number not match"
    # Make the time to the milliseconds.
    times = torch.tensor([sum([k.duration for k in ks]) * 1e-3 for ks in kernels], dtype=torch.float)
    return _summarize_statistics(times, quantiles, return_mode)


if BENCHMARKING_METHOD == "ELAPSED_TIME":
    do_bench = do_bench_elapsed_time
elif BENCHMARKING_METHOD == "UPSTREAM_PYTORCH_PROFILER":
    do_bench = do_bench_upstream_pytorch_profiler
else:
    raise NotImplementedError(f"BENCHMARKING_METHOD: {BENCHMARKING_METHOD} isn't implemented")


<<<<<<< HEAD
def make_do_bench_for_autotune():
    import triton

    def autotuner_do_bench(fn, *args, **kwargs):
        di = triton.runtime.driver.active.get_device_interface()

        count = 3
        start = time.time_ns() / 1_000_000
        for _ in range(count):
            fn()
            di.synchronize()
        end = time.time_ns() / 1_000_000
        estimate_ms = (end - start) / count

        # defaults for `do_bench` in ms
        warmup_time = 25
        rep_time = 100

        # compute n_warmup and n_repeat times
        n_warmup = int(warmup_time // estimate_ms + 1)
        n_repeat = int(rep_time // estimate_ms + 1)

        return do_bench(fn, *args, n_warmup=n_warmup, n_repeat=n_repeat, **kwargs)

    return autotuner_do_bench


def assert_close(x, y, atol=None, rtol=None, err_msg=""):
    import numpy as np
    import torch

    # canonicalize arguments to be tensors
    if not isinstance(x, torch.Tensor):
        x = torch.tensor(x)
    if not isinstance(y, torch.Tensor):
        y = torch.tensor(y)
    # absolute tolerance
    if atol is None:
        atol = 1e-2
    atol = atol(x.dtype) if callable(atol) else atol
    # relative tolerance hook
    if rtol is None:
        rtol = 0.
    rtol = rtol(x.dtype) if callable(rtol) else rtol
    # we use numpy instead of pytorch
    # as it seems more memory efficient
    # pytorch tends to oom on large tensors
    if isinstance(x, torch.Tensor):
        if x.dtype == torch.bfloat16:
            x = x.float()
        x = x.cpu().detach().numpy()
    if isinstance(y, torch.Tensor):
        if y.dtype == torch.bfloat16:
            y = y.float()
        y = y.cpu().detach().numpy()
    # we handle size==1 case separately as we can
    # provide better error message there
    if x.size > 1 or y.size > 1:
        np.testing.assert_allclose(x, y, atol=atol, rtol=rtol, equal_nan=True)
        return
    if not np.allclose(x, y, atol=atol, rtol=rtol):
        raise AssertionError(f"{err_msg} {x} is not close to {y} (atol={atol}, rtol={rtol})")
=======
def assert_close(x_fn, y_fn, atol=None, rtol=None, err_msg=""):
    if VERIFY:
        triton_assert_close(x_fn(), y_fn(), atol, rtol, err_msg)
>>>>>>> 35dcc034


def perf_report(benchmarks):
    """
    Mark a function for benchmarking. The benchmark can then be executed by using the :code:`.run` method on the return value.

    :param benchmarks: Benchmarking configurations.
    :type benchmarks: List of :class:`Benchmark`
    """
    wrapper = lambda fn: Mark(fn, benchmarks)
    return wrapper


class Mark:

    def __init__(self, fn, benchmarks):
        self.fn = fn
        self.benchmarks = benchmarks

    # pylint: disable=too-many-branches
    def _run(self, bench: Benchmark, save_path: str, show_plots: bool, print_data: bool, diff_col=False,
             save_precision=6, **kwrags):
        import matplotlib.pyplot as plt
        import pandas as pd
        y_vals = []
        for label in bench.ylabel:
            y_mean = [f"{x}-{label}" for x in bench.line_names]
            y_min = [f"{x}-{label}-min" for x in bench.line_names]
            y_max = [f"{x}-{label}-max" for x in bench.line_names]
            y_vals += y_mean + y_min + y_max
        y_vals += [f"{x}-CV" for x in bench.line_names]
        x_names = list(bench.x_names)
        df = pd.DataFrame(columns=x_names + y_vals)
        for x in bench.x_vals:
            # x can be a single value or a sequence of values.
            if not isinstance(x, (list, tuple)):
                x = [x for _ in x_names]

            if len(x) != len(x_names):
                raise ValueError(f"Expected {len(x_names)} values, got {x}")
            x_args = dict(zip(x_names, x))

            row_vals = {}
            for label in itertools.chain(bench.ylabel, ["CV"]):
                row_vals[label] = ([], [], [])
            for y in bench.line_vals:
                ret = self.fn(**x_args, **{bench.line_arg: y}, **bench.args, **kwrags)
                for i, label in enumerate(itertools.chain(bench.ylabel, ["CV"])):
                    try:
                        y_mean, y_min, y_max = ret[i]
                    except TypeError:
                        y_mean, y_min, y_max = ret[i], None, None
                    row_vals[label][0].append(y_mean)
                    row_vals[label][1].append(y_min)
                    row_vals[label][2].append(y_max)
            rows = []
            for label in bench.ylabel:
                if len(row_vals[label][0]) > 0:
                    rows += row_vals[label][0]
                if len(row_vals[label][1]) > 0:
                    rows += row_vals[label][1]
                if len(row_vals[label][2]) > 0:
                    rows += row_vals[label][2]
            rows += row_vals["CV"][0]
            df.loc[len(df)] = list(x) + rows

        if bench.plot_name:
            plt.figure()
            ax = plt.subplot()
            # Plot first x value on x axis if there are multiple.
            first_x = x_names[0]
            for label in bench.ylabel:
                for i, y in enumerate(bench.line_names):
                    y = f"{y}-{label}"
                    y_min, y_max = df[y + "-min"], df[y + "-max"]
                    col = bench.styles[i][0] if bench.styles else None
                    sty = bench.styles[i][1] if bench.styles else None
                    ax.plot(df[first_x], df[y], label=y, color=col, ls=sty)
                    if not y_min.isnull().all() and not y_max.isnull().all():
                        y_min = y_min.astype(float)
                        y_max = y_max.astype(float)
                        ax.fill_between(df[first_x], y_min, y_max, alpha=0.15, color=col)
            ax.legend()
            ax.set_xlabel(bench.xlabel or first_x)
            ax.set_ylabel(bench.ylabel)
            # ax.set_title(bench.plot_name)
            ax.set_xscale("log" if bench.x_log else "linear")
            ax.set_yscale("log" if bench.y_log else "linear")
            if show_plots:
                plt.show()
            if save_path:
                plt.savefig(os.path.join(save_path, f"{bench.plot_name}.png"))
        # df = df[x_names + bench.line_names]
        if diff_col and df.shape[1] == 2:
            col0, col1 = df.columns.tolist()
            df["Diff"] = df[col1] - df[col0]

        if print_data:
            print(bench.plot_name + ":")
            print(df.to_string())
        if save_path:
            df.to_csv(os.path.join(save_path, f"{bench.plot_name}.csv"), float_format=f"%.{save_precision}f",
                      index=False)
        return df

    def run(self, show_plots=False, print_data=False, save_path="", return_df=False, **kwargs):
        save_path = save_path_from_args(save_path)
        has_single_bench = isinstance(self.benchmarks, Benchmark)
        benchmarks = [self.benchmarks] if has_single_bench else self.benchmarks
        result_dfs = []

        for bench in benchmarks:
            result_dfs.append(self._run(bench, save_path, show_plots, print_data, **kwargs))

        if save_path:
            # Create directory if it doesn't exist
            os.makedirs(save_path, exist_ok=True)
            with open(os.path.join(save_path, "results.html"), "w", encoding="utf-8") as html:
                html.write("<html><body>\n")
                for bench in benchmarks:
                    html.write(f"<image src=\"{bench.plot_name}.png\"/>\n")
                html.write("</body></html>\n")

        if return_df:
            return result_dfs[0] if has_single_bench else result_dfs

        return None


def save_path_from_args(save_path: str):
    """Returns a save path that is specified as an argument or via --reports comman line option."""
    if save_path:
        return save_path
    parser = argparse.ArgumentParser()
    parser.add_argument(
        "--reports",
        type=str,
        default="",
        help="directory to save reports",
    )
    args = parser.parse_args()
    return args.reports<|MERGE_RESOLUTION|>--- conflicted
+++ resolved
@@ -1,13 +1,9 @@
 import argparse
 import itertools
 import os
-<<<<<<< HEAD
 import time
-from typing import Any, Dict, List
-=======
 
 from triton.testing import assert_close as triton_assert_close, Benchmark
->>>>>>> 35dcc034
 
 BENCHMARKING_METHOD = os.getenv("BENCHMARKING_METHOD", "UPSTREAM_PYTORCH_PROFILER")
 VERIFY = os.getenv("VERIFY", "1") == "1"
@@ -167,7 +163,6 @@
     raise NotImplementedError(f"BENCHMARKING_METHOD: {BENCHMARKING_METHOD} isn't implemented")
 
 
-<<<<<<< HEAD
 def make_do_bench_for_autotune():
     import triton
 
@@ -195,46 +190,9 @@
     return autotuner_do_bench
 
 
-def assert_close(x, y, atol=None, rtol=None, err_msg=""):
-    import numpy as np
-    import torch
-
-    # canonicalize arguments to be tensors
-    if not isinstance(x, torch.Tensor):
-        x = torch.tensor(x)
-    if not isinstance(y, torch.Tensor):
-        y = torch.tensor(y)
-    # absolute tolerance
-    if atol is None:
-        atol = 1e-2
-    atol = atol(x.dtype) if callable(atol) else atol
-    # relative tolerance hook
-    if rtol is None:
-        rtol = 0.
-    rtol = rtol(x.dtype) if callable(rtol) else rtol
-    # we use numpy instead of pytorch
-    # as it seems more memory efficient
-    # pytorch tends to oom on large tensors
-    if isinstance(x, torch.Tensor):
-        if x.dtype == torch.bfloat16:
-            x = x.float()
-        x = x.cpu().detach().numpy()
-    if isinstance(y, torch.Tensor):
-        if y.dtype == torch.bfloat16:
-            y = y.float()
-        y = y.cpu().detach().numpy()
-    # we handle size==1 case separately as we can
-    # provide better error message there
-    if x.size > 1 or y.size > 1:
-        np.testing.assert_allclose(x, y, atol=atol, rtol=rtol, equal_nan=True)
-        return
-    if not np.allclose(x, y, atol=atol, rtol=rtol):
-        raise AssertionError(f"{err_msg} {x} is not close to {y} (atol={atol}, rtol={rtol})")
-=======
 def assert_close(x_fn, y_fn, atol=None, rtol=None, err_msg=""):
     if VERIFY:
         triton_assert_close(x_fn(), y_fn(), atol, rtol, err_msg)
->>>>>>> 35dcc034
 
 
 def perf_report(benchmarks):
