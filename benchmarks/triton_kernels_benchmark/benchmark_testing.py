--- conflicted
+++ resolved
@@ -125,11 +125,8 @@
 
 
 def do_bench_upstream_pytorch_profiler(fn, n_warmup=25, n_repeat=100, grad_to_none=None, quantiles=None,
-<<<<<<< HEAD
-                                       return_mode="mean", device="xpu", sync_submitting=True, time_warmup=True):
-=======
-                                       return_mode="mean", device="xpu", sync_submitting=True, benchmark_label=None):
->>>>>>> 53bc0ef4
+                                       return_mode="mean", device="xpu", sync_submitting=True, time_warmup=True,
+                                       benchmark_label=None):
     """
     Benchmark the runtime of the provided function. By default, return the median runtime of :code:`fn` along with
     the 20-th and 80-th performance percentile.
