<<<<<<< HEAD
from .benchmark_testing import do_bench, make_do_bench_for_autotune, assert_close, perf_report, Benchmark, BENCHMARKING_METHOD  # type: ignore # noqa: F401
=======
import os

from .benchmark_testing import do_bench, assert_close, perf_report, Benchmark, BENCHMARKING_METHOD  # type: ignore # noqa: F401
>>>>>>> ee220b1a

if BENCHMARKING_METHOD == "UPSTREAM_PYTORCH_PROFILER":
    os.environ["INJECT_PYTORCH"] = "True"<|MERGE_RESOLUTION|>--- conflicted
+++ resolved
@@ -1,10 +1,6 @@
-<<<<<<< HEAD
-from .benchmark_testing import do_bench, make_do_bench_for_autotune, assert_close, perf_report, Benchmark, BENCHMARKING_METHOD  # type: ignore # noqa: F401
-=======
 import os
 
-from .benchmark_testing import do_bench, assert_close, perf_report, Benchmark, BENCHMARKING_METHOD  # type: ignore # noqa: F401
->>>>>>> ee220b1a
+from .benchmark_testing import do_bench, make_do_bench_for_autotune, assert_close, perf_report, Benchmark, BENCHMARKING_METHOD  # type: ignore # noqa: F401
 
 if BENCHMARKING_METHOD == "UPSTREAM_PYTORCH_PROFILER":
     os.environ["INJECT_PYTORCH"] = "True"