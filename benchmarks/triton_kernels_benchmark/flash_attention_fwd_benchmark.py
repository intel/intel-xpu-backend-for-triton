import torch
import triton
import triton.language as tl

<<<<<<< HEAD
import triton_kernels_benchmark
=======
import triton_kernels_benchmark as benchmark_suit
>>>>>>> 07190618
import xetla_kernel

if benchmark_suit.USE_IPEX_OPTION:
    import intel_extension_for_pytorch  # type: ignore # noqa: F401


# pylint: disable=unused-argument
@triton.jit
def _attn_fwd_inner(acc, l_i, m_i, q,  #
                    K_block_ptr, V_block_ptr,  #
                    start_m, qk_scale,  #
                    BLOCK_M: tl.constexpr, BLOCK_DMODEL: tl.constexpr, BLOCK_N: tl.constexpr,  #
                    STAGE: tl.constexpr, offs_m: tl.constexpr, offs_n: tl.constexpr,  #
                    N_CTX: tl.constexpr):
    # range of values handled by this stage
    if STAGE == 1:
        lo, hi = 0, start_m * BLOCK_M
    elif STAGE == 2:
        lo, hi = start_m * BLOCK_M, (start_m + 1) * BLOCK_M
        lo = tl.multiple_of(lo, BLOCK_M)
    # causal = False
    else:
        lo, hi = 0, N_CTX
    K_block_ptr = tl.advance(K_block_ptr, (0, lo))
    V_block_ptr = tl.advance(V_block_ptr, (lo, 0))
    # loop over k, v and update accumulator
    for start_n in range(lo, hi, BLOCK_N):
        start_n = tl.multiple_of(start_n, BLOCK_N)
        # -- compute qk ----
        k = tl.load(K_block_ptr)
        qk = tl.zeros([BLOCK_M, BLOCK_N], dtype=tl.float32)
        qk += tl.dot(q, k)
        if STAGE == 2:
            mask = offs_m[:, None] >= (start_n + offs_n[None, :])
            qk = qk * qk_scale + tl.where(mask, 0, -1.0e6)
            m_ij = tl.maximum(m_i, tl.max(qk, 1))
            qk -= m_ij[:, None]
        else:
            m_ij = tl.maximum(m_i, tl.max(qk, 1) * qk_scale)
            qk = qk * qk_scale - m_ij[:, None]
        p = tl.math.exp2(qk)
        l_ij = tl.sum(p, 1)
        # -- update m_i and l_i
        alpha = tl.math.exp2(m_i - m_ij)
        l_i = l_i * alpha + l_ij
        # -- update output accumulator --
        acc = acc * alpha[:, None]
        # update acc
        v = tl.load(V_block_ptr)
        acc += tl.dot(p.to(tl.float16), v)
        # update m_i and l_i
        m_i = m_ij
        V_block_ptr = tl.advance(V_block_ptr, (BLOCK_N, 0))
        K_block_ptr = tl.advance(K_block_ptr, (0, BLOCK_N))
    return acc, l_i, m_i


@triton.jit
def _attn_fwd(Q, K, V, sm_scale, M, Out,  #
              stride_qz: tl.constexpr, stride_qh: tl.constexpr, stride_qm: tl.constexpr, stride_qk: tl.constexpr,  #
              stride_kz: tl.constexpr, stride_kh: tl.constexpr, stride_kn: tl.constexpr, stride_kk: tl.constexpr,  #
              stride_vz: tl.constexpr, stride_vh: tl.constexpr, stride_vk: tl.constexpr, stride_vn: tl.constexpr,  #
              stride_oz: tl.constexpr, stride_oh: tl.constexpr, stride_om: tl.constexpr, stride_on: tl.constexpr,  #
              Z: tl.constexpr, H: tl.constexpr,  #
              N_CTX: tl.constexpr,  #
              BLOCK_M: tl.constexpr,  #
              BLOCK_DMODEL: tl.constexpr,  #
              BLOCK_N: tl.constexpr,  #
              STAGE: tl.constexpr  #
              ):  # pylint: disable=unused-argument

    start_m = tl.program_id(2)
    off_z = tl.program_id(0)
    off_h = tl.program_id(1)
    qvk_offset = off_z.to(tl.int64) * stride_qz + off_h.to(tl.int64) * stride_qh

    # block pointers
    Q_block_ptr = tl.make_block_ptr(
        base=Q + qvk_offset,
        shape=(N_CTX, BLOCK_DMODEL),
        strides=(stride_qm, stride_qk),
        offsets=(start_m * BLOCK_M, 0),
        block_shape=(BLOCK_M, BLOCK_DMODEL),
        order=(1, 0),
    )
    V_block_ptr = tl.make_block_ptr(
        base=V + qvk_offset,
        shape=(N_CTX, BLOCK_DMODEL),
        strides=(stride_vk, stride_vn),
        offsets=(0, 0),
        block_shape=(BLOCK_N, BLOCK_DMODEL),
        order=(1, 0),
    )
    K_block_ptr = tl.make_block_ptr(
        base=K + qvk_offset,
        shape=(BLOCK_DMODEL, N_CTX),
        strides=(stride_kk, stride_kn),
        offsets=(0, 0),
        block_shape=(BLOCK_DMODEL, BLOCK_N),
        order=(0, 1),
    )
    O_block_ptr = tl.make_block_ptr(
        base=Out + qvk_offset,
        shape=(N_CTX, BLOCK_DMODEL),
        strides=(stride_om, stride_on),
        offsets=(start_m * BLOCK_M, 0),
        block_shape=(BLOCK_M, BLOCK_DMODEL),
        order=(1, 0),
    )
    # initialize offsets
    offs_m = start_m * BLOCK_M + tl.arange(0, BLOCK_M)
    offs_n = tl.arange(0, BLOCK_N)
    # initialize pointer to m and l
    m_i = tl.zeros([BLOCK_M], dtype=tl.float32) - float('inf')
    l_i = tl.zeros([BLOCK_M], dtype=tl.float32) + 1.0
    acc = tl.zeros([BLOCK_M, BLOCK_DMODEL], dtype=tl.float32)
    # load scales
    qk_scale = sm_scale
    qk_scale *= 1.44269504  # 1/log(2)
    # load q: it will stay in SRAM throughout
    q = tl.load(Q_block_ptr)
    # stage 1: off-band
    # For causal = True, STAGE = 3 and _attn_fwd_inner gets 1 as its STAGE
    # For causal = False, STAGE = 1, and _attn_fwd_inner gets 3 as its STAGE
    if STAGE & 1:
        acc, l_i, m_i = _attn_fwd_inner(acc, l_i, m_i, q, K_block_ptr, V_block_ptr,  #
                                        start_m, qk_scale,  #
                                        BLOCK_M, BLOCK_DMODEL, BLOCK_N,  #
                                        4 - STAGE, offs_m, offs_n, N_CTX  #
                                        )
    # stage 2: on-band
    if STAGE & 2:
        # barrier makes it easier for compielr to schedule the
        # two loops independently
        tl.debug_barrier()
        acc, l_i, m_i = _attn_fwd_inner(acc, l_i, m_i, q, K_block_ptr, V_block_ptr,  #
                                        start_m, qk_scale,  #
                                        BLOCK_M, BLOCK_DMODEL, BLOCK_N,  #
                                        2, offs_m, offs_n, N_CTX  #
                                        )
    # epilogue
    m_i += tl.math.log2(l_i)
    acc = acc / l_i[:, None]
    # m_ptrs = M + off_hz * N_CTX + offs_m
    # tl.store(m_ptrs, m_i)
    tl.store(O_block_ptr, acc.to(Out.type.element_ty))


def forward(q, k, v, causal, sm_scale):
    # shape constraints
    Lq, Lk, Lv = q.shape[-1], k.shape[-1], v.shape[-1]
    assert Lq == Lk and Lk == Lv
    assert Lk in {16, 32, 64, 128}
    o = torch.empty_like(q, dtype=torch.float32)
    BLOCK_M = 128
    BLOCK_N = 64 if Lk <= 64 else 32
    num_stages = 4 if Lk <= 64 else 3
    num_warps = 8 if Lq == 64 else 16
    causal = False
    stage = 3 if causal else 1
    grid = (q.shape[0], q.shape[1], triton.cdiv(q.shape[2], BLOCK_M))
    M = torch.empty((q.shape[0], q.shape[1], q.shape[2]), device=q.device, dtype=torch.float32)
    _attn_fwd[grid](
        q, k, v, sm_scale, M, o,  #
        q.stride(0), q.stride(1), q.stride(2), q.stride(3),  #
        k.stride(0), k.stride(1), k.stride(2), k.stride(3),  #
        v.stride(0), v.stride(1), v.stride(2), v.stride(3),  #
        o.stride(0), o.stride(1), o.stride(2), o.stride(3),  #
        q.shape[0], q.shape[1],  #
        N_CTX=q.shape[2],  #
        BLOCK_M=BLOCK_M,  #
        BLOCK_N=BLOCK_N,  #
        BLOCK_DMODEL=Lk,  #
        STAGE=stage,  #
        num_warps=num_warps,  #
        num_stages=num_stages  #
    )
    return o


@benchmark_suit.perf_report(
    benchmark_suit.Benchmark(
        # argument names to use as an x-axis for the plot
        x_names=['Z', 'H', 'N_CTX', 'D_HEAD'],
        x_vals=[  #
            [1, 32, 16384, 64],  #
            [2, 32, 8192, 64],  #
            [4, 32, 4096, 64],  #
            [4, 48, 1024, 64],  #
            [8, 32, 2048, 64],  #
            [16, 32, 1024, 64],  #
            [32, 32, 512, 64]  #
        ],
        line_arg='provider',
        # argument name whose value corresponds to a different line in the plot
        # possible values for `line_arg``
        line_vals=['triton', 'xetla'],
        # label name for the lines
        line_names=['Triton', 'XeTLA'],
        # line styles
        styles=[('green', '-'), ('green', '--'), ('blue', '-'), ('blue', '--')],
        ylabel=['GB/s', 'TFlops'],  # label name for the y-axis
        plot_name='attn-performance',
        # name for the plot. Used also as a file name for saving the plot.
        args={},
    ))
def benchmark(Z, H, N_CTX, D_HEAD, provider):
    causal = False
    dtype = torch.float16
    q = torch.randn((Z, H, N_CTX, D_HEAD), device='xpu', dtype=dtype)
    k = torch.randn((Z, H, N_CTX, D_HEAD), device='xpu', dtype=dtype)
    v = torch.randn((Z, H, N_CTX, D_HEAD), device='xpu', dtype=dtype)
    sm_scale = 0.125
    quantiles = [0.5, 0.0, 1.0]
    if provider == 'onednn':
        _, min_ms, max_ms, mean, cv = benchmark_suit.do_bench(
            lambda: torch.nn.functional.scaled_dot_product_attention(q, k, v, attn_mask=None, dropout_p=0.0, is_causal=
                                                                     False, scale=sm_scale), warmup=10, rep=10,
            quantiles=quantiles, fast_flush=False)

    elif provider == 'triton':
        triton_fn = lambda: forward(q, k, v, causal, sm_scale)
        if benchmark_suit.USE_IPEX_OPTION:
            # FIXME: use torch sdpa for result check after https://github.com/intel/intel-xpu-backend-for-triton/issues/2042 fixed
            torch_fn = lambda: torch.nn.functional.scaled_dot_product_attention(
                q, k, v, attn_mask=None, dropout_p=0.0, is_causal=False, scale=sm_scale).to(torch.float32)
            atol = 1e-1 if N_CTX == 16384 else 1e-2
            benchmark_suit.assert_close(triton_fn(), torch_fn(), atol=atol, rtol=1e-3, err_msg='triton to torch')
        _, min_ms, max_ms, mean, cv = benchmark_suit.do_bench(triton_fn, warmup=10, rep=10, quantiles=quantiles,
                                                              fast_flush=False)

    elif provider == 'xetla':
        func = getattr(xetla_kernel, 'flash_attn')
        out = torch.empty_like(q, device='xpu', dtype=dtype)
        size_score = Z * H * N_CTX * N_CTX
        size_attn_mask = Z * N_CTX * N_CTX
        dropout_mask = torch.empty((size_score, ), device='xpu', dtype=torch.uint8)
        bias = torch.empty((size_attn_mask, ), device='xpu', dtype=dtype)
        size_ml = Z * H * N_CTX
        m = torch.empty((size_ml, ), device='xpu', dtype=torch.float)
        l = torch.empty((size_ml, ), device='xpu', dtype=torch.float)

        xetla_fn = lambda: func(q, k, v, out, dropout_mask, bias, m, l, Z, H, D_HEAD, N_CTX, N_CTX)
        _, min_ms, max_ms, mean, cv = benchmark_suit.do_bench(xetla_fn, warmup=10, rep=10, quantiles=quantiles,
                                                              fast_flush=False)

    else:
        raise NotImplementedError(f'Unsupported provider {provider}')

    tflops = lambda mean: 2 * 2 * Z * H * N_CTX * N_CTX * D_HEAD * (1e-12) / (mean * 1e-3)
    gbps = lambda mean: Z * H * (N_CTX * D_HEAD + N_CTX * D_HEAD) * 2 * 2 * (1e-9) / (mean * 1e-3)

    return (gbps(mean), gbps(max_ms), gbps(min_ms)), (tflops(mean), tflops(max_ms), tflops(min_ms)), cv


if __name__ == '__main__':
    benchmark.run(show_plots=False, print_data=True)<|MERGE_RESOLUTION|>--- conflicted
+++ resolved
@@ -2,15 +2,8 @@
 import triton
 import triton.language as tl
 
-<<<<<<< HEAD
-import triton_kernels_benchmark
-=======
 import triton_kernels_benchmark as benchmark_suit
->>>>>>> 07190618
 import xetla_kernel
-
-if benchmark_suit.USE_IPEX_OPTION:
-    import intel_extension_for_pytorch  # type: ignore # noqa: F401
 
 
 # pylint: disable=unused-argument
@@ -229,12 +222,11 @@
 
     elif provider == 'triton':
         triton_fn = lambda: forward(q, k, v, causal, sm_scale)
-        if benchmark_suit.USE_IPEX_OPTION:
-            # FIXME: use torch sdpa for result check after https://github.com/intel/intel-xpu-backend-for-triton/issues/2042 fixed
-            torch_fn = lambda: torch.nn.functional.scaled_dot_product_attention(
-                q, k, v, attn_mask=None, dropout_p=0.0, is_causal=False, scale=sm_scale).to(torch.float32)
-            atol = 1e-1 if N_CTX == 16384 else 1e-2
-            benchmark_suit.assert_close(triton_fn(), torch_fn(), atol=atol, rtol=1e-3, err_msg='triton to torch')
+        # FIXME: use torch sdpa for result check after https://github.com/intel/intel-xpu-backend-for-triton/issues/2042 fixed
+        torch_fn = lambda: torch.nn.functional.scaled_dot_product_attention(
+            q, k, v, attn_mask=None, dropout_p=0.0, is_causal=False, scale=sm_scale).to(torch.float32)
+        atol = 1e-1 if N_CTX == 16384 else 1e-2
+        benchmark_suit.assert_close(triton_fn(), torch_fn(), atol=atol, rtol=1e-3, err_msg='triton to torch')
         _, min_ms, max_ms, mean, cv = benchmark_suit.do_bench(triton_fn, warmup=10, rep=10, quantiles=quantiles,
                                                               fast_flush=False)
 
