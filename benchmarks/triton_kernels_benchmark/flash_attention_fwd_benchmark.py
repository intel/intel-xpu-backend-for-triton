--- conflicted
+++ resolved
@@ -238,13 +238,8 @@
     if provider == 'onednn':
         _, min_ms, max_ms, mean, cv = benchmark_suit.do_bench(
             lambda: torch.nn.functional.scaled_dot_product_attention(q, k, v, attn_mask=None, dropout_p=0.0, is_causal=
-<<<<<<< HEAD
-                                                                     False, scale=sm_scale), warmup=warmup, rep=rep,
-            quantiles=quantiles, fast_flush=False)
-=======
-                                                                     CAUSAL, scale=sm_scale), warmup=10, rep=10,
+                                                                     CAUSAL, scale=sm_scale), warmup=warmup, rep=rep,
             quantiles=quantiles)
->>>>>>> 361dfa71
 
     elif provider == 'triton':
         # FIXME: remove below if condition when extend attention support for Causal = True done
@@ -277,15 +272,8 @@
         m = torch.empty((size_ml, ), device='xpu', dtype=torch.float)
         l = torch.empty((size_ml, ), device='xpu', dtype=torch.float)
 
-<<<<<<< HEAD
-        xetla_fn = lambda: func(q, k, v, out, dropout_mask, bias, m, l, Z, H, D_HEAD, N_CTX, N_CTX)
-        _, min_ms, max_ms, mean, cv = benchmark_suit.do_bench(xetla_fn, warmup=warmup, rep=rep, quantiles=quantiles,
-                                                              fast_flush=False)
-=======
         xetla_fn = lambda: func(q, k, v, out, dropout_mask, bias, m, l, Z, H, D_HEAD, N_CTX, N_CTX, sm_scale)
-        _, min_ms, max_ms, mean, cv = benchmark_suit.do_bench(xetla_fn, warmup=10, rep=10, quantiles=quantiles)
->>>>>>> 361dfa71
-
+        _, min_ms, max_ms, mean, cv = benchmark_suit.do_bench(xetla_fn, warmup=warmup, rep=rep, quantiles=quantiles)
     else:
         raise NotImplementedError(f'Unsupported provider {provider}')
 
