--- conflicted
+++ resolved
@@ -252,28 +252,13 @@
             torch_fn = lambda: torch.nn.functional.scaled_dot_product_attention(
                 q, k, v, attn_mask=None, dropout_p=0.0, is_causal=CAUSAL, scale=sm_scale).to(torch.float32)
         else:
-<<<<<<< HEAD
-            triton_fn = lambda: forward(q, k, v, CAUSAL, sm_scale)
-            if benchmark_suit.USE_IPEX_OPTION:
-                torch_fn = lambda: torch.nn.functional.scaled_dot_product_attention(
-                    q, k, v, attn_mask=None, dropout_p=0.0, is_causal=CAUSAL, scale=sm_scale).to(torch.float32)
-            else:
-                # FIXME: use torch sdpa for result check after https://github.com/intel/intel-xpu-backend-for-triton/issues/2042 fixed
-                torch_fn = lambda: torch.nn.functional.scaled_dot_product_attention(q.cpu(), k.cpu(), v.cpu(
-                ), attn_mask=None, dropout_p=0.0, is_causal=CAUSAL, scale=sm_scale).to(torch.float32)
-            atol = 1e-1 if N_CTX == 16384 else 1e-2
-            benchmark_suit.assert_close(triton_fn(), torch_fn(), atol=atol, rtol=1e-3, err_msg='triton to torch')
-            _, min_ms, max_ms, mean, cv = benchmark_suit.do_bench(triton_fn, warmup=warmup, rep=rep,
-                                                                  quantiles=quantiles)
-=======
             # FIXME: use torch sdpa for result check after https://github.com/intel/intel-xpu-backend-for-triton/issues/2042 fixed
             torch_fn = lambda: torch.nn.functional.scaled_dot_product_attention(q.cpu(), k.cpu(), v.cpu(
             ), attn_mask=None, dropout_p=0.0, is_causal=CAUSAL, scale=sm_scale).to(torch.float32)
         atol = 1e-1 if N_CTX == 16384 else 1e-2
         benchmark_suit.assert_close(triton_fn(), torch_fn(), atol=atol, rtol=1e-3, err_msg='triton to torch')
-        _, min_ms, max_ms, mean, cv = benchmark_suit.do_bench(triton_fn, warmup=10, rep=10, quantiles=quantiles,
+        _, min_ms, max_ms, mean, cv = benchmark_suit.do_bench(triton_fn, warmup=warmup, rep=rep, quantiles=quantiles,
                                                               kernel_name='_attn_fwd')
->>>>>>> fe45283d
 
     elif provider == 'xetla':
         module_name = f'flash_attn_causal_{CAUSAL}'.lower()
@@ -288,13 +273,9 @@
         l = torch.empty((size_ml, ), device='xpu', dtype=torch.float)
 
         xetla_fn = lambda: func(q, k, v, out, dropout_mask, bias, m, l, Z, H, D_HEAD, N_CTX, N_CTX, sm_scale)
-<<<<<<< HEAD
-        _, min_ms, max_ms, mean, cv = benchmark_suit.do_bench(xetla_fn, warmup=warmup, rep=rep, quantiles=quantiles)
-=======
-        _, min_ms, max_ms, mean, cv = benchmark_suit.do_bench(xetla_fn, warmup=10, rep=10, quantiles=quantiles,
+        _, min_ms, max_ms, mean, cv = benchmark_suit.do_bench(xetla_fn, warmup=warmup, rep=rep, quantiles=quantiles,
                                                               kernel_name='gpu::xetla::fmha::FmhaForwardKernel<')
 
->>>>>>> fe45283d
     else:
         raise NotImplementedError(f'Unsupported provider {provider}')
 
