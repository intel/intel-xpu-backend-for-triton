import torch
import triton
import triton.language as tl

import triton_kernels_benchmark as benchmark_suit
import xetla_kernel

if benchmark_suit.USE_IPEX_OPTION:
    import intel_extension_for_pytorch  # type: ignore # noqa: F401


# pylint: disable=unused-argument
@triton.jit
def _attn_fwd_inner(acc, l_i, m_i, q,  #
                    K_block_ptr, V_block_ptr,  #
                    start_m, qk_scale,  #
                    BLOCK_M: tl.constexpr, BLOCK_DMODEL: tl.constexpr, BLOCK_N: tl.constexpr,  #
                    STAGE: tl.constexpr, offs_m: tl.constexpr, offs_n: tl.constexpr,  #
                    N_CTX: tl.constexpr):
    # range of values handled by this stage
    if STAGE == 1:
        lo, hi = 0, start_m * BLOCK_M
    elif STAGE == 2:
        lo, hi = start_m * BLOCK_M, (start_m + 1) * BLOCK_M
        lo = tl.multiple_of(lo, BLOCK_M)
    # causal = False
    else:
        lo, hi = 0, N_CTX
    K_block_ptr = tl.advance(K_block_ptr, (0, lo))
    V_block_ptr = tl.advance(V_block_ptr, (lo, 0))
    # loop over k, v and update accumulator
    for start_n in range(lo, hi, BLOCK_N):
        start_n = tl.multiple_of(start_n, BLOCK_N)
        # -- compute qk ----
        k = tl.load(K_block_ptr)
        qk = tl.zeros([BLOCK_M, BLOCK_N], dtype=tl.float32)
        qk += tl.dot(q, k)
        if STAGE == 2:
            mask = offs_m[:, None] >= (start_n + offs_n[None, :])
            qk = qk * qk_scale + tl.where(mask, 0, -1.0e6)
            m_ij = tl.maximum(m_i, tl.max(qk, 1))
            qk -= m_ij[:, None]
        else:
            m_ij = tl.maximum(m_i, tl.max(qk, 1) * qk_scale)
            qk = qk * qk_scale - m_ij[:, None]
        p = tl.math.exp2(qk)
        l_ij = tl.sum(p, 1)
        # -- update m_i and l_i
        alpha = tl.math.exp2(m_i - m_ij)
        l_i = l_i * alpha + l_ij
        # -- update output accumulator --
        acc = acc * alpha[:, None]
        # update acc
        v = tl.load(V_block_ptr)
        acc += tl.dot(p.to(tl.float16), v)
        # update m_i and l_i
        m_i = m_ij
        V_block_ptr = tl.advance(V_block_ptr, (BLOCK_N, 0))
        K_block_ptr = tl.advance(K_block_ptr, (0, BLOCK_N))
    return acc, l_i, m_i


@triton.jit
def _attn_fwd(Q, K, V, sm_scale, M, Out,  #
              stride_qz: tl.constexpr, stride_qh: tl.constexpr, stride_qm: tl.constexpr, stride_qk: tl.constexpr,  #
              stride_kz: tl.constexpr, stride_kh: tl.constexpr, stride_kn: tl.constexpr, stride_kk: tl.constexpr,  #
              stride_vz: tl.constexpr, stride_vh: tl.constexpr, stride_vk: tl.constexpr, stride_vn: tl.constexpr,  #
              stride_oz: tl.constexpr, stride_oh: tl.constexpr, stride_om: tl.constexpr, stride_on: tl.constexpr,  #
              Z: tl.constexpr, H: tl.constexpr,  #
              N_CTX: tl.constexpr,  #
              BLOCK_M: tl.constexpr,  #
              BLOCK_DMODEL: tl.constexpr,  #
              BLOCK_N: tl.constexpr,  #
              STAGE: tl.constexpr  #
              ):  # pylint: disable=unused-argument

    start_m = tl.program_id(2)
    off_z = tl.program_id(0)
    off_h = tl.program_id(1)
    qvk_offset = off_z.to(tl.int64) * stride_qz + off_h.to(tl.int64) * stride_qh

    # block pointers
    Q_block_ptr = tl.make_block_ptr(
        base=Q + qvk_offset,
        shape=(N_CTX, BLOCK_DMODEL),
        strides=(stride_qm, stride_qk),
        offsets=(start_m * BLOCK_M, 0),
        block_shape=(BLOCK_M, BLOCK_DMODEL),
        order=(1, 0),
    )
    V_block_ptr = tl.make_block_ptr(
        base=V + qvk_offset,
        shape=(N_CTX, BLOCK_DMODEL),
        strides=(stride_vk, stride_vn),
        offsets=(0, 0),
        block_shape=(BLOCK_N, BLOCK_DMODEL),
        order=(1, 0),
    )
    K_block_ptr = tl.make_block_ptr(
        base=K + qvk_offset,
        shape=(BLOCK_DMODEL, N_CTX),
        strides=(stride_kk, stride_kn),
        offsets=(0, 0),
        block_shape=(BLOCK_DMODEL, BLOCK_N),
        order=(0, 1),
    )
    O_block_ptr = tl.make_block_ptr(
        base=Out + qvk_offset,
        shape=(N_CTX, BLOCK_DMODEL),
        strides=(stride_om, stride_on),
        offsets=(start_m * BLOCK_M, 0),
        block_shape=(BLOCK_M, BLOCK_DMODEL),
        order=(1, 0),
    )
    # initialize offsets
    offs_m = start_m * BLOCK_M + tl.arange(0, BLOCK_M)
    offs_n = tl.arange(0, BLOCK_N)
    # initialize pointer to m and l
    m_i = tl.zeros([BLOCK_M], dtype=tl.float32) - float('inf')
    l_i = tl.zeros([BLOCK_M], dtype=tl.float32) + 1.0
    acc = tl.zeros([BLOCK_M, BLOCK_DMODEL], dtype=tl.float32)
    # load scales
    qk_scale = sm_scale
    qk_scale *= 1.44269504  # 1/log(2)
    # load q: it will stay in SRAM throughout
    q = tl.load(Q_block_ptr)
    # stage 1: off-band
    # For causal = True, STAGE = 3 and _attn_fwd_inner gets 1 as its STAGE
    # For causal = False, STAGE = 1, and _attn_fwd_inner gets 3 as its STAGE
    if STAGE & 1:
        acc, l_i, m_i = _attn_fwd_inner(acc, l_i, m_i, q, K_block_ptr, V_block_ptr,  #
                                        start_m, qk_scale,  #
                                        BLOCK_M, BLOCK_DMODEL, BLOCK_N,  #
                                        4 - STAGE, offs_m, offs_n, N_CTX  #
                                        )
    # stage 2: on-band
    if STAGE & 2:
        # barrier makes it easier for compielr to schedule the
        # two loops independently
        tl.debug_barrier()
        acc, l_i, m_i = _attn_fwd_inner(acc, l_i, m_i, q, K_block_ptr, V_block_ptr,  #
                                        start_m, qk_scale,  #
                                        BLOCK_M, BLOCK_DMODEL, BLOCK_N,  #
                                        2, offs_m, offs_n, N_CTX  #
                                        )
    # epilogue
    m_i += tl.math.log2(l_i)
    acc = acc / l_i[:, None]
    # m_ptrs = M + off_hz * N_CTX + offs_m
    # tl.store(m_ptrs, m_i)
    tl.store(O_block_ptr, acc.to(Out.type.element_ty))


def forward(q, k, v, causal, sm_scale):
    # shape constraints
    Lq, Lk, Lv = q.shape[-1], k.shape[-1], v.shape[-1]
    assert Lq == Lk and Lk == Lv
    assert Lk in {16, 32, 64, 128}
    o = torch.empty_like(q, dtype=torch.float32)
    BLOCK_M = 128
    BLOCK_N = 64 if Lk <= 64 else 32
    num_stages = 3
    num_warps = 8 if Lq == 64 else 16
    stage = 3 if causal else 1
    grid = (q.shape[0], q.shape[1], triton.cdiv(q.shape[2], BLOCK_M))
    M = torch.empty((q.shape[0], q.shape[1], q.shape[2]), device=q.device, dtype=torch.float32)
    _attn_fwd[grid](
        q, k, v, sm_scale, M, o,  #
        q.stride(0), q.stride(1), q.stride(2), q.stride(3),  #
        k.stride(0), k.stride(1), k.stride(2), k.stride(3),  #
        v.stride(0), v.stride(1), v.stride(2), v.stride(3),  #
        o.stride(0), o.stride(1), o.stride(2), o.stride(3),  #
        q.shape[0], q.shape[1],  #
        N_CTX=q.shape[2],  #
        BLOCK_M=BLOCK_M,  #
        BLOCK_N=BLOCK_N,  #
        BLOCK_DMODEL=Lk,  #
        STAGE=stage,  #
        num_warps=num_warps,  #
        num_stages=num_stages  #
    )
    return o


@benchmark_suit.perf_report(
    benchmark_suit.Benchmark(
        # argument names to use as an x-axis for the plot
        x_names=['Z', 'H', 'N_CTX', 'D_HEAD', 'CAUSAL'],
        x_vals=[  #
            [1, 16, 16384, 128, False],  #
            [1, 16, 16384, 128, True],  #
            [1, 32, 16384, 64, False],  #
            [1, 32, 16384, 64, True],  #
            [2, 16, 8192, 128, False],  #
            [2, 16, 8192, 128, True],  #
            [2, 32, 8192, 64, False],  #
            [2, 32, 8192, 64, True],  #
            [4, 16, 4096, 128, False],  #
            [4, 16, 4096, 128, True],  #
            [4, 32, 4096, 64, False],  #
            [4, 32, 4096, 64, True],  #
            [4, 48, 1024, 64, False],  #
            [4, 48, 1024, 64, True],  #
            [8, 16, 2048, 128, False],  #
            [8, 16, 2048, 128, True],  #
            [8, 32, 2048, 64, False],  #
            [8, 32, 2048, 64, True],  #
            [16, 16, 1024, 128, False],  #
            [16, 16, 1024, 128, True],  #
            [16, 32, 1024, 64, False],  #
            [16, 32, 1024, 64, True],  #
            [32, 16, 512, 128, False],  #
            [32, 16, 512, 128, True],  #
            [32, 32, 512, 64, False],  #
            [32, 32, 512, 64, True],  #
        ],
        line_arg='provider',
        # argument name whose value corresponds to a different line in the plot
        # possible values for `line_arg``
        line_vals=['triton', 'xetla'],
        # label name for the lines
        line_names=['Triton', 'XeTLA'],
        # line styles
        styles=[('green', '-'), ('green', '--'), ('blue', '-'), ('blue', '--')],
        ylabel=['GB/s', 'TFlops'],  # label name for the y-axis
        plot_name='attn-performance',
        # name for the plot. Used also as a file name for saving the plot.
        args={},
    ))
def benchmark(Z, H, N_CTX, D_HEAD, CAUSAL, provider):
    dtype = torch.float16
    q = torch.randn((Z, H, N_CTX, D_HEAD), device='xpu', dtype=dtype)
    k = torch.randn((Z, H, N_CTX, D_HEAD), device='xpu', dtype=dtype)
    v = torch.randn((Z, H, N_CTX, D_HEAD), device='xpu', dtype=dtype)
    sm_scale = 0.125
    quantiles = [0.5, 0.0, 1.0]
    if provider == 'onednn':
        _, min_ms, max_ms, mean, cv = benchmark_suit.do_bench(
            lambda: torch.nn.functional.scaled_dot_product_attention(q, k, v, attn_mask=None, dropout_p=0.0, is_causal=
                                                                     CAUSAL, scale=sm_scale), warmup=10, rep=10,
            quantiles=quantiles)

    elif provider == 'triton':
        # FIXME: remove below if condition when extend attention support for Causal = True done
        # https://github.com/intel/intel-xpu-backend-for-triton/issues/1102
        import os
        if os.environ.get('TRITON_INTEL_ADVANCED_PATH', '0') == '1' and CAUSAL:
            min_ms, max_ms, mean, cv = (float('inf'), ) * 4
        else:
            triton_fn = lambda: forward(q, k, v, CAUSAL, sm_scale)
            if benchmark_suit.USE_IPEX_OPTION:
                torch_fn = lambda: torch.nn.functional.scaled_dot_product_attention(
                    q, k, v, attn_mask=None, dropout_p=0.0, is_causal=CAUSAL, scale=sm_scale).to(torch.float32)
            else:
                # FIXME: use torch sdpa for result check after https://github.com/intel/intel-xpu-backend-for-triton/issues/2042 fixed
                torch_fn = lambda: torch.nn.functional.scaled_dot_product_attention(q.cpu(), k.cpu(), v.cpu(
                ), attn_mask=None, dropout_p=0.0, is_causal=CAUSAL, scale=sm_scale).to(torch.float32)
            atol = 1e-1 if N_CTX == 16384 else 1e-2
            benchmark_suit.assert_close(triton_fn(), torch_fn(), atol=atol, rtol=1e-3, err_msg='triton to torch')
<<<<<<< HEAD
            _, min_ms, max_ms, mean, cv = benchmark_suit.do_bench(triton_fn, warmup=10, rep=10, quantiles=quantiles,
                                                                  fast_flush=False, kernel_name='_attn_fwd')
=======
            _, min_ms, max_ms, mean, cv = benchmark_suit.do_bench(triton_fn, warmup=10, rep=10, quantiles=quantiles)
>>>>>>> 361dfa71

    elif provider == 'xetla':
        module_name = f'flash_attn_causal_{CAUSAL}'.lower()
        func = getattr(xetla_kernel, module_name)
        out = torch.empty_like(q, device='xpu', dtype=dtype)
        size_score = Z * H * N_CTX * N_CTX
        size_attn_mask = Z * N_CTX * N_CTX
        dropout_mask = torch.empty((size_score, ), device='xpu', dtype=torch.uint8)
        bias = torch.empty((size_attn_mask, ), device='xpu', dtype=dtype)
        size_ml = Z * H * N_CTX
        m = torch.empty((size_ml, ), device='xpu', dtype=torch.float)
        l = torch.empty((size_ml, ), device='xpu', dtype=torch.float)

        xetla_fn = lambda: func(q, k, v, out, dropout_mask, bias, m, l, Z, H, D_HEAD, N_CTX, N_CTX, sm_scale)
<<<<<<< HEAD
        _, min_ms, max_ms, mean, cv = benchmark_suit.do_bench(xetla_fn, warmup=10, rep=10, quantiles=quantiles,
                                                              fast_flush=False,
                                                              kernel_name='gpu::xetla::fmha::FmhaForwardKernel<')
=======
        _, min_ms, max_ms, mean, cv = benchmark_suit.do_bench(xetla_fn, warmup=10, rep=10, quantiles=quantiles)
>>>>>>> 361dfa71

    else:
        raise NotImplementedError(f'Unsupported provider {provider}')

    tflops = lambda mean: 2 * 2 * Z * H * N_CTX * N_CTX * D_HEAD * (1e-12) / (mean * 1e-3)
    gbps = lambda mean: Z * H * (N_CTX * D_HEAD + N_CTX * D_HEAD) * 2 * 2 * (1e-9) / (mean * 1e-3)

    return (gbps(mean), gbps(max_ms), gbps(min_ms)), (tflops(mean), tflops(max_ms), tflops(min_ms)), cv


if __name__ == '__main__':
    benchmark.run(show_plots=False, print_data=True)<|MERGE_RESOLUTION|>--- conflicted
+++ resolved
@@ -257,12 +257,8 @@
                 ), attn_mask=None, dropout_p=0.0, is_causal=CAUSAL, scale=sm_scale).to(torch.float32)
             atol = 1e-1 if N_CTX == 16384 else 1e-2
             benchmark_suit.assert_close(triton_fn(), torch_fn(), atol=atol, rtol=1e-3, err_msg='triton to torch')
-<<<<<<< HEAD
             _, min_ms, max_ms, mean, cv = benchmark_suit.do_bench(triton_fn, warmup=10, rep=10, quantiles=quantiles,
-                                                                  fast_flush=False, kernel_name='_attn_fwd')
-=======
-            _, min_ms, max_ms, mean, cv = benchmark_suit.do_bench(triton_fn, warmup=10, rep=10, quantiles=quantiles)
->>>>>>> 361dfa71
+                                                                  kernel_name='_attn_fwd')
 
     elif provider == 'xetla':
         module_name = f'flash_attn_causal_{CAUSAL}'.lower()
@@ -277,13 +273,8 @@
         l = torch.empty((size_ml, ), device='xpu', dtype=torch.float)
 
         xetla_fn = lambda: func(q, k, v, out, dropout_mask, bias, m, l, Z, H, D_HEAD, N_CTX, N_CTX, sm_scale)
-<<<<<<< HEAD
         _, min_ms, max_ms, mean, cv = benchmark_suit.do_bench(xetla_fn, warmup=10, rep=10, quantiles=quantiles,
-                                                              fast_flush=False,
                                                               kernel_name='gpu::xetla::fmha::FmhaForwardKernel<')
-=======
-        _, min_ms, max_ms, mean, cv = benchmark_suit.do_bench(xetla_fn, warmup=10, rep=10, quantiles=quantiles)
->>>>>>> 361dfa71
 
     else:
         raise NotImplementedError(f'Unsupported provider {provider}')
