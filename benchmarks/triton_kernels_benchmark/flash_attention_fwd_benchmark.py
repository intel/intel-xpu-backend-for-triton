import torch
import triton
import triton.language as tl

import triton_kernels_benchmark as benchmark_suit
import xetla_kernel

if benchmark_suit.USE_IPEX_OPTION:
    import intel_extension_for_pytorch  # type: ignore # noqa: F401


# pylint: disable=unused-argument
@triton.jit
def _attn_fwd_inner(acc, l_i, m_i, q,  #
                    K_block_ptr, V_block_ptr,  #
                    start_m, qk_scale,  #
                    BLOCK_M: tl.constexpr, BLOCK_DMODEL: tl.constexpr, BLOCK_N: tl.constexpr,  #
                    STAGE: tl.constexpr, offs_m: tl.constexpr, offs_n: tl.constexpr,  #
                    N_CTX: tl.constexpr):
    # range of values handled by this stage
    if STAGE == 1:
        lo, hi = 0, start_m * BLOCK_M
    elif STAGE == 2:
        lo, hi = start_m * BLOCK_M, (start_m + 1) * BLOCK_M
        lo = tl.multiple_of(lo, BLOCK_M)
    # causal = False
    else:
        lo, hi = 0, N_CTX
    K_block_ptr = tl.advance(K_block_ptr, (0, lo))
    V_block_ptr = tl.advance(V_block_ptr, (lo, 0))
    # loop over k, v and update accumulator
    for start_n in range(lo, hi, BLOCK_N):
        start_n = tl.multiple_of(start_n, BLOCK_N)
        # -- compute qk ----
        k = tl.load(K_block_ptr)
        qk = tl.zeros([BLOCK_M, BLOCK_N], dtype=tl.float32)
        qk += tl.dot(q, k)
        if STAGE == 2:
            mask = offs_m[:, None] >= (start_n + offs_n[None, :])
            qk = qk * qk_scale + tl.where(mask, 0, -1.0e6)
            m_ij = tl.maximum(m_i, tl.max(qk, 1))
            qk -= m_ij[:, None]
        else:
            m_ij = tl.maximum(m_i, tl.max(qk, 1) * qk_scale)
            qk = qk * qk_scale - m_ij[:, None]
        p = tl.math.exp2(qk)
        l_ij = tl.sum(p, 1)
        # -- update m_i and l_i
        alpha = tl.math.exp2(m_i - m_ij)
        l_i = l_i * alpha + l_ij
        # -- update output accumulator --
        acc = acc * alpha[:, None]
        # update acc
        v = tl.load(V_block_ptr)
        acc += tl.dot(p.to(tl.float16), v)
        # update m_i and l_i
        m_i = m_ij
        V_block_ptr = tl.advance(V_block_ptr, (BLOCK_N, 0))
        K_block_ptr = tl.advance(K_block_ptr, (0, BLOCK_N))
    return acc, l_i, m_i


@triton.jit
def _attn_fwd(Q, K, V, sm_scale, M, Out,  #
              stride_qz: tl.constexpr, stride_qh: tl.constexpr, stride_qm: tl.constexpr, stride_qk: tl.constexpr,  #
              stride_kz: tl.constexpr, stride_kh: tl.constexpr, stride_kn: tl.constexpr, stride_kk: tl.constexpr,  #
              stride_vz: tl.constexpr, stride_vh: tl.constexpr, stride_vk: tl.constexpr, stride_vn: tl.constexpr,  #
              stride_oz: tl.constexpr, stride_oh: tl.constexpr, stride_om: tl.constexpr, stride_on: tl.constexpr,  #
              Z: tl.constexpr, H: tl.constexpr,  #
              N_CTX: tl.constexpr,  #
              BLOCK_M: tl.constexpr,  #
              BLOCK_DMODEL: tl.constexpr,  #
              BLOCK_N: tl.constexpr,  #
              STAGE: tl.constexpr  #
              ):  # pylint: disable=unused-argument

    start_m = tl.program_id(2)
    off_z = tl.program_id(0)
    off_h = tl.program_id(1)
    qvk_offset = off_z.to(tl.int64) * stride_qz + off_h.to(tl.int64) * stride_qh

    # block pointers
    Q_block_ptr = tl.make_block_ptr(
        base=Q + qvk_offset,
        shape=(N_CTX, BLOCK_DMODEL),
        strides=(stride_qm, stride_qk),
        offsets=(start_m * BLOCK_M, 0),
        block_shape=(BLOCK_M, BLOCK_DMODEL),
        order=(1, 0),
    )
    V_block_ptr = tl.make_block_ptr(
        base=V + qvk_offset,
        shape=(N_CTX, BLOCK_DMODEL),
        strides=(stride_vk, stride_vn),
        offsets=(0, 0),
        block_shape=(BLOCK_N, BLOCK_DMODEL),
        order=(1, 0),
    )
    K_block_ptr = tl.make_block_ptr(
        base=K + qvk_offset,
        shape=(BLOCK_DMODEL, N_CTX),
        strides=(stride_kk, stride_kn),
        offsets=(0, 0),
        block_shape=(BLOCK_DMODEL, BLOCK_N),
        order=(0, 1),
    )
    O_block_ptr = tl.make_block_ptr(
        base=Out + qvk_offset,
        shape=(N_CTX, BLOCK_DMODEL),
        strides=(stride_om, stride_on),
        offsets=(start_m * BLOCK_M, 0),
        block_shape=(BLOCK_M, BLOCK_DMODEL),
        order=(1, 0),
    )
    # initialize offsets
    offs_m = start_m * BLOCK_M + tl.arange(0, BLOCK_M)
    offs_n = tl.arange(0, BLOCK_N)
    # initialize pointer to m and l
    m_i = tl.zeros([BLOCK_M], dtype=tl.float32) - float('inf')
    l_i = tl.zeros([BLOCK_M], dtype=tl.float32) + 1.0
    acc = tl.zeros([BLOCK_M, BLOCK_DMODEL], dtype=tl.float32)
    # load scales
    qk_scale = sm_scale
    qk_scale *= 1.44269504  # 1/log(2)
    # load q: it will stay in SRAM throughout
    q = tl.load(Q_block_ptr)
    # stage 1: off-band
    # For causal = True, STAGE = 3 and _attn_fwd_inner gets 1 as its STAGE
    # For causal = False, STAGE = 1, and _attn_fwd_inner gets 3 as its STAGE
    if STAGE & 1:
        acc, l_i, m_i = _attn_fwd_inner(acc, l_i, m_i, q, K_block_ptr, V_block_ptr,  #
                                        start_m, qk_scale,  #
                                        BLOCK_M, BLOCK_DMODEL, BLOCK_N,  #
                                        4 - STAGE, offs_m, offs_n, N_CTX  #
                                        )
    # stage 2: on-band
    if STAGE & 2:
        # barrier makes it easier for compielr to schedule the
        # two loops independently
        tl.debug_barrier()
        acc, l_i, m_i = _attn_fwd_inner(acc, l_i, m_i, q, K_block_ptr, V_block_ptr,  #
                                        start_m, qk_scale,  #
                                        BLOCK_M, BLOCK_DMODEL, BLOCK_N,  #
                                        2, offs_m, offs_n, N_CTX  #
                                        )
    # epilogue
    m_i += tl.math.log2(l_i)
    acc = acc / l_i[:, None]
    # m_ptrs = M + off_hz * N_CTX + offs_m
    # tl.store(m_ptrs, m_i)
    tl.store(O_block_ptr, acc.to(Out.type.element_ty))


def forward(q, k, v, causal, sm_scale):
    # shape constraints
    Lq, Lk, Lv = q.shape[-1], k.shape[-1], v.shape[-1]
    assert Lq == Lk and Lk == Lv
    assert Lk in {16, 32, 64, 128}
    o = torch.empty_like(q, dtype=torch.float32)
    BLOCK_M = 128
    BLOCK_N = 64 if Lk <= 64 else 32
    num_stages = 4 if Lk <= 64 else 3
    num_warps = 8 if Lq == 64 else 16
    causal = False
    stage = 3 if causal else 1
    grid = (q.shape[0], q.shape[1], triton.cdiv(q.shape[2], BLOCK_M))
    M = torch.empty((q.shape[0], q.shape[1], q.shape[2]), device=q.device, dtype=torch.float32)
    _attn_fwd[grid](
        q, k, v, sm_scale, M, o,  #
        q.stride(0), q.stride(1), q.stride(2), q.stride(3),  #
        k.stride(0), k.stride(1), k.stride(2), k.stride(3),  #
        v.stride(0), v.stride(1), v.stride(2), v.stride(3),  #
        o.stride(0), o.stride(1), o.stride(2), o.stride(3),  #
        q.shape[0], q.shape[1],  #
        N_CTX=q.shape[2],  #
        BLOCK_M=BLOCK_M,  #
        BLOCK_N=BLOCK_N,  #
        BLOCK_DMODEL=Lk,  #
        STAGE=stage,  #
        num_warps=num_warps,  #
        num_stages=num_stages  #
    )
    return o


@benchmark_suit.perf_report(
    benchmark_suit.Benchmark(
        # argument names to use as an x-axis for the plot
        x_names=['Z', 'H', 'N_CTX', 'D_HEAD'],
        x_vals=[  #
            [1, 32, 16384, 64],  #
            [2, 32, 8192, 64],  #
            [4, 32, 4096, 64],  #
            [4, 48, 1024, 64],  #
            [8, 32, 2048, 64],  #
            [16, 32, 1024, 64],  #
            [32, 32, 512, 64]  #
        ],
        line_arg='provider',
        # argument name whose value corresponds to a different line in the plot
        # possible values for `line_arg``
        line_vals=['triton', 'xetla'],
        # label name for the lines
        line_names=['Triton', 'XeTLA'],
        # line styles
        styles=[('green', '-'), ('green', '--'), ('blue', '-'), ('blue', '--')],
        ylabel=['GB/s', 'TFlops'],  # label name for the y-axis
        plot_name='attn-performance',
        # name for the plot. Used also as a file name for saving the plot.
        args={},
    ))
def benchmark(Z, H, N_CTX, D_HEAD, provider):
    causal = False
    dtype = torch.float16
    q = torch.randn((Z, H, N_CTX, D_HEAD), device='xpu', dtype=dtype)
    k = torch.randn((Z, H, N_CTX, D_HEAD), device='xpu', dtype=dtype)
    v = torch.randn((Z, H, N_CTX, D_HEAD), device='xpu', dtype=dtype)
    sm_scale = 0.125
    quantiles = [0.5, 0.0, 1.0]
    warmup, rep = 10, 300
    if provider == 'onednn':
        _, min_ms, max_ms, mean, cv = benchmark_suit.do_bench(
            lambda: torch.nn.functional.scaled_dot_product_attention(q, k, v, attn_mask=None, dropout_p=0.0, is_causal=
                                                                     False, scale=sm_scale), warmup=warmup, rep=rep,
            quantiles=quantiles, fast_flush=False)

    elif provider == 'triton':
        triton_fn = lambda: forward(q, k, v, causal, sm_scale)
        if benchmark_suit.USE_IPEX_OPTION:
            torch_fn = lambda: torch.nn.functional.scaled_dot_product_attention(
                q, k, v, attn_mask=None, dropout_p=0.0, is_causal=False, scale=sm_scale).to(torch.float32)
<<<<<<< HEAD
            atol = 1e-1 if N_CTX == 16384 else 1e-2
            benchmark_suit.assert_close(triton_fn(), torch_fn(), atol=atol, rtol=1e-3, err_msg='triton to torch')
        _, min_ms, max_ms, mean, cv = benchmark_suit.do_bench(triton_fn, warmup=warmup, rep=rep, quantiles=quantiles,
=======
        else:
            # FIXME: use torch sdpa for result check after https://github.com/intel/intel-xpu-backend-for-triton/issues/2042 fixed
            torch_fn = lambda: torch.nn.functional.scaled_dot_product_attention(q.cpu(), k.cpu(), v.cpu(
            ), attn_mask=None, dropout_p=0.0, is_causal=False, scale=sm_scale).to(torch.float32)
        atol = 1e-1 if N_CTX == 16384 else 1e-2
        benchmark_suit.assert_close(triton_fn(), torch_fn(), atol=atol, rtol=1e-3, err_msg='triton to torch')
        _, min_ms, max_ms, mean, cv = benchmark_suit.do_bench(triton_fn, warmup=10, rep=10, quantiles=quantiles,
>>>>>>> 24d985b4
                                                              fast_flush=False)

    elif provider == 'xetla':
        func = getattr(xetla_kernel, 'flash_attn')
        out = torch.empty_like(q, device='xpu', dtype=dtype)
        size_score = Z * H * N_CTX * N_CTX
        size_attn_mask = Z * N_CTX * N_CTX
        dropout_mask = torch.empty((size_score, ), device='xpu', dtype=torch.uint8)
        bias = torch.empty((size_attn_mask, ), device='xpu', dtype=dtype)
        size_ml = Z * H * N_CTX
        m = torch.empty((size_ml, ), device='xpu', dtype=torch.float)
        l = torch.empty((size_ml, ), device='xpu', dtype=torch.float)

        xetla_fn = lambda: func(q, k, v, out, dropout_mask, bias, m, l, Z, H, D_HEAD, N_CTX, N_CTX)
        _, min_ms, max_ms, mean, cv = benchmark_suit.do_bench(xetla_fn, warmup=warmup, rep=rep, quantiles=quantiles,
                                                              fast_flush=False)

    else:
        raise NotImplementedError(f'Unsupported provider {provider}')

    tflops = lambda mean: 2 * 2 * Z * H * N_CTX * N_CTX * D_HEAD * (1e-12) / (mean * 1e-3)
    gbps = lambda mean: Z * H * (N_CTX * D_HEAD + N_CTX * D_HEAD) * 2 * 2 * (1e-9) / (mean * 1e-3)

    return (gbps(mean), gbps(max_ms), gbps(min_ms)), (tflops(mean), tflops(max_ms), tflops(min_ms)), cv


if __name__ == '__main__':
    benchmark.run(show_plots=False, print_data=True)<|MERGE_RESOLUTION|>--- conflicted
+++ resolved
@@ -229,11 +229,6 @@
         if benchmark_suit.USE_IPEX_OPTION:
             torch_fn = lambda: torch.nn.functional.scaled_dot_product_attention(
                 q, k, v, attn_mask=None, dropout_p=0.0, is_causal=False, scale=sm_scale).to(torch.float32)
-<<<<<<< HEAD
-            atol = 1e-1 if N_CTX == 16384 else 1e-2
-            benchmark_suit.assert_close(triton_fn(), torch_fn(), atol=atol, rtol=1e-3, err_msg='triton to torch')
-        _, min_ms, max_ms, mean, cv = benchmark_suit.do_bench(triton_fn, warmup=warmup, rep=rep, quantiles=quantiles,
-=======
         else:
             # FIXME: use torch sdpa for result check after https://github.com/intel/intel-xpu-backend-for-triton/issues/2042 fixed
             torch_fn = lambda: torch.nn.functional.scaled_dot_product_attention(q.cpu(), k.cpu(), v.cpu(
@@ -241,7 +236,6 @@
         atol = 1e-1 if N_CTX == 16384 else 1e-2
         benchmark_suit.assert_close(triton_fn(), torch_fn(), atol=atol, rtol=1e-3, err_msg='triton to torch')
         _, min_ms, max_ms, mean, cv = benchmark_suit.do_bench(triton_fn, warmup=10, rep=10, quantiles=quantiles,
->>>>>>> 24d985b4
                                                               fast_flush=False)
 
     elif provider == 'xetla':
