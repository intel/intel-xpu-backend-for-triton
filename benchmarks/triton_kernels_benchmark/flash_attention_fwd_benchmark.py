import torch
<<<<<<< HEAD

=======
>>>>>>> f54d008e
import triton
import triton.language as tl

import triton_kernels_benchmark as benchmark_suit
import xetla_kernel

if benchmark_suit.USE_IPEX_OPTION:
    import intel_extension_for_pytorch  # type: ignore # noqa: F401


# pylint: disable=unused-argument
@triton.jit
def _attn_fwd_inner(acc, l_i, m_i, q,  #
                    K_block_ptr, V_block_ptr,  #
                    start_m, qk_scale,  #
                    BLOCK_M: tl.constexpr, BLOCK_DMODEL: tl.constexpr, BLOCK_N: tl.constexpr,  #
                    STAGE: tl.constexpr, offs_m: tl.constexpr, offs_n: tl.constexpr,  #
                    N_CTX: tl.constexpr):
    # range of values handled by this stage
    if STAGE == 1:
        lo, hi = 0, start_m * BLOCK_M
    elif STAGE == 2:
        lo, hi = start_m * BLOCK_M, (start_m + 1) * BLOCK_M
        lo = tl.multiple_of(lo, BLOCK_M)
    # causal = False
    else:
        lo, hi = 0, N_CTX
    K_block_ptr = tl.advance(K_block_ptr, (0, lo))
    V_block_ptr = tl.advance(V_block_ptr, (lo, 0))
    # loop over k, v and update accumulator
    for start_n in range(lo, hi, BLOCK_N):
        start_n = tl.multiple_of(start_n, BLOCK_N)
        # -- compute qk ----
        k = tl.load(K_block_ptr)
        qk = tl.zeros([BLOCK_M, BLOCK_N], dtype=tl.float32)
        qk += tl.dot(q, k)
        if STAGE == 2:
            mask = offs_m[:, None] >= (start_n + offs_n[None, :])
            qk = qk * qk_scale + tl.where(mask, 0, -1.0e6)
            m_ij = tl.maximum(m_i, tl.max(qk, 1))
            qk -= m_ij[:, None]
        else:
            m_ij = tl.maximum(m_i, tl.max(qk, 1) * qk_scale)
            qk = qk * qk_scale - m_ij[:, None]
        p = tl.math.exp2(qk)
        l_ij = tl.sum(p, 1)
        # -- update m_i and l_i
        alpha = tl.math.exp2(m_i - m_ij)
        l_i = l_i * alpha + l_ij
        # -- update output accumulator --
        acc = acc * alpha[:, None]
        # update acc
        v = tl.load(V_block_ptr)
        acc += tl.dot(p.to(tl.float16), v)
        # update m_i and l_i
        m_i = m_ij
        V_block_ptr = tl.advance(V_block_ptr, (BLOCK_N, 0))
        K_block_ptr = tl.advance(K_block_ptr, (0, BLOCK_N))
    return acc, l_i, m_i


@triton.jit
def _attn_fwd(Q, K, V, sm_scale, M, Out,  #
              stride_qz: tl.constexpr, stride_qh: tl.constexpr, stride_qm: tl.constexpr, stride_qk: tl.constexpr,  #
              stride_kz: tl.constexpr, stride_kh: tl.constexpr, stride_kn: tl.constexpr, stride_kk: tl.constexpr,  #
              stride_vz: tl.constexpr, stride_vh: tl.constexpr, stride_vk: tl.constexpr, stride_vn: tl.constexpr,  #
              stride_oz: tl.constexpr, stride_oh: tl.constexpr, stride_om: tl.constexpr, stride_on: tl.constexpr,  #
              Z: tl.constexpr, H: tl.constexpr,  #
              N_CTX: tl.constexpr,  #
              BLOCK_M: tl.constexpr,  #
              BLOCK_DMODEL: tl.constexpr,  #
              BLOCK_N: tl.constexpr,  #
              STAGE: tl.constexpr  #
              ):  # pylint: disable=unused-argument

    start_m = tl.program_id(2)
    off_z = tl.program_id(0)
    off_h = tl.program_id(1)
    qvk_offset = off_z.to(tl.int64) * stride_qz + off_h.to(tl.int64) * stride_qh

    # block pointers
    Q_block_ptr = tl.make_block_ptr(
        base=Q + qvk_offset,
        shape=(N_CTX, BLOCK_DMODEL),
        strides=(stride_qm, stride_qk),
        offsets=(start_m * BLOCK_M, 0),
        block_shape=(BLOCK_M, BLOCK_DMODEL),
        order=(1, 0),
    )
    V_block_ptr = tl.make_block_ptr(
        base=V + qvk_offset,
        shape=(N_CTX, BLOCK_DMODEL),
        strides=(stride_vk, stride_vn),
        offsets=(0, 0),
        block_shape=(BLOCK_N, BLOCK_DMODEL),
        order=(1, 0),
    )
    K_block_ptr = tl.make_block_ptr(
        base=K + qvk_offset,
        shape=(BLOCK_DMODEL, N_CTX),
        strides=(stride_kk, stride_kn),
        offsets=(0, 0),
        block_shape=(BLOCK_DMODEL, BLOCK_N),
        order=(0, 1),
    )
    O_block_ptr = tl.make_block_ptr(
        base=Out + qvk_offset,
        shape=(N_CTX, BLOCK_DMODEL),
        strides=(stride_om, stride_on),
        offsets=(start_m * BLOCK_M, 0),
        block_shape=(BLOCK_M, BLOCK_DMODEL),
        order=(1, 0),
    )
    # initialize offsets
    offs_m = start_m * BLOCK_M + tl.arange(0, BLOCK_M)
    offs_n = tl.arange(0, BLOCK_N)
    # initialize pointer to m and l
    m_i = tl.zeros([BLOCK_M], dtype=tl.float32) - float('inf')
    l_i = tl.zeros([BLOCK_M], dtype=tl.float32) + 1.0
    acc = tl.zeros([BLOCK_M, BLOCK_DMODEL], dtype=tl.float32)
    # load scales
    qk_scale = sm_scale
    qk_scale *= 1.44269504  # 1/log(2)
    # load q: it will stay in SRAM throughout
    q = tl.load(Q_block_ptr)
    # stage 1: off-band
    # For causal = True, STAGE = 3 and _attn_fwd_inner gets 1 as its STAGE
    # For causal = False, STAGE = 1, and _attn_fwd_inner gets 3 as its STAGE
    if STAGE & 1:
        acc, l_i, m_i = _attn_fwd_inner(acc, l_i, m_i, q, K_block_ptr, V_block_ptr,  #
                                        start_m, qk_scale,  #
                                        BLOCK_M, BLOCK_DMODEL, BLOCK_N,  #
                                        4 - STAGE, offs_m, offs_n, N_CTX  #
                                        )
    # stage 2: on-band
    if STAGE & 2:
        # barrier makes it easier for compielr to schedule the
        # two loops independently
        tl.debug_barrier()
        acc, l_i, m_i = _attn_fwd_inner(acc, l_i, m_i, q, K_block_ptr, V_block_ptr,  #
                                        start_m, qk_scale,  #
                                        BLOCK_M, BLOCK_DMODEL, BLOCK_N,  #
                                        2, offs_m, offs_n, N_CTX  #
                                        )
    # epilogue
    m_i += tl.math.log2(l_i)
    acc = acc / l_i[:, None]
    # m_ptrs = M + off_hz * N_CTX + offs_m
    # tl.store(m_ptrs, m_i)
    tl.store(O_block_ptr, acc.to(Out.type.element_ty))


def forward(q, k, v, causal, sm_scale):
    # shape constraints
    Lq, Lk, Lv = q.shape[-1], k.shape[-1], v.shape[-1]
    assert Lq == Lk and Lk == Lv
    assert Lk in {16, 32, 64, 128}
    o = torch.empty_like(q, dtype=torch.float32)
    BLOCK_M = 128
    BLOCK_N = 64 if Lk <= 64 else 32
    num_stages = 4 if Lk <= 64 else 3
    num_warps = 8 if Lq == 64 else 16
    causal = False
    stage = 3 if causal else 1
    grid = (q.shape[0], q.shape[1], triton.cdiv(q.shape[2], BLOCK_M))
    M = torch.empty((q.shape[0], q.shape[1], q.shape[2]), device=q.device, dtype=torch.float32)
    _attn_fwd[grid](
        q, k, v, sm_scale, M, o,  #
        q.stride(0), q.stride(1), q.stride(2), q.stride(3),  #
        k.stride(0), k.stride(1), k.stride(2), k.stride(3),  #
        v.stride(0), v.stride(1), v.stride(2), v.stride(3),  #
        o.stride(0), o.stride(1), o.stride(2), o.stride(3),  #
        q.shape[0], q.shape[1],  #
        N_CTX=q.shape[2],  #
        BLOCK_M=BLOCK_M,  #
        BLOCK_N=BLOCK_N,  #
        BLOCK_DMODEL=Lk,  #
        STAGE=stage,  #
        num_warps=num_warps,  #
        num_stages=num_stages  #
    )
    return o


@benchmark_suit.perf_report(
    benchmark_suit.Benchmark(
        # argument names to use as an x-axis for the plot
        x_names=['Z', 'H', 'N_CTX', 'D_HEAD'],
        x_vals=[  #
            [1, 32, 16384, 64],  #
            [2, 32, 8192, 64],  #
            [4, 32, 4096, 64],  #
            [4, 48, 1024, 64],  #
            [8, 32, 2048, 64],  #
            [16, 32, 1024, 64],  #
            [32, 32, 512, 64]  #
        ],
        line_arg='provider',
        # argument name whose value corresponds to a different line in the plot
        # possible values for `line_arg``
        line_vals=['triton', 'xetla'],
        # label name for the lines
        line_names=['Triton', 'XeTLA'],
        # line styles
        styles=[('green', '-'), ('green', '--'), ('blue', '-'), ('blue', '--')],
        ylabel=['GB/s', 'TFlops'],  # label name for the y-axis
        plot_name='attn-performance',
        # name for the plot. Used also as a file name for saving the plot.
        args={},
    ))
def benchmark(Z, H, N_CTX, D_HEAD, provider):
    causal = False
    dtype = torch.float16
    q = torch.randn((Z, H, N_CTX, D_HEAD), device='xpu', dtype=dtype)
    k = torch.randn((Z, H, N_CTX, D_HEAD), device='xpu', dtype=dtype)
    v = torch.randn((Z, H, N_CTX, D_HEAD), device='xpu', dtype=dtype)
    sm_scale = 0.125
    quantiles = [0.5, 0.0, 1.0]
    if provider == 'onednn':
        _, min_ms, max_ms, mean, cv = benchmark_suit.do_bench(
            lambda: torch.nn.functional.scaled_dot_product_attention(q, k, v, attn_mask=None, dropout_p=0.0, is_causal=
                                                                     False, scale=sm_scale), warmup=10, rep=10,
            quantiles=quantiles, fast_flush=False)

    elif provider == 'triton':
        triton_fn = lambda: forward(q, k, v, causal, sm_scale)
        if benchmark_suit.USE_IPEX_OPTION:
            # FIXME: use torch sdpa for result check after https://github.com/intel/intel-xpu-backend-for-triton/issues/2042 fixed
            torch_fn = lambda: torch.nn.functional.scaled_dot_product_attention(
                q, k, v, attn_mask=None, dropout_p=0.0, is_causal=False, scale=sm_scale).to(torch.float32)
            atol = 1e-1 if N_CTX == 16384 else 1e-2
            benchmark_suit.assert_close(triton_fn(), torch_fn(), atol=atol, rtol=1e-3, err_msg='triton to torch')
        _, min_ms, max_ms, mean, cv = benchmark_suit.do_bench(triton_fn, warmup=10, rep=10, quantiles=quantiles,
                                                              fast_flush=False)

    elif provider == 'xetla':
        func = getattr(xetla_kernel, 'flash_attn')
        out = torch.empty_like(q, device='xpu', dtype=dtype)
        size_score = Z * H * N_CTX * N_CTX
        size_attn_mask = Z * N_CTX * N_CTX
        dropout_mask = torch.empty((size_score, ), device='xpu', dtype=torch.uint8)
        bias = torch.empty((size_attn_mask, ), device='xpu', dtype=dtype)
        size_ml = Z * H * N_CTX
        m = torch.empty((size_ml, ), device='xpu', dtype=torch.float)
        l = torch.empty((size_ml, ), device='xpu', dtype=torch.float)

        xetla_fn = lambda: func(q, k, v, out, dropout_mask, bias, m, l, Z, H, D_HEAD, N_CTX, N_CTX)
        _, min_ms, max_ms, mean, cv = benchmark_suit.do_bench(xetla_fn, warmup=10, rep=10, quantiles=quantiles,
                                                              fast_flush=False)

    else:
        raise NotImplementedError(f'Unsupported provider {provider}')

    tflops = lambda mean: 2 * 2 * Z * H * N_CTX * N_CTX * D_HEAD * (1e-12) / (mean * 1e-3)
    gbps = lambda mean: Z * H * (N_CTX * D_HEAD + N_CTX * D_HEAD) * 2 * 2 * (1e-9) / (mean * 1e-3)

    return (gbps(mean), gbps(max_ms), gbps(min_ms)), (tflops(mean), tflops(max_ms), tflops(min_ms)), cv


if __name__ == '__main__':
    benchmark.run(show_plots=False, print_data=True)<|MERGE_RESOLUTION|>--- conflicted
+++ resolved
@@ -1,8 +1,4 @@
 import torch
-<<<<<<< HEAD
-
-=======
->>>>>>> f54d008e
 import triton
 import triton.language as tl
 
