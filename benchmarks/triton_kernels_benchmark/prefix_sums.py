import torch
import triton
import triton.language as tl

import triton_kernels_benchmark as benchmark_suit

if benchmark_suit.USE_IPEX_OPTION:
    import intel_extension_for_pytorch  # type: ignore # noqa: F401


@triton.jit
def scan_kernel(x_ptr, BLOCK_SIZE_M: tl.constexpr, BLOCK_SIZE_N: tl.constexpr,  #
                AXIS: tl.constexpr):
    range_m = tl.arange(0, BLOCK_SIZE_M)
    range_n = tl.arange(0, BLOCK_SIZE_N)
    x = tl.load(x_ptr + range_m[:, None] * BLOCK_SIZE_N + range_n[None, :])
    x = tl.cumsum(x, axis=AXIS)
    tl.store(x_ptr + range_m[:, None] * BLOCK_SIZE_N + range_n[None, :], x)


@benchmark_suit.perf_report(
    benchmark_suit.Benchmark(
        x_names=['M', 'N', 'AXIS'],
        x_vals=[(m, n, a) for (m, n) in [  #
            (32, 16),  #
            (32, 32),  #
            (32, 64),  #
            (64, 32)
        ] for a in [  #
            0,  #
            1
        ]],
        line_arg='provider',
        line_vals=['triton'],
        line_names=['Triton'],
        styles=[('blue', '-'), ('green', '-'), ('orange', '-')],
        ylabel=['GB/s', 'TFlops'],
        plot_name='prefix-sums',
        args={},
    ))
def benchmark(M, N, AXIS, provider):
    quantiles = [0.5, 0.0, 1.0]
    x = torch.rand(M, N, device='xpu', dtype=torch.float32)

    if provider == 'triton':
        triton_fn = lambda: scan_kernel[(1, )](x, BLOCK_SIZE_M=M, BLOCK_SIZE_N=N, AXIS=AXIS)
<<<<<<< HEAD
        _, min_ms, max_ms, mean_ms, cv = benchmark_suit.do_bench(triton_fn, quantiles=quantiles, fast_flush=False,
                                                                 kernel_name='scan_kernel')
=======
        _, min_ms, max_ms, mean_ms, cv = benchmark_suit.do_bench(triton_fn, quantiles=quantiles)
>>>>>>> 361dfa71
    else:
        raise NotImplementedError(f'Unsupported provider {provider}')

    tflops = lambda ms: (x.numel() * 1e-12) / (ms * 1e-3)
    gbps = lambda ms: (2 * x.numel() * x.element_size() * 1e-9) / (ms * 1e-3)

    return (gbps(mean_ms), gbps(max_ms), gbps(min_ms)), (tflops(mean_ms), tflops(max_ms), tflops(min_ms)), cv


if __name__ == '__main__':
    benchmark.run(print_data=True)<|MERGE_RESOLUTION|>--- conflicted
+++ resolved
@@ -44,12 +44,8 @@
 
     if provider == 'triton':
         triton_fn = lambda: scan_kernel[(1, )](x, BLOCK_SIZE_M=M, BLOCK_SIZE_N=N, AXIS=AXIS)
-<<<<<<< HEAD
-        _, min_ms, max_ms, mean_ms, cv = benchmark_suit.do_bench(triton_fn, quantiles=quantiles, fast_flush=False,
+        _, min_ms, max_ms, mean_ms, cv = benchmark_suit.do_bench(triton_fn, quantiles=quantiles,
                                                                  kernel_name='scan_kernel')
-=======
-        _, min_ms, max_ms, mean_ms, cv = benchmark_suit.do_bench(triton_fn, quantiles=quantiles)
->>>>>>> 361dfa71
     else:
         raise NotImplementedError(f'Unsupported provider {provider}')
 
