--- conflicted
+++ resolved
@@ -156,11 +156,7 @@
 configs = [
     triton.Config({'BLOCK_M': BM, 'BLOCK_N': BN, 'grf_mode': 'large', 'one_matrix_per_load_for_bt': True}, num_stages=s, num_warps=w) \
     for BM in [128, 256] \
-<<<<<<< HEAD
     for BN in [32, 64, 128] \
-=======
-    for BN in [32, 64] \
->>>>>>> 817ca279
     for s in [2, 3, 4] \
     for w in [8, 16, 32] \
     ]
