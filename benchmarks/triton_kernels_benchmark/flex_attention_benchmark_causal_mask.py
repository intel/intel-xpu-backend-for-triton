--- conflicted
+++ resolved
@@ -150,19 +150,14 @@
     torch_fn = lambda: flex_attention(q, k, v, block_mask=block_mask, scale=sm_scale, enable_gqa=not H_q == H_kv)
 
     if provider == 'torch':
-<<<<<<< HEAD
-        _, min_ms, max_ms, mean, cv = benchmark_suit.do_bench(torch_fn, n_warmup=200, n_repeat=10, quantiles=quantiles,
-                                                              device=DEVICE)
-=======
         if MODE == 'bwd':
             min_ms = float('nan')
             max_ms = float('nan')
             mean = float('nan')
             cv = float('nan')
         else:
-            _, min_ms, max_ms, mean, cv = benchmark_suit.do_bench(torch_fn, n_warmup=10, n_repeat=10,
+            _, min_ms, max_ms, mean, cv = benchmark_suit.do_bench(torch_fn, n_warmup=200, n_repeat=10,
                                                                   quantiles=quantiles, device=DEVICE)
->>>>>>> 53bc0ef4
 
     elif provider == 'triton':
         kernel_options = {'BLOCKS_ARE_CONTIGUOUS': True, 'USE_TMA': True}
@@ -177,25 +172,6 @@
             triton_grads = torch.autograd.grad((triton_o, ), (q, k, v), backwards_grad, retain_graph=True)
             compiled_tensors = (triton_o, *triton_grads)
 
-<<<<<<< HEAD
-        benchmark_suit.assert_close(triton_fn, torch_fn, atol=1e-2, rtol=1e-3, err_msg='triton to torch')
-        _, min_ms, max_ms, mean, cv = benchmark_suit.do_bench(triton_fn, n_warmup=800, n_repeat=10, quantiles=quantiles,
-                                                              device=DEVICE)
-
-    elif provider == 'onednn':
-        # OneDNN only supports MHA.
-        if H_q == H_kv:
-            mask = create_mask(causal_mask, 1, 1, N_CTX_q, N_CTX_kv, device=q.device)
-            xformers_fn = lambda: F.scaled_dot_product_attention(q, k, v, attn_mask=mask)
-            if MODE == 'bwd':
-                xformers_o = xformers_fn()
-                xformers_do = torch.randn_like(xformers_o)
-                xformers_fn = lambda: xformers_o.backward(xformers_do, retain_graph=True)
-            _, min_ms, max_ms, mean, cv = benchmark_suit.do_bench(xformers_fn, n_warmup=400, n_repeat=10,
-                                                                  quantiles=quantiles)
-        else:
-            _, min_ms, max_ms, mean, cv = float('nan'), float('nan'), float('nan'), float('nan'), float('nan')
-=======
             tensor_names = ['out', 'grad_query', 'grad_key', 'grad_value']
             for eager, compiled, name in zip(eager_tensors, compiled_tensors, tensor_names):
                 benchmark_suit.assert_close(lambda: eager, lambda: compiled, atol=1e-2, rtol=1e-3,  # pylint: disable=cell-var-from-loop
@@ -205,12 +181,9 @@
         else:
             benchmark_suit.assert_close(triton_fn, torch_fn, atol=1e-2, rtol=1e-3, err_msg='triton to torch')
 
-        # Needs more warmup on B580 for some reason
-        benchmark_suit.do_prewarmup(triton_fn)
         _, min_ms, max_ms, mean, cv = benchmark_suit.do_bench(
-            triton_fn, n_warmup=200, n_repeat=10, quantiles=quantiles, device=DEVICE, grad_to_none=(q, k, v),
+            triton_fn, n_warmup=600, n_repeat=10, quantiles=quantiles, device=DEVICE, grad_to_none=(q, k, v),
             benchmark_label=None if MODE == 'fwd' else 'CompiledFunctionBackward')
->>>>>>> 53bc0ef4
 
     else:
         raise NotImplementedError(f'Unsupported provider {provider}')
