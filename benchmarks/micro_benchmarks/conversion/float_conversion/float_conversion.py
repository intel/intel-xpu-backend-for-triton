<<<<<<< HEAD
import torch
=======
import os
>>>>>>> f54d008e

import torch
import triton
import triton.language as tl

if os.getenv('USE_IPEX', '1') == '1':
    import intel_extension_for_pytorch  # type: ignore # noqa: F401


@triton.jit
def float_trunc_kernel(
    x_ptr,
    n_elements,
    BLOCK_SIZE: tl.constexpr,
    target_type: tl.constexpr,
):
    pid = tl.program_id(axis=0)
    block_start = pid * BLOCK_SIZE
    offsets = block_start + tl.arange(0, BLOCK_SIZE)
    mask = offsets < n_elements

    x = tl.load(x_ptr + offsets, mask=mask)

    as_target = x.to(target_type)
    as_f32 = as_target.to(tl.float32)
    for _ in range(100):
        as_f32 += 1  # plus one ensures that there are no redundant conversions that can be removed
        as_target = as_f32.to(target_type)
        as_f32 = as_target.to(tl.float32)

    tl.store(x_ptr + offsets, as_f32, mask=mask)


def launch_conversion(x: torch.Tensor, target_type: type):
    assert x.is_xpu
    n_elements = x.numel()
    grid = lambda meta: (triton.cdiv(n_elements, meta['BLOCK_SIZE']), )
    float_trunc_kernel[grid](x, n_elements, BLOCK_SIZE=1024, target_type=target_type)
    return x


@triton.testing.perf_report(
    triton.testing.Benchmark(
        x_names=['N'],
        x_vals=[2**i for i in range(12, 28, 2)],
        line_arg='target_type',
        line_vals=['bfloat16', 'float16'],
        line_names=['BF16', 'FP16'],
        styles=[('blue', '-'), ('green', '-'), ('orange', '-')],
        ylabel='GB/s',
        plot_name='float-conversion',
        args={},
    ))
def benchmark(N, target_type):
    quantiles = [0.5, 0.2, 0.8]
    inputs = torch.rand(N, dtype=torch.float32, device='xpu', requires_grad=True)

    if target_type == 'bfloat16':
        fwd = lambda: launch_conversion(inputs, tl.bfloat16)
    elif target_type == 'float16':
        fwd = lambda: launch_conversion(inputs, tl.float16)
    else:
        raise NotImplementedError(f'Type {target_type} is not supported')

    ms, min_ms, max_ms = triton.testing.do_bench(fwd, quantiles=quantiles)
    gbps = lambda ms: (inputs.numel() * inputs.element_size() * 1e-9) / (ms * 1e-3)

    return gbps(ms), gbps(max_ms), gbps(min_ms)


if __name__ == '__main__':
    benchmark.run(print_data=True)<|MERGE_RESOLUTION|>--- conflicted
+++ resolved
@@ -1,8 +1,4 @@
-<<<<<<< HEAD
-import torch
-=======
 import os
->>>>>>> f54d008e
 
 import torch
 import triton
