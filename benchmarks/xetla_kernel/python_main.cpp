--- conflicted
+++ resolved
@@ -10,16 +10,10 @@
 #include <cstdint>
 #include <torch/extension.h>
 
-<<<<<<< HEAD
-=======
-#ifdef USE_IPEX
-#include <ipex.h>
-#else
 #include <ATen/record_function.h>
 #include <c10/xpu/XPUStream.h>
-#endif
-
->>>>>>> b9afb6c0
+
+
 sycl::queue get_current_sycl_queue() {
   // submit kernel
   c10::impl::VirtualGuardImpl impl(at::DeviceType::XPU);
@@ -43,10 +37,7 @@
                    const int64_t dim) {
   CHECK_INPUT(input);
   CHECK_INPUT(output);
-<<<<<<< HEAD
-=======
   RECORD_FUNCTION("xetla softmax", {});
->>>>>>> b9afb6c0
 
   auto queue = get_current_sycl_queue();
   auto evt = softmax_forward<T>(input.data_ptr(), output.data_ptr(), queue);
@@ -61,10 +52,7 @@
   CHECK_INPUT(b);
   CHECK_INPUT(c);
   CHECK_INPUT(acc);
-<<<<<<< HEAD
-=======
   RECORD_FUNCTION("xetla gemm", {});
->>>>>>> b9afb6c0
 
   auto queue = get_current_sycl_queue();
   auto evt = gemm_run<T>(a.data_ptr(), b.data_ptr(), c.data_ptr(),
@@ -79,10 +67,7 @@
   CHECK_INPUT(b);
   CHECK_INPUT(c);
   CHECK_INPUT(acc);
-<<<<<<< HEAD
-=======
   RECORD_FUNCTION("xetla stream_k_gemm", {});
->>>>>>> b9afb6c0
 
   auto queue = get_current_sycl_queue();
   auto evt = stream_k_gemm_run(a.data_ptr(), b.data_ptr(), c.data_ptr(),
@@ -105,9 +90,6 @@
   auto evt = split_k_gemm_run<m, k, n, kslicing_type>(
       a.data_ptr(), b.data_ptr(), c.data_ptr(), acc.data_ptr(), cnt.data_ptr(),
       queue);
-#ifdef USE_IPEX
-  xpu::profiler_record("xetla kernel", evt);
-#endif
   return acc;
 }
 
@@ -135,10 +117,7 @@
   CHECK_INPUT(bias);
   CHECK_INPUT(m);
   CHECK_INPUT(l);
-<<<<<<< HEAD
-=======
   RECORD_FUNCTION("xetla fa", {});
->>>>>>> b9afb6c0
 
   auto queue = get_current_sycl_queue();
 
@@ -220,9 +199,6 @@
               << "\n";
   }
 
-#ifdef USE_IPEX
-  xpu::profiler_record("xetla kernel", evt);
-#endif
   return;
 }
 
