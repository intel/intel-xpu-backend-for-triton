--- conflicted
+++ resolved
@@ -5,17 +5,6 @@
 #include "cutlass/util/device_memory.h"
 #include "cutlass/util/packed_stride.hpp"
 
-<<<<<<< HEAD
-#define CUTLASS_CREATE_GEMM_BENCHMARK(x)
-#define CUTLASS_BENCHMARK(x)
-#include "gemm/benchmarks_sycl.hpp"
-#include "gemm/gemm_configuration_sycl.hpp"
-
-#include <exception>
-#include <iostream>
-
-=======
->>>>>>> 2823aaa6
 #define CUTLASS_CHECK(status)                                                  \
   {                                                                            \
     cutlass::Status error = status;                                            \
@@ -27,257 +16,260 @@
     }                                                                          \
   }
 
-<<<<<<< HEAD
-using ElementAccumulator = float;
-using ElementComputeEpilogue = float;
-using ElementInputA = cutlass::bfloat16_t;
-using ElementInputB = cutlass::bfloat16_t;
-using ElementOutput = float;
-
-using LayoutA = typename cutlass::layout::RowMajor;
-using LayoutB = typename cutlass::layout::RowMajor;
-using LayoutC = typename cutlass::layout::RowMajor;
-using LayoutD = typename cutlass::layout::RowMajor;
-
-constexpr int AlignmentA = sizeof(ElementInputA);
-constexpr int AlignmentB = sizeof(ElementInputB);
-constexpr int AlignmentC = sizeof(ElementAccumulator);
-constexpr int AlignmentD = sizeof(ElementOutput);
-
-////////////////////////////////////////////////////////////////////////////////
-// PRIVATE FUNCTION
-////////////////////////////////////////////////////////////////////////////////
-
-template <typename TileShape>
-static auto gemm_run(const at::Tensor &A, const at::Tensor &B, at::Tensor &C,
-                     const int M, const int N, const int K, const int L)
-    -> int {
-  RECORD_FUNCTION("cutlass gemm", {});
-
-  /// MAIN LOOP ///
-
-  using CollectiveMainloop =
-      typename cutlass::gemm::collective::CollectiveBuilder<
-          cutlass::arch::IntelXe, cutlass::arch::OpClassTensorOp, ElementInputA,
-          LayoutA, AlignmentA, ElementInputB, LayoutB, AlignmentB,
-          ElementAccumulator, TileShape,
-          cute::Shape<cute::_1, cute::_1, cute::_1>,
-          cutlass::gemm::collective::StageCountAuto,
-          cutlass::gemm::collective::KernelScheduleAuto>::CollectiveOp;
-
-  /// EPILOGUE LOOP ///
-
-  using EpilogueOp = typename cutlass::epilogue::fusion::LinCombEltAct<
-      cutlass::epilogue::thread::ReLu, ElementOutput, ElementComputeEpilogue,
-      ElementAccumulator, ElementAccumulator,
-      cutlass::FloatRoundStyle::round_to_nearest>;
-  using CollectiveEpilogue =
-      typename cutlass::epilogue::collective::CollectiveBuilder<
-          cutlass::arch::IntelXe, cutlass::arch::OpClassTensorOp, TileShape,
-          cute::Shape<cute::_1, cute::_1, cute::_1>,
-          cutlass::epilogue::collective::EpilogueTileAuto,
-          ElementComputeEpilogue, ElementAccumulator, ElementAccumulator,
-          LayoutC, AlignmentC, ElementOutput, LayoutD, AlignmentD,
-          cutlass::epilogue::collective::EpilogueScheduleAuto,
-          EpilogueOp>::CollectiveOp;
-
-  /// GEMM ///
-
-  using GemmKernel = typename cutlass::gemm::kernel::GemmUniversal<
-      cute::Shape<int, int, int, int>, CollectiveMainloop, CollectiveEpilogue>;
-
-  /// GEMM INVOCATION ///
-
-  try {
-    using Gemm =
-        typename cutlass::gemm::device::GemmUniversalAdapter<GemmKernel>;
-    typename Gemm::Arguments arguments;
-
-    /// Buffer Initialization
-    const cutlass::bfloat16_t *_A =
-        static_cast<const cutlass::bfloat16_t *>(A.data_ptr());
-    const cutlass::bfloat16_t *_B =
-        static_cast<const cutlass::bfloat16_t *>(B.data_ptr());
-    float *_C = static_cast<float *>(C.data_ptr());
-
-    /// Problem size
-    using ProblemShapeType = typename Gemm::GemmKernel::ProblemShape;
-    ProblemShapeType problem_size = ProblemShapeType{M, N, K, L};
-
-    /// Stride
-    using StrideA = typename Gemm::GemmKernel::StrideA;
-    using StrideB = typename Gemm::GemmKernel::StrideB;
-    using StrideC = typename Gemm::GemmKernel::StrideC;
-    using StrideD = typename Gemm::GemmKernel::StrideD;
-    StrideA stride_A =
-        cutlass::make_cute_packed_stride(StrideA{}, cute::make_shape(M, K, L));
-    StrideB stride_B =
-        cutlass::make_cute_packed_stride(StrideB{}, cute::make_shape(N, K, L));
-    StrideC stride_C =
-        cutlass::make_cute_packed_stride(StrideC{}, cute::make_shape(M, N, L));
-    StrideD stride_D =
-        cutlass::make_cute_packed_stride(StrideD{}, cute::make_shape(M, N, L));
-
-    static cutlass::KernelHardwareInfo hw_info;
-    if (hw_info.sm_count == 0) {
-      hw_info.sm_count =
-          cutlass::KernelHardwareInfo::query_device_multiprocessor_count(0);
-      CUTLASS_TRACE_HOST(
-          "Query result for SM count per device: " << hw_info.sm_count);
-    }
-
-    arguments = {cutlass::gemm::GemmUniversalMode::kGemm,
-                 problem_size,
-                 {_A, stride_A, _B, stride_B},
-                 {{ElementComputeEpilogue(1), ElementComputeEpilogue(0)},
-                  nullptr,
-                  stride_C,
-                  _C,
-                  stride_D},
-                 hw_info};
-
-    Gemm gemm_op;
-
-    size_t workspace_size = Gemm::get_workspace_size(arguments);
-    cutlass::device_memory::allocation<uint8_t> workspace(workspace_size);
-
-    CUTLASS_CHECK(gemm_op.can_implement(arguments));
-    CUTLASS_CHECK(gemm_op.initialize(arguments, workspace.get()));
-    CUTLASS_CHECK(gemm_op.run());
-
-    syclcompat::wait();
-
-  } catch (std::exception &e) {
-    std::cerr << "Runtime error: " << e.what() << std::endl;
-    return -1;
-  } catch (...) {
-    std::cerr << "Unexpected error" << std::endl;
-    return -1;
-  }
-
-  return 0;
-}
-
-template <typename GemmConfig>
-static auto gemm_run_specialized(const at::Tensor &A, const at::Tensor &B,
-                                 at::Tensor &C, const int M, const int N,
-                                 const int K, const int L) -> int {
-  RECORD_FUNCTION("cutlass gemm", {});
-
-  /// GEMM INVOCATION ///
-
-  try {
-    using Gemm = GemmConfig::Gemm;
-    typename Gemm::Arguments arguments;
-
-    /// Buffer Initialization
-    const cutlass::bfloat16_t *_A =
-        static_cast<const cutlass::bfloat16_t *>(A.data_ptr());
-    const cutlass::bfloat16_t *_B =
-        static_cast<const cutlass::bfloat16_t *>(B.data_ptr());
-    float *_C = static_cast<float *>(C.data_ptr());
-
-    /// Problem size
-    using ProblemShapeType = typename Gemm::GemmKernel::ProblemShape;
-    ProblemShapeType problem_size = ProblemShapeType{M, N, K, L};
-
-    /// Stride
-    using StrideA = typename Gemm::GemmKernel::StrideA;
-    using StrideB = typename Gemm::GemmKernel::StrideB;
-    using StrideC = typename Gemm::GemmKernel::StrideC;
-    using StrideD = typename Gemm::GemmKernel::StrideD;
-    StrideA stride_A =
-        cutlass::make_cute_packed_stride(StrideA{}, cute::make_shape(M, K, L));
-    StrideB stride_B =
-        cutlass::make_cute_packed_stride(StrideB{}, cute::make_shape(N, K, L));
-    StrideC stride_C =
-        cutlass::make_cute_packed_stride(StrideC{}, cute::make_shape(M, N, L));
-    StrideD stride_D =
-        cutlass::make_cute_packed_stride(StrideD{}, cute::make_shape(M, N, L));
-
-    static cutlass::KernelHardwareInfo hw_info;
-    if (hw_info.sm_count == 0) {
-      hw_info.sm_count =
-          cutlass::KernelHardwareInfo::query_device_multiprocessor_count(0);
-      CUTLASS_TRACE_HOST(
-          "Query result for SM count per device: " << hw_info.sm_count);
-    }
-
-    arguments = GemmConfig::defaultArguments();
-    arguments.mode = cutlass::gemm::GemmUniversalMode::kGemm;
-    arguments.problem_shape = problem_size;
-    arguments.mainloop = {_A, stride_A, _B, stride_B};
-    arguments.epilogue = {
-        {ElementComputeEpilogue(1), ElementComputeEpilogue(0)},
-        nullptr,
-        stride_C,
-        _C,
-        stride_D};
-    arguments.hw_info = hw_info;
-
-    Gemm gemm_op;
-
-    size_t workspace_size = Gemm::get_workspace_size(arguments);
-    cutlass::device_memory::allocation<uint8_t> workspace(workspace_size);
-
-    CUTLASS_CHECK(gemm_op.can_implement(arguments));
-    CUTLASS_CHECK(gemm_op.initialize(arguments, workspace.get()));
-    CUTLASS_CHECK(gemm_op.run());
-
-    syclcompat::wait();
-
-  } catch (std::exception &e) {
-    std::cerr << "Runtime error: " << e.what() << std::endl;
-    return -1;
-  } catch (...) {
-    std::cerr << "Unexpected error" << std::endl;
-    return -1;
-  }
-
-  return 0;
-}
-////////////////////////////////////////////////////////////////////////////////
-// PUBLIC FUNCTION
-////////////////////////////////////////////////////////////////////////////////
-
-using Dim = std::tuple<int, int, int, int>;
-using GemmRunPtr = int (*)(const at::Tensor &A, const at::Tensor &B,
-                           at::Tensor &C, const int M, const int N, const int K,
-                           const int L);
-// Includes the table mapping problem shape to best config from the header
-// generated by the configuration tool from the CUTLASS config file.
-#include GEMM_CONFIG_HEADER
-
-/// Each entry associates a specific problem dimension to their corresponding
-/// tile shape. For more details, see:
-/// https://github.com/codeplaysoftware/cutlass-sycl/tree/sycl-develop/benchmarks
-auto gemm_select(const at::Tensor &A, const at::Tensor &B, at::Tensor &C, const int M,
-         const int N, const int K, const int L) -> int {
-  const Dim test_case{L, M, N, K};
-
-  for (auto const &kv : gemm_config) {
-    if (test_case == kv.first) {
-      return kv.second(A, B, C, M, N, K, L);
-    }
-  }
-
-  return gemm_run<cute::Shape<cute::_256, cute::_256, cute::_32>>(A, B, C, M, N,
-                                                                  K, L);
-}
-=======
 #include "attention/attention.hpp"
 #include "gemm/gemm.hpp"
->>>>>>> 2823aaa6
+
+// #define CUTLASS_CREATE_GEMM_BENCHMARK(x)
+// #define CUTLASS_BENCHMARK(x)
+// #include "gemm/benchmarks_sycl.hpp"
+// #include "gemm/gemm_configuration_sycl.hpp"
+
+// #include <exception>
+// #include <iostream>
+
+// using ElementAccumulator = float;
+// using ElementComputeEpilogue = float;
+// using ElementInputA = cutlass::bfloat16_t;
+// using ElementInputB = cutlass::bfloat16_t;
+// using ElementOutput = float;
+
+// using LayoutA = typename cutlass::layout::RowMajor;
+// using LayoutB = typename cutlass::layout::RowMajor;
+// using LayoutC = typename cutlass::layout::RowMajor;
+// using LayoutD = typename cutlass::layout::RowMajor;
+
+// constexpr int AlignmentA = sizeof(ElementInputA);
+// constexpr int AlignmentB = sizeof(ElementInputB);
+// constexpr int AlignmentC = sizeof(ElementAccumulator);
+// constexpr int AlignmentD = sizeof(ElementOutput);
+
+// ////////////////////////////////////////////////////////////////////////////////
+// // PRIVATE FUNCTION
+// ////////////////////////////////////////////////////////////////////////////////
+
+// template <typename TileShape>
+// static auto gemm_run(const at::Tensor &A, const at::Tensor &B, at::Tensor &C,
+//                      const int M, const int N, const int K, const int L)
+//     -> int {
+//   RECORD_FUNCTION("cutlass gemm", {});
+
+//   /// MAIN LOOP ///
+
+//   using CollectiveMainloop =
+//       typename cutlass::gemm::collective::CollectiveBuilder<
+//           cutlass::arch::IntelXe, cutlass::arch::OpClassTensorOp, ElementInputA,
+//           LayoutA, AlignmentA, ElementInputB, LayoutB, AlignmentB,
+//           ElementAccumulator, TileShape,
+//           cute::Shape<cute::_1, cute::_1, cute::_1>,
+//           cutlass::gemm::collective::StageCountAuto,
+//           cutlass::gemm::collective::KernelScheduleAuto>::CollectiveOp;
+
+//   /// EPILOGUE LOOP ///
+
+//   using EpilogueOp = typename cutlass::epilogue::fusion::LinCombEltAct<
+//       cutlass::epilogue::thread::ReLu, ElementOutput, ElementComputeEpilogue,
+//       ElementAccumulator, ElementAccumulator,
+//       cutlass::FloatRoundStyle::round_to_nearest>;
+//   using CollectiveEpilogue =
+//       typename cutlass::epilogue::collective::CollectiveBuilder<
+//           cutlass::arch::IntelXe, cutlass::arch::OpClassTensorOp, TileShape,
+//           cute::Shape<cute::_1, cute::_1, cute::_1>,
+//           cutlass::epilogue::collective::EpilogueTileAuto,
+//           ElementComputeEpilogue, ElementAccumulator, ElementAccumulator,
+//           LayoutC, AlignmentC, ElementOutput, LayoutD, AlignmentD,
+//           cutlass::epilogue::collective::EpilogueScheduleAuto,
+//           EpilogueOp>::CollectiveOp;
+
+//   /// GEMM ///
+
+//   using GemmKernel = typename cutlass::gemm::kernel::GemmUniversal<
+//       cute::Shape<int, int, int, int>, CollectiveMainloop, CollectiveEpilogue>;
+
+//   /// GEMM INVOCATION ///
+
+//   try {
+//     using Gemm =
+//         typename cutlass::gemm::device::GemmUniversalAdapter<GemmKernel>;
+//     typename Gemm::Arguments arguments;
+
+//     /// Buffer Initialization
+//     const cutlass::bfloat16_t *_A =
+//         static_cast<const cutlass::bfloat16_t *>(A.data_ptr());
+//     const cutlass::bfloat16_t *_B =
+//         static_cast<const cutlass::bfloat16_t *>(B.data_ptr());
+//     float *_C = static_cast<float *>(C.data_ptr());
+
+//     /// Problem size
+//     using ProblemShapeType = typename Gemm::GemmKernel::ProblemShape;
+//     ProblemShapeType problem_size = ProblemShapeType{M, N, K, L};
+
+//     /// Stride
+//     using StrideA = typename Gemm::GemmKernel::StrideA;
+//     using StrideB = typename Gemm::GemmKernel::StrideB;
+//     using StrideC = typename Gemm::GemmKernel::StrideC;
+//     using StrideD = typename Gemm::GemmKernel::StrideD;
+//     StrideA stride_A =
+//         cutlass::make_cute_packed_stride(StrideA{}, cute::make_shape(M, K, L));
+//     StrideB stride_B =
+//         cutlass::make_cute_packed_stride(StrideB{}, cute::make_shape(N, K, L));
+//     StrideC stride_C =
+//         cutlass::make_cute_packed_stride(StrideC{}, cute::make_shape(M, N, L));
+//     StrideD stride_D =
+//         cutlass::make_cute_packed_stride(StrideD{}, cute::make_shape(M, N, L));
+
+//     static cutlass::KernelHardwareInfo hw_info;
+//     if (hw_info.sm_count == 0) {
+//       hw_info.sm_count =
+//           cutlass::KernelHardwareInfo::query_device_multiprocessor_count(0);
+//       CUTLASS_TRACE_HOST(
+//           "Query result for SM count per device: " << hw_info.sm_count);
+//     }
+
+//     arguments = {cutlass::gemm::GemmUniversalMode::kGemm,
+//                  problem_size,
+//                  {_A, stride_A, _B, stride_B},
+//                  {{ElementComputeEpilogue(1), ElementComputeEpilogue(0)},
+//                   nullptr,
+//                   stride_C,
+//                   _C,
+//                   stride_D},
+//                  hw_info};
+
+//     Gemm gemm_op;
+
+//     size_t workspace_size = Gemm::get_workspace_size(arguments);
+//     cutlass::device_memory::allocation<uint8_t> workspace(workspace_size);
+
+//     CUTLASS_CHECK(gemm_op.can_implement(arguments));
+//     CUTLASS_CHECK(gemm_op.initialize(arguments, workspace.get()));
+//     CUTLASS_CHECK(gemm_op.run());
+
+//     syclcompat::wait();
+
+//   } catch (std::exception &e) {
+//     std::cerr << "Runtime error: " << e.what() << std::endl;
+//     return -1;
+//   } catch (...) {
+//     std::cerr << "Unexpected error" << std::endl;
+//     return -1;
+//   }
+
+//   return 0;
+// }
+
+// template <typename GemmConfig>
+// static auto gemm_run_specialized(const at::Tensor &A, const at::Tensor &B,
+//                                  at::Tensor &C, const int M, const int N,
+//                                  const int K, const int L) -> int {
+//   RECORD_FUNCTION("cutlass gemm", {});
+
+//   /// GEMM INVOCATION ///
+
+//   try {
+//     using Gemm = GemmConfig::Gemm;
+//     typename Gemm::Arguments arguments;
+
+//     /// Buffer Initialization
+//     const cutlass::bfloat16_t *_A =
+//         static_cast<const cutlass::bfloat16_t *>(A.data_ptr());
+//     const cutlass::bfloat16_t *_B =
+//         static_cast<const cutlass::bfloat16_t *>(B.data_ptr());
+//     float *_C = static_cast<float *>(C.data_ptr());
+
+//     /// Problem size
+//     using ProblemShapeType = typename Gemm::GemmKernel::ProblemShape;
+//     ProblemShapeType problem_size = ProblemShapeType{M, N, K, L};
+
+//     /// Stride
+//     using StrideA = typename Gemm::GemmKernel::StrideA;
+//     using StrideB = typename Gemm::GemmKernel::StrideB;
+//     using StrideC = typename Gemm::GemmKernel::StrideC;
+//     using StrideD = typename Gemm::GemmKernel::StrideD;
+//     StrideA stride_A =
+//         cutlass::make_cute_packed_stride(StrideA{}, cute::make_shape(M, K, L));
+//     StrideB stride_B =
+//         cutlass::make_cute_packed_stride(StrideB{}, cute::make_shape(N, K, L));
+//     StrideC stride_C =
+//         cutlass::make_cute_packed_stride(StrideC{}, cute::make_shape(M, N, L));
+//     StrideD stride_D =
+//         cutlass::make_cute_packed_stride(StrideD{}, cute::make_shape(M, N, L));
+
+//     static cutlass::KernelHardwareInfo hw_info;
+//     if (hw_info.sm_count == 0) {
+//       hw_info.sm_count =
+//           cutlass::KernelHardwareInfo::query_device_multiprocessor_count(0);
+//       CUTLASS_TRACE_HOST(
+//           "Query result for SM count per device: " << hw_info.sm_count);
+//     }
+
+//     arguments = GemmConfig::defaultArguments();
+//     arguments.mode = cutlass::gemm::GemmUniversalMode::kGemm;
+//     arguments.problem_shape = problem_size;
+//     arguments.mainloop = {_A, stride_A, _B, stride_B};
+//     arguments.epilogue = {
+//         {ElementComputeEpilogue(1), ElementComputeEpilogue(0)},
+//         nullptr,
+//         stride_C,
+//         _C,
+//         stride_D};
+//     arguments.hw_info = hw_info;
+
+//     Gemm gemm_op;
+
+//     size_t workspace_size = Gemm::get_workspace_size(arguments);
+//     cutlass::device_memory::allocation<uint8_t> workspace(workspace_size);
+
+//     CUTLASS_CHECK(gemm_op.can_implement(arguments));
+//     CUTLASS_CHECK(gemm_op.initialize(arguments, workspace.get()));
+//     CUTLASS_CHECK(gemm_op.run());
+
+//     syclcompat::wait();
+
+//   } catch (std::exception &e) {
+//     std::cerr << "Runtime error: " << e.what() << std::endl;
+//     return -1;
+//   } catch (...) {
+//     std::cerr << "Unexpected error" << std::endl;
+//     return -1;
+//   }
+
+//   return 0;
+// }
+// ////////////////////////////////////////////////////////////////////////////////
+// // PUBLIC FUNCTION
+// ////////////////////////////////////////////////////////////////////////////////
+
+// using Dim = std::tuple<int, int, int, int>;
+// using GemmRunPtr = int (*)(const at::Tensor &A, const at::Tensor &B,
+//                            at::Tensor &C, const int M, const int N, const int K,
+//                            const int L);
+// // Includes the table mapping problem shape to best config from the header
+// // generated by the configuration tool from the CUTLASS config file.
+// #include GEMM_CONFIG_HEADER
+
+// /// Each entry associates a specific problem dimension to their corresponding
+// /// tile shape. For more details, see:
+// /// https://github.com/codeplaysoftware/cutlass-sycl/tree/sycl-develop/benchmarks
+// auto gemm_select(const at::Tensor &A, const at::Tensor &B, at::Tensor &C, const int M,
+//          const int N, const int K, const int L) -> int {
+//   const Dim test_case{L, M, N, K};
+
+//   for (auto const &kv : gemm_config) {
+//     if (test_case == kv.first) {
+//       return kv.second(A, B, C, M, N, K, L);
+//     }
+//   }
+
+//   return gemm_run<cute::Shape<cute::_256, cute::_256, cute::_32>>(A, B, C, M, N,
+//                                                                   K, L);
+// }
+
 
 ////////////////////////////////////////////////////////////////////////////////
 // PYBIND MODULE
 ////////////////////////////////////////////////////////////////////////////////
 
-<<<<<<< HEAD
-PYBIND11_MODULE(cutlass_kernel, m) { m.def("gemm", &gemm_select, "gemm (CUTLASS)"); }
-=======
 PYBIND11_MODULE(cutlass_kernel, m) {
   m.def("gemm", &gemm, "gemm (CUTLASS)");
   m.def("attention", &attention, "attention (CUTLASS)");
-}
->>>>>>> 2823aaa6
+}