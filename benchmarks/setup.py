--- conflicted
+++ resolved
@@ -12,8 +12,6 @@
 
 import torch
 
-<<<<<<< HEAD
-=======
 
 class CMakeExtension(Extension):
 
@@ -21,7 +19,6 @@
         # don't invoke the original build_ext for this special extension
         super().__init__(name, sources=[])
 
->>>>>>> b9afb6c0
 
 class CMakeBuild():
 
@@ -69,20 +66,10 @@
             "Ninja",  # Ninja is much faster than make
             "-DCMAKE_MAKE_PROGRAM=" +
             ninja_dir,  # Pass explicit path to ninja otherwise cmake may cache a temporary path
-<<<<<<< HEAD
-            f"-DCMAKE_PREFIX_PATH={torch.utils.cmake_prefix_path}",
-            "-DCMAKE_EXPORT_COMPILE_COMMANDS=ON",
-            "-DCMAKE_ARCHIVE_OUTPUT_DIRECTORY=" + self.extdir,
-            "-DCMAKE_LIBRARY_OUTPUT_DIRECTORY=" + self.extdir,
-            "-DPython3_EXECUTABLE:FILEPATH=" + sys.executable,
-            "-DCMAKE_VERBOSE_MAKEFILE:BOOL=ON",
-            "-DPYTHON_INCLUDE_DIRS=" + python_include_dir,
-=======
             "-DCMAKE_PREFIX_PATH=" + ";".join(self.cmake_prefix_paths),
             f"-DUSE_IPEX={int(self.use_ipex)}",
             "-DCMAKE_INSTALL_PREFIX=" + self.extdir,
             "-DPython3_ROOT_DIR:FILEPATH=" + sys.exec_prefix,
->>>>>>> b9afb6c0
             "-DCMAKE_C_COMPILER=icx",
             "-DCMAKE_CXX_COMPILER=icpx",
             "-DCMAKE_BUILD_TYPE=" + self.build_type,
