#!/usr/bin/env bash

set -euo pipefail

# Select what to install.
BUILD_PYTORCH=false
BUILD_LATEST=false
FORCE_REINSTALL=false
CHECK_WHEEL=false
PYTORCH_CURRENT_COMMIT=""
VENV=false
CLEAN=true
TRITON_REPO=intel/intel-xpu-backend-for-triton
TRITON_REPO_BRANCH=main
while [[ $# -gt 0 ]]; do
  case "$1" in
    --source)
      BUILD_PYTORCH=true
      shift
      ;;
    --latest)
      # Build from the latest pytorch commit in the main branch.
      BUILD_PYTORCH=true
      BUILD_LATEST=true
      shift
      ;;
    --force-reinstall)
      FORCE_REINSTALL=true
      shift
      ;;
    --check-wheel)
      # Check if PyTorch wheel exists
      CHECK_WHEEL=true
      shift
      ;;
    --venv)
      VENV=true
      shift
      ;;
    -nc|--no-clean)
      CLEAN=false
      shift
      ;;
    --triton-repo)
      TRITON_REPO="$2"
      shift 2
      ;;
    --triton-repo-branch)
      TRITON_REPO_BRANCH="$2"
      shift 2
      ;;
    --help)
        cat <<EOF
Usage: ./install-pytorch.sh [options]

Options:
  --source                Build PyTorch from source using pinned commit.
  --latest                Build PyTorch from the latest commit in the main branch.
  --force-reinstall       Force reinstallation of PyTorch and pinned dependencies.
  --check-wheel           Check if a prebuilt PyTorch wheel already exists before building.
  --venv                  Activate Python virtual environment from .venv/ before installation.
  -nc, --no-clean         Do not clean existing PyTorch source directory before build.

  --triton-repo <repo>          GitHub repo to fetch prebuilt PyTorch wheels from
                                (default: intel/intel-xpu-backend-for-triton)

  --triton-repo-branch <branch> Branch to fetch prebuilt PyTorch wheels from
                                (default: main)

  --help                  Show this help message and exit.

Examples:
  ./install-pytorch.sh --source
  ./install-pytorch.sh --latest --venv
  ./install-pytorch.sh --triton-repo my_fork/intel-xpu-backend-for-triton --triton-repo-branch dev
EOF
      exit 1
      ;;
    *)
      echo "Unknown argument: $1."
      exit 1
      ;;
  esac
done

if [ "$VENV" = true ]; then
  echo "**** Activate virtual environment *****"
  if [[ $OSTYPE = msys ]]; then
    source .venv/Scripts/activate
  else
    source .venv/bin/activate
  fi
fi

# intel-xpu-backend-for-triton project root
ROOT=$(cd "$(dirname "$0")/.." && pwd)

############################################################################
# Check installed torch

if [ "$BUILD_LATEST" = false ]; then
  PYTORCH_PINNED_COMMIT="$(<$ROOT/.github/pins/pytorch.txt)"
  echo "***** Using pinned PyTorch commit $PYTORCH_PINNED_COMMIT by default. *****"
fi

if pip show torch &>/dev/null; then
  PYTORCH_CURRENT_COMMIT="$(python -c 'import torch;print(torch.__version__)')"
  PYTORCH_CURRENT_COMMIT=${PYTORCH_CURRENT_COMMIT#*"git"}
  echo "**** PyTorch is already installed. Current commit is $PYTORCH_CURRENT_COMMIT ****"
  if [ "$BUILD_LATEST" = false ]; then
    if [[ "$PYTORCH_PINNED_COMMIT" = "$PYTORCH_CURRENT_COMMIT"* ]]; then
      if [ "$FORCE_REINSTALL" = true ]; then
        echo "**** Matching pinned commit ($PYTORCH_PINNED_COMMIT) detected but --force-reinstall specified: proceeding with rebuild. ****"
      else
        echo "**** PyTorch is already installed and its current commit matches the pinned commit: $PYTORCH_PINNED_COMMIT. ****"
        echo "**** There is no need to build anything, exiting. ****"
        exit 0
      fi
    else
      echo "**** Current PyTorch commit $PYTORCH_CURRENT_COMMIT ****"
      echo "**** Pinned PyTorch commit $PYTORCH_PINNED_COMMIT ****"
    fi
  fi
  if [ "$FORCE_REINSTALL" = false ]; then
    echo "**** Exiting without action. ****"
    echo "**** INFO: Run the install-pytorch.sh script with the --force-reinstall flag to force reinstallation of PyTorch,
      or uninstall the current version of PyTorch manually. ****"
    exit 1
  fi
  pip uninstall -y torch
fi

############################################################################
# Check installed torch pinned dependencies

PINNED_TORCH_DEPENDENCIES_REGEX="^torchaudio==|^torchvision=="
INSTALLED_PINNED_TORCH_DEPENDENCIES=$(pip list --format=freeze | grep -iE "$PINNED_TORCH_DEPENDENCIES_REGEX" || true)

if [ -n "$INSTALLED_PINNED_TORCH_DEPENDENCIES" ]; then
  echo "**** The following pinned torch dependencies are installed: ****"
  echo
  echo "$INSTALLED_PINNED_TORCH_DEPENDENCIES"
  echo
  if [ "$FORCE_REINSTALL" = false ]; then
    echo "**** Exiting without action. ****"
    echo "**** INFO: Add --force-reinstall flag to force the PyTorch pinned dependencies re-installation. ****"
    echo "**** INFO: PyTorch pinned dependencies build from source mode is not supported. ****"
    exit 1
  fi
  pip uninstall -y torchaudio torchvision
fi

############################################################################
# Install PyTorch and pinned dependencies from nightly builds.

if [ "$BUILD_PYTORCH" = false ]; then
  if `! which gh &> /dev/null` || `! which jq &> /dev/null`; then
    echo "****** ERROR: gh or jq is missing. Please install gh and jq first. ******"
    exit 1
  fi
  echo "**** Download nightly builds. ****"
  PYTHON_VERSION=$(python -c "import sys; print(f'{sys.version_info.major}.{sys.version_info.minor}')")
  RUN_ID=$(gh run list --workflow nightly-wheels.yml --branch $TRITON_REPO_BRANCH -R $TRITON_REPO --json databaseId,conclusion | jq -r '[.[] | select(.conclusion=="success")][0].databaseId')
  TEMP_DIR=$(mktemp -d)
  WHEEL_PATTERN="wheels-pytorch-py${PYTHON_VERSION}*"
  gh run download $RUN_ID \
    --repo $TRITON_REPO \
    --pattern "$WHEEL_PATTERN" \
    --dir $TEMP_DIR
  cd $TEMP_DIR/$WHEEL_PATTERN
  echo "**** Install PyTorch and pinned dependencies from nightly builds. ****"
  pip install torch*
  rm -rf $TEMP_DIR
  exit 0
fi

############################################################################
# Configure, build and install PyTorch from source.

SCRIPTS_DIR=$ROOT/scripts
PYTORCH_PROJ=${PYTORCH_PROJ:-$ROOT/.scripts_cache/pytorch}
BASE=$(dirname "$PYTORCH_PROJ")

echo "**** BASE is set to $BASE ****"
echo "**** PYTORCH_PROJ is set to $PYTORCH_PROJ ****"
mkdir -p $BASE

function pytorch_wheel_exists {
  if [[ ! -d $PYTORCH_PROJ/dist ]]; then
    echo "check-wheel: $PYTORCH_PROJ/dist does not exist"
    return 1
  fi
  PYTHON_VERSION=$(python -c "import sys; print(f'{sys.version_info.major}{sys.version_info.minor}')")
  PYTORCH_VERSION=$(<$PYTORCH_PROJ/version.txt)
  PYTORCH_COMMIT=${PYTORCH_PINNED_COMMIT:-main}
  if [[ $OSTYPE = msys ]]; then
    PYTORCH_OS=win
    PYTORCH_ARCH="amd64"
  else
    PYTORCH_OS=linux
    PYTORCH_ARCH="x86_64"
  fi
  PYTORCH_WHEEL_NAME="torch-${PYTORCH_VERSION}+git${PYTORCH_COMMIT:0:7}-cp${PYTHON_VERSION}-cp${PYTHON_VERSION}-${PYTORCH_OS}_${PYTORCH_ARCH}.whl"
  if [[ -f $PYTORCH_PROJ/dist/$PYTORCH_WHEEL_NAME ]]; then
    echo "check-wheel: $PYTORCH_WHEEL_NAME exists"
    return 0
  else
    echo "check-wheel: $PYTORCH_WHEEL_NAME does not exist"
    if [[ -d $PYTORCH_PROJ/dist ]]; then
      echo "check-wheel: existing files:" $(cd $PYTORCH_PROJ/dist && ls)
    fi
    return 1
  fi
}

function build_pytorch {
  if [ "$CLEAN" = true ]; then
    if [ -d "$PYTORCH_PROJ" ] && cd "$PYTORCH_PROJ" && \
      git fetch --recurse-submodules && \
      git reset --hard ${PYTORCH_PINNED_COMMIT:-main} && \
      git submodule update --init --recursive && \
      git clean -xffd; then
      echo "**** Cleaning $PYTORCH_PROJ before build ****"
    else
      cd $BASE
      rm -rf "$PYTORCH_PROJ"
      echo "**** Cloning PyTorch into $PYTORCH_PROJ ****"
      git clone --single-branch -b main --recurse-submodules https://github.com/pytorch/pytorch.git
      cd "$PYTORCH_PROJ"

      if [ "$BUILD_LATEST" = false ]; then
        git checkout $PYTORCH_PINNED_COMMIT
        git submodule update --init --recursive
        git clean -xffd
      fi
    fi

    # Apply Triton specific patches to PyTorch.
    $SCRIPTS_DIR/patch-pytorch.sh
  fi

  echo "****** Building $PYTORCH_PROJ ******"
  cd "$PYTORCH_PROJ"
  # FIXME: Compatibility with versions of CMake older than 3.5 has been removed, this breaks compilation of third_party/protobuf:
  # CMake Error at third_party/protobuf/cmake/CMakeLists.txt:2 (cmake_minimum_required)
  pip install 'cmake<4.0.0'
  pip install -r requirements.txt
  pip install cmake ninja
  if [[ $OSTYPE = msys ]]; then
    # Another way (but we don't use conda): conda install -c conda-forge libuv=1.40.0
    # Ref https://github.com/pytorch/pytorch/blob/8c2e45008282cf5202b72a0ecb0c2951438abeea/.ci/pytorch/windows/setup_build.bat#L23
    # This is an artifact (around 330kb) that PyTorch uses, however it may not be very good to use here.
    # FIXME: Maybe better to build it ourselves, but for now it is used as a workaround.
    curl -k https://s3.amazonaws.com/ossci-windows/libuv-1.40.0-h8ffe710_0.tar.bz2 -o libuv-1.40.0-h8ffe710_0.tar.bz2
    mkdir libuv-1.40.0
    tar -xvjf libuv-1.40.0-h8ffe710_0.tar.bz2 -C libuv-1.40.0
    export libuv_ROOT="$PYTORCH_PROJ/libuv-1.40.0"
  fi

<<<<<<< HEAD
  USE_XCCL=1 USE_STATIC_MKL=1 TORCH_XPU_ARCH_LIST=cri python setup.py bdist_wheel
=======
  USE_XCCL=1 USE_STATIC_MKL=1 python -m build --wheel --no-isolation
>>>>>>> 36749ecd
}

function install_pytorch {
  echo "****** Installing PyTorch ******"
  cd "$PYTORCH_PROJ"
  pip install dist/*.whl
}

if [ "$CHECK_WHEEL" = false ] || ! pytorch_wheel_exists; then
  build_pytorch
fi
install_pytorch

# Change working directory to avoid the following error:
#
# ImportError: Failed to load PyTorch C extensions:
#     ...
#     This error can generally be solved using the `develop` workflow
#         $ pip install -v -e . && python -c "import torch"  # This should succeed
#     or by running Python from a different directory.
cd $BASE
python -c "import torch;print(torch.__version__)"<|MERGE_RESOLUTION|>--- conflicted
+++ resolved
@@ -257,11 +257,7 @@
     export libuv_ROOT="$PYTORCH_PROJ/libuv-1.40.0"
   fi
 
-<<<<<<< HEAD
-  USE_XCCL=1 USE_STATIC_MKL=1 TORCH_XPU_ARCH_LIST=cri python setup.py bdist_wheel
-=======
-  USE_XCCL=1 USE_STATIC_MKL=1 python -m build --wheel --no-isolation
->>>>>>> 36749ecd
+  USE_XCCL=1 USE_STATIC_MKL=1 TORCH_XPU_ARCH_LIST=cri python -m build --wheel --no-isolation
 }
 
 function install_pytorch {
