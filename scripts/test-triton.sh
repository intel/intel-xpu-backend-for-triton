#!/usr/bin/env bash

set -euo pipefail

err() {
    echo $@
    exit 1
}

export PIP_DISABLE_PIP_VERSION_CHECK=1

# Select which tests to run.
TEST_UNIT=false
TEST_CORE=false
TEST_INTERPRETER=false
TEST_TUTORIAL=false
TEST_MICRO_BENCHMARKS=false
TEST_BENCHMARKS=false
TEST_BENCHMARK_SOFTMAX=false
TEST_BENCHMARK_GEMM=false
TEST_BENCHMARK_ATTENTION=false
TEST_INSTRUMENTATION=false
TEST_INDUCTOR=false
VENV=false
TRITON_TEST_REPORTS=false
TRITON_TEST_WARNING_REPORTS=false
TRITON_TEST_IGNORE_ERRORS=false
SKIP_PIP=false
SKIP_PYTORCH=false
TEST_UNSKIP=false
while [ -v 1 ]; do
  case "$1" in
    --unskip)
      TEST_UNSKIP=true
      shift
      ;;
    --unit)
      TEST_UNIT=true
      shift
      ;;
    --core)
      TEST_CORE=true
      shift
      ;;
    --interpreter)
      TEST_INTERPRETER=true
      shift
      ;;
    --tutorial)
      TEST_TUTORIAL=true
      shift
      ;;
    --microbench)
      TEST_MICRO_BENCHMARKS=true
      shift
      ;;
    --benchmarks)
      TEST_BENCHMARKS=true
      shift
      ;;
    --softmax)
      TEST_BENCHMARK_SOFTMAX=true
      shift
      ;;
    --gemm)
      TEST_BENCHMARK_GEMM=true
      shift
      ;;
    --attention)
      TEST_BENCHMARK_ATTENTION=true
      shift
      ;;
    --instrumentation)
      TEST_INSTRUMENTATION=true
      shift
      ;;
    --inductor)
      TEST_INDUCTOR=true
      shift
      ;;
    --venv)
      VENV=true
      shift
      ;;
    --skip-pip-install)
      SKIP_PIP=true
      shift
      ;;
    --skip-pytorch-install)
      SKIP_PYTORCH=true
      shift
      ;;
    --reports)
      TRITON_TEST_REPORTS=true
      shift
      ;;
    --reports-dir)
      TRITON_TEST_REPORTS=true
      # Must be absolute
      TRITON_TEST_REPORTS_DIR="$(mkdir -p "$2" && cd "$2" && pwd)"
      shift 2
      ;;
    --warning-reports)
      TRITON_TEST_WARNING_REPORTS=true
      shift
      ;;
    --ignore-errors)
      TRITON_TEST_IGNORE_ERRORS=true
      shift
      ;;
    --skip-list)
      # Must be absolute
      TRITON_TEST_SKIPLIST_DIR="$(mkdir -p "$2" && cd "$2" && pwd)"
      shift 2
      ;;
    --select-from-file)
      # Must be absolute
      TRITON_TEST_SELECTFILE="$(realpath "$2")"
      shift 2
      ;;
    --help)
      err "Example usage: ./test-triton.sh [--core | --tutorial | --unit | --microbench | --softmax | --gemm | --attention | --venv | --skip-pip-install | --skip-pytorch-install | --reports | --reports-dir DIR | --warning-reports | --ignore-errors | --skip-list SKIPLIST | --select-from-file SELECTFILE"
      ;;
    *)
      err "Unknown argument: $1."
      ;;
  esac
done

# Only run interpreter test when $TEST_INTERPRETER is true
if [ "$TEST_UNIT" = false ] && [ "$TEST_CORE" = false ] && [ "$TEST_INTERPRETER" = false ] && [ "$TEST_TUTORIAL" = false ] && [ "$TEST_MICRO_BENCHMARKS" = false ] && [ "$TEST_BENCHMARKS" = false ] && [ "$TEST_BENCHMARK_SOFTMAX" = false ] && [ "$TEST_BENCHMARK_GEMM" = false ] && [ "$TEST_BENCHMARK_ATTENTION" = false ] && [ "$TEST_INSTRUMENTATION" = false ] && [ "$TEST_INDUCTOR" = false ]; then
  TEST_UNIT=true
  TEST_CORE=true
  TEST_TUTORIAL=true
  TEST_MICRO_BENCHMARKS=true
fi

if [ "$VENV" = true ]; then
  if [[ $OSTYPE = msys ]]; then
    source .venv/Scripts/activate
  else
    source .venv/bin/activate
  fi
fi


TRITON_PROJ="$( cd -- "$( dirname -- "${BASH_SOURCE[0]}" )" &> /dev/null && cd .. && pwd )"
SCRIPTS_DIR="$TRITON_PROJ/scripts"
source "$SCRIPTS_DIR/pytest-utils.sh"

if [ "$TRITON_TEST_REPORTS" == true ]; then
    capture_runtime_env
fi

install_deps() {
  if [ "$SKIP_PIP" = true ]; then
    echo "**** Skipping installation of pip dependencies ****"
  else
    echo "**** Installing pip dependencies ****"
    python -m pip install -r "$SCRIPTS_DIR/requirements-test.txt"

    if [ "$TRITON_TEST_WARNING_REPORTS" == true ]; then
      python -m pip install git+https://github.com/kwasd/pytest-capturewarnings-ng@v1.2.0
    fi
  fi

  if [ "$SKIP_PYTORCH" = true ]; then
    echo "**** Skipping installation of pytorch ****"
  else
    echo "**** Installing pytorch ****"
    $SCRIPTS_DIR/install-pytorch.sh $([ $VENV = true ] && echo "--venv")
  fi
}

run_unit_tests() {
  echo "***************************************************"
  echo "******      Running Triton CXX unittests     ******"
  echo "***************************************************"
  cd $TRITON_PROJ/python/build/cmake* || err "****** ERROR: Build Triton first ******"
  ctest .

  echo "***************************************************"
  echo "******       Running Triton LIT tests        ******"
  echo "***************************************************"
  cd $TRITON_PROJ/python/build/cmake*/test
  lit -v . || $TRITON_TEST_IGNORE_ERRORS
}

run_pytest_command() {
  if [[ -n "$TRITON_TEST_SELECTFILE" ]]; then
    pytest "$@" --collect-only > /dev/null 2>&1 && pytest "$@" || true
  else
    pytest "$@"
  fi
}

run_core_tests() {
  echo "***************************************************"
  echo "******      Running Triton Core tests        ******"
  echo "***************************************************"
  cd $TRITON_PROJ/python/test/unit
  ensure_spirv_dis

<<<<<<< HEAD
  pytest --verbose test_reproducer.py --device xpu -s
  pytest -k "not test_disam_cubin" --verbose tools --device xpu

=======
  TRITON_DISABLE_LINE_INFO=1 TRITON_TEST_SUITE=language \
    run_pytest_command -vvv -n ${PYTEST_MAX_PROCESSES:-8} --device xpu language/ --ignore=language/test_line_info.py --ignore=language/test_subprocess.py --ignore=language/test_warp_specialization.py

  TRITON_DISABLE_LINE_INFO=1 TRITON_TEST_SUITE=subprocess \
    run_pytest_command -vvv -n ${PYTEST_MAX_PROCESSES:-8} --device xpu language/test_subprocess.py

  # run runtime tests serially to avoid race condition with cache handling.
  TRITON_DISABLE_LINE_INFO=1 TRITON_TEST_SUITE=runtime \
    run_pytest_command -k "not test_within_2gb" --verbose --device xpu runtime/ --ignore=runtime/test_cublas.py

  TRITON_TEST_SUITE=debug \
    run_pytest_command --verbose -n ${PYTEST_MAX_PROCESSES:-8} test_debug.py --forked --device xpu

  # run test_line_info.py separately with TRITON_DISABLE_LINE_INFO=0
  TRITON_DISABLE_LINE_INFO=0 TRITON_TEST_SUITE=line_info \
    run_pytest_command -k "not test_line_info_interpreter" --verbose --device xpu language/test_line_info.py

  TRITON_DISABLE_LINE_INFO=1 TRITON_TEST_SUITE=tools \
    run_pytest_command -k "not test_disam_cubin" --verbose tools

  TRITON_DISABLE_LINE_INFO=1 TRITON_TEST_SUITE=intel \
    run_pytest_command -vvv -n ${PYTEST_MAX_PROCESSES:-8} --device xpu intel/

  cd $TRITON_PROJ/third_party/intel/python/test
  TRITON_DISABLE_LINE_INFO=1 TRITON_TEST_SUITE=third_party \
  run_pytest_command --device xpu .
>>>>>>> 55a21724
}

run_regression_tests() {
  echo "***************************************************"
  echo "******   Running Triton Regression tests     ******"
  echo "***************************************************"
  cd $TRITON_PROJ/python/test/regression

<<<<<<< HEAD
=======
  TRITON_DISABLE_LINE_INFO=1 TRITON_TEST_SUITE=regression \
    run_pytest_command -vvv -s --device xpu . --ignore=test_performance.py
>>>>>>> 55a21724
}

run_interpreter_tests() {
  echo "***************************************************"
  echo "******   Running Triton Interpreter tests    ******"
  echo "***************************************************"
  cd $TRITON_PROJ/python/test/unit

<<<<<<< HEAD
=======
  TRITON_INTERPRET=1 TRITON_TEST_SUITE=interpreter \
    run_pytest_command -vvv -n ${PYTEST_MAX_PROCESSES:-16} -m interpreter language/test_core.py language/test_standard.py \
    language/test_random.py language/test_line_info.py --device cpu
>>>>>>> 55a21724
}

run_tutorial_tests() {
  echo "***************************************************"
  echo "**** Running Triton Tutorial tests           ******"
  echo "***************************************************"
  python -m pip install matplotlib pandas tabulate -q
  cd $TRITON_PROJ/python/tutorials

}

run_microbench_tests() {
  echo "****************************************************"
  echo "*****   Running Triton Micro Benchmark tests   *****"
  echo "****************************************************"
  python $TRITON_PROJ/benchmarks/micro_benchmarks/run_benchmarks.py
}

run_benchmark_softmax() {
  echo "****************************************************"
  echo "*****             Running Softmax              *****"
  echo "****************************************************"
  cd $TRITON_PROJ/benchmarks
  pip install .
  python $TRITON_PROJ/benchmarks/triton_kernels_benchmark/fused_softmax.py
}

run_benchmark_gemm() {
  echo "****************************************************"
  echo "*****              Running GEMM                *****"
  echo "****************************************************"
  cd $TRITON_PROJ/benchmarks
  pip install .

  echo "Default path:"
  python $TRITON_PROJ/benchmarks/triton_kernels_benchmark/gemm_benchmark.py

  echo "GEMM with tensor of pointer:"
  python $TRITON_PROJ/benchmarks/triton_kernels_benchmark/gemm_tensor_of_ptr_benchmark.py

  echo "GEMM with tensor descriptor:"
  python $TRITON_PROJ/benchmarks/triton_kernels_benchmark/gemm_tensor_desc_benchmark.py
}

run_benchmark_attention() {
  echo "****************************************************"
  echo "*****            Running ATTENTION             *****"
  echo "****************************************************"
  cd $TRITON_PROJ/benchmarks
  pip install .

  echo "Forward - Default path:"
  python $TRITON_PROJ/benchmarks/triton_kernels_benchmark/flash_attention_benchmark.py

  echo "Forward - Advanced path:"
  TRITON_INTEL_ADVANCED_PATH=1 \
    IGC_VISAOptions=" -enableBCR" \
    python $TRITON_PROJ/benchmarks/triton_kernels_benchmark/flash_attention_benchmark.py

  echo "Backward - Default path:"
  FA_KERNEL_MODE="bwd" \
    python $TRITON_PROJ/benchmarks/triton_kernels_benchmark/flash_attention_benchmark.py
}

run_benchmarks() {
  cd $TRITON_PROJ/benchmarks
  pip install .
  for file in $TRITON_PROJ/benchmarks/triton_kernels_benchmark/*.py; do
    benchmark=$(basename -- "$file" .py)
    if [[ $benchmark = @("__init__"|"benchmark_driver"|"benchmark_testing") ]]; then
      continue
    fi
    echo
    echo "****** Running ${benchmark} ******"
    echo
    python $file
  done
}

run_instrumentation_tests() {
  # FIXME: the "instrumentation" test suite currently contains only one test, when all tests
  # are skipped pytest reports an error. If the only test is the skip list, then we shouldn't
  # run pytest at all. This must be changed when there is more than one instrumentation test.
  if [[ $TEST_UNSKIP = false && -s $TRITON_TEST_SKIPLIST_DIR/instrumentation.txt ]]; then
    return
  fi

  INSTRUMENTATION_LIB_DIR=$(ls -1d $TRITON_PROJ/python/build/*lib*/triton/instrumentation) || err "Could not find $TRITON_PROJ/python/build/*lib*/triton/instrumentation, build Triton first"
  INSTRUMENTATION_LIB_NAME=$(ls -1 $INSTRUMENTATION_LIB_DIR/*GPUInstrumentationTestLib* | head -n1)

  cd $TRITON_PROJ/python/test/unit

  TRITON_TEST_SUITE=instrumentation \
    TRITON_ALWAYS_COMPILE=1 TRITON_DISABLE_LINE_INFO=0 LLVM_PASS_PLUGIN_PATH=${INSTRUMENTATION_LIB_NAME} \
    run_pytest_command -vvv --device xpu instrumentation/test_gpuhello.py
}

run_inductor_tests() {
  test -d pytorch || (
    git clone https://github.com/pytorch/pytorch
    rev=$(cat .github/pins/pytorch.txt)
    cd pytorch
    git checkout $rev
  )

  pip install pyyaml pandas scipy numpy psutil pyre_extensions torchrec

  # TODO: Find the fastest Hugging Face model
  ZE_AFFINITY_MASK=0 python pytorch/benchmarks/dynamo/huggingface.py --accuracy --float32 -dxpu -n10 --no-skip --dashboard --inference --freezing --total-partitions 1 --partition-id 0 --only AlbertForMaskedLM --backend=inductor --timeout=4800 --output=$(pwd -P)/inductor_log.csv

  cat inductor_log.csv
  grep AlbertForMaskedLM inductor_log.csv | grep -q ,pass,
}

test_triton() {
  if [ "$TEST_UNIT" = true ]; then
    run_unit_tests
  fi
  if [ "$TEST_CORE" = true ]; then
    run_core_tests
    run_regression_tests
  fi
  if [ "$TEST_INTERPRETER" = true ]; then
    run_interpreter_tests
  fi
  if [ "$TEST_TUTORIAL" = true ]; then
    run_tutorial_tests
  fi
  if [ "$TEST_MICRO_BENCHMARKS" = true ]; then
    run_microbench_tests
  fi
  if [ "$TEST_BENCHMARKS" = true ]; then
    run_benchmarks
  fi
  if [ "$TEST_BENCHMARK_SOFTMAX" = true ]; then
    run_benchmark_softmax
  fi
  if [ "$TEST_BENCHMARK_GEMM" = true ]; then
    run_benchmark_gemm
  fi
  if [ "$TEST_BENCHMARK_ATTENTION" = true ]; then
    run_benchmark_attention
  fi
  if [ "$TEST_INSTRUMENTATION" == true ]; then
    run_instrumentation_tests
  fi
  if [ "$TEST_INDUCTOR" == true ]; then
    run_inductor_tests
  fi
}

install_deps
test_triton<|MERGE_RESOLUTION|>--- conflicted
+++ resolved
@@ -201,38 +201,9 @@
   cd $TRITON_PROJ/python/test/unit
   ensure_spirv_dis
 
-<<<<<<< HEAD
   pytest --verbose test_reproducer.py --device xpu -s
   pytest -k "not test_disam_cubin" --verbose tools --device xpu
 
-=======
-  TRITON_DISABLE_LINE_INFO=1 TRITON_TEST_SUITE=language \
-    run_pytest_command -vvv -n ${PYTEST_MAX_PROCESSES:-8} --device xpu language/ --ignore=language/test_line_info.py --ignore=language/test_subprocess.py --ignore=language/test_warp_specialization.py
-
-  TRITON_DISABLE_LINE_INFO=1 TRITON_TEST_SUITE=subprocess \
-    run_pytest_command -vvv -n ${PYTEST_MAX_PROCESSES:-8} --device xpu language/test_subprocess.py
-
-  # run runtime tests serially to avoid race condition with cache handling.
-  TRITON_DISABLE_LINE_INFO=1 TRITON_TEST_SUITE=runtime \
-    run_pytest_command -k "not test_within_2gb" --verbose --device xpu runtime/ --ignore=runtime/test_cublas.py
-
-  TRITON_TEST_SUITE=debug \
-    run_pytest_command --verbose -n ${PYTEST_MAX_PROCESSES:-8} test_debug.py --forked --device xpu
-
-  # run test_line_info.py separately with TRITON_DISABLE_LINE_INFO=0
-  TRITON_DISABLE_LINE_INFO=0 TRITON_TEST_SUITE=line_info \
-    run_pytest_command -k "not test_line_info_interpreter" --verbose --device xpu language/test_line_info.py
-
-  TRITON_DISABLE_LINE_INFO=1 TRITON_TEST_SUITE=tools \
-    run_pytest_command -k "not test_disam_cubin" --verbose tools
-
-  TRITON_DISABLE_LINE_INFO=1 TRITON_TEST_SUITE=intel \
-    run_pytest_command -vvv -n ${PYTEST_MAX_PROCESSES:-8} --device xpu intel/
-
-  cd $TRITON_PROJ/third_party/intel/python/test
-  TRITON_DISABLE_LINE_INFO=1 TRITON_TEST_SUITE=third_party \
-  run_pytest_command --device xpu .
->>>>>>> 55a21724
 }
 
 run_regression_tests() {
@@ -241,11 +212,6 @@
   echo "***************************************************"
   cd $TRITON_PROJ/python/test/regression
 
-<<<<<<< HEAD
-=======
-  TRITON_DISABLE_LINE_INFO=1 TRITON_TEST_SUITE=regression \
-    run_pytest_command -vvv -s --device xpu . --ignore=test_performance.py
->>>>>>> 55a21724
 }
 
 run_interpreter_tests() {
@@ -254,12 +220,6 @@
   echo "***************************************************"
   cd $TRITON_PROJ/python/test/unit
 
-<<<<<<< HEAD
-=======
-  TRITON_INTERPRET=1 TRITON_TEST_SUITE=interpreter \
-    run_pytest_command -vvv -n ${PYTEST_MAX_PROCESSES:-16} -m interpreter language/test_core.py language/test_standard.py \
-    language/test_random.py language/test_line_info.py --device cpu
->>>>>>> 55a21724
 }
 
 run_tutorial_tests() {
