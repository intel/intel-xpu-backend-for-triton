#!/usr/bin/env bash

set -euo pipefail

err() {
    echo $@
    exit 1
}

export PIP_DISABLE_PIP_VERSION_CHECK=1

# Select which tests to run.
TEST_UNIT=false
TEST_CORE=false
TEST_INTERPRETER=false
TEST_TUTORIAL=false
TEST_MICRO_BENCHMARKS=false
TEST_BENCHMARKS=false
TEST_BENCHMARK_SOFTMAX=false
TEST_BENCHMARK_GEMM=false
TEST_BENCHMARK_ATTENTION=false
TEST_INSTRUMENTATION=false
TEST_INDUCTOR=false
VENV=false
TRITON_TEST_REPORTS=false
TRITON_TEST_WARNING_REPORTS=false
TRITON_TEST_IGNORE_ERRORS=false
SKIP_PIP=false
SKIP_PYTORCH=false
TEST_UNSKIP=false
while [ -v 1 ]; do
  case "$1" in
    --unskip)
      TEST_UNSKIP=true
      shift
      ;;
    --unit)
      TEST_UNIT=true
      shift
      ;;
    --core)
      TEST_CORE=true
      shift
      ;;
    --interpreter)
      TEST_INTERPRETER=true
      shift
      ;;
    --tutorial)
      TEST_TUTORIAL=true
      shift
      ;;
    --microbench)
      TEST_MICRO_BENCHMARKS=true
      shift
      ;;
    --benchmarks)
      TEST_BENCHMARKS=true
      shift
      ;;
    --softmax)
      TEST_BENCHMARK_SOFTMAX=true
      shift
      ;;
    --gemm)
      TEST_BENCHMARK_GEMM=true
      shift
      ;;
    --attention)
      TEST_BENCHMARK_ATTENTION=true
      shift
      ;;
    --instrumentation)
      TEST_INSTRUMENTATION=true
      shift
      ;;
    --inductor)
      TEST_INDUCTOR=true
      shift
      ;;
    --venv)
      VENV=true
      shift
      ;;
    --skip-pip-install)
      SKIP_PIP=true
      shift
      ;;
    --skip-pytorch-install)
      SKIP_PYTORCH=true
      shift
      ;;
    --reports)
      TRITON_TEST_REPORTS=true
      shift
      ;;
    --reports-dir)
      TRITON_TEST_REPORTS=true
      # Must be absolute
      TRITON_TEST_REPORTS_DIR="$(mkdir -p "$2" && cd "$2" && pwd)"
      shift 2
      ;;
    --warning-reports)
      TRITON_TEST_WARNING_REPORTS=true
      shift
      ;;
    --ignore-errors)
      TRITON_TEST_IGNORE_ERRORS=true
      shift
      ;;
    --skip-list)
      # Must be absolute
      TRITON_TEST_SKIPLIST_DIR="$(mkdir -p "$2" && cd "$2" && pwd)"
      shift 2
      ;;
    --help)
      err "Example usage: ./test-triton.sh [--core | --tutorial | --unit | --microbench | --softmax | --gemm | --attention | --venv | --skip-pip-install | --skip-pytorch-install | --reports | --reports-dir DIR | --warning-reports | --ignore-errors | --skip-list SKIPLIST"
      ;;
    *)
      err "Unknown argument: $1."
      ;;
  esac
done

# Only run interpreter test when $TEST_INTERPRETER is true
if [ "$TEST_UNIT" = false ] && [ "$TEST_CORE" = false ] && [ "$TEST_INTERPRETER" = false ] && [ "$TEST_TUTORIAL" = false ] && [ "$TEST_MICRO_BENCHMARKS" = false ] && [ "$TEST_BENCHMARKS" = false ] && [ "$TEST_BENCHMARK_SOFTMAX" = false ] && [ "$TEST_BENCHMARK_GEMM" = false ] && [ "$TEST_BENCHMARK_ATTENTION" = false ] && [ "$TEST_INSTRUMENTATION" = false ] && [ "$TEST_INDUCTOR" = false ]; then
  TEST_UNIT=true
  TEST_CORE=true
  TEST_TUTORIAL=true
  TEST_MICRO_BENCHMARKS=true
fi

if [ "$VENV" = true ]; then
  source .venv/bin/activate
fi


TRITON_PROJ="$( cd -- "$( dirname -- "${BASH_SOURCE[0]}" )" &> /dev/null && cd .. && pwd )"
SCRIPTS_DIR="$TRITON_PROJ/scripts"
source "$SCRIPTS_DIR/pytest-utils.sh"

if [ "$TRITON_TEST_REPORTS" == true ]; then
    capture_runtime_env
fi

install_deps() {
  if [ "$SKIP_PIP" = true ]; then
    echo "**** Skipping installation of pip dependencies ****"
  else
    echo "**** Installing pip dependencies ****"
    python -m pip install -r "$SCRIPTS_DIR/requirements-test.txt"

    if [ "$TRITON_TEST_WARNING_REPORTS" == true ]; then
      python -m pip install git+https://github.com/kwasd/pytest-capturewarnings-ng@v1.2.0
    fi
  fi

  if [ "$SKIP_PYTORCH" = true ]; then
    echo "**** Skipping installation of pytorch ****"
  else
    echo "**** Installing pytorch ****"
    $SCRIPTS_DIR/install-pytorch.sh $([ $VENV = true ] && echo "--venv")
  fi
}

run_unit_tests() {
  echo "***************************************************"
  echo "******      Running Triton CXX unittests     ******"
  echo "***************************************************"
  cd $TRITON_PROJ/python/build/cmake* || err "****** ERROR: Build Triton first ******"
  ctest .

  echo "***************************************************"
  echo "******       Running Triton LIT tests        ******"
  echo "***************************************************"
  cd $TRITON_PROJ/python/build/cmake*/test
  lit -v .
}

run_core_tests() {
  echo "***************************************************"
  echo "******      Running Triton Core tests        ******"
  echo "***************************************************"
  cd $TRITON_PROJ/python/test/unit
  ensure_spirv_dis

  TRITON_DISABLE_LINE_INFO=1 TRITON_TEST_SUITE=language \
    pytest -vvv -n ${PYTEST_MAX_PROCESSES:-8} --device xpu language/ --ignore=language/test_line_info.py --ignore=language/test_subprocess.py

  TRITON_DISABLE_LINE_INFO=1 TRITON_TEST_SUITE=subprocess \
    pytest -vvv -n ${PYTEST_MAX_PROCESSES:-8} --device xpu language/test_subprocess.py

  # run runtime tests serially to avoid race condition with cache handling.
  TRITON_DISABLE_LINE_INFO=1 TRITON_TEST_SUITE=runtime \
    pytest --verbose --device xpu runtime/ --ignore=runtime/test_cublas.py

  TRITON_TEST_SUITE=debug \
    pytest --verbose -n ${PYTEST_MAX_PROCESSES:-8} test_debug.py --forked --device xpu

  # run test_line_info.py separately with TRITON_DISABLE_LINE_INFO=0
  TRITON_DISABLE_LINE_INFO=0 TRITON_TEST_SUITE=line_info \
    pytest -k "not test_line_info_interpreter" --verbose --device xpu language/test_line_info.py

  TRITON_DISABLE_LINE_INFO=1 TRITON_TEST_SUITE=tools \
<<<<<<< HEAD
    pytest -k "not test_disam_cubin" --verbose tools
=======
    pytest --verbose tools/

  cd $TRITON_PROJ/third_party/intel/python/test
  TRITON_DISABLE_LINE_INFO=1 TRITON_TEST_SUITE=third_party \
  pytest --device xpu .
>>>>>>> 50da9970
}

run_regression_tests() {
  echo "***************************************************"
  echo "******   Running Triton Regression tests     ******"
  echo "***************************************************"
  cd $TRITON_PROJ/python/test/regression

  TRITON_DISABLE_LINE_INFO=1 TRITON_TEST_SUITE=regression \
    pytest -vvv -s --device xpu . --ignore=test_performance.py
}

run_interpreter_tests() {
  echo "***************************************************"
  echo "******   Running Triton Interpreter tests    ******"
  echo "***************************************************"
  cd $TRITON_PROJ/python/test/unit

  TRITON_INTERPRET=1 TRITON_TEST_SUITE=interpreter \
    pytest -vvv -n ${PYTEST_MAX_PROCESSES:-16} -m interpreter language/test_core.py language/test_standard.py \
    language/test_random.py language/test_line_info.py --device cpu
}

run_tutorial_tests() {
  echo "***************************************************"
  echo "**** Running Triton Tutorial tests           ******"
  echo "***************************************************"
  python -m pip install matplotlib pandas tabulate -q
  cd $TRITON_PROJ/python/tutorials

  run_tutorial_test "01-vector-add"
  run_tutorial_test "02-fused-softmax"
  run_tutorial_test "03-matrix-multiplication"
  run_tutorial_test "04-low-memory-dropout"
  run_tutorial_test "05-layer-norm"
  run_tutorial_test "06-fused-attention"
  run_tutorial_test "07-extern-functions"
  run_tutorial_test "08-grouped-gemm"
  run_tutorial_test "10-experimental-block-pointer"
  run_tutorial_test "10i-experimental-block-pointer"
}

run_microbench_tests() {
  echo "****************************************************"
  echo "*****   Running Triton Micro Benchmark tests   *****"
  echo "****************************************************"
  python $TRITON_PROJ/benchmarks/micro_benchmarks/run_benchmarks.py
}

run_benchmark_softmax() {
  echo "****************************************************"
  echo "*****             Running Softmax              *****"
  echo "****************************************************"
  cd $TRITON_PROJ/benchmarks
  python setup.py install
  python $TRITON_PROJ/benchmarks/triton_kernels_benchmark/fused_softmax.py
}

run_benchmark_gemm() {
  echo "****************************************************"
  echo "*****              Running GEMM                *****"
  echo "****************************************************"
  cd $TRITON_PROJ/benchmarks
  python setup.py install

  echo "Default path:"
  python $TRITON_PROJ/benchmarks/triton_kernels_benchmark/gemm_benchmark.py

  echo "Advanced path:"
  TRITON_INTEL_ADVANCED_PATH=1 \
    IGC_VISAOptions=" -enableBCR -nolocalra" \
    IGC_DisableLoopUnroll=1 \
    python $TRITON_PROJ/benchmarks/triton_kernels_benchmark/gemm_benchmark.py
}

run_benchmark_attention() {
  echo "****************************************************"
  echo "*****            Running ATTENTION             *****"
  echo "****************************************************"
  cd $TRITON_PROJ/benchmarks
  python setup.py install

  echo "Default path:"
  python $TRITON_PROJ/benchmarks/triton_kernels_benchmark/flash_attention_fwd_benchmark.py

  echo "Advanced path:"
  TRITON_INTEL_ADVANCED_PATH=1 \
    IGC_VISAOptions=" -enableBCR" \
    python $TRITON_PROJ/benchmarks/triton_kernels_benchmark/flash_attention_fwd_benchmark.py
}

run_benchmarks() {
  cd $TRITON_PROJ/benchmarks
  python setup.py install
  for file in $TRITON_PROJ/benchmarks/triton_kernels_benchmark/*.py; do
    benchmark=$(basename -- "$file" .py)
    if [[ $benchmark = @("__init__"|"benchmark_driver"|"benchmark_testing") ]]; then
      continue
    fi
    echo
    echo "****** Running ${benchmark} ******"
    echo
    python $file
  done
}

run_instrumentation_tests() {
  # FIXME: the "instrumentation" test suite currently contains only one test, when all tests
  # are skipped pytest reports an error. If the only test is the skip list, then we shouldn't
  # run pytest at all. This must be changed when there is more than one instrumentation test.
  if [[ $TEST_UNSKIP = false && -s $TRITON_TEST_SKIPLIST_DIR/instrumentation.txt ]]; then
    return
  fi

  INSTRUMENTATION_LIB_DIR=$(ls -1d $TRITON_PROJ/python/build/*lib*/triton/instrumentation) || err "Could not find $TRITON_PROJ/python/build/*lib*/triton/instrumentation, build Triton first"

  cd $TRITON_PROJ/python/test/unit

  TRITON_TEST_SUITE=instrumentation \
    TRITON_ALWAYS_COMPILE=1 TRITON_DISABLE_LINE_INFO=0 LLVM_PASS_PLUGIN_PATH=${INSTRUMENTATION_LIB_DIR}/libGPUInstrumentationTestLib.so \
    pytest -vvv --device xpu instrumentation/test_gpuhello.py
}

run_inductor_tests() {
  test -d pytorch || (
    git clone https://github.com/pytorch/pytorch
    rev=$(cat .github/pins/pytorch.txt)
    cd pytorch
    git checkout $rev
  )

  pip install pyyaml pandas scipy numpy psutil pyre_extensions torchrec

  # TODO: Find the fastest Hugging Face model
  ZE_AFFINITY_MASK=0 python pytorch/benchmarks/dynamo/huggingface.py --accuracy --float32 -dxpu -n10 --no-skip --dashboard --inference --freezing --total-partitions 1 --partition-id 0 --only AlbertForMaskedLM --backend=inductor --timeout=4800 --output=$(pwd -P)/inductor_log.csv

  cat inductor_log.csv
  grep AlbertForMaskedLM inductor_log.csv | grep -q ,pass,
}

test_triton() {
  if [ "$TEST_UNIT" = true ]; then
    run_unit_tests
  fi
  if [ "$TEST_CORE" = true ]; then
    run_core_tests
    run_regression_tests
  fi
  if [ "$TEST_INTERPRETER" = true ]; then
    run_interpreter_tests
  fi
  if [ "$TEST_TUTORIAL" = true ]; then
    run_tutorial_tests
  fi
  if [ "$TEST_MICRO_BENCHMARKS" = true ]; then
    run_microbench_tests
  fi
  if [ "$TEST_BENCHMARKS" = true ]; then
    run_benchmarks
  fi
  if [ "$TEST_BENCHMARK_SOFTMAX" = true ]; then
    run_benchmark_softmax
  fi
  if [ "$TEST_BENCHMARK_GEMM" = true ]; then
    run_benchmark_gemm
  fi
  if [ "$TEST_BENCHMARK_ATTENTION" = true ]; then
    run_benchmark_attention
  fi
  if [ "$TEST_INSTRUMENTATION" == true ]; then
    run_instrumentation_tests
  fi
  if [ "$TEST_INDUCTOR" == true ]; then
    run_inductor_tests
  fi
}

install_deps
test_triton<|MERGE_RESOLUTION|>--- conflicted
+++ resolved
@@ -202,15 +202,11 @@
     pytest -k "not test_line_info_interpreter" --verbose --device xpu language/test_line_info.py
 
   TRITON_DISABLE_LINE_INFO=1 TRITON_TEST_SUITE=tools \
-<<<<<<< HEAD
     pytest -k "not test_disam_cubin" --verbose tools
-=======
-    pytest --verbose tools/
 
   cd $TRITON_PROJ/third_party/intel/python/test
   TRITON_DISABLE_LINE_INFO=1 TRITON_TEST_SUITE=third_party \
   pytest --device xpu .
->>>>>>> 50da9970
 }
 
 run_regression_tests() {
