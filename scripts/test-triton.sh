#!/usr/bin/env bash

set -euo pipefail

err() {
    echo $@
    exit 1
}

export PIP_DISABLE_PIP_VERSION_CHECK=1

# Select which tests to run.
TEST_UNIT=false
TEST_CORE=false
TEST_INTERPRETER=false
TEST_TUTORIAL=false
TEST_MICRO_BENCHMARKS=false
TEST_BENCHMARKS=false
TEST_BENCHMARK_SOFTMAX=false
TEST_BENCHMARK_GEMM=false
TEST_BENCHMARK_ATTENTION=false
TEST_INSTRUMENTATION=false
TEST_INDUCTOR=false
VENV=false
TRITON_TEST_REPORTS=false
TRITON_TEST_WARNING_REPORTS=false
TRITON_TEST_IGNORE_ERRORS=false
SKIP_PIP=false
SKIP_PYTORCH=false
TEST_UNSKIP=false
while [ -v 1 ]; do
  case "$1" in
    --unskip)
      TEST_UNSKIP=true
      shift
      ;;
    --unit)
      TEST_UNIT=true
      shift
      ;;
    --core)
      TEST_CORE=true
      shift
      ;;
    --interpreter)
      TEST_INTERPRETER=true
      shift
      ;;
    --tutorial)
      TEST_TUTORIAL=true
      shift
      ;;
    --microbench)
      TEST_MICRO_BENCHMARKS=true
      shift
      ;;
    --benchmarks)
      TEST_BENCHMARKS=true
      shift
      ;;
    --softmax)
      TEST_BENCHMARK_SOFTMAX=true
      shift
      ;;
    --gemm)
      TEST_BENCHMARK_GEMM=true
      shift
      ;;
    --attention)
      TEST_BENCHMARK_ATTENTION=true
      shift
      ;;
    --instrumentation)
      TEST_INSTRUMENTATION=true
      shift
      ;;
    --inductor)
      TEST_INDUCTOR=true
      shift
      ;;
    --venv)
      VENV=true
      shift
      ;;
    --skip-pip-install)
      SKIP_PIP=true
      shift
      ;;
    --skip-pytorch-install)
      SKIP_PYTORCH=true
      shift
      ;;
    --reports)
      TRITON_TEST_REPORTS=true
      shift
      ;;
    --reports-dir)
      TRITON_TEST_REPORTS=true
      # Must be absolute
      TRITON_TEST_REPORTS_DIR="$(mkdir -p "$2" && cd "$2" && pwd)"
      shift 2
      ;;
    --warning-reports)
      TRITON_TEST_WARNING_REPORTS=true
      shift
      ;;
    --ignore-errors)
      TRITON_TEST_IGNORE_ERRORS=true
      shift
      ;;
    --skip-list)
      # Must be absolute
      TRITON_TEST_SKIPLIST_DIR="$(mkdir -p "$2" && cd "$2" && pwd)"
      shift 2
      ;;
    --help)
      err "Example usage: ./test-triton.sh [--core | --tutorial | --unit | --microbench | --softmax | --gemm | --attention | --venv | --skip-pip-install | --skip-pytorch-install | --reports | --reports-dir DIR | --warning-reports | --ignore-errors | --skip-list SKIPLIST"
      ;;
    *)
      err "Unknown argument: $1."
      ;;
  esac
done

# Only run interpreter test when $TEST_INTERPRETER is true
if [ "$TEST_UNIT" = false ] && [ "$TEST_CORE" = false ] && [ "$TEST_INTERPRETER" = false ] && [ "$TEST_TUTORIAL" = false ] && [ "$TEST_MICRO_BENCHMARKS" = false ] && [ "$TEST_BENCHMARKS" = false ] && [ "$TEST_BENCHMARK_SOFTMAX" = false ] && [ "$TEST_BENCHMARK_GEMM" = false ] && [ "$TEST_BENCHMARK_ATTENTION" = false ] && [ "$TEST_INSTRUMENTATION" = false ] && [ "$TEST_INDUCTOR" = false ]; then
  TEST_UNIT=true
  TEST_CORE=true
  TEST_TUTORIAL=true
  TEST_MICRO_BENCHMARKS=true
fi

if [ "$VENV" = true ]; then
  if [[ $OSTYPE = msys ]]; then
    source .venv/Scripts/activate
  else
    source .venv/bin/activate
  fi
fi


TRITON_PROJ="$( cd -- "$( dirname -- "${BASH_SOURCE[0]}" )" &> /dev/null && cd .. && pwd )"
SCRIPTS_DIR="$TRITON_PROJ/scripts"
source "$SCRIPTS_DIR/pytest-utils.sh"

if [ "$TRITON_TEST_REPORTS" == true ]; then
    capture_runtime_env
fi

install_deps() {
  if [ "$SKIP_PIP" = true ]; then
    echo "**** Skipping installation of pip dependencies ****"
  else
    echo "**** Installing pip dependencies ****"
    python -m pip install -r "$SCRIPTS_DIR/requirements-test.txt"

    if [ "$TRITON_TEST_WARNING_REPORTS" == true ]; then
      python -m pip install git+https://github.com/kwasd/pytest-capturewarnings-ng@v1.2.0
    fi
  fi

  if [ "$SKIP_PYTORCH" = true ]; then
    echo "**** Skipping installation of pytorch ****"
  else
    echo "**** Installing pytorch ****"
    $SCRIPTS_DIR/install-pytorch.sh $([ $VENV = true ] && echo "--venv")
  fi
}

run_unit_tests() {
  echo "***************************************************"
  echo "******      Running Triton CXX unittests     ******"
  echo "***************************************************"
  cd $TRITON_PROJ/python/build/cmake* || err "****** ERROR: Build Triton first ******"
  ctest .

  echo "***************************************************"
  echo "******       Running Triton LIT tests        ******"
  echo "***************************************************"
  cd $TRITON_PROJ/python/build/cmake*/test
  lit -v . || $TRITON_TEST_IGNORE_ERRORS
}

run_core_tests() {
  echo "***************************************************"
  echo "******      Running Triton Core tests        ******"
  echo "***************************************************"
  cd $TRITON_PROJ/python/test/unit
  ensure_spirv_dis

  pytest -k "not test_disam_cubin" --verbose tools --device xpu

<<<<<<< HEAD
=======
  TRITON_DISABLE_LINE_INFO=1 TRITON_TEST_SUITE=subprocess \
    pytest -vvv -n ${PYTEST_MAX_PROCESSES:-8} --device xpu language/test_subprocess.py

  # run runtime tests serially to avoid race condition with cache handling.
  TRITON_DISABLE_LINE_INFO=1 TRITON_TEST_SUITE=runtime \
    pytest -k "not test_within_2gb" --verbose --device xpu runtime/ --ignore=runtime/test_cublas.py

  TRITON_TEST_SUITE=debug \
    pytest --verbose -n ${PYTEST_MAX_PROCESSES:-8} test_debug.py --forked --device xpu

  # run test_line_info.py separately with TRITON_DISABLE_LINE_INFO=0
  TRITON_DISABLE_LINE_INFO=0 TRITON_TEST_SUITE=line_info \
    pytest -k "not test_line_info_interpreter" --verbose --device xpu language/test_line_info.py

  TRITON_DISABLE_LINE_INFO=1 TRITON_TEST_SUITE=tools \
    pytest -k "not test_disam_cubin" --verbose tools

  TRITON_DISABLE_LINE_INFO=1 TRITON_TEST_SUITE=intel \
    pytest -vvv -n ${PYTEST_MAX_PROCESSES:-8} --device xpu intel/

  cd $TRITON_PROJ/third_party/intel/python/test
  TRITON_DISABLE_LINE_INFO=1 TRITON_TEST_SUITE=third_party \
  pytest --device xpu .
>>>>>>> 03e391fb
}

run_regression_tests() {
  echo "***************************************************"
  echo "******   Running Triton Regression tests     ******"
  echo "***************************************************"
  cd $TRITON_PROJ/python/test/regression

}

run_interpreter_tests() {
  echo "***************************************************"
  echo "******   Running Triton Interpreter tests    ******"
  echo "***************************************************"
  cd $TRITON_PROJ/python/test/unit

}

run_tutorial_tests() {
  echo "***************************************************"
  echo "**** Running Triton Tutorial tests           ******"
  echo "***************************************************"
  python -m pip install matplotlib pandas tabulate -q
  cd $TRITON_PROJ/python/tutorials

<<<<<<< HEAD
=======
  run_tutorial_test "01-vector-add"
  run_tutorial_test "02-fused-softmax"
  run_tutorial_test "03-matrix-multiplication"
  run_tutorial_test "04-low-memory-dropout"
  run_tutorial_test "05-layer-norm"
  run_tutorial_test "06-fused-attention"
  run_tutorial_test "07-extern-functions"
  run_tutorial_test "08-grouped-gemm"
  TRITON_TEST_REPORTS=false run_tutorial_test "09-persistent-matmul"
  run_tutorial_test "10-experimental-block-pointer"
  run_tutorial_test "10i-experimental-block-pointer"

  echo "***************************************************"
  echo "Running with TRITON_INTEL_RAISE_BLOCK_POINTER      "
  echo "***************************************************"

  TRITON_TEST_REPORTS=false TRITON_INTEL_RAISE_BLOCK_POINTER=1 \
    run_tutorial_test "03-matrix-multiplication"
>>>>>>> 03e391fb
}

run_microbench_tests() {
  echo "****************************************************"
  echo "*****   Running Triton Micro Benchmark tests   *****"
  echo "****************************************************"
  python $TRITON_PROJ/benchmarks/micro_benchmarks/run_benchmarks.py
}

run_benchmark_softmax() {
  echo "****************************************************"
  echo "*****             Running Softmax              *****"
  echo "****************************************************"
  cd $TRITON_PROJ/benchmarks
  pip install .
  python $TRITON_PROJ/benchmarks/triton_kernels_benchmark/fused_softmax.py
}

run_benchmark_gemm() {
  echo "****************************************************"
  echo "*****              Running GEMM                *****"
  echo "****************************************************"
  cd $TRITON_PROJ/benchmarks
  pip install .

  echo "Default path:"
  python $TRITON_PROJ/benchmarks/triton_kernels_benchmark/gemm_benchmark.py

  echo "GEMM with tensor of pointer:"
  python $TRITON_PROJ/benchmarks/triton_kernels_benchmark/gemm_tensor_of_ptr_benchmark.py

  echo "GEMM with tensor descriptor:"
  python $TRITON_PROJ/benchmarks/triton_kernels_benchmark/gemm_tensor_desc_benchmark.py
}

run_benchmark_attention() {
  echo "****************************************************"
  echo "*****            Running ATTENTION             *****"
  echo "****************************************************"
  cd $TRITON_PROJ/benchmarks
  pip install .

  echo "Forward - Default path:"
  python $TRITON_PROJ/benchmarks/triton_kernels_benchmark/flash_attention_benchmark.py

  echo "Forward - Advanced path:"
  TRITON_INTEL_ADVANCED_PATH=1 \
    IGC_VISAOptions=" -enableBCR" \
    python $TRITON_PROJ/benchmarks/triton_kernels_benchmark/flash_attention_benchmark.py

  echo "Backward - Default path:"
  FA_KERNEL_MODE="bwd" \
    python $TRITON_PROJ/benchmarks/triton_kernels_benchmark/flash_attention_benchmark.py
}

run_benchmarks() {
  cd $TRITON_PROJ/benchmarks
  pip install .
  for file in $TRITON_PROJ/benchmarks/triton_kernels_benchmark/*.py; do
    benchmark=$(basename -- "$file" .py)
    if [[ $benchmark = @("__init__"|"benchmark_driver"|"benchmark_testing") ]]; then
      continue
    fi
    echo
    echo "****** Running ${benchmark} ******"
    echo
    python $file
  done
}

run_instrumentation_tests() {
  # FIXME: the "instrumentation" test suite currently contains only one test, when all tests
  # are skipped pytest reports an error. If the only test is the skip list, then we shouldn't
  # run pytest at all. This must be changed when there is more than one instrumentation test.
  if [[ $TEST_UNSKIP = false && -s $TRITON_TEST_SKIPLIST_DIR/instrumentation.txt ]]; then
    return
  fi

  INSTRUMENTATION_LIB_DIR=$(ls -1d $TRITON_PROJ/python/build/*lib*/triton/instrumentation) || err "Could not find $TRITON_PROJ/python/build/*lib*/triton/instrumentation, build Triton first"
  INSTRUMENTATION_LIB_NAME=$(ls -1 $INSTRUMENTATION_LIB_DIR/*GPUInstrumentationTestLib* | head -n1)

  cd $TRITON_PROJ/python/test/unit

  TRITON_TEST_SUITE=instrumentation \
    TRITON_ALWAYS_COMPILE=1 TRITON_DISABLE_LINE_INFO=0 LLVM_PASS_PLUGIN_PATH=${INSTRUMENTATION_LIB_NAME} \
    pytest -vvv --device xpu instrumentation/test_gpuhello.py
}

run_inductor_tests() {
  test -d pytorch || (
    git clone https://github.com/pytorch/pytorch
    rev=$(cat .github/pins/pytorch.txt)
    cd pytorch
    git checkout $rev
  )

  pip install pyyaml pandas scipy numpy psutil pyre_extensions torchrec

  # TODO: Find the fastest Hugging Face model
  ZE_AFFINITY_MASK=0 python pytorch/benchmarks/dynamo/huggingface.py --accuracy --float32 -dxpu -n10 --no-skip --dashboard --inference --freezing --total-partitions 1 --partition-id 0 --only AlbertForMaskedLM --backend=inductor --timeout=4800 --output=$(pwd -P)/inductor_log.csv

  cat inductor_log.csv
  grep AlbertForMaskedLM inductor_log.csv | grep -q ,pass,
}

test_triton() {
  if [ "$TEST_UNIT" = true ]; then
    run_unit_tests
  fi
  if [ "$TEST_CORE" = true ]; then
    run_core_tests
    run_regression_tests
  fi
  if [ "$TEST_INTERPRETER" = true ]; then
    run_interpreter_tests
  fi
  if [ "$TEST_TUTORIAL" = true ]; then
    run_tutorial_tests
  fi
  if [ "$TEST_MICRO_BENCHMARKS" = true ]; then
    run_microbench_tests
  fi
  if [ "$TEST_BENCHMARKS" = true ]; then
    run_benchmarks
  fi
  if [ "$TEST_BENCHMARK_SOFTMAX" = true ]; then
    run_benchmark_softmax
  fi
  if [ "$TEST_BENCHMARK_GEMM" = true ]; then
    run_benchmark_gemm
  fi
  if [ "$TEST_BENCHMARK_ATTENTION" = true ]; then
    run_benchmark_attention
  fi
  if [ "$TEST_INSTRUMENTATION" == true ]; then
    run_instrumentation_tests
  fi
  if [ "$TEST_INDUCTOR" == true ]; then
    run_inductor_tests
  fi
}

install_deps
test_triton<|MERGE_RESOLUTION|>--- conflicted
+++ resolved
@@ -190,32 +190,6 @@
 
   pytest -k "not test_disam_cubin" --verbose tools --device xpu
 
-<<<<<<< HEAD
-=======
-  TRITON_DISABLE_LINE_INFO=1 TRITON_TEST_SUITE=subprocess \
-    pytest -vvv -n ${PYTEST_MAX_PROCESSES:-8} --device xpu language/test_subprocess.py
-
-  # run runtime tests serially to avoid race condition with cache handling.
-  TRITON_DISABLE_LINE_INFO=1 TRITON_TEST_SUITE=runtime \
-    pytest -k "not test_within_2gb" --verbose --device xpu runtime/ --ignore=runtime/test_cublas.py
-
-  TRITON_TEST_SUITE=debug \
-    pytest --verbose -n ${PYTEST_MAX_PROCESSES:-8} test_debug.py --forked --device xpu
-
-  # run test_line_info.py separately with TRITON_DISABLE_LINE_INFO=0
-  TRITON_DISABLE_LINE_INFO=0 TRITON_TEST_SUITE=line_info \
-    pytest -k "not test_line_info_interpreter" --verbose --device xpu language/test_line_info.py
-
-  TRITON_DISABLE_LINE_INFO=1 TRITON_TEST_SUITE=tools \
-    pytest -k "not test_disam_cubin" --verbose tools
-
-  TRITON_DISABLE_LINE_INFO=1 TRITON_TEST_SUITE=intel \
-    pytest -vvv -n ${PYTEST_MAX_PROCESSES:-8} --device xpu intel/
-
-  cd $TRITON_PROJ/third_party/intel/python/test
-  TRITON_DISABLE_LINE_INFO=1 TRITON_TEST_SUITE=third_party \
-  pytest --device xpu .
->>>>>>> 03e391fb
 }
 
 run_regression_tests() {
@@ -241,27 +215,6 @@
   python -m pip install matplotlib pandas tabulate -q
   cd $TRITON_PROJ/python/tutorials
 
-<<<<<<< HEAD
-=======
-  run_tutorial_test "01-vector-add"
-  run_tutorial_test "02-fused-softmax"
-  run_tutorial_test "03-matrix-multiplication"
-  run_tutorial_test "04-low-memory-dropout"
-  run_tutorial_test "05-layer-norm"
-  run_tutorial_test "06-fused-attention"
-  run_tutorial_test "07-extern-functions"
-  run_tutorial_test "08-grouped-gemm"
-  TRITON_TEST_REPORTS=false run_tutorial_test "09-persistent-matmul"
-  run_tutorial_test "10-experimental-block-pointer"
-  run_tutorial_test "10i-experimental-block-pointer"
-
-  echo "***************************************************"
-  echo "Running with TRITON_INTEL_RAISE_BLOCK_POINTER      "
-  echo "***************************************************"
-
-  TRITON_TEST_REPORTS=false TRITON_INTEL_RAISE_BLOCK_POINTER=1 \
-    run_tutorial_test "03-matrix-multiplication"
->>>>>>> 03e391fb
 }
 
 run_microbench_tests() {
