#!/usr/bin/env bash

# Select which tests to run.
TEST_CORE=false
TEST_TUTORIAL=false
TEST_UNIT=false
for arg in "$@"; do
  case $arg in
    --core)
      TEST_CORE=true
      shift
      ;;
    --tutorial)
      TEST_TUTORIAL=true
      shift
      ;;
    --unit)
      TEST_UNIT=true
      shift
      ;;
    --help)
      echo "Example usage: ./test-triton.sh [--core | --tutorial | --unit]"
      exit 1
      ;;
    *)
      ARGS+="${arg} "
      shift
      ;;
  esac
done

if [ "$TEST_CORE" = false ] && [ "$TEST_TUTORIAL" = false ] && [ "$TEST_UNIT" = false ]; then
  TEST_CORE=true
  TEST_TUTORIAL=true
  TEST_UNIT=true
fi

set +o xtrace
if [ ! -d "$BASE" ]; then
  echo "**** BASE is not given *****"
  echo "**** Default BASE is set to /iusers/$USER ****"
  BASE=/iusers/$USER
fi

export RSYNC_PROXY="proxy-us.intel.com:912"
export http_proxy="http://proxy-us.intel.com:912"
export https_proxy="http://proxy-us.intel.com:912"
export ftp_proxy="http://proxy-us.intel.com:912"
export socks_proxy="http://proxy-us.intel.com:1080"

export TRITON_PROJ=$BASE/intel-xpu-backend-for-triton
export TRITON_PROJ_BUILD=$TRITON_PROJ/python/build

python3 -m pip install lit
python3 -m pip install pytest
python3 -m pip install torch==1.13.0a0+git6c9b55e intel_extension_for_pytorch==1.13.120+xpu -f https://developer.intel.com/ipex-whl-stable-xpu
if [ $? -ne 0 ]; then
  echo "FAILED: return code $?"
  exit $?
fi

if [ ! -d "$TRITON_PROJ_BUILD" ]
then
  echo "****** ERROR: Build Triton first ******"
  exit 1
fi

function run_unit_tests {
  echo "***************************************************"
  echo "******      Running Triton CXX unittests     ******"
  echo "***************************************************"
  UNIT_TEST_DIR=$TRITON_PROJ_BUILD/"$(ls $TRITON_PROJ_BUILD)"
  if [ ! -d "${UNIT_TEST_DIR}" ]; then
    echo "Not found '${UNIT_TEST_DIR}'. Build Triton please" ; exit 2
  fi
  cd $UNIT_TEST_DIR
  ctest .
  if [ $? -ne 0 ]; then
    echo "FAILED: return code $?" ; exit $?
  fi

  echo "***************************************************"
  echo "******       Running Triton LIT tests        ******"
  echo "***************************************************"
  LIT_TEST_DIR=$TRITON_PROJ_BUILD/"$(ls $TRITON_PROJ_BUILD)"/test
  if [ ! -d "${LIT_TEST_DIR}" ]; then
    echo "Not found '${LIT_TEST_DIR}'. Build Triton please" ; exit 4
  fi
  lit -v "${LIT_TEST_DIR}"
  if [ $? -ne 0 ]; then
    echo "FAILED: return code $?" ; exit $?
  fi
}

function run_core_tests {
  echo "***************************************************"
  echo "******      Running Triton Core tests        ******"
  echo "***************************************************"
  CORE_TEST_DIR=$TRITON_PROJ/python/test/unit
  if [ ! -d "${CORE_TEST_DIR}" ]; then
    echo "Not found '${CORE_TEST_DIR}'. Build Triton please" ; exit 3
  fi
<<<<<<< HEAD
=======

>>>>>>> fb7c8415
  cd $CORE_TEST_DIR/language
  TRITON_DISABLE_LINE_INFO=1 python3 -m pytest --verbose --device xpu --ignore=test_line_info.py --ignore=test_subprocess.py
  if [ $? -ne 0 ]; then
    echo "FAILED: return code $?" ; exit $?
  fi

  # run test_line_info.py separately with TRITON_DISABLE_LINE_INFO=0
  TRITON_DISABLE_LINE_INFO=0 python3 -m pytest --verbose --device xpu test_line_info.py
  if [ $? -ne 0 ]; then
    echo "FAILED: return code $?" ; exit $?
  fi

  python3 assert_helper.py device_assert
  if [ $? -ne 0 ]; then
    echo "FAILED: return code $?" ; exit $?
  fi
  python3 print_helper.py device_print float 1> /dev/null
  if [ $? -ne 0 ]; then
    echo "FAILED: return code $?" ; exit $?
  fi
<<<<<<< HEAD
  cd $CORE_TEST_DIR/operators
  TRITON_DISABLE_LINE_INFO=1 python3 -m pytest -n 8 --verbose
=======

  cd $CORE_TEST_DIR/runtime
  TRITON_DISABLE_LINE_INFO=1 python3 -m pytest --verbose
>>>>>>> fb7c8415
  if [ $? -ne 0 ]; then
    echo "FAILED: return code $?" ; exit $?
  fi
}

function run_tutorial_test {
  echo
  echo "****** Running $1 test ******"
  echo
  python $2
  if [ $? -ne 0 ]; then
    echo "FAILED: return code $?" ; exit $?
  fi

}

function run_tutorial_tests {
  echo "***************************************************"
  echo "**** Running Triton Tutorial tests           ******"
  echo "***************************************************"
  python3 -m pip install matplotlib pandas tabulate -q
  if [ $? -ne 0 ]; then
    echo "FAILED: return code $?" ; exit $?
  fi

  TUTORIAL_TEST_DIR=$TRITON_PROJ/python/tutorials
  if [ ! -d "${TUTORIAL_TEST_DIR}" ]; then
    echo "Not found '${TUTORIAL_TEST_DIR}'." ; exit 5
  fi
  cd $TUTORIAL_TEST_DIR

  run_tutorial_test "01-vector-add" 01-vector-add.py
  run_tutorial_test "02-fused-softmax" 02-fused-softmax.py
  run_tutorial_test "03-matrix-multiplication" 03-matrix-multiplication.py
}

function test_triton {
  if [ "$TEST_UNIT" = true ]; then
    run_unit_tests
  fi
  if [ "$TEST_CORE" = true ]; then
    run_core_tests
  fi
  if [ "$TEST_TUTORIAL" = true ]; then
    run_tutorial_tests
  fi
}

test_triton<|MERGE_RESOLUTION|>--- conflicted
+++ resolved
@@ -100,10 +100,7 @@
   if [ ! -d "${CORE_TEST_DIR}" ]; then
     echo "Not found '${CORE_TEST_DIR}'. Build Triton please" ; exit 3
   fi
-<<<<<<< HEAD
-=======
 
->>>>>>> fb7c8415
   cd $CORE_TEST_DIR/language
   TRITON_DISABLE_LINE_INFO=1 python3 -m pytest --verbose --device xpu --ignore=test_line_info.py --ignore=test_subprocess.py
   if [ $? -ne 0 ]; then
@@ -124,14 +121,15 @@
   if [ $? -ne 0 ]; then
     echo "FAILED: return code $?" ; exit $?
   fi
-<<<<<<< HEAD
+
   cd $CORE_TEST_DIR/operators
   TRITON_DISABLE_LINE_INFO=1 python3 -m pytest -n 8 --verbose
-=======
+  if [ $? -ne 0 ]; then
+    echo "FAILED: return code $?" ; exit $?
+  fi
 
   cd $CORE_TEST_DIR/runtime
   TRITON_DISABLE_LINE_INFO=1 python3 -m pytest --verbose
->>>>>>> fb7c8415
   if [ $? -ne 0 ]; then
     echo "FAILED: return code $?" ; exit $?
   fi
