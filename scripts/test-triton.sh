--- conflicted
+++ resolved
@@ -120,24 +120,12 @@
   if [ $? -ne 0 ]; then
     echo "FAILED: return code $?" ; exit $?
   fi
-<<<<<<< HEAD
-=======
 
   # run test_line_info.py separately with TRITON_DISABLE_LINE_INFO=0
   TRITON_DISABLE_LINE_INFO=0 python3 -m pytest --verbose language/test_line_info.py
   if [ $? -ne 0 ]; then
     echo "FAILED: return code $?" ; exit $?
   fi
-
-  python3 language/assert_helper.py device_assert
-  if [ $? -ne 0 ]; then
-    echo "FAILED: return code $?" ; exit $?
-  fi
-
-  if [ `python3 language/print_helper.py device_print float | wc -l` -eq 0 ]; then
-    echo "FAILED: print_helper.py return code $?" ; exit $?
-  fi
->>>>>>> 255c8dc4
 }
 
 function run_tutorial_test {
