--- conflicted
+++ resolved
@@ -13,13 +13,8 @@
 # Used by test-triton.sh
 pytest-xdist
 pytest-forked
-<<<<<<< HEAD
-pytest-rerunfailures<16
+pytest-rerunfailures
 pytest-skip>=0.2.0
-=======
-pytest-rerunfailures
-pytest-skip
->>>>>>> dca1980f
 pytest-timeout
 
 # To set the process title to the name of the test
