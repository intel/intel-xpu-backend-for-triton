/*
 * Copyright (c) 2023 NVIDIA Corporation & Affiliates. All rights reserved.
 *
 * Permission is hereby granted, free of charge, to any person obtaining
 * a copy of this software and associated documentation files
 * (the "Software"), to deal in the Software without restriction,
 * including without limitation the rights to use, copy, modify, merge,
 * publish, distribute, sublicense, and/or sell copies of the Software,
 * and to permit persons to whom the Software is furnished to do so,
 * subject to the following conditions:
 *
 * The above copyright notice and this permission notice shall be
 * included in all copies or substantial portions of the Software.
 *
 * THE SOFTWARE IS PROVIDED "AS IS", WITHOUT WARRANTY OF ANY KIND,
 * EXPRESS OR IMPLIED, INCLUDING BUT NOT LIMITED TO THE WARRANTIES OF
 * MERCHANTABILITY, FITNESS FOR A PARTICULAR PURPOSE AND NONINFRINGEMENT.
 * IN NO EVENT SHALL THE AUTHORS OR COPYRIGHT HOLDERS BE LIABLE FOR ANY
 * CLAIM, DAMAGES OR OTHER LIABILITY, WHETHER IN AN ACTION OF CONTRACT,
 * TORT OR OTHERWISE, ARISING FROM, OUT OF OR IN CONNECTION WITH THE
 * SOFTWARE OR THE USE OR OTHER DEALINGS IN THE SOFTWARE.
 */

#include "DumpLayout.h"
<<<<<<< HEAD

#include "intel/lib/TritonIntelGPUToLLVM/Utility.h"
#include "triton/Conversion/TritonGPUToLLVM/TypeConverter.h"

=======
#ifdef AMD_TARGET
#include "amd/lib/TritonAMDGPUToLLVM/Utility.h"
#else
#include "nvidia/lib/TritonNVIDIAGPUToLLVM/Utility.h"
#endif
>>>>>>> d04f2886
namespace mlir {
namespace triton {
namespace gpu {

namespace {

#ifdef AMD_TARGET
Value getMockSmemBaseImpl([[maybe_unused]] IRRewriter &rewriter,
                          [[maybe_unused]] Location loc) {
  return i32_val(0);
}
#else
Value getMockSmemBaseImpl(IRRewriter &rewriter, Location loc) {
  Value mockSmemBase =
      LLVM::NVIDIA::getSRegValue(rewriter, loc, "%mock_smem_base");
  auto llPtrTy = LLVM::LLVMPointerType::get(rewriter.getContext(), 3);
  auto cast = rewriter.create<UnrealizedConversionCastOp>(
      loc, TypeRange{llPtrTy}, ValueRange{mockSmemBase});
  return cast.getResult(0);
}
#endif

//===----------------------------------------------------------------------===//
// IndexEmitter
//===----------------------------------------------------------------------===//

class IndexEmitter {
public:
  IndexEmitter(MLIRContext *context_)
      : context(context_), option(context), rewriter(context),
        loc(UnknownLoc::get(context)) {
    mlir::OpBuilder builder(context);
    std::vector<mlir::Type> inTypes{};
    std::vector<mlir::Type> outTypes{};
    auto funcTy = builder.getFunctionType(inTypes, outTypes);
    auto func = builder.create<mlir::triton::FuncOp>(loc, "test_func", funcTy);
    auto mlirModule = mlir::ModuleOp::create(loc);
    mlirModule.push_back(func);
    auto *block = func.addEntryBlock();
    rewriter.setInsertionPointToStart(block);
  }

  llvm::SmallVector<llvm::SmallVector<Value>>
  emitIndices(Attribute layout, llvm::ArrayRef<int64_t> shape,
              bool withCTAOffset) {
    auto type = RankedTensorType::get(shape, rewriter.getF16Type(), layout);
    return mlir::emitIndices(loc, rewriter, layout, type, withCTAOffset);
  }

  llvm::DenseMap<unsigned, Value>
  emitDistributedToShared(Attribute srcLayout, SharedEncodingAttr sharedLayout,
                          Type elemTy, llvm::ArrayRef<int64_t> shape,
                          bool withCTAOffset) {
    auto srcTy = RankedTensorType::get(shape, elemTy, srcLayout);
    SharedMemoryObject smemObj(getMockSmemBaseImpl(rewriter, loc), elemTy,
                               shape, sharedLayout.getOrder(), loc, rewriter);
    return getSwizzledSharedPtrs(loc, /*inVec=*/1, srcTy, sharedLayout, elemTy,
                                 smemObj, rewriter, smemObj.offsets,
                                 smemObj.strides);
  }

private:
<<<<<<< HEAD
  Value getMockSmemBase() {
    Value mockSmemBase =
        mlir::LLVM::utils::getSRegValue(rewriter, loc, "%mock_smem_base");
    auto llPtrTy = LLVM::LLVMPointerType::get(rewriter.getContext(), 3);
    auto cast = rewriter.create<UnrealizedConversionCastOp>(
        loc, TypeRange{llPtrTy}, ValueRange{mockSmemBase});
    return cast.getResult(0);
  }

=======
>>>>>>> d04f2886
  // Non-static members are initialized in declaration order
  MLIRContext *context;
  LowerToLLVMOptions option;
  IRRewriter rewriter;
  Location loc;
};

//===----------------------------------------------------------------------===//
// MLIR expression evaluation
//===----------------------------------------------------------------------===//

int eval(Value value, int ctaid, int tid);

int evalThreadIdOp(mlir::gpu::ThreadIdOp threadIdOp, int ctaid, int tid) {
  auto dim = threadIdOp.getDimension();
  if (dim == mlir::gpu::Dimension::x)
    return tid;
  else if (dim == mlir::gpu::Dimension::y)
    return 0;
  else if (dim == mlir::gpu::Dimension::z)
    return 0;
  else
    llvm::report_fatal_error("Invalid thread dim");
  return 0;
}

int evalInlineAsmOp(mlir::LLVM::InlineAsmOp asmOp, int ctaid, int tid) {
  std::string asmStr = asmOp.getAsmString().str();
  if (asmStr.find("%cluster_ctaid.x") != std::string::npos)
    return ctaid;
  else if (asmStr.find("%cluster_ctaid.y") != std::string::npos)
    return 0;
  else if (asmStr.find("%cluster_ctaid.z") != std::string::npos)
    return 0;
  else if (asmStr.find("%cluster_nctaid.x") != std::string::npos)
    llvm::report_fatal_error("%cluster_nctaid.x not supported");
  else if (asmStr.find("%cluster_nctaid.y") != std::string::npos)
    return 1;
  else if (asmStr.find("%cluster_nctaid.z") != std::string::npos)
    return 1;
  else if (asmStr.find("%mock_smem_base") != std::string::npos)
    return 0;
  else
    llvm::report_fatal_error("Unrecognized ASM string");
  return 0;
}

int evalGEPOp(mlir::LLVM::GEPOp gepOp, int ctaid, int tid) {
  assert(gepOp.getNumOperands() == 2 && "Unrecognized format of GEPOp");
  int base = eval(gepOp.getBase(), ctaid, tid);
  int offset = eval(gepOp.getOperand(1), ctaid, tid);
  auto llPtrTy = gepOp.getRes().getType().cast<LLVM::LLVMPointerType>();
  int bytesPerElem = llPtrTy.getIntOrFloatBitWidth() / 8;
  return base + offset * bytesPerElem;
}

int eval(Value value, int ctaid, int tid) {
  Operation *op = value.getDefiningOp();
  assert(op && "Unrecognized source value in the index expression");
  if (auto constantOp = llvm::dyn_cast<mlir::LLVM::ConstantOp>(op)) {
    auto attr = constantOp.getValue();
    return attr.cast<mlir::IntegerAttr>().getInt();
  } else if (auto addOp = llvm::dyn_cast<mlir::LLVM::AddOp>(op)) {
    return eval(addOp.getLhs(), ctaid, tid) + eval(addOp.getRhs(), ctaid, tid);
  } else if (auto mulOp = llvm::dyn_cast<mlir::LLVM::MulOp>(op)) {
    return eval(mulOp.getLhs(), ctaid, tid) * eval(mulOp.getRhs(), ctaid, tid);
  } else if (auto udivOp = llvm::dyn_cast<mlir::LLVM::UDivOp>(op)) {
    return eval(udivOp.getLhs(), ctaid, tid) /
           eval(udivOp.getRhs(), ctaid, tid);
  } else if (auto uremOp = llvm::dyn_cast<mlir::LLVM::URemOp>(op)) {
    return eval(uremOp.getLhs(), ctaid, tid) %
           eval(uremOp.getRhs(), ctaid, tid);
  } else if (auto xorOp = llvm::dyn_cast<mlir::LLVM::XOrOp>(op)) {
    return eval(xorOp.getLhs(), ctaid, tid) ^ eval(xorOp.getRhs(), ctaid, tid);
  } else if (auto trunciOp = llvm::dyn_cast<arith::TruncIOp>(op)) {
    return eval(trunciOp.getIn(), ctaid, tid);
  } else if (auto idxCastOp = llvm::dyn_cast<arith::IndexCastOp>(op)) {
    return eval(idxCastOp.getIn(), ctaid, tid);
  } else if (auto castOp = llvm::dyn_cast<UnrealizedConversionCastOp>(op)) {
    return eval(castOp.getOperand(0), ctaid, tid);
  } else if (auto threadOp = llvm::dyn_cast<mlir::gpu::ThreadIdOp>(op)) {
    return evalThreadIdOp(threadOp, ctaid, tid);
  } else if (auto asmOp = llvm::dyn_cast<mlir::LLVM::InlineAsmOp>(op)) {
    return evalInlineAsmOp(asmOp, ctaid, tid);
  } else if (auto gepOp = llvm::dyn_cast<mlir::LLVM::GEPOp>(op)) {
    return evalGEPOp(gepOp, ctaid, tid);
  } else {
    llvm::report_fatal_error("Unrecognized op type in the index expression");
    return 0;
  }
}

} // namespace

//===----------------------------------------------------------------------===//
// Dump Distributed Layout
//===----------------------------------------------------------------------===//

std::string dumpDistributedLayout(Attribute layout,
                                  llvm::ArrayRef<int64_t> shape,
                                  bool multiCTA) {
  assert(isaDistributedLayout(layout) &&
         "Unsupported layout type for dumpDistributedLayout");

  assert(shape.size() > 0 && "Empty shape");
  assert(shape.size() <= 2 &&
         "High order tensor is not supported in dumpLayout");

  int numThreads = getWarpSize(layout) * getNumWarpsPerCTA(layout);
  int numCTAs = getNumCTAs(layout);
  auto f16Ty = FloatType::getF16(layout.getContext());
  int numElems = getTotalElemsPerThread(layout, shape, f16Ty);

  if (!multiCTA)
    assert(numCTAs == 1 && "numCTAs must be 1 when multiCTA is false");

  IndexEmitter emitter(layout.getContext());
  auto indices = emitter.emitIndices(layout, shape, multiCTA);
  assert(indices.size() == numElems && "Incorrect number of indices emitted");

  auto genStr = [multiCTA](int ctaid, int tid, int idx) -> std::string {
    std::ostringstream oss;
    if (multiCTA)
      oss << "CTA" << ctaid << ":";
    oss << "T" << tid << ":" << idx;
    return oss.str();
  };

  std::ostringstream oss;

  auto dumpLayout1d = [&]() {
    for (int idx = 0; idx < numElems; ++idx)
      assert(indices[idx].size() == 1 && "Incorrect rank of indices emitted");

    int size = shape[0];
    std::vector<std::string> mapping(size);

    for (int ctaid = 0; ctaid < numCTAs; ++ctaid) {
      for (int tid = 0; tid < numThreads; ++tid) {
        for (int idx = 0; idx < numElems; ++idx) {
          int i = eval(indices[idx][0], ctaid, tid);
          assert(i >= 0 && i < size && "Invalid index emitted");
          std::string &value = mapping[i];
          if (value.empty())
            value = genStr(ctaid, tid, idx);
          else
            value = value + "|" + genStr(ctaid, tid, idx);
        }
      }
    }

    for (int i = 0; i < size; ++i) {
      if (i > 0)
        oss << ",";
      oss << mapping[i];
    }
    oss << "\n";
  };

  auto dumpLayout2d = [&]() {
    for (int idx = 0; idx < numElems; ++idx)
      assert(indices[idx].size() == 2 && "Incorrect rank of indices emitted");

    int row = shape[0], col = shape[1];
    std::vector<std::vector<std::string>> mapping(
        row, std::vector<std::string>(col));

    for (int ctaid = 0; ctaid < numCTAs; ++ctaid) {
      for (int tid = 0; tid < numThreads; ++tid) {
        for (int idx = 0; idx < numElems; ++idx) {
          int r = eval(indices[idx][0], ctaid, tid);
          int c = eval(indices[idx][1], ctaid, tid);
          assert(r >= 0 && r < row && c >= 0 && c < col &&
                 "Invalid index emitted");
          std::string &value = mapping[r][c];
          if (value.empty())
            value = genStr(ctaid, tid, idx);
          else
            value = value + "|" + genStr(ctaid, tid, idx);
        }
      }
    }

    for (int r = 0; r < row; ++r) {
      for (int c = 0; c < col; ++c) {
        if (c > 0)
          oss << ",";
        oss << mapping[r][c];
      }
      oss << "\n";
    }
  };

  if (shape.size() == 1)
    dumpLayout1d();
  else
    dumpLayout2d();

  return oss.str();
}

//===----------------------------------------------------------------------===//
// Dump Shared Layout
//===----------------------------------------------------------------------===//

std::string dumpSharedLayout(Attribute layout, llvm::ArrayRef<int64_t> shape,
                             Type elemTy, bool multiCTA) {
  assert(shape.size() == 2 && "Only 2d shape supported in dumpSharedLayout");
  int row = shape[0], col = shape[1];
  int size = row * col;
  int bytesPerElem = elemTy.getIntOrFloatBitWidth() / 8;
  int totalBytes = size * bytesPerElem;

  int numWarps = 1;
  int numThreads = 32 * numWarps;
  int numCTAs = getNumCTAs(layout);

  if (!multiCTA)
    assert(numCTAs == 1 && "numCTAs must be 1 when multiCTA is false");

  auto sharedLayout = layout.cast<SharedEncodingAttr>();
  auto blockedLayout = BlockedEncodingAttr::get(
      /*context=*/layout.getContext(), /*shape=*/shape,
      /*sizePerThread=*/{1, 1}, /*order=*/sharedLayout.getOrder(),
      /*numWarps=*/numWarps, 32, /*CTALayout=*/sharedLayout.getCTALayout());

  int numElems = getTotalElemsPerThread(blockedLayout, shape, elemTy);

  IndexEmitter emitter(layout.getContext());
  auto blockedIndices = emitter.emitIndices(blockedLayout, shape, multiCTA);
  auto sharedPtrs = emitter.emitDistributedToShared(blockedLayout, sharedLayout,
                                                    elemTy, shape, multiCTA);

  assert(blockedIndices.size() == numElems &&
         "Incorrect number of indices emitted by blockedLayout");
  assert(sharedPtrs.size() == numElems &&
         "Incorrect number of pointers emitted by sharedLayout");

  for (int idx = 0; idx < numElems; ++idx)
    assert(blockedIndices[idx].size() == 2 &&
           "Incorrect rank of indices emitted by blockedLayout");

  auto genStr = [](int r, int c) -> std::string {
    std::ostringstream oss;
    oss << "(" << r << ":" << c << ")";
    return oss.str();
  };

  std::vector<std::string> mapping(size);
  for (int ctaid = 0; ctaid < numCTAs; ++ctaid) {
    for (int tid = 0; tid < numThreads; ++tid) {
      for (int idx = 0; idx < numElems; ++idx) {
        int r = eval(blockedIndices[idx][0], ctaid, tid);
        int c = eval(blockedIndices[idx][1], ctaid, tid);
        assert(r >= 0 && r < row && c >= 0 && c < col &&
               "Invalid index emitted");
        int ptr = eval(sharedPtrs[idx], ctaid, tid);
        assert(ptr % bytesPerElem == 0 && ptr < totalBytes &&
               "Invalid pointer emitted");
        std::string &value = mapping[ptr / bytesPerElem];
        if (value.empty())
          value = genStr(r, c);
        else
          value = value + "|" + genStr(r, c);
      }
    }
  }

  const int bytesPerBank = 4;
  const int totalBanks = 32;
  const int bytesPerLine =
      std::min(col * bytesPerElem, bytesPerBank * totalBanks);
  int elemsPerLine = bytesPerLine / bytesPerElem;

  std::ostringstream oss;

  for (int i = 0; i < size; ++i) {
    int r = i / elemsPerLine;
    int c = i % elemsPerLine;
    if (c > 0)
      oss << ",";
    oss << mapping[i];
    if (c == elemsPerLine - 1)
      oss << "\n";
  }

  return oss.str();
}

} // namespace gpu
} // namespace triton
} // namespace mlir<|MERGE_RESOLUTION|>--- conflicted
+++ resolved
@@ -22,18 +22,11 @@
  */
 
 #include "DumpLayout.h"
-<<<<<<< HEAD
-
-#include "intel/lib/TritonIntelGPUToLLVM/Utility.h"
-#include "triton/Conversion/TritonGPUToLLVM/TypeConverter.h"
-
-=======
 #ifdef AMD_TARGET
 #include "amd/lib/TritonAMDGPUToLLVM/Utility.h"
 #else
-#include "nvidia/lib/TritonNVIDIAGPUToLLVM/Utility.h"
+#include "intel/lib/TritonIntelGPUToLLVM/Utility.h"
 #endif
->>>>>>> d04f2886
 namespace mlir {
 namespace triton {
 namespace gpu {
@@ -48,7 +41,7 @@
 #else
 Value getMockSmemBaseImpl(IRRewriter &rewriter, Location loc) {
   Value mockSmemBase =
-      LLVM::NVIDIA::getSRegValue(rewriter, loc, "%mock_smem_base");
+      LLVM::utils::getSRegValue(rewriter, loc, "%mock_smem_base");
   auto llPtrTy = LLVM::LLVMPointerType::get(rewriter.getContext(), 3);
   auto cast = rewriter.create<UnrealizedConversionCastOp>(
       loc, TypeRange{llPtrTy}, ValueRange{mockSmemBase});
@@ -96,18 +89,6 @@
   }
 
 private:
-<<<<<<< HEAD
-  Value getMockSmemBase() {
-    Value mockSmemBase =
-        mlir::LLVM::utils::getSRegValue(rewriter, loc, "%mock_smem_base");
-    auto llPtrTy = LLVM::LLVMPointerType::get(rewriter.getContext(), 3);
-    auto cast = rewriter.create<UnrealizedConversionCastOp>(
-        loc, TypeRange{llPtrTy}, ValueRange{mockSmemBase});
-    return cast.getResult(0);
-  }
-
-=======
->>>>>>> d04f2886
   // Non-static members are initialized in declaration order
   MLIRContext *context;
   LowerToLLVMOptions option;
