add_triton_ut(
	NAME TestPtxAsmFormat
	SRCS PTXAsmFormatTest.cpp
<<<<<<< HEAD
	LIBS TritonGPUToLLVM TritonTransforms
=======
	LIBS TritonGPUToLLVM TritonNVIDIAGPUToLLVM
>>>>>>> e16a58f8
)

add_triton_ut(
	NAME TestEmitIndices
	SRCS EmitIndicesTest.cpp DumpLayout.cpp
	LIBS TritonGPUIR TritonNvidiaGPUIR ${dialect_libs} ${conversion_libs} ${triton_libs}
)<|MERGE_RESOLUTION|>--- conflicted
+++ resolved
@@ -1,11 +1,7 @@
 add_triton_ut(
 	NAME TestPtxAsmFormat
 	SRCS PTXAsmFormatTest.cpp
-<<<<<<< HEAD
-	LIBS TritonGPUToLLVM TritonTransforms
-=======
 	LIBS TritonGPUToLLVM TritonNVIDIAGPUToLLVM
->>>>>>> e16a58f8
 )
 
 add_triton_ut(
