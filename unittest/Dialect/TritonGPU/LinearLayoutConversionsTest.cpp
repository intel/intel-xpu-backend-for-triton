--- conflicted
+++ resolved
@@ -58,13 +58,8 @@
         isTransposed, CTALayoutAttr::get(&ctx, cpg, cSplit, cOrd));
   }
 
-<<<<<<< HEAD
-  DotOperandEncodingAttr amdDot(AMDMfmaEncodingAttr mfma, unsigned opIdx,
-                                unsigned kWidth) {
-=======
   DotOperandEncodingAttr mfmaDotOp(AMDMfmaEncodingAttr mfma, unsigned opIdx,
                                    unsigned kWidth) {
->>>>>>> 3c13f09e
     return DotOperandEncodingAttr::get(&ctx, opIdx, mfma, kWidth);
   }
 
@@ -818,13 +813,9 @@
 TEST_F(LinearLayoutConversionsTest, warp1onK_mfma32_rhs_kwidth8) {
   auto parentMfma_1_8 = mfma(/*warps=*/{1, 8}, /*mDim=*/32, /*nDim=*/32,
                              /*isTransposed=*/false);
-<<<<<<< HEAD
-  auto amdDot_1_8 = amdDot(parentMfma_1_8, /*opIdx=*/1, /*kWidth=*/8);
-=======
   auto mfmaDot_1_8 = mfmaDotOp(parentMfma_1_8, /*opIdx=*/1, /*kWidth=*/8);
->>>>>>> 3c13f09e
-  EXPECT_EQ(
-      toLinearLayout({128, 128}, amdDot_1_8),
+  EXPECT_EQ(
+      toLinearLayout({128, 128}, mfmaDot_1_8),
       LinearLayout(
           {{S("register"), {{1, 0}, {2, 0}, {4, 0}, {16, 0}, {32, 0}, {64, 0}}},
            {S("lane"), {{0, 1}, {0, 2}, {0, 4}, {0, 8}, {0, 16}, {8, 0}}},
@@ -833,7 +824,7 @@
           {S("dim0"), S("dim1")}));
 
   EXPECT_EQ(
-      toLinearLayout({128, 256}, amdDot_1_8),
+      toLinearLayout({128, 256}, mfmaDot_1_8),
       LinearLayout(
           {{S("register"), {{1, 0}, {2, 0}, {4, 0}, {16, 0}, {32, 0}, {64, 0}}},
            {S("lane"), {{0, 1}, {0, 2}, {0, 4}, {0, 8}, {0, 16}, {8, 0}}},
@@ -841,7 +832,7 @@
            {S("block"), {}}},
           {S("dim0"), S("dim1")}));
 
-  EXPECT_EQ(toLinearLayout({32, 64}, amdDot_1_8),
+  EXPECT_EQ(toLinearLayout({32, 64}, mfmaDot_1_8),
             LinearLayout(
                 {{S("register"), {{1, 0}, {2, 0}, {4, 0}, {16, 0}}},
                  {S("lane"), {{0, 1}, {0, 2}, {0, 4}, {0, 8}, {0, 16}, {8, 0}}},
@@ -850,7 +841,7 @@
                 {S("dim0"), S("dim1")}));
 
   EXPECT_EQ(
-      toLinearLayout({256, 256}, amdDot_1_8),
+      toLinearLayout({256, 256}, mfmaDot_1_8),
       LinearLayout(
           {{S("register"),
             {{1, 0}, {2, 0}, {4, 0}, {16, 0}, {32, 0}, {64, 0}, {128, 0}}},
@@ -869,13 +860,8 @@
 
   auto parentMfma_1_4 = mfma(/*warps=*/{1, 4}, /*mDim=*/32, /*nDim=*/32,
                              /*isTransposed=*/false);
-<<<<<<< HEAD
-  auto amdDot_1_4 = amdDot(parentMfma_1_4, /*opIdx=*/1, /*kWidth=*/8);
-  EXPECT_EQ(toLinearLayout({256, 256}, amdDot_1_4),
-=======
   auto mfmaDot_1_4 = mfmaDotOp(parentMfma_1_4, /*opIdx=*/1, /*kWidth=*/8);
   EXPECT_EQ(toLinearLayout({256, 256}, mfmaDot_1_4),
->>>>>>> 3c13f09e
             LinearLayout(
                 {{S("register"),
                   {{1, 0},
@@ -1014,13 +1000,9 @@
 TEST_F(LinearLayoutConversionsTest, warp1onK_mfma16_rhs_kwidth8) {
   auto parentMfma_1_4 = mfma(/*warps=*/{1, 4}, /*mDim=*/16, /*nDim=*/16,
                              /*isTransposed=*/false);
-<<<<<<< HEAD
-  auto amdDot_1_4 = amdDot(parentMfma_1_4, /*opIdx=*/1, /*kWidth=*/8);
-=======
   auto mfmaDot_1_4 = mfmaDotOp(parentMfma_1_4, /*opIdx=*/1, /*kWidth=*/8);
->>>>>>> 3c13f09e
-  EXPECT_EQ(
-      toLinearLayout({128, 128}, amdDot_1_4),
+  EXPECT_EQ(
+      toLinearLayout({128, 128}, mfmaDot_1_4),
       LinearLayout(
           {{S("register"), {{1, 0}, {2, 0}, {4, 0}, {32, 0}, {64, 0}, {0, 64}}},
            {S("lane"), {{0, 1}, {0, 2}, {0, 4}, {0, 8}, {8, 0}, {16, 0}}},
@@ -1028,7 +1010,7 @@
            {S("block"), {}}},
           {S("dim0"), S("dim1")}));
 
-  EXPECT_EQ(toLinearLayout({1, 128}, amdDot_1_4),
+  EXPECT_EQ(toLinearLayout({1, 128}, mfmaDot_1_4),
             LinearLayout(
                 {{S("register"), {{0, 0}, {0, 0}, {0, 0}, {0, 64}}},
                  {S("lane"), {{0, 1}, {0, 2}, {0, 4}, {0, 8}, {0, 0}, {0, 0}}},
@@ -1036,7 +1018,7 @@
                  {S("block"), {}}},
                 {S("dim0"), S("dim1")}));
 
-  EXPECT_EQ(toLinearLayout({128, 1}, amdDot_1_4),
+  EXPECT_EQ(toLinearLayout({128, 1}, mfmaDot_1_4),
             LinearLayout(
                 {{S("register"), {{1, 0}, {2, 0}, {4, 0}, {32, 0}, {64, 0}}},
                  {S("lane"), {{0, 0}, {0, 0}, {0, 0}, {0, 0}, {8, 0}, {16, 0}}},
@@ -1044,7 +1026,7 @@
                  {S("block"), {}}},
                 {S("dim0"), S("dim1")}));
 
-  EXPECT_EQ(toLinearLayout({256, 256}, amdDot_1_4),
+  EXPECT_EQ(toLinearLayout({256, 256}, mfmaDot_1_4),
             LinearLayout(
                 {{S("register"),
                   {{1, 0},
@@ -1070,13 +1052,9 @@
 
   auto parentMfma_1_8 = mfma(/*warps=*/{1, 8}, /*mDim=*/16, /*nDim=*/16,
                              /*isTransposed=*/false);
-<<<<<<< HEAD
-  auto amdDot_1_8 = amdDot(parentMfma_1_8, /*opIdx=*/1, /*kWidth=*/8);
-=======
   auto mfmaDot_1_8 = mfmaDotOp(parentMfma_1_8, /*opIdx=*/1, /*kWidth=*/8);
->>>>>>> 3c13f09e
-  EXPECT_EQ(
-      toLinearLayout({256, 256}, amdDot_1_8),
+  EXPECT_EQ(
+      toLinearLayout({256, 256}, mfmaDot_1_8),
       LinearLayout(
           {{S("register"),
             {{1, 0}, {2, 0}, {4, 0}, {32, 0}, {64, 0}, {128, 0}, {0, 128}}},
@@ -1087,13 +1065,9 @@
 
   auto parentMfma_1_8_1 = mfma(/*warps=*/{1, 1, 8}, /*mDim=*/16, /*nDim=*/16,
                                /*isTransposed=*/false);
-<<<<<<< HEAD
-  auto amdDot_1_8_1 = amdDot(parentMfma_1_8_1, /*opIdx=*/1, /*kWidth=*/8);
-=======
   auto mfmaDot_1_8_1 = mfmaDotOp(parentMfma_1_8_1, /*opIdx=*/1, /*kWidth=*/8);
->>>>>>> 3c13f09e
-
-  EXPECT_EQ(toLinearLayout({1, 256, 256}, amdDot_1_8_1),
+
+  EXPECT_EQ(toLinearLayout({1, 256, 256}, mfmaDot_1_8_1),
             LinearLayout({{S("register"),
                            {{0, 1, 0},
                             {0, 2, 0},
