add_triton_ut(
  NAME TestSwizzling
  SRCS SwizzleTest.cpp
  LIBS
<<<<<<< HEAD
    TritonGPUIR
    TritonGPUTransforms
    TritonIntelAnalysis
    TritonIntelGPUTransforms
    TritonNvidiaGPUTransforms
=======
    TritonTools
    LLVMSupport
    MLIRSupport
>>>>>>> 0e9706cd
)
add_triton_ut(
  NAME Dialect
  SRCS DialectTest.cpp
  LIBS
    MLIRParser
    TritonGPUIR
    TritonGPUTransforms
    TritonIntelAnalysis
    TritonIntelGPUTransforms
    TritonNvidiaGPUTransforms
)
add_triton_ut(
  NAME LinearLayoutConversions
  SRCS LinearLayoutConversionsTest.cpp
  LIBS
    TritonGPUIR
    TritonGPUTransforms
    TritonIntelAnalysis
    TritonIntelGPUTransforms
    TritonNvidiaGPUTransforms
)

add_triton_ut(
  NAME DumpLayoutTest
  SRCS DumpLayoutTest.cpp
  LIBS
    TritonGPUIR
    TritonGPUTransforms
    TritonIntelAnalysis
    TritonIntelGPUTransforms
    TritonNvidiaGPUTransforms
)<|MERGE_RESOLUTION|>--- conflicted
+++ resolved
@@ -2,17 +2,9 @@
   NAME TestSwizzling
   SRCS SwizzleTest.cpp
   LIBS
-<<<<<<< HEAD
-    TritonGPUIR
-    TritonGPUTransforms
-    TritonIntelAnalysis
-    TritonIntelGPUTransforms
-    TritonNvidiaGPUTransforms
-=======
     TritonTools
     LLVMSupport
     MLIRSupport
->>>>>>> 0e9706cd
 )
 add_triton_ut(
   NAME Dialect
