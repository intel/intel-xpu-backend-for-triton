--- conflicted
+++ resolved
@@ -4,27 +4,19 @@
   LIBS
     TritonGPUIR
     TritonGPUTransforms
-<<<<<<< HEAD
     TritonIntelAnalysis
     TritonIntelGPUTransforms
-=======
->>>>>>> 86e71172
     TritonNvidiaGPUTransforms
 )
 add_triton_ut(
   NAME Dialect
   SRCS DialectTest.cpp
   LIBS
-<<<<<<< HEAD
+    MLIRParser
     TritonGPUIR
     TritonGPUTransforms
     TritonIntelAnalysis
     TritonIntelGPUTransforms
-=======
-    MLIRParser
-    TritonGPUIR
-    TritonGPUTransforms
->>>>>>> 86e71172
     TritonNvidiaGPUTransforms
 )
 add_triton_ut(
@@ -33,11 +25,8 @@
   LIBS
     TritonGPUIR
     TritonGPUTransforms
-<<<<<<< HEAD
     TritonIntelAnalysis
     TritonIntelGPUTransforms
-=======
->>>>>>> 86e71172
     TritonNvidiaGPUTransforms
 )
 
@@ -47,10 +36,7 @@
   LIBS
     TritonGPUIR
     TritonGPUTransforms
-<<<<<<< HEAD
     TritonIntelAnalysis
     TritonIntelGPUTransforms
-=======
->>>>>>> 86e71172
     TritonNvidiaGPUTransforms
 )