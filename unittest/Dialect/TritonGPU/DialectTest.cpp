--- conflicted
+++ resolved
@@ -486,189 +486,6 @@
   }
 };
 
-<<<<<<< HEAD
-class AMDWmmaLayoutTest : public AMDLayoutTest {
-public:
-  AMDWmmaLayoutTest() = default;
-
-  triton::gpu::AMDWmmaEncodingAttr
-  createWMMAv1(ArrayRef<unsigned> warpsPerCTA) {
-    return triton::gpu::AMDWmmaEncodingAttr::get(
-        &ctx, /*version=*/1, /*isTransposed=*/false, warpsPerCTA, ctaLayout);
-  }
-
-  triton::gpu::AMDWmmaEncodingAttr
-  createWMMAv2(bool isTransposed, ArrayRef<unsigned> warpsPerCTA) {
-    return triton::gpu::AMDWmmaEncodingAttr::get(
-        &ctx, /*version=*/2, isTransposed, warpsPerCTA, ctaLayout);
-  }
-};
-
-TEST_F(AMDMfmaLayoutTest, mfma32) {
-  auto mfma2d = createMFMA(32, 32, {2, 4});
-  ASSERT_THAT(mfma2d.getDefaultThreadOrder(), testing::ElementsAre(1u, 0u));
-  ASSERT_THAT(mfma2d.getDefaultWarpOrder(), testing::ElementsAre(1u, 0u));
-
-  auto tmfma2d = createTransposedMFMA(32, 32, {2, 4});
-  ASSERT_THAT(tmfma2d.getDefaultThreadOrder(), testing::ElementsAre(0u, 1u));
-  ASSERT_THAT(tmfma2d.getDefaultWarpOrder(), testing::ElementsAre(1u, 0u));
-
-  auto mfma3d = createMFMA(32, 32, {2, 4, 1});
-  ASSERT_THAT(mfma3d.getDefaultThreadOrder(), testing::ElementsAre(2u, 1u, 0u));
-  ASSERT_THAT(mfma3d.getDefaultWarpOrder(), testing::ElementsAre(2u, 1u, 0u));
-
-  auto tmfma3d = createTransposedMFMA(32, 32, {2, 4, 1});
-  ASSERT_THAT(tmfma3d.getDefaultThreadOrder(),
-              testing::ElementsAre(1u, 2u, 0u));
-  ASSERT_THAT(tmfma3d.getDefaultWarpOrder(), testing::ElementsAre(2u, 1u, 0u));
-}
-
-TEST_F(AMDMfmaLayoutTest, mfma16) {
-  auto mfma2d = createMFMA(16, 16, {2, 4});
-  ASSERT_THAT(mfma2d.getDefaultThreadOrder(), testing::ElementsAre(1u, 0u));
-  ASSERT_THAT(mfma2d.getDefaultWarpOrder(), testing::ElementsAre(1u, 0u));
-
-  auto tmfma2d = createTransposedMFMA(16, 16, {2, 4});
-  ASSERT_THAT(tmfma2d.getDefaultThreadOrder(), testing::ElementsAre(0u, 1u));
-  ASSERT_THAT(tmfma2d.getDefaultWarpOrder(), testing::ElementsAre(1u, 0u));
-
-  auto mfma3d = createMFMA(16, 16, {2, 4, 1});
-  ASSERT_THAT(mfma3d.getDefaultThreadOrder(), testing::ElementsAre(2u, 1u, 0u));
-  ASSERT_THAT(mfma3d.getDefaultWarpOrder(), testing::ElementsAre(2u, 1u, 0u));
-
-  auto tmfma3d = createTransposedMFMA(16, 16, {2, 4, 1});
-  ASSERT_THAT(tmfma3d.getDefaultThreadOrder(),
-              testing::ElementsAre(1u, 2u, 0u));
-  ASSERT_THAT(tmfma3d.getDefaultWarpOrder(), testing::ElementsAre(2u, 1u, 0u));
-}
-
-TEST_F(AMDMfmaLayoutTest, mfma_dot_op) {
-  auto mfma2d = createMFMA(32, 32, {2, 4});
-  auto dot2dOp0 = createDotOperand(0, mfma2d, 4);
-  auto dot2dOp1 = createDotOperand(1, mfma2d, 4);
-  ASSERT_THAT(dot2dOp0.getDefaultWarpOrder(), mfma2d.getDefaultWarpOrder());
-  ASSERT_THAT(dot2dOp1.getDefaultWarpOrder(), mfma2d.getDefaultWarpOrder());
-  ASSERT_THAT(dot2dOp0.getThreadsPerWarp(), testing::ElementsAre(32u, 2u));
-  ASSERT_THAT(dot2dOp1.getThreadsPerWarp(), testing::ElementsAre(2u, 32u));
-
-  auto tmfma2d = createTransposedMFMA(32, 32, {2, 4});
-  auto tdot2dOp0 = createDotOperand(0, tmfma2d, 4);
-  auto tdot2dOp1 = createDotOperand(1, tmfma2d, 4);
-  ASSERT_THAT(tdot2dOp0.getDefaultWarpOrder(), tmfma2d.getDefaultWarpOrder());
-  ASSERT_THAT(tdot2dOp1.getDefaultWarpOrder(), tmfma2d.getDefaultWarpOrder());
-
-  auto mfma3d = createMFMA(32, 32, {2, 4, 1});
-  auto dot3dOp0 = createDotOperand(0, mfma3d, 4);
-  auto dot3dOp1 = createDotOperand(1, mfma3d, 4);
-  ASSERT_THAT(dot3dOp0.getDefaultWarpOrder(), mfma3d.getDefaultWarpOrder());
-  ASSERT_THAT(dot3dOp1.getDefaultWarpOrder(), mfma3d.getDefaultWarpOrder());
-  ASSERT_THAT(dot3dOp0.getThreadsPerWarp(), testing::ElementsAre(1u, 32u, 2u));
-  ASSERT_THAT(dot3dOp1.getThreadsPerWarp(), testing::ElementsAre(1u, 2u, 32u));
-
-  auto tmfma3d = createTransposedMFMA(32, 32, {2, 4, 1});
-  auto tdot3dOp0 = createDotOperand(0, tmfma3d, 4);
-  auto tdot3dOp1 = createDotOperand(1, tmfma3d, 4);
-  ASSERT_THAT(tdot3dOp0.getDefaultWarpOrder(), tmfma3d.getDefaultWarpOrder());
-  ASSERT_THAT(tdot3dOp1.getDefaultWarpOrder(), tmfma3d.getDefaultWarpOrder());
-
-  auto mfma16_2d = createMFMA(16, 16, {2, 4});
-  auto dot16_2dOp0 = createDotOperand(0, mfma16_2d, 4);
-  auto dot16_2dOp1 = createDotOperand(1, mfma16_2d, 4);
-  ASSERT_THAT(dot16_2dOp0.getThreadsPerWarp(), testing::ElementsAre(16u, 4u));
-  ASSERT_THAT(dot16_2dOp1.getThreadsPerWarp(), testing::ElementsAre(4u, 16u));
-
-  auto mfma16_3d = createMFMA(16, 16, {2, 4, 1});
-  auto dot16_3dOp0 = createDotOperand(0, mfma16_3d, 4);
-  auto dot16_3dOp1 = createDotOperand(1, mfma16_3d, 4);
-  ASSERT_THAT(dot16_3dOp0.getThreadsPerWarp(),
-              testing::ElementsAre(1u, 16u, 4u));
-  ASSERT_THAT(dot16_3dOp1.getThreadsPerWarp(),
-              testing::ElementsAre(1u, 4u, 16u));
-}
-
-TEST_F(AMDWmmaLayoutTest, wmmaV1) {
-  auto wmma2d = createWMMAv1({2, 4});
-  ASSERT_THAT(wmma2d.getDefaultThreadOrder(), testing::ElementsAre(1u, 0u));
-  ASSERT_THAT(wmma2d.getDefaultWarpOrder(), testing::ElementsAre(1u, 0u));
-  ASSERT_THAT(wmma2d.getThreadsPerWarp(), testing::ElementsAre(2u, 16u));
-
-  auto wmma3d = createWMMAv1({2, 4, 1});
-  ASSERT_THAT(wmma3d.getDefaultThreadOrder(), testing::ElementsAre(2u, 1u, 0u));
-  ASSERT_THAT(wmma3d.getDefaultWarpOrder(), testing::ElementsAre(2u, 1u, 0u));
-  ASSERT_THAT(wmma3d.getThreadsPerWarp(), testing::ElementsAre(1, 2u, 16u));
-}
-
-TEST_F(AMDWmmaLayoutTest, wmmaV2) {
-  auto wmma2d = createWMMAv2(false, {2, 4});
-  ASSERT_THAT(wmma2d.getDefaultThreadOrder(), testing::ElementsAre(1u, 0u));
-  ASSERT_THAT(wmma2d.getDefaultWarpOrder(), testing::ElementsAre(1u, 0u));
-  ASSERT_THAT(wmma2d.getThreadsPerWarp(), testing::ElementsAre(2u, 16u));
-
-  auto wmma3d = createWMMAv2(false, {2, 4, 1});
-  ASSERT_THAT(wmma3d.getDefaultThreadOrder(), testing::ElementsAre(2u, 1u, 0u));
-  ASSERT_THAT(wmma3d.getDefaultWarpOrder(), testing::ElementsAre(2u, 1u, 0u));
-  ASSERT_THAT(wmma3d.getThreadsPerWarp(), testing::ElementsAre(1u, 2u, 16u));
-
-  auto twmma2d = createWMMAv2(true, {2, 4});
-  ASSERT_THAT(twmma2d.getDefaultThreadOrder(), testing::ElementsAre(0u, 1u));
-  ASSERT_THAT(twmma2d.getDefaultWarpOrder(), testing::ElementsAre(1u, 0u));
-  ASSERT_THAT(twmma2d.getThreadsPerWarp(), testing::ElementsAre(16u, 2u));
-
-  auto twmma3d = createWMMAv2(true, {2, 4, 1});
-  ASSERT_THAT(twmma3d.getDefaultThreadOrder(),
-              testing::ElementsAre(1u, 2u, 0u));
-  ASSERT_THAT(twmma3d.getDefaultWarpOrder(), testing::ElementsAre(2u, 1u, 0u));
-  ASSERT_THAT(twmma3d.getThreadsPerWarp(), testing::ElementsAre(1u, 16u, 2u));
-}
-
-TEST_F(AMDWmmaLayoutTest, wmma_dot_op) {
-  auto wmma2dVer1 = createWMMAv1({2, 4});
-  auto dot2dVer1Op0 = createDotOperand(0, wmma2dVer1, 16);
-  auto dot2dVer1Op1 = createDotOperand(1, wmma2dVer1, 16);
-  ASSERT_THAT(dot2dVer1Op0.getDefaultWarpOrder(),
-              wmma2dVer1.getDefaultWarpOrder());
-  ASSERT_THAT(dot2dVer1Op1.getDefaultWarpOrder(),
-              wmma2dVer1.getDefaultWarpOrder());
-  ASSERT_THAT(dot2dVer1Op0.getThreadsPerWarp(), testing::ElementsAre(16u, 1u));
-  ASSERT_THAT(dot2dVer1Op1.getThreadsPerWarp(), testing::ElementsAre(1u, 16u));
-
-  auto wmma3dVer1 = createWMMAv1({2, 4, 1});
-  auto dot3dVer1Op0 = createDotOperand(0, wmma3dVer1, 16);
-  auto dot3dVer1Op1 = createDotOperand(1, wmma3dVer1, 16);
-  ASSERT_THAT(dot3dVer1Op0.getDefaultWarpOrder(),
-              wmma3dVer1.getDefaultWarpOrder());
-  ASSERT_THAT(dot3dVer1Op1.getDefaultWarpOrder(),
-              wmma3dVer1.getDefaultWarpOrder());
-  ASSERT_THAT(dot3dVer1Op0.getThreadsPerWarp(),
-              testing::ElementsAre(1, 16u, 1u));
-  ASSERT_THAT(dot3dVer1Op1.getThreadsPerWarp(),
-              testing::ElementsAre(1, 1u, 16u));
-
-  auto wmma2dVer2 = createWMMAv2(false, {2, 4});
-  auto dot2dVer2Op0 = createDotOperand(0, wmma2dVer2, 16);
-  auto dot2dVer2Op1 = createDotOperand(1, wmma2dVer2, 16);
-  ASSERT_THAT(dot2dVer2Op0.getDefaultWarpOrder(),
-              wmma2dVer2.getDefaultWarpOrder());
-  ASSERT_THAT(dot2dVer2Op1.getDefaultWarpOrder(),
-              wmma2dVer2.getDefaultWarpOrder());
-  ASSERT_THAT(dot2dVer2Op0.getThreadsPerWarp(), testing::ElementsAre(16u, 2u));
-  ASSERT_THAT(dot2dVer2Op1.getThreadsPerWarp(), testing::ElementsAre(2u, 16u));
-
-  auto wmma3dVer2 = createWMMAv2(false, {2, 4, 1});
-  auto dot3dVer2Op0 = createDotOperand(0, wmma3dVer2, 16);
-  auto dot3dVer2Op1 = createDotOperand(1, wmma3dVer2, 16);
-  ASSERT_THAT(dot3dVer2Op0.getDefaultWarpOrder(),
-              wmma3dVer2.getDefaultWarpOrder());
-  ASSERT_THAT(dot3dVer2Op1.getDefaultWarpOrder(),
-              wmma3dVer2.getDefaultWarpOrder());
-  ASSERT_THAT(dot3dVer2Op0.getThreadsPerWarp(),
-              testing::ElementsAre(1, 16u, 2u));
-  ASSERT_THAT(dot3dVer2Op1.getThreadsPerWarp(),
-              testing::ElementsAre(1, 2u, 16u));
-}
-
-=======
->>>>>>> 3e30ae66
 class LinearEncodingTest : public ::testing::Test {
 public:
   LinearEncodingTest() { ctx.getOrLoadDialect<TritonGPUDialect>(); }
