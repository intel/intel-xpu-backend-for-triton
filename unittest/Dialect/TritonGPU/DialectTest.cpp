--- conflicted
+++ resolved
@@ -726,28 +726,6 @@
         ASSERT_EQ(distributedEncoding.getRepOrder(),
                   linearEncoding.getRepOrder());
       }
-<<<<<<< HEAD
-      // DotOperandEncodingAttr::getDefaultWarpOrder() is not defined
-      if (!isa<triton::gpu::DotOperandEncodingAttr>(distributedEncoding)) {
-        ASSERT_EQ(distributedEncoding.getDefaultWarpOrder(),
-                  linearEncoding.getWarpOrder());
-      }
-      if (!is_dot_op_with_block_parent(distributedEncoding)) {
-        ASSERT_EQ(distributedEncoding.getDefaultThreadOrder(),
-                  linearEncoding.getThreadOrder());
-      }
-      // For slice these do not equal the total number of lines / warps
-      // See [Note. Divergence of methods wrt. legacy layouts]
-      if (!isa<triton::gpu::SliceEncodingAttr>(distributedEncoding)) {
-        ASSERT_EQ(distributedEncoding.getWarpsPerCTA(),
-                  linearEncoding.getWarpsPerCTA());
-        if (!is_dot_op_with_block_parent(distributedEncoding)) {
-          ASSERT_EQ(distributedEncoding.getThreadsPerWarp(),
-                    linearEncoding.getThreadsPerWarp());
-        }
-      }
-=======
->>>>>>> 593a1b5b
 
       // block level
       // SliceEncoding is not well-defined for CGAs
