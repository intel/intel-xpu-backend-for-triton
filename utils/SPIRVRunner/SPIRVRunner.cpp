#include <level_zero/ze_api.h>
#include <sycl/sycl.hpp>
#include <torch/torch.h>

#include <algorithm>
#include <fstream>
#include <ios>
#include <iostream>
#include <regex>
#include <string>
#include <vector>

#include "sycl_functions.h"
#include <nlohmann/json.hpp>

<<<<<<< HEAD
using json = nlohmann::json;
using ordered_json = nlohmann::ordered_json;
constexpr int kernelArgsJsonIdx = 8;

auto read_file_as_bytes(const std::string &filename) {
=======
auto load_tensor(const std::string &filename) {
>>>>>>> 659470b3
  std::ifstream ins(filename, std::ios::binary);
  if (!ins.is_open()) {
    throw std::runtime_error("Failed to open file " + filename);
  }

  ins.seekg(0, std::ios::end);
  auto fileSize = ins.tellg();

  std::vector<char> bytes(fileSize);
  ins.seekg(0, std::ios::beg);
  ins.read(bytes.data(), fileSize);
  return bytes;
}

auto load_tensor(const std::string &filename) {
  auto bytes = read_file_as_bytes(filename);
  return torch::pickle_load(bytes).toTensor();
}

void write_tensor(const std::string &filename, torch::Tensor &tensor) {
  std::ofstream outs(filename, std::ios::binary | std::ios::trunc);
  auto output_bytes = torch::pickle_save(tensor);
  outs.write(output_bytes.data(), output_bytes.size());
}

auto read_spirv(const std::string &filename) {
  return read_file_as_bytes(filename);
}

// Structure that contains Triton kernel arguments
struct KernelArguments {
  int gridX;
  int gridY;
  int gridZ;
  int num_ctas;
  int num_stages;
  int num_warps;
  int threads_per_warp;
  int shared_memory;
  std::string kernel_name;
  std::string spv_name;
  std::vector<torch::Tensor> tensor_vec;
  std::vector<std::string> ttype_vec;
  std::tuple<int, std::string> outTensorProp;
  ordered_json jsonData;
  ordered_json kerSignJson;
  std::vector<char *> dev_buffers;

  KernelArguments(const std::string &filename, const std::string &outtensorname,
                  const std::string &kersignfname) {
    std::ifstream file(filename);
    if (!file.is_open()) {
      throw std::runtime_error("Failed to open JSON file");
    }

    file >> jsonData;
    if (jsonData.is_discarded()) {
      throw std::runtime_error("Invalid JSON format in the file");
    }
    file.close();

    gridX = jsonData.at("gridX");
    gridY = jsonData.at("gridY");
    gridZ = jsonData.at("gridZ");
    num_warps = jsonData.at("num_warps");
    shared_memory = jsonData.at("shared_memory");
    threads_per_warp = jsonData.at("threads_per_warp");
    kernel_name = jsonData.at("kernel_name");
    spv_name = jsonData.at("spv_name");

    std::regex tensor_pattern(R"(tensor_\d+)");
    for (auto it = jsonData.begin(); it != jsonData.end(); ++it) {
      if (std::regex_match(it.key(), tensor_pattern)) {
        addTensorType(it.value());
        auto tsname = it.key() + ".pt";
        addTensor(load_tensor(tsname));
        if (tsname == outtensorname) {
          std::get<0>(outTensorProp) = tensor_vec.size() - 1;
          std::get<1>(outTensorProp) = ttype_vec.back();
        }
      }
    }
    std::ifstream signatureJson(kersignfname);
    if (!signatureJson.is_open()) {
      throw std::runtime_error("Failed to open JSON file");
    }

    signatureJson >> kerSignJson;
    if (kerSignJson.is_discarded()) {
      throw std::runtime_error("Invalid JSON format in the file");
    }
    signatureJson.close();
  }

  void addTensor(const torch::Tensor &tensor) { tensor_vec.push_back(tensor); }

  void addTensorType(std::string type) { ttype_vec.push_back(type); }
};

// Create an exception handler for asynchronous SYCL exceptions
static auto exception_handler = [](sycl::exception_list e_list) {
  for (std::exception_ptr const &e : e_list) {
    try {
      std::rethrow_exception(e);
    } catch (std::exception const &e) {
#if _DEBUG
      std::cout << "Failure" << std::endl;
#endif
      std::terminate();
    }
  }
};

/** SYCL Globals **/
SyclQueueMap g_sycl_queue_map;

static std::vector<ze_device_handle_t> g_devices;
static std::vector<std::pair<sycl::device, ze_device_handle_t>>
    g_sycl_l0_device_list;

static inline void gpuAssert(ze_result_t code) {
  if (code != ZE_RESULT_SUCCESS) {
    auto str = parseZeResultCode(code);
    throw std::runtime_error(str);
  }
}

template <typename T>
static inline T checkSyclErrors(const std::tuple<T, ze_result_t> tuple) {
  gpuAssert(std::get<1>(tuple));
  return std::get<0>(tuple);
}

/** SYCL Functions **/
std::tuple<sycl::kernel_bundle<sycl::bundle_state::executable>, sycl::kernel,
           int32_t, int32_t>
loadBinary(const std::string &kernel_name, uint8_t *binary_ptr,
           const size_t binary_size, const size_t deviceId) {
  int32_t n_regs = 0;
  int32_t n_spills = 0;

  if (!(deviceId < g_sycl_l0_device_list.size())) {
    throw std::runtime_error("Device is not found " + std::to_string(deviceId));
  }

  const auto &sycl_l0_device_pair = g_sycl_l0_device_list[deviceId];
  const sycl::device sycl_device = sycl_l0_device_pair.first;

  const auto ctx = sycl_device.get_platform().ext_oneapi_get_default_context();
  const auto l0_device =
      sycl::get_native<sycl::backend::ext_oneapi_level_zero>(sycl_device);
  const auto l0_context =
      sycl::get_native<sycl::backend::ext_oneapi_level_zero>(ctx);
  const char *build_flags = "";
  auto l0_module = checkSyclErrors(create_module(
      l0_context, l0_device, binary_ptr, binary_size, build_flags));
  auto l0_kernel = checkSyclErrors(create_function(l0_module, kernel_name));

  ze_kernel_properties_t props;
  props.stype = ZE_STRUCTURE_TYPE_KERNEL_PROPERTIES;
  props.pNext = nullptr;
  gpuAssert((zeKernelGetProperties(l0_kernel, &props)));
  n_spills = props.spillMemSize;
  auto mod = sycl::make_kernel_bundle<sycl::backend::ext_oneapi_level_zero,
                                      sycl::bundle_state::executable>(
      {l0_module, sycl::ext::oneapi::level_zero::ownership::transfer}, ctx);
  auto fun = sycl::make_kernel<sycl::backend::ext_oneapi_level_zero>(
      {mod, l0_kernel, sycl::ext::oneapi::level_zero::ownership::transfer},
      ctx);

  return std::make_tuple(mod, fun, n_regs, n_spills);
}

ze_context_handle_t initContext(sycl::queue *sycl_queue) {
  if (g_sycl_queue_map.find(*sycl_queue) == g_sycl_queue_map.end()) {
    const auto updated_sycl_devices = update(*sycl_queue, g_sycl_queue_map);
    if (!updated_sycl_devices.empty()) {
      // Update global data
      const uint32_t deviceCount =
          std::min(updated_sycl_devices.size(), g_devices.size());
      for (uint32_t i = 0; i < deviceCount; ++i) {
        g_devices[i] = sycl::get_native<sycl::backend::ext_oneapi_level_zero>(
            updated_sycl_devices[i]);
      }
    }
  }
  auto context = g_sycl_queue_map[*sycl_queue].context;
  return context;
}

size_t initDevices(sycl::queue *sycl_queue) {
  auto sycl_context = sycl_queue->get_context();

  // Get sycl-device
  const std::vector<sycl::device> &sycl_devices = sycl_context.get_devices();

  // Retrieve l0 devices
  const uint32_t deviceCount = sycl_devices.size();
  for (uint32_t i = 0; i < deviceCount; ++i) {
    g_sycl_l0_device_list.push_back(std::make_pair(
        sycl_devices[i], sycl::get_native<sycl::backend::ext_oneapi_level_zero>(
                             sycl_devices[i])));
    g_devices.push_back(sycl::get_native<sycl::backend::ext_oneapi_level_zero>(
        sycl_devices[i]));
  }

  return deviceCount;
}

template <class T>
static inline void set_scalar_arg(sycl::handler &cgh, int index,
                                  const void *value) {
  cgh.set_arg(index, *static_cast<const T *>(value));
}

void set_argument(sycl::handler &cgh, int index, std::string type,
                  ordered_json::iterator it) {
  if (type == "i32" || type == "i1") {
    auto val = it.value().get<int32_t>();
    set_scalar_arg<int32_t>(cgh, index, &val);
  } else if (type == "i64") {
    auto val = it.value().get<int64_t>();
    set_scalar_arg<int64_t>(cgh, index, &val);
  } else if (type == "u1" || type == "u32") {
    auto val = it.value().get<uint32_t>();
    set_scalar_arg<uint32_t>(cgh, index, &val);
  } else if (type == "u8") {
    auto val = it.value().get<uint8_t>();
    set_scalar_arg<uint8_t>(cgh, index, &val);
  } else if (type == "u16") {
    auto val = it.value().get<uint16_t>();
    set_scalar_arg<uint16_t>(cgh, index, &val);
  } else if (type == "u64") {
    auto val = it.value().get<uint64_t>();
    set_scalar_arg<uint64_t>(cgh, index, &val);
  } else if (type == "fp32" || type == "fp32" || type == "f32") {
    auto val = it.value().get<float>();
    set_scalar_arg<float>(cgh, index, &val);
  } else if (type == "fp64") {
    auto val = it.value().get<double>();
    set_scalar_arg<double>(cgh, index, &val);
  } else if (type == "i16") {
    auto val = it.value().get<int16_t>();
    set_scalar_arg<int16_t>(cgh, index, &val);
  } else if (type == "i8") {
    auto val = it.value().get<int8_t>();
    set_scalar_arg<int8_t>(cgh, index, &val);
  } else
    throw std::runtime_error("Argument type doesnt match");
}

static void sycl_kernel_launch(sycl::queue &stream, sycl::kernel &kernel_ptr,
                               KernelArguments triton_args) {
  std::string kernel_name =
      kernel_ptr.get_info<sycl::info::kernel::function_name>();

  uint32_t expected_num_params =
      kernel_ptr.get_info<sycl::info::kernel::num_args>();

  size_t global_range_x =
      triton_args.gridX * triton_args.threads_per_warp * triton_args.num_warps;
  size_t global_range_y = triton_args.gridY;
  size_t global_range_z = triton_args.gridZ;
  size_t local_range_x = triton_args.num_warps * triton_args.threads_per_warp;
  size_t local_range_y = 1;
  size_t local_range_z = 1;

  sycl::range<3> global_range(global_range_z, global_range_y, global_range_x);
  sycl::range<3> local_range(local_range_z, local_range_y, local_range_x);
  sycl::nd_range<3> parallel_work_size(global_range, local_range);

  if (triton_args.shared_memory) {
    expected_num_params -= 1;
  }
  auto it = triton_args.jsonData.begin();
  // Skip first 8 items from JSON
  // Post this kernel arguments sections starts
  std::advance(it, kernelArgsJsonIdx);
  auto signature_iter = triton_args.kerSignJson.begin();
  int tensorIdx = 0;
  uint32_t narg = 0;
  uint32_t kerArgIdx = 0;
  // Submit the imported kernel.
  auto cgf = [&](sycl::handler &cgh) {
    // Loop below processes kernel argument info from args_data.json &
    // signature.json Device buffers and sclar arguments are handled seperately
    // as follows Similar to sycl_kernel_launch in driver.py device buffers are
    // configured with void* and scalar arguments are processed based
    // on signature json info and mapped to type similar to ty_to_cpp from
    // driver.py
    for (; it != triton_args.jsonData.end(); ++it) {
      if (signature_iter != triton_args.kerSignJson.end()) {
        auto signature_key = stoi(signature_iter.key());
        if (signature_key == kerArgIdx) {
          if (it.value().is_number()) {
            auto signature_type = signature_iter.value();
            set_argument(cgh, narg++, signature_type, it);
          } else if (it.value().is_string()) {
            set_scalar_arg<void *>(
                cgh, narg++,
                static_cast<void *>(&triton_args.dev_buffers[tensorIdx]));
            tensorIdx++;
          }
          signature_iter++;
        }
      }
      kerArgIdx++;
    }
    if (triton_args.shared_memory) {
      using share_mem_t = sycl::local_accessor<int8_t, 1>;
      share_mem_t local_buffer = share_mem_t(triton_args.shared_memory, cgh);
      cgh.set_arg(narg, local_buffer);
    }
    std::cout << "#Args Set=" << narg
              << " :: #Expected ArgCount=" << expected_num_params << std::endl;
    assert(narg == expected_num_params);
    cgh.parallel_for(parallel_work_size, kernel_ptr);
  };
  stream.submit(cgf);
  stream.wait();
}

at::TensorOptions getTensorOptions(const std::string &dtype) {
  if (dtype == "torch.float32") {
    return at::TensorOptions{c10::ScalarType::Float};
  } else if (dtype == "torch.float64") {
    return at::TensorOptions{c10::ScalarType::Double};
  } else if (dtype == "torch.float16" || dtype == "torch.half") {
    return at::TensorOptions{c10::ScalarType::Half};
  } else if (dtype == "torch.uint8") {
    return at::TensorOptions{c10::ScalarType::Byte};
  } else if (dtype == "torch.int8") {
    return at::TensorOptions{c10::ScalarType::Char};
  } else if (dtype == "torch.int16" || dtype == "torch.short") {
    return at::TensorOptions{c10::ScalarType::Short};
  } else if (dtype == "torch.int32" || dtype == "torch.int") {
    return at::TensorOptions{c10::ScalarType::Int};
  } else if (dtype == "torch.int64" || dtype == "torch.long") {
    return at::TensorOptions{c10::ScalarType::Long};
  } else {
    return at::TensorOptions();
  }
}

at::Tensor launchKernel(sycl::queue stream, sycl::kernel kernel,
                        KernelArguments triton_args) {

  auto tensor_ptr = [](const torch::Tensor &t) -> void * {
    return reinterpret_cast<void *>(t.data_ptr());
  };

  for (auto tensor : triton_args.tensor_vec) {
    auto dev = sycl::malloc_device<char>(tensor.nbytes(), stream);
    triton_args.dev_buffers.push_back(dev);
    stream.memcpy(dev, tensor_ptr(tensor), tensor.nbytes()).wait();
  }

  auto outTensorIndex = std::get<0>(triton_args.outTensorProp);
  auto outTensorType = std::get<1>(triton_args.outTensorProp);
  auto output = torch::zeros({triton_args.tensor_vec[outTensorIndex].sizes()},
                             getTensorOptions(outTensorType));
  std::cout << "Tensor output: " << output.sizes() << ", "
            << output.scalar_type() << " (" << output.nbytes() << " bytes)"
            << std::endl;

  sycl_kernel_launch(stream, kernel, triton_args);

  // copy back
  stream
      .memcpy(tensor_ptr(output), triton_args.dev_buffers[outTensorIndex],
              output.nbytes())
      .wait();

#if _DEBUG
  std::cout << "Output Tensor Printed: " << std::endl;
  std::cout << output << std::endl;
#endif

  for (auto &dev_ptr : triton_args.dev_buffers)
    sycl::free(dev_ptr, stream);

  return output;
}

int main(int argc, char **argv) {

  if (argc < 4) {
    std::cout << "Help: " << std::endl;
    std::cout << "<Executable> <ArgsJSON> <Output Tensor File Name> "
                 "<KernelSignatureJSON>"
              << std::endl;
    std::cout
        << "./build/SPIRVRunner args_data.json tensor_10.pt signature.json"
        << std::endl;
    return -1;
  }
  // initialize sycl runtime
  sycl::queue q = sycl::queue(sycl::gpu_selector_v, exception_handler);

  std::cout << "Running on device: "
            << q.get_device().get_info<sycl::info::device::name>() << "\n";
  initContext(&q);
  initDevices(&q);

  // Parse the JSON file and create argument dictionary
  KernelArguments tritonArgDict(argv[1], argv[2], argv[3]);

  // read spirv
  auto spirv = read_spirv(tritonArgDict.spv_name);
  std::cout << "Read " << spirv.size() << " byte kernel." << std::endl;

  auto [kernel_bundle, kernel, n_regs, n_spills] = loadBinary(
<<<<<<< HEAD
      tritonArgDict.kernel_name, reinterpret_cast<uint8_t *>(spirv.data()),
      spirv.size() / sizeof(uint32_t), 0);
=======
      "add_kernel", reinterpret_cast<uint8_t *>(spirv.data()), spirv.size(), 0);
>>>>>>> 659470b3

  // TODO: missing number of registers
  std::cout << "Loaded kernel with " << n_regs << " registers and " << n_spills
            << " register spills." << std::endl;

  auto output = launchKernel(q, kernel, tritonArgDict);
  std::cout << "Kernel return output: " << output[0] << std::endl;

  write_tensor("cpp_outs.pt", output);
}<|MERGE_RESOLUTION|>--- conflicted
+++ resolved
@@ -13,15 +13,11 @@
 #include "sycl_functions.h"
 #include <nlohmann/json.hpp>
 
-<<<<<<< HEAD
 using json = nlohmann::json;
 using ordered_json = nlohmann::ordered_json;
 constexpr int kernelArgsJsonIdx = 8;
 
 auto read_file_as_bytes(const std::string &filename) {
-=======
-auto load_tensor(const std::string &filename) {
->>>>>>> 659470b3
   std::ifstream ins(filename, std::ios::binary);
   if (!ins.is_open()) {
     throw std::runtime_error("Failed to open file " + filename);
@@ -434,12 +430,8 @@
   std::cout << "Read " << spirv.size() << " byte kernel." << std::endl;
 
   auto [kernel_bundle, kernel, n_regs, n_spills] = loadBinary(
-<<<<<<< HEAD
       tritonArgDict.kernel_name, reinterpret_cast<uint8_t *>(spirv.data()),
-      spirv.size() / sizeof(uint32_t), 0);
-=======
-      "add_kernel", reinterpret_cast<uint8_t *>(spirv.data()), spirv.size(), 0);
->>>>>>> 659470b3
+      spirv.size(), 0);
 
   // TODO: missing number of registers
   std::cout << "Loaded kernel with " << n_regs << " registers and " << n_spills
