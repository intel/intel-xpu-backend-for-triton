--- conflicted
+++ resolved
@@ -14,19 +14,8 @@
 
 The [official documentation](https://triton-lang.org) contains installation instructions and tutorials.  See also these third-party [Triton puzzles](https://github.com/srush/Triton-Puzzles), which can all be run using the Triton interpreter -- no GPU required.
 
-<<<<<<< HEAD
 <!-- @cond -->
 # Compatibility
-=======
-# Quick Installation
-
-You can install the latest stable release of Triton from pip:
-
-```bash
-pip install triton
-```
-Binary wheels are available for CPython 3.8-3.12 and PyPy 3.8-3.9.
->>>>>>> a454e546
 
   |Category|Requirement|Installation|
   |-|-|-|
@@ -124,30 +113,11 @@
 follow the following recipe.
 
 ```shell
-<<<<<<< HEAD
 scripts/test-triton.sh
 ```
 Or with a virtualenv:
 ```shell
 scripts/test-triton.sh --venv
-=======
-# One-time setup.  Note we have to reinstall local Triton because torch
-# overwrites it with the public version.
-$ pip install scipy numpy torch pytest lit pandas matplotlib && pip install -e python
-
-# Run Python tests using your local GPU.
-$ python3 -m pytest python/test/unit
-
-# Move to builddir.  Fill in <...> with the full path, e.g.
-# `cmake.linux-x86_64-cpython-3.11`.
-$ cd python/build/cmake<...>
-
-# Run C++ unit tests.
-$ ninja test
-
-# Run lit tests.
-$ lit test
->>>>>>> a454e546
 ```
 
 You may find it helpful to make a symlink to the builddir and tell your local
