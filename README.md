
| **`Documentation`** | **`Nightly Wheels`** |
|-------------------- | -------------------- |
| [![Documentation](https://github.com/triton-lang/triton/actions/workflows/documentation.yml/badge.svg)](https://triton-lang.org/) | [![Wheels](https://github.com/triton-lang/triton/actions/workflows/wheels.yml/badge.svg)](https://github.com/triton-lang/triton/actions/workflows/wheels.yml) |

# Triton Conference 2025

![Triton Registration Banner](https://github.com/user-attachments/assets/b4b6972a-857c-417f-bf2c-f16f38a358c0)

### Registration

The 3rd Triton conference is scheduled to take place on October 21, 2025. Click [here](https://tritonconference.eventbuilder.com/TritonDeveloperConference) to register!

### Poster Submission

We invite members of the Triton community who are attending the Triton Developer Conference to present posters about their Triton-related technical work.

Please submit basic information of your poster, including author information and abstract using this [form](https://forms.gle/QfgTF8o1CWNENAnA7).

**Important Dates**
- Submission: 10/1/2025
- Author notification: 10/7/2025
- Final version (PDF): 10/14/2025

# Triton

This is the development repository of Triton, a language and compiler for writing highly efficient custom Deep-Learning primitives. The aim of Triton is to provide an open-source environment to write fast code at higher productivity than CUDA, but also with higher flexibility than other existing DSLs.

The foundations of this project are described in the following MAPL2019 publication: [Triton: An Intermediate Language and Compiler for Tiled Neural Network Computations](http://www.eecs.harvard.edu/~htk/publication/2019-mapl-tillet-kung-cox.pdf). Please consider citing this work if you use Triton!

The [official documentation](https://triton-lang.org) contains installation instructions and tutorials.  See also these third-party [Triton puzzles](https://github.com/srush/Triton-Puzzles), which can all be run using the Triton interpreter -- no GPU required.

# Quick Installation

You can install the latest stable release of Triton from pip:

```shell
pip install triton
```

<<<<<<< HEAD
Binary wheels are available for CPython 3.10-3.13.
=======
Binary wheels are available for CPython 3.10-3.14.
>>>>>>> 1b27b93f

# Install from source

```shell
git clone https://github.com/triton-lang/triton.git
cd triton

pip install -r python/requirements.txt # build-time dependencies
pip install -e .
```

Or with a virtualenv:

```shell
git clone https://github.com/triton-lang/triton.git
cd triton

python -m venv .venv --prompt triton
source .venv/bin/activate

pip install -r python/requirements.txt # build-time dependencies
pip install -e .
```

# Building with a custom LLVM

Triton uses LLVM to generate code for GPUs and CPUs.  Normally, the Triton build
downloads a prebuilt LLVM, but you can also build and use LLVM from source.

LLVM does not have a stable API, so the Triton build will not work at an
arbitrary LLVM version.

For convenience, use the following command to build LLVM and install Triton with the custom LLVM:

```shell
make dev-install-llvm
```

<details>
<summary>
Alternatively, follow these steps to build LLVM from source manually.
</summary>

1. Find the version of LLVM that Triton builds against.  Check
`cmake/llvm-hash.txt` to see the current version. For example, if it says:
       49af6502c6dcb4a7f7520178bd14df396f78240c.

   This means that the version of Triton you have builds against
   [LLVM](https://github.com/llvm/llvm-project) 49af6502.

2. `git checkout` LLVM at this revision.  Optionally, make additional
   modifications to LLVM.

3. [Build LLVM](https://llvm.org/docs/CMake.html).  For example, you might run:

       $ cd $HOME/llvm-project  # your clone of LLVM.
       $ mkdir build
       $ cd build
       $ cmake -G Ninja -DCMAKE_BUILD_TYPE=Release -DLLVM_ENABLE_ASSERTIONS=ON ../llvm -DLLVM_ENABLE_PROJECTS="mlir;llvm;lld" -DLLVM_TARGETS_TO_BUILD="host;NVPTX;AMDGPU"
       $ ninja

4. Grab a snack, this will take a while.

5. Build Triton as above, but set the following environment variables:

       # Modify as appropriate to point to your LLVM build.
       $ export LLVM_BUILD_DIR=$HOME/llvm-project/build

       $ cd <triton install>
       $ LLVM_INCLUDE_DIRS=$LLVM_BUILD_DIR/include \
         LLVM_LIBRARY_DIR=$LLVM_BUILD_DIR/lib \
         LLVM_SYSPATH=$LLVM_BUILD_DIR \
         pip install -e .

</details>

# Tips for building

- Set `TRITON_BUILD_WITH_CLANG_LLD=true` as an environment variable to use clang
  and lld.  lld in particular results in faster builds.

- Set `TRITON_BUILD_WITH_CCACHE=true` to build with ccache.

- Set `TRITON_HOME=/some/path` to change the location of the `.triton`
  directory where Triton's cache is located and downloads are stored
  during the build. By default, this is the user's home directory. It
  can be changed anytime.

- If you're running out of memory when building Triton, specify the `MAX_JOBS`
  environment variable (to the `pip install -e .` command) to limit the
  number of jobs.

- Pass `--no-build-isolation` to `pip install` to make nop builds faster.
  Without this, every invocation of `pip install` uses a different symlink to
  cmake, and this forces ninja to rebuild most of the `.a` files.

- The build system creates a `compile_commands.json` file under the Triton repo
  directory. This file is used by VSCode IntelliSense and clangd to provide
  code completion and other features for C++ code.

  If IntelliSense does not work, you can try the following steps:

    - Do a local build. Run command `pip install -e .`.
    - Get the full path to the `compile_commands.json` file produced by the build:
      `find ./build -name 'compile_commands.json' | xargs readlink -f`.
      You might get a full path similar to `/Users/{username}/triton/build/cmake.macosx-11.1-arm64-cpython-3.12/compile_commands.json`.
    - In VSCode, install the
      [C/C++
      extension](https://marketplace.visualstudio.com/items?itemName=ms-vscode.cpptools),
      then open the command palette (`Shift + Command + P` on Mac, or `Shift +
      Ctrl + P` on Windows/Linux) and open `C/C++: Edit Configurations (UI)`.
    - Open "Advanced Settings" and paste the full path to
      `compile_commands.json` into the "Compile Commands" textbox.

# Running tests

There currently isn't a turnkey way to run all the Triton tests, but you can
follow the following recipe:

```shell
# One-time setup.  Note this will reinstall local Triton because torch
# overwrites it with the public version.
$ make dev-install

# To run all tests (requires a GPU)
$ make test

# Or, to run tests without a gpu
$ make test-nogpu
```

# Tips for hacking

For detailed instructions on how to debug Triton's frontend, please refer to this [tutorial](https://triton-lang.org/main/programming-guide/chapter-3/debugging.html). The following includes additional tips for hacking on Triton's backend.

**Configuration knobs**

See [`python/triton/knobs.py`](python/triton/knobs.py) for the full list of configuration knobs. You can set those knobs directly in python or use environment variables to control them. Below are some of the environment variables you can specify (see `knobs.py` for the full list):

- `MLIR_ENABLE_DUMP=1` dumps the IR before every MLIR pass Triton runs, for all
   kernels. Use `MLIR_ENABLE_DUMP=kernelName` to dump for a specific kernel only.
  - Triton cache can interfere with the dump. In cases where `MLIR_ENABLE_DUMP=1` does not work, try cleaning your triton cache: `rm -r ~/.triton/cache/*`.
- `MLIR_DUMP_PATH` specifies where `MLIR_ENABLE_DUMP` will dump to. If unset will dump to stderr.
- `LLVM_IR_ENABLE_DUMP=1` dumps the IR before every pass run over the LLVM IR.
- `TRITON_REPRODUCER_PATH=<reproducer_path>` will generate an MLIR reproducer file
  at `<reproducer_path>` before each MLIR compiler stage. If any of the stages fail,
  `<reproducer_path>` will be a local MLIR reproducer captured right before the failing pass.
- `TRITON_INTERPRET=1` uses the Triton interpreter instead of running on the
  GPU.  You can insert Python breakpoints in your kernel code!
- `TRITON_ENABLE_LLVM_DEBUG=1` passes `-debug` to LLVM, printing a lot of
  debugging information to stdout.  If this is too noisy, run with just
  `TRITON_LLVM_DEBUG_ONLY` instead to limit the output.
  - An alternative way to reduce output noisiness is running with
  `LLVM_IR_ENABLE_DUMP=1`, extract the IR before the LLVM pass of interest, and
  then run LLVM's `opt` standalone, perhaps passing `-debug-only=foo` on the
  command line.

- `TRITON_LLVM_DEBUG_ONLY=<comma-separated>` is the equivalent of LLVM's
  `-debug-only` command-line option. This limits the LLVM debug output to
  specific pass or component names (which are specified using `#define
  DEBUG_TYPE` throughout LLVM and Triton) in order to allow the debug output to
  be less noisy. `TRITON_LLVM_DEBUG_ONLY` allows for one or more comma
  separated values to be specified (eg
  `TRITON_LLVM_DEBUG_ONLY="tritongpu-remove-layout-conversions"` or
  `TRITON_LLVM_DEBUG_ONLY="tritongpu-remove-layout-conversions,regalloc"`).
- `TRITON_ENABLE_ASAN=1` invokes the LLVM address sanitizer for
  memory leak and out of bounds access detection. Currently only supported on the AMD
  backend. This must be run using the ASAN libraries documented [here](https://rocm.docs.amd.com/projects/llvm-project/en/latest/conceptual/using-gpu-sanitizer.html).
  - When enabling the address sanitizer it is recommended to disable various memory caching strategies
  both within the ROCm stack and PyTorch. This will give the address sanitizer the best chance at finding the
  memory fault where it originates. See this [test](https://github.com/triton-lang/triton/blob/main/third_party/amd/python/test/test_address_sanitizer.py) for more details.

- `USE_IR_LOC={ttir,ttgir}` reparses the IR such that the location information
  will be the line number of the IR file with that particular extension,
  instead of line number of the python file. This can provide a direct mapping
  from the IR to llir/ptx. When used with performance tools, it can provide a
  breakdown on IR instructions.
- `TRITON_PRINT_AUTOTUNING=1` prints out the best autotuning config and total time
  spent for each kernel after autotuning is complete.
- `DISABLE_LLVM_OPT` will disable llvm optimizations for make_llir and make_ptx
  if its value is true when parsing as Bool. Otherwise, it will be parsed as a list
  of flags to disable llvm optimizations. One usage case is
  `DISABLE_LLVM_OPT="disable-lsr"`
  Loop strength reduction is known to cause up to 10% performance changes for
  certain kernels with register pressure.
- `TRITON_ALWAYS_COMPILE=1` forces to compile kernels regardless of cache hit.
- `MLIR_ENABLE_TIMING` dumps the timing information for each MLIR pass.
- `LLVM_ENABLE_TIMING` dumps the timing information for each LLVM pass.
- `TRITON_DEFAULT_FP_FUSION` overrides the default behavior of allowing fp fusion (mul+add->fma).
- `MLIR_ENABLE_DIAGNOSTICS=<comma-separated>` controls diagnostic emission in MLIR.
  Options are: `warnings`, `remarks`, `stacktraces`, `operations`.
  Use comma-separated values to customize output. For example,
  `MLIR_ENABLE_DIAGNOSTICS=remarks,operations` enables remarks and IR operations,
  while `MLIR_ENABLE_DIAGNOSTICS=warnings,stacktraces` enables warnings with
  stacktraces. By default, only errors are shown. Setting `warnings` includes
  errors and warnings; `remarks` includes errors, warnings, and remarks.
- `MLIR_ENABLE_REMARK` is deprecated. Please use `MLIR_ENABLE_DIAGNOSTICS=remarks`.
- `TRITON_KERNEL_DUMP` enables the dumping of the IR from each compilation stage and the final ptx/amdgcn.
- `TRITON_DUMP_DIR` specifies the directory to save the dumped IR and ptx/amdgcn when `TRITON_KERNEL_DUMP` is set to 1.
- `TRITON_KERNEL_OVERRIDE` enables the override of the compiled kernel with a user-specified IR/ptx/amdgcn at the beginning of each compilation stage.
- `TRITON_OVERRIDE_DIR` specifies the directory from which to load the IR/ptx/amdgcn files when `TRITON_KERNEL_OVERRIDE` is set to 1.
- `TRITON_F32_DEFAULT` sets the default input precision of `tl.dot` when using 32-bit floats, which can be either `ieee`, `tf32`, or `tf32x3`.
- `TRITON_FRONT_END_DEBUGGING=1` disables exception wrapping when an error occurs in the compiler frontend, allowing the full stack trace to be seen.
- `TRITON_DISABLE_LINE_INFO=1` removes all line information from the module.
- `PTXAS_OPTIONS` passes additional command-line options to the PTX assembler `ptxas` (only on NVIDIA).

> [!NOTE]
> Some of these environment variables don't have a knob in `knobs.py`-- those are only relevant to the C++ layer(s), hence they don't exist in the python layer.

**Kernel Override Steps**

```bash
export TRITON_ALWAYS_COMPILE=1
export TRITON_KERNEL_DUMP=1
export TRITON_DUMP_DIR=<dump_dir>
export TRITON_KERNEL_OVERRIDE=1
export TRITON_OVERRIDE_DIR=<override_dir>
# Step 1: Run the kernel once to dump kernel's IRs and ptx/amdgcn in $TRITON_DUMP_DIR
# Step 2: Copy $TRITON_DUMP_DIR/<kernel_hash> to $TRITON_OVERRIDE_DIR
# Step 3: Delete the stages that you do not want to override and modify the stage you do want to override
# Step 4: Run the kernel again to see the overridden result
```

**Compiler Pipeline Inspection Steps**
To introspect the pipeline `add_stages`, before running your kernels, simply set
the add_stages_inspection_hook like so:

```python
def inspect_stages(_self, stages, options, language, capability):
    # inspect or modify add_stages here
triton.knobs.runtime.add_stages_inspection_hook = inspect_stages
```

# Changelog

Version 2.0 is out! New features include:

- Many, many bug fixes
- Performance improvements
- Backend rewritten to use MLIR
- Support for kernels that contain back-to-back matmuls (e.g., flash attention)

# Contributing

Community contributions are more than welcome, whether it be to fix bugs or to add new features at [github](https://github.com/triton-lang/triton/). For more detailed instructions, please visit our [contributor's guide](CONTRIBUTING.md).

# Compatibility

Supported Platforms:

- Linux

Supported Hardware:

- NVIDIA GPUs (Compute Capability 8.0+)
- AMD GPUs (ROCm 6.2+)
- Under development: CPUs

# Development Container (Dev Container)

**Dev Containers** for the Triton project are available from
the [triton-dev-containers repository](https://github.com/redhat-et/triton-dev-containers).

### Key Benefits:
- **Consistency**: All developers can work with the same development
  environment, ensuring uniform behavior across different systems.
- **Isolation**: The container prevents potential conflicts with software
  installed on your local machine.
- **Portability**: Easily share the development environment with team members,
  minimizing onboarding time and setup issues.

### How to Use the Dev Container:

For detailed instructions on how to use the dev containers, please see
the [dev container user guide](https://github.com/redhat-et/triton-dev-containers/blob/main/.devcontainer/devcontainer.md).<|MERGE_RESOLUTION|>--- conflicted
+++ resolved
@@ -38,11 +38,7 @@
 pip install triton
 ```
 
-<<<<<<< HEAD
-Binary wheels are available for CPython 3.10-3.13.
-=======
 Binary wheels are available for CPython 3.10-3.14.
->>>>>>> 1b27b93f
 
 # Install from source
 
