#ifndef TRITON_TYPES
#define TRITON_TYPES

include "mlir/IR/AttrTypeBase.td"
include "mlir/IR/BuiltinTypeInterfaces.td"
include "triton/Dialect/Triton/IR/TritonDialect.td"

//
// Types
//
class TritonTypeDef<string name, string _mnemonic, list<Trait> traits = []>
    : TypeDef<Triton_Dialect, name, traits> {
    // Used by printer/parser
    let mnemonic = _mnemonic;
}

// Floating-point Type
<<<<<<< HEAD
def TT_Float : AnyTypeOf<[F8E4M3FNUZ, F8E4M3B11FNUZ, F8E5M2, F8E5M2FNUZ, F16, BF16, F32, F64], "floating-point">;
=======
def TT_Float : AnyTypeOf<[F8E4M3FN, F8E4M3FNUZ, F8E5M2, F8E5M2FNUZ, F16, BF16, F32, F64], "floating-point">;
>>>>>>> 9665bc0c
def TT_FloatTensor : RankedTensorOf<[TT_Float]>;
def TT_FloatLike : AnyTypeOf<[TT_Float, TT_FloatTensor]>;

// Boolean Type
// TT_Bool -> I1
def TT_BoolTensor : RankedTensorOf<[I1]>;
def TT_BoolLike : AnyTypeOf<[I1, TT_BoolTensor]>;

// Integer Type
def I4 : I<4>;
def TT_Int : AnyTypeOf<[I1, I4, I8, I16, I32, I64], "integer">;
def TT_IntTensor : RankedTensorOf<[TT_Int]>;
def TT_IntLike : AnyTypeOf<[TT_Int, TT_IntTensor]>;

// I32 Type
// TT_I32 -> I32
// TT_I32Tensor -> I32Tensor
def TT_I32Like : AnyTypeOf<[I32, I32Tensor]>;

// I64 Type
// TT_I64 -> I64
// TT_I64Tensor -> I64Tensor
def TT_I64Like : AnyTypeOf<[I64, I64Tensor]>;

// Pointer Type in TableGen
class TT_PtrOf<list<Type> pointeeTypes> :
    DialectType<Triton_Dialect,
                And<[CPred<"::mlir::isa<::mlir::triton::PointerType>($_self)">,
                     Concat<"[](::mlir::Type pointeeType) { return ",
                            SubstLeaves<"$_self", "pointeeType", AnyTypeOf<pointeeTypes>.predicate>,
                                        "; }(::mlir::cast<::mlir::triton::PointerType>($_self).getPointeeType())">]>,
                "ptr", "::mlir::triton::PointerType">;

// Pointer Type in C++ (corresponding to `TT_PtrOf`)
def TT_PtrType : TritonTypeDef<"Pointer", "ptr"> {
    let summary = "Pointer type (`::mlir::triton::PointerType`) in Triton IR type system";

    let description = [{
        Pointer type in Triton IR type system, which could be pointing to scalars or tensors.
    }];

    let parameters = (ins "Type":$pointeeType, "int":$addressSpace);

    let builders = [
        TypeBuilderWithInferredContext<(ins
            "Type":$pointeeType,
            "int":$addressSpace
        ), [{
            return $_get(pointeeType.getContext(), pointeeType, addressSpace);
        }]>
    ];

    let hasCustomAssemblyFormat = 1;

    let skipDefaultBuilders = 1;
}

// Scalar Pointer Type: `ptr<>`
def TT_Ptr : TT_PtrOf<[AnyType]>;

// Tensor of Pointer Type: `tensor<ptr<>>`
def TT_PtrTensor : RankedTensorOf<[TT_Ptr]>;

// Tensor of Pointer Type or Pointer type: `tensor<ptr<>>` or `ptr<>`
def TT_PtrLike : AnyTypeOf<[TT_Ptr, TT_PtrTensor]>;

// Tensor Type
def TT_FpIntTensor : RankedTensorOf<[TT_Float, TT_Int]>;
def TT_Tensor : RankedTensorOf<[TT_Float, TT_Int, TT_Ptr]>;

// Pointer Type to Tensor Type: `ptr<tensor<>>`
def TT_TensorPtr : TT_PtrOf<[TT_Tensor]>;

// Any Type in Triton IR
def TT_Type : AnyTypeOf<[TT_FloatLike, TT_IntLike, TT_PtrLike, TT_TensorPtr]>;

// Memory descriptor type.
def TT_MemDescType : TritonTypeDef<"MemDesc", "memdesc", [ShapedTypeInterface]> {
    let summary = "memory descriptor type (`::mlir::triton::MemDescType`) in Triton IR type system";

    let description = [{
        Memory descriptor contains a base pointer (scalar) and a descriptor of the memory.
        If mutable memory is false that means the memory is constant and can only be allocated and stored once.
        A constant memory allocation is different than a tensor as it can have multiple views and the descriptor
        can be changed without changing the underlying memory.
    }];

  let parameters = (ins
    ArrayRefParameter<"int64_t">:$shape,
    "Type":$elementType,
    "Attribute":$encoding,
    "Attribute":$memorySpace,
    "bool":$mutable_memory
  );
  let extraClassDeclaration = [{
    MemDescType cloneWith(std::optional<ArrayRef<int64_t>> shape,
                          Type elementType) const {
        return MemDescType::get(shape.value_or(getShape()), elementType, getEncoding(), getMemorySpace(), getMutableMemory());
    }

    bool hasRank() const { return true; }
  }];
  let builders = [
        TypeBuilderWithInferredContext<(ins
            "llvm::ArrayRef<int64_t>":$shape,
            "Type":$elementType,
            "Attribute":$encoding,
            "Attribute":$memorySpace
        ), [{
            return $_get(elementType.getContext(), shape, elementType, encoding, memorySpace, /*mutableMemory=*/false);
        }]>,
        TypeBuilderWithInferredContext<(ins
            "llvm::ArrayRef<int64_t>":$shape,
            "Type":$elementType,
            "Attribute":$encoding,
            "Attribute":$memorySpace,
            "bool":$mutableMemory
        ), [{
            return $_get(elementType.getContext(), shape, elementType, encoding, memorySpace, mutableMemory);
        }]>
    ];
  let hasCustomAssemblyFormat = 1;
}


#endif<|MERGE_RESOLUTION|>--- conflicted
+++ resolved
@@ -15,11 +15,7 @@
 }
 
 // Floating-point Type
-<<<<<<< HEAD
-def TT_Float : AnyTypeOf<[F8E4M3FNUZ, F8E4M3B11FNUZ, F8E5M2, F8E5M2FNUZ, F16, BF16, F32, F64], "floating-point">;
-=======
-def TT_Float : AnyTypeOf<[F8E4M3FN, F8E4M3FNUZ, F8E5M2, F8E5M2FNUZ, F16, BF16, F32, F64], "floating-point">;
->>>>>>> 9665bc0c
+def TT_Float : AnyTypeOf<[F8E4M3FN, F8E4M3FNUZ, F8E4M3B11FNUZ, F8E5M2, F8E5M2FNUZ, F16, BF16, F32, F64], "floating-point">;
 def TT_FloatTensor : RankedTensorOf<[TT_Float]>;
 def TT_FloatLike : AnyTypeOf<[TT_Float, TT_FloatTensor]>;
 
