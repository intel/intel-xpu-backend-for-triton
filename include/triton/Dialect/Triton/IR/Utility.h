#ifndef TRITON_IR_UTILITY_H_
#define TRITON_IR_UTILITY_H_

#include "triton/Dialect/Triton/IR/Dialect.h"
#include <algorithm>
#include <numeric>

namespace mlir {

template <typename T, typename U> SmallVector<T> convertType(ArrayRef<U> in) {
  SmallVector<T> out;
  for (const auto &i : in)
    out.push_back(T(i));
  return out;
}

template <typename T, typename VecU>
SmallVector<T> convertType(const VecU &in) {
  return convertType<T>(ArrayRef(in));
}

template <typename Int> Int product(llvm::ArrayRef<Int> arr) {
  return std::accumulate(arr.begin(), arr.end(), 1, std::multiplies{});
}
template <typename VecT> auto product(const VecT &vec) {
  return product(llvm::ArrayRef(vec));
}

// TODO(jlebar): Rename to ceilOfRatio.
template <typename Int> Int ceil(Int m, Int n) { return (m + n - 1) / n; }

/// Get the highest power of 2 divisor of an integer.
template <typename T> T highestPowOf2Divisor(T n) {
  // When n is 0 or min, return the highest power of 2. The min case is handled
  // separately to avoid underflow when T is a signed integer. Technically
  // in that case the correct divisor is -n, but this value is outside the
  // range of possible values, so we take the next best alternative.
  if (n == 0 || n == std::numeric_limits<T>::min()) {
    return (static_cast<T>(1) << (sizeof(T) * 8 - 2));
  }
  return (n & (~(n - 1)));
}

/// Get the next power of 2 for an integer (or the integer itself if it is a
/// power of 2).
template <typename T> T nextPowOf2(T n) {
  if (n == 0) {
    return 1;
  }
  n--;
  for (unsigned i = 1; i < sizeof(T) * 8; i <<= 1) {
    n |= n >> i;
  }
  return n + 1;
}

namespace triton {

// Many functions here have two overloads, fn(ArrayRef<T>) and fn(const VecT&).
// This is helpful because C++ won't both convert a vector to ArrayRef *and*
// infer the proper type T in one step.  So without the second overload, we
// would have to explicitly convert most arguments to ArrayRef at the callsite.

template <typename T, typename U>
SmallVector<T> applyPermutation(ArrayRef<T> vec, ArrayRef<U> permutation) {
  static_assert(std::is_integral_v<U>);
  assert(vec.size() == permutation.size());

  // Check that `permutation` is actually a permutation.
#ifndef NDEBUG
  SmallVector<U> sortedPerm(permutation);
  llvm::sort(sortedPerm);
  for (U i = 0; i < static_cast<U>(sortedPerm.size()); i++) {
    assert(sortedPerm[i] == i);
  }
#endif

  SmallVector<T> ret;
  ret.reserve(vec.size());
  for (const U &i : permutation) {
    ret.push_back(vec[i]);
  }
  return ret;
}

template <typename VecT, typename PermT>
auto applyPermutation(const VecT &vec, const PermT &permutation) {
  return applyPermutation(ArrayRef(vec), ArrayRef(permutation));
}

template <typename T>
[[nodiscard]] SmallVector<T> inversePermutation(ArrayRef<T> permutation) {
  // Check that `permutation` is actually a permutation.
#ifndef NDEBUG
  SmallVector<T> sortedPerm(permutation);
  llvm::sort(sortedPerm);
  for (int i = 0; i < sortedPerm.size(); ++i) {
    assert(sortedPerm[i] == i);
  }
#endif

  SmallVector<T> ret(permutation.size());
  for (int i = 0; i < permutation.size(); ++i) {
    ret[permutation[i]] = i;
  }
  return ret;
}

template <typename VecT>
[[nodiscard]] auto inversePermutation(const VecT &permutation) {
  return inversePermutation(ArrayRef(permutation));
}

template <typename T, typename U>
[[nodiscard]] SmallVector<T> gather(ArrayRef<T> elems, ArrayRef<U> indices) {
  SmallVector<T> ret;
  ret.reserve(indices.size());
  for (const U &i : indices) {
    ret.push_back(elems[i]);
  }
  return ret;
}

template <typename VecT, typename IdxT>
[[nodiscard]] auto gather(const VecT &elems, const IdxT &indices) {
  return gather(ArrayRef(elems), ArrayRef(indices));
}

// Is `vec` [0, 1, ..., n]?  Returns true on empty list.
template <typename T> bool isIota(ArrayRef<T> vec) {
  static_assert(std::is_integral_v<T>);
  for (T i = 0; i < vec.size(); ++i) {
    if (vec[i] != i) {
      return false;
    }
  }
  return true;
}

template <typename VecT> bool isIota(const VecT &vec) {
  return isIota(ArrayRef(vec));
}

// Is `vals` some permutation of the numbers 0..(vals.size()-1)?
template <typename T> bool isPermutationOfIota(ArrayRef<T> vals) {
  SmallVector<T> sorted(vals);
  llvm::sort(sorted);
  return isIota(sorted);
}

template <typename VecT> bool isPermutationOfIota(const VecT &vec) {
  return isPermutationOfIota(ArrayRef(vec));
}

// Is `vec` [i, i+1, ..., i+n]?  Returns true on empty list.
template <typename T> bool isConsecutive(ArrayRef<T> vec) {
  static_assert(std::is_integral_v<T>);
  for (int i = 1; i < vec.size(); i++) {
    if (vec[i] != vec[i - 1] + 1) {
      return false;
    }
  }
  return true;
}

template <typename VecT> bool isConsecutive(const VecT &vec) {
  return isConsecutive(ArrayRef(vec));
}

template <typename T> auto seq(T start, T end, T step) {
  auto len = ceil<T>(end - start, step);
  return llvm::map_range(llvm::seq<T>(0, len),
                         [=](T i) { return start + i * step; });
}

// Combine the current mask with the given predicate.
Value getPredMask(RewriterBase &rewriter, Type typeLike, Value currentMask,
                  Value pred);

<<<<<<< HEAD
triton::MakeTensorPtrOp getMakeTensorPtrOp(Value v);
=======
MakeTensorPtrOp getMakeTensorPtrOp(Value v);
>>>>>>> 3c8cdbfb

} // namespace triton
} // namespace mlir

#endif<|MERGE_RESOLUTION|>--- conflicted
+++ resolved
@@ -177,11 +177,7 @@
 Value getPredMask(RewriterBase &rewriter, Type typeLike, Value currentMask,
                   Value pred);
 
-<<<<<<< HEAD
-triton::MakeTensorPtrOp getMakeTensorPtrOp(Value v);
-=======
 MakeTensorPtrOp getMakeTensorPtrOp(Value v);
->>>>>>> 3c8cdbfb
 
 } // namespace triton
 } // namespace mlir
