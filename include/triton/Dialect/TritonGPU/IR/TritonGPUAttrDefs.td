#ifndef TRITONGPU_ATTRDEFS
#define TRITONGPU_ATTRDEFS

include "mlir/IR/AttrTypeBase.td"
include "triton/Dialect/TritonGPU/IR/TritonGPUDialect.td"
include "triton/Dialect/Triton/IR/TritonInterfaces.td"

//===----------------------------------------------------------------------===//
// TritonGPU Attribute Definitions
//===----------------------------------------------------------------------===//
def TritonGPU_AttrTrait : AttrInterface<"TritonGPU_AttrTrait"> {
  let cppNamespace = "::mlir::triton::gpu";

  let methods = [
    InterfaceMethod<"Return total element size per thread.",
                    "unsigned",
                    "getTotalElemsPerThread",
                     (ins "ArrayRef<int64_t>":$tensorShape,
                          "Type":$eltTy)>,

    InterfaceMethod<"Return element size per thread in each dimension.",
                    "SmallVector<unsigned>",
                    "getElemsPerThread",
                     (ins "ArrayRef<int64_t>":$tensorShape,
                          "Type":$eltTy)>,
  ];
}

class TritonGPU_Attr<string name, string attrMnemonic, list<Trait> traits = [],
                     Dialect dialect = TritonGPU_Dialect,
                     string baseCppClass = "::mlir::Attribute">
  : AttrDef<dialect, name, !listconcat([TritonGPU_AttrTrait], traits), baseCppClass> {

  let description = [{
TritonGPU tensors differ from usual tensors in that they contain a _layout_ attribute which determines
how the data should be partitioned across CUDA threads. Formally speaking, we define a layout as a function
\mathcal{L} that maps a multi-dimensional tensor index $i \in \mathbb{Z}^d$ to a set of integers T corresponding
to the indices of the CUDA threads allowed to access some data at index $i$.

For example, let us consider the layout function:
\mathcal{L}(0, 0) = {0, 4}
\mathcal{L}(0, 1) = {1, 5}
\mathcal{L}(1, 0) = {2, 6}
\mathcal{L}(1, 1) = {3, 7}

Then, attaching $\mathcal{L} to a tensor $T$ would mean that:
- T[0,0] is owned by both cuda thread 0 and 4
- T[0,1] is owned by both cuda thread 1 and 5
- T[1,0] is owned by both cuda thread 2 and 6
- T[1,1] is owned by both cuda thread 3 and 7

Right now, Triton implements two main classes of layouts: shared, and distributed.
  }];
  let attrName = "triton.gpu." # attrMnemonic;

  code extraBaseClassDeclaration = [{
    unsigned getTotalElemsPerThread(ArrayRef<int64_t> shape, Type eltTy) const;
    SmallVector<unsigned> getElemsPerThread(ArrayRef<int64_t> shape, Type eltTy) const;
    ::mlir::LogicalResult verifyLayoutForArg(::mlir::Operation* op, unsigned argNo) const;
  }];
}

//===----------------------------------------------------------------------===//
// CTA Layout
//===----------------------------------------------------------------------===//

def CTALayoutAttr : TritonGPU_Attr<"CTALayout", "cta_layout"> {
  let parameters = (
    ins
    ArrayRefParameter<"unsigned">:$CTAsPerCGA,
    ArrayRefParameter<"unsigned">:$CTASplitNum,
    ArrayRefParameter<"unsigned">:$CTAOrder
  );

  let description = [{
Describes how blocks are distributed among the cooperate thread arrays (aka
CTAs, aka thread blocks) in a cooperate thread group (aka CTG, aka thread group
cluster).  CGAs were introduced in Hopper (sm90).

The tensor is divided up into CTASplitNum pieces, which are distributed among
the CTAsPerCGA thread blocks.  Each CTA processes a subtensor of shape
`tensor_shape / CTASplitNum`.

Example 0: The tensor shape is [64, 128] and, there are two CTAs, each
processing half the tensor [64, 64]. Then CTAsPerCGA = [1, 2] and
CTASplitNum = [1, 2].

Example 1: The tensor shape is [64, 128] and, there are two CTAs, both
processing the complete tensor [64, 128]. This happens when multicast is
enabled. In this case, CTAsPerCTA = [1, 2] but CTASplitNum = [1, 1].

Example 2: Consider a matmul AxB=C, where A=[M,K], B=[K,N], C=[M,N].  The
CTAsPerCGA for A, B, C are the same, [SplitM, SplitN], but the CTASplitNum are
different. CTASplitNum_A = [SplitM, 1], which means multicast on dim1,
CTASplitNum_B = [1, SplitN], which means multicast on dim0, CTASplitNum_C =
[SplitM, SplitN]  which means no multicast.

Currently programs with multiple CTAs per CGA are an experimental feature in
Triton, not enabled by default.

You can leave off the CTALayout properties in the textual IR and Triton will
fill in the "default" CTALayout of CTAsPerCGA = CTASplitNum = [1...1].  In
addition, if there's only one CTA per CGA, then Triton canonicalizes CTAOrder to
[n-1,...,0] (it doesn't matter in this case).
  }];

  // CTALayout::get canonicalizes CTAOrder to [n,n-1,...,0] if CTAsPerCGA is
  // [1...1].  The CTAOrder doesn't matter in this case.
  //
  // This is a little weird because if you write textual IR with a one order and
  // then print it back out, you might get a different order.  But it seems this
  // is the best way to canonicalize an attribute in MLIR.
  let builders = [
    AttrBuilder<(ins "ArrayRef<unsigned>":$CTAsPerCGA,
                     "ArrayRef<unsigned>":$CTASplitNum,
                     "ArrayRef<unsigned>":$CTAOrder), [{
        if (llvm::all_of(CTAsPerCGA, [](unsigned x) { return x == 1; })) {
          SmallVector<unsigned> order;
          for (int i = CTAsPerCGA.size() - 1; i >= 0; --i)
            order.push_back(i);
          return $_get(context, CTAsPerCGA, CTASplitNum, order);
        }
        return $_get(context, CTAsPerCGA, CTASplitNum, CTAOrder);
    }]>,
  ];

  let extraClassDeclaration = [{
    SmallVector<unsigned> getElemsPerThread(ArrayRef<int64_t> shape, Type eltTy) const {
      llvm::report_fatal_error(
        "Unsupported getElemsPerThread in CTALayoutAttr.");
    }
    unsigned getTotalElemsPerThread(ArrayRef<int64_t> shape, Type eltTy) const {
      llvm::report_fatal_error(
        "Unsupported getTotalElemsPerThread in CTALayoutAttr.");
    }

    static CTALayoutAttr getDefault(MLIRContext *context, int rank) {
      SmallVector<unsigned> CTAsPerCGA(rank, 1);
      SmallVector<unsigned> CTASplitNum(rank, 1);
      SmallVector<unsigned> CTAOrder;
      for (int i = rank - 1; i >= 0; --i)
        CTAOrder.push_back(i);
      return get(context, CTAsPerCGA, CTASplitNum, CTAOrder);
    }
  }];

  let genVerifyDecl = 1;
  let skipDefaultBuilders = 1;
}

//===----------------------------------------------------------------------===//
// Shared Layout Encoding
//===----------------------------------------------------------------------===//

def SharedEncodingAttr : TritonGPU_Attr<"SharedEncoding", "shared_encoding"> {
  let mnemonic = "shared";

  let description = [{
An encoding for tensors whose elements may be simultaneously accessed by
different cuda threads in the programs, via shared memory. In other words,
for all indices i \in Z^d, \mathcal{L}(i) = {0, 1, ..., 32*num_warps - 1}.

In order to avoid shared memory bank conflicts, elements may be swizzled.
Here are some examples.  In all cases, the input tensor is [0, 1, ..., n-1].

1. Basic swizzling

  #shared<{vec=1, perPhase=1, maxPhase=4, order=[1,0]}>
  [ 0,  1,  2,  3],  // xor with 0
  [ 5,  4,  7,  6],  // xor with 1
  [10, 11,  8,  9],  // xor with 2
  [15, 14, 13, 12]   // xor with 3

Here elements of row r are xor'ed with r (or more properly, in[r][c] ->
out[r][c^r]).

2. Multiple rows per phase

  #shared<{vec=1, perPhase=2, maxPhase=4, order=[1,0]}>
  [ 0,  1,  2,  3],  // phase 0 (xor with 0)
  [ 4,  5,  6,  7],
  [ 9,  8, 11, 10],  // phase 1 (xor with 1)
  [13, 12, 15, 14]

Elements of row r are xor'ed with r/2.  In other words, perPhase=2
means that pairs of 2 rows get the same swizzling.

3. Max-phase applied

  $shared<{vec=1, perPhase=1, maxPhase=2, order=[1,0]}>
  [ 0,  1,  2,  3],  // phase 0 (xor with 0)
  [ 5,  4,  7,  6],  // phase 1 (xor with 1)
  [ 8,  9, 10, 11],  // phase 0
  [13, 12, 15, 14],  // phase 1
  [16, 17, 18, 19],  // ...
  [21, 20, 23, 22],
  [24, 25, 26, 27],
  [29, 28, 31, 30]

Elements of row r are xor'ed with (r/2) % 2.  In other words, maxPhase=m has the
effect of limiting the maximum value of the xor to m-1.

4. Max-phase and per-phase

  #shared<{vec=1, perPhase=2, maxPhase=2, order=[1,0]}>
  [ 0,  1,  2,  3],  // phase 0 (xor with 0)
  [ 4,  5,  6,  7],  // phase 0
  [ 9,  8, 11, 10],  // phase 1 (xor with 1)
  [13, 12, 15, 14],  // phase 1
  [16, 17, 18, 19],  // phase 0
  [20, 21, 22, 23],  // phase 0
  [25, 24, 27, 26],  // phase 1
  [29, 28, 31, 30]]  // phase 1

Here the xor value (the "phase", I guess?) changes every perPhase rows, up to a
maximum value of maxPhase-1.  In other words, elements of row r are xor'ed with
(r/2) % 2.

5. Adding vec

  #shared<{vec=2, perPhase=1, maxPhase=4, order=[1,0]}>
  [ 0,  1,  2,  3,  4,  5,  6,  7],
  [10, 11,  8,  9, 14, 15, 12, 13],
  [20, 21, 22, 23, 16, 17, 18, 19],
  [30, 31, 28, 29, 26, 27, 24, 25]

When vec=2, elements are swizzled in pairs of 2.  In other words, the element at
(r,c) has value

  ((c / 2) ^ r) * 2 + (c % 2).

For MMAv3 eg Hopper GMMA, hasLeadingOffset should be true. In this case,
when the matrix is stored in shared memory, there will be an offset not
only in the stride dimension, but also in the leading dimension. For example,
a matrix of size 16x128 and data type I8 is stored in the shared memory with
64B-swizzle mode. The offset of the element with index (0, 64) will be 16*64,
compared to 1*64 when the hasLeadingOffset is false.
  }];

  // swizzle info: vec, perPhase, maxPhase
  // order: the fastest-changing axis first
  let parameters = (
    ins
    "unsigned":$vec,
    "unsigned":$perPhase,
    "unsigned":$maxPhase,
    ArrayRefParameter<"unsigned">:$order,
    "CTALayoutAttr":$CTALayout,
    "bool":$hasLeadingOffset
  );

  let builders = [
    AttrBuilder<(ins "unsigned":$vec,
                     "unsigned":$perPhase,
                     "unsigned":$maxPhase,
                     "ArrayRef<unsigned>":$order,
                     "CTALayoutAttr":$CTALayout), [{
        bool hasLeadingOffset = false; // default value
        return $_get(context, vec, perPhase, maxPhase, order, CTALayout, hasLeadingOffset);
    }]>,

    AttrBuilder<(ins "DotOperandEncodingAttr":$dotOpEnc,
                     "ArrayRef<int64_t>":$shape,
                     "ArrayRef<unsigned>":$order,
                     "CTALayoutAttr":$CTALayout,
                     "unsigned":$typeWidthInBit), [{
        bool needTrans = false; // default value
        return get(context, dotOpEnc, shape, order, CTALayout, typeWidthInBit, needTrans);
    }]>,

    // TODO(jlebar): This should not be an overload of
    // SharedEncodingAttr::get().  It's misleading, because it does a bunch of
    // nontrivial work based on the given dotOpEnc.
    AttrBuilder<(ins "DotOperandEncodingAttr":$dotOpEnc,
                     "ArrayRef<int64_t>":$shape,
                     "ArrayRef<unsigned>":$order,
                     "CTALayoutAttr":$CTALayout,
                     "unsigned":$typeWidthInBit,
                     "bool":$needTrans), [{

        // ---- begin GFX908/GFX90A ----
        if (auto mfmaEnc = mlir::dyn_cast<AMDMfmaEncodingAttr>(dotOpEnc.getParent())) {
          int kDimNum = dotOpEnc.getOpIdx() == 0 ? 1 : 0;
          if (needTrans)
            kDimNum = 1 - kDimNum;
          bool isKDimInner = (order[0] == kDimNum);
          if (isKDimInner) {
            const int numBanks = 32;
            const int bankBitWidth = 32;
            const int SIMDWidth = 16;

            // number of inner dimension rows per one pattern repeat
            int innerDimLength = shape[order[0]];
            int elemsPerOneBanksRow = (numBanks * bankBitWidth) / typeWidthInBit;

            int perPhase = std::max(1, elemsPerOneBanksRow / innerDimLength);
            // vecSize is set to kWidth of the dotop layout
            int vecSize = dotOpEnc.getKWidth();
            int maxPhase = std::min(SIMDWidth / perPhase, innerDimLength / vecSize);

            // TODO (zhanglx): figure out better parameters for mfma4
            if (mfmaEnc.getMDim() == 4)
              maxPhase = 4;

            return get(context, vecSize, perPhase, maxPhase, order, CTALayout);
          } else {
            // Do not swizzle in case k dimension is not innermost.
            // In this case accesses will go in different banks even without swizzling.
            return get(context, 1, 1, 1, order, CTALayout);
          }
        }

        // ---- begin GFX11 ----
        if (mlir::isa<AMDWmmaEncodingAttr>(dotOpEnc.getParent())) {
          if (dotOpEnc.getOpIdx() == 0) {
            const int numBanks = 32;
            const int bankBitWidth = 32;

            // number of inner dimension rows per one pattern repeat
            int innerDimLength = shape[order[0]];
            int elemsPerOneBanksRow = (numBanks * bankBitWidth) / typeWidthInBit;

            int perPhase = std::max(1, elemsPerOneBanksRow / innerDimLength);
            int vecSize = ((typeWidthInBit == 16) ? 64 : 32 ) / typeWidthInBit;
            int maxPhase = 16 / perPhase;

            return get(context, vecSize, perPhase, maxPhase, order, CTALayout);
          } else {
            // Do not swizzle in case k dimension is not innermost.
            // In this case accesses will go in different banks even without swizzling.
            return get(context, 1, 1, 1, order, CTALayout);
          }
        }


        auto mmaEnc = mlir::dyn_cast<NvidiaMmaEncodingAttr>(dotOpEnc.getParent());

        if(!mmaEnc)
          return get(context, 1, 1, 1, order, CTALayout);

        int opIdx = dotOpEnc.getOpIdx();
        auto shapePerCTA = getShapePerCTA(CTALayout.getCTASplitNum(), shape);

        // number of rows per phase

        // index of the inner dimension in `order`
        unsigned inner = (opIdx == 0) ? 0 : 1;

        // ---- begin Ampere & Hopper ----
        if (mmaEnc.isAmpere() || mmaEnc.isHopper()) {
          int perPhase = 128 / (shapePerCTA[order[0]] * 4 / dotOpEnc.getKWidth());
          perPhase = std::max<int>(perPhase, 1);
          std::vector<size_t> matShape = {8, 8, 4 * dotOpEnc.getKWidth()};
          int vecWidth = 32 / typeWidthInBit;
          if (vecWidth != dotOpEnc.getKWidth() && order[0] == inner) {
              perPhase = std::max<int>(perPhase, 2 * vecWidth);
          }
          int rank = order.size();
          // --- handle A operand ---
          if (opIdx == 0) { // compute swizzling for A operand
              int m = (needTrans) ? matShape[2] : matShape[0];
              int k = (needTrans) ? matShape[0] : matShape[2];
              int vec = (order[0] == rank-1) ? k : m;
              int mmaStride = (order[0] == rank-1) ? m : k;
              int maxPhase = mmaStride / perPhase;
              return get(context, vec, perPhase, maxPhase, order, CTALayout);
          }

          // --- handle B operand ---
          if (opIdx == 1) {
              // we compute vec and maxPhase m, n and k size of the mma
              // instruction. when matmul operands is transposed, we should
              // consider that to get m, n and k.
              int n = needTrans ? matShape[2] : matShape[1];
              int k = needTrans ? matShape[1] : matShape[2];
              int vec = (order[0] == rank-1) ? n : k;
              int mmaStride = (order[0] == rank-1) ? k : n;
              int maxPhase = mmaStride / perPhase;
              return get(context, vec, perPhase, maxPhase, order, CTALayout);
          }

          llvm_unreachable("invalid operand index");
        }

        // ---- not implemented ----
        llvm_unreachable("unsupported swizzling for provided MMA version");
    }]>,

    AttrBuilder<(ins "DotOperandEncodingAttr":$dotOpEnc,
                     "ArrayRef<int64_t>":$shape,
                     "ArrayRef<unsigned>":$order,
                     "CTALayoutAttr":$CTALayout,
                     "Type":$eltTy), [{
      unsigned bitwidth = eltTy.getIntOrFloatBitWidth();
      return get(context, dotOpEnc, shape, order, CTALayout, bitwidth);
    }]>,

    AttrBuilder<(ins "DotOperandEncodingAttr":$dotOpEnc,
                     "ArrayRef<int64_t>":$shape,
                     "ArrayRef<unsigned>":$order,
                     "CTALayoutAttr":$CTALayout,
                     "Type":$eltTy,
                     "bool":$needTrans), [{
      unsigned bitwidth = eltTy.getIntOrFloatBitWidth();
      return get(context, dotOpEnc, shape, order, CTALayout, bitwidth, needTrans);
    }]>,

    AttrBuilder<(ins "ArrayRef<int64_t>":$shape,
                     "ArrayRef<unsigned>":$order,
                     "CTALayoutAttr":$CTALayout,
                     "Type":$eltTy), [{
        auto shapePerCTA = getShapePerCTA(CTALayout.getCTASplitNum(), shape);

        int32_t eleBitWidth = eltTy.getIntOrFloatBitWidth();
        int32_t vec = 128 / eleBitWidth, perPhase = 1, maxPhase = 1;

        // get proper shared memory swizzling mode from the contiguous dimension
        // size of the origin blocked layout.
        auto contigDimSizeInByte = shapePerCTA[order[0]] * eleBitWidth / 8;
        if (contigDimSizeInByte >= 128 && contigDimSizeInByte % 128 == 0) {
          perPhase = 1;
          maxPhase = 8;
        } else if (contigDimSizeInByte >= 64 && contigDimSizeInByte % 64 == 0) {
          perPhase = 2;
          maxPhase = 4;
        } else if (contigDimSizeInByte >= 32 && contigDimSizeInByte % 32 == 0) {
          perPhase = 4;
          maxPhase = 2;
        } else {
          llvm_unreachable("unsupported shared memory layout for MMAv3");
        }

        return $_get(context, vec, perPhase, maxPhase, order, CTALayout, true);
    }]>
  ];

  let extraClassDeclaration = extraBaseClassDeclaration;
  let hasCustomAssemblyFormat = 1;
}

//===----------------------------------------------------------------------===//
// Distributed Layout Encoding
//===----------------------------------------------------------------------===//
def DistributedEncodingTrait : AttrInterface<"DistributedEncodingTrait"> {
  let cppNamespace = "::mlir::triton::gpu";

  let description = [{
The Distributed encoding describes the layout L with the 4-level compute hierarchy on GPU.
It is abstracted from the top to the bottom as CTAs Per CGA->Warps Per CTA->Threads Per Warp->Values Per Thread.

For CTAs Per CGA and Warps Per CTA level, the linear id is distributed contiguously with the shape and order.
For example, for a shape/order pair defines a distribution layout
shape = [4, 4]
order = [0, 1] // The fastest-changing axis first
->
layout = [0  4  8  12]
         [1  5  9  13]
         [2  6  10 14]
         [3  7  11 15]

For the Threads Per Warp and Values Per Thread level, the linear id distribution is variant for each sub-class encoding.

If the layout does not completely cover the tensor, we tile it until we cover the entire tensor.
We call each individual tile "rep".
  }];

  let methods = [
    InterfaceMethod<"Get the order of reps (tiles of this layout that tile the whole tensor). The fastest-changing axis first",
                    "SmallVector<unsigned>",
                    "getRepOrder">,

    // Interface for the meta information about the multiple thread hierarchy.
    InterfaceMethod<"Get the shape of the CTAs per CGA.",
                    "SmallVector<unsigned>",
                    "getCTAsPerCGA">,

    InterfaceMethod<"Get the order of the CTAs per CGA. The fastest-changing axis first",
                    "SmallVector<unsigned>",
                    "getCTAOrder">,

    InterfaceMethod<"Get the shape of the warps per CTA.",
                    "SmallVector<unsigned>",
                    "getWarpsPerCTA">,

    InterfaceMethod<"Get the order of the warps per CTA. The fastest-changing axis first",
                    "SmallVector<unsigned>",
                    "getWarpOrder">,

    InterfaceMethod<"Get the shape of the threads per warp",
                    "SmallVector<unsigned>",
                    "getThreadsPerWarp">,

    InterfaceMethod<"Get the order of the threads per warp. The fastest-changing axis first",
                    "SmallVector<unsigned>",
                    "getThreadOrder">,

    InterfaceMethod<"Get the shape of the values per thread.",
                    "SmallVector<unsigned>",
                    "getSizePerThread">,

    InterfaceMethod<"Each CTA processes 1/CTASplitNum of the tensor.",
                    "SmallVector<unsigned>",
                    "getCTASplitNum">,

    InterfaceMethod<"Gets the shape of the encoding's tile, e.g. sizePerThread * threadsPerWarp * warpsPerCTA",
                    "SmallVector<unsigned>",
                    "getShapePerCTATile",
                     (ins "ArrayRef<int64_t>":$tensorShape)>,

    InterfaceMethod<"Gets the number of contiguous elements per thread.",
                    "SmallVector<unsigned>",
                    "getContigPerThread">,
    InterfaceMethod<"Convert to LinearLayout.",
                    "std::optional<LinearLayout>",
                    "toLinearLayout",
                    (ins "ArrayRef<int64_t>":$shape)>
  ];
}

class DistributedEncoding<string name, string attrMnemonic, list<Trait> traits = [],
                     Dialect dialect = TritonGPU_Dialect>
  : TritonGPU_Attr<name, attrMnemonic, !listconcat([DistributedEncodingTrait], traits), dialect> {

  let description = [{
Distributed encodings have a layout function L that is entirely characterized
by a d-dimensional tensor T. Note that L doesn't need to have the same shape
(or even the same rank) as the tensor it is encoding.

The layout function \mathcal{L} of this layout is then defined, for an
index `i` \in Z^d, as follows:

\mathcal{L}(T)[i_d] = L[(i_d + k_d*T.shape[d]) % L.shape[d]] \forall k_d such as i_d + k_d*T.shape[d] < L.shape[d]

Intuitively, when the tensor dim size T.shape[d] is larger than the layout
dim size L.shape[d], on that particular dim, we distribute values from the
tensor to threads mapped in the layout in a "wrapped around" manner, with
each thread owning multiple values.

OTOH, when the tensor dim size T.shape[d] is smaller than the layout
dim size L.shape[d], on that particular dim, we distribute values from the
tensor to threads mapped in the layout in a "broadcasted" manner, with
each value owned by multiple threads.

For example, for a tensor/layout pair
T = [x  x  x  x  x  x  x  x]
    [x  x  x  x  x  x  x  x]
L = [0  1  2  3 ]
    [4  5  6  7 ]
    [8  9  10 11]
    [12 13 14 15]

Then the data of T would be distributed as follow between the 16 CUDA threads:
L(T) = [ {0,8} , {1,9} , {2,10}, {3,11}, {0,8} , {1, 9} , {2, 10}, {3, 11},
         {4,12}, {5,13}, {6,14}, {7,15}, {4,12}, {5, 13}, {6, 14}, {7, 15} ]
  }];

  code extraDistributedDeclaration  = extraBaseClassDeclaration # [{
    SmallVector<unsigned> getRepOrder() const;
    SmallVector<unsigned> getCTAsPerCGA() const;
    SmallVector<unsigned> getCTAOrder() const;
    SmallVector<unsigned> getCTASplitNum() const;
    SmallVector<unsigned> getWarpsPerCTA() const;
    SmallVector<unsigned> getWarpOrder() const;
    SmallVector<unsigned> getThreadsPerWarp() const;
    SmallVector<unsigned> getThreadOrder() const;

    SmallVector<unsigned> getSizePerThread() const;
    SmallVector<unsigned> getShapePerCTATile(ArrayRef<int64_t> tensorShape = ArrayRef<int64_t>()) const;

    std::optional<LinearLayout> toLinearLayout(ArrayRef<int64_t> shape) const;
  }];
}

//===----------------------------------------------------------------------===//
// Blocked Layout Encoding
//===----------------------------------------------------------------------===//

def BlockedEncodingAttr : DistributedEncoding<"BlockedEncoding", "blocked_encoding"> {
  let mnemonic = "blocked";

  let description = [{
An encoding where each warp owns a contiguous portion of the target tensor. This is typically the kind of data layout
used to promote memory coalescing in LoadInst and StoreInst.
It is characterized by three tuples -- thread tile size, warp tile size, and block tile size -- which
specify the amount of elements owned by each CUDA thread, warp and CTA respectively.

Example 1, a row-major coalesced layout may partition a 16x16 tensor over 2 warps (i.e. 64 threads) as follows:

[ 0  0  1  1  2  2  3  3  ; 32 32 33 33 34 34 35 35 ]
[ 0  0  1  1  2  2  3  3  ; 32 32 33 33 34 34 35 35 ]
[ 4  4  5  5  6  6  7  7  ; 36 36 37 37 38 38 39 39 ]
[ 4  4  5  5  6  6  7  7  ; 36 36 37 37 38 38 39 39 ]
...
[ 28 28 29 29 30 30 31 31 ; 60 60 61 61 62 62 63 63 ]
[ 28 28 29 29 30 30 31 31 ; 60 60 61 61 62 62 63 63 ]

for

#triton_gpu.blocked_layout<{
  sizePerThread = {2, 2}
  threadsPerWarp = {8, 4}
  warpsPerCTA = {1, 2}
  CTAsPerCGA = {1, 1}
  CTASplitNum = {1, 1}
}>

Example 2, a row-major coalesced layout may partition a 32x32 tensor over 2 warps (i.e. 64 threads) as follows:

[ 0  0  1  1  2  2  3  3  ; 32 32 33 33 34 34 35 35  0  0  1  1  2  2  3  3  ; 32 32 33 33 34 34 35 35 ]
[ 0  0  1  1  2  2  3  3  ; 32 32 33 33 34 34 35 35  0  0  1  1  2  2  3  3  ; 32 32 33 33 34 34 35 35 ]
[ 4  4  5  5  6  6  7  7  ; 36 36 37 37 38 38 39 39  4  4  5  5  6  6  7  7  ; 36 36 37 37 38 38 39 39 ]
[ 4  4  5  5  6  6  7  7  ; 36 36 37 37 38 38 39 39  4  4  5  5  6  6  7  7  ; 36 36 37 37 38 38 39 39 ]
...                                                 ...
[ 28 28 29 29 30 30 31 31 ; 60 60 61 61 62 62 63 63  28 28 29 29 30 30 31 31 ; 60 60 61 61 62 62 63 63 ]
[ 28 28 29 29 30 30 31 31 ; 60 60 61 61 62 62 63 63  28 28 29 29 30 30 31 31 ; 60 60 61 61 62 62 63 63 ]
[ 0  0  1  1  2  2  3  3  ; 32 32 33 33 34 34 35 35  0  0  1  1  2  2  3  3  ; 32 32 33 33 34 34 35 35 ]
[ 0  0  1  1  2  2  3  3  ; 32 32 33 33 34 34 35 35  0  0  1  1  2  2  3  3  ; 32 32 33 33 34 34 35 35 ]
[ 4  4  5  5  6  6  7  7  ; 36 36 37 37 38 38 39 39  4  4  5  5  6  6  7  7  ; 36 36 37 37 38 38 39 39 ]
[ 4  4  5  5  6  6  7  7  ; 36 36 37 37 38 38 39 39  4  4  5  5  6  6  7  7  ; 36 36 37 37 38 38 39 39 ]
...                                                 ...
[ 28 28 29 29 30 30 31 31 ; 60 60 61 61 62 62 63 63  28 28 29 29 30 30 31 31 ; 60 60 61 61 62 62 63 63 ]
[ 28 28 29 29 30 30 31 31 ; 60 60 61 61 62 62 63 63  28 28 29 29 30 30 31 31 ; 60 60 61 61 62 62 63 63 ]
for

#triton_gpu.blocked_layout<{
  sizePerThread = {2, 2}
  threadsPerWarp = {8, 4}
  warpsPerCTA = {1, 2}
  CTAsPerCGA = {1, 1}
  CTASplitNum = {1, 1}
}>

Example 3, A row-major coalesced layout may partition a 32x32 tensor over 2 warps (i.e. 64 threads) and
4 CTAs (taking 2x2 for example) as follows:

CTA [0,0]                                              CTA [0,1]
[ 0  0  1  1  2  2  3  3  ; 32 32 33 33 34 34 35 35 ]  [ 0  0  1  1  2  2  3  3  ; 32 32 33 33 34 34 35 35 ]
[ 0  0  1  1  2  2  3  3  ; 32 32 33 33 34 34 35 35 ]  [ 0  0  1  1  2  2  3  3  ; 32 32 33 33 34 34 35 35 ]
[ 4  4  5  5  6  6  7  7  ; 36 36 37 37 38 38 39 39 ]  [ 4  4  5  5  6  6  7  7  ; 36 36 37 37 38 38 39 39 ]
[ 4  4  5  5  6  6  7  7  ; 36 36 37 37 38 38 39 39 ]  [ 4  4  5  5  6  6  7  7  ; 36 36 37 37 38 38 39 39 ]
...                                                    ...
[ 28 28 29 29 30 30 31 31 ; 60 60 61 61 62 62 63 63 ]  [ 28 28 29 29 30 30 31 31 ; 60 60 61 61 62 62 63 63 ]
[ 28 28 29 29 30 30 31 31 ; 60 60 61 61 62 62 63 63 ]  [ 28 28 29 29 30 30 31 31 ; 60 60 61 61 62 62 63 63 ]

CTA [1,0]                                              CTA [1,1]
[ 0  0  1  1  2  2  3  3  ; 32 32 33 33 34 34 35 35 ]  [ 0  0  1  1  2  2  3  3  ; 32 32 33 33 34 34 35 35 ]
[ 0  0  1  1  2  2  3  3  ; 32 32 33 33 34 34 35 35 ]  [ 0  0  1  1  2  2  3  3  ; 32 32 33 33 34 34 35 35 ]
[ 4  4  5  5  6  6  7  7  ; 36 36 37 37 38 38 39 39 ]  [ 4  4  5  5  6  6  7  7  ; 36 36 37 37 38 38 39 39 ]
[ 4  4  5  5  6  6  7  7  ; 36 36 37 37 38 38 39 39 ]  [ 4  4  5  5  6  6  7  7  ; 36 36 37 37 38 38 39 39 ]
...                                                    ...
[ 28 28 29 29 30 30 31 31 ; 60 60 61 61 62 62 63 63 ]  [ 28 28 29 29 30 30 31 31 ; 60 60 61 61 62 62 63 63 ]
[ 28 28 29 29 30 30 31 31 ; 60 60 61 61 62 62 63 63 ]  [ 28 28 29 29 30 30 31 31 ; 60 60 61 61 62 62 63 63 ]
for

#triton_gpu.blocked_layout<{
  sizePerThread = {2, 2}
  threadsPerWarp = {8, 4}
  warpsPerCTA = {1, 2}
  CTAsPerCGA = {2, 2}
  CTASplitNum = {2, 2}
}>
}];

  let parameters = (
    ins
    ArrayRefParameter<"unsigned">:$sizePerThread__,
    ArrayRefParameter<"unsigned">:$threadsPerWarp__,
    ArrayRefParameter<"unsigned">:$warpsPerCTA__,
    ArrayRefParameter<"unsigned">:$order, // the fastest-changing axis first

    // CTALayout is optional in the textual IR.  If omitted, we infer it to be a
    // single CTA (so CTAsPerCGA = [1,...,1], CTASplitNum = [1,...,1],
    // CTAOrder=[n,n-1,...,0]).
    "CTALayoutAttr":$CTALayout
  );
  let genVerifyDecl = 1;

  let builders = [
    AttrBuilder<(ins "ArrayRef<int64_t>":$shape,
                     "ArrayRef<unsigned>":$sizePerThread,
                     "ArrayRef<unsigned>":$order,
                     "unsigned":$numWarps,
                     "unsigned":$numThreadsPerWarp,
                     "CTALayoutAttr":$CTALayout), [{
      unsigned rank = sizePerThread.size();
      SmallVector<unsigned, 4> threadsPerWarp(rank);
      SmallVector<unsigned, 4> warpsPerCTA(rank);
      SmallVector<int64_t> shapePerCTA = getShapePerCTA(CTALayout.getCTASplitNum(), shape);

      unsigned remainingLanes = numThreadsPerWarp;
      unsigned remainingThreads = numWarps * numThreadsPerWarp;
      unsigned remainingWarps = numWarps;
      unsigned prevLanes = 1;
      unsigned prevWarps = 1;

      // starting from the contiguous dimension
      for (unsigned d = 0; d < rank - 1; ++d) {
        unsigned i = order[d];
        unsigned threadsPerCTA = std::clamp<unsigned>(remainingThreads, 1, std::max<unsigned>(1, shapePerCTA[i] / sizePerThread[i]));
        threadsPerWarp[i] = std::clamp<unsigned>(threadsPerCTA, 1, remainingLanes);
        warpsPerCTA[i] = std::clamp<unsigned>(threadsPerCTA / threadsPerWarp[i], 1, remainingWarps);
        remainingWarps /= warpsPerCTA[i];
        remainingLanes /= threadsPerWarp[i];
        remainingThreads /= threadsPerCTA;
        prevLanes *= threadsPerWarp[i];
        prevWarps *= warpsPerCTA[i];
      }

      // Expand the last dimension to fill the remaining lanes and warps
      threadsPerWarp[order[rank - 1]] = numThreadsPerWarp / prevLanes;
      warpsPerCTA[order[rank - 1]] = numWarps / prevWarps;

      return $_get(context, sizePerThread, threadsPerWarp, warpsPerCTA, order, CTALayout);
    }]>,

    AttrBuilder<(ins "ArrayRef<int64_t>":$shape,
                     "ArrayRef<unsigned>":$sizePerThread,
                     "ArrayRef<unsigned>":$order,
                     "unsigned":$numWarps,
                     "unsigned":$numThreadsPerWarp,
                     "unsigned":$numCTAs), [{
      unsigned rank = sizePerThread.size();
      SmallVector<unsigned, 4> CTAsPerCGA(rank);
      SmallVector<unsigned, 4> CTASplitNum(rank);
      ArrayRef<unsigned> CTAOrder = order;

      unsigned remainingCTAs = numCTAs;

      // starting from the most strided dimension
      for (int d = rank - 1; d >= 0; --d) {
        unsigned i = order[d];
        CTAsPerCGA[i] = std::clamp<unsigned>(remainingCTAs, 1, std::max<unsigned>(1, shape[i] / sizePerThread[i]));
        CTASplitNum[i] = CTAsPerCGA[i];
        remainingCTAs /= CTAsPerCGA[i];
      }

      CTAsPerCGA[rank - 1] *= remainingCTAs; // wrap at CTA level

      CTALayoutAttr CTALayout = CTALayoutAttr::get(context, CTAsPerCGA, CTASplitNum, CTAOrder);
      return get(context, shape, sizePerThread, order, numWarps, numThreadsPerWarp, CTALayout);
    }]>
  ];

  let extraClassDeclaration = extraDistributedDeclaration # [{
    SliceEncodingAttr squeeze(int axis);

    SmallVector<unsigned> getContigPerThread() {
      // Block encoding is dense stride layout. The elements per thread are contiguous.
      return getSizePerThread();
    };
  }];

  let hasCustomAssemblyFormat = 1;
}

//===----------------------------------------------------------------------===//
// MMA Layout Encoding
//===----------------------------------------------------------------------===//

def MmaEncodingTrait : AttrInterface<"MmaEncodingTrait"> {
  let cppNamespace = "::mlir::triton::gpu";
  let methods = [

    InterfaceMethod<"Return whether the layout support reduction op.",
                    "bool",
                    "supportReduction">,

    InterfaceMethod<"Return shape per CTA.",
                    "SmallVector<unsigned>",
                    "getShapePerCTATileForOperand",
                    (ins "ArrayRef<int64_t>":$tensorShape,
                         "int":$kWidth,
                         "int":$opIdx)>,

    InterfaceMethod<"Return size per thread for dot operands.",
                    "SmallVector<unsigned>",
                    "getSizePerThreadForOperand",
                    (ins "int":$opIdx,
                         "int":$kWidth)>,

<<<<<<< HEAD
    InterfaceMethod<"Return element sizes per thread for dot operands.", "SmallVector<unsigned>",
      "getElemsPerThreadForOperands", (ins "ArrayRef<int64_t>":$tensorShape,
                                           "Type":$eltTy,
                                           "unsigned":$opIdx)>,
=======
    InterfaceMethod<"Get the order of reps (tiles of this layout that tile the whole tensor). The fastest-changing axis first",
                    "SmallVector<unsigned>",
                    "getRepOrderForOperand",
                    (ins "int":$opIdx)>,
>>>>>>> c76b342a
  ];
}

def AMDMfmaEncodingAttr : DistributedEncoding<"AMDMfmaEncoding", "amd_mfma_encoding", [MmaEncodingTrait]> {
  let mnemonic = "amd_mfma";

  let description = [{
An encoding for tensors that have been produced by MFMA matrix core instructions,
available on AMD Instinct GPUs of CDNA architectures.

It is characterized by the following parameters:
- `versionMajor` and `versionMinor` indicates the GPU architecture:
  - 1.0: gfx908, i.e. MI100
  - 2.0: gfx90a: i.e. MI200, MI210, MI250
  - 3.0: gfx940, gfx941, gfx942: MI300
- `warpsPerCTA` indicates the warp layout in the block.
- `MDim` and `NDim` indicate the dimension of the output of the mfma instruction.
- `isTransposed` indicates the result tensor is transposed so that it can be converted to dotOperand layout
without going to shared memory. This is used in the case of chained dot (E.g. Flash-Attention kernel).

Example 1:
Suppose we have a tensor with a shape of [32, 64], warpsPerCTA set to [1, 2] and MDim=NDim=32.
The data will be distributed between threads as follows:

                warp 0                                 warp 1
-----------------/\--------------      -----------------/\--------------
[ 0   1   2   3  ...... 30  31 ]      [ 64  65  66  67 ...... 94   95  ]
[ 0   1   2   3  ...... 30  31 ]      [ 64  65  66  67 ...... 94   95  ]
[ 0   1   2   3  ...... 30  31 ]      [ 64  65  66  67 ...... 94   95  ]
[ 0   1   2   3  ...... 30  31 ]      [ 64  65  66  67 ...... 94   95  ]
[ 32  33  34  35 ...... 62  63 ]      [ 96  97  98  99 ...... 126  127 ]
[ 32  33  34  35 ...... 62  63 ]      [ 96  97  98  99 ...... 126  127 ]
[ 32  33  34  35 ...... 62  63 ]      [ 96  97  98  99 ...... 126  127 ]
[ 32  33  34  35 ...... 62  63 ]      [ 96  97  98  99 ...... 126  127 ]
[ 0   1   2   3  ...... 30  31 ]      [ 64  65  66  67 ...... 94   95  ]
[ 0   1   2   3  ...... 30  31 ]      [ 64  65  66  67 ...... 94   95  ]
[ 0   1   2   3  ...... 30  31 ]      [ 64  65  66  67 ...... 94   95  ]
[ 0   1   2   3  ...... 30  31 ]      [ 64  65  66  67 ...... 94   95  ]
[ 32  33  34  35 ...... 62  63 ]      [ 96  97  98  99 ...... 126  127 ]
[ 32  33  34  35 ...... 62  63 ]      [ 96  97  98  99 ...... 126  127 ]
[ 32  33  34  35 ...... 62  63 ]      [ 96  97  98  99 ...... 126  127 ]
[ 32  33  34  35 ...... 62  63 ]      [ 96  97  98  99 ...... 126  127 ]
[ 0   1   2   3  ...... 30  31 ]      [ 64  65  66  67 ...... 94   95  ]
[ 0   1   2   3  ...... 30  31 ]      [ 64  65  66  67 ...... 94   95  ]
[ 0   1   2   3  ...... 30  31 ]      [ 64  65  66  67 ...... 94   95  ]
[ 0   1   2   3  ...... 30  31 ]      [ 64  65  66  67 ...... 94   95  ]
[ 32  33  34  35 ...... 62  63 ]      [ 96  97  98  99 ...... 126  127 ]
[ 32  33  34  35 ...... 62  63 ]      [ 96  97  98  99 ...... 126  127 ]
[ 32  33  34  35 ...... 62  63 ]      [ 96  97  98  99 ...... 126  127 ]
[ 32  33  34  35 ...... 62  63 ]      [ 96  97  98  99 ...... 126  127 ]
[ 0   1   2   3  ...... 30  31 ]      [ 64  65  66  67 ...... 94   95  ]
[ 0   1   2   3  ...... 30  31 ]      [ 64  65  66  67 ...... 94   95  ]
[ 0   1   2   3  ...... 30  31 ]      [ 64  65  66  67 ...... 94   95  ]
[ 0   1   2   3  ...... 30  31 ]      [ 64  65  66  67 ...... 94   95  ]
[ 32  33  34  35 ...... 62  63 ]      [ 96  97  98  99 ...... 126  127 ]
[ 32  33  34  35 ...... 62  63 ]      [ 96  97  98  99 ...... 126  127 ]
[ 32  33  34  35 ...... 62  63 ]      [ 96  97  98  99 ...... 126  127 ]
[ 32  33  34  35 ...... 62  63 ]      [ 96  97  98  99 ...... 126  127 ]

Example 2:
Suppose we have a tensor with a shape of [16, 32], warpsPerCTA set to [1, 2] and MDim=NDim=16.
The data will be distributed between threads as follows:

                warp 0                                 warp 1
-----------------/\-------------      ------------------/\---------------
[ 0   1   2   3  ...... 14  15 ]      [ 64  65  66  67  ...... 78   79  ]
[ 0   1   2   3  ...... 14  15 ]      [ 64  65  66  67  ...... 78   79  ]
[ 0   1   2   3  ...... 14  15 ]      [ 64  65  66  67  ...... 78   79  ]
[ 0   1   2   3  ...... 14  15 ]      [ 64  65  66  67  ...... 78   79  ]
[ 16  17  18  19 ...... 30  31 ]      [ 80  81  82  83  ...... 94   95  ]
[ 16  17  18  19 ...... 30  31 ]      [ 80  81  82  83  ...... 94   95  ]
[ 16  17  18  19 ...... 30  31 ]      [ 80  81  82  83  ...... 94   95  ]
[ 16  17  18  19 ...... 30  31 ]      [ 80  81  82  83  ...... 94   95  ]
[ 32  33  34  35 ...... 46  47 ]      [ 96  97  98  99  ...... 110  111 ]
[ 32  33  34  35 ...... 46  47 ]      [ 96  97  98  99  ...... 110  111 ]
[ 32  33  34  35 ...... 46  47 ]      [ 96  97  98  99  ...... 110  111 ]
[ 32  33  34  35 ...... 46  47 ]      [ 96  97  98  99  ...... 110  111 ]
[ 48  49  50  51 ...... 62  63 ]      [ 112 113 114 115 ...... 126  127 ]
[ 48  49  50  51 ...... 62  63 ]      [ 112 113 114 115 ...... 126  127 ]
[ 48  49  50  51 ...... 62  63 ]      [ 112 113 114 115 ...... 126  127 ]
[ 48  49  50  51 ...... 62  63 ]      [ 112 113 114 115 ...... 126  127 ]

Example 3:
Suppose we have a tensor with a shape of [8, 8], warpsPerCTA set to [2, 2] and nonKDim set to 4.
The data will be distributed between threads as follows(note that each element is duploicated in 16 threads):
Suppose we have a tensor with a shape of [8, 8], warpsPerCTA set to [2, 2] and MDim=NDim=4.
The data will be distributed between threads as follows(note that each element is duplicated in 16 threads):

M  N ->                    warp 0                                                       warp 2
| --------------------------/\--------------------------   ------------------------------/\------------------------------
V [ 0,4,8...60   1,5...61     2,6...62     3,7...63    ]   [ 128,132...188  129,133...189  130,134...190  131,135...191 ]
  [ 0,4,8...60   1,5...61     2,6...62     3,7...63    ]   [ 128,132...188  129,133...189  130,134...190  131,135...191 ]
  [ 0,4,8...60   1,5...61     2,6...62     3,7...63    ]   [ 128,132...188  129,133...189  130,134...190  131,135...191 ]
  [ 0,4,8...60   1,5...61     2,6...62     3,7...63    ]   [ 128,132...188  129,133...189  130,134...190  131,135...191 ]
                           warp 1                                                       warp 3
  --------------------------/\--------------------------   ------------------------------/\------------------------------
  [ 64,68...124  65,69...125  66,70...126  67,71...127 ]   [ 192,196...252  193,197...253  194,198...254  195,199...255 ]
  [ 64,68...124  65,69...125  66,70...126  67,71...127 ]   [ 192,196...252  193,197...253  194,198...254  195,199...255 ]
  [ 64,68...124  65,69...125  66,70...126  67,71...127 ]   [ 192,196...252  193,197...253  194,198...254  195,199...255 ]
  [ 64,68...124  65,69...125  66,70...126  67,71...127 ]   [ 192,196...252  193,197...253  194,198...254  195,199...255 ]
}];

  let parameters = (
    ins
    "unsigned": $versionMajor,
    "unsigned": $versionMinor,
    ArrayRefParameter<"unsigned">:$warpsPerCTA__,
    "unsigned":$MDim,
    "unsigned":$NDim,
    "bool":$isTransposed,
    "CTALayoutAttr":$CTALayout
  );

  let extraClassDeclaration = extraDistributedDeclaration # [{
    bool supportReduction() const {
      return true;
    }
    SmallVector<unsigned> getSizePerThreadForOperand(int kWidth, int opIdx) const;
    SmallVector<unsigned> getShapePerCTATileForOperand(ArrayRef<int64_t> shape, int kWidth, int opIdx) const;
    unsigned getTotalElemsPerThreadForOperand(ArrayRef<int64_t> shape, Type eltTy, int kWidth, int opIdx) const;
    SmallVector<int64_t> getInstrShapeForOperand(int kWidth, int opIdx) const;
    SmallVector<int64_t> getRepForOperand(ArrayRef<int64_t> operandShape, int kWidth, int opIdx) const;
    SmallVector<unsigned> getRepOrderForOperand(int opIdx) const;

    SmallVector<unsigned> getContigPerThread() {
      auto rank = getWarpsPerCTA().size();
      SmallVector<unsigned> contigPerThread(rank, 1);
      if (getIsTransposed())
        contigPerThread[rank - 1] = 4;
      else
        contigPerThread[rank - 2] = 4;
      return contigPerThread;
    };

    SmallVector<unsigned> getElemsPerThreadForOperands(ArrayRef<int64_t> shape, Type eltTy, unsigned opIdx) const {
      llvm_unreachable("getElemsPerThreadForOperands is not supported.");
    };

  }];

  let genVerifyDecl = 1;
  let hasCustomAssemblyFormat = 1;
}

def AMDWmmaEncodingAttr : DistributedEncoding<"AMDWmmaEncoding", "amd_wmma_encoding", [MmaEncodingTrait]> {
  let mnemonic = "amd_wmma";

  let description = [{
An encoding for tensors that have been produced by WMMA matrix core instructions,
available on AMD Radeon GPUs of RDNA architectures.
- A `version` parameter specifies instruction version to lower in. The data
  distribution within one warp is also depends on it. Following architectures are
  supported:
  - 1: gfx11
  - 2: gfx12
- A `warpsPerCTA` parameter characterizes data distribution between warps.
  An important limitation of WMMA for layout is a shape for tiles proccessed
  by a single warp. It is [16, 16].
  This encoding assumes specific access to matrix elements by threads.

Example:
Suppose we have a tensor with shape [32, 64], `warpsPerCTA` set to [2, 2].
Matrix elements represent which lane owns the element. Currently only wave32 mode
is supported.

// ----------------------------------- version = 1 ----------------------------------- //

Row |                  warp 0                                    warp 2
    |/-------------------^-------------------\ /-------------------^-------------------\
0   |[0  1  2  ... 14 15] [0  1  2  ... 14 15] [0  1  2  ... 14 15] [0  1  2  ... 14 15]
1   |[16 17 18 ... 30 31] [16 17 18 ... 30 31] [16 17 18 ... 30 31] [16 17 18 ... 30 31]
2   |[0  1  2  ... 14 15] [0  1  2  ... 14 15] [0  1  2  ... 14 15] [0  1  2  ... 14 15]
3   |[16 17 18 ... 30 31] [16 17 18 ... 30 31] [16 17 18 ... 30 31] [16 17 18 ... 30 31]
    | ...                  ...                  ...                  ...
14  |[0  1  2  ... 14 15] [0  1  2  ... 14 15] [0  1  2  ... 14 15] [0  1  2  ... 14 15]
15  |[16 17 18 ... 30 31] [16 17 18 ... 30 31] [16 17 18 ... 30 31] [16 17 18 ... 30 31]

    |                  warp 1                                    warp 3
16  |/-------------------^-------------------\ /-------------------^-------------------\
17  |[0  1  2  ... 14 15] [0  1  2  ... 14 15] [0  1  2  ... 14 15] [0  1  2  ... 14 15]
18  |[16 17 18 ... 30 31] [16 17 18 ... 30 31] [16 17 18 ... 30 31] [16 17 18 ... 30 31]
19  |[0  1  2  ... 14 15] [0  1  2  ... 14 15] [0  1  2  ... 14 15] [0  1  2  ... 14 15]
20  |[16 17 18 ... 30 31] [16 17 18 ... 30 31] [16 17 18 ... 30 31] [16 17 18 ... 30 31]
    | ...                  ...                  ...                  ...
30  |[0  1  2  ... 14 15] [0  1  2  ... 14 15] [0  1  2  ... 14 15] [0  1  2  ... 14 15]
31  |[16 17 18 ... 30 31] [16 17 18 ... 30 31] [16 17 18 ... 30 31] [16 17 18 ... 30 31]

// ----------------------------------- version = 2 ----------------------------------- //

Row |       warp 0                warp 2
    |/--------^---------\ /---------^--------\
0   |[0  1  2  ... 14 15] [0  1  2  ... 14 15]
1   |[0  1  2  ... 14 15] [0  1  2  ... 14 15]
..  | ...                    ...
6   |[0  1  2  ... 14 15] [0  1  2  ... 14 15]
7   |[0  1  2  ... 14 15] [0  1  2  ... 14 15]
8   |[16 17 18 ... 30 31] [16 17 18 ... 30 31]
9   |[16 17 18 ... 30 31] [16 17 18 ... 30 31]
..  | ...                  ...
14  |[16 17 18 ... 30 31] [16 17 18 ... 30 31]
15  |[16 17 18 ... 30 31] [16 17 18 ... 30 31]
    |
    |       warp 1                warp 3
    |/--------^---------\ /---------^--------\
16  |[0  1  2  ... 14 15] [0  1  2  ... 14 15]
17  |[0  1  2  ... 14 15] [0  1  2  ... 14 15]
..  | ...                    ...
22  |[0  1  2  ... 14 15] [0  1  2  ... 14 15]
23  |[0  1  2  ... 14 15] [0  1  2  ... 14 15]
24  |[16 17 18 ... 30 31] [16 17 18 ... 30 31]
25  |[16 17 18 ... 30 31] [16 17 18 ... 30 31]
..  | ...                  ...
30  |[16 17 18 ... 30 31] [16 17 18 ... 30 31]
31  |[16 17 18 ... 30 31] [16 17 18 ... 30 31]
  }];

  let parameters = (
    ins
    "unsigned": $version,
    ArrayRefParameter<"unsigned">:$warpsPerCTA__,
    "CTALayoutAttr":$CTALayout
  );

  let hasCustomAssemblyFormat = 1;

  let extraClassDeclaration = extraDistributedDeclaration # [{
    bool supportReduction() const {
      return true;
    }
    SmallVector<unsigned> getSizePerThreadForOperand(int kWidth, int opIdx) const;
    SmallVector<unsigned> getShapePerCTATileForOperand(ArrayRef<int64_t> shape, int kWidth, int opIdx) const;
    unsigned getTotalElemsPerThreadForOperand(ArrayRef<int64_t> shape, Type eltTy, int kWidth, int opIdx) const;
    SmallVector<int64_t> getElemsPerInstrForOperands() const;
    SmallVector<int64_t> getRepForOperand(ArrayRef<int64_t> operandShape,
                                          Type elemType, int kWidth, int opIdx) const;
    SmallVector<unsigned> getRepOrderForOperand(int opIdx) const;
    static SmallVector<unsigned> getMNKDimPerInstr();

    SmallVector<unsigned> getContigPerThread() {
      auto rank = getWarpsPerCTA().size();
      assert(rank == 2 || rank == 3);
      SmallVector<unsigned> contigPerThread(rank, 1);
      if (getVersion() == 2) {
        contigPerThread[rank - 2] = 8;
      }
      return contigPerThread;
    };

    SmallVector<unsigned> getElemsPerThreadForOperands(ArrayRef<int64_t> shape, Type eltTy, unsigned opIdx) const {
      llvm_unreachable("getElemsPerThreadForOperands is not supported.");
    };
  }];
}

def NvidiaMmaEncodingAttr : DistributedEncoding<"NvidiaMmaEncoding", "nvidia_mma_encoding", [MmaEncodingTrait]> {
  let mnemonic = "nvidia_mma";

  let description = [{
An encoding for tensors that have been produced by tensor cores.

It is characterized by two parameters:
- A 'versionMajor' which specifies the generation the tensor cores
  whose output is being partitioned:
  - 1 for first-gen tensor cores (Volta), and
  - 2 for second-gen tensor cores (Turing/Ampere).
- A 'versionMinor' which indicates the specific layout of a tensor core
  generation, e.g. for Volta, there might be multiple kinds of layouts
  annotated by 0,1,2 and so on.
- A `blockTileSize` to indicate how data should be partitioned between warps.

// -------------------------------- version = 1 --------------------------- //

For first-gen tensor cores, the implicit warpTileSize is [16, 16].
Note: the layout is different from the recommended in PTX ISA
https://docs.nvidia.com/cuda/parallel-thread-execution/index.html
(mma.884 section, FP32 accumulator).

For example, when versionMinor=1, the matrix L corresponding to
blockTileSize=[32,16] is:

                               warp 0
--------------------------------/\-------------------------------
[ 0   0   2   2   8   8   10  10   0   0   2   2   8   8   10  10 ]
[ 1   1   3   3   9   9   11  11   1   1   3   3   9   9   11  11 ]
[ 0   0   2   2   8   8   10  10   0   0   2   2   8   8   10  10 ]
[ 1   1   3   3   9   9   11  11   1   1   3   3   9   9   11  11 ]
[ 4   4   6   6   12  12  14  14   4   4   6   6   12  12  14  14 ]
[ 5   5   7   7   13  13  15  15   5   5   7   7   13  13  15  15 ]
[ 4   4   6   6   12  12  14  14   4   4   6   6   12  12  14  14 ]
[ 5   5   7   7   13  13  15  15   5   5   7   7   13  13  15  15 ]
[ 16  16  18  18  20  20  22  22   16  16  18  18  20  20  22  22 ]
[ 17  17  19  19  21  21  23  23   17  17  19  19  21  21  23  23 ]
[ 16  16  18  18  20  20  22  22   16  16  18  18  20  20  22  22 ]
[ 17  17  19  19  21  21  23  23   17  17  19  19  21  21  23  23 ]
[ 24  24  26  26  28  28  30  30   24  24  26  26  28  28  30  30 ]
[ 25  25  27  27  29  29  31  31   25  25  27  27  29  29  31  31 ]
[ 24  24  26  26  28  28  30  30   24  24  26  26  28  28  30  30 ]
[ 25  25  27  27  29  29  31  31   25  25  27  27  29  29  31  31 ]

                          warp 1 = warp0 + 32
--------------------------------/\-------------------------------
[ 32  32  34  34  40  40  42  42   32  32  34  34  40  40  42  42 ]
[ 33  33  35  35  41  41  43  43   33  33  35  35  41  41  43  43 ]
[ ............................................................... ]


// -------------------------------- version = 2 --------------------------- //

For second-gen tensor cores, the implicit warpTileSize is [16, 8].
Information about this layout can be found in the official PTX documentation
https://docs.nvidia.com/cuda/parallel-thread-execution/index.html
(mma.16816 section, FP32 accumulator).

For example, the matrix L corresponding to blockTileSize=[32,16] is:
                warp 0                          warp 2
-----------------/\-------------  ----------------/\-------------
[ 0   0   1   1   2   2   3   3   32  32  33  33  34  34  35  35
[ 4   4   5   5   6   6   7   7   36  36  37  37  38  38  39  39
[ ..............................  ..............................
[ 28  28  29  29  30  30  31  31  60  60  61  61  62  62  63  63
[ 0   0   1   1   2   2   3   3   32  32  33  33  34  34  35  35
[ 4   4   5   5   6   6   7   7   36  36  37  37  38  38  39  39
[ ..............................  ..............................
[ 28  28  29  29  30  30  31  31  60  60  61  61  62  62  63  63

              warp 1                           warp 3
----------------/\-------------   ----------------/\-------------
[ 64  64  65  65  66  66  67  67  96  96  97  97  98  98  99  99
[ 68  68  69  69  70  70  71  71  100 100 101 101 102 102 103 103
[ ..............................  ...............................
[ 92  92  93  93  94  94  95  95  124 124 125 125 126 126 127 127
[ 64  64  65  65  66  66  67  67  96  96  97  97  98  98  99  99
[ 68  68  69  69  70  70  71  71  100 100 101 101 102 102 103 103
[ ..............................  ...............................
[ 92  92  93  93  94  94  95  95  124 124 125 125 126 126 127 127

}];

  let parameters = (
    ins
    "unsigned":$versionMajor,
    "unsigned":$versionMinor,
    ArrayRefParameter<"unsigned">:$warpsPerCTA__,
    "CTALayoutAttr":$CTALayout,
    ArrayRefParameter<"unsigned">:$instrShape
  );


  let extraClassDeclaration = extraDistributedDeclaration # [{
    bool isVolta() const;
    bool isTuring() const;
    bool isAmpere() const;
    bool isHopper() const;

    SmallVector<int64_t> getRepForOperand(ArrayRef<int64_t> shape,
                                          int bitwidth, int opIdx) const;
    SmallVector<unsigned> getRepOrderForOperand(int opIdx) const;

    bool supportReduction() const {
      if (isAmpere() || isHopper()) {
        return true;
      }
      return false;
    };
    SmallVector<unsigned> getSizePerThreadForOperand(int kWidth, int opIdx) const;
    SmallVector<unsigned> getShapePerCTATileForOperand(ArrayRef<int64_t> shape, int kWidth, int opIdx) const;

    SmallVector<unsigned> getContigPerThread() {
      assert(isAmpere() || isHopper());
      auto rank = getWarpsPerCTA().size();
      SmallVector<unsigned> contigPerThread(rank, 1);
      contigPerThread[rank - 1] = 2;
      return contigPerThread;
    };

    SmallVector<unsigned> getElemsPerThreadForOperands(ArrayRef<int64_t> shape, Type eltTy, unsigned opIdx) const {
      llvm_unreachable("getElemsPerThreadForOperands is not supported.");
    };

  }];

  let hasCustomAssemblyFormat = 1;
}

def SliceEncodingAttr : DistributedEncoding<"SliceEncoding", "slice_encoding"> {
  let mnemonic = "slice";

  let description = [{
    Given a `parent` layout and a `dim`, squeezes the given `dim` in the `parent`
    layout and distributes values in a tensor T according to the new layout.

    For example, given

    T = [x  x  x  x  x  x  x  x]
    L_parent = [0  1  2  3 ]
               [4  5  6  7 ]
               [8  9  10 11]
               [12 13 14 15] (with 16 CUDA threads)

    With dim = 0, squeezing out dim 0, we have
    L = [{0,4,8,12},  {1,5,9,13}, {2,6,10,14},  {3,7,11,15} ]

    Then the data of T would be distributed as follow between the 16 CUDA threads:
    L(T) = [ {0,4,8,12} , {1,5,9,13} , ... {3,7,11,15}, {0,4,8,12} , ..., {3,7,11,15} ]

    With dim = 1, squeezing out dim 1, we have
    L = [ {0,1,2,3}, {4,5,6,7}, {8,9,10,11}, {12,13,14,15} ]

    Then the data of T would be distributed as follow between the 16 CUDA threads:
    L = [ {0,1,2,3}, {4,5,6,7}, ..., {12,13,14,15}, {0,1,2,3}, ..., {12,13,14,15} ]

    This is useful for constructing the inverse layout of an expand_dims operation
    during some optimization passes.
  }];

  let parameters = (
    ins
    "unsigned":$dim,
    // TODO: constraint here to only take distributed encodings
    "Attribute":$parent
  );

  let extraClassDeclaration = extraDistributedDeclaration # [{
    template<class T>
    SmallVector<T> paddedShape(ArrayRef<T> shape) const;

    SmallVector<unsigned> getContigPerThread() {
      auto parentLayout = mlir::cast<DistributedEncodingTrait>(getParent());
      auto parentContigPerThread = parentLayout.getContigPerThread();
      parentContigPerThread.erase(parentContigPerThread.begin() + getDim());
      return parentContigPerThread;
    };
  }];

  let hasCustomAssemblyFormat = 1;
}

def DotOperandEncodingAttr : DistributedEncoding<"DotOperandEncoding", "dot_operand_encoding"> {
  let mnemonic = "dot_op";

  let description = [{
In the TritonGPU dialect, given `d = tt.dot a, b, c` tt.dot's operands a and b
must be of DotOperandEncodingAttr layout, if the dot is MMA v1 or v2 (i.e.
pre-Hopper).  For MMA v3, the operands are *almost always* in a regular shared
encoding, but sometimes the LHS is also a dot-operand encoding.

a's opIdx is 0, b's opIdx is 1.

The parent field is the layout of d.

kWidth defines number of consecutive elements stored by one thread along k dimension.
Some layouts do not use this parameter, either because they have a fixed number of
elements along the K dim, or they use all elements of the tensor along the K dim.

# WGMMA Notes
We require kWidth to be provided for Hopper because the dtype at loading might be
different from the dtype at WGMMA, due to casting. The kWidth is determined by the
dtype at WGMMA.

The encoded tensor consists of operand A for possibly multiple wgmma instructions.
For each wgmma, each warp in a warp group feeds a single "warp matrix"
Each warp matrix consists of 2x2 "quads".
Each thread holds several elements in each quad. Right before a wgmma,
the sum of bitwidth of
the elements in each quad should add up to 32.

These values are stored unrolled in `elements`.
The ordering of dimensions is as follows by convention:
batch (only 1 batch for Hopper currently)
matM (m-index of the "warp matrix")
matK (k-index of the "warp matrix")
quadK (k-index of the "quad" in the core matrix)
quadM (m-index of the "quad" in the core matrix)
vecIdx (index of the element in the quad; this is always along the k-dim)
  }];

  let parameters = (
    ins
    "unsigned":$opIdx,
    "Attribute":$parent,
    DefaultValuedParameter<"unsigned", "0">:$kWidth
  );

  let builders = [
    AttrBuilder<(ins "unsigned":$opIdx,
                     "Attribute":$parent,
                     "Type":$eltTy), [{
      NvidiaMmaEncodingAttr parentAttr = mlir::dyn_cast<NvidiaMmaEncodingAttr>(parent);
      if (!parentAttr || (!parentAttr.isAmpere() && !parentAttr.isHopper()))
        return $_get(context, opIdx, parent, 0);
      // For MMAV2 and V3
      unsigned bitwidth = eltTy.getIntOrFloatBitWidth();
      unsigned kWidth = 32 / bitwidth;
      return $_get(context, opIdx, parent, kWidth);
    }]>
  ];

  let assemblyFormat = "`<` `{` struct(params) `}` `>`";
  let genVerifyDecl = 1;
  let extraClassDeclaration = extraDistributedDeclaration # [{
    SmallVector<unsigned> getContigPerThread() {
      auto rank = getWarpsPerCTA().size();
      assert(rank == 2 || rank == 3);
      SmallVector<unsigned> contigPerThread(rank, 1);
      auto kWidth = getKWidth();
      assert(kWidth != 0 && "Do not support kWidth=0");
      if (getOpIdx() == 0)
        contigPerThread[rank - 1] = kWidth;
      else
        contigPerThread[rank - 2] = kWidth;
      return contigPerThread;
    };
  }];
}

def TTG_SharedMemorySpace : AttrDef<TritonGPU_Dialect, "SharedMemorySpace"> {
  let mnemonic = "shared_memory";
  let description = [{
    Attribute to indicate that the memory descriptor points to shared memory.
  }];
}
#endif<|MERGE_RESOLUTION|>--- conflicted
+++ resolved
@@ -778,17 +778,15 @@
                     (ins "int":$opIdx,
                          "int":$kWidth)>,
 
-<<<<<<< HEAD
+    InterfaceMethod<"Get the order of reps (tiles of this layout that tile the whole tensor). The fastest-changing axis first",
+                    "SmallVector<unsigned>",
+                    "getRepOrderForOperand",
+                    (ins "int":$opIdx)>,
+
     InterfaceMethod<"Return element sizes per thread for dot operands.", "SmallVector<unsigned>",
       "getElemsPerThreadForOperands", (ins "ArrayRef<int64_t>":$tensorShape,
                                            "Type":$eltTy,
                                            "unsigned":$opIdx)>,
-=======
-    InterfaceMethod<"Get the order of reps (tiles of this layout that tile the whole tensor). The fastest-changing axis first",
-                    "SmallVector<unsigned>",
-                    "getRepOrderForOperand",
-                    (ins "int":$opIdx)>,
->>>>>>> c76b342a
   ];
 }
 
