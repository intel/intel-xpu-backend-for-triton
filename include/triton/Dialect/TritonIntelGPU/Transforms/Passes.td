--- conflicted
+++ resolved
@@ -39,8 +39,6 @@
   ];
 }
 
-<<<<<<< HEAD
-=======
 def TritonIntelGPUDistributeToWarps
     : Pass<"tritonintelgpu-distribute-to-warps", "mlir::ModuleOp"> {
   let summary = "distribute the thread block workload to the warps";
@@ -125,14 +123,10 @@
   ];
 }
 
->>>>>>> 85d9aa3d
 def TritonIntelGPUMatchTargetSize : Pass<"tritonintelgpu-match-target-size", "mlir::ModuleOp"> {
   let summary = "match the target size of specific op (dot, load, store)";
 
   let description = [{
-<<<<<<< HEAD
-    this pass should be run after tritongpu-distribute-to-warps
-=======
     This pass spilt operations so that each operation would match the target IR size.
     This pass should be run after tritonintelgpu-distribute-to-warps
     This pass only support block pointer.
@@ -162,19 +156,13 @@
     // other 30 dot operations
     ...
     ```
->>>>>>> 85d9aa3d
   }];
 
   let constructor = "mlir::triton::gpu::intel::createMatchTargetSizePass()";
 
   let dependentDialects = ["mlir::triton::TritonDialect",
-<<<<<<< HEAD
-                           "mlir::triton::gpu::intel::TritonIntelGPUDialect",
-                           "mlir::triton::gpu::TritonGPUDialect"];
-=======
                            "mlir::triton::gpu::TritonGPUDialect",
                            "mlir::triton::gpu::intel::TritonIntelGPUDialect"];
->>>>>>> 85d9aa3d
 
   let options = [
     ListOption<"dotSize", "dot-size",
