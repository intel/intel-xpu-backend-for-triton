//===-- Passes.td - TritonIntelGPU pass definition file ----*- tablegen -*-===//
//
// Part of the LLVM Project, under the Apache License v2.0 with LLVM Exceptions.
// See https://llvm.org/LICENSE.txt for license information.
// SPDX-License-Identifier: Apache-2.0 WITH LLVM-exception
//
//===----------------------------------------------------------------------===//

#ifndef TRITON_INTEL_GPU_PASSES
#define TRITON_INTEL_GPU_PASSES

include "mlir/Pass/PassBase.td"

def TritonIntelGPUAccelerateMatmul
    : Pass<"tritonintelgpu-accelerate-matmul", "mlir::ModuleOp"> {
  let summary = "Intel accelerate matmul";

  let description = [{
    Optimize the input/output layout of the `tl.dot` operation to make them
    compatible with the Intel DPAS instruction requirements.
  }];

  let constructor = "mlir::triton::gpu::intel::createTritonIntelGPUAccelerateMatmulPass()";

  let dependentDialects = [
<<<<<<< HEAD
    "mlir::triton::TritonDialect",
    "mlir::triton::gpu::TritonGPUDialect",
    "mlir::triton::gpu::intel::TritonIntelGPUDialect"
=======
    "mlir::triton::gpu::intel::TritonIntelGPUDialect",
    "mlir::triton::TritonDialect"
>>>>>>> 0329fe1f
  ];

  let options = [
    Option<"deviceArch", "device-architecture",
            "mlir::triton::gpu::intel::DeviceArch", /*default*/" mlir::triton::gpu::intel::DeviceArch::PVC",
            "device architecture",
            "llvm::cl::values("
            "clEnumValN(mlir::triton::gpu::intel::DeviceArch::UNKNOWN, \"UNKNOWN\", \"Unknown arch\"), "
            "clEnumValN(mlir::triton::gpu::intel::DeviceArch::ATS, \"ATS\", \"ATS arch\"), "
            "clEnumValN(mlir::triton::gpu::intel::DeviceArch::PVC, \"PVC\", \"PVC arch\"))">
  ];
}

<<<<<<< HEAD
def TritonIntelGPUDistributeToWarps 
    : Pass<"tritonintelgpu-distribute-to-warps", "mlir::ModuleOp"> {
  let summary = "distribute the thread block workload to the warps";

  let description = [{
    Changes the layout 

    For example, given:

    ```mlir
    tt.func @gemm(%arg0, %arg1, %arg2) {
      %0 = tt.get_program_id x: i32
      ...
      %18 = tt.make_tensor_ptr %arg0, [affine function of %0] : <tensor<128x32xf16, #blockedA>, 1>
      %22 = tt.make_tensor_ptr %arg1, [affine function of %0] : <tensor<32x128xf16, #blockedB>, 1>
      scf.for loop {
        %28 = tt.load %18 : <tensor<128x32xf16, #blockedA>, 1>
        %29 = tt.load %22 : <tensor<32x128xf16, #blockedB>, 1>
        %30 = tt.dot %28, %29, %acc : <tensor<128x32xf16, #blockedA>, <tensor<32x128xf16, #blockedB> -> tensor<128x128xf32, #blockedC>
        ...
      }
      ...
    }
    ```

    after this pass, the workload is distributed so that each op works on warp/subgroup level 
    with smaller size:

    ```mlir
    tt.func @gemm(%arg0, %arg1, %arg2) {
      %0 = tt.get_program_id x: i32
      %1 = gpu.subgroup_id : i32
      ...
      %18 = tt.make_tensor_ptr %arg0, [affine function of (%0, %1) ] : <tensor<64x32xf16, #warpA>, 1>
      %22 = tt.make_tensor_ptr %arg1, [affine function of (%0, %1) ] : <tensor<32x64xf16, #warpB>, 1>
      scf.for loop {
        %28 = tt.load %18 : <tensor<64x32xf16, #warpA>, 1>
        %29 = tt.load %22 : <tensor<32x64xf16, #warpB>, 1>
        %30 = tt.dot %28, %29, %acc : <tensor<64x32xf16, #warpA>, <tensor<32x64xf16, #warpB> -> tensor<64x64xf32, #warpC>
        ...
      }
      ...
    }
    ```
  }];

  let constructor = "mlir::triton::gpu::intel::createTritonIntelGPUDistributeToWarpsPass()";

  let dependentDialects = ["mlir::triton::TritonDialect",
                           "mlir::triton::gpu::TritonGPUDialect",
                           "mlir::triton::gpu::intel::TritonIntelGPUDialect"];
=======
def TritonIntelGPUPrefetchBlock : Pass<"tritonintelgpu-prefetch-block", "mlir::ModuleOp"> {
  let summary = "Prefetch a tensor block around loop";
  let description = [{
    This pass injects prefetch operations for loads that 'feed' a `tt.dot` operation in a loop.
    Prefetch operations are inserted in the loop preheader (the number of iterations to prefetch
    in advance is controlable by a pass option) and in the loop body.
    Notes:
      - only loads that use a block pointer are considered
      - only targets that have a dedicated prefetch instruction are supported
  }];
  let constructor = "mlir::triton::gpu::intel::createPrefetchBlockPass()";
  let dependentDialects = ["mlir::triton::TritonDialect",
                           "mlir::triton::gpu::intel::TritonIntelGPUDialect",
                           "mlir::scf::SCFDialect",
                           "mlir::gpu::GPUDialect"];
  let options = [
    Option<"numAdvancePrefetches", "num-advance-prefetched",
           "int32_t", /*default*/"3",
           "Number of loop iteration to prefetch in advance of the loop">,
  ];
>>>>>>> 0329fe1f
}

#endif // TRITON_INTEL_GPU_PASSES<|MERGE_RESOLUTION|>--- conflicted
+++ resolved
@@ -23,14 +23,9 @@
   let constructor = "mlir::triton::gpu::intel::createTritonIntelGPUAccelerateMatmulPass()";
 
   let dependentDialects = [
-<<<<<<< HEAD
     "mlir::triton::TritonDialect",
     "mlir::triton::gpu::TritonGPUDialect",
     "mlir::triton::gpu::intel::TritonIntelGPUDialect"
-=======
-    "mlir::triton::gpu::intel::TritonIntelGPUDialect",
-    "mlir::triton::TritonDialect"
->>>>>>> 0329fe1f
   ];
 
   let options = [
@@ -44,7 +39,6 @@
   ];
 }
 
-<<<<<<< HEAD
 def TritonIntelGPUDistributeToWarps 
     : Pass<"tritonintelgpu-distribute-to-warps", "mlir::ModuleOp"> {
   let summary = "distribute the thread block workload to the warps";
@@ -96,7 +90,8 @@
   let dependentDialects = ["mlir::triton::TritonDialect",
                            "mlir::triton::gpu::TritonGPUDialect",
                            "mlir::triton::gpu::intel::TritonIntelGPUDialect"];
-=======
+}
+
 def TritonIntelGPUPrefetchBlock : Pass<"tritonintelgpu-prefetch-block", "mlir::ModuleOp"> {
   let summary = "Prefetch a tensor block around loop";
   let description = [{
@@ -117,7 +112,6 @@
            "int32_t", /*default*/"3",
            "Number of loop iteration to prefetch in advance of the loop">,
   ];
->>>>>>> 0329fe1f
 }
 
 #endif // TRITON_INTEL_GPU_PASSES