--- conflicted
+++ resolved
@@ -14,10 +14,7 @@
 include "triton/Dialect/TritonGPU/IR/TritonGPUTypes.td"
 include "triton/Dialect/TritonIntelGPU/IR/TritonIntelGPUAttrDefs.td"
 include "triton/Dialect/TritonIntelGPU/IR/TritonIntelGPUDialect.td"
-<<<<<<< HEAD
 include "mlir/Interfaces/CastInterfaces.td"
-=======
->>>>>>> cc5254a7
 include "mlir/Interfaces/SideEffectInterfaces.td"
 
 class TTIG_Op<string mnemonic, list<Trait> traits = []> :
@@ -39,7 +36,6 @@
   let assemblyFormat = [{
     attr-dict `:` type($result)
   }];
-<<<<<<< HEAD
 }
 
 def TTIG_ConcatOp : TTIG_Op<"concat", [Pure]> {
@@ -99,20 +95,11 @@
   let hasVerifier = 1;
 }
 
-def TTIG_PrefetchOp : TTIG_Op<"prefetch"> {
-  let summary = "Tensor prefetch operation";
-  let description = [{
-    The `prefetch` operation prefetches a two dimensional input tensor.
-    For example:
-=======
-}
-
 def TTIG_PrefetchOp : TTIG_Op<"prefetch", []> {
   let summary = "Tensor prefetch operation";
   let description = [{
     The `prefetch` operation prefetches an input tensor.
     Example:
->>>>>>> cc5254a7
       ```mlir
       triton_intel_gpu.prefetch %ptr {cache=none, evict=normal, isVolatile=false}
           : !tt.ptr<tensor<256x32xf16>
