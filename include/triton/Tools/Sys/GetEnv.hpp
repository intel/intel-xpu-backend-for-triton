#ifndef TRITON_TOOLS_SYS_GETENV_HPP
#define TRITON_TOOLS_SYS_GETENV_HPP

#include <algorithm>
#include <assert.h>
#include <cstdlib>
#include <set>
#include <sstream>
#include <string>

namespace mlir::triton {

inline const std::set<std::string> CACHE_INVALIDATING_ENV_VARS = {
    // clang-format off
    "AMDGCN_ENABLE_DUMP",
    "AMDGCN_USE_BUFFER_OPS",
    "DISABLE_FAST_REDUCTION",
    "DISABLE_LLVM_OPT",
    "DISABLE_MMA_V3",
    "DISABLE_MMA_V5",
    "DISABLE_PTXAS_OPT",
    "LLVM_IR_ENABLE_DUMP",
    "LLVM_ENABLE_TIMING",
    "LLVM_PASS_PLUGIN_PATH",
    "MLIR_ENABLE_DIAGNOSTICS",
    "MLIR_ENABLE_DUMP",
    "MLIR_DUMP_PATH",
    "MLIR_ENABLE_TIMING",
    "TRITON_DEFAULT_FP_FUSION",
    "TRITON_DISABLE_LINE_INFO",
    "TRITON_DISABLE_RESHAPE_ENCODING_INFERENCE",
    "TRITON_ENABLE_LLVM_DEBUG",
    "TRITON_HIP_GLOBAL_PREFETCH",
    "TRITON_HIP_LOCAL_PREFETCH",
    "TRITON_HIP_USE_BLOCK_PINGPONG",
    "TRITON_LLVM_DEBUG_ONLY",
    "TRITON_ENABLE_ASAN",
    "TRITON_OVERRIDE_ARCH",
    "USE_IR_LOC",
    "NVPTX_ENABLE_DUMP",
    "STORE_TMEM_TO_GLOBAL_BYPASS_SMEM",
    "ALLOW_LHS_TMEM_LAYOUT_CONVERSION",
    "ENABLE_LHS_TO_TMEM",
<<<<<<< HEAD
    "TRITON_INTEL_ADVANCED_PATH",
    "TRITON_INTEL_AGGRESSIVE_DPAS_REUSE",
    "TRITON_INTEL_DO_NOT_SINK_INSTR_ACROSS_RGN",
    "TRITON_INTEL_ENABLE_FIRST_LOAD_TO_SLM",
    "TRITON_INTEL_ENABLE_INSTR_SCHED",
    "TRITON_INTEL_REDUCE_TRANSPOSE",
    "TRITON_INTEL_RAISE_BLOCK_POINTER"
=======
    "TRITON_F32_DEFAULT",
>>>>>>> 750c1075
    // clang-format on
};

inline const std::set<std::string> CACHE_NEUTRAL_ENV_VARS = {
    // clang-format off
    "TRITON_REPRODUCER_PATH",
    "TRITON_ENABLE_PYTHON_STACKTRACE"
    // clang-format on
};

namespace tools {

inline void assertIsRecognized(const std::string &env) {
  bool is_invalidating = CACHE_INVALIDATING_ENV_VARS.find(env.c_str()) !=
                         CACHE_INVALIDATING_ENV_VARS.end();
  bool is_neutral =
      CACHE_NEUTRAL_ENV_VARS.find(env.c_str()) != CACHE_NEUTRAL_ENV_VARS.end();
  std::string errmsg = env + "is not recognized. "
                             "Please add it to triton/tools/sys/getenv.hpp";
  assert((is_invalidating || is_neutral) && errmsg.c_str());
}

inline std::string getStrEnv(const std::string &env) {
  assertIsRecognized(env);
  const char *cstr = std::getenv(env.c_str());
  if (!cstr)
    return "";
  std::string result(cstr);
  return result;
}

// return value of a cache-invalidating boolean environment variable
inline bool getBoolEnv(const std::string &env) {
  assertIsRecognized(env);
  const char *s = std::getenv(env.c_str());
  std::string str(s ? s : "");
  std::transform(str.begin(), str.end(), str.begin(),
                 [](unsigned char c) { return std::tolower(c); });
  return str == "on" || str == "true" || str == "1";
}

inline std::optional<bool> isEnvValueBool(std::string str) {
  std::transform(str.begin(), str.end(), str.begin(),
                 [](unsigned char c) { return std::tolower(c); });
  if (str == "on" || str == "true" || str == "1")
    return true;
  if (str == "off" || str == "false" || str == "0")
    return false;
  return std::nullopt;
}
} // namespace tools
} // namespace mlir::triton

#endif<|MERGE_RESOLUTION|>--- conflicted
+++ resolved
@@ -41,17 +41,14 @@
     "STORE_TMEM_TO_GLOBAL_BYPASS_SMEM",
     "ALLOW_LHS_TMEM_LAYOUT_CONVERSION",
     "ENABLE_LHS_TO_TMEM",
-<<<<<<< HEAD
+    "TRITON_F32_DEFAULT",
     "TRITON_INTEL_ADVANCED_PATH",
     "TRITON_INTEL_AGGRESSIVE_DPAS_REUSE",
     "TRITON_INTEL_DO_NOT_SINK_INSTR_ACROSS_RGN",
     "TRITON_INTEL_ENABLE_FIRST_LOAD_TO_SLM",
     "TRITON_INTEL_ENABLE_INSTR_SCHED",
+    "TRITON_INTEL_RAISE_BLOCK_POINTER",
     "TRITON_INTEL_REDUCE_TRANSPOSE",
-    "TRITON_INTEL_RAISE_BLOCK_POINTER"
-=======
-    "TRITON_F32_DEFAULT",
->>>>>>> 750c1075
     // clang-format on
 };
 
