--- conflicted
+++ resolved
@@ -37,18 +37,15 @@
     "TRITON_OVERRIDE_ARCH",
     "USE_IR_LOC",
     "NVPTX_ENABLE_DUMP",
-<<<<<<< HEAD
+    "STORE_TMEM_TO_GLOBAL_BYPASS_SMEM",
+    "ALLOW_LHS_TMEM_LAYOUT_CONVERSION",
+    "ENABLE_LHS_TO_TMEM",
     "TRITON_INTEL_ADVANCED_PATH",
     "TRITON_INTEL_AGGRESSIVE_DPAS_REUSE",
     "TRITON_INTEL_DO_NOT_SINK_INSTR_ACROSS_RGN",
     "TRITON_INTEL_ENABLE_FIRST_LOAD_TO_SLM",
     "TRITON_INTEL_ENABLE_INSTR_SCHED",
     "TRITON_INTEL_REDUCE_TRANSPOSE"
-=======
-    "STORE_TMEM_TO_GLOBAL_BYPASS_SMEM",
-    "ALLOW_LHS_TMEM_LAYOUT_CONVERSION",
-    "ENABLE_LHS_TO_TMEM",
->>>>>>> b39c1e14
     // clang-format on
 };
 
