--- conflicted
+++ resolved
@@ -32,11 +32,8 @@
     "NVPTX_ENABLE_DUMP",
     "TRITON_INTEL_ADVANCED_PATH",
     "TRITON_INTEL_ENABLE_ADDRESS_PAYLOAD_OPT",
-<<<<<<< HEAD
     "TRITON_INTEL_ENABLE_INSTR_SCHED",
-=======
     "TRITON_INTEL_ENABLE_FAST_PREFETCH"
->>>>>>> a71e7be4
     // clang-format on
 };
 
