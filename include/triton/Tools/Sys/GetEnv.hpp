--- conflicted
+++ resolved
@@ -44,7 +44,7 @@
     "STORE_TMEM_TO_GLOBAL_BYPASS_SMEM",
     "ALLOW_LHS_TMEM_LAYOUT_CONVERSION",
     "TRITON_F32_DEFAULT",
-<<<<<<< HEAD
+    "ENABLE_MMA_V5_ATT_PIPELINE",
     "TRITON_INTEL_ADVANCED_PATH",
     "TRITON_INTEL_AGGRESSIVE_DPAS_REUSE",
     "TRITON_INTEL_DO_NOT_SINK_INSTR_ACROSS_RGN",
@@ -53,9 +53,6 @@
     "TRITON_INTEL_FAST_MATH",
     "TRITON_INTEL_RAISE_BLOCK_POINTER",
     "TRITON_INTEL_REDUCE_TRANSPOSE",
-=======
-    "ENABLE_MMA_V5_ATT_PIPELINE"
->>>>>>> 3c8cdbfb
     // clang-format on
 };
 
