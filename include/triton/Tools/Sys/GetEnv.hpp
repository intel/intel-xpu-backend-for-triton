#ifndef TRITON_TOOLS_SYS_GETENV_HPP
#define TRITON_TOOLS_SYS_GETENV_HPP

#include <algorithm>
#include <assert.h>
#include <cstdlib>
#include <set>
#include <sstream>
#include <string>

namespace mlir::triton {

inline const std::set<std::string> CACHE_INVALIDATING_ENV_VARS = {
    // clang-format off
    "AMDGCN_ENABLE_DUMP",
    "DISABLE_FAST_REDUCTION",
    "DISABLE_LLVM_OPT",
    "DISABLE_MMA_V3",
    "DISABLE_PTXAS_OPT",
    "LLVM_IR_ENABLE_DUMP",
    "LLVM_ENABLE_TIMING",
    "LLVM_PASS_PLUGIN_PATH",
    "MLIR_ENABLE_DIAGNOSTICS",
    "MLIR_ENABLE_DUMP",
    "MLIR_ENABLE_TIMING",
    "TRITON_DEFAULT_FP_FUSION",
    "TRITON_DISABLE_LINE_INFO",
    "TRITON_DISABLE_RESHAPE_ENCODING_INFERENCE",
    "TRITON_ENABLE_LLVM_DEBUG",
    "TRITON_LLVM_DEBUG_ONLY",
    "USE_TTGIR_LOC",
    "NVPTX_ENABLE_DUMP",
    "TRITON_INTEL_ADVANCED_PATH",
    "TRITON_INTEL_ENABLE_ADDRESS_PAYLOAD_OPT",
<<<<<<< HEAD
    "TRITON_INTEL_ENABLE_FIRST_LOAD_TO_SLM"
=======
    "TRITON_INTEL_ENABLE_INSTR_SCHED",
    "TRITON_INTEL_ENABLE_FAST_PREFETCH"
>>>>>>> e542e391
    // clang-format on
};

inline const std::set<std::string> CACHE_NEUTRAL_ENV_VARS = {
    // clang-format off
    "TRITON_REPRODUCER_PATH",
    "TRITON_ENABLE_PYTHON_STACKTRACE"
    // clang-format on
};

namespace tools {

inline void assertIsRecognized(const std::string &env) {
  bool is_invalidating = CACHE_INVALIDATING_ENV_VARS.find(env.c_str()) !=
                         CACHE_INVALIDATING_ENV_VARS.end();
  bool is_neutral =
      CACHE_NEUTRAL_ENV_VARS.find(env.c_str()) != CACHE_NEUTRAL_ENV_VARS.end();
  std::string errmsg = env + "is not recognized. "
                             "Please add it to triton/tools/sys/getenv.hpp";
  assert((is_invalidating || is_neutral) && errmsg.c_str());
}

inline std::string getStrEnv(const std::string &env) {
  assertIsRecognized(env);
  const char *cstr = std::getenv(env.c_str());
  if (!cstr)
    return "";
  std::string result(cstr);
  return result;
}

// return value of a cache-invalidating boolean environment variable
inline bool getBoolEnv(const std::string &env) {
  assertIsRecognized(env);
  const char *s = std::getenv(env.c_str());
  std::string str(s ? s : "");
  std::transform(str.begin(), str.end(), str.begin(),
                 [](unsigned char c) { return std::tolower(c); });
  return str == "on" || str == "true" || str == "1";
}

inline std::optional<bool> isEnvValueBool(std::string str) {
  std::transform(str.begin(), str.end(), str.begin(),
                 [](unsigned char c) { return std::tolower(c); });
  if (str == "on" || str == "true" || str == "1")
    return true;
  if (str == "off" || str == "false" || str == "0")
    return false;
  return std::nullopt;
}
} // namespace tools
} // namespace mlir::triton

#endif<|MERGE_RESOLUTION|>--- conflicted
+++ resolved
@@ -32,13 +32,9 @@
     "NVPTX_ENABLE_DUMP",
     "TRITON_INTEL_ADVANCED_PATH",
     "TRITON_INTEL_ENABLE_ADDRESS_PAYLOAD_OPT",
-<<<<<<< HEAD
-    "TRITON_INTEL_ENABLE_FIRST_LOAD_TO_SLM"
-=======
+    "TRITON_INTEL_ENABLE_FIRST_LOAD_TO_SLM",
     "TRITON_INTEL_ENABLE_INSTR_SCHED",
     "TRITON_INTEL_ENABLE_FAST_PREFETCH"
->>>>>>> e542e391
-    // clang-format on
 };
 
 inline const std::set<std::string> CACHE_NEUTRAL_ENV_VARS = {
