--- conflicted
+++ resolved
@@ -43,9 +43,7 @@
     "NVPTX_ENABLE_DUMP",
     "STORE_TMEM_TO_GLOBAL_BYPASS_SMEM",
     "ALLOW_LHS_TMEM_LAYOUT_CONVERSION",
-<<<<<<< HEAD
     "TRITON_F32_DEFAULT",
-    "ENABLE_MMA_V5_ATT_PIPELINE",
     "TRITON_INTEL_ADVANCED_PATH",
     "TRITON_INTEL_AGGRESSIVE_DPAS_REUSE",
     "TRITON_INTEL_DO_NOT_SINK_INSTR_ACROSS_RGN",
@@ -54,9 +52,6 @@
     "TRITON_INTEL_FAST_MATH",
     "TRITON_INTEL_RAISE_BLOCK_POINTER",
     "TRITON_INTEL_REDUCE_TRANSPOSE",
-=======
-    "TRITON_F32_DEFAULT"
->>>>>>> 128fd214
     // clang-format on
 };
 
