#ifndef TRITON_TOOLS_SYS_GETENV_HPP
#define TRITON_TOOLS_SYS_GETENV_HPP

#include <algorithm>
#include <assert.h>
#include <cstdlib>
#include <mutex>
#include <set>
#include <sstream>
#include <string>

namespace mlir::triton {

inline const std::set<std::string> CACHE_INVALIDATING_ENV_VARS = {
    // clang-format off
    "AMDGCN_ENABLE_DUMP",
    "AMDGCN_USE_BUFFER_ATOMICS",
    "AMDGCN_USE_BUFFER_OPS",
    "DISABLE_LLVM_OPT",
    "DISABLE_MMA_V3",
    "DISABLE_MMA_V5",
    "DISABLE_PTXAS_OPT",
    "LLVM_IR_ENABLE_DUMP",
    "LLVM_ENABLE_TIMING",
    "LLVM_PASS_PLUGIN_PATH",
    "MLIR_ENABLE_DIAGNOSTICS",
    "MLIR_ENABLE_DUMP",
    "MLIR_DUMP_PATH",
    "MLIR_ENABLE_TIMING",
    "MLIR_DISABLE_MULTITHREADING",
    "TRITON_DEFAULT_FP_FUSION",
    "TRITON_DISABLE_LINE_INFO",
    "TRITON_ENABLE_LLVM_DEBUG",
    "TRITON_HIP_GLOBAL_PREFETCH",
    "TRITON_HIP_LOCAL_PREFETCH",
    "TRITON_HIP_USE_ASYNC_COPY",
    "TRITON_HIP_USE_BLOCK_PINGPONG",
    "TRITON_HIP_USE_IN_THREAD_TRANSPOSE",
    "TRITON_LLVM_DEBUG_ONLY",
    "TRITON_ENABLE_ASAN",
    "TRITON_OVERRIDE_ARCH",
    "USE_IR_LOC",
    "NVPTX_ENABLE_DUMP",
    "ALLOW_LHS_TMEM_LAYOUT_CONVERSION",
    "TRITON_F32_DEFAULT",
    "TRITON_PREFER_TMEM_16x256_LAYOUT",
    "TRITON_INTEL_AGGRESSIVE_DPAS_REUSE",
    "TRITON_INTEL_ENABLE_BLOCK_IO_ALL_LAYOUTS",
    "TRITON_INTEL_ENABLE_DPAS_FOR_WARP_SIZE_32",
    "TRITON_INTEL_FAST_MATH",
    "TRITON_INTEL_ONE_MATRIX_PER_LOAD_BT",
<<<<<<< HEAD
    "TRITON_INTEL_PREDICATED_LOAD",
=======
    "TRITON_INTEL_PREDICATED",
    "TRITON_INTEL_REDUCE_TRANSPOSE",
>>>>>>> c54e067c
    // clang-format on
};

inline const std::set<std::string> CACHE_NEUTRAL_ENV_VARS = {
    // clang-format off
    "TRITON_REPRODUCER_PATH",
    "TRITON_ENABLE_PYTHON_STACKTRACE",
    // clang-format on
};

namespace tools {

inline void assertIsRecognized(const std::string &env) {
  bool is_invalidating = CACHE_INVALIDATING_ENV_VARS.find(env.c_str()) !=
                         CACHE_INVALIDATING_ENV_VARS.end();
  bool is_neutral =
      CACHE_NEUTRAL_ENV_VARS.find(env.c_str()) != CACHE_NEUTRAL_ENV_VARS.end();
  std::string errmsg = env + "is not recognized. "
                             "Please add it to triton/tools/sys/getenv.hpp";
  assert((is_invalidating || is_neutral) && errmsg.c_str());
}

static std::mutex getenv_mutex;

inline std::string getStrEnv(const std::string &env) {
  std::lock_guard<std::mutex> lock(getenv_mutex);
  assertIsRecognized(env);
  const char *cstr = std::getenv(env.c_str());
  if (!cstr)
    return "";
  std::string result(cstr);
  return result;
}

// return value of a cache-invalidating boolean environment variable
inline bool getBoolEnv(const std::string &env) {
  std::lock_guard<std::mutex> lock(getenv_mutex);
  assertIsRecognized(env);
  const char *s = std::getenv(env.c_str());
  std::string str(s ? s : "");
  std::transform(str.begin(), str.end(), str.begin(),
                 [](unsigned char c) { return std::tolower(c); });
  return str == "on" || str == "true" || str == "1";
}

inline std::optional<bool> isEnvValueBool(std::string str) {
  std::transform(str.begin(), str.end(), str.begin(),
                 [](unsigned char c) { return std::tolower(c); });
  if (str == "on" || str == "true" || str == "1")
    return true;
  if (str == "off" || str == "false" || str == "0")
    return false;
  return std::nullopt;
}
} // namespace tools
} // namespace mlir::triton

#endif<|MERGE_RESOLUTION|>--- conflicted
+++ resolved
@@ -49,12 +49,7 @@
     "TRITON_INTEL_ENABLE_DPAS_FOR_WARP_SIZE_32",
     "TRITON_INTEL_FAST_MATH",
     "TRITON_INTEL_ONE_MATRIX_PER_LOAD_BT",
-<<<<<<< HEAD
-    "TRITON_INTEL_PREDICATED_LOAD",
-=======
     "TRITON_INTEL_PREDICATED",
-    "TRITON_INTEL_REDUCE_TRANSPOSE",
->>>>>>> c54e067c
     // clang-format on
 };
 
