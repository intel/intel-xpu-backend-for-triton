#ifndef TRITON_CONVERSION_TRITONTOTRITONGPU_TRITONTOTRITONGPUPASS_H
#define TRITON_CONVERSION_TRITONTOTRITONGPU_TRITONTOTRITONGPUPASS_H

#include <memory>
#include <optional>

namespace mlir {

class ModuleOp;
template <typename T> class OperationPass;

namespace triton {

constexpr static char AttrNumWarpsName[] = "triton_gpu.num-warps";
constexpr static char AttrNumCTAsName[] = "triton_gpu.num-ctas";
constexpr static char AttrComputeCapabilityName[] =
    "triton_gpu.compute-capability";

constexpr static char AttrNumThreadsPerWarp[] = "triton_gpu.threads-per-warp";

// Create the pass with numWarps passed from cl::opt.
std::unique_ptr<OperationPass<ModuleOp>> createConvertTritonToTritonGPUPass();
std::unique_ptr<OperationPass<ModuleOp>>
createConvertTritonToTritonGPUWarpPass();

// Create the pass with numWarps set explicitly.
<<<<<<< HEAD
std::unique_ptr<OperationPass<ModuleOp>>
createConvertTritonToTritonGPUPass(int numWarps, int threadsPerWarp = 32,
                                   int numCTAs = 1, int computeCapability = 80);
std::unique_ptr<OperationPass<ModuleOp>>
createConvertTritonToTritonGPUWarpPass(unsigned numWarps);
=======
std::unique_ptr<OperationPass<ModuleOp>> createConvertTritonToTritonGPUPass(
    int numWarps, int threadsPerWarp = 32, int numCTAs = 1,
    std::optional<int> computeCapability = std::nullopt);
>>>>>>> cfc523d5

} // namespace triton
} // namespace mlir

#endif<|MERGE_RESOLUTION|>--- conflicted
+++ resolved
@@ -24,17 +24,11 @@
 createConvertTritonToTritonGPUWarpPass();
 
 // Create the pass with numWarps set explicitly.
-<<<<<<< HEAD
-std::unique_ptr<OperationPass<ModuleOp>>
-createConvertTritonToTritonGPUPass(int numWarps, int threadsPerWarp = 32,
-                                   int numCTAs = 1, int computeCapability = 80);
-std::unique_ptr<OperationPass<ModuleOp>>
-createConvertTritonToTritonGPUWarpPass(unsigned numWarps);
-=======
 std::unique_ptr<OperationPass<ModuleOp>> createConvertTritonToTritonGPUPass(
     int numWarps, int threadsPerWarp = 32, int numCTAs = 1,
     std::optional<int> computeCapability = std::nullopt);
->>>>>>> cfc523d5
+std::unique_ptr<OperationPass<ModuleOp>>
+createConvertTritonToTritonGPUWarpPass(unsigned numWarps);
 
 } // namespace triton
 } // namespace mlir
