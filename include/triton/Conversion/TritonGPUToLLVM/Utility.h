--- conflicted
+++ resolved
@@ -644,14 +644,6 @@
                                  const LLVMTypeConverter *typeConverter,
                                  RewriterBase &rewriter);
 
-<<<<<<< HEAD
-=======
-void transferWithinBlockSwizzling(triton::gpu::ConvertLayoutOp op, Value src,
-                                  const TargetInfoBase &targetInfo,
-                                  const LLVMTypeConverter *typeConverter,
-                                  RewriterBase &rewriter);
-
->>>>>>> b3b9931c
 SmallVector<Value> inlineRegionImpl(RewriterBase &rewriter, Region &region,
                                     ArrayRef<Value> args,
                                     mlir::TypeID terminatorTypeId,
