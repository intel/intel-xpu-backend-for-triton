--- conflicted
+++ resolved
@@ -643,16 +643,10 @@
   size_t offset = cast<IntegerAttr>(op->getAttr("allocation.offset"))
                       .getValue()
                       .getZExtValue();
-<<<<<<< HEAD
-  Value offVal = i32_val(offset);
-  Value base =
-      gep(ptrTy, i8_ty, target.getStackPointer(rewriter, func), offVal);
-=======
   auto b = TritonLLVMOpBuilder(loc, rewriter);
   Value offVal = b.i32_val(offset);
   Value base =
-      b.gep(ptrTy, i8_ty, LLVM::getStackPointer(rewriter, func), offVal);
->>>>>>> bc4675aa
+      b.gep(ptrTy, i8_ty, target.getStackPointer(rewriter, func), offVal);
   return base;
 }
 
