#ifndef TRITON_CONVERSION_TRITONGPU_TO_LLVM_TARGETINFOBASE_H
#define TRITON_CONVERSION_TRITONGPU_TO_LLVM_TARGETINFOBASE_H

#include "triton/Conversion/MLIRTypes.h"

namespace mlir::triton {

class TargetInfoBase {
public:
  virtual bool supportMaximumMinimum() const = 0;

  virtual Value getClusterCTAId(RewriterBase &rewriter, Location loc) const = 0;

  virtual Value ballot(RewriterBase &rewriter, Location loc, Type type,
                       Value cmp) const = 0;

  // Store/load a value from shared memory, either in the same CTA or, if
  // `ctaId` is non-nullopt, in another CTA in the same group.
  //
  // A target that does not support cross-CTA transfers will assert if ctaId is
  // non-nullopt.
  //
  // Assumes the address is aligned to the width of `val`.
  virtual void storeDShared(RewriterBase &rewriter, Location loc, Value ptr,
                            std::optional<Value> ctaId, Value val,
                            Value pred) const = 0;
  virtual Value loadDShared(RewriterBase &rewriter, Location loc, Value ptr,
                            std::optional<Value> ctaId, Type elemTy,
                            Value pred) const = 0;

  void storeShared(RewriterBase &rewriter, Location loc, Value ptr, Value val,
                   Value pred) const {
    storeDShared(rewriter, loc, ptr, /*ctaId=*/std::nullopt, val, pred);
  }
  Value loadShared(RewriterBase &rewriter, Location loc, Value ptr, Type elemTy,
                   Value pred) const {
    return loadDShared(rewriter, loc, ptr, /*ctaId=*/std::nullopt, elemTy,
                       pred);
  }

  virtual bool canUseStMatrix(RankedTensorType tensorTy,
                              ArrayRef<unsigned> repShape,
                              ArrayRef<unsigned> paddedRepShape,
                              ArrayRef<unsigned> order,
                              int swizzleByteSize) const = 0;

  virtual void storeMatrixShared(RewriterBase &rewriter, Location loc,
                                 Value ptr, Value val) const = 0;

  virtual Value shuffleXor(RewriterBase &rewriter, Location loc, Value val,
                           int i) const = 0;
  virtual Value shuffleUp(RewriterBase &rewriter, Location loc, Value val,
                          int i) const = 0;
  virtual Value shuffleIdx(RewriterBase &rewriter, Location loc, Value val,
                           int i) const = 0;
  virtual Value shuffleIdx(RewriterBase &rewriter, Location loc, Value val,
                           Value i) const = 0;

  virtual Value programId(RewriterBase &rewriter, Location loc,
                          ModuleOp moduleOp, int axis) const = 0;

  virtual bool warpReduce(RewriterBase &rewriter, Location loc,
                          SmallVector<Value> &acc, triton::ReduceOp op,
                          unsigned numLaneToReduce,
                          unsigned interleave) const = 0;

  virtual std::string getMulhiFuncName(Type resultElementTy) const = 0;
  // Emits LLVM code with |rewriter| to print a message following the given
  // format from the device. |formatStrStart| is the pointer to the start of
  // the format string global variable; |args| are the arguments to fill
  // placeholders in the format string.
  virtual void printf(RewriterBase &rewriter, Value formatStrStart,
                      int formatStrByteCount, ValueRange args) const = 0;

  // Emits LLVM code with |rewriter| to print a message, particularly useful for
  // backend debug. |msg| is the message to print, |args| are the arguments to
  // fill placeholders in the |msg|.
  // NOTE: This function is used for backend debug. DO NOT DELETE.
  // Example use: targetInfo.printf(rewriter,"index: %d, value: %f", {index,
  // value});
  virtual void printf(RewriterBase &rewriter, StringRef msg,
                      ValueRange args) const = 0;

  // Emits LLVM code with |rewriter| to perform assertion failure with the given
  // |message| from the given |func| in |file|.
  virtual void assertFail(RewriterBase &rewriter, Location loc,
                          StringRef message, StringRef file, StringRef func,
                          int line) const = 0;

  virtual int getSharedAddressSpace() const = 0;

  virtual bool supportVectorizedAtomics() const = 0;

<<<<<<< HEAD
  virtual Value getStackPointer(RewriterBase &rewriter,
                                FunctionOpInterface funcOp) const = 0;
=======
  // Helper used by targets to annotate store operations during lowering to
  // llvm.
  virtual void storeOpAnnotation(triton::gpu::LocalStoreOp op,
                                 size_t localStoreOpCount, Type type) const {}
>>>>>>> 7da6d0b4

  virtual ~TargetInfoBase() {}
};
} // namespace mlir::triton
#endif // TRITON_CONVERSION_TRITONGPU_TO_LLVM_TARGETINFOBASE_H<|MERGE_RESOLUTION|>--- conflicted
+++ resolved
@@ -91,15 +91,13 @@
 
   virtual bool supportVectorizedAtomics() const = 0;
 
-<<<<<<< HEAD
-  virtual Value getStackPointer(RewriterBase &rewriter,
-                                FunctionOpInterface funcOp) const = 0;
-=======
   // Helper used by targets to annotate store operations during lowering to
   // llvm.
   virtual void storeOpAnnotation(triton::gpu::LocalStoreOp op,
                                  size_t localStoreOpCount, Type type) const {}
->>>>>>> 7da6d0b4
+
+  virtual Value getStackPointer(RewriterBase &rewriter,
+                                FunctionOpInterface funcOp) const = 0;
 
   virtual ~TargetInfoBase() {}
 };
