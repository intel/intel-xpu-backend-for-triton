--- conflicted
+++ resolved
@@ -22,11 +22,7 @@
     rev: v0.9.1
     hooks:
       - id: ruff
-<<<<<<< HEAD
-        files: '(^python|^third_party/proton|^third_party/amd|^benchmarks|^third_party/intel|^scripts)/.*'
-=======
-        files: '(^python|^third_party/proton|^third_party/amd|^third_party/nvidia|^test)/.*'
->>>>>>> aa833c9d
+        files: '(^python|^third_party/proton|^third_party/amd|^third_party/nvidia|^test|^benchmarks|^third_party/intel|^scripts)/.*'
         args: ["--fix", "--exit-non-zero-on-fix"]
         exclude: |
           (?x)(
