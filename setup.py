import os
import platform
import re
import contextlib
import shlex
import shutil
import subprocess
import sys
import sysconfig
import tarfile
import zipfile
import urllib.request
import json
from io import BytesIO
from distutils.command.clean import clean
from pathlib import Path
from typing import Optional
import warnings

from setuptools import Extension, find_packages, setup
from setuptools.command.build_ext import build_ext
from setuptools.command.build_py import build_py
from setuptools.command.develop import develop
from setuptools.command.egg_info import egg_info
from setuptools.command.install import install
from setuptools.command.sdist import sdist

from dataclasses import dataclass

import pybind11

try:
    from setuptools.command.bdist_wheel import bdist_wheel
except ImportError:
    from wheel.bdist_wheel import bdist_wheel

try:
    from setuptools.command.editable_wheel import editable_wheel
except ImportError:
    # create a dummy class, since there is no command to override
    class editable_wheel:
        pass


# Too noisy: https://github.com/pypa/setuptools/blob/b74789e2aa3227e85d61b40708959b35d7f666cc/setuptools/command/build_py.py#L343
warnings.filterwarnings("ignore", message="Package .* is absent from the `packages` configuration")

sys.path.insert(0, os.path.dirname(__file__))

from python.build_helpers import get_base_dir, get_cmake_dir


def is_git_repo():
    """Return True if this file resides in a git repository"""
    return (Path(__file__).parent / ".git").is_dir()


@dataclass
class Backend:
    name: str
    src_dir: str
    backend_dir: str
    language_dir: Optional[str]
    tools_dir: Optional[str]
    install_dir: str
    is_external: bool


class BackendInstaller:

    @staticmethod
    def prepare(backend_name: str, backend_src_dir: str = None, is_external: bool = False):
        # Initialize submodule if there is one for in-tree backends.
        if not is_external:
            root_dir = "third_party"
            assert backend_name in os.listdir(
                root_dir), f"{backend_name} is requested for install but not present in {root_dir}"

            if is_git_repo():
                try:
                    subprocess.run(["git", "submodule", "update", "--init", f"{backend_name}"], check=True,
                                   stdout=subprocess.DEVNULL, cwd=root_dir)
                except subprocess.CalledProcessError:
                    pass
                except FileNotFoundError:
                    pass

            backend_src_dir = os.path.join(root_dir, backend_name)

        backend_path = os.path.join(backend_src_dir, "backend")
        assert os.path.exists(backend_path), f"{backend_path} does not exist!"

        language_dir = os.path.join(backend_src_dir, "language")
        if not os.path.exists(language_dir):
            language_dir = None

        tools_dir = os.path.join(backend_src_dir, "tools")
        if not os.path.exists(tools_dir):
            tools_dir = None

        for file in ["compiler.py", "driver.py"]:
            assert os.path.exists(os.path.join(backend_path, file)), f"${file} does not exist in ${backend_path}"

        install_dir = os.path.join(os.path.dirname(__file__), "python", "triton", "backends", backend_name)

        return Backend(name=backend_name, src_dir=backend_src_dir, backend_dir=backend_path, language_dir=language_dir,
                       tools_dir=tools_dir, install_dir=install_dir, is_external=is_external)

    # Copy all in-tree backends under triton/third_party.
    @staticmethod
    def copy(active):
        return [BackendInstaller.prepare(backend) for backend in active]

    # Copy all external plugins provided by the `TRITON_PLUGIN_DIRS` env var.
    # TRITON_PLUGIN_DIRS is a semicolon-separated list of paths to the plugins.
    # Expect to find the name of the backend under dir/backend/name.conf
    @staticmethod
    def copy_externals():
        backend_dirs = os.getenv("TRITON_PLUGIN_DIRS")
        if backend_dirs is None:
            return []
        backend_dirs = backend_dirs.strip().split(";")
        backend_names = [Path(os.path.join(dir, "backend", "name.conf")).read_text().strip() for dir in backend_dirs]
        return [
            BackendInstaller.prepare(backend_name, backend_src_dir=backend_src_dir, is_external=True)
            for backend_name, backend_src_dir in zip(backend_names, backend_dirs)
        ]


# Taken from https://github.com/pytorch/pytorch/blob/master/tools/setup_helpers/env.py
def check_env_flag(name: str, default: str = "") -> bool:
    return os.getenv(name, default).upper() in ["ON", "1", "YES", "TRUE", "Y"]


def get_build_type():
    if check_env_flag("DEBUG"):
        return "Debug"
    elif check_env_flag("REL_WITH_DEB_INFO"):
        return "RelWithDebInfo"
    elif check_env_flag("TRITON_REL_BUILD_WITH_ASSERTS"):
        return "TritonRelBuildWithAsserts"
    elif check_env_flag("TRITON_BUILD_WITH_O1"):
        return "TritonBuildWithO1"
    else:
        # TODO: change to release when stable enough
        return "TritonRelBuildWithAsserts"


def get_env_with_keys(key: list):
    for k in key:
        if k in os.environ:
            return os.environ[k]
    return ""


def is_offline_build() -> bool:
    """
    Downstream projects and distributions which bootstrap their own dependencies from scratch
    and run builds in offline sandboxes
    may set `TRITON_OFFLINE_BUILD` in the build environment to prevent any attempts at downloading
    pinned dependencies from the internet or at using dependencies vendored in-tree.

    Dependencies must be defined using respective search paths (cf. `syspath_var_name` in `Package`).
    Missing dependencies lead to an early abortion.
    Dependencies' compatibility is not verified.

    Note that this flag isn't tested by the CI and does not provide any guarantees.
    """
    return check_env_flag("TRITON_OFFLINE_BUILD", "")


# --- third party packages -----


@dataclass
class Package:
    package: str
    name: str
    url: str
    include_flag: str
    lib_flag: str
    syspath_var_name: str
    sym_name: Optional[str] = None


# json
def get_json_package_info():
    url = "https://github.com/nlohmann/json/releases/download/v3.11.3/include.zip"
    return Package("json", "", url, "JSON_INCLUDE_DIR", "", "JSON_SYSPATH")


def is_linux_os(id):
    if os.path.exists("/etc/os-release"):
        with open("/etc/os-release", "r") as f:
            os_release_content = f.read()
            return f'ID="{id}"' in os_release_content
    return False


# llvm
def get_llvm_package_info():
    system = platform.system()
    try:
        arch = {"x86_64": "x64", "arm64": "arm64", "aarch64": "arm64"}[platform.machine()]
    except KeyError:
        arch = platform.machine()
    if (env_system_suffix := os.environ.get("TRITON_LLVM_SYSTEM_SUFFIX", None)):
        system_suffix = env_system_suffix
    elif system == "Darwin":
        system_suffix = f"macos-{arch}"
    elif system == "Linux":
        if arch == 'arm64' and is_linux_os('almalinux'):
            system_suffix = 'almalinux-arm64'
        elif arch == 'arm64':
            system_suffix = 'ubuntu-arm64'
        elif arch == 'x64':
            vglibc = tuple(map(int, platform.libc_ver()[1].split('.')))
            vglibc = vglibc[0] * 100 + vglibc[1]
            if vglibc > 228:
                # Ubuntu 24 LTS (v2.39)
                # Ubuntu 22 LTS (v2.35)
                # Ubuntu 20 LTS (v2.31)
                system_suffix = "ubuntu-x64"
            else:
                # Manylinux_2.28 (v2.28)
                # AlmaLinux 8 (v2.28)
                system_suffix = "almalinux-x64"
        else:
            print(
                f"LLVM pre-compiled image is not available for {system}-{arch}. Proceeding with user-configured LLVM from source build."
            )
            return Package("llvm", "LLVM-C.lib", "", "LLVM_INCLUDE_DIRS", "LLVM_LIBRARY_DIR", "LLVM_SYSPATH")
    elif system == 'Windows':
        system_suffix = "windows-x64"
    else:
        print(
            f"LLVM pre-compiled image is not available for {system}-{arch}. Proceeding with user-configured LLVM from source build."
        )
        return Package("llvm", "LLVM-C.lib", "", "LLVM_INCLUDE_DIRS", "LLVM_LIBRARY_DIR", "LLVM_SYSPATH")
    # use_assert_enabled_llvm = check_env_flag("TRITON_USE_ASSERT_ENABLED_LLVM", "False")
    # release_suffix = "assert" if use_assert_enabled_llvm else "release"
    llvm_hash_path = os.path.join(get_base_dir(), "cmake", "llvm-hash.txt")
    with open(llvm_hash_path, "r") as llvm_hash_file:
        rev = llvm_hash_file.read(8)
    name = f"llvm-{rev}-{system_suffix}"
    # Create a stable symlink that doesn't include revision
    sym_name = f"llvm-{system_suffix}"
    url = f"https://oaitriton.blob.core.windows.net/public/llvm-builds/{name}.tar.gz"
    return Package("llvm", name, url, "LLVM_INCLUDE_DIRS", "LLVM_LIBRARY_DIR", "LLVM_SYSPATH", sym_name=sym_name)


def open_url(url):
    user_agent = 'Mozilla/5.0 (X11; Linux x86_64; rv:109.0) Gecko/20100101 Firefox/119.0'
    headers = {
        'User-Agent': user_agent,
    }
    request = urllib.request.Request(url, None, headers)
    # Set timeout to 300 seconds to prevent the request from hanging forever.
    return urllib.request.urlopen(request, timeout=300)


# ---- package data ---


def get_triton_cache_path():
    user_home = os.getenv("TRITON_HOME")
    if not user_home:
        user_home = os.getenv("HOME") or os.getenv("USERPROFILE") or os.getenv("HOMEPATH") or None
    if not user_home:
        raise RuntimeError("Could not find user home directory")
    return os.path.join(user_home, ".triton")


def update_symlink(link_path, source_path):
    source_path = Path(source_path)
    link_path = Path(link_path)

    if link_path.is_symlink():
        link_path.unlink()
    elif link_path.exists():
        shutil.rmtree(link_path)

    print(f"creating symlink: {link_path} -> {source_path}", file=sys.stderr)
    link_path.absolute().parent.mkdir(parents=True, exist_ok=True)  # Ensure link's parent directory exists
    link_path.symlink_to(source_path.absolute(), target_is_directory=True)


def get_thirdparty_packages(packages: list):
    triton_cache_path = get_triton_cache_path()
    thirdparty_cmake_args = []
    for p in packages:
        package_root_dir = os.path.join(triton_cache_path, p.package)
        package_dir = os.path.join(package_root_dir, p.name)
        if os.environ.get(p.syspath_var_name):
            package_dir = os.environ[p.syspath_var_name]
        version_file_path = os.path.join(package_dir, "version.txt")

        input_defined = p.syspath_var_name in os.environ
        input_exists = os.path.exists(version_file_path)
        input_compatible = input_exists and Path(version_file_path).read_text() == p.url

        if is_offline_build() and not input_defined:
            raise RuntimeError(f"Requested an offline build but {p.syspath_var_name} is not set")
        if not is_offline_build() and not input_defined and not input_compatible:
            with contextlib.suppress(Exception):
                shutil.rmtree(package_root_dir)
            os.makedirs(package_root_dir, exist_ok=True)
            print(f'downloading and extracting {p.url} ...')
            with open_url(p.url) as response:
                if p.url.endswith(".zip"):
                    file_bytes = BytesIO(response.read())
                    with zipfile.ZipFile(file_bytes, "r") as file:
                        file.extractall(path=package_root_dir)
                else:
                    with tarfile.open(fileobj=response, mode="r|*") as file:
<<<<<<< HEAD
                        file.extractall(path=package_root_dir)
=======
                        # Use extractall without filter for Python version < 3.12 compatibility
                        if hasattr(tarfile, 'data_filter'):
                            file.extractall(path=package_root_dir, filter="data")
                        else:
                            file.extractall(path=package_root_dir)
>>>>>>> 318fa9c4
            # write version url to package_dir
            with open(os.path.join(package_dir, "version.txt"), "w") as f:
                f.write(p.url)
        if p.include_flag:
            thirdparty_cmake_args.append(f"-D{p.include_flag}={package_dir}/include")
        if p.lib_flag:
            thirdparty_cmake_args.append(f"-D{p.lib_flag}={package_dir}/lib")
        if p.syspath_var_name:
            thirdparty_cmake_args.append(f"-D{p.syspath_var_name}={package_dir}")
        if p.sym_name is not None:
            sym_link_path = os.path.join(package_root_dir, p.sym_name)
            update_symlink(sym_link_path, package_dir)

    return thirdparty_cmake_args


def download_and_copy(name, src_func, dst_path, variable, version, url_func):
    if is_offline_build():
        return
    triton_cache_path = get_triton_cache_path()
    if variable in os.environ:
        return
    base_dir = os.path.dirname(__file__)
    system = platform.system()
    arch = platform.machine()
    # NOTE: This might be wrong for jetson if both grace chips and jetson chips return aarch64
    arch = {"arm64": "sbsa", "aarch64": "sbsa", "AMD64": "x86_64"}.get(arch, arch)
    supported = {"Linux": "linux", "Darwin": "linux", "Windows": "windows"}
    url = url_func(supported[system], arch, version)
    if system == "Windows":
        url = url.replace("tar.xz", "zip")
    src_path = src_func(supported[system], arch, version)
    tmp_path = os.path.join(triton_cache_path, "nvidia", name)  # path to cache the download
    dst_path = os.path.join(base_dir, "third_party", "nvidia", "backend", dst_path)  # final binary path
    src_path = os.path.join(tmp_path, src_path)
    download = not os.path.exists(src_path)
    if os.path.exists(dst_path) and system == "Linux" and shutil.which(dst_path) is not None:
        curr_version = subprocess.check_output([dst_path, "--version"]).decode("utf-8").strip()
        curr_version = re.search(r"V([.|\d]+)", curr_version)
        assert curr_version is not None, f"No version information for {dst_path}"
        download = download or curr_version.group(1) != version
    if download:
        print(f'downloading and extracting {url} ...')
<<<<<<< HEAD
        if url.endswith(".zip"):
            with open_url(url) as response:
                file_bytes = BytesIO(response.read())
                with zipfile.ZipFile(file_bytes, "r") as file:
                    file.extractall(path=tmp_path)
        else:
            with open_url(url) as url_file, tarfile.open(fileobj=url_file, mode="r|*") as tar_file:
                tar_file.extractall(path=tmp_path, filter="data")
=======
        with open_url(url) as url_file, tarfile.open(fileobj=url_file, mode="r|*") as tar_file:
            # Use extractall without filter for Python version < 3.12 compatibility
            if hasattr(tarfile, 'data_filter'):
                tar_file.extractall(path=tmp_path, filter="data")
            else:
                tar_file.extractall(path=tmp_path)
>>>>>>> 318fa9c4
    os.makedirs(os.path.split(dst_path)[0], exist_ok=True)
    print(f'copy {src_path} to {dst_path} ...')
    if os.path.isdir(src_path):
        shutil.copytree(src_path, dst_path, dirs_exist_ok=True)
    else:
        shutil.copy(src_path, dst_path)


# ---- cmake extension ----


class CMakeClean(clean):

    def initialize_options(self):
        clean.initialize_options(self)
        self.build_temp = get_cmake_dir()


class CMakeBuildPy(build_py):

    def run(self) -> None:
        self.run_command('build_ext')
        return super().run()


class CMakeExtension(Extension):

    def __init__(self, name, path, sourcedir=""):
        Extension.__init__(self, name, sources=[])
        self.sourcedir = os.path.abspath(sourcedir)
        self.path = path


class CMakeBuild(build_ext):

    user_options = build_ext.user_options + \
        [('base-dir=', None, 'base directory of Triton')]

    def initialize_options(self):
        build_ext.initialize_options(self)
        self.base_dir = get_base_dir()

    def finalize_options(self):
        build_ext.finalize_options(self)

    def run(self):
        download_and_copy_dependencies()

        try:
            out = subprocess.check_output(["cmake", "--version"])
        except OSError:
            raise RuntimeError("CMake must be installed to build the following extensions: " +
                               ", ".join(e.name for e in self.extensions))

        match = re.search(r"version\s*(?P<major>\d+)\.(?P<minor>\d+)([\d.]+)?", out.decode())
        cmake_major, cmake_minor = int(match.group("major")), int(match.group("minor"))
        if (cmake_major, cmake_minor) < (3, 20):
            raise RuntimeError("CMake >= 3.20 is required")

        for ext in self.extensions:
            self.build_extension(ext)

    def get_pybind11_cmake_args(self):
        pybind11_sys_path = get_env_with_keys(["PYBIND11_SYSPATH"])
        if pybind11_sys_path:
            pybind11_include_dir = os.path.join(pybind11_sys_path, "include")
        else:
            pybind11_include_dir = pybind11.get_include()
        return [f"-Dpybind11_INCLUDE_DIR='{pybind11_include_dir}'", f"-Dpybind11_DIR='{pybind11.get_cmake_dir()}'"]

    def get_proton_cmake_args(self):
        cmake_args = get_thirdparty_packages([get_json_package_info()])
        cmake_args += self.get_pybind11_cmake_args()
        cupti_include_dir = get_env_with_keys(["TRITON_CUPTI_INCLUDE_PATH"])
        if cupti_include_dir == "":
            cupti_include_dir = os.path.join(get_base_dir(), "third_party", "nvidia", "backend", "include")
        cmake_args += ["-DCUPTI_INCLUDE_DIR=" + cupti_include_dir]
        roctracer_include_dir = get_env_with_keys(["TRITON_ROCTRACER_INCLUDE_PATH"])
        if roctracer_include_dir == "":
            roctracer_include_dir = os.path.join(get_base_dir(), "third_party", "amd", "backend", "include")
        cmake_args += ["-DROCTRACER_INCLUDE_DIR=" + roctracer_include_dir]
        xpupti_include_dir = get_env_with_keys(["TRITON_XPUPTI_INCLUDE_PATH"])
        if xpupti_include_dir == "":
            xpupti_include_dir = os.path.join(get_base_dir(), "third_party", "intel", "backend", "proton", "include")
        cmake_args += ["-DXPUPTI_INCLUDE_DIR=" + xpupti_include_dir]
        return cmake_args

    def build_extension(self, ext):
        lit_dir = shutil.which('lit')
        ninja_dir = shutil.which('ninja')
        # lit is used by the test suite
        thirdparty_cmake_args = get_thirdparty_packages([get_llvm_package_info()])
        thirdparty_cmake_args += self.get_pybind11_cmake_args()
        extdir = os.path.abspath(os.path.dirname(self.get_ext_fullpath(ext.path)))
        wheeldir = os.path.dirname(extdir)

        # create build directories
        if not os.path.exists(self.build_temp):
            os.makedirs(self.build_temp)
        # python directories
        python_include_dir = sysconfig.get_path("platinclude")
        cmake_args = [
            "-G", "Ninja",  # Ninja is much faster than make
            "-DCMAKE_MAKE_PROGRAM=" +
            ninja_dir,  # Pass explicit path to ninja otherwise cmake may cache a temporary path
            "-DCMAKE_EXPORT_COMPILE_COMMANDS=ON", "-DLLVM_ENABLE_WERROR=ON",
            "-DCMAKE_LIBRARY_OUTPUT_DIRECTORY=" + extdir, "-DTRITON_BUILD_PYTHON_MODULE=ON",
            "-DPython3_EXECUTABLE:FILEPATH=" + sys.executable, "-DPython3_INCLUDE_DIR=" + python_include_dir,
            "-DTRITON_CODEGEN_BACKENDS=" + ';'.join([b.name for b in backends if not b.is_external]),
            "-DTRITON_PLUGIN_DIRS=" + ';'.join([b.src_dir for b in backends if b.is_external]),
            "-DTRITON_WHEEL_DIR=" + wheeldir
        ]
        if lit_dir is not None:
            cmake_args.append("-DLLVM_EXTERNAL_LIT=" + lit_dir)
        cmake_args.extend(thirdparty_cmake_args)

        result = subprocess.run(["bash", "./scripts/capture-hw-details.sh"], stdout=subprocess.PIPE,
                                stderr=subprocess.PIPE, check=True, text=True, env=os.environ.copy())
        agama_version = None
        for line in result.stdout.splitlines():
            if line.startswith("AGAMA_VERSION="):
                agama_version = line.split("=", 1)[1].strip()
                break
        cmake_args.append(f"-DAGAMA_VERSION={agama_version}")

        # configuration
        cfg = get_build_type()
        build_args = ["--config", cfg]

        cmake_args += [f"-DCMAKE_BUILD_TYPE={cfg}"]
        if platform.system() == "Windows":
            cmake_args += [f"-DTRITON_PYD_PATH={extdir}"]
        else:
            max_jobs = os.getenv("MAX_JOBS", str(2 * os.cpu_count()))
            build_args += ['-j' + max_jobs]

        if check_env_flag("TRITON_BUILD_WITH_CLANG_LLD"):
            cmake_args += [
                "-DCMAKE_C_COMPILER=clang",
                "-DCMAKE_CXX_COMPILER=clang++",
                "-DCMAKE_LINKER=lld",
                "-DCMAKE_EXE_LINKER_FLAGS=-fuse-ld=lld",
                "-DCMAKE_MODULE_LINKER_FLAGS=-fuse-ld=lld",
                "-DCMAKE_SHARED_LINKER_FLAGS=-fuse-ld=lld",
            ]

        # Note that asan doesn't work with binaries that use the GPU, so this is
        # only useful for tools like triton-opt that don't run code on the GPU.
        #
        # I tried and gave up getting msan to work.  It seems that libstdc++'s
        # std::string does not play nicely with clang's msan (I didn't try
        # gcc's).  I was unable to configure clang to ignore the error, and I
        # also wasn't able to get libc++ to work, but that doesn't mean it's
        # impossible. :)
        if check_env_flag("TRITON_BUILD_WITH_ASAN"):
            cmake_args += [
                "-DCMAKE_C_FLAGS=-fsanitize=address",
                "-DCMAKE_CXX_FLAGS=-fsanitize=address",
            ]

        # environment variables we will pass through to cmake
        passthrough_args = [
            "TRITON_BUILD_PROTON",
            "TRITON_BUILD_WITH_CCACHE",
            "TRITON_PARALLEL_LINK_JOBS",
        ]
        cmake_args += [f"-D{option}={os.getenv(option)}" for option in passthrough_args if option in os.environ]

        if check_env_flag("TRITON_BUILD_PROTON", "ON"):  # Default ON
            cmake_args += self.get_proton_cmake_args()

        if is_offline_build():
            # unit test builds fetch googletests from GitHub
            cmake_args += ["-DTRITON_BUILD_UT=OFF"]

        cmake_args_append = os.getenv("TRITON_APPEND_CMAKE_ARGS")
        if cmake_args_append is not None:
            cmake_args += shlex.split(cmake_args_append)

        env = os.environ.copy()
        cmake_dir = get_cmake_dir()
        subprocess.check_call(["cmake", self.base_dir] + cmake_args, cwd=cmake_dir, env=env)
        update_symlink(Path(self.base_dir) / "compile_commands.json", cmake_dir / "compile_commands.json")
        subprocess.check_call(["cmake", "--build", "."] + build_args, cwd=cmake_dir)
        subprocess.check_call(["cmake", "--build", ".", "--target", "mlir-doc"], cwd=cmake_dir)


def download_and_copy_dependencies():
    nvidia_version_path = os.path.join(get_base_dir(), "cmake", "nvidia-toolchain-version.json")
    with open(nvidia_version_path, "r") as nvidia_version_file:
        # parse this json file to get the version of the nvidia toolchain
        NVIDIA_TOOLCHAIN_VERSION = json.load(nvidia_version_file)

    exe_extension = sysconfig.get_config_var("EXE")
    download_and_copy(
        name="nvcc",
        src_func=lambda system, arch, version: f"cuda_nvcc-{system}-{arch}-{version}-archive/bin/ptxas{exe_extension}",
        dst_path=f"bin/ptxas{exe_extension}",
        variable="TRITON_PTXAS_PATH",
        version=NVIDIA_TOOLCHAIN_VERSION["ptxas"],
        url_func=lambda system, arch, version:
        f"https://developer.download.nvidia.com/compute/cuda/redist/cuda_nvcc/{system}-{arch}/cuda_nvcc-{system}-{arch}-{version}-archive.tar.xz",
    )

    # We download a separate ptxas for blackwell, since there are some bugs when using it for hopper
    download_and_copy(
        name="nvcc",
        src_func=lambda system, arch, version: f"cuda_nvcc-{system}-{arch}-{version}-archive/bin/ptxas{exe_extension}",
        dst_path="bin/ptxas-blackwell",
        variable="TRITON_PTXAS_BLACKWELL_PATH",
        version=NVIDIA_TOOLCHAIN_VERSION["ptxas-blackwell"],
        url_func=lambda system, arch, version:
        f"https://developer.download.nvidia.com/compute/cuda/redist/cuda_nvcc/{system}-{arch}/cuda_nvcc-{system}-{arch}-{version}-archive.tar.xz",
    )
    download_and_copy(
        name="cuobjdump",
        src_func=lambda system, arch, version:
        f"cuda_cuobjdump-{system}-{arch}-{version}-archive/bin/cuobjdump{exe_extension}",
        dst_path=f"bin/cuobjdump{exe_extension}",
        variable="TRITON_CUOBJDUMP_PATH",
        version=NVIDIA_TOOLCHAIN_VERSION["cuobjdump"],
        url_func=lambda system, arch, version:
        f"https://developer.download.nvidia.com/compute/cuda/redist/cuda_cuobjdump/{system}-{arch}/cuda_cuobjdump-{system}-{arch}-{version}-archive.tar.xz",
    )
    download_and_copy(
        name="nvdisasm",
        src_func=lambda system, arch, version:
        f"cuda_nvdisasm-{system}-{arch}-{version}-archive/bin/nvdisasm{exe_extension}",
        dst_path=f"bin/nvdisasm{exe_extension}",
        variable="TRITON_NVDISASM_PATH",
        version=NVIDIA_TOOLCHAIN_VERSION["nvdisasm"],
        url_func=lambda system, arch, version:
        f"https://developer.download.nvidia.com/compute/cuda/redist/cuda_nvdisasm/{system}-{arch}/cuda_nvdisasm-{system}-{arch}-{version}-archive.tar.xz",
    )
    crt = "crt" if int(NVIDIA_TOOLCHAIN_VERSION["cudacrt"].split(".")[0]) >= 13 else "nvcc"
    download_and_copy(
        name="nvcc",
        src_func=lambda system, arch, version: f"cuda_{crt}-{system}-{arch}-{version}-archive/include",
        dst_path="include",
        variable="TRITON_CUDACRT_PATH",
        version=NVIDIA_TOOLCHAIN_VERSION["cudacrt"],
        url_func=lambda system, arch, version:
        f"https://developer.download.nvidia.com/compute/cuda/redist/cuda_{crt}/{system}-{arch}/cuda_{crt}-{system}-{arch}-{version}-archive.tar.xz",
    )
    download_and_copy(
        name="cudart",
        src_func=lambda system, arch, version: f"cuda_cudart-{system}-{arch}-{version}-archive/include",
        dst_path="include",
        variable="TRITON_CUDART_PATH",
        version=NVIDIA_TOOLCHAIN_VERSION["cudart"],
        url_func=lambda system, arch, version:
        f"https://developer.download.nvidia.com/compute/cuda/redist/cuda_cudart/{system}-{arch}/cuda_cudart-{system}-{arch}-{version}-archive.tar.xz",
    )
    download_and_copy(
        name="cupti",
        src_func=lambda system, arch, version: f"cuda_cupti-{system}-{arch}-{version}-archive/include",
        dst_path="include",
        variable="TRITON_CUPTI_INCLUDE_PATH",
        version=NVIDIA_TOOLCHAIN_VERSION["cupti"],
        url_func=lambda system, arch, version:
        f"https://developer.download.nvidia.com/compute/cuda/redist/cuda_cupti/{system}-{arch}/cuda_cupti-{system}-{arch}-{version}-archive.tar.xz",
    )
    download_and_copy(
        name="cupti",
        src_func=lambda system, arch, version: f"cuda_cupti-{system}-{arch}-{version}-archive/lib",
        dst_path="lib/cupti",
        variable="TRITON_CUPTI_LIB_PATH",
        version=NVIDIA_TOOLCHAIN_VERSION["cupti"],
        url_func=lambda system, arch, version:
        f"https://developer.download.nvidia.com/compute/cuda/redist/cuda_cupti/{system}-{arch}/cuda_cupti-{system}-{arch}-{version}-archive.tar.xz",
    )


backends = [*BackendInstaller.copy(["intel", "nvidia", "amd"]), *BackendInstaller.copy_externals()]


def get_package_dirs():
    yield ("", "python")

    for backend in backends:
        # we use symlinks for external plugins
        if backend.is_external:
            continue

        yield (f"triton.backends.{backend.name}", backend.backend_dir)

        if backend.language_dir:
            # Install the contents of each backend's `language` directory into
            # `triton.language.extra`.
            for x in os.listdir(backend.language_dir):
                yield (f"triton.language.extra.{x}", os.path.join(backend.language_dir, x))

        if backend.tools_dir:
            # Install the contents of each backend's `tools` directory into
            # `triton.tools.extra`.
            for x in os.listdir(backend.tools_dir):
                yield (f"triton.tools.extra.{x}", os.path.join(backend.tools_dir, x))

    if check_env_flag("TRITON_BUILD_PROTON", "ON"):  # Default ON
        yield ("triton.profiler", "third_party/proton/proton")
        yield ("triton.profiler.hooks", "third_party/proton/proton/hooks")


def get_packages():
    yield from find_packages(where="python")

    for backend in backends:
        yield f"triton.backends.{backend.name}"

        if backend.language_dir:
            # Install the contents of each backend's `language` directory into
            # `triton.language.extra`.
            for x in os.listdir(backend.language_dir):
                yield f"triton.language.extra.{x}"

        if backend.tools_dir:
            # Install the contents of each backend's `tools` directory into
            # `triton.tools.extra`.
            for x in os.listdir(backend.tools_dir):
                yield f"triton.tools.extra.{x}"

    if check_env_flag("TRITON_BUILD_PROTON", "ON"):  # Default ON
        yield "triton.profiler"


def add_link_to_backends(external_only):
    for backend in backends:
        if external_only and not backend.is_external:
            continue

        update_symlink(backend.install_dir, backend.backend_dir)

        if backend.language_dir:
            # Link the contents of each backend's `language` directory into
            # `triton.language.extra`.
            extra_dir = os.path.abspath(os.path.join(os.path.dirname(__file__), "python", "triton", "language",
                                                     "extra"))
            for x in os.listdir(backend.language_dir):
                src_dir = os.path.join(backend.language_dir, x)
                install_dir = os.path.join(extra_dir, x)
                update_symlink(install_dir, src_dir)

        if backend.tools_dir:
            # Link the contents of each backend's `tools` directory into
            # `triton.tools.extra`.
            extra_dir = os.path.abspath(os.path.join(os.path.dirname(__file__), "python", "triton", "tools", "extra"))
            for x in os.listdir(backend.tools_dir):
                src_dir = os.path.join(backend.tools_dir, x)
                install_dir = os.path.join(extra_dir, x)
                update_symlink(install_dir, src_dir)


def add_link_to_proton():
    proton_dir = os.path.abspath(os.path.join(os.path.dirname(__file__), "third_party", "proton", "proton"))
    proton_install_dir = os.path.join(os.path.dirname(__file__), "python", "triton", "profiler")
    update_symlink(proton_install_dir, proton_dir)


def add_links(external_only):
    add_link_to_backends(external_only=external_only)
    if not external_only and check_env_flag("TRITON_BUILD_PROTON", "ON"):  # Default ON
        add_link_to_proton()


class plugin_bdist_wheel(bdist_wheel):

    def run(self):
        add_links(external_only=True)
        super().run()


class plugin_develop(develop):

    def run(self):
        add_links(external_only=False)
        super().run()


class plugin_editable_wheel(editable_wheel):

    def run(self):
        add_links(external_only=False)
        super().run()


class plugin_egg_info(egg_info):

    def run(self):
        add_links(external_only=True)
        super().run()


class plugin_install(install):

    def run(self):
        add_links(external_only=True)
        super().run()


class plugin_sdist(sdist):

    def run(self):
        for backend in backends:
            if backend.is_external:
                raise RuntimeError("sdist cannot be used with TRITON_PLUGIN_DIRS")
        super().run()


def get_entry_points():
    entry_points = {}
    if check_env_flag("TRITON_BUILD_PROTON", "ON"):  # Default ON
        entry_points["console_scripts"] = [
            "proton-viewer = triton.profiler.viewer:main",
            "proton = triton.profiler.proton:main",
        ]
    entry_points["triton.backends"] = [f"{b.name} = triton.backends.{b.name}" for b in backends]
    return entry_points


def get_git_commit_hash(length=8):
    try:
        cmd = ['git', 'rev-parse', f'--short={length}', 'HEAD']
        return "+git{}".format(subprocess.check_output(cmd).strip().decode('utf-8'))
    except Exception:
        return ""


def get_git_branch():
    try:
        cmd = ['git', 'rev-parse', '--abbrev-ref', 'HEAD']
        return subprocess.check_output(cmd).strip().decode('utf-8')
    except Exception:
        return ""


def get_git_version_suffix():
    if not is_git_repo():
        return ""  # Not a git checkout
    branch = get_git_branch()
    if branch.startswith("release"):
        return ""
    else:
        return get_git_commit_hash()


def get_triton_version_suffix():
    # Either "" or "+<githash>", "<githash>" itself does not contain any plus-characters.
    git_sfx = get_git_version_suffix()
    # Should start with "+" that will replaced with "-" if needed
    env_sfx = os.environ.get("TRITON_WHEEL_VERSION_SUFFIX", "")
    # version suffix can only contain one plus-character
    if "+" in git_sfx and "+" in env_sfx:
        env_sfx = env_sfx.replace("+", "-")
    return git_sfx + env_sfx


# keep it separate for easy substitution
TRITON_VERSION = "3.5.0" + get_triton_version_suffix()

# Dynamically define supported Python versions and classifiers
MIN_PYTHON = (3, 10)
MAX_PYTHON = (3, 14)

PYTHON_REQUIRES = f">={MIN_PYTHON[0]}.{MIN_PYTHON[1]},<{MAX_PYTHON[0]}.{MAX_PYTHON[1] + 1}"
BASE_CLASSIFIERS = [
    "Development Status :: 4 - Beta",
    "Intended Audience :: Developers",
    "Topic :: Software Development :: Build Tools",
    "License :: OSI Approved :: MIT License",
]
PYTHON_CLASSIFIERS = [
    f"Programming Language :: Python :: {MIN_PYTHON[0]}.{m}" for m in range(MIN_PYTHON[1], MAX_PYTHON[1] + 1)
]
CLASSIFIERS = BASE_CLASSIFIERS + PYTHON_CLASSIFIERS

setup(
    name=os.environ.get("TRITON_WHEEL_NAME", "triton"),
    version=TRITON_VERSION,
    author="Philippe Tillet",
    author_email="phil@openai.com",
    description="A language and compiler for custom Deep Learning operations",
    long_description="",
    install_requires=[
        "importlib-metadata; python_version < '3.10'",
    ],
    packages=list(get_packages()),
    package_dir=dict(get_package_dirs()),
    entry_points=get_entry_points(),
    include_package_data=True,
    ext_modules=[CMakeExtension("triton", "triton/_C/")],
    cmdclass={
        "bdist_wheel": plugin_bdist_wheel,
        "build_ext": CMakeBuild,
        "build_py": CMakeBuildPy,
        "clean": CMakeClean,
        "develop": plugin_develop,
        "editable_wheel": plugin_editable_wheel,
        "egg_info": plugin_egg_info,
        "install": plugin_install,
        "sdist": plugin_sdist,
    },
    zip_safe=False,
    # for PyPI
    keywords=["Compiler", "Deep Learning"],
    url="https://github.com/triton-lang/triton/",
    python_requires=PYTHON_REQUIRES,
    classifiers=CLASSIFIERS,
    test_suite="tests",
    extras_require={
        "build": [
            "cmake>=3.20,<4.0",
            "lit",
        ],
        "tests": [
            "autopep8",
            "isort",
            "numpy",
            "pytest",
            "pytest-forked",
            "pytest-xdist",
            "scipy>=1.7.1",
            "llnl-hatchet",
        ],
        "tutorials": [
            "matplotlib",
            "pandas",
            "tabulate",
        ],
    },
)<|MERGE_RESOLUTION|>--- conflicted
+++ resolved
@@ -313,15 +313,11 @@
                         file.extractall(path=package_root_dir)
                 else:
                     with tarfile.open(fileobj=response, mode="r|*") as file:
-<<<<<<< HEAD
-                        file.extractall(path=package_root_dir)
-=======
                         # Use extractall without filter for Python version < 3.12 compatibility
                         if hasattr(tarfile, 'data_filter'):
                             file.extractall(path=package_root_dir, filter="data")
                         else:
                             file.extractall(path=package_root_dir)
->>>>>>> 318fa9c4
             # write version url to package_dir
             with open(os.path.join(package_dir, "version.txt"), "w") as f:
                 f.write(p.url)
@@ -365,7 +361,6 @@
         download = download or curr_version.group(1) != version
     if download:
         print(f'downloading and extracting {url} ...')
-<<<<<<< HEAD
         if url.endswith(".zip"):
             with open_url(url) as response:
                 file_bytes = BytesIO(response.read())
@@ -373,15 +368,11 @@
                     file.extractall(path=tmp_path)
         else:
             with open_url(url) as url_file, tarfile.open(fileobj=url_file, mode="r|*") as tar_file:
-                tar_file.extractall(path=tmp_path, filter="data")
-=======
-        with open_url(url) as url_file, tarfile.open(fileobj=url_file, mode="r|*") as tar_file:
-            # Use extractall without filter for Python version < 3.12 compatibility
-            if hasattr(tarfile, 'data_filter'):
-                tar_file.extractall(path=tmp_path, filter="data")
-            else:
-                tar_file.extractall(path=tmp_path)
->>>>>>> 318fa9c4
+                # Use extractall without filter for Python version < 3.12 compatibility
+                if hasattr(tarfile, 'data_filter'):
+                    tar_file.extractall(path=tmp_path, filter="data")
+                else:
+                    tar_file.extractall(path=tmp_path)
     os.makedirs(os.path.split(dst_path)[0], exist_ok=True)
     print(f'copy {src_path} to {dst_path} ...')
     if os.path.isdir(src_path):
