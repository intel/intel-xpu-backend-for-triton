--- conflicted
+++ resolved
@@ -317,7 +317,7 @@
                         file.extractall(path=package_root_dir)
                 else:
                     with tarfile.open(fileobj=response, mode="r|*") as file:
-                        file.extractall(path=package_root_dir, filter="data")
+                        file.extractall(path=package_root_dir)
             # write version url to package_dir
             with open(os.path.join(package_dir, "version.txt"), "w") as f:
                 f.write(p.url)
@@ -361,19 +361,14 @@
         download = download or curr_version.group(1) != version
     if download:
         print(f'downloading and extracting {url} ...')
-<<<<<<< HEAD
         if url.endswith(".zip"):
             with open_url(url) as response:
                 file_bytes = BytesIO(response.read())
                 with zipfile.ZipFile(file_bytes, "r") as file:
                     file.extractall(path=tmp_path)
         else:
-            file = tarfile.open(fileobj=open_url(url), mode="r|*")
-            file.extractall(path=tmp_path)
-=======
-        with open_url(url) as url_file, tarfile.open(fileobj=url_file, mode="r|*") as tar_file:
-            tar_file.extractall(path=tmp_path, filter="data")
->>>>>>> 210c7b5b
+            with open_url(url) as url_file, tarfile.open(fileobj=url_file, mode="r|*") as tar_file:
+                tar_file.extractall(path=tmp_path, filter="data")
     os.makedirs(os.path.split(dst_path)[0], exist_ok=True)
     print(f'copy {src_path} to {dst_path} ...')
     if os.path.isdir(src_path):
