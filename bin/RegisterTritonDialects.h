#pragma once
#include "intel/include/Dialect/Triton/Transforms/Passes.h"
#include "intel/include/Dialect/TritonGEN/IR/TritonGENDialect.h"
#include "intel/include/Dialect/TritonIntelGPU/IR/Dialect.h"
#include "intel/include/Dialect/TritonIntelGPU/Transforms/Passes.h"
#include "intel/include/GPUToTritonGEN/Passes.h"
#include "intel/include/TritonAnnotateModule/Passes.h"
#include "intel/include/TritonGENToLLVM/Passes.h"
#include "intel/include/TritonGENToSPIRV/Passes.h"
#include "intel/include/TritonIntelGPUToLLVM/Passes.h"
#include "intel/include/TritonToTritonGPUWarp/Passes.h"

#include "amd/include/Dialect/TritonAMDGPU/IR/Dialect.h"
#include "amd/include/TritonAMDGPUTransforms/Passes.h"
#include "third_party/nvidia/include/Dialect/NVGPU/IR/Dialect.h"
#include "third_party/nvidia/include/Dialect/NVWS/IR/Dialect.h"
#include "third_party/proton/dialect/include/Dialect/Proton/IR/Dialect.h"
#include "triton/Dialect/Gluon/Transforms/Passes.h"
#include "triton/Dialect/Triton/IR/Dialect.h"
#include "triton/Dialect/TritonGPU/IR/Dialect.h"
#include "triton/Dialect/TritonInstrument/IR/Dialect.h"
#include "triton/Dialect/TritonNvidiaGPU/IR/Dialect.h"

// Below headers will allow registration to ROCm passes
#include "TritonAMDGPUToLLVM/Passes.h"
#include "TritonAMDGPUTransforms/Passes.h"
#include "TritonAMDGPUTransforms/TritonGPUConversion.h"

#include "triton/Dialect/Triton/Transforms/Passes.h"
#include "triton/Dialect/TritonGPU/Transforms/Passes.h"
#include "triton/Dialect/TritonInstrument/Transforms/Passes.h"
#include "triton/Dialect/TritonNvidiaGPU/Transforms/Passes.h"

#include "nvidia/hopper/include/Transforms/Passes.h"
#include "nvidia/include/Dialect/NVWS/Transforms/Passes.h"
#include "nvidia/include/NVGPUToLLVM/Passes.h"
#include "nvidia/include/TritonNVIDIAGPUToLLVM/Passes.h"
#include "triton/Conversion/TritonGPUToLLVM/Passes.h"
#include "triton/Conversion/TritonToTritonGPU/Passes.h"
#include "triton/Target/LLVMIR/Passes.h"

#include "mlir/Dialect/LLVMIR/NVVMDialect.h"
#include "mlir/Dialect/LLVMIR/ROCDLDialect.h"
#include "mlir/InitAllPasses.h"

namespace mlir {
namespace test {
namespace intel {
void registerTestAxisInfoPass();
}

void registerTestAliasPass();
void registerTestAlignmentPass();
void registerAMDTestAlignmentPass();
void registerTestAllocationPass();
void registerTestLivenessPass();
void registerTestMembarPass();
void registerTestAMDGPUMembarPass();
void registerTestTritonAMDGPURangeAnalysis();
void registerTestLoopPeelingPass();
} // namespace test
} // namespace mlir

inline void registerTritonDialects(mlir::DialectRegistry &registry) {
  mlir::registerAllPasses();
  mlir::triton::registerTritonPasses();
  mlir::triton::gpu::registerTritonGPUPasses();
  mlir::triton::nvidia_gpu::registerTritonNvidiaGPUPasses();
  mlir::test::intel::registerTestAxisInfoPass();
  mlir::triton::instrument::registerTritonInstrumentPasses();
  mlir::triton::gluon::registerGluonPasses();
  mlir::test::registerTestAliasPass();
  mlir::test::registerTestAlignmentPass();
  mlir::test::registerAMDTestAlignmentPass();
  mlir::test::registerTestAllocationPass();
  mlir::test::registerTestLivenessPass();
  mlir::test::registerTestMembarPass();
  mlir::test::registerTestLoopPeelingPass();
  mlir::test::registerTestAMDGPUMembarPass();
  mlir::test::registerTestTritonAMDGPURangeAnalysis();
  mlir::triton::registerConvertTritonToTritonGPUPass();
  mlir::triton::intel::registerConvertTritonToTritonGPUWarpPass();
  mlir::triton::intel::registerTritonIntelTensorDescToBlockPointer();
  mlir::triton::intel::registerTritonIntelRemoveMasks();
  mlir::triton::registerRelayoutTritonGPUPass();
  mlir::triton::gpu::registerAllocateSharedMemoryPass();
  mlir::triton::gpu::registerTritonGPUAllocateWarpGroups();
  mlir::triton::gpu::registerTritonGPUGlobalScratchAllocationPass();
  mlir::triton::registerConvertWarpSpecializeToLLVM();
  mlir::triton::registerConvertTritonGPUToLLVMPass();
  mlir::triton::registerConvertNVGPUToLLVMPass();
  mlir::registerLLVMDIScope();
  mlir::triton::gpu::intel::registerTritonAnnotateModulePass();
  mlir::triton::gpu::intel::registerTritonIntelGPUPasses();
  mlir::triton::gpu::intel::registerTritonIntelGPUToLLVMPasses();
  mlir::triton::registerConvertGPUToTritonGEN();
  mlir::triton::registerConvertTritonGENToLLVM();
  mlir::triton::registerTritonGENToLLVMPasses();
  mlir::triton::registerTritonGENToSPIRVPasses();

  // TritonAMDGPUToLLVM passes
  mlir::triton::registerAllocateAMDGPUSharedMemory();
  mlir::triton::registerConvertTritonAMDGPUToLLVM();
  mlir::triton::registerConvertBuiltinFuncToLLVM();
  mlir::triton::registerOptimizeAMDLDSUsage();

  // TritonAMDGPUTransforms passes
  mlir::registerTritonAMDGPUAccelerateMatmul();
  mlir::registerTritonAMDGPUOptimizeEpilogue();
  mlir::registerTritonAMDGPUHoistLayoutConversions();
  mlir::registerTritonAMDGPUReorderInstructions();
  mlir::registerTritonAMDGPUBlockPingpong();
  mlir::registerTritonAMDGPUStreamPipeline();
  mlir::registerTritonAMDGPUCanonicalizePointers();
  mlir::registerTritonAMDGPUConvertToBufferOps();
  mlir::registerTritonAMDGPUInThreadTranspose();
  mlir::registerTritonAMDGPUCoalesceAsyncCopy();
  mlir::registerTritonAMDGPUUpdateAsyncWaitCount();
  mlir::triton::registerTritonAMDGPUInsertInstructionSchedHints();
  mlir::triton::registerTritonAMDGPULowerInstructionSchedHints();
  mlir::registerTritonAMDFoldTrueCmpI();

  // NVWS passes
  mlir::triton::registerNVWSTransformsPasses();

  // NVGPU transform passes
  mlir::registerNVHopperTransformsPasses();

  registry.insert<
      mlir::triton::TritonDialect, mlir::cf::ControlFlowDialect,
      mlir::triton::nvidia_gpu::TritonNvidiaGPUDialect,
      mlir::triton::gpu::TritonGPUDialect,
      mlir::triton::instrument::TritonInstrumentDialect,
      mlir::math::MathDialect, mlir::arith::ArithDialect, mlir::scf::SCFDialect,
      mlir::gpu::GPUDialect, mlir::LLVM::LLVMDialect, mlir::NVVM::NVVMDialect,
      mlir::triton::nvgpu::NVGPUDialect, mlir::triton::nvws::NVWSDialect,
      mlir::triton::amdgpu::TritonAMDGPUDialect,
      mlir::triton::proton::ProtonDialect, mlir::ROCDL::ROCDLDialect,
<<<<<<< HEAD
      mlir::triton::gpu::intel::TritonIntelGPUDialect,
      mlir::triton::TritonGEN::TritonGENDialect>();
=======
      mlir::triton::gluon::GluonDialect>();
>>>>>>> f4a9d54c
}<|MERGE_RESOLUTION|>--- conflicted
+++ resolved
@@ -136,10 +136,7 @@
       mlir::triton::nvgpu::NVGPUDialect, mlir::triton::nvws::NVWSDialect,
       mlir::triton::amdgpu::TritonAMDGPUDialect,
       mlir::triton::proton::ProtonDialect, mlir::ROCDL::ROCDLDialect,
-<<<<<<< HEAD
       mlir::triton::gpu::intel::TritonIntelGPUDialect,
-      mlir::triton::TritonGEN::TritonGENDialect>();
-=======
+      mlir::triton::TritonGEN::TritonGENDialect,
       mlir::triton::gluon::GluonDialect>();
->>>>>>> f4a9d54c
 }