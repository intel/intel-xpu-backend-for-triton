--- conflicted
+++ resolved
@@ -1,5 +1,4 @@
 #pragma once
-<<<<<<< HEAD
 #include "intel/include/Dialect/TritonGEN/IR/TritonGENDialect.h"
 #include "intel/include/Dialect/TritonIntelGPU/IR/Dialect.h"
 #include "intel/include/Dialect/TritonIntelGPU/Transforms/Passes.h"
@@ -10,9 +9,7 @@
 #include "intel/include/TritonRaiseBlockPointer/Passes.h"
 #include "intel/include/TritonToTritonGPUWarp/Passes.h"
 
-=======
 #include "amd/include/Dialect/TritonAMDGPU/IR/Dialect.h"
->>>>>>> 93c2027f
 #include "amd/include/TritonAMDGPUTransforms/Passes.h"
 #include "third_party/nvidia/include/Dialect/NVGPU/IR/Dialect.h"
 #include "triton/Dialect/Triton/IR/Dialect.h"
@@ -88,17 +85,6 @@
   mlir::registerTritonAMDGPUCanonicalizePointers();
 
   // TODO: register Triton & TritonGPU passes
-<<<<<<< HEAD
-  registry.insert<
-      mlir::triton::TritonDialect, mlir::cf::ControlFlowDialect,
-      mlir::triton::gpu::intel::TritonIntelGPUDialect,
-      mlir::triton::nvidia_gpu::TritonNvidiaGPUDialect,
-      mlir::triton::gpu::TritonGPUDialect,
-      mlir::triton::TritonGEN::TritonGENDialect, mlir::math::MathDialect,
-      mlir::arith::ArithDialect, mlir::scf::SCFDialect, mlir::gpu::GPUDialect,
-      mlir::LLVM::LLVMDialect, mlir::NVVM::NVVMDialect,
-      mlir::triton::nvgpu::NVGPUDialect, mlir::ROCDL::ROCDLDialect>();
-=======
   registry.insert<mlir::triton::TritonDialect, mlir::cf::ControlFlowDialect,
                   mlir::triton::nvidia_gpu::TritonNvidiaGPUDialect,
                   mlir::triton::gpu::TritonGPUDialect, mlir::math::MathDialect,
@@ -106,6 +92,7 @@
                   mlir::gpu::GPUDialect, mlir::LLVM::LLVMDialect,
                   mlir::NVVM::NVVMDialect, mlir::triton::nvgpu::NVGPUDialect,
                   mlir::triton::amdgpu::TritonAMDGPUDialect,
-                  mlir::ROCDL::ROCDLDialect>();
->>>>>>> 93c2027f
+                  mlir::ROCDL::ROCDLDialect,
+                  mlir::triton::gpu::intel::TritonIntelGPUDialect,
+                  mlir::triton::TritonGEN::TritonGENDialect>();
 }