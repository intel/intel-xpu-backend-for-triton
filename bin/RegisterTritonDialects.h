#pragma once
#include "intel/include/Dialect/TritonGEN/IR/TritonGENDialect.h"
#include "intel/include/Dialect/TritonIntelGPU/IR/Dialect.h"
#include "intel/include/Dialect/TritonIntelGPU/Transforms/Passes.h"
#include "intel/include/GPUToTritonGEN/Passes.h"
#include "intel/include/TritonAnnotateModule/Passes.h"
#include "intel/include/TritonGENToLLVM/Passes.h"
#include "intel/include/TritonIntelGPUToLLVM/Passes.h"
#include "intel/include/TritonRaiseBlockPointer/Passes.h"
#include "intel/include/TritonToTritonGPUWarp/Passes.h"

#include "amd/include/Dialect/TritonAMDGPU/IR/Dialect.h"
#include "amd/include/TritonAMDGPUTransforms/Passes.h"
#include "third_party/nvidia/include/Dialect/NVGPU/IR/Dialect.h"
#include "third_party/proton/dialect/include/Dialect/Proton/IR/Dialect.h"
#include "triton/Dialect/Triton/IR/Dialect.h"
#include "triton/Dialect/TritonGPU/IR/Dialect.h"
#include "triton/Dialect/TritonNvidiaGPU/IR/Dialect.h"

// Below headers will allow registration to ROCm passes
#include "TritonAMDGPUToLLVM/Passes.h"
#include "TritonAMDGPUTransforms/Passes.h"
#include "TritonAMDGPUTransforms/TritonGPUConversion.h"

#include "triton/Dialect/Triton/Transforms/Passes.h"
#include "triton/Dialect/TritonGPU/Transforms/Passes.h"
#include "triton/Dialect/TritonNvidiaGPU/Transforms/Passes.h"

#include "nvidia/include/NVGPUToLLVM/Passes.h"
#include "nvidia/include/TritonNVIDIAGPUToLLVM/Passes.h"
#include "triton/Conversion/TritonGPUToLLVM/Passes.h"
#include "triton/Conversion/TritonToTritonGPU/Passes.h"
#include "triton/Target/LLVMIR/Passes.h"

#include "mlir/Dialect/LLVMIR/NVVMDialect.h"
#include "mlir/Dialect/LLVMIR/ROCDLDialect.h"
#include "mlir/InitAllPasses.h"

namespace mlir {
namespace test {
namespace intel {
void registerTestAxisInfoPass();
}

void registerTestAliasPass();
void registerTestAlignmentPass();
void registerTestAllocationPass();
void registerTestLivenessPass();
void registerTestMembarPass();
} // namespace test
} // namespace mlir

inline void registerTritonDialects(mlir::DialectRegistry &registry) {
  mlir::registerAllPasses();
  mlir::registerTritonPasses();
  mlir::triton::gpu::registerTritonGPUPasses();
  mlir::registerTritonNvidiaGPUPasses();
  mlir::test::intel::registerTestAxisInfoPass();
  mlir::test::registerTestAliasPass();
  mlir::test::registerTestAlignmentPass();
  mlir::test::registerTestAllocationPass();
  mlir::test::registerTestLivenessPass();
  mlir::test::registerTestMembarPass();
  mlir::triton::registerConvertTritonToTritonGPUPass();
  mlir::triton::intel::registerConvertTritonToTritonGPUWarpPass();
  mlir::triton::intel::registerTritonRaiseBlockPointer();
  mlir::triton::registerAllocateSharedMemoryPass();
  mlir::triton::registerTritonGPUGlobalScratchAllocationPass();
  mlir::triton::registerConvertTritonGPUToLLVMPass();
  mlir::triton::registerConvertNVGPUToLLVMPass();
  mlir::triton::registerDecomposeUnsupportedNVIDIAConversions();
  mlir::registerLLVMDIScope();
  mlir::triton::gpu::intel::registerTritonAnnotateModulePass();
  mlir::triton::gpu::intel::registerTritonIntelGPUPasses();
  mlir::triton::gpu::intel::registerTritonIntelGPUToLLVMPasses();
  mlir::triton::registerConvertGPUToTritonGEN();
  mlir::triton::registerConvertTritonGENToLLVM();
  mlir::triton::registerTritonGENToLLVMPasses();

  // TritonAMDGPUToLLVM passes
  mlir::triton::registerConvertTritonAMDGPUToLLVM();
  mlir::triton::registerConvertBuiltinFuncToLLVM();
  mlir::triton::registerDecomposeUnsupportedAMDConversions();
  mlir::triton::registerOptimizeAMDLDSUsage();

  // TritonAMDGPUTransforms passes
  mlir::registerTritonAMDGPUAccelerateMatmul();
  mlir::registerTritonAMDGPUOptimizeEpilogue();
  mlir::registerTritonAMDGPUReorderInstructions();
  mlir::registerTritonAMDGPUStreamPipelineV2();
  mlir::registerTritonAMDGPUCanonicalizePointers();
  mlir::registerTritonAMDGPUConvertToBufferOps();
  mlir::triton::registerTritonAMDGPUInsertInstructionSchedHints();
  mlir::triton::registerTritonAMDGPULowerInstructionSchedHints();

  // TODO: register Triton & TritonGPU passes
<<<<<<< HEAD
  registry.insert<mlir::triton::TritonDialect, mlir::cf::ControlFlowDialect,
                  mlir::triton::nvidia_gpu::TritonNvidiaGPUDialect,
                  mlir::triton::gpu::TritonGPUDialect, mlir::math::MathDialect,
                  mlir::arith::ArithDialect, mlir::scf::SCFDialect,
                  mlir::gpu::GPUDialect, mlir::LLVM::LLVMDialect,
                  mlir::NVVM::NVVMDialect, mlir::triton::nvgpu::NVGPUDialect,
                  mlir::triton::amdgpu::TritonAMDGPUDialect,
                  mlir::ROCDL::ROCDLDialect,
                  mlir::triton::gpu::intel::TritonIntelGPUDialect,
                  mlir::triton::TritonGEN::TritonGENDialect>();
=======
  registry
      .insert<mlir::triton::TritonDialect, mlir::cf::ControlFlowDialect,
              mlir::triton::nvidia_gpu::TritonNvidiaGPUDialect,
              mlir::triton::gpu::TritonGPUDialect, mlir::math::MathDialect,
              mlir::arith::ArithDialect, mlir::scf::SCFDialect,
              mlir::gpu::GPUDialect, mlir::LLVM::LLVMDialect,
              mlir::NVVM::NVVMDialect, mlir::triton::nvgpu::NVGPUDialect,
              mlir::triton::amdgpu::TritonAMDGPUDialect,
              mlir::triton::proton::ProtonDialect, mlir::ROCDL::ROCDLDialect>();
>>>>>>> e9db1862
}<|MERGE_RESOLUTION|>--- conflicted
+++ resolved
@@ -94,18 +94,6 @@
   mlir::triton::registerTritonAMDGPULowerInstructionSchedHints();
 
   // TODO: register Triton & TritonGPU passes
-<<<<<<< HEAD
-  registry.insert<mlir::triton::TritonDialect, mlir::cf::ControlFlowDialect,
-                  mlir::triton::nvidia_gpu::TritonNvidiaGPUDialect,
-                  mlir::triton::gpu::TritonGPUDialect, mlir::math::MathDialect,
-                  mlir::arith::ArithDialect, mlir::scf::SCFDialect,
-                  mlir::gpu::GPUDialect, mlir::LLVM::LLVMDialect,
-                  mlir::NVVM::NVVMDialect, mlir::triton::nvgpu::NVGPUDialect,
-                  mlir::triton::amdgpu::TritonAMDGPUDialect,
-                  mlir::ROCDL::ROCDLDialect,
-                  mlir::triton::gpu::intel::TritonIntelGPUDialect,
-                  mlir::triton::TritonGEN::TritonGENDialect>();
-=======
   registry
       .insert<mlir::triton::TritonDialect, mlir::cf::ControlFlowDialect,
               mlir::triton::nvidia_gpu::TritonNvidiaGPUDialect,
@@ -114,6 +102,7 @@
               mlir::gpu::GPUDialect, mlir::LLVM::LLVMDialect,
               mlir::NVVM::NVVMDialect, mlir::triton::nvgpu::NVGPUDialect,
               mlir::triton::amdgpu::TritonAMDGPUDialect,
-              mlir::triton::proton::ProtonDialect, mlir::ROCDL::ROCDLDialect>();
->>>>>>> e9db1862
+              mlir::triton::proton::ProtonDialect, mlir::ROCDL::ROCDLDialect,
+              mlir::triton::gpu::intel::TritonIntelGPUDialect,
+              mlir::triton::TritonGEN::TritonGENDialect>();
 }