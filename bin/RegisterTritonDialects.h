#pragma once
#include "intel/include/Dialect/Triton/Transforms/Passes.h"
#include "intel/include/Dialect/TritonGEN/IR/TritonGENDialect.h"
#include "intel/include/Dialect/TritonIntelGPU/IR/Dialect.h"
#include "intel/include/Dialect/TritonIntelGPU/Transforms/Passes.h"
#include "intel/include/GPUToTritonGEN/Passes.h"
#include "intel/include/TritonAnnotateModule/Passes.h"
#include "intel/include/TritonGENToLLVM/Passes.h"
#include "intel/include/TritonGENToSPIRV/Passes.h"
#include "intel/include/TritonIntelGPUToLLVM/Passes.h"
#include "intel/include/TritonToTritonGPUWarp/Passes.h"

#include "amd/include/Dialect/TritonAMDGPU/IR/Dialect.h"
#include "amd/include/TritonAMDGPUTransforms/Passes.h"
#include "nvidia/include/Dialect/NVGPU/IR/Dialect.h"
#include "nvidia/include/Dialect/NVWS/IR/Dialect.h"
#include "proton/Dialect/include/Conversion/ProtonGPUToLLVM/Passes.h"
#include "proton/Dialect/include/Conversion/ProtonGPUToLLVM/ProtonAMDGPUToLLVM/Passes.h"
#include "proton/Dialect/include/Conversion/ProtonGPUToLLVM/ProtonNvidiaGPUToLLVM/Passes.h"
#include "proton/Dialect/include/Conversion/ProtonToProtonGPU/Passes.h"
#include "proton/Dialect/include/Dialect/Proton/IR/Dialect.h"
#include "proton/Dialect/include/Dialect/ProtonGPU/IR/Dialect.h"
#include "proton/Dialect/include/Dialect/ProtonGPU/Transforms/Passes.h"
#include "triton/Dialect/Gluon/Transforms/Passes.h"
#include "triton/Dialect/Triton/IR/Dialect.h"
#include "triton/Dialect/TritonGPU/IR/Dialect.h"
#include "triton/Dialect/TritonInstrument/IR/Dialect.h"
#include "triton/Dialect/TritonNvidiaGPU/IR/Dialect.h"

// Below headers will allow registration to ROCm passes
#include "TritonAMDGPUToLLVM/Passes.h"
#include "TritonAMDGPUTransforms/Passes.h"
#include "TritonAMDGPUTransforms/TritonGPUConversion.h"

#include "triton/Dialect/Triton/Transforms/Passes.h"
#include "triton/Dialect/TritonGPU/Transforms/Passes.h"
#include "triton/Dialect/TritonInstrument/Transforms/Passes.h"
#include "triton/Dialect/TritonNvidiaGPU/Transforms/Passes.h"

#include "nvidia/hopper/include/Transforms/Passes.h"
#include "nvidia/include/Dialect/NVWS/Transforms/Passes.h"
#include "nvidia/include/NVGPUToLLVM/Passes.h"
#include "nvidia/include/TritonNVIDIAGPUToLLVM/Passes.h"
#include "triton/Conversion/TritonGPUToLLVM/Passes.h"
#include "triton/Conversion/TritonToTritonGPU/Passes.h"
#include "triton/Target/LLVMIR/Passes.h"

#include "mlir/Dialect/LLVMIR/NVVMDialect.h"
#include "mlir/Dialect/LLVMIR/ROCDLDialect.h"
#include "mlir/InitAllPasses.h"

namespace mlir {
namespace test {
namespace intel {
void registerTestAxisInfoPass();
}

void registerTestAliasPass();
void registerTestAlignmentPass();
void registerAMDTestAlignmentPass();
void registerTestAllocationPass();
void registerTestLivenessPass();
void registerTestMembarPass();
void registerTestAMDGPUMembarPass();
void registerTestTritonAMDGPURangeAnalysis();
void registerTestLoopPeelingPass();
namespace proton {
void registerTestScopeIdAllocationPass();
} // namespace proton
} // namespace test
} // namespace mlir

inline void registerTritonDialects(mlir::DialectRegistry &registry) {
  mlir::registerAllPasses();
  mlir::triton::registerTritonPasses();
  mlir::triton::gpu::registerTritonGPUPasses();
  mlir::triton::nvidia_gpu::registerTritonNvidiaGPUPasses();
  mlir::test::intel::registerTestAxisInfoPass();
  mlir::triton::instrument::registerTritonInstrumentPasses();
  mlir::triton::gluon::registerGluonPasses();
  mlir::test::registerTestAliasPass();
  mlir::test::registerTestAlignmentPass();
  mlir::test::registerAMDTestAlignmentPass();
  mlir::test::registerTestAllocationPass();
  mlir::test::registerTestLivenessPass();
  mlir::test::registerTestMembarPass();
  mlir::test::registerTestLoopPeelingPass();
  mlir::test::registerTestAMDGPUMembarPass();
  mlir::test::registerTestTritonAMDGPURangeAnalysis();
  mlir::triton::registerConvertTritonToTritonGPUPass();
  mlir::triton::intel::registerConvertTritonToTritonGPUWarpPass();
  mlir::triton::intel::registerTritonIntelTensorDescToBlockPointer();
  mlir::triton::intel::registerTritonIntelRemoveMasks();
  mlir::triton::registerRelayoutTritonGPUPass();
  mlir::triton::gpu::registerAllocateSharedMemoryPass();
  mlir::triton::gpu::registerTritonGPUAllocateWarpGroups();
  mlir::triton::gpu::registerTritonGPUGlobalScratchAllocationPass();
  mlir::triton::registerConvertWarpSpecializeToLLVM();
  mlir::triton::registerConvertTritonGPUToLLVMPass();
  mlir::triton::registerConvertNVGPUToLLVMPass();
  mlir::triton::registerAllocateSharedMemoryNvPass();
  mlir::registerLLVMDIScope();
  mlir::triton::gpu::intel::registerTritonAnnotateModulePass();
  mlir::triton::gpu::intel::registerTritonIntelGPUPasses();
  mlir::triton::gpu::intel::registerTritonIntelGPUToLLVMPasses();
  mlir::triton::registerConvertGPUToTritonGEN();
  mlir::triton::registerConvertTritonGENToLLVM();
  mlir::triton::registerTritonGENToLLVMPasses();
  mlir::triton::registerTritonGENToSPIRVPasses();

  // TritonAMDGPUToLLVM passes
  mlir::triton::registerAllocateAMDGPUSharedMemory();
  mlir::triton::registerConvertTritonAMDGPUToLLVM();
  mlir::triton::registerConvertBuiltinFuncToLLVM();
  mlir::triton::registerOptimizeAMDLDSUsage();

  // TritonAMDGPUTransforms passes
  mlir::registerTritonAMDGPUAccelerateMatmul();
  mlir::registerTritonAMDGPUOptimizeEpilogue();
  mlir::registerTritonAMDGPUHoistLayoutConversions();
  mlir::registerTritonAMDGPUReorderInstructions();
  mlir::registerTritonAMDGPUBlockPingpong();
  mlir::registerTritonAMDGPUStreamPipeline();
  mlir::registerTritonAMDGPUCanonicalizePointers();
  mlir::registerTritonAMDGPUConvertToBufferOps();
  mlir::registerTritonAMDGPUInThreadTranspose();
  mlir::registerTritonAMDGPUCoalesceAsyncCopy();
  mlir::registerTritonAMDGPUUpdateAsyncWaitCount();
  mlir::triton::registerTritonAMDGPUInsertInstructionSchedHints();
  mlir::triton::registerTritonAMDGPULowerInstructionSchedHints();
  mlir::registerTritonAMDFoldTrueCmpI();

  // NVWS passes
  mlir::triton::registerNVWSTransformsPasses();

  // NVGPU transform passes
  mlir::registerNVHopperTransformsPasses();

  // Proton passes
  mlir::test::proton::registerTestScopeIdAllocationPass();
  mlir::triton::proton::registerConvertProtonToProtonGPU();
  mlir::triton::proton::gpu::registerConvertProtonNvidiaGPUToLLVM();
  mlir::triton::proton::gpu::registerConvertProtonAMDGPUToLLVM();
  mlir::triton::proton::gpu::registerAllocateProtonSharedMemoryPass();
  mlir::triton::proton::gpu::registerAllocateProtonGlobalScratchBufferPass();
  mlir::triton::proton::gpu::registerScheduleBufferStorePass();
  mlir::triton::proton::gpu::registerAddSchedBarriersPass();

  registry.insert<
      mlir::triton::TritonDialect, mlir::cf::ControlFlowDialect,
      mlir::triton::nvidia_gpu::TritonNvidiaGPUDialect,
      mlir::triton::gpu::TritonGPUDialect,
      mlir::triton::instrument::TritonInstrumentDialect,
      mlir::math::MathDialect, mlir::arith::ArithDialect, mlir::scf::SCFDialect,
      mlir::gpu::GPUDialect, mlir::LLVM::LLVMDialect, mlir::NVVM::NVVMDialect,
      mlir::triton::nvgpu::NVGPUDialect, mlir::triton::nvws::NVWSDialect,
      mlir::triton::amdgpu::TritonAMDGPUDialect,
<<<<<<< HEAD
      mlir::triton::proton::ProtonDialect, mlir::ROCDL::ROCDLDialect,
      mlir::triton::gpu::intel::TritonIntelGPUDialect,
      mlir::triton::TritonGEN::TritonGENDialect,
=======
      mlir::triton::proton::ProtonDialect,
      mlir::triton::proton::gpu::ProtonGPUDialect, mlir::ROCDL::ROCDLDialect,
>>>>>>> bf0f56dc
      mlir::triton::gluon::GluonDialect>();
}<|MERGE_RESOLUTION|>--- conflicted
+++ resolved
@@ -155,13 +155,9 @@
       mlir::gpu::GPUDialect, mlir::LLVM::LLVMDialect, mlir::NVVM::NVVMDialect,
       mlir::triton::nvgpu::NVGPUDialect, mlir::triton::nvws::NVWSDialect,
       mlir::triton::amdgpu::TritonAMDGPUDialect,
-<<<<<<< HEAD
-      mlir::triton::proton::ProtonDialect, mlir::ROCDL::ROCDLDialect,
+      mlir::triton::proton::ProtonDialect,
+      mlir::triton::proton::gpu::ProtonGPUDialect, mlir::ROCDL::ROCDLDialect,
       mlir::triton::gpu::intel::TritonIntelGPUDialect,
       mlir::triton::TritonGEN::TritonGENDialect,
-=======
-      mlir::triton::proton::ProtonDialect,
-      mlir::triton::proton::gpu::ProtonGPUDialect, mlir::ROCDL::ROCDLDialect,
->>>>>>> bf0f56dc
       mlir::triton::gluon::GluonDialect>();
 }