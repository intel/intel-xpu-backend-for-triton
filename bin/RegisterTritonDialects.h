#pragma once
#include "intel/include/Dialect/Triton/Transforms/Passes.h"
#include "intel/include/Dialect/TritonGEN/IR/TritonGENDialect.h"
#include "intel/include/Dialect/TritonIntelGPU/IR/Dialect.h"
#include "intel/include/Dialect/TritonIntelGPU/Transforms/Passes.h"
#include "intel/include/GPUToTritonGEN/Passes.h"
#include "intel/include/TritonAnnotateModule/Passes.h"
#include "intel/include/TritonGENToLLVM/Passes.h"
#include "intel/include/TritonIntelGPUToLLVM/Passes.h"
#include "intel/include/TritonRaiseBlockPointer/Passes.h"
#include "intel/include/TritonToTritonGPUWarp/Passes.h"

#include "amd/include/Dialect/TritonAMDGPU/IR/Dialect.h"
#include "amd/include/TritonAMDGPUTransforms/Passes.h"
#include "third_party/nvidia/include/Dialect/NVGPU/IR/Dialect.h"
#include "third_party/nvidia/include/Dialect/NVWS/IR/Dialect.h"
#include "third_party/proton/dialect/include/Dialect/Proton/IR/Dialect.h"
#include "triton/Dialect/Triton/IR/Dialect.h"
#include "triton/Dialect/TritonGPU/IR/Dialect.h"
#include "triton/Dialect/TritonNvidiaGPU/IR/Dialect.h"

// Below headers will allow registration to ROCm passes
#include "TritonAMDGPUToLLVM/Passes.h"
#include "TritonAMDGPUTransforms/Passes.h"
#include "TritonAMDGPUTransforms/TritonGPUConversion.h"

#include "triton/Dialect/Triton/Transforms/Passes.h"
#include "triton/Dialect/TritonGPU/Transforms/Passes.h"
#include "triton/Dialect/TritonNvidiaGPU/Transforms/Passes.h"

#include "nvidia/include/NVGPUToLLVM/Passes.h"
#include "nvidia/include/TritonNVIDIAGPUToLLVM/Passes.h"
#include "triton/Conversion/TritonGPUToLLVM/Passes.h"
#include "triton/Conversion/TritonToTritonGPU/Passes.h"
#include "triton/Target/LLVMIR/Passes.h"

#include "mlir/Dialect/LLVMIR/NVVMDialect.h"
#include "mlir/Dialect/LLVMIR/ROCDLDialect.h"
#include "mlir/InitAllPasses.h"

namespace mlir {
namespace test {
namespace intel {
void registerTestAxisInfoPass();
}

void registerTestAliasPass();
void registerTestAlignmentPass();
void registerTestAllocationPass();
void registerTestLivenessPass();
void registerTestMembarPass();
void registerTestTritonAMDGPURangeAnalysis();
} // namespace test
} // namespace mlir

inline void registerTritonDialects(mlir::DialectRegistry &registry) {
  mlir::registerAllPasses();
  mlir::registerTritonPasses();
  mlir::triton::gpu::registerTritonGPUPasses();
  mlir::registerTritonNvidiaGPUPasses();
  mlir::test::intel::registerTestAxisInfoPass();
  mlir::test::registerTestAliasPass();
  mlir::test::registerTestAlignmentPass();
  mlir::test::registerTestAllocationPass();
  mlir::test::registerTestLivenessPass();
  mlir::test::registerTestMembarPass();
  mlir::test::registerTestTritonAMDGPURangeAnalysis();
  mlir::triton::registerConvertTritonToTritonGPUPass();
  mlir::triton::intel::registerConvertTritonToTritonGPUWarpPass();
  mlir::triton::intel::registerTritonIntelRemoveMasks();
  mlir::triton::intel::registerTritonRaiseBlockPointer();
  mlir::triton::gpu::registerAllocateSharedMemoryPass();
  mlir::triton::gpu::registerTritonGPUAllocateWarpGroups();
  mlir::triton::gpu::registerTritonGPUGlobalScratchAllocationPass();
  mlir::triton::registerConvertWarpSpecializeToLLVM();
  mlir::triton::registerConvertTritonGPUToLLVMPass();
  mlir::triton::registerConvertNVGPUToLLVMPass();
  mlir::registerLLVMDIScope();
  mlir::triton::gpu::intel::registerTritonAnnotateModulePass();
  mlir::triton::gpu::intel::registerTritonIntelGPUPasses();
  mlir::triton::gpu::intel::registerTritonIntelGPUToLLVMPasses();
  mlir::triton::registerConvertGPUToTritonGEN();
  mlir::triton::registerConvertTritonGENToLLVM();
  mlir::triton::registerTritonGENToLLVMPasses();

  // TritonAMDGPUToLLVM passes
  mlir::triton::registerConvertTritonAMDGPUToLLVM();
  mlir::triton::registerConvertBuiltinFuncToLLVM();
  mlir::triton::registerOptimizeAMDLDSUsage();

  // TritonAMDGPUTransforms passes
  mlir::registerTritonAMDGPUAccelerateMatmul();
  mlir::registerTritonAMDGPUOptimizeEpilogue();
  mlir::registerTritonAMDGPUHoistLayoutConversions();
  mlir::registerTritonAMDGPUReorderInstructions();
  mlir::registerTritonAMDGPUBlockPingpong();
  mlir::registerTritonAMDGPUStreamPipeline();
  mlir::registerTritonAMDGPUCanonicalizePointers();
  mlir::registerTritonAMDGPUConvertToBufferOps();
  mlir::registerTritonAMDGPUInThreadTranspose();
  mlir::registerTritonAMDGPUCoalesceAsyncCopy();
  mlir::triton::registerTritonAMDGPUInsertInstructionSchedHints();
  mlir::triton::registerTritonAMDGPULowerInstructionSchedHints();

<<<<<<< HEAD
  registry
      .insert<mlir::triton::TritonDialect, mlir::cf::ControlFlowDialect,
              mlir::triton::nvidia_gpu::TritonNvidiaGPUDialect,
              mlir::triton::gpu::TritonGPUDialect, mlir::math::MathDialect,
              mlir::arith::ArithDialect, mlir::scf::SCFDialect,
              mlir::gpu::GPUDialect, mlir::LLVM::LLVMDialect,
              mlir::NVVM::NVVMDialect, mlir::triton::nvgpu::NVGPUDialect,
              mlir::triton::amdgpu::TritonAMDGPUDialect,
              mlir::triton::proton::ProtonDialect, mlir::ROCDL::ROCDLDialect,
              mlir::triton::gpu::intel::TritonIntelGPUDialect,
              mlir::triton::TritonGEN::TritonGENDialect>();
=======
  registry.insert<
      mlir::triton::TritonDialect, mlir::cf::ControlFlowDialect,
      mlir::triton::nvidia_gpu::TritonNvidiaGPUDialect,
      mlir::triton::gpu::TritonGPUDialect, mlir::math::MathDialect,
      mlir::arith::ArithDialect, mlir::scf::SCFDialect, mlir::gpu::GPUDialect,
      mlir::LLVM::LLVMDialect, mlir::NVVM::NVVMDialect,
      mlir::triton::nvgpu::NVGPUDialect, mlir::triton::nvws::NVWSDialect,
      mlir::triton::amdgpu::TritonAMDGPUDialect,
      mlir::triton::proton::ProtonDialect, mlir::ROCDL::ROCDLDialect>();
>>>>>>> a39389aa
}<|MERGE_RESOLUTION|>--- conflicted
+++ resolved
@@ -102,19 +102,6 @@
   mlir::triton::registerTritonAMDGPUInsertInstructionSchedHints();
   mlir::triton::registerTritonAMDGPULowerInstructionSchedHints();
 
-<<<<<<< HEAD
-  registry
-      .insert<mlir::triton::TritonDialect, mlir::cf::ControlFlowDialect,
-              mlir::triton::nvidia_gpu::TritonNvidiaGPUDialect,
-              mlir::triton::gpu::TritonGPUDialect, mlir::math::MathDialect,
-              mlir::arith::ArithDialect, mlir::scf::SCFDialect,
-              mlir::gpu::GPUDialect, mlir::LLVM::LLVMDialect,
-              mlir::NVVM::NVVMDialect, mlir::triton::nvgpu::NVGPUDialect,
-              mlir::triton::amdgpu::TritonAMDGPUDialect,
-              mlir::triton::proton::ProtonDialect, mlir::ROCDL::ROCDLDialect,
-              mlir::triton::gpu::intel::TritonIntelGPUDialect,
-              mlir::triton::TritonGEN::TritonGENDialect>();
-=======
   registry.insert<
       mlir::triton::TritonDialect, mlir::cf::ControlFlowDialect,
       mlir::triton::nvidia_gpu::TritonNvidiaGPUDialect,
@@ -123,6 +110,7 @@
       mlir::LLVM::LLVMDialect, mlir::NVVM::NVVMDialect,
       mlir::triton::nvgpu::NVGPUDialect, mlir::triton::nvws::NVWSDialect,
       mlir::triton::amdgpu::TritonAMDGPUDialect,
-      mlir::triton::proton::ProtonDialect, mlir::ROCDL::ROCDLDialect>();
->>>>>>> a39389aa
+      mlir::triton::proton::ProtonDialect, mlir::ROCDL::ROCDLDialect,
+      mlir::triton::gpu::intel::TritonIntelGPUDialect,
+      mlir::triton::TritonGEN::TritonGENDialect>();
 }