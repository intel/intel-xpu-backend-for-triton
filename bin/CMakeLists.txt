get_property(triton_libs GLOBAL PROPERTY TRITON_LIBS)

add_llvm_executable(triton-opt triton-opt.cpp PARTIAL_SOURCES_INTENDED)

# TODO: what's this?
llvm_update_compile_flags(triton-opt)
target_link_libraries(triton-opt PRIVATE
<<<<<<< HEAD
  TritonIntelLLVMIR
  ${dialect_libs}
  ${conversion_libs}
=======
>>>>>>> 2fafd631
  ${triton_libs}
  # tests
  TritonTestAnalysis
  TritonTestDialect
  TritonAMDGPUTestAnalysis
  TritonTestProton
  # MLIR core
  MLIROptLib
  MLIRPass
  MLIRRegisterAllDialects
  MLIRRegisterAllPasses
  MLIRTransforms
)

mlir_check_all_link_libraries(triton-opt)

add_llvm_executable(triton-reduce triton-reduce.cpp PARTIAL_SOURCES_INTENDED)
mlir_check_all_link_libraries(triton-reduce)

llvm_update_compile_flags(triton-reduce)
target_link_libraries(triton-reduce PRIVATE
  ${triton_libs}
  # tests
  TritonTestAnalysis
  TritonTestDialect
  TritonAMDGPUTestAnalysis
  TritonTestProton
  # MLIR core
  MLIRReduceLib
  MLIRPass
  MLIRRegisterAllDialects
  MLIRRegisterAllPasses
  MLIRTransforms
)

mlir_check_all_link_libraries(triton-reduce)

add_llvm_executable(triton-lsp triton-lsp.cpp PARTIAL_SOURCES_INTENDED)

llvm_update_compile_flags(triton-lsp)
target_link_libraries(triton-lsp PRIVATE
  ${triton_libs}
  # tests
  TritonTestAnalysis
  TritonTestDialect
  TritonAMDGPUTestAnalysis
  TritonTestProton
  # MLIR core
  MLIRLspServerLib
  MLIRPass
  MLIRRegisterAllDialects
  MLIRRegisterAllPasses
  MLIRTransforms
)

mlir_check_all_link_libraries(triton-lsp)


add_llvm_executable(triton-llvm-opt
  triton-llvm-opt.cpp

  PARTIAL_SOURCES_INTENDED
  DEPENDS
  intrinsics_gen
  SUPPORT_PLUGINS
  )
target_link_libraries(triton-llvm-opt PRIVATE
  TritonLLVMIR

  LLVMAnalysis
  LLVMCore
  LLVMSupport
  LLVMOption
  LLVMCodeGen
  TritonIntelLLVMIR
  TritonIntelGPUIR
  )
export_executable_symbols_for_plugins(triton-llvm-opt)


add_llvm_executable(triton-tensor-layout triton-tensor-layout.cpp PARTIAL_SOURCES_INTENDED)
target_link_libraries(triton-tensor-layout PRIVATE
  ${triton_libs}
  TritonTestAnalysis
  TritonTestDialect
  TritonTestProton
  TritonAMDGPUTestAnalysis
  MLIRRegisterAllDialects
  MLIRRegisterAllPasses
  MLIRTransforms
  )<|MERGE_RESOLUTION|>--- conflicted
+++ resolved
@@ -5,12 +5,7 @@
 # TODO: what's this?
 llvm_update_compile_flags(triton-opt)
 target_link_libraries(triton-opt PRIVATE
-<<<<<<< HEAD
   TritonIntelLLVMIR
-  ${dialect_libs}
-  ${conversion_libs}
-=======
->>>>>>> 2fafd631
   ${triton_libs}
   # tests
   TritonTestAnalysis
