get_property(dialect_libs GLOBAL PROPERTY MLIR_DIALECT_LIBS)
get_property(conversion_libs GLOBAL PROPERTY MLIR_CONVERSION_LIBS)

add_llvm_executable(triton-opt triton-opt.cpp PARTIAL_SOURCES_INTENDED)

# TODO: what's this?
llvm_update_compile_flags(triton-opt)
target_link_libraries(triton-opt PRIVATE
  TritonLLVMIR
  TritonAnalysis
  TritonTransforms
  TritonGPUTransforms
  TritonNvidiaGPUTransforms
<<<<<<< HEAD
  TritonIntelGPUIR
  TritonIntelGPUTransforms
=======
  MLIRGPUToROCDLTransforms
>>>>>>> 2f5f0386
  ${dialect_libs}
  ${conversion_libs}
  ${triton_libs}
  # tests
  TritonTestAnalysis
  # MLIR core
  MLIROptLib
  MLIRPass
  MLIRTransforms
)

mlir_check_all_link_libraries(triton-opt)

add_llvm_executable(triton-reduce triton-reduce.cpp PARTIAL_SOURCES_INTENDED)
mlir_check_all_link_libraries(triton-reduce)

llvm_update_compile_flags(triton-reduce)
target_link_libraries(triton-reduce PRIVATE
  TritonLLVMIR
  TritonAnalysis
  TritonTransforms
  TritonGPUTransforms
  TritonNvidiaGPUTransforms
  TritonIntelGPUTransforms
  ${dialect_libs}
  ${conversion_libs}
  ${triton_libs}
  # tests
  TritonTestAnalysis
  # MLIR core
  MLIRReduceLib
  MLIRPass
  MLIRTransforms
)

mlir_check_all_link_libraries(triton-reduce)

add_llvm_executable(triton-lsp triton-lsp.cpp PARTIAL_SOURCES_INTENDED)
mlir_check_all_link_libraries(triton-lsp)

llvm_update_compile_flags(triton-lsp)
target_link_libraries(triton-lsp PRIVATE
  TritonAnalysis
  TritonTransforms
  TritonGPUTransforms
  TritonNvidiaGPUTransforms
  TritonIntelGPUTransforms
  ${dialect_libs}
  ${conversion_libs}
  ${triton_libs}
  # tests
  TritonTestAnalysis
  # MLIR core
  MLIRLspServerLib
  MLIRPass
  MLIRTransforms
)

mlir_check_all_link_libraries(triton-lsp)


add_llvm_executable(triton-llvm-opt
  triton-llvm-opt.cpp

  DEPENDS
  intrinsics_gen
  SUPPORT_PLUGINS
  )
target_link_libraries(triton-llvm-opt PRIVATE
  TritonLLVMIR

  LLVMAnalysis
  LLVMCore
  LLVMSupport
  LLVMOption
  LLVMCodeGen
  TritonIntelGPUIR
  )
export_executable_symbols_for_plugins(triton-llvm-opt)<|MERGE_RESOLUTION|>--- conflicted
+++ resolved
@@ -11,12 +11,9 @@
   TritonTransforms
   TritonGPUTransforms
   TritonNvidiaGPUTransforms
-<<<<<<< HEAD
   TritonIntelGPUIR
   TritonIntelGPUTransforms
-=======
   MLIRGPUToROCDLTransforms
->>>>>>> 2f5f0386
   ${dialect_libs}
   ${conversion_libs}
   ${triton_libs}
