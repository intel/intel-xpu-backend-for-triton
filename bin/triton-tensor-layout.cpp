#include "RegisterTritonDialects.h"

#include "mlir/AsmParser/AsmParser.h"
#include "mlir/AsmParser/AsmParserState.h"
#include "mlir/IR/MLIRContext.h"

#include "triton/Dialect/TritonGPU/IR/Dialect.h"
#include "triton/Dialect/TritonNvidiaGPU/IR/Dialect.h"

#include "llvm/Support/CommandLine.h"
#include "llvm/Support/ErrorOr.h"
#include "llvm/Support/FileSystem.h"
#include "llvm/Support/MemoryBuffer.h"
#include "llvm/Support/SourceMgr.h"
#include "llvm/Support/raw_ostream.h"

using namespace llvm;
using namespace mlir;

// A CLI tool to print the layout of a tensor.
//
// clang-format off
// Example usage:
//
// triton-tensor-layout -l "#ttg.nvidia_mma<{versionMajor = 3, versionMinor = 0, warpsPerCTA = [8, 1], CTAsPerCGA = [1, 1], CTASplitNum = [1, 1], CTAOrder = [1, 0], instrShape = [16, 256, 32]}>" -t "tensor<128x256xf16>"
//
// triton-tensor-layout -i input.mlir -t "tensor<1x128x128xf16>" -o output.txt
//
// triton-tensor-layout -i input.mlir -t "tensor<1x128x128xf16>" -o output.txt -alias-names="blocked,mma" -use-hw-view
//
// An input file usually looks like:
// '''
// #mma = #ttg.amd_mfma<{versionMajor = 2, versionMinor = 0, warpsPerCTA = [1, 1, 8], instrShape = [32, 32], isTransposed = false}>
// #blocked = #ttg.blocked<{sizePerThread = [1, 8, 1], threadsPerWarp = [1, 16, 4], warpsPerCTA = [1, 1, 8], order = [0, 1, 2]}>
// '''
// clang-format on

//===--------------------------------------------------------------------===//
// CLI options
//===--------------------------------------------------------------------===//

cl::OptionCategory PrinterCategory("Available Print Options",
                                   "Options for the tensor layout printing.");

static cl::opt<std::string> InputFile(
    "i", cl::desc("File that contains the tensor data layout attributes"),
    cl::init(""), cl::value_desc("filename"), cl::cat(PrinterCategory));

static cl::opt<std::string>
    OutputFile("o", cl::desc("Output file to write the layout into"),
               cl::init(""), cl::value_desc("filename"),
               cl::cat(PrinterCategory));

static cl::opt<std::string>
    DataLayoutStr("l", cl::desc("Tensor data layout attribute in string"),
                  cl::value_desc("layout-string"), cl::init(""),
                  cl::cat(PrinterCategory));

static cl::list<std::string>
    AliasName("alias-names",
              cl::desc("A list of alias names (separated by comma) of the "
                       "layout attributes in the input file"),
              cl::value_desc("name1,name2,name3,..."), cl::CommaSeparated,
              cl::ZeroOrMore, cl::cat(PrinterCategory));

static cl::opt<bool> UseHWPointOfView(
    "use-hw-view",
    llvm::cl::desc(
        "Print the layout in hardware point of view. This means the output is "
        "from the warp's perspective. Otherwise, the output is from the "
        "tensor's perspective (e.g., each element maps to xxx thread)."),
    cl::init(false), cl::cat(PrinterCategory));

static cl::opt<std::string> TensorStr(
    "t", cl::desc("Tensor shape and element type (e.g., tensor<2x2xf32>)"),
    cl::init(""), cl::value_desc("tensor-type"), cl::cat(PrinterCategory));

//===--------------------------------------------------------------------===//
// Helper functions
//===--------------------------------------------------------------------===//

LogicalResult layoutPrint(RankedTensorType tensorType, raw_ostream &os) {
  // Dispatch to the corresponding dialect helper function to print the layout.
<<<<<<< HEAD
  os << triton::gpu::getLayoutStr(tensorType, UseHWPointOfView);
  return success();
=======
  if (dialectName == "ttg") {
    os << triton::gpu::getLayoutStr(tensorType, UseHWPointOfView);
    return success();
  }

  llvm::errs() << "Unsupported tensor layout attribute: "
               << tensorType.getEncoding() << "\n";
  return failure();
>>>>>>> 6d3ed0b9
}

LogicalResult printLayoutFromFile(MLIRContext *context, StringRef filename,
                                  ArrayRef<std::string> names,
                                  TensorType tensorTy, raw_string_ostream &ss) {
  if (filename.empty())
    return success();

  llvm::ErrorOr<std::unique_ptr<llvm::MemoryBuffer>> fileOrErr =
      llvm::MemoryBuffer::getFileOrSTDIN(filename);
  if (std::error_code ec = fileOrErr.getError()) {
    llvm::errs() << "Could not open input file: " << ec.message() << "\n";
    return failure();
  }

  llvm::SourceMgr sourceMgr;
  sourceMgr.AddNewSourceBuffer(std::move(*fileOrErr), llvm::SMLoc());
  ParserConfig config(context);
  auto asmState = AsmParserState();

  Block parsedIR;
  if (failed(parseAsmSourceFile(sourceMgr, &parsedIR, config, &asmState))) {
    llvm::errs() << "Fail to parse the input file: " << filename << "\n";
    return failure();
  }

  auto printLambda = [&](StringRef name, mlir::Attribute attr) {
    ss << "Print layout attribute: #" << name << " = " << attr << "\n";

    auto rankedTensorTy = RankedTensorType::get(
        tensorTy.getShape(), tensorTy.getElementType(), attr);

    return layoutPrint(rankedTensorTy, ss);
  };

  if (names.empty())
    // If no alias name is given, we print all layout attributes in the file.
    for (const auto &def : asmState.getAttributeAliasDefs()) {
      if (failed(printLambda(def.name, def.value)))
        return failure();
    }
  else {
    // Print the layout attributes with the given alias names.
    for (const auto &alias : names) {
      auto def = asmState.getAttributeAliasDef(alias);
      if (!def) {
        llvm::errs() << "Can't find the layout attribute: " << alias << "\n";
        return failure();
      }

      if (failed(printLambda(alias, def->value)))
        return failure();

      ss << "\n";
    }
  }

  return success();
}

LogicalResult printLayoutFromString(MLIRContext *context,
                                    StringRef layoutAttrStr,
                                    TensorType tensorTy,
                                    raw_string_ostream &ss) {
  if (layoutAttrStr.empty())
    return success();

  mlir::Attribute layout = parseAttribute(layoutAttrStr, context);
  if (!layout) {
    llvm::errs() << "Invalid layout attribute: " << layoutAttrStr << "\n";
    return failure();
  }

  auto rankedTensorTy = RankedTensorType::get(
      tensorTy.getShape(), tensorTy.getElementType(), layout);

  ss << "Print layout attribute: " << layout << "\n";

  return layoutPrint(rankedTensorTy, ss);
}

//===--------------------------------------------------------------------===//
// Main entry point
//===--------------------------------------------------------------------===//

int main(int argc, char **argv) {
  cl::HideUnrelatedOptions(PrinterCategory);
  cl::ParseCommandLineOptions(argc, argv, "tensor layout printer\n");

  DialectRegistry registry;
  registerTritonDialects(registry);

  MLIRContext ctx(registry);
  ctx.loadAllAvailableDialects();

  if (TensorStr.empty()) {
    llvm::errs() << "Must specify the tensor type argument\n";
    return 1;
  }

  mlir::Type parsedTy = parseType(TensorStr, &ctx);
  if (!parsedTy) {
    llvm::errs() << "Fail to parse the tensor type argument: " << TensorStr
                 << "\n";
    return 1;
  }

  TensorType tensorType = dyn_cast<TensorType>(parsedTy);
  if (!tensorType) {
    llvm::errs() << "Invalid tensor type argument: " << TensorStr << "\n";
    return 1;
  }

  std::string storage;
  raw_string_ostream ss(storage);

  if (failed(printLayoutFromFile(&ctx, InputFile, AliasName, tensorType, ss)))
    return 1;

  if (failed(printLayoutFromString(&ctx, DataLayoutStr, tensorType, ss)))
    return 1;

  if (OutputFile.empty()) {
    llvm::outs() << ss.str();
  } else {
    std::error_code ec;
    llvm::raw_fd_ostream outFs(OutputFile, ec, llvm::sys::fs::OF_Text);
    if (ec) {
      llvm::errs() << "Error: " << ec.message() << " : unable to open "
                   << OutputFile << " for output\n";
      return 1;
    }
    outFs << ss.str();
    outFs.close();
  }

  return 0;
}<|MERGE_RESOLUTION|>--- conflicted
+++ resolved
@@ -81,19 +81,8 @@
 
 LogicalResult layoutPrint(RankedTensorType tensorType, raw_ostream &os) {
   // Dispatch to the corresponding dialect helper function to print the layout.
-<<<<<<< HEAD
   os << triton::gpu::getLayoutStr(tensorType, UseHWPointOfView);
   return success();
-=======
-  if (dialectName == "ttg") {
-    os << triton::gpu::getLayoutStr(tensorType, UseHWPointOfView);
-    return success();
-  }
-
-  llvm::errs() << "Unsupported tensor layout attribute: "
-               << tensorType.getEncoding() << "\n";
-  return failure();
->>>>>>> 6d3ed0b9
 }
 
 LogicalResult printLayoutFromFile(MLIRContext *context, StringRef filename,
