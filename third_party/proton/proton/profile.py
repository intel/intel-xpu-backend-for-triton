import functools
import triton

from triton._C.libproton import proton as libproton  # type: ignore
from triton._C.libtriton import getenv  # type: ignore
from .flags import flags
from .hooks import HookManager, LaunchHook, InstrumentationHook
from .mode import BaseMode
from typing import Optional, Union

DEFAULT_PROFILE_NAME = "proton"
UTILS_CACHE_PATH = None


def _select_backend() -> str:
    backend = triton.runtime.driver.active.get_current_target().backend
    if backend == "cuda":
        return "cupti"
    elif backend == "hip":
        return "roctracer"
    elif backend == "xpu":
        global UTILS_CACHE_PATH
        UTILS_CACHE_PATH = triton.runtime.driver.active.build_proton_help_lib()
        return "xpupti"
    else:
        raise ValueError("No backend is available for the current target.")


def _get_mode_str(backend: str, mode: Optional[Union[str, BaseMode]]) -> str:
    if backend == "instrumentation":
        prefix = triton.runtime.driver.active.get_current_target().backend
        return f"{prefix}:{mode}" if mode else prefix
    return str(mode) if mode else ""


def _check_env(backend: str) -> None:
    if backend == "roctracer":
        hip_device_envs = ["HIP_VISIBLE_DEVICES", "CUDA_VISIBLE_DEVICES"]
        for env in hip_device_envs:
            if getenv(env, None) is not None:
                raise ValueError(
                    f"Proton does not work when the environment variable {env} is set on AMD GPUs. Please unset it and use `ROCR_VISIBLE_DEVICES` instead"
                )

    # Ensure default envs are set for Proton knobs if not already set by the user.
    for attr, desc in triton.knobs.proton.knob_descriptors.items():
        key = desc.key
        if getenv(key, None) is None:
            val = getattr(triton.knobs.proton, attr)
            if val is not None:
                if env_val := triton.knobs.toenv(val):
                    triton.knobs.setenv(key, env_val[0])


def start(
    name: Optional[str] = None,
    *,
    context: Optional[str] = "shadow",
    data: Optional[str] = "tree",
    backend: Optional[str] = None,
    mode: Optional[Union[str, BaseMode]] = None,
    hook: Optional[str] = None,
):
    """
    Start profiling with the given name and backend.

    Usage:

        ```python
        proton.start("my_profile")
        # do something
        proton.finalize()
        ```

    Args:
        name (str, optional): The name (with path) of the profiling session.
                              If not provided, the default name is "~/proton.<suffix>", where suffix is the default
                              format according to the data type. For example, if data is "tree", the default name is "~/proton.hatchet".
        context (str, optional): The context to use for profiling.
                                 Available options are ["shadow", "python"].
                                 Defaults to "shadow".
        data (str, optional): The data structure to use for profiling.
                              Available options are ["tree", "trace"].
                              Defaults to "tree".
        backend (str, optional): The backend to use for profiling.
                                 Available options are [None, "cupti", "roctracer", "instrumentation"].
                                 Defaults to None, which automatically selects the backend matching the current active runtime.
        mode (Union[str, BaseMode], optional): The "mode" to use for profiling, which is specific to the backend.
                                               Can be a string or an instance of BaseMode (or any subclass thereof).
                                               Defaults to None.
                                               For "cupti", available options are [None, "pcsampling"].
                                               For "roctracer", available options are [None].
                                               For "instrumentation", available options are [None].
                                               Each mode has a set of control knobs following with the mode name.
                                               For example, "pcsampling" has an "interval" control knob, expressed as "pcsampling:interval=1000".
        hook (str, optional): The hook to use for profiling.
                              Available options are [None, "launch"].
                              Defaults to None.
    Returns:
        session (int): The session ID of the profiling session.
    """
    if flags.command_line:
        # Ignore the start() call if the script is run from the command line.
        return

    flags.profiling_on = True

    name = DEFAULT_PROFILE_NAME if name is None else name
    backend = _select_backend() if backend is None else backend
    # Convert mode to its string representation for libproton's runtime
    mode_str = _get_mode_str(backend, mode)

    sycl_queue = 0
    utils_cache_path = ""
    if hasattr(triton.runtime.driver.active.utils, "get_sycl_queue"):
        sycl_queue = triton.runtime.driver.active.utils.get_sycl_queue()
        utils_cache_path = UTILS_CACHE_PATH

    _check_env(backend)

<<<<<<< HEAD
    session = libproton.start(name, context, data, backend, backend_path, mode_str, sycl_queue, utils_cache_path)
=======
    session = libproton.start(name, context, data, backend, mode_str)
>>>>>>> dbc85fc3

    if hook == "triton":
        HookManager.register(LaunchHook(), session)
    if backend == "instrumentation":
        HookManager.register(InstrumentationHook(mode), session)

    return session


def activate(session: Optional[int] = None) -> None:
    """
    Activate the specified session.
    The profiling session will be active and data will be recorded.

    Args:
        session (int): The session ID of the profiling session. Defaults to None (all sessions)

    Returns:
        None
    """
    if flags.command_line and session != 0:
        raise ValueError("Only one session can be activated when running from the command line.")

    HookManager.activate(session)

    if session is None:
        libproton.activate_all()
    else:
        libproton.activate(session)


def deactivate(session: Optional[int] = None) -> None:
    """
    Stop the specified session.
    The profiling session's data will still be in the memory, but no more data will be recorded.

    Args:
        session (int): The session ID of the profiling session. Defaults to None (all sessions)

    Returns:
        None
    """
    if flags.command_line and session != 0:
        raise ValueError("Only one session can be deactivated when running from the command line.")

    HookManager.deactivate(session)

    if session is None:
        libproton.deactivate_all()
    else:
        libproton.deactivate(session)


def finalize(session: Optional[int] = None, output_format: Optional[str] = "") -> None:
    """
    Finalizes a profiling session.
    Flush and write the profiling data to the file specified by the session name.

    Args:
        session (int, optional): The session ID to finalize. If None, all sessions are finalized. Defaults to None.
        output_format (str, optional): The output format for the profiling results.
                                       Available options are ["hatchet", "chrome_trace"].

    Returns:
        None
    """
    HookManager.unregister(session)

    if session is None:
        flags.profiling_on = False
        libproton.finalize_all(output_format)
    else:
        if flags.command_line and session != 0:
            raise ValueError("Only one session can be finalized when running from the command line.")
        libproton.finalize(session, output_format)


def _profiling(
    func,
    name: Optional[str] = None,
    context: Optional[str] = "shadow",
    data: Optional[str] = "tree",
    backend: Optional[str] = None,
    mode: Optional[str] = None,
    hook: Optional[str] = None,
):
    """
    Context manager for profiling. Internally use only.

    Args:
        See start() for the arguments.

    Returns:
        wrapper (function): The wrapped function.
    """

    @functools.wraps(func)
    def wrapper(*args, **kwargs):
        session = start(name, context=context, data=data, backend=backend, mode=mode, hook=hook)
        ret = func(*args, **kwargs)
        deactivate(session)
        return ret

    return wrapper


def profile(
    func=None,
    *,
    name: Optional[str] = None,
    context: Optional[str] = "shadow",
    data: Optional[str] = "tree",
    backend: Optional[str] = None,
    mode: Optional[str] = None,
    hook: Optional[str] = None,
):
    """
    Decorator for profiling.

    Usage:

    ```python
    @proton.profile
    def foo():
        pass
    ```

    Args:
        See start() for the arguments.

    Returns:
        decorator (function): The decorator function.
    """
    if func is None:
        # It's being used with parentheses, so return a decorator
        def decorator(f):
            return _profiling(f, name=name, context=context, data=data, backend=backend, mode=mode, hook=hook)

        return decorator
    else:
        # It's being used without parentheses, so apply the decorator directly
        return _profiling(func, name=name, context=context, data=data, backend=backend, mode=mode, hook=hook)<|MERGE_RESOLUTION|>--- conflicted
+++ resolved
@@ -118,11 +118,7 @@
 
     _check_env(backend)
 
-<<<<<<< HEAD
-    session = libproton.start(name, context, data, backend, backend_path, mode_str, sycl_queue, utils_cache_path)
-=======
-    session = libproton.start(name, context, data, backend, mode_str)
->>>>>>> dbc85fc3
+    session = libproton.start(name, context, data, backend, mode_str, sycl_queue, utils_cache_path)
 
     if hook == "triton":
         HookManager.register(LaunchHook(), session)
