--- conflicted
+++ resolved
@@ -76,12 +76,8 @@
   size_t addSession(const std::string &path, const std::string &profilerName,
                     const std::string &profilerPath,
                     const std::string &contextSourceName,
-<<<<<<< HEAD
-                    const std::string &dataName, void *sycl_queue,
-                    const std::string &utils_cache_path);
-=======
-                    const std::string &dataName, const std::string &mode);
->>>>>>> bf0f56dc
+                    const std::string &dataName, const std::string &mode,
+                    void *sycl_queue, const std::string &utils_cache_path);
 
   void finalizeSession(size_t sessionId, const std::string &outputFormat);
 
@@ -123,20 +119,12 @@
   void setState(std::optional<Context> context);
 
 private:
-<<<<<<< HEAD
   std::unique_ptr<Session>
   makeSession(size_t id, const std::string &path,
               const std::string &profilerName, const std::string &profilerPath,
               const std::string &contextSourceName, const std::string &dataName,
-              void *sycl_queue, const std::string &utils_cache_path);
-=======
-  std::unique_ptr<Session> makeSession(size_t id, const std::string &path,
-                                       const std::string &profilerName,
-                                       const std::string &profilerPath,
-                                       const std::string &contextSourceName,
-                                       const std::string &dataName,
-                                       const std::string &mode);
->>>>>>> bf0f56dc
+              const std::string &mode, void *sycl_queue,
+              const std::string &utils_cache_path);
 
   void activateSessionImpl(size_t sessionId);
 
