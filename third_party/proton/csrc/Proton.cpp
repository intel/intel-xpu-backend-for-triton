--- conflicted
+++ resolved
@@ -2,11 +2,8 @@
 
 #include <map>
 #include <stdexcept>
-<<<<<<< HEAD
 #include <string>
-=======
 #include <variant>
->>>>>>> 343052b2
 
 #include "pybind11/pybind11.h"
 #include "pybind11/stl.h"
@@ -127,32 +124,10 @@
   m.def("exit_state",
         []() { SessionManager::instance().setState(std::nullopt); });
 
-<<<<<<< HEAD
   m.def("add_metrics",
         [](size_t scopeId,
            const std::map<std::string, MetricValueType> &metrics) {
           SessionManager::instance().addMetrics(scopeId, metrics);
-=======
-  m.def(
-      "add_metrics",
-      [](size_t scopeId,
-         const std::map<std::string, PythonMetricValueType> &metrics,
-         const std::map<std::string, TensorMetric> &tensorMetrics) {
-        auto convertedMetrics = convertPythonMetrics(metrics);
-        SessionManager::instance().addMetrics(scopeId, convertedMetrics,
-                                              tensorMetrics);
-      },
-      pybind11::arg("scopeId"), pybind11::arg("metrics"),
-      pybind11::arg("tensorMetrics") = std::map<std::string, TensorMetric>());
-
-  m.def("set_metric_kernels",
-        [](uintptr_t tensorMetricKernel, uintptr_t scalarMetricKernel,
-           uintptr_t stream) {
-          SessionManager::instance().setMetricKernels(
-              reinterpret_cast<void *>(tensorMetricKernel),
-              reinterpret_cast<void *>(scalarMetricKernel),
-              reinterpret_cast<void *>(stream));
->>>>>>> 343052b2
         });
 
   m.def("get_context_depth", [](size_t sessionId) {
