--- conflicted
+++ resolved
@@ -18,30 +18,19 @@
       "start",
       [](const std::string &path, const std::string &contextSourceName,
          const std::string &dataName, const std::string &profilerName,
-<<<<<<< HEAD
-         const std::string &profilerPath, long sycl_queue,
-         const std::string &utils_cache_path) {
+         const std::string &mode, const std::string &profilerPath,
+         long sycl_queue, const std::string &utils_cache_path) {
         void *queue = reinterpret_cast<void *>(sycl_queue);
         auto sessionId = SessionManager::instance().addSession(
-            path, profilerName, profilerPath, contextSourceName, dataName,
+            path, profilerName, profilerPath, contextSourceName, dataName, mode,
             queue, utils_cache_path);
-=======
-         const std::string &mode, const std::string &profilerPath) {
-        auto sessionId = SessionManager::instance().addSession(
-            path, profilerName, profilerPath, contextSourceName, dataName,
-            mode);
->>>>>>> bf0f56dc
         SessionManager::instance().activateSession(sessionId);
         return sessionId;
       },
       pybind11::arg("path"), pybind11::arg("contextSourceName"),
       pybind11::arg("dataName"), pybind11::arg("profilerName"),
-<<<<<<< HEAD
-      pybind11::arg("profilerPath"), pybind11::arg("sycl_queue") = 0,
-      pybind11::arg("utils_cache_path") = "");
-=======
-      pybind11::arg("mode") = "", pybind11::arg("profilerPath") = "");
->>>>>>> bf0f56dc
+      pybind11::arg("mode") = "", pybind11::arg("profilerPath") = "",
+      pybind11::arg("sycl_queue") = 0, pybind11::arg("utils_cache_path") = "");
 
   m.def("activate", [](size_t sessionId) {
     SessionManager::instance().activateSession(sessionId);
