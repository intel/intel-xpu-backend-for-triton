#include "Proton.h"

#include <map>
#include <stdexcept>
#include <string>

#include "pybind11/pybind11.h"
#include "pybind11/stl.h"
#include "pybind11/stl_bind.h"

using namespace proton;

static void initProton(pybind11::module &&m) {
  using ret = pybind11::return_value_policy;
  using namespace pybind11::literals;

  m.def(
      "start",
      [](const std::string &path, const std::string &contextSourceName,
         const std::string &dataName, const std::string &profilerName,
<<<<<<< HEAD
         const std::string &mode, const std::string &profilerPath,
         long sycl_queue, const std::string &utils_cache_path) {
        void *queue = reinterpret_cast<void *>(sycl_queue);
=======
         const std::string &profilerPath, const std::string &mode) {
>>>>>>> 687eedf6
        auto sessionId = SessionManager::instance().addSession(
            path, profilerName, profilerPath, contextSourceName, dataName, mode,
            queue, utils_cache_path);
        SessionManager::instance().activateSession(sessionId);
        return sessionId;
      },
      pybind11::arg("path"), pybind11::arg("contextSourceName"),
      pybind11::arg("dataName"), pybind11::arg("profilerName"),
<<<<<<< HEAD
      pybind11::arg("mode") = "", pybind11::arg("profilerPath") = "",
      pybind11::arg("sycl_queue") = 0, pybind11::arg("utils_cache_path") = "");
=======
      pybind11::arg("profilerPath") = "", pybind11::arg("mode") = "");
>>>>>>> 687eedf6

  m.def("activate", [](size_t sessionId) {
    SessionManager::instance().activateSession(sessionId);
  });

  m.def("activate_all",
        []() { SessionManager::instance().activateAllSessions(); });

  m.def("deactivate", [](size_t sessionId) {
    SessionManager::instance().deactivateSession(sessionId);
  });

  m.def("deactivate_all",
        []() { SessionManager::instance().deactivateAllSessions(); });

  m.def("finalize", [](size_t sessionId, const std::string &outputFormat) {
    SessionManager::instance().finalizeSession(sessionId, outputFormat);
  });

  m.def("finalize_all", [](const std::string &outputFormat) {
    SessionManager::instance().finalizeAllSessions(outputFormat);
  });

  m.def("record_scope", []() { return Scope::getNewScopeId(); });

  m.def("enter_scope", [](size_t scopeId, const std::string &name) {
    SessionManager::instance().enterScope(Scope(scopeId, name));
  });

  m.def("exit_scope", [](size_t scopeId, const std::string &name) {
    SessionManager::instance().exitScope(Scope(scopeId, name));
  });

  m.def("enter_op", [](size_t scopeId, const std::string &name) {
    SessionManager::instance().enterOp(Scope(scopeId, name));
  });

  m.def("exit_op", [](size_t scopeId, const std::string &name) {
    SessionManager::instance().exitOp(Scope(scopeId, name));
  });

  m.def("init_function_metadata",
        [](uint64_t functionId, const std::string &functionName,
           const std::vector<std::pair<size_t, std::string>> &scopeIdNames,
           const std::vector<std::pair<size_t, size_t>> &scopeIdParents,
           const std::string &metadataPath) {
          SessionManager::instance().initFunctionMetadata(
              functionId, functionName, scopeIdNames, scopeIdParents,
              metadataPath);
        });

  m.def("enter_instrumented_op", [](uint64_t streamId, uint64_t functionId,
                                    uint64_t buffer, size_t size) {
    SessionManager::instance().enterInstrumentedOp(
        streamId, functionId, reinterpret_cast<uint8_t *>(buffer), size);
  });

  m.def("exit_instrumented_op", [](uint64_t streamId, uint64_t functionId,
                                   uint64_t buffer, size_t size) {
    SessionManager::instance().exitInstrumentedOp(
        streamId, functionId, reinterpret_cast<uint8_t *>(buffer), size);
  });

  m.def("enter_state", [](const std::string &state) {
    SessionManager::instance().setState(state);
  });

  m.def("exit_state",
        []() { SessionManager::instance().setState(std::nullopt); });

  m.def("add_metrics",
        [](size_t scopeId,
           const std::map<std::string, MetricValueType> &metrics) {
          SessionManager::instance().addMetrics(scopeId, metrics);
        });

  m.def("get_context_depth", [](size_t sessionId) {
    return SessionManager::instance().getContextDepth(sessionId);
  });

  pybind11::bind_map<std::map<std::string, MetricValueType>>(m, "MetricMap");
}

PYBIND11_MODULE(libproton, m) {
  m.doc() = "Python bindings to the Proton API";
  initProton(std::move(m.def_submodule("proton")));
}<|MERGE_RESOLUTION|>--- conflicted
+++ resolved
@@ -18,13 +18,9 @@
       "start",
       [](const std::string &path, const std::string &contextSourceName,
          const std::string &dataName, const std::string &profilerName,
-<<<<<<< HEAD
-         const std::string &mode, const std::string &profilerPath,
+         const std::string &profilerPath, const std::string &mode,
          long sycl_queue, const std::string &utils_cache_path) {
         void *queue = reinterpret_cast<void *>(sycl_queue);
-=======
-         const std::string &profilerPath, const std::string &mode) {
->>>>>>> 687eedf6
         auto sessionId = SessionManager::instance().addSession(
             path, profilerName, profilerPath, contextSourceName, dataName, mode,
             queue, utils_cache_path);
@@ -33,12 +29,8 @@
       },
       pybind11::arg("path"), pybind11::arg("contextSourceName"),
       pybind11::arg("dataName"), pybind11::arg("profilerName"),
-<<<<<<< HEAD
-      pybind11::arg("mode") = "", pybind11::arg("profilerPath") = "",
+      pybind11::arg("profilerPath") = "", pybind11::arg("mode") = "",
       pybind11::arg("sycl_queue") = 0, pybind11::arg("utils_cache_path") = "");
-=======
-      pybind11::arg("profilerPath") = "", pybind11::arg("mode") = "");
->>>>>>> 687eedf6
 
   m.def("activate", [](size_t sessionId) {
     SessionManager::instance().activateSession(sessionId);
