--- conflicted
+++ resolved
@@ -219,75 +219,6 @@
   jsonNodes[Tree::TreeNode::RootId] = &(output.back());
   std::set<std::string> inclusiveValueNames;
   std::map<uint64_t, std::set<uint64_t>> deviceIds;
-<<<<<<< HEAD
-  this->tree->template walk<Tree::WalkPolicy::PreOrder>(
-      [&](Tree::TreeNode &treeNode) {
-        const auto contextName = treeNode.name;
-        auto contextId = treeNode.id;
-        std::cout << "\t dumpHatchet::contextId: " << contextId << "\n";
-        json *jsonNode = jsonNodes[contextId];
-        (*jsonNode)["frame"] = {{"name", contextName}, {"type", "function"}};
-        (*jsonNode)["metrics"] = json::object();
-        for (auto [metricKind, metric] : treeNode.metrics) {
-          std::cout << "MARK: dumpHatchet\n";
-          if (metricKind == MetricKind::Kernel) {
-            std::cout << "metricKind == MetricKind::Kernel\n";
-            std::shared_ptr<KernelMetric> kernelMetric =
-                std::dynamic_pointer_cast<KernelMetric>(metric);
-            uint64_t duration = std::get<uint64_t>(
-                kernelMetric->getValue(KernelMetric::Duration));
-            std::cout << "\t dumpHatchet::duration: " << duration << "\n";
-            uint64_t invocations = std::get<uint64_t>(
-                kernelMetric->getValue(KernelMetric::Invocations));
-            std::cout << "\t dumpHatchet::invocations: " << invocations << "\n";
-            uint64_t deviceId = std::get<uint64_t>(
-                kernelMetric->getValue(KernelMetric::DeviceId));
-            std::cout << "\t dumpHatchet::deviceId: " << deviceId << "\n";
-            uint64_t deviceType = std::get<uint64_t>(
-                kernelMetric->getValue(KernelMetric::DeviceType));
-            std::cout << "\t dumpHatchet::deviceType: " << deviceType << "\n";
-            std::string deviceTypeName =
-                getDeviceTypeString(static_cast<DeviceType>(deviceType));
-            std::cout << "\t dumpHatchet::deviceTypeName: " << deviceTypeName
-                      << "\n";
-            (*jsonNode)["metrics"]
-                       [kernelMetric->getValueName(KernelMetric::Duration)] =
-                           duration;
-            (*jsonNode)["metrics"]
-                       [kernelMetric->getValueName(KernelMetric::Invocations)] =
-                           invocations;
-            (*jsonNode)["metrics"]
-                       [kernelMetric->getValueName(KernelMetric::DeviceId)] =
-                           std::to_string(deviceId);
-            (*jsonNode)["metrics"]
-                       [kernelMetric->getValueName(KernelMetric::DeviceType)] =
-                           deviceTypeName;
-            inclusiveValueNames.insert(
-                kernelMetric->getValueName(KernelMetric::Duration));
-            inclusiveValueNames.insert(
-                kernelMetric->getValueName(KernelMetric::Invocations));
-            deviceIds.insert({deviceType, {deviceId}});
-          } else if (metricKind == MetricKind::PCSampling) {
-            auto pcSamplingMetric =
-                std::dynamic_pointer_cast<PCSamplingMetric>(metric);
-            for (size_t i = 0; i < PCSamplingMetric::Count; i++) {
-              auto valueName = pcSamplingMetric->getValueName(i);
-              inclusiveValueNames.insert(valueName);
-              std::visit(
-                  [&](auto &&value) {
-                    (*jsonNode)["metrics"][valueName] = value;
-                  },
-                  pcSamplingMetric->getValues()[i]);
-            }
-          } else {
-            throw std::runtime_error("MetricKind not supported");
-          }
-        }
-        for (auto [_, flexibleMetric] : treeNode.flexibleMetrics) {
-          auto valueName = flexibleMetric.getValueName(0);
-          if (!flexibleMetric.isExclusive(0))
-            inclusiveValueNames.insert(valueName);
-=======
   this->tree->template walk<Tree::WalkPolicy::PreOrder>([&](Tree::TreeNode
                                                                 &treeNode) {
     const auto contextName = treeNode.name;
@@ -332,7 +263,6 @@
         for (size_t i = 0; i < PCSamplingMetric::Count; i++) {
           auto valueName = pcSamplingMetric->getValueName(i);
           inclusiveValueNames.insert(valueName);
->>>>>>> bf0f56dc
           std::visit(
               [&](auto &&value) { (*jsonNode)["metrics"][valueName] = value; },
               pcSamplingMetric->getValues()[i]);
