--- conflicted
+++ resolved
@@ -349,21 +349,12 @@
 }
 
 static PyObject *initContext(PyObject *self, PyObject *args) {
-<<<<<<< HEAD
-  void *queue;
-  PyObject* queue_obj;
-  if(!PyArg_ParseTuple(args, "O", &queue_obj))
-      return NULL;
-  queue = PyCapsule_GetPointer(queue_obj, "torch.xpu.Stream.sycl_queue");
-  if(queue == nullptr) return NULL;
-=======
-  PyObject *cap;
-  void *queue = NULL;
-  if (!PyArg_ParseTuple(args, "O", &cap))
-    return NULL;
-  if (!(queue = PyCapsule_GetPointer(cap, PyCapsule_GetName(cap))))
-    return NULL;
->>>>>>> d81f39d2
+  PyObject *cap;
+  void *queue = NULL;
+  if (!PyArg_ParseTuple(args, "O", &cap))
+    return NULL;
+  if (!(queue = PyCapsule_GetPointer(cap, PyCapsule_GetName(cap))))
+    return NULL;
   sycl::queue *sycl_queue = static_cast<sycl::queue *>(queue);
   if (sycl_queue_map.find(*sycl_queue) == sycl_queue_map.end()) {
     update(*sycl_queue);
@@ -386,21 +377,12 @@
 }
 
 static PyObject *initDevices(PyObject *self, PyObject *args) {
-<<<<<<< HEAD
-  void *queue;
-  PyObject* queue_obj;
-  if(!PyArg_ParseTuple(args, "O", &queue_obj))
-      return NULL;
-  queue = PyCapsule_GetPointer(queue_obj, "torch.xpu.Stream.sycl_queue");
-  if(queue == nullptr) return NULL;
-=======
-  PyObject *cap;
-  void *queue = NULL;
-  if (!PyArg_ParseTuple(args, "O", &cap))
-    return NULL;
-  if (!(queue = PyCapsule_GetPointer(cap, PyCapsule_GetName(cap))))
-    return NULL;
->>>>>>> d81f39d2
+  PyObject *cap;
+  void *queue = NULL;
+  if (!PyArg_ParseTuple(args, "O", &cap))
+    return NULL;
+  if (!(queue = PyCapsule_GetPointer(cap, PyCapsule_GetName(cap))))
+    return NULL;
   sycl::queue *sycl_queue = static_cast<sycl::queue *>(queue);
 
   auto sycl_context = sycl_queue->get_context();
