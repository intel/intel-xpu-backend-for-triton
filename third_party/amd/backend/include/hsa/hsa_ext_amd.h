--- conflicted
+++ resolved
@@ -69,12 +69,6 @@
 #define HSA_AMD_INTERFACE_VERSION_MAJOR 1
 #define HSA_AMD_INTERFACE_VERSION_MINOR 14
 
-#if defined(_WIN32)
-#define ALWAYS_INLINE __forceinline
-#else
-#define ALWAYS_INLINE __attribute__((always_inline)) inline
-#endif
-
 #ifdef __cplusplus
 extern "C" {
 #endif
@@ -86,9 +80,6 @@
 /**
  * @brief Macro to set a flag within uint8_t[8] types.
  */
-<<<<<<< HEAD
-static ALWAYS_INLINE bool hsa_flag_isset64(uint8_t* value, uint32_t bit) {
-=======
 static inline void hsa_flag_set64(uint8_t* value, uint32_t bit) {
   unsigned int index = bit / 8;
   unsigned int subBit = bit % 8;
@@ -99,7 +90,6 @@
  * @brief Macro to determine whether a flag is set within uint8_t[8] types.
  */
 static inline bool hsa_flag_isset64(uint8_t* value, uint32_t bit) {
->>>>>>> 0a4cbff2
   unsigned int index = bit / 8;
   unsigned int subBit = bit % 8;
   return ((uint8_t*)value)[index] & (1 << subBit);
