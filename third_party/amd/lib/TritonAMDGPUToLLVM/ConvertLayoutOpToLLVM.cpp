--- conflicted
+++ resolved
@@ -4,11 +4,8 @@
 #include "triton/Conversion/TritonGPUToLLVM/Utility.h"
 #include "triton/Dialect/TritonGPU/Transforms/Utility.h"
 
-<<<<<<< HEAD
-=======
 using ::mlir::transferWithinBlockPadding;
 using ::mlir::transferWithinBlockSwizzling;
->>>>>>> 8cb3a831
 using ::mlir::triton::gpu::AMDMfmaEncodingAttr;
 using ::mlir::triton::gpu::ConvertLayoutOp;
 using ::triton::gpu::LinearEncodingAttr;
@@ -274,8 +271,6 @@
 protected:
   const TargetInfoBase &targetInfo;
 };
-<<<<<<< HEAD
-=======
 
 struct ConvertLayoutForcedPadding
     : public ConvertOpToLLVMPattern<ConvertLayoutOp> {
@@ -337,7 +332,6 @@
   const TargetInfoBase &targetInfo;
 };
 
->>>>>>> 8cb3a831
 } // namespace
 
 void mlir::triton::AMD::populateConvertLayoutOpToLLVMPatterns(
@@ -347,10 +341,7 @@
                                                      benefit);
   patterns.add<ConvertLayoutOpMFMAToLinearConversion>(typeConverter, targetInfo,
                                                       benefit);
-<<<<<<< HEAD
-=======
   patterns.add<ConvertLayoutForcedPadding>(typeConverter, targetInfo, benefit);
   patterns.add<ConvertLayoutForcedSwizzling>(typeConverter, targetInfo,
                                              benefit);
->>>>>>> 8cb3a831
 }