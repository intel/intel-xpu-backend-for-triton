#include "PatternTritonGPUOpToLLVM.h"
#include "triton/Conversion/TritonGPUToLLVM/PatternTritonGPUOpToLLVM.h"
#include "triton/Conversion/TritonGPUToLLVM/Utility.h"

using ::mlir::triton::gpu::AMDMfmaEncodingAttr;
using ::mlir::triton::gpu::ConvertLayoutOp;
using ::triton::gpu::LinearEncodingAttr;

namespace {

// Match MFMA->Linear Layout conversion
static bool matchMFMAAndLinearLayoutCase(RankedTensorType srcTy,
                                         RankedTensorType dstTy) {
  auto mfmaLayout = dyn_cast<AMDMfmaEncodingAttr>(srcTy.getEncoding());
  auto linearLayout = dyn_cast<LinearEncodingAttr>(dstTy.getEncoding());
  if (!mfmaLayout || !linearLayout)
    return false;

  std::optional<LinearLayout> storeLL =
      mlir::triton::gpu::chooseMfmaLikeStoreLayout(srcTy);
  return linearLayout.getLinearLayout() ==
         storeLL.value_or(LinearLayout::empty());
};

class ConvertLayoutOpMFMAToLinearConversion
    : public ConvertOpToLLVMPattern<triton::gpu::ConvertLayoutOp> {
public:
  ConvertLayoutOpMFMAToLinearConversion(LLVMTypeConverter &typeConverter,
                                        const TargetInfoBase &targetInfo,
                                        PatternBenefit benefit)
      : ConvertOpToLLVMPattern(typeConverter, benefit), targetInfo(targetInfo) {
  }

  LogicalResult
  matchAndRewrite(triton::gpu::ConvertLayoutOp op, OpAdaptor adaptor,
                  ConversionPatternRewriter &rewriter) const override {
    auto srcType = cast<RankedTensorType>(op.getSrc().getType());
    auto dstType = cast<RankedTensorType>(op.getType());

    if (!matchMFMAAndLinearLayoutCase(srcType, dstType))
      return failure();

    auto loc = op.getLoc();
    auto b = TritonLLVMOpBuilder(loc, rewriter);

    SmallVector<Value> inVals =
        unpackLLElements(loc, adaptor.getSrc(), rewriter);
    if (inVals.empty() || inVals.size() % 8 != 0)
      return failure();

    auto mfmaLayout = dyn_cast<AMDMfmaEncodingAttr>(srcType.getEncoding());
    auto mDim = mfmaLayout.getMDim();
    auto nDim = mfmaLayout.getNDim();
    assert((mDim == 32 || mDim == 16) && mDim == nDim &&
           "Expected MFMA size 32 or 16");
    assert(triton::gpu::lookupThreadsPerWarp(rewriter) == 64 &&
           "Expected warp size 64 for MFMA");

    auto elemTy = srcType.getElementType();
    auto vecTy = vec_ty(elemTy, 2);

    SmallVector<Value> outVals;
    auto idx0 = b.i32_val(0);
    auto idx1 = b.i32_val(1);
    auto intrinsicName = mDim == 32 ? "llvm.amdgcn.permlane32.swap"
                                    : "llvm.amdgcn.permlane16.swap";
    // Convert MFMA layout to a MFMA-like linear layout where each thread
    // holds 8 consecutive elements
    for (size_t idx = 0; idx < inVals.size(); idx += 8) {
      SmallVector<Value, 4> inVecs;
      for (size_t vIdx = 0; vIdx < 4; vIdx++) {
        Value vec = b.undef(vecTy);
        vec = b.insert_element(vecTy, vec, inVals[idx + vIdx * 2 + 0], idx0);
        vec = b.insert_element(vecTy, vec, inVals[idx + vIdx * 2 + 1], idx1);
        inVecs.push_back(vec);
      }

      Value resVec0, resVec1, resVec2, resVec3;

      // Swap the row 2 and 3 of vec0 and the row 0 and 1 of vec2
      MLIRContext *ctx = rewriter.getContext();
      Type retType = struct_ty({i32_ty, i32_ty});
      Value falseVal = b.false_val();
      Value perm =
          LLVM::createLLVMIntrinsicCallOp(
              rewriter, loc, intrinsicName, retType,
              ValueRange{b.bitcast(inVecs[0], i32_ty),
                         b.bitcast(inVecs[2], i32_ty), falseVal, falseVal})
              ->getResult(0);
      resVec0 = b.bitcast(b.extract_val(i32_ty, perm, 0), vecTy);
      resVec2 = b.bitcast(b.extract_val(i32_ty, perm, 1), vecTy);

      // Swap the row 2 and 3 of vec1 and the row 0 and 1 of vec3
      perm = LLVM::createLLVMIntrinsicCallOp(
                 rewriter, loc, intrinsicName, retType,
                 ValueRange{b.bitcast(inVecs[1], i32_ty),
                            b.bitcast(inVecs[3], i32_ty), falseVal, falseVal})
                 ->getResult(0);
      resVec1 = b.bitcast(b.extract_val(i32_ty, perm, 0), vecTy);
      resVec3 = b.bitcast(b.extract_val(i32_ty, perm, 1), vecTy);

      for (Value res : {resVec0, resVec1, resVec2, resVec3})
        for (Value idx : {idx0, idx1})
          outVals.push_back(b.extract_element(elemTy, res, idx));
    }

    Value result = packLLElements(loc, getTypeConverter(), outVals, rewriter,
                                  op.getType());
    rewriter.replaceOp(op, result);
    return success();
  }

private:
  const TargetInfoBase &targetInfo;
};
<<<<<<< HEAD
=======

class ConvertLayoutForcedPadding
    : public ConvertOpToLLVMPattern<ConvertLayoutOp> {
public:
  ConvertLayoutForcedPadding(LLVMTypeConverter &typeConverter,
                             const TargetInfoBase &targetInfo,
                             PatternBenefit benefit)
      : ConvertOpToLLVMPattern(typeConverter, benefit), targetInfo(targetInfo) {
  }

  LogicalResult
  matchAndRewrite(ConvertLayoutOp op, OpAdaptor adaptor,
                  ConversionPatternRewriter &rewriter) const override {
    if (!op->hasAttr(mlir::triton::AMD::AttrSharedMemPadded))
      return failure();
    auto srcType = op.getSrc().getType();
    auto dstType = op.getType();
    if (!cvtNeedsSharedMemory(srcType, dstType))
      return failure();

    auto result = transferWithinBlockPadding(op, adaptor.getSrc(), targetInfo,
                                             getTypeConverter(), rewriter);
    rewriter.replaceOp(op, result);
    return success();
  }

private:
  const TargetInfoBase &targetInfo;
};
>>>>>>> b3b9931c
} // namespace

void mlir::triton::AMD::populateConvertLayoutOpToLLVMPatterns(
    LLVMTypeConverter &typeConverter, const TargetInfo &targetInfo,
    RewritePatternSet &patterns, PatternBenefit benefit) {
  patterns.add<ConvertLayoutOpMFMAToLinearConversion>(typeConverter, targetInfo,
                                                      benefit);
<<<<<<< HEAD
=======
  patterns.add<ConvertLayoutForcedPadding>(typeConverter, targetInfo, benefit);
  // No need to convert when ForcedSwizzling as it's already the default
  // lowering
>>>>>>> b3b9931c
}<|MERGE_RESOLUTION|>--- conflicted
+++ resolved
@@ -113,38 +113,6 @@
 private:
   const TargetInfoBase &targetInfo;
 };
-<<<<<<< HEAD
-=======
-
-class ConvertLayoutForcedPadding
-    : public ConvertOpToLLVMPattern<ConvertLayoutOp> {
-public:
-  ConvertLayoutForcedPadding(LLVMTypeConverter &typeConverter,
-                             const TargetInfoBase &targetInfo,
-                             PatternBenefit benefit)
-      : ConvertOpToLLVMPattern(typeConverter, benefit), targetInfo(targetInfo) {
-  }
-
-  LogicalResult
-  matchAndRewrite(ConvertLayoutOp op, OpAdaptor adaptor,
-                  ConversionPatternRewriter &rewriter) const override {
-    if (!op->hasAttr(mlir::triton::AMD::AttrSharedMemPadded))
-      return failure();
-    auto srcType = op.getSrc().getType();
-    auto dstType = op.getType();
-    if (!cvtNeedsSharedMemory(srcType, dstType))
-      return failure();
-
-    auto result = transferWithinBlockPadding(op, adaptor.getSrc(), targetInfo,
-                                             getTypeConverter(), rewriter);
-    rewriter.replaceOp(op, result);
-    return success();
-  }
-
-private:
-  const TargetInfoBase &targetInfo;
-};
->>>>>>> b3b9931c
 } // namespace
 
 void mlir::triton::AMD::populateConvertLayoutOpToLLVMPatterns(
@@ -152,10 +120,6 @@
     RewritePatternSet &patterns, PatternBenefit benefit) {
   patterns.add<ConvertLayoutOpMFMAToLinearConversion>(typeConverter, targetInfo,
                                                       benefit);
-<<<<<<< HEAD
-=======
-  patterns.add<ConvertLayoutForcedPadding>(typeConverter, targetInfo, benefit);
   // No need to convert when ForcedSwizzling as it's already the default
   // lowering
->>>>>>> b3b9931c
 }