#include "TargetInfo.h"
#include "SchedInstructions.h"
#include "TritonAMDGPUToLLVM/GCNAsmFormat.h"
#include "TritonAMDGPUToLLVM/TargetUtils.h"
#include "Utility.h"
#include "mlir/Dialect/Arith/IR/Arith.h"
#include "mlir/Dialect/LLVMIR/LLVMDialect.h"
#include "triton/Conversion/TritonGPUToLLVM/Utility.h"

using mlir::triton::AMD::DppCtrl;
namespace mlir::triton::AMD {

namespace {
template <typename T>
LLVM::LLVMFuncOp getOrInsertFunction(T &moduleOp, const Location loc,
                                     RewriterBase &rewriter, StringRef name,
                                     LLVM::LLVMFunctionType type) {
  LLVM::LLVMFuncOp ret;
  if (!(ret = moduleOp.template lookupSymbol<LLVM::LLVMFuncOp>(name))) {
    RewriterBase::InsertionGuard guard(rewriter);
    rewriter.setInsertionPointToStart(moduleOp.getBody());
    ret = rewriter.create<LLVM::LLVMFuncOp>(loc, name, type,
                                            LLVM::Linkage::External);
  }
  return ret;
}

// Extend all values to 64-bit per printf call requirements.
Value printfPromoteValue(RewriterBase &rewriter, Value value) {
  auto *context = rewriter.getContext();
  auto loc = UnknownLoc::get(context);
  auto b = TritonLLVMOpBuilder(loc, rewriter);
  auto type = value.getType();

  if (isa<LLVM::LLVMPointerType>(type)) {
    // The llvm.ptrtoint op requires signless integer types.
    return b.ptrtoint(i64_ty, value);
  }

  assert(type.getIntOrFloatBitWidth() <= 64);

  if (auto floatType = dyn_cast<FloatType>(type)) {
    Value newValue = value;
    if (!floatType.isF64())
      newValue = b.fpext(f64_ty, newValue);
    return b.bitcast(newValue, i64_ty);
  }

  assert(type.isIntOrIndex());
  if (type.getIntOrFloatBitWidth() < 64) {
    if (type.isUnsignedInteger())
      return b.zext(ui64_ty, value);
    if (type.isSignedInteger())
      return b.sext(i64_ty, value);
    // Signless integers are printed using unsigned integer formats.
    return b.zext(i64_ty, value);
  }

  return value;
}
} // namespace

llvm::AMDGPU::GPUKind TargetInfo::getGPUKind() const {
  return llvm::AMDGPU::parseArchAMDGCN(arch);
}

int TargetInfo::getSharedMemorySize() const {
  int kbytes = getISAFamily() == ISAFamily::CDNA4 ? 160 : 64;
  return kbytes * 1024;
}

bool TargetInfo::supportMaximumMinimum() const { return false; }

Value TargetInfo::getClusterCTAId(RewriterBase &rewriter, Location loc) const {
  // On AMD hardware we don't have CTA clusters like NVIDIA. So this will always
  // be zero. Whoever calling into this should make sure the whole program does
  // not try to utilize CTA clusters.
  return rewriter.create<arith::ConstantIntOp>(loc, 0, 32);
}

Value TargetInfo::ballot(RewriterBase &rewriter, Location loc, Type type,
                         Value cmp) const {
  return LLVM::createLLVMIntrinsicCallOp(rewriter, loc, "llvm.amdgcn.ballot",
                                         type, cmp)
      ->getResult(0);
}

void TargetInfo::storeDShared(RewriterBase &rewriter, Location loc, Value ptr,
                              std::optional<Value> ctaId, Value val,
                              Value pred) const {
  if (ctaId.has_value()) {
    llvm::report_fatal_error(
        "AMDGPU does not support cross-CTA shared memory transfers");
  }
  mlir::LLVM::AMD::llStore(rewriter, loc, ptr, val, pred);
}

bool TargetInfo::canUseStMatrix(RankedTensorType tensorTy,
                                ArrayRef<unsigned> repShape,
                                ArrayRef<unsigned> paddedRepShape,
                                ArrayRef<unsigned> order,
                                int swizzleByteSize) const {
  // AMD does not support stmatrix
  return false;
}

bool TargetInfo::canUseLDSTransLoad(int bitwidth) const {
  return getISAFamily() == ISAFamily::CDNA4 &&
         llvm::is_contained({16, 8, 4, 6}, bitwidth);
}

void TargetInfo::storeMatrixShared(RewriterBase &rewriter, Location loc,
                                   Value ptr, Value val) const {
  llvm::report_fatal_error("AMDGPU does not support stmatrix");
}

Value TargetInfo::loadDShared(RewriterBase &rewriter, Location loc, Value ptr,
                              std::optional<Value> ctaId, Type elemTy,
                              Value pred) const {
  if (ctaId.has_value()) {
    llvm::report_fatal_error(
        "AMDGPU does not support cross-CTA shared memory transfers");
  }
  Value falseVal = rewriter.create<LLVM::ConstantOp>(
      loc, elemTy, rewriter.getZeroAttr(elemTy));
  return mlir::LLVM::AMD::llLoad(rewriter, loc, ptr, elemTy, pred, falseVal);
}

Value TargetInfo::shuffleXor(RewriterBase &rewriter, Location loc, Value val,
                             int i) const {
  return LLVM::AMD::shuffleXor(loc, rewriter, val, i, getISAFamily());
}

Value TargetInfo::shuffleUp(RewriterBase &rewriter, Location loc, Value val,
                            int i) const {
  return LLVM::AMD::shuffleUp(loc, rewriter, val, i, getISAFamily());
}

Value TargetInfo::shuffleIdx(RewriterBase &rewriter, Location loc, Value val,
                             int i) const {
  return LLVM::AMD::shuffleIdx(loc, rewriter, val, i, getISAFamily());
}

Value TargetInfo::shuffleIdx(RewriterBase &rewriter, Location loc, Value val,
                             Value i) const {
  return LLVM::AMD::shuffleIdx(loc, rewriter, val, i, getISAFamily());
}

Value TargetInfo::programId(RewriterBase &rewriter, Location loc,
                            ModuleOp moduleOp, int axis) const {
  return LLVM::AMD::llGetPid(loc, rewriter, moduleOp, axis);
}

// Cast and sext values into specific-length int to meet the requirements of
// instructions like UpdateDpp or readlane if necessary.
static inline Type castToAndSExtInt(RewriterBase &rewriter, Location loc,
                                    Value &val, Type fromType,
                                    unsigned toBits) {
  auto b = TritonLLVMOpBuilder(loc, rewriter);
  unsigned originalBits = fromType.getIntOrFloatBitWidth();
  Type toType = fromType;

  if (!fromType.isIntOrIndex()) {
    val = b.bitcast(val, int_ty(originalBits));
    toType = int_ty(originalBits);
  }

  if (originalBits < toBits) {
    val = b.sext(int_ty(toBits), val);
    toType = int_ty(toBits);
  }

  return toType;
}

// Trunc the value to specific length and then cast it to given type if
// necessary. This function is typically used in conjunction with
// castToAndSExtInt.
static inline Value truncAndCastFromInt(RewriterBase &rewriter, Location loc,
                                        Value val, Type valType,
                                        unsigned fromBits) {
  auto b = TritonLLVMOpBuilder(loc, rewriter);
  unsigned originalBits = valType.getIntOrFloatBitWidth();
  Value toVal = val;

  if (originalBits < fromBits) {
    toVal = b.trunc(int_ty(originalBits), toVal);
  }

  if (!valType.isIntOrIndex()) {
    toVal = b.bitcast(toVal, valType);
  }

  return toVal;
}

bool TargetInfo::warpReduce(RewriterBase &rewriter, Location loc,
                            SmallVector<Value> &acc, triton::ReduceOp op,
                            unsigned numLaneToReduce,
                            unsigned interleave) const {
  auto b = TritonLLVMOpBuilder(loc, rewriter);
  if (numLaneToReduce != 64)
    return false;

  if (!llvm::is_contained(
          {ISAFamily::CDNA2, ISAFamily::CDNA3, ISAFamily::CDNA4},
          getISAFamily())) {
    return false;
  }

  Operation *reduxOp = op.getSingleCombiner();
  if (!reduxOp)
    return false;

  auto createDppReduxOpWithBoundCtrl = [&](Type valType, Value &src,
                                           uint32_t dppCtrl, int rowMask,
                                           int bankMask) -> Value {
    // DPP has limited support for data types, so here we need to
    // cast non-integer types or integer types shorter than 32 bits
    // to int32, except for fp32.
    Type actualType = valType;
    if (!valType.isF32()) {
      actualType = castToAndSExtInt(rewriter, loc, src, valType, 32);
    }

    Value dppResult =
        rewriter
            .create<ROCDL::DPPUpdateOp>(loc, actualType, src, src,
                                        rewriter.getI32IntegerAttr(dppCtrl),
                                        rewriter.getI32IntegerAttr(rowMask),
                                        rewriter.getI32IntegerAttr(bankMask),
                                        rewriter.getBoolAttr(true))
            .getRes();

    if (!valType.isF32()) {
      src = truncAndCastFromInt(rewriter, loc, src, valType, 32);
      dppResult = truncAndCastFromInt(rewriter, loc, dppResult, valType, 32);
    }

    IRMapping mapping;
    mapping.map(reduxOp->getOperand(0), src);
    mapping.map(reduxOp->getOperand(1), dppResult);
    return rewriter.clone(*reduxOp, mapping)->getResult(0);
  };

  for (int i = 0; i < acc.size(); i++) {
    Value buf;
    auto valType = acc[i].getType();

    // Here's the implementation of full-wavefront reduction using dpp.
    // https://gpuopen.com/learn/amd-gcn-assembly-cross-lane-operations/
    //
    // Each step has a v_mov_dpp instruction following the redux op. In
    // some cases, the lower-level compiler could merge them into single
    // instruction. For example, v_mov_dpp + max => v_max_dpp.
    //
    // For gfx9, we have 64 threads per warp. These 64 threads are arranged
    // into 4 rows, with each row being 16 threads. Each 16 threads are arranged
    // further into 4 banks, with each bank being 4 threads. Overall it's in a
    // (row, bank, thread) structure. When shuffling, we use row/bank mask to
    // indicate which row/bank to participate. Then modifier like row_shr and
    // row_bcast means exact data movement schemes. In the following
    // instructions, taking row 0 as an example:
    //
    // Step 1: Right shift for 8 lanes.
    //     lane 8-15 = redux(lane 0-7, lane 8-15)
    //
    // Step 2: Right shift for 4 lanes.
    //     lane 12-15 = redux(lane 8-11, lane 12-15)
    //
    // Step 3: Right shift for 2 lanes.
    //     lane 14-15 = redux(lane 12-13, lane 14-15)
    //
    // Step 4: Right shift for 1 lane.
    //     lane 15 = redux(lane 14, lane 15)
    //
    // Step 5: Broadcast lane 15 of each row to all the lanes of its next row.
    //     lane 16-31 = redux(lane 15, lane 16-31)
    //
    // Step 6: Broadcast lane 31 to lane 32-63.
    //     lane 32-63 = redux(lane 31, lane 32-63)
    //
    // Now the reduction result is stored in lane 63.
    //
    // Step 7: Read the reduction result from lane 63 and broadcast with
    // readlane.

    const int allRows = 0xf;
    const int allBanks = 0xf;

    const uint32_t dppCtrlRowShr = static_cast<uint32_t>(DppCtrl::ROW_SHR0);

    // row_shr:8
    buf = createDppReduxOpWithBoundCtrl(valType, acc[i], 8 + dppCtrlRowShr,
                                        allRows, allBanks);

    // row_shr:4
    buf = createDppReduxOpWithBoundCtrl(valType, buf, 4 + dppCtrlRowShr,
                                        allRows, allBanks);

    // row_shr:2
    buf = createDppReduxOpWithBoundCtrl(valType, buf, 2 + dppCtrlRowShr,
                                        allRows, allBanks);

    // row_shr:1
    buf = createDppReduxOpWithBoundCtrl(valType, buf, 1 + dppCtrlRowShr,
                                        allRows, allBanks);

    // row_bcast:15 row_mask:0xa
    buf = createDppReduxOpWithBoundCtrl(
        valType, buf, static_cast<uint32_t>(DppCtrl::BCAST15), 0xa, allBanks);

    // row_bcast:31
    buf = createDppReduxOpWithBoundCtrl(valType, buf,
                                        static_cast<uint32_t>(DppCtrl::BCAST31),
                                        allRows, allBanks);

    // Similarly, we need to cast data types for readlane instruction.
    Type actualType = castToAndSExtInt(rewriter, loc, buf, valType, 16);

    // Get reduction result from lane 63
    std::string intrinsic = "llvm.amdgcn.readlane";
    Value result =
        LLVM::createLLVMIntrinsicCallOp(rewriter, loc, intrinsic, actualType,
                                        ValueRange{buf, b.i32_val(63)})
            ->getResult(0);

    result = truncAndCastFromInt(rewriter, loc, result, valType, 16);

    acc[i] = result;
  }

  return true;
}

void TargetInfo::printfImpl(Value formatStrStart, int formatStrByteCount,
                            ValueRange args, RewriterBase &rewriter,
                            bool useStdErr) const {
  auto moduleOp = rewriter.getBlock()->getParent()->getParentOfType<ModuleOp>();
  auto *ctx = rewriter.getContext();
  mlir::Location loc = UnknownLoc::get(ctx);
  auto b = TritonLLVMOpBuilder(loc, rewriter);

  // See
  // https://github.com/ROCm/ROCm-Device-Libs/blob/rocm-6.0.x/ockl/src/services.cl#L263-L361
  // for details about the following HIP device print functions.
  LLVM::LLVMFuncOp printBeginFn = getOrInsertFunction(
      moduleOp, loc, rewriter,
      useStdErr ? "__ockl_fprintf_stderr_begin" : "__ockl_printf_begin",
      LLVM::LLVMFunctionType::get(i64_ty,
                                  useStdErr ? ArrayRef<Type>() : i64_ty));
  LLVM::LLVMFuncOp printStrFn = getOrInsertFunction(
      moduleOp, loc, rewriter, "__ockl_printf_append_string_n",
      LLVM::LLVMFunctionType::get(
          i64_ty, {i64_ty, ptr_ty(ctx), /*length=*/i64_ty, /*isLast=*/i32_ty}));
  LLVM::LLVMFuncOp printArgsFn;
  if (!args.empty()) {
    printArgsFn = getOrInsertFunction(
        moduleOp, loc, rewriter, "__ockl_printf_append_args",
        LLVM::LLVMFunctionType::get(
            i64_ty, {i64_ty, /*numArgs=*/i32_ty, i64_ty, i64_ty, i64_ty, i64_ty,
                     i64_ty, i64_ty, i64_ty, /*isLast=*/i32_ty}));
  }

  // Emit the intrinsic function call to begin the printf.
  Value zeroI64 = rewriter.create<LLVM::ConstantOp>(loc, i64_ty, 0);
  Value message =
      b.call(printBeginFn, useStdErr ? ValueRange() : zeroI64).getResult();

  // Emit the intrinsic function call to handle the printf format string.
  Value oneI32 = b.i32_val(1);
  Value zeroI32 = b.i32_val(0);
  Value formatStrLen =
      rewriter.create<LLVM::ConstantOp>(loc, i64_ty, formatStrByteCount);
  SmallVector<Value, 4> arguments = {message, formatStrStart, formatStrLen,
                                     args.empty() ? oneI32 : zeroI32};
  message = b.call(printStrFn, arguments).getResult();

  // Emit the intrinsic function call to handle arguments iteratively.
  // We can only handle at most 7 values each time.
  constexpr size_t kArgsPerGroup = 7;
  for (size_t group = 0; group < args.size(); group += kArgsPerGroup) {
    size_t bound = std::min(group + kArgsPerGroup, args.size());
    size_t numArgs = bound - group;

    SmallVector<Value, 2 + kArgsPerGroup + 1> arguments;
    arguments.push_back(message);
    arguments.push_back(b.i32_val(numArgs));
    for (size_t i = group; i < bound; ++i) {
      arguments.push_back(printfPromoteValue(rewriter, args[i]));
    }
    // Pad out to 7 arguments since the function always needs 7 args.
    for (size_t extra = numArgs; extra < kArgsPerGroup; ++extra) {
      arguments.push_back(zeroI64);
    }

    Value isLast = (bound == args.size()) ? oneI32 : zeroI32;
    arguments.push_back(isLast);
    message = b.call(printArgsFn, arguments).getResult();
  }
}

std::string TargetInfo::getMulhiFuncName(Type resultElementTy) const {
  std::string funcName =
      resultElementTy.isInteger(32) ? "__ockl_mul_hi_u32" : "__ockl_mul_hi_u64";
  return funcName;
}

void TargetInfo::printf(RewriterBase &rewriter, Value formatStrStart,
                        int formatStrByteCount, ValueRange args) const {
  return printfImpl(formatStrStart, formatStrByteCount, args, rewriter,
                    /*useStdError=*/false);
}

void TargetInfo::printf(RewriterBase &rewriter, StringRef msg,
                        ValueRange args) const {
  assert(!msg.empty() && "printf with empty string not supported");
  llvm::SmallString<64> msgNewline(msg);
  msgNewline.push_back('\n');
  msgNewline.push_back('\0');
  Value msgValue =
      LLVM::addStringToModule(UnknownLoc::get(rewriter.getContext()), rewriter,
                              "printfFormat_", msgNewline);
  printf(rewriter, msgValue, msgNewline.size_in_bytes(), args);
}

void TargetInfo::assertFail(RewriterBase &rewriter, Location loc,
                            StringRef message, StringRef file, StringRef func,
                            int line) const {
  auto b = TritonLLVMOpBuilder(loc, rewriter);
  // Compose and print an assert message.
  llvm::SmallString<256> msgBuffer;
  llvm::Twine("device assertion failed: '" + message + "', in " + func +
              " at " + file + ":" + llvm::Twine(line) + "\n\0")
      .toStringRef(msgBuffer);
  Value msgValue =
      LLVM::addStringToModule(loc, rewriter, "printfFormat_", msgBuffer);
  printfImpl(msgValue, msgBuffer.size_in_bytes(), /*args=*/ValueRange(),
             rewriter, /*useStdError=*/true);

  // Set block barrrier before aborting kernel, give a chance for all
  // the threads in a block to check/print the assert failure.
  b.barrier();
  // Perform the trap to abort the kernel.
  rewriter.create<LLVM::Trap>(loc);
}

int TargetInfo::getSharedAddressSpace() const { return 3; }

<<<<<<< HEAD
Value TargetInfo::getStackPointer(RewriterBase &rewriter,
                                  FunctionOpInterface funcOp) const {
  // See NOTE: [Additional Function Arguments]
  if (!LLVM::isKernel(funcOp)) {
    return funcOp.getArgument(funcOp.getNumArguments() - 2);
  }

  auto mod = funcOp->getParentOfType<ModuleOp>();
  auto globalBase = dyn_cast<LLVM::GlobalOp>(mod.lookupSymbol("global_smem"));
  assert(globalBase);
  return rewriter.create<LLVM::AddressOfOp>(funcOp.getLoc(), globalBase);
=======
int TargetInfo::getAddressSpace(Attribute addressSpace) const {
  int spaceId = 0;
  if (isa<triton::gpu::SharedMemorySpaceAttr>(addressSpace)) {
    spaceId = 3;
  } else {
    llvm::report_fatal_error("Only support SharedMemorySpace for now");
  }
  return spaceId;
>>>>>>> f7f5b3af
}

bool TargetInfo::supportVectorizedAtomics() const {
  // Note: not currently tested or used, but AMD generally supports vectorized
  // atomics.
  return true;
}

void TargetInfo::storeOpAnnotation(triton::gpu::LocalStoreOp op,
                                   size_t localStoreOpCount, Type type) const {
  storeOpSchedAnnotations(op, localStoreOpCount, type);
}

} // namespace mlir::triton::AMD<|MERGE_RESOLUTION|>--- conflicted
+++ resolved
@@ -447,7 +447,6 @@
 
 int TargetInfo::getSharedAddressSpace() const { return 3; }
 
-<<<<<<< HEAD
 Value TargetInfo::getStackPointer(RewriterBase &rewriter,
                                   FunctionOpInterface funcOp) const {
   // See NOTE: [Additional Function Arguments]
@@ -459,7 +458,8 @@
   auto globalBase = dyn_cast<LLVM::GlobalOp>(mod.lookupSymbol("global_smem"));
   assert(globalBase);
   return rewriter.create<LLVM::AddressOfOp>(funcOp.getLoc(), globalBase);
-=======
+}
+
 int TargetInfo::getAddressSpace(Attribute addressSpace) const {
   int spaceId = 0;
   if (isa<triton::gpu::SharedMemorySpaceAttr>(addressSpace)) {
@@ -468,7 +468,6 @@
     llvm::report_fatal_error("Only support SharedMemorySpace for now");
   }
   return spaceId;
->>>>>>> f7f5b3af
 }
 
 bool TargetInfo::supportVectorizedAtomics() const {
