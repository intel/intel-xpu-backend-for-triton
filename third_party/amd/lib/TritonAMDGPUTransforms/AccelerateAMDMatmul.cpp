#include "TritonAMDGPUToLLVM/TargetUtils.h"
#include "TritonAMDGPUTransforms/MfmaGroup.h"
#include "TritonAMDGPUTransforms/Passes.h"
#include "mlir/IR/TypeUtilities.h"
#include "mlir/Support/LogicalResult.h"
#include "mlir/Transforms/GreedyPatternRewriteDriver.h"
#include "third_party/amd/lib/TritonAMDGPUToLLVM/Utility.h"
#include "triton/Analysis/Utility.h"
#include "triton/Conversion/TritonGPUToLLVM/Utility.h"
#include "triton/Dialect/Triton/IR/Dialect.h"
#include "triton/Dialect/TritonGPU/IR/Dialect.h"
#include "triton/Tools/LayoutUtils.h"
#include <memory>

using namespace mlir;
namespace tt = mlir::triton;
namespace ttg = mlir::triton::gpu;
using ::mlir::LLVM::AMD::scaleDotElemTypeToMLIRType;

namespace {
using triton::AMD::ISAFamily;

int getMfmaVersion(ISAFamily isaFamily) {
  switch (isaFamily) {
  case ISAFamily::CDNA1:
    return 1;
  case ISAFamily::CDNA2:
    return 2;
  case ISAFamily::CDNA3:
    return 3;
  case ISAFamily::CDNA4:
    return 4;
  default:
    break;
  }
  return 0;
}

int getWmmaVersion(StringRef archGen) {
  if (archGen.contains("gfx11"))
    return 1;
  if (archGen.contains("gfx12"))
    return 2;
  return 0;
}

SmallVector<unsigned, 3>
warpsPerTile(Operation *dotOp, ArrayRef<int64_t> shape, int numWarps,
             std::pair<int64_t, int64_t> shapePerWarp) {
  auto rank = shape.size();
  // Early exit for batched matmul
  if (rank == 3)
    return {(unsigned)numWarps, 1, 1};

  auto filter = [dotOp](Operation *op) {
    return op->getParentRegion() == dotOp->getParentRegion();
  };
  ForwardSliceOptions fwdOpt;
  fwdOpt.filter = filter;
  BackwardSliceOptions bwdOpt;
  bwdOpt.omitBlockArguments = true;
  bwdOpt.filter = filter;
  auto slices = getSlice(dotOp, bwdOpt, fwdOpt);
  for (Operation *op : slices) {
    if (isa<mlir::triton::DotOpInterface>(op) && (op != dotOp))
      return {(unsigned)numWarps, 1};
  }

  SmallVector<int64_t, 2> tensorShape = {shape[0], shape[1]};
  SmallVector<unsigned, 3> ret = {1, 1};
  do {
    if (ret[0] * ret[1] >= numWarps)
      break;
    if (tensorShape[0] / (shapePerWarp.first * 2) / ret[0] >=
        tensorShape[1] / shapePerWarp.second / ret[1]) {
      if (ret[0] < tensorShape[0] / shapePerWarp.first) {
        ret[0] *= 2;
      } else {
        ret[1] *= 2;
      }
    } else {
      ret[1] *= 2;
    }
  } while (true);

  if (ret[1] * shapePerWarp.second > tensorShape[1]) {
    return {ret[1], ret[0]};
  }

  return ret;
}

SmallVector<unsigned, 3>
warpsPerTileMFMA(Operation *dotOp, ArrayRef<int64_t> shape, int numWarps,
                 std::pair<int64_t, int64_t> shapePerWarp) {
  return warpsPerTile(dotOp, shape, numWarps, shapePerWarp);
}

SmallVector<unsigned, 3>
warpsPerTileWMMA(Operation *dotOp, ArrayRef<int64_t> shape, int numWarps) {
  auto mnk = ttg::AMDWmmaEncodingAttr::getMNKDimPerInstr();
  return warpsPerTile(dotOp, shape, numWarps, {mnk[0], mnk[1]});
}

// Chooses a proper MFMA instruction that can used to compute the given dot op.
// If enforcedNonKDim is not zero, it will be used to overwrite the default
// logic to chose a MFMA with matching M/N dim.
FailureOr<MfmaInsn> chooseMfmaInstruction(RankedTensorType cType,
                                          Type aElemType, Type bElemType,
                                          int inputKSize, int mfmaVersion,
                                          bool allowXF32, int enforcedNonKDim) {
  // number of matrix elements along k dim per one MFMA intruction
  unsigned kDim = 0;

  auto resShape = cType.getShape();
  auto rank = resShape.size();
  auto M = resShape[rank - 2];
  auto N = resShape[rank - 1];

  unsigned mDim = 0;
  unsigned nDim = 0;
  if (enforcedNonKDim != 0) {
    mDim = nDim = enforcedNonKDim;
  } else {
    int minSize = std::min(M, N);
    if (minSize >= 32) {
      mDim = 32;
      nDim = 32;
    }
    if (minSize >= 16 && minSize < 32) {
      mDim = 16;
      nDim = 16;
    }
  }
  if (mDim == 0 || nDim == 0)
    return failure();

  auto maybeMfmaInsn = MfmaInsn::selectMfma(mDim, nDim, inputKSize, aElemType,
                                            bElemType, mfmaVersion, allowXF32);
  if (failed(maybeMfmaInsn))
    llvm::report_fatal_error("No match found in MFMA database\n");

  kDim = maybeMfmaInsn->getKDim();
  assert(kDim != 0);
  assert(enforcedNonKDim != 0 || (M % mDim == 0 && N % nDim == 0));
  // if inputKSize % kDim != 0 this layout will introduce data duplication,
  // consider FMA dot is prefered, except cases MFMA layout is enforced.
  if (enforcedNonKDim == 0 && inputKSize % kDim != 0)
    return failure();
  return maybeMfmaInsn;
}

FailureOr<MfmaInsn> chooseMfmaInstruction(tt::DotOp dot, int mfmaVersion,
                                          int nonKDim) {
  RankedTensorType aType = dot.getA().getType();
  bool allowXF32 =
      dot.getInputPrecision() == InputPrecision::TF32 && mfmaVersion == 3;
  return chooseMfmaInstruction(dot.getC().getType(), aType.getElementType(),
                               dot.getB().getType().getElementType(),
                               aType.getShape().back(), mfmaVersion, allowXF32,
                               nonKDim);
}

FailureOr<MfmaInsn> chooseMfmaInstruction(tt::DotScaledOp dot, int mfmaVersion,
                                          int nonKDim) {
  auto ctx = dot.getContext();
  int64_t inputKDim = dot.getLhs().getType().getShape().back();
  if (dot.getLhsType() == ScaleDotElemType::E2M1) {
    // Since two fp4 are packed into int8, to get the correct K dim size, we
    // need to multiply it by 2.
    inputKDim *= 2;
  }
  return chooseMfmaInstruction(
      dot.getC().getType(), scaleDotElemTypeToMLIRType(ctx, dot.getLhsType()),
      scaleDotElemTypeToMLIRType(ctx, dot.getRhsType()), inputKDim, mfmaVersion,
      /*allowXF32=*/false, nonKDim);
}

FailureOr<MfmaInsn> chooseMfmaInstruction(tt::DotScaledOp dot, int mfmaVersion,
                                          int nonKDim, bool useFp16) {
  // For scaled dot, we handle it with fp16 or bf16 emulation for now.
  Builder b(dot.getContext());
  Type elemType = useFp16 ? b.getF16Type() : b.getBF16Type();
  return chooseMfmaInstruction(dot.getC().getType(), /*aElemType=*/elemType,
                               /*bElemType=*/elemType,
                               dot.getLhs().getType().getShape().back(),
                               mfmaVersion, /*allowXF32=*/false, nonKDim);
}

using OperandTypesVector = SmallVector<Type, 4>;
OperandTypesVector
selectMatrixCoreOperandTypes(tt::DotOp dot,
                             ArrayRef<OperandTypesVector> applicableTypes) {
  SmallVector<Value> dotOperands = {dot.getA(), dot.getB(), dot.getC(),
                                    dot.getD()};
  OperandTypesVector initElemTypes;
  llvm::transform(dotOperands, std::back_inserter(initElemTypes), [](Value v) {
    return cast<RankedTensorType>(v.getType()).getElementType();
  });

  // Use simple costmodel to define optimal set of the dot operands.
  // Most expensive - accuracy loss conversions:
  //   - any larger type -> any smaller type;
  //   - float -> int;
  //   - int -> float (not supported for now);
  //   - signed int -> unsigned int;
  //   - unsigned int -> signed int with same or less size.
  // They are never performed, better to use FMA.
  // Supported conversion for now costs `1`, no conversion costs `0`.
  // The model could be improved in the future. For example taken into account
  // chain dot could be detected and result conversion score is decreased.
  int maxConvertCost =
      std::numeric_limits<int32_t>::max() / applicableTypes.front().size();
  auto calcConvertCost = [&](Type fromTy, Type toTy) -> int32_t {
    if (fromTy == toTy)
      return 0;

    // Skip conversion between int and float. Int16/int32 cases are lowered to
    // FMA.
    if (fromTy.isIntOrIndex() != toTy.isIntOrIndex())
      return maxConvertCost;

    if (fromTy.isIntOrIndex() && toTy.isIntOrIndex() &&
        fromTy.isUnsignedInteger() != toTy.isUnsignedInteger())
      return fromTy.isUnsignedInteger() && fromTy.getIntOrFloatBitWidth() <
                                               toTy.getIntOrFloatBitWidth()
                 ? 1
                 : maxConvertCost;

    return fromTy.getIntOrFloatBitWidth() <= toTy.getIntOrFloatBitWidth()
               ? 1
               : maxConvertCost;
  };
  auto minCost = maxConvertCost;
  auto optTypes = OperandTypesVector();
  for (auto types : applicableTypes) {
    assert(types.size() == initElemTypes.size());
    int accumulatedConvertCost = 0;
    for (int i = 0; i < initElemTypes.size(); ++i) {
      accumulatedConvertCost += calcConvertCost(initElemTypes[i], types[i]);
    }
    if (accumulatedConvertCost < minCost) {
      minCost = accumulatedConvertCost;
      optTypes = types;
    }
  }
  return optTypes;
}

OperandTypesVector getOperandTypesForWmmaOp(PatternRewriter &rewriter,
                                            tt::DotOp dot, int version) {
  Type f16 = rewriter.getF16Type();
  Type f32 = rewriter.getF32Type();
  Type bf16 = rewriter.getBF16Type();
  Type i8 = rewriter.getIntegerType(8);
  Type i32 = rewriter.getIntegerType(32);
  SmallVector<OperandTypesVector> applicableTypes = {
      // clang-format off
      {f16, f16, f32, f32},
      {f16, f16, f16, f16},
      {bf16, bf16, f32, f32},
      {bf16, bf16, bf16, bf16},
      {i8, i8, i32, i32},
      // i4, i4, i32, i32 - is supported configuration
      // by WMMA instruction, but not supported by triton
      // clang-format on
  };
  // TODO: support fp8 configurations for WMMAv2. The code should be as
  // following:
  // if (version == 2) {
  //   Type fp8 = rewriter.getFp8Type();
  //   Type bf8 = rewriter.getBF8Type();
  //   applicableTypes.append({
  //       // clang-format off
  //       {fp8, fp8, f32, f32},
  //       {fp8, bf8, f32, f32},
  //       {bf8, fp8, f32, f32},
  //       {bf8, bf8, f32, f32},
  //       // clang-format on
  //   });
  // }
  return selectMatrixCoreOperandTypes(dot, applicableTypes);
}

//===---------------------------------------------------------------------===//
// @brief Convert layout and cast element type of a given tensor
//
// If old element type is different from new element type, this function
// creates two new operations:
// 1. %converted_value = layout_convert %value, newEncoding
// 2. %casted_value = cast(fext, ftrunc, etc.) %value, newElemType
//
// If old element type is same as new element type, this function creates only
// one operation: %converted_value = layout_convert %value, newEncoding
//
// @param rewriter
// @param value original tensor value, which we need to convert and cast
// @param newEncoding new encoding for the tensor
// @param newElemType new element type for the tensor
// @return converted and optionally casted tensor value
//===---------------------------------------------------------------------===//
Value convertAndCastTensor(PatternRewriter &rewriter, Value value,
                           Attribute newEncoding, Type newElemType) {
  assert(newElemType.isIntOrFloat());

  auto loc = value.getLoc();
  auto oldType = cast<RankedTensorType>(value.getType());
  auto oldElemType = oldType.getElementType();

  assert(oldElemType.isIntOrFloat());
  assert(oldElemType.isIntOrIndex() == newElemType.isIntOrIndex());

  auto convertedType =
      RankedTensorType::get(oldType.getShape(), oldElemType, newEncoding);

  Value convertedTensor =
      rewriter.create<ttg::ConvertLayoutOp>(loc, convertedType, value);

  if (newElemType == oldElemType)
    return convertedTensor;

  Type castedType = convertedType.cloneWith(std::nullopt, newElemType);

  Value castedTensor;

  if (newElemType.isIntOrIndex()) {
    unsigned oldWidth = oldElemType.getIntOrFloatBitWidth();
    unsigned newWidth = newElemType.getIntOrFloatBitWidth();
    if (oldWidth == newWidth)
      castedTensor = rewriter.create<arith::BitcastOp>(loc, convertedType,
                                                       convertedTensor);
    else if (oldWidth > newWidth)
      castedTensor =
          rewriter.create<arith::TruncIOp>(loc, castedType, convertedTensor);
    else if (oldElemType.isSignedInteger())
      castedTensor =
          rewriter.create<arith::ExtSIOp>(loc, castedType, convertedTensor);
    else
      castedTensor =
          rewriter.create<arith::ExtUIOp>(loc, castedType, convertedTensor);
  } else {
    if (oldElemType.isF16() && newElemType.isF32())
      castedTensor =
          rewriter.create<arith::ExtFOp>(loc, castedType, convertedTensor);
    else if (oldElemType.isF32() && newElemType.isF16())
      castedTensor =
          rewriter.create<arith::TruncFOp>(loc, castedType, convertedTensor);
    else
      castedTensor =
          rewriter.create<tt::FpToFpOp>(loc, castedType, convertedTensor);
  }
  return castedTensor;
}

class BlockedToMFMA : public OpRewritePattern<tt::DotOp> {
  int mfmaVersion;
  int nonKDim;
  int kPack;

public:
  BlockedToMFMA(MLIRContext *context, int mfmaVersion, int nonKDim, int kPack,
                PatternBenefit benefit = 1)
      : OpRewritePattern(context, benefit), mfmaVersion(mfmaVersion),
        nonKDim(nonKDim), kPack(kPack) {}

  bool isChainDot(tt::DotOp &dotOp) const {
    auto filter = [&dotOp](Operation *op) {
      return op->getParentRegion() == dotOp->getParentRegion();
    };
    ForwardSliceOptions fwdOpt;
    fwdOpt.filter = filter;
    BackwardSliceOptions bwdOpt;
    bwdOpt.omitBlockArguments = true;
    bwdOpt.filter = filter;
    auto slices = getSlice(dotOp, bwdOpt, fwdOpt);
    for (Operation *op : slices) {
      if (isa<tt::DotOp>(op) && (op != dotOp))
        return true;
    }
    return false;
  }

  bool isSecondDot(tt::DotOp &dotOp) const {
    auto filter = [&dotOp](Operation *op) {
      return op->getParentRegion() == dotOp->getParentRegion();
    };
    BackwardSliceOptions bwdOpt;
    bwdOpt.omitBlockArguments = true;
    bwdOpt.filter = filter;
    SetVector<Operation *> slices;
    getBackwardSlice(dotOp.getResult(), &slices, bwdOpt);
    if (llvm::find_if(slices, [](Operation *op) {
          return isa<tt::DotOp>(op);
        }) != slices.end())
      return true;
    return false;
  }

  LogicalResult matchAndRewrite(tt::DotOp dotOp,
                                PatternRewriter &rewriter) const override {
    RankedTensorType oldRetType = dotOp.getType();
    if (!oldRetType.getEncoding() ||
        !isa<ttg::BlockedEncodingAttr>(oldRetType.getEncoding()))
      return failure();
    if (!isa_and_nonnull<BlockedEncodingAttr>(dotOp.getType().getEncoding()))
      return rewriter.notifyMatchFailure(
          dotOp, "expected blocked encoding result tensor");

    auto CTALayout = ttg::getCTALayout(oldRetType.getEncoding());

    // get MFMA encoding for the given number of warps
    auto retShape = oldRetType.getShape();
    int numWarps = ttg::lookupNumWarps(dotOp);

    // operands
    Value a = dotOp.getA();
    Value b = dotOp.getB();
    auto oldAType = cast<RankedTensorType>(a.getType());
    auto oldBType = cast<RankedTensorType>(b.getType());
    auto ctx = oldAType.getContext();

    ttg::AMDMfmaEncodingAttr mfmaEnc;

    auto instrSelection = chooseMfmaInstruction(dotOp, mfmaVersion, nonKDim);
    if (failed(instrSelection))
      return failure();
    auto mfmaInstr = instrSelection.value();
    auto mDim = mfmaInstr.getMDim();
    auto nDim = mfmaInstr.getNDim();
    auto kDim = mfmaInstr.getKDim();
    auto kBase = mfmaInstr.getKBase();

    auto warpsPerTile =
        warpsPerTileMFMA(dotOp, retShape, numWarps, {mDim, nDim});

    // Use transposed mfma layout to enable larger vectorization for global
    // store instructions, except for fp8 matmul kernels due to regression
    // TODO (lixun): investigate the regression and enable this feature again
    auto aElemTy = mfmaInstr.getElementTypeA();
    bool isFP8 = llvm::isa<Float8E5M2FNUZType, Float8E4M3FNUZType>(aElemTy);
    bool isTransposed = isChainDot(dotOp) || !isFP8;
    mfmaEnc = ttg::AMDMfmaEncodingAttr::get(
        oldRetType.getContext(),
        /*versionMajor*/ mfmaVersion, /*versionMinor*/ 0, warpsPerTile,
        /*instrShape*/ mDim, nDim, isTransposed, CTALayout);

    Type mfmaAccType;
    if (oldRetType.getElementType().isIntOrIndex())
      mfmaAccType = rewriter.getIntegerType(32);
    else
      mfmaAccType = rewriter.getF32Type();

    // convert accumulator
    auto oldAcc = dotOp.getC();
    auto newAcc = convertAndCastTensor(rewriter, oldAcc, mfmaEnc, mfmaAccType);

    // Here is a brief explanation of kWidth, kBase, and kDim
    // 1. kWidth: the number of elements each thread loads from shared memory in
    //    preparation for mfma instructions. In theory each thread can issue one
    //    or more load instructions to load a total of kWidth elements, since
    //    those elements are not required to be in contiguous addresses in
    //    shared memory. But in practice, we make sure the kWidth elements can
    //    be loaded from shared memory by a single ds_read instruction by
    //    setting vecSize of the sharedLayout to be kWidth.
    // 2. kDim: the k dimension size of the mfma instruction. E.g. instruction
    //    mfma_32x32x16 has kDim = 16, meaning this mfma instruction can compute
    //    a matmul of operands with shape 32x16 and 16x32.
    // 3. kBase: the number of elements each thread holds for a single mfma
    //    instruction.
    // 4. relation between kBase and kDim:
    //    4.1 For mfma_32, kBase = kDim / 2
    //    4.2 For mfma_16, kBase = kDim / 4
    //    4.3 For mfma_4, it depends on how mfma_4 is used. We'll extend to
    //        mfma_4 later.
    // 5. relation between kWidth and kBase: For now it supports two cases
    //    5.1 kWidth = kBase, i.e. kPack = 1. In this case, each load from
    //        shared memory results in one mfma instruction.
    //    5.2 kWidth = 2 * kBase, i.e. kPack = 2. In this case, each load from
    //        shared memory results in two mfma instructions, since one mfma
    //        can only consume kBase elements from each thread.
    //    Note that we cannot have larger kPack since kPack = 2 means
    //    ds_read_b128, which is the largest vector size for shared memory load.
    auto kWidth = kBase;
    // in mfma 4x4 case argument matrix groups in 16 groups
    if (mDim == 4 && nDim == 4)
      kWidth = kDim / 16;
    if ((mDim == 4 && nDim == 64) || (mDim == 64 && nDim == 4))
      kWidth = kDim;

    // We want to extend kWidth by kPack (kPack=1 means no extension)
    // to increase ds_read vector size
    // However, in FA, the second dot can only use kWidth = kBase since it's
    // limited by the result of the first dot, which is of mfmaLayout.
    if (!isSecondDot(dotOp))
      kWidth *= kPack;

    auto newAEncoding =
        ttg::DotOperandEncodingAttr::get(ctx, 0, mfmaEnc, kWidth);
    auto newBEncoding =
        ttg::DotOperandEncodingAttr::get(ctx, 1, mfmaEnc, kWidth);
    a = convertAndCastTensor(rewriter, a, newAEncoding,
                             mfmaInstr.getElementTypeA());
    b = convertAndCastTensor(rewriter, b, newBEncoding,
                             mfmaInstr.getElementTypeB());
    auto newDot = rewriter.create<tt::DotOp>(
        dotOp.getLoc(), newAcc.getType(), a, b, newAcc,
        dotOp.getInputPrecision(), dotOp.getMaxNumImpreciseAcc());
    Value dotOutput =
        convertAndCastTensor(rewriter, newDot, oldRetType.getEncoding(),
                             oldRetType.getElementType());

    rewriter.replaceOp(dotOp, dotOutput);

    return success();
  }
};

class ScaledBlockedToMFMA final : public OpRewritePattern<triton::DotScaledOp> {
  int mfmaVersion;
  int nonKDim;
  int kPack;

public:
  ScaledBlockedToMFMA(MLIRContext *context, int mfmaVersion, int nonKDim,
                      int kPack, PatternBenefit benefit = 1)
      : OpRewritePattern(context, benefit), mfmaVersion(mfmaVersion),
        nonKDim(nonKDim), kPack(kPack) {}

  LogicalResult matchAndRewrite(triton::DotScaledOp dotOp,
                                PatternRewriter &rewriter) const override {
    using TensorValue = TypedValue<RankedTensorType>;

    RankedTensorType oldRetType = dotOp.getType();
    if (!isa_and_nonnull<BlockedEncodingAttr>(oldRetType.getEncoding()))
      return rewriter.notifyMatchFailure(
          dotOp, "expected blocked encoding result tensor");
    unsigned rank = oldRetType.getRank();
    if (rank == 3)
      return rewriter.notifyMatchFailure(dotOp, "NYI: 3d case");

    TensorValue a = dotOp.getLhs();
    TensorValue b = dotOp.getRhs();
    TensorValue aScale = dotOp.getLhsScale();
    TensorValue bScale = dotOp.getRhsScale();
    if (aScale && bScale)
      return rewriter.notifyMatchFailure(dotOp, "NYI: both LHS and RHS scale");

    ScaleDotElemType aElemType = dotOp.getLhsType();
    ScaleDotElemType bElemType = dotOp.getRhsType();
    auto supportsTypes = [](ScaleDotElemType elemType) {
      return elemType == ScaleDotElemType::E2M1 ||
             elemType == ScaleDotElemType::E4M3 ||
             elemType == ScaleDotElemType::E5M2 ||
             elemType == ScaleDotElemType::BF16 ||
             elemType == ScaleDotElemType::FP16;
    };
    if (!supportsTypes(aElemType) || !supportsTypes(bElemType))
      return rewriter.notifyMatchFailure(dotOp, "NYI: mxfp6 operand");

    MLIRContext *ctx = dotOp.getContext();
    auto moduleOp = dotOp->getParentOfType<ModuleOp>();
<<<<<<< HEAD

    ttg::CTALayoutAttr ctaLayout = ttg::getCTALayout(oldRetType.getEncoding());
    int numWarps = ttg::lookupNumWarps(dotOp);
=======
    int numWarps = ttg::lookupNumWarps(dotOp);

    ttg::CTALayoutAttr ctaLayout = ttg::getCTALayout(oldRetType.getEncoding());
>>>>>>> 2a04155b
    int numThreads = ttg::TritonGPUDialect::getThreadsPerWarp(moduleOp);

    // Choose a suitable MFMA instruction for this scaled dot op.
    bool useFp16 = dotOp.getLhsType() == ScaleDotElemType::FP16 ||
                   dotOp.getRhsType() == ScaleDotElemType::FP16;
    FailureOr<MfmaInsn> mfmaInstr =
        chooseMfmaInstruction(dotOp, mfmaVersion, nonKDim, useFp16);
    if (failed(mfmaInstr))
      return rewriter.notifyMatchFailure(dotOp, "cannot choose mfma intrinsic");

    if (useFp16) {
      dotOp.emitRemark(
          "Warning: detected one dot_scaled operand is fp16 tensor so "
          "upcasting to fp16 for computation, which impacts precision; "
          "experimental behavior and may change in future");
    }

    unsigned mDim = mfmaInstr.value().getMDim();
    unsigned nDim = mfmaInstr.value().getNDim();
    unsigned kDim = mfmaInstr.value().getKDim();
    unsigned kBase = mfmaInstr.value().getKBase();

    // For mxfp4 A/B tensor, we pack every two values into one int8 value there.
    // For such cases, we have different initial kWidth for LHS and RHS, which
    // will be "fixed" later by using upcast_mxfp to convert LHS to unpacked
    // values. For such packed cases, we cannot support flexible kPack choices
    // from the developer--it just does not apply here. So mandate the choice
    // here.
    bool isAPacked = aElemType == ScaleDotElemType::E2M1;
    bool isBPacked = bElemType == ScaleDotElemType::E2M1;
    bool isPacked = isAPacked || isBPacked;
    unsigned kWidths[] = {isPacked ? (isAPacked ? 4 : 8) : kBase * kPack,
                          isPacked ? (isAPacked ? 8 : 4) : kBase * kPack};

    // For A/B tensor, 32 consecutive elements along K dim share the same scale.
    // We'd like to keep the scale values together with the base values in the
    // same warp to avoid cross-warp data exchange. It means we want warpsPerCTA
    // = 1 along the N/M dimension for the mxfp A/B case. We achieve that by
    // setting the M/N dimension as numWarps.
    SmallVector<unsigned, 2> mfmaWarpsPerCTA(rank, 1);
    mfmaWarpsPerCTA[aScale ? 0 : 1] = numWarps;

    // Always use transposed mfma layout. This enables larger vectorization
    // for global store instructions.
    auto mfmaEnc = ttg::AMDMfmaEncodingAttr::get(
        ctx, /*versionMajor=*/mfmaVersion, /*versionMinor=*/0, mfmaWarpsPerCTA,
        /*instrShape=*/mDim, nDim, /*isTransposed=*/true, ctaLayout);

    auto newRetType = RankedTensorType::get(
        oldRetType.getShape(), oldRetType.getElementType(), mfmaEnc);

    auto newAcc = rewriter.create<ttg::ConvertLayoutOp>(
        dotOp.getC().getLoc(), newRetType, dotOp.getC());

    auto upcastForMMA = [&](TensorValue v, int idx,
                            ScaleDotElemType type) -> TensorValue {
      auto vType = v.getType();
      auto newVEncoding = DotOperandEncodingAttr::get(
          ctx, idx, newRetType.getEncoding(), kWidths[idx]);
      auto newVType = RankedTensorType::get(
          vType.getShape(), vType.getElementType(), newVEncoding);
      v = rewriter.create<ttg::ConvertLayoutOp>(v.getLoc(), newVType, v);
      // Don't need to covert int8 holding mxfp4--the upcast_mxfp op can
      // take int8 tensor as input.
      if (type == ScaleDotElemType::BF16 || type == ScaleDotElemType::FP16 ||
          type == ScaleDotElemType::E2M1)
        return v;

      auto upcastedType = RankedTensorType::get(
          vType.getShape(),
          useFp16 ? rewriter.getF16Type() : rewriter.getBF16Type(),
          newVEncoding);
      return cast<TensorValue>(
          rewriter.create<FpToFpOp>(v.getLoc(), upcastedType, v).getResult());
    };
    a = upcastForMMA(a, 0, aElemType);
    b = upcastForMMA(b, 1, bElemType);

    // We need to have "matching" encoding between the main tensor and scale
    // tensor to make sure the scale values needed is in the same warp. So we
    // adopt the same CTA layout and warps per CTA. The warp dimensions needs to
    // match along M/N dimension too. With in a warp, we have 64 threads. We let
    // each thread read in one scale value. So we need a threadsPerWarp =
    // mDim/nDim along M/N dimension. Note that For MFMA intrinsics, mDim is
    // always the same as nDim. And for scaled dot scale tensor, we always have
    // K as the innermost dimension. So we have the same threadsPerWarp in the
    // below no matter A or B scale. Similarly for warpsPerCTA, the non-K
    // dimension is always at index 0.
    assert(mDim == nDim);
    SmallVector<unsigned, 2> threadsPerWarp = {mDim, numThreads / mDim};
    SmallVector<unsigned, 2> blockWarpsPerCTA(rank, 1);
    blockWarpsPerCTA[0] = numWarps;
    auto newScaleEncoding = triton::gpu::BlockedEncodingAttr::get(
        ctx, {1, 1}, threadsPerWarp, blockWarpsPerCTA, {1, 0}, ctaLayout);

    auto upcastMXFP = [&](TensorValue v, TensorValue scale,
                          ScaleDotElemType elemType, bool fastMath) -> Value {
      if (!scale)
        return v;

      auto newScaleType = RankedTensorType::get(
          scale.getType().getShape(), scale.getType().getElementType(),
          newScaleEncoding);
      auto convOp = rewriter.create<ttg::ConvertLayoutOp>(scale.getLoc(),
                                                          newScaleType, scale);

      Builder b(v.getContext());
      // TODO: Emit device assert to check scale tensor range fitting into fp16?
      Type outputElemType = useFp16 ? b.getF16Type() : b.getBF16Type();
      auto outputType =
<<<<<<< HEAD
          ttg::UpcastMXFPOp::deduceOutputType(v, elemType, outputElemType);
      return rewriter.create<ttg::UpcastMXFPOp>(dotOp.getLoc(), outputType, v,
                                                convOp, elemType, fastMath);
=======
          amdgpu::UpcastMXFPOp::deduceOutputType(v, elemType, outputElemType);
      return rewriter.create<amdgpu::UpcastMXFPOp>(
          dotOp.getLoc(), outputType, v, convOp, elemType, fastMath);
>>>>>>> 2a04155b
    };

    Value scaledA =
        upcastMXFP(a, aScale, dotOp.getLhsType(), dotOp.getFastMath());
    Value scaledB =
        upcastMXFP(b, bScale, dotOp.getRhsType(), dotOp.getFastMath());
    auto newDot = rewriter.create<DotOp>(dotOp.getLoc(), newRetType, scaledA,
                                         scaledB, newAcc);
    rewriter.replaceOpWithNewOp<ttg::ConvertLayoutOp>(dotOp, oldRetType,
                                                      newDot);
    return success();
  }
};

class ScaledBlockedToScaledMFMAF8F6F4 final
    : public OpRewritePattern<triton::DotScaledOp> {
  int mfmaVersion;
  int nonKDim;

public:
  ScaledBlockedToScaledMFMAF8F6F4(MLIRContext *context, int mfmaVersion,
                                  int nonKDim, PatternBenefit benefit = 1)
      : OpRewritePattern(context, benefit), mfmaVersion(mfmaVersion),
        nonKDim(nonKDim) {}

  LogicalResult matchAndRewrite(triton::DotScaledOp dotOp,
                                PatternRewriter &rewriter) const override {
    using TensorValue = TypedValue<RankedTensorType>;

    if (mfmaVersion != 4) {
      return rewriter.notifyMatchFailure(
          dotOp, "F8F6F4 scaled dot is only natively supported on gfx950");
    }

    RankedTensorType oldRetType = dotOp.getType();
    if (!isa_and_nonnull<BlockedEncodingAttr>(oldRetType.getEncoding()))
      return rewriter.notifyMatchFailure(
          dotOp, "expected blocked encoding result tensor");

    unsigned rank = oldRetType.getRank();
    if (rank == 3)
      return rewriter.notifyMatchFailure(dotOp, "NYI: 3d case");

    TensorValue a = dotOp.getLhs();
    TensorValue b = dotOp.getRhs();
    TensorValue aScale = dotOp.getLhsScale();
    TensorValue bScale = dotOp.getRhsScale();
    auto oldShape = oldRetType.getShape();

    if (!aScale || !bScale)
      return rewriter.notifyMatchFailure(dotOp,
                                         "expect scales for both A and B");

    ScaleDotElemType aElemType = dotOp.getLhsType();
    ScaleDotElemType bElemType = dotOp.getRhsType();
    auto supportsTypes = [](ScaleDotElemType elemType) {
      return elemType == ScaleDotElemType::E2M1;
    };

    if (!supportsTypes(aElemType) || !supportsTypes(bElemType))
      return rewriter.notifyMatchFailure(dotOp, "NYI: mxfp6, mxfp8");

    MLIRContext *ctx = dotOp.getContext();

    ttg::CTALayoutAttr ctaLayout = ttg::getCTALayout(oldRetType.getEncoding());
    unsigned numWarps = ttg::lookupNumWarps(dotOp);
    if (numWarps == 1)
      return rewriter.notifyMatchFailure(dotOp,
                                         "num_warps==1 is not supported");

    // Choose a suitable Scaled MFMA instruction for this scaled dot op.
    FailureOr<MfmaInsn> mfmaInstr =
        chooseMfmaInstruction(dotOp, mfmaVersion, nonKDim);
    if (failed(mfmaInstr))
      return rewriter.notifyMatchFailure(dotOp,
                                         "cannot choose scaled mfma intrinsic");

    unsigned mDim = mfmaInstr.value().getMDim();
    unsigned nDim = mfmaInstr.value().getNDim();
    unsigned kDim = mfmaInstr.value().getKDim();
    unsigned kBase = mfmaInstr.value().getKBase();
    assert(mDim == nDim);

    auto warpsPerTile =
        warpsPerTileMFMA(dotOp, oldShape, numWarps, {mDim, nDim});

    // Always use transposed mfma layout. This enables larger vectorization
    // for global store instructions.
    auto mfmaEnc = ttg::AMDMfmaEncodingAttr::get(
        ctx, /*versionMajor=*/mfmaVersion, /*versionMinor=*/0, warpsPerTile,
        /*instrShape=*/mDim, nDim, /*isTransposed=*/true, ctaLayout);

    auto newRetType =
        RankedTensorType::get(oldShape, oldRetType.getElementType(), mfmaEnc);

    auto newAcc = rewriter.create<ttg::ConvertLayoutOp>(
        dotOp.getC().getLoc(), newRetType, dotOp.getC());

    // For the mfma_scale_f32_*_f8f6f4 instructions, each thread consumes 32
    // elements. But since two fp4 elements are packed into one int8, the
    // kWidth is 16 for fp4.
    unsigned kWidth = kBase;
    auto newAEncoding = DotOperandEncodingAttr::get(
        ctx, /*idx=*/0, newRetType.getEncoding(),
        aElemType == ScaleDotElemType::E2M1 ? kWidth / 2 : kWidth);

    auto newBEncoding = DotOperandEncodingAttr::get(
        ctx, /*idx=*/1, newRetType.getEncoding(),
        bElemType == ScaleDotElemType::E2M1 ? kWidth / 2 : kWidth);

    auto convertInputLayout = [&](TensorValue v,
                                  DotOperandEncodingAttr enc) -> TensorValue {
      auto vType = v.getType();

      auto newVType =
          RankedTensorType::get(vType.getShape(), vType.getElementType(), enc);
      return rewriter.create<ttg::ConvertLayoutOp>(v.getLoc(), newVType, v);
    };
    a = convertInputLayout(a, newAEncoding);
    b = convertInputLayout(b, newBEncoding);

    StringAttr kRegister = StringAttr::get(ctx, "register");
    StringAttr kLane = StringAttr::get(ctx, "lane");
    StringAttr kWarp = StringAttr::get(ctx, "warp");
    StringAttr kBlock = StringAttr::get(ctx, "block");

    auto order = ttg::getMatrixOrder(rank, /*rowMajor=*/true);

    // Init register layout. Will be adjusted later
    auto regs = tt::identityStandardND(kRegister, {1, 1}, order);

    auto aEncLL = newAEncoding.toLinearLayout(a.getType().getShape());
    auto standardOutDims = llvm::to_vector(aEncLL.getOutDimNames());

    using basisT = std::vector<std::vector<int32_t>>;
    auto createLinearLayout = [&](int idx, const basisT &warpBasis) {
      LinearLayout lanes = LinearLayout::empty();
      // In scaled dot, the shapes of operands(without batch dimension) are,
      // respectively:
      // - A: [M, K]
      // - B: [K, N]
      // - aScale: [M, K / 32]
      // - bScale: [N, K / 32]
      //
      // To correctly feed A/B and its scale into instruction, we need to
      // distribute aScale/bScale among warps in the same way as A/B. But bScale
      // is not transposed like B. So we need to transpose the warp layout of
      // bScale.
      //
      // The tricky part is, our desired outputs are [dim0, dim1], but
      // at this position, the layouts are transposed to [dim1, dim0]. So
      // instead of reverse bScale's layout, we need to reverse aScale's. There
      // will be a transpose in the end to correct everything.
      basisT warps = warpBasis;
      if (idx == 0) {
        for (auto &basis : warps) {
          std::reverse(basis.begin(), basis.end());
        }
      }
      // In general, for both 32x32 and 16x16 scaled mfma, and no matter what
      // data type the A/B operand is, each lane takes 32 elements from A/B
      // alone K dim, and 1 or 2 elements from scale accordingly. The number of
      // scale's elements in a lane varies because the 32 elements from A/B may
      // not be consecutive.
      //
      // For mxfp4, these 32 elements are consecutive, so only 1 scale element
      // is required. But for mxfp6/mxfp8, there are 2 16-consecutive elements
      // blocks, so 2 scale elements are required.
      if (mDim == 32) {
        // For ROCDL::mfma_scale_f32_32x32x64_f8f6f4 with fp4 input, each lane
        // takes 32 consecutive elements from A alone K dimension. The first
        // 32 lanes collectively handle A[0:32][0:32], and the other 32 lanes
        // collectively handle A[0:32][32:64]. Each lane take 1 scale element
        // accordingly. Similar to B and bScale.
        lanes = LinearLayout(
            {{kLane, {{0, 1}, {0, 2}, {0, 4}, {0, 8}, {0, 16}, {1, 0}}},
             {kWarp, warps},
             {kBlock, {}}},
            {standardOutDims[order[0]], standardOutDims[order[1]]});
      } else {
        assert(mDim == 16);
        // For ROCDL::mfma_scale_f32_16x16x128_f8f6f4 with fp4 input, each lane
        // takes 32 consecutive elements from A alone K dimension. The first
        // 16 lanes collectively handle A[0:16][0:32], and another 16 lanes
        // collectively handle A[0:16][32:64] and so on. Each lane take 1 scale
        // element accordingly. Similar to B and bScale.
        lanes = LinearLayout(
            {{kLane, {{0, 1}, {0, 2}, {0, 4}, {0, 8}, {1, 0}, {2, 0}}},
             {kWarp, warps},
             {kBlock, {}}},
            {standardOutDims[order[0]], standardOutDims[order[1]]});
      }
      return regs * lanes;
    };

    auto convertScaleLayout = [&](TensorValue val, TensorValue scale,
                                  DotOperandEncodingAttr enc,
                                  int idx) -> TensorValue {
      auto dotLL = enc.toLinearLayout(val.getType().getShape());
      LinearLayout::BasesT scaleBases = dotLL.getBases();
      auto &warpBases = scaleBases[kWarp];

      LinearLayout newLL = createLinearLayout(idx, warpBases);

      auto shape = scale.getType().getShape();

      // Adjust register-level layout to fill the shape, at this level, both
      // aScale and bScale should align with A operand.
      for (auto d : newAEncoding.getRepOrder()) {
        auto outDim = standardOutDims[d];
        auto dimSize = newLL.getOutDimSize(outDim);
        newLL *=
            LinearLayout::identity1D(shape[d] / dimSize, kRegister, outDim);
      }
      newLL = newLL.transposeOuts(standardOutDims);
      Attribute newScaleEncoding = ttg::LinearEncodingAttr::get(ctx, newLL);

      auto newScaleType = RankedTensorType::get(
          shape, scale.getType().getElementType(), newScaleEncoding);
      return rewriter.create<ttg::ConvertLayoutOp>(scale.getLoc(), newScaleType,
                                                   scale);
    };
    aScale = convertScaleLayout(a, aScale, newAEncoding, 0);
    bScale = convertScaleLayout(b, bScale, newBEncoding, 1);

    auto newDot = rewriter.create<triton::DotScaledOp>(
        dotOp.getLoc(), newRetType, a, b, newAcc, aScale, bScale, aElemType,
        bElemType, dotOp.getFastMath());

    rewriter.replaceOpWithNewOp<ttg::ConvertLayoutOp>(dotOp, oldRetType,
                                                      newDot);
    return success();
  }
};

static Value promoteOperand(OpBuilder &builder, Location loc, Value operand,
                            Type promotedType) {
  Type tensorPromotedType = cast<RankedTensorType>(operand.getType())
                                .cloneWith(std::nullopt, promotedType);
  return builder.create<triton::FpToFpOp>(loc, tensorPromotedType, operand);
}

// promote operands of dot op if the existing combination is not natively
// supported.
static void decomposeMixedModeDotOp(ModuleOp mod) {
  mod.walk([](triton::DotOp dotOp) -> void {
    auto D = dotOp.getD();
    OpBuilder builder(dotOp);
    Type AElType = dotOp.getA().getType().getElementType();
    Type promoteType;
    if (isa<ttg::AMDMfmaEncodingAttr>(D.getType().getEncoding())) {
      Type BElType = dotOp.getB().getType().getElementType();

      auto maxBitWidth = std::max(AElType.getIntOrFloatBitWidth(),
                                  BElType.getIntOrFloatBitWidth());

      // TODO check mfma tensor core version compatibility
      if (maxBitWidth == 8)
        return;

      if (AElType == BElType)
        return;

      if (maxBitWidth < 16)
        promoteType = builder.getF16Type();
      else if (maxBitWidth <= 32)
        promoteType = builder.getF32Type();
    } else if (isa<ttg::AMDWmmaEncodingAttr>(D.getType().getEncoding())) {
      Type BElType = dotOp.getB().getType().getElementType();

      if (AElType == BElType)
        return;

      // Other cases must be filtered earlier
      promoteType =
          AElType.getIntOrFloatBitWidth() > BElType.getIntOrFloatBitWidth()
              ? AElType
              : BElType;
    } else {
      // FMA case is processed in AccelerateBlocked
      return;
    }
    Location loc = dotOp.getLoc();
    Value promotedA = promoteOperand(builder, loc, dotOp.getA(), promoteType);
    Value promotedB = promoteOperand(builder, loc, dotOp.getB(), promoteType);
    dotOp.setOperand(0, promotedA);
    dotOp.setOperand(1, promotedB);
  });
}

class BlockedToWMMA : public OpRewritePattern<tt::DotOp> {
  int wmmaVersion;

public:
  BlockedToWMMA(MLIRContext *context, int wmmaVersion,
                PatternBenefit benefit = 1)
      : OpRewritePattern(context, benefit), wmmaVersion(wmmaVersion) {}

  LogicalResult matchAndRewrite(tt::DotOp dotOp,
                                PatternRewriter &rewriter) const override {
    auto ctx = dotOp->getContext();

    Value a = dotOp.getA();
    Value b = dotOp.getB();

    auto oldRetType = cast<RankedTensorType>(dotOp.getResult().getType());
    auto oldRetEncoding = oldRetType.getEncoding();
    if (!oldRetEncoding || !isa<ttg::BlockedEncodingAttr>(oldRetEncoding))
      return failure();

    auto oldAType = cast<RankedTensorType>(a.getType());
    auto oldBType = cast<RankedTensorType>(b.getType());
    auto retShape = oldRetType.getShape();
    auto aShape = oldAType.getShape();
    auto bShape = oldBType.getShape();

    // check shape
    auto mnkDim = ttg::AMDWmmaEncodingAttr::getMNKDimPerInstr();
    auto rank = aShape.size();
    if (aShape[rank - 2] % mnkDim[0] != 0 || // m
        bShape[rank - 1] % mnkDim[1] != 0 || // n
        aShape[rank - 1] % mnkDim[2] != 0)   // k
      return failure();

    if (wmmaVersion == 2 && llvm::isa<FloatType>(oldAType) &&
        oldAType.getIntOrFloatBitWidth() == 8) {
      return rewriter.notifyMatchFailure(dotOp, "not supported yet");
    }

    // get operand types
    auto operandTypes = getOperandTypesForWmmaOp(rewriter, dotOp, wmmaVersion);
    if (operandTypes.empty())
      return failure();

    // get WMMA encoding for the given number of warps
    int numWarps = ttg::lookupNumWarps(dotOp);

    ttg::AMDWmmaEncodingAttr wmmaEnc;

    auto warpsPerTile = warpsPerTileWMMA(dotOp, retShape, numWarps);

    auto CTALayout = ttg::getCTALayout(oldRetEncoding);

    // TODO implement heuristic/option for this parameter
    bool isTransposed = false;
    wmmaEnc = ttg::AMDWmmaEncodingAttr::get(ctx, wmmaVersion, isTransposed,
                                            warpsPerTile, CTALayout);

    auto newRetType = RankedTensorType::get(retShape, operandTypes[3], wmmaEnc);

    // convert accumulator
    auto oldAcc = dotOp.getC();
    auto newAcc =
        convertAndCastTensor(rewriter, oldAcc, wmmaEnc, operandTypes[2]);

    auto newAType =
        RankedTensorType::get(aShape, operandTypes[0],
                              ttg::DotOperandEncodingAttr::get(
                                  ctx, 0, wmmaEnc,
                                  wmmaEnc.getSizePerThreadForOperand(
                                      /*kWidth=*/0, /*opIdx=*/0)[rank - 1]));
    auto newBType =
        RankedTensorType::get(bShape, operandTypes[1],
                              ttg::DotOperandEncodingAttr::get(
                                  ctx, 1, wmmaEnc,
                                  wmmaEnc.getSizePerThreadForOperand(
                                      /*kWidth=*/0, /*opIdx=*/1)[rank - 2]));

    Value castedA = convertAndCastTensor(rewriter, a, newAType.getEncoding(),
                                         operandTypes[0]);
    Value castedB = convertAndCastTensor(rewriter, b, newBType.getEncoding(),
                                         operandTypes[1]);
    auto newDot = rewriter.create<tt::DotOp>(
        dotOp.getLoc(), newRetType, castedA, castedB, newAcc,
        dotOp.getInputPrecision(), dotOp.getMaxNumImpreciseAcc());

    Value dotOutput = convertAndCastTensor(rewriter, newDot, oldRetEncoding,
                                           oldRetType.getElementType());
    rewriter.replaceOp(dotOp, dotOutput);
    return success();
  }
};

class AccelerateBlocked : public OpRewritePattern<DotOp> {
  StringRef arch;

public:
  AccelerateBlocked(MLIRContext *context, StringRef arch,
                    PatternBenefit benefit = 1)
      : OpRewritePattern(context, benefit), arch(arch) {}

  bool isFloat(Type t) const { return t.isIntOrFloat() && !t.isIntOrIndex(); }

  Value castToElTy(PatternRewriter &rewriter, Value v, Type elTy) const {
    Location loc = v.getLoc();
    auto srcTy = cast<RankedTensorType>(v.getType());
    auto dstTy = srcTy.cloneWith(std::nullopt, elTy);
    if (srcTy == dstTy)
      return v;
    auto srcElTy = srcTy.getElementType();
    auto dstElTy = dstTy.getElementType();
    if (isFloat(srcElTy) && isFloat(dstElTy)) {
      auto rmode =
          RoundingModeAttr::get(rewriter.getContext(), RoundingMode::RTNE);
      return rewriter.create<FpToFpOp>(loc, dstTy, v, rmode);
    }
    if (!isFloat(srcElTy) && isFloat(dstElTy))
      return rewriter.create<arith::SIToFPOp>(loc, dstTy, v);
    if (isFloat(srcElTy) && !isFloat(dstElTy))
      return rewriter.create<arith::FPToSIOp>(loc, dstTy, v);
    assert(false && "int -> int cast is unexpected in FMA legalization");
    return Value();
  }

  struct DotElTypes {
    Type a, b, c, d;
  };

  bool isLegalFMAForm(DotOp dotOp, const DotElTypes &dotTypes) const {
    if (AMD::supportsVDot(arch)) {
      auto aOpType = dotOp.getA().getType();
      int rank = aOpType.getRank();
      int k = aOpType.getShape()[rank - 1];
      // Try Fp16 x Fp16 -> Fp32 v_dot
      // if k % 2 != 0: can not use fp V_DOT instruction
      if (dotTypes.a.isF16() && dotTypes.b.isF16() && dotTypes.c.isF32() &&
          dotTypes.d.isF32() && k % 2 == 0) {
        return true;
      }

      // TODO: enable this condition, when fp32 -> fp16 cast works correctly
      // Consider this case as non legal, despite this case is covered by fp16
      // FMA. Because v_dot expected to give both better performance and
      // computational precision.
      if (false && dotTypes.a.isF16() && dotTypes.b.isF16() &&
          dotTypes.c.isF16() && dotTypes.d.isF16() && k % 2 == 0) {
        return false;
      }

      // Try I8 x I8 -> I32 v_dot
      // if k % 4 != 0: can not use integer V_DOT instruction
      if (dotTypes.a.isInteger(8) && dotTypes.b.isInteger(8) &&
          dotTypes.c.isInteger(32) && dotTypes.d.isInteger(32) && k % 4 == 0) {
        return true;
      }
    }

    auto expectedElTy = dotTypes.a;
    for (auto operand : dotOp.getOperands()) {
      auto opTy = cast<RankedTensorType>(operand.getType());
      auto elTy = opTy.getElementType();
      if (elTy != expectedElTy)
        return false;
      if (!elTy.isF16() && !elTy.isF32())
        return false;
    }
    return true;
  }

  LogicalResult tryAccelerateF16WithVDot(DotOp dotOp, PatternRewriter &rewriter,
                                         const DotElTypes &dotTypes) const {
    if (!AMD::supportsVDot(arch))
      return failure();

    // If this is fp16 x fp16 ->fp16 case prioritize using v_dot.
    auto aOpType = dotOp.getA().getType();
    int rank = aOpType.getRank();
    int k = aOpType.getShape()[rank - 1];
    if (dotTypes.a.isF16() && dotTypes.b.isF16() && dotTypes.c.isF16() &&
        dotTypes.d.isF16() && k % 2 == 0) {
      auto newC = castToElTy(rewriter, dotOp.getC(), f32_ty);
      auto newDot = rewriter.create<DotOp>(
          dotOp.getLoc(), newC.getType(), dotOp.getA(), dotOp.getB(), newC,
          dotOp.getInputPrecision(), dotOp.getMaxNumImpreciseAcc());
      auto newD = castToElTy(rewriter, newDot.getResult(), f16_ty);
      rewriter.replaceOp(dotOp, newD);
      return success();
    }
    return failure();
  }

  LogicalResult tryLegalizeFMA(DotOp dotOp, PatternRewriter &rewriter,
                               const DotElTypes &dotTypes) const {
    // Legalize dot for plain FMA case, i.e. same operands and result type.

    // Find common type, larger or equal of all operand types
    SmallVector<Type> opElTy{dotTypes.a, dotTypes.b, dotTypes.c, dotTypes.d};
    unsigned maxBitsize = 8;
    for (auto elTy : opElTy)
      maxBitsize = std::max(maxBitsize, elTy.getIntOrFloatBitWidth());
    assert(maxBitsize <= 32);
    Type commonTy =
        maxBitsize <= 16 ? rewriter.getF16Type() : rewriter.getF32Type();

    // Check that type is compatible with all operands; fallback to fp32 if not.
    if (commonTy.isF16()) {
      for (auto elTy : opElTy) {
        if (elTy.isInteger() && elTy.getIntOrFloatBitWidth() > 8) {
          commonTy = rewriter.getF32Type();
          break;
        }
        if (elTy.isBF16()) {
          commonTy = rewriter.getF32Type();
          break;
        }
      }
    }

    auto newA = castToElTy(rewriter, dotOp.getA(), commonTy);
    auto newB = castToElTy(rewriter, dotOp.getB(), commonTy);
    auto newC = castToElTy(rewriter, dotOp.getC(), commonTy);

    auto newDot = rewriter.create<DotOp>(dotOp.getLoc(), newC.getType(), newA,
                                         newB, newC, dotOp.getInputPrecision(),
                                         dotOp.getMaxNumImpreciseAcc());
    auto newD = castToElTy(rewriter, newDot.getResult(), dotTypes.d);

    rewriter.replaceOp(dotOp, newD);
    return success();
  }

  LogicalResult matchAndRewrite(DotOp dotOp,
                                PatternRewriter &rewriter) const override {
    if (!isa<BlockedEncodingAttr>(dotOp.getD().getType().getEncoding()))
      return failure();

    DotElTypes dotTypes;
    dotTypes.a = dotOp.getA().getType().getElementType();
    dotTypes.b = dotOp.getB().getType().getElementType();
    dotTypes.c = dotOp.getC().getType().getElementType();
    dotTypes.d = dotOp.getD().getType().getElementType();

    // Check that dot is not legalized already
    if (isLegalFMAForm(dotOp, dotTypes)) {
      return failure();
    }

    // TODO: enable this condition, when fp32 -> fp16 cast works correctly
    if (false &&
        tryAccelerateF16WithVDot(dotOp, rewriter, dotTypes).succeeded()) {
      return success();
    }

    return tryLegalizeFMA(dotOp, rewriter, dotTypes);
  }
};

} // namespace

#define GEN_PASS_CLASSES
#include "TritonAMDGPUTransforms/Passes.h.inc"

class TritonAMDGPUAccelerateMatmulPass
    : public TritonAMDGPUAccelerateMatmulBase<
          TritonAMDGPUAccelerateMatmulPass> {
public:
  TritonAMDGPUAccelerateMatmulPass() = default;
  TritonAMDGPUAccelerateMatmulPass(StringRef archGen, int matrixInstructionSize,
                                   int kPack) {
    this->archGenerationName = archGen.data();
    this->matrixInstructionSize = matrixInstructionSize;
    this->kPack = kPack;
  }
  void runOnOperation() override {

    MLIRContext *context = &getContext();
    ModuleOp m = getOperation();

    RewritePatternSet patterns(context);
    switch (auto isaFamily = triton::AMD::deduceISAFamily(archGenerationName)) {
    case ISAFamily::CDNA4:
      patterns.add<::ScaledBlockedToScaledMFMAF8F6F4>(
          context, getMfmaVersion(isaFamily), matrixInstructionSize,
          /*benefit=*/10);
      [[fallthrough]];
    case ISAFamily::CDNA1:
    case ISAFamily::CDNA2:
    case ISAFamily::CDNA3:
      patterns.add<::BlockedToMFMA, ::ScaledBlockedToMFMA>(
          context, getMfmaVersion(isaFamily), matrixInstructionSize, kPack,
          /*benefit=*/2);
      break;
    case ISAFamily::RDNA3:
      patterns.add<::BlockedToWMMA>(context, getWmmaVersion(archGenerationName),
                                    /*benefit=*/2);
      break;
    default:
      break;
    }
    patterns.add<AccelerateBlocked>(context, archGenerationName, /*benefit=*/1);
    if (applyPatternsGreedily(m, std::move(patterns)).failed()) {
      signalPassFailure();
    }
    decomposeMixedModeDotOp(m);
  }
};

std::unique_ptr<Pass> mlir::createTritonAMDGPUAccelerateMatmulPass(
    std::string archGen, int matrixInstructionSize, int kPack) {
  return std::make_unique<TritonAMDGPUAccelerateMatmulPass>(
      archGen, matrixInstructionSize, kPack);
}<|MERGE_RESOLUTION|>--- conflicted
+++ resolved
@@ -559,15 +559,9 @@
 
     MLIRContext *ctx = dotOp.getContext();
     auto moduleOp = dotOp->getParentOfType<ModuleOp>();
-<<<<<<< HEAD
+    int numWarps = ttg::lookupNumWarps(dotOp);
 
     ttg::CTALayoutAttr ctaLayout = ttg::getCTALayout(oldRetType.getEncoding());
-    int numWarps = ttg::lookupNumWarps(dotOp);
-=======
-    int numWarps = ttg::lookupNumWarps(dotOp);
-
-    ttg::CTALayoutAttr ctaLayout = ttg::getCTALayout(oldRetType.getEncoding());
->>>>>>> 2a04155b
     int numThreads = ttg::TritonGPUDialect::getThreadsPerWarp(moduleOp);
 
     // Choose a suitable MFMA instruction for this scaled dot op.
@@ -678,15 +672,9 @@
       // TODO: Emit device assert to check scale tensor range fitting into fp16?
       Type outputElemType = useFp16 ? b.getF16Type() : b.getBF16Type();
       auto outputType =
-<<<<<<< HEAD
-          ttg::UpcastMXFPOp::deduceOutputType(v, elemType, outputElemType);
-      return rewriter.create<ttg::UpcastMXFPOp>(dotOp.getLoc(), outputType, v,
-                                                convOp, elemType, fastMath);
-=======
           amdgpu::UpcastMXFPOp::deduceOutputType(v, elemType, outputElemType);
       return rewriter.create<amdgpu::UpcastMXFPOp>(
           dotOp.getLoc(), outputType, v, convOp, elemType, fastMath);
->>>>>>> 2a04155b
     };
 
     Value scaledA =
