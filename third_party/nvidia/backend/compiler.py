from triton.backends.compiler import BaseBackend, GPUTarget
from triton._C.libtriton import ir, passes, llvm, nvidia
from triton.runtime.errors import PTXASError

from dataclasses import dataclass
import functools
from typing import Any, Dict, Tuple, Optional
from types import ModuleType
import hashlib
import re
import tempfile
import signal
import os
import subprocess
from pathlib import Path
import sysconfig


def min_dot_size(target: GPUTarget):
    return lambda lhsType, rhsType: (16, 32, 16) if lhsType.is_int8() else (16, 16, 16)


@functools.lru_cache()
def _path_to_binary(binary: str):
<<<<<<< HEAD
    binary += ".exe" if os.name == "nt" else ""
=======
    binary += sysconfig.get_config_var("EXE")
>>>>>>> eadfd797
    paths = [
        os.environ.get(f"TRITON_{binary.upper()}_PATH", ""),
        os.path.join(os.path.dirname(__file__), "bin", binary),
    ]

<<<<<<< HEAD
    for p in paths:
        if os.name != "nt":
            bin = p.split(" ")[0]
        else:
            bin = p
        if os.path.exists(bin) and os.path.isfile(bin):
            result = subprocess.check_output([bin, "--version"], stderr=subprocess.STDOUT)
=======
    for path in paths:
        if os.path.exists(path) and os.path.isfile(path):
            result = subprocess.check_output([path, "--version"], stderr=subprocess.STDOUT)
>>>>>>> eadfd797
            if result is not None:
                version = re.search(r".*release (\d+\.\d+).*", result.decode("utf-8"), flags=re.MULTILINE)
                if version is not None:
                    return path, version.group(1)
    raise RuntimeError(f"Cannot find {binary}")


@functools.lru_cache()
def get_ptxas_version():
    version = subprocess.check_output([_path_to_binary("ptxas")[0], "--version"]).decode("utf-8")
    return version


@functools.lru_cache()
def ptx_get_version(cuda_version) -> int:
    '''
    Get the highest PTX version supported by the current CUDA driver.
    '''
    assert isinstance(cuda_version, str)
    major, minor = map(int, cuda_version.split('.'))
    if major == 12:
        if minor < 6:
            return 80 + minor
        elif minor == 6:
            return 85
    if major == 11:
        return 70 + minor
    if major == 10:
        return 63 + minor
    raise RuntimeError("Triton only support CUDA 10.0 or higher, but got CUDA version: " + cuda_version)


def get_ptx_version_from_options(options):
    ptx_version = options.ptx_version
    if ptx_version is None:
        _, cuda_version = _path_to_binary("ptxas")
        ptx_version = ptx_get_version(cuda_version)
    return ptx_version


@functools.lru_cache()
def get_features(options):
    ptx_version = get_ptx_version_from_options(options)

    # PTX 8.3 is the max version supported by llvm 3a83162168.
    #
    # To check if a newer PTX version is supported, increase this value
    # and run a test.  If it's not supported, LLVM will print a warning
    # like "+ptx8.4 is not a recognized feature for this target".
    llvm_ptx_version = min(83, ptx_version)
    features = f'+ptx{llvm_ptx_version}'
    return features


@functools.lru_cache(None)
def file_hash(path):
    with open(path, "rb") as f:
        return hashlib.sha256(f.read()).hexdigest()


@dataclass(frozen=True)
class CUDAOptions:
    num_warps: int = 4
    num_ctas: int = 1
    num_stages: int = 3
    # maxnreg corresponds to the ptx parameter .maxnreg, which controls the
    # maximum number of 32-bit registers used by one thread.
    maxnreg: Optional[int] = None
    cluster_dims: tuple = (1, 1, 1)
    ptx_version: int = None
    enable_fp_fusion: bool = True
    supported_fp8_dtypes: Tuple[str] = ("fp8e5", "fp8e4b15")
    deprecated_fp8_dtypes: Tuple[str] = ()
    default_dot_input_precision: str = "tf32"
    allowed_dot_input_precisions: Tuple[str] = ("tf32", "tf32x3", "ieee")
    max_num_imprecise_acc_default: bool = None
    extern_libs: dict = None
    debug: bool = False
    backend_name: str = 'cuda'
    sanitize_overflow: bool = True

    def __post_init__(self):
        default_libdir = Path(__file__).parent / 'lib'
        extern_libs = {} if self.extern_libs is None else dict(self.extern_libs)
        if not extern_libs.get('libdevice', None):
            extern_libs['libdevice'] = os.getenv("TRITON_LIBDEVICE_PATH", str(default_libdir / 'libdevice.10.bc'))
        object.__setattr__(self, 'extern_libs', tuple(extern_libs.items()))
        assert self.num_warps > 0 and (self.num_warps & (self.num_warps - 1)) == 0, \
               "num_warps must be a power of 2"

    def hash(self):
        hash_dict = dict(self.__dict__)
        hash_dict["extern_libs"] = tuple((k, file_hash(v)) for k, v in sorted(hash_dict["extern_libs"]))
        key = "_".join([f"{name}-{val}" for name, val in sorted(hash_dict.items())])
        return hashlib.sha256(key.encode("utf-8")).hexdigest()


class CUDABackend(BaseBackend):

    @staticmethod
    def supports_target(target: GPUTarget):
        return target.backend == 'cuda'

    def __init__(self, target: GPUTarget) -> None:
        super().__init__(target)
        self.capability = target.arch
        assert isinstance(self.capability, int)
        self.binary_ext = "cubin"

    def parse_options(self, opts) -> Any:
        args = {k: opts[k] for k in CUDAOptions.__dataclass_fields__.keys() if k in opts}
        if "supported_fp8_dtypes" not in args:
            supported_fp8_dtypes = set(CUDAOptions.supported_fp8_dtypes)
            if self.capability >= 89:
                supported_fp8_dtypes.add("fp8e4nv")
            args["supported_fp8_dtypes"] = tuple(sorted(supported_fp8_dtypes))

        if "deprecated_fp8_dtypes" not in args:
            if self.capability >= 90:
                args["deprecated_fp8_dtypes"] = ("fp8e4b15", )

        if "enable_fp_fusion" not in args:
            args["enable_fp_fusion"] = os.getenv("TRITON_DEFAULT_FP_FUSION", "1") == "1"
        args["max_num_imprecise_acc_default"] = 2**30 if self.capability == 90 else 0
        return CUDAOptions(**args)

    def pack_metadata(self, metadata):
        return (
            metadata.num_warps,
            metadata.num_ctas,
            metadata.shared,
            metadata.cluster_dims[0],
            metadata.cluster_dims[1],
            metadata.cluster_dims[2],
        )

    def get_codegen_implementation(self):
        import triton.language.extra.cuda as cuda
        codegen_fns = {
            "convert_custom_types":
            cuda.convert_custom_float8_sm80 if self.capability >= 80 else cuda.convert_custom_float8_sm70,
            "min_dot_size": min_dot_size(self.target)
        }
        return codegen_fns

    def get_module_map(self) -> Dict[str, ModuleType]:
        from triton.language.extra.cuda import libdevice
        return {"triton.language.extra.libdevice": libdevice}

    def load_dialects(self, ctx):
        nvidia.load_dialects(ctx)

    @staticmethod
    def make_ttir(mod, metadata, opt):
        pm = ir.pass_manager(mod.context)
        pm.enable_debug()
        passes.common.add_inliner(pm)
        passes.ttir.add_rewrite_tensor_pointer(pm)
        passes.ttir.add_combine(pm)
        passes.common.add_canonicalizer(pm)
        passes.ttir.add_reorder_broadcast(pm)
        passes.common.add_cse(pm)
        passes.common.add_licm(pm)
        passes.common.add_symbol_dce(pm)
        passes.ttir.add_loop_unroll(pm)
        pm.run(mod)
        return mod

    @staticmethod
    def make_ttgir(mod, metadata, opt, capability):
        cluster_info = nvidia.ClusterInfo()
        if opt.cluster_dims is not None:
            cluster_info.clusterDimX = opt.cluster_dims[0]
            cluster_info.clusterDimY = opt.cluster_dims[1]
            cluster_info.clusterDimZ = opt.cluster_dims[2]
        # Set up Diagnostic
        if os.environ.get("MLIR_ENABLE_REMARK", "0") == "1":
            srcMgr = llvm.source_mgr()
            diag = ir.source_mgr_diag(srcMgr, mod.context)
            mod.context.printOpOnDiagnostic(True)
        # TTIR -> TTGIR
        pm = ir.pass_manager(mod.context)
        pm.enable_debug()
        passes.ttir.add_convert_to_ttgpuir(pm, f"cuda:{capability}", opt.num_warps, 32, opt.num_ctas)
        # optimize TTGIR
        passes.ttgpuir.add_coalesce(pm)
        if capability // 10 >= 8:
            passes.ttgpuir.add_f32_dot_tc(pm)
        # TODO(Qingyi): Move PlanCTAPass to the front of CoalescePass
        nvidia.passes.ttnvgpuir.add_plan_cta(pm, cluster_info)
        passes.ttgpuir.add_remove_layout_conversions(pm)
        passes.ttgpuir.add_optimize_thread_locality(pm)
        passes.ttgpuir.add_accelerate_matmul(pm)
        passes.ttgpuir.add_remove_layout_conversions(pm)
        passes.ttgpuir.add_optimize_dot_operands(pm, capability >= 80)
        passes.common.add_cse(pm)
        if capability // 10 >= 8:
            passes.ttgpuir.add_optimize_accumulator_init(pm)
            passes.ttgpuir.add_combine_tensor_select_and_if(pm)
            passes.ttgpuir.add_pipeline(pm, opt.num_stages)
        passes.ttgpuir.add_prefetch(pm)
        passes.ttgpuir.add_optimize_dot_operands(pm, capability >= 80)
        passes.ttgpuir.add_remove_layout_conversions(pm)
        passes.ttgpuir.add_reduce_data_duplication(pm)
        passes.ttgpuir.add_reorder_instructions(pm)
        passes.common.add_cse(pm)
        passes.common.add_symbol_dce(pm)
        if capability // 10 >= 9:
            nvidia.passes.ttnvgpuir.add_fence_insertion(pm)
            nvidia.passes.ttnvgpuir.add_tma_lowering(pm)
        passes.common.add_canonicalizer(pm)
        pm.run(mod)
        metadata["cluster_dims"] = (cluster_info.clusterDimX, cluster_info.clusterDimY, cluster_info.clusterDimZ)
        return mod

    @staticmethod
    def make_llir(src, metadata, options, capability):
        ptx_version = get_ptx_version_from_options(options)

        # warp-specialization mutates num_warps
        num_warp_groups = src.get_int_attr("triton_gpu.num-warp-groups-per-cta")
        if num_warp_groups is not None:
            metadata["num_warps"] *= num_warp_groups
        mod = src
        # TritonGPU -> LLVM-IR (MLIR)
        pm = ir.pass_manager(mod.context)
        pm.enable_debug()
        # Set up Diagnostic
        if os.environ.get("MLIR_ENABLE_REMARK", "0") == "1":
            srcMgr = llvm.source_mgr()
            diag = ir.source_mgr_diag(srcMgr, mod.context)
            mod.context.printOpOnDiagnostic(True)
        nvidia.passes.ttgpuir.add_decompose_unsupported_conversions(pm)
        passes.ttgpuir.add_combine_tensor_select_and_if(pm)
        passes.convert.add_scf_to_cf(pm)
        passes.convert.add_index_to_llvmir(pm)
        passes.ttgpuir.add_allocate_shared_memory(pm)
        nvidia.passes.ttgpuir.add_to_llvmir(pm, capability, ptx_version)
        nvidia.passes.ttnvgpuir.add_nvgpu_to_llvm(pm)
        passes.convert.add_arith_to_llvmir(pm)
        passes.common.add_canonicalizer(pm)
        passes.common.add_cse(pm)
        passes.common.add_symbol_dce(pm)
        if os.environ.get("TRITON_DISABLE_LINE_INFO", "0") == "0":
            passes.llvmir.add_di_scope(pm)
        pm.run(mod)
        # LLVM-IR (MLIR) -> LLVM-IR (LLVM)
        llvm.init_targets()
        context = llvm.context()

        llvm_mod = llvm.to_module(mod, context)
        proc = 'sm_90a' if capability == 90 else f'sm_{capability}'
        features = get_features(options)
        triple = 'nvptx64-nvidia-cuda'
        llvm.attach_datalayout(llvm_mod, triple, proc, features)
        nvidia.set_nvvm_reflect_ftz(llvm_mod)

        # Set maxnreg on all kernels, if it was provided.
        if options.maxnreg is not None:
            for k in llvm_mod.get_functions():
                if not k.is_declaration() and k.is_external_linkage():
                    k.set_nvvm_maxnreg(options.maxnreg)

        if options.extern_libs:
            paths = [path for (name, path) in options.extern_libs]
            llvm.link_extern_libs(llvm_mod, paths)

        llvm.optimize_module(llvm_mod, llvm.OPTIMIZE_O3)

        # Get some metadata
        metadata["shared"] = src.get_int_attr("triton_gpu.shared")
        ret = str(llvm_mod)
        del llvm_mod
        del context
        return ret

    @staticmethod
    def make_ptx(src, metadata, opt, capability):
        ptx_version = get_ptx_version_from_options(opt)

        triple = 'nvptx64-nvidia-cuda'
        proc = 'sm_90a' if capability == 90 else f'sm_{capability}'
        features = get_features(opt)
        ret = llvm.translate_to_asm(src, triple, proc, features, ['nvptx-short-ptr'], opt.enable_fp_fusion, False)
        # Find kernel names (there should only be one)
        names = re.findall(r".visible .entry ([a-zA-Z_][a-zA-Z0-9_]*)", ret)
        assert len(names) == 1
        metadata["name"] = names[0]
        # post-process
        ptx_version = f'{ptx_version//10}.{ptx_version%10}'
        ret = re.sub(r'\.version \d+\.\d+', f'.version {ptx_version}', ret, flags=re.MULTILINE)
        # Remove the debug flag that prevents ptxas from optimizing the code
        ret = re.sub(r",\s*debug|debug,\s*", "", ret)
        if os.environ.get("NVPTX_ENABLE_DUMP", "0") == "1":
            print("// -----// NVPTX Dump //----- //")
            print(ret)
        return ret

    @staticmethod
    def make_cubin(src, metadata, opt, capability):
        ptxas, _ = _path_to_binary("ptxas")
        with tempfile.NamedTemporaryFile(delete=False, mode='w', suffix='.ptx') as fsrc, \
            tempfile.NamedTemporaryFile(delete=False, mode='r', suffix='.log') as flog:
            fsrc.write(src)
            fsrc.flush()
            fbin = fsrc.name + '.o'

            line_info = [] if os.environ.get('TRITON_DISABLE_LINE_INFO') else ['-lineinfo']
            fmad = [] if opt.enable_fp_fusion else ['--fmad=false']
            suffix = 'a' if capability == 90 else ''
            opt_level = ['--opt-level', '0'] if os.environ.get("DISABLE_PTXAS_OPT", "0") == "1" else []
            ptxas_cmd = [
                ptxas, *line_info, *fmad, '-v', *opt_level, f'--gpu-name=sm_{capability}{suffix}', fsrc.name, '-o', fbin
            ]
            try:
                subprocess.run(ptxas_cmd, check=True, close_fds=False, stderr=flog)
                if os.path.exists(fsrc.name):
                    os.remove(fsrc.name)
                if os.path.exists(flog.name):
                    os.remove(flog.name)
            except subprocess.CalledProcessError as e:
                with open(flog.name) as log_file:
                    log = log_file.read()
                if os.path.exists(flog.name):
                    os.remove(flog.name)

                if e.returncode == 255:
                    error = 'Internal Triton PTX codegen error'
                elif e.returncode == 128 + signal.SIGSEGV:
                    error = '`ptxas` raised SIGSEGV'
                else:
                    error = f'`ptxas` failed with error code {e.returncode}'

                raise PTXASError(f"{error}\n"
                                 f"`ptxas` stderr:\n{log}\n"
                                 f'Repro command: {" ".join(ptxas_cmd)}\n')

            with open(fbin, 'rb') as f:
                cubin = f.read()
            if os.path.exists(fbin):
                os.remove(fbin)

        return cubin

    def add_stages(self, stages, options):
        stages["ttir"] = lambda src, metadata: self.make_ttir(src, metadata, options)
        stages["ttgir"] = lambda src, metadata: self.make_ttgir(src, metadata, options, self.capability)
        stages["llir"] = lambda src, metadata: self.make_llir(src, metadata, options, self.capability)
        stages["ptx"] = lambda src, metadata: self.make_ptx(src, metadata, options, self.capability)
        stages["cubin"] = lambda src, metadata: self.make_cubin(src, metadata, options, self.capability)

    @functools.lru_cache()
    def hash(self):
        version = get_ptxas_version()
        return f'{version}-{self.capability}'<|MERGE_RESOLUTION|>--- conflicted
+++ resolved
@@ -22,29 +22,15 @@
 
 @functools.lru_cache()
 def _path_to_binary(binary: str):
-<<<<<<< HEAD
-    binary += ".exe" if os.name == "nt" else ""
-=======
     binary += sysconfig.get_config_var("EXE")
->>>>>>> eadfd797
     paths = [
         os.environ.get(f"TRITON_{binary.upper()}_PATH", ""),
         os.path.join(os.path.dirname(__file__), "bin", binary),
     ]
 
-<<<<<<< HEAD
-    for p in paths:
-        if os.name != "nt":
-            bin = p.split(" ")[0]
-        else:
-            bin = p
-        if os.path.exists(bin) and os.path.isfile(bin):
-            result = subprocess.check_output([bin, "--version"], stderr=subprocess.STDOUT)
-=======
     for path in paths:
         if os.path.exists(path) and os.path.isfile(path):
             result = subprocess.check_output([path, "--version"], stderr=subprocess.STDOUT)
->>>>>>> eadfd797
             if result is not None:
                 version = re.search(r".*release (\d+\.\d+).*", result.decode("utf-8"), flags=re.MULTILINE)
                 if version is not None:
