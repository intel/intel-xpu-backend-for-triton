--- conflicted
+++ resolved
@@ -435,17 +435,13 @@
             ]
             try:
                 subprocess.run(ptxas_cmd, check=True, close_fds=False, stderr=flog)
-<<<<<<< HEAD
+                if knobs.nvidia.dump_ptxas_log:
+                    with open(flog.name) as log_file:
+                        print(log_file.read())
+
                 # Skip deleting on Windows to avoid
                 # PermissionError: [WinError 32] The process cannot access the file because it is being used by another process
                 if os.path.exists(fsrc.name) and os.name != "nt":
-=======
-                if knobs.nvidia.dump_ptxas_log:
-                    with open(flog.name) as log_file:
-                        print(log_file.read())
-
-                if os.path.exists(fsrc.name):
->>>>>>> 19eef7c0
                     os.remove(fsrc.name)
                 if os.path.exists(flog.name) and os.name != "nt":
                     os.remove(flog.name)
