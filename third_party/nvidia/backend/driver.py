--- conflicted
+++ resolved
@@ -263,25 +263,21 @@
     params.append("&profile_scratch")
     src = f"""
 #include \"cuda.h\"
-#include <dlfcn.h>
-#include <stdbool.h>
-#include <stdlib.h>
-#define PY_SSIZE_T_CLEAN
-#include <Python.h>
-<<<<<<< HEAD
 #ifndef _WIN32
 #include <dlfcn.h>
 #else
 #define WIN32_LEAN_AND_MEAN
 #include <windows.h>
 #endif
-=======
+#include <stdbool.h>
+#include <stdlib.h>
+#define PY_SSIZE_T_CLEAN
+#include <Python.h>
 
 typedef struct {{
   PyObject_HEAD;
   _Alignas(128) CUtensorMap tensorMap;
 }} PyCUtensorMapObject;
->>>>>>> b93eefd2
 
 static inline void gpuAssert(CUresult code, const char *file, int line)
 {{
