import functools
import os
import sysconfig
import hashlib
import subprocess
import tempfile
from pathlib import Path
from triton.runtime.build import _build
from triton.runtime.cache import get_cache_manager
from triton.runtime import _allocation
from triton.backends.compiler import GPUTarget
from triton.backends.driver import GPUDriver

dirname = os.path.dirname(os.path.realpath(__file__))
include_dir = [os.path.join(dirname, "include")]
libdevice_dir = os.path.join(dirname, "lib")
libraries = ['cuda']


@functools.lru_cache()
def libcuda_dirs():
    env_libcuda_path = os.getenv("TRITON_LIBCUDA_PATH")
    if env_libcuda_path:
        return [env_libcuda_path]

    libs = subprocess.check_output(["/sbin/ldconfig", "-p"]).decode()
    # each line looks like the following:
    # libcuda.so.1 (libc6,x86-64) => /lib/x86_64-linux-gnu/libcuda.so.1
    locs = [line.split()[-1] for line in libs.splitlines() if "libcuda.so.1" in line]
    dirs = [os.path.dirname(loc) for loc in locs]
    env_ld_library_path = os.getenv("LD_LIBRARY_PATH")
    if env_ld_library_path and not dirs:
        dirs = [dir for dir in env_ld_library_path.split(":") if os.path.exists(os.path.join(dir, "libcuda.so.1"))]
    msg = 'libcuda.so cannot found!\n'
    if locs:
        msg += 'Possible files are located at %s.' % str(locs)
        msg += 'Please create a symlink of libcuda.so to any of the files.'
    else:
        msg += 'Please make sure GPU is set up and then run "/sbin/ldconfig"'
        msg += ' (requires sudo) to refresh the linker cache.'
    assert any(os.path.exists(os.path.join(path, 'libcuda.so.1')) for path in dirs), msg
    return dirs


@functools.lru_cache()
def library_dirs():
    return [libdevice_dir, *libcuda_dirs()]


def compile_module_from_src(src, name):
    key = hashlib.sha256(src.encode("utf-8")).hexdigest()
    cache = get_cache_manager(key)
    ext = sysconfig.get_config_var("EXT_SUFFIX").split(".")[-1]
    cache_path = cache.get_file(f"{name}.{ext}")
    if cache_path is None:
        with tempfile.TemporaryDirectory() as tmpdir:
            src_path = os.path.join(tmpdir, "main.c")
            with open(src_path, "w") as f:
                f.write(src)
            so = _build(name, src_path, tmpdir, library_dirs(), include_dir, libraries)
            with open(so, "rb") as f:
                cache_path = cache.put(f.read(), f"{name}.{ext}", binary=True)
    import importlib.util
    spec = importlib.util.spec_from_file_location(name, cache_path)
    mod = importlib.util.module_from_spec(spec)
    spec.loader.exec_module(mod)
    return mod


# ------------------------
# Utils
# ------------------------


class CudaUtils(object):

    def __new__(cls):
        if not hasattr(cls, "instance"):
            cls.instance = super(CudaUtils, cls).__new__(cls)
        return cls.instance

    def __init__(self):
        mod = compile_module_from_src(Path(os.path.join(dirname, "driver.c")).read_text(), "cuda_utils")
        self.load_binary = mod.load_binary
        self.get_device_properties = mod.get_device_properties
        self.cuOccupancyMaxActiveClusters = mod.cuOccupancyMaxActiveClusters
        self.set_printf_fifo_size = mod.set_printf_fifo_size
        self.fill_1d_tma_descriptor = mod.fill_1d_tma_descriptor
        self.fill_2d_tma_descriptor = mod.fill_2d_tma_descriptor


# ------------------------
# Launcher
# ------------------------


def ty_to_cpp(ty):
    if ty[0] == '*':
        return "CUdeviceptr"
    return {
        "i1": "int32_t",
        "i8": "int8_t",
        "i16": "int16_t",
        "i32": "int32_t",
        "i64": "int64_t",
        "u1": "uint32_t",
        "u8": "uint8_t",
        "u16": "uint16_t",
        "u32": "uint32_t",
        "u64": "uint64_t",
        "fp16": "float",
        "bf16": "float",
        "fp32": "float",
        "f32": "float",
        "fp64": "double",
        "nvTmaDesc": "CUtensorMap",
    }[ty]


def make_launcher(constants, signature, ids):
    # Record the end of regular arguments;
    # subsequent arguments are architecture-specific descriptors, such as tensor descriptors for CUDA.
    arg_decls = ', '.join(f"{ty_to_cpp(ty)} arg{i}" for i, ty in signature.items())

    def _extracted_type(ty):
        if ty[0] == '*':
            return "PyObject*"
        if ty == "nvTmaDesc":
            return "PyObject*"

        return ty_to_cpp(ty)

    def format_of(ty):
        return {
            "PyObject*": "O",
            "float": "f",
            "double": "d",
            "long": "l",
            "int8_t": "b",
            "int16_t": "h",
            "int32_t": "i",
            "int64_t": "L",
            "uint8_t": "B",
            "uint16_t": "H",
            "uint32_t": "I",
            "uint64_t": "K",
        }[ty]

    args_format = ''.join([format_of(_extracted_type(ty)) for ty in signature.values()])
<<<<<<< HEAD
    format = "iiiKKOOOOO" + args_format
=======
    format = "iiiKKpOOOOO" + args_format
    signature = ','.join(signature.values()).replace('[', '').replace(']', '')
    signature = list(filter(bool, signature.split(',')))
    signature = {i: s for i, s in enumerate(signature)}
>>>>>>> 82e7a321
    args_list = ', ' + ', '.join(f"&_arg{i}" for i, ty in signature.items()) if len(signature) > 0 else ''

    internal_args_list = []
    for i, ty in signature.items():
        if ty[0] == "*":
            internal_args_list.append(f"ptr_info{i}.dev_ptr")
        elif ty == "nvTmaDesc":
            # Note: we have to dereference the pointer
            internal_args_list.append(f"*tma_ptr{i}")
        else:
            internal_args_list.append(f"_arg{i}")

    # generate glue code
    params = [f"&arg{i}" for i in signature.keys() if i not in constants]
    params.append("&global_scratch")
    src = f"""
#include \"cuda.h\"
#include <stdbool.h>
#include <Python.h>
#ifndef _WIN32
#include <dlfcn.h>
#else
#define WIN32_LEAN_AND_MEAN
#include <windows.h>
#endif

static inline void gpuAssert(CUresult code, const char *file, int line)
{{
   if (code != CUDA_SUCCESS)
   {{
      const char* prefix = "Triton Error [CUDA]: ";
      const char* str;
      cuGetErrorString(code, &str);
      char err[1024] = {{0}};
      strcat(err, prefix);
      strcat(err, str);
      PyGILState_STATE gil_state;
      gil_state = PyGILState_Ensure();
      PyErr_SetString(PyExc_RuntimeError, err);
      PyGILState_Release(gil_state);
   }}
}}

#define CUDA_CHECK(ans) {{ gpuAssert((ans), __FILE__, __LINE__); }}

typedef CUresult (*cuLaunchKernelEx_t)(const CUlaunchConfig* config, CUfunction f, void** kernelParams, void** extra);

#ifndef _WIN32
static cuLaunchKernelEx_t getLaunchKernelExHandle() {{
  // Open the shared library
  void* handle = dlopen("libcuda.so.1", RTLD_LAZY);
  if (!handle) {{
    PyErr_SetString(PyExc_RuntimeError, "Failed to open libcuda.so.1");
    return NULL;
  }}
  // Clear any existing error
  dlerror();
  cuLaunchKernelEx_t cuLaunchKernelExHandle = (cuLaunchKernelEx_t)dlsym(handle, "cuLaunchKernelEx");
  // Check for errors
  const char *dlsym_error = dlerror();
  if (dlsym_error) {{
    PyErr_SetString(PyExc_RuntimeError, "Failed to retrieve cuLaunchKernelEx from libcuda.so.1");
    return NULL;
  }}
  return cuLaunchKernelExHandle;
}}
#else
static cuLaunchKernelEx_t getLaunchKernelExHandle() {{
  // Open the shared library
  HMODULE handle = LoadLibraryA("nvcuda.dll");
  if (!handle) {{
    PyErr_SetString(PyExc_RuntimeError, "Failed to open nvcuda.dll");
    return NULL;
  }}
  cuLaunchKernelEx_t cuLaunchKernelExHandle =
      (cuLaunchKernelEx_t)GetProcAddress((HMODULE)handle, "cuLaunchKernelEx");
  // Check for errors
  long error = GetLastError();
  if (error) {{
    PyErr_SetString(PyExc_RuntimeError, "Failed to retrieve cuLaunchKernelEx from nvcuda.dll");
    return NULL;
  }}
  return cuLaunchKernelExHandle;
}}
#endif

static void _launch(int gridX, int gridY, int gridZ, int num_warps, int num_ctas, int launch_cooperative_grid, int clusterDimX, int clusterDimY, int clusterDimZ, int shared_memory, CUstream stream, CUfunction function, CUdeviceptr global_scratch{', ' + arg_decls if len(arg_decls) > 0 else ''}) {{
  void *params[] = {{ {', '.join(params)} }};
  if (gridX*gridY*gridZ > 0) {{
    if ((num_ctas == 1) && (0 == launch_cooperative_grid)) {{
      CUDA_CHECK(cuLaunchKernel(function, gridX, gridY, gridZ, 32*num_warps, 1, 1, shared_memory, stream, params, 0));
    }} else if ((num_ctas == 1) && (0 != launch_cooperative_grid)) {{
      CUlaunchAttribute launchAttr[1];
      CUlaunchAttribute coopAttr = {{ .id = CU_LAUNCH_ATTRIBUTE_COOPERATIVE, .value = 1}};
      launchAttr[0] = coopAttr;

      CUlaunchConfig config;
      config.gridDimX = gridX;
      config.gridDimY = gridY;
      config.gridDimZ = gridZ;
      config.blockDimX = 32 * num_warps;
      config.blockDimY = 1;
      config.blockDimZ = 1;
      config.sharedMemBytes = shared_memory;
      config.hStream = stream;
      config.attrs = launchAttr;
      config.numAttrs = 1;

      static cuLaunchKernelEx_t cuLaunchKernelExHandle = NULL;
      if (cuLaunchKernelExHandle == NULL) {{
        cuLaunchKernelExHandle = getLaunchKernelExHandle();
      }}
      CUDA_CHECK(cuLaunchKernelExHandle(&config, function, params, 0));

    }} else {{
      CUlaunchAttribute launchAttr[3];
      launchAttr[0].id = CU_LAUNCH_ATTRIBUTE_CLUSTER_DIMENSION;
      launchAttr[0].value.clusterDim.x = clusterDimX;
      launchAttr[0].value.clusterDim.y = clusterDimY;
      launchAttr[0].value.clusterDim.z = clusterDimZ;
      launchAttr[1].id = CU_LAUNCH_ATTRIBUTE_CLUSTER_SCHEDULING_POLICY_PREFERENCE;
      launchAttr[1].value.clusterSchedulingPolicyPreference = CU_CLUSTER_SCHEDULING_POLICY_SPREAD;

      unsigned numAttrs = 2;
      if (0 != launch_cooperative_grid) {{
        CUlaunchAttribute coopAttr = {{ .id = CU_LAUNCH_ATTRIBUTE_COOPERATIVE, .value = 1}};
        launchAttr[2] = coopAttr;
        numAttrs = 3;
      }}

      CUlaunchConfig config;
      config.gridDimX = gridX * clusterDimX;
      config.gridDimY = gridY * clusterDimY;
      config.gridDimZ = gridZ * clusterDimZ;
      config.blockDimX = 32 * num_warps;
      config.blockDimY = 1;
      config.blockDimZ = 1;
      config.sharedMemBytes = shared_memory;
      config.hStream = stream;
      config.attrs = launchAttr;
      config.numAttrs = numAttrs;
      static cuLaunchKernelEx_t cuLaunchKernelExHandle = NULL;
      if (cuLaunchKernelExHandle == NULL) {{
        cuLaunchKernelExHandle = getLaunchKernelExHandle();
      }}
      CUDA_CHECK(cuLaunchKernelExHandle(&config, function, params, 0));
    }}
  }}
}}

typedef struct _DevicePtrInfo {{
    CUdeviceptr dev_ptr;
    bool valid;
}} DevicePtrInfo;

static inline DevicePtrInfo getPointer(PyObject *obj, int idx) {{
  DevicePtrInfo ptr_info;
  ptr_info.dev_ptr = 0;
  ptr_info.valid = true;
  if (PyLong_Check(obj)) {{
    ptr_info.dev_ptr = PyLong_AsUnsignedLongLong(obj);
    return ptr_info;
  }}
  if (obj == Py_None) {{
    // valid nullptr
    return ptr_info;
  }}
  PyObject *ptr = PyObject_GetAttrString(obj, "data_ptr");
  if(ptr){{
    PyObject *empty_tuple = PyTuple_New(0);
    PyObject *ret = PyObject_Call(ptr, empty_tuple, NULL);
    Py_DECREF(empty_tuple);
    Py_DECREF(ptr);
    if (!PyLong_Check(ret)) {{
      PyErr_SetString(PyExc_TypeError, "data_ptr method of Pointer object must return 64-bit int");
      ptr_info.valid = false;
      return ptr_info;
    }}
    ptr_info.dev_ptr = PyLong_AsUnsignedLongLong(ret);
    if(!ptr_info.dev_ptr)
      return ptr_info;
    uint64_t dev_ptr;
    int status = cuPointerGetAttribute(&dev_ptr, CU_POINTER_ATTRIBUTE_DEVICE_POINTER, ptr_info.dev_ptr);
    if (status == CUDA_ERROR_INVALID_VALUE) {{
        PyErr_Format(PyExc_ValueError,
                     "Pointer argument (at %d) cannot be accessed from Triton (cpu tensor?)", idx);
        ptr_info.valid = false;
    }} else if (status != CUDA_SUCCESS) {{
        CUDA_CHECK(status);  // Catch any other cuda API errors
        ptr_info.valid = false;
    }}
    ptr_info.dev_ptr = dev_ptr;
    Py_DECREF(ret);  // Thanks ChatGPT!
    return ptr_info;
  }}
  PyErr_SetString(PyExc_TypeError, "Pointer argument must be either uint64 or have data_ptr method");
  ptr_info.valid = false;
  return ptr_info;
}}

static inline CUtensorMap* getTmaDesc(PyObject *obj) {{
  if (sizeof(CUtensorMap*) != 8) {{
    PyErr_SetString(PyExc_SystemError, "getTmaDesc() requires 64-bit compilation");
    return NULL;
  }}

  PyObject *method_handle = PyObject_GetAttrString(obj, "tma_desc_cpu_ptr");
  if (!method_handle) {{
    PyErr_SetString(PyExc_TypeError, "tma_desc_cpu_ptr() method does not exist");
    return NULL;
  }}

  PyObject *empty_tuple = PyTuple_New(0);
  if (!empty_tuple) {{
    Py_DECREF(method_handle);
    PyErr_SetString(PyExc_SystemError, "Internal Python error!");
    return NULL;
  }}
  PyObject *method_ret = PyObject_Call(method_handle, empty_tuple, NULL);
  Py_DECREF(empty_tuple);
  Py_DECREF(method_handle);
  if (!method_ret) {{
    PyErr_SetString(PyExc_SystemError, "Internal Python error!");
    return NULL;
  }}

  if (!PyLong_Check(method_ret)) {{
    PyErr_SetString(PyExc_TypeError, "tma_desc_cpu_ptr() must return 64-bit int");
    Py_DECREF(method_ret);
    return NULL;
  }}

  uint64_t ptr_as_uint = PyLong_AsUnsignedLongLong(method_ret);
  Py_DECREF(method_ret);
  if (!ptr_as_uint) {{
    PyErr_SetString(PyExc_ValueError, "received NULL ptr from tma_desc_cpu_ptr()");
    return NULL;
  }}
  if (ptr_as_uint % 64 != 0) {{
    PyErr_SetString(PyExc_ValueError, "tma_desc_cpu_ptr() must be 64-byte aligned");
    return NULL;
  }}

  return (CUtensorMap*)(ptr_as_uint);
}}

static void ensureCudaContext() {{
  CUcontext pctx;
  CUDA_CHECK(cuCtxGetCurrent(&pctx));
  if (!pctx) {{
    // Ensure device context.
    CUdevice device;
    CUDA_CHECK(cuDeviceGet(&device, 0));
    CUDA_CHECK(cuDevicePrimaryCtxRetain(&pctx, device));
    CUDA_CHECK(cuCtxSetCurrent(pctx));
  }}
}}

static PyObject* launch(PyObject* self, PyObject* args) {{
  // ensure cuda context is valid before calling any CUDA APIs, e.g. before getPointer calls cuPointerGetAttributes
  ensureCudaContext();

  int gridX, gridY, gridZ;
  uint64_t _stream;
  uint64_t _function;
  int launch_cooperative_grid;
  PyObject *launch_enter_hook = NULL;
  PyObject *launch_exit_hook = NULL;
  PyObject *kernel_metadata = NULL;
  PyObject *launch_metadata = NULL;
  PyObject *global_scratch_obj = NULL;
  {' '.join([f"{_extracted_type(ty)} _arg{i}; " for i, ty in signature.items()])}
  if(!PyArg_ParseTuple(args, \"{format}\", &gridX, &gridY, &gridZ,
                                           &_stream, &_function, &launch_cooperative_grid, &global_scratch_obj,
                                           &kernel_metadata, &launch_metadata,
                                           &launch_enter_hook, &launch_exit_hook{args_list})) {{
    return NULL;
  }}

  int num_warps, num_ctas, shared_memory, clusterDimX, clusterDimY, clusterDimZ;
  if (!PyArg_ParseTuple(kernel_metadata, \"iiiiii\", &num_warps, &num_ctas, &shared_memory, &clusterDimX, &clusterDimY, &clusterDimZ)) {{
    PyErr_SetString(PyExc_TypeError, "kernel_metadata must be a tuple");
    return NULL;
  }}

  // extract launch metadata
  if (launch_enter_hook != Py_None){{
    PyObject* args = Py_BuildValue("(O)", launch_metadata);
    PyObject* ret = PyObject_CallObject(launch_enter_hook, args);
    Py_DECREF(args);
    if (!ret)
      return NULL;
  }}

  CUdeviceptr global_scratch = 0;
  if (global_scratch_obj != Py_None) {{
    DevicePtrInfo global_scratch_info = getPointer(global_scratch_obj, -1);
    if (!global_scratch_info.valid) {{
      return NULL;
    }}
    global_scratch = global_scratch_info.dev_ptr;
  }}

  // raise exception asap
  {"".join([f"DevicePtrInfo ptr_info{i} = getPointer(_arg{i}, {i}); if (!ptr_info{i}.valid) return NULL;" if ty[0] == "*" else "" for i, ty in signature.items()])};
  {"".join([f"CUtensorMap* tma_ptr{i} = getTmaDesc(_arg{i}); if (!tma_ptr{i}) return NULL;" if ty == "nvTmaDesc" else "" for i, ty in signature.items()])};
  Py_BEGIN_ALLOW_THREADS;
  _launch(gridX, gridY, gridZ, num_warps, num_ctas, launch_cooperative_grid, clusterDimX, clusterDimY, clusterDimZ, shared_memory, (CUstream)_stream, (CUfunction)_function, global_scratch{', ' + ', '.join(internal_args_list) if len(internal_args_list) > 0 else ''});
  Py_END_ALLOW_THREADS;
  if (PyErr_Occurred()) {{
    return NULL;
  }}

  if(launch_exit_hook != Py_None){{
    PyObject* args = Py_BuildValue("(O)", launch_metadata);
    PyObject* ret = PyObject_CallObject(launch_exit_hook, args);
    Py_DECREF(args);
    if (!ret)
      return NULL;

  }}

  Py_RETURN_NONE;
}}

static PyMethodDef ModuleMethods[] = {{
  {{"launch", launch, METH_VARARGS, "Entry point for all kernels with this signature"}},
  {{NULL, NULL, 0, NULL}} // sentinel
}};

static struct PyModuleDef ModuleDef = {{
  PyModuleDef_HEAD_INIT,
  \"__triton_launcher\",
  NULL, //documentation
  -1, //size
  ModuleMethods
}};

PyMODINIT_FUNC PyInit___triton_launcher(void) {{
  PyObject *m = PyModule_Create(&ModuleDef);
  if(m == NULL) {{
    return NULL;
  }}
  PyModule_AddFunctions(m, ModuleMethods);
  return m;
}}
"""
    return src


class CudaLauncher(object):

    def __init__(self, src, metadata):
        ids = {"ids_of_const_exprs": src.fn.constexprs if hasattr(src, "fn") else tuple()}
        constants = src.constants if hasattr(src, "constants") else dict()
        cst_key = lambda i: src.fn.arg_names.index(i) if isinstance(i, str) else i
        constants = {cst_key(key): value for key, value in constants.items()}
        signature = {cst_key(key): value for key, value in src.signature.items()}
        src = make_launcher(constants, signature, ids)
        mod = compile_module_from_src(src, "__triton_launcher")
        self.launch = mod.launch
        self.global_scratch_size = metadata.global_scratch_size
        self.global_scratch_align = metadata.global_scratch_align
        self.launch_cooperative_grid = metadata.launch_cooperative_grid

    def __call__(self, gridX, gridY, gridZ, stream, function, *args):
        if self.global_scratch_size > 0:
            grid_size = gridX * gridY * gridZ
            alloc_size = grid_size * self.global_scratch_size
            global_scratch = _allocation._allocator(alloc_size, self.global_scratch_align, stream)
        else:
            global_scratch = None
        self.launch(gridX, gridY, gridZ, stream, function, self.launch_cooperative_grid, global_scratch, *args)


class CudaDriver(GPUDriver):

    def __init__(self):
        self.utils = CudaUtils()  # TODO: make static
        self.launcher_cls = CudaLauncher
        super().__init__()

    def get_current_target(self):
        device = self.get_current_device()
        capability = self.get_device_capability(device)
        capability = capability[0] * 10 + capability[1]
        warp_size = 32
        return GPUTarget("cuda", capability, warp_size)

    def get_active_torch_device(self):
        import torch
        return torch.device("cuda", self.get_current_device())

    def get_device_interface(self):
        import torch
        return torch.cuda

    @staticmethod
    def is_active():
        import torch
        return torch.cuda.is_available() and (torch.version.hip is None)

    def get_benchmarker(self):
        from triton.testing import do_bench
        return do_bench

    def get_empty_cache_for_benchmark(self):
        import torch

        # We maintain a buffer of 256 MB that we clear
        # before each kernel call to make sure that the L2 cache
        # doesn't contain any input data before the run
        cache_size = 256 * 1024 * 1024
        return torch.empty(int(cache_size // 4), dtype=torch.int, device='cuda')<|MERGE_RESOLUTION|>--- conflicted
+++ resolved
@@ -147,14 +147,7 @@
         }[ty]
 
     args_format = ''.join([format_of(_extracted_type(ty)) for ty in signature.values()])
-<<<<<<< HEAD
-    format = "iiiKKOOOOO" + args_format
-=======
     format = "iiiKKpOOOOO" + args_format
-    signature = ','.join(signature.values()).replace('[', '').replace(']', '')
-    signature = list(filter(bool, signature.split(',')))
-    signature = {i: s for i, s in enumerate(signature)}
->>>>>>> 82e7a321
     args_list = ', ' + ', '.join(f"&_arg{i}" for i, ty in signature.items()) if len(signature) > 0 else ''
 
     internal_args_list = []
