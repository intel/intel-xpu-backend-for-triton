#include "TargetInfo.h"
#include "Dialect/NVGPU/IR/Dialect.h"
#include "TritonNVIDIAGPUToLLVM/PTXAsmFormat.h"
#include "Utility.h"
#include "mlir/Dialect/LLVMIR/LLVMDialect.h"
#include "mlir/Dialect/LLVMIR/LLVMTypes.h"
#include "mlir/Dialect/LLVMIR/NVVMDialect.h"
#include "llvm/Support/MathExtras.h"

using namespace mlir;

using ::mlir::LLVM::linearize;
namespace {
// declare vprintf(i8*, i8*) as external function
LLVM::LLVMFuncOp getVprintfDeclaration(RewriterBase &rewriter) {
  auto moduleOp = rewriter.getBlock()->getParent()->getParentOfType<ModuleOp>();
  StringRef funcName("vprintf");
  Operation *funcOp = moduleOp.lookupSymbol(funcName);
  if (funcOp)
    return cast<LLVM::LLVMFuncOp>(*funcOp);

  auto *context = rewriter.getContext();

  SmallVector<Type> argsType{ptr_ty(context), ptr_ty(context)};
  auto funcType = LLVM::LLVMFunctionType::get(i32_ty, argsType);

  RewriterBase::InsertionGuard guard(rewriter);
  rewriter.setInsertionPointToStart(moduleOp.getBody());

  return rewriter.create<LLVM::LLVMFuncOp>(UnknownLoc::get(context), funcName,
                                           funcType);
}

// extend integer to int32, extend float to float64
// this comes from vprintf alignment requirements.
std::pair<Type, Value> printfPromoteValue(RewriterBase &rewriter, Value value) {
  auto *context = rewriter.getContext();
  auto type = value.getType();
  Value newOp = value;
  Type newType = type;
  auto loc = UnknownLoc::get(context);
  auto b = TritonLLVMOpBuilder(loc, rewriter);

  bool isUnsigned = type.isUnsignedInteger();
  if (type.isIntOrIndex() && type.getIntOrFloatBitWidth() < 32) {
    if (isUnsigned) {
      newType = ui32_ty;
      newOp = b.zext(newType, value);
    } else {
      newType = i32_ty;
      newOp = b.sext(newType, value);
    }
  } else if (type.isBF16() || type.isF16() || type.isF32()) {
    newType = f64_ty;
    newOp = b.fpext(newType, value);
  }

  return {newType, newOp};
}

LLVM::LLVMFuncOp getAssertfailDeclaration(RewriterBase &rewriter) {
  auto moduleOp = rewriter.getBlock()->getParent()->getParentOfType<ModuleOp>();
  StringRef funcName("__assertfail");
  {
    Operation *funcOp = moduleOp.lookupSymbol(funcName);
    if (funcOp)
      return cast<LLVM::LLVMFuncOp>(*funcOp);
  }
  // void __assert_fail(const char * assertion, const char * file, unsigned
  // int line, const char * function);
  auto *ctx = rewriter.getContext();
  SmallVector<Type> argsType{ptr_ty(ctx), ptr_ty(ctx), i32_ty, ptr_ty(ctx),
                             rewriter.getIntegerType(sizeof(size_t) * 8)};
  auto funcType = LLVM::LLVMFunctionType::get(void_ty(ctx), argsType);
  RewriterBase::InsertionGuard guard(rewriter);
  rewriter.setInsertionPointToStart(moduleOp.getBody());
  auto funcOp = rewriter.create<LLVM::LLVMFuncOp>(UnknownLoc::get(ctx),
                                                  funcName, funcType);

  funcOp.setPassthroughAttr(
      ArrayAttr::get(ctx, StringAttr::get(ctx, "noreturn")));
  return funcOp;
}
} // namespace

namespace mlir::triton::NVIDIA {

// Check if the reduction can use a redux op and return the kind.
static std::optional<NVVM::ReduxKind> matchReduxKind(triton::ReduceOp op,
                                                     int computeCapability) {
  if (computeCapability < 80)
    return std::nullopt;
  Operation *reduceOp = op.getSingleCombiner();
  if (!reduceOp)
    return std::nullopt;
  auto intType = dyn_cast<IntegerType>(reduceOp->getResultTypes()[0]);
  if (!intType || intType.getWidth() > 32)
    return std::nullopt;
  if (isa<arith::AddIOp>(reduceOp))
    return NVVM::ReduxKind::ADD;
  if (isa<arith::AndIOp>(reduceOp))
    return NVVM::ReduxKind::AND;
  if (isa<arith::OrIOp>(reduceOp))
    return NVVM::ReduxKind::OR;
  if (isa<arith::XOrIOp>(reduceOp))
    return NVVM::ReduxKind::XOR;
  if (isa<arith::MinSIOp>(reduceOp))
    return NVVM::ReduxKind::MIN;
  if (isa<arith::MinUIOp>(reduceOp))
    return NVVM::ReduxKind::UMIN;
  if (isa<arith::MaxSIOp>(reduceOp))
    return NVVM::ReduxKind::MAX;
  if (isa<arith::MaxUIOp>(reduceOp))
    return NVVM::ReduxKind::UMAX;
  return std::nullopt;
}

bool TargetInfo::supportMaximumMinimum() const {
  return computeCapability >= 80;
}

Value TargetInfo::getClusterCTAId(RewriterBase &rewriter, Location loc) const {
  return rewriter.create<triton::nvgpu::ClusterCTAIdOp>(loc,
                                                        rewriter.getI32Type());
}

Value TargetInfo::ballot(RewriterBase &rewriter, Location loc, Type type,
                         Value cmp) const {
  auto b = TritonLLVMOpBuilder(loc, rewriter);
  Value threadMask = b.int_val(type.getIntOrFloatBitWidth(), -1);
  return rewriter.create<NVVM::VoteBallotOp>(loc, type, threadMask, cmp);
}

static Value mapa(RewriterBase &rewriter, Location loc, Value ptr, Value ctaid,
                  Value pred) {
  Value args[] = {ptr, ctaid};
  StringRef name = "llvm.nvvm.mapa.shared.cluster";
  return LLVM::createLLVMIntrinsicCallOp(rewriter, loc, name, ptr.getType(),
                                         args)
      .getResult(0);
}

static std::string getConstraintForBitwidth(unsigned bitwidth) {
  switch (bitwidth) {
  case 8:
  case 16:
    return "h";
  case 32:
    return "r";
  case 64:
    return "l";
  default:
    llvm_unreachable("unsupported bitwidth");
  }
}

static bool isConstantTruePred(Value pred) {
  if (auto constOp = pred.getDefiningOp<LLVM::ConstantOp>()) {
    return cast<IntegerAttr>(constOp.getValue()).getInt() != 0;
  }
  return false;
}

void TargetInfo::storeDShared(RewriterBase &rewriter, Location loc, Value ptr,
                              std::optional<Value> ctaId, Value val,
                              Value pred) const {
  auto b = TritonLLVMOpBuilder(loc, rewriter);
  MLIRContext *ctx = rewriter.getContext();
  auto ptrTy = cast<LLVM::LLVMPointerType>(ptr.getType());
  assert(ptrTy.getAddressSpace() == 3 && "Invalid addr space for load_dsmem");

  if (!isa<VectorType>(val.getType())) {
    storeDShared(rewriter, loc, ptr, ctaId, packLLVector(loc, {val}, rewriter),
                 pred);
    return;
  }

  auto vecTy = cast<VectorType>(val.getType());
  Type elemTy = vecTy.getElementType();
  unsigned vec = vecTy.getNumElements();
  unsigned elemBitwidth = elemTy.getIntOrFloatBitWidth();
  assert(llvm::isPowerOf2_32(vec));

  if (elemBitwidth < 8) {
    assert(vec == 1 &&
           "don't know how to load/store vectors of sub-byte elems");
    SmallVector<Value> vals = unpackLLVector(loc, val, rewriter);
    for (Value &v : vals) {
      v = b.zext(int_ty(8), b.bitcast(v, int_ty(elemBitwidth)));
    }
    storeDShared(rewriter, loc, ptr, ctaId, packLLVector(loc, vals, rewriter),
                 pred);
    return;
  }

  if (!elemTy.isInteger()) {
    SmallVector<Value> vals = unpackLLVector(loc, val, rewriter);
    for (Value &v : vals) {
      v = b.bitcast(v, int_ty(elemBitwidth));
    }
    storeDShared(rewriter, loc, ptr, ctaId, packLLVector(loc, vals, rewriter),
                 pred);
    return;
  }

  // load/store ops only support v2 and v4.  If the vector width is larger than
  // 4, we have two strategies for dealing with it.
  //  1. If the element type is smaller than b32, store b32's instead.
  //  2. Otherwise, split the store into multiple stores.
  if (vec > 4 && elemBitwidth < 32) {
    assert(llvm::isPowerOf2_32(vec));
    int elemsPerPack = 32 / elemBitwidth;
    SmallVector<Value> oldVals = unpackLLVector(loc, val, rewriter);

    SmallVector<Value> newVals;
    for (int i = 0; i < vec / elemsPerPack; i++) {
      Value v = packLLVector(
          loc, ArrayRef(oldVals).slice(i * elemsPerPack, elemsPerPack),
          rewriter);
      newVals.push_back(b.bitcast(v, i32_ty));
    }
    storeDShared(rewriter, loc, ptr, ctaId,
                 packLLVector(loc, newVals, rewriter), pred);
    return;
  }

  if (vec * elemBitwidth > 128) {
    assert(llvm::isPowerOf2_32(vec));
    assert(elemBitwidth == 32 || elemBitwidth == 64);
    int maxVec = 128 / elemBitwidth;

    auto newVecTy = vec_ty(elemTy, maxVec);
    SmallVector<Value> vals = unpackLLVector(loc, val, rewriter);
    for (int i = 0; i < vec / maxVec; i++) {
      auto newPtr = b.gep(ptr.getType(), elemTy, ptr, b.i32_val(i * maxVec),
                          /*inbounds=*/true);
      storeDShared(
          rewriter, loc, newPtr, ctaId,
          packLLVector(loc, ArrayRef(vals).slice(i * maxVec, maxVec), rewriter),
          pred);
    }
    return;
  }

  // At this point we're committed to doing the store!
  assert(elemBitwidth >= 8);
  assert(elemTy.isInteger());
  assert(1 <= vec && vec <= 4);
  assert(vec * elemBitwidth <= 128);

  // Get pointer to remote shared memory if needed.
  if (ctaId.has_value()) {
    ptr = mapa(rewriter, loc, ptr, *ctaId, pred);
  }

  PTXBuilder builder;
  auto st = builder.create<>("st")
                ->o("shared::cta", ctaId.has_value())
                .o("shared", !ctaId.has_value())
                .v(vec, /*predicate=*/vec > 1)
                .b(elemBitwidth);
  auto *ptrOpr = builder.newAddrOperand(ptr, "r");

  PTXBuilder::Operand *valOpr;
  std::string constraint = getConstraintForBitwidth(elemBitwidth);
  if (vec > 1) {
    SmallVector<std::pair<Value, std::string>> vecVals;
    for (int i = 0; i < vec; i++) {
      vecVals.push_back({b.extract_element(val, b.i32_val(i)), constraint});
    }
    valOpr = builder.newListOperand(vecVals);
  } else {
    valOpr = builder.newOperand(val, constraint);
  }
  st(ptrOpr, valOpr).predicate(pred, "b");
  builder.launch(rewriter, loc, void_ty(ctx));
}

Value TargetInfo::loadDShared(RewriterBase &rewriter, Location loc, Value ptr,
                              std::optional<Value> ctaId, Type loadTy,
                              Value pred) const {
  auto b = TritonLLVMOpBuilder(loc, rewriter);
  MLIRContext *ctx = rewriter.getContext();
  auto ptrTy = cast<LLVM::LLVMPointerType>(ptr.getType());
  assert(ptrTy.getAddressSpace() == 3 && "Invalid addr space for load_dsmem");

  if (!isa<VectorType>(loadTy)) {
    SmallVector<Value> values = unpackLLVector(
        loc, loadDShared(rewriter, loc, ptr, ctaId, vec_ty(loadTy, 1), pred),
        rewriter);
    assert(values.size() == 1);
    return values[0];
  }

  auto vecTy = cast<VectorType>(loadTy);
  Type elemTy = vecTy.getElementType();
  unsigned vec = vecTy.getNumElements();
  unsigned elemBitwidth = elemTy.getIntOrFloatBitWidth();
  assert(llvm::isPowerOf2_32(vec));

  if (elemBitwidth < 8) {
    assert(vec == 1 &&
           "don't know how to load/store vectors of sub-byte elems");
    SmallVector<Value> vals = unpackLLVector(
        loc, loadDShared(rewriter, loc, ptr, ctaId, int_ty(8), pred), rewriter);
    assert(vals.size() == 1);
    return b.bitcast(b.trunc(int_ty(elemBitwidth), vals[0]), elemTy);
  }

  // We only know how to load integers.
  if (!elemTy.isInteger()) {
    Type newLoadTy = vec_ty(int_ty(elemBitwidth), vec);
    SmallVector<Value> vals = unpackLLVector(
        loc, loadDShared(rewriter, loc, ptr, ctaId, newLoadTy, pred), rewriter);
    for (Value &v : vals) {
      v = b.bitcast(v, elemTy);
    }
    return packLLVector(loc, vals, rewriter);
  }

  // load/store ops only support v2 and v4.  If the vector width is larger than
  // 4, we have two strategies for dealing with it.
  //  1. If the element type is smaller than b32, load b32's instead.
  //  2. Otherwise, split the load into multiple loads.
  if (vec > 4 && elemBitwidth < 32) {
    int newVec = vec / (32 / elemBitwidth);
    auto newVecTy = vec_ty(i32_ty, newVec);
    auto res = loadDShared(rewriter, loc, ptr, ctaId, newVecTy, pred);

    // Unpack the b32's into the original vector type.
    SmallVector<Value> vals;
    for (Value v : unpackLLVector(loc, res, rewriter)) {
      Value vv = b.bitcast(v, vec_ty(elemTy, 32 / elemBitwidth));
      for (Value vvv : unpackLLVector(loc, vv, rewriter)) {
        vals.push_back(vvv);
      }
    }
    return packLLVector(loc, vals, rewriter);
  }

  if (vec * elemBitwidth > 128) {
    assert(elemBitwidth == 32 || elemBitwidth == 64);
    assert(llvm::isPowerOf2_32(vec));
    int maxVec = 128 / elemBitwidth;

    SmallVector<Value> vals;
    for (int i = 0; i < vec / maxVec; i++) {
      auto newPtr = b.gep(ptr.getType(), elemTy, ptr, b.i32_val(i * maxVec),
                          /*inbounds=*/true);
      auto newVal = loadDShared(rewriter, loc, newPtr, ctaId,
                                vec_ty(elemTy, maxVec), pred);
      for (Value v : unpackLLVector(loc, newVal, rewriter)) {
        vals.push_back(v);
      }
    }
    return packLLVector(loc, vals, rewriter);
  }

  // At this point we're committed to actually do the load!
  assert(elemBitwidth >= 8);
  assert(elemTy.isInteger());
  assert(1 <= vec && vec <= 4);
  assert(vec * elemBitwidth <= 128);

  // Get pointer to remote shared memory if needed.
  if (ctaId.has_value()) {
    ptr = mapa(rewriter, loc, ptr, *ctaId, pred);
  }

  PTXBuilder builder;
  auto ld = builder.create<>("ld")
                ->o("shared::cta", ctaId.has_value())
                .o("shared", !ctaId.has_value())
                .v(vec, /*predicate=*/vec > 1)
                .b(elemBitwidth);

  Value load;
  if (isConstantTruePred(pred)) {
    Type resultTy = vec == 1 ? Type(int_ty(elemBitwidth))
                             : Type(vec_ty(int_ty(elemBitwidth), vec));
    load = b.load(resultTy, ptr);
    if (vec > 1) {
      Type structTy = struct_ty(SmallVector<Type>(vec, int_ty(elemBitwidth)));
      Value structValue = b.undef(structTy);
      for (int i = 0; i < vec; i++) {
        structValue = b.insert_val(structTy, structValue,
                                   b.extract_element(load, b.i32_val(i)), i);
      }
      load = structValue;
    }
  } else {
    std::string elemConstraint = "=" + getConstraintForBitwidth(elemBitwidth);
    auto *outOpr = vec == 1 ? builder.newOperand(elemConstraint)
                            : builder.newListOperand(vec, elemConstraint);
    ld(outOpr, builder.newAddrOperand(ptr, "r")).predicate(pred, "b");

    Type resultTy =
        vec == 1
            ? Type(int_ty(elemBitwidth))
            : Type(struct_ty(SmallVector<Type>(vec, int_ty(elemBitwidth))));
    load = builder.launch(rewriter, loc, resultTy, /*hasSideEffects=*/true);
  }
  SmallVector<Value> resultVals = unpackLLElements(loc, load, rewriter);
  return packLLVector(loc, resultVals, rewriter);
}

Value TargetInfo::shuffleXor(RewriterBase &rewriter, Location loc, Value val,
                             int i) const {
  return LLVM::NVIDIA::shuffleXor(loc, rewriter, val, i);
}

Value TargetInfo::shuffleUp(RewriterBase &rewriter, Location loc, Value val,
                            int i) const {
  return LLVM::NVIDIA::shuffleUp(loc, rewriter, val, i);
}

Value TargetInfo::shuffleIdx(RewriterBase &rewriter, Location loc, Value val,
                             int i) const {
  return LLVM::NVIDIA::shuffleIdx(loc, rewriter, val, i);
}

Value TargetInfo::shuffleIdx(RewriterBase &rewriter, Location loc, Value val,
                             Value i) const {
  return LLVM::NVIDIA::shuffleIdx(loc, rewriter, val, i);
}

Value TargetInfo::programId(RewriterBase &rewriter, Location loc,
                            ModuleOp moduleOp, int axis) const {
  return LLVM::NVIDIA::llGetPid(loc, rewriter, moduleOp, axis);
}
bool TargetInfo::warpReduce(RewriterBase &rewriter, Location loc,
                            SmallVector<Value> &acc, triton::ReduceOp op,
                            unsigned numLaneToReduce,
                            unsigned interleave) const {
  auto b = TritonLLVMOpBuilder(loc, rewriter);
  if (auto kind = matchReduxKind(op, computeCapability)) {
    // Based on benchmarking on A100 redux op gives a speed up only when doing
    // a single reduction (not partitioned) and when the mask is static.
    // Therefore we currently only enable it to reduce across all the lanes.
    if (numLaneToReduce == 32) {
      assert(acc.size() == 1);
      Value mask = b.i32_val(0xFFFFFFFF);
      // Even though we currently don't use redux for partitioned reduction
      // the code below supports it in case we want to tweak the heuristic.
      if (numLaneToReduce < 32) {
        // For partitioned reduction we need to calculate the mask so that
        // each group of numLaneToReduce threads has the correct mask.
        unsigned bitmask = (1 << numLaneToReduce) - 1;
        Value laneId = getLaneId(rewriter, loc, /*warpSize=*/32);
        mask = b.shl(b.i32_val(bitmask),
                     b.and_(laneId, b.i32_val(~(numLaneToReduce - 1))));
      }
      for (unsigned i = 0; i < acc.size(); ++i) {
        unsigned bitwidth = cast<IntegerType>(acc[i].getType()).getWidth();
        if (bitwidth < 32) {
          if (*kind == NVVM::ReduxKind::MIN || *kind == NVVM::ReduxKind::MAX)
            acc[i] = b.sext(i32_ty, acc[i]);
          else
            acc[i] = b.zext(i32_ty, acc[i]);
        }
        acc[i] = rewriter.create<NVVM::ReduxOp>(loc, acc[i].getType(), acc[0],
                                                *kind, mask);
        if (bitwidth < 32)
          acc[i] = b.trunc(int_ty(bitwidth), acc[i]);
      }
      return true;
    }
  }
  return false;
}

// TODO (Keren): Currently, we have more restrictions than necessary when using
// stmatrix.  These restrictions are retained from legacy code, and we could
// relax some of them in the future.
// TODO (Lezcano): The proper way of doing this is to directly try to fit the
// relevant layout and return an std::optional<LinearLayout>. I'm keeping this
// split to keep the current PR smaller
bool TargetInfo::canUseStMatrix(RankedTensorType tensorTy,
                                ArrayRef<unsigned> repShape,
                                ArrayRef<unsigned> paddedRepShape,
                                ArrayRef<unsigned> order,
                                int swizzleByteSize) const {
  if (computeCapability < 90) {
    return false;
  }
  auto mmaLayout =
      mlir::dyn_cast<NvidiaMmaEncodingAttr>(tensorTy.getEncoding());
  if (!mmaLayout || !mmaLayout.isHopper())
    return false;
  if (isa<PointerType>(tensorTy.getElementType()))
    return false;
  if (tensorTy.getElementType().getIntOrFloatBitWidth() != 16)
    return false;
  if (order[0] != 1)
    return false;

  auto tensorShapePerCTA = getShapePerCTA(mmaLayout, tensorTy.getShape());
  if (tensorShapePerCTA.size() != 2)
    return false;
  auto numIterations = ceil<unsigned>(tensorShapePerCTA[1], repShape[1]) *
                       ceil<unsigned>(tensorShapePerCTA[0], repShape[0]);
  if (numIterations > 1)
    return false;
  if (paddedRepShape[1] % 8 != 0)
    return false;
  if (swizzleByteSize != 0 && swizzleByteSize != 32 && swizzleByteSize != 64 &&
      swizzleByteSize != 128)
    return false;
  return true;
}

void TargetInfo::storeMatrixShared(RewriterBase &rewriter, Location loc,
                                   Value ptr, Value val) const {
  auto b = TritonLLVMOpBuilder(loc, rewriter);
  auto vals = unpackLLVector(loc, val, rewriter);
  // Ensure input consists of 4 vectors, each holding 2 elements of 16 bits
  assert(vals[0].getType().getIntOrFloatBitWidth() == 16 &&
         "stmatrix requires elements to be 16-bit integers or floats");
  assert(vals.size() == 8 &&
         "stmatrix requires exactly 8 elements in the input vector");
  Type packedTy = vec_ty(vals[0].getType(), 2);
  SmallVector<Value> inputs;
  for (int i = 0; i < 4; i++) {
    Value input = b.undef(packedTy);
    for (int j = 0; j < 2; j++) {
      input = b.insert_element(packedTy, input, vals[i * 2 + j], b.i32_val(j));
    }
    inputs.push_back(b.bitcast(input, i32_ty));
  }
  rewriter.create<triton::nvgpu::StoreMatrixOp>(loc, ptr, inputs);
}

std::string TargetInfo::getMulhiFuncName(Type resultElementTy) const {
  std::string funcName =
      resultElementTy.isInteger(32) ? "__nv_umulhi" : "__nv_umul64hi";
  return funcName;
}

void TargetInfo::printf(RewriterBase &rewriter, Value formatStrStart,
                        int /*formatStrByteCount*/, ValueRange args) const {
  auto *ctx = rewriter.getContext();
  Type ptr = ptr_ty(ctx);
  auto moduleOp = rewriter.getBlock()->getParent()->getParentOfType<ModuleOp>();
  auto funcOp = getVprintfDeclaration(rewriter);
  auto loc = UnknownLoc::get(ctx);
  auto b = TritonLLVMOpBuilder(loc, rewriter);

  Value one = b.i32_val(1);
  Value zero = b.i32_val(0);

  Value bufferPtr = b.null(ptr);

  SmallVector<Value, 16> newArgs;
  if (args.size() >= 1) {
    SmallVector<Type> argTypes;
    for (auto arg : args) {
      Type newType;
      Value newArg;
      std::tie(newType, newArg) = printfPromoteValue(rewriter, arg);
      argTypes.push_back(newType);
      newArgs.push_back(newArg);
    }

    Type structTy = LLVM::LLVMStructType::getLiteral(ctx, argTypes);
    auto allocated =
        rewriter.create<LLVM::AllocaOp>(loc, ptr_ty(ctx), structTy, one,
                                        /*alignment=*/0);

    for (const auto &entry : llvm::enumerate(newArgs)) {
      auto index = b.i32_val(entry.index());
      auto fieldPtr =
          b.gep(ptr_ty(ctx), structTy, allocated, ArrayRef<Value>{zero, index});
      b.store(entry.value(), fieldPtr);
    }
    bufferPtr = b.bitcast(allocated, ptr);
  }

  SmallVector<Value> operands{formatStrStart, bufferPtr};
  b.call(funcOp, operands);
}

void TargetInfo::printf(RewriterBase &rewriter, StringRef msg,
                        ValueRange args) const {
  assert(!msg.empty() && "printf with empty string not supported");
  llvm::SmallString<64> msgNewline(msg);
  msgNewline.push_back('\n');
  msgNewline.push_back('\0');
  Value msgValue =
      LLVM::addStringToModule(UnknownLoc::get(rewriter.getContext()), rewriter,
                              "printfFormat_", msgNewline);
  printf(rewriter, msgValue, msgNewline.size_in_bytes(), args);
}

void TargetInfo::assertFail(RewriterBase &rewriter, Location loc,
                            StringRef message, StringRef file, StringRef func,
                            int line) const {
  auto b = TritonLLVMOpBuilder(loc, rewriter);
  auto funcOp = getAssertfailDeclaration(rewriter);
  auto moduleOp = rewriter.getBlock()->getParent()->getParentOfType<ModuleOp>();
  llvm::SmallString<64> messageString(message), fileString(file),
      funcString(func);
  messageString.push_back('\0');
  fileString.push_back('\0');
  funcString.push_back('\0');
  Value messageStringVal =
      LLVM::addStringToModule(loc, rewriter, "assertMessage_", messageString);
  Value fileStringVal =
      LLVM::addStringToModule(loc, rewriter, "assertFile_", fileString);
  Value funcStringVal =
      LLVM::addStringToModule(loc, rewriter, "assertFunc_", funcString);
  Value lineNumber = b.i32_val(line);
  Value charSize = b.int_val(sizeof(size_t) * 8, sizeof(char));
  SmallVector<Value> operands = {messageStringVal, fileStringVal, lineNumber,
                                 funcStringVal, charSize};
  b.call(funcOp, operands);
}

int TargetInfo::getSharedAddressSpace() const { return 3; }

<<<<<<< HEAD
Value TargetInfo::getStackPointer(RewriterBase &rewriter,
                                  FunctionOpInterface funcOp) const {
  // See NOTE: [Additional Function Arguments]
  if (!LLVM::isKernel(funcOp)) {
    return funcOp.getArgument(funcOp.getNumArguments() - 2);
  }

  auto mod = funcOp->getParentOfType<ModuleOp>();
  auto globalBase = dyn_cast<LLVM::GlobalOp>(mod.lookupSymbol("global_smem"));
  assert(globalBase);
  return rewriter.create<LLVM::AddressOfOp>(funcOp.getLoc(), globalBase);
=======
int TargetInfo::getAddressSpace(Attribute addressSpace) const {
  int spaceId = 0;
  if (isa<triton::gpu::SharedMemorySpaceAttr,
          triton::nvidia_gpu::TensorMemorySpaceAttr>(addressSpace)) {
    spaceId = 3;
  } else {
    llvm::report_fatal_error(
        "Only support SharedMemorySpace, TensorMemorySpace for now");
  }
  return spaceId;
>>>>>>> f7f5b3af
}

bool TargetInfo::supportVectorizedAtomics() const {
  return computeCapability >= 90 && ptxVersion >= 81;
}

} // namespace mlir::triton::NVIDIA<|MERGE_RESOLUTION|>--- conflicted
+++ resolved
@@ -617,7 +617,6 @@
 
 int TargetInfo::getSharedAddressSpace() const { return 3; }
 
-<<<<<<< HEAD
 Value TargetInfo::getStackPointer(RewriterBase &rewriter,
                                   FunctionOpInterface funcOp) const {
   // See NOTE: [Additional Function Arguments]
@@ -629,7 +628,8 @@
   auto globalBase = dyn_cast<LLVM::GlobalOp>(mod.lookupSymbol("global_smem"));
   assert(globalBase);
   return rewriter.create<LLVM::AddressOfOp>(funcOp.getLoc(), globalBase);
-=======
+}
+
 int TargetInfo::getAddressSpace(Attribute addressSpace) const {
   int spaceId = 0;
   if (isa<triton::gpu::SharedMemorySpaceAttr,
@@ -640,7 +640,6 @@
         "Only support SharedMemorySpace, TensorMemorySpace for now");
   }
   return spaceId;
->>>>>>> f7f5b3af
 }
 
 bool TargetInfo::supportVectorizedAtomics() const {
