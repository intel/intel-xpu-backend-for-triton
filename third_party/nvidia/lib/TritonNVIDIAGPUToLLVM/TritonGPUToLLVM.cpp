#include "Dialect/NVGPU/IR/Dialect.h"
#include "TritonNVIDIAGPUToLLVM/Passes.h"
#include "TritonNVIDIAGPUToLLVM/Utility.h"
#include "mlir/Conversion/ArithToLLVM/ArithToLLVM.h"
#include "mlir/Conversion/ControlFlowToLLVM/ControlFlowToLLVM.h"
#include "mlir/Conversion/GPUToNVVM/GPUToNVVMPass.h"
#include "mlir/Conversion/MathToLLVM/MathToLLVM.h"
#include "mlir/Conversion/UBToLLVM/UBToLLVM.h"
#include "mlir/Dialect/LLVMIR/LLVMDialect.h"
#include "mlir/Dialect/LLVMIR/NVVMDialect.h"
#include "mlir/Pass/Pass.h"
#include "triton/Analysis/Allocation.h"
#include "triton/Analysis/AxisInfo.h"
#include "triton/Analysis/Membar.h"
#include "triton/Conversion/TritonGPUToLLVM/Utility.h"
#include "triton/Dialect/Triton/IR/Dialect.h"
#include "triton/Dialect/TritonGPU/IR/Dialect.h"
#include "triton/Dialect/TritonNvidiaGPU/IR/Dialect.h"

#include "PatternTritonGPUOpToLLVM.h"
#include "triton/Conversion/TritonGPUToLLVM/PatternTritonGPUOpToLLVM.h"
#include "triton/Conversion/TritonGPUToLLVM/TypeConverter.h"

#include "third_party/proton/dialect/include/TritonProtonToLLVM/PatternTritonProtonOpToLLVM.h"

namespace mlir {
namespace triton {
#define GEN_PASS_DEF_CONVERTTRITONGPUTOLLVM
#include "TritonNVIDIAGPUToLLVM/Passes.h.inc"
} // namespace triton
} // namespace mlir

using namespace mlir;
using namespace mlir::triton::NVIDIA;

namespace {

class TritonLLVMFunctionConversionTarget : public ConversionTarget {
public:
  explicit TritonLLVMFunctionConversionTarget(MLIRContext &ctx)
      : ConversionTarget(ctx) {
    addLegalDialect<LLVM::LLVMDialect>();
    addLegalDialect<NVVM::NVVMDialect>();
    addLegalOp<mlir::UnrealizedConversionCastOp>();
  }
};

class TritonLLVMConversionTarget : public ConversionTarget {
public:
  explicit TritonLLVMConversionTarget(MLIRContext &ctx)
      : ConversionTarget(ctx) {
    addLegalDialect<LLVM::LLVMDialect>();
    addLegalDialect<NVVM::NVVMDialect>();
    addLegalDialect<mlir::triton::nvgpu::NVGPUDialect>();
    addIllegalDialect<triton::TritonDialect>();
    addIllegalDialect<triton::gpu::TritonGPUDialect>();
    addIllegalDialect<triton::nvidia_gpu::TritonNvidiaGPUDialect>();
    addIllegalDialect<mlir::gpu::GPUDialect>();
    addLegalOp<mlir::UnrealizedConversionCastOp>();
  }
};

struct ConvertTritonGPUToLLVM
    : public triton::impl::ConvertTritonGPUToLLVMBase<ConvertTritonGPUToLLVM> {
  using ConvertTritonGPUToLLVMBase::ConvertTritonGPUToLLVMBase;

  ConvertTritonGPUToLLVM(int32_t computeCapability)
      : ConvertTritonGPUToLLVMBase({computeCapability}) {}
  ConvertTritonGPUToLLVM(int32_t computeCapability, int32_t ptxVersion)
      : ConvertTritonGPUToLLVMBase({computeCapability, ptxVersion}) {}

  void runOnOperation() override {
    MLIRContext *context = &getContext();
    ModuleOp mod = getOperation();
    TargetInfo targetInfo(computeCapability, ptxVersion);

    // Allocate shared memory and set barrier
    ModuleAllocation allocation(mod);
    ModuleMembarAnalysis membarPass(&allocation);
    membarPass.run();

    // Lower functions
    TritonLLVMFunctionConversionTarget funcTarget(*context);
    RewritePatternSet funcPatterns(context);
    TritonGPUToLLVMTypeConverter funcTypeConverter(context, targetInfo);
    mlir::triton::populateFuncOpConversionPattern(
        funcTypeConverter, funcPatterns, targetInfo, patternBenefitDefault);
    mlir::cf::populateControlFlowToLLVMConversionPatterns(funcTypeConverter,
                                                          funcPatterns);
    if (failed(
            applyPartialConversion(mod, funcTarget, std::move(funcPatterns))))
      return signalPassFailure();

    // initSharedMemory is run before the conversion of call and ret ops,
    // because the call op has to know the shared memory base address of each
    // function
    mlir::LowerToLLVMOptions option(context);
    option.overrideIndexBitwidth(32);
    TritonGPUToLLVMTypeConverter typeConverter(context, option, targetInfo);
    initSharedMemory(typeConverter);
    ModuleAxisInfoAnalysis axisInfoAnalysis(mod);

    RewritePatternSet patterns(context);
    int benefit = patternBenefitPrioritizeOverLLVMConversions;
    mlir::triton::NVIDIA::populateConvertLayoutOpToLLVMPatterns(
        typeConverter, targetInfo, patterns, benefit);
    mlir::triton::NVIDIA::populateTensorMemorySubviewOpToLLVMPattern(
        typeConverter, patterns, patternBenefitNvidiaTensorCoreSubviewPattern);
    mlir::triton::NVIDIA::populateTMAToLLVMPatterns(typeConverter, targetInfo,
                                                    patterns, benefit);
    populateDotOpToLLVMPatterns(typeConverter, patterns, benefit);
    populateElementwiseOpToLLVMPatterns(typeConverter, patterns,
                                        axisInfoAnalysis, computeCapability,
                                        targetInfo, benefit);
    populateClampFOpToLLVMPattern(typeConverter, patterns, axisInfoAnalysis,
                                  computeCapability,
                                  patternBenefitClampOptimizedPattern);
    populateLoadStoreOpToLLVMPatterns(typeConverter, targetInfo, patterns,
                                      axisInfoAnalysis, benefit);
    mlir::triton::populateReduceOpToLLVMPatterns(typeConverter, patterns,
                                                 targetInfo, benefit);
    mlir::triton::populateScanOpToLLVMPatterns(typeConverter, patterns,
                                               targetInfo, benefit);
    mlir::triton::populateGatherOpToLLVMPatterns(typeConverter, patterns,
                                                 targetInfo, benefit);
    populateBarrierOpToLLVMPatterns(typeConverter, patterns, benefit);
    populateTensorPtrOpsToLLVMPatterns(typeConverter, patterns, benefit);
    populateClusterOpsToLLVMPatterns(typeConverter, patterns, benefit);
    mlir::triton::populateHistogramOpToLLVMPatterns(typeConverter, patterns,
                                                    targetInfo, benefit);
    mlir::triton::populatePrintOpToLLVMPattern(typeConverter, patterns,
                                               targetInfo, benefit);
    mlir::triton::proton::populateRecordOpToLLVMPattern(typeConverter, patterns,
                                                        targetInfo, benefit);
    mlir::triton::populateControlFlowOpToLLVMPattern(typeConverter, patterns,
                                                     targetInfo, benefit);
    mlir::triton::NVIDIA::populateSPMDOpToLLVMPattern(typeConverter, patterns,
                                                      benefit);
    mlir::triton::populateSPMDOpToLLVMPattern(typeConverter, patterns,
                                              targetInfo, benefit);
    // TODO(thomas): this should probably be done in a separate step to not
    // interfere with our own lowering of arith ops. Add arith/math's patterns
    // to help convert scalar expression to LLVM.
    mlir::arith::populateArithToLLVMConversionPatterns(typeConverter, patterns);
    mlir::populateMathToLLVMConversionPatterns(typeConverter, patterns);
    mlir::populateGpuToNVVMConversionPatterns(typeConverter, patterns);
    mlir::cf::populateControlFlowToLLVMConversionPatterns(typeConverter,
                                                          patterns);
    mlir::ub::populateUBToLLVMConversionPatterns(typeConverter, patterns);
    mlir::triton::populateViewOpToLLVMPatterns(typeConverter, patterns,
                                               benefit);
    mlir::triton::populateAssertOpToLLVMPattern(typeConverter, patterns,
                                                targetInfo, benefit);
    mlir::triton::NVIDIA::populateMemoryOpToLLVMPatterns(
        typeConverter, targetInfo, patterns, benefit);
    mlir::triton::NVIDIA::populateTensorMemoryOpToLLVMPattern(
        typeConverter, patterns, benefit);
    mlir::triton::populateMakeRangeOpToLLVMPattern(typeConverter, targetInfo,
                                                   patterns, benefit);
<<<<<<< HEAD
    populateTCGen5MMAOpToLLVMPattern(typeConverter, patterns, benefit);
    mlir::triton::NVIDIA::populateUpcastMXFPToLLVMPatterns(
        typeConverter, patterns, targetInfo, benefit);
=======
    mlir::triton::NVIDIA::populateTCGen5MMAOpToLLVMPattern(typeConverter,
                                                           patterns, benefit);
    mlir::triton::NVIDIA::populateFp4ToFpToLLVMPatterns(typeConverter, patterns,
                                                        benefit);
    TritonLLVMConversionTarget convTarget(*context);
>>>>>>> 9e626543
    if (failed(applyPartialConversion(mod, convTarget, std::move(patterns))))
      return signalPassFailure();

    // Fold CTAId when there is only 1 CTA.
    int numCTAs = triton::gpu::TritonGPUDialect::getNumCTAs(mod);
    if (numCTAs == 1) {
      mod.walk([](triton::nvgpu::ClusterCTAIdOp id) {
        OpBuilder b(id);
        Value zero = LLVM::createConstantI32(id->getLoc(), b, 0);
        id.replaceAllUsesWith(zero);
      });
    }
  }

private:
  void initSharedMemory(LLVMTypeConverter &typeConverter) {
    ModuleOp mod = getOperation();
    OpBuilder b(mod.getBodyRegion());
    auto loc = mod.getLoc();
    auto elemTy = typeConverter.convertType(b.getIntegerType(8));
    // Set array size 0 and external linkage indicates that we use dynamic
    // shared allocation to allow a larger shared memory size for each kernel.
    //
    // Ask for 16B alignment on global_smem because that's the largest we should
    // ever need (4xi32).
    auto arrayTy = LLVM::LLVMArrayType::get(elemTy, 0);
    b.create<LLVM::GlobalOp>(
        loc, arrayTy, /*isConstant=*/false, LLVM::Linkage::External,
        "global_smem", /*value=*/Attribute(), /*alignment=*/16,
        // Add ROCm support.
        static_cast<unsigned>(NVVM::NVVMMemorySpace::kSharedMemorySpace));
  }
};

} // anonymous namespace

namespace mlir {
namespace triton {

std::unique_ptr<OperationPass<ModuleOp>> createConvertTritonGPUToLLVMPass() {
  return std::make_unique<ConvertTritonGPUToLLVM>();
}
std::unique_ptr<OperationPass<ModuleOp>>
createConvertTritonGPUToLLVMPass(int32_t computeCapability) {
  return std::make_unique<ConvertTritonGPUToLLVM>(computeCapability);
}
std::unique_ptr<OperationPass<ModuleOp>>
createConvertTritonGPUToLLVMPass(int32_t computeCapability,
                                 int32_t ptxVersion) {
  return std::make_unique<ConvertTritonGPUToLLVM>(computeCapability,
                                                  ptxVersion);
}

bool NVIDIA::canSkipBarSync(Operation *before, Operation *after) {
  // Multiple init barriers on the same allocation would usually not happen but
  // that allows us to avoid barriers between multiple subslice of an array of
  // mbarriers. This is still correct even if the inits happen on the same
  // allocation.
  if (isa<triton::nvidia_gpu::InitBarrierOp>(before) &&
      isa<triton::nvidia_gpu::InitBarrierOp>(after))
    return true;

  if (isa<triton::nvidia_gpu::InvalBarrierOp>(before) &&
      isa<triton::nvidia_gpu::InvalBarrierOp>(after))
    return true;

  //  We can't have a warp get ahead when we have a chain of mbarrier wait so we
  //  need a barrier in between two WaitBarrierOp.
  if (isa<triton::nvidia_gpu::WaitBarrierOp>(before) &&
      isa<triton::nvidia_gpu::WaitBarrierOp>(after))
    return false;

  // Even though WaitBarrierOp, AsyncTMACopyGlobalToLocalOp and
  // AsyncTMACopyGlobalToLocalOp read and write to the mbarrier allocation it is
  // valid for them to happen in different order on different threads, therefore
  // we don't need a barrier between those operations.
  if (isa<triton::nvidia_gpu::WaitBarrierOp,
          triton::nvidia_gpu::AsyncTMACopyGlobalToLocalOp,
          triton::nvidia_gpu::AsyncTMAGatherOp,
          triton::nvidia_gpu::BarrierExpectOp>(before) &&
      isa<triton::nvidia_gpu::WaitBarrierOp,
          triton::nvidia_gpu::AsyncTMACopyGlobalToLocalOp,
          triton::nvidia_gpu::AsyncTMAGatherOp,
          triton::nvidia_gpu::BarrierExpectOp>(after))
    return true;

  // A mbarrier wait is released only when the whole operations is done,
  // therefore any thread can access the memory after the barrier even if some
  // threads haven't reached the mbarrier wait.
  if (isa<triton::nvidia_gpu::AsyncTMACopyGlobalToLocalOp,
          triton::nvidia_gpu::AsyncTMAGatherOp,
          triton::nvidia_gpu::WaitBarrierOp>(before) &&
      !isa<triton::nvidia_gpu::InvalBarrierOp>(after))
    return true;

  return false;
}

} // namespace triton
} // namespace mlir<|MERGE_RESOLUTION|>--- conflicted
+++ resolved
@@ -157,17 +157,11 @@
         typeConverter, patterns, benefit);
     mlir::triton::populateMakeRangeOpToLLVMPattern(typeConverter, targetInfo,
                                                    patterns, benefit);
-<<<<<<< HEAD
-    populateTCGen5MMAOpToLLVMPattern(typeConverter, patterns, benefit);
+    mlir::triton::NVIDIA::populateTCGen5MMAOpToLLVMPattern(typeConverter,
+                                                           patterns, benefit);
     mlir::triton::NVIDIA::populateUpcastMXFPToLLVMPatterns(
         typeConverter, patterns, targetInfo, benefit);
-=======
-    mlir::triton::NVIDIA::populateTCGen5MMAOpToLLVMPattern(typeConverter,
-                                                           patterns, benefit);
-    mlir::triton::NVIDIA::populateFp4ToFpToLLVMPatterns(typeConverter, patterns,
-                                                        benefit);
     TritonLLVMConversionTarget convTarget(*context);
->>>>>>> 9e626543
     if (failed(applyPartialConversion(mod, convTarget, std::move(patterns))))
       return signalPassFailure();
 
