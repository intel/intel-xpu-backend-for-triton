#include "mlir/Conversion/LLVMCommon/Pattern.h"
#include "mlir/IR/BuiltinAttributes.h"
#include "mlir/IR/BuiltinTypes.h"
#include "mlir/IR/PatternMatch.h"
#include "mlir/IR/TypeUtilities.h"

#include "PatternTritonGPUOpToLLVM.h"

#include "mlir/IR/Value.h"
#include "mlir/IR/ValueRange.h"
#include "mlir/Transforms/DialectConversion.h"
#include "triton/Conversion/TritonGPUToLLVM/Utility.h"
#include "triton/Dialect/Triton/IR/Dialect.h"
#include "llvm/ADT/STLExtras.h"
#include "llvm/ADT/SmallVector.h"
#include <array>

using namespace mlir;
using namespace mlir::triton;
using namespace mlir::triton::gpu;

namespace {
class UpcastMXFPOpPattern : public ConvertOpToLLVMPattern<UpcastMXFPOp> {
private:
  const TargetInfoBase &targetInfo;

public:
  UpcastMXFPOpPattern(LLVMTypeConverter &typeConverter,
                      const TargetInfoBase &targetInfo, PatternBenefit benefit)
      : ConvertOpToLLVMPattern<UpcastMXFPOp>(typeConverter, benefit),
        targetInfo(targetInfo) {}

<<<<<<< HEAD
  llvm::SmallVector<Value> unpackFP4Elements(Location loc,
                                             RewriterBase &rewriter,
                                             ArrayRef<Value> vals) const {

    auto fp4x8ToBf16x2 = [&loc, &rewriter](Value v) {
      llvm::SmallVector<Value, 4> results(4);
      for (int i = 0; i < 4; ++i) {
        auto v_i = trunc(i8_ty, lshr(v, i32_val(8 * i)));
        auto [e0, e1] = LLVM::convertMxfp4x2ToBf16x2(rewriter, loc, v_i);
        // Swap as they come packed in big endian
        results[i] = or_(zext(i32_ty, e0), shl(zext(i32_ty, e1), i32_val(16)));
      }
      return results;
    };

    // Split fp4x8 into 4 bf16x2
    llvm::SmallVector<Value> ret;
    ret.reserve(vals.size() * 4);
    for (int i = 0; i < vals.size(); ++i) {
      auto vs = fp4x8ToBf16x2(vals[i]);
      assert(vs.size() == 4);
      for (auto v : vs) {
        ret.push_back(v);
      }
    }
    // FIXME [Dot LL]
    // The DotOperandEncodingAttr without LLs encodes the
    // layout as
    // e0 e1
    // e2 e3
    // rather than transposed that, as the PTX docs say
    // We transpose every block of 4 elements (kWidth = 8 -> 4 bf16x2)
    assert(ret.size() % 16 == 0);
    for (int i = 0; i < ret.size() / 16; ++i) {
      for (int j = 0; j < 4; ++j) {
        std::swap(ret[16 * i + j + 4], ret[16 * i + j + 8]);
      }
    }
    return ret;
  }

=======
>>>>>>> 1cf7b1b3
  LogicalResult
  matchAndRewrite(UpcastMXFPOp op, OpAdaptor adaptor,
                  ConversionPatternRewriter &rewriter) const override {

    auto loc = op.getLoc();
    auto tyX = cast<RankedTensorType>(op->getOperandTypes()[0]);
    auto operands = adaptor.getOperands();

    auto xVals = unpackLLElements(loc, operands[0], rewriter);
    auto scaleVals = unpackLLElements(loc, operands[1], rewriter);
    auto fpType = op.getFpType();

    Value tid = tid_val();
    auto mod = op->getParentOfType<ModuleOp>();
    Value warpSize =
        i32_val(triton::gpu::TritonGPUDialect::getThreadsPerWarp(mod));
    Value warpId = udiv(tid, warpSize);
    Value laneId = urem(tid, warpSize);

    if (fpType == ScaleDotElemType::E2M1)
      xVals = LLVM::convertMxfp4x2ToBf16x2(rewriter, loc, xVals);

    // Each thread owns elements of 4 mxfp vectors so we need 4 scales
    // Letting c = tid / 4 * 2, we need the elements from threads c, c + 1, c +
    // 16, c + 17
    auto c = mul(udiv(laneId, i32_val(4)), i32_val(2));
    std::array<Value, 4> ci = {c, add(c, i32_val(1)), add(c, i32_val(16)),
                               add(c, i32_val(17))};

    for (auto [i, scaleVal] : llvm::enumerate(scaleVals)) {
      // column major as per the DotOperandEncoding(opidx=0) layout
      auto si = std::array<Value, 4>{
          targetInfo.shuffleIdx(rewriter, loc, scaleVal, ci[0]),
          targetInfo.shuffleIdx(rewriter, loc, scaleVal, ci[2]),
          targetInfo.shuffleIdx(rewriter, loc, scaleVal, ci[1]),
          targetInfo.shuffleIdx(rewriter, loc, scaleVal, ci[3]),
      };

      for (int j = 0; j < 32; ++j) {
        xVals[32 * i + j] =
            LLVM::mxfpScaleBf16(rewriter, loc, xVals[32 * i + j], si[j / 8]);
      }
    }

    Value result =
        packLLElements(loc, getTypeConverter(), xVals, rewriter, op.getType());
    rewriter.replaceOp(op, result);
    return success();
  }
};
} // anonymous namespace

void mlir::triton::NVIDIA::populateUpcastMXFPToLLVMPatterns(
    LLVMTypeConverter &typeConverter, RewritePatternSet &patterns,
    const TargetInfo &targetInfo, PatternBenefit benefit) {
  patterns.add<UpcastMXFPOpPattern>(typeConverter, targetInfo, benefit);
}<|MERGE_RESOLUTION|>--- conflicted
+++ resolved
@@ -30,50 +30,6 @@
       : ConvertOpToLLVMPattern<UpcastMXFPOp>(typeConverter, benefit),
         targetInfo(targetInfo) {}
 
-<<<<<<< HEAD
-  llvm::SmallVector<Value> unpackFP4Elements(Location loc,
-                                             RewriterBase &rewriter,
-                                             ArrayRef<Value> vals) const {
-
-    auto fp4x8ToBf16x2 = [&loc, &rewriter](Value v) {
-      llvm::SmallVector<Value, 4> results(4);
-      for (int i = 0; i < 4; ++i) {
-        auto v_i = trunc(i8_ty, lshr(v, i32_val(8 * i)));
-        auto [e0, e1] = LLVM::convertMxfp4x2ToBf16x2(rewriter, loc, v_i);
-        // Swap as they come packed in big endian
-        results[i] = or_(zext(i32_ty, e0), shl(zext(i32_ty, e1), i32_val(16)));
-      }
-      return results;
-    };
-
-    // Split fp4x8 into 4 bf16x2
-    llvm::SmallVector<Value> ret;
-    ret.reserve(vals.size() * 4);
-    for (int i = 0; i < vals.size(); ++i) {
-      auto vs = fp4x8ToBf16x2(vals[i]);
-      assert(vs.size() == 4);
-      for (auto v : vs) {
-        ret.push_back(v);
-      }
-    }
-    // FIXME [Dot LL]
-    // The DotOperandEncodingAttr without LLs encodes the
-    // layout as
-    // e0 e1
-    // e2 e3
-    // rather than transposed that, as the PTX docs say
-    // We transpose every block of 4 elements (kWidth = 8 -> 4 bf16x2)
-    assert(ret.size() % 16 == 0);
-    for (int i = 0; i < ret.size() / 16; ++i) {
-      for (int j = 0; j < 4; ++j) {
-        std::swap(ret[16 * i + j + 4], ret[16 * i + j + 8]);
-      }
-    }
-    return ret;
-  }
-
-=======
->>>>>>> 1cf7b1b3
   LogicalResult
   matchAndRewrite(UpcastMXFPOp op, OpAdaptor adaptor,
                   ConversionPatternRewriter &rewriter) const override {
