--- conflicted
+++ resolved
@@ -27,8 +27,6 @@
       : ConvertOpToLLVMPattern<UpcastMXFPOp>(typeConverter, benefit),
         targetInfo(targetInfo) {}
 
-<<<<<<< HEAD
-=======
   llvm::SmallVector<Value>
   unpackFP4Elements(Location loc, ConversionPatternRewriter &rewriter,
                     const llvm::SmallVector<Value> &vals, Value laneId) const {
@@ -83,7 +81,6 @@
     return ret;
   }
 
->>>>>>> 3613bf40
   LogicalResult
   matchAndRewrite(UpcastMXFPOp op, OpAdaptor adaptor,
                   ConversionPatternRewriter &rewriter) const override {
