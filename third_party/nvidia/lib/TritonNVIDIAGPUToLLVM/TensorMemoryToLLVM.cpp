--- conflicted
+++ resolved
@@ -35,39 +35,17 @@
   bool usesSecondHalfOffset;
 };
 
-<<<<<<< HEAD
 constexpr TMemAccessAtom TMemAccess32x32b{
     32 /*opBitWidth*/, 1 /*colsPerThread*/,  1 /*rowsPerThread*/,
     32 /*rowStored*/,  "32x32b" /*opShape*/, false /*usesSecondHalfOffset*/};
 
+constexpr TMemAccessAtom TMemAccess16x256b{
+    256 /*opBitWidth*/, 2 /*colsPerThread*/,   2 /*rowsPerThread*/,
+    16 /*rowStored*/,   "16x256b" /*opShape*/, false /*usesSecondHalfOffset*/};
+
 constexpr TMemAccessAtom TMemAccess16x32bx2{
     32 /*opBitWidth*/, 1 /*colsPerThread*/,    1 /*rowsPerThread*/,
     32 /*rowStored*/,  "16x32bx2" /*opShape*/, true /*usesSecondHalfOffset*/};
-
-constexpr TMemAccessAtom TMemAccess16x256b{
-    256 /*opBitWidth*/, 2 /*colsPerThread*/,   2 /*rowsPerThread*/,
-    16 /*rowStored*/,   "16x256b" /*opShape*/, false /*usesSecondHalfOffset*/};
-=======
-constexpr TMemAccessAtom TMemAccess32x32b{.opBitWidth = 32,
-                                          .colsPerThread = 1,
-                                          .rowsPerThread = 1,
-                                          .rowStored = 32,
-                                          .opShape = "32x32b",
-                                          .usesSecondHalfOffset = false};
-
-constexpr TMemAccessAtom TMemAccess16x256b{.opBitWidth = 256,
-                                           .colsPerThread = 2,
-                                           .rowsPerThread = 2,
-                                           .rowStored = 16,
-                                           .opShape = "16x256b",
-                                           .usesSecondHalfOffset = false};
-
-constexpr TMemAccessAtom TMemAccess16x32bx2{.opBitWidth = 32,
-                                            .colsPerThread = 1,
-                                            .rowsPerThread = 1,
-                                            .rowStored = 32,
-                                            .opShape = "16x32bx2",
-                                            .usesSecondHalfOffset = true};
 
 static std::optional<LinearLayout> getReps(const LinearLayout &cvt,
                                            const LinearLayout &tile) {
@@ -271,7 +249,6 @@
   }
   return ret;
 }
->>>>>>> 0d877c7a
 
 struct TMemMessageTraits {
   TMemAccessAtom atom;
