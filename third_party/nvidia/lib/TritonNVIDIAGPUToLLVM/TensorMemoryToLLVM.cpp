--- conflicted
+++ resolved
@@ -33,32 +33,16 @@
 };
 
 constexpr TMemAccessAtom TMemAccess32x32b{
-<<<<<<< HEAD
-    32 /*opBitWidth*/, 1 /*colsPerThread*/,  1 /*rowsPerThread*/,
-    32 /*rowStored*/,  "32x32b" /*opShape*/, false /*usesSecondHalfOffset*/};
+    1 /*colsPerThread*/, 1 /*rowsPerThread*/, "32x32b" /*opShape*/};
 
 constexpr TMemAccessAtom TMemAccess16x256b{
-    256 /*opBitWidth*/, 2 /*colsPerThread*/,   2 /*rowsPerThread*/,
-    16 /*rowStored*/,   "16x256b" /*opShape*/, false /*usesSecondHalfOffset*/};
+    2 /*colsPerThread*/, 2 /*rowsPerThread*/, "16x256b" /*opShape*/};
 
 constexpr TMemAccessAtom TMemAccess16x32bx2{
-    32 /*opBitWidth*/, 1 /*colsPerThread*/,    1 /*rowsPerThread*/,
-    32 /*rowStored*/,  "16x32bx2" /*opShape*/, true /*usesSecondHalfOffset*/};
-
-static std::optional<LinearLayout> getReps(const LinearLayout &cvt,
-                                           const LinearLayout &tile) {
-=======
-    .colsPerThread = 1, .rowsPerThread = 1, .opShape = "32x32b"};
-
-constexpr TMemAccessAtom TMemAccess16x256b{
-    .colsPerThread = 2, .rowsPerThread = 2, .opShape = "16x256b"};
-
-constexpr TMemAccessAtom TMemAccess16x32bx2{
-    .colsPerThread = 1, .rowsPerThread = 1, .opShape = "16x32bx2"};
+    1 /*colsPerThread*/, 1 /*rowsPerThread*/, "16x32bx2" /*opShape*/};
 
 std::optional<LinearLayout> getReps(const LinearLayout &cvt,
                                     const LinearLayout &tile) {
->>>>>>> 1f10206e
   // Close cousin of doing zerosLike(tile) * divideLeft(cvt, tile)
   // This one is a tad more general in the sense that it allows to divide
   //  cvt:
