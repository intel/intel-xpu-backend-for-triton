#ifndef TRITON_CUBLAS_INSTANCE_H
#define TRITON_CUBLAS_INSTANCE_H

#include "cublas_types.h"
#if defined(_WIN32)
#define WIN32_LEAN_AND_MEAN
#define NOMINMAX
#include <windows.h>
#else
#include <dlfcn.h>
#endif
#include <stdexcept>
#include <string>

class CublasLtInstance {
private:
  // Typedefs for cublas functions
  typedef cublasStatus_t (*cublasLtCreate_t)(cublasLtHandle_t *);
  typedef cublasStatus_t (*cublasLtDestroy_t)(cublasLtHandle_t);
  typedef cublasStatus_t (*cublasLtMatmulDescCreate_t)(cublasLtMatmulDesc_t *,
                                                       cublasComputeType_t,
                                                       cudaDataType_t);
  typedef cublasStatus_t (*cublasLtMatmulDescDestroy_t)(cublasLtMatmulDesc_t);
  typedef cublasStatus_t (*cublasLtMatmulDescSetAttribute_t)(
      cublasLtMatmulDesc_t, cublasLtMatmulDescAttributes_t, const void *,
      size_t);
  typedef cublasStatus_t (*cublasLtMatrixLayoutCreate_t)(
      cublasLtMatrixLayout_t *, cudaDataType_t, uint64_t, uint64_t, int64_t);
  typedef cublasStatus_t (*cublasLtMatrixLayoutDestroy_t)(
      cublasLtMatrixLayout_t);
  typedef cublasStatus_t (*cublasLtMatmulPreferenceCreate_t)(
      cublasLtMatmulPreference_t *);
  typedef cublasStatus_t (*cublasLtMatmulPreferenceDestroy_t)(
      cublasLtMatmulPreference_t);
  typedef cublasStatus_t (*cublasLtMatmulPreferenceSetAttribute_t)(
      cublasLtMatmulPreference_t, cublasLtMatmulPreferenceAttributes_t,
      const void *, size_t);
  typedef cublasStatus_t (*cublasLtMatmulAlgoGetHeuristic_t)(
      cublasLtHandle_t, cublasLtMatmulDesc_t, cublasLtMatrixLayout_t,
      cublasLtMatrixLayout_t, cublasLtMatrixLayout_t, cublasLtMatrixLayout_t,
      cublasLtMatmulPreference_t, int, cublasLtMatmulHeuristicResult_t *,
      int *);
  typedef cublasStatus_t (*cublasLtMatmul_t)(
      cublasLtHandle_t, cublasLtMatmulDesc_t, const void *, const void *,
      const cublasLtMatrixLayout_t, const void *, const cublasLtMatrixLayout_t,
      const void *, const void *, const cublasLtMatrixLayout_t, void *,
      const cublasLtMatrixLayout_t, const cublasLtMatmulAlgo_t *, void *,
      size_t, cudaStream_t);

  static constexpr const char *name = "libcublas.so";

  cublasLtCreate_t cublasLtCreate;
  cublasLtDestroy_t cublasLtDestroy;
  cublasLtMatmulDescCreate_t cublasLtMatmulDescCreate;
  cublasLtMatmulDescDestroy_t cublasLtMatmulDescDestroy;
  cublasLtMatmulDescSetAttribute_t cublasLtMatmulDescSetAttribute;
  cublasLtMatrixLayoutCreate_t cublasLtMatrixLayoutCreate;
  cublasLtMatrixLayoutDestroy_t cublasLtMatrixLayoutDestroy;
  cublasLtMatmulPreferenceCreate_t cublasLtMatmulPreferenceCreate;
  cublasLtMatmulPreferenceDestroy_t cublasLtMatmulPreferenceDestroy;
  cublasLtMatmulPreferenceSetAttribute_t cublasLtMatmulPreferenceSetAttribute;
  cublasLtMatmulAlgoGetHeuristic_t cublasLtMatmulAlgoGetHeuristic;
  cublasLtMatmul_t cublasLtMatmul;

  void *dylibHandle = nullptr;
  cublasLtHandle_t ltHandle;

  void *workspace = nullptr;
  size_t workspaceSize = 0;

  cublasLtMatmulPreference_t preference = NULL;

  void loadCublasDylib() {
#if defined(_WIN32)
    assert(0 && "Not implemented on Windows");
#else
    if (dylibHandle == nullptr) {
      // First reuse the existing handle
      dylibHandle = dlopen(name, RTLD_NOLOAD);
    }
    if (dylibHandle == nullptr) {
      // If not found, try to load it
      dylibHandle = dlopen(name, RTLD_LOCAL | RTLD_LAZY);
    }
    if (dylibHandle == nullptr) {
      throw std::runtime_error("Could not find `" + std::string(name) +
                               "`. Make sure it is in your "
                               "LD_LIBRARY_PATH.");
    }
    dlerror(); // Clear any existing error

    cublasLtCreate = (cublasLtCreate_t)dlsym(dylibHandle, "cublasLtCreate");
    cublasLtDestroy = (cublasLtDestroy_t)dlsym(dylibHandle, "cublasLtDestroy");
    cublasLtMatmulDescCreate = (cublasLtMatmulDescCreate_t)dlsym(
        dylibHandle, "cublasLtMatmulDescCreate");
    cublasLtMatmulDescDestroy = (cublasLtMatmulDescDestroy_t)dlsym(
        dylibHandle, "cublasLtMatmulDescDestroy");
    cublasLtMatmulDescSetAttribute = (cublasLtMatmulDescSetAttribute_t)dlsym(
        dylibHandle, "cublasLtMatmulDescSetAttribute");
    cublasLtMatrixLayoutCreate = (cublasLtMatrixLayoutCreate_t)dlsym(
        dylibHandle, "cublasLtMatrixLayoutCreate");
    cublasLtMatrixLayoutDestroy = (cublasLtMatrixLayoutDestroy_t)dlsym(
        dylibHandle, "cublasLtMatrixLayoutDestroy");
    cublasLtMatmulPreferenceCreate = (cublasLtMatmulPreferenceCreate_t)dlsym(
        dylibHandle, "cublasLtMatmulPreferenceCreate");
    cublasLtMatmulPreferenceDestroy = (cublasLtMatmulPreferenceDestroy_t)dlsym(
        dylibHandle, "cublasLtMatmulPreferenceDestroy");
    cublasLtMatmulPreferenceSetAttribute =
        (cublasLtMatmulPreferenceSetAttribute_t)dlsym(
            dylibHandle, "cublasLtMatmulPreferenceSetAttribute");
    cublasLtMatmulAlgoGetHeuristic = (cublasLtMatmulAlgoGetHeuristic_t)dlsym(
        dylibHandle, "cublasLtMatmulAlgoGetHeuristic");
    cublasLtMatmul = (cublasLtMatmul_t)dlsym(dylibHandle, "cublasLtMatmul");

    const char *dlsym_error = dlerror();
    if (dlsym_error) {
      throw std::runtime_error("Could not load symbol from `" +
                               std::string(name) +
                               "`: " + std::string(dlsym_error));
    }
#endif
  }

  void unloadCublasDylib() {
<<<<<<< HEAD
#if defined(_WIN32)
    assert(0 && "Not implemented on Windows");
#else
    dlclose(dylibHandle);
#endif
=======
    if (dylibHandle)
      dlclose(dylibHandle);
>>>>>>> 93624a65
  }

  void successOrExit(cublasStatus_t status) {
    if (status != CUBLAS_STATUS_SUCCESS) {
      throw std::runtime_error("cuBLAS Error: " + std::to_string(status) +
                               "\n");
    }
  }

  // Simple wrapper around the cublasLtMatmul function
  void gemm_impl(int m, int n, int k, uint64_t A, uint64_t B, uint64_t C,
                 uint64_t D, cudaDataType_t dtype, float alpha, float beta) {
    cublasLtMatmulDesc_t matmulDesc = NULL;

    cublasOperation_t transa = CUBLAS_OP_T;
    cublasOperation_t transb = CUBLAS_OP_N;

    int8_t fastAccum = 1;

    cublasLtMatrixLayout_t Adesc = NULL, Bdesc = NULL, Cdesc = NULL,
                           Ddesc = NULL;

    int returnedResults = 0;
    cublasLtMatmulHeuristicResult_t heuristicResult = {};

    // Select compute type. Use TF32 when inputs are FP32, otherwise default
    // FP32 accumulation.
    cublasComputeType_t computeType = (dtype == CUDA_R_32F)
                                          ? CUBLAS_COMPUTE_32F_FAST_TF32
                                          : CUBLAS_COMPUTE_32F;
    successOrExit(
        cublasLtMatmulDescCreate(&matmulDesc, computeType, CUDA_R_32F));
    successOrExit(cublasLtMatmulDescSetAttribute(
        matmulDesc, CUBLASLT_MATMUL_DESC_TRANSA, &transa, sizeof(transa)));
    successOrExit(cublasLtMatmulDescSetAttribute(
        matmulDesc, CUBLASLT_MATMUL_DESC_TRANSB, &transb, sizeof(transb)));
    if (dtype == CUDA_R_8F_E4M3) {
      successOrExit(cublasLtMatmulDescSetAttribute(
          matmulDesc, CUBLASLT_MATMUL_DESC_FAST_ACCUM, &fastAccum,
          sizeof(fastAccum)));
    }

    auto c_dtype = dtype == CUDA_R_8F_E4M3 ? CUDA_R_16F : dtype;
    successOrExit(cublasLtMatrixLayoutCreate(&Adesc, dtype, k, m, k));
    successOrExit(cublasLtMatrixLayoutCreate(&Bdesc, dtype, k, n, k));
    successOrExit(cublasLtMatrixLayoutCreate(&Cdesc, c_dtype, m, n, m));
    successOrExit(cublasLtMatrixLayoutCreate(&Ddesc, dtype, m, n, m));

    successOrExit(cublasLtMatmulAlgoGetHeuristic(
        ltHandle, matmulDesc, Adesc, Bdesc, Cdesc, Ddesc, preference, 1,
        &heuristicResult, &returnedResults));
    if (returnedResults == 0) {
      throw std::runtime_error(
          "No valid algorithm found by cublasLtMatmulAlgoGetHeuristic");
    }

    successOrExit(cublasLtMatmul(ltHandle, matmulDesc, &alpha, (void *)A, Adesc,
                                 (void *)B, Bdesc, &beta, (void *)C, Cdesc,
                                 (void *)D, Ddesc, &heuristicResult.algo,
                                 (void *)workspace, workspaceSize, 0));
    if (Ddesc)
      successOrExit(cublasLtMatrixLayoutDestroy(Ddesc));
    if (Cdesc)
      successOrExit(cublasLtMatrixLayoutDestroy(Cdesc));
    if (Bdesc)
      successOrExit(cublasLtMatrixLayoutDestroy(Bdesc));
    if (Adesc)
      successOrExit(cublasLtMatrixLayoutDestroy(Adesc));
    if (matmulDesc)
      successOrExit(cublasLtMatmulDescDestroy(matmulDesc));
  }

  // Block-scaled matmul: D = (A * scale_A) @ (B * scale_B)
  //
  // Supports two modes via is_mxfp8 parameter:
  //   - MXFP8 (is_mxfp8=true):  FP8 E4M3 inputs, E8M0 scales (32-element
  //   groups)
  //   - NVFP4 (is_mxfp8=false): FP4 E2M1 inputs, FP8 E4M3 scales (16-element
  //   groups)
  //
  // Input layout requirements (row-major):
  //   - A: (M, K) in FP8/FP4 (FP4 is packed, 2 elements per byte)
  //   - B: (N, K) in FP8/FP4 (caller must transpose B before calling)
  //   - scale_A, scale_B: scale factors for block scaling
  //   - Output D: (M, N) in FP16
  //
  // Note: cuBLAS uses column-major layout. This function internally swaps
  // A and B operands and applies transposes to handle the conversion.
  void block_scaled_matmul(int m, int n, int k, uint64_t A, uint64_t B,
                           uint64_t D_out, uint64_t scale_A, uint64_t scale_B,
                           bool is_mxfp8) {
    cublasLtMatmulDesc_t matmulDesc = NULL;
    cublasOperation_t transa = CUBLAS_OP_T;
    cublasOperation_t transb = CUBLAS_OP_N;

    cublasLtMatrixLayout_t Adesc = NULL, Bdesc = NULL, Cdesc = NULL,
                           Ddesc = NULL;

    // Use FP32 compute and accumulation
    cublasComputeType_t computeType = CUBLAS_COMPUTE_32F;
    successOrExit(
        cublasLtMatmulDescCreate(&matmulDesc, computeType, CUDA_R_32F));
    successOrExit(cublasLtMatmulDescSetAttribute(
        matmulDesc, CUBLASLT_MATMUL_DESC_TRANSA, &transa, sizeof(transa)));
    successOrExit(cublasLtMatmulDescSetAttribute(
        matmulDesc, CUBLASLT_MATMUL_DESC_TRANSB, &transb, sizeof(transb)));

    // Enable fast accumulation for MXFP8 only
    // "Flag for managing FP8 fast accumulation mode. When enabled, on some GPUs
    //  problem execution might be faster but at the cost of lower accuracy
    //  because intermediate results will not periodically be promoted to a
    //  higher precision. Currently this flag has an effect on the following
    //  GPUs: Ada, Hopper.""
    if (is_mxfp8) {
      int8_t fastAccum = 1;
      successOrExit(cublasLtMatmulDescSetAttribute(
          matmulDesc, CUBLASLT_MATMUL_DESC_FAST_ACCUM, &fastAccum,
          sizeof(fastAccum)));
    }

    // Set scale mode based on format
    // MXFP8: 32-element groups with E8M0 scales
    // NVFP4: 16-element groups with FP8 E4M3 scales
    cublasLtMatmulMatrixScale_t ab_scale_type =
        is_mxfp8 ? CUBLASLT_MATMUL_MATRIX_SCALE_VEC32_UE8M0
                 : CUBLASLT_MATMUL_MATRIX_SCALE_VEC16_UE4M3;

    successOrExit(cublasLtMatmulDescSetAttribute(
        matmulDesc, CUBLASLT_MATMUL_DESC_A_SCALE_MODE, &ab_scale_type,
        sizeof(ab_scale_type)));
    successOrExit(cublasLtMatmulDescSetAttribute(
        matmulDesc, CUBLASLT_MATMUL_DESC_B_SCALE_MODE, &ab_scale_type,
        sizeof(ab_scale_type)));

    // Set scale POINTERS
    // NOTE: A and B matrices are swapped in cublasLtMatmul call to handle
    // row-major vs column-major conversion.
    void *scale_A_ptr = (void *)scale_A;
    void *scale_B_ptr = (void *)scale_B;
    successOrExit(cublasLtMatmulDescSetAttribute(
        matmulDesc, CUBLASLT_MATMUL_DESC_A_SCALE_POINTER, &scale_B_ptr,
        sizeof(scale_B_ptr))); // Swapped
    successOrExit(cublasLtMatmulDescSetAttribute(
        matmulDesc, CUBLASLT_MATMUL_DESC_B_SCALE_POINTER, &scale_A_ptr,
        sizeof(scale_A_ptr))); // Swapped

    // Create matrix layouts
    // MXFP8: CUDA_R_8F_E4M3, NVFP4: CUDA_R_4F_E2M1
    // With transa=T: A layout is (k, m), lda=k
    // With transb=N: B layout is (k, n), ldb=k
    cudaDataType_t dataType = is_mxfp8 ? CUDA_R_8F_E4M3 : CUDA_R_4F_E2M1;
    successOrExit(cublasLtMatrixLayoutCreate(&Adesc, dataType, k, m, k));
    successOrExit(cublasLtMatrixLayoutCreate(&Bdesc, dataType, k, n, k));
    successOrExit(cublasLtMatrixLayoutCreate(&Cdesc, CUDA_R_16F, m, n, m));
    Ddesc = Cdesc;

    float alpha = 1.0f;
    float beta = 0.0f; // No bias

    // Query cuBLAS heuristics for the best algorithm
    int returnedResults = 0;
    cublasLtMatmulHeuristicResult_t heuristicResult = {};

    cublasStatus_t status = cublasLtMatmulAlgoGetHeuristic(
        ltHandle, matmulDesc, Adesc, Bdesc, Cdesc, Cdesc, preference, 1,
        &heuristicResult, &returnedResults);

    if (status != CUBLAS_STATUS_SUCCESS || returnedResults == 0) {
      throw std::runtime_error(
          "cublasLtMatmulAlgoGetHeuristic failed (status=" +
          std::to_string(status) +
          ", results=" + std::to_string(returnedResults) + ") for " +
          (is_mxfp8 ? "mxfp8" : "nvfp4"));
    }

    // Execute matmul with the selected algorithm
    // B and A are swapped for row-major to col-major conversion
    successOrExit(cublasLtMatmul(ltHandle, matmulDesc, &alpha, (void *)B, Bdesc,
                                 (void *)A, Adesc, &beta, (void *)D_out, Cdesc,
                                 (void *)D_out, Cdesc, &heuristicResult.algo,
                                 workspace, workspaceSize, 0));

    // Cleanup
    if (Cdesc)
      successOrExit(cublasLtMatrixLayoutDestroy(Cdesc));
    if (Bdesc)
      successOrExit(cublasLtMatrixLayoutDestroy(Bdesc));
    if (Adesc)
      successOrExit(cublasLtMatrixLayoutDestroy(Adesc));
    if (matmulDesc)
      successOrExit(cublasLtMatmulDescDestroy(matmulDesc));
  }

public:
  CublasLtInstance(uint64_t workspace, size_t workspaceSize)
      : workspace((void *)workspace), workspaceSize(workspaceSize) {
    loadCublasDylib();
    cublasLtCreate(&ltHandle);

    successOrExit(cublasLtMatmulPreferenceCreate(&preference));
    successOrExit(cublasLtMatmulPreferenceSetAttribute(
        preference, CUBLASLT_MATMUL_PREF_MAX_WORKSPACE_BYTES, &workspaceSize,
        sizeof(workspaceSize)));
  }
  ~CublasLtInstance() {
    if (preference)
      successOrExit(cublasLtMatmulPreferenceDestroy(preference));

    cublasLtDestroy(ltHandle);
    unloadCublasDylib();
  }

  // C = A * B
  // Matrix B needs to be transposed, while matrix A does not. The function
  // *will-not* transpose the matrices, so the caller is responsible for
  // ensuring that the matrices are in the correct format and have the correct
  // dimensions.
  void matmul(int m, int n, int k, uint64_t A, uint64_t B, uint64_t C,
              cudaDataType_t dtype) {
    // CUDA is column-major, while triton is row-major, therefore we need to
    // reverse the order of the matrices ( A * B = (B^T * A^T)^T ).
    gemm_impl(n, m, k, B, A, 0, C, dtype, 1.0f, 0.0f);
  }

  void gemm(int m, int n, int k, uint64_t A, uint64_t B, uint64_t C, uint64_t D,
            cudaDataType_t dtype, float alpha, float beta) {
    gemm_impl(n, m, k, B, A, C, D, dtype, alpha, beta);
  }

  void block_scaled_matmul_mxfp8(int m, int n, int k, uint64_t A, uint64_t B,
                                 uint64_t D_out, uint64_t scale_A,
                                 uint64_t scale_B) {
    block_scaled_matmul(m, n, k, A, B, D_out, scale_A, scale_B, true);
  }

  void block_scaled_matmul_nvfp4(int m, int n, int k, uint64_t A, uint64_t B,
                                 uint64_t D_out, uint64_t scale_A,
                                 uint64_t scale_B) {
    block_scaled_matmul(m, n, k, A, B, D_out, scale_A, scale_B, false);
  }
};

#endif // TRITON_CUBLAS_INSTANCE_H<|MERGE_RESOLUTION|>--- conflicted
+++ resolved
@@ -122,16 +122,12 @@
   }
 
   void unloadCublasDylib() {
-<<<<<<< HEAD
 #if defined(_WIN32)
     assert(0 && "Not implemented on Windows");
 #else
-    dlclose(dylibHandle);
-#endif
-=======
     if (dylibHandle)
       dlclose(dylibHandle);
->>>>>>> 93624a65
+#endif
   }
 
   void successOrExit(cublasStatus_t status) {
