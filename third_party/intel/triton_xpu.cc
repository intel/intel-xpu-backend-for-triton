#include "mlir/Dialect/Arith/Transforms/Passes.h"
#include "mlir/Pass/PassManager.h"
#include "passes.h"

#include "llvm/IRReader/IRReader.h"
#include "llvm/Passes/PassBuilder.h"
#include "llvm/Passes/PassPlugin.h"
#include "llvm/Passes/StandardInstrumentations.h"
#include "llvm/Transforms/InstCombine/InstCombine.h"

#include "intel/include/Dialect/Triton/Transforms/Passes.h"
#include "intel/include/Dialect/TritonGEN/IR/TritonGENDialect.h"
#include "intel/include/Dialect/TritonIntelGPU/IR/Dialect.h"
#include "intel/include/Dialect/TritonIntelGPU/Transforms/Passes.h"
#include "intel/include/Target/LLVMIR/Dialect/TritonGEN/TritonGENToLLVMIRTranslation.h"
#include "intel/include/Target/LLVMIR/PostProcess.h"
#include "intel/include/TritonAnnotateModule/Passes.h"
#include "intel/include/TritonIntelGPUToLLVM/Passes.h"
#include "intel/include/TritonRaiseBlockPointer/Passes.h"
#include "intel/include/TritonToTritonGPUWarp/Passes.h"
#include "intel/lib/Target/LLVMIR/LLVMPasses.h"

#include "intel/include/Target/SPIRV/SPIRVTranslation.h"
#include "triton/Tools/Sys/GetEnv.hpp"

#include <pybind11/pybind11.h>
#include <pybind11/stl.h>
#include <pybind11/stl_bind.h>

namespace py = pybind11;

namespace llvm {
struct BreakStructPhiNodesPass : PassInfoMixin<BreakStructPhiNodesPass> {
  PreservedAnalyses run(Function &F, FunctionAnalysisManager &AM);
  static StringRef name() { return "BreakStructPhiNodesPass"; }
};
} // namespace llvm

using namespace mlir::triton;
using ret = py::return_value_policy;

// Macros to create a pass that takes pass options.
#define ADD_PASS_WRAPPER_OPT_1(name, builder, ty0)                             \
  m.def(name,                                                                  \
        [](mlir::PassManager &pm, ty0 val0) { pm.addPass(builder({val0})); })
#define ADD_PASS_WRAPPER_OPT_2(name, builder, ty0, ty1)                        \
  m.def(name, [](mlir::PassManager &pm, ty0 val0, ty1 val1) {                  \
    pm.addPass(builder({val0, val1}));                                         \
  })
#define ADD_PASS_WRAPPER_OPT_3(name, builder, ty0, ty1, ty2)                   \
  m.def(name, [](mlir::PassManager &pm, ty0 val0, ty1 val1, ty2 val2) {        \
    pm.addPass(builder({val0, val1, val2}));                                   \
  })
#define ADD_PASS_WRAPPER_OPT_6(name, builder, ty0, ty1, ty2, ty3, ty4, ty5)    \
  m.def(name, [](mlir::PassManager &pm, ty0 val0, ty1 val1, ty2 val2,          \
                 ty3 val3, ty4 val4, ty5 val5) {                               \
    pm.addPass(builder({val0, val1, val2, val3, val4, val5}));                 \
  })

static uint32_t findKernels(llvm::Module &M,
                            std::set<llvm::Function *> &functions) {
  assert(functions.empty() && "Expecting an empty set");
  uint32_t numKernels = 0;
  for (llvm::Function &function : M.functions())
    if (function.getCallingConv() == llvm::CallingConv::SPIR_KERNEL) {
      functions.insert(&function);
      ++numKernels;
    }
  return numKernels;
}

void init_triton_intel_passes_ttir(py::module &&m) {
  ADD_PASS_WRAPPER_0("add_convert_tdesc_to_block_pointer",
                     intel::createTritonIntelTensorDescToBlockPointer);
  ADD_PASS_WRAPPER_0("add_remove_masks", intel::createTritonIntelRemoveMasks);
  ADD_PASS_WRAPPER_OPT_1("add_raise_block_pointer",
                         intel::createTritonRaiseBlockPointer, bool);
  ADD_PASS_WRAPPER_OPT_1("add_convert_to_ttgpuir_warp",
                         intel::createConvertTritonToTritonGPUWarp, unsigned);
}

void init_triton_intel_passes_ttgpuir(py::module &&m) {
  ADD_PASS_WRAPPER_OPT_2("add_to_llvmir",
                         gpu::intel::createConvertTritonIntelGPUToLLVM, bool,
                         bool);
  ADD_PASS_WRAPPER_0("add_accelerate_matmul",
                     gpu::intel::createTritonIntelGPUAccelerateMatmul);
  ADD_PASS_WRAPPER_0("add_rewrite_stack_ptr",
                     gpu::intel::createTritonIntelGPURewriteStackPtr);
<<<<<<< HEAD
  ADD_PASS_WRAPPER_0("add_decompose_unsupported_conversions",
                     gpu::intel::createIntelDecomposeUnsupportedConversions);
  ADD_PASS_WRAPPER_0("add_allocate_shared_memory",
                     gpu::intel::createIntelAllocateSharedMemory);
  ADD_PASS_WRAPPER_OPT_3(
      "add_pipeline", gpu::intel::createTritonIntelGPUPipeline, int, bool, int);
=======
  ADD_PASS_WRAPPER_OPT_2("add_pipeline",
                         gpu::intel::createTritonIntelGPUPipeline, int, bool);
>>>>>>> 817ca279
  ADD_PASS_WRAPPER_0("add_remove_layout_conversions",
                     gpu::intel::createTritonIntelGPURemoveLayoutConversions);
  ADD_PASS_WRAPPER_0("add_coalesce", gpu::intel::createTritonIntelGPUCoalesce);
  ADD_PASS_WRAPPER_OPT_2("add_prefetch_block",
                         gpu::intel::createTritonIntelGPUPrefetchBlock, int,
                         bool);
  ADD_PASS_WRAPPER_0("add_distribute_to_warps",
                     gpu::intel::createTritonIntelGPUDistributeToWarps);
  ADD_PASS_WRAPPER_0("add_match_target_size",
                     gpu::intel::createTritonIntelGPUMatchTargetSize);
  ADD_PASS_WRAPPER_0("add_schedule_load",
                     gpu::intel::createTritonIntelGPUScheduleLoad);
  ADD_PASS_WRAPPER_OPT_6("add_triton_annotate_module",
                         gpu::intel::createTritonAnnotateModule, unsigned, bool,
                         bool, bool, unsigned, const std::string &);
  ADD_PASS_WRAPPER_0("add_reduce_data_duplication",
                     gpu::intel::createTritonIntelGPUReduceDataDuplication);
  ADD_PASS_WRAPPER_0("add_materialize_block_pointer",
                     gpu::intel::createTritonIntelGPUMaterializeBlockPointer);
  ADD_PASS_WRAPPER_0("add_optimize_reduction_locality",
                     gpu::intel::createTritonIntelGPUOptimizeReductionLocality);
}

void init_triton_intel_passes_arith(py::module &&m) {
  m.def("add_arith_emulate_unsupported_floats",
        [](mlir::PassManager &pm,
           const std::vector<std::string> &sourceTypeStrs,
           const std::string &targetTypeStr) {
          pm.addPass(mlir::arith::createArithEmulateUnsupportedFloats(
              {llvm::SmallVector<std::string>{sourceTypeStrs.begin(),
                                              sourceTypeStrs.end()},
               targetTypeStr}));
        });
}

void init_triton_intel(py::module &&m) {
  auto passes = m.def_submodule("passes");
  init_triton_intel_passes_ttir(passes.def_submodule("ttir"));
  init_triton_intel_passes_ttgpuir(passes.def_submodule("ttgpuir"));
  init_triton_intel_passes_arith(passes.def_submodule("arith"));

  // cluster info
  py::class_<gpu::intel::ClusterInfo>(m, "ClusterInfo")
      .def(py::init<>())
      .def_readwrite("clusterDimX", &gpu::intel::ClusterInfo::clusterDimX)
      .def_readwrite("clusterDimY", &gpu::intel::ClusterInfo::clusterDimY)
      .def_readwrite("clusterDimZ", &gpu::intel::ClusterInfo::clusterDimZ)
      .def("__repr__", [](gpu::intel::ClusterInfo &self) {
        std::ostringstream oss;
        oss << "(" << self.clusterDimX << ", " << self.clusterDimY << ", "
            << self.clusterDimZ << ")";
        return oss.str();
      });

  m.def("optimize_module", [](llvm::Module *mod,
                              const llvm::OptimizationLevel &opt) {
    if (mlir::triton::tools::getBoolEnv("DISABLE_LLVM_OPT"))
      return;
    // Check to see if we are passing a list of flags to disable optimizations.
    auto flagList = mlir::triton::tools::getStrEnv("DISABLE_LLVM_OPT");
    using namespace llvm;
    if (!flagList.empty()) {
      auto options = llvm::cl::getRegisteredOptions();
      llvm::SmallVector<StringRef, 3> split;
      StringRef(flagList.c_str()).split(split, ',');
      for (auto flag : split) {
        auto optIt = options.find(flag);
        if (optIt != options.end()) {
          auto optPtr = static_cast<llvm::cl::opt<bool> *>(optIt->second);
          *optPtr = true;
        }
      }
    }
    LoopAnalysisManager lam;
    FunctionAnalysisManager fam;
    CGSCCAnalysisManager cgam;
    ModuleAnalysisManager mam;

    PassInstrumentationCallbacks *instrCbPtr = nullptr;
    PassInstrumentationCallbacks passInstrCb;
    StandardInstrumentations standardInstr(mod->getContext(),
                                           /*DebugLogging*/ true);
    if (mlir::triton::tools::getBoolEnv("LLVM_IR_ENABLE_DUMP")) {
      auto optMap = llvm::cl::getRegisteredOptions();
      auto optIt = optMap.find("print-after-all");
      if (optIt != optMap.end()) {
        auto optPtr = static_cast<llvm::cl::opt<bool> *>(optIt->second);
        *optPtr = true;
      }
      standardInstr.registerCallbacks(passInstrCb, &mam);
      instrCbPtr = &passInstrCb;
    }

    PipelineTuningOptions tuningOptions;
    tuningOptions.LoopUnrolling = true;
    tuningOptions.LoopInterleaving = true;
    tuningOptions.LoopVectorization = true;
    // SLPVectorizer causes test_core.py::test_dot_mulbroadcasted to fail.
    // It vectorizes @llvm.fmuladd.f32 with @llvm.fmuladd.v32f32. We can
    // consider to reenable SLP vectorization when the failure is
    // investigated.
    tuningOptions.SLPVectorization = false;

    PassBuilder pb(nullptr /*targetMachine*/, tuningOptions, std::nullopt,
                   instrCbPtr);

    std::string pluginFile =
        mlir::triton::tools::getStrEnv("LLVM_PASS_PLUGIN_PATH");

    if (!pluginFile.empty()) {
      // TODO: Add some logging here that we inserted a pass into the LLVM
      // pass pipeline
      auto passPlugin = llvm::PassPlugin::Load(pluginFile);
      if (!passPlugin) {
        llvm::Error Err = passPlugin.takeError();
        std::string ErrMsg =
            "Pass Plugin Error: " + llvm::toString(std::move(Err));
        throw std::runtime_error(ErrMsg);
      }
      passPlugin->registerPassBuilderCallbacks(pb);
    }

    pb.registerModuleAnalyses(mam);
    pb.registerCGSCCAnalyses(cgam);
    pb.registerFunctionAnalyses(fam);
    pb.registerLoopAnalyses(lam);
    pb.crossRegisterProxies(lam, fam, cgam, mam);

    ModulePassManager mpm;
    pb.registerVectorizerStartEPCallback(
        [&](llvm::FunctionPassManager &fpm, llvm::OptimizationLevel level) {
          // Triton generates large structure of scalars which may pessimise
          // optimizations, we run a pass to break up phi of struct to make
          // sure all the struct are removed for the following passes.
          fpm.addPass(BreakStructPhiNodesPass());
          fpm.addPass(InstCombinePass());
        });
    pb.registerPeepholeEPCallback(
        [&](llvm::FunctionPassManager &fpm, llvm::OptimizationLevel level) {
          // The Triton masked load pattern can generate instances where the
          // mask value causes undefined behavior in sdiv/srem instructions. The
          // language allows this UB as the result of those arithmetic
          // instructions is never used, and control flow to avoid computation
          // of these instructions would negatively affect performance. But,
          // LLVM SimplifyCFG aggressively marks code paths with undefined
          // behavior as dead. This can result in removal of the mask path and
          // incorrect results from legal Triton kernels due to masked elements
          // being used in computation. Run a pass to add a freeze instruction
          // between masked loads and sdiv/srem to signal to LLVM we consider
          // the sdiv/srem operands to be well defined.
          fpm.addPass(FreezeMaskedDivRemPass());
        });
    mpm.addPass(pb.buildPerModuleDefaultPipeline(opt));
    mpm.run(*mod, mam);
  });

  // load dialects
  m.def("load_dialects", [](mlir::MLIRContext &context) {
    mlir::DialectRegistry registry;
    registry.insert<TritonGEN::TritonGENDialect,
                    gpu::intel::TritonIntelGPUDialect>();
    mlir::registerTritonGENDialectTranslation(registry);
    context.appendDialectRegistry(registry);
    context.loadAllAvailableDialects();
  });

  m.def("get_threads_per_warp", [](mlir::ModuleOp &mod) -> py::object {
    auto ret = mlir::triton::gpu::TritonGPUDialect::getThreadsPerWarp(mod);
    return py::int_(ret);
  });

  // May do this after llvm ir according to user fmath flag.
  m.def("set_fast_math", [](mlir::ModuleOp mod) {
    using namespace mlir;
    MLIRContext *ctx = mod.getContext();
    mod.walk([&](Operation *op) {
      if (auto fmIf = dyn_cast<arith::ArithFastMathInterface>(op))
        op->setAttr(
            fmIf.getFastMathAttrName(),
            arith::FastMathFlagsAttr::get(ctx, arith::FastMathFlags::fast));
    });
  });

  m.def("set_spv_target_triple", [](llvm::Module *mod) {
    std::string triple = "spir64-unknown-unknown";
    std::string layout = "e-i64:64-v16:16-v24:32-v32:32-v48:64-v96:128-v192:"
                         "256-v256:256-v512:512-v1024:1024-n8:16:32:64";
    mod->setTargetTriple(llvm::Triple(triple));
    mod->setDataLayout(layout);
  });

  m.def("post_process_llir",
        [](llvm::Module *mod) { intel::postProcessLLVMIR(*mod); });

  m.def(
      "translate_to_spirv",
      [](const std::string &llvmIR) -> std::tuple<py::object, std::string> {
        std::string name;
        std::string spirvBitcode;
        {
          py::gil_scoped_release allow_threads;
          // create LLVM module from C++
          llvm::LLVMContext context;
          std::unique_ptr<llvm::MemoryBuffer> buffer =
              llvm::MemoryBuffer::getMemBuffer(llvmIR.c_str());
          llvm::SMDiagnostic error;
          std::unique_ptr<llvm::Module> module =
              llvm::parseIR(buffer->getMemBufferRef(), error, context);
          if (!module) {
            llvm::report_fatal_error(
                "failed to parse IR: " + error.getMessage() +
                "lineno: " + std::to_string(error.getLineNo()));
          }
          // Get name of kernel in the module
          std::set<llvm::Function *> kernels;
          const uint32_t numKernels = findKernels(*module, kernels);
          assert(numKernels == 1 && "Expecting a single SPIR kernel");
          name = (*kernels.begin())->getName().str();
          spirvBitcode = triton::translateLLVMIRToSPIRV(*module);
        }
        return std::make_tuple(py::bytes(spirvBitcode), name);
      },
      ret::take_ownership);
}<|MERGE_RESOLUTION|>--- conflicted
+++ resolved
@@ -87,17 +87,8 @@
                      gpu::intel::createTritonIntelGPUAccelerateMatmul);
   ADD_PASS_WRAPPER_0("add_rewrite_stack_ptr",
                      gpu::intel::createTritonIntelGPURewriteStackPtr);
-<<<<<<< HEAD
-  ADD_PASS_WRAPPER_0("add_decompose_unsupported_conversions",
-                     gpu::intel::createIntelDecomposeUnsupportedConversions);
-  ADD_PASS_WRAPPER_0("add_allocate_shared_memory",
-                     gpu::intel::createIntelAllocateSharedMemory);
   ADD_PASS_WRAPPER_OPT_3(
       "add_pipeline", gpu::intel::createTritonIntelGPUPipeline, int, bool, int);
-=======
-  ADD_PASS_WRAPPER_OPT_2("add_pipeline",
-                         gpu::intel::createTritonIntelGPUPipeline, int, bool);
->>>>>>> 817ca279
   ADD_PASS_WRAPPER_0("add_remove_layout_conversions",
                      gpu::intel::createTritonIntelGPURemoveLayoutConversions);
   ADD_PASS_WRAPPER_0("add_coalesce", gpu::intel::createTritonIntelGPUCoalesce);
