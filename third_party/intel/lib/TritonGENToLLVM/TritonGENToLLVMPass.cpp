--- conflicted
+++ resolved
@@ -184,7 +184,56 @@
                                                 op.getArg());
 }
 
-<<<<<<< HEAD
+static LLVM::CallOp createGenISADPAS(TritonGEN::MatrixDPASOp op,
+                                     ConversionPatternRewriter &rewriter) {
+  auto moduleOp = rewriter.getBlock()->getParent()->getParentOfType<ModuleOp>();
+  MLIRContext *context = rewriter.getContext();
+  Type resType = op->getResultTypes()[0];
+  TypeRange opTypes = op->getOperandTypes();
+  Location loc = op->getLoc();
+
+  IntegerType int1Ty = rewriter.getIntegerType(1);
+  IntegerType int16Ty = rewriter.getIntegerType(16);
+  IntegerType int32Ty = rewriter.getIntegerType(32);
+
+  Value a = op.getA();
+  auto aTy = VectorType::get(op.getRc(), int16Ty);
+  if (a.getType() != aTy)
+    a = rewriter.create<LLVM::BitcastOp>(loc, aTy, a);
+
+  Value b = op.getB();
+  auto bTy = VectorType::get(8, int32Ty);
+  if (b.getType() != bTy)
+    b = rewriter.create<LLVM::BitcastOp>(loc, bTy, b);
+
+  llvm::LLVMContext llvmContext;
+  LLVM::TypeToLLVMIRTranslator typeTranslator(llvmContext);
+  auto llvmResTy = typeTranslator.translateType(resType);
+  auto llvmCTy = typeTranslator.translateType(opTypes[0]);
+  auto llvmATy = typeTranslator.translateType(aTy);
+  auto llvmBTy = typeTranslator.translateType(bTy);
+  SmallVector<llvm::Type *> llvmTypes{llvmResTy, llvmCTy, llvmATy, llvmBTy};
+  std::string funcName = llvm::GenISAIntrinsic::getName(
+      llvm::GenISAIntrinsic::GenISA_sub_group_dpas, llvmTypes);
+
+  ArrayRef<Type> argTypes{opTypes[0], aTy,     bTy,     int32Ty,
+                          int32Ty,    int32Ty, int32Ty, int1Ty};
+  LLVM::LLVMFuncOp funcOp =
+      LLVM::lookupOrCreateFn(moduleOp, funcName, argTypes, resType);
+  funcOp.setCConv(LLVM::cconv::CConv::SPIR_FUNC);
+
+  auto precA = rewriter.create<LLVM::ConstantOp>(loc, int32Ty,
+                                                 static_cast<int>(op.getPa()));
+  auto precB = rewriter.create<LLVM::ConstantOp>(loc, int32Ty,
+                                                 static_cast<int>(op.getPa()));
+  auto sysDepth =
+      rewriter.create<LLVM::ConstantOp>(loc, int32Ty, 8 /* systolic depth */);
+  auto RC = rewriter.create<LLVM::ConstantOp>(loc, int32Ty, op.getRc());
+  auto False = rewriter.create<LLVM::ConstantOp>(loc, int1Ty, false);
+  ArrayRef<Value> args{op.getC(), a, b, precA, precB, sysDepth, RC, False};
+  return rewriter.create<LLVM::CallOp>(loc, funcOp, args);
+}
+
 static LLVM::CallOp
 createGenISA2DBlockRead(TritonGEN::Matrix2DBlockLoadOp op,
                         ConversionPatternRewriter &rewriter) {
@@ -324,56 +373,6 @@
   auto callOp = rewriter.create<LLVM::CallOp>(loc, funcOp, args);
 
   return callOp;
-=======
-static LLVM::CallOp createGenISADPAS(TritonGEN::MatrixDPASOp op,
-                                     ConversionPatternRewriter &rewriter) {
-  auto moduleOp = rewriter.getBlock()->getParent()->getParentOfType<ModuleOp>();
-  MLIRContext *context = rewriter.getContext();
-  Type resType = op->getResultTypes()[0];
-  TypeRange opTypes = op->getOperandTypes();
-  Location loc = op->getLoc();
-
-  IntegerType int1Ty = rewriter.getIntegerType(1);
-  IntegerType int16Ty = rewriter.getIntegerType(16);
-  IntegerType int32Ty = rewriter.getIntegerType(32);
-
-  Value a = op.getA();
-  auto aTy = VectorType::get(op.getRc(), int16Ty);
-  if (a.getType() != aTy)
-    a = rewriter.create<LLVM::BitcastOp>(loc, aTy, a);
-
-  Value b = op.getB();
-  auto bTy = VectorType::get(8, int32Ty);
-  if (b.getType() != bTy)
-    b = rewriter.create<LLVM::BitcastOp>(loc, bTy, b);
-
-  llvm::LLVMContext llvmContext;
-  LLVM::TypeToLLVMIRTranslator typeTranslator(llvmContext);
-  auto llvmResTy = typeTranslator.translateType(resType);
-  auto llvmCTy = typeTranslator.translateType(opTypes[0]);
-  auto llvmATy = typeTranslator.translateType(aTy);
-  auto llvmBTy = typeTranslator.translateType(bTy);
-  SmallVector<llvm::Type *> llvmTypes{llvmResTy, llvmCTy, llvmATy, llvmBTy};
-  std::string funcName = llvm::GenISAIntrinsic::getName(
-      llvm::GenISAIntrinsic::GenISA_sub_group_dpas, llvmTypes);
-
-  ArrayRef<Type> argTypes{opTypes[0], aTy,     bTy,     int32Ty,
-                          int32Ty,    int32Ty, int32Ty, int1Ty};
-  LLVM::LLVMFuncOp funcOp =
-      LLVM::lookupOrCreateFn(moduleOp, funcName, argTypes, resType);
-  funcOp.setCConv(LLVM::cconv::CConv::SPIR_FUNC);
-
-  auto precA = rewriter.create<LLVM::ConstantOp>(loc, int32Ty,
-                                                 static_cast<int>(op.getPa()));
-  auto precB = rewriter.create<LLVM::ConstantOp>(loc, int32Ty,
-                                                 static_cast<int>(op.getPa()));
-  auto sysDepth =
-      rewriter.create<LLVM::ConstantOp>(loc, int32Ty, 8 /* systolic depth */);
-  auto RC = rewriter.create<LLVM::ConstantOp>(loc, int32Ty, op.getRc());
-  auto False = rewriter.create<LLVM::ConstantOp>(loc, int1Ty, false);
-  ArrayRef<Value> args{op.getC(), a, b, precA, precB, sysDepth, RC, False};
-  return rewriter.create<LLVM::CallOp>(loc, funcOp, args);
->>>>>>> 804dbeb2
 }
 
 namespace {
@@ -598,7 +597,23 @@
   }
 };
 
-<<<<<<< HEAD
+//===----------------------------------------------------------------------===//
+// Matrix operations
+//===----------------------------------------------------------------------===//
+
+struct TritonMatrixDPASLowering
+    : public ConvertOpToLLVMPattern<TritonGEN::MatrixDPASOp> {
+  using ConvertOpToLLVMPattern<TritonGEN::MatrixDPASOp>::ConvertOpToLLVMPattern;
+
+  LogicalResult
+  matchAndRewrite(TritonGEN::MatrixDPASOp op, OpAdaptor adaptor,
+                  ConversionPatternRewriter &rewriter) const override {
+    LLVM::CallOp callOp = createGenISADPAS(op, rewriter);
+    rewriter.replaceOp(op, callOp);
+    return success();
+  }
+};
+
 struct TritonMatrix2DBlockLoadLowering
     : public ConvertOpToLLVMPattern<TritonGEN::Matrix2DBlockLoadOp> {
   using ConvertOpToLLVMPattern<
@@ -622,20 +637,6 @@
   matchAndRewrite(TritonGEN::Matrix2DBlockStoreOp op, OpAdaptor adaptor,
                   ConversionPatternRewriter &rewriter) const override {
     LLVM::CallOp callOp = createGenISA2DBlockWrite(op, rewriter);
-=======
-//===----------------------------------------------------------------------===//
-// Matrix operations
-//===----------------------------------------------------------------------===//
-
-struct TritonMatrixDPASLowering
-    : public ConvertOpToLLVMPattern<TritonGEN::MatrixDPASOp> {
-  using ConvertOpToLLVMPattern<TritonGEN::MatrixDPASOp>::ConvertOpToLLVMPattern;
-
-  LogicalResult
-  matchAndRewrite(TritonGEN::MatrixDPASOp op, OpAdaptor adaptor,
-                  ConversionPatternRewriter &rewriter) const override {
-    LLVM::CallOp callOp = createGenISADPAS(op, rewriter);
->>>>>>> 804dbeb2
     rewriter.replaceOp(op, callOp);
     return success();
   }
@@ -704,18 +705,10 @@
                TritonGENBlockDimXLowering, TritonGENBlockDimYLowering,
                TritonGENBlockDimZLowering, TritonGENGridDimXLowering,
                TritonGENGridDimYLowering, TritonGENGridDimZLowering>(converter);
-<<<<<<< HEAD
-  patterns.add<TritonGENBarrierLowering, TritonSubGroupShuffleLowering>(
-      converter);
-  patterns.add<TritonGENFpToFpLowering>(converter);
-  patterns
-      .add<TritonMatrix2DBlockLoadLowering, TritonMatrix2DBlockStoreLowering>(
-          converter);
-=======
   patterns.add<TritonGENBarrierLowering, TritonSubGroupShuffleLowering,
                TritonGENFpToFpLowering>(converter);
-  patterns.add<TritonMatrixDPASLowering>(converter);
->>>>>>> 804dbeb2
+  patterns.add<TritonMatrixDPASLowering, TritonMatrix2DBlockLoadLowering,
+               TritonMatrix2DBlockStoreLowering>(converter);
 }
 
 void registerConvertTritonTritonGENToLLVMInterface(DialectRegistry &registry) {
