//===- TritonGENToLLVMPass.cpp - TritonGEN to LLVM dialect conversion -----===//
//
// Part of the LLVM Project, under the Apache License v2.0 with LLVM Exceptions.
// See https://llvm.org/LICENSE.txt for license information.
// SPDX-License-Identifier: Apache-2.0 WITH LLVM-exception
//
//===----------------------------------------------------------------------===//

#include "Attributes.h"
#include "Utils/Mangling.h"
#include "mlir/Conversion/ConvertToLLVM/ToLLVMInterface.h"
#include "mlir/Conversion/LLVMCommon/ConversionTarget.h"
#include "mlir/Conversion/LLVMCommon/Pattern.h"
#include "mlir/Dialect/LLVMIR/FunctionCallUtils.h"
#include "mlir/Dialect/LLVMIR/LLVMAttrs.h"
#include "mlir/Dialect/LLVMIR/LLVMDialect.h"
#include "mlir/Dialect/LLVMIR/LLVMTypes.h"
#include "mlir/Dialect/SPIRV/IR/TargetAndABI.h"
#include "mlir/IR/Attributes.h"
#include "mlir/IR/BuiltinAttributes.h"
#include "mlir/IR/MLIRContext.h"
#include "mlir/IR/OperationSupport.h"
#include "mlir/IR/PatternMatch.h"
#include "mlir/IR/TypeUtilities.h"
#include "mlir/Pass/Pass.h"
#include "mlir/Support/LLVM.h"
#include "mlir/Support/LogicalResult.h"
#include "mlir/Target/LLVMIR/TypeToLLVM.h"

#include "llvm/ADT/StringRef.h"
#include "llvm/IR/Attributes.h"
#include "llvm/Support/ErrorHandling.h"
#include "llvm/Support/ModRef.h"

#include "triton/Conversion/TritonGPUToLLVM/Utility.h"
#include "triton/Tools/Sys/GetEnv.hpp"

#include "intel/include/Dialect/TritonGEN/IR/TritonGENDialect.h"
#include "intel/include/TritonGENToLLVM/TritonGENToLLVMPass.h"

namespace mlir::triton {
#define GEN_PASS_DEF_CONVERTTRITONGENTOLLVM
#include "intel/include/TritonGENToLLVM/Passes.h.inc"
} // namespace mlir::triton

using namespace mlir;
using namespace mlir::triton::gpu;

//===----------------------------------------------------------------------===//
// Helper Functions
//===----------------------------------------------------------------------===//

static intel::AttributeList createFunctionAttributes(
    ArrayRef<std::pair<llvm::Attribute::AttrKind, std::optional<uint64_t>>>
        attributes,
    MLIRContext *ctx) {
  intel::AttrBuilder funcAttrBuilder(*ctx);
  for (auto [kind, optValue] : attributes) {
    if (optValue)
      funcAttrBuilder.addPassthroughAttribute(kind, *optValue);
    else
      funcAttrBuilder.addPassthroughAttribute(kind);
  }

  intel::AttributeList attrs;
  attrs.addFnAttributes(funcAttrBuilder);
  return attrs;
}

static NamedAttrList
createParameterAttributes(ArrayRef<llvm::Attribute::AttrKind> attributes,
                          MLIRContext *ctx) {
  intel::AttrBuilder paramAttrBuilder(*ctx);
  for (auto &attr : attributes)
    paramAttrBuilder.addAttribute(attr);

  return paramAttrBuilder.getAttributes();
}

static LLVM::CallOp
createDeviceFunctionCall(ConversionPatternRewriter &rewriter,
                         StringRef funcName, Type retType,
                         ArrayRef<Type> argTypes, ArrayRef<Value> args,
                         intel::AttributeList &attrs) {
  auto moduleOp = rewriter.getBlock()->getParent()->getParentOfType<ModuleOp>();
  MLIRContext *ctx = rewriter.getContext();
  Location loc = UnknownLoc::get(ctx);

  LLVM::LLVMFuncOp funcOp =
      LLVM::lookupOrCreateFn(moduleOp, funcName, argTypes, retType);
  funcOp.setCConv(LLVM::cconv::CConv::SPIR_FUNC);
  funcOp->setAttrs(attrs.getFnAttributes().getDictionary(ctx));

  for (auto [idx, attrList] : llvm::enumerate(attrs.getParamAttributes())) {
    for (NamedAttribute attr : attrList)
      funcOp.setArgAttr(idx, attr.getName(), attr.getValue());
  }

  auto callOp = rewriter.create<LLVM::CallOp>(loc, funcOp, args);
  callOp->setAttrs(funcOp->getAttrs());

  return callOp;
}

static std::string getGenISATypeMangling(Type ty) {
  if (auto vecTy = dyn_cast<VectorType>(ty))
    return "v" + std::to_string(vecTy.getNumElements()) +
           getGenISATypeMangling(vecTy.getElementType());
  return (ty.isInteger() ? "i" : "f") +
         std::to_string(ty.getIntOrFloatBitWidth());
}

static LLVM::CallOp
createGenISASubGroupReduce(TritonGEN::SubGroupReduceOp op, Value val,
                           ConversionPatternRewriter &rewriter) {
  auto getKindVal = [](TritonGEN::ReduceKind kind) -> int {
    switch (kind) {
    case TritonGEN::ReduceKind::ADD:
      return 0;
    case TritonGEN::ReduceKind::MUL:
      return 1;
    case TritonGEN::ReduceKind::MIN:
      return 2;
    case TritonGEN::ReduceKind::MAX:
      return 3;
    case TritonGEN::ReduceKind::AND:
      return 8;
    case TritonGEN::ReduceKind::OR:
      return 6;
    case TritonGEN::ReduceKind::XOR:
      return 7;
    }
    llvm_unreachable("unsupported reduce kind");
  };

  Location loc = op.getLoc();
  auto kind =
      rewriter.create<LLVM::ConstantOp>(loc, i8_ty, getKindVal(op.getKind()));

  std::string funcName =
      "llvm.genx.GenISA.WaveAll." + getGenISATypeMangling(val.getType());
  SmallVector<Type> argTypes = {val.getType(), i8_ty, i32_ty};
  SmallVector<Value> args = {val, kind, i32_val(0)};

  intel::AttributeList attrs = createFunctionAttributes(
      {{llvm::Attribute::Convergent, std::nullopt}}, rewriter.getContext());

  return createDeviceFunctionCall(rewriter, funcName, val.getType(), argTypes,
                                  args, attrs);
}

static SmallVector<Attribute>
loadCacheControlToDecoration(Builder &builder, uint32_t operandNum,
                             TritonGEN::LoadCacheControl orig) {
  const auto build = [&builder,
                      operandNum](TritonGEN::LoadCacheControlDecorationEnum l1,
                                  TritonGEN::LoadCacheControlDecorationEnum l3)
      -> SmallVector<Attribute> {
    return {builder.getAttr<TritonGEN::LoadCacheControlDecorationAttr>(
                0, l1, operandNum),
            builder.getAttr<TritonGEN::LoadCacheControlDecorationAttr>(
                1, l3, operandNum)};
  };

  switch (orig) {
  case TritonGEN::LoadCacheControl::DEFAULT:
    return {};
  case TritonGEN::LoadCacheControl::L1UC_L3UC:
    return build(TritonGEN::LoadCacheControlDecorationEnum::Uncached,
                 TritonGEN::LoadCacheControlDecorationEnum::Uncached);
  case TritonGEN::LoadCacheControl::L1UC_L3C:
    return build(TritonGEN::LoadCacheControlDecorationEnum::Uncached,
                 TritonGEN::LoadCacheControlDecorationEnum::Cached);
  case TritonGEN::LoadCacheControl::L1C_L3UC:
    return build(TritonGEN::LoadCacheControlDecorationEnum::Cached,
                 TritonGEN::LoadCacheControlDecorationEnum::Uncached);
  case TritonGEN::LoadCacheControl::L1C_L3C:
    return build(TritonGEN::LoadCacheControlDecorationEnum::Cached,
                 TritonGEN::LoadCacheControlDecorationEnum::Cached);
  case TritonGEN::LoadCacheControl::L1S_L3UC:
    return build(TritonGEN::LoadCacheControlDecorationEnum::Streaming,
                 TritonGEN::LoadCacheControlDecorationEnum::Uncached);
  case TritonGEN::LoadCacheControl::L1S_L3C:
    return build(TritonGEN::LoadCacheControlDecorationEnum::Streaming,
                 TritonGEN::LoadCacheControlDecorationEnum::Cached);
  case TritonGEN::LoadCacheControl::L1IAR_L3C:
    return build(TritonGEN::LoadCacheControlDecorationEnum::InvalidateAfterRead,
                 TritonGEN::LoadCacheControlDecorationEnum::Cached);
  }
  llvm_unreachable("Unhandled case");
}

static std::optional<TritonGEN::DecorationCacheControlAttr>
loadCacheControlToCacheControls(Builder &builder,
                                TritonGEN::LoadCacheControl orig,
                                uint32_t operandNum) {
  SmallVector<Attribute> decorations =
      loadCacheControlToDecoration(builder, operandNum, orig);
  if (decorations.empty())
    return {};
  return builder.getAttr<TritonGEN::DecorationCacheControlAttr>(decorations);
}

static Value createGenISA2DBlockRead(TritonGEN::Matrix2DBlockLoadOp op,
                                     ConversionPatternRewriter &rewriter) {
  MLIRContext *ctx = rewriter.getContext();
  VectorType resType = op.getRes().getType();
  Location loc = op->getLoc();

  Value ptr = op.getPtr();
  Value baseWidth = op.getBaseWidth();
  Value baseHeight = op.getBaseHeight();
  Value basePitch = op.getBasePitch();
  Value x = op.getX();
  Value y = op.getY();

  std::string funcName =
      "llvm.genx.GenISA.LSC2DBlockRead." + getGenISATypeMangling(resType);
  IntegerType int1Ty = rewriter.getIntegerType(1);
  IntegerType int32Ty = rewriter.getIntegerType(32);
  IntegerType int64Ty = rewriter.getIntegerType(64);

  // The IGC intrinsic requires the first argument be int64
  ptr = rewriter.create<LLVM::PtrToIntOp>(loc, int64Ty, ptr);
  Value one = i32_val(1);

  SmallVector<Type> argTypes{int64Ty,
                             baseWidth.getType(),
                             baseHeight.getType(),
                             basePitch.getType(),
                             x.getType(),
                             y.getType(),
                             int32Ty,
                             int32Ty,
                             int32Ty,
                             int32Ty,
                             int1Ty,
                             int1Ty,
                             int32Ty};

  SmallVector<Value> args{ptr,
                          sub(baseWidth, one),
                          sub(baseHeight, one),
                          sub(basePitch, one),
                          x,
                          y,
                          i32_val(op.getElemSizeInBits()),
                          i32_val(op.getTileWidth()),
                          i32_val(op.getTileHeight()),
                          i32_val(op.getVBlocks()),
                          i1_val(op.getTranspose()),
                          i1_val(op.getVnniTransform()),
                          i32_val(static_cast<int>(op.getCacheControl()))};

  intel::AttributeList attrs =
      createFunctionAttributes({{llvm::Attribute::NoUnwind, std::nullopt},
                                {llvm::Attribute::WillReturn, std::nullopt}},
                               ctx);
  LLVM::CallOp call = createDeviceFunctionCall(rewriter, funcName, resType,
                                               argTypes, args, attrs);
  return call.getResult();
}

// FIXME: This is a temporary solution. Remove once IGC can update the address
// payload.
static LLVM::CallOp
createBlock2DReadWithAddressPayloadUpdate(TritonGEN::Matrix2DBlockLoadOp op,
                                          ConversionPatternRewriter &rewriter) {
  MLIRContext *ctx = rewriter.getContext();
  Type resType = op->getResultTypes()[0];
  Location loc = op->getLoc();

  auto createBlock2DAddressPayload = [&](TritonGEN::Matrix2DBlockLoadOp op) {
    SmallVector<Type> argTypes{i64_ty, i32_ty, i32_ty, i32_ty, i32_ty,
                               i32_ty, i32_ty, i32_ty, i32_ty};
    Value zero = i32_val(0);
    Value one = i32_val(1);
    SmallVector<Value> args{ptrtoint(i64_ty, op.getPtr()),
                            sub(op.getBaseWidth(), one),
                            sub(op.getBaseHeight(), one),
                            sub(op.getBasePitch(), one),
                            zero,
                            zero,
                            i32_val(op.getTileWidth()),
                            i32_val(op.getTileHeight()),
                            i32_val(op.getVBlocks())};

    intel::AttributeList attrs = createFunctionAttributes(
        {{llvm::Attribute::NoUnwind, std::nullopt},
         {llvm::Attribute::Memory,
          llvm::MemoryEffects::argMemOnly(llvm::ModRefInfo::Ref).toIntValue()}},
        ctx);

    LLVM::CallOp callOp = createDeviceFunctionCall(
        rewriter, "__builtin_IB_subgroup_createBlock2DAddressPayload",
        ptr_ty(ctx), argTypes, args, attrs);
    return callOp.getResult();
  };

  auto setBlock2DAddressPayload = [&](Value ptr,
                                      TritonGEN::Matrix2DBlockLoadOp op) {
    assert(isa<LLVM::LLVMPointerType>(ptr.getType()) &&
           "Expecting a pointer type");
    SmallVector<Type> argTypes{ptr.getType(), i32_ty};

    intel::AttributeList attrs = createFunctionAttributes(
        {{llvm::Attribute::NoUnwind, std::nullopt},
         {llvm::Attribute::Memory,
          llvm::MemoryEffects::argMemOnly(llvm::ModRefInfo::Mod).toIntValue()}},
        ctx);
    SmallVector<NamedAttrList> paramAttrs(argTypes.size());
    paramAttrs[0] = createParameterAttributes({llvm::Attribute::NonNull}, ctx);
    attrs.addParamAttributes(paramAttrs);

    createDeviceFunctionCall(
        rewriter, "__builtin_IB_subgroup_setBlock2DAddressPayloadBlockX",
        LLVM::LLVMVoidType::get(ctx), argTypes, {ptr, op.getX()}, attrs);
    createDeviceFunctionCall(
        rewriter, "__builtin_IB_subgroup_setBlock2DAddressPayloadBlockY",
        LLVM::LLVMVoidType::get(ctx), argTypes, {ptr, op.getY()}, attrs);
  };

  auto createBlock2DRead = [&](Value ptr, TritonGEN::Matrix2DBlockLoadOp op) {
    assert(isa<LLVM::LLVMPointerType>(ptr.getType()) &&
           "Expecting a pointer type");

    std::string fnName = "__builtin_IB_subgroup_block_read_ap_";
    if (op.getTranspose())
      fnName += "transpose_";
    if (op.getVnniTransform())
      fnName += "transform_";
    fnName += "u" + std::to_string(op.getElemSizeInBits()) + "_m" +
              std::to_string(op.getTileHeight()) + "k" +
              std::to_string(op.getTileWidth()) + "v" +
              std::to_string(op.getVBlocks());
    Value zero = i32_val(0);
    SmallVector<Type> argTypes{ptr.getType(), i32_ty, i32_ty, i32_ty};
    SmallVector<Value> args{ptr, zero, zero, zero};

    intel::AttributeList attrs = createFunctionAttributes(
        {{llvm::Attribute::NoUnwind, std::nullopt},
         {llvm::Attribute::Memory,
          llvm::MemoryEffects::argMemOnly(llvm::ModRefInfo::Ref).toIntValue()}},
        ctx);
    SmallVector<NamedAttrList> paramAttrs(argTypes.size());
    paramAttrs[0] = createParameterAttributes({llvm::Attribute::NonNull}, ctx);
    attrs.addParamAttributes(paramAttrs);

    return createDeviceFunctionCall(rewriter, fnName, resType, argTypes, args,
                                    attrs);
  };

  auto createBlock2DReadGenISA = [&](Value ptr,
                                     TritonGEN::Matrix2DBlockLoadOp op) {
    assert(isa<LLVM::LLVMPointerType>(ptr.getType()) &&
           "Expecting a pointer type");

    auto vecType = dyn_cast<VectorType>(resType);
    assert(vecType && vecType.getShape().size() == 1 &&
           "Expecting a 1D vector");

    std::string fnName = "llvm.genx.GenISA.LSC2DBlockReadAddrPayload." +
                         getGenISATypeMangling(vecType) + ".p0i8";

    Value zero = i32_val(0);
    SmallVector<Type> argTypes{ptr.getType(), i32_ty, i32_ty, i32_ty, i32_ty,
                               i32_ty,        i32_ty, i1_ty,  i1_ty,  i32_ty};
    SmallVector<Value> args{ptr,
                            zero, // x
                            zero, // y
                            i32_val(op.getElemSizeInBits()),
                            i32_val(op.getTileWidth()),
                            i32_val(op.getTileHeight()),
                            i32_val(op.getVBlocks()),
                            i1_val(op.getTranspose()),
                            i1_val(op.getVnniTransform()),
                            i32_val(4) /*cache*/};

    // Function and parameters attributes.
    intel::AttributeList attrs = createFunctionAttributes(
        {{llvm::Attribute::NoUnwind, std::nullopt},
         {llvm::Attribute::Memory,
          llvm::MemoryEffects::argMemOnly(llvm::ModRefInfo::Ref).toIntValue()}},
        ctx);
    SmallVector<NamedAttrList> paramAttrs(argTypes.size());
    paramAttrs[0] = createParameterAttributes({llvm::Attribute::NonNull}, ctx);
    attrs.addParamAttributes(paramAttrs);

    return createDeviceFunctionCall(rewriter, fnName, resType, argTypes, args,
                                    attrs);
  };

  Value ptr = createBlock2DAddressPayload(op);
  setBlock2DAddressPayload(ptr, op);

  // TODO: Remove GenISA lowering after PoC productization is completed.
  char *env = std::getenv("TRITONGEN_FORCE_GENISA");
  const bool useGenISA = env ? (bool)std::atoi(env) : false;
  return (useGenISA) ? createBlock2DReadGenISA(ptr, op)
                     : createBlock2DRead(ptr, op);
}

static SmallVector<Attribute>
storeCacheControlToDecoration(Builder &builder, uint32_t operandNum,
                              TritonGEN::StoreCacheControl orig) {
  const auto build = [&builder,
                      operandNum](TritonGEN::StoreCacheControlDecorationEnum l1,
                                  TritonGEN::StoreCacheControlDecorationEnum l3)
      -> SmallVector<Attribute> {
    return {builder.getAttr<TritonGEN::StoreCacheControlDecorationAttr>(
                0, l1, operandNum),
            builder.getAttr<TritonGEN::StoreCacheControlDecorationAttr>(
                1, l3, operandNum)};
  };

  switch (orig) {
  case TritonGEN::StoreCacheControl::DEFAULT:
    return {};
  case TritonGEN::StoreCacheControl::L1UC_L3UC:
    return build(TritonGEN::StoreCacheControlDecorationEnum::Uncached,
                 TritonGEN::StoreCacheControlDecorationEnum::Uncached);
  case TritonGEN::StoreCacheControl::L1UC_L3WB:
    return build(TritonGEN::StoreCacheControlDecorationEnum::Uncached,
                 TritonGEN::StoreCacheControlDecorationEnum::WriteBack);
  case TritonGEN::StoreCacheControl::L1WT_L3UC:
    return build(TritonGEN::StoreCacheControlDecorationEnum::WriteThrough,
                 TritonGEN::StoreCacheControlDecorationEnum::Uncached);
  case TritonGEN::StoreCacheControl::L1WT_L3WB:
    return build(TritonGEN::StoreCacheControlDecorationEnum::WriteThrough,
                 TritonGEN::StoreCacheControlDecorationEnum::WriteBack);
  case TritonGEN::StoreCacheControl::L1S_L3UC:
    return build(TritonGEN::StoreCacheControlDecorationEnum::Streaming,
                 TritonGEN::StoreCacheControlDecorationEnum::Uncached);
  case TritonGEN::StoreCacheControl::L1S_L3WB:
    return build(TritonGEN::StoreCacheControlDecorationEnum::Streaming,
                 TritonGEN::StoreCacheControlDecorationEnum::WriteBack);
  case TritonGEN::StoreCacheControl::L1WB_L3WB:
    return build(TritonGEN::StoreCacheControlDecorationEnum::WriteBack,
                 TritonGEN::StoreCacheControlDecorationEnum::WriteBack);
  }
  llvm_unreachable("Unhandled case");
}

static std::optional<TritonGEN::DecorationCacheControlAttr>
storeCacheControlToCacheControls(Builder &builder,
                                 TritonGEN::StoreCacheControl orig,
                                 uint32_t operandNum) {
  SmallVector<Attribute> decorations =
      storeCacheControlToDecoration(builder, operandNum, orig);
  if (decorations.empty())
    return {};
  return builder.getAttr<TritonGEN::DecorationCacheControlAttr>(decorations);
}

static LLVM::CallOp
createGenISA2DBlockWrite(TritonGEN::Matrix2DBlockStoreOp op,
                         ConversionPatternRewriter &rewriter) {
  MLIRContext *ctx = rewriter.getContext();
  Location loc = op->getLoc();

  // The IGC intrinsic requires the first argument be int64
  Value ptr = op.getPtr();
  ptr = rewriter.create<LLVM::PtrToIntOp>(loc, int_ty(64), ptr);
  Value baseWidth = op.getBaseWidth();
  Value baseHeight = op.getBaseHeight();
  Value basePitch = op.getBasePitch();
  Value x = op.getX();
  Value y = op.getY();
  Value storeVal = op.getStoredVal();

  VectorType storeValType = op.getStoredVal().getType();
  std::string funcName =
      "llvm.genx.GenISA.LSC2DBlockWrite." + getGenISATypeMangling(storeValType);
  Value one = i32_val(1);

  SmallVector<Type> argTypes{
      int_ty(64),          baseWidth.getType(), baseHeight.getType(),
      basePitch.getType(), x.getType(),         y.getType(),
      int_ty(32),          int_ty(32),          int_ty(32),
      int_ty(32),          int_ty(1),           int_ty(1),
      int_ty(32),          storeVal.getType()};
  SmallVector<Value> args{ptr,
                          sub(baseWidth, one),
                          sub(baseHeight, one),
                          sub(basePitch, one),
                          x,
                          y,
                          i32_val(op.getElemSizeInBits()),
                          i32_val(op.getTileWidth()),
                          i32_val(op.getTileHeight()),
                          i32_val(op.getVBlocks()),
                          i1_val(false), // transpose
                          i1_val(false), // vnniTransform
                          i32_val(static_cast<int>(op.getCacheControl())),
                          storeVal};

  intel::AttributeList attrs =
      createFunctionAttributes({{llvm::Attribute::NoUnwind, std::nullopt},
                                {llvm::Attribute::WillReturn, std::nullopt}},
                               ctx);
  LLVM::CallOp call = createDeviceFunctionCall(rewriter, funcName, void_ty(ctx),
                                               argTypes, args, attrs);
  return call;
}

static LLVM::CallOp
createGenISA2DBlockPrefetch(TritonGEN::Matrix2DBlockPrefetchOp op,
                            ConversionPatternRewriter &rewriter) {
  MLIRContext *ctx = rewriter.getContext();
  Location loc = op->getLoc();

  // The IGC intrinsic requires the first argument be int64
  Value ptr = op.getPtr();
  ptr = rewriter.create<LLVM::PtrToIntOp>(loc, int_ty(64), ptr);
  Value baseWidth = op.getBaseWidth();
  Value baseHeight = op.getBaseHeight();
  Value basePitch = op.getBasePitch();
  Value x = op.getX();
  Value y = op.getY();
  Value one = i32_val(1);

  SmallVector<Type> argTypes{
      int_ty(64),          baseWidth.getType(), baseHeight.getType(),
      basePitch.getType(), x.getType(),         y.getType(),
      int_ty(32),          int_ty(32),          int_ty(32),
      int_ty(32),          int_ty(1),           int_ty(1),
      int_ty(32)};
  SmallVector<Value> args{ptr,
                          sub(baseWidth, one),
                          sub(baseHeight, one),
                          sub(basePitch, one),
                          x,
                          y,
                          i32_val(op.getElemSizeInBits()),
                          i32_val(op.getTileWidth()),
                          i32_val(op.getTileHeight()),
                          i32_val(op.getVBlocks()),
                          i1_val(false), // transpose
                          i1_val(false), // vnniTransform
                          i32_val(static_cast<int>(op.getCacheControl()))};

  intel::AttributeList attrs =
      createFunctionAttributes({{llvm::Attribute::NoUnwind, std::nullopt},
                                {llvm::Attribute::WillReturn, std::nullopt}},
                               ctx);

  const StringLiteral funcName = "llvm.genx.GenISA.LSC2DBlockPrefetch.isVoid";
  return createDeviceFunctionCall(rewriter, funcName, void_ty(ctx), {argTypes},
                                  {args}, attrs);
}

namespace {

struct FuncCallLowering {
protected:
  static Value rewrite(Operation *op, StringRef funcName, unsigned dim,
                       ConversionPatternRewriter &rewriter) {
    MLIRContext *ctx = rewriter.getContext();
    Location loc = op->getLoc();
    IntegerType retType = int_ty(64);
    IntegerType argType = int_ty(32);
    Value arg = i32_val(dim);

    intel::AttributeList attrs = createFunctionAttributes(
        {{llvm::Attribute::NoUnwind, std::nullopt},
         {llvm::Attribute::WillReturn, std::nullopt},
         {llvm::Attribute::Memory, llvm::MemoryEffects::none().toIntValue()}},
        ctx);
    LLVM::CallOp callOp = createDeviceFunctionCall(rewriter, funcName, retType,
                                                   {argType}, {arg}, attrs);
    Type resType = op->getResult(0).getType();
    if (resType == callOp.getResult().getType())
      return callOp.getResult();

    return rewriter.create<LLVM::TruncOp>(op->getLoc(), resType,
                                          callOp.getResult());
  }
};

//===----------------------------------------------------------------------===//
// ThreadId Ops Lowerings
//===----------------------------------------------------------------------===//

template <typename SourceOp>
struct TritonGENThreadIdLowering : public ConvertOpToLLVMPattern<SourceOp>,
                                   public FuncCallLowering {
  using ConvertOpToLLVMPattern<SourceOp>::ConvertOpToLLVMPattern;
  using OpAdaptor = typename SourceOp::Adaptor;

  LogicalResult
  matchAndRewrite(SourceOp op, OpAdaptor adaptor,
                  ConversionPatternRewriter &rewriter) const override {
    Value res;
    if (isa<TritonGEN::ThreadIdXOp>(op))
      res = FuncCallLowering::rewrite(op, "_Z12get_local_idj", 0, rewriter);
    else if (isa<TritonGEN::ThreadIdYOp>(op))
      res = FuncCallLowering::rewrite(op, "_Z12get_local_idj", 1, rewriter);
    else if (isa<TritonGEN::ThreadIdZOp>(op))
      res = FuncCallLowering::rewrite(op, "_Z12get_local_idj", 2, rewriter);
    else
      llvm_unreachable("Unexpected operation");

    rewriter.replaceOp(op, res);
    return success();
  }
};

using TritonGENThreadIdXLowering =
    TritonGENThreadIdLowering<TritonGEN::ThreadIdXOp>;
using TritonGENThreadIdYLowering =
    TritonGENThreadIdLowering<TritonGEN::ThreadIdYOp>;
using TritonGENThreadIdZLowering =
    TritonGENThreadIdLowering<TritonGEN::ThreadIdZOp>;

//===----------------------------------------------------------------------===//
// BlockId Ops Lowerings
//===----------------------------------------------------------------------===//

template <typename SourceOp>
struct TritonGENBlockIdLowering : public ConvertOpToLLVMPattern<SourceOp>,
                                  public FuncCallLowering {
  using ConvertOpToLLVMPattern<SourceOp>::ConvertOpToLLVMPattern;
  using OpAdaptor = typename SourceOp::Adaptor;

  LogicalResult
  matchAndRewrite(SourceOp op, OpAdaptor adaptor,
                  ConversionPatternRewriter &rewriter) const override {
    Value res;
    if (isa<TritonGEN::BlockIdXOp>(op))
      res = FuncCallLowering::rewrite(op, "_Z12get_group_idj", 0, rewriter);
    else if (isa<TritonGEN::BlockIdYOp>(op))
      res = FuncCallLowering::rewrite(op, "_Z12get_group_idj", 1, rewriter);
    else if (isa<TritonGEN::BlockIdZOp>(op))
      res = FuncCallLowering::rewrite(op, "_Z12get_group_idj", 2, rewriter);
    else
      llvm_unreachable("Unexpected operation");

    rewriter.replaceOp(op, res);
    return success();
  }
};

using TritonGENBlockIdXLowering =
    TritonGENBlockIdLowering<TritonGEN::BlockIdXOp>;
using TritonGENBlockIdYLowering =
    TritonGENBlockIdLowering<TritonGEN::BlockIdYOp>;
using TritonGENBlockIdZLowering =
    TritonGENBlockIdLowering<TritonGEN::BlockIdZOp>;

//===----------------------------------------------------------------------===//
// BlockDim Ops Lowerings
//===----------------------------------------------------------------------===//

template <typename SourceOp>
struct TritonGENBlockDimLowering : public ConvertOpToLLVMPattern<SourceOp>,
                                   public FuncCallLowering {
  using ConvertOpToLLVMPattern<SourceOp>::ConvertOpToLLVMPattern;
  using OpAdaptor = typename SourceOp::Adaptor;

  LogicalResult
  matchAndRewrite(SourceOp op, OpAdaptor adaptor,
                  ConversionPatternRewriter &rewriter) const override {
    Value res;
    if (isa<TritonGEN::BlockDimXOp>(op))
      res = FuncCallLowering::rewrite(op, "_Z14get_local_sizej", 0, rewriter);
    else if (isa<TritonGEN::BlockDimYOp>(op))
      res = FuncCallLowering::rewrite(op, "_Z14get_local_sizej", 1, rewriter);
    else if (isa<TritonGEN::BlockDimZOp>(op))
      res = FuncCallLowering::rewrite(op, "_Z14get_local_sizej", 2, rewriter);
    else
      llvm_unreachable("Unexpected operation");

    rewriter.replaceOp(op, res);
    return success();
  }
};

using TritonGENBlockDimXLowering =
    TritonGENBlockDimLowering<TritonGEN::BlockDimXOp>;
using TritonGENBlockDimYLowering =
    TritonGENBlockDimLowering<TritonGEN::BlockDimYOp>;
using TritonGENBlockDimZLowering =
    TritonGENBlockDimLowering<TritonGEN::BlockDimZOp>;

//===----------------------------------------------------------------------===//
// GridDim Ops Lowerings
//===----------------------------------------------------------------------===//

template <typename SourceOp>
struct TritonGENGridDimLowering : public ConvertOpToLLVMPattern<SourceOp>,
                                  public FuncCallLowering {
  using ConvertOpToLLVMPattern<SourceOp>::ConvertOpToLLVMPattern;
  using OpAdaptor = typename SourceOp::Adaptor;

  LogicalResult
  matchAndRewrite(SourceOp op, OpAdaptor adaptor,
                  ConversionPatternRewriter &rewriter) const override {
    Value res;
    if (isa<TritonGEN::GridDimXOp>(op))
      res = FuncCallLowering::rewrite(op, "_Z14get_num_groupsj", 0, rewriter);
    else if (isa<TritonGEN::GridDimYOp>(op))
      res = FuncCallLowering::rewrite(op, "_Z14get_num_groupsj", 1, rewriter);
    else if (isa<TritonGEN::GridDimZOp>(op))
      res = FuncCallLowering::rewrite(op, "_Z14get_num_groupsj", 2, rewriter);
    else
      llvm_unreachable("Unexpected operation");

    rewriter.replaceOp(op, res);
    return success();
  }
};

using TritonGENGridDimXLowering =
    TritonGENGridDimLowering<TritonGEN::GridDimXOp>;
using TritonGENGridDimYLowering =
    TritonGENGridDimLowering<TritonGEN::GridDimYOp>;
using TritonGENGridDimZLowering =
    TritonGENGridDimLowering<TritonGEN::GridDimZOp>;

//===----------------------------------------------------------------------===//
// SubgroupID Op Lowering
//===----------------------------------------------------------------------===//

struct TritonGENSubgroupIdLowering
    : public ConvertOpToLLVMPattern<TritonGEN::SubgroupIdOp> {
  using ConvertOpToLLVMPattern<TritonGEN::SubgroupIdOp>::ConvertOpToLLVMPattern;

  LogicalResult
  matchAndRewrite(TritonGEN::SubgroupIdOp op, OpAdaptor adaptor,
                  ConversionPatternRewriter &rewriter) const override {
    auto retType = rewriter.getIntegerType(32);

    intel::AttributeList attrs;
    LLVM::CallOp callOp = createDeviceFunctionCall(
        rewriter, "_Z16get_sub_group_idv", retType, {}, {}, attrs);
    rewriter.replaceOp(op, callOp);
    return success();
  }
};

//===----------------------------------------------------------------------===//
// Synchronization Ops Lowerings
//===----------------------------------------------------------------------===//

struct TritonGENBarrierLowering
    : public ConvertOpToLLVMPattern<TritonGEN::BarrierOp> {
  using ConvertOpToLLVMPattern<TritonGEN::BarrierOp>::ConvertOpToLLVMPattern;

  LogicalResult
  matchAndRewrite(TritonGEN::BarrierOp op, OpAdaptor adaptor,
                  ConversionPatternRewriter &rewriter) const override {
    MLIRContext *ctx = rewriter.getContext();
    Location loc = op->getLoc();
    Type retType = void_ty(ctx);
    IntegerType argType = int_ty(32);
<<<<<<< HEAD
    Value arg = i32_val(static_cast<int>(op.getMemFence()));
=======
    Value arg = i32_val(MemFence::Local);
>>>>>>> dede10f0

    intel::AttributeList attrs = createFunctionAttributes(
        {{llvm::Attribute::Convergent, std::nullopt}}, ctx);
    LLVM::CallOp callOp = createDeviceFunctionCall(
        rewriter, "_Z7barrierj", {retType}, {argType}, {arg}, attrs);
    rewriter.replaceOp(op, callOp);
    return success();
  }
};

struct TritonGENSplitBarrier {
protected:
  template <typename OpType>
  void replaceWithCall(OpType op, StringRef funcName,
                       ConversionPatternRewriter &rewriter) const {
    static_assert(
        std::is_same<OpType, TritonGEN::SplitBarrierSignalOp>::value ||
            std::is_same<OpType, TritonGEN::SplitBarrierWaitOp>::value,
        "Unexpected OpType");

    MLIRContext *ctx = rewriter.getContext();
    Location loc = op->getLoc();
    Type retType = void_ty(ctx);
    Value memFence = i32_val(static_cast<int>(op.getMemFence()));
    Value memScope = i32_val(static_cast<int>(op.getMemScope()));
    SmallVector<Value> args{memFence, memScope};
    SmallVector<Type> argTypes;
    for (auto arg : args)
      argTypes.push_back(arg.getType());

    intel::AttributeList attrs = createFunctionAttributes(
        {{llvm::Attribute::Convergent, std::nullopt}}, ctx);
    LLVM::CallOp callOp = createDeviceFunctionCall(rewriter, funcName, retType,
                                                   argTypes, args, attrs);
    rewriter.replaceOp(op, callOp);
  }
};

struct TritonGENSplitBarrierSignalLowering
    : public ConvertOpToLLVMPattern<TritonGEN::SplitBarrierSignalOp>,
      public TritonGENSplitBarrier {
  using ConvertOpToLLVMPattern<
      TritonGEN::SplitBarrierSignalOp>::ConvertOpToLLVMPattern;
  LogicalResult
  matchAndRewrite(TritonGEN::SplitBarrierSignalOp op, OpAdaptor adaptor,
                  ConversionPatternRewriter &rewriter) const override {
    TritonGENSplitBarrier::replaceWithCall(
        op, "_Z31intel_work_group_barrier_arriveii", rewriter);
    return success();
  }
};

struct TritonGENSplitBarrierWaitLowering
    : public ConvertOpToLLVMPattern<TritonGEN::SplitBarrierWaitOp>,
      public TritonGENSplitBarrier {
  using ConvertOpToLLVMPattern<
      TritonGEN::SplitBarrierWaitOp>::ConvertOpToLLVMPattern;
  LogicalResult
  matchAndRewrite(TritonGEN::SplitBarrierWaitOp op, OpAdaptor adaptor,
                  ConversionPatternRewriter &rewriter) const override {
    TritonGENSplitBarrier::replaceWithCall(
        op, "_Z29intel_work_group_barrier_waitii", rewriter);
    return success();
  }
};

struct TritonGENNamedBarrierSignalLowering
    : public ConvertOpToLLVMPattern<TritonGEN::NamedBarrierSignalOp> {
  using ConvertOpToLLVMPattern<
      TritonGEN::NamedBarrierSignalOp>::ConvertOpToLLVMPattern;

  LogicalResult
  matchAndRewrite(TritonGEN::NamedBarrierSignalOp op, OpAdaptor adaptor,
                  ConversionPatternRewriter &rewriter) const override {
    Value barrierId = op.getBarrierId();
    Value threadGroupCount = op.getThreadGroupCount();
    std::string funcName = "llvm.genx.GenISA.threadgroupnamedbarriers.signal." +
                           getGenISATypeMangling(barrierId.getType()) + "." +
                           getGenISATypeMangling(threadGroupCount.getType());
    SmallVector<Type> argTypes{barrierId.getType(), threadGroupCount.getType()};
    SmallVector<Value> args{barrierId, threadGroupCount};
    intel::AttributeList attrs = createFunctionAttributes(
        {{llvm::Attribute::Convergent, std::nullopt}}, rewriter.getContext());
    LLVM::CallOp callOp = createDeviceFunctionCall(
        rewriter, funcName, void_ty(rewriter.getContext()), argTypes, args,
        attrs);
    rewriter.replaceOp(op, callOp);
    return success();
  }
};

struct TritonGENNamedBarrierWaitLowering
    : public ConvertOpToLLVMPattern<TritonGEN::NamedBarrierWaitOp> {
  using ConvertOpToLLVMPattern<
      TritonGEN::NamedBarrierWaitOp>::ConvertOpToLLVMPattern;

  LogicalResult
  matchAndRewrite(TritonGEN::NamedBarrierWaitOp op, OpAdaptor adaptor,
                  ConversionPatternRewriter &rewriter) const override {
    Value barrierId = op.getBarrierId();
    std::string funcName = "llvm.genx.GenISA.threadgroupnamedbarriers.wait." +
                           getGenISATypeMangling(barrierId.getType());
    SmallVector<Type> argTypes{barrierId.getType()};
    SmallVector<Value> args{barrierId};
    intel::AttributeList attrs = createFunctionAttributes(
        {{llvm::Attribute::Convergent, std::nullopt}}, rewriter.getContext());
    LLVM::CallOp callOp = createDeviceFunctionCall(
        rewriter, funcName, void_ty(rewriter.getContext()), argTypes, args,
        attrs);
    rewriter.replaceOp(op, callOp);
    return success();
  }
};

struct TritonSubGroupBase {
protected:
  template <typename OpType,
            typename = std::enable_if_t<llvm::is_one_of<
                OpType, TritonGEN::SubGroupReduceOp, TritonGEN::SubGroupScanOp,
                TritonGEN::SubGroupShuffleOp>::value>>
  static Value extend(OpType op, Value val, Type type,
                      ConversionPatternRewriter &rewriter) {
    Location loc = op.getLoc();
    unsigned bitWidth = type.getIntOrFloatBitWidth();

    if constexpr (llvm::is_one_of<OpType, TritonGEN::SubGroupReduceOp,
                                  TritonGEN::SubGroupScanOp>::value) {
      if (type.isInteger() && bitWidth < 8)
        val = zext(i8_ty, val);
    } else if constexpr (std::is_same_v<OpType, TritonGEN::SubGroupShuffleOp>) {
      if (bitWidth < 8) {
        if (!type.isInteger())
          val = bitcast(val, int_ty(bitWidth));
        val = zext(i8_ty, val);
      } else if (isa<BFloat16Type>(type)) {
        val = bitcast(val, i16_ty);
      }
    }

    return val;
  }

  template <typename OpType,
            typename = std::enable_if_t<llvm::is_one_of<
                OpType, TritonGEN::SubGroupReduceOp, TritonGEN::SubGroupScanOp,
                TritonGEN::SubGroupShuffleOp>::value>>
  static Value truncate(OpType op, Value val, Type type,
                        ConversionPatternRewriter &rewriter) {
    Location loc = op.getLoc();
    unsigned bitWidth = type.getIntOrFloatBitWidth();

    if constexpr (llvm::is_one_of<OpType, TritonGEN::SubGroupReduceOp,
                                  TritonGEN::SubGroupScanOp>::value) {
      if (type.isInteger() && bitWidth < 8)
        val = trunc(type, val);
      return val;
    } else if constexpr (std::is_same_v<OpType, TritonGEN::SubGroupShuffleOp>) {
      if (bitWidth < 8) {
        val = trunc(int_ty(bitWidth), val);
        if (!type.isInteger())
          val = bitcast(val, type);
      } else if (isa<BFloat16Type>(type)) {
        val = bitcast(val, type);
      }
    }

    return val;
  }
};

struct TritonSubGroupReduceLowering
    : public ConvertOpToLLVMPattern<TritonGEN::SubGroupReduceOp>,
      public TritonSubGroupBase {
  using ConvertOpToLLVMPattern<
      TritonGEN::SubGroupReduceOp>::ConvertOpToLLVMPattern;

  LogicalResult
  matchAndRewrite(TritonGEN::SubGroupReduceOp op, OpAdaptor adaptor,
                  ConversionPatternRewriter &rewriter) const override {
    Location loc = op.getLoc();
    Value val = op.getValue();
    Type origTy = val.getType();
    val = TritonSubGroupBase::extend(op, val, origTy, rewriter);
    Type valTy = val.getType();
    SmallVector<Type> argTypes{valTy};
    SmallVector<bool> argIsUnsigned{false};
    SmallVector<Value> args{val};
    bool useCluster = (getSubgroupSize(op) != op.getSize());

    if (tools::getBoolEnv("TRITONGEN_FORCE_GENISA") && !useCluster) {
      Value result = createGenISASubGroupReduce(op, val, rewriter).getResult();
      result = TritonSubGroupBase::truncate(op, result, origTy, rewriter);
      rewriter.replaceOp(op, result);
      return success();
    }

    std::string fnName = "sub_group_";
    fnName += useCluster ? "clustered_" : "non_uniform_";
    fnName += "reduce_" + stringifyReduceKind(op.getKind()).str();
    intel::AttributeList attrs;
    if (useCluster) {
      argTypes.push_back(i32_ty);
      argIsUnsigned.push_back(true);
      auto size = rewriter.create<LLVM::ConstantOp>(
          loc, i32_ty, static_cast<int>(op.getSize()));
      args.push_back(size);
      MLIRContext *ctx = rewriter.getContext();
      attrs = createFunctionAttributes(
          {{llvm::Attribute::Convergent, std::nullopt}}, ctx);
    }
    fnName = intel::mangle(fnName, argTypes, argIsUnsigned);

    Value result =
        createDeviceFunctionCall(rewriter, fnName, valTy, argTypes, args, attrs)
            .getResult();
    result = TritonSubGroupBase::truncate(op, result, origTy, rewriter);
    rewriter.replaceOp(op, result);
    return success();
  }
};

struct TritonSubGroupScanLowering
    : public ConvertOpToLLVMPattern<TritonGEN::SubGroupScanOp>,
      public TritonSubGroupBase {
  using ConvertOpToLLVMPattern<
      TritonGEN::SubGroupScanOp>::ConvertOpToLLVMPattern;

  LogicalResult
  matchAndRewrite(TritonGEN::SubGroupScanOp op, OpAdaptor adaptor,
                  ConversionPatternRewriter &rewriter) const override {
    Value val = op.getValue();
    Type origTy = val.getType();
    val = TritonSubGroupBase::extend(op, op.getValue(), origTy, rewriter);
    Type valTy = val.getType();
    SmallVector<Type> argTypes{valTy};
    SmallVector<Value> args{val};

    std::string fnName = "sub_group_non_uniform_scan_";
    switch (op.getScanKind()) {
    case TritonGEN::ScanKind::EXCLUSIVE:
      fnName += "exclusive_";
      break;
    case TritonGEN::ScanKind::INCLUSIVE:
      fnName += "inclusive_";
      break;
    default:
      llvm_unreachable("unhandled scan kind");
    };

    fnName += stringifyReduceKind(op.getReduceKind()).str();
    fnName = intel::mangle(fnName, valTy);

    MLIRContext *ctx = rewriter.getContext();
    intel::AttributeList attrs = createFunctionAttributes(
        {{llvm::Attribute::Convergent, std::nullopt}}, ctx);

    Value result =
        createDeviceFunctionCall(rewriter, fnName, valTy, argTypes, args, attrs)
            .getResult();
    result = TritonSubGroupBase::truncate(op, result, origTy, rewriter);
    rewriter.replaceOp(op, result);

    return success();
  }
};

struct TritonSubGroupShuffleLowering
    : public ConvertOpToLLVMPattern<TritonGEN::SubGroupShuffleOp>,
      public TritonSubGroupBase {
  using ConvertOpToLLVMPattern<
      TritonGEN::SubGroupShuffleOp>::ConvertOpToLLVMPattern;

  LogicalResult
  matchAndRewrite(TritonGEN::SubGroupShuffleOp op, OpAdaptor adaptor,
                  ConversionPatternRewriter &rewriter) const override {
    Value val = op.getValue();
    auto origTy = val.getType();
    val = TritonSubGroupBase::extend(op, op.getValue(), origTy, rewriter);
    Value value = val;
    Value mask = op.getMask();
    TritonGEN::ShflKind kind = op.getKind();

    StringRef func;
    switch (kind) {
    case TritonGEN::ShflKind::XOR:
      func = "sub_group_shuffle_xor";
      break;
    case TritonGEN::ShflKind::UP:
      func = "sub_group_shuffle_up";
      break;
    case TritonGEN::ShflKind::DOWN:
      func = "sub_group_shuffle_down";
      break;
    case TritonGEN::ShflKind::IDX:
      func = "sub_group_shuffle";
      break;
    }
    std::string fnName = intel::mangle(func, {value.getType(), i32_ty},
                                       /*isUnsigned=*/{false, true});

    intel::AttributeList attrs = createFunctionAttributes(
        {{llvm::Attribute::Convergent, std::nullopt}}, rewriter.getContext());

    Value result = createDeviceFunctionCall(rewriter, fnName, value.getType(),
                                            {value.getType(), mask.getType()},
                                            {value, mask}, attrs)
                       .getResult();

    result = TritonSubGroupBase::truncate(op, result, origTy, rewriter);
    rewriter.replaceOp(op, result);
    return success();
  }
};

//===----------------------------------------------------------------------===//
// Matrix operations
//===----------------------------------------------------------------------===//

struct TritonMatrixDPASLowering
    : public ConvertOpToLLVMPattern<TritonGEN::MatrixDPASOp> {
  using ConvertOpToLLVMPattern<TritonGEN::MatrixDPASOp>::ConvertOpToLLVMPattern;

  LogicalResult
  matchAndRewrite(TritonGEN::MatrixDPASOp op, OpAdaptor adaptor,
                  ConversionPatternRewriter &rewriter) const override {
    Location loc = op->getLoc();

    FloatType fp32Ty = f32_ty;
    IntegerType int16Ty = int_ty(16);
    IntegerType int32Ty = int_ty(32);

    TritonGEN::PrecisionType precisionA = op.getPa();
    Type packedAType = (precisionA == TritonGEN::PrecisionType::TF32)
                           ? cast<Type>(fp32Ty)
                           : int16Ty;
    Type packedBType = (precisionA == TritonGEN::PrecisionType::TF32)
                           ? cast<Type>(fp32Ty)
                           : int32Ty;

    Value a = op.getA();
    VectorType aOrigTy = cast<VectorType>(a.getType());
    unsigned bitWidth = aOrigTy.getNumElements() *
                        aOrigTy.getElementType().getIntOrFloatBitWidth();
    VectorType aTy = VectorType::get(
        bitWidth / packedAType.getIntOrFloatBitWidth(), packedAType);
    if (aOrigTy != aTy)
      a = rewriter.create<LLVM::BitcastOp>(loc, aTy, a);

    Value b = op.getB();
    VectorType bOrigTy = cast<VectorType>(b.getType());
    bitWidth = bOrigTy.getNumElements() *
               bOrigTy.getElementType().getIntOrFloatBitWidth();
    VectorType bTy = VectorType::get(
        bitWidth / packedBType.getIntOrFloatBitWidth(), packedBType);
    if (bOrigTy != bTy)
      b = rewriter.create<LLVM::BitcastOp>(loc, bTy, b);

    Value c = op.getC();
    VectorType cOrigTy = cast<VectorType>(c.getType());
    assert(cOrigTy == op->getResultTypes()[0] &&
           "Accumulator and result type mismatch");
    // OCL builtins encode bfloat16 as int16
    VectorType cTy = cOrigTy.getElementType().isBF16()
                         ? VectorType::get(cOrigTy.getShape(), int16Ty)
                         : cOrigTy;
    if (cOrigTy != cTy)
      c = rewriter.create<LLVM::BitcastOp>(loc, cTy, c);

    std::string fnName =
        "intel_sub_group_" + stringifyPrecisionType(precisionA).str() + "_" +
        stringifyPrecisionType(op.getPb()).str() + "_matrix_mad_k" +
        std::to_string(8 /*systolic depth*/ *
                       getNumOperandsPerDword(precisionA));

    SmallVector<Type> argTypes{aTy, bTy, cTy};
    fnName = intel::mangle(fnName, argTypes);

    SmallVector<Value> args{a, b, c};
    intel::AttributeList attrs = createFunctionAttributes(
        {{llvm::Attribute::Convergent, std::nullopt}}, rewriter.getContext());

    Value result =
        createDeviceFunctionCall(rewriter, fnName, cTy, argTypes, args, attrs)
            ->getResult(0);
    if (cOrigTy != cTy)
      result = rewriter.create<LLVM::BitcastOp>(loc, cOrigTy, result);

    rewriter.replaceOp(op, result);
    return success();
  }

private:
  static unsigned getNumOperandsPerDword(TritonGEN::PrecisionType pTy) {
    switch (pTy) {
    case TritonGEN::PrecisionType::TF32:
      return 1;
    case TritonGEN::PrecisionType::BF16:
    case TritonGEN::PrecisionType::FP16:
      return 2;
    case TritonGEN::PrecisionType::U8:
    case TritonGEN::PrecisionType::S8:
      return 4;
    default:
      llvm_unreachable("unsupported TritonGEN::PrecisionType");
    }
  }
};

struct TritonMatrix2DBlockLoadLowering
    : public ConvertOpToLLVMPattern<TritonGEN::Matrix2DBlockLoadOp> {
  using ConvertOpToLLVMPattern<
      TritonGEN::Matrix2DBlockLoadOp>::ConvertOpToLLVMPattern;

  LogicalResult
  matchAndRewrite(TritonGEN::Matrix2DBlockLoadOp op, OpAdaptor adaptor,
                  ConversionPatternRewriter &rewriter) const override {
    if (tools::getBoolEnv("TRITON_INTEL_ENABLE_ADDRESS_PAYLOAD_OPT")) {
      LLVM::CallOp callOp =
          createBlock2DReadWithAddressPayloadUpdate(op, rewriter);
      rewriter.replaceOp(op, callOp);
      return success();
    }

    // TODO: Remove GenISA lowering after PoC productization is completed.
    if (tools::getBoolEnv("TRITONGEN_FORCE_GENISA")) {
      rewriter.replaceOp(op, createGenISA2DBlockRead(op, rewriter));
      return success();
    }

    MLIRContext *ctx = rewriter.getContext();
    Location loc = op->getLoc();
    VectorType resType = op.getRes().getType();

    auto dest = rewriter.create<LLVM::AllocaOp>(
        loc, ptr_ty(ctx), resType.getElementType(),
        i32_val(resType.getNumElements()));
    std::string fnName = "intel_sub_group_2d_block_read_";
    if (op.getVnniTransform())
      fnName += "transform_";
    else if (op.getTranspose())
      fnName += "transpose_";
    fnName += std::to_string(op.getElemSizeInBits()) + "b_" +
              std::to_string(op.getTileHeight()) + "r" +
              std::to_string(op.getTileWidth()) + "x" +
              std::to_string(op.getVBlocks()) + "c";
    fnName = "_Z" + std::to_string(fnName.size()) + fnName + "PU3AS1viiiDv2_iP";
    fnName +=
        (resType.getElementType().getIntOrFloatBitWidth() == 32) ? "j" : "t";
    VectorType vecType = vec_ty(i32_ty, 2);
    Value byteCoord = insert_element(
        vecType, insert_element(vecType, undef(vecType), op.getX(), i32_val(0)),
        op.getY(), i32_val(1));
    SmallVector<Type> argTypes{ptr_ty(ctx, 1), i32_ty,  i32_ty,
                               i32_ty,         vecType, ptr_ty(ctx)};
    SmallVector<Value> args{op.getPtr(),        op.getBaseWidth(),
                            op.getBaseHeight(), op.getBasePitch(),
                            byteCoord,          dest};

    intel::AttributeList attrs = createFunctionAttributes(
        {{llvm::Attribute::NoUnwind, std::nullopt}}, ctx);
    SmallVector<NamedAttrList> paramAttrs(argTypes.size());
    paramAttrs[0] = createParameterAttributes(
        {llvm::Attribute::NonNull, llvm::Attribute::ReadOnly}, ctx);
    paramAttrs[5] = createParameterAttributes(
        {llvm::Attribute::NonNull, llvm::Attribute::WriteOnly}, ctx);
    attrs.addParamAttributes(paramAttrs);

    LLVM::CallOp call = createDeviceFunctionCall(rewriter, fnName, void_ty(ctx),
                                                 argTypes, args, attrs);
    constexpr uint32_t ptrOperandIndex = 0;
    if (std::optional<TritonGEN::DecorationCacheControlAttr> optCacheControls =
            loadCacheControlToCacheControls(rewriter, op.getCacheControl(),
                                            ptrOperandIndex)) {
      call->setAttr(TritonGEN::TritonGENDialect::getCacheControlsAttrName(),
                    *optCacheControls);
    }

    rewriter.replaceOp(op, rewriter.create<LLVM::LoadOp>(loc, resType, dest));
    return success();
  }
};

struct TritonMatrix2DBlockStoreLowering
    : public ConvertOpToLLVMPattern<TritonGEN::Matrix2DBlockStoreOp> {
  using ConvertOpToLLVMPattern<
      TritonGEN::Matrix2DBlockStoreOp>::ConvertOpToLLVMPattern;

  LogicalResult
  matchAndRewrite(TritonGEN::Matrix2DBlockStoreOp op, OpAdaptor adaptor,
                  ConversionPatternRewriter &rewriter) const override {
    // TODO: Remove GenISA lowering after PoC productization is completed.
    if (tools::getBoolEnv("TRITONGEN_FORCE_GENISA")) {
      rewriter.replaceOp(op, createGenISA2DBlockWrite(op, rewriter));
      return success();
    }

    MLIRContext *ctx = rewriter.getContext();
    Location loc = op->getLoc();

    VectorType storeValType = op.getStoredVal().getType();
    auto storeValPtr = rewriter.create<LLVM::AllocaOp>(
        loc, ptr_ty(ctx), storeValType.getElementType(),
        i32_val(storeValType.getNumElements()));
    rewriter.create<LLVM::StoreOp>(loc, op.getStoredVal(), storeValPtr);

    std::string fnName = "intel_sub_group_2d_block_write_";
    fnName += std::to_string(op.getElemSizeInBits()) + "b_" +
              std::to_string(op.getTileHeight()) + "r" +
              std::to_string(op.getTileWidth()) + "x" +
              std::to_string(op.getVBlocks()) + "c";
    fnName = "_Z" + std::to_string(fnName.size()) + fnName + "PU3AS1viiiDv2_iP";
    unsigned storeValBitWidth =
        storeValType.getElementType().getIntOrFloatBitWidth();
    fnName += (storeValBitWidth == 32)   ? "j"
              : (storeValBitWidth == 16) ? "t"
                                         : "h";

    VectorType vecType = vec_ty(i32_ty, 2);
    Value byteCoord = insert_element(
        vecType, insert_element(vecType, undef(vecType), op.getX(), i32_val(0)),
        op.getY(), i32_val(1));
    SmallVector<Type> argTypes{ptr_ty(ctx, 1), i32_ty,  i32_ty,
                               i32_ty,         vecType, ptr_ty(ctx)};
    SmallVector<Value> args{op.getPtr(),        op.getBaseWidth(),
                            op.getBaseHeight(), op.getBasePitch(),
                            byteCoord,          storeValPtr};

    intel::AttributeList attrs = createFunctionAttributes(
        {{llvm::Attribute::NoUnwind, std::nullopt}}, ctx);
    SmallVector<NamedAttrList> paramAttrs(argTypes.size());
    paramAttrs[0] = createParameterAttributes(
        {llvm::Attribute::NonNull, llvm::Attribute::WriteOnly}, ctx);
    paramAttrs[5] = createParameterAttributes(
        {llvm::Attribute::NonNull, llvm::Attribute::ReadOnly}, ctx);
    attrs.addParamAttributes(paramAttrs);

    LLVM::CallOp call = createDeviceFunctionCall(rewriter, fnName, void_ty(ctx),
                                                 argTypes, args, attrs);
    constexpr uint32_t ptrOperandIndex = 0;
    if (std::optional<TritonGEN::DecorationCacheControlAttr> optCacheControls =
            storeCacheControlToCacheControls(rewriter, op.getCacheControl(),
                                             ptrOperandIndex)) {
      call->setAttr(TritonGEN::TritonGENDialect::getCacheControlsAttrName(),
                    *optCacheControls);
    }

    rewriter.replaceOp(op, call);
    return success();
  }
};

struct TritonMatrix2DBlockPrefetchLowering
    : public ConvertOpToLLVMPattern<TritonGEN::Matrix2DBlockPrefetchOp> {
  using ConvertOpToLLVMPattern<
      TritonGEN::Matrix2DBlockPrefetchOp>::ConvertOpToLLVMPattern;

  LogicalResult
  matchAndRewrite(TritonGEN::Matrix2DBlockPrefetchOp op, OpAdaptor adaptor,
                  ConversionPatternRewriter &rewriter) const override {
    // TODO: Remove GenISA lowering after PoC productization is completed.
    bool useGenISA = tools::getBoolEnv("TRITONGEN_FORCE_GENISA");
    if (tools::getBoolEnv("TRITON_INTEL_ENABLE_FAST_PREFETCH") &&
        ((op.getElemSizeInBits() == 8 && op.getTileWidth() == 64) ||
         (op.getElemSizeInBits() == 16 && op.getTileWidth() == 32)))
      useGenISA = true;
    if (useGenISA) {
      rewriter.replaceOp(op, createGenISA2DBlockPrefetch(op, rewriter));
      return success();
    }

    MLIRContext *ctx = rewriter.getContext();
    Location loc = op->getLoc();
    std::string fnName = "intel_sub_group_2d_block_prefetch_";
    fnName += std::to_string(op.getElemSizeInBits()) + "b_" +
              std::to_string(op.getTileHeight()) + "r" +
              std::to_string(op.getTileWidth()) + "x" +
              std::to_string(op.getVBlocks()) + "c";
    fnName = "_Z" + std::to_string(fnName.size()) + fnName + "PU3AS1viiiDv2_i";
    VectorType vecType = vec_ty(i32_ty, 2);
    Value byteCoord = insert_element(
        vecType, insert_element(vecType, undef(vecType), op.getX(), i32_val(0)),
        op.getY(), i32_val(1));
    SmallVector<Type> argTypes{ptr_ty(ctx, 1), i32_ty, i32_ty, i32_ty, vecType};
    SmallVector<Value> args{op.getPtr(), op.getBaseWidth(), op.getBaseHeight(),
                            op.getBasePitch(), byteCoord};

    intel::AttributeList attrs = createFunctionAttributes(
        {{llvm::Attribute::NoUnwind, std::nullopt},
         {llvm::Attribute::Memory,
          llvm::MemoryEffects::argMemOnly(llvm::ModRefInfo::Ref).toIntValue()}},
        ctx);
    SmallVector<NamedAttrList> paramAttrs(argTypes.size());
    paramAttrs[0] = createParameterAttributes({llvm::Attribute::NonNull}, ctx);
    attrs.addParamAttributes(paramAttrs);

    LLVM::CallOp call = createDeviceFunctionCall(rewriter, fnName, void_ty(ctx),
                                                 argTypes, args, attrs);
    constexpr uint32_t ptrOperandIndex = 0;
    if (std::optional<TritonGEN::DecorationCacheControlAttr> optCacheControls =
            loadCacheControlToCacheControls(rewriter, op.getCacheControl(),
                                            ptrOperandIndex)) {
      call->setAttr(TritonGEN::TritonGENDialect::getCacheControlsAttrName(),
                    *optCacheControls);
    }

    rewriter.replaceOp(op, call);
    return success();
  }
};

struct TritonSIMDBlockReadLowering
    : public ConvertOpToLLVMPattern<TritonGEN::SIMDBlockReadOp> {
  using ConvertOpToLLVMPattern<
      TritonGEN::SIMDBlockReadOp>::ConvertOpToLLVMPattern;

  LogicalResult
  matchAndRewrite(TritonGEN::SIMDBlockReadOp op, OpAdaptor adaptor,
                  ConversionPatternRewriter &rewriter) const override {
    LLVM::LLVMPointerType ptrTy = op.getPtr().getType();
    VectorType vecTy = op.getRes().getType();

    // TODO: Remove GenISA lowering after PoC productization is completed.
    const StringLiteral funcName = "llvm.genx.GenISA.simdBlockRead";
    intel::AttributeList attrs;
    LLVM::CallOp call = createDeviceFunctionCall(rewriter, funcName, vecTy,
                                                 {ptrTy}, {op.getPtr()}, attrs);

    rewriter.replaceOp(op, call.getResult());
    return success();
  }
};

struct TritonSIMDBlockWriteLowering
    : public ConvertOpToLLVMPattern<TritonGEN::SIMDBlockWriteOp> {
  using ConvertOpToLLVMPattern<
      TritonGEN::SIMDBlockWriteOp>::ConvertOpToLLVMPattern;

  LogicalResult
  matchAndRewrite(TritonGEN::SIMDBlockWriteOp op, OpAdaptor adaptor,
                  ConversionPatternRewriter &rewriter) const override {
    MLIRContext *ctx = rewriter.getContext();
    LLVM::LLVMPointerType ptrTy = op.getPtr().getType();
    VectorType vecTy = op.getVal().getType();

    // TODO: Remove GenISA lowering after PoC productization is completed.
    const StringLiteral funcName = "llvm.genx.GenISA.simdBlockWrite";
    intel::AttributeList attrs;
    LLVM::CallOp call = createDeviceFunctionCall(
        rewriter, funcName, void_ty(ctx), {ptrTy, vecTy},
        {op.getPtr(), op.getVal()}, attrs);

    rewriter.replaceOp(op, call);
    return success();
  }
};

} // namespace

//===----------------------------------------------------------------------===//
// Pass Definition
//===----------------------------------------------------------------------===//

namespace {
struct ConvertTritonGENToLLVM
    : public triton::impl::ConvertTritonGENToLLVMBase<ConvertTritonGENToLLVM> {
  using Base::Base;

  void runOnOperation() override {
    MLIRContext *ctx = &getContext();
    RewritePatternSet pattern(ctx);
    LowerToLLVMOptions options(ctx);
    LLVMTypeConverter converter(ctx, options);
    LLVMConversionTarget target(*ctx);

    populateTritonGENToLLVMConversionPatterns(converter, pattern);

    if (failed(
            applyPartialConversion(getOperation(), target, std::move(pattern))))
      signalPassFailure();
  }
};

} // namespace

//===----------------------------------------------------------------------===//
// ConvertToLLVMPatternInterface implementation
//===----------------------------------------------------------------------===//

namespace {
/// Implement the interface to convert TritonGEN to LLVM.
struct TritonGENToLLVMDialectInterface : public ConvertToLLVMPatternInterface {
  using ConvertToLLVMPatternInterface::ConvertToLLVMPatternInterface;
  void loadDependentDialects(MLIRContext *ctx) const final {
    ctx->loadDialect<LLVM::LLVMDialect>();
  }

  /// Hook for derived dialect interface to provide conversion patterns
  /// and mark dialect legal for the conversion target.
  void populateConvertToLLVMConversionPatterns(
      ConversionTarget &target, LLVMTypeConverter &typeConverter,
      RewritePatternSet &patterns) const final {
    populateTritonGENToLLVMConversionPatterns(typeConverter, patterns);
  }
};

} // namespace

//===----------------------------------------------------------------------===//
// Pattern Population and Registration
//===----------------------------------------------------------------------===//

void mlir::triton::populateTritonGENToLLVMConversionPatterns(
    LLVMTypeConverter &converter, RewritePatternSet &patterns) {
  patterns.add<
      TritonGENThreadIdXLowering, TritonGENThreadIdYLowering,
      TritonGENThreadIdZLowering, TritonGENBlockIdXLowering,
      TritonGENBlockIdYLowering, TritonGENBlockIdZLowering,
      TritonGENBlockDimXLowering, TritonGENBlockDimYLowering,
      TritonGENBlockDimZLowering, TritonGENGridDimXLowering,
      TritonGENGridDimYLowering, TritonGENGridDimZLowering,
      TritonGENSubgroupIdLowering, TritonGENBarrierLowering,
      TritonGENSplitBarrierSignalLowering, TritonGENSplitBarrierWaitLowering,
      TritonGENNamedBarrierSignalLowering, TritonGENNamedBarrierWaitLowering,
      TritonSubGroupReduceLowering, TritonSubGroupScanLowering,
      TritonSubGroupShuffleLowering, TritonMatrixDPASLowering,
      TritonMatrix2DBlockLoadLowering, TritonMatrix2DBlockStoreLowering,
      TritonMatrix2DBlockPrefetchLowering, TritonSIMDBlockReadLowering,
      TritonSIMDBlockWriteLowering>(converter);
}

void registerConvertTritonTritonGENToLLVMInterface(DialectRegistry &registry) {
  registry.addExtension(
      +[](MLIRContext *ctx, TritonGEN::TritonGENDialect *dialect) {
        dialect->addInterfaces<TritonGENToLLVMDialectInterface>();
      });
}<|MERGE_RESOLUTION|>--- conflicted
+++ resolved
@@ -753,11 +753,7 @@
     Location loc = op->getLoc();
     Type retType = void_ty(ctx);
     IntegerType argType = int_ty(32);
-<<<<<<< HEAD
     Value arg = i32_val(static_cast<int>(op.getMemFence()));
-=======
-    Value arg = i32_val(MemFence::Local);
->>>>>>> dede10f0
 
     intel::AttributeList attrs = createFunctionAttributes(
         {{llvm::Attribute::Convergent, std::nullopt}}, ctx);
