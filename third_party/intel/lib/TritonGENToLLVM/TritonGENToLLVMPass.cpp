//===- TritonGENToLLVMPass.cpp - TritonGEN to LLVM dialect conversion -----===//
//
// Part of the LLVM Project, under the Apache License v2.0 with LLVM Exceptions.
// See https://llvm.org/LICENSE.txt for license information.
// SPDX-License-Identifier: Apache-2.0 WITH LLVM-exception
//
//===----------------------------------------------------------------------===//

#include "Attributes.h"
#include "Utils/Mangling.h"
#include "mlir/Conversion/ConvertToLLVM/ToLLVMInterface.h"
#include "mlir/Conversion/LLVMCommon/ConversionTarget.h"
#include "mlir/Conversion/LLVMCommon/Pattern.h"
#include "mlir/Dialect/LLVMIR/FunctionCallUtils.h"
#include "mlir/Dialect/LLVMIR/LLVMAttrs.h"
#include "mlir/Dialect/LLVMIR/LLVMDialect.h"
#include "mlir/Dialect/LLVMIR/LLVMTypes.h"
#include "mlir/Dialect/SPIRV/IR/TargetAndABI.h"
#include "mlir/IR/Attributes.h"
#include "mlir/IR/BuiltinAttributes.h"
#include "mlir/IR/MLIRContext.h"
#include "mlir/IR/OperationSupport.h"
#include "mlir/IR/PatternMatch.h"
#include "mlir/IR/TypeUtilities.h"
#include "mlir/Pass/Pass.h"
#include "mlir/Support/LLVM.h"
#include "mlir/Support/LogicalResult.h"
#include "mlir/Target/LLVMIR/TypeToLLVM.h"

#include "llvm/ADT/StringRef.h"
#include "llvm/IR/Attributes.h"
#include "llvm/Support/ErrorHandling.h"
#include "llvm/Support/ModRef.h"

#include "triton/Conversion/TritonGPUToLLVM/Utility.h"
#include "triton/Tools/Sys/GetEnv.hpp"

#include "intel/include/Dialect/TritonGEN/IR/TritonGENDialect.h"
#include "intel/include/TritonGENToLLVM/TritonGENToLLVMPass.h"

namespace mlir::triton {
#define GEN_PASS_DEF_CONVERTTRITONGENTOLLVM
#include "intel/include/TritonGENToLLVM/Passes.h.inc"
} // namespace mlir::triton

using namespace mlir;
using namespace mlir::triton::gpu;

//===----------------------------------------------------------------------===//
// Helper Functions
//===----------------------------------------------------------------------===//

static intel::AttributeList createFunctionAttributes(
    ArrayRef<std::pair<llvm::Attribute::AttrKind, std::optional<uint64_t>>>
        attributes,
    MLIRContext *ctx) {
  intel::AttrBuilder funcAttrBuilder(*ctx);
  for (auto [kind, optValue] : attributes) {
    if (optValue)
      funcAttrBuilder.addPassthroughAttribute(kind, *optValue);
    else
      funcAttrBuilder.addPassthroughAttribute(kind);
  }

  intel::AttributeList attrs;
  attrs.addFnAttributes(funcAttrBuilder);
  return attrs;
}

struct LLVMFuncAttributeOptions {
  bool isConvergent = false;
  bool isNoUnwind = false;
  bool isWillReturn = false;
  LLVM::MemoryEffectsAttr memEffectsAttr{};
};

static constexpr LLVMFuncAttributeOptions convergentAttrs = {
    true, false, false, {}};
static constexpr LLVMFuncAttributeOptions noUnwindAttrs = {
    false, true, false, {}};
static constexpr LLVMFuncAttributeOptions noUnwindWillReturnAttrs = {
    false, true, true, {}};
static constexpr LLVMFuncAttributeOptions convergentNoUnwindWillReturnAttrs = {
    true, true, true, {}};

static LLVM::CallOp createDeviceFunctionCall(
    ConversionPatternRewriter &rewriter, StringRef funcName, Type retType,
    ArrayRef<Type> argTypes, ArrayRef<Value> args,
    mlir::ArrayRef<std::pair<unsigned, mlir::StringRef>> paramAttrs,
    const LLVMFuncAttributeOptions &funcAttributeOptions,
    const intel::AttributeList &passthroughAttrs = {}) {
  auto moduleOp = rewriter.getBlock()->getParent()->getParentOfType<ModuleOp>();
  MLIRContext *ctx = rewriter.getContext();
  Location loc = UnknownLoc::get(ctx);

  LLVM::LLVMFuncOp funcOp =
      LLVM::lookupOrCreateFn(moduleOp, funcName, argTypes, retType);
  funcOp.setCConv(LLVM::cconv::CConv::SPIR_FUNC);
  funcOp.setConvergent(funcAttributeOptions.isConvergent);
  funcOp.setNoUnwind(funcAttributeOptions.isNoUnwind);
  funcOp.setWillReturn(funcAttributeOptions.isWillReturn);

  if (funcAttributeOptions.memEffectsAttr)
    funcOp.setMemoryEffectsAttr(funcAttributeOptions.memEffectsAttr);

  for (auto [idx, attrName] : paramAttrs)
    funcOp.setArgAttr(idx, attrName, rewriter.getUnitAttr());

  if (!passthroughAttrs.getFnAttributes().empty())
    funcOp->setAttrs(passthroughAttrs.getFnAttributes().getDictionary(ctx));

  auto callOp = rewriter.create<LLVM::CallOp>(loc, funcOp, args);
  callOp->setAttrs(funcOp->getAttrs());

  return callOp;
}

[[maybe_unused]] static std::string getGenISATypeMangling(Type ty) {
  if (auto vecTy = dyn_cast<VectorType>(ty))
    return "v" + std::to_string(vecTy.getNumElements()) +
           getGenISATypeMangling(vecTy.getElementType());
  return (ty.isInteger() ? "i" : "f") +
         std::to_string(ty.getIntOrFloatBitWidth());
}

static SmallVector<Attribute>
loadCacheControlToDecoration(Builder &builder, uint32_t operandNum,
                             TritonGEN::LoadCacheControl orig) {
  const auto build = [&builder,
                      operandNum](TritonGEN::LoadCacheControlDecorationEnum l1,
                                  TritonGEN::LoadCacheControlDecorationEnum l3)
      -> SmallVector<Attribute> {
    return {builder.getAttr<TritonGEN::LoadCacheControlDecorationAttr>(
                0, l1, operandNum),
            builder.getAttr<TritonGEN::LoadCacheControlDecorationAttr>(
                1, l3, operandNum)};
  };

  switch (orig) {
  case TritonGEN::LoadCacheControl::DEFAULT:
    return {};
  case TritonGEN::LoadCacheControl::L1UC_L3UC:
    return build(TritonGEN::LoadCacheControlDecorationEnum::Uncached,
                 TritonGEN::LoadCacheControlDecorationEnum::Uncached);
  case TritonGEN::LoadCacheControl::L1UC_L3C:
    return build(TritonGEN::LoadCacheControlDecorationEnum::Uncached,
                 TritonGEN::LoadCacheControlDecorationEnum::Cached);
  case TritonGEN::LoadCacheControl::L1C_L3UC:
    return build(TritonGEN::LoadCacheControlDecorationEnum::Cached,
                 TritonGEN::LoadCacheControlDecorationEnum::Uncached);
  case TritonGEN::LoadCacheControl::L1C_L3C:
    return build(TritonGEN::LoadCacheControlDecorationEnum::Cached,
                 TritonGEN::LoadCacheControlDecorationEnum::Cached);
  case TritonGEN::LoadCacheControl::L1S_L3UC:
    return build(TritonGEN::LoadCacheControlDecorationEnum::Streaming,
                 TritonGEN::LoadCacheControlDecorationEnum::Uncached);
  case TritonGEN::LoadCacheControl::L1S_L3C:
    return build(TritonGEN::LoadCacheControlDecorationEnum::Streaming,
                 TritonGEN::LoadCacheControlDecorationEnum::Cached);
  case TritonGEN::LoadCacheControl::L1IAR_L3C:
    return build(TritonGEN::LoadCacheControlDecorationEnum::InvalidateAfterRead,
                 TritonGEN::LoadCacheControlDecorationEnum::Cached);
  }
  llvm_unreachable("Unhandled case");
}

static std::optional<TritonGEN::DecorationCacheControlAttr>
loadCacheControlToCacheControls(Builder &builder,
                                TritonGEN::LoadCacheControl orig,
                                uint32_t operandNum) {
  SmallVector<Attribute> decorations =
      loadCacheControlToDecoration(builder, operandNum, orig);
  if (decorations.empty())
    return {};
  return builder.getAttr<TritonGEN::DecorationCacheControlAttr>(decorations);
}

static bool isOCLBuiltinAvailable(TritonGEN::Matrix2DBlockLoadOp op) {
  VectorType resTy = op.getRes().getType();
  unsigned resElemTySize = resTy.getElementType().getIntOrFloatBitWidth();
  bool needsResElemSizeEqualTo32 =
      op.getElemSizeInBits() == 32 || op.getVnniTransform();
  assert((!needsResElemSizeEqualTo32 || resElemTySize == 32) &&
         "Expecting 32-bit element type");
  if (!needsResElemSizeEqualTo32 && resElemTySize != 16)
    return false;

  if (op.getVnniTransform())
    return true;

  if (op.getTranspose() && op.getTileHeight() != 16)
    return false;

  uint32_t tileWidth = op.getTileWidth();
  switch (op.getElemSizeInBits()) {
  case 8:
    return (tileWidth == 32);
  case 16:
    return (tileWidth == 16);
  case 32:
    return (tileWidth == 8 || tileWidth == 16);
  default:
    llvm_unreachable("unexpected element size");
  }

  return false;
}

[[maybe_unused]] static Value
createGenISA2DBlockRead(TritonGEN::Matrix2DBlockLoadOp op,
                        ConversionPatternRewriter &rewriter) {
  MLIRContext *ctx = rewriter.getContext();
  VectorType resType = op.getRes().getType();
  Location loc = op->getLoc();

  Value ptr = op.getPtr();
  Value baseWidth = op.getBaseWidth();
  Value baseHeight = op.getBaseHeight();
  Value basePitch = op.getBasePitch();
  Value x = op.getX();
  Value y = op.getY();

  std::string funcName =
      "llvm.genx.GenISA.LSC2DBlockRead." + getGenISATypeMangling(resType);
  IntegerType int1Ty = rewriter.getIntegerType(1);
  IntegerType int32Ty = rewriter.getIntegerType(32);
  IntegerType int64Ty = rewriter.getIntegerType(64);

  // The IGC intrinsic requires the first argument be int64
  ptr = rewriter.create<LLVM::PtrToIntOp>(loc, int64Ty, ptr);
  Value one = i32_val(1);

  SmallVector<Type> argTypes{int64Ty,
                             baseWidth.getType(),
                             baseHeight.getType(),
                             basePitch.getType(),
                             x.getType(),
                             y.getType(),
                             int32Ty,
                             int32Ty,
                             int32Ty,
                             int32Ty,
                             int1Ty,
                             int1Ty,
                             int32Ty};

  SmallVector<Value> args{ptr,
                          sub(baseWidth, one),
                          sub(baseHeight, one),
                          sub(basePitch, one),
                          x,
                          y,
                          i32_val(op.getElemSizeInBits()),
                          i32_val(op.getTileWidth()),
                          i32_val(op.getTileHeight()),
                          i32_val(op.getVBlocks()),
                          i1_val(op.getTranspose()),
                          i1_val(op.getVnniTransform()),
                          i32_val(static_cast<int>(op.getCacheControl()))};

  LLVM::CallOp call = createDeviceFunctionCall(
      rewriter, funcName, resType, argTypes, args, {}, noUnwindWillReturnAttrs);
  return call.getResult();
}

// FIXME: This is a temporary solution. Remove once IGC can update the address
// payload.
static LLVM::CallOp
createBlock2DReadWithAddressPayloadUpdate(TritonGEN::Matrix2DBlockLoadOp op,
                                          ConversionPatternRewriter &rewriter) {
  MLIRContext *ctx = rewriter.getContext();
  Type resType = op->getResultTypes()[0];
  Location loc = op->getLoc();

  auto createBlock2DAddressPayload = [&](TritonGEN::Matrix2DBlockLoadOp op) {
    SmallVector<Type> argTypes{i64_ty, i32_ty, i32_ty, i32_ty, i32_ty,
                               i32_ty, i32_ty, i32_ty, i32_ty};
    Value zero = i32_val(0);
    Value one = i32_val(1);
    SmallVector<Value> args{ptrtoint(i64_ty, op.getPtr()),
                            sub(op.getBaseWidth(), one),
                            sub(op.getBaseHeight(), one),
                            sub(op.getBasePitch(), one),
                            zero,
                            zero,
                            i32_val(op.getTileWidth()),
                            i32_val(op.getTileHeight()),
                            i32_val(op.getVBlocks())};

    auto memAttr = rewriter.getAttr<LLVM::MemoryEffectsAttr>(
        /*other=*/LLVM::ModRefInfo::NoModRef,
        /*argMem=*/LLVM::ModRefInfo::Ref,
        /*inaccessibleMem=*/LLVM::ModRefInfo::NoModRef);
    auto funcAttrs = noUnwindAttrs;
    funcAttrs.memEffectsAttr = memAttr;

    LLVM::CallOp callOp = createDeviceFunctionCall(
        rewriter, "__builtin_IB_subgroup_createBlock2DAddressPayload",
        ptr_ty(ctx), argTypes, args, {}, funcAttrs);
    return callOp.getResult();
  };

  auto setBlock2DAddressPayload = [&](Value ptr,
                                      TritonGEN::Matrix2DBlockLoadOp op) {
    assert(isa<LLVM::LLVMPointerType>(ptr.getType()) &&
           "Expecting a pointer type");
    SmallVector<Type> argTypes{ptr.getType(), i32_ty};

    std::array<std::pair<unsigned, mlir::StringRef>, 1> paramAttrs{
        std::make_pair(0, LLVM::LLVMDialect::getNonNullAttrName())};

    auto memAttr = rewriter.getAttr<LLVM::MemoryEffectsAttr>(
        /*other=*/LLVM::ModRefInfo::NoModRef,
        /*argMem=*/LLVM::ModRefInfo::Mod,
        /*inaccessibleMem=*/LLVM::ModRefInfo::NoModRef);
    auto funcAttrs = noUnwindWillReturnAttrs;
    funcAttrs.memEffectsAttr = memAttr;

    createDeviceFunctionCall(
        rewriter, "__builtin_IB_subgroup_setBlock2DAddressPayloadBlockX",
        LLVM::LLVMVoidType::get(ctx), argTypes, {ptr, op.getX()}, paramAttrs,
        funcAttrs);
    createDeviceFunctionCall(
        rewriter, "__builtin_IB_subgroup_setBlock2DAddressPayloadBlockY",
        LLVM::LLVMVoidType::get(ctx), argTypes, {ptr, op.getY()}, paramAttrs,
        funcAttrs);
  };

  auto createBlock2DRead = [&](Value ptr, TritonGEN::Matrix2DBlockLoadOp op) {
    assert(isa<LLVM::LLVMPointerType>(ptr.getType()) &&
           "Expecting a pointer type");

    std::string fnName = "__builtin_IB_subgroup_block_read_ap_";
    if (op.getTranspose())
      fnName += "transpose_";
    if (op.getVnniTransform())
      fnName += "transform_";
    fnName += "u" + std::to_string(op.getElemSizeInBits()) + "_m" +
              std::to_string(op.getTileHeight()) + "k" +
              std::to_string(op.getTileWidth()) + "v" +
              std::to_string(op.getVBlocks());
    Value zero = i32_val(0);
    SmallVector<Type> argTypes{ptr.getType(), i32_ty, i32_ty, i32_ty};
    SmallVector<Value> args{ptr, zero, zero, zero};

    std::array<std::pair<unsigned, mlir::StringRef>, 1> paramAttrs{
        std::make_pair(0, LLVM::LLVMDialect::getNonNullAttrName())};

    auto memAttr = rewriter.getAttr<LLVM::MemoryEffectsAttr>(
        /*other=*/LLVM::ModRefInfo::NoModRef,
        /*argMem=*/LLVM::ModRefInfo::Ref,
        /*inaccessibleMem=*/LLVM::ModRefInfo::NoModRef);
    auto funcAttrs = noUnwindWillReturnAttrs;
    funcAttrs.memEffectsAttr = memAttr;

    return createDeviceFunctionCall(rewriter, fnName, resType, argTypes, args,
                                    paramAttrs, funcAttrs);
  };

  Value ptr = createBlock2DAddressPayload(op);
  setBlock2DAddressPayload(ptr, op);

  return createBlock2DRead(ptr, op);
}

static SmallVector<Attribute>
storeCacheControlToDecoration(Builder &builder, uint32_t operandNum,
                              TritonGEN::StoreCacheControl orig) {
  const auto build = [&builder,
                      operandNum](TritonGEN::StoreCacheControlDecorationEnum l1,
                                  TritonGEN::StoreCacheControlDecorationEnum l3)
      -> SmallVector<Attribute> {
    return {builder.getAttr<TritonGEN::StoreCacheControlDecorationAttr>(
                0, l1, operandNum),
            builder.getAttr<TritonGEN::StoreCacheControlDecorationAttr>(
                1, l3, operandNum)};
  };

  switch (orig) {
  case TritonGEN::StoreCacheControl::DEFAULT:
    return {};
  case TritonGEN::StoreCacheControl::L1UC_L3UC:
    return build(TritonGEN::StoreCacheControlDecorationEnum::Uncached,
                 TritonGEN::StoreCacheControlDecorationEnum::Uncached);
  case TritonGEN::StoreCacheControl::L1UC_L3WB:
    return build(TritonGEN::StoreCacheControlDecorationEnum::Uncached,
                 TritonGEN::StoreCacheControlDecorationEnum::WriteBack);
  case TritonGEN::StoreCacheControl::L1WT_L3UC:
    return build(TritonGEN::StoreCacheControlDecorationEnum::WriteThrough,
                 TritonGEN::StoreCacheControlDecorationEnum::Uncached);
  case TritonGEN::StoreCacheControl::L1WT_L3WB:
    return build(TritonGEN::StoreCacheControlDecorationEnum::WriteThrough,
                 TritonGEN::StoreCacheControlDecorationEnum::WriteBack);
  case TritonGEN::StoreCacheControl::L1S_L3UC:
    return build(TritonGEN::StoreCacheControlDecorationEnum::Streaming,
                 TritonGEN::StoreCacheControlDecorationEnum::Uncached);
  case TritonGEN::StoreCacheControl::L1S_L3WB:
    return build(TritonGEN::StoreCacheControlDecorationEnum::Streaming,
                 TritonGEN::StoreCacheControlDecorationEnum::WriteBack);
  case TritonGEN::StoreCacheControl::L1WB_L3WB:
    return build(TritonGEN::StoreCacheControlDecorationEnum::WriteBack,
                 TritonGEN::StoreCacheControlDecorationEnum::WriteBack);
  }
  llvm_unreachable("Unhandled case");
}

static std::optional<TritonGEN::DecorationCacheControlAttr>
storeCacheControlToCacheControls(Builder &builder,
                                 TritonGEN::StoreCacheControl orig,
                                 uint32_t operandNum) {
  SmallVector<Attribute> decorations =
      storeCacheControlToDecoration(builder, operandNum, orig);
  if (decorations.empty())
    return {};
  return builder.getAttr<TritonGEN::DecorationCacheControlAttr>(decorations);
}

[[maybe_unused]] static LLVM::CallOp
createGenISA2DBlockWrite(TritonGEN::Matrix2DBlockStoreOp op,
                         ConversionPatternRewriter &rewriter) {
  MLIRContext *ctx = rewriter.getContext();
  Location loc = op->getLoc();

  // The IGC intrinsic requires the first argument be int64
  Value ptr = op.getPtr();
  ptr = rewriter.create<LLVM::PtrToIntOp>(loc, int_ty(64), ptr);
  Value baseWidth = op.getBaseWidth();
  Value baseHeight = op.getBaseHeight();
  Value basePitch = op.getBasePitch();
  Value x = op.getX();
  Value y = op.getY();
  Value storeVal = op.getStoredVal();

  VectorType storeValType = op.getStoredVal().getType();
  std::string funcName =
      "llvm.genx.GenISA.LSC2DBlockWrite." + getGenISATypeMangling(storeValType);
  Value one = i32_val(1);

  SmallVector<Type> argTypes{
      int_ty(64),          baseWidth.getType(), baseHeight.getType(),
      basePitch.getType(), x.getType(),         y.getType(),
      int_ty(32),          int_ty(32),          int_ty(32),
      int_ty(32),          int_ty(1),           int_ty(1),
      int_ty(32),          storeVal.getType()};
  SmallVector<Value> args{ptr,
                          sub(baseWidth, one),
                          sub(baseHeight, one),
                          sub(basePitch, one),
                          x,
                          y,
                          i32_val(op.getElemSizeInBits()),
                          i32_val(op.getTileWidth()),
                          i32_val(op.getTileHeight()),
                          i32_val(op.getVBlocks()),
                          i1_val(false), // transpose
                          i1_val(false), // vnniTransform
                          i32_val(static_cast<int>(op.getCacheControl())),
                          storeVal};

  LLVM::CallOp call =
      createDeviceFunctionCall(rewriter, funcName, void_ty(ctx), argTypes, args,
                               {}, noUnwindWillReturnAttrs);
  return call;
}

[[maybe_unused]] static LLVM::CallOp
createGenISA2DBlockPrefetch(TritonGEN::Matrix2DBlockPrefetchOp op,
                            ConversionPatternRewriter &rewriter) {
  MLIRContext *ctx = rewriter.getContext();
  Location loc = op->getLoc();

  // The IGC intrinsic requires the first argument be int64
  Value ptr = op.getPtr();
  ptr = rewriter.create<LLVM::PtrToIntOp>(loc, int_ty(64), ptr);
  Value baseWidth = op.getBaseWidth();
  Value baseHeight = op.getBaseHeight();
  Value basePitch = op.getBasePitch();
  Value x = op.getX();
  Value y = op.getY();
  Value one = i32_val(1);

  SmallVector<Type> argTypes{
      int_ty(64),          baseWidth.getType(), baseHeight.getType(),
      basePitch.getType(), x.getType(),         y.getType(),
      int_ty(32),          int_ty(32),          int_ty(32),
      int_ty(32),          int_ty(1),           int_ty(1),
      int_ty(32)};
  SmallVector<Value> args{ptr,
                          sub(baseWidth, one),
                          sub(baseHeight, one),
                          sub(basePitch, one),
                          x,
                          y,
                          i32_val(op.getElemSizeInBits()),
                          i32_val(op.getTileWidth()),
                          i32_val(op.getTileHeight()),
                          i32_val(op.getVBlocks()),
                          i1_val(false), // transpose
                          i1_val(false), // vnniTransform
                          i32_val(static_cast<int>(op.getCacheControl()))};

  const StringLiteral funcName = "llvm.genx.GenISA.LSC2DBlockPrefetch.isVoid";
  return createDeviceFunctionCall(rewriter, funcName, void_ty(ctx), {argTypes},
                                  {args}, {}, noUnwindWillReturnAttrs);
}

namespace {

//===----------------------------------------------------------------------===//
// SubgroupID Op Lowering
//===----------------------------------------------------------------------===//

struct TritonGENSubgroupIdLowering
    : public ConvertOpToLLVMPattern<TritonGEN::SubgroupIdOp> {
  using ConvertOpToLLVMPattern<TritonGEN::SubgroupIdOp>::ConvertOpToLLVMPattern;

  LogicalResult
  matchAndRewrite(TritonGEN::SubgroupIdOp op, OpAdaptor adaptor,
                  ConversionPatternRewriter &rewriter) const override {
    MLIRContext *ctx = rewriter.getContext();
    Type retType = rewriter.getIntegerType(32);

    auto funcAttrs = noUnwindWillReturnAttrs;
    auto memory_zero = rewriter.getAttr<LLVM::MemoryEffectsAttr>(
        /*other=*/LLVM::ModRefInfo::NoModRef,
        /*argMem=*/LLVM::ModRefInfo::NoModRef,
        /*inaccessibleMem=*/LLVM::ModRefInfo::NoModRef);
    funcAttrs.memEffectsAttr = memory_zero;
    intel::AttributeList passthroughAttrs = createFunctionAttributes(
        {{llvm::Attribute::NoSync, std::nullopt}}, ctx);
    LLVM::CallOp callOp =
        createDeviceFunctionCall(rewriter, "_Z16get_sub_group_idv", retType, {},
                                 {}, {}, funcAttrs, passthroughAttrs);
    rewriter.replaceOp(op, callOp);
    return success();
  }
};

//===----------------------------------------------------------------------===//
// SubgroupLocalID Op Lowering
//===----------------------------------------------------------------------===//

struct TritonGENSubgroupLocalIdLowering
    : ConvertOpToLLVMPattern<TritonGEN::SubgroupLocalIdOp> {
  using ConvertOpToLLVMPattern<
      TritonGEN::SubgroupLocalIdOp>::ConvertOpToLLVMPattern;

  LogicalResult
  matchAndRewrite(TritonGEN::SubgroupLocalIdOp op, OpAdaptor adaptor,
                  ConversionPatternRewriter &rewriter) const override {
    MLIRContext *ctx = rewriter.getContext();
    Type retType = rewriter.getIntegerType(32);

    LLVM::CallOp callOp =
        createDeviceFunctionCall(rewriter, "_Z22get_sub_group_local_idv",
                                 retType, {}, {}, {}, noUnwindWillReturnAttrs);
    rewriter.replaceOp(op, callOp);
    return success();
  }
};

//===----------------------------------------------------------------------===//
// Synchronization Ops Lowerings
//===----------------------------------------------------------------------===//

struct TritonGENBarrierLowering
    : public ConvertOpToLLVMPattern<TritonGEN::BarrierOp> {
  using ConvertOpToLLVMPattern<TritonGEN::BarrierOp>::ConvertOpToLLVMPattern;

  LogicalResult
  matchAndRewrite(TritonGEN::BarrierOp op, OpAdaptor adaptor,
                  ConversionPatternRewriter &rewriter) const override {
    MLIRContext *ctx = rewriter.getContext();
    Location loc = op->getLoc();
    Type retType = void_ty(ctx);
    IntegerType argType = int_ty(32);
    Value arg = i32_val(static_cast<int>(op.getMemFence()));

    LLVM::CallOp callOp =
        createDeviceFunctionCall(rewriter, "_Z7barrierj", {retType}, {argType},
                                 {arg}, {}, convergentNoUnwindWillReturnAttrs);
    rewriter.replaceOp(op, callOp);
    return success();
  }
};

struct TritonGENSplitBarrier {
protected:
  template <typename OpType>
  void replaceWithCall(OpType op, StringRef funcName,
                       ConversionPatternRewriter &rewriter) const {
    static_assert(
        std::is_same<OpType, TritonGEN::SplitBarrierSignalOp>::value ||
            std::is_same<OpType, TritonGEN::SplitBarrierWaitOp>::value,
        "Unexpected OpType");

    MLIRContext *ctx = rewriter.getContext();
    Location loc = op->getLoc();
    Type retType = void_ty(ctx);
    Value memFence = i32_val(static_cast<int>(op.getMemFence()));
    Value memScope = i32_val(static_cast<int>(op.getMemScope()));
    SmallVector<Value> args{memFence, memScope};
    SmallVector<Type> argTypes;
    for (auto arg : args)
      argTypes.push_back(arg.getType());

    LLVM::CallOp callOp =
        createDeviceFunctionCall(rewriter, funcName, retType, argTypes, args,
                                 {}, convergentNoUnwindWillReturnAttrs);
    rewriter.replaceOp(op, callOp);
  }
};

struct TritonGENSplitBarrierSignalLowering
    : public ConvertOpToLLVMPattern<TritonGEN::SplitBarrierSignalOp>,
      public TritonGENSplitBarrier {
  using ConvertOpToLLVMPattern<
      TritonGEN::SplitBarrierSignalOp>::ConvertOpToLLVMPattern;
  LogicalResult
  matchAndRewrite(TritonGEN::SplitBarrierSignalOp op, OpAdaptor adaptor,
                  ConversionPatternRewriter &rewriter) const override {
    TritonGENSplitBarrier::replaceWithCall(
        op, "_Z31intel_work_group_barrier_arriveii", rewriter);
    return success();
  }
};

struct TritonGENSplitBarrierWaitLowering
    : public ConvertOpToLLVMPattern<TritonGEN::SplitBarrierWaitOp>,
      public TritonGENSplitBarrier {
  using ConvertOpToLLVMPattern<
      TritonGEN::SplitBarrierWaitOp>::ConvertOpToLLVMPattern;
  LogicalResult
  matchAndRewrite(TritonGEN::SplitBarrierWaitOp op, OpAdaptor adaptor,
                  ConversionPatternRewriter &rewriter) const override {
    TritonGENSplitBarrier::replaceWithCall(
        op, "_Z29intel_work_group_barrier_waitii", rewriter);
    return success();
  }
};

struct TritonSubGroupBase {
protected:
  template <typename OpType, typename = std::enable_if_t<llvm::is_one_of<
                                 OpType, TritonGEN::SubGroupReduceOp,
                                 TritonGEN::SubGroupScanOp>::value>>
  static Value extend(OpType op, Value val, Type type,
                      ConversionPatternRewriter &rewriter) {
    Location loc = op.getLoc();
    unsigned bitWidth = type.getIntOrFloatBitWidth();

    if constexpr (llvm::is_one_of<OpType, TritonGEN::SubGroupReduceOp,
                                  TritonGEN::SubGroupScanOp>::value) {
      if (type.isInteger() && bitWidth < 8)
        val = zext(i8_ty, val);
    }

    return val;
  }

  template <typename OpType, typename = std::enable_if_t<llvm::is_one_of<
                                 OpType, TritonGEN::SubGroupReduceOp,
                                 TritonGEN::SubGroupScanOp>::value>>
  static Value truncate(OpType op, Value val, Type type,
                        ConversionPatternRewriter &rewriter) {
    Location loc = op.getLoc();
    unsigned bitWidth = type.getIntOrFloatBitWidth();

    if constexpr (llvm::is_one_of<OpType, TritonGEN::SubGroupReduceOp,
                                  TritonGEN::SubGroupScanOp>::value) {
      if (type.isInteger() && bitWidth < 8)
        val = trunc(type, val);
      return val;
    }

    return val;
  }
};

struct TritonSubGroupReduceLowering
    : public ConvertOpToLLVMPattern<TritonGEN::SubGroupReduceOp>,
      public TritonSubGroupBase {
  using ConvertOpToLLVMPattern<
      TritonGEN::SubGroupReduceOp>::ConvertOpToLLVMPattern;

  LogicalResult
  matchAndRewrite(TritonGEN::SubGroupReduceOp op, OpAdaptor adaptor,
                  ConversionPatternRewriter &rewriter) const override {
    Location loc = op.getLoc();
    Value val = op.getValue();
    Type origTy = val.getType();
    val = TritonSubGroupBase::extend(op, val, origTy, rewriter);
    Type valTy = val.getType();
    SmallVector<Type> argTypes{valTy};
    SmallVector<bool> argIsUnsigned{false};
    SmallVector<Value> args{val};
    bool useCluster = (getSubgroupSize(op) != op.getSize());

    std::string fnName = "sub_group_";
    fnName += useCluster ? "clustered_" : "non_uniform_";
    fnName += "reduce_" + stringifyReduceKind(op.getKind()).str();
    LLVMFuncAttributeOptions funcAttrs{};
    if (useCluster) {
      argTypes.push_back(i32_ty);
      argIsUnsigned.push_back(true);
      auto size = rewriter.create<LLVM::ConstantOp>(
          loc, i32_ty, static_cast<int>(op.getSize()));
      args.push_back(size);
      MLIRContext *ctx = rewriter.getContext();
      funcAttrs = convergentNoUnwindWillReturnAttrs;
    }
    fnName = intel::mangle(fnName, argTypes, argIsUnsigned);

    Value result = createDeviceFunctionCall(rewriter, fnName, valTy, argTypes,
                                            args, {}, funcAttrs)
                       .getResult();
    result = TritonSubGroupBase::truncate(op, result, origTy, rewriter);
    rewriter.replaceOp(op, result);
    return success();
  }
};

struct TritonSubGroupScanLowering
    : public ConvertOpToLLVMPattern<TritonGEN::SubGroupScanOp>,
      public TritonSubGroupBase {
  using ConvertOpToLLVMPattern<
      TritonGEN::SubGroupScanOp>::ConvertOpToLLVMPattern;

  LogicalResult
  matchAndRewrite(TritonGEN::SubGroupScanOp op, OpAdaptor adaptor,
                  ConversionPatternRewriter &rewriter) const override {
    Value val = op.getValue();
    Type origTy = val.getType();
    val = TritonSubGroupBase::extend(op, op.getValue(), origTy, rewriter);
    Type valTy = val.getType();
    SmallVector<Type> argTypes{valTy};
    SmallVector<Value> args{val};

    std::string fnName = "sub_group_non_uniform_scan_";
    switch (op.getScanKind()) {
    case TritonGEN::ScanKind::EXCLUSIVE:
      fnName += "exclusive_";
      break;
    case TritonGEN::ScanKind::INCLUSIVE:
      fnName += "inclusive_";
      break;
    default:
      llvm_unreachable("unhandled scan kind");
    };

    fnName += stringifyReduceKind(op.getReduceKind()).str();
    fnName = intel::mangle(fnName, valTy);

    Value result =
        createDeviceFunctionCall(rewriter, fnName, valTy, argTypes, args, {},
                                 convergentNoUnwindWillReturnAttrs)
            .getResult();
    result = TritonSubGroupBase::truncate(op, result, origTy, rewriter);
    rewriter.replaceOp(op, result);

    return success();
  }
};

//===----------------------------------------------------------------------===//
// Matrix operations
//===----------------------------------------------------------------------===//

struct TritonMatrixDPASLowering
    : public ConvertOpToLLVMPattern<TritonGEN::MatrixDPASOp> {
  using ConvertOpToLLVMPattern<TritonGEN::MatrixDPASOp>::ConvertOpToLLVMPattern;

  LogicalResult
  matchAndRewrite(TritonGEN::MatrixDPASOp op, OpAdaptor adaptor,
                  ConversionPatternRewriter &rewriter) const override {
    Location loc = op->getLoc();

    FloatType fp32Ty = f32_ty;
    IntegerType int16Ty = int_ty(16);
    IntegerType int32Ty = int_ty(32);

    TritonGEN::PrecisionType precisionA = op.getPa();
    Type packedAType = (precisionA == TritonGEN::PrecisionType::TF32)
                           ? cast<Type>(fp32Ty)
                           : int16Ty;
    Type packedBType = (precisionA == TritonGEN::PrecisionType::TF32)
                           ? cast<Type>(fp32Ty)
                           : int32Ty;

    Value a = op.getA();
    VectorType aOrigTy = cast<VectorType>(a.getType());
    unsigned bitWidth = aOrigTy.getNumElements() *
                        aOrigTy.getElementType().getIntOrFloatBitWidth();
    VectorType aTy = VectorType::get(
        bitWidth / packedAType.getIntOrFloatBitWidth(), packedAType);
    if (aOrigTy != aTy)
      a = rewriter.create<LLVM::BitcastOp>(loc, aTy, a);

    Value b = op.getB();
    VectorType bOrigTy = cast<VectorType>(b.getType());
    bitWidth = bOrigTy.getNumElements() *
               bOrigTy.getElementType().getIntOrFloatBitWidth();
    VectorType bTy = VectorType::get(
        bitWidth / packedBType.getIntOrFloatBitWidth(), packedBType);
    if (bOrigTy != bTy)
      b = rewriter.create<LLVM::BitcastOp>(loc, bTy, b);

    Value c = op.getC();
    VectorType cOrigTy = cast<VectorType>(c.getType());
    assert(cOrigTy == op->getResultTypes()[0] &&
           "Accumulator and result type mismatch");
    // OCL builtins encode bfloat16 as int16
    VectorType cTy = cOrigTy.getElementType().isBF16()
                         ? VectorType::get(cOrigTy.getShape(), int16Ty)
                         : cOrigTy;
    if (cOrigTy != cTy)
      c = rewriter.create<LLVM::BitcastOp>(loc, cTy, c);

    std::string fnName =
        "intel_sub_group_" + stringifyPrecisionType(precisionA).str() + "_" +
        stringifyPrecisionType(op.getPb()).str() + "_matrix_mad_k" +
        std::to_string(8 /*systolic depth*/ *
                       getNumOperandsPerDword(precisionA));

    SmallVector<Type> argTypes{aTy, bTy, cTy};
    fnName = intel::mangle(fnName, argTypes);

    SmallVector<Value> args{a, b, c};
    auto memAttr = rewriter.getAttr<LLVM::MemoryEffectsAttr>(
        /*other=*/LLVM::ModRefInfo::NoModRef,
        /*argMem=*/LLVM::ModRefInfo::NoModRef,
        /*inaccessibleMem=*/LLVM::ModRefInfo::NoModRef);
    auto funcAttrs = convergentNoUnwindWillReturnAttrs;
    funcAttrs.memEffectsAttr = memAttr;

    Value result = createDeviceFunctionCall(rewriter, fnName, cTy, argTypes,
                                            args, {}, funcAttrs)
                       ->getResult(0);
    if (cOrigTy != cTy)
      result = rewriter.create<LLVM::BitcastOp>(loc, cOrigTy, result);

    rewriter.replaceOp(op, result);
    return success();
  }

private:
  static unsigned getNumOperandsPerDword(TritonGEN::PrecisionType pTy) {
    switch (pTy) {
    case TritonGEN::PrecisionType::TF32:
      return 1;
    case TritonGEN::PrecisionType::BF16:
    case TritonGEN::PrecisionType::FP16:
      return 2;
    case TritonGEN::PrecisionType::U8:
    case TritonGEN::PrecisionType::S8:
      return 4;
    default:
      llvm_unreachable("unsupported TritonGEN::PrecisionType");
    }
  }
};

struct TritonMatrix2DBlockLoadLowering
    : public ConvertOpToLLVMPattern<TritonGEN::Matrix2DBlockLoadOp> {
  using ConvertOpToLLVMPattern<
      TritonGEN::Matrix2DBlockLoadOp>::ConvertOpToLLVMPattern;

  LogicalResult
  matchAndRewrite(TritonGEN::Matrix2DBlockLoadOp op, OpAdaptor adaptor,
                  ConversionPatternRewriter &rewriter) const override {
    if (tools::getBoolEnv("TRITON_INTEL_ENABLE_ADDRESS_PAYLOAD_OPT")) {
      LLVM::CallOp callOp =
          createBlock2DReadWithAddressPayloadUpdate(op, rewriter);
      rewriter.replaceOp(op, callOp);
      return success();
    }

    if (!isOCLBuiltinAvailable(op)) {
      op.emitWarning("OpenCL API not available for this operation");
      rewriter.replaceOp(op, createGenISA2DBlockRead(op, rewriter));
      return success();
    }

    MLIRContext *ctx = rewriter.getContext();
    Location loc = op->getLoc();
    VectorType resType = op.getRes().getType();

    auto dest = rewriter.create<LLVM::AllocaOp>(
        loc, ptr_ty(ctx), resType.getElementType(),
        i32_val(resType.getNumElements()));
    std::string fnName = "intel_sub_group_2d_block_read_";
    if (op.getVnniTransform())
      fnName += "transform_";
    else if (op.getTranspose())
      fnName += "transpose_";
    fnName += std::to_string(op.getElemSizeInBits()) + "b_" +
              std::to_string(op.getTileHeight()) + "r" +
              std::to_string(op.getTileWidth()) + "x" +
              std::to_string(op.getVBlocks()) + "c";
    fnName = "_Z" + std::to_string(fnName.size()) + fnName + "PU3AS1viiiDv2_iP";
    fnName +=
        intel::getTypeMangling(resType.getElementType(), /*isUnsigned=*/true);
    VectorType vecType = vec_ty(i32_ty, 2);
    Value byteCoord = insert_element(
        vecType, insert_element(vecType, undef(vecType), op.getX(), i32_val(0)),
        op.getY(), i32_val(1));
    SmallVector<Type> argTypes{ptr_ty(ctx, 1), i32_ty,  i32_ty,
                               i32_ty,         vecType, ptr_ty(ctx)};
    SmallVector<Value> args{op.getPtr(),        op.getBaseWidth(),
                            op.getBaseHeight(), op.getBasePitch(),
                            byteCoord,          dest};

    std::array<std::pair<unsigned, mlir::StringRef>, 4> paramAttrs{
        std::make_pair(0, LLVM::LLVMDialect::getNonNullAttrName()),
        std::make_pair(0, LLVM::LLVMDialect::getReadonlyAttrName()),
        std::make_pair(5, LLVM::LLVMDialect::getNonNullAttrName()),
        std::make_pair(5, LLVM::LLVMDialect::getWriteOnlyAttrName()),
    };

    LLVM::CallOp call =
        createDeviceFunctionCall(rewriter, fnName, void_ty(ctx), argTypes, args,
                                 paramAttrs, noUnwindWillReturnAttrs);
    constexpr uint32_t ptrOperandIndex = 0;
    if (std::optional<TritonGEN::DecorationCacheControlAttr> optCacheControls =
            loadCacheControlToCacheControls(rewriter, op.getCacheControl(),
                                            ptrOperandIndex)) {
      call->setAttr(TritonGEN::TritonGENDialect::getCacheControlsAttrName(),
                    *optCacheControls);
    }

    rewriter.replaceOp(op, rewriter.create<LLVM::LoadOp>(loc, resType, dest));
    return success();
  }
};

struct TritonMatrix2DBlockStoreLowering
    : public ConvertOpToLLVMPattern<TritonGEN::Matrix2DBlockStoreOp> {
  using ConvertOpToLLVMPattern<
      TritonGEN::Matrix2DBlockStoreOp>::ConvertOpToLLVMPattern;

  LogicalResult
  matchAndRewrite(TritonGEN::Matrix2DBlockStoreOp op, OpAdaptor adaptor,
                  ConversionPatternRewriter &rewriter) const override {
    MLIRContext *ctx = rewriter.getContext();
    Location loc = op->getLoc();

    VectorType storeValType = op.getStoredVal().getType();
    auto storeValPtr = rewriter.create<LLVM::AllocaOp>(
        loc, ptr_ty(ctx), storeValType.getElementType(),
        i32_val(storeValType.getNumElements()));
    rewriter.create<LLVM::StoreOp>(loc, op.getStoredVal(), storeValPtr);

    std::string fnName = "intel_sub_group_2d_block_write_";
    fnName += std::to_string(op.getElemSizeInBits()) + "b_" +
              std::to_string(op.getTileHeight()) + "r" +
              std::to_string(op.getTileWidth()) + "x" +
              std::to_string(op.getVBlocks()) + "c";
    fnName = "_Z" + std::to_string(fnName.size()) + fnName + "PU3AS1viiiDv2_iP";
    unsigned storeValBitWidth =
        storeValType.getElementType().getIntOrFloatBitWidth();
    fnName += (storeValBitWidth == 32)   ? "j"
              : (storeValBitWidth == 16) ? "t"
                                         : "h";

    VectorType vecType = vec_ty(i32_ty, 2);
    Value byteCoord = insert_element(
        vecType, insert_element(vecType, undef(vecType), op.getX(), i32_val(0)),
        op.getY(), i32_val(1));
    SmallVector<Type> argTypes{ptr_ty(ctx, 1), i32_ty,  i32_ty,
                               i32_ty,         vecType, ptr_ty(ctx)};
    SmallVector<Value> args{op.getPtr(),        op.getBaseWidth(),
                            op.getBaseHeight(), op.getBasePitch(),
                            byteCoord,          storeValPtr};

    std::array<std::pair<unsigned, mlir::StringRef>, 4> paramAttrs{
        std::make_pair(0, LLVM::LLVMDialect::getNonNullAttrName()),
        std::make_pair(0, LLVM::LLVMDialect::getWriteOnlyAttrName()),
        std::make_pair(5, LLVM::LLVMDialect::getNonNullAttrName()),
        std::make_pair(5, LLVM::LLVMDialect::getReadonlyAttrName()),
    };

    LLVM::CallOp call =
        createDeviceFunctionCall(rewriter, fnName, void_ty(ctx), argTypes, args,
                                 paramAttrs, noUnwindWillReturnAttrs);
    constexpr uint32_t ptrOperandIndex = 0;
    if (std::optional<TritonGEN::DecorationCacheControlAttr> optCacheControls =
            storeCacheControlToCacheControls(rewriter, op.getCacheControl(),
                                             ptrOperandIndex)) {
      call->setAttr(TritonGEN::TritonGENDialect::getCacheControlsAttrName(),
                    *optCacheControls);
    }

    rewriter.replaceOp(op, call);
    return success();
  }
};

struct TritonMatrix2DBlockPrefetchLowering
    : public ConvertOpToLLVMPattern<TritonGEN::Matrix2DBlockPrefetchOp> {
  using ConvertOpToLLVMPattern<
      TritonGEN::Matrix2DBlockPrefetchOp>::ConvertOpToLLVMPattern;

  LogicalResult
  matchAndRewrite(TritonGEN::Matrix2DBlockPrefetchOp op, OpAdaptor adaptor,
                  ConversionPatternRewriter &rewriter) const override {
<<<<<<< HEAD
=======
    // TODO: Remove GenISA lowering after PoC productization is completed.
    bool useGenISA = tools::getBoolEnv("TRITONGEN_FORCE_GENISA");
    if (useGenISA) {
      rewriter.replaceOp(op, createGenISA2DBlockPrefetch(op, rewriter));
      return success();
    }

>>>>>>> d76446a8
    MLIRContext *ctx = rewriter.getContext();
    Location loc = op->getLoc();
    std::string fnName = "intel_sub_group_2d_block_prefetch_";
    fnName += std::to_string(op.getElemSizeInBits()) + "b_" +
              std::to_string(op.getTileHeight()) + "r" +
              std::to_string(op.getTileWidth()) + "x" +
              std::to_string(op.getVBlocks()) + "c";
    fnName = "_Z" + std::to_string(fnName.size()) + fnName + "PU3AS1viiiDv2_i";
    VectorType vecType = vec_ty(i32_ty, 2);
    Value byteCoord = insert_element(
        vecType, insert_element(vecType, undef(vecType), op.getX(), i32_val(0)),
        op.getY(), i32_val(1));
    SmallVector<Type> argTypes{ptr_ty(ctx, 1), i32_ty, i32_ty, i32_ty, vecType};
    SmallVector<Value> args{op.getPtr(), op.getBaseWidth(), op.getBaseHeight(),
                            op.getBasePitch(), byteCoord};

    std::array<std::pair<unsigned, mlir::StringRef>, 1> paramAttrs{
        std::make_pair(0, LLVM::LLVMDialect::getNonNullAttrName()),
    };

    auto memAttr = rewriter.getAttr<LLVM::MemoryEffectsAttr>(
        /*other=*/LLVM::ModRefInfo::NoModRef,
        /*argMem=*/LLVM::ModRefInfo::Ref,
        /*inaccessibleMem=*/LLVM::ModRefInfo::NoModRef);
    auto funcAttrs = noUnwindAttrs;
    funcAttrs.memEffectsAttr = memAttr;

    LLVM::CallOp call = createDeviceFunctionCall(
        rewriter, fnName, void_ty(ctx), argTypes, args, paramAttrs, funcAttrs);
    constexpr uint32_t ptrOperandIndex = 0;
    if (std::optional<TritonGEN::DecorationCacheControlAttr> optCacheControls =
            loadCacheControlToCacheControls(rewriter, op.getCacheControl(),
                                            ptrOperandIndex)) {
      call->setAttr(TritonGEN::TritonGENDialect::getCacheControlsAttrName(),
                    *optCacheControls);
    }

    rewriter.replaceOp(op, call);
    return success();
  }
};

template <typename OpType, typename = std::enable_if_t<llvm::is_one_of<
                               OpType, TritonGEN::SIMDBlockReadOp,
                               TritonGEN::SIMDBlockWriteOp>::value>>
static std::string getSIMDBlockManglingName(OpType op, VectorType vecTy) {
  constexpr bool isWrite =
      std::is_same<OpType, TritonGEN::SIMDBlockWriteOp>::value;
  const LLVM::LLVMPointerType ptrTy = op.getPtr().getType();
  const unsigned numElems = vecTy.getNumElements();
  // Note: OCL builtin name here differs from regular mangling.
  std::string funcName = "intel_sub_group_block_";
  if constexpr (isWrite)
    funcName += "write";
  else
    funcName += "read";
  funcName += "_u" + intel::getTypeMangling(vecTy.getElementType()) +
              (numElems == 1 ? "" : std::to_string(numElems));
  funcName =
      "_Z" + std::to_string(funcName.size()) + funcName + "PU3AS" +
      std::to_string(ptrTy.getAddressSpace()) +
      intel::getTypeMangling(vecTy.getElementType(), /*isUnsigned=*/true);
  if constexpr (isWrite)
    funcName += intel::getTypeMangling(vecTy, /*isUnsigned=*/true);
  return funcName;
}

struct TritonSIMDBlockReadLowering
    : public ConvertOpToLLVMPattern<TritonGEN::SIMDBlockReadOp> {
  using ConvertOpToLLVMPattern<
      TritonGEN::SIMDBlockReadOp>::ConvertOpToLLVMPattern;

  LogicalResult
  matchAndRewrite(TritonGEN::SIMDBlockReadOp op, OpAdaptor adaptor,
                  ConversionPatternRewriter &rewriter) const override {
    LLVM::LLVMPointerType ptrTy = op.getPtr().getType();
    VectorType vecTy = op.getRes().getType();

    std::string funcName = getSIMDBlockManglingName(op, vecTy);
    auto memAttr = rewriter.getAttr<LLVM::MemoryEffectsAttr>(
        /*other=*/LLVM::ModRefInfo::NoModRef,
        /*argMem=*/LLVM::ModRefInfo::Ref,
        /*inaccessibleMem=*/LLVM::ModRefInfo::NoModRef);
    auto funcAttrs = noUnwindWillReturnAttrs;
    funcAttrs.memEffectsAttr = memAttr;
    LLVM::CallOp call = createDeviceFunctionCall(
        rewriter, funcName, vecTy, {ptrTy}, {op.getPtr()}, {}, funcAttrs, {});

    rewriter.replaceOp(op, call.getResult());
    return success();
  }
};

struct TritonSIMDBlockWriteLowering
    : public ConvertOpToLLVMPattern<TritonGEN::SIMDBlockWriteOp> {
  using ConvertOpToLLVMPattern<
      TritonGEN::SIMDBlockWriteOp>::ConvertOpToLLVMPattern;

  LogicalResult
  matchAndRewrite(TritonGEN::SIMDBlockWriteOp op, OpAdaptor adaptor,
                  ConversionPatternRewriter &rewriter) const override {
    MLIRContext *ctx = rewriter.getContext();
    LLVM::LLVMPointerType ptrTy = op.getPtr().getType();
    VectorType vecTy = op.getVal().getType();

    std::string funcName = getSIMDBlockManglingName(op, vecTy);

    auto memAttr = rewriter.getAttr<LLVM::MemoryEffectsAttr>(
        /*other=*/LLVM::ModRefInfo::NoModRef,
        /*argMem=*/LLVM::ModRefInfo::ModRef,
        /*inaccessibleMem=*/LLVM::ModRefInfo::NoModRef);
    auto funcAttrs = noUnwindWillReturnAttrs;
    funcAttrs.memEffectsAttr = memAttr;
    LLVM::CallOp call = createDeviceFunctionCall(
        rewriter, funcName, void_ty(ctx), {ptrTy, vecTy},
        {op.getPtr(), op.getVal()}, {}, funcAttrs);

    rewriter.replaceOp(op, call);
    return success();
  }
};

} // namespace

//===----------------------------------------------------------------------===//
// Pass Definition
//===----------------------------------------------------------------------===//

namespace {
struct ConvertTritonGENToLLVM
    : public triton::impl::ConvertTritonGENToLLVMBase<ConvertTritonGENToLLVM> {
  using Base::Base;

  void runOnOperation() override {
    MLIRContext *ctx = &getContext();
    RewritePatternSet pattern(ctx);
    LowerToLLVMOptions options(ctx);
    LLVMTypeConverter converter(ctx, options);
    LLVMConversionTarget target(*ctx);

    populateTritonGENToLLVMConversionPatterns(converter, pattern);

    if (failed(
            applyPartialConversion(getOperation(), target, std::move(pattern))))
      signalPassFailure();
  }
};

} // namespace

//===----------------------------------------------------------------------===//
// ConvertToLLVMPatternInterface implementation
//===----------------------------------------------------------------------===//

namespace {
/// Implement the interface to convert TritonGEN to LLVM.
struct TritonGENToLLVMDialectInterface : public ConvertToLLVMPatternInterface {
  using ConvertToLLVMPatternInterface::ConvertToLLVMPatternInterface;
  void loadDependentDialects(MLIRContext *ctx) const final {
    ctx->loadDialect<LLVM::LLVMDialect>();
  }

  /// Hook for derived dialect interface to provide conversion patterns
  /// and mark dialect legal for the conversion target.
  void populateConvertToLLVMConversionPatterns(
      ConversionTarget &target, LLVMTypeConverter &typeConverter,
      RewritePatternSet &patterns) const final {
    populateTritonGENToLLVMConversionPatterns(typeConverter, patterns);
  }
};

} // namespace

//===----------------------------------------------------------------------===//
// Pattern Population and Registration
//===----------------------------------------------------------------------===//

void mlir::triton::populateTritonGENToLLVMConversionPatterns(
    LLVMTypeConverter &converter, RewritePatternSet &patterns) {
  patterns
      .add<TritonGENSubgroupIdLowering, TritonGENSubgroupLocalIdLowering,
           TritonGENBarrierLowering, TritonGENSplitBarrierSignalLowering,
           TritonGENSplitBarrierWaitLowering, TritonSubGroupReduceLowering,
           TritonSubGroupScanLowering, TritonMatrixDPASLowering,
           TritonMatrix2DBlockLoadLowering, TritonMatrix2DBlockStoreLowering,
           TritonMatrix2DBlockPrefetchLowering, TritonSIMDBlockReadLowering,
           TritonSIMDBlockWriteLowering>(converter);
}

void registerConvertTritonTritonGENToLLVMInterface(DialectRegistry &registry) {
  registry.addExtension(
      +[](MLIRContext *ctx, TritonGEN::TritonGENDialect *dialect) {
        dialect->addInterfaces<TritonGENToLLVMDialectInterface>();
      });
}<|MERGE_RESOLUTION|>--- conflicted
+++ resolved
@@ -1003,16 +1003,6 @@
   LogicalResult
   matchAndRewrite(TritonGEN::Matrix2DBlockPrefetchOp op, OpAdaptor adaptor,
                   ConversionPatternRewriter &rewriter) const override {
-<<<<<<< HEAD
-=======
-    // TODO: Remove GenISA lowering after PoC productization is completed.
-    bool useGenISA = tools::getBoolEnv("TRITONGEN_FORCE_GENISA");
-    if (useGenISA) {
-      rewriter.replaceOp(op, createGenISA2DBlockPrefetch(op, rewriter));
-      return success();
-    }
-
->>>>>>> d76446a8
     MLIRContext *ctx = rewriter.getContext();
     Location loc = op->getLoc();
     std::string fnName = "intel_sub_group_2d_block_prefetch_";
