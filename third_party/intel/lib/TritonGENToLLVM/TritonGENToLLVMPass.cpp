--- conflicted
+++ resolved
@@ -133,58 +133,6 @@
                                   {value, mask}, true /*convergent*/);
 }
 
-<<<<<<< HEAD
-static LLVM::CallOp createGenISADPAS(TritonGEN::MatrixDPASOp op,
-                                     ConversionPatternRewriter &rewriter) {
-  auto moduleOp = rewriter.getBlock()->getParent()->getParentOfType<ModuleOp>();
-  MLIRContext *context = rewriter.getContext();
-  Type resType = op->getResultTypes()[0];
-  TypeRange opTypes = op->getOperandTypes();
-  Location loc = op->getLoc();
-
-  IntegerType int1Ty = rewriter.getIntegerType(1);
-  IntegerType int16Ty = rewriter.getIntegerType(16);
-  IntegerType int32Ty = rewriter.getIntegerType(32);
-
-  Value a = op.getA();
-  auto aTy = VectorType::get(op.getRc(), int16Ty);
-  if (a.getType() != aTy)
-    a = rewriter.create<LLVM::BitcastOp>(loc, aTy, a);
-
-  Value b = op.getB();
-  auto bTy = VectorType::get(8, int32Ty);
-  if (b.getType() != bTy)
-    b = rewriter.create<LLVM::BitcastOp>(loc, bTy, b);
-
-  llvm::LLVMContext llvmContext;
-  LLVM::TypeToLLVMIRTranslator typeTranslator(llvmContext);
-  auto llvmResTy = typeTranslator.translateType(resType);
-  auto llvmCTy = typeTranslator.translateType(opTypes[0]);
-  auto llvmATy = typeTranslator.translateType(aTy);
-  auto llvmBTy = typeTranslator.translateType(bTy);
-  SmallVector<llvm::Type *> llvmTypes{llvmResTy, llvmCTy, llvmATy, llvmBTy};
-  std::string funcName = llvm::GenISAIntrinsic::getName(
-      llvm::GenISAIntrinsic::GenISA_sub_group_dpas, llvmTypes);
-
-  LLVM::LLVMFuncOp funcOp = getOrCreateFunction(
-      funcName, resType,
-      {opTypes[0], aTy, bTy, int32Ty, int32Ty, int32Ty, int32Ty, int1Ty},
-      moduleOp, loc, rewriter);
-  funcOp.setCConv(LLVM::cconv::CConv::SPIR_FUNC);
-
-  auto precA = rewriter.create<LLVM::ConstantOp>(loc, int32Ty,
-                                                 static_cast<int>(op.getPa()));
-  auto precB = rewriter.create<LLVM::ConstantOp>(loc, int32Ty,
-                                                 static_cast<int>(op.getPa()));
-  auto sysDepth =
-      rewriter.create<LLVM::ConstantOp>(loc, int32Ty, 8 /* systolic depth */);
-  auto RC = rewriter.create<LLVM::ConstantOp>(loc, int32Ty, op.getRc());
-  auto False = rewriter.create<LLVM::ConstantOp>(loc, int1Ty, false);
-  ArrayRef<Value> args{op.getC(), a, b, precA, precB, sysDepth, RC, False};
-  auto callOp = rewriter.create<LLVM::CallOp>(loc, funcOp, args);
-
-  return callOp;
-=======
 static LLVM::CallIntrinsicOp createFpToFp(TritonGEN::FpToFpOp op,
                                           ConversionPatternRewriter &rewriter) {
   MLIRContext *context = rewriter.getContext();
@@ -233,7 +181,58 @@
   // with metadata correctly.
   return rewriter.create<LLVM::CallIntrinsicOp>(loc, resType, stringAttr,
                                                 op.getArg());
->>>>>>> 0f978299
+}
+
+static LLVM::CallOp createGenISADPAS(TritonGEN::MatrixDPASOp op,
+                                     ConversionPatternRewriter &rewriter) {
+  auto moduleOp = rewriter.getBlock()->getParent()->getParentOfType<ModuleOp>();
+  MLIRContext *context = rewriter.getContext();
+  Type resType = op->getResultTypes()[0];
+  TypeRange opTypes = op->getOperandTypes();
+  Location loc = op->getLoc();
+
+  IntegerType int1Ty = rewriter.getIntegerType(1);
+  IntegerType int16Ty = rewriter.getIntegerType(16);
+  IntegerType int32Ty = rewriter.getIntegerType(32);
+
+  Value a = op.getA();
+  auto aTy = VectorType::get(op.getRc(), int16Ty);
+  if (a.getType() != aTy)
+    a = rewriter.create<LLVM::BitcastOp>(loc, aTy, a);
+
+  Value b = op.getB();
+  auto bTy = VectorType::get(8, int32Ty);
+  if (b.getType() != bTy)
+    b = rewriter.create<LLVM::BitcastOp>(loc, bTy, b);
+
+  llvm::LLVMContext llvmContext;
+  LLVM::TypeToLLVMIRTranslator typeTranslator(llvmContext);
+  auto llvmResTy = typeTranslator.translateType(resType);
+  auto llvmCTy = typeTranslator.translateType(opTypes[0]);
+  auto llvmATy = typeTranslator.translateType(aTy);
+  auto llvmBTy = typeTranslator.translateType(bTy);
+  SmallVector<llvm::Type *> llvmTypes{llvmResTy, llvmCTy, llvmATy, llvmBTy};
+  std::string funcName = llvm::GenISAIntrinsic::getName(
+      llvm::GenISAIntrinsic::GenISA_sub_group_dpas, llvmTypes);
+
+  LLVM::LLVMFuncOp funcOp = getOrCreateFunction(
+      funcName, resType,
+      {opTypes[0], aTy, bTy, int32Ty, int32Ty, int32Ty, int32Ty, int1Ty},
+      moduleOp, loc, rewriter);
+  funcOp.setCConv(LLVM::cconv::CConv::SPIR_FUNC);
+
+  auto precA = rewriter.create<LLVM::ConstantOp>(loc, int32Ty,
+                                                 static_cast<int>(op.getPa()));
+  auto precB = rewriter.create<LLVM::ConstantOp>(loc, int32Ty,
+                                                 static_cast<int>(op.getPa()));
+  auto sysDepth =
+      rewriter.create<LLVM::ConstantOp>(loc, int32Ty, 8 /* systolic depth */);
+  auto RC = rewriter.create<LLVM::ConstantOp>(loc, int32Ty, op.getRc());
+  auto False = rewriter.create<LLVM::ConstantOp>(loc, int1Ty, false);
+  ArrayRef<Value> args{op.getC(), a, b, precA, precB, sysDepth, RC, False};
+  auto callOp = rewriter.create<LLVM::CallOp>(loc, funcOp, args);
+
+  return callOp;
 }
 
 namespace {
@@ -442,7 +441,23 @@
 };
 
 //===----------------------------------------------------------------------===//
-<<<<<<< HEAD
+// Type Conversion Ops Lowerings
+//===----------------------------------------------------------------------===//
+
+struct TritonGENFpToFpLowering
+    : public ConvertOpToLLVMPattern<TritonGEN::FpToFpOp> {
+  using ConvertOpToLLVMPattern<TritonGEN::FpToFpOp>::ConvertOpToLLVMPattern;
+
+  LogicalResult
+  matchAndRewrite(TritonGEN::FpToFpOp op, OpAdaptor adaptor,
+                  ConversionPatternRewriter &rewriter) const override {
+    LLVM::CallIntrinsicOp callOp = createFpToFp(op, rewriter);
+    rewriter.replaceOp(op, callOp);
+    return success();
+  }
+};
+
+//===----------------------------------------------------------------------===//
 // Matrix operations
 //===----------------------------------------------------------------------===//
 
@@ -454,19 +469,6 @@
   matchAndRewrite(TritonGEN::MatrixDPASOp op, OpAdaptor adaptor,
                   ConversionPatternRewriter &rewriter) const override {
     LLVM::CallOp callOp = createGenISADPAS(op, rewriter);
-=======
-// Type Conversion Ops Lowerings
-//===----------------------------------------------------------------------===//
-
-struct TritonGENFpToFpLowering
-    : public ConvertOpToLLVMPattern<TritonGEN::FpToFpOp> {
-  using ConvertOpToLLVMPattern<TritonGEN::FpToFpOp>::ConvertOpToLLVMPattern;
-
-  LogicalResult
-  matchAndRewrite(TritonGEN::FpToFpOp op, OpAdaptor adaptor,
-                  ConversionPatternRewriter &rewriter) const override {
-    LLVM::CallIntrinsicOp callOp = createFpToFp(op, rewriter);
->>>>>>> 0f978299
     rewriter.replaceOp(op, callOp);
     return success();
   }
@@ -535,13 +537,9 @@
                TritonGENBlockDimXLowering, TritonGENBlockDimYLowering,
                TritonGENBlockDimZLowering, TritonGENGridDimXLowering,
                TritonGENGridDimYLowering, TritonGENGridDimZLowering>(converter);
-  patterns.add<TritonGENBarrierLowering, TritonSubGroupShuffleLowering>(
-      converter);
-<<<<<<< HEAD
+  patterns.add<TritonGENBarrierLowering, TritonSubGroupShuffleLowering,
+               TritonGENFpToFpLowering>(converter);
   patterns.add<TritonMatrixDPASLowering>(converter);
-=======
-  patterns.add<TritonGENFpToFpLowering>(converter);
->>>>>>> 0f978299
 }
 
 void registerConvertTritonTritonGENToLLVMInterface(DialectRegistry &registry) {
