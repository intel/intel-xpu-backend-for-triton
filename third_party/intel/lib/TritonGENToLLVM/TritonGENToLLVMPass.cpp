//===- TritonGENToLLVMPass.cpp - TritonGEN to LLVM dialect conversion -----===//
//
// Part of the LLVM Project, under the Apache License v2.0 with LLVM Exceptions.
// See https://llvm.org/LICENSE.txt for license information.
// SPDX-License-Identifier: Apache-2.0 WITH LLVM-exception
//
//===----------------------------------------------------------------------===//

<<<<<<< HEAD
=======
#include "Attributes.h"
>>>>>>> 0099fc07
#include "mlir/Conversion/ConvertToLLVM/ToLLVMInterface.h"
#include "mlir/Conversion/LLVMCommon/ConversionTarget.h"
#include "mlir/Conversion/LLVMCommon/Pattern.h"
#include "mlir/Dialect/LLVMIR/FunctionCallUtils.h"
#include "mlir/Dialect/LLVMIR/LLVMAttrs.h"
#include "mlir/Dialect/LLVMIR/LLVMDialect.h"
#include "mlir/Dialect/LLVMIR/LLVMTypes.h"
#include "mlir/Dialect/SPIRV/IR/TargetAndABI.h"
#include "mlir/IR/Attributes.h"
#include "mlir/IR/BuiltinAttributes.h"
#include "mlir/IR/MLIRContext.h"
#include "mlir/IR/PatternMatch.h"
#include "mlir/IR/TypeUtilities.h"
#include "mlir/Pass/Pass.h"
#include "mlir/Support/LLVM.h"
#include "mlir/Support/LogicalResult.h"
#include "mlir/Target/LLVMIR/TypeToLLVM.h"

#include "llvm/ADT/TypeSwitch.h"
#include "llvm/IR/Attributes.h"
#include "llvm/IR/Intrinsics.h"
#include "llvm/Support/ErrorHandling.h"
<<<<<<< HEAD
=======
#include "llvm/Support/ModRef.h"
>>>>>>> 0099fc07

#include "triton/Conversion/TritonGPUToLLVM/Utility.h"
#include "triton/Tools/Sys/GetEnv.hpp"

#include "intel/include/Dialect/TritonGEN/IR/TritonGENDialect.h"
<<<<<<< HEAD
#include "intel/include/TritonGENToLLVM/Attributes.h"
=======
>>>>>>> 0099fc07
#include "intel/include/TritonGENToLLVM/GenIntrinsicEnum.h"
#include "intel/include/TritonGENToLLVM/GenIntrinsics.h"
#include "intel/include/TritonGENToLLVM/TritonGENToLLVMPass.h"

namespace mlir::triton {
#define GEN_PASS_DEF_CONVERTTRITONGENTOLLVM
#include "intel/include/TritonGENToLLVM/Passes.h.inc"
} // namespace mlir::triton

using namespace mlir;
using namespace mlir::triton::gpu;

//===----------------------------------------------------------------------===//
// Helper Functions
//===----------------------------------------------------------------------===//

static intel::AttributeList
getAttrList(const intel::AttrBuilder &funcAttrBuilder,
<<<<<<< HEAD
            std::optional<ArrayRef<NamedAttrList>> paramAttrs = std::nullopt) {
  intel::AttributeList attrs;
  attrs.addFnAttrs(funcAttrBuilder);
  if (paramAttrs.has_value()) {
    assert(!paramAttrs->empty() && "Expecting non-empty paramAttrs");
    attrs.addParamAttributes(paramAttrs.value());
  }
=======
            ArrayRef<NamedAttrList> paramAttrs = {}) {
  intel::AttributeList attrs;
  attrs.addFnAttributes(funcAttrBuilder);
  if (!paramAttrs.empty())
    attrs.addParamAttributes(paramAttrs);
>>>>>>> 0099fc07
  return attrs;
}

static LLVM::CallOp
createDeviceFunctionCall(ConversionPatternRewriter &rewriter,
                         StringRef funcName, Type retType,
                         ArrayRef<Type> argTypes, ArrayRef<Value> args,
                         intel::AttributeList &attrs) {
  auto moduleOp = rewriter.getBlock()->getParent()->getParentOfType<ModuleOp>();
  MLIRContext *ctx = rewriter.getContext();
  Location loc = UnknownLoc::get(ctx);

  LLVM::LLVMFuncOp funcOp =
      LLVM::lookupOrCreateFn(moduleOp, funcName, argTypes, retType);
  funcOp.setCConv(LLVM::cconv::CConv::SPIR_FUNC);
  funcOp->setAttrs(attrs.getFnAttributes().getDictionary(ctx));

<<<<<<< HEAD
  for (unsigned idx : llvm::seq<unsigned>(0, funcOp.getNumArguments())) {
    ArrayRef<NamedAttrList> paramAttrs = attrs.getParamAttributes();
    if (idx >= paramAttrs.size())
      continue;
    for (NamedAttribute attr : paramAttrs[idx])
=======
  for (auto [idx, attrList] : llvm::enumerate(attrs.getParamAttributes())) {
    for (NamedAttribute attr : attrList)
>>>>>>> 0099fc07
      funcOp.setArgAttr(idx, attr.getName(), attr.getValue());
  }

  auto callOp = rewriter.create<LLVM::CallOp>(loc, funcOp, args);
  callOp->setAttrs(funcOp->getAttrs());

  return callOp;
}

static std::string getTypeMangling(Type ty) {
  return TypeSwitch<Type, std::string>(ty)
      .Case<VectorType>([](auto ty) {
        return "Dv" + std::to_string(ty.getNumElements()) + "_" +
               getTypeMangling(ty.getElementType());
      })
      .Case<Float16Type>([](auto) { return "Dh"; })
      .Case<Float32Type>([](auto) { return "f"; })
      .Case<Float64Type>([](auto) { return "d"; })
      .Case<IntegerType>([](auto ty) {
        switch (ty.getWidth()) {
        case 8:
          return "c";
        case 16:
          return "s";
        case 32:
          return "i";
        case 64:
          return "l";
        default:
          llvm_unreachable("unhandled integer type");
        }
      });
}

static LLVM::CallOp createSubGroupShuffle(ConversionPatternRewriter &rewriter,
                                          Value value, Value mask,
                                          TritonGEN::ShflKind kind) {
  assert(isa<IntegerType>(mask.getType()) &&
         cast<IntegerType>(mask.getType()).isInteger(32) &&
         "Expecting mask type to be i32");

  std::string fnName = "";
  switch (kind) {
  case TritonGEN::ShflKind::XOR:
    fnName = "_Z21sub_group_shuffle_xor";
    break;
  case TritonGEN::ShflKind::UP:
    fnName = "_Z20sub_group_shuffle_up";
    break;
  case TritonGEN::ShflKind::DOWN:
    fnName = "_Z22sub_group_shuffle_down";
    break;
  case TritonGEN::ShflKind::IDX:
    fnName = "_Z17sub_group_shuffle";
    break;
  }
  fnName += getTypeMangling(value.getType()) + "j";

  MLIRContext *ctx = rewriter.getContext();

  intel::AttrBuilder funcAttrBuilder(*ctx);
<<<<<<< HEAD
  funcAttrBuilder.addPassThroughAttribute(llvm::Attribute::Convergent);
=======
  funcAttrBuilder.addPassthroughAttribute(llvm::Attribute::Convergent);
>>>>>>> 0099fc07
  intel::AttributeList attrs = getAttrList(funcAttrBuilder);

  return createDeviceFunctionCall(rewriter, fnName, value.getType(),
                                  {value.getType(), mask.getType()},
                                  {value, mask}, attrs);
}

static unsigned getNumOperandsPerDword(TritonGEN::PrecisionType pTy) {
  switch (pTy) {
  case TritonGEN::PrecisionType::TF32:
    return 1;
  case TritonGEN::PrecisionType::BF16:
  case TritonGEN::PrecisionType::FP16:
    return 2;
  case TritonGEN::PrecisionType::U8:
  case TritonGEN::PrecisionType::S8:
    return 4;
  default:
    llvm_unreachable("unsupported TritonGEN::PrecisionType");
  }
}

static LLVM::CallOp createGenISADPAS(TritonGEN::MatrixDPASOp op,
                                     ConversionPatternRewriter &rewriter) {
  auto moduleOp = rewriter.getBlock()->getParent()->getParentOfType<ModuleOp>();
  MLIRContext *context = rewriter.getContext();
  Type resType = op->getResultTypes()[0];
  TypeRange opTypes = op->getOperandTypes();
  Location loc = op->getLoc();

  IntegerType int1Ty = rewriter.getIntegerType(1);
  IntegerType int16Ty = rewriter.getIntegerType(16);
  IntegerType int32Ty = rewriter.getIntegerType(32);

  TritonGEN::PrecisionType precisionA = op.getPa();
  Type packedAType =
      (precisionA == TritonGEN::PrecisionType::TF32) ? int32Ty : int16Ty;

  Value a = op.getA();
  VectorType aOrigTy = cast<VectorType>(a.getType());
  unsigned bitWidth = aOrigTy.getNumElements() *
                      aOrigTy.getElementType().getIntOrFloatBitWidth();
  VectorType aTy = VectorType::get(
      bitWidth / packedAType.getIntOrFloatBitWidth(), packedAType);
  if (aOrigTy != aTy)
    a = rewriter.create<LLVM::BitcastOp>(loc, aTy, a);

  Value b = op.getB();
  VectorType bOrigTy = cast<VectorType>(b.getType());
  bitWidth = bOrigTy.getNumElements() *
             bOrigTy.getElementType().getIntOrFloatBitWidth();
  VectorType bTy = VectorType::get(bitWidth / 32, int32Ty);
  if (bOrigTy != bTy)
    b = rewriter.create<LLVM::BitcastOp>(loc, bTy, b);

  // FIXME: Use the OpenCL API also for TF32.
  if (precisionA != TritonGEN::PrecisionType::TF32) {
    std::string fnName =
        "intel_sub_group_" + stringifyPrecisionType(precisionA).str() + "_" +
        stringifyPrecisionType(op.getPb()).str() + "_matrix_mad_k" +
        std::to_string(8 /*systolic depth*/ *
                       getNumOperandsPerDword(precisionA));
    std::string bMangledTy = getTypeMangling(bTy);
    std::string cMangledTy = getTypeMangling(opTypes[0]);
    if (bMangledTy == cMangledTy)
      cMangledTy = "S0_";
    fnName = "_Z" + std::to_string(fnName.size()) + fnName +
             getTypeMangling(aTy) + bMangledTy + cMangledTy;
    SmallVector<Type> argTypes{aTy, bTy, opTypes[0]};
    SmallVector<Value> args{a, b, op.getC()};

    MLIRContext *ctx = rewriter.getContext();
    intel::AttrBuilder funcAttrBuilder(*ctx);
<<<<<<< HEAD
    funcAttrBuilder.addPassThroughAttribute(llvm::Attribute::Convergent);
=======
    funcAttrBuilder.addPassthroughAttribute(llvm::Attribute::Convergent);
>>>>>>> 0099fc07
    intel::AttributeList attrs = getAttrList(funcAttrBuilder);

    return createDeviceFunctionCall(rewriter, fnName, resType, argTypes, args,
                                    attrs);
  }

  llvm::LLVMContext llvmContext;
  LLVM::TypeToLLVMIRTranslator typeTranslator(llvmContext);
  auto llvmResTy = typeTranslator.translateType(resType);
  auto llvmCTy = typeTranslator.translateType(opTypes[0]);
  auto llvmATy = typeTranslator.translateType(aTy);
  auto llvmBTy = typeTranslator.translateType(bTy);
  SmallVector<llvm::Type *> llvmTypes{llvmResTy, llvmCTy, llvmATy, llvmBTy};
  std::string funcName = llvm::GenISAIntrinsic::getName(
      llvm::GenISAIntrinsic::GenISA_sub_group_dpas, llvmTypes);

  SmallVector<Type> argTypes{opTypes[0], aTy,     bTy,     int32Ty,
                             int32Ty,    int32Ty, int32Ty, int1Ty};
  LLVM::LLVMFuncOp funcOp =
      LLVM::lookupOrCreateFn(moduleOp, funcName, argTypes, resType);
  funcOp.setCConv(LLVM::cconv::CConv::SPIR_FUNC);

  auto precA = rewriter.create<LLVM::ConstantOp>(loc, int32Ty,
                                                 static_cast<int>(op.getPa()));
  auto precB = rewriter.create<LLVM::ConstantOp>(loc, int32Ty,
                                                 static_cast<int>(op.getPa()));
  auto sysDepth =
      rewriter.create<LLVM::ConstantOp>(loc, int32Ty, 8 /* systolic depth */);
  auto RC = rewriter.create<LLVM::ConstantOp>(loc, int32Ty, op.getRc());
  auto False = rewriter.create<LLVM::ConstantOp>(loc, int1Ty, false);
  SmallVector<Value> args{op.getC(), a, b, precA, precB, sysDepth, RC, False};

  auto callOp = rewriter.create<LLVM::CallOp>(loc, funcOp, args);
  callOp.setCConv(LLVM::cconv::CConv::SPIR_FUNC);
  return callOp;
}

static bool isOCLBuiltinAvailable(TritonGEN::Matrix2DBlockLoadOp op) {
  if (op.getVnniTransform() || op.getTranspose())
    return false;

  if (op.getElemSizeInBits() == 32)
    return false;

  if (op.getTileHeight() > 8)
    return false;

  if (op.getVBlocks() != 2)
    return false;

  if (op.getCacheControl() != TritonGEN::LoadCacheControl::DEFAULT)
    return false;

  return true;
}

static LLVM::CallOp
createGenISA2DBlockRead(TritonGEN::Matrix2DBlockLoadOp op,
                        ConversionPatternRewriter &rewriter) {
  MLIRContext *context = rewriter.getContext();
  Type resType = op->getResultTypes()[0];
  Location loc = op->getLoc();

  // FIXME: Use the OpenCL API also for all other variants.
  if (isOCLBuiltinAvailable(op)) {
    std::string fnName = "intel_subgroup_block_read_u" +
                         std::to_string(op.getElemSizeInBits()) + "_m" +
                         std::to_string(op.getTileHeight()) + "k" +
                         std::to_string(op.getTileWidth()) + "v" +
                         std::to_string(op.getVBlocks());
    VectorType vecType = vec_ty(i32_ty, 2);
    Value byteCoord = insert_element(
        vecType, insert_element(vecType, undef(vecType), op.getX(), i32_val(0)),
        op.getY(), i32_val(1));
    SmallVector<Type> argTypes{ptr_ty(context, 1), i32_ty, i32_ty, i32_ty,
                               vecType};
    SmallVector<Value> args{op.getPtr(), op.getBaseWidth(), op.getBaseHeight(),
                            op.getBasePitch(), byteCoord};

    MLIRContext *ctx = rewriter.getContext();
    intel::AttrBuilder funcAttrBuilder(*ctx);
<<<<<<< HEAD
    funcAttrBuilder.addPassThroughAttribute(llvm::Attribute::Convergent);
=======
    funcAttrBuilder.addPassthroughAttribute(llvm::Attribute::Convergent);
>>>>>>> 0099fc07
    intel::AttributeList attrs = getAttrList(funcAttrBuilder);

    return createDeviceFunctionCall(rewriter, fnName, resType, argTypes, args,
                                    attrs);
  }

  auto moduleOp = rewriter.getBlock()->getParent()->getParentOfType<ModuleOp>();
  Value ptr = op.getPtr();
  Value baseWidth = op.getBaseWidth();
  Value baseHeight = op.getBaseHeight();
  Value basePitch = op.getBasePitch();
  Value x = op.getX();
  Value y = op.getY();

  llvm::LLVMContext llvmContext;
  LLVM::TypeToLLVMIRTranslator typeTranslator(llvmContext);
  auto llvmResTy = typeTranslator.translateType(resType);
  SmallVector<llvm::Type *> llvmTypes{llvmResTy};
  std::string funcName = llvm::GenISAIntrinsic::getName(
      llvm::GenISAIntrinsic::GenISA_LSC2DBlockRead, llvmTypes);

  IntegerType int1Ty = rewriter.getIntegerType(1);
  IntegerType int32Ty = rewriter.getIntegerType(32);
  IntegerType int64Ty = rewriter.getIntegerType(64);

  // The IGC intrinsic requires the first argument be int64
  ptr = rewriter.create<LLVM::PtrToIntOp>(loc, int64Ty, ptr);

  SmallVector<Type> argTypes{int64Ty,
                             baseWidth.getType(),
                             baseHeight.getType(),
                             basePitch.getType(),
                             x.getType(),
                             y.getType(),
                             int32Ty,
                             int32Ty,
                             int32Ty,
                             int32Ty,
                             int1Ty,
                             int1Ty,
                             int32Ty};

  LLVM::LLVMFuncOp funcOp =
      LLVM::lookupOrCreateFn(moduleOp, funcName, argTypes, resType);
  funcOp.setCConv(LLVM::cconv::CConv::SPIR_FUNC);

  auto elemSize =
      rewriter.create<LLVM::ConstantOp>(loc, int32Ty, op.getElemSizeInBits());
  auto tileWidth =
      rewriter.create<LLVM::ConstantOp>(loc, int32Ty, op.getTileWidth());
  auto tileHeight =
      rewriter.create<LLVM::ConstantOp>(loc, int32Ty, op.getTileHeight());
  auto vBlocks =
      rewriter.create<LLVM::ConstantOp>(loc, int32Ty, op.getVBlocks());
  auto useTranspose =
      rewriter.create<LLVM::ConstantOp>(loc, int1Ty, op.getTranspose());
  auto vnniTransform =
      rewriter.create<LLVM::ConstantOp>(loc, int1Ty, op.getVnniTransform());
  auto cache = rewriter.create<LLVM::ConstantOp>(
      loc, int32Ty, static_cast<int>(op.getCacheControl()));

  Value one = i32_val(1);
  SmallVector<Value> args{ptr,
                          sub(baseWidth, one),
                          sub(baseHeight, one),
                          sub(basePitch, one),
                          x,
                          y,
                          elemSize,
                          tileWidth,
                          tileHeight,
                          vBlocks,
                          useTranspose,
                          vnniTransform,
                          cache};

  auto callOp = rewriter.create<LLVM::CallOp>(loc, funcOp, args);
  callOp.setCConv(LLVM::cconv::CConv::SPIR_FUNC);
  return callOp;
}

// FIXME: This is a temporary solution. Remove once IGC can update the address
// payload.
static LLVM::CallOp
createBlock2DReadWithAddressPayloadUpdate(TritonGEN::Matrix2DBlockLoadOp op,
                                          ConversionPatternRewriter &rewriter) {
  MLIRContext *ctx = rewriter.getContext();
  Type resType = op->getResultTypes()[0];
  Location loc = op->getLoc();

  auto createBlock2DAddressPayload = [&](TritonGEN::Matrix2DBlockLoadOp op) {
    SmallVector<Type> argTypes{i64_ty, i32_ty, i32_ty, i32_ty, i32_ty,
                               i32_ty, i32_ty, i32_ty, i32_ty};
    Value zero = i32_val(0);
    Value one = i32_val(1);
    SmallVector<Value> args{ptrtoint(i64_ty, op.getPtr()),
                            sub(op.getBaseWidth(), one),
                            sub(op.getBaseHeight(), one),
                            sub(op.getBasePitch(), one),
                            zero,
                            zero,
                            i32_val(op.getTileWidth()),
                            i32_val(op.getTileHeight()),
                            i32_val(op.getVBlocks())};

    // Function attributes.
    intel::AttrBuilder funcAttrBuilder(*ctx);
<<<<<<< HEAD
    funcAttrBuilder.addPassThroughAttribute(llvm::Attribute::NoUnwind);
=======
    funcAttrBuilder.addPassthroughAttribute(llvm::Attribute::NoUnwind)
        .addPassthroughAttribute(
            llvm::Attribute::Memory,
            llvm::MemoryEffects::argMemOnly(llvm::ModRefInfo::Ref)
                .toIntValue());
>>>>>>> 0099fc07
    intel::AttributeList attrs = getAttrList(funcAttrBuilder);

    LLVM::CallOp callOp = createDeviceFunctionCall(
        rewriter, "__builtin_IB_subgroup_createBlock2DAddressPayload",
        ptr_ty(ctx), argTypes, args, attrs);
    return callOp.getResult();
  };

  auto setBlock2DAddressPayload = [&](Value ptr,
                                      TritonGEN::Matrix2DBlockLoadOp op) {
    assert(isa<LLVM::LLVMPointerType>(ptr.getType()) &&
           "Expecting a pointer type");
    SmallVector<Type> argTypes{ptr.getType(), i32_ty};

    // Function and parameters attributes.
<<<<<<< HEAD
    intel::AttrBuilder funcAttrBuilder(*ctx), paramAttrBuilder(*ctx);
    funcAttrBuilder.addPassThroughAttribute(llvm::Attribute::NoUnwind);
    paramAttrBuilder.addAttribute(llvm::Attribute::NonNull);
    SmallVector<NamedAttrList> paramAttrs(argTypes.size());
=======
    intel::AttrBuilder funcAttrBuilder(*ctx);
    intel::AttrBuilder paramAttrBuilder(*ctx);
    funcAttrBuilder.addPassthroughAttribute(llvm::Attribute::NoUnwind)
        .addPassthroughAttribute(
            llvm::Attribute::Memory,
            llvm::MemoryEffects::argMemOnly(llvm::ModRefInfo::Mod)
                .toIntValue());
    paramAttrBuilder.addAttribute(llvm::Attribute::NonNull);
    std::vector<NamedAttrList> paramAttrs(argTypes.size());
>>>>>>> 0099fc07
    paramAttrs[0] = paramAttrBuilder.getAttributes();
    intel::AttributeList attrs = getAttrList(funcAttrBuilder, paramAttrs);

    createDeviceFunctionCall(
        rewriter, "__builtin_IB_subgroup_setBlock2DAddressPayloadBlockX",
        LLVM::LLVMVoidType::get(ctx), argTypes, {ptr, op.getX()}, attrs);
    createDeviceFunctionCall(
        rewriter, "__builtin_IB_subgroup_setBlock2DAddressPayloadBlockY",
        LLVM::LLVMVoidType::get(ctx), argTypes, {ptr, op.getY()}, attrs);
  };

  auto createBlock2DRead = [&](Value ptr, TritonGEN::Matrix2DBlockLoadOp op) {
    assert(isa<LLVM::LLVMPointerType>(ptr.getType()) &&
           "Expecting a pointer type");

    std::string fnName = "__builtin_IB_subgroup_block_read_ap_";
    if (op.getVnniTransform())
      fnName += "transform_";
    fnName += "u" + std::to_string(op.getElemSizeInBits()) + "_m" +
              std::to_string(op.getTileHeight()) + "k" +
              std::to_string(op.getTileWidth()) + "v" +
              std::to_string(op.getVBlocks());
    Value zero = i32_val(0);
    SmallVector<Type> argTypes{ptr.getType(), i32_ty, i32_ty, i32_ty};
    SmallVector<Value> args{ptr, zero, zero, zero};

    // Function and parameters attributes.
<<<<<<< HEAD
    intel::AttrBuilder funcAttrBuilder(*ctx), paramAttrBuilder(*ctx);
    funcAttrBuilder.addPassThroughAttribute(llvm::Attribute::NoUnwind);
=======
    intel::AttrBuilder funcAttrBuilder(*ctx);
    intel::AttrBuilder paramAttrBuilder(*ctx);
    funcAttrBuilder.addPassthroughAttribute(llvm::Attribute::NoUnwind)
        .addPassthroughAttribute(
            llvm::Attribute::Memory,
            llvm::MemoryEffects::argMemOnly(llvm::ModRefInfo::Ref)
                .toIntValue());
>>>>>>> 0099fc07
    paramAttrBuilder.addAttribute(llvm::Attribute::NonNull);
    SmallVector<NamedAttrList> paramAttrs(argTypes.size());
    paramAttrs[0] = paramAttrBuilder.getAttributes();
    intel::AttributeList attrs = getAttrList(funcAttrBuilder, paramAttrs);

    return createDeviceFunctionCall(rewriter, fnName, resType, argTypes, args,
                                    attrs);
  };

  Value ptr = createBlock2DAddressPayload(op);
  setBlock2DAddressPayload(ptr, op);
  return createBlock2DRead(ptr, op);
}

static LLVM::CallOp
createGenISA2DBlockWrite(TritonGEN::Matrix2DBlockStoreOp op,
                         ConversionPatternRewriter &rewriter) {
  auto moduleOp = rewriter.getBlock()->getParent()->getParentOfType<ModuleOp>();
  MLIRContext *context = rewriter.getContext();
  Location loc = op->getLoc();

  Value ptr = op.getPtr();
  Value baseWidth = op.getBaseWidth();
  Value baseHeight = op.getBaseHeight();
  Value basePitch = op.getBasePitch();
  Value x = op.getX();
  Value y = op.getY();
  Value storeVal = op.getStoredVal();

  llvm::LLVMContext llvmContext;
  LLVM::TypeToLLVMIRTranslator typeTranslator(llvmContext);
  auto storeTy = typeTranslator.translateType(storeVal.getType());
  SmallVector<llvm::Type *> llvmTypes{storeTy};
  std::string funcName = llvm::GenISAIntrinsic::getName(
      llvm::GenISAIntrinsic::GenISA_LSC2DBlockWrite, llvmTypes);

  IntegerType int1Ty = rewriter.getIntegerType(1);
  IntegerType int32Ty = rewriter.getIntegerType(32);
  IntegerType int64Ty = rewriter.getIntegerType(64);

  // The IGC intrinsic requires the first argument be int64
  ptr = rewriter.create<LLVM::PtrToIntOp>(loc, int64Ty, ptr);

  SmallVector<Type> argTypes{int64Ty,
                             baseWidth.getType(),
                             baseHeight.getType(),
                             basePitch.getType(),
                             x.getType(),
                             y.getType(),
                             int32Ty,
                             int32Ty,
                             int32Ty,
                             int32Ty,
                             int1Ty,
                             int1Ty,
                             int32Ty,
                             storeVal.getType()};

  LLVM::LLVMFuncOp funcOp = LLVM::lookupOrCreateFn(
      moduleOp, funcName, argTypes, LLVM::LLVMVoidType::get(context));
  funcOp.setCConv(LLVM::cconv::CConv::SPIR_FUNC);

  auto elemSize =
      rewriter.create<LLVM::ConstantOp>(loc, int32Ty, op.getElemSizeInBits());
  auto tileWidth =
      rewriter.create<LLVM::ConstantOp>(loc, int32Ty, op.getTileWidth());
  auto tileHeight =
      rewriter.create<LLVM::ConstantOp>(loc, int32Ty, op.getTileHeight());
  auto vBlocks =
      rewriter.create<LLVM::ConstantOp>(loc, int32Ty, op.getVBlocks());
  auto useTranspose =
      rewriter.create<LLVM::ConstantOp>(loc, int1Ty, op.getTranspose());
  auto vnniTransform =
      rewriter.create<LLVM::ConstantOp>(loc, int1Ty, op.getVnniTransform());
  auto cache = rewriter.create<LLVM::ConstantOp>(
      loc, int32Ty, static_cast<int>(op.getCacheControl()));

  Value one = i32_val(1);
  SmallVector<Value> args{ptr,
                          sub(baseWidth, one),
                          sub(baseHeight, one),
                          sub(basePitch, one),
                          x,
                          y,
                          elemSize,
                          tileWidth,
                          tileHeight,
                          vBlocks,
                          useTranspose,
                          vnniTransform,
                          cache,
                          storeVal};

  auto callOp = rewriter.create<LLVM::CallOp>(loc, funcOp, args);
  callOp.setCConv(LLVM::cconv::CConv::SPIR_FUNC);
  return callOp;
}

static LLVM::CallOp
createGenISA2DBlockPrefetch(TritonGEN::Matrix2DBlockPrefetchOp op,
                            ConversionPatternRewriter &rewriter) {
  auto moduleOp = rewriter.getBlock()->getParent()->getParentOfType<ModuleOp>();
  MLIRContext *context = rewriter.getContext();
  Location loc = op->getLoc();

  Value ptr = op.getPtr();
  Value baseWidth = op.getBaseWidth();
  Value baseHeight = op.getBaseHeight();
  Value basePitch = op.getBasePitch();
  Value x = op.getX();
  Value y = op.getY();

  const StringLiteral funcName = "llvm.genx.GenISA.LSC2DBlockPrefetch.isVoid";
  IntegerType int1Ty = rewriter.getIntegerType(1);
  IntegerType int32Ty = rewriter.getIntegerType(32);
  IntegerType int64Ty = rewriter.getIntegerType(64);

  // The IGC intrinsic requires the first argument be int64
  ptr = rewriter.create<LLVM::PtrToIntOp>(loc, int64Ty, ptr);

  SmallVector<Type> argTypes{int64Ty,
                             baseWidth.getType(),
                             baseHeight.getType(),
                             basePitch.getType(),
                             x.getType(),
                             y.getType(),
                             int32Ty,
                             int32Ty,
                             int32Ty,
                             int32Ty,
                             int1Ty,
                             int1Ty,
                             int32Ty};

  LLVM::LLVMFuncOp funcOp = LLVM::lookupOrCreateFn(
      moduleOp, funcName, argTypes, LLVM::LLVMVoidType::get(context));
  funcOp.setCConv(LLVM::cconv::CConv::SPIR_FUNC);

  auto elemSize =
      rewriter.create<LLVM::ConstantOp>(loc, int32Ty, op.getElemSizeInBits());
  auto tileWidth =
      rewriter.create<LLVM::ConstantOp>(loc, int32Ty, op.getTileWidth());
  auto tileHeight =
      rewriter.create<LLVM::ConstantOp>(loc, int32Ty, op.getTileHeight());
  auto vBlocks =
      rewriter.create<LLVM::ConstantOp>(loc, int32Ty, op.getVBlocks());
  auto useTranspose =
      rewriter.create<LLVM::ConstantOp>(loc, int1Ty, op.getTranspose());
  auto vnniTransform =
      rewriter.create<LLVM::ConstantOp>(loc, int1Ty, op.getVnniTransform());
  auto cache = rewriter.create<LLVM::ConstantOp>(
      loc, int32Ty, static_cast<int>(op.getCacheControl()));

  Value one = i32_val(1);
  SmallVector<Value> args{ptr,
                          sub(baseWidth, one),
                          sub(baseHeight, one),
                          sub(basePitch, one),
                          x,
                          y,
                          elemSize,
                          tileWidth,
                          tileHeight,
                          vBlocks,
                          useTranspose,
                          vnniTransform,
                          cache};

  auto callOp = rewriter.create<LLVM::CallOp>(loc, funcOp, args);
  callOp.setCConv(LLVM::cconv::CConv::SPIR_FUNC);
  return callOp;
}

namespace {

struct FuncCallLowering {
protected:
  Value rewrite(Operation *op, StringRef funcName, unsigned dim,
                ConversionPatternRewriter &rewriter) const {
    auto retType = rewriter.getIntegerType(64);
    auto argType = rewriter.getIntegerType(32);
    auto arg = LLVM::createConstantI32(op->getLoc(), rewriter, dim);

    intel::AttributeList attrs;
    LLVM::CallOp callOp = createDeviceFunctionCall(rewriter, funcName, retType,
                                                   {argType}, {arg}, attrs);

    Type resType = op->getResult(0).getType();
    if (resType == callOp.getResult().getType())
      return callOp.getResult();

    return rewriter.create<LLVM::TruncOp>(op->getLoc(), resType,
                                          callOp.getResult());
  }
};

//===----------------------------------------------------------------------===//
// ThreadId Ops Lowerings
//===----------------------------------------------------------------------===//

template <typename SourceOp>
struct TritonGENThreadIdLowering : public ConvertOpToLLVMPattern<SourceOp>,
                                   public FuncCallLowering {
  using ConvertOpToLLVMPattern<SourceOp>::ConvertOpToLLVMPattern;
  using OpAdaptor = typename SourceOp::Adaptor;

  LogicalResult
  matchAndRewrite(SourceOp op, OpAdaptor adaptor,
                  ConversionPatternRewriter &rewriter) const override {
    Value res;
    if (isa<TritonGEN::ThreadIdXOp>(op))
      res = rewrite(op, "_Z12get_local_idj", 0, rewriter);
    else if (isa<TritonGEN::ThreadIdYOp>(op))
      res = rewrite(op, "_Z12get_local_idj", 1, rewriter);
    else if (isa<TritonGEN::ThreadIdZOp>(op))
      res = rewrite(op, "_Z12get_local_idj", 2, rewriter);
    else
      llvm_unreachable("Unexpected operation");

    rewriter.replaceOp(op, res);
    return success();
  }
};

using TritonGENThreadIdXLowering =
    TritonGENThreadIdLowering<TritonGEN::ThreadIdXOp>;
using TritonGENThreadIdYLowering =
    TritonGENThreadIdLowering<TritonGEN::ThreadIdYOp>;
using TritonGENThreadIdZLowering =
    TritonGENThreadIdLowering<TritonGEN::ThreadIdZOp>;

//===----------------------------------------------------------------------===//
// BlockId Ops Lowerings
//===----------------------------------------------------------------------===//

template <typename SourceOp>
struct TritonGENBlockIdLowering : public ConvertOpToLLVMPattern<SourceOp>,
                                  public FuncCallLowering {
  using ConvertOpToLLVMPattern<SourceOp>::ConvertOpToLLVMPattern;
  using OpAdaptor = typename SourceOp::Adaptor;

  LogicalResult
  matchAndRewrite(SourceOp op, OpAdaptor adaptor,
                  ConversionPatternRewriter &rewriter) const override {
    Value res;
    if (isa<TritonGEN::BlockIdXOp>(op))
      res = rewrite(op, "_Z12get_group_idj", 0, rewriter);
    else if (isa<TritonGEN::BlockIdYOp>(op))
      res = rewrite(op, "_Z12get_group_idj", 1, rewriter);
    else if (isa<TritonGEN::BlockIdZOp>(op))
      res = rewrite(op, "_Z12get_group_idj", 2, rewriter);
    else
      llvm_unreachable("Unexpected operation");

    rewriter.replaceOp(op, res);
    return success();
  }
};

using TritonGENBlockIdXLowering =
    TritonGENBlockIdLowering<TritonGEN::BlockIdXOp>;
using TritonGENBlockIdYLowering =
    TritonGENBlockIdLowering<TritonGEN::BlockIdYOp>;
using TritonGENBlockIdZLowering =
    TritonGENBlockIdLowering<TritonGEN::BlockIdZOp>;

//===----------------------------------------------------------------------===//
// BlockDim Ops Lowerings
//===----------------------------------------------------------------------===//

template <typename SourceOp>
struct TritonGENBlockDimLowering : public ConvertOpToLLVMPattern<SourceOp>,
                                   public FuncCallLowering {
  using ConvertOpToLLVMPattern<SourceOp>::ConvertOpToLLVMPattern;
  using OpAdaptor = typename SourceOp::Adaptor;

  LogicalResult
  matchAndRewrite(SourceOp op, OpAdaptor adaptor,
                  ConversionPatternRewriter &rewriter) const override {
    Value res;
    if (isa<TritonGEN::BlockDimXOp>(op))
      res = rewrite(op, "_Z14get_local_sizej", 0, rewriter);
    else if (isa<TritonGEN::BlockDimYOp>(op))
      res = rewrite(op, "_Z14get_local_sizej", 1, rewriter);
    else if (isa<TritonGEN::BlockDimZOp>(op))
      res = rewrite(op, "_Z14get_local_sizej", 2, rewriter);
    else
      llvm_unreachable("Unexpected operation");

    rewriter.replaceOp(op, res);
    return success();
  }
};

using TritonGENBlockDimXLowering =
    TritonGENBlockDimLowering<TritonGEN::BlockDimXOp>;
using TritonGENBlockDimYLowering =
    TritonGENBlockDimLowering<TritonGEN::BlockDimYOp>;
using TritonGENBlockDimZLowering =
    TritonGENBlockDimLowering<TritonGEN::BlockDimZOp>;

//===----------------------------------------------------------------------===//
// GridDim Ops Lowerings
//===----------------------------------------------------------------------===//

template <typename SourceOp>
struct TritonGENGridDimLowering : public ConvertOpToLLVMPattern<SourceOp>,
                                  public FuncCallLowering {
  using ConvertOpToLLVMPattern<SourceOp>::ConvertOpToLLVMPattern;
  using OpAdaptor = typename SourceOp::Adaptor;

  LogicalResult
  matchAndRewrite(SourceOp op, OpAdaptor adaptor,
                  ConversionPatternRewriter &rewriter) const override {
    Value res;
    if (isa<TritonGEN::GridDimXOp>(op))
      res = rewrite(op, "_Z14get_num_groupsj", 0, rewriter);
    else if (isa<TritonGEN::GridDimYOp>(op))
      res = rewrite(op, "_Z14get_num_groupsj", 1, rewriter);
    else if (isa<TritonGEN::GridDimZOp>(op))
      res = rewrite(op, "_Z14get_num_groupsj", 2, rewriter);
    else
      llvm_unreachable("Unexpected operation");

    rewriter.replaceOp(op, res);
    return success();
  }
};

using TritonGENGridDimXLowering =
    TritonGENGridDimLowering<TritonGEN::GridDimXOp>;
using TritonGENGridDimYLowering =
    TritonGENGridDimLowering<TritonGEN::GridDimYOp>;
using TritonGENGridDimZLowering =
    TritonGENGridDimLowering<TritonGEN::GridDimZOp>;

//===----------------------------------------------------------------------===//
// SubgroupID Op Lowering
//===----------------------------------------------------------------------===//

struct TritonGENSubgroupIdLowering
    : public ConvertOpToLLVMPattern<TritonGEN::SubgroupIdOp> {
  using ConvertOpToLLVMPattern<TritonGEN::SubgroupIdOp>::ConvertOpToLLVMPattern;

  LogicalResult
  matchAndRewrite(TritonGEN::SubgroupIdOp op, OpAdaptor adaptor,
                  ConversionPatternRewriter &rewriter) const override {
    auto retType = rewriter.getIntegerType(32);

    intel::AttributeList attrs;
    LLVM::CallOp callOp = createDeviceFunctionCall(
        rewriter, "_Z25__spirv_BuiltInSubgroupIdv", retType, {}, {}, attrs);
    rewriter.replaceOp(op, callOp);
    return success();
  }
};

//===----------------------------------------------------------------------===//
// Synchronization Ops Lowerings
//===----------------------------------------------------------------------===//

struct TritonGENBarrierLowering
    : public ConvertOpToLLVMPattern<TritonGEN::BarrierOp> {
  using ConvertOpToLLVMPattern<TritonGEN::BarrierOp>::ConvertOpToLLVMPattern;

  enum MemFence {
    Local = 0x01,
    Global = 0x02,
  };

  LogicalResult
  matchAndRewrite(TritonGEN::BarrierOp op, OpAdaptor adaptor,
                  ConversionPatternRewriter &rewriter) const override {
    MLIRContext *ctx = rewriter.getContext();
    auto retType = LLVM::LLVMVoidType::get(rewriter.getContext());
    auto argType = rewriter.getIntegerType(32);
    auto arg = LLVM::createConstantI32(op->getLoc(), rewriter, MemFence::Local);

    intel::AttrBuilder funcAttrBuilder(*ctx);
<<<<<<< HEAD
    funcAttrBuilder.addPassThroughAttribute(llvm::Attribute::Convergent);
=======
    funcAttrBuilder.addPassthroughAttribute(llvm::Attribute::Convergent);
>>>>>>> 0099fc07
    intel::AttributeList attrs = getAttrList(funcAttrBuilder);

    LLVM::CallOp callOp = createDeviceFunctionCall(
        rewriter, "_Z7barrierj", {retType}, {argType}, {arg}, attrs);
    rewriter.replaceOp(op, callOp);
    return success();
  }
};

struct TritonGENSplitBarrier {
protected:
  template <typename OpType>
  void replaceWithCall(OpType op, StringRef funcName,
                       ConversionPatternRewriter &rewriter) const {
    static_assert(
        std::is_same<OpType, TritonGEN::SplitBarrierSignalOp>::value ||
            std::is_same<OpType, TritonGEN::SplitBarrierWaitOp>::value,
        "Unexpected OpType");

    auto retType = LLVM::LLVMVoidType::get(rewriter.getContext());
    Location loc = op->getLoc();
    auto memFence = LLVM::createConstantI32(loc, rewriter,
                                            static_cast<int>(op.getMemFence()));
    auto memScope = LLVM::createConstantI32(loc, rewriter,
                                            static_cast<int>(op.getMemScope()));
    SmallVector<Value> args{memFence, memScope};
    SmallVector<Type> argTypes;
    for (auto arg : args)
      argTypes.push_back(arg.getType());

    MLIRContext *ctx = rewriter.getContext();
    intel::AttrBuilder funcAttrBuilder(*ctx);
<<<<<<< HEAD
    funcAttrBuilder.addPassThroughAttribute(llvm::Attribute::Convergent);
=======
    funcAttrBuilder.addPassthroughAttribute(llvm::Attribute::Convergent);
>>>>>>> 0099fc07
    intel::AttributeList attrs = getAttrList(funcAttrBuilder);

    LLVM::CallOp callOp = createDeviceFunctionCall(rewriter, funcName, retType,
                                                   argTypes, args, attrs);
    rewriter.replaceOp(op, callOp);
  }
};

struct TritonGENSplitBarrierSignalLowering
    : public ConvertOpToLLVMPattern<TritonGEN::SplitBarrierSignalOp>,
      public TritonGENSplitBarrier {
  using ConvertOpToLLVMPattern<
      TritonGEN::SplitBarrierSignalOp>::ConvertOpToLLVMPattern;
  LogicalResult
  matchAndRewrite(TritonGEN::SplitBarrierSignalOp op, OpAdaptor adaptor,
                  ConversionPatternRewriter &rewriter) const override {
    TritonGENSplitBarrier::replaceWithCall(
        op, "_Z31intel_work_group_barrier_arriveii", rewriter);
    return success();
  }
};

struct TritonGENSplitBarrierWaitLowering
    : public ConvertOpToLLVMPattern<TritonGEN::SplitBarrierWaitOp>,
      public TritonGENSplitBarrier {
  using ConvertOpToLLVMPattern<
      TritonGEN::SplitBarrierWaitOp>::ConvertOpToLLVMPattern;
  LogicalResult
  matchAndRewrite(TritonGEN::SplitBarrierWaitOp op, OpAdaptor adaptor,
                  ConversionPatternRewriter &rewriter) const override {
    TritonGENSplitBarrier::replaceWithCall(
        op, "_Z29intel_work_group_barrier_waitii", rewriter);
    return success();
  }
};

struct TritonGENNamedBarrierSignalLowering
    : public ConvertOpToLLVMPattern<TritonGEN::NamedBarrierSignalOp> {
  using ConvertOpToLLVMPattern<
      TritonGEN::NamedBarrierSignalOp>::ConvertOpToLLVMPattern;

  LogicalResult
  matchAndRewrite(TritonGEN::NamedBarrierSignalOp op, OpAdaptor adaptor,
                  ConversionPatternRewriter &rewriter) const override {
    auto moduleOp =
        rewriter.getBlock()->getParent()->getParentOfType<ModuleOp>();
    MLIRContext *context = rewriter.getContext();
    Location loc = op->getLoc();

    Value barrierId = op.getBarrierId();
    Value threadGroupCount = op.getThreadGroupCount();

    llvm::LLVMContext llvmContext;
    LLVM::TypeToLLVMIRTranslator typeTranslator(llvmContext);
    llvm::Type *barrierTy = typeTranslator.translateType(barrierId.getType());
    llvm::Type *threadGroupCountTy =
        typeTranslator.translateType(threadGroupCount.getType());
    std::string funcName = llvm::GenISAIntrinsic::getName(
        llvm::GenISAIntrinsic::GenISA_threadgroupnamedbarriers_signal,
        {barrierTy, threadGroupCountTy});

    LLVM::LLVMFuncOp funcOp = LLVM::lookupOrCreateFn(
        moduleOp, funcName, {barrierId.getType(), threadGroupCount.getType()},
        LLVM::LLVMVoidType::get(context));
    auto convergentAttr =
        rewriter.getArrayAttr(StringAttr::get(context, "convergent"));
    funcOp.setCConv(LLVM::cconv::CConv::SPIR_FUNC);
    funcOp.setPassthroughAttr(convergentAttr);

    SmallVector<Value> args{barrierId, threadGroupCount};
    auto callOp = rewriter.create<LLVM::CallOp>(loc, funcOp, args);
    callOp.setCConv(LLVM::cconv::CConv::SPIR_FUNC);
    callOp->setAttr("passthrough", convergentAttr);
    rewriter.replaceOp(op, callOp);

    return success();
  }
};

struct TritonGENNamedBarrierWaitLowering
    : public ConvertOpToLLVMPattern<TritonGEN::NamedBarrierWaitOp> {
  using ConvertOpToLLVMPattern<
      TritonGEN::NamedBarrierWaitOp>::ConvertOpToLLVMPattern;

  LogicalResult
  matchAndRewrite(TritonGEN::NamedBarrierWaitOp op, OpAdaptor adaptor,
                  ConversionPatternRewriter &rewriter) const override {
    auto moduleOp =
        rewriter.getBlock()->getParent()->getParentOfType<ModuleOp>();
    MLIRContext *context = rewriter.getContext();
    Location loc = op->getLoc();

    Value barrierId = op.getBarrierId();

    llvm::LLVMContext llvmContext;
    LLVM::TypeToLLVMIRTranslator typeTranslator(llvmContext);
    llvm::Type *barrierTy = typeTranslator.translateType(barrierId.getType());
    std::string funcName = llvm::GenISAIntrinsic::getName(
        llvm::GenISAIntrinsic::GenISA_threadgroupnamedbarriers_wait,
        {barrierTy});

    LLVM::LLVMFuncOp funcOp =
        LLVM::lookupOrCreateFn(moduleOp, funcName, {barrierId.getType()},
                               LLVM::LLVMVoidType::get(context));
    auto convergentAttr =
        rewriter.getArrayAttr(StringAttr::get(context, "convergent"));
    funcOp.setCConv(LLVM::cconv::CConv::SPIR_FUNC);
    funcOp.setPassthroughAttr(convergentAttr);

    SmallVector<Value> args{barrierId};
    auto callOp = rewriter.create<LLVM::CallOp>(loc, funcOp, args);
    callOp.setCConv(LLVM::cconv::CConv::SPIR_FUNC);
    callOp->setAttr("passthrough", convergentAttr);
    rewriter.replaceOp(op, callOp);

    return success();
  }
};

struct TritonSubGroupReduceLowering
    : public ConvertOpToLLVMPattern<TritonGEN::SubGroupReduceOp> {
  using ConvertOpToLLVMPattern<
      TritonGEN::SubGroupReduceOp>::ConvertOpToLLVMPattern;

  LogicalResult
  matchAndRewrite(TritonGEN::SubGroupReduceOp op, OpAdaptor adaptor,
                  ConversionPatternRewriter &rewriter) const override {
    Location loc = op.getLoc();
    Value val = op.getValue();
    Type val_ty = val.getType();
    llvm::LLVMContext llvmContext;
    LLVM::TypeToLLVMIRTranslator typeTranslator(llvmContext);
    auto moduleOp = op->getParentOfType<ModuleOp>();
    auto kind = rewriter.create<LLVM::ConstantOp>(
        loc, i8_ty, static_cast<int>(op.getKind()));

    std::string funcName;
    SmallVector<Type> argTypes;
    SmallVector<Value> args;
    if (getSubgroupSize(op) == op.getSize()) {
      funcName = llvm::GenISAIntrinsic::getName(
          llvm::GenISAIntrinsic::GenISA_WaveAll,
          {typeTranslator.translateType(val_ty)});
      argTypes = {val_ty, i8_ty, i32_ty};
      args = {val, kind, i32_val(0)};
    } else {
      funcName = llvm::GenISAIntrinsic::getName(
          llvm::GenISAIntrinsic::GenISA_WaveClustered,
          {typeTranslator.translateType(val_ty)});
      argTypes = {val_ty, i8_ty, i32_ty, i32_ty};
      auto size = rewriter.create<LLVM::ConstantOp>(
          loc, i32_ty, static_cast<int>(op.getSize()));
      args = {val, kind, size, i32_val(0)};
    }

    LLVM::LLVMFuncOp funcOp =
        LLVM::lookupOrCreateFn(moduleOp, funcName, argTypes, val_ty);
    funcOp.setCConv(LLVM::cconv::CConv::SPIR_FUNC);

    auto callOp = rewriter.create<LLVM::CallOp>(loc, funcOp, args);
    callOp.setCConv(LLVM::cconv::CConv::SPIR_FUNC);
    rewriter.replaceOp(op, callOp);
    return success();
  }
};

struct TritonSubGroupShuffleLowering
    : public ConvertOpToLLVMPattern<TritonGEN::SubGroupShuffleOp> {
  using ConvertOpToLLVMPattern<
      TritonGEN::SubGroupShuffleOp>::ConvertOpToLLVMPattern;

  LogicalResult
  matchAndRewrite(TritonGEN::SubGroupShuffleOp op, OpAdaptor adaptor,
                  ConversionPatternRewriter &rewriter) const override {
    Location loc = op.getLoc();
    Value val = op.getValue();
    Value mask = op.getMask();
    TritonGEN::ShflKind kind = op.getKind();
    Type orig_type = val.getType();
    unsigned bits = orig_type.getIntOrFloatBitWidth();
    if (bits < 8) {
      if (!orig_type.isInteger())
        val = bitcast(val, int_ty(bits));
      val = zext(i8_ty, val);
    } else if (isa<BFloat16Type>(orig_type)) {
      val = bitcast(val, i16_ty);
    }
    Value result = createSubGroupShuffle(rewriter, val, mask, kind).getResult();
    if (bits < 8) {
      result = trunc(int_ty(bits), result);
      if (!orig_type.isInteger())
        result = bitcast(result, orig_type);
    } else if (isa<BFloat16Type>(orig_type)) {
      result = bitcast(result, orig_type);
    }
    rewriter.replaceOp(op, result);
    return success();
  }
};

//===----------------------------------------------------------------------===//
// Matrix operations
//===----------------------------------------------------------------------===//

struct TritonMatrixDPASLowering
    : public ConvertOpToLLVMPattern<TritonGEN::MatrixDPASOp> {
  using ConvertOpToLLVMPattern<TritonGEN::MatrixDPASOp>::ConvertOpToLLVMPattern;

  LogicalResult
  matchAndRewrite(TritonGEN::MatrixDPASOp op, OpAdaptor adaptor,
                  ConversionPatternRewriter &rewriter) const override {
    LLVM::CallOp callOp = createGenISADPAS(op, rewriter);
    rewriter.replaceOp(op, callOp);
    return success();
  }
};

struct TritonMatrix2DBlockLoadLowering
    : public ConvertOpToLLVMPattern<TritonGEN::Matrix2DBlockLoadOp> {
  using ConvertOpToLLVMPattern<
      TritonGEN::Matrix2DBlockLoadOp>::ConvertOpToLLVMPattern;

  LogicalResult
  matchAndRewrite(TritonGEN::Matrix2DBlockLoadOp op, OpAdaptor adaptor,
                  ConversionPatternRewriter &rewriter) const override {
    if (tools::getBoolEnv("TRITON_INTEL_ENABLE_ADDRESS_PAYLOAD_OPT")) {
      LLVM::CallOp callOp =
          createBlock2DReadWithAddressPayloadUpdate(op, rewriter);
      rewriter.replaceOp(op, callOp);
      return success();
    }

    LLVM::CallOp callOp = createGenISA2DBlockRead(op, rewriter);
    rewriter.replaceOp(op, callOp);
    return success();
  }
};

struct TritonMatrix2DBlockStoreLowering
    : public ConvertOpToLLVMPattern<TritonGEN::Matrix2DBlockStoreOp> {
  using ConvertOpToLLVMPattern<
      TritonGEN::Matrix2DBlockStoreOp>::ConvertOpToLLVMPattern;

  LogicalResult
  matchAndRewrite(TritonGEN::Matrix2DBlockStoreOp op, OpAdaptor adaptor,
                  ConversionPatternRewriter &rewriter) const override {
    LLVM::CallOp callOp = createGenISA2DBlockWrite(op, rewriter);
    rewriter.replaceOp(op, callOp);
    return success();
  }
};

struct TritonMatrix2DBlockPrefetchLowering
    : public ConvertOpToLLVMPattern<TritonGEN::Matrix2DBlockPrefetchOp> {
  using ConvertOpToLLVMPattern<
      TritonGEN::Matrix2DBlockPrefetchOp>::ConvertOpToLLVMPattern;

  LogicalResult
  matchAndRewrite(TritonGEN::Matrix2DBlockPrefetchOp op, OpAdaptor adaptor,
                  ConversionPatternRewriter &rewriter) const override {
    LLVM::CallOp callOp = createGenISA2DBlockPrefetch(op, rewriter);
    rewriter.replaceOp(op, callOp);
    return success();
  }
};

} // namespace

//===----------------------------------------------------------------------===//
// Pass Definition
//===----------------------------------------------------------------------===//

namespace {
struct ConvertTritonGENToLLVM
    : public triton::impl::ConvertTritonGENToLLVMBase<ConvertTritonGENToLLVM> {
  using Base::Base;

  void runOnOperation() override {
    MLIRContext *context = &getContext();
    RewritePatternSet pattern(context);
    LowerToLLVMOptions options(context);
    LLVMTypeConverter converter(context, options);
    LLVMConversionTarget target(*context);

    populateTritonGENToLLVMConversionPatterns(converter, pattern);

    if (failed(
            applyPartialConversion(getOperation(), target, std::move(pattern))))
      signalPassFailure();
  }
};

} // namespace

//===----------------------------------------------------------------------===//
// ConvertToLLVMPatternInterface implementation
//===----------------------------------------------------------------------===//

namespace {
/// Implement the interface to convert TritonGEN to LLVM.
struct TritonGENToLLVMDialectInterface : public ConvertToLLVMPatternInterface {
  using ConvertToLLVMPatternInterface::ConvertToLLVMPatternInterface;
  void loadDependentDialects(MLIRContext *context) const final {
    context->loadDialect<LLVM::LLVMDialect>();
  }

  /// Hook for derived dialect interface to provide conversion patterns
  /// and mark dialect legal for the conversion target.
  void populateConvertToLLVMConversionPatterns(
      ConversionTarget &target, LLVMTypeConverter &typeConverter,
      RewritePatternSet &patterns) const final {
    populateTritonGENToLLVMConversionPatterns(typeConverter, patterns);
  }
};

} // namespace

//===----------------------------------------------------------------------===//
// Pattern Population and Registration
//===----------------------------------------------------------------------===//

void mlir::triton::populateTritonGENToLLVMConversionPatterns(
    LLVMTypeConverter &converter, RewritePatternSet &patterns) {
  patterns.add<
      TritonGENThreadIdXLowering, TritonGENThreadIdYLowering,
      TritonGENThreadIdZLowering, TritonGENBlockIdXLowering,
      TritonGENBlockIdYLowering, TritonGENBlockIdZLowering,
      TritonGENBlockDimXLowering, TritonGENBlockDimYLowering,
      TritonGENBlockDimZLowering, TritonGENGridDimXLowering,
      TritonGENGridDimYLowering, TritonGENGridDimZLowering,
      TritonGENSubgroupIdLowering, TritonGENBarrierLowering,
      TritonGENSplitBarrierSignalLowering, TritonGENSplitBarrierWaitLowering,
      TritonGENNamedBarrierSignalLowering, TritonGENNamedBarrierWaitLowering,
      TritonSubGroupReduceLowering, TritonSubGroupShuffleLowering,
      TritonMatrixDPASLowering, TritonMatrix2DBlockLoadLowering,
      TritonMatrix2DBlockStoreLowering, TritonMatrix2DBlockPrefetchLowering>(
      converter);
}

void registerConvertTritonTritonGENToLLVMInterface(DialectRegistry &registry) {
  registry.addExtension(
      +[](MLIRContext *ctx, TritonGEN::TritonGENDialect *dialect) {
        dialect->addInterfaces<TritonGENToLLVMDialectInterface>();
      });
}<|MERGE_RESOLUTION|>--- conflicted
+++ resolved
@@ -6,10 +6,7 @@
 //
 //===----------------------------------------------------------------------===//
 
-<<<<<<< HEAD
-=======
 #include "Attributes.h"
->>>>>>> 0099fc07
 #include "mlir/Conversion/ConvertToLLVM/ToLLVMInterface.h"
 #include "mlir/Conversion/LLVMCommon/ConversionTarget.h"
 #include "mlir/Conversion/LLVMCommon/Pattern.h"
@@ -32,19 +29,12 @@
 #include "llvm/IR/Attributes.h"
 #include "llvm/IR/Intrinsics.h"
 #include "llvm/Support/ErrorHandling.h"
-<<<<<<< HEAD
-=======
 #include "llvm/Support/ModRef.h"
->>>>>>> 0099fc07
 
 #include "triton/Conversion/TritonGPUToLLVM/Utility.h"
 #include "triton/Tools/Sys/GetEnv.hpp"
 
 #include "intel/include/Dialect/TritonGEN/IR/TritonGENDialect.h"
-<<<<<<< HEAD
-#include "intel/include/TritonGENToLLVM/Attributes.h"
-=======
->>>>>>> 0099fc07
 #include "intel/include/TritonGENToLLVM/GenIntrinsicEnum.h"
 #include "intel/include/TritonGENToLLVM/GenIntrinsics.h"
 #include "intel/include/TritonGENToLLVM/TritonGENToLLVMPass.h"
@@ -63,21 +53,11 @@
 
 static intel::AttributeList
 getAttrList(const intel::AttrBuilder &funcAttrBuilder,
-<<<<<<< HEAD
-            std::optional<ArrayRef<NamedAttrList>> paramAttrs = std::nullopt) {
-  intel::AttributeList attrs;
-  attrs.addFnAttrs(funcAttrBuilder);
-  if (paramAttrs.has_value()) {
-    assert(!paramAttrs->empty() && "Expecting non-empty paramAttrs");
-    attrs.addParamAttributes(paramAttrs.value());
-  }
-=======
             ArrayRef<NamedAttrList> paramAttrs = {}) {
   intel::AttributeList attrs;
   attrs.addFnAttributes(funcAttrBuilder);
   if (!paramAttrs.empty())
     attrs.addParamAttributes(paramAttrs);
->>>>>>> 0099fc07
   return attrs;
 }
 
@@ -95,16 +75,8 @@
   funcOp.setCConv(LLVM::cconv::CConv::SPIR_FUNC);
   funcOp->setAttrs(attrs.getFnAttributes().getDictionary(ctx));
 
-<<<<<<< HEAD
-  for (unsigned idx : llvm::seq<unsigned>(0, funcOp.getNumArguments())) {
-    ArrayRef<NamedAttrList> paramAttrs = attrs.getParamAttributes();
-    if (idx >= paramAttrs.size())
-      continue;
-    for (NamedAttribute attr : paramAttrs[idx])
-=======
   for (auto [idx, attrList] : llvm::enumerate(attrs.getParamAttributes())) {
     for (NamedAttribute attr : attrList)
->>>>>>> 0099fc07
       funcOp.setArgAttr(idx, attr.getName(), attr.getValue());
   }
 
@@ -166,11 +138,7 @@
   MLIRContext *ctx = rewriter.getContext();
 
   intel::AttrBuilder funcAttrBuilder(*ctx);
-<<<<<<< HEAD
-  funcAttrBuilder.addPassThroughAttribute(llvm::Attribute::Convergent);
-=======
   funcAttrBuilder.addPassthroughAttribute(llvm::Attribute::Convergent);
->>>>>>> 0099fc07
   intel::AttributeList attrs = getAttrList(funcAttrBuilder);
 
   return createDeviceFunctionCall(rewriter, fnName, value.getType(),
@@ -244,11 +212,7 @@
 
     MLIRContext *ctx = rewriter.getContext();
     intel::AttrBuilder funcAttrBuilder(*ctx);
-<<<<<<< HEAD
-    funcAttrBuilder.addPassThroughAttribute(llvm::Attribute::Convergent);
-=======
     funcAttrBuilder.addPassthroughAttribute(llvm::Attribute::Convergent);
->>>>>>> 0099fc07
     intel::AttributeList attrs = getAttrList(funcAttrBuilder);
 
     return createDeviceFunctionCall(rewriter, fnName, resType, argTypes, args,
@@ -330,11 +294,7 @@
 
     MLIRContext *ctx = rewriter.getContext();
     intel::AttrBuilder funcAttrBuilder(*ctx);
-<<<<<<< HEAD
-    funcAttrBuilder.addPassThroughAttribute(llvm::Attribute::Convergent);
-=======
     funcAttrBuilder.addPassthroughAttribute(llvm::Attribute::Convergent);
->>>>>>> 0099fc07
     intel::AttributeList attrs = getAttrList(funcAttrBuilder);
 
     return createDeviceFunctionCall(rewriter, fnName, resType, argTypes, args,
@@ -442,15 +402,11 @@
 
     // Function attributes.
     intel::AttrBuilder funcAttrBuilder(*ctx);
-<<<<<<< HEAD
-    funcAttrBuilder.addPassThroughAttribute(llvm::Attribute::NoUnwind);
-=======
     funcAttrBuilder.addPassthroughAttribute(llvm::Attribute::NoUnwind)
         .addPassthroughAttribute(
             llvm::Attribute::Memory,
             llvm::MemoryEffects::argMemOnly(llvm::ModRefInfo::Ref)
                 .toIntValue());
->>>>>>> 0099fc07
     intel::AttributeList attrs = getAttrList(funcAttrBuilder);
 
     LLVM::CallOp callOp = createDeviceFunctionCall(
@@ -466,12 +422,6 @@
     SmallVector<Type> argTypes{ptr.getType(), i32_ty};
 
     // Function and parameters attributes.
-<<<<<<< HEAD
-    intel::AttrBuilder funcAttrBuilder(*ctx), paramAttrBuilder(*ctx);
-    funcAttrBuilder.addPassThroughAttribute(llvm::Attribute::NoUnwind);
-    paramAttrBuilder.addAttribute(llvm::Attribute::NonNull);
-    SmallVector<NamedAttrList> paramAttrs(argTypes.size());
-=======
     intel::AttrBuilder funcAttrBuilder(*ctx);
     intel::AttrBuilder paramAttrBuilder(*ctx);
     funcAttrBuilder.addPassthroughAttribute(llvm::Attribute::NoUnwind)
@@ -481,7 +431,6 @@
                 .toIntValue());
     paramAttrBuilder.addAttribute(llvm::Attribute::NonNull);
     std::vector<NamedAttrList> paramAttrs(argTypes.size());
->>>>>>> 0099fc07
     paramAttrs[0] = paramAttrBuilder.getAttributes();
     intel::AttributeList attrs = getAttrList(funcAttrBuilder, paramAttrs);
 
@@ -509,10 +458,6 @@
     SmallVector<Value> args{ptr, zero, zero, zero};
 
     // Function and parameters attributes.
-<<<<<<< HEAD
-    intel::AttrBuilder funcAttrBuilder(*ctx), paramAttrBuilder(*ctx);
-    funcAttrBuilder.addPassThroughAttribute(llvm::Attribute::NoUnwind);
-=======
     intel::AttrBuilder funcAttrBuilder(*ctx);
     intel::AttrBuilder paramAttrBuilder(*ctx);
     funcAttrBuilder.addPassthroughAttribute(llvm::Attribute::NoUnwind)
@@ -520,7 +465,6 @@
             llvm::Attribute::Memory,
             llvm::MemoryEffects::argMemOnly(llvm::ModRefInfo::Ref)
                 .toIntValue());
->>>>>>> 0099fc07
     paramAttrBuilder.addAttribute(llvm::Attribute::NonNull);
     SmallVector<NamedAttrList> paramAttrs(argTypes.size());
     paramAttrs[0] = paramAttrBuilder.getAttributes();
@@ -900,11 +844,7 @@
     auto arg = LLVM::createConstantI32(op->getLoc(), rewriter, MemFence::Local);
 
     intel::AttrBuilder funcAttrBuilder(*ctx);
-<<<<<<< HEAD
-    funcAttrBuilder.addPassThroughAttribute(llvm::Attribute::Convergent);
-=======
     funcAttrBuilder.addPassthroughAttribute(llvm::Attribute::Convergent);
->>>>>>> 0099fc07
     intel::AttributeList attrs = getAttrList(funcAttrBuilder);
 
     LLVM::CallOp callOp = createDeviceFunctionCall(
@@ -937,11 +877,7 @@
 
     MLIRContext *ctx = rewriter.getContext();
     intel::AttrBuilder funcAttrBuilder(*ctx);
-<<<<<<< HEAD
-    funcAttrBuilder.addPassThroughAttribute(llvm::Attribute::Convergent);
-=======
     funcAttrBuilder.addPassthroughAttribute(llvm::Attribute::Convergent);
->>>>>>> 0099fc07
     intel::AttributeList attrs = getAttrList(funcAttrBuilder);
 
     LLVM::CallOp callOp = createDeviceFunctionCall(rewriter, funcName, retType,
