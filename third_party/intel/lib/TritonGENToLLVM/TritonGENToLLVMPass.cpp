//===- TritonGENToLLVMPass.cpp - TritonGEN to LLVM dialect conversion -----===//
//
// Part of the LLVM Project, under the Apache License v2.0 with LLVM Exceptions.
// See https://llvm.org/LICENSE.txt for license information.
// SPDX-License-Identifier: Apache-2.0 WITH LLVM-exception
//
//===----------------------------------------------------------------------===//

#include "Attributes.h"
#include "Utils/Mangling.h"
#include "mlir/Conversion/ConvertToLLVM/ToLLVMInterface.h"
#include "mlir/Conversion/LLVMCommon/ConversionTarget.h"
#include "mlir/Conversion/LLVMCommon/Pattern.h"
#include "mlir/Dialect/LLVMIR/FunctionCallUtils.h"
#include "mlir/Dialect/LLVMIR/LLVMAttrs.h"
#include "mlir/Dialect/LLVMIR/LLVMDialect.h"
#include "mlir/Dialect/LLVMIR/LLVMTypes.h"
#include "mlir/Dialect/SPIRV/IR/TargetAndABI.h"
#include "mlir/IR/Attributes.h"
#include "mlir/IR/BuiltinAttributes.h"
#include "mlir/IR/MLIRContext.h"
#include "mlir/IR/OperationSupport.h"
#include "mlir/IR/PatternMatch.h"
#include "mlir/IR/TypeUtilities.h"
#include "mlir/Pass/Pass.h"
#include "mlir/Support/LLVM.h"
#include "mlir/Support/LogicalResult.h"
#include "mlir/Target/LLVMIR/TypeToLLVM.h"

#include "llvm/ADT/StringRef.h"
#include "llvm/IR/Attributes.h"
#include "llvm/Support/ErrorHandling.h"
#include "llvm/Support/ModRef.h"

#include "triton/Conversion/TritonGPUToLLVM/Utility.h"
#include "triton/Tools/Sys/GetEnv.hpp"

#include "intel/include/Dialect/TritonGEN/IR/TritonGENDialect.h"
#include "intel/include/TritonGENToLLVM/TritonGENToLLVMPass.h"

namespace mlir::triton {
#define GEN_PASS_DEF_CONVERTTRITONGENTOLLVM
#include "intel/include/TritonGENToLLVM/Passes.h.inc"
} // namespace mlir::triton

using namespace mlir;
using namespace mlir::triton::gpu;

//===----------------------------------------------------------------------===//
// Helper Functions
//===----------------------------------------------------------------------===//

static intel::AttributeList createFunctionAttributes(
    ArrayRef<std::pair<llvm::Attribute::AttrKind, std::optional<uint64_t>>>
        attributes,
    MLIRContext *ctx) {
  intel::AttrBuilder funcAttrBuilder(*ctx);
  for (auto [kind, optValue] : attributes) {
    if (optValue)
      funcAttrBuilder.addPassthroughAttribute(kind, *optValue);
    else
      funcAttrBuilder.addPassthroughAttribute(kind);
  }

  intel::AttributeList attrs;
  attrs.addFnAttributes(funcAttrBuilder);
  return attrs;
}

NamedAttrList
createParameterAttributes(ArrayRef<llvm::Attribute::AttrKind> attributes,
                          MLIRContext *ctx) {
  intel::AttrBuilder paramAttrBuilder(*ctx);
  for (auto &attr : attributes)
    paramAttrBuilder.addAttribute(attr);

  return paramAttrBuilder.getAttributes();
}

static LLVM::CallOp
createDeviceFunctionCall(ConversionPatternRewriter &rewriter,
                         StringRef funcName, Type retType,
                         ArrayRef<Type> argTypes, ArrayRef<Value> args,
                         intel::AttributeList &attrs) {
  auto moduleOp = rewriter.getBlock()->getParent()->getParentOfType<ModuleOp>();
  MLIRContext *ctx = rewriter.getContext();
  Location loc = UnknownLoc::get(ctx);

  LLVM::LLVMFuncOp funcOp =
      LLVM::lookupOrCreateFn(moduleOp, funcName, argTypes, retType);
  funcOp.setCConv(LLVM::cconv::CConv::SPIR_FUNC);
  funcOp->setAttrs(attrs.getFnAttributes().getDictionary(ctx));

  for (auto [idx, attrList] : llvm::enumerate(attrs.getParamAttributes())) {
    for (NamedAttribute attr : attrList)
      funcOp.setArgAttr(idx, attr.getName(), attr.getValue());
  }

  auto callOp = rewriter.create<LLVM::CallOp>(loc, funcOp, args);
  callOp->setAttrs(funcOp->getAttrs());

  return callOp;
}

static std::string getGenISATypeMangling(Type ty) {
  if (auto vecTy = dyn_cast<VectorType>(ty))
    return "v" + std::to_string(vecTy.getNumElements()) +
           getGenISATypeMangling(vecTy.getElementType());
  return (ty.isInteger() ? "i" : "f") +
         std::to_string(ty.getIntOrFloatBitWidth());
}

static LLVM::CallOp
createGenISASubGroupReduce(TritonGEN::SubGroupReduceOp op, Value val,
                           ConversionPatternRewriter &rewriter) {
  auto getKindVal = [](TritonGEN::ReduceKind kind) -> int {
    switch (kind) {
    case TritonGEN::ReduceKind::ADD:
      return 0;
    case TritonGEN::ReduceKind::MUL:
      return 1;
    case TritonGEN::ReduceKind::MIN:
      return 2;
    case TritonGEN::ReduceKind::MAX:
      return 3;
    case TritonGEN::ReduceKind::AND:
      return 8;
    case TritonGEN::ReduceKind::OR:
      return 6;
    case TritonGEN::ReduceKind::XOR:
      return 7;
    }
    llvm_unreachable("unsupported reduce kind");
  };

  Location loc = op.getLoc();
  auto kind =
      rewriter.create<LLVM::ConstantOp>(loc, i8_ty, getKindVal(op.getKind()));

  std::string funcName =
      "llvm.genx.GenISA.WaveAll." + getGenISATypeMangling(val.getType());
  SmallVector<Type> argTypes = {val.getType(), i8_ty, i32_ty};
  SmallVector<Value> args = {val, kind, i32_val(0)};

  intel::AttributeList attrs = createFunctionAttributes(
      {{llvm::Attribute::Convergent, std::nullopt}}, rewriter.getContext());

  return createDeviceFunctionCall(rewriter, funcName, val.getType(), argTypes,
                                  args, attrs);
}

<<<<<<< HEAD
static LLVM::CallOp createSubGroupShuffle(ConversionPatternRewriter &rewriter,
                                          Value value, Value mask,
                                          TritonGEN::ShflKind kind) {
  assert(isa<IntegerType>(mask.getType()) &&
         cast<IntegerType>(mask.getType()).isInteger(32) &&
         "Expecting mask type to be i32");

  StringRef func;
  switch (kind) {
  case TritonGEN::ShflKind::XOR:
    func = "sub_group_shuffle_xor";
    break;
  case TritonGEN::ShflKind::UP:
    func = "sub_group_shuffle_up";
    break;
  case TritonGEN::ShflKind::DOWN:
    func = "sub_group_shuffle_down";
    break;
  case TritonGEN::ShflKind::IDX:
    func = "sub_group_shuffle";
    break;
  }
  std::string fnName = intel::mangle(func, {value.getType()}) + "j";

  intel::AttributeList attrs = createFunctionAttributes(
      {{llvm::Attribute::Convergent, std::nullopt}}, rewriter.getContext());

  return createDeviceFunctionCall(rewriter, fnName, value.getType(),
                                  {value.getType(), mask.getType()},
                                  {value, mask}, attrs);
}

static unsigned getNumOperandsPerDword(TritonGEN::PrecisionType pTy) {
  switch (pTy) {
  case TritonGEN::PrecisionType::TF32:
    return 1;
  case TritonGEN::PrecisionType::BF16:
  case TritonGEN::PrecisionType::FP16:
    return 2;
  case TritonGEN::PrecisionType::U8:
  case TritonGEN::PrecisionType::S8:
    return 4;
  default:
    llvm_unreachable("unsupported TritonGEN::PrecisionType");
  }
}

static Value createGenISADPAS(TritonGEN::MatrixDPASOp op,
                              ConversionPatternRewriter &rewriter) {
  Location loc = op->getLoc();

  FloatType fp32Ty = rewriter.getF32Type();
  IntegerType int16Ty = rewriter.getIntegerType(16);
  IntegerType int32Ty = rewriter.getIntegerType(32);

  TritonGEN::PrecisionType precisionA = op.getPa();
  Type packedAType = (precisionA == TritonGEN::PrecisionType::TF32)
                         ? cast<Type>(fp32Ty)
                         : int16Ty;
  Type packedBType = (precisionA == TritonGEN::PrecisionType::TF32)
                         ? cast<Type>(fp32Ty)
                         : int32Ty;

  Value a = op.getA();
  VectorType aOrigTy = cast<VectorType>(a.getType());
  unsigned bitWidth = aOrigTy.getNumElements() *
                      aOrigTy.getElementType().getIntOrFloatBitWidth();
  VectorType aTy = VectorType::get(
      bitWidth / packedAType.getIntOrFloatBitWidth(), packedAType);
  if (aOrigTy != aTy)
    a = rewriter.create<LLVM::BitcastOp>(loc, aTy, a);

  Value b = op.getB();
  VectorType bOrigTy = cast<VectorType>(b.getType());
  bitWidth = bOrigTy.getNumElements() *
             bOrigTy.getElementType().getIntOrFloatBitWidth();
  VectorType bTy = VectorType::get(
      bitWidth / packedBType.getIntOrFloatBitWidth(), packedBType);
  if (bOrigTy != bTy)
    b = rewriter.create<LLVM::BitcastOp>(loc, bTy, b);

  Value c = op.getC();
  VectorType cOrigTy = cast<VectorType>(c.getType());
  assert(cOrigTy == op->getResultTypes()[0] &&
         "Accumulator and result type mismatch");
  // OCL builtins encode bfloat16 as int16
  VectorType cTy = cOrigTy.getElementType().isBF16()
                       ? VectorType::get(cOrigTy.getShape(), int16Ty)
                       : cOrigTy;
  if (cOrigTy != cTy)
    c = rewriter.create<LLVM::BitcastOp>(loc, cTy, c);

  std::string fnName =
      "intel_sub_group_" + stringifyPrecisionType(precisionA).str() + "_" +
      stringifyPrecisionType(op.getPb()).str() + "_matrix_mad_k" +
      std::to_string(8 /*systolic depth*/ * getNumOperandsPerDword(precisionA));
  if (precisionA == TritonGEN::PrecisionType::TF32)
    fnName += "_f32";
  SmallVector<Type> argTypes{aTy, bTy, cTy};
  fnName = intel::mangle(fnName, argTypes);

  SmallVector<Value> args{a, b, c};
  intel::AttributeList attrs = createFunctionAttributes(
      {{llvm::Attribute::Convergent, std::nullopt}}, rewriter.getContext());

  Value result =
      createDeviceFunctionCall(rewriter, fnName, cTy, argTypes, args, attrs)
          ->getResult(0);
  if (cOrigTy != cTy)
    result = rewriter.create<LLVM::BitcastOp>(loc, cOrigTy, result);
  return result;
}

static bool isOCLBuiltinAvailable(TritonGEN::Matrix2DBlockLoadOp op) {
  // OCL builtins with 32-bit element size and tile width of 8 are lowered
  // incorrectly. For example, intel_sub_group_2d_block_read_32b_8r8x1c is
  // expected to be lowered to llvm.genx.GenISA.LSC2DBlockRead.v4i32, but it is
  // incorrectly lowered to llvm.genx.GenISA.LSC2DBlockRead.v8i32.
  if (op.getElemSizeInBits() == 32 && op.getTileWidth() == 8)
    return false;

  // Missing intel_sub_group_2d_block_read_32b_8r16x1c and
  // intel_sub_group_2d_block_read_32b_16r16x1c.
  if (op.getElemSizeInBits() == 32 && op.getTileWidth() == 16 &&
      op.getVBlocks() == 1)
    return false;

  // Missing intel_sub_group_2d_block_read_8b_16r32x1c and
  // intel_sub_group_2d_block_read_8b_32r32x1c.
  if (op.getElemSizeInBits() == 8 && op.getTileHeight() > 8 &&
      op.getTileWidth() == 32 && op.getVBlocks() == 1)
    return false;

  return true;
}

=======
>>>>>>> 45647970
static SmallVector<Attribute>
loadCacheControlToDecoration(Builder &builder, uint32_t operandNum,
                             TritonGEN::LoadCacheControl orig) {
  const auto build = [&builder,
                      operandNum](TritonGEN::LoadCacheControlDecorationEnum l1,
                                  TritonGEN::LoadCacheControlDecorationEnum l3)
      -> SmallVector<Attribute> {
    return {builder.getAttr<TritonGEN::LoadCacheControlDecorationAttr>(
                0, l1, operandNum),
            builder.getAttr<TritonGEN::LoadCacheControlDecorationAttr>(
                1, l3, operandNum)};
  };
  switch (orig) {
  case TritonGEN::LoadCacheControl::DEFAULT:
    return {};
  case TritonGEN::LoadCacheControl::L1UC_L3UC:
    return build(TritonGEN::LoadCacheControlDecorationEnum::Uncached,
                 TritonGEN::LoadCacheControlDecorationEnum::Uncached);
  case TritonGEN::LoadCacheControl::L1UC_L3C:
    return build(TritonGEN::LoadCacheControlDecorationEnum::Uncached,
                 TritonGEN::LoadCacheControlDecorationEnum::Cached);
  case TritonGEN::LoadCacheControl::L1C_L3UC:
    return build(TritonGEN::LoadCacheControlDecorationEnum::Cached,
                 TritonGEN::LoadCacheControlDecorationEnum::Uncached);
  case TritonGEN::LoadCacheControl::L1C_L3C:
    return build(TritonGEN::LoadCacheControlDecorationEnum::Cached,
                 TritonGEN::LoadCacheControlDecorationEnum::Cached);
  case TritonGEN::LoadCacheControl::L1S_L3UC:
    return build(TritonGEN::LoadCacheControlDecorationEnum::Streaming,
                 TritonGEN::LoadCacheControlDecorationEnum::Uncached);
  case TritonGEN::LoadCacheControl::L1S_L3C:
    return build(TritonGEN::LoadCacheControlDecorationEnum::Streaming,
                 TritonGEN::LoadCacheControlDecorationEnum::Cached);
  case TritonGEN::LoadCacheControl::L1IAR_L3C:
    return build(TritonGEN::LoadCacheControlDecorationEnum::InvalidateAfterRead,
                 TritonGEN::LoadCacheControlDecorationEnum::Cached);
  }
  llvm_unreachable("Unhandled case");
}

static std::optional<TritonGEN::DecorationCacheControlAttr>
loadCacheControlToCacheControls(Builder &builder,
                                TritonGEN::LoadCacheControl orig,
                                uint32_t operandNum) {
  SmallVector<Attribute> decorations =
      loadCacheControlToDecoration(builder, operandNum, orig);
  if (decorations.empty())
    return {};
  return builder.getAttr<TritonGEN::DecorationCacheControlAttr>(decorations);
}

static bool isOCLBuiltinAvailable(TritonGEN::Matrix2DBlockLoadOp op) {
  // OCL builtins with 32-bit element size and tile width of 8 are lowered
  // incorrectly. For example, intel_sub_group_2d_block_read_32b_8r8x1c is
  // expected to be lowered to llvm.genx.GenISA.LSC2DBlockRead.v4i32, but it is
  // incorrectly lowered to llvm.genx.GenISA.LSC2DBlockRead.v8i32.
  if (op.getElemSizeInBits() == 32 && op.getTileWidth() == 8)
    return false;

  // Missing intel_sub_group_2d_block_read_32b_8r16x1c and
  // intel_sub_group_2d_block_read_32b_16r16x1c.
  if (op.getElemSizeInBits() == 32 && op.getTileWidth() == 16 &&
      op.getVBlocks() == 1)
    return false;

  // Missing intel_sub_group_2d_block_read_8b_16r32x1c and
  // intel_sub_group_2d_block_read_8b_32r32x1c.
  if (op.getElemSizeInBits() == 8 && op.getTileHeight() > 8 &&
      op.getTileWidth() == 32 && op.getVBlocks() == 1)
    return false;

  return true;
}

static Value createGenISA2DBlockRead(TritonGEN::Matrix2DBlockLoadOp op,
                                     ConversionPatternRewriter &rewriter) {
  MLIRContext *ctx = rewriter.getContext();
  VectorType resType = op.getRes().getType();
  Location loc = op->getLoc();

  Value ptr = op.getPtr();
  Value baseWidth = op.getBaseWidth();
  Value baseHeight = op.getBaseHeight();
  Value basePitch = op.getBasePitch();
  Value x = op.getX();
  Value y = op.getY();

  std::string funcName =
      "llvm.genx.GenISA.LSC2DBlockRead." + getGenISATypeMangling(resType);
  IntegerType int1Ty = rewriter.getIntegerType(1);
  IntegerType int32Ty = rewriter.getIntegerType(32);
  IntegerType int64Ty = rewriter.getIntegerType(64);

  // The IGC intrinsic requires the first argument be int64
  ptr = rewriter.create<LLVM::PtrToIntOp>(loc, int64Ty, ptr);

  SmallVector<Type> argTypes{int64Ty,
                             baseWidth.getType(),
                             baseHeight.getType(),
                             basePitch.getType(),
                             x.getType(),
                             y.getType(),
                             int32Ty,
                             int32Ty,
                             int32Ty,
                             int32Ty,
                             int1Ty,
                             int1Ty,
                             int32Ty};

  auto elemSize =
      rewriter.create<LLVM::ConstantOp>(loc, int32Ty, op.getElemSizeInBits());
  auto tileWidth =
      rewriter.create<LLVM::ConstantOp>(loc, int32Ty, op.getTileWidth());
  auto tileHeight =
      rewriter.create<LLVM::ConstantOp>(loc, int32Ty, op.getTileHeight());
  auto vBlocks =
      rewriter.create<LLVM::ConstantOp>(loc, int32Ty, op.getVBlocks());
  auto useTranspose =
      rewriter.create<LLVM::ConstantOp>(loc, int1Ty, op.getTranspose());
  auto vnniTransform =
      rewriter.create<LLVM::ConstantOp>(loc, int1Ty, op.getVnniTransform());
  auto cache = rewriter.create<LLVM::ConstantOp>(
      loc, int32Ty, static_cast<int>(op.getCacheControl()));

  Value one = i32_val(1);
  SmallVector<Value> args{ptr,
                          sub(baseWidth, one),
                          sub(baseHeight, one),
                          sub(basePitch, one),
                          x,
                          y,
                          elemSize,
                          tileWidth,
                          tileHeight,
                          vBlocks,
                          useTranspose,
                          vnniTransform,
                          cache};

  intel::AttributeList attrs =
      createFunctionAttributes({{llvm::Attribute::NoUnwind, std::nullopt},
                                {llvm::Attribute::WillReturn, std::nullopt}},
                               ctx);
  LLVM::CallOp call = createDeviceFunctionCall(rewriter, funcName, resType,
                                               argTypes, args, attrs);
  return call.getResult();
}

// FIXME: This is a temporary solution. Remove once IGC can update the address
// payload.
static LLVM::CallOp
createBlock2DReadWithAddressPayloadUpdate(TritonGEN::Matrix2DBlockLoadOp op,
                                          ConversionPatternRewriter &rewriter) {
  MLIRContext *ctx = rewriter.getContext();
  Type resType = op->getResultTypes()[0];
  Location loc = op->getLoc();

  auto createBlock2DAddressPayload = [&](TritonGEN::Matrix2DBlockLoadOp op) {
    SmallVector<Type> argTypes{i64_ty, i32_ty, i32_ty, i32_ty, i32_ty,
                               i32_ty, i32_ty, i32_ty, i32_ty};
    Value zero = i32_val(0);
    Value one = i32_val(1);
    SmallVector<Value> args{ptrtoint(i64_ty, op.getPtr()),
                            sub(op.getBaseWidth(), one),
                            sub(op.getBaseHeight(), one),
                            sub(op.getBasePitch(), one),
                            zero,
                            zero,
                            i32_val(op.getTileWidth()),
                            i32_val(op.getTileHeight()),
                            i32_val(op.getVBlocks())};

    intel::AttributeList attrs = createFunctionAttributes(
        {{llvm::Attribute::NoUnwind, std::nullopt},
         {llvm::Attribute::Memory,
          llvm::MemoryEffects::argMemOnly(llvm::ModRefInfo::Ref).toIntValue()}},
        ctx);

    LLVM::CallOp callOp = createDeviceFunctionCall(
        rewriter, "__builtin_IB_subgroup_createBlock2DAddressPayload",
        ptr_ty(ctx), argTypes, args, attrs);
    return callOp.getResult();
  };

  auto setBlock2DAddressPayload = [&](Value ptr,
                                      TritonGEN::Matrix2DBlockLoadOp op) {
    assert(isa<LLVM::LLVMPointerType>(ptr.getType()) &&
           "Expecting a pointer type");
    SmallVector<Type> argTypes{ptr.getType(), i32_ty};

    intel::AttributeList attrs = createFunctionAttributes(
        {{llvm::Attribute::NoUnwind, std::nullopt},
         {llvm::Attribute::Memory,
          llvm::MemoryEffects::argMemOnly(llvm::ModRefInfo::Mod).toIntValue()}},
        ctx);
    SmallVector<NamedAttrList> paramAttrs(argTypes.size());
    paramAttrs[0] = createParameterAttributes({llvm::Attribute::NonNull}, ctx);
    attrs.addParamAttributes(paramAttrs);

    createDeviceFunctionCall(
        rewriter, "__builtin_IB_subgroup_setBlock2DAddressPayloadBlockX",
        LLVM::LLVMVoidType::get(ctx), argTypes, {ptr, op.getX()}, attrs);
    createDeviceFunctionCall(
        rewriter, "__builtin_IB_subgroup_setBlock2DAddressPayloadBlockY",
        LLVM::LLVMVoidType::get(ctx), argTypes, {ptr, op.getY()}, attrs);
  };

  auto createBlock2DRead = [&](Value ptr, TritonGEN::Matrix2DBlockLoadOp op) {
    assert(isa<LLVM::LLVMPointerType>(ptr.getType()) &&
           "Expecting a pointer type");

    std::string fnName = "__builtin_IB_subgroup_block_read_ap_";
    if (op.getVnniTransform())
      fnName += "transform_";
    fnName += "u" + std::to_string(op.getElemSizeInBits()) + "_m" +
              std::to_string(op.getTileHeight()) + "k" +
              std::to_string(op.getTileWidth()) + "v" +
              std::to_string(op.getVBlocks());
    Value zero = i32_val(0);
    SmallVector<Type> argTypes{ptr.getType(), i32_ty, i32_ty, i32_ty};
    SmallVector<Value> args{ptr, zero, zero, zero};

    intel::AttributeList attrs = createFunctionAttributes(
        {{llvm::Attribute::NoUnwind, std::nullopt},
         {llvm::Attribute::Memory,
          llvm::MemoryEffects::argMemOnly(llvm::ModRefInfo::Ref).toIntValue()}},
        ctx);
    SmallVector<NamedAttrList> paramAttrs(argTypes.size());
    paramAttrs[0] = createParameterAttributes({llvm::Attribute::NonNull}, ctx);
    attrs.addParamAttributes(paramAttrs);

    return createDeviceFunctionCall(rewriter, fnName, resType, argTypes, args,
                                    attrs);
  };

  Value ptr = createBlock2DAddressPayload(op);
  setBlock2DAddressPayload(ptr, op);
  return createBlock2DRead(ptr, op);
}

static SmallVector<Attribute>
storeCacheControlToDecoration(Builder &builder, uint32_t operandNum,
                              TritonGEN::StoreCacheControl orig) {
  const auto build = [&builder,
                      operandNum](TritonGEN::StoreCacheControlDecorationEnum l1,
                                  TritonGEN::StoreCacheControlDecorationEnum l3)
      -> SmallVector<Attribute> {
    return {builder.getAttr<TritonGEN::StoreCacheControlDecorationAttr>(
                0, l1, operandNum),
            builder.getAttr<TritonGEN::StoreCacheControlDecorationAttr>(
                1, l3, operandNum)};
  };
  switch (orig) {
  case TritonGEN::StoreCacheControl::DEFAULT:
    return {};
  case TritonGEN::StoreCacheControl::L1UC_L3UC:
    return build(TritonGEN::StoreCacheControlDecorationEnum::Uncached,
                 TritonGEN::StoreCacheControlDecorationEnum::Uncached);
  case TritonGEN::StoreCacheControl::L1UC_L3WB:
    return build(TritonGEN::StoreCacheControlDecorationEnum::Uncached,
                 TritonGEN::StoreCacheControlDecorationEnum::WriteBack);
  case TritonGEN::StoreCacheControl::L1WT_L3UC:
    return build(TritonGEN::StoreCacheControlDecorationEnum::WriteThrough,
                 TritonGEN::StoreCacheControlDecorationEnum::Uncached);
  case TritonGEN::StoreCacheControl::L1WT_L3WB:
    return build(TritonGEN::StoreCacheControlDecorationEnum::WriteThrough,
                 TritonGEN::StoreCacheControlDecorationEnum::WriteBack);
  case TritonGEN::StoreCacheControl::L1S_L3UC:
    return build(TritonGEN::StoreCacheControlDecorationEnum::Streaming,
                 TritonGEN::StoreCacheControlDecorationEnum::Uncached);
  case TritonGEN::StoreCacheControl::L1S_L3WB:
    return build(TritonGEN::StoreCacheControlDecorationEnum::Streaming,
                 TritonGEN::StoreCacheControlDecorationEnum::WriteBack);
  case TritonGEN::StoreCacheControl::L1WB_L3WB:
    return build(TritonGEN::StoreCacheControlDecorationEnum::WriteBack,
                 TritonGEN::StoreCacheControlDecorationEnum::WriteBack);
  }
  llvm_unreachable("Unhandled case");
}

static std::optional<TritonGEN::DecorationCacheControlAttr>
storeCacheControlToCacheControls(Builder &builder,
                                 TritonGEN::StoreCacheControl orig,
                                 uint32_t operandNum) {
  SmallVector<Attribute> decorations =
      storeCacheControlToDecoration(builder, operandNum, orig);
  if (decorations.empty())
    return {};
  return builder.getAttr<TritonGEN::DecorationCacheControlAttr>(decorations);
}

static LLVM::CallOp
createGenISA2DBlockWrite(TritonGEN::Matrix2DBlockStoreOp op,
                         ConversionPatternRewriter &rewriter) {
  MLIRContext *ctx = rewriter.getContext();
  Location loc = op->getLoc();

  // The IGC intrinsic requires the first argument be int64
  Value ptr = op.getPtr();
  ptr = rewriter.create<LLVM::PtrToIntOp>(loc, int_ty(64), ptr);
  Value baseWidth = op.getBaseWidth();
  Value baseHeight = op.getBaseHeight();
  Value basePitch = op.getBasePitch();
  Value x = op.getX();
  Value y = op.getY();
  Value storeVal = op.getStoredVal();

  VectorType storeValType = op.getStoredVal().getType();
  std::string funcName =
      "llvm.genx.GenISA.LSC2DBlockWrite." + getGenISATypeMangling(storeValType);

  SmallVector<Type> argTypes{
      int_ty(64),          baseWidth.getType(), baseHeight.getType(),
      basePitch.getType(), x.getType(),         y.getType(),
      int_ty(32),          int_ty(32),          int_ty(32),
      int_ty(32),          int_ty(1),           int_ty(1),
      int_ty(32),          storeVal.getType()};

  auto elemSize = i32_val(op.getElemSizeInBits());
  auto tileWidth = i32_val(op.getTileWidth());
  auto tileHeight = i32_val(op.getTileHeight());
  auto vBlocks = i32_val(op.getVBlocks());
  auto useTranspose = i1_val(false);
  auto vnniTransform = i1_val(false);
  auto cache = i32_val(static_cast<int>(op.getCacheControl()));

  Value one = i32_val(1);
  SmallVector<Value> args{ptr,
                          sub(baseWidth, one),
                          sub(baseHeight, one),
                          sub(basePitch, one),
                          x,
                          y,
                          elemSize,
                          tileWidth,
                          tileHeight,
                          vBlocks,
                          useTranspose,
                          vnniTransform,
                          cache,
                          storeVal};

  intel::AttributeList attrs =
      createFunctionAttributes({{llvm::Attribute::NoUnwind, std::nullopt},
                                {llvm::Attribute::WillReturn, std::nullopt}},
                               ctx);
  LLVM::CallOp call = createDeviceFunctionCall(rewriter, funcName, void_ty(ctx),
                                               argTypes, args, attrs);
  return call;
}

static bool isOCLBuiltinAvailable(TritonGEN::Matrix2DBlockPrefetchOp op) {
  // Missing intel_sub_group_2d_block_read_32b_8r16x1c and
  // intel_sub_group_2d_block_read_32b_16r16x1c.
  if (op.getElemSizeInBits() == 32 && op.getTileWidth() == 16 &&
      op.getVBlocks() == 1)
    return false;

  // Missing intel_sub_group_2d_block_read_8b_16r32x1c and
  // intel_sub_group_2d_block_read_8b_32r32x1c.
  if (op.getElemSizeInBits() == 8 && op.getTileHeight() > 8 &&
      op.getTileWidth() == 32 && op.getVBlocks() == 1)
    return false;

  return true;
}

static LLVM::CallOp
createGenISA2DBlockPrefetch(TritonGEN::Matrix2DBlockPrefetchOp op,
                            ConversionPatternRewriter &rewriter) {
  MLIRContext *ctx = rewriter.getContext();
  Location loc = op->getLoc();

  Value ptr = op.getPtr();
  Value baseWidth = op.getBaseWidth();
  Value baseHeight = op.getBaseHeight();
  Value basePitch = op.getBasePitch();
  Value x = op.getX();
  Value y = op.getY();

  const StringLiteral funcName = "llvm.genx.GenISA.LSC2DBlockPrefetch.isVoid";
  IntegerType int1Ty = rewriter.getIntegerType(1);
  IntegerType int32Ty = rewriter.getIntegerType(32);
  IntegerType int64Ty = rewriter.getIntegerType(64);

  // The IGC intrinsic requires the first argument be int64
  ptr = rewriter.create<LLVM::PtrToIntOp>(loc, int64Ty, ptr);

  SmallVector<Type> argTypes{int64Ty,
                             baseWidth.getType(),
                             baseHeight.getType(),
                             basePitch.getType(),
                             x.getType(),
                             y.getType(),
                             int32Ty,
                             int32Ty,
                             int32Ty,
                             int32Ty,
                             int1Ty,
                             int1Ty,
                             int32Ty};

  auto elemSize =
      rewriter.create<LLVM::ConstantOp>(loc, int32Ty, op.getElemSizeInBits());
  auto tileWidth =
      rewriter.create<LLVM::ConstantOp>(loc, int32Ty, op.getTileWidth());
  auto tileHeight =
      rewriter.create<LLVM::ConstantOp>(loc, int32Ty, op.getTileHeight());
  auto vBlocks =
      rewriter.create<LLVM::ConstantOp>(loc, int32Ty, op.getVBlocks());
  auto useTranspose = rewriter.create<LLVM::ConstantOp>(loc, int1Ty, false);
  auto vnniTransform = rewriter.create<LLVM::ConstantOp>(loc, int1Ty, false);
  auto cache = rewriter.create<LLVM::ConstantOp>(
      loc, int32Ty, static_cast<int>(op.getCacheControl()));

  Value one = i32_val(1);
  SmallVector<Value> args{ptr,
                          sub(baseWidth, one),
                          sub(baseHeight, one),
                          sub(basePitch, one),
                          x,
                          y,
                          elemSize,
                          tileWidth,
                          tileHeight,
                          vBlocks,
                          useTranspose,
                          vnniTransform,
                          cache};

  intel::AttributeList attrs = createFunctionAttributes(
      {{llvm::Attribute::NoUnwind, std::nullopt},
       {llvm::Attribute::WillReturn, std::nullopt},
       {llvm::Attribute::Memory, llvm::MemoryEffects::readOnly().toIntValue()}},
      ctx);

  return createDeviceFunctionCall(rewriter, funcName, void_ty(ctx), {argTypes},
                                  {args}, attrs);
}

namespace {

struct FuncCallLowering {
protected:
  static Value rewrite(Operation *op, StringRef funcName, unsigned dim,
                       ConversionPatternRewriter &rewriter) {
    MLIRContext *ctx = rewriter.getContext();
    auto retType = rewriter.getIntegerType(64);
    auto argType = rewriter.getIntegerType(32);
    auto arg = LLVM::createConstantI32(op->getLoc(), rewriter, dim);

    intel::AttributeList attrs = createFunctionAttributes(
        {{llvm::Attribute::NoUnwind, std::nullopt},
         {llvm::Attribute::WillReturn, std::nullopt},
         {llvm::Attribute::Memory, llvm::MemoryEffects::none().toIntValue()}},
        ctx);
    LLVM::CallOp callOp = createDeviceFunctionCall(rewriter, funcName, retType,
                                                   {argType}, {arg}, attrs);
    Type resType = op->getResult(0).getType();
    if (resType == callOp.getResult().getType())
      return callOp.getResult();

    return rewriter.create<LLVM::TruncOp>(op->getLoc(), resType,
                                          callOp.getResult());
  }
};

//===----------------------------------------------------------------------===//
// ThreadId Ops Lowerings
//===----------------------------------------------------------------------===//

template <typename SourceOp>
struct TritonGENThreadIdLowering : public ConvertOpToLLVMPattern<SourceOp>,
                                   public FuncCallLowering {
  using ConvertOpToLLVMPattern<SourceOp>::ConvertOpToLLVMPattern;
  using OpAdaptor = typename SourceOp::Adaptor;

  LogicalResult
  matchAndRewrite(SourceOp op, OpAdaptor adaptor,
                  ConversionPatternRewriter &rewriter) const override {
    Value res;
    if (isa<TritonGEN::ThreadIdXOp>(op))
      res = FuncCallLowering::rewrite(op, "_Z12get_local_idj", 0, rewriter);
    else if (isa<TritonGEN::ThreadIdYOp>(op))
      res = FuncCallLowering::rewrite(op, "_Z12get_local_idj", 1, rewriter);
    else if (isa<TritonGEN::ThreadIdZOp>(op))
      res = FuncCallLowering::rewrite(op, "_Z12get_local_idj", 2, rewriter);
    else
      llvm_unreachable("Unexpected operation");

    rewriter.replaceOp(op, res);
    return success();
  }
};

using TritonGENThreadIdXLowering =
    TritonGENThreadIdLowering<TritonGEN::ThreadIdXOp>;
using TritonGENThreadIdYLowering =
    TritonGENThreadIdLowering<TritonGEN::ThreadIdYOp>;
using TritonGENThreadIdZLowering =
    TritonGENThreadIdLowering<TritonGEN::ThreadIdZOp>;

//===----------------------------------------------------------------------===//
// BlockId Ops Lowerings
//===----------------------------------------------------------------------===//

template <typename SourceOp>
struct TritonGENBlockIdLowering : public ConvertOpToLLVMPattern<SourceOp>,
                                  public FuncCallLowering {
  using ConvertOpToLLVMPattern<SourceOp>::ConvertOpToLLVMPattern;
  using OpAdaptor = typename SourceOp::Adaptor;

  LogicalResult
  matchAndRewrite(SourceOp op, OpAdaptor adaptor,
                  ConversionPatternRewriter &rewriter) const override {
    Value res;
    if (isa<TritonGEN::BlockIdXOp>(op))
      res = FuncCallLowering::rewrite(op, "_Z12get_group_idj", 0, rewriter);
    else if (isa<TritonGEN::BlockIdYOp>(op))
      res = FuncCallLowering::rewrite(op, "_Z12get_group_idj", 1, rewriter);
    else if (isa<TritonGEN::BlockIdZOp>(op))
      res = FuncCallLowering::rewrite(op, "_Z12get_group_idj", 2, rewriter);
    else
      llvm_unreachable("Unexpected operation");

    rewriter.replaceOp(op, res);
    return success();
  }
};

using TritonGENBlockIdXLowering =
    TritonGENBlockIdLowering<TritonGEN::BlockIdXOp>;
using TritonGENBlockIdYLowering =
    TritonGENBlockIdLowering<TritonGEN::BlockIdYOp>;
using TritonGENBlockIdZLowering =
    TritonGENBlockIdLowering<TritonGEN::BlockIdZOp>;

//===----------------------------------------------------------------------===//
// BlockDim Ops Lowerings
//===----------------------------------------------------------------------===//

template <typename SourceOp>
struct TritonGENBlockDimLowering : public ConvertOpToLLVMPattern<SourceOp>,
                                   public FuncCallLowering {
  using ConvertOpToLLVMPattern<SourceOp>::ConvertOpToLLVMPattern;
  using OpAdaptor = typename SourceOp::Adaptor;

  LogicalResult
  matchAndRewrite(SourceOp op, OpAdaptor adaptor,
                  ConversionPatternRewriter &rewriter) const override {
    Value res;
    if (isa<TritonGEN::BlockDimXOp>(op))
      res = FuncCallLowering::rewrite(op, "_Z14get_local_sizej", 0, rewriter);
    else if (isa<TritonGEN::BlockDimYOp>(op))
      res = FuncCallLowering::rewrite(op, "_Z14get_local_sizej", 1, rewriter);
    else if (isa<TritonGEN::BlockDimZOp>(op))
      res = FuncCallLowering::rewrite(op, "_Z14get_local_sizej", 2, rewriter);
    else
      llvm_unreachable("Unexpected operation");

    rewriter.replaceOp(op, res);
    return success();
  }
};

using TritonGENBlockDimXLowering =
    TritonGENBlockDimLowering<TritonGEN::BlockDimXOp>;
using TritonGENBlockDimYLowering =
    TritonGENBlockDimLowering<TritonGEN::BlockDimYOp>;
using TritonGENBlockDimZLowering =
    TritonGENBlockDimLowering<TritonGEN::BlockDimZOp>;

//===----------------------------------------------------------------------===//
// GridDim Ops Lowerings
//===----------------------------------------------------------------------===//

template <typename SourceOp>
struct TritonGENGridDimLowering : public ConvertOpToLLVMPattern<SourceOp>,
                                  public FuncCallLowering {
  using ConvertOpToLLVMPattern<SourceOp>::ConvertOpToLLVMPattern;
  using OpAdaptor = typename SourceOp::Adaptor;

  LogicalResult
  matchAndRewrite(SourceOp op, OpAdaptor adaptor,
                  ConversionPatternRewriter &rewriter) const override {
    Value res;
    if (isa<TritonGEN::GridDimXOp>(op))
      res = FuncCallLowering::rewrite(op, "_Z14get_num_groupsj", 0, rewriter);
    else if (isa<TritonGEN::GridDimYOp>(op))
      res = FuncCallLowering::rewrite(op, "_Z14get_num_groupsj", 1, rewriter);
    else if (isa<TritonGEN::GridDimZOp>(op))
      res = FuncCallLowering::rewrite(op, "_Z14get_num_groupsj", 2, rewriter);
    else
      llvm_unreachable("Unexpected operation");

    rewriter.replaceOp(op, res);
    return success();
  }
};

using TritonGENGridDimXLowering =
    TritonGENGridDimLowering<TritonGEN::GridDimXOp>;
using TritonGENGridDimYLowering =
    TritonGENGridDimLowering<TritonGEN::GridDimYOp>;
using TritonGENGridDimZLowering =
    TritonGENGridDimLowering<TritonGEN::GridDimZOp>;

//===----------------------------------------------------------------------===//
// SubgroupID Op Lowering
//===----------------------------------------------------------------------===//

struct TritonGENSubgroupIdLowering
    : public ConvertOpToLLVMPattern<TritonGEN::SubgroupIdOp> {
  using ConvertOpToLLVMPattern<TritonGEN::SubgroupIdOp>::ConvertOpToLLVMPattern;

  LogicalResult
  matchAndRewrite(TritonGEN::SubgroupIdOp op, OpAdaptor adaptor,
                  ConversionPatternRewriter &rewriter) const override {
    auto retType = rewriter.getIntegerType(32);

    intel::AttributeList attrs;
    LLVM::CallOp callOp = createDeviceFunctionCall(
        rewriter, "_Z25__spirv_BuiltInSubgroupIdv", retType, {}, {}, attrs);
    rewriter.replaceOp(op, callOp);
    return success();
  }
};

//===----------------------------------------------------------------------===//
// Synchronization Ops Lowerings
//===----------------------------------------------------------------------===//

struct TritonGENBarrierLowering
    : public ConvertOpToLLVMPattern<TritonGEN::BarrierOp> {
  using ConvertOpToLLVMPattern<TritonGEN::BarrierOp>::ConvertOpToLLVMPattern;

  enum MemFence {
    Local = 0x01,
    Global = 0x02,
  };

  LogicalResult
  matchAndRewrite(TritonGEN::BarrierOp op, OpAdaptor adaptor,
                  ConversionPatternRewriter &rewriter) const override {
    MLIRContext *ctx = rewriter.getContext();
    auto retType = LLVM::LLVMVoidType::get(ctx);
    auto argType = rewriter.getIntegerType(32);
    auto arg = LLVM::createConstantI32(op->getLoc(), rewriter, MemFence::Local);

    intel::AttributeList attrs = createFunctionAttributes(
        {{llvm::Attribute::Convergent, std::nullopt}}, ctx);
    LLVM::CallOp callOp = createDeviceFunctionCall(
        rewriter, "_Z7barrierj", {retType}, {argType}, {arg}, attrs);
    rewriter.replaceOp(op, callOp);
    return success();
  }
};

struct TritonGENSplitBarrier {
protected:
  template <typename OpType>
  void replaceWithCall(OpType op, StringRef funcName,
                       ConversionPatternRewriter &rewriter) const {
    static_assert(
        std::is_same<OpType, TritonGEN::SplitBarrierSignalOp>::value ||
            std::is_same<OpType, TritonGEN::SplitBarrierWaitOp>::value,
        "Unexpected OpType");

    MLIRContext *ctx = rewriter.getContext();
    auto retType = LLVM::LLVMVoidType::get(ctx);
    Location loc = op->getLoc();
    auto memFence = LLVM::createConstantI32(loc, rewriter,
                                            static_cast<int>(op.getMemFence()));
    auto memScope = LLVM::createConstantI32(loc, rewriter,
                                            static_cast<int>(op.getMemScope()));
    SmallVector<Value> args{memFence, memScope};
    SmallVector<Type> argTypes;
    for (auto arg : args)
      argTypes.push_back(arg.getType());

    intel::AttributeList attrs = createFunctionAttributes(
        {{llvm::Attribute::Convergent, std::nullopt}}, ctx);
    LLVM::CallOp callOp = createDeviceFunctionCall(rewriter, funcName, retType,
                                                   argTypes, args, attrs);
    rewriter.replaceOp(op, callOp);
  }
};

struct TritonGENSplitBarrierSignalLowering
    : public ConvertOpToLLVMPattern<TritonGEN::SplitBarrierSignalOp>,
      public TritonGENSplitBarrier {
  using ConvertOpToLLVMPattern<
      TritonGEN::SplitBarrierSignalOp>::ConvertOpToLLVMPattern;
  LogicalResult
  matchAndRewrite(TritonGEN::SplitBarrierSignalOp op, OpAdaptor adaptor,
                  ConversionPatternRewriter &rewriter) const override {
    TritonGENSplitBarrier::replaceWithCall(
        op, "_Z31intel_work_group_barrier_arriveii", rewriter);
    return success();
  }
};

struct TritonGENSplitBarrierWaitLowering
    : public ConvertOpToLLVMPattern<TritonGEN::SplitBarrierWaitOp>,
      public TritonGENSplitBarrier {
  using ConvertOpToLLVMPattern<
      TritonGEN::SplitBarrierWaitOp>::ConvertOpToLLVMPattern;
  LogicalResult
  matchAndRewrite(TritonGEN::SplitBarrierWaitOp op, OpAdaptor adaptor,
                  ConversionPatternRewriter &rewriter) const override {
    TritonGENSplitBarrier::replaceWithCall(
        op, "_Z29intel_work_group_barrier_waitii", rewriter);
    return success();
  }
};

struct TritonGENNamedBarrierSignalLowering
    : public ConvertOpToLLVMPattern<TritonGEN::NamedBarrierSignalOp> {
  using ConvertOpToLLVMPattern<
      TritonGEN::NamedBarrierSignalOp>::ConvertOpToLLVMPattern;

  LogicalResult
  matchAndRewrite(TritonGEN::NamedBarrierSignalOp op, OpAdaptor adaptor,
                  ConversionPatternRewriter &rewriter) const override {
    Value barrierId = op.getBarrierId();
    Value threadGroupCount = op.getThreadGroupCount();
    std::string funcName = "llvm.genx.GenISA.threadgroupnamedbarriers.signal." +
                           getGenISATypeMangling(barrierId.getType()) + "." +
                           getGenISATypeMangling(threadGroupCount.getType());
    SmallVector<Type> argTypes{barrierId.getType(), threadGroupCount.getType()};
    SmallVector<Value> args{barrierId, threadGroupCount};
    intel::AttributeList attrs = createFunctionAttributes(
        {{llvm::Attribute::Convergent, std::nullopt}}, rewriter.getContext());
    LLVM::CallOp callOp = createDeviceFunctionCall(
        rewriter, funcName, void_ty(rewriter.getContext()), argTypes, args,
        attrs);
    rewriter.replaceOp(op, callOp);
    return success();
  }
};

struct TritonGENNamedBarrierWaitLowering
    : public ConvertOpToLLVMPattern<TritonGEN::NamedBarrierWaitOp> {
  using ConvertOpToLLVMPattern<
      TritonGEN::NamedBarrierWaitOp>::ConvertOpToLLVMPattern;

  LogicalResult
  matchAndRewrite(TritonGEN::NamedBarrierWaitOp op, OpAdaptor adaptor,
                  ConversionPatternRewriter &rewriter) const override {
    Value barrierId = op.getBarrierId();
    std::string funcName = "llvm.genx.GenISA.threadgroupnamedbarriers.wait." +
                           getGenISATypeMangling(barrierId.getType());
    SmallVector<Type> argTypes{barrierId.getType()};
    SmallVector<Value> args{barrierId};
    intel::AttributeList attrs = createFunctionAttributes(
        {{llvm::Attribute::Convergent, std::nullopt}}, rewriter.getContext());
    LLVM::CallOp callOp = createDeviceFunctionCall(
        rewriter, funcName, void_ty(rewriter.getContext()), argTypes, args,
        attrs);
    rewriter.replaceOp(op, callOp);
    return success();
  }
};

struct TritonSubGroupBase {
protected:
  template <typename OpType,
            typename = std::enable_if_t<llvm::is_one_of<
                OpType, TritonGEN::SubGroupReduceOp, TritonGEN::SubGroupScanOp,
                TritonGEN::SubGroupShuffleOp>::value>>
  static Value extend(OpType op, Value val, Type type,
                      ConversionPatternRewriter &rewriter) {
    Location loc = op.getLoc();
    unsigned bitWidth = type.getIntOrFloatBitWidth();

    if constexpr (llvm::is_one_of<OpType, TritonGEN::SubGroupReduceOp,
                                  TritonGEN::SubGroupScanOp>::value) {
      if (type.isInteger() && bitWidth < 8)
        val = zext(i8_ty, val);
    } else if constexpr (std::is_same_v<OpType, TritonGEN::SubGroupShuffleOp>) {
      if (bitWidth < 8) {
        if (!type.isInteger())
          val = bitcast(val, int_ty(bitWidth));
        val = zext(i8_ty, val);
      } else if (isa<BFloat16Type>(type)) {
        val = bitcast(val, i16_ty);
      }
    }

    return val;
  }

  template <typename OpType,
            typename = std::enable_if_t<llvm::is_one_of<
                OpType, TritonGEN::SubGroupReduceOp, TritonGEN::SubGroupScanOp,
                TritonGEN::SubGroupShuffleOp>::value>>
  static Value truncate(OpType op, Value val, Type type,
                        ConversionPatternRewriter &rewriter) {
    Location loc = op.getLoc();
    unsigned bitWidth = type.getIntOrFloatBitWidth();

    if constexpr (llvm::is_one_of<OpType, TritonGEN::SubGroupReduceOp,
                                  TritonGEN::SubGroupScanOp>::value) {
      if (type.isInteger() && bitWidth < 8)
        val = trunc(type, val);
      return val;
    } else if constexpr (std::is_same_v<OpType, TritonGEN::SubGroupShuffleOp>) {
      if (bitWidth < 8) {
        val = trunc(int_ty(bitWidth), val);
        if (!type.isInteger())
          val = bitcast(val, type);
      } else if (isa<BFloat16Type>(type)) {
        val = bitcast(val, type);
      }
    }

    return val;
  }
};

struct TritonSubGroupReduceLowering
    : public ConvertOpToLLVMPattern<TritonGEN::SubGroupReduceOp>,
      public TritonSubGroupBase {
  using ConvertOpToLLVMPattern<
      TritonGEN::SubGroupReduceOp>::ConvertOpToLLVMPattern;

  LogicalResult
  matchAndRewrite(TritonGEN::SubGroupReduceOp op, OpAdaptor adaptor,
                  ConversionPatternRewriter &rewriter) const override {
    Location loc = op.getLoc();
    Value val = op.getValue();
    Type origTy = val.getType();
    val = TritonSubGroupBase::extend(op, val, origTy, rewriter);
    Type valTy = val.getType();
    SmallVector<Type> argTypes{valTy};
    SmallVector<Value> args{val};
    bool useCluster = (getSubgroupSize(op) != op.getSize());

    char *env = std::getenv("TRITONGEN_FORCE_GENISA");
    const bool useGenISA = env ? (bool)std::atoi(env) : false;
    if (useGenISA && !useCluster) {
      Value result = createGenISASubGroupReduce(op, val, rewriter).getResult();
      result = TritonSubGroupBase::truncate(op, result, origTy, rewriter);
      rewriter.replaceOp(op, result);
      return success();
    }

    std::string fnName = "sub_group_";
    fnName += useCluster ? "clustered_" : "non_uniform_";
    fnName += "reduce_" + stringifyReduceKind(op.getKind()).str();
    fnName = intel::mangle(fnName, {valTy});
    if (useCluster) {
      fnName += "j";
      argTypes.push_back(i32_ty);
      auto size = rewriter.create<LLVM::ConstantOp>(
          loc, i32_ty, static_cast<int>(op.getSize()));
      args.push_back(size);
    }

    MLIRContext *ctx = rewriter.getContext();
    intel::AttributeList attrs = createFunctionAttributes(
        {{llvm::Attribute::Convergent, std::nullopt}}, ctx);
    Value result =
        createDeviceFunctionCall(rewriter, fnName, valTy, argTypes, args, attrs)
            .getResult();
    result = TritonSubGroupBase::truncate(op, result, origTy, rewriter);
    rewriter.replaceOp(op, result);
    return success();
  }
};

struct TritonSubGroupScanLowering
    : public ConvertOpToLLVMPattern<TritonGEN::SubGroupScanOp>,
      public TritonSubGroupBase {
  using ConvertOpToLLVMPattern<
      TritonGEN::SubGroupScanOp>::ConvertOpToLLVMPattern;

  LogicalResult
  matchAndRewrite(TritonGEN::SubGroupScanOp op, OpAdaptor adaptor,
                  ConversionPatternRewriter &rewriter) const override {
    Value val = op.getValue();
    Type origTy = val.getType();
    val = TritonSubGroupBase::extend(op, op.getValue(), origTy, rewriter);
    Type valTy = val.getType();
    SmallVector<Type> argTypes{valTy};
    SmallVector<Value> args{val};

    std::string fnName = "sub_group_non_uniform_scan_";
    switch (op.getScanKind()) {
    case TritonGEN::ScanKind::EXCLUSIVE:
      fnName += "exclusive_";
      break;
    case TritonGEN::ScanKind::INCLUSIVE:
      fnName += "inclusive_";
      break;
    default:
      llvm_unreachable("unhandled scan kind");
    };

    fnName += stringifyReduceKind(op.getReduceKind()).str();
    fnName = intel::mangle(fnName, {valTy});

    MLIRContext *ctx = rewriter.getContext();
    intel::AttributeList attrs = createFunctionAttributes(
        {{llvm::Attribute::Convergent, std::nullopt}}, ctx);

    Value result =
        createDeviceFunctionCall(rewriter, fnName, valTy, argTypes, args, attrs)
            .getResult();
    result = TritonSubGroupBase::truncate(op, result, origTy, rewriter);
    rewriter.replaceOp(op, result);

    return success();
  }
};

struct TritonSubGroupShuffleLowering
    : public ConvertOpToLLVMPattern<TritonGEN::SubGroupShuffleOp>,
      public TritonSubGroupBase {
  using ConvertOpToLLVMPattern<
      TritonGEN::SubGroupShuffleOp>::ConvertOpToLLVMPattern;

  LogicalResult
  matchAndRewrite(TritonGEN::SubGroupShuffleOp op, OpAdaptor adaptor,
                  ConversionPatternRewriter &rewriter) const override {
    Value val = op.getValue();
    auto origTy = val.getType();
    val = TritonSubGroupBase::extend(op, op.getValue(), origTy, rewriter);
    Value value = val;
    Value mask = op.getMask();
    TritonGEN::ShflKind kind = op.getKind();

    std::string fnName = "";
    switch (kind) {
    case TritonGEN::ShflKind::XOR:
      fnName = "_Z21sub_group_shuffle_xor";
      break;
    case TritonGEN::ShflKind::UP:
      fnName = "_Z20sub_group_shuffle_up";
      break;
    case TritonGEN::ShflKind::DOWN:
      fnName = "_Z22sub_group_shuffle_down";
      break;
    case TritonGEN::ShflKind::IDX:
      fnName = "_Z17sub_group_shuffle";
      break;
    }
    fnName += intel::getTypeMangling(value.getType()) + "j";

    intel::AttributeList attrs = createFunctionAttributes(
        {{llvm::Attribute::Convergent, std::nullopt}}, rewriter.getContext());

    Value result = createDeviceFunctionCall(rewriter, fnName, value.getType(),
                                            {value.getType(), mask.getType()},
                                            {value, mask}, attrs)
                       .getResult();

    result = TritonSubGroupBase::truncate(op, result, origTy, rewriter);
    rewriter.replaceOp(op, result);
    return success();
  }
};

//===----------------------------------------------------------------------===//
// Matrix operations
//===----------------------------------------------------------------------===//

struct TritonMatrixDPASLowering
    : public ConvertOpToLLVMPattern<TritonGEN::MatrixDPASOp> {
  using ConvertOpToLLVMPattern<TritonGEN::MatrixDPASOp>::ConvertOpToLLVMPattern;

  LogicalResult
  matchAndRewrite(TritonGEN::MatrixDPASOp op, OpAdaptor adaptor,
                  ConversionPatternRewriter &rewriter) const override {
    Location loc = op->getLoc();

    FloatType fp32Ty = rewriter.getF32Type();
    IntegerType int16Ty = rewriter.getIntegerType(16);
    IntegerType int32Ty = rewriter.getIntegerType(32);

    TritonGEN::PrecisionType precisionA = op.getPa();
    Type packedAType = (precisionA == TritonGEN::PrecisionType::TF32)
                           ? cast<Type>(fp32Ty)
                           : int16Ty;
    Type packedBType = (precisionA == TritonGEN::PrecisionType::TF32)
                           ? cast<Type>(fp32Ty)
                           : int32Ty;

    Value a = op.getA();
    VectorType aOrigTy = cast<VectorType>(a.getType());
    unsigned bitWidth = aOrigTy.getNumElements() *
                        aOrigTy.getElementType().getIntOrFloatBitWidth();
    VectorType aTy = VectorType::get(
        bitWidth / packedAType.getIntOrFloatBitWidth(), packedAType);
    if (aOrigTy != aTy)
      a = rewriter.create<LLVM::BitcastOp>(loc, aTy, a);

    Value b = op.getB();
    VectorType bOrigTy = cast<VectorType>(b.getType());
    bitWidth = bOrigTy.getNumElements() *
               bOrigTy.getElementType().getIntOrFloatBitWidth();
    VectorType bTy = VectorType::get(
        bitWidth / packedBType.getIntOrFloatBitWidth(), packedBType);
    if (bOrigTy != bTy)
      b = rewriter.create<LLVM::BitcastOp>(loc, bTy, b);

    Value c = op.getC();
    VectorType cOrigTy = cast<VectorType>(c.getType());
    assert(cOrigTy == op->getResultTypes()[0] &&
           "Accumulator and result type mismatch");
    // OCL builtins encode bfloat16 as int16
    VectorType cTy = cOrigTy.getElementType().isBF16()
                         ? VectorType::get(cOrigTy.getShape(), int16Ty)
                         : cOrigTy;
    if (cOrigTy != cTy)
      c = rewriter.create<LLVM::BitcastOp>(loc, cTy, c);

    std::string fnName =
        "intel_sub_group_" + stringifyPrecisionType(precisionA).str() + "_" +
        stringifyPrecisionType(op.getPb()).str() + "_matrix_mad_k" +
        std::to_string(8 /*systolic depth*/ *
                       getNumOperandsPerDword(precisionA));
    if (precisionA == TritonGEN::PrecisionType::TF32)
      fnName += "_f32";
    std::string aMangledTy = intel::getTypeMangling(aTy);
    std::string bMangledTy = intel::getTypeMangling(bTy);
    std::string cMangledTy = intel::getTypeMangling(cTy);
    if (bMangledTy == cMangledTy)
      cMangledTy = "S0_";
    else if (aMangledTy == cMangledTy)
      cMangledTy = "S_";
    fnName = "_Z" + std::to_string(fnName.size()) + fnName + aMangledTy +
             bMangledTy + cMangledTy;
    SmallVector<Type> argTypes{aTy, bTy, cTy};
    SmallVector<Value> args{a, b, c};

    intel::AttributeList attrs = createFunctionAttributes(
        {{llvm::Attribute::Convergent, std::nullopt}}, rewriter.getContext());

    Value result =
        createDeviceFunctionCall(rewriter, fnName, cTy, argTypes, args, attrs)
            ->getResult(0);
    if (cOrigTy != cTy)
      result = rewriter.create<LLVM::BitcastOp>(loc, cOrigTy, result);

    rewriter.replaceOp(op, result);
    return success();
  }

private:
  static unsigned getNumOperandsPerDword(TritonGEN::PrecisionType pTy) {
    switch (pTy) {
    case TritonGEN::PrecisionType::TF32:
      return 1;
    case TritonGEN::PrecisionType::BF16:
    case TritonGEN::PrecisionType::FP16:
      return 2;
    case TritonGEN::PrecisionType::U8:
    case TritonGEN::PrecisionType::S8:
      return 4;
    default:
      llvm_unreachable("unsupported TritonGEN::PrecisionType");
    }
  }
};

struct TritonMatrix2DBlockLoadLowering
    : public ConvertOpToLLVMPattern<TritonGEN::Matrix2DBlockLoadOp> {
  using ConvertOpToLLVMPattern<
      TritonGEN::Matrix2DBlockLoadOp>::ConvertOpToLLVMPattern;

  LogicalResult
  matchAndRewrite(TritonGEN::Matrix2DBlockLoadOp op, OpAdaptor adaptor,
                  ConversionPatternRewriter &rewriter) const override {
    if (tools::getBoolEnv("TRITON_INTEL_ENABLE_ADDRESS_PAYLOAD_OPT")) {
      LLVM::CallOp callOp =
          createBlock2DReadWithAddressPayloadUpdate(op, rewriter);
      rewriter.replaceOp(op, callOp);
      return success();
    }

    // TODO: Remove GenISA lowering after PoC productization is completed.
    char *env = std::getenv("TRITONGEN_FORCE_GENISA");
    const bool useGenISA = env ? (bool)std::atoi(env) : false;
    if (useGenISA || !isOCLBuiltinAvailable(op)) {
      rewriter.replaceOp(op, createGenISA2DBlockRead(op, rewriter));
      return success();
    }

    MLIRContext *ctx = rewriter.getContext();
    Location loc = op->getLoc();
    VectorType resType = op.getRes().getType();

    auto dest = rewriter.create<LLVM::AllocaOp>(
        loc, ptr_ty(ctx), resType.getElementType(),
        i32_val(resType.getNumElements()));
    std::string fnName = "intel_sub_group_2d_block_read_";
    if (op.getVnniTransform())
      fnName += "transform_";
    else if (op.getTranspose())
      fnName += "transpose_";
    fnName += std::to_string(op.getElemSizeInBits()) + "b_" +
              std::to_string(op.getTileHeight()) + "r" +
              std::to_string(op.getTileWidth()) + "x" +
              std::to_string(op.getVBlocks()) + "c";
    fnName = "_Z" + std::to_string(fnName.size()) + fnName + "PU3AS1viiiDv2_iP";
    fnName +=
        (resType.getElementType().getIntOrFloatBitWidth() == 32) ? "j" : "t";
    VectorType vecType = vec_ty(i32_ty, 2);
    Value byteCoord = insert_element(
        vecType, insert_element(vecType, undef(vecType), op.getX(), i32_val(0)),
        op.getY(), i32_val(1));
    SmallVector<Type> argTypes{ptr_ty(ctx, 1), i32_ty,  i32_ty,
                               i32_ty,         vecType, ptr_ty(ctx)};
    SmallVector<Value> args{op.getPtr(),        op.getBaseWidth(),
                            op.getBaseHeight(), op.getBasePitch(),
                            byteCoord,          dest};

    intel::AttributeList attrs = createFunctionAttributes(
        {{llvm::Attribute::NoUnwind, std::nullopt}}, ctx);
    SmallVector<NamedAttrList> paramAttrs(argTypes.size());
    paramAttrs[0] = createParameterAttributes(
        {llvm::Attribute::NonNull, llvm::Attribute::ReadOnly}, ctx);
    paramAttrs[5] = createParameterAttributes(
        {llvm::Attribute::NonNull, llvm::Attribute::WriteOnly}, ctx);
    attrs.addParamAttributes(paramAttrs);

    LLVM::CallOp call = createDeviceFunctionCall(rewriter, fnName, void_ty(ctx),
                                                 argTypes, args, attrs);
    constexpr uint32_t ptrOperandIndex = 0;
    if (std::optional<TritonGEN::DecorationCacheControlAttr> optCacheControls =
            loadCacheControlToCacheControls(rewriter, op.getCacheControl(),
                                            ptrOperandIndex)) {
      call->setAttr(TritonGEN::TritonGENDialect::getCacheControlsAttrName(),
                    *optCacheControls);
    }

    rewriter.replaceOp(op, rewriter.create<LLVM::LoadOp>(loc, resType, dest));
    return success();
  }
};

struct TritonMatrix2DBlockStoreLowering
    : public ConvertOpToLLVMPattern<TritonGEN::Matrix2DBlockStoreOp> {
  using ConvertOpToLLVMPattern<
      TritonGEN::Matrix2DBlockStoreOp>::ConvertOpToLLVMPattern;

  LogicalResult
  matchAndRewrite(TritonGEN::Matrix2DBlockStoreOp op, OpAdaptor adaptor,
                  ConversionPatternRewriter &rewriter) const override {
    // TODO: Remove GenISA lowering after PoC productization is completed.
    char *env = std::getenv("TRITONGEN_FORCE_GENISA");
    const bool useGenISA = env ? (bool)std::atoi(env) : false;
    if (useGenISA) {
      rewriter.replaceOp(op, createGenISA2DBlockWrite(op, rewriter));
      return success();
    }

    MLIRContext *ctx = rewriter.getContext();
    Location loc = op->getLoc();

    VectorType storeValType = op.getStoredVal().getType();
    auto storeValPtr = rewriter.create<LLVM::AllocaOp>(
        loc, ptr_ty(ctx), storeValType.getElementType(),
        i32_val(storeValType.getNumElements()));
    rewriter.create<LLVM::StoreOp>(loc, op.getStoredVal(), storeValPtr);

    std::string fnName = "intel_sub_group_2d_block_write_";
    fnName += std::to_string(op.getElemSizeInBits()) + "b_" +
              std::to_string(op.getTileHeight()) + "r" +
              std::to_string(op.getTileWidth()) + "x" +
              std::to_string(op.getVBlocks()) + "c";
    fnName = "_Z" + std::to_string(fnName.size()) + fnName + "PU3AS1viiiDv2_iP";
    unsigned storeValBitWidth =
        storeValType.getElementType().getIntOrFloatBitWidth();
    fnName += (storeValBitWidth == 32)   ? "j"
              : (storeValBitWidth == 16) ? "t"
                                         : "h";

    VectorType vecType = vec_ty(i32_ty, 2);
    Value byteCoord = insert_element(
        vecType, insert_element(vecType, undef(vecType), op.getX(), i32_val(0)),
        op.getY(), i32_val(1));
    SmallVector<Type> argTypes{ptr_ty(ctx, 1), i32_ty,  i32_ty,
                               i32_ty,         vecType, ptr_ty(ctx)};
    SmallVector<Value> args{op.getPtr(),        op.getBaseWidth(),
                            op.getBaseHeight(), op.getBasePitch(),
                            byteCoord,          storeValPtr};

    intel::AttributeList attrs = createFunctionAttributes(
        {{llvm::Attribute::NoUnwind, std::nullopt}}, ctx);
    SmallVector<NamedAttrList> paramAttrs(argTypes.size());
    paramAttrs[0] = createParameterAttributes(
        {llvm::Attribute::NonNull, llvm::Attribute::WriteOnly}, ctx);
    paramAttrs[5] = createParameterAttributes(
        {llvm::Attribute::NonNull, llvm::Attribute::ReadOnly}, ctx);
    attrs.addParamAttributes(paramAttrs);

    LLVM::CallOp call = createDeviceFunctionCall(rewriter, fnName, void_ty(ctx),
                                                 argTypes, args, attrs);
    constexpr uint32_t ptrOperandIndex = 0;
    if (std::optional<TritonGEN::DecorationCacheControlAttr> optCacheControls =
            storeCacheControlToCacheControls(rewriter, op.getCacheControl(),
                                             ptrOperandIndex)) {
      call->setAttr(TritonGEN::TritonGENDialect::getCacheControlsAttrName(),
                    *optCacheControls);
    }

    rewriter.replaceOp(op, call);
    return success();
  }
};

struct TritonMatrix2DBlockPrefetchLowering
    : public ConvertOpToLLVMPattern<TritonGEN::Matrix2DBlockPrefetchOp> {
  using ConvertOpToLLVMPattern<
      TritonGEN::Matrix2DBlockPrefetchOp>::ConvertOpToLLVMPattern;

  LogicalResult
  matchAndRewrite(TritonGEN::Matrix2DBlockPrefetchOp op, OpAdaptor adaptor,
                  ConversionPatternRewriter &rewriter) const override {
    // TODO: Remove GenISA lowering after PoC productization is completed.
    char *env = std::getenv("TRITONGEN_FORCE_GENISA");
    const bool useGenISA = env ? (bool)std::atoi(env) : false;
    if (useGenISA || !isOCLBuiltinAvailable(op)) {
      rewriter.replaceOp(op, createGenISA2DBlockPrefetch(op, rewriter));
      return success();
    }

    MLIRContext *ctx = rewriter.getContext();
    Location loc = op->getLoc();
    std::string fnName = "intel_sub_group_2d_block_prefetch_";
    fnName += std::to_string(op.getElemSizeInBits()) + "b_" +
              std::to_string(op.getTileHeight()) + "r" +
              std::to_string(op.getTileWidth()) + "x" +
              std::to_string(op.getVBlocks()) + "c";
    fnName = "_Z" + std::to_string(fnName.size()) + fnName + "PU3AS1viiiDv2_i";
    VectorType vecType = vec_ty(i32_ty, 2);
    Value byteCoord = insert_element(
        vecType, insert_element(vecType, undef(vecType), op.getX(), i32_val(0)),
        op.getY(), i32_val(1));
    SmallVector<Type> argTypes{ptr_ty(ctx, 1), i32_ty, i32_ty, i32_ty, vecType};
    SmallVector<Value> args{op.getPtr(), op.getBaseWidth(), op.getBaseHeight(),
                            op.getBasePitch(), byteCoord};

    intel::AttributeList attrs = createFunctionAttributes(
        {{llvm::Attribute::NoUnwind, std::nullopt},
         {llvm::Attribute::Memory,
          llvm::MemoryEffects::argMemOnly(llvm::ModRefInfo::Ref).toIntValue()}},
        ctx);
    SmallVector<NamedAttrList> paramAttrs(argTypes.size());
    paramAttrs[0] = createParameterAttributes({llvm::Attribute::NonNull}, ctx);
    attrs.addParamAttributes(paramAttrs);

    LLVM::CallOp call = createDeviceFunctionCall(rewriter, fnName, void_ty(ctx),
                                                 argTypes, args, attrs);
    constexpr uint32_t ptrOperandIndex = 0;
    if (std::optional<TritonGEN::DecorationCacheControlAttr> optCacheControls =
            loadCacheControlToCacheControls(rewriter, op.getCacheControl(),
                                            ptrOperandIndex)) {
      call->setAttr(TritonGEN::TritonGENDialect::getCacheControlsAttrName(),
                    *optCacheControls);
    }

    rewriter.replaceOp(op, call);
    return success();
  }
};

} // namespace

//===----------------------------------------------------------------------===//
// Pass Definition
//===----------------------------------------------------------------------===//

namespace {
struct ConvertTritonGENToLLVM
    : public triton::impl::ConvertTritonGENToLLVMBase<ConvertTritonGENToLLVM> {
  using Base::Base;

  void runOnOperation() override {
    MLIRContext *ctx = &getContext();
    RewritePatternSet pattern(ctx);
    LowerToLLVMOptions options(ctx);
    LLVMTypeConverter converter(ctx, options);
    LLVMConversionTarget target(*ctx);

    populateTritonGENToLLVMConversionPatterns(converter, pattern);

    if (failed(
            applyPartialConversion(getOperation(), target, std::move(pattern))))
      signalPassFailure();
  }
};

} // namespace

//===----------------------------------------------------------------------===//
// ConvertToLLVMPatternInterface implementation
//===----------------------------------------------------------------------===//

namespace {
/// Implement the interface to convert TritonGEN to LLVM.
struct TritonGENToLLVMDialectInterface : public ConvertToLLVMPatternInterface {
  using ConvertToLLVMPatternInterface::ConvertToLLVMPatternInterface;
  void loadDependentDialects(MLIRContext *ctx) const final {
    ctx->loadDialect<LLVM::LLVMDialect>();
  }

  /// Hook for derived dialect interface to provide conversion patterns
  /// and mark dialect legal for the conversion target.
  void populateConvertToLLVMConversionPatterns(
      ConversionTarget &target, LLVMTypeConverter &typeConverter,
      RewritePatternSet &patterns) const final {
    populateTritonGENToLLVMConversionPatterns(typeConverter, patterns);
  }
};

} // namespace

//===----------------------------------------------------------------------===//
// Pattern Population and Registration
//===----------------------------------------------------------------------===//

void mlir::triton::populateTritonGENToLLVMConversionPatterns(
    LLVMTypeConverter &converter, RewritePatternSet &patterns) {
  patterns.add<
      TritonGENThreadIdXLowering, TritonGENThreadIdYLowering,
      TritonGENThreadIdZLowering, TritonGENBlockIdXLowering,
      TritonGENBlockIdYLowering, TritonGENBlockIdZLowering,
      TritonGENBlockDimXLowering, TritonGENBlockDimYLowering,
      TritonGENBlockDimZLowering, TritonGENGridDimXLowering,
      TritonGENGridDimYLowering, TritonGENGridDimZLowering,
      TritonGENSubgroupIdLowering, TritonGENBarrierLowering,
      TritonGENSplitBarrierSignalLowering, TritonGENSplitBarrierWaitLowering,
      TritonGENNamedBarrierSignalLowering, TritonGENNamedBarrierWaitLowering,
      TritonSubGroupReduceLowering, TritonSubGroupScanLowering,
      TritonSubGroupShuffleLowering, TritonMatrixDPASLowering,
      TritonMatrix2DBlockLoadLowering, TritonMatrix2DBlockStoreLowering,
      TritonMatrix2DBlockPrefetchLowering>(converter);
}

void registerConvertTritonTritonGENToLLVMInterface(DialectRegistry &registry) {
  registry.addExtension(
      +[](MLIRContext *ctx, TritonGEN::TritonGENDialect *dialect) {
        dialect->addInterfaces<TritonGENToLLVMDialectInterface>();
      });
}<|MERGE_RESOLUTION|>--- conflicted
+++ resolved
@@ -149,145 +149,6 @@
                                   args, attrs);
 }
 
-<<<<<<< HEAD
-static LLVM::CallOp createSubGroupShuffle(ConversionPatternRewriter &rewriter,
-                                          Value value, Value mask,
-                                          TritonGEN::ShflKind kind) {
-  assert(isa<IntegerType>(mask.getType()) &&
-         cast<IntegerType>(mask.getType()).isInteger(32) &&
-         "Expecting mask type to be i32");
-
-  StringRef func;
-  switch (kind) {
-  case TritonGEN::ShflKind::XOR:
-    func = "sub_group_shuffle_xor";
-    break;
-  case TritonGEN::ShflKind::UP:
-    func = "sub_group_shuffle_up";
-    break;
-  case TritonGEN::ShflKind::DOWN:
-    func = "sub_group_shuffle_down";
-    break;
-  case TritonGEN::ShflKind::IDX:
-    func = "sub_group_shuffle";
-    break;
-  }
-  std::string fnName = intel::mangle(func, {value.getType()}) + "j";
-
-  intel::AttributeList attrs = createFunctionAttributes(
-      {{llvm::Attribute::Convergent, std::nullopt}}, rewriter.getContext());
-
-  return createDeviceFunctionCall(rewriter, fnName, value.getType(),
-                                  {value.getType(), mask.getType()},
-                                  {value, mask}, attrs);
-}
-
-static unsigned getNumOperandsPerDword(TritonGEN::PrecisionType pTy) {
-  switch (pTy) {
-  case TritonGEN::PrecisionType::TF32:
-    return 1;
-  case TritonGEN::PrecisionType::BF16:
-  case TritonGEN::PrecisionType::FP16:
-    return 2;
-  case TritonGEN::PrecisionType::U8:
-  case TritonGEN::PrecisionType::S8:
-    return 4;
-  default:
-    llvm_unreachable("unsupported TritonGEN::PrecisionType");
-  }
-}
-
-static Value createGenISADPAS(TritonGEN::MatrixDPASOp op,
-                              ConversionPatternRewriter &rewriter) {
-  Location loc = op->getLoc();
-
-  FloatType fp32Ty = rewriter.getF32Type();
-  IntegerType int16Ty = rewriter.getIntegerType(16);
-  IntegerType int32Ty = rewriter.getIntegerType(32);
-
-  TritonGEN::PrecisionType precisionA = op.getPa();
-  Type packedAType = (precisionA == TritonGEN::PrecisionType::TF32)
-                         ? cast<Type>(fp32Ty)
-                         : int16Ty;
-  Type packedBType = (precisionA == TritonGEN::PrecisionType::TF32)
-                         ? cast<Type>(fp32Ty)
-                         : int32Ty;
-
-  Value a = op.getA();
-  VectorType aOrigTy = cast<VectorType>(a.getType());
-  unsigned bitWidth = aOrigTy.getNumElements() *
-                      aOrigTy.getElementType().getIntOrFloatBitWidth();
-  VectorType aTy = VectorType::get(
-      bitWidth / packedAType.getIntOrFloatBitWidth(), packedAType);
-  if (aOrigTy != aTy)
-    a = rewriter.create<LLVM::BitcastOp>(loc, aTy, a);
-
-  Value b = op.getB();
-  VectorType bOrigTy = cast<VectorType>(b.getType());
-  bitWidth = bOrigTy.getNumElements() *
-             bOrigTy.getElementType().getIntOrFloatBitWidth();
-  VectorType bTy = VectorType::get(
-      bitWidth / packedBType.getIntOrFloatBitWidth(), packedBType);
-  if (bOrigTy != bTy)
-    b = rewriter.create<LLVM::BitcastOp>(loc, bTy, b);
-
-  Value c = op.getC();
-  VectorType cOrigTy = cast<VectorType>(c.getType());
-  assert(cOrigTy == op->getResultTypes()[0] &&
-         "Accumulator and result type mismatch");
-  // OCL builtins encode bfloat16 as int16
-  VectorType cTy = cOrigTy.getElementType().isBF16()
-                       ? VectorType::get(cOrigTy.getShape(), int16Ty)
-                       : cOrigTy;
-  if (cOrigTy != cTy)
-    c = rewriter.create<LLVM::BitcastOp>(loc, cTy, c);
-
-  std::string fnName =
-      "intel_sub_group_" + stringifyPrecisionType(precisionA).str() + "_" +
-      stringifyPrecisionType(op.getPb()).str() + "_matrix_mad_k" +
-      std::to_string(8 /*systolic depth*/ * getNumOperandsPerDword(precisionA));
-  if (precisionA == TritonGEN::PrecisionType::TF32)
-    fnName += "_f32";
-  SmallVector<Type> argTypes{aTy, bTy, cTy};
-  fnName = intel::mangle(fnName, argTypes);
-
-  SmallVector<Value> args{a, b, c};
-  intel::AttributeList attrs = createFunctionAttributes(
-      {{llvm::Attribute::Convergent, std::nullopt}}, rewriter.getContext());
-
-  Value result =
-      createDeviceFunctionCall(rewriter, fnName, cTy, argTypes, args, attrs)
-          ->getResult(0);
-  if (cOrigTy != cTy)
-    result = rewriter.create<LLVM::BitcastOp>(loc, cOrigTy, result);
-  return result;
-}
-
-static bool isOCLBuiltinAvailable(TritonGEN::Matrix2DBlockLoadOp op) {
-  // OCL builtins with 32-bit element size and tile width of 8 are lowered
-  // incorrectly. For example, intel_sub_group_2d_block_read_32b_8r8x1c is
-  // expected to be lowered to llvm.genx.GenISA.LSC2DBlockRead.v4i32, but it is
-  // incorrectly lowered to llvm.genx.GenISA.LSC2DBlockRead.v8i32.
-  if (op.getElemSizeInBits() == 32 && op.getTileWidth() == 8)
-    return false;
-
-  // Missing intel_sub_group_2d_block_read_32b_8r16x1c and
-  // intel_sub_group_2d_block_read_32b_16r16x1c.
-  if (op.getElemSizeInBits() == 32 && op.getTileWidth() == 16 &&
-      op.getVBlocks() == 1)
-    return false;
-
-  // Missing intel_sub_group_2d_block_read_8b_16r32x1c and
-  // intel_sub_group_2d_block_read_8b_32r32x1c.
-  if (op.getElemSizeInBits() == 8 && op.getTileHeight() > 8 &&
-      op.getTileWidth() == 32 && op.getVBlocks() == 1)
-    return false;
-
-  return true;
-}
-
-=======
->>>>>>> 45647970
 static SmallVector<Attribute>
 loadCacheControlToDecoration(Builder &builder, uint32_t operandNum,
                              TritonGEN::LoadCacheControl orig) {
@@ -1139,7 +1000,7 @@
     std::string fnName = "sub_group_";
     fnName += useCluster ? "clustered_" : "non_uniform_";
     fnName += "reduce_" + stringifyReduceKind(op.getKind()).str();
-    fnName = intel::mangle(fnName, {valTy});
+    fnName = intel::mangle(fnName, valTy);
     if (useCluster) {
       fnName += "j";
       argTypes.push_back(i32_ty);
@@ -1189,7 +1050,7 @@
     };
 
     fnName += stringifyReduceKind(op.getReduceKind()).str();
-    fnName = intel::mangle(fnName, {valTy});
+    fnName = intel::mangle(fnName, valTy);
 
     MLIRContext *ctx = rewriter.getContext();
     intel::AttributeList attrs = createFunctionAttributes(
@@ -1221,22 +1082,22 @@
     Value mask = op.getMask();
     TritonGEN::ShflKind kind = op.getKind();
 
-    std::string fnName = "";
+    StringRef func;
     switch (kind) {
     case TritonGEN::ShflKind::XOR:
-      fnName = "_Z21sub_group_shuffle_xor";
+      func = "sub_group_shuffle_xor";
       break;
     case TritonGEN::ShflKind::UP:
-      fnName = "_Z20sub_group_shuffle_up";
+      func = "sub_group_shuffle_up";
       break;
     case TritonGEN::ShflKind::DOWN:
-      fnName = "_Z22sub_group_shuffle_down";
+      func = "sub_group_shuffle_down";
       break;
     case TritonGEN::ShflKind::IDX:
-      fnName = "_Z17sub_group_shuffle";
+      func = "sub_group_shuffle";
       break;
     }
-    fnName += intel::getTypeMangling(value.getType()) + "j";
+    std::string fnName = intel::mangle(func, value.getType()) + "j";
 
     intel::AttributeList attrs = createFunctionAttributes(
         {{llvm::Attribute::Convergent, std::nullopt}}, rewriter.getContext());
@@ -1313,18 +1174,11 @@
                        getNumOperandsPerDword(precisionA));
     if (precisionA == TritonGEN::PrecisionType::TF32)
       fnName += "_f32";
-    std::string aMangledTy = intel::getTypeMangling(aTy);
-    std::string bMangledTy = intel::getTypeMangling(bTy);
-    std::string cMangledTy = intel::getTypeMangling(cTy);
-    if (bMangledTy == cMangledTy)
-      cMangledTy = "S0_";
-    else if (aMangledTy == cMangledTy)
-      cMangledTy = "S_";
-    fnName = "_Z" + std::to_string(fnName.size()) + fnName + aMangledTy +
-             bMangledTy + cMangledTy;
+    
     SmallVector<Type> argTypes{aTy, bTy, cTy};
+    fnName = intel::mangle(fnName, argTypes);
+    
     SmallVector<Value> args{a, b, c};
-
     intel::AttributeList attrs = createFunctionAttributes(
         {{llvm::Attribute::Convergent, std::nullopt}}, rewriter.getContext());
 
