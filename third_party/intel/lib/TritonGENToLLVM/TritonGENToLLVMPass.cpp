--- conflicted
+++ resolved
@@ -604,42 +604,6 @@
       int_ty(32),          int_ty(32),          int_ty(32),
       int_ty(32),          int_ty(1),           int_ty(1),
       int_ty(32),          storeVal.getType()};
-<<<<<<< HEAD
-
-  LLVM::LLVMFuncOp funcOp = LLVM::lookupOrCreateFn(
-      moduleOp, funcName, argTypes, LLVM::LLVMVoidType::get(context));
-  funcOp.setCConv(LLVM::cconv::CConv::SPIR_FUNC);
-
-  auto elemSize = i32_val(op.getElemSizeInBits());
-  auto tileWidth = i32_val(op.getTileWidth());
-  auto tileHeight = i32_val(op.getTileHeight());
-  auto vBlocks = i32_val(op.getVBlocks());
-  auto useTranspose = i1_val(false);
-  auto vnniTransform = i1_val(false);
-  auto cache = i32_val(static_cast<int>(op.getCacheControl()));
-
-  Value one = i32_val(1);
-  SmallVector<Value> args{ptr,
-                          sub(baseWidth, one),
-                          sub(baseHeight, one),
-                          sub(basePitch, one),
-                          x,
-                          y,
-                          elemSize,
-                          tileWidth,
-                          tileHeight,
-                          vBlocks,
-                          useTranspose,
-                          vnniTransform,
-                          cache,
-                          storeVal};
-
-  auto callOp = rewriter.create<LLVM::CallOp>(loc, funcOp, args);
-  callOp.setCConv(LLVM::cconv::CConv::SPIR_FUNC);
-  return callOp;
-}
-=======
->>>>>>> 5db43c92
 
   LLVM::LLVMFuncOp funcOp = LLVM::lookupOrCreateFn(
       moduleOp, funcName, argTypes, LLVM::LLVMVoidType::get(context));
