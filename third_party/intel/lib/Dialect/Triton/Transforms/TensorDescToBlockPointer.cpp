--- conflicted
+++ resolved
@@ -195,7 +195,6 @@
       llvm::dbgs().indent(2) << tensorPtr << "\n";
     });
 
-<<<<<<< HEAD
     op->replaceAllUsesWith(tensorPtr);
     cleanUp.insert(op);
 
@@ -220,37 +219,30 @@
     Value ptr = op.getOperand(0);
     assert(triton::isTensorPointerType(ptr.getType()) &&
            "Expecting a block ptr");
-
+    auto ptrType = cast<tt::PointerType>(ptr.getType());
+    auto tensorType = cast<RankedTensorType>(ptrType.getPointeeType());
+    
     ptr =
         builder.create<tt::AdvanceOp>(loc, ptr.getType(), ptr, op.getIndices());
 
+    SmallVector<int32_t> boundaryCheck;
+    for (size_t i = 0; i < tensorType.getRank(); ++i)
+      boundaryCheck.push_back(i);
+
+//    for (size_t i = 0; i < makeTensorDescOp.getShape().size(); ++i)
+//      boundaryCheck.push_back(i);
     constexpr bool isLoad = std::is_same_v<OpTy, tt::DescriptorLoadOp>;
     if constexpr (isLoad) {
-      auto loadOp = builder.createOrFold<tt::LoadOp>(loc, ptr, op.getCache(),
-                                                     op.getEvict(),
+      auto loadOp = builder.createOrFold<tt::LoadOp>(loc, ptr, boundaryCheck,
+                                                     /*padding*/ std::nullopt,
+                                                     op.getCache(), op.getEvict(),
                                                      /*volatile*/ false);
-=======
-    SmallVector<int32_t> boundaryCheck;
-    for (size_t i = 0; i < makeTensorDescOp.getShape().size(); ++i)
-      boundaryCheck.push_back(i);
-    constexpr bool isLoad = std::is_same_v<OpTy, tt::DescriptorLoadOp>;
-    if constexpr (isLoad) {
-      auto loadOp = builder.createOrFold<tt::LoadOp>(
-          loc, makeTensorPtrOp, boundaryCheck, /*padding*/ std::nullopt,
-          op.getCache(), op.getEvict(),
-          /*volatile*/ false);
->>>>>>> cdc090a6
       LLVM_DEBUG(llvm::dbgs().indent(2) << loadOp << "\n");
       op.replaceAllUsesWith(loadOp);
     } else {
       [[maybe_unused]] auto storeOp = builder.createOrFold<tt::StoreOp>(
-<<<<<<< HEAD
-          loc, ptr, op.getSrc(), tt::CacheModifier::NONE,
+          loc, ptr, op.getSrc(), boundaryCheck, tt::CacheModifier::NONE,
           tt::EvictionPolicy::NORMAL);
-=======
-          loc, makeTensorPtrOp, op.getSrc(), boundaryCheck,
-          tt::CacheModifier::NONE, tt::EvictionPolicy::NORMAL);
->>>>>>> cdc090a6
       LLVM_DEBUG(llvm::dbgs().indent(2) << storeOp << "\n");
     }
 
