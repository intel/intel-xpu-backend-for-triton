--- conflicted
+++ resolved
@@ -57,23 +57,15 @@
     moduleOp->walk<WalkOrder::PreOrder>([&](Operation *op) {
       return TypeSwitch<Operation *, WalkResult>(op)
           .Case<tt::DescriptorLoadOp>([&](auto loadOp) {
-<<<<<<< HEAD
             if (failed(rewriteDescriptorLoadOrStoreOp(loadOp)))
-              loadOp->emitRemark(
-                  "TritonIntelTensorDescToBlockPointer: Failed to rewrite "
-                  "tensor descriptor load operation ");
+              loadOp->emitRemark("TritonIntelTensorDescToBlockPointer: Failed "
+                                 "to rewrite with tt.LoadOp");
             return WalkResult::advance();
           })
           .Case<tt::DescriptorStoreOp>([&](auto storeOp) {
             if (failed(rewriteDescriptorLoadOrStoreOp(storeOp)))
-              storeOp->emitRemark(
-                  "TritonIntelTensorDescToBlockPointer: Failed to "
-                  "rewrite tensor descriptor store operation");
-=======
-            if (failed(rewriteDescriptorLoadOp(loadOp)))
-              loadOp->emitRemark("TritonRaiseToBlockPointer: Failed to rewrite "
-                                 "with tt.LoadOp");
->>>>>>> 342587a6
+              storeOp->emitRemark("TritonIntelTensorDescToBlockPointer: Failed "
+                                  "to rewrite with tt.StoreOp");
             return WalkResult::advance();
           })
           .Default([&](auto) { return WalkResult::advance(); });
@@ -159,51 +151,19 @@
                                      builder.getDenseI32ArrayAttr({1, 0}));
   }
 
-<<<<<<< HEAD
-  void visitMakeTensorDescOp(tt::MakeTensorDescOp op) {
-    OpBuilder builder(op);
-    Location loc = op.getLoc();
-    Value ptr = op.getBase();
-    OperandRange shape = op.getShape();
-    OperandRange strides = op.getStrides();
-
-    LLVM_DEBUG(llvm::dbgs() << "Visiting: " << *op << "\n");
-
-    // Case 1: the ptr has been already been mapped.
-    if (Value mappedV = ptrMap.lookupOrNull(ptr)) {
-    }
-
-    // Case 2: the ptr has not previously been mapped.
-
-    // Create a new block pointer.
-  }
-
   template <typename OpTy,
             std::enable_if_t<llvm::is_one_of<OpTy, tt::DescriptorLoadOp,
                                              tt::DescriptorStoreOp>::value,
                              bool> = true>
   LogicalResult rewriteDescriptorLoadOrStoreOp(OpTy op) {
+    assert(op && "Expecting a valid operation");
+    LLVM_DEBUG(llvm::dbgs() << "Rewriting: " << op << "\n");
+
     OpBuilder builder(op);
     Location loc = op.getLoc();
     TypedValue<tt::TensorDescType> tDesc = op.getDesc();
     tt::TensorDescType tDescType = tDesc.getType();
     tt::MakeTensorDescOp makeTensorDescOp = getMakeTensorDescOp(tDesc);
-    assert(makeTensorDescOp && "Expected a MakeTensorDescOp");
-
-    LLVM_DEBUG({
-      llvm::dbgs() << "Rewriting: " << op << "\n";
-      llvm::dbgs() << "where tensor desc is: " << makeTensorDescOp << "\n";
-    });
-=======
-  LogicalResult rewriteDescriptorLoadOp(tt::DescriptorLoadOp descLoadOp) {
-    assert(descLoadOp && "Expecting a valid operation");
-    LLVM_DEBUG(llvm::dbgs() << "Rewriting: " << descLoadOp << "\n");
-
-    OpBuilder builder(descLoadOp);
-    Location loc = descLoadOp.getLoc();
-    RankedTensorType resType = descLoadOp.getResult().getType();
-    TypedValue<tt::TensorDescType> tDesc = descLoadOp.getDesc();
-    tt::MakeTensorDescOp makeTensorDescOp = getMakeTensorDescOp(tDesc);
 
     if (!makeTensorDescOp) {
       LLVM_DEBUG(llvm::dbgs()
@@ -213,7 +173,7 @@
     }
 
     LLVM_DEBUG(llvm::dbgs() << "which has tdesc: " << makeTensorDescOp << "\n");
->>>>>>> 342587a6
+    assert(makeTensorDescOp && "Expected a MakeTensorDescOp");
 
     // Create a new block pointer if a suitable one doesn't already exist.
     SmallVector<Value> shapes, strides, offsets;
@@ -235,12 +195,6 @@
     Value makeTensorPtrOp =
         findOrCreateMakeTensorPtr(loc, makeTensorDescOp.getBase(), shapes,
                                   strides, offsets, sizes, builder);
-<<<<<<< HEAD
-=======
-    auto loadOp = builder.createOrFold<tt::LoadOp>(
-        loc, makeTensorPtrOp, descLoadOp.getCache(), descLoadOp.getEvict(),
-        /*volatile*/ false);
->>>>>>> 342587a6
 
     LLVM_DEBUG({
       llvm::dbgs() << "With:\n";
