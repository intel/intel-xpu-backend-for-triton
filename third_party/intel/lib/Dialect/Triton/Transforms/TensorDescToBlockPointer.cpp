--- conflicted
+++ resolved
@@ -62,20 +62,6 @@
 
     moduleOp->walk<WalkOrder::PreOrder>([&](Operation *op) {
       return TypeSwitch<Operation *, WalkResult>(op)
-<<<<<<< HEAD
-          .Case<tt::DescriptorLoadOp>([&](auto loadOp) {
-            if (failed(rewriteDescriptorLoadOrStoreOp(loadOp)))
-              loadOp->emitRemark("TritonIntelTensorDescToBlockPointer: Failed "
-                                 "to rewrite with tt.LoadOp");
-            return WalkResult::advance();
-          })
-          .Case<tt::DescriptorStoreOp>([&](auto storeOp) {
-            if (failed(rewriteDescriptorLoadOrStoreOp(storeOp)))
-              storeOp->emitRemark("TritonIntelTensorDescToBlockPointer: Failed "
-                                  "to rewrite with tt.StoreOp");
-            return WalkResult::advance();
-          })
-=======
           .Case<tt::DescriptorLoadOp, tt::DescriptorStoreOp>(
               [&](auto loadOrStoreOp) {
                 if (failed(rewriteDescriptorLoadOrStoreOp(loadOrStoreOp)))
@@ -83,7 +69,6 @@
                       "TritonIntelTensorDescToBlockPointer: Failed to rewrite");
                 return WalkResult::advance();
               })
->>>>>>> f05b54c0
           .Default([&](auto) { return WalkResult::advance(); });
     });
 
