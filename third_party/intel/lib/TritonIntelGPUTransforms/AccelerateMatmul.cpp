#include "Dialect/TritonIntelGPU/IR/Attributes.h"
#include "Dialect/TritonIntelGPU/Transforms/DecomposeScaledBlocked.h"
#include "Dialect/TritonIntelGPU/Transforms/Utility.h"
#include "mlir/Analysis/SliceAnalysis.h"
#include "mlir/IR/Builders.h"
#include "mlir/IR/PatternMatch.h"
#include "mlir/Transforms/GreedyPatternRewriteDriver.h"

#include "intel/include/Analysis/DPAS.h"
#include "intel/include/Dialect/TritonIntelGPU/IR/Dialect.h"
#include "intel/include/Dialect/TritonIntelGPU/Transforms/Passes.h"

#include "triton/Analysis/Utility.h"
#include "triton/Dialect/Triton/IR/Dialect.h"
#include "triton/Dialect/Triton/IR/Utility.h"
#include "triton/Dialect/TritonGPU/IR/Dialect.h"
#include "llvm/ADT/TypeSwitch.h"
#include "llvm/Support/Casting.h"
#include <optional>

#define PVC_2D_LOAD_MAXIMUM_NUMBER_OF_ROWS 32
#define PVC_2D_LOAD_MAXIMUM_BYTES_OF_COLS 64

using namespace mlir;
namespace tt = mlir::triton;
namespace ttg = mlir::triton::gpu;
namespace ttgi = mlir::triton::gpu::intel;

namespace mlir::triton::gpu::intel {
#define GEN_PASS_DEF_TRITONINTELGPUACCELERATEMATMUL
#include "intel/include/Dialect/TritonIntelGPU/Transforms/Passes.h.inc"

SmallVector<unsigned> calculateWarpsPerTile(unsigned capRepeatCount,
                                            unsigned capExecutionSize,
                                            const ArrayRef<int64_t> shape,
                                            unsigned numWarps) {
  size_t rank = shape.size();
  SmallVector<unsigned> ret(rank, 1);

  if (rank == 3) {
    int batchWarp = numWarps;
    while (batchWarp > shape[0])
      batchWarp /= 2;
    ret[0] = batchWarp;
    numWarps /= batchWarp;
  }

  // Try to find a proper tiling shape for the dot operation.
  // It doubles the warp number in col or row in each time based on column to
  // width ratio.
  // By this, we can minimize the duplication of the dot operands A and B.
  SmallVector<int64_t> shapePerWarp{capRepeatCount, capExecutionSize};
  uint32_t rowColRatio = ceil<uint32_t>(capRepeatCount, capExecutionSize);
  uint32_t colRowRatio = ceil<uint32_t>(capExecutionSize, capRepeatCount);

  int rowDim = rank - 2, colDim = rank - 1;
  do {
    if (ret[rowDim] * ret[colDim] >= numWarps)
      break;
    if (shape[rowDim] / (shapePerWarp[0] * colRowRatio) / ret[rowDim] >=
        shape[colDim] / (shapePerWarp[1] * rowColRatio) / ret[colDim]) {
      if (ret[rowDim] < shape[rowDim] / shapePerWarp[0])
        ret[rowDim] *= 2;
      else
        ret[colDim] *= 2;
    } else {
      ret[colDim] *= 2;
    }
  } while (true);

  return ret;
}

SmallVector<unsigned>
calculateRepCluster(unsigned capRepeatCount, unsigned capSystolicDepth,
                    unsigned capExecutionSize, unsigned opsPerChan,
                    ArrayRef<int64_t> retShape, unsigned threadsPerWarp,
                    unsigned int a_bitwidth, bool is_FP8,
                    ArrayRef<int64_t> a_shape, ArrayRef<int64_t> b_shape,
                    SmallVector<unsigned> warpsPerTile) {
  size_t rank = retShape.size();
  SmallVector<unsigned> repCluster(rank, 1);

  unsigned repeatCount =
      std::min(capRepeatCount, (unsigned)retShape[rank - 2] /*M*/);
  unsigned numElemsPerRowForA =
      opsPerChan == 1 ? capSystolicDepth
                      : capSystolicDepth * 2; // A is packed to i16 or i32.
  unsigned minM = mlir::ceil<unsigned>(threadsPerWarp, numElemsPerRowForA);
  repeatCount = std::max(repeatCount, minM);

  if (capExecutionSize == 16) {
    unsigned dpasElemBitWidths = a_bitwidth;

    // We are upcasting FP8 to FP16
    if (is_FP8)
      dpasElemBitWidths = 2 * dpasElemBitWidths;

    // Enlarge the repCluster size to use the large 2D load for A and B
    // operands.
    unsigned maxRepClusterM =
        PVC_2D_LOAD_MAXIMUM_NUMBER_OF_ROWS / capRepeatCount;
    SmallVector<int64_t> repA =
        ttgi::DpasEncodingAttr::calculateDPASRepetitions(
            a_shape, static_cast<ttgi::DpasEncodingAttr::OpIdx>(0),
            warpsPerTile, repCluster, repeatCount, capSystolicDepth,
            capExecutionSize, opsPerChan);

    unsigned repClusterDimM =
        std::min(maxRepClusterM, static_cast<unsigned>(repA[1]));

    unsigned maxRepClusterN = PVC_2D_LOAD_MAXIMUM_BYTES_OF_COLS /
                              ((dpasElemBitWidths / 8) * capExecutionSize);
    SmallVector<int64_t> repB =
        ttgi::DpasEncodingAttr::calculateDPASRepetitions(
            b_shape, static_cast<ttgi::DpasEncodingAttr::OpIdx>(1),
            warpsPerTile, repCluster, repeatCount, capSystolicDepth,
            capExecutionSize, opsPerChan);

    unsigned repClusterDimN =
        std::min(maxRepClusterN, static_cast<unsigned>(repB[2]));
    repCluster[rank - 2] = repClusterDimM;
    repCluster[rank - 1] = repClusterDimN;
  }

  return repCluster;
}

} // namespace mlir::triton::gpu::intel

namespace {

// FIXME: Remove once IGC can split large 2D block loads.
static void setAttrOnBOperand(Operation *op, StringRef attrName,
                              Attribute attr) {
  assert(isa<tt::DotOp>(op) && "Unexpected operation type");
  Operation *defOp = cast<tt::DotOp>(op).getB().getDefiningOp();
  while (auto convOp = dyn_cast_or_null<ttg::ConvertLayoutOp>(defOp))
    defOp = convOp.getSrc().getDefiningOp();
  if (auto transOp = dyn_cast_or_null<tt::TransOp>(defOp))
    defOp = transOp.getOperand().getDefiningOp();
  if (auto loadOp = dyn_cast_or_null<tt::LoadOp>(defOp))
    loadOp->setAttr(attrName, attr);
}

SmallVector<unsigned>
getWarpsPerTile(Operation *dotOp,
                ttgi::DpasEncodingAttr::DPASCapability dpasCap,
                const ArrayRef<int64_t> shape, unsigned numWarps) {
  auto filter = [&dotOp](Operation *op) {
    return op->getParentRegion() == dotOp->getParentRegion();
  };

  SetVector<Operation *> slices = getSlice(dotOp, {filter});
  for (Operation *op : slices) {
    if (isa<tt::DotOp>(op) && (op != dotOp)) {
      if (auto forOp = op->getParentOfType<scf::ForOp>()) {
        // FIXME: Remove once IGC can split large 2D block loads.
        MLIRContext *ctx = forOp->getContext();
        StringRef attrName =
            ttgi::TritonIntelGPUDialect::getOneMatrixPerLoadAttrName();
        setAttrOnBOperand(op, attrName, UnitAttr::get(ctx));
        setAttrOnBOperand(op, attrName, UnitAttr::get(ctx));
      }
      SmallVector<unsigned> ret(shape.size(), 1);
      ret[0] = numWarps;
      return ret;
    }
  }

  return ttgi::calculateWarpsPerTile(dpasCap.repeatCount, dpasCap.executionSize,
                                     shape, numWarps);
}

template <class OpTy,
          typename = std::enable_if_t<llvm::is_one_of<OpTy, tt::DotOp>::value>>
class BlockedToDPAS : public OpRewritePattern<OpTy> {
  const ttgi::DPASAnalysis &dpasAnalysis;
  using TensorValue = TypedValue<RankedTensorType>;

public:
  BlockedToDPAS(MLIRContext *context, const ttgi::DPASAnalysis &dpasAnalysis,
                int benefit)
      : OpRewritePattern<OpTy>(context, benefit), dpasAnalysis(dpasAnalysis) {}

  LogicalResult matchAndRewrite(OpTy op,
                                PatternRewriter &rewriter) const override {
    RankedTensorType oldRetType = op.getType();
    if (!oldRetType.getEncoding() ||
        isa<ttgi::DpasEncodingAttr>(oldRetType.getEncoding()))
      return failure();

    auto funcOp = op->template getParentOfType<FunctionOpInterface>();
    if (dpasAnalysis.canUseDPAS(funcOp) != ttgi::DPASAnalysis::Result::True)
      return failure();

    // Create DPAS encoding for the given number of warps
    ArrayRef<int64_t> retShape = oldRetType.getShape();
    unsigned numWarps = ttg::lookupNumWarps(funcOp);

    TensorValue a = op.getA();
    TensorValue b = op.getB();
    auto oldAType = cast<RankedTensorType>(a.getType());
    auto oldBType = cast<RankedTensorType>(b.getType());

    ModuleOp mod = funcOp->template getParentOfType<ModuleOp>();
    ttgi::DpasEncodingAttr::DPASCapability dpasCap =
        ttgi::DpasEncodingAttr::getDPASCapability(mod);
    Type elemType = oldAType.getElementType();
    unsigned opsPerChan = ttgi::DpasEncodingAttr::getOpsPerChannel(elemType);
    SmallVector<unsigned> warpsPerTile =
<<<<<<< HEAD
        getWarpsPerTile(dotOp, dpasCap, retShape, numWarps);
    unsigned threadsPerWarp = ttg::TritonGPUDialect::getThreadsPerWarp(mod);

=======
        getWarpsPerTile(op, dpasCap, retShape, numWarps);
>>>>>>> 52834e1e
    size_t rank = retShape.size();

    SmallVector<unsigned> repCluster = ttgi::calculateRepCluster(
        dpasCap.repeatCount, dpasCap.systolicDepth, dpasCap.executionSize,
        opsPerChan, retShape, threadsPerWarp,
        oldAType.getElementType().getIntOrFloatBitWidth(),
        isa<Float8E5M2Type, Float8E4M3FNType>(oldAType.getElementType()),
        oldAType.getShape(), oldBType.getShape(), warpsPerTile);

    unsigned repeatCount =
        std::min(dpasCap.repeatCount, (unsigned)retShape[rank - 2] /*M*/);
    unsigned numElemsPerRowForA =
        opsPerChan == 1
            ? dpasCap.systolicDepth
            : dpasCap.systolicDepth * 2; // A is packed to i16 or i32.
    unsigned minM = mlir::ceil<unsigned>(threadsPerWarp, numElemsPerRowForA);
    repeatCount = std::max(repeatCount, minM);

    auto dpasEnc = ttgi::DpasEncodingAttr::get(
        oldRetType.getContext(), repeatCount, dpasCap.systolicDepth,
        dpasCap.executionSize, opsPerChan, warpsPerTile, repCluster,
        threadsPerWarp);

<<<<<<< HEAD
    RankedTensorType newRetType =
=======
    if (dpasCap.isPVC() || dpasCap.isFalconShore()) {
      unsigned dpasElemBitWidths =
          oldAType.getElementType().getIntOrFloatBitWidth();

      // We are upcasting FP8 to FP16
      if (isa<Float8E5M2Type, Float8E4M3FNType>(oldAType.getElementType()))
        dpasElemBitWidths = 2 * dpasElemBitWidths;

      // Enlarge the repCluster size to use the large 2D load for A and B
      // operands.
      unsigned maxRepClusterM =
          PVC_2D_LOAD_MAXIMUM_NUMBER_OF_ROWS / dpasCap.repeatCount;
      SmallVector<int64_t> repA =
          dpasEnc.getDPASRepetitions(oldAType.getShape(), 0);
      unsigned repClusterDimM =
          std::min(maxRepClusterM, static_cast<unsigned>(repA[1]));

      unsigned maxRepClusterN =
          PVC_2D_LOAD_MAXIMUM_BYTES_OF_COLS /
          ((dpasElemBitWidths / 8) * dpasCap.executionSize);
      SmallVector<int64_t> repB =
          dpasEnc.getDPASRepetitions(oldBType.getShape(), 1);
      unsigned repClusterDimN =
          std::min(maxRepClusterN, static_cast<unsigned>(repB[2]));
      repCluster[rank - 2] = repClusterDimM;
      repCluster[rank - 1] = repClusterDimN;

      dpasEnc = ttgi::DpasEncodingAttr::get(
          oldRetType.getContext(), repeatCount, dpasCap.systolicDepth,
          dpasCap.executionSize, opsPerChan, warpsPerTile, repCluster,
          threadsPerWarp);
    }

    auto newRetType =
>>>>>>> 52834e1e
        RankedTensorType::get(retShape, oldRetType.getElementType(), dpasEnc);

    // convert accumulator
    TensorValue oldAcc = op.getC();
    auto newAcc = ttg::ConvertLayoutOp::create(rewriter, oldAcc.getLoc(),
                                               newRetType, oldAcc);
    // opA are packed to i16 for scalar type < 16 bits. opB are packed to i32.
    auto newAEncoding = ttg::DotOperandEncodingAttr::get(
        oldAType.getContext(), 0, newRetType.getEncoding(),
        opsPerChan == 1 ? opsPerChan : opsPerChan / 2);
    auto newBEncoding = ttg::DotOperandEncodingAttr::get(
        oldBType.getContext(), 1, newRetType.getEncoding(), opsPerChan);

    auto newAType = RankedTensorType::get(
        oldAType.getShape(), oldAType.getElementType(), newAEncoding);
    auto newBType = RankedTensorType::get(
        oldBType.getShape(), oldBType.getElementType(), newBEncoding);

    a = ttg::ConvertLayoutOp::create(rewriter, a.getLoc(), newAType, a);
    b = ttg::ConvertLayoutOp::create(rewriter, b.getLoc(), newBType, b);

    auto newDot =
        tt::DotOp::create(rewriter, op.getLoc(), newRetType, a, b, newAcc,
                          op.getInputPrecision(), op.getMaxNumImpreciseAcc());

    rewriter.replaceOpWithNewOp<ttg::ConvertLayoutOp>(op, oldRetType,
                                                      newDot.getResult());
    return success();
  }
};

} // namespace

static Value promoteOperand(OpBuilder &builder, Location loc, Value operand,
                            Type promotedType) {
  auto tensorPromotedType = cast<RankedTensorType>(operand.getType())
                                .cloneWith(std::nullopt, promotedType);
  Type elemType = tensorPromotedType.getElementType();

  return llvm::TypeSwitch<Type, Value>(elemType)
      .Case<FloatType>([&](auto) {
        return tt::FpToFpOp::create(builder, loc, tensorPromotedType, operand);
      })
      .Case<IntegerType>([&](auto) {
        unsigned tgtBitWidth = elemType.getIntOrFloatBitWidth(),
                 valBitWidth = cast<RankedTensorType>(operand.getType())
                                   .getElementTypeBitWidth();
        Operation *castOp =
            (valBitWidth <= tgtBitWidth)
                ? arith::ExtSIOp::create(builder, loc, tensorPromotedType,
                                         operand)
                : arith::TruncIOp::create(builder, loc, tensorPromotedType,
                                          operand);
        return castOp->getResult(0);
      });
}

// promote operands of dot op if the existing combination is not natively
// supported.
static void decomposeMixedModeDotOp(ModuleOp mod) {
  mod.walk([](tt::DotOp dotOp) -> void {
    auto D = dotOp.getD();
    OpBuilder builder(dotOp);
    Type AElType = dotOp.getA().getType().getElementType();
    auto dpasLayout =
        dyn_cast<ttgi::DpasEncodingAttr>(D.getType().getEncoding());

    Type promoteType;
    if (dpasLayout) {
      bool isNativeFP8 = isa<Float8E5M2Type, Float8E4M3FNType>(AElType);
      // fp8 is not always natively supported by the the DPAS instruction,
      // promote it to fp16 when necessary.
      if (!isNativeFP8)
        return;
      promoteType = builder.getF16Type();
    } else {
      // FMA case.
      Type DElType = D.getType().getElementType();
      if (AElType == DElType)
        return;
      promoteType = DElType;
    }

    Location loc = dotOp.getLoc();
    Value promotedA = promoteOperand(builder, loc, dotOp.getA(), promoteType);
    Value promotedB = promoteOperand(builder, loc, dotOp.getB(), promoteType);
    dotOp.setOperand(0, promotedA);
    dotOp.setOperand(1, promotedB);
  });
}

static void updateValueType(Value v, Attribute encoding,
                            ArrayRef<int64_t> shape) {
  auto tensorType = cast<RankedTensorType>(v.getType());
  auto newType =
      RankedTensorType::get(shape, tensorType.getElementType(), encoding);
  v.setType(newType);
}

static std::optional<tt::TransOp>
updateUsers(Value result, const SetVector<Operation *> &slice) {
  if (llvm::any_of(result.getUsers(),
                   [&](Operation *user) { return slice.count(user) == 0; })) {
    OpBuilder builder(result.getContext());
    builder.setInsertionPointAfterValue(result);
    auto transOp =
        tt::TransOp::create(builder, result.getLoc(), result, ArrayRef({1, 0}));
    result.replaceUsesWithIf(transOp.getResult(), [&](OpOperand &operand) {
      return operand.getOwner() != transOp.getOperation() &&
             slice.count(operand.getOwner()) == 0;
    });
    return transOp;
  }
  return std::nullopt;
}

// TODO: Sync the transpose in the IR, this is done to avoid generating convert
// layout when we have a transpose right after a dot as mma layout cannot be
// propagated through transpose op. Once we have layouts that can represent
// transposed MMA we can remove this transformation.
static void sinkTransposeOp(tt::TransOp input) {
  SmallVector<tt::TransOp> queue = {input};
  while (!queue.empty()) {
    tt::TransOp transOp = queue.back();
    Value currentValue = transOp.getResult();
    queue.pop_back();
    mlir::ForwardSliceOptions options;
    options.filter = [](Operation *op) {
      if (op->hasTrait<OpTrait::Elementwise>() && op->getNumOperands() == 1)
        return true;
      if (isa<scf::YieldOp>(op))
        return isa<scf::ForOp>(op->getParentOp());
      return isa<ttg::ConvertLayoutOp>(op);
    };
    SetVector<Operation *> slice;
    mlir::getForwardSlice(currentValue, &slice, options);
    for (Operation *op : slice) {
      if (op->hasTrait<OpTrait::Elementwise>()) {
        // Update users of transpose op.
        if (op->getOperand(0) == transOp.getResult())
          op->setOperand(0, transOp.getOperand());
        // Update the type of the result.
        for (Value result : op->getResults()) {
          auto srcType = cast<RankedTensorType>(op->getOperand(0).getType());
          updateValueType(result, srcType.getEncoding(), srcType.getShape());
          updateUsers(result, slice);
        }
        continue;
      }
      if (auto cvtOp = dyn_cast<ttg::ConvertLayoutOp>(op)) {
        // Update users of transpose op.
        if (op->getOperand(0) == transOp.getResult())
          op->setOperand(0, transOp.getOperand());
        auto resultEncoding = cvtOp.getType().getEncoding();
        auto newDstEncoding = ttgi::inferSrcEncoding(transOp, resultEncoding);
        assert(newDstEncoding && "Expecting valid result encoding");
        auto srcType = cast<RankedTensorType>(cvtOp.getOperand().getType());
        updateValueType(cvtOp.getResult(), newDstEncoding, srcType.getShape());
        updateUsers(cvtOp.getResult(), slice);
        continue;
      }
      assert(isa<scf::YieldOp>(op) &&
             "Transpose forward slice should contain "
             "only elementwise, convert layout and yield ops.");
      auto forOp = cast<scf::ForOp>(op->getParentOp());
      for (OpOperand &operand : op->getOpOperands()) {
        Operation *def = operand.get().getDefiningOp();
        if (def && (slice.count(def)) || def == transOp.getOperation()) {
          if (def == transOp.getOperation())
            operand.set(transOp.getOperand());
          Type newType = operand.get().getType();
          forOp.getResult(operand.getOperandNumber()).setType(newType);
          std::optional<tt::TransOp> retTrans =
              updateUsers(forOp.getResult(operand.getOperandNumber()), slice);
          // Recursively try to propagate the new transpose inserted.
          if (retTrans.has_value())
            queue.push_back(retTrans.value());
          forOp.getRegionIterArg(operand.getOperandNumber()).setType(newType);
          std::optional<tt::TransOp> argTrans = updateUsers(
              forOp.getRegionIterArg(operand.getOperandNumber()), slice);
          if (argTrans.has_value())
            queue.push_back(argTrans.value());
          OpBuilder builder(forOp);
          OpOperand &init = forOp.getInitsMutable()[operand.getOperandNumber()];
          auto initTranspose = tt::TransOp::create(
              builder, forOp.getLoc(), init.get(), ArrayRef({1, 0}));
          init.set(initTranspose);
        }
      }
    }
  }
}

static tt::TransOp transposeDotOp(tt::DotScaledOp dotOp) {
  assert(dotOp.getAScale() == nullptr && dotOp.getBScale() != nullptr &&
         "Transpose DotOp expects scale on RHS");
  OpBuilder builder(dotOp);
  Value lhs = dotOp.getA();
  std::array<int, 2> transOrder = {1, 0};
  auto lhsTransposed =
      tt::TransOp::create(builder, lhs.getLoc(), lhs, transOrder);
  Value rhs = dotOp.getB();
  auto rhsTransposed =
      tt::TransOp::create(builder, rhs.getLoc(), rhs, transOrder);
  Value c = dotOp.getC();
  auto cTransposed = tt::TransOp::create(builder, c.getLoc(), c, transOrder);
  auto result = tt::DotScaledOp::create(
      builder, dotOp.getLoc(), cTransposed.getType(), rhsTransposed,
      lhsTransposed, cTransposed, dotOp.getBScale(), dotOp.getAScale(),
      dotOp.getBElemType(), dotOp.getAElemType(), dotOp.getFastMath());
  auto transOp =
      tt::TransOp::create(builder, result.getLoc(), result, transOrder);
  dotOp.replaceAllUsesWith(transOp.getOperation());
  dotOp.erase();
  return transOp;
}

static void transposeDots(ModuleOp m) {
  SmallVector<tt::DotScaledOp> toTranspose;
  m.walk([&](tt::DotScaledOp dotOp) -> void {
    if (dotOp.getAScale() == nullptr && dotOp.getBScale() != nullptr)
      toTranspose.push_back(dotOp);
  });
  SmallVector<tt::TransOp> transposes;
  for (tt::DotScaledOp &dotOp : toTranspose) {
    tt::TransOp transpose = transposeDotOp(dotOp);
    transposes.push_back(transpose);
  }

  for (tt::TransOp transpose : transposes) {
    sinkTransposeOp(transpose);
  }
}

class TritonIntelGPUAccelerateMatmulPass
    : public ttgi::impl::TritonIntelGPUAccelerateMatmulBase<
          TritonIntelGPUAccelerateMatmulPass> {
public:
  using ttgi::impl::TritonIntelGPUAccelerateMatmulBase<
      TritonIntelGPUAccelerateMatmulPass>::TritonIntelGPUAccelerateMatmulBase;

  void runOnOperation() override {
    MLIRContext *context = &getContext();
    ModuleOp m = getOperation();
    auto &dpasAnalysis = getAnalysis<ttgi::DPASAnalysis>();

    // Transpose dotOp operations that have a scale on the RHS.
    transposeDots(m);

    RewritePatternSet patterns(context);
    constexpr int benefitDefault = 1;
    patterns.add<BlockedToDPAS<tt::DotOp>>(context, dpasAnalysis,
                                           benefitDefault + 1);
    ttgi::populateDecomposeScaledBlockedPatterns(patterns, benefitDefault);
    if (applyPatternsGreedily(m, std::move(patterns)).failed())
      signalPassFailure();

    decomposeMixedModeDotOp(m);
  }
};<|MERGE_RESOLUTION|>--- conflicted
+++ resolved
@@ -209,13 +209,9 @@
     Type elemType = oldAType.getElementType();
     unsigned opsPerChan = ttgi::DpasEncodingAttr::getOpsPerChannel(elemType);
     SmallVector<unsigned> warpsPerTile =
-<<<<<<< HEAD
-        getWarpsPerTile(dotOp, dpasCap, retShape, numWarps);
+        getWarpsPerTile(op, dpasCap, retShape, numWarps);
     unsigned threadsPerWarp = ttg::TritonGPUDialect::getThreadsPerWarp(mod);
 
-=======
-        getWarpsPerTile(op, dpasCap, retShape, numWarps);
->>>>>>> 52834e1e
     size_t rank = retShape.size();
 
     SmallVector<unsigned> repCluster = ttgi::calculateRepCluster(
@@ -239,44 +235,7 @@
         dpasCap.executionSize, opsPerChan, warpsPerTile, repCluster,
         threadsPerWarp);
 
-<<<<<<< HEAD
     RankedTensorType newRetType =
-=======
-    if (dpasCap.isPVC() || dpasCap.isFalconShore()) {
-      unsigned dpasElemBitWidths =
-          oldAType.getElementType().getIntOrFloatBitWidth();
-
-      // We are upcasting FP8 to FP16
-      if (isa<Float8E5M2Type, Float8E4M3FNType>(oldAType.getElementType()))
-        dpasElemBitWidths = 2 * dpasElemBitWidths;
-
-      // Enlarge the repCluster size to use the large 2D load for A and B
-      // operands.
-      unsigned maxRepClusterM =
-          PVC_2D_LOAD_MAXIMUM_NUMBER_OF_ROWS / dpasCap.repeatCount;
-      SmallVector<int64_t> repA =
-          dpasEnc.getDPASRepetitions(oldAType.getShape(), 0);
-      unsigned repClusterDimM =
-          std::min(maxRepClusterM, static_cast<unsigned>(repA[1]));
-
-      unsigned maxRepClusterN =
-          PVC_2D_LOAD_MAXIMUM_BYTES_OF_COLS /
-          ((dpasElemBitWidths / 8) * dpasCap.executionSize);
-      SmallVector<int64_t> repB =
-          dpasEnc.getDPASRepetitions(oldBType.getShape(), 1);
-      unsigned repClusterDimN =
-          std::min(maxRepClusterN, static_cast<unsigned>(repB[2]));
-      repCluster[rank - 2] = repClusterDimM;
-      repCluster[rank - 1] = repClusterDimN;
-
-      dpasEnc = ttgi::DpasEncodingAttr::get(
-          oldRetType.getContext(), repeatCount, dpasCap.systolicDepth,
-          dpasCap.executionSize, opsPerChan, warpsPerTile, repCluster,
-          threadsPerWarp);
-    }
-
-    auto newRetType =
->>>>>>> 52834e1e
         RankedTensorType::get(retShape, oldRetType.getElementType(), dpasEnc);
 
     // convert accumulator
