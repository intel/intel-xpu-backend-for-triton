#include "Dialect/TritonIntelGPU/IR/Attributes.h"
#include "Dialect/TritonIntelGPU/Transforms/Utility.h"
#include "mlir/Analysis/SliceAnalysis.h"
#include "mlir/IR/Builders.h"
#include "mlir/IR/PatternMatch.h"
#include "mlir/Transforms/GreedyPatternRewriteDriver.h"

#include "intel/include/Analysis/DPAS.h"
#include "intel/include/Dialect/TritonIntelGPU/IR/Dialect.h"
#include "intel/include/Dialect/TritonIntelGPU/Transforms/Passes.h"

#include "triton/Dialect/Triton/IR/Dialect.h"
#include "triton/Dialect/Triton/IR/Utility.h"
#include "triton/Dialect/TritonGPU/IR/Dialect.h"
#include "triton/Tools/Sys/GetEnv.hpp"
#include "llvm/ADT/TypeSwitch.h"

#define PVC_2D_LOAD_MAXIMUM_NUMBER_OF_ROWS 32
#define PVC_2D_LOAD_MAXIMUM_BYTES_OF_COLS 64

using namespace mlir;
namespace tt = mlir::triton;
namespace ttg = mlir::triton::gpu;

namespace mlir::triton::gpu::intel {
#define GEN_PASS_DEF_TRITONINTELGPUACCELERATEMATMUL
#include "intel/include/Dialect/TritonIntelGPU/Transforms/Passes.h.inc"
} // namespace mlir::triton::gpu::intel

namespace {

SmallVector<unsigned>
getWarpsPerTile(tt::DotOp dotOp,
                ttg::intel::DpasEncodingAttr::DPASCapability dpasCap,
                const ArrayRef<int64_t> shape, unsigned numWarps) {
  auto filter = [&dotOp](Operation *op) {
    return op->getParentRegion() == dotOp->getParentRegion();
  };

  SetVector<Operation *> slices = getSlice(dotOp, {filter});
  // TODO: revisit this in flash attention.
  for (Operation *op : slices)
    if (isa<tt::DotOp>(op) && (op != dotOp))
      return {numWarps, 1};

  size_t rank = shape.size();
  SmallVector<unsigned> ret(rank, 1);

  if (rank == 3) {
    int batchWarp = numWarps;
    while (batchWarp > shape[0])
      batchWarp /= 2;
    ret[0] = batchWarp;
    numWarps /= batchWarp;
  }

  // Try to find a proper tiling shape for the dot operation.
  // It doubles the warp number in col or row in each time based on column to
  // width ratio.
  // By this, we can minimize the duplication of the dot operands A and B.
  SmallVector<int64_t> shapePerWarp{dpasCap.repeatCount, dpasCap.executionSize};
  uint32_t rowColRatio =
      ceil<uint32_t>(dpasCap.repeatCount, dpasCap.executionSize);
  uint32_t colRowRatio =
      ceil<uint32_t>(dpasCap.executionSize, dpasCap.repeatCount);

  int rowDim = rank - 2, colDim = rank - 1;
  do {
    if (ret[rowDim] * ret[colDim] >= numWarps)
      break;
    if (shape[rowDim] / (shapePerWarp[0] * colRowRatio) / ret[rowDim] >=
        shape[colDim] / (shapePerWarp[1] * rowColRatio) / ret[colDim]) {
      if (ret[rowDim] < shape[rowDim] / shapePerWarp[0])
        ret[rowDim] *= 2;
      else
        ret[colDim] *= 2;
    } else {
      ret[colDim] *= 2;
    }
  } while (true);

  return ret;
}

class BlockedToDPAS : public OpRewritePattern<tt::DotOp> {
  const ttg::intel::DPASAnalysis &dpasAnalysis;
  using TensorValue = TypedValue<RankedTensorType>;

public:
  BlockedToDPAS(MLIRContext *context,
                const ttg::intel::DPASAnalysis &dpasAnalysis)
      : OpRewritePattern<tt::DotOp>(context), dpasAnalysis(dpasAnalysis) {}

  LogicalResult matchAndRewrite(tt::DotOp dotOp,
                                PatternRewriter &rewriter) const override {
    RankedTensorType oldRetType = dotOp.getType();
    if (!oldRetType.getEncoding() ||
        isa<ttg::intel::DpasEncodingAttr>(oldRetType.getEncoding()))
      return failure();

    auto funcOp = dotOp->getParentOfType<FunctionOpInterface>();
    if (dpasAnalysis.canUseDPAS(funcOp) !=
        ttg::intel::DPASAnalysis::Result::True)
      return failure();

    // Create DPAS encoding for the given number of warps
    ArrayRef<int64_t> retShape = oldRetType.getShape();
    ModuleOp mod = funcOp->getParentOfType<ModuleOp>();
    unsigned numWarps = ttg::TritonGPUDialect::getNumWarps(mod);

    TensorValue a = dotOp.getA();
    TensorValue b = dotOp.getB();
    auto oldAType = cast<RankedTensorType>(a.getType());
    auto oldBType = cast<RankedTensorType>(b.getType());

    auto dpasCap = ttg::intel::DpasEncodingAttr::getDPASCapability(mod);
    Type elemType = oldAType.getElementType();
    unsigned opsPerChan =
        ttg::intel::DpasEncodingAttr::getOpsPerChannel(elemType);
    SmallVector<unsigned> warpsPerTile =
        getWarpsPerTile(dotOp, dpasCap, retShape, numWarps);
    size_t rank = retShape.size();
    SmallVector<unsigned> repCluster(rank, 1);

    unsigned threadsPerWarp = ttg::TritonGPUDialect::getThreadsPerWarp(mod);
    auto dpasEnc = ttg::intel::DpasEncodingAttr::get(
        oldRetType.getContext(), dpasCap.repeatCount, dpasCap.systolicDepth,
        dpasCap.executionSize, opsPerChan, warpsPerTile, repCluster,
        threadsPerWarp);

    if (dpasCap.isPVC() || dpasCap.isFalconShore()) {
      unsigned dpasElemBitWidths =
          oldAType.getElementType().getIntOrFloatBitWidth();

      // We are upcasting FP8 to FP16
      if (oldAType.getElementType().isFloat8E5M2() ||
          oldAType.getElementType().isFloat8E4M3FN())
        dpasElemBitWidths = 2 * dpasElemBitWidths;

      // Enlarge the repCluster size to use the large 2D load for A and B
      // operands.
      unsigned maxRepClusterM =
          PVC_2D_LOAD_MAXIMUM_NUMBER_OF_ROWS / dpasCap.repeatCount;
      SmallVector<int64_t> repA =
          dpasEnc.getDPASRepetitions(oldAType.getShape(), 0);
      unsigned repClusterDimM =
          std::min(maxRepClusterM, static_cast<unsigned>(repA[1]));

      unsigned maxRepClusterN =
          PVC_2D_LOAD_MAXIMUM_BYTES_OF_COLS /
          ((dpasElemBitWidths / 8) * dpasCap.executionSize);
      SmallVector<int64_t> repB =
          dpasEnc.getDPASRepetitions(oldBType.getShape(), 1);
      unsigned repClusterDimN =
          std::min(maxRepClusterN, static_cast<unsigned>(repB[2]));
      repCluster[rank - 2] = repClusterDimM;
      repCluster[rank - 1] = repClusterDimN;

      dpasEnc = ttg::intel::DpasEncodingAttr::get(
          oldRetType.getContext(), dpasCap.repeatCount, dpasCap.systolicDepth,
          dpasCap.executionSize, opsPerChan, warpsPerTile, repCluster,
          threadsPerWarp);
    }

    RankedTensorType newRetType =
        RankedTensorType::get(retShape, oldRetType.getElementType(), dpasEnc);

    // convert accumulator
    TensorValue oldAcc = dotOp.getC();
    auto newAcc = rewriter.create<ttg::ConvertLayoutOp>(oldAcc.getLoc(),
                                                        newRetType, oldAcc);

    auto newAEncoding = ttg::DotOperandEncodingAttr::get(
        oldAType.getContext(), 0, newRetType.getEncoding(), opsPerChan);
    auto newBEncoding = ttg::DotOperandEncodingAttr::get(
        oldBType.getContext(), 1, newRetType.getEncoding(), opsPerChan);

    auto newAType = RankedTensorType::get(
        oldAType.getShape(), oldAType.getElementType(), newAEncoding);
    auto newBType = RankedTensorType::get(
        oldBType.getShape(), oldBType.getElementType(), newBEncoding);

    a = rewriter.create<ttg::ConvertLayoutOp>(a.getLoc(), newAType, a);
    b = rewriter.create<ttg::ConvertLayoutOp>(b.getLoc(), newBType, b);
    auto newDot = rewriter.create<tt::DotOp>(dotOp.getLoc(), newRetType, a, b,
                                             newAcc, dotOp.getInputPrecision(),
                                             dotOp.getMaxNumImpreciseAcc());

    rewriter.replaceOpWithNewOp<ttg::ConvertLayoutOp>(dotOp, oldRetType,
                                                      newDot.getResult());
    return success();
  }
};

class DecomposeScaledBlocked : public OpRewritePattern<tt::DotScaledOp> {
  const ttg::intel::DPASAnalysis &dpasAnalysis;
  using TensorValue = TypedValue<RankedTensorType>;

public:
  DecomposeScaledBlocked(MLIRContext *context,
                         const ttg::intel::DPASAnalysis &dpasAnalysis)
      : OpRewritePattern<tt::DotScaledOp>(context), dpasAnalysis(dpasAnalysis) {
  }

  mlir::LogicalResult
  matchAndRewrite(tt::DotScaledOp scaledDotOp,
                  PatternRewriter &rewriter) const override {
    RankedTensorType oldRetType = scaledDotOp.getType();
    if (!isa_and_nonnull<ttg::BlockedEncodingAttr>(oldRetType.getEncoding()))
      return rewriter.notifyMatchFailure(
          scaledDotOp, "expected blocked encoding result tensor");

    unsigned rank = oldRetType.getRank();
    if (rank == 3)
      return rewriter.notifyMatchFailure(scaledDotOp, "NYI: 3d case");

    TensorValue a = scaledDotOp.getLhs();
    TensorValue b = scaledDotOp.getRhs();
    TensorValue aScale = scaledDotOp.getLhsScale();
    TensorValue bScale = scaledDotOp.getRhsScale();
    if (aScale && bScale)
      return rewriter.notifyMatchFailure(scaledDotOp,
                                         "NYI: both LHS and RHS scale");

    tt::ScaleDotElemType aElemType = scaledDotOp.getLhsType();
    tt::ScaleDotElemType bElemType = scaledDotOp.getRhsType();
    auto supportsTypes = [](tt::ScaleDotElemType elemType) {
      return elemType == tt::ScaleDotElemType::E2M1 ||
             elemType == tt::ScaleDotElemType::E4M3 ||
             elemType == tt::ScaleDotElemType::E5M2 ||
             elemType == tt::ScaleDotElemType::BF16;
    };
    if (!supportsTypes(aElemType) || !supportsTypes(bElemType))
      return rewriter.notifyMatchFailure(scaledDotOp, "NYI: mxfp6 operand");

    ttg::intel::DpasEncodingAttr dpasEnc =
        getDPASEncoding(scaledDotOp, rewriter);

    TensorValue newAcc = convertAccumulator(scaledDotOp, dpasEnc, rewriter);
    RankedTensorType newRetType = newAcc.getType();

    std::tie(a, b) = convertOperands(
        {a, aElemType, aScale}, {b, bElemType, bScale}, dpasEnc, newRetType,
        scaledDotOp->getParentOfType<ModuleOp>(), rewriter);

    auto newDot = rewriter.create<tt::DotOp>(scaledDotOp.getLoc(), newRetType,
                                             a, b, newAcc);
    rewriter.replaceOpWithNewOp<ttg::ConvertLayoutOp>(scaledDotOp, oldRetType,
                                                      newDot);
    return success();
  }

private:
  const bool upcastMXFPUseDotOpEnc =
      mlir::triton::tools::getBoolEnv("TRITON_INTEL_UPCASTMXFP_DOTOP_ENCODING");

  struct OpDescriptor {
    TensorValue op;
    triton::ScaleDotElemType elemType;
    TensorValue scale;
  };

  std::pair<TensorValue, TensorValue>
  convertOperands(OpDescriptor aDesc, OpDescriptor bDesc,
                  triton::gpu::intel::DpasEncodingAttr dpasEnc,
                  RankedTensorType newRetType, ModuleOp mod,
                  PatternRewriter &rewriter) const {
    assert((aDesc.scale || bDesc.scale) && "No scale provided");
    assert(!(aDesc.scale && bDesc.scale) && "NYI: Both LHS and RHS scale");

    if (aDesc.scale) {
      TensorValue newA =
          convertScaledOperand<0>(aDesc, dpasEnc, newRetType, mod, rewriter);
      TensorValue newB =
          convertUnscaledOperand<1>(bDesc, dpasEnc, newRetType, rewriter);
      return {newA, newB};
    }

    TensorValue newB =
        convertScaledOperand<1>(bDesc, dpasEnc, newRetType, mod, rewriter);
    TensorValue newA =
        convertUnscaledOperand<0>(aDesc, dpasEnc, newRetType, rewriter);
    return {newA, newB};
  }

  template <unsigned opIdx>
  TensorValue convertScaledOperand(OpDescriptor opDesc,
                                   ttg::intel::DpasEncodingAttr dpasEnc,
                                   RankedTensorType retType, ModuleOp mod,
                                   PatternRewriter &rewriter) const {
    static_assert(opIdx == 0 || opIdx == 1, "Illegal operand index");
    assert(opDesc.scale && "Expecting valid operand & scale");

    MLIRContext *ctx = opDesc.op.getContext();
    unsigned numWarps = ttg::TritonGPUDialect::getNumWarps(mod);
    unsigned warpSize = ttg::TritonGPUDialect::getThreadsPerWarp(mod);
    unsigned opsPerChannel = dpasEnc.getOpsPerChannel();
    unsigned rank = retType.getRank();

    if (upcastMXFPUseDotOpEnc) {
      if (opDesc.elemType == tt::ScaleDotElemType::E2M1)
        opsPerChannel *= 2;
      auto opEncoding = ttg::intel::DpasEncodingAttr::get(
          ctx, dpasEnc.getRepeatCount(), dpasEnc.getSystolicDepth(),
          dpasEnc.getExecutionSize(), opsPerChannel, dpasEnc.getWarpsPerCTA(),
          dpasEnc.getRepCluster(), dpasEnc.getSubGroupSize());

      auto newOpEncoding = ttg::DotOperandEncodingAttr::get(
          ctx, opIdx, opEncoding, opEncoding.getOpsPerChannel());
      TensorValue op =
          createArg(opDesc.op, opDesc.elemType, newOpEncoding, rewriter);

      unsigned warpSize = ttg::TritonGPUDialect::getThreadsPerWarp(mod);
      unsigned instrShapeM = dpasEnc.getDPASInstShapeA()[1];
      SmallVector<unsigned, 2> threadsPerWarp{instrShapeM,
                                              warpSize / instrShapeM};
      SmallVector<unsigned, 2> warpsPerCTA(rank, 1);
      warpsPerCTA[0] = numWarps;
      auto CTALayout = ttg::getCTALayout(retType.getEncoding());

      auto newScaleEncoding = ttg::BlockedEncodingAttr::get(
          ctx, {1, 1}, threadsPerWarp, warpsPerCTA, newOpEncoding.getCTAOrder(),
          CTALayout);
      TensorValue scale = createScale(opDesc.scale, newScaleEncoding, rewriter);

      return createUpcastMxfpOp(op, scale, opDesc.elemType, rewriter);
    }

<<<<<<< HEAD
    // Temporary code: remove once upcast_mxfp support dot encoding.
=======
>>>>>>> b36c35ed
    auto scaleEncoding = dyn_cast<ttg::BlockedEncodingAttr>(
        opDesc.scale.getType().getEncoding());
    assert(scaleEncoding && "Expecting blocked encoding for scale");

    // Referring to
    // https://www.opencompute.org/documents/ocp-microscaling-formats-mx-v1-0-spec-final-pdf
    // the scalingBlockSize should be 32 for E5M2, E4M3 and E2M1
    unsigned scalingBlockSize = 32;
    // 2 FP4E2M1 are packed in 1 I8
    if (opDesc.elemType == tt::ScaleDotElemType::E2M1)
      scalingBlockSize = 16;
<<<<<<< HEAD
    SmallVector<unsigned, 2> sizePerThread(rank, 1);
    sizePerThread[rank - 1 - opIdx] = scalingBlockSize;
    auto newOpEncoding = ttg::BlockedEncodingAttr::get(
        ctx, sizePerThread, scaleEncoding.getThreadsPerWarp(),
        scaleEncoding.getWarpsPerCTA(), scaleEncoding.getCTAOrder(),
        scaleEncoding.getCTALayout());

    TensorValue op =
        createArg(opDesc.op, opDesc.elemType, newOpEncoding, rewriter);
    TensorValue scale = opDesc.scale;
=======
    SmallVector<unsigned> sizePerThread = {1, 1};
    SmallVector<unsigned> threadsPerWarp = {1, 1};
    sizePerThread[!opIdx] = scalingBlockSize;
    threadsPerWarp[opIdx] = warpSize;
    SmallVector<unsigned> warpsPerCTA = {numWarps, 1};

    auto newOpEncoding = ttg::BlockedEncodingAttr::get(
        ctx, sizePerThread, threadsPerWarp, warpsPerCTA,
        scaleEncoding.getCTAOrder(), scaleEncoding.getCTALayout());
    TensorValue op =
        createArg(opDesc.op, opDesc.elemType, newOpEncoding, rewriter);

    warpsPerCTA = opIdx ? SmallVector<unsigned>{1, numWarps}
                        : SmallVector<unsigned>{numWarps, 1};
    auto newScaleEncoding = ttg::BlockedEncodingAttr::get(
        ctx, {1, 1}, {warpSize, 1}, warpsPerCTA, scaleEncoding.getCTAOrder(),
        scaleEncoding.getCTALayout());
    TensorValue scale = createScale(opDesc.scale, newScaleEncoding, rewriter);
>>>>>>> b36c35ed

    auto retDpasEncoding = ttg::intel::DpasEncodingAttr::get(
        ctx, dpasEnc.getRepeatCount(), dpasEnc.getSystolicDepth(),
        dpasEnc.getExecutionSize(), opsPerChannel, dpasEnc.getWarpsPerCTA(),
        dpasEnc.getRepCluster(), dpasEnc.getSubGroupSize());
    auto retDotOpEncoding = ttg::DotOperandEncodingAttr::get(
        ctx, opIdx, retDpasEncoding, retDpasEncoding.getOpsPerChannel());

    auto upcastOp = createUpcastMxfpOp(op, scale, opDesc.elemType, rewriter);

<<<<<<< HEAD
    auto upcastRetType = cast<RankedTensorType>(upcastOp.getType());
    retType = RankedTensorType::get(retType.getShape(),
                                    retType.getElementType(), retDotOpEncoding);
    return rewriter.create<ttg::ConvertLayoutOp>(opDesc.op.getLoc(),
                                                 upcastRetType, upcastOp);
=======
    auto resultType = cast<RankedTensorType>(upcastOp.getType());
    resultType = RankedTensorType::get(
        resultType.getShape(), resultType.getElementType(), retDotOpEncoding);
    return rewriter.create<ttg::ConvertLayoutOp>(opDesc.op.getLoc(), resultType,
                                                 upcastOp);
>>>>>>> b36c35ed
  }

  template <unsigned opIdx>
  TensorValue convertUnscaledOperand(OpDescriptor opDesc,
                                     ttg::intel::DpasEncodingAttr dpasEnc,
                                     RankedTensorType retType,
                                     PatternRewriter &rewriter) const {
    static_assert(opIdx == 0 || opIdx == 1, "Illegal operand index");
    assert(!opDesc.scale && "Scale should be NULL");

    auto newOpEncoding = ttg::DotOperandEncodingAttr::get(
        opDesc.op.getContext(), opIdx, dpasEnc, dpasEnc.getOpsPerChannel());
    return createArg(opDesc.op, opDesc.elemType, newOpEncoding, rewriter);
  }

  ttg::intel::DpasEncodingAttr
  getDPASEncoding(tt::DotScaledOp scaledDotOp,
                  PatternRewriter &rewriter) const {
    auto mod = scaledDotOp->getParentOfType<ModuleOp>();
    TensorValue a = scaledDotOp.getLhs();
    TensorValue b = scaledDotOp.getRhs();
    TensorValue aScale = scaledDotOp.getLhsScale();
    TensorValue bScale = scaledDotOp.getRhsScale();
    assert((!aScale || !bScale) && "NYI: both LHS and RHS scale");

    Type elemType =
        aScale ? b.getType().getElementType() : a.getType().getElementType();
    unsigned opsPerChan =
        ttg::intel::DpasEncodingAttr::getOpsPerChannel(elemType);
    unsigned numWarps = ttg::TritonGPUDialect::getNumWarps(mod);
    SmallVector<unsigned> warpsPerTile = {numWarps, 1};

    ArrayRef<int64_t> retShape = scaledDotOp.getType().getShape();
    size_t rank = retShape.size();
    SmallVector<unsigned> repCluster(rank, 1);

    unsigned threadsPerWarp = ttg::TritonGPUDialect::getThreadsPerWarp(mod);
    auto dpasCap = ttg::intel::DpasEncodingAttr::getDPASCapability(mod);

    return ttg::intel::DpasEncodingAttr::get(
        rewriter.getContext(), dpasCap.repeatCount, dpasCap.systolicDepth,
        dpasCap.executionSize, opsPerChan, warpsPerTile, repCluster,
        threadsPerWarp);
  }

  TensorValue convertAccumulator(tt::DotScaledOp scaledDotOp,
                                 ttg::intel::DpasEncodingAttr &dpasEnc,
                                 PatternRewriter &rewriter) const {
    RankedTensorType retType = scaledDotOp.getType();
    auto newRetType = RankedTensorType::get(retType.getShape(),
                                            retType.getElementType(), dpasEnc);
    TensorValue oldAcc = scaledDotOp.getC();
    return rewriter.create<ttg::ConvertLayoutOp>(oldAcc.getLoc(), newRetType,
                                                 oldAcc);
  }

  TensorValue createArg(TensorValue v, tt::ScaleDotElemType type,
                        Attribute vEncoding, PatternRewriter &rewriter) const {
    RankedTensorType vType = v.getType();
    auto newVType = RankedTensorType::get(vType.getShape(),
                                          vType.getElementType(), vEncoding);
    TensorValue ret =
        rewriter.create<ttg::ConvertLayoutOp>(v.getLoc(), newVType, v);

    // convert to bf16
    if (type != tt::ScaleDotElemType::E2M1 &&
        type != tt::ScaleDotElemType::BF16) {
      assert(type == tt::ScaleDotElemType::E5M2 ||
             type == tt::ScaleDotElemType::E4M3);
      auto vTypeBf16 = RankedTensorType::get(
          newVType.getShape(), rewriter.getBF16Type(), newVType.getEncoding());
      ret = cast<TypedValue<RankedTensorType>>(
          rewriter.create<tt::FpToFpOp>(v.getLoc(), vTypeBf16, ret)
              .getResult());
    }
    return ret;
  }

  TensorValue createScale(TensorValue scale, Attribute scaleEncoding,
                          PatternRewriter &rewriter) const {
    assert(scale && scaleEncoding && "Expecting valid scale and encoding");
    RankedTensorType scaleType = scale.getType();
    auto newScaleType = RankedTensorType::get(
        scaleType.getShape(), scaleType.getElementType(), scaleEncoding);
    return rewriter.create<ttg::ConvertLayoutOp>(scale.getLoc(), newScaleType,
                                                 scale);
  }

  TensorValue createUpcastMxfpOp(TensorValue v, TensorValue scale,
                                 tt::ScaleDotElemType elemType,
                                 PatternRewriter &rewriter) const {
    if (!scale)
      return v;

    return rewriter.create<ttg::UpcastMXFPOp>(v.getLoc(), v, scale, elemType);
  }
};

} // namespace

static Value promoteOperand(OpBuilder &builder, Location loc, Value operand,
                            Type promotedType) {
  auto tensorPromotedType = cast<RankedTensorType>(operand.getType())
                                .cloneWith(std::nullopt, promotedType);
  Type elemType = tensorPromotedType.getElementType();

  return llvm::TypeSwitch<Type, Value>(elemType)
      .Case<FloatType>([&](auto) {
        return builder.create<tt::FpToFpOp>(loc, tensorPromotedType, operand);
      })
      .Case<IntegerType>([&](auto) {
        unsigned tgtBitWidth = elemType.getIntOrFloatBitWidth(),
                 valBitWidth = cast<RankedTensorType>(operand.getType())
                                   .getElementTypeBitWidth();
        Operation *castOp = (valBitWidth <= tgtBitWidth)
                                ? builder.create<arith::ExtSIOp>(
                                      loc, tensorPromotedType, operand)
                                : builder.create<arith::TruncIOp>(
                                      loc, tensorPromotedType, operand);
        return castOp->getResult(0);
      });
}

// promote operands of dot op if the existing combination is not natively
// supported.
static void decomposeMixedModeDotOp(ModuleOp mod) {
  mod.walk([](tt::DotOp dotOp) -> void {
    auto D = dotOp.getD();
    OpBuilder builder(dotOp);
    Type AElType = dotOp.getA().getType().getElementType();
    auto dpasLayout =
        dyn_cast<ttg::intel::DpasEncodingAttr>(D.getType().getEncoding());

    Type promoteType;
    if (dpasLayout) {
      bool isNativeFP8 = AElType.isFloat8E5M2() || AElType.isFloat8E4M3FN();
      // fp8 is not natively supported by the the DPAS instruction, promote it
      // to fp16.
      if (!isNativeFP8)
        return;
      promoteType = builder.getF16Type();
    } else {
      // FMA case.
      Type DElType = D.getType().getElementType();
      if (AElType == DElType)
        return;
      promoteType = DElType;
    }

    Location loc = dotOp.getLoc();
    Value promotedA = promoteOperand(builder, loc, dotOp.getA(), promoteType);
    Value promotedB = promoteOperand(builder, loc, dotOp.getB(), promoteType);
    dotOp.setOperand(0, promotedA);
    dotOp.setOperand(1, promotedB);
  });
}

class TritonIntelGPUAccelerateMatmulPass
    : public triton::gpu::intel::impl::TritonIntelGPUAccelerateMatmulBase<
          TritonIntelGPUAccelerateMatmulPass> {
public:
  using triton::gpu::intel::impl::TritonIntelGPUAccelerateMatmulBase<
      TritonIntelGPUAccelerateMatmulPass>::TritonIntelGPUAccelerateMatmulBase;

  void runOnOperation() override {
    MLIRContext *context = &getContext();
    ModuleOp m = getOperation();
    auto &dpasAnalysis = getAnalysis<ttg::intel::DPASAnalysis>();

    RewritePatternSet patterns(context);
    patterns.add<BlockedToDPAS, DecomposeScaledBlocked>(context, dpasAnalysis);
    if (applyPatternsAndFoldGreedily(m, std::move(patterns)).failed())
      signalPassFailure();

    decomposeMixedModeDotOp(m);
  }
};<|MERGE_RESOLUTION|>--- conflicted
+++ resolved
@@ -300,6 +300,7 @@
     if (upcastMXFPUseDotOpEnc) {
       if (opDesc.elemType == tt::ScaleDotElemType::E2M1)
         opsPerChannel *= 2;
+
       auto opEncoding = ttg::intel::DpasEncodingAttr::get(
           ctx, dpasEnc.getRepeatCount(), dpasEnc.getSystolicDepth(),
           dpasEnc.getExecutionSize(), opsPerChannel, dpasEnc.getWarpsPerCTA(),
@@ -326,10 +327,6 @@
       return createUpcastMxfpOp(op, scale, opDesc.elemType, rewriter);
     }
 
-<<<<<<< HEAD
-    // Temporary code: remove once upcast_mxfp support dot encoding.
-=======
->>>>>>> b36c35ed
     auto scaleEncoding = dyn_cast<ttg::BlockedEncodingAttr>(
         opDesc.scale.getType().getEncoding());
     assert(scaleEncoding && "Expecting blocked encoding for scale");
@@ -338,21 +335,10 @@
     // https://www.opencompute.org/documents/ocp-microscaling-formats-mx-v1-0-spec-final-pdf
     // the scalingBlockSize should be 32 for E5M2, E4M3 and E2M1
     unsigned scalingBlockSize = 32;
-    // 2 FP4E2M1 are packed in 1 I8
+    // 2 FP4E2M1 are packed in one i8
     if (opDesc.elemType == tt::ScaleDotElemType::E2M1)
       scalingBlockSize = 16;
-<<<<<<< HEAD
-    SmallVector<unsigned, 2> sizePerThread(rank, 1);
-    sizePerThread[rank - 1 - opIdx] = scalingBlockSize;
-    auto newOpEncoding = ttg::BlockedEncodingAttr::get(
-        ctx, sizePerThread, scaleEncoding.getThreadsPerWarp(),
-        scaleEncoding.getWarpsPerCTA(), scaleEncoding.getCTAOrder(),
-        scaleEncoding.getCTALayout());
-
-    TensorValue op =
-        createArg(opDesc.op, opDesc.elemType, newOpEncoding, rewriter);
-    TensorValue scale = opDesc.scale;
-=======
+
     SmallVector<unsigned> sizePerThread = {1, 1};
     SmallVector<unsigned> threadsPerWarp = {1, 1};
     sizePerThread[!opIdx] = scalingBlockSize;
@@ -371,7 +357,6 @@
         ctx, {1, 1}, {warpSize, 1}, warpsPerCTA, scaleEncoding.getCTAOrder(),
         scaleEncoding.getCTALayout());
     TensorValue scale = createScale(opDesc.scale, newScaleEncoding, rewriter);
->>>>>>> b36c35ed
 
     auto retDpasEncoding = ttg::intel::DpasEncodingAttr::get(
         ctx, dpasEnc.getRepeatCount(), dpasEnc.getSystolicDepth(),
@@ -382,19 +367,11 @@
 
     auto upcastOp = createUpcastMxfpOp(op, scale, opDesc.elemType, rewriter);
 
-<<<<<<< HEAD
-    auto upcastRetType = cast<RankedTensorType>(upcastOp.getType());
-    retType = RankedTensorType::get(retType.getShape(),
-                                    retType.getElementType(), retDotOpEncoding);
-    return rewriter.create<ttg::ConvertLayoutOp>(opDesc.op.getLoc(),
-                                                 upcastRetType, upcastOp);
-=======
     auto resultType = cast<RankedTensorType>(upcastOp.getType());
     resultType = RankedTensorType::get(
         resultType.getShape(), resultType.getElementType(), retDotOpEncoding);
     return rewriter.create<ttg::ConvertLayoutOp>(opDesc.op.getLoc(), resultType,
                                                  upcastOp);
->>>>>>> b36c35ed
   }
 
   template <unsigned opIdx>
