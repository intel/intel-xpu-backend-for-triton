#include "mlir/Analysis/SliceAnalysis.h"
#include "mlir/Dialect/SCF/IR/SCF.h"
#include "mlir/IR/BuiltinAttributes.h"
#include "mlir/IR/Dominance.h"
#include "mlir/IR/IRMapping.h"
#include "mlir/IR/PatternMatch.h"
#include "mlir/IR/Verifier.h"
#include "mlir/Interfaces/SideEffectInterfaces.h"
#include "mlir/Pass/PassManager.h"
#include "mlir/Support/LogicalResult.h"
#include "mlir/Transforms/GreedyPatternRewriteDriver.h"

#include "intel/include/Dialect/TritonIntelGPU/IR/Dialect.h"
#include "intel/include/Dialect/TritonIntelGPU/Transforms/Passes.h"
#include "intel/include/Dialect/TritonIntelGPU/Transforms/Utility.h"

#include "triton/Analysis/Utility.h"
#include "triton/Dialect/TritonGPU/IR/TritonGPUInterfaces.h"
#include "triton/Dialect/TritonGPU/Transforms/Utility.h"
#include <deque>

namespace mlir::triton::gpu::intel {
#define GEN_PASS_DEF_TRITONINTELGPUREMOVELAYOUTCONVERSIONS
#include "intel/include/Dialect/TritonIntelGPU/Transforms/Passes.h.inc"
} // namespace mlir::triton::gpu::intel

#define DEBUG_TYPE "tritonintelgpu-remove-layout-conversions"
#define DBGS() (llvm::dbgs() << "[" DEBUG_TYPE "]: ")
#define LDBG(X) LLVM_DEBUG(DBGS() << X << "\n")

namespace ttgi = mlir::triton::gpu::intel;
using namespace mlir;
using namespace mlir::triton;
using namespace mlir::triton::gpu;

namespace {

// -----------------------------------------------------------------------------
//
// -----------------------------------------------------------------------------

// The current algorithm works by analyzing the IR and doing a one-shot rewrite
// based on the analysis. The algorithm is as follows.
//
// 1. Find all the anchor ops. These are ops that have a layout we want to
//    preserve.
//
// 2. For each anchor, propagate its layout to all its descendants.
//    An op can have multiple ancestors that are anchors, so at this stage an op
//    may have multiple layouts associated with it.
//
// 3. Resolve conflicts by deciding which of the multiple layouts the op should
//    keep, inserting convert-layout ops to resolve conflicts.  After this
//    stage, each value has only one layout associated with it.
//
// 4. Rewrite the IR by walking the function in dominance order. Since we
//    assume the IR is structured we just need to process the regions in the
//    correct order. For each op, rewrite it using the layout decided by the
//    analysis phase.
class LayoutPropagation {
public:
  // Structure to keep track of the layout associated to a value.
  struct LayoutInfo {
    LayoutInfo(Attribute encoding) { encodings.insert(encoding); }
    LayoutInfo() {}
    llvm::SmallSetVector<Attribute, 8> encodings;
  };
  LayoutPropagation(FuncOp F) : funcOp(F) {}
  // Find the anchor ops and set their layout in the data structure.
  void initAnchorLayout();
  // Recursively Propagate the layout to all the users of the anchor ops until
  // we reach a fix point.
  void propagateLayout();
  // Add layouts given in `Info` to the uses of `value`.
  SmallVector<Value> propagateToUsers(Value value, LayoutInfo &info);
  // Set the encoding to all the values and fill out the values with new layout
  // in `changed`.
  void setEncoding(ValueRange values, LayoutInfo &info,
                   SmallVector<Value> &changed, Operation *op);
  // Resolve cases where a value has multiple layouts associated to it.
  void resolveConflicts();
  // Rewrite the IR for the full module.
  void rewrite();
  // Rewrite the IR for a region.
  void rewriteRegion(Region &R);
  // Rewrite an op based on the layout picked by the analysis.
  Operation *rewriteOp(Operation *op);
  // Rewrite a for op based on the layout picked by the analysis.
  Operation *rewriteForOp(scf::ForOp forOp);
  Operation *rewriteWhileOp(scf::WhileOp whileOp);
  Operation *rewriteIfOp(scf::IfOp ifOp);
  void rewriteYieldOp(scf::YieldOp yieldOp);
  void rewriteConditionOp(scf::ConditionOp conditionOp);
  void rewriteReduceToScalar(Operation *reduceOp);
  void rewriteAssertOp(AssertOp assertOp);
  // Rewrite a StoreOp with the forwarded DPAS layout if applicable.
  // return true if the StoreOp has been rewritten.
  bool rewriteStoreOp(StoreOp storeOp);
  Operation *cloneElementwise(OpBuilder &rewriter, Operation *op,
                              Attribute encoding);
  // Map the original value to the rewritten one.
  void map(Value old, Value newV);
  // Return the mapped value in the given encoding. This will insert a convert
  // if the encoding is different than the encoding decided at resolve time.
  Value getValueAs(Value value, Attribute encoding);
  // Dump the current stage of layout information.
  void dump();

private:
  // map from value to layout information.
  llvm::MapVector<Value, LayoutInfo> layouts;
  // map of the values rewrite based on their encoding.
  DenseMap<std::pair<Value, Attribute>, Value> rewriteMapping;
  SetVector<Operation *> opToDelete;
  FuncOp funcOp;
};

class LayoutRematerialization {
public:
  LayoutRematerialization(FuncOp F) : funcOp(F) {}

  // Map the original value to the remat'ed one.
  void addRematValue(Value old, Attribute encoding, Value newV);
  // Get the remat'ed value in the given encoding, if one already exists and
  // is different then the layout conversion root.
  Value getRematValue(Value value, Attribute encoding) const {
    return rematMapping.lookup({value, encoding});
  }

  void cleanup();
  void backwardRematerialization();
  void backwardRematerialization(ConvertLayoutOp convertOp);
  // TODO: Merge the three hoistConvert*(); functions as they are duplicate code
  void hoistConvertDotOperand();
  void hoistConvertDotOperand(ConvertLayoutOp convertOp);
  void hoistConvertOnTopOfExtOrBroadcast();
  void hoistConvertOnTopOfExtOrBroadcast(ConvertLayoutOp convertOp);
  void hoistConvertIntoConditionals();
  void hoistConvertIntoConditionals(ConvertLayoutOp convertOp);
  void rewriteSlice(SetVector<Value> &slice, DenseMap<Value, Attribute> &layout,
                    ConvertLayoutOp convertOp, IRMapping &mapping);
  void rewriteSlice(SetVector<Value> &slice, DenseMap<Value, Attribute> &layout,
                    ConvertLayoutOp convertOp);

  LogicalResult
  getConvertBackwardSlice(OpOperand &root, Attribute rootEncoding,
                          SetVector<Value> &slice,
                          DenseMap<Value, Attribute> &layout,
                          std::function<bool(Operation *)> stopPropagation);

  LogicalResult getRematerializableSlice(
      OpOperand &root, Attribute rootEncoding, SetVector<Value> &slice,
      DenseMap<Value, Attribute> &layout,
      std::function<bool(Operation *)> stopPropagation = nullptr);

private:
  void updateRematMapping(SmallVector<std::tuple<Value, Value>> &values);
  // Existing tuples of (value, layout) that needs to be updated when recreating
  // scf ops. This prevents keeping track of Values that have been delete when
  // rewriting slices.
  DenseMap<Value, Attribute> mappedValues;
  // map of the values remat based on encoding.
  DenseMap<std::pair<Value, Attribute>, Value> rematMapping;
  // DenseMap<std::pair<Operation*, Attribute>, Operation*>
  SetVector<Operation *> opToDelete;
  FuncOp funcOp;
  DominanceInfo domInfo;
};

void LayoutRematerialization::addRematValue(Value old, Attribute encoding,
                                            Value newV) {
  LDBG("addRematValue " << old << " encoding " << encoding << " " << newV);
  rematMapping[{old, encoding}] = newV;
  mappedValues[old] = encoding;
}

// Remove unneeded values now that we are done with the rematMapping.
void LayoutRematerialization::cleanup() {
  for (Operation *op : llvm::reverse(opToDelete))
    op->erase();
}

// Return true if the op is an op with a layout we don't want to change. We will
// propagate the layout starting from anchor ops.
bool isLayoutAnchor(Operation *op) {
  if (isa<LoadOp, StoreOp>(op))
    return ttgi::isExpensiveLoadOrStore(op);
  // TODO: we should estimate the cost of the not propagating layout for
  // AtomicCAS for further performance consideration.
  if (isa<DotOp, AtomicCASOp>(op))
    return true;
  if (isa<AtomicRMWOp>(op))
    if (auto tensorType =
            dyn_cast<RankedTensorType>(op->getResult(0).getType()))
      return isa<MmaEncodingTrait>(tensorType.getEncoding());

  // Heuristic: Mark permuting reshape as a layout anchor.  Its dst can be
  // anything, so it stops forward-propagation of layouts.  We rely on the
  // backwards pass to fix it up if necessary.  (If we didn't do this, then
  // anything following the reshape won't be covered by the forward pass at
  // all.)
  if (auto reshape = dyn_cast<ReshapeOp>(op))
    return reshape.getAllowReorder();

  return false;
}

void LayoutPropagation::initAnchorLayout() {
  auto addAnchor = [&](Value v) {
    if (auto tensorType = dyn_cast<RankedTensorType>(v.getType())) {
      layouts.insert({v, LayoutInfo(tensorType.getEncoding())});
    }
  };

  // Consider function args as anchors.  This makes it easier to write tests --
  // you can pass a tensor with an encoding as an arg, instead of explicitly
  // calling tt.load.
  for (auto arg : funcOp.getArguments()) {
    addAnchor(arg);
  }

  funcOp.walk([&](Operation *op) {
    if (isLayoutAnchor(op)) {
      for (auto result : op->getResults()) {
        addAnchor(result);
      }
    }
  });
}

void LayoutPropagation::setEncoding(ValueRange values, LayoutInfo &info,
                                    SmallVector<Value> &changed,
                                    Operation *op) {
  for (Value value : values) {
    if (!isa<RankedTensorType>(value.getType()))
      continue;
    bool hasChanged = false;
    for (auto encoding : info.encodings) {
      Attribute dstEncoding;
      if (isa<ConvertLayoutOp>(op)) {
        // Try to remove the convert by making the dst encoding match the source
        // encoding.
        dstEncoding = encoding;
      } else {
        dstEncoding = inferDstEncoding(op, encoding);
      }
      if (dstEncoding)
        hasChanged |= layouts[value].encodings.insert(dstEncoding);
    }
    if (hasChanged)
      changed.push_back(value);
  }
}

SmallVector<Value> LayoutPropagation::propagateToUsers(Value value,
                                                       LayoutInfo &info) {
  SmallVector<Value> changed;
  for (OpOperand &use : value.getUses()) {
    Operation *user = use.getOwner();
    if (auto forOp = dyn_cast<scf::ForOp>(user)) {
      Value arg = forOp.getTiedLoopRegionIterArg(&use);
      Value result = forOp.getTiedLoopResult(&use);
      setEncoding({arg, result}, info, changed, user);
      continue;
    }
    if (auto whileOp = dyn_cast<scf::WhileOp>(user)) {
      Value arg = whileOp.getBeforeArguments()[use.getOperandNumber()];
      setEncoding({arg}, info, changed, user);
      continue;
    }
    if (auto yieldOp = dyn_cast<scf::YieldOp>(user)) {
      auto parent = yieldOp->getParentOp();
      SmallVector<Value> valuesToPropagate;
      if (isa<scf::ForOp, scf::IfOp, scf::WhileOp>(parent))
        valuesToPropagate.push_back(parent->getResult(use.getOperandNumber()));
      if (auto forOp = dyn_cast<scf::ForOp>(parent))
        valuesToPropagate.push_back(
            forOp.getRegionIterArg(use.getOperandNumber()));
      if (auto whileOp = dyn_cast<scf::WhileOp>(parent))
        valuesToPropagate.push_back(
            whileOp.getBeforeArguments()[use.getOperandNumber()]);
      if (isa<scf::ForOp, scf::IfOp, scf::WhileOp>(parent))
        setEncoding(valuesToPropagate, info, changed, user);
      continue;
    }
    if (auto conditionOp = dyn_cast<scf::ConditionOp>(user)) {
      auto whileOp = cast<scf::WhileOp>(conditionOp->getParentOp());
      // Skip arg 0 as it is the condition.
      unsigned argIndex = use.getOperandNumber() - 1;
      Value afterArg = whileOp.getAfterArguments()[argIndex];
      Value result = whileOp->getResult(argIndex);
      setEncoding({afterArg, result}, info, changed, user);
      continue;
    }
    if (auto atomicRMWOp = dyn_cast<AtomicRMWOp>(user)) {
      bool isBlockedOrMma = std::all_of(
          info.encodings.begin(), info.encodings.end(), [](Attribute encoding) {
            return isa<BlockedEncodingAttr, MmaEncodingTrait>(encoding);
          });
      if (isBlockedOrMma)
        setEncoding(user->getResults(), info, changed, user);
      continue;
    }
    if (user->hasTrait<OpTrait::SameOperandsAndResultEncoding>() ||
        user->hasTrait<OpTrait::Elementwise>() ||
        isa<ReduceOp, ExpandDimsOp, ReshapeOp, TransOp, JoinOp, SplitOp,
            ConvertLayoutOp>(user)) {
      setEncoding(user->getResults(), info, changed, user);
      continue;
    }
  }
  return changed;
}

void LayoutPropagation::propagateLayout() {
  SmallVector<Value> queue;
  for (const auto &it : layouts) {
    queue.push_back(it.first);
  }
  while (!queue.empty()) {
    Value currentValue = queue.back();
    LayoutInfo info = layouts[currentValue];
    queue.pop_back();
    SmallVector<Value> changed = propagateToUsers(currentValue, info);

    LLVM_DEBUG({
      DBGS() << "propagateLayout considering " << currentValue << ", which has "
             << info.encodings.size() << " candidate encoding(s):\n";
      for (Attribute encoding : info.encodings)
        DBGS() << "  " << encoding << "\n";
    });

    queue.insert(queue.end(), changed.begin(), changed.end());
  }
}

void LayoutPropagation::resolveConflicts() {
  for (auto &it : layouts) {
    Operation *op = it.first.getDefiningOp();
    LayoutInfo &info = it.second;
    if (info.encodings.size() <= 1)
      continue;
    // Hacky resolve, prefer block encoding.
    // TODO: add a proper heuristic.
    Attribute encoding = *info.encodings.begin();
    bool isLoadOrStore =
        op && isa<LoadOp, StoreOp, AtomicRMWOp, AtomicCASOp>(op);
    for (Attribute e : info.encodings) {
      if ((isLoadOrStore && isa<BlockedEncodingAttr>(e)) ||
          (!isLoadOrStore && isa<MmaEncodingTrait>(e))) {
        encoding = e;
        break;
      }
    }
    info.encodings.clear();
    info.encodings.insert(encoding);
  }
}

void LayoutPropagation::dump() {
  for (auto it : layouts) {
    llvm::errs() << "Value: ";
    OpPrintingFlags flags;
    flags.skipRegions();
    it.first.print(llvm::errs(), flags);
    llvm::errs() << " \n encoding:\n";
    for (auto encoding : it.second.encodings) {
      encoding.print(llvm::errs());
      llvm::errs() << "\n";
    }
    llvm::errs() << "--\n";
  }
}

void LayoutPropagation::rewrite() { rewriteRegion(funcOp->getRegion(0)); }

bool reduceToScalar(Operation *op) {
  // For reductions returning a scalar we can change the src encoding without
  // affecting the output.
  return isa<ReduceOp>(op) && !isa<RankedTensorType>(op->getResultTypes()[0]);
}

void LayoutPropagation::rewriteRegion(Region &region) {
  std::deque<Region *> queue = {&region};
  while (!queue.empty()) {
    Region *currentRegion = queue.front();
    queue.pop_front();
    for (Operation &op : currentRegion->getOps()) {
      bool needRewrite = false;
      SmallVector<Value> results = op.getResults();
      for (Value result : results) {
        auto it = layouts.find(result);
        // If we haven't mapped this value skip.
        if (it == layouts.end())
          continue;
        LayoutInfo &info = it->second;
        assert(info.encodings.size() == 1 &&
               "we should have resolved to a single encoding");
        auto encoding = cast<RankedTensorType>(result.getType()).getEncoding();
        // If the encoding is already what we want skip.
        if (encoding == *info.encodings.begin())
          continue;
        needRewrite = true;
      }
      if (needRewrite) {
        Operation *newOp = rewriteOp(&op);
        for (Region &R : newOp->getRegions())
          queue.push_back(&R);
      } else if (auto yieldOp = dyn_cast<scf::YieldOp>(&op)) {
        rewriteYieldOp(yieldOp);
      } else if (auto conditionOp = dyn_cast<scf::ConditionOp>(&op)) {
        rewriteConditionOp(conditionOp);
      } else if (reduceToScalar(&op)) {
        rewriteReduceToScalar(&op);
      } else if (auto assertOp = dyn_cast<AssertOp>(&op)) {
        rewriteAssertOp(assertOp);
      } else {
        if (auto storeOp = dyn_cast<StoreOp>(&op)) {
          if (rewriteStoreOp(storeOp))
            continue;
        }

        // If we don't need to rewrite the op we still need to remap the
        // operands.
        for (OpOperand &operand : op.getOpOperands()) {
          auto it = layouts.find(operand.get());
          if (it == layouts.end())
            continue;
          Attribute encoding =
              cast<RankedTensorType>(operand.get().getType()).getEncoding();
          Value newOperand = getValueAs(operand.get(), encoding);
          op.setOperand(operand.getOperandNumber(), newOperand);
        }
        for (Region &R : op.getRegions())
          queue.push_back(&R);
      }
    }
  }
  for (Operation *op : llvm::reverse(opToDelete))
    op->erase();
}

void LayoutPropagation::map(Value old, Value newV) {
  rewriteMapping[{old, cast<RankedTensorType>(newV.getType()).getEncoding()}] =
      newV;
}

Value LayoutPropagation::getValueAs(Value value, Attribute encoding) {
  if (auto tensorType = dyn_cast<RankedTensorType>(value.getType())) {
    Value rewrittenValue;
    auto layoutIt = layouts.find(value);
    if (layoutIt == layouts.end()) {
      rewrittenValue = value;
    } else {
      assert(layoutIt->second.encodings.size() == 1 &&
             "we should have resolved to a single encoding");
      Attribute encodingPicked = *(layoutIt->second.encodings.begin());
      if (encodingPicked == tensorType.getEncoding())
        rewrittenValue = value;
      else
        rewrittenValue = rewriteMapping[{value, encodingPicked}];
    }
    assert(rewrittenValue);
    if (cast<RankedTensorType>(rewrittenValue.getType()).getEncoding() ==
        encoding)
      return rewrittenValue;
    OpBuilder rewriter(value.getContext());
    rewriter.setInsertionPointAfterValue(rewrittenValue);
    auto tmpType = RankedTensorType::get(tensorType.getShape(),
                                         tensorType.getElementType(), encoding);
    Value converted = rewriter.create<ConvertLayoutOp>(value.getLoc(), tmpType,
                                                       rewrittenValue);
    // TODO: we could cache the conversion.
    return converted;
  }
  return value;
}

Operation *LayoutPropagation::cloneElementwise(OpBuilder &rewriter,
                                               Operation *op,
                                               Attribute encoding) {
  Operation *newOp = rewriter.clone(*op);

  Attribute operandEnc;
  if (op->getNumOperands() > 0) {
    operandEnc = ttgi::inferSrcEncoding(op, encoding);
    assert(operandEnc);
  }

  for (OpOperand &operand : op->getOpOperands()) {
    newOp->setOperand(operand.getOperandNumber(),
                      getValueAs(operand.get(), operandEnc));
  }

  for (unsigned i = 0, e = op->getNumResults(); i < e; ++i) {
    auto origType = dyn_cast<RankedTensorType>(op->getResult(i).getType());
    if (!origType)
      continue;
    auto newType = RankedTensorType::get(origType.getShape(),
                                         origType.getElementType(), encoding);
    newOp->getResult(i).setType(newType);
  }
  return newOp;
}

Operation *LayoutPropagation::rewriteForOp(scf::ForOp forOp) {
  SmallVector<Value> operands;
  OpBuilder rewriter(forOp);
  for (auto [operand, result] :
       llvm::zip(forOp.getInitArgs(), forOp.getResults())) {
    Value convertedOperand = operand;
    if (layouts.count(result))
      convertedOperand =
          getValueAs(operand, *layouts[result].encodings.begin());
    operands.push_back(convertedOperand);
  }
  auto newForOp = rewriter.create<scf::ForOp>(
      forOp.getLoc(), forOp.getLowerBound(), forOp.getUpperBound(),
      forOp.getStep(), operands);
  newForOp->setAttrs(forOp->getAttrs());
  newForOp.getBody()->getOperations().splice(
      newForOp.getBody()->getOperations().begin(),
      forOp.getBody()->getOperations());

  for (auto [oldResult, newResult] :
       llvm::zip(forOp.getResults(), newForOp.getResults())) {
    if (oldResult.getType() == newResult.getType()) {
      oldResult.replaceAllUsesWith(newResult);
      continue;
    }
    map(oldResult, newResult);
  }

  for (auto [oldArg, newArg] : llvm::zip(forOp.getBody()->getArguments(),
                                         newForOp.getBody()->getArguments())) {
    if (oldArg.getType() == newArg.getType()) {
      oldArg.replaceAllUsesWith(newArg);
      continue;
    }
    map(oldArg, newArg);
  }
  return newForOp.getOperation();
}

Operation *LayoutPropagation::rewriteWhileOp(scf::WhileOp whileOp) {
  SmallVector<Value> operands;
  SmallVector<Type> returnTypes;
  OpBuilder rewriter(whileOp);
  for (auto [operand, arg] :
       llvm::zip(whileOp->getOperands(), whileOp.getBeforeArguments())) {
    Value convertedOperand = operand;
    if (layouts.count(arg))
      convertedOperand = getValueAs(operand, *layouts[arg].encodings.begin());
    operands.push_back(convertedOperand);
  }
  for (Value ret : whileOp.getResults()) {
    auto it = layouts.find(ret);
    if (it == layouts.end()) {
      returnTypes.push_back(ret.getType());
      continue;
    }
    auto origType = dyn_cast<RankedTensorType>(ret.getType());
    auto newType =
        RankedTensorType::get(origType.getShape(), origType.getElementType(),
                              it->second.encodings[0]);
    returnTypes.push_back(newType);
  }

  auto newWhileOp =
      rewriter.create<scf::WhileOp>(whileOp.getLoc(), returnTypes, operands);
  SmallVector<Type> argsTypesBefore;
  for (Value operand : operands)
    argsTypesBefore.push_back(operand.getType());
  SmallVector<Location> bbArgLocsBefore(argsTypesBefore.size(),
                                        whileOp.getLoc());
  SmallVector<Location> bbArgLocsAfter(returnTypes.size(), whileOp.getLoc());
  rewriter.createBlock(&newWhileOp.getBefore(), {}, argsTypesBefore,
                       bbArgLocsBefore);
  rewriter.createBlock(&newWhileOp.getAfter(), {}, returnTypes, bbArgLocsAfter);

  for (int i = 0; i < whileOp.getNumRegions(); ++i) {
    newWhileOp->getRegion(i).front().getOperations().splice(
        newWhileOp->getRegion(i).front().getOperations().begin(),
        whileOp->getRegion(i).front().getOperations());
  }

  auto remapArg = [&](Value oldVal, Value newVal) {
    if (oldVal.getType() == newVal.getType())
      oldVal.replaceAllUsesWith(newVal);
    else
      map(oldVal, newVal);
  };
  for (auto [oldResult, newResult] :
       llvm::zip(whileOp.getResults(), newWhileOp.getResults()))
    remapArg(oldResult, newResult);
  for (auto [oldArg, newArg] :
       llvm::zip(whileOp.getBeforeArguments(), newWhileOp.getBeforeArguments()))
    remapArg(oldArg, newArg);
  for (auto [oldArg, newArg] :
       llvm::zip(whileOp.getAfterArguments(), newWhileOp.getAfterArguments()))
    remapArg(oldArg, newArg);
  return newWhileOp.getOperation();
}

Operation *LayoutPropagation::rewriteIfOp(scf::IfOp ifOp) {
  SmallVector<Value> operands;
  OpBuilder rewriter(ifOp);
  SmallVector<Type> newResultTypes(ifOp->getResultTypes());
  for (unsigned i = 0, e = ifOp->getNumResults(); i < e; ++i) {
    auto it = layouts.find(ifOp->getResult(i));
    if (it == layouts.end())
      continue;
    auto origType = cast<RankedTensorType>(ifOp->getResult(i).getType());
    Attribute encoding = *(it->second.encodings.begin());
    newResultTypes[i] = RankedTensorType::get(
        origType.getShape(), origType.getElementType(), encoding);
  }
  auto newIfOp = rewriter.create<scf::IfOp>(ifOp.getLoc(), newResultTypes,
                                            ifOp.getCondition(), true, true);
  newIfOp.getThenRegion().takeBody(ifOp.getThenRegion());
  newIfOp.getElseRegion().takeBody(ifOp.getElseRegion());
  for (auto [oldResult, newResult] :
       llvm::zip(ifOp.getResults(), newIfOp.getResults())) {
    if (oldResult.getType() == newResult.getType()) {
      oldResult.replaceAllUsesWith(newResult);
      continue;
    }
    map(oldResult, newResult);
  }
  return newIfOp.getOperation();
}

void LayoutPropagation::rewriteYieldOp(scf::YieldOp yieldOp) {
  Operation *parentOp = yieldOp->getParentOp();
  for (OpOperand &operand : yieldOp->getOpOperands()) {
    Type yieldType = operand.get().getType();
    if (isa<scf::ForOp, scf::IfOp>(parentOp))
      yieldType = parentOp->getResult(operand.getOperandNumber()).getType();
    if (auto whileOp = dyn_cast<scf::WhileOp>(parentOp))
      yieldType =
          whileOp.getBeforeArguments()[operand.getOperandNumber()].getType();
    auto tensorType = dyn_cast<RankedTensorType>(yieldType);
    if (!tensorType)
      continue;
    Value newOperand = getValueAs(operand.get(), tensorType.getEncoding());
    yieldOp->setOperand(operand.getOperandNumber(), newOperand);
  }
}

void LayoutPropagation::rewriteConditionOp(scf::ConditionOp conditionOp) {
  scf::WhileOp whileOp = cast<scf::WhileOp>(conditionOp->getParentOp());
  for (unsigned i = 1; i < conditionOp->getNumOperands(); ++i) {
    OpOperand &operand = conditionOp->getOpOperand(i);
    Type argType = whileOp->getResult(operand.getOperandNumber() - 1).getType();
    auto tensorType = dyn_cast<RankedTensorType>(argType);
    if (!tensorType)
      continue;
    Value newOperand = getValueAs(operand.get(), tensorType.getEncoding());
    conditionOp->setOperand(operand.getOperandNumber(), newOperand);
  }
}

void LayoutPropagation::rewriteReduceToScalar(Operation *reduceOp) {
  OpBuilder rewriter(reduceOp);
  Attribute srcEncoding;
  // Since all the operands need to have the same encoding pick the first one
  // and use it for all the operands.
  for (Value operand : reduceOp->getOperands()) {
    auto it = layouts.find(operand);
    if (it != layouts.end()) {
      srcEncoding = it->second.encodings[0];
      break;
    }
  }
  if (!srcEncoding)
    return;
  for (OpOperand &operand : reduceOp->getOpOperands()) {
    Value newOperand = getValueAs(operand.get(), srcEncoding);
    reduceOp->setOperand(operand.getOperandNumber(), newOperand);
  }
}

void LayoutPropagation::rewriteAssertOp(AssertOp assertOp) {
  Attribute srcEncoding;
  // Only need to deal with the first operand which is the condition tensor.
  Value operand = assertOp->getOperand(0);
  auto it = layouts.find(operand);
  if (it == layouts.end())
    return;
  srcEncoding = it->second.encodings[0];
  Value newOperand = getValueAs(operand, srcEncoding);
  assertOp->setOperand(0, newOperand);
}

// Recursively update the operands in a chain of AdvanceOps, after setting the
// pointer operand of the first one.
static void updateAdvanceOpChain(AdvanceOp advanceOp, Value makeTensorPtrOp,
                                 Value dataToStore) {
  OpBuilder rewriter(advanceOp);
  auto newAdvanceOp =
      rewriter.create<AdvanceOp>(advanceOp.getLoc(), makeTensorPtrOp.getType(),
                                 makeTensorPtrOp, advanceOp.getOffsets());

  SmallVector<Operation *> advanceOpUsers(advanceOp->getUsers());
  for (Operation *user : advanceOpUsers) {
    if (auto storeOp = dyn_cast<StoreOp>(user)) {
      storeOp.setOperand(0, newAdvanceOp);
      storeOp.setOperand(1, dataToStore);
    } else if (auto advanceOp = dyn_cast<AdvanceOp>(user)) {
      updateAdvanceOpChain(advanceOp, makeTensorPtrOp, dataToStore);
<<<<<<< HEAD
=======
    } else {
      llvm::errs() << "user: " << *user << "\n";
      llvm_unreachable("Unexpected user");
>>>>>>> 8f8b91b0
    }
  }
}

bool LayoutPropagation::rewriteStoreOp(StoreOp storeOp) {
  // Disable 2D block store on LTS.
  if (!storeOp->getParentOfType<ModuleOp>()->hasAttr(
          ttgi::TritonIntelGPUDialect::getSupportSG2DBlockAttrName()))
    return false;

  // If storeOp is a pointer to a tensor, we try to find out if the
  // data has initially a DPAS encoding and forward it to the StoreOp
  // to enable 2D block store.
  Value ptr = storeOp.getPtr();
  if (!isTensorPointerType(ptr.getType()))
    return false;

  // Locate the operation that created the block pointer.
  Operation *defOp = ptr.getDefiningOp();
  while (auto advanceOp = dyn_cast<AdvanceOp>(defOp))
    defOp = advanceOp.getPtr().getDefiningOp();
  assert(isa<MakeTensorPtrOp>(defOp) &&
         "MakeTensorPtrOp should be the only op that creates a tensor pointer");
  auto makeTensorPtrOp = cast<MakeTensorPtrOp>(defOp);

  // DPAS encoding have to be propagated if conversion from a DPAS layout to
  // another layout has been done before.
  auto convertOp = storeOp.getValue().getDefiningOp<ConvertLayoutOp>();
  PointerType newPtrType;
  Attribute encoding;
  Value value;
  if (!convertOp) {
    // If the Defining op is not a ConvertLayoutOp that means that conversion
    // has not been hoisted out of the loop yet.
    // We try then to find the layout in the map of the processed layouts.
    value = storeOp.getValue();
    auto it = layouts.find(value);
    if (it == layouts.end())
      return false;

    encoding = *(it->second.encodings.begin());

    if (!isa<ttgi::DpasEncodingAttr>(encoding))
      return false;

    auto ptrType = cast<PointerType>(makeTensorPtrOp.getType());
    auto tensorType = cast<RankedTensorType>(ptrType.getPointeeType());

    auto tmpType = RankedTensorType::get(tensorType.getShape(),
                                         tensorType.getElementType(), encoding);
    newPtrType = PointerType::get(tmpType, ptrType.getAddressSpace());
  } else {
    Attribute convertOpDstEncoding = convertOp.getType().getEncoding();
    RankedTensorType convertOpSrcType = convertOp.getSrc().getType();
    if (((!convertOpDstEncoding) ||
         isa<ttgi::DpasEncodingAttr>(convertOpDstEncoding)) ||
        (!convertOpSrcType ||
         !isa<ttgi::DpasEncodingAttr>(convertOpSrcType.getEncoding())))
      return false;

    auto ptrType = cast<PointerType>(makeTensorPtrOp.getType());
    auto tensorType = cast<RankedTensorType>(ptrType.getPointeeType());
    // If the output type of the MakeTensorPtrOp already has a
    // DPAS encoding, we do not forward the previous DPAS encoding.
    if (isa<ttgi::DpasEncodingAttr>(tensorType.getEncoding()))
      return false;

    newPtrType = PointerType::get(convertOpSrcType, ptrType.getAddressSpace());

    value = convertOp.getSrc();
    encoding = convertOpSrcType.getEncoding();
  }

  // Create a new MakeTensorPtrOp with the new layout.
  OpBuilder rewriter(makeTensorPtrOp);
  Value newMakeTensorPtrOp = rewriter.create<MakeTensorPtrOp>(
      makeTensorPtrOp.getLoc(), newPtrType, makeTensorPtrOp.getBase(),
      makeTensorPtrOp.getShape(), makeTensorPtrOp.getStrides(),
      makeTensorPtrOp.getOffsets(), makeTensorPtrOp.getOrderAttr());

  // Update the store operation with the new layout.
  SmallVector<Operation *> makeTensorPtrOpUsers(makeTensorPtrOp->getUsers());
  Value dataToStore = getValueAs(value, encoding);
  Block *storeBB = storeOp->getBlock();
  for (Operation *user : makeTensorPtrOpUsers) {
    Block *userBB = user->getBlock();
<<<<<<< HEAD
    if (storeBB != userBB)
      continue;

=======
>>>>>>> 8f8b91b0
    if (auto storeOp = dyn_cast<StoreOp>(user)) {
      storeOp.setOperand(0, newMakeTensorPtrOp);
      storeOp.setOperand(1, dataToStore);
    } else if (auto advanceOp = dyn_cast<AdvanceOp>(user)) {
      updateAdvanceOpChain(advanceOp, newMakeTensorPtrOp, dataToStore);
    }
  }

  // If the DPAS encoding is forwarded, we do not need the
  // convertOp anymore if the convertOp was only used by the
  // storeOp. Same for the initial MakeTensorPtrOp, if it was
  // only used by the storeOp. If this is the case, these
  // instructions are removed by the clean-up step performed at
  // the end of this pass (step 4).
  return true;
}

Operation *LayoutPropagation::rewriteOp(Operation *op) {
  opToDelete.insert(op);
  if (auto forOp = dyn_cast<scf::ForOp>(op))
    return rewriteForOp(forOp);
  if (auto whileOp = dyn_cast<scf::WhileOp>(op))
    return rewriteWhileOp(whileOp);
  if (auto ifOp = dyn_cast<scf::IfOp>(op))
    return rewriteIfOp(ifOp);
  OpBuilder rewriter(op);
  Attribute encoding = *layouts[op->getResult(0)].encodings.begin();
  if (auto convertOp = dyn_cast<ConvertLayoutOp>(op)) {
    Attribute srcEncoding = convertOp.getSrc().getType().getEncoding();
    auto it = layouts.find(convertOp.getSrc());
    if (it != layouts.end())
      srcEncoding = *(it->second.encodings.begin());
    Value src = getValueAs(convertOp.getSrc(), srcEncoding);
    auto tensorType = cast<RankedTensorType>(op->getResult(0).getType());
    auto newType = RankedTensorType::get(tensorType.getShape(),
                                         tensorType.getElementType(), encoding);
    auto cvt = rewriter.create<ConvertLayoutOp>(op->getLoc(), newType, src);
    map(op->getResult(0), cvt.getResult());
    return cvt.getOperation();
  }
  if (canFoldIntoConversion(op, encoding)) {
    Operation *newOp = rewriter.clone(*op);
    auto tensorType = cast<RankedTensorType>(op->getResult(0).getType());
    auto newType = RankedTensorType::get(tensorType.getShape(),
                                         tensorType.getElementType(), encoding);
    auto cvt = rewriter.create<ConvertLayoutOp>(op->getLoc(), newType,
                                                newOp->getResult(0));
    map(op->getResult(0), cvt.getResult());
    return cvt.getOperation();
  }
  if (op->hasTrait<OpTrait::SameOperandsAndResultEncoding>() ||
      op->hasTrait<OpTrait::Elementwise>() ||
      isa<ReduceOp, ExpandDimsOp, ReshapeOp, TransOp, JoinOp, SplitOp,
          ConvertLayoutOp>(op)) {
    Operation *newOp = cloneElementwise(rewriter, op, encoding);
    for (auto [oldResult, newResult] :
         llvm::zip(op->getResults(), newOp->getResults())) {
      if (oldResult.getType() == newResult.getType()) {
        oldResult.replaceAllUsesWith(newResult);
        continue;
      }
      map(oldResult, newResult);
    }
    return newOp;
  }
  llvm::report_fatal_error("unexpected op in rewrite");
  return nullptr;
}

bool canBeRemat(Operation *op) {
  if (isa<LoadOp, StoreOp>(op))
    return !ttgi::isExpensiveLoadOrStore(op);
  if (isa<AtomicRMWOp, AtomicCASOp, DotOp>(op))
    return false;
  if (isa<scf::WhileOp, scf::ConditionOp>(op))
    return false;

  return true;
}

void LayoutRematerialization::updateRematMapping(
    SmallVector<std::tuple<Value, Value>> &values) {
  for (auto [old, newV] : values) {
    auto it = mappedValues.find(old);
    if (it != mappedValues.end()) {
      Attribute encoding = it->second;
      auto rematIt = rematMapping.find({old, it->second});
      assert(rematIt != rematMapping.end());
      Value replacedValue = rematIt->second;
      rematMapping.erase(rematIt);
      mappedValues.erase(it);
      // Loop through the replacement value to find the new version of remat
      // value. This should be okay as the number of values should be small.
      for (auto [before, after] : values) {
        if (before == replacedValue) {
          replacedValue = after;
          break;
        }
      }
      rematMapping[{newV, encoding}] = replacedValue;
      mappedValues[newV] = encoding;
    }
  }
}

void LayoutRematerialization::rewriteSlice(SetVector<Value> &slice,
                                           DenseMap<Value, Attribute> &layout,
                                           ConvertLayoutOp convertOp,
                                           IRMapping &mapping) {
  SetVector<Operation *> opsToRewrite;
  // Keep track of yield operands that need to be duplicated.
  DenseMap<Operation *, SmallVector<int>> yieldOperandsMap;
  // Keep these around to remove them from the slice after our collection pass
  // This ensures we don't duplicate them during an for rewrite or causing the
  // for/yield to fall out of sync
  SetVector<Value> valuesWithExistingRemat;
  for (Value v : slice) {
    auto layoutIt = layout.find(v);
    assert(layoutIt != layout.end());
    // If we already have a remat value for this value, use it.
    if (Value remat = getRematValue(v, layoutIt->second)) {
      mapping.map(v, remat);
      valuesWithExistingRemat.insert(v);
      continue;
    }
    if (v.getDefiningOp()) {
      opsToRewrite.insert(v.getDefiningOp());
      if (auto ifOp = v.getDefiningOp<scf::IfOp>()) {
        unsigned operandIdx = cast<OpResult>(v).getResultNumber();
        opsToRewrite.insert(ifOp.thenYield().getOperation());
        yieldOperandsMap[ifOp.thenYield()].push_back(operandIdx);
        opsToRewrite.insert(ifOp.elseYield().getOperation());
        yieldOperandsMap[ifOp.elseYield()].push_back(operandIdx);
      }
    } else {
      BlockArgument blockArg = cast<BlockArgument>(v);
      Operation *parentOp = blockArg.getOwner()->getParentOp();
      if (auto loopOp = cast<LoopLikeOpInterface>(parentOp)) {
        opsToRewrite.insert(loopOp.getOperation());
        OpOperand *operand = loopOp.getTiedLoopYieldedValue(blockArg);
        auto yieldOp = blockArg.getOwner()->getTerminator();
        yieldOperandsMap[yieldOp].push_back(operand->getOperandNumber());
        opsToRewrite.insert(yieldOp);
      }
    }
  }
  slice.set_subtract(valuesWithExistingRemat);
  opsToRewrite = multiRootTopologicalSort(opsToRewrite);

  // replaceAllUsesWith calls delayed until after initial rewrite.
  // This is required for slice.count(value) to work mid rewrite.
  SmallVector<std::tuple<Value, Value>> replacements;

  SmallVector<Operation *> deadOps;
  IRRewriter builder(slice.begin()->getContext());
  for (Operation *op : opsToRewrite) {
    if (auto forOp = dyn_cast<scf::ForOp>(op)) {
      // Keep a mapping of the operands index to the new operands index.
      SmallVector<std::pair<size_t, size_t>> argMapping;
      SmallVector<Value> newOperands;
      for (auto arg : forOp.getRegionIterArgs()) {
        if (slice.count(arg)) {
          OpOperand &initVal = *forOp.getTiedLoopInit(arg);
          argMapping.push_back(std::make_pair(
              forOp.getTiedLoopResult(&initVal).getResultNumber(),
              forOp.getInitArgs().size() + newOperands.size()));
          newOperands.push_back(mapping.lookup(initVal.get()));
        }
      }
      // Create a new for loop with the new operands.
      scf::ForOp newForOp = replaceForOpWithNewSignature(
          builder, forOp, newOperands, replacements);
      deadOps.push_back(forOp.getOperation());
      Block &loopBody = *newForOp.getBody();
      for (auto m : argMapping) {
        mapping.map(forOp.getResult(m.first), newForOp.getResult(m.second));
        int numIndVars = newForOp.getNumInductionVars();
        mapping.map(loopBody.getArgument(m.first + numIndVars),
                    loopBody.getArgument(m.second + numIndVars));
        LLVM_DEBUG({
          DBGS() << "mapping forOp "
                 << loopBody.getArgument(m.first + numIndVars) << " to "
                 << loopBody.getArgument(m.second + numIndVars) << '\n';
        });
        // The result is not in the layout/slice, the argument is.
        Value oldArg = loopBody.getArgument(m.first + numIndVars);
        addRematValue(newForOp.getResult(m.first), layout[oldArg],
                      newForOp.getResult(m.second));
        addRematValue(oldArg, layout[oldArg],
                      loopBody.getArgument(m.second + numIndVars));
      }
      continue;
    }
    if (auto ifOp = dyn_cast<scf::IfOp>(op)) {
      SmallVector<Type> newTypes;
      for (auto res : ifOp.getResults()) {
        if (slice.count(res)) {
          auto it = layout.find(res);
          assert(it != layout.end());

          Type resType = res.getType();
          if (auto oldType = dyn_cast<RankedTensorType>(resType)) {
            auto newType = RankedTensorType::get(
                oldType.getShape(), oldType.getElementType(), it->second);
            newTypes.push_back(newType);
          } else if (auto ptrType = dyn_cast<PointerType>(resType)) {
            auto tensorType = cast<RankedTensorType>(ptrType.getPointeeType());
            auto newType = triton::PointerType::get(
                RankedTensorType::get(tensorType.getShape(),
                                      tensorType.getElementType(), it->second),
                ptrType.getAddressSpace());
            newTypes.push_back(newType);
          }
        }
      }
      scf::IfOp newIfOp =
          replaceIfOpWithNewSignature(builder, ifOp, newTypes, replacements);
      unsigned oldIdx = 0;
      unsigned newIdx = ifOp.getNumResults();
      for (auto res : ifOp.getResults()) {
        if (slice.count(res)) {
          // Why can't we use res instead of ifOp.getResult(oldIdx)?
          mapping.map(ifOp.getResult(oldIdx), newIfOp.getResult(newIdx));
          addRematValue(ifOp.getResult(oldIdx), layout[res],
                        newIfOp.getResult(newIdx));
          ++newIdx;
        }
        ++oldIdx;
      }
      deadOps.push_back(ifOp.getOperation());
      continue;
    }
    builder.setInsertionPoint(op);
    if (auto yieldOp = dyn_cast<scf::YieldOp>(op)) {
      auto yieldOperands = llvm::to_vector(yieldOp.getOperands());
      SmallVector<int> operandsToRewrite = yieldOperandsMap[op];
      // Sort so that operands are added in the same order as the new scf
      // results/arguments.
      std::sort(operandsToRewrite.begin(), operandsToRewrite.end());
      for (int operandIdx : operandsToRewrite) {
        yieldOperands.push_back(mapping.lookup(yieldOp.getOperand(operandIdx)));
      }
      builder.create<scf::YieldOp>(op->getLoc(), yieldOperands);
      op->erase();
      continue;
    }
    if (isa<arith::ConstantOp>(op)) {
      Operation *newOp = builder.clone(*op);
      auto tensorType = cast<RankedTensorType>(op->getResult(0).getType());
      auto newType = RankedTensorType::get(tensorType.getShape(),
                                           tensorType.getElementType(),
                                           layout[op->getResult(0)]);
      auto cvt = builder.create<ConvertLayoutOp>(op->getLoc(), newType,
                                                 newOp->getResult(0));
      mapping.map(op->getResult(0), cvt.getResult());
      addRematValue(op->getResult(0), layout[op->getResult(0)],
                    cvt.getResult());
      continue;
    }
    Operation *newOp = builder.clone(*op, mapping);
    for (auto [old, newV] : llvm::zip(op->getResults(), newOp->getResults())) {
      auto it = layout.find(old);
      if (it == layout.end())
        continue;
      Type oldType = old.getType();
      Type newType;
      if (isTensorPointerType(oldType)) {
        auto ptrType = cast<PointerType>(oldType);
        auto tensorType = cast<RankedTensorType>(ptrType.getPointeeType());
        newType = triton::PointerType::get(
            RankedTensorType::get(tensorType.getShape(),
                                  tensorType.getElementType(), it->second),
            ptrType.getAddressSpace());
      } else {
        newType = RankedTensorType::get(
            cast<RankedTensorType>(old.getType()).getShape(),
            cast<RankedTensorType>(old.getType()).getElementType(), it->second);
      }
      newV.setType(newType);
      addRematValue(old, it->second, newV);
    }
  }
  // Check mapping and see if there are existing convertOps on the old Argument
  convertOp.replaceAllUsesWith(mapping.lookup(convertOp.getSrc()));
  opToDelete.insert(convertOp);

  updateRematMapping(replacements);
  for (auto &kv : replacements) {
    builder.replaceAllUsesWith(std::get<0>(kv), std::get<1>(kv));
  }

  for (Operation *op : deadOps)
    opToDelete.insert(op);
}

void LayoutRematerialization::rewriteSlice(SetVector<Value> &slice,
                                           DenseMap<Value, Attribute> &layout,
                                           ConvertLayoutOp convertOp) {
  IRMapping mapping;
  rewriteSlice(slice, layout, convertOp, mapping);
}

LogicalResult LayoutRematerialization::getConvertBackwardSlice(
    OpOperand &root, Attribute rootEncoding, SetVector<Value> &slice,
    DenseMap<Value, Attribute> &layout,
    std::function<bool(Operation *)> stopPropagation) {
  // Allow re-using existing conversions for a value. Check dominance of any
  // reusable materializations against the root value. This is sufficient
  // because the conversions are processed in post-order.
  auto getExistingConversion = [&](OpOperand &value, Attribute encoding) {
    Value remat = getRematValue(value.get(), encoding);
    if (!remat)
      return Value();
    // `value` can be replaced with an existing rematerialization if it
    // dominates the current use of value.
    Operation *user = value.getOwner();
    if (domInfo.properlyDominates(remat, user)) {
      return remat;
    }
    // FIXME: If the current user is a conversion, then we know it will become
    // a no-op when its operand is replaced with `remat`, but we need to check
    // that its users are all dominated by `remat` so the IR is valid.
    // if (isa<ConvertLayoutOp>(user) && remat.getDefiningOp() &&
    //     domInfo.properlyDominates(user, remat.getDefiningOp())) {
    //   for (Operation *op : user->getUsers()) {
    //     if (!domInfo.dominates(remat, op))
    //       return Value();
    //   }
    //   return remat;
    // }
    return Value();
  };

  return ttgi::getConvertBackwardSlice(root, slice, rootEncoding, layout,
                                       stopPropagation, getExistingConversion);
}

LogicalResult LayoutRematerialization::getRematerializableSlice(
    OpOperand &root, Attribute rootEncoding, SetVector<Value> &slice,
    DenseMap<Value, Attribute> &layout,
    std::function<bool(Operation *)> stopPropagation) {
  LogicalResult result = getConvertBackwardSlice(
      root, rootEncoding, slice, layout, std::move(stopPropagation));
  if (result.failed() || slice.empty())
    return failure();

  // Check if all the operations in the slice can be rematerialized.
  for (Value v : slice) {
    if (Operation *op = v.getDefiningOp()) {
      if (!canBeRemat(op))
        return failure();
    }
  }
  return success();
}

void LayoutRematerialization::hoistConvertIntoConditionals() {
  // Go through each ConvertLayoutOp.
  SmallVector<ConvertLayoutOp> convertOps;
  funcOp.walk(
      [&](ConvertLayoutOp convertOp) { convertOps.push_back(convertOp); });
  for (ConvertLayoutOp convertOp : convertOps) {
    hoistConvertIntoConditionals(convertOp);
    if (!opToDelete.contains(convertOp)) {
      // If the conversion didn't get removed, consider it for reuse in future
      // backward slices.
      addRematValue(convertOp.getSrc(), convertOp.getType().getEncoding(),
                    convertOp.getResult());
    }
  }
}

void LayoutRematerialization::backwardRematerialization() {
  // Go through each ConvertLayoutOp.
  SmallVector<ConvertLayoutOp> convertOps;
  funcOp.walk(
      [&](ConvertLayoutOp convertOp) { convertOps.push_back(convertOp); });
  for (ConvertLayoutOp convertOp : convertOps) {
    backwardRematerialization(convertOp);
    if (!opToDelete.contains(convertOp)) {
      // If the conversion didn't get removed, consider it for reuse in future
      // backward slices.
      addRematValue(convertOp.getSrc(), convertOp.getType().getEncoding(),
                    convertOp.getResult());
    }
  }
}

void LayoutRematerialization::hoistConvertOnTopOfExtOrBroadcast() {
  // Go through each ConvertLayoutOp.
  SmallVector<ConvertLayoutOp> convertOps;
  funcOp.walk(
      [&](ConvertLayoutOp convertOp) { convertOps.push_back(convertOp); });
  for (ConvertLayoutOp convertOp : convertOps) {
    hoistConvertOnTopOfExtOrBroadcast(convertOp);
    if (!opToDelete.contains(convertOp)) {
      // If the conversion didn't get removed, consider it for reuse in future
      // backward slices.
      addRematValue(convertOp.getSrc(), convertOp.getType().getEncoding(),
                    convertOp.getResult());
    }
  }
}

void LayoutRematerialization::backwardRematerialization(
    ConvertLayoutOp convertOp) {
  RankedTensorType targetType = convertOp.getType();
  // We don't backward propagate the dot layout with blocked layout as parent.
  // It introduces a lot of duplicated values in multiple-threads.
  if (auto dotLayout =
          dyn_cast<DotOperandEncodingAttr>(targetType.getEncoding()))
    if (isa<BlockedEncodingAttr>(dotLayout.getParent()))
      return;
  Value oldV = convertOp.getSrc();
  LDBG("check backward remat with source " << oldV << " encoding "
                                           << targetType.getEncoding());
  // Check to see if there are existing remat'ed values for the pair of oldValue
  // and encoding. Make sure it dominates the current conversion.
  Value newV = getRematValue(oldV, targetType.getEncoding());
  if (newV && domInfo.properlyDominates(newV, convertOp)) {
    // Replace it with the remat'ed value.
    convertOp.replaceAllUsesWith(newV);
    opToDelete.insert(convertOp);
    LDBG("found remat'ed value" << newV);
    return;
  }

  // 1. Take a backward slice of all the tensor dependencies that can be
  // rematerialized.
  SetVector<Value> slice;
  DenseMap<Value, Attribute> layout;
  LogicalResult result = getRematerializableSlice(
      convertOp.getSrcMutable(), targetType.getEncoding(), slice, layout);
  if (result.failed()) {
    LDBG("  getRematerializableSlice failed");
    return;
  }

  LLVM_DEBUG({
    DBGS() << "  remat convert op " << convertOp << '\n';
    for (Value v : slice)
      DBGS() << "    " << v << '\n';
  });
  // 2. Rewrite the slice.
  rewriteSlice(slice, layout, convertOp);
}

void LayoutRematerialization::hoistConvertDotOperand() {
  // Go through each ConvertLayoutOp.
  SmallVector<ConvertLayoutOp> convertOps;
  funcOp.walk(
      [&](ConvertLayoutOp convertOp) { convertOps.push_back(convertOp); });
  for (ConvertLayoutOp convertOp : convertOps) {
    hoistConvertDotOperand(convertOp);
    if (!opToDelete.contains(convertOp)) {
      // If the conversion didn't get removed, consider it for reuse in future
      // backward slices.
      addRematValue(convertOp.getSrc(), convertOp.getType().getEncoding(),
                    convertOp.getResult());
    }
  }
}

void LayoutRematerialization::hoistConvertDotOperand(
    ConvertLayoutOp convertOp) {
  auto targetType = convertOp.getType();
  // The pass is targeted to Nvidia mma/wgmma dot operands
  // We move convert #dot_operand next to their loads. This is done
  // so that it's then easy to pipeline these loads
  // TODO: Perhaps we should do this whenever convertOp is within a loop

  auto dotEnc = dyn_cast<DotOperandEncodingAttr>(targetType.getEncoding());
  if (!(dotEnc && isa<NvidiaMmaEncodingAttr>(dotEnc.getParent())))
    return;

  // We hoist over any operation that can be done without data movement between
  // threads We do views and elementwise pure ops for now
  auto noDataMovement = [](Operation *op) {
    return (op->hasTrait<OpTrait::Elementwise>() && isMemoryEffectFree(op)) ||
           isa<BroadcastOp, ExpandDimsOp, ReshapeOp, TransOp, Fp4ToFpOp,
               ConvertLayoutOp>(op);
  };
  // Stop the slice as soon as we find an operation that cannot be done without
  // data movement between threads
  auto stop = std::not_fn(noDataMovement);

  SetVector<Value> slice;
  DenseMap<Value, Attribute> layout;
  // Set-up the conversion "cache"
  LogicalResult result = getConvertBackwardSlice(
      convertOp.getSrcMutable(), targetType.getEncoding(), slice, layout, stop);
  if (result.failed())
    return;

  IRMapping mapping;
  OpBuilder builder(convertOp.getContext());
  SetVector<Value> innerSlice;
  for (Value v : slice) {
    if (!v.getDefiningOp()) {
      LLVM_DEBUG(
          { DBGS() << "  Block arguments not supported. Got " << v << "\n"; });
      return;
    }
    auto loadOp = dyn_cast<LoadOp>(v.getDefiningOp());
    // We expect the leaves of the slice to be Load or arith::Constant
    // This could be generalised if necessary
    if (!loadOp) {
      auto op = v.getDefiningOp();
      if (isa<arith::ConstantOp>(op) || noDataMovement(op)) {
        innerSlice.insert(v);
        continue;
      } else {
        LLVM_DEBUG({
          DBGS() << "  Leaves must be Load or Constant. Got " << v << "\n";
        });
        return;
      }
    }
    builder.setInsertionPointAfter(loadOp);
    auto type = dyn_cast<RankedTensorType>(loadOp.getType());
    if (!type)
      continue;
    auto newType = RankedTensorType::get(type.getShape(), type.getElementType(),
                                         layout[loadOp]);
    auto newConvertOp = builder.create<ConvertLayoutOp>(
        convertOp.getLoc(), newType, loadOp.getResult());
    mapping.map(loadOp.getResult(), newConvertOp.getResult());
  }

  if (innerSlice.empty()) {
    return;
  }

  LLVM_DEBUG({
    DBGS() << "  Hoisting " << convertOp << '\n';
    for (Value v : innerSlice)
      DBGS() << "    " << v << '\n';
  });

  rewriteSlice(innerSlice, layout, convertOp, mapping);
}

// For convert left we try to hoist them above type extension to reduce the cost
// of the convert.
void LayoutRematerialization::hoistConvertOnTopOfExtOrBroadcast(
    ConvertLayoutOp convertOp) {
  // DotOperand is hoisted by hoistDotOperand
  RankedTensorType targetType = convertOp.getType();
  if (mlir::isa<DotOperandEncodingAttr>(targetType.getEncoding()))
    return;

  auto isExtOrBroadcastOp = [](Operation *op) {
    if (isa<arith::ExtSIOp, arith::ExtUIOp, arith::ExtFOp, BroadcastOp,
            ExpandDimsOp>(op)) {
      return true;
    }
    if (auto fpToFpOp = dyn_cast<FpToFpOp>(op)) {
      auto srcType = cast<RankedTensorType>(fpToFpOp.getOperand().getType());
      return getElementBitWidth(srcType) <
             getElementBitWidth(cast<RankedTensorType>(fpToFpOp.getType()));
    }
    return false;
  };
  // 1. Take a backward slice of all the tensor dependencies.
  SetVector<Value> slice;
  DenseMap<Value, Attribute> layout;
  LogicalResult result = getRematerializableSlice(
      convertOp.getSrcMutable(), targetType.getEncoding(), slice, layout,
      isExtOrBroadcastOp);
  if (result.failed())
    return;

  Operation *extOrBroadcatOp = nullptr;
  unsigned sliceSize = slice.size();
  for (unsigned i = 0; i < sliceSize; i++) {
    Value v = slice[i];
    Operation *op = v.getDefiningOp();
    if (!op)
      continue;
    if (isExtOrBroadcastOp(op)) {
      SetVector<Value> tempSlice;
      DenseMap<Value, Attribute> tempLayout;
      Attribute srcEncoding = ttgi::inferSrcEncoding(op, layout[v]);
      if (!srcEncoding)
        return;
      LogicalResult result = getRematerializableSlice(
          op->getOpOperand(0), srcEncoding, tempSlice, tempLayout);
      // If we can rematerialize the rest of the ext slice we can ignore this
      // ext as it won't need a convert.
      if (result.succeeded()) {
        slice.insert(tempSlice.begin(), tempSlice.end());
        layout.insert(tempLayout.begin(), tempLayout.end());
        continue;
      }
      // Only apply it if there is a single ext op otherwise we would have to
      // duplicate the convert.
      if (extOrBroadcatOp != nullptr)
        return;
      extOrBroadcatOp = op;
    }
  }

  if (extOrBroadcatOp == nullptr)
    return;
  Attribute dstEncoding = layout[extOrBroadcatOp->getResult(0)];
  Attribute srcEncoding = ttgi::inferSrcEncoding(extOrBroadcatOp, dstEncoding);
  if (!srcEncoding)
    return;
  // Move the convert before the ext op and rewrite the slice.
  OpBuilder builder(extOrBroadcatOp);
  auto tensorType =
      cast<RankedTensorType>(extOrBroadcatOp->getOperand(0).getType());
  auto newType = RankedTensorType::get(
      tensorType.getShape(), tensorType.getElementType(), srcEncoding);
  auto newConvertOp = builder.create<ConvertLayoutOp>(
      convertOp.getLoc(), newType, extOrBroadcatOp->getOperand(0));
  Operation *newExtOrBroadcast = builder.clone(*extOrBroadcatOp);
  newExtOrBroadcast->setOperand(0, newConvertOp.getResult());
  auto oldExtOrBroadcastType =
      cast<RankedTensorType>(extOrBroadcatOp->getResult(0).getType());
  Type newExtOrBroadcasrType = RankedTensorType::get(
      oldExtOrBroadcastType.getShape(), oldExtOrBroadcastType.getElementType(),
      dstEncoding);
  newExtOrBroadcast->getResult(0).setType(newExtOrBroadcasrType);
  IRMapping mapping;
  mapping.map(extOrBroadcatOp->getResult(0), newExtOrBroadcast->getResult(0));
  slice.remove(extOrBroadcatOp->getResult(0));
  // 3. Rewrite the slice.
  rewriteSlice(slice, layout, convertOp, mapping);
}

void LayoutRematerialization::hoistConvertIntoConditionals(
    ConvertLayoutOp convertOp) {
  // Take the backward slice of tensor dependencies rooted at the conversion,
  // stopping at conditionals. This subslice is used to initialize the analysis.
  SetVector<Value> slice;
  DenseMap<Value, Attribute> layout;
  auto isIfOp = [](Operation *op) { return isa<scf::IfOp>(op); };
  if (failed(getRematerializableSlice(convertOp.getSrcMutable(),
                                      convertOp.getType().getEncoding(), slice,
                                      layout, isIfOp)))
    return;

  // These are the conditional edges above which conversions should be hoisted.
  // The value represents the `scf.if` op result and the operand represents the
  // edge into one of the branches.
  SmallVector<std::pair<OpResult, OpOperand *>> hoistAbove;

  // The list of `scf.if` op results in the slice that are not rematerializable.
  // Hoisting is terminated at these values.
  SmallVector<OpResult> terminals;

  // Process the whole backward slice in subslices that stop at each condtional.
  // This is so we can apply more specific rules about when to hoist.
  struct Subslice {
    OpResult v;
    OpOperand *edge;
    SetVector<Value> slice;
    DenseMap<Value, Attribute> layout;
  };
  SmallVector<Subslice> subslices;

  // Check a value in the subslice.
  auto visitValue = [&](OpResult v) {
    auto ifOp = v.getDefiningOp<scf::IfOp>();
    if (!ifOp)
      return;

    Attribute rootLayout = layout.at(v);
    unsigned resIdx = cast<OpResult>(v).getResultNumber();

    // Take the backward slice along each branch.
    auto thenYield =
        cast<scf::YieldOp>(ifOp.getThenRegion().front().getTerminator());
    auto elseYield =
        cast<scf::YieldOp>(ifOp.getElseRegion().front().getTerminator());

    OpOperand &thenRes = thenYield.getResultsMutable()[resIdx];
    OpOperand &elseRes = elseYield.getResultsMutable()[resIdx];

    SetVector<Value> thenSlice, elseSlice;
    DenseMap<Value, Attribute> thenLayout, elseLayout;

    LogicalResult thenResult = getRematerializableSlice(
        thenRes, rootLayout, thenSlice, thenLayout, isIfOp);
    LogicalResult elseResult = getRematerializableSlice(
        elseRes, rootLayout, elseSlice, elseLayout, isIfOp);

    // If propagation across both edges of this conditional succeeded, then we
    // don't need to hoist across it. Merge into the current slice.
    if (succeeded(thenResult) && succeeded(elseResult)) {
      slice.insert(thenSlice.begin(), thenSlice.end());
      slice.insert(elseSlice.begin(), elseSlice.end());
      layout.insert(thenLayout.begin(), thenLayout.end());
      layout.insert(elseLayout.begin(), elseLayout.end());
      return;
    }

    // If propagation across both edges failed, then this conditional
    // terminates backwards rematerialization.
    if (failed(thenResult) && failed(elseResult)) {
      terminals.push_back(v);
      return;
    }

    // The layout conversion can be rematerialized along one edge but not the
    // other. We can hoist the conversion into the other branch. Push this
    // into the subslice list for analysis.
    if (succeeded(thenResult)) {
      subslices.push_back(
          {v, &elseRes, std::move(thenSlice), std::move(thenLayout)});
    } else {
      subslices.push_back(
          {v, &thenRes, std::move(elseSlice), std::move(elseLayout)});
    }
  };

  // Process the whole slice in subslices.
  unsigned i = 0;
  bool isLoneHoist = false;
  do {
    // Visit values in the current subslice.
    for (; i != slice.size(); ++i) {
      if (auto v = dyn_cast<OpResult>(slice[i]))
        visitValue(v);
    }
    // Check the next chunk of subslices. When a condtional is marked as being
    // valid to be hoisted across, we have to recurse on a new subslice rooted
    // at the corresopnding yield operand.
    //
    // Hoist across condtionals when:
    // 1. The conditional is directly inside a loop.
    // 2. The whole slice contains only one conditional.
    for (auto &[v, edge, subslice, layouts] : subslices) {
      bool oneHoist = false;
      if (isa<LoopLikeOpInterface>(v.getDefiningOp()->getParentOp()) ||
          (oneHoist = subslices.size() == 1 && hoistAbove.empty())) {
        isLoneHoist |= oneHoist;
        hoistAbove.push_back({v, edge});
        // Recurse on the subslice.
        slice.insert(subslice.begin(), subslice.end());
        layout.insert(layouts.begin(), layouts.end());
      } else {
        terminals.push_back(v);
      }
    }
    subslices.clear();
  } while (i != slice.size());

  // Exit early if there is nothing to do.
  if (hoistAbove.empty())
    return;
  // Check if this is a lone hoist. There should be no other terminals.
  if (isLoneHoist && !terminals.empty())
    return;

  // Rematerialize failed hoists right before the condtional, and hoist those
  // that succeeded into the branch and then rewrite the slice.
  IRMapping mapping;
  auto hoistRemat = [&](OpBuilder &b, Value v, Attribute encoding) {
    auto tensorType = cast<RankedTensorType>(v.getType());
    auto newType = RankedTensorType::get(tensorType.getShape(),
                                         tensorType.getElementType(), encoding);
    Value newCvt = b.create<ConvertLayoutOp>(convertOp.getLoc(), newType, v);

    mapping.map(v, newCvt);
    slice.remove(v);
  };
  for (Value v : terminals) {
    OpBuilder b(v.getContext());
    b.setInsertionPointAfter(v.getDefiningOp());
    hoistRemat(b, v, layout.at(v));
  }
  for (auto [result, edge] : hoistAbove) {
    OpBuilder b(edge->getOwner());
    hoistRemat(b, edge->get(), layout.at(result));
  }
  rewriteSlice(slice, layout, convertOp, mapping);
}

void backwardRematerialization(ModuleOp module) {
  module.walk([](FuncOp funcOp) {
    LayoutRematerialization layoutRemat(funcOp);
    layoutRemat.backwardRematerialization();
    layoutRemat.cleanup();
  });
}

void hoistConvert(ModuleOp module) {
  SmallVector<ConvertLayoutOp> convertOps;
  module.walk([](FuncOp funcOp) {
    LayoutRematerialization layoutRemat(funcOp);
    layoutRemat.hoistConvertOnTopOfExtOrBroadcast();
    layoutRemat.cleanup();

    layoutRemat = LayoutRematerialization(funcOp);
    layoutRemat.hoistConvertIntoConditionals();
    layoutRemat.cleanup();

    layoutRemat = LayoutRematerialization(funcOp);
    layoutRemat.hoistConvertDotOperand();
    layoutRemat.cleanup();
  });
}

class TritonIntelGPURemoveLayoutConversionsPass
    : public intel::impl::TritonIntelGPURemoveLayoutConversionsBase<
          TritonIntelGPURemoveLayoutConversionsPass> {
public:
  // Cleanup convert ops.
  void cleanupConvertOps() {
    MLIRContext *context = &getContext();
    ModuleOp m = getOperation();
    RewritePatternSet cleanUpPatterns(context);
    ConvertLayoutOp::getCanonicalizationPatterns(cleanUpPatterns, context);
    if (applyPatternsGreedily(m, std::move(cleanUpPatterns)).failed()) {
      signalPassFailure();
    }

    LLVM_DEBUG({
      DBGS() << "Module after canonicalizing:\n";
      m.dump();
    });
  }

  void runOnOperation() override {
    MLIRContext *context = &getContext();
    ModuleOp m = getOperation();

    // 1. Propagate layout forward starting from "anchor" ops.
    m.walk([](FuncOp funcOp) {
      LayoutPropagation layoutPropagation(funcOp);
      layoutPropagation.initAnchorLayout();
      layoutPropagation.propagateLayout();
      layoutPropagation.resolveConflicts();
      layoutPropagation.rewrite();
    });

    LLVM_DEBUG({
      DBGS() << "Module after propagating layouts forward:\n";
      m.dump();
      assert(succeeded(verify(m)) && "Module verification failed");
    });

    cleanupConvertOps();

    // 2. For remaining convert ops, try to rematerialize the slice of producer
    // operation to avoid having to convert.
    backwardRematerialization(m);
    LLVM_DEBUG({
      DBGS() << "Module after backward remat:\n";
      m.dump();
      assert(succeeded(verify(m)) && "Module verification failed");
    });

    // Cleanup dummy converts created during backward remat.
    cleanupConvertOps();

    // 3. For remaining converts, try to hoist them above cast generating larger
    // size types in order to reduce the cost of the convert op.
    hoistConvert(m);
    LLVM_DEBUG({
      DBGS() << "Module after hoisting converts:\n";
      m.dump();
      assert(succeeded(verify(m)) && "Module verification failed");
    });

    // 4. Apply clean up patterns to remove remove dead convert and dead code
    // generated by the previous transformations.
    RewritePatternSet cleanUpPatterns2(context);
    populateForOpDeadArgumentElimination(cleanUpPatterns2);
    scf::ForOp::getCanonicalizationPatterns(cleanUpPatterns2, context);
    scf::IfOp::getCanonicalizationPatterns(cleanUpPatterns2, context);
    ConvertLayoutOp::getCanonicalizationPatterns(cleanUpPatterns2, context);
    if (applyPatternsGreedily(m, std::move(cleanUpPatterns2)).failed()) {
      signalPassFailure();
    }
    LLVM_DEBUG({
      DBGS() << "Module after final cleanups:\n";
      m.dump();
      assert(succeeded(verify(m)) && "Module verification failed");
    });
  }
};

} // namespace<|MERGE_RESOLUTION|>--- conflicted
+++ resolved
@@ -708,12 +708,9 @@
       storeOp.setOperand(1, dataToStore);
     } else if (auto advanceOp = dyn_cast<AdvanceOp>(user)) {
       updateAdvanceOpChain(advanceOp, makeTensorPtrOp, dataToStore);
-<<<<<<< HEAD
-=======
     } else {
       llvm::errs() << "user: " << *user << "\n";
       llvm_unreachable("Unexpected user");
->>>>>>> 8f8b91b0
     }
   }
 }
@@ -800,12 +797,6 @@
   Block *storeBB = storeOp->getBlock();
   for (Operation *user : makeTensorPtrOpUsers) {
     Block *userBB = user->getBlock();
-<<<<<<< HEAD
-    if (storeBB != userBB)
-      continue;
-
-=======
->>>>>>> 8f8b91b0
     if (auto storeOp = dyn_cast<StoreOp>(user)) {
       storeOp.setOperand(0, newMakeTensorPtrOp);
       storeOp.setOperand(1, dataToStore);
