#include "mlir/Analysis/SliceAnalysis.h"
#include "mlir/Dialect/SCF/IR/SCF.h"
#include "mlir/IR/BuiltinAttributes.h"
#include "mlir/IR/Dominance.h"
#include "mlir/IR/IRMapping.h"
#include "mlir/IR/Matchers.h"
#include "mlir/IR/PatternMatch.h"
#include "mlir/IR/Verifier.h"
#include "mlir/Interfaces/InferTypeOpInterface.h"
#include "mlir/Interfaces/SideEffectInterfaces.h"
#include "mlir/Pass/Pass.h"
#include "mlir/Pass/PassManager.h"
#include "mlir/Support/LogicalResult.h"
#include "mlir/Transforms/GreedyPatternRewriteDriver.h"
#include "mlir/Transforms/Passes.h"
#include "mlir/Transforms/RegionUtils.h"

#include "intel/include/Dialect/TritonIntelGPU/IR/Dialect.h"
#include "intel/include/Dialect/TritonIntelGPU/Transforms/Passes.h"
#include "intel/include/Dialect/TritonIntelGPU/Transforms/Utility.h"
#include "intel/include/Utils/Utility.h"

#include "triton/Analysis/Utility.h"
#include "triton/Dialect/Triton/IR/Dialect.h"
#include "triton/Dialect/TritonGPU/IR/Dialect.h"
#include "triton/Dialect/TritonGPU/Transforms/TritonGPUConversion.h"
#include "triton/Dialect/TritonGPU/Transforms/Utility.h"
#include "llvm/ADT/TypeSwitch.h"
#include <deque>

namespace mlir::triton::gpu::intel {
#define GEN_PASS_DEF_TRITONINTELGPUREMOVELAYOUTCONVERSIONS
#include "intel/include/Dialect/TritonIntelGPU/Transforms/Passes.h.inc"
} // namespace mlir::triton::gpu::intel

#define DEBUG_TYPE "tritonintelgpu-remove-layout-conversions"
#define DBGS() (llvm::dbgs() << "[" DEBUG_TYPE "]: ")
#define LDBG(X) LLVM_DEBUG(DBGS() << X << "\n")

namespace ttgi = mlir::triton::gpu::intel;
using namespace mlir;
using namespace mlir::triton;
using namespace mlir::triton::gpu;

namespace {

// -----------------------------------------------------------------------------
//
// -----------------------------------------------------------------------------

// The current algorithm works by analyzing the IR and doing a one-shot rewrite
// based on the analysis. The algorithm is as follows.
//
// 1. Find all the anchor ops. These are ops that have a layout we want to
//    preserve.
//
// 2. For each anchor, propagate its layout to all its descendants.
//    An op can have multiple ancestors that are anchors, so at this stage an op
//    may have multiple layouts associated with it.
//
// 3. Resolve conflicts by deciding which of the multiple layouts the op should
//    keep, inserting convert-layout ops to resolve conflicts.  After this
//    stage, each value has only one layout associated with it.
//
// 4. Rewrite the IR by walking the function in dominance order. Since we
//    assume the IR is structured we just need to process the regions in the
//    correct order. For each op, rewrite it using the layout decided by the
//    analysis phase.
class LayoutPropagation {
public:
  // Structure to keep track of the layout associated to a value.
  struct LayoutInfo {
    LayoutInfo(Attribute encoding) { encodings.insert(encoding); }
    LayoutInfo() {}
    llvm::SmallSetVector<Attribute, 8> encodings;
  };
  LayoutPropagation(FuncOp F) : funcOp(F) {}
  // Find the anchor ops and set their layout in the data structure.
  void initAnchorLayout();
  // Recursively Propagate the layout to all the users of the anchor ops until
  // we reach a fix point.
  void propagateLayout();
  // Add layouts given in `Info` to the uses of `value`.
  SmallVector<Value> propagateToUsers(Value value, LayoutInfo &info);
  // Set the encoding to all the values and fill out the values with new layout
  // in `changed`.
  void setEncoding(ValueRange values, LayoutInfo &info,
                   SmallVector<Value> &changed, Operation *op);
  // Resolve cases where a value has multiple layouts associated to it.
  void resolveConflicts();
  // Rewrite the IR for the full module.
  void rewrite();
  // Rewrite the IR for a region.
  void rewriteRegion(Region &R);
  // Rewrite an op based on the layout picked by the analysis.
  Operation *rewriteOp(Operation *op);
  // Rewrite a for op based on the layout picked by the analysis.
  Operation *rewriteForOp(scf::ForOp forOp);
  Operation *rewriteWhileOp(scf::WhileOp whileOp);
  Operation *rewriteIfOp(scf::IfOp ifOp);
  void rewriteYieldOp(scf::YieldOp yieldOp);
  void rewriteConditionOp(scf::ConditionOp conditionOp);
  void rewriteReduceToScalar(Operation *reduceOp);
  void rewriteAssertOp(AssertOp assertOp);
  // Rewrite a StoreOp with the forwarded DPAS layout if applicable.
  // return true if the StoreOp has been rewritten.
  bool rewriteTensorPtrStoreOp(StoreOp storeOp);
  bool rewriteStoreOp(StoreOp storeOp);
  Operation *cloneElementwise(OpBuilder &rewriter, Operation *op,
                              Attribute encoding);
  // Map the original value to the rewritten one.
  void map(Value old, Value newV);
  // Return the mapped value in the given encoding. This will insert a convert
  // if the encoding is different than the encoding decided at resolve time.
  Value getValueAs(Value value, Attribute encoding);
  // Return the original value mapped to the new desired encoding.
  Value getRewrittenValue(Value value);
  // Dump the current stage of layout information.
  void dump();

private:
  // map from value to layout information.
  llvm::MapVector<Value, LayoutInfo> layouts;
  // map of the values rewrite based on their encoding.
  DenseMap<std::pair<Value, Attribute>, Value> rewriteMapping;
  SetVector<Operation *> opToDelete;
  FuncOp funcOp;
};

class LayoutRematerialization {
public:
  LayoutRematerialization(FuncOp F) : funcOp(F) {}

  // Map the original value to the remat'ed one.
  void addRematValue(Value old, Attribute encoding, Value newV);
  // Get the remat'ed value in the given encoding, if one already exists and
  // is different then the layout conversion root.
  Value getRematValue(Value value, Attribute encoding) const {
    return rematMapping.lookup({value, encoding});
  }

  void cleanup();
  void backwardRematerialization();
  void backwardRematerialization(ConvertLayoutOp convertOp);
  // TODO: Merge the three hoistConvert*(); functions as they are duplicate code
  void hoistConvertDotOperand();
  void hoistConvertDotOperand(ConvertLayoutOp convertOp);
  void hoistConvertOnTopOfExtOrBroadcast();
  void hoistConvertOnTopOfExtOrBroadcast(ConvertLayoutOp convertOp);
  void hoistConvertIntoConditionals();
  void hoistConvertIntoConditionals(ConvertLayoutOp convertOp);
  void rewriteSlice(SetVector<Value> &slice, DenseMap<Value, Attribute> &layout,
                    ConvertLayoutOp convertOp, IRMapping &mapping);
  void rewriteSlice(SetVector<Value> &slice, DenseMap<Value, Attribute> &layout,
                    ConvertLayoutOp convertOp);

  LogicalResult
  getConvertBackwardSlice(OpOperand &root, Attribute rootEncoding,
                          SetVector<Value> &slice,
                          DenseMap<Value, Attribute> &layout,
                          std::function<bool(Operation *)> stopPropagation);

  LogicalResult getRematerializableSlice(
      OpOperand &root, Attribute rootEncoding, SetVector<Value> &slice,
      DenseMap<Value, Attribute> &layout,
      std::function<bool(Operation *)> stopPropagation = nullptr);

private:
  void updateRematMapping(SmallVector<std::tuple<Value, Value>> &values);
  void reduceLoopCarriedValues();
  // Existing tuples of (value, layout) that needs to be updated when recreating
  // scf ops. This prevents keeping track of Values that have been delete when
  // rewriting slices.
  DenseMap<Value, Attribute> mappedValues;
  // map of the values remat based on encoding.
  DenseMap<std::pair<Value, Attribute>, Value> rematMapping;
  // DenseMap<std::pair<Operation*, Attribute>, Operation*>
  SetVector<Operation *> opToDelete;
  FuncOp funcOp;
  DominanceInfo domInfo;
  PostDominanceInfo postDomInfo;
};

void LayoutRematerialization::addRematValue(Value old, Attribute encoding,
                                            Value newV) {
  LDBG("addRematValue " << old << " encoding " << encoding << " " << newV);
  rematMapping[{old, encoding}] = newV;
  mappedValues[old] = encoding;
}

// Remove unneeded values now that we are done with the rematMapping.
void LayoutRematerialization::cleanup() {
  for (Operation *op : llvm::reverse(opToDelete))
    op->erase();
}

// Return true if the op is an op with a layout we don't want to change. We will
// propagate the layout starting from anchor ops.
bool isLayoutAnchor(Operation *op) {
  if (isa<LoadOp, StoreOp>(op))
    return ttgi::isExpensiveLoadOrStore(op);
  // TODO: we should estimate the cost of the not propagating layout for
  // AtomicCAS for further performance consideration.
  if (isa<DotOp, DotScaledOp, AtomicCASOp>(op))
    return true;
  if (auto gatherOp = dyn_cast<GatherOp>(op))
    return gatherOp.getEfficientLayout();

  if (isa<AtomicRMWOp>(op))
    if (auto tensorType =
            dyn_cast<RankedTensorType>(op->getResult(0).getType()))
      return isa<MmaEncodingTrait>(tensorType.getEncoding());

  // Heuristic: Mark permuting reshape as a layout anchor.  Its dst can be
  // anything, so it stops forward-propagation of layouts.  We rely on the
  // backwards pass to fix it up if necessary.  (If we didn't do this, then
  // anything following the reshape won't be covered by the forward pass at
  // all.)
  if (auto reshape = dyn_cast<ReshapeOp>(op))
    return reshape.getAllowReorder();

  return false;
}

void LayoutPropagation::initAnchorLayout() {
  auto addAnchor = [&](Value v) {
    if (auto tensorType = dyn_cast<RankedTensorType>(v.getType())) {
      layouts.insert({v, LayoutInfo(tensorType.getEncoding())});
    }
  };

  // Consider function args as anchors.  This makes it easier to write tests --
  // you can pass a tensor with an encoding as an arg, instead of explicitly
  // calling tt.load.
  for (auto arg : funcOp.getArguments()) {
    addAnchor(arg);
  }

  funcOp.walk([&](Operation *op) {
    if (isLayoutAnchor(op)) {
      for (auto result : op->getResults()) {
        addAnchor(result);
      }
    }
  });

  LLVM_DEBUG({
    DBGS() << "Anchors: \n";
    for (auto [v, info] : layouts) {
      DBGS().indent(2) << "Value:  " << v << "\n";
      DBGS().indent(2) << "Encodings (" << info.encodings.size() << "):\n";
      for (Attribute encoding : info.encodings)
        DBGS().indent(4) << encoding << "\n";
    }
  });
}

void LayoutPropagation::setEncoding(ValueRange values, LayoutInfo &info,
                                    SmallVector<Value> &changed,
                                    Operation *op) {
  for (Value value : values) {
    if (!isa<RankedTensorType>(value.getType()))
      continue;
    bool hasChanged = false;
    for (auto encoding : info.encodings) {
      Attribute dstEncoding;
      if (isa<StoreOp, ConvertLayoutOp>(op)) {
        // Try to remove the convert by making the dst encoding match the source
        // encoding.
        dstEncoding = encoding;
      } else {
        dstEncoding = inferDstEncoding(op, encoding);
      }
      if (dstEncoding)
        hasChanged |= layouts[value].encodings.insert(dstEncoding);
    }
    if (hasChanged)
      changed.push_back(value);
  }
}

SmallVector<Value> LayoutPropagation::propagateToUsers(Value value,
                                                       LayoutInfo &info) {
  SmallVector<Value> changed;
  for (OpOperand &use : value.getUses()) {
    Operation *user = use.getOwner();
    if (auto forOp = dyn_cast<scf::ForOp>(user)) {
      Value arg = forOp.getTiedLoopRegionIterArg(&use);
      Value result = forOp.getTiedLoopResult(&use);
      setEncoding({arg, result}, info, changed, user);
      continue;
    }
    if (auto whileOp = dyn_cast<scf::WhileOp>(user)) {
      Value arg = whileOp.getBeforeArguments()[use.getOperandNumber()];
      setEncoding({arg}, info, changed, user);
      continue;
    }
    if (auto yieldOp = dyn_cast<scf::YieldOp>(user)) {
      auto parent = yieldOp->getParentOp();
      SmallVector<Value> valuesToPropagate;
      if (isa<scf::ForOp, scf::IfOp, scf::WhileOp>(parent))
        valuesToPropagate.push_back(parent->getResult(use.getOperandNumber()));
      if (auto forOp = dyn_cast<scf::ForOp>(parent))
        valuesToPropagate.push_back(
            forOp.getRegionIterArg(use.getOperandNumber()));
      if (auto whileOp = dyn_cast<scf::WhileOp>(parent))
        valuesToPropagate.push_back(
            whileOp.getBeforeArguments()[use.getOperandNumber()]);
      if (isa<scf::ForOp, scf::IfOp, scf::WhileOp>(parent))
        setEncoding(valuesToPropagate, info, changed, user);
      continue;
    }
    if (auto conditionOp = dyn_cast<scf::ConditionOp>(user)) {
      auto whileOp = cast<scf::WhileOp>(conditionOp->getParentOp());
      // Skip arg 0 as it is the condition.
      unsigned argIndex = use.getOperandNumber() - 1;
      Value afterArg = whileOp.getAfterArguments()[argIndex];
      Value result = whileOp->getResult(argIndex);
      setEncoding({afterArg, result}, info, changed, user);
      continue;
    }
    if (auto atomicRMWOp = dyn_cast<AtomicRMWOp>(user)) {
      bool isBlockedOrMma = std::all_of(
          info.encodings.begin(), info.encodings.end(), [](Attribute encoding) {
            return isa<BlockedEncodingAttr, MmaEncodingTrait>(encoding);
          });
      if (isBlockedOrMma)
        setEncoding(user->getResults(), info, changed, user);
      continue;
    }
    if (auto gatherOp = dyn_cast<GatherOp>(user)) {
      // Propagate the layout through the indices only, and if the layout does
      // not have an efficient layout set.
      if (!gatherOp.getEfficientLayout() &&
          &use == &gatherOp.getIndicesMutable()) {
        setEncoding(gatherOp.getResult(), info, changed, user);
        continue;
      }
    }
    if (auto storeOp = dyn_cast<StoreOp>(user)) {
      auto checkMMAorMMADerived = [](Attribute encoding) {
        bool isMMAorMMADerived = isa<MmaEncodingTrait>(encoding);
        if (isa<SliceEncodingAttr>(encoding)) {
          isMMAorMMADerived |= isa<MmaEncodingTrait>(
              cast<SliceEncodingAttr>(encoding).getParent());
        } else if (isa<DotOperandEncodingAttr>(encoding)) {
          isMMAorMMADerived |= isa<MmaEncodingTrait>(
              cast<DotOperandEncodingAttr>(encoding).getParent());
        }
        return isMMAorMMADerived;
      };
      if (llvm::all_of(info.encodings, checkMMAorMMADerived)) {
        SmallVector<Value> valuesToChange{storeOp.getPtr(), storeOp.getValue()};
        if (storeOp.getMask())
          valuesToChange.emplace_back(storeOp.getMask());
        setEncoding(valuesToChange, info, changed, user);
      }
      continue;
    }
    if (user->hasTrait<OpTrait::SameOperandsAndResultEncoding>() ||
        user->hasTrait<OpTrait::Elementwise>() ||
        isa<ReduceOp, ExpandDimsOp, ReshapeOp, TransOp, JoinOp, SplitOp,
            ConvertLayoutOp>(user)) {
      setEncoding(user->getResults(), info, changed, user);
      continue;
    }
  }
  return changed;
}

void LayoutPropagation::propagateLayout() {
  SmallVector<Value> queue;
  for (auto it : layouts) {
    queue.push_back(it.first);
  }
  while (!queue.empty()) {
    Value currentValue = queue.back();
    LayoutInfo info = layouts[currentValue];
    queue.pop_back();
    SmallVector<Value> changed = propagateToUsers(currentValue, info);

    LLVM_DEBUG({
      DBGS() << "propagateLayout considering " << currentValue << ", which has "
             << info.encodings.size() << " candidate encoding(s):\n";
      for (Attribute encoding : info.encodings)
        DBGS() << "  " << encoding << "\n";
      DBGS() << "changed: " << changed.size() << "\n";
    });

    queue.insert(queue.end(), changed.begin(), changed.end());
  }
}

void LayoutPropagation::resolveConflicts() {
  for (auto &it : layouts) {
    Operation *op = it.first.getDefiningOp();
    LayoutInfo &info = it.second;
    if (info.encodings.size() <= 1)
      continue;
    // Hacky resolve, prefer block encoding.
    // TODO: add a proper heuristic.
    Attribute encoding = *info.encodings.begin();
    bool isLoadOrStore =
        op && isa<LoadOp, StoreOp, AtomicRMWOp, AtomicCASOp>(op);
    for (Attribute e : info.encodings) {
      if ((isLoadOrStore && isa<BlockedEncodingAttr>(e)) ||
          (!isLoadOrStore && isa<MmaEncodingTrait>(e))) {
        encoding = e;
        break;
      }
    }
    info.encodings.clear();
    info.encodings.insert(encoding);
  }
}

void LayoutPropagation::dump() {
  for (auto it : layouts) {
    llvm::errs() << "Value: ";
    OpPrintingFlags flags;
    flags.skipRegions();
    it.first.print(llvm::errs(), flags);
    llvm::errs() << " \n encoding:\n";
    for (auto encoding : it.second.encodings) {
      encoding.print(llvm::errs());
      llvm::errs() << "\n";
    }
    llvm::errs() << "--\n";
  }
}

void LayoutPropagation::rewrite() { rewriteRegion(funcOp->getRegion(0)); }

bool reduceToScalar(Operation *op) {
  // For reductions returning a scalar we can change the src encoding without
  // affecting the output.
  return isa<ReduceOp>(op) && !isa<RankedTensorType>(op->getResultTypes()[0]);
}

void LayoutPropagation::rewriteRegion(Region &region) {
  std::deque<Region *> queue = {&region};
  while (!queue.empty()) {
    Region *currentRegion = queue.front();
    queue.pop_front();
    for (Operation &op : currentRegion->getOps()) {
      bool needRewrite = false;
      SmallVector<Value> results = op.getResults();
      for (Value result : results) {
        auto it = layouts.find(result);
        // If we haven't mapped this value skip.
        if (it == layouts.end())
          continue;
        LayoutInfo &info = it->second;
        assert(info.encodings.size() == 1 &&
               "we should have resolved to a single encoding");
        auto encoding = cast<RankedTensorType>(result.getType()).getEncoding();
        // If the encoding is already what we want skip.
        if (encoding == *info.encodings.begin())
          continue;
        needRewrite = true;
      }
      if (needRewrite) {
        Operation *newOp = rewriteOp(&op);
        for (Region &R : newOp->getRegions())
          queue.push_back(&R);
      } else if (auto yieldOp = dyn_cast<scf::YieldOp>(&op)) {
        rewriteYieldOp(yieldOp);
      } else if (auto conditionOp = dyn_cast<scf::ConditionOp>(&op)) {
        rewriteConditionOp(conditionOp);
      } else if (reduceToScalar(&op)) {
        rewriteReduceToScalar(&op);
      } else if (auto assertOp = dyn_cast<AssertOp>(&op)) {
        rewriteAssertOp(assertOp);
      } else {
        if (auto storeOp = dyn_cast<StoreOp>(&op)) {
          if (rewriteStoreOp(storeOp))
            continue;
        }
        // If we don't need to rewrite the op we still need to remap the
        // operands.
        for (OpOperand &operand : op.getOpOperands()) {
          auto it = layouts.find(operand.get());
          if (it == layouts.end())
            continue;
          Attribute encoding =
              cast<RankedTensorType>(operand.get().getType()).getEncoding();
          Value newOperand = getValueAs(operand.get(), encoding);
          op.setOperand(operand.getOperandNumber(), newOperand);
        }
        for (Region &R : op.getRegions())
          queue.push_back(&R);
      }
    }
  }

  for (Operation *op : llvm::reverse(opToDelete)) {
    if (op->getUsers().empty())
      op->erase();
  }
}

void LayoutPropagation::map(Value old, Value newV) {
  rewriteMapping[{old, cast<RankedTensorType>(newV.getType()).getEncoding()}] =
      newV;
}

Value LayoutPropagation::getRewrittenValue(Value value) {
  auto tensorType = dyn_cast<RankedTensorType>(value.getType());
  if (!tensorType)
    return value;
  auto layoutIt = layouts.find(value);
  if (layoutIt == layouts.end()) {
    return value;
  }
  assert(layoutIt->second.encodings.size() == 1 &&
         "we should have resolved to a single encoding");
  Attribute encodingPicked = *(layoutIt->second.encodings.begin());
  if (encodingPicked == tensorType.getEncoding())
    return value;
  return rewriteMapping.at({value, encodingPicked});
}

Value LayoutPropagation::getValueAs(Value value, Attribute encoding) {
  if (auto tensorType = dyn_cast<RankedTensorType>(value.getType())) {
    Value rewrittenValue = getRewrittenValue(value);
    if (cast<RankedTensorType>(rewrittenValue.getType()).getEncoding() ==
        encoding)
      return rewrittenValue;
    OpBuilder rewriter(value.getContext());
    rewriter.setInsertionPointAfterValue(rewrittenValue);
    auto tmpType = tensorType.cloneWithEncoding(encoding);
    Value converted = rewriter.create<ConvertLayoutOp>(value.getLoc(), tmpType,
                                                       rewrittenValue);
    // TODO: we could cache the conversion.
    return converted;
  }
  return value;
}

Operation *LayoutPropagation::cloneElementwise(OpBuilder &rewriter,
                                               Operation *op,
                                               Attribute encoding) {
  Operation *newOp = rewriter.clone(*op);

  Attribute operandEnc;
  if (op->getNumOperands() > 0) {
    for (auto operand : op->getOperands()) {
      auto ty =
          dyn_cast<RankedTensorType>(getRewrittenValue(operand).getType());
      if (!ty)
        continue;
      auto enc = ty.getEncoding();
      if (inferDstEncoding(op, enc) == encoding) {
        operandEnc = enc;
        break;
      }
    }
    if (!operandEnc)
      operandEnc = ttgi::inferSrcEncoding(op, encoding);
    assert(operandEnc);
  }

  for (OpOperand &operand : op->getOpOperands()) {
    newOp->setOperand(operand.getOperandNumber(),
                      getValueAs(operand.get(), operandEnc));
  }

  for (unsigned i = 0, e = op->getNumResults(); i < e; ++i) {
    auto origType = dyn_cast<RankedTensorType>(op->getResult(i).getType());
    if (!origType)
      continue;
    auto newType = origType.cloneWithEncoding(encoding);
    newOp->getResult(i).setType(newType);
  }
  return newOp;
}

Operation *LayoutPropagation::rewriteForOp(scf::ForOp forOp) {
  SmallVector<Value> operands;
  OpBuilder rewriter(forOp);
  for (auto [operand, result] :
       llvm::zip(forOp.getInitArgs(), forOp.getResults())) {
    Value convertedOperand = operand;
    if (layouts.count(result))
      convertedOperand =
          getValueAs(operand, *layouts[result].encodings.begin());
    operands.push_back(convertedOperand);
  }
  auto newForOp = rewriter.create<scf::ForOp>(
      forOp.getLoc(), forOp.getLowerBound(), forOp.getUpperBound(),
      forOp.getStep(), operands);
  newForOp->setAttrs(forOp->getAttrs());
  newForOp.getBody()->getOperations().splice(
      newForOp.getBody()->getOperations().begin(),
      forOp.getBody()->getOperations());

  for (auto [oldResult, newResult] :
       llvm::zip(forOp.getResults(), newForOp.getResults())) {
    if (oldResult.getType() == newResult.getType()) {
      oldResult.replaceAllUsesWith(newResult);
      continue;
    }
    map(oldResult, newResult);
  }

  for (auto [oldArg, newArg] : llvm::zip(forOp.getBody()->getArguments(),
                                         newForOp.getBody()->getArguments())) {
    if (oldArg.getType() == newArg.getType()) {
      oldArg.replaceAllUsesWith(newArg);
      continue;
    }
    map(oldArg, newArg);
  }
  return newForOp.getOperation();
}

Operation *LayoutPropagation::rewriteWhileOp(scf::WhileOp whileOp) {
  SmallVector<Value> operands;
  SmallVector<Type> returnTypes;
  OpBuilder rewriter(whileOp);
  for (auto [operand, arg] :
       llvm::zip(whileOp->getOperands(), whileOp.getBeforeArguments())) {
    Value convertedOperand = operand;
    if (layouts.count(arg))
      convertedOperand = getValueAs(operand, *layouts[arg].encodings.begin());
    operands.push_back(convertedOperand);
  }
  for (Value ret : whileOp.getResults()) {
    auto it = layouts.find(ret);
    if (it == layouts.end()) {
      returnTypes.push_back(ret.getType());
      continue;
    }
    auto origType = dyn_cast<RankedTensorType>(ret.getType());
    auto newType = origType.cloneWithEncoding(it->second.encodings[0]);
    returnTypes.push_back(newType);
  }

  auto newWhileOp =
      rewriter.create<scf::WhileOp>(whileOp.getLoc(), returnTypes, operands);
  SmallVector<Type> argsTypesBefore;
  for (Value operand : operands)
    argsTypesBefore.push_back(operand.getType());
  SmallVector<Location> bbArgLocsBefore(argsTypesBefore.size(),
                                        whileOp.getLoc());
  SmallVector<Location> bbArgLocsAfter(returnTypes.size(), whileOp.getLoc());
  rewriter.createBlock(&newWhileOp.getBefore(), {}, argsTypesBefore,
                       bbArgLocsBefore);
  rewriter.createBlock(&newWhileOp.getAfter(), {}, returnTypes, bbArgLocsAfter);

  for (int i = 0; i < whileOp.getNumRegions(); ++i) {
    newWhileOp->getRegion(i).front().getOperations().splice(
        newWhileOp->getRegion(i).front().getOperations().begin(),
        whileOp->getRegion(i).front().getOperations());
  }

  auto remapArg = [&](Value oldVal, Value newVal) {
    if (oldVal.getType() == newVal.getType())
      oldVal.replaceAllUsesWith(newVal);
    else
      map(oldVal, newVal);
  };
  for (auto [oldResult, newResult] :
       llvm::zip(whileOp.getResults(), newWhileOp.getResults()))
    remapArg(oldResult, newResult);
  for (auto [oldArg, newArg] :
       llvm::zip(whileOp.getBeforeArguments(), newWhileOp.getBeforeArguments()))
    remapArg(oldArg, newArg);
  for (auto [oldArg, newArg] :
       llvm::zip(whileOp.getAfterArguments(), newWhileOp.getAfterArguments()))
    remapArg(oldArg, newArg);
  return newWhileOp.getOperation();
}

Operation *LayoutPropagation::rewriteIfOp(scf::IfOp ifOp) {
  SmallVector<Value> operands;
  OpBuilder rewriter(ifOp);
  SmallVector<Type> newResultTypes(ifOp->getResultTypes());
  for (unsigned i = 0, e = ifOp->getNumResults(); i < e; ++i) {
    auto it = layouts.find(ifOp->getResult(i));
    if (it == layouts.end())
      continue;
    auto origType = cast<RankedTensorType>(ifOp->getResult(i).getType());
    Attribute encoding = *(it->second.encodings.begin());
    newResultTypes[i] = origType.cloneWithEncoding(encoding);
  }
  auto newIfOp = rewriter.create<scf::IfOp>(ifOp.getLoc(), newResultTypes,
                                            ifOp.getCondition(), true, true);
  newIfOp.getThenRegion().takeBody(ifOp.getThenRegion());
  newIfOp.getElseRegion().takeBody(ifOp.getElseRegion());
  for (auto [oldResult, newResult] :
       llvm::zip(ifOp.getResults(), newIfOp.getResults())) {
    if (oldResult.getType() == newResult.getType()) {
      oldResult.replaceAllUsesWith(newResult);
      continue;
    }
    map(oldResult, newResult);
  }
  return newIfOp.getOperation();
}

void LayoutPropagation::rewriteYieldOp(scf::YieldOp yieldOp) {
  Operation *parentOp = yieldOp->getParentOp();
  for (OpOperand &operand : yieldOp->getOpOperands()) {
    Type yieldType = operand.get().getType();
    if (isa<scf::ForOp, scf::IfOp>(parentOp))
      yieldType = parentOp->getResult(operand.getOperandNumber()).getType();
    if (auto whileOp = dyn_cast<scf::WhileOp>(parentOp))
      yieldType =
          whileOp.getBeforeArguments()[operand.getOperandNumber()].getType();
    auto tensorType = dyn_cast<RankedTensorType>(yieldType);
    if (!tensorType)
      continue;
    Value newOperand = getValueAs(operand.get(), tensorType.getEncoding());
    yieldOp->setOperand(operand.getOperandNumber(), newOperand);
  }
}

void LayoutPropagation::rewriteConditionOp(scf::ConditionOp conditionOp) {
  scf::WhileOp whileOp = cast<scf::WhileOp>(conditionOp->getParentOp());
  for (unsigned i = 1; i < conditionOp->getNumOperands(); ++i) {
    OpOperand &operand = conditionOp->getOpOperand(i);
    Type argType = whileOp->getResult(operand.getOperandNumber() - 1).getType();
    auto tensorType = dyn_cast<RankedTensorType>(argType);
    if (!tensorType)
      continue;
    Value newOperand = getValueAs(operand.get(), tensorType.getEncoding());
    conditionOp->setOperand(operand.getOperandNumber(), newOperand);
  }
}

void LayoutPropagation::rewriteReduceToScalar(Operation *reduceOp) {
  OpBuilder rewriter(reduceOp);
  Attribute srcEncoding;
  // Since all the operands need to have the same encoding pick the first one
  // and use it for all the operands.
  for (Value operand : reduceOp->getOperands()) {
    auto it = layouts.find(operand);
    if (it != layouts.end()) {
      srcEncoding = it->second.encodings[0];
      break;
    }
  }
  if (!srcEncoding)
    return;
  for (OpOperand &operand : reduceOp->getOpOperands()) {
    Value newOperand = getValueAs(operand.get(), srcEncoding);
    reduceOp->setOperand(operand.getOperandNumber(), newOperand);
  }
}

void LayoutPropagation::rewriteAssertOp(AssertOp assertOp) {
  Attribute srcEncoding;
  // Only need to deal with the first operand which is the condition tensor.
  Value operand = assertOp->getOperand(0);
  auto it = layouts.find(operand);
  if (it == layouts.end())
    return;
  srcEncoding = it->second.encodings[0];
  Value newOperand = getValueAs(operand, srcEncoding);
  assertOp->setOperand(0, newOperand);
}

// Recursively update the operands in a chain of AdvanceOps, after setting the
// pointer operand of the first one.
static void updateAdvanceOpChain(AdvanceOp advanceOp, StoreOp storeOp,
                                 Value makeTensorPtrOp, Value dataToStore) {
  OpBuilder rewriter(advanceOp);
  auto newAdvanceOp =
      rewriter.create<AdvanceOp>(advanceOp.getLoc(), makeTensorPtrOp.getType(),
                                 makeTensorPtrOp, advanceOp.getOffsets());

  SmallVector<Operation *> advanceOpUsers(advanceOp->getUsers());
  for (Operation *user : advanceOpUsers) {
    if (auto storeUser = dyn_cast<StoreOp>(user)) {
      if (storeUser == storeOp) {
        storeOp.setOperand(0, newAdvanceOp);
        storeOp.setOperand(1, dataToStore);
      }
    } else if (auto advanceOp = dyn_cast<AdvanceOp>(user)) {
      updateAdvanceOpChain(advanceOp, storeOp, makeTensorPtrOp, dataToStore);
    } else {
      llvm::errs() << "user: " << *user << "\n";
      llvm_unreachable("Unexpected user");
    }
  }
}

bool LayoutPropagation::rewriteTensorPtrStoreOp(StoreOp storeOp) {
  // Disable 2D block store on LTS.
  if (!storeOp->getParentOfType<ModuleOp>()->hasAttr(
          ttgi::TritonIntelGPUDialect::getSupportSG2DBlockAttrName()))
    return false;

  // If storeOp is a pointer to a tensor, we try to find out if the
  // data has initially a DPAS encoding and forward it to the StoreOp
  // to enable 2D block store.
  Value ptr = storeOp.getPtr();
  if (!isTensorPointerType(ptr.getType()))
    return false;

  // Locate the operation that created the block pointer.
  std::optional<triton::MakeTensorPtrOp> defOp =
      triton::intel::findDefiningMakeTensorPtrOp(ptr);
  if (!defOp)
    return false;

  triton::MakeTensorPtrOp makeTensorPtrOp = *defOp;

  // DPAS encoding have to be propagated if conversion from a DPAS layout to
  // another layout has been done before.
  auto convertOp = storeOp.getValue().getDefiningOp<ConvertLayoutOp>();
  PointerType newPtrType;
  Attribute encoding;
  Value value;
  if (!convertOp) {
    // If the Defining op is not a ConvertLayoutOp that means that conversion
    // has not been hoisted out of the loop yet.
    // We try then to find the layout in the map of the processed layouts.
    value = storeOp.getValue();
    auto it = layouts.find(value);
    if (it == layouts.end())
      return false;

    encoding = *(it->second.encodings.begin());

    if (!isa<ttgi::DpasEncodingAttr>(encoding))
      return false;

    auto ptrType = cast<PointerType>(makeTensorPtrOp.getType());
    auto tensorType = cast<RankedTensorType>(ptrType.getPointeeType());

    auto tmpType = RankedTensorType::get(tensorType.getShape(),
                                         tensorType.getElementType(), encoding);
    newPtrType = PointerType::get(tmpType, ptrType.getAddressSpace());
  } else {
    RankedTensorType convertOpSrcType = convertOp.getSrc().getType();

    auto ptrType = cast<PointerType>(makeTensorPtrOp.getType());

    newPtrType = PointerType::get(convertOpSrcType, ptrType.getAddressSpace());

    value = convertOp.getSrc();
    encoding = convertOpSrcType.getEncoding();
  }

  // Create a new MakeTensorPtrOp with the new layout.
  OpBuilder rewriter(makeTensorPtrOp);
  Value newMakeTensorPtrOp = rewriter.create<MakeTensorPtrOp>(
      makeTensorPtrOp.getLoc(), newPtrType, makeTensorPtrOp.getBase(),
      makeTensorPtrOp.getShape(), makeTensorPtrOp.getStrides(),
      makeTensorPtrOp.getOffsets(), makeTensorPtrOp.getOrderAttr());

  // Update the store operation with the new layout.
  SmallVector<Operation *> makeTensorPtrOpUsers(makeTensorPtrOp->getUsers());
  Value dataToStore = getValueAs(value, encoding);
  for (Operation *user : makeTensorPtrOpUsers) {
    if (auto storeUser = dyn_cast<StoreOp>(user)) {
      if (storeUser == storeOp) {
        storeOp.setOperand(0, newMakeTensorPtrOp);
        storeOp.setOperand(1, dataToStore);
      }
    } else if (auto advanceOp = dyn_cast<AdvanceOp>(user)) {
      auto chainIsTerminatedByCurrentStore = [&](AdvanceOp advanceOp) {
        AdvanceOp currentAdvOp = advanceOp;
        for (Operation *user : currentAdvOp->getUsers()) {
          if (isa<StoreOp>(user) && cast<StoreOp>(user) == storeOp)
            return true;
          if (isa<AdvanceOp>(user))
            currentAdvOp = cast<AdvanceOp>(user);
        }
        return false;
      };

      if (chainIsTerminatedByCurrentStore(advanceOp))
        updateAdvanceOpChain(advanceOp, storeOp, newMakeTensorPtrOp,
                             dataToStore);
    }
  }

  // If the DPAS encoding is forwarded, we do not need the
  // convertOp anymore if the convertOp was only used by the
  // storeOp. Same for the initial MakeTensorPtrOp, if it was
  // only used by the storeOp. If this is the case, these
  // instructions are removed by the clean-up step performed at
  // the end of this pass (step 4).
  return true;
}

bool LayoutPropagation::rewriteStoreOp(StoreOp storeOp) {
  if (rewriteTensorPtrStoreOp(storeOp))
    return true;

  Operation *op = storeOp.getOperation();
  llvm::MutableArrayRef<OpOperand> operands = op->getOpOperands();
  // Check if all store op operands should use new encoding.
  bool usesNewEncoding = llvm::all_of(operands, [&](OpOperand &operand) {
    auto it = layouts.find(operand.get());
    if (it == layouts.end())
      return false;
    LayoutInfo &info = it->second;
    assert(info.encodings.size() == 1 &&
           "we should have resolved to a single encoding");
    auto encoding =
        cast<RankedTensorType>(operand.get().getType()).getEncoding();
    return encoding != *info.encodings.begin();
  });
  if (usesNewEncoding) {
    for (OpOperand &operand : op->getOpOperands()) {
      auto it = layouts.find(operand.get());
      Attribute encoding =
          cast<RankedTensorType>(operand.get().getType()).getEncoding();
      LayoutInfo &info = it->second;
      encoding = info.encodings[0];
      Value newOperand = getValueAs(operand.get(), encoding);
      op->setOperand(operand.getOperandNumber(), newOperand);
    }
    return true;
  }

  return false;
}

Operation *LayoutPropagation::rewriteOp(Operation *op) {
  opToDelete.insert(op);
  if (auto forOp = dyn_cast<scf::ForOp>(op))
    return rewriteForOp(forOp);
  if (auto whileOp = dyn_cast<scf::WhileOp>(op))
    return rewriteWhileOp(whileOp);
  if (auto ifOp = dyn_cast<scf::IfOp>(op))
    return rewriteIfOp(ifOp);
  OpBuilder rewriter(op);
  Attribute encoding = *layouts[op->getResult(0)].encodings.begin();
  if (auto convertOp = dyn_cast<ConvertLayoutOp>(op)) {
    Attribute srcEncoding = convertOp.getSrc().getType().getEncoding();
    auto it = layouts.find(convertOp.getSrc());
    if (it != layouts.end())
      srcEncoding = *(it->second.encodings.begin());
    Value src = getValueAs(convertOp.getSrc(), srcEncoding);
    auto tensorType = cast<RankedTensorType>(op->getResult(0).getType());
    auto newType = tensorType.cloneWithEncoding(encoding);
    auto cvt = rewriter.create<ConvertLayoutOp>(op->getLoc(), newType, src);
    map(op->getResult(0), cvt.getResult());
    return cvt.getOperation();
  }
  if (canFoldIntoConversion(op, encoding)) {
    Operation *newOp = rewriter.clone(*op);
    auto tensorType = cast<RankedTensorType>(op->getResult(0).getType());
    auto newType = tensorType.cloneWithEncoding(encoding);
    auto cvt = rewriter.create<ConvertLayoutOp>(op->getLoc(), newType,
                                                newOp->getResult(0));
    map(op->getResult(0), cvt.getResult());
    return cvt.getOperation();
  }
  if (op->hasTrait<OpTrait::SameOperandsAndResultEncoding>() ||
      op->hasTrait<OpTrait::Elementwise>() ||
      isa<ReduceOp, ExpandDimsOp, ReshapeOp, TransOp, JoinOp, SplitOp, GatherOp,
          ConvertLayoutOp>(op)) {
    Operation *newOp = cloneElementwise(rewriter, op, encoding);
    for (auto [oldResult, newResult] :
         llvm::zip(op->getResults(), newOp->getResults())) {
      if (oldResult.getType() == newResult.getType()) {
        oldResult.replaceAllUsesWith(newResult);
        continue;
      }
      map(oldResult, newResult);
    }
    return newOp;
  }
  llvm::report_fatal_error("unexpected op in rewrite");
  return nullptr;
}

bool canBeRemat(Operation *op) {
  if (isa<LoadOp, StoreOp>(op))
    return !ttgi::isExpensiveLoadOrStore(op);
  if (isa<AtomicRMWOp, AtomicCASOp, DotOp>(op))
    return false;
  if (auto gather = dyn_cast<GatherOp>(op))
    return !gather.getEfficientLayout();

  if (isa<scf::WhileOp, scf::ConditionOp>(op))
    return false;

  return true;
}

void LayoutRematerialization::updateRematMapping(
    SmallVector<std::tuple<Value, Value>> &values) {
  for (auto [old, newV] : values) {
    auto it = mappedValues.find(old);
    if (it != mappedValues.end()) {
      Attribute encoding = it->second;
      auto rematIt = rematMapping.find({old, it->second});
      assert(rematIt != rematMapping.end());
      Value replacedValue = rematIt->second;
      rematMapping.erase(rematIt);
      mappedValues.erase(it);
      // Loop through the replacement value to find the new version of remat
      // value. This should be okay as the number of values should be small.
      for (auto [before, after] : values) {
        if (before == replacedValue) {
          replacedValue = after;
          break;
        }
      }
      rematMapping[{newV, encoding}] = replacedValue;
      mappedValues[newV] = encoding;
    }
  }
}

/// Reduce loop carried values if the value is used after the loop and can be
/// removed by using another loop yielded value plus a convert layout operation.
void LayoutRematerialization::reduceLoopCarriedValues() {
  for (auto [pair, val] : rematMapping) {
    if (!isa<BlockArgument>(pair.first))
      continue;

    auto arg = cast<BlockArgument>(pair.first);
    if (!isTensorPointerType(arg.getType()))
      continue;

    auto loopOp = dyn_cast<LoopLikeOpInterface>(arg.getOwner()->getParentOp());
    if (!loopOp)
      continue;

    // Loop arguments that corresponds to a loop result which is not used are
    // not interesting.
    OpResult loopRes = loopOp.getTiedLoopResult(arg);
    if (loopRes.getNumUses() == 0)
      continue;

    std::function<void(Operation *, Value)> processUser = [&](Operation *user,
                                                              Value rematRes) {
      Location loc = user->getLoc();
      OpBuilder rewriter(user);

      TypeSwitch<Operation *>(user)
          .Case<LoadOp>([&](auto loadOp) {
            auto newLoadOp =
                rewriter.create<LoadOp>(loc, rematRes, loadOp->getAttrs());
            auto convOp = rewriter.create<ConvertLayoutOp>(
                loc, loadOp.getType(), newLoadOp.getResult());
            loadOp->replaceAllUsesWith(convOp);
            opToDelete.insert(loadOp);
            LLVM_DEBUG({
              DBGS() << "Replaced:\n\t" << *loadOp << "\n"
                     << "with:\n\t" << *newLoadOp << "\n"
                     << "\t" << *convOp << "\n";
            });
          })
          .Case<StoreOp>([&](auto storeOp) {
            Value data = storeOp.getOperand(1);
            auto dataType = cast<RankedTensorType>(data.getType());
            auto newPtrType = cast<PointerType>(rematRes.getType());
            Attribute encoding =
                cast<RankedTensorType>(newPtrType.getPointeeType())
                    .getEncoding();
            RankedTensorType newDataType = dataType.cloneWithEncoding(encoding);
            auto convOp =
                rewriter.create<ConvertLayoutOp>(loc, newDataType, data);
            auto newStoreOp = rewriter.create<StoreOp>(
                loc, rematRes, convOp, storeOp.getBoundaryCheck(),
                storeOp.getCache(), storeOp.getEvict());
            opToDelete.insert(storeOp);
            LLVM_DEBUG({
              DBGS() << "Replaced:\n\t" << *storeOp << "\n"
                     << "with:\n\t" << *convOp << "\n"
                     << "\t" << *newStoreOp << "\n";
            });
          })
          .Case<AdvanceOp>([&](auto advanceOp) {
            auto newAdvanceOp = rewriter.create<AdvanceOp>(
                loc, rematRes.getType(), rematRes, advanceOp.getOffsets());
            opToDelete.insert(advanceOp);
            LLVM_DEBUG({
              DBGS() << "Replaced:\n\t" << *advanceOp << "\n"
                     << "with:\n\t" << *newAdvanceOp << "\n";
            });

            for (Operation *user : advanceOp->getUsers())
              processUser(user, newAdvanceOp.getResult());
          })
          .Default([](auto op) {
            llvm::report_fatal_error(llvm::Twine(
                "Unsupported operation in backward rematerialization: '" +
                op->getName().getStringRef() + "'"));
          });
    };

    // Replace the loop result corresponding to the argument with an
    // equivalent loop result.
    OpResult rematRes = loopOp.getTiedLoopResult(cast<BlockArgument>(val));
    for (Operation *user : loopRes.getUsers())
      processUser(user, rematRes);
  }
}

void LayoutRematerialization::rewriteSlice(SetVector<Value> &slice,
                                           DenseMap<Value, Attribute> &layout,
                                           ConvertLayoutOp convertOp,
                                           IRMapping &mapping) {
  SetVector<Operation *> opsToRewrite;
  // Keep track of yield operands that need to be duplicated.
  DenseMap<Operation *, SmallVector<int>> yieldOperandsMap;
  // Keep these around to remove them from the slice after our collection pass
  // This ensures we don't duplicate them during an for rewrite or causing the
  // for/yield to fall out of sync
  SetVector<Value> valuesWithExistingRemat;
  for (Value v : slice) {
    auto layoutIt = layout.find(v);
    assert(layoutIt != layout.end());
    // If we already have a remat value for this value, use it.
    if (Value remat = getRematValue(v, layoutIt->second)) {
      mapping.map(v, remat);
      valuesWithExistingRemat.insert(v);
      continue;
    }
    if (v.getDefiningOp()) {
      opsToRewrite.insert(v.getDefiningOp());
      if (auto ifOp = v.getDefiningOp<scf::IfOp>()) {
        unsigned operandIdx = cast<OpResult>(v).getResultNumber();
        opsToRewrite.insert(ifOp.thenYield().getOperation());
        yieldOperandsMap[ifOp.thenYield()].push_back(operandIdx);
        opsToRewrite.insert(ifOp.elseYield().getOperation());
        yieldOperandsMap[ifOp.elseYield()].push_back(operandIdx);
      }
    } else {
      BlockArgument blockArg = cast<BlockArgument>(v);
      Operation *parentOp = blockArg.getOwner()->getParentOp();
      if (auto loopOp = cast<LoopLikeOpInterface>(parentOp)) {
        opsToRewrite.insert(loopOp.getOperation());
        OpOperand *operand = loopOp.getTiedLoopYieldedValue(blockArg);
        auto yieldOp = blockArg.getOwner()->getTerminator();
        yieldOperandsMap[yieldOp].push_back(operand->getOperandNumber());
        opsToRewrite.insert(yieldOp);
      }
    }
  }
  slice.set_subtract(valuesWithExistingRemat);
  opsToRewrite = multiRootTopologicalSort(opsToRewrite);

  // replaceAllUsesWith calls delayed until after initial rewrite.
  // This is required for slice.count(value) to work mid rewrite.
  SmallVector<std::tuple<Value, Value>> replacements;

  SmallVector<Operation *> deadOps;
  IRRewriter builder(slice.begin()->getContext());
  for (Operation *op : opsToRewrite) {
    if (auto forOp = dyn_cast<scf::ForOp>(op)) {
      // Keep a mapping of the operands index to the new operands index.
      SmallVector<std::pair<size_t, size_t>> argMapping;
      SmallVector<Value> newOperands;
      for (auto arg : forOp.getRegionIterArgs()) {
        if (slice.count(arg)) {
          OpOperand &initVal = *forOp.getTiedLoopInit(arg);
          argMapping.push_back(std::make_pair(
              forOp.getTiedLoopResult(&initVal).getResultNumber(),
              forOp.getInitArgs().size() + newOperands.size()));
          newOperands.push_back(mapping.lookup(initVal.get()));
        }
      }
      // Create a new for loop with the new operands.
      scf::ForOp newForOp = replaceForOpWithNewSignature(
          builder, forOp, newOperands, replacements);
      deadOps.push_back(forOp.getOperation());
      Block &loopBody = *newForOp.getBody();
      for (auto m : argMapping) {
        mapping.map(forOp.getResult(m.first), newForOp.getResult(m.second));
        int numIndVars = newForOp.getNumInductionVars();
        mapping.map(loopBody.getArgument(m.first + numIndVars),
                    loopBody.getArgument(m.second + numIndVars));
        LLVM_DEBUG({
          DBGS() << "mapping forOp "
                 << loopBody.getArgument(m.first + numIndVars) << " to "
                 << loopBody.getArgument(m.second + numIndVars) << '\n';
        });
        // The result is not in the layout/slice, the argument is.
        Value oldArg = loopBody.getArgument(m.first + numIndVars);
        addRematValue(newForOp.getResult(m.first), layout[oldArg],
                      newForOp.getResult(m.second));
        addRematValue(oldArg, layout[oldArg],
                      loopBody.getArgument(m.second + numIndVars));
      }
      continue;
    }
    if (auto ifOp = dyn_cast<scf::IfOp>(op)) {
      SmallVector<Type> newTypes;
      for (auto res : ifOp.getResults()) {
        if (slice.count(res)) {
          auto it = layout.find(res);
          assert(it != layout.end());

          Type resType = res.getType();
          if (auto oldType = dyn_cast<RankedTensorType>(resType)) {
            Type newType = oldType.cloneWithEncoding(it->second);
            newTypes.push_back(newType);
          } else if (auto ptrType = dyn_cast<PointerType>(resType)) {
            auto tensorType = cast<RankedTensorType>(ptrType.getPointeeType());
            Type newType = triton::PointerType::get(
                tensorType.cloneWithEncoding(it->second),
                ptrType.getAddressSpace());
            newTypes.push_back(newType);
          }
        }
      }
      scf::IfOp newIfOp =
          replaceIfOpWithNewSignature(builder, ifOp, newTypes, replacements);
      unsigned oldIdx = 0;
      unsigned newIdx = ifOp.getNumResults();
      for (auto res : ifOp.getResults()) {
        if (slice.count(res)) {
          // Why can't we use res instead of ifOp.getResult(oldIdx)?
          mapping.map(ifOp.getResult(oldIdx), newIfOp.getResult(newIdx));
          addRematValue(ifOp.getResult(oldIdx), layout[res],
                        newIfOp.getResult(newIdx));
          ++newIdx;
        }
        ++oldIdx;
      }
      deadOps.push_back(ifOp.getOperation());
      continue;
    }
    builder.setInsertionPoint(op);
    if (auto yieldOp = dyn_cast<scf::YieldOp>(op)) {
      auto yieldOperands = llvm::to_vector(yieldOp.getOperands());
      SmallVector<int> operandsToRewrite = yieldOperandsMap[op];
      // Sort so that operands are added in the same order as the new scf
      // results/arguments.
      std::sort(operandsToRewrite.begin(), operandsToRewrite.end());
      for (int operandIdx : operandsToRewrite) {
        yieldOperands.push_back(mapping.lookup(yieldOp.getOperand(operandIdx)));
      }
      builder.create<scf::YieldOp>(op->getLoc(), yieldOperands);
      op->erase();
      continue;
    }
    if (isa<arith::ConstantOp>(op)) {
      Operation *newOp = builder.clone(*op);
      auto tensorType = cast<RankedTensorType>(op->getResult(0).getType());
      auto newType = tensorType.cloneWithEncoding(layout[op->getResult(0)]);
      auto cvt = builder.create<ConvertLayoutOp>(op->getLoc(), newType,
                                                 newOp->getResult(0));
      mapping.map(op->getResult(0), cvt.getResult());
      addRematValue(op->getResult(0), layout[op->getResult(0)],
                    cvt.getResult());
      continue;
    }
    Operation *newOp = builder.clone(*op, mapping);
    for (auto [old, newV] : llvm::zip(op->getResults(), newOp->getResults())) {
      auto it = layout.find(old);
      if (it == layout.end())
        continue;
      Type oldType = old.getType();
      Type newType;
      if (isTensorPointerType(oldType)) {
        auto ptrType = cast<PointerType>(oldType);
        auto tensorType = cast<RankedTensorType>(ptrType.getPointeeType());
        newType =
            triton::PointerType::get(tensorType.cloneWithEncoding(it->second),
                                     ptrType.getAddressSpace());
      } else {
        newType =
            cast<RankedTensorType>(old.getType()).cloneWithEncoding(it->second);
      }
      newV.setType(newType);
      addRematValue(old, it->second, newV);
    }
  }
  // Check mapping and see if there are existing convertOps on the old Argument
  convertOp.replaceAllUsesWith(mapping.lookup(convertOp.getSrc()));
  opToDelete.insert(convertOp);

  updateRematMapping(replacements);
  for (auto &kv : replacements) {
    builder.replaceAllUsesWith(std::get<0>(kv), std::get<1>(kv));
  }

  for (Operation *op : deadOps)
    opToDelete.insert(op);
}

void LayoutRematerialization::rewriteSlice(SetVector<Value> &slice,
                                           DenseMap<Value, Attribute> &layout,
                                           ConvertLayoutOp convertOp) {
  IRMapping mapping;
  rewriteSlice(slice, layout, convertOp, mapping);
}

LogicalResult LayoutRematerialization::getConvertBackwardSlice(
    OpOperand &root, Attribute rootEncoding, SetVector<Value> &slice,
    DenseMap<Value, Attribute> &layout,
    std::function<bool(Operation *)> stopPropagation) {
  // Allow re-using existing conversions for a value. Check dominance of any
  // reusable materializations against the root value. This is sufficient
  // because the conversions are processed in post-order.
  auto getExistingConversion = [&](OpOperand &value, Attribute encoding) {
    Value remat = getRematValue(value.get(), encoding);
    if (!remat)
      return Value();
    // `value` can be replaced with an existing rematerialization if it
    // dominates the current use of value.
    Operation *user = value.getOwner();
    if (domInfo.properlyDominates(remat, user)) {
      return remat;
    }
    // FIXME: If the current user is a conversion, then we know it will become
    // a no-op when its operand is replaced with `remat`, but we need to check
    // that its users are all dominated by `remat` so the IR is valid.
    // if (isa<ConvertLayoutOp>(user) && remat.getDefiningOp() &&
    //     domInfo.properlyDominates(user, remat.getDefiningOp())) {
    //   for (Operation *op : user->getUsers()) {
    //     if (!domInfo.dominates(remat, op))
    //       return Value();
    //   }
    //   return remat;
    // }
    return Value();
  };

  return ttgi::getConvertBackwardSlice(root, slice, rootEncoding, layout,
                                       stopPropagation, getExistingConversion);
}

LogicalResult LayoutRematerialization::getRematerializableSlice(
    OpOperand &root, Attribute rootEncoding, SetVector<Value> &slice,
    DenseMap<Value, Attribute> &layout,
    std::function<bool(Operation *)> stopPropagation) {
  LogicalResult result = getConvertBackwardSlice(root, rootEncoding, slice,
                                                 layout, stopPropagation);
  if (result.failed() || slice.empty())
    return failure();

  // Check if all the operations in the slice can be rematerialized.
  for (Value v : slice) {
    if (Operation *op = v.getDefiningOp()) {
      if (!canBeRemat(op))
        return failure();
    }
  }
  return success();
}

void LayoutRematerialization::backwardRematerialization() {
  // Go through each ConvertLayoutOp.
  SmallVector<ConvertLayoutOp> convertOps;
  funcOp.walk(
      [&](ConvertLayoutOp convertOp) { convertOps.push_back(convertOp); });
  for (ConvertLayoutOp convertOp : convertOps) {
    backwardRematerialization(convertOp);
    if (!opToDelete.contains(convertOp)) {
      // If the conversion didn't get removed, consider it for reuse in future
      // backward slices.
      addRematValue(convertOp.getSrc(), convertOp.getType().getEncoding(),
                    convertOp.getResult());
    }
  }

<<<<<<< HEAD
  reduceLoopCarriedValues();
=======
  // Reduce loop carried values if the value can be removed by using another
  // loop yielded value plus a convert layout operation.
  for (auto [pair, val] : rematMapping) {
    auto arg = dyn_cast<BlockArgument>(pair.first);
    if (!arg)
      continue;

    if (!isTensorPointerType(arg.getType()))
      continue;

    if (auto loopOp =
            dyn_cast<LoopLikeOpInterface>(arg.getOwner()->getParentOp())) {
      // Loop arguments that corresponds to a loop result which is not used are
      // not interesting.
      OpResult loopRes = loopOp.getTiedLoopResult(arg);
      if (loopRes.getNumUses() == 0)
        continue;

      // Replace the loop result corresponding to the argument with an
      // equivalent loop result.
      auto rematArg = cast<BlockArgument>(val);
      OpResult rematRes = loopOp.getTiedLoopResult(rematArg);

      for (Operation *user : loopRes.getUsers()) {
        Location loc = user->getLoc();
        OpBuilder rewriter(user);

        TypeSwitch<Operation *>(user)
            .Case<LoadOp>([&](auto loadOp) {
              auto newLoadOp =
                  rewriter.create<LoadOp>(loc, rematRes, loadOp->getAttrs());
              auto convOp = rewriter.create<ConvertLayoutOp>(
                  loc, loadOp.getType(), newLoadOp.getResult());
              loadOp->replaceAllUsesWith(convOp);
              opToDelete.insert(loadOp);
              LLVM_DEBUG({
                DBGS() << "Replaced:\n\t" << *loadOp << "\n";
                DBGS() << "with:\n\t" << *newLoadOp << "\n"
                       << "\t" << *convOp << "\n";
              });
            })
            .Case<StoreOp>([&](auto storeOp) {
              Value data = storeOp.getOperand(1);
              auto dataType = cast<RankedTensorType>(data.getType());
              auto newPtrType = cast<PointerType>(rematRes.getType());
              Attribute encoding =
                  cast<RankedTensorType>(newPtrType.getPointeeType())
                      .getEncoding();
              RankedTensorType newDataType =
                  dataType.cloneWithEncoding(encoding);
              auto convOp =
                  rewriter.create<ConvertLayoutOp>(loc, newDataType, data);
              auto newStoreOp = rewriter.create<StoreOp>(
                  loc, rematRes, convOp, storeOp.getBoundaryCheck(),
                  storeOp.getCache(), storeOp.getEvict());
              opToDelete.insert(storeOp);
              LLVM_DEBUG({
                DBGS() << "Replaced:\n\t" << *storeOp << "\n";
                DBGS() << "with:\n\t" << *convOp << "\n"
                       << "\t" << *newStoreOp << "\n";
              });
            })
            .Default([](auto op) {
              llvm::report_fatal_error(llvm::Twine(
                  "Unsupported operation in backward rematerialization: '" +
                  op->getName().getStringRef() + "'"));
            });
      }
    }
  }
>>>>>>> 6f12fd40
}

void LayoutRematerialization::hoistConvertOnTopOfExtOrBroadcast() {
  // Go through each ConvertLayoutOp.
  SmallVector<ConvertLayoutOp> convertOps;
  funcOp.walk(
      [&](ConvertLayoutOp convertOp) { convertOps.push_back(convertOp); });
  for (ConvertLayoutOp convertOp : convertOps) {
    hoistConvertOnTopOfExtOrBroadcast(convertOp);
    if (!opToDelete.contains(convertOp)) {
      // If the conversion didn't get removed, consider it for reuse in future
      // backward slices.
      addRematValue(convertOp.getSrc(), convertOp.getType().getEncoding(),
                    convertOp.getResult());
    }
  }
}

void LayoutRematerialization::hoistConvertIntoConditionals() {
  // Go through each ConvertLayoutOp.
  SmallVector<ConvertLayoutOp> convertOps;
  funcOp.walk(
      [&](ConvertLayoutOp convertOp) { convertOps.push_back(convertOp); });
  for (ConvertLayoutOp convertOp : convertOps) {
    hoistConvertIntoConditionals(convertOp);
    if (!opToDelete.contains(convertOp)) {
      // If the conversion didn't get removed, consider it for reuse in future
      // backward slices.
      addRematValue(convertOp.getSrc(), convertOp.getType().getEncoding(),
                    convertOp.getResult());
    }
  }
}

static bool isExpensiveMathOp(Operation *op) {
  // These operations are either multiple instructions or have throughput
  // lower than 16 according to the arithmetic instructions table in:
  // https://docs.nvidia.com/cuda/cuda-c-programming-guide/index.html#arithmetic-instructions
  return isa<arith::DivFOp, math::ErfcOp, math::SinhOp, math::CoshOp,
             math::TanhOp, math::AsinhOp, math::AcoshOp, math::AtanhOp,
             math::CtPopOp, math::CountLeadingZerosOp,
             math::CountTrailingZerosOp, math::ExpOp, math::Exp2Op,
             math::ExpM1Op, math::LogOp, math::Log2Op, math::Log10Op,
             math::Log1pOp, math::SinOp, math::CosOp, math::TanOp, math::AsinOp,
             math::AcosOp, math::AtanOp, math::Atan2Op, math::PowFOp,
             math::SqrtOp, math::RsqrtOp, math::ErfOp, math::CbrtOp>(op);
}

static int64_t getByteCount(Value result, int64_t minElementCount = 0,
                            int64_t minBitWidth = 0) {
  int64_t elementCount = 0;
  int64_t dtypeBitWidth = 0;
  if (auto tensorTy = dyn_cast<RankedTensorType>(result.getType())) {
    elementCount = tensorTy.getNumElements();
    auto elemType = tensorTy.getElementType();
    if (elemType.isIntOrFloat()) {
      dtypeBitWidth = elemType.getIntOrFloatBitWidth();
    }
  }
  if (elementCount < minElementCount) {
    elementCount = minElementCount;
  }
  if (dtypeBitWidth < minBitWidth) {
    dtypeBitWidth = minBitWidth;
  }
  return (elementCount * dtypeBitWidth) >> 3;
}

void LayoutRematerialization::backwardRematerialization(
    ConvertLayoutOp convertOp) {
  RankedTensorType targetType = convertOp.getType();
  // We don't backward propagate the dot layout with blocked layout as parent.
  // It introduces a lot of duplicated values in multiple-threads.
  if (auto dotLayout =
          dyn_cast<DotOperandEncodingAttr>(targetType.getEncoding()))
    if (isa<BlockedEncodingAttr>(dotLayout.getParent()))
      return;
  Value oldV = convertOp.getSrc();
  LDBG("check backward remat with source " << oldV << " encoding "
                                           << targetType.getEncoding());
  // Check to see if there are existing remat'ed values for the pair of oldValue
  // and encoding. Make sure it dominates the current conversion.
  Value newV = getRematValue(oldV, targetType.getEncoding());
  if (newV && domInfo.properlyDominates(newV, convertOp)) {
    // Replace it with the remat'ed value.
    convertOp.replaceAllUsesWith(newV);
    opToDelete.insert(convertOp);
    LDBG("found remat'ed value" << newV);
    return;
  }

  // 1. Take a backward slice of all the tensor dependencies that can be
  // rematerialized.
  SetVector<Value> slice;
  DenseMap<Value, Attribute> layout;
  LogicalResult result = getRematerializableSlice(
      convertOp.getSrcMutable(), targetType.getEncoding(), slice, layout);
  if (result.failed()) {
    LDBG("  getRematerializableSlice failed");
    return;
  }

  // 2. Determine whether rematerialisation is beneficial.

  // Identify all operations in the slice
  SetVector<Operation *> sliceOps;
  for (Value v : slice) {
    if (Operation *op = v.getDefiningOp()) {
      sliceOps.insert(op);
    }
  }

  // Compute single-use operations
  DenseMap<Operation *, bool> isSingleUse;
  std::function<bool(Operation *)> isOpSingleUse;
  isOpSingleUse = [&](Operation *op) -> bool {
    // lookup in memoization array:
    auto it = isSingleUse.find(op);
    if (it != isSingleUse.end()) {
      return it->second;
    }

    bool singleUse = true;

    for (Value result : op->getResults()) {
      for (Operation *user : result.getUsers()) {
        if (user == convertOp) {
          continue;
        }
        if (sliceOps.contains(user)) {
          if (!isOpSingleUse(user)) {
            singleUse = false;
            break;
          }
        } else {
          singleUse = false;
          break;
        }
      }
      if (!singleUse) {
        break;
      }
    }

    // insert into memoization array:
    isSingleUse[op] = singleUse;
    return singleUse;
  };

  // Measure the number of bytes that we're manipulating with the
  // ConvertLayoutOp. We pessimistically assume that we round-trip
  // through shared memory and that we cannot vectorise sub-register
  // loads/stores, so we set a minimum element count of 32 (the warp
  // size and number of shared memory banks) and minimum bitwidth of
  // 32 (the width per bank of the shared memory load/store unit).
  int64_t convertLayoutBytes = getByteCount(convertOp.getSrc(), 32, 32);

  // We measure costs in standardised milli-SM-cycles. The smem load
  // and store each cost 8 * convertLayoutBytes, and then we double
  // it to account for extra cost due to synchronisation.
  int64_t convertLayoutCost = 32 * convertLayoutBytes;
  int64_t rematerialisationCost = 0;

  // Evaluate single-use status for every operation in slice
  for (Operation *op : sliceOps) {
    auto dialect = op->getDialect();
    if (isOpSingleUse(op)) {
      // when we rematerialise, this operation does not get duplicated
      // so it does not contribute to our cost model:
      continue;
    } else if (isa<arith::ConstantOp>(op)) {
      // special-case: arith.constant has zero cost
      continue;
    } else if (isa<LoadOp>(op) || isa<LocalLoadOp>(op)) {
      // optimistically assume L1-cached:
      for (Value result : op->getResults()) {
        rematerialisationCost += 8 * getByteCount(result);
      }
    } else if (isa<arith::ArithDialect, math::MathDialect>(dialect)) {
      // this is an arithmetic operation; we distinguish between cheap
      // operations (such as floating point add/mul which can be fused
      // as halves of a single-cycle FMA instruction) and expensive
      // operations which use the special function unit and/or involve
      // multiple instructions.
      int64_t multiplier = isExpensiveMathOp(op) ? 8 : 1;
      for (Value result : op->getResults()) {
        rematerialisationCost += multiplier * getByteCount(result);
      }
    } else if (isa<ReduceOp>(op)) {
      // Reduce op introduce much cost.
      auto reduceOp = dyn_cast<ReduceOp>(op);
      ReduceOpHelper helper(reduceOp);
      if (!helper.isAssociative()) {
        // We shouldn't rematerize a no associative reduce op if it has multiple
        // use chain.
        LDBG("  skipped rematerialization due to non-associative reduce in the "
             "slice");
        return;
      }
      rematerialisationCost += helper.getIntraWarpSizeWithUniqueData();
      rematerialisationCost += 8 * helper.getInterWarpSizeWithUniqueData();
    }
  }

  LLVM_DEBUG({
    DBGS() << "  convert layout cost: " << convertLayoutCost << "\n";
    DBGS() << "  rematerialisation cost: " << rematerialisationCost << "\n";
  });

  if (rematerialisationCost > convertLayoutCost) {
    LDBG("  skipped rematerialization due to higher cost");
    return;
  }

  LLVM_DEBUG({
    DBGS() << "  remat convert op " << convertOp << '\n';
    for (Value v : slice)
      DBGS() << "    " << v << '\n';
  });

  // 3. Rewrite the slice.
  rewriteSlice(slice, layout, convertOp);
}

void LayoutRematerialization::hoistConvertDotOperand() {
  // Go through each ConvertLayoutOp.
  SmallVector<ConvertLayoutOp> convertOps;
  funcOp.walk(
      [&](ConvertLayoutOp convertOp) { convertOps.push_back(convertOp); });
  for (ConvertLayoutOp convertOp : convertOps) {
    hoistConvertDotOperand(convertOp);
    if (!opToDelete.contains(convertOp)) {
      // If the conversion didn't get removed, consider it for reuse in future
      // backward slices.
      addRematValue(convertOp.getSrc(), convertOp.getType().getEncoding(),
                    convertOp.getResult());
    }
  }
}

void LayoutRematerialization::hoistConvertDotOperand(
    ConvertLayoutOp convertOp) {
  auto targetType = convertOp.getType();
  // The pass is targeted to MMA dot operands

  auto canBePipelined = [&](ConvertLayoutOp convertOp) {
    // FIXME: Check that the parent is a for loop
    auto parent = convertOp->getParentOp();
    if (!parent)
      return false;

    // Find all the dot-like ops in the for loop that have a dot operand
    // encoding on the lhs and check if any of them post-dominates the load +
    // cvt
    SmallVector<Operation *> dotLikeOps;
    parent->walk([&](Operation *op) {
      if (!isa<mlir::triton::DotOpInterface>(op))
        return;
      auto opType = dyn_cast<RankedTensorType>(op->getOperand(0).getType());
      if (!opType)
        return;
      auto dotEnc = dyn_cast<DotOperandEncodingAttr>(opType.getEncoding());
      if (!dotEnc)
        return;
      if (isa<MmaEncodingTrait>(dotEnc.getParent()))
        dotLikeOps.push_back(op);
    });
    if (dotLikeOps.empty())
      return false;
    return llvm::any_of(dotLikeOps, [&](Operation *dot) {
      return postDomInfo.postDominates(dot, convertOp);
    });
  };

  // We move convert #dot_operand next to their loads. This is done
  // so that it's then easy to pipeline these loads
  if (!canBePipelined(convertOp))
    return;

  // We hoist over any operation that can be done without data movement between
  // threads We do views and elementwise pure ops for now
  auto noDataMovement = [](Operation *op) {
    return (op->hasTrait<OpTrait::Elementwise>() && isMemoryEffectFree(op)) ||
           isa<BroadcastOp, Fp4ToFpOp, ConvertLayoutOp>(op) || isView(op);
  };
  // Stop the slice as soon as we find an operation that cannot be done without
  // data movement between threads
  auto stop = std::not_fn(noDataMovement);

  SetVector<Value> slice;
  DenseMap<Value, Attribute> layout;
  // Set-up the conversion "cache"
  LogicalResult result = getConvertBackwardSlice(
      convertOp.getSrcMutable(), targetType.getEncoding(), slice, layout, stop);
  if (result.failed())
    return;

  IRMapping mapping;
  OpBuilder builder(convertOp.getContext());
  SetVector<Value> innerSlice;
  for (Value v : slice) {
    if (!v.getDefiningOp()) {
      LLVM_DEBUG(
          { DBGS() << "  Block arguments not supported. Got " << v << "\n"; });
      return;
    }

    // We expect the leaves of the slice to be Load, DescriptorLoad or
    // arith::Constant This could be generalised if necessary
    if (!isa<LoadOp, DescriptorLoadOp>(v.getDefiningOp())) {
      auto op = v.getDefiningOp();
      if (isa<arith::ConstantOp>(op) || noDataMovement(op)) {
        innerSlice.insert(v);
        continue;
      } else {
        LLVM_DEBUG({
          DBGS() << "  Leaves must be Load, DescriptorLoad or Constant. Got "
                 << v << "\n";
        });
        return;
      }
    }
    Operation *loadOp = v.getDefiningOp();
    builder.setInsertionPointAfter(loadOp);
    auto type = dyn_cast<RankedTensorType>(loadOp->getResult(0).getType());
    if (!type)
      continue;
    auto newType = type.cloneWithEncoding(layout[loadOp->getResult(0)]);
    auto newConvertOp = builder.create<ConvertLayoutOp>(
        convertOp.getLoc(), newType, loadOp->getResult(0));
    mapping.map(loadOp->getResult(0), newConvertOp.getResult());
  }

  if (innerSlice.empty()) {
    return;
  }

  LLVM_DEBUG({
    DBGS() << "  Hoisting " << convertOp << '\n';
    for (Value v : innerSlice)
      DBGS() << "    " << v << '\n';
  });

  rewriteSlice(innerSlice, layout, convertOp, mapping);
}

// For convert left we try to hoist them above type extension to reduce the cost
// of the convert.
void LayoutRematerialization::hoistConvertOnTopOfExtOrBroadcast(
    ConvertLayoutOp convertOp) {
  // DotOperand is hoisted by hoistDotOperand
  RankedTensorType targetType = convertOp.getType();
  if (isa<DotOperandEncodingAttr>(targetType.getEncoding()))
    return;

  auto isExtOrBroadcastOp = [](Operation *op) {
    if (isa<arith::ExtSIOp, arith::ExtUIOp, arith::ExtFOp, BroadcastOp,
            ExpandDimsOp>(op)) {
      return true;
    }
    if (auto fpToFpOp = dyn_cast<FpToFpOp>(op)) {
      auto srcType = cast<RankedTensorType>(fpToFpOp.getOperand().getType());
      return getElementBitWidth(srcType) <
             getElementBitWidth(cast<RankedTensorType>(fpToFpOp.getType()));
    }
    return false;
  };
  // 1. Take a backward slice of all the tensor dependencies.
  SetVector<Value> slice;
  DenseMap<Value, Attribute> layout;
  LogicalResult result = getRematerializableSlice(
      convertOp.getSrcMutable(), targetType.getEncoding(), slice, layout,
      isExtOrBroadcastOp);
  if (result.failed())
    return;

  Operation *extOrBroadcastOp = nullptr;
  unsigned sliceSize = slice.size();
  for (unsigned i = 0; i < sliceSize; i++) {
    Value v = slice[i];
    Operation *op = v.getDefiningOp();
    if (!op)
      continue;
    if (isExtOrBroadcastOp(op)) {
      SetVector<Value> tempSlice;
      DenseMap<Value, Attribute> tempLayout;
      Attribute srcEncoding = ttgi::inferSrcEncoding(op, layout[v]);
      if (!srcEncoding)
        return;
      LogicalResult result = getRematerializableSlice(
          op->getOpOperand(0), srcEncoding, tempSlice, tempLayout);

      // If a value is already assigned to a _different_ layout,
      // we cannot propagate past this op (as it would conflict with
      // an already-assigned layout).
      for (auto [val, enc] : tempLayout) {
        auto preexistingLayout = layout.find(val);
        if (preexistingLayout != layout.end() &&
            preexistingLayout->second != enc) {
          result = failure();
          break;
        }
      }

      // If we can rematerialize the rest of the ext slice we can ignore this
      // ext as it won't need a convert.
      if (result.succeeded()) {
        slice.insert(tempSlice.begin(), tempSlice.end());
        layout.insert(tempLayout.begin(), tempLayout.end());
        continue;
      }
      // Only apply it if there is a single ext op otherwise we would have to
      // duplicate the convert.
      if (extOrBroadcastOp != nullptr)
        return;
      extOrBroadcastOp = op;
    }
  }

  if (extOrBroadcastOp == nullptr)
    return;
  Attribute dstEncoding = layout[extOrBroadcastOp->getResult(0)];
  Attribute srcEncoding = ttgi::inferSrcEncoding(extOrBroadcastOp, dstEncoding);
  if (!srcEncoding)
    return;
  // Move the convert before the ext op and rewrite the slice.
  OpBuilder builder(extOrBroadcastOp);
  auto tensorType =
      cast<RankedTensorType>(extOrBroadcastOp->getOperand(0).getType());
  auto newType = tensorType.cloneWithEncoding(srcEncoding);
  auto newConvertOp = builder.create<ConvertLayoutOp>(
      convertOp.getLoc(), newType, extOrBroadcastOp->getOperand(0));
  Operation *newExtOrBroadcast = builder.clone(*extOrBroadcastOp);
  newExtOrBroadcast->setOperand(0, newConvertOp.getResult());
  auto oldExtOrBroadcastType =
      cast<RankedTensorType>(extOrBroadcastOp->getResult(0).getType());
  Type newExtOrBroadcastType =
      oldExtOrBroadcastType.cloneWithEncoding(dstEncoding);
  newExtOrBroadcast->getResult(0).setType(newExtOrBroadcastType);
  IRMapping mapping;
  mapping.map(extOrBroadcastOp->getResult(0), newExtOrBroadcast->getResult(0));
  slice.remove(extOrBroadcastOp->getResult(0));
  // 3. Rewrite the slice.
  rewriteSlice(slice, layout, convertOp, mapping);
}

void LayoutRematerialization::hoistConvertIntoConditionals(
    ConvertLayoutOp convertOp) {
  // Take the backward slice of tensor dependencies rooted at the conversion,
  // stopping at conditionals. This subslice is used to initialize the analysis.
  SetVector<Value> slice;
  DenseMap<Value, Attribute> layout;
  auto isIfOp = [](Operation *op) { return isa<scf::IfOp>(op); };
  if (failed(getRematerializableSlice(convertOp.getSrcMutable(),
                                      convertOp.getType().getEncoding(), slice,
                                      layout, isIfOp)))
    return;

  // These are the conditional edges above which conversions should be hoisted.
  // The value represents the `scf.if` op result and the operand represents the
  // edge into one of the branches.
  SmallVector<std::pair<Value, OpOperand *>> hoistAbove;

  // The list of `scf.if` op results in the slice that are not rematerializable.
  // Hoisting is terminated at these values.
  SmallVector<OpResult> terminals;

  // This loop recurses through the subslices of the backwards dependencies, so
  // re-query the size of `slice`.
  for (unsigned i = 0; i != slice.size(); ++i) {
    Value v = slice[i];
    auto ifOp = v.getDefiningOp<scf::IfOp>();
    if (!ifOp)
      continue;

    Attribute rootLayout = layout.at(v);
    unsigned resIdx = cast<OpResult>(v).getResultNumber();

    // Take the backward slice along each branch.
    auto thenYield =
        cast<scf::YieldOp>(ifOp.getThenRegion().front().getTerminator());
    auto elseYield =
        cast<scf::YieldOp>(ifOp.getElseRegion().front().getTerminator());

    OpOperand &thenRes = thenYield.getResultsMutable()[resIdx];
    OpOperand &elseRes = elseYield.getResultsMutable()[resIdx];

    SetVector<Value> thenSlice, elseSlice;
    DenseMap<Value, Attribute> thenLayout, elseLayout;

    LogicalResult thenResult = getRematerializableSlice(
        thenRes, rootLayout, thenSlice, thenLayout, isIfOp);
    LogicalResult elseResult = getRematerializableSlice(
        elseRes, rootLayout, elseSlice, elseLayout, isIfOp);

    // If propagation across both edges of this conditional succeeded, then we
    // don't need to hoist across it. Merge into the current slice.
    if (succeeded(thenResult) && succeeded(elseResult)) {
      slice.insert(thenSlice.begin(), thenSlice.end());
      slice.insert(elseSlice.begin(), elseSlice.end());
      layout.insert(thenLayout.begin(), thenLayout.end());
      layout.insert(elseLayout.begin(), elseLayout.end());
      continue;
    }

    // If propagation across both edges failed, then this conditional
    // terminates backwards rematerialization.
    if (failed(thenResult) && failed(elseResult)) {
      terminals.push_back(cast<OpResult>(v));
      continue;
    }

    // Only hoist into conditionals inside loops. The assumption is that an if
    // inside a loop executes fewer than the total number of loop iterations,
    // making this hoist profitable.
    if (!isa<scf::ForOp>(ifOp->getParentOp())) {
      terminals.push_back(cast<OpResult>(v));
      continue;
    }

    // The layout conversion can be rematerialized along one edge but not the
    // other. We can hoist the conversion into the other branch. Push this
    // into the subslice list for analysis.
    if (succeeded(thenResult)) {
      hoistAbove.emplace_back(v, &elseRes);
      slice.insert(thenSlice.begin(), thenSlice.end());
      layout.insert(thenLayout.begin(), thenLayout.end());
    } else {
      hoistAbove.emplace_back(v, &thenRes);
      slice.insert(elseSlice.begin(), elseSlice.end());
      layout.insert(elseLayout.begin(), elseLayout.end());
    }
  }

  // Exit early if there is nothing to do.
  if (hoistAbove.empty())
    return;

  // Rematerialize failed hoists right before the condtional, and hoist those
  // that succeeded into the branch and then rewrite the slice.
  IRMapping mapping;
  auto hoistRemat = [&](OpBuilder &b, Value v, Attribute encoding) {
    auto tensorType = cast<RankedTensorType>(v.getType());
    auto newType = tensorType.cloneWithEncoding(encoding);
    Value newCvt = b.create<ConvertLayoutOp>(convertOp.getLoc(), newType, v);

    mapping.map(v, newCvt);
    slice.remove(v);
  };
  for (Value v : terminals) {
    OpBuilder b(v.getContext());
    b.setInsertionPointAfter(v.getDefiningOp());
    hoistRemat(b, v, layout.at(v));
  }
  for (auto [result, edge] : hoistAbove) {
    OpBuilder b(edge->getOwner());
    hoistRemat(b, edge->get(), layout.at(result));
  }
  rewriteSlice(slice, layout, convertOp, mapping);
}

void backwardRematerialization(ModuleOp module) {
  module.walk([](FuncOp funcOp) {
    LayoutRematerialization layoutRemat(funcOp);
    layoutRemat.backwardRematerialization();
    layoutRemat.cleanup();
  });
}

void hoistConvert(ModuleOp module) {
  SmallVector<ConvertLayoutOp> convertOps;
  module.walk([](FuncOp funcOp) {
    LayoutRematerialization layoutRemat(funcOp);
    layoutRemat.hoistConvertOnTopOfExtOrBroadcast();
    layoutRemat.cleanup();

    layoutRemat = LayoutRematerialization(funcOp);
    layoutRemat.hoistConvertIntoConditionals();
    layoutRemat.cleanup();

    layoutRemat = LayoutRematerialization(funcOp);
    layoutRemat.hoistConvertDotOperand();
    layoutRemat.cleanup();
  });
}
} // namespace

class TritonIntelGPURemoveLayoutConversionsPass
    : public triton::gpu::intel::impl::
          TritonIntelGPURemoveLayoutConversionsBase<
              TritonIntelGPURemoveLayoutConversionsPass> {
public:
  // Cleanup convert ops.
  void cleanupConvertOps() {
    MLIRContext *context = &getContext();
    ModuleOp m = getOperation();
    RewritePatternSet cleanUpPatterns(context);
    ConvertLayoutOp::getCanonicalizationPatterns(cleanUpPatterns, context);
    if (applyPatternsGreedily(m, std::move(cleanUpPatterns)).failed()) {
      signalPassFailure();
    }

    LLVM_DEBUG({
      DBGS() << "Module after canonicalizing:\n";
      m.dump();
    });
  }

  void runOnOperation() override {
    MLIRContext *context = &getContext();
    ModuleOp m = getOperation();

    // 1. Propagate layout forward starting from "anchor" ops.
    m.walk([](FuncOp funcOp) {
      LayoutPropagation layoutPropagation(funcOp);
      layoutPropagation.initAnchorLayout();
      layoutPropagation.propagateLayout();
      layoutPropagation.resolveConflicts();
      layoutPropagation.rewrite();
    });

    LLVM_DEBUG({
      DBGS() << "Module after propagating layouts forward:\n";
      m.dump();
      assert(succeeded(verify(m)) && "Module verification failed");
    });

    cleanupConvertOps();

    // 2. For remaining convert ops, try to rematerialize the slice of producer
    // operation to avoid having to convert.
    backwardRematerialization(m);
    LLVM_DEBUG({
      DBGS() << "Module after backward remat:\n";
      m.dump();
      assert(succeeded(verify(m)) && "Module verification failed");
    });

    // Cleanup dummy converts created during backward remat.
    cleanupConvertOps();

    // 3. For remaining converts, try to hoist them above cast generating larger
    // size types in order to reduce the cost of the convert op.
    hoistConvert(m);
    LLVM_DEBUG({
      DBGS() << "Module after hoisting converts:\n";
      m.dump();
      assert(succeeded(verify(m)) && "Module verification failed");
    });

    // 4. Apply clean up patterns to remove remove dead convert and dead code
    // generated by the previous transformations.
    RewritePatternSet cleanUpPatterns2(context);
    populateForOpDeadArgumentElimination(cleanUpPatterns2);
    scf::ForOp::getCanonicalizationPatterns(cleanUpPatterns2, context);
    scf::IfOp::getCanonicalizationPatterns(cleanUpPatterns2, context);
    ConvertLayoutOp::getCanonicalizationPatterns(cleanUpPatterns2, context);
    if (applyPatternsGreedily(m, std::move(cleanUpPatterns2)).failed()) {
      signalPassFailure();
    }
    LLVM_DEBUG({
      DBGS() << "Module after final cleanups:\n";
      m.dump();
      assert(succeeded(verify(m)) && "Module verification failed");
    });
  }
};<|MERGE_RESOLUTION|>--- conflicted
+++ resolved
@@ -1014,10 +1014,10 @@
 /// removed by using another loop yielded value plus a convert layout operation.
 void LayoutRematerialization::reduceLoopCarriedValues() {
   for (auto [pair, val] : rematMapping) {
-    if (!isa<BlockArgument>(pair.first))
-      continue;
-
-    auto arg = cast<BlockArgument>(pair.first);
+    auto arg = dyn_cast<BlockArgument>(pair.first);
+    if (!arg)
+      continue;
+
     if (!isTensorPointerType(arg.getType()))
       continue;
 
@@ -1357,80 +1357,7 @@
     }
   }
 
-<<<<<<< HEAD
   reduceLoopCarriedValues();
-=======
-  // Reduce loop carried values if the value can be removed by using another
-  // loop yielded value plus a convert layout operation.
-  for (auto [pair, val] : rematMapping) {
-    auto arg = dyn_cast<BlockArgument>(pair.first);
-    if (!arg)
-      continue;
-
-    if (!isTensorPointerType(arg.getType()))
-      continue;
-
-    if (auto loopOp =
-            dyn_cast<LoopLikeOpInterface>(arg.getOwner()->getParentOp())) {
-      // Loop arguments that corresponds to a loop result which is not used are
-      // not interesting.
-      OpResult loopRes = loopOp.getTiedLoopResult(arg);
-      if (loopRes.getNumUses() == 0)
-        continue;
-
-      // Replace the loop result corresponding to the argument with an
-      // equivalent loop result.
-      auto rematArg = cast<BlockArgument>(val);
-      OpResult rematRes = loopOp.getTiedLoopResult(rematArg);
-
-      for (Operation *user : loopRes.getUsers()) {
-        Location loc = user->getLoc();
-        OpBuilder rewriter(user);
-
-        TypeSwitch<Operation *>(user)
-            .Case<LoadOp>([&](auto loadOp) {
-              auto newLoadOp =
-                  rewriter.create<LoadOp>(loc, rematRes, loadOp->getAttrs());
-              auto convOp = rewriter.create<ConvertLayoutOp>(
-                  loc, loadOp.getType(), newLoadOp.getResult());
-              loadOp->replaceAllUsesWith(convOp);
-              opToDelete.insert(loadOp);
-              LLVM_DEBUG({
-                DBGS() << "Replaced:\n\t" << *loadOp << "\n";
-                DBGS() << "with:\n\t" << *newLoadOp << "\n"
-                       << "\t" << *convOp << "\n";
-              });
-            })
-            .Case<StoreOp>([&](auto storeOp) {
-              Value data = storeOp.getOperand(1);
-              auto dataType = cast<RankedTensorType>(data.getType());
-              auto newPtrType = cast<PointerType>(rematRes.getType());
-              Attribute encoding =
-                  cast<RankedTensorType>(newPtrType.getPointeeType())
-                      .getEncoding();
-              RankedTensorType newDataType =
-                  dataType.cloneWithEncoding(encoding);
-              auto convOp =
-                  rewriter.create<ConvertLayoutOp>(loc, newDataType, data);
-              auto newStoreOp = rewriter.create<StoreOp>(
-                  loc, rematRes, convOp, storeOp.getBoundaryCheck(),
-                  storeOp.getCache(), storeOp.getEvict());
-              opToDelete.insert(storeOp);
-              LLVM_DEBUG({
-                DBGS() << "Replaced:\n\t" << *storeOp << "\n";
-                DBGS() << "with:\n\t" << *convOp << "\n"
-                       << "\t" << *newStoreOp << "\n";
-              });
-            })
-            .Default([](auto op) {
-              llvm::report_fatal_error(llvm::Twine(
-                  "Unsupported operation in backward rematerialization: '" +
-                  op->getName().getStringRef() + "'"));
-            });
-      }
-    }
-  }
->>>>>>> 6f12fd40
 }
 
 void LayoutRematerialization::hoistConvertOnTopOfExtOrBroadcast() {
