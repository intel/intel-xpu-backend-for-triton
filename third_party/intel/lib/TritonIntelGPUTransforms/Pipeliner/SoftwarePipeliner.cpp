--- conflicted
+++ resolved
@@ -107,14 +107,8 @@
     SmallVector<scf::ForOp> loops;
     getOperation()->walk([&](scf::ForOp forOp) { loops.push_back(forOp); });
 
-<<<<<<< HEAD
-    for (scf::ForOp forOp : loops) {
-      pipelineLoop(forOp, numStages, barrierScope);
-    }
-=======
     for (scf::ForOp forOp : loops)
       pipelineLoop(forOp, numStages, barrierScope);
->>>>>>> aabfb984
   }
 };
 } // anonymous namespace