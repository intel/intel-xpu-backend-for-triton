//===- Utility.cpp - Triton Intel GPU utilities -----------------*- C++ -*-===//
//
// Part of the LLVM Project, under the Apache License v2.0 with LLVM Exceptions.
// See https://llvm.org/LICENSE.txt for license information.
// SPDX-License-Identifier: Apache-2.0 WITH LLVM-exception
//
//===----------------------------------------------------------------------===//

#include "triton/Analysis/Utility.h"
#include "mlir/IR/BuiltinTypes.h"
#include "mlir/Transforms/DialectConversion.h"

#include "intel/include/Dialect/TritonIntelGPU/IR/Attributes.h"
#include "intel/include/Dialect/TritonIntelGPU/IR/Dialect.h"
#include "intel/include/Dialect/TritonIntelGPU/Transforms/Utility.h"
#include "triton/Dialect/TritonGPU/IR/Dialect.h"
#include "triton/Dialect/TritonGPU/Transforms/Utility.h"

#include <optional>

using namespace mlir;
namespace tt = mlir::triton;
namespace ttg = mlir::triton::gpu;
namespace ttgi = mlir::triton::gpu::intel;

namespace mlir::triton::gpu::intel {

RankedTensorType getRankedTensorType(Type ptrTy) {
  return tt::isTensorPointerType(ptrTy)
             ? cast<RankedTensorType>(
                   cast<tt::PointerType>(ptrTy).getPointeeType())
             : dyn_cast<RankedTensorType>(ptrTy);
}

static bool isSingleValue(Value value) {
  // Don't consider load as expensive if it is loading a scalar.
  if (auto tensorTy = getRankedTensorType(value.getType()))
    return tensorTy.getNumElements() == 1;
  // TODO: Handle other cases.
  // For example, when ptr is a tensor of single value.
  // It means that ptr is a resultant of broadcast or generated through
  // a chain of broadcast and other operations.
  // Rematerialize it without considering contiguous memory access pattern is
  // fine.
  return true;
}

bool isDivisible(Value value, unsigned divisor) {
  // Case 1: Value is defined by a constant operation
  if (auto constantOp = value.getDefiningOp<arith::ConstantOp>()) {
    auto integerAttr = dyn_cast<IntegerAttr>(constantOp.getValue());
    return integerAttr && integerAttr.getValue().getZExtValue() % divisor == 0;
  }

  // Case 2: Value is a block argument of the entry block
  if (value.getParentBlock()->isEntryBlock() && isa<BlockArgument>(value)) {
    BlockArgument blockArg = cast<BlockArgument>(value);
    Operation *parentOp = blockArg.getOwner()->getParentOp();
    if (auto funcOp = dyn_cast<tt::FuncOp>(parentOp)) {
      auto divisibilityAttr = funcOp.getArgAttrOfType<IntegerAttr>(
          blockArg.getArgNumber(), "tt.divisibility");
      return divisibilityAttr &&
             divisibilityAttr.getValue().getZExtValue() % divisor == 0;
    }
  }

  // Case 3: Value is defined by a muli operation.
  if (auto mulIOp = value.getDefiningOp<arith::MulIOp>()) {
    return isDivisible(mulIOp->getOperand(0), divisor) ||
           isDivisible(mulIOp->getOperand(1), divisor);
  }

  // Case 4: Value is defined by arith::ExtSIOp, tt::AddPtrOp or
  // arith::AddIOp operation.
  if (auto *op = value.getDefiningOp()) {
    if (isa<arith::ExtSIOp, tt::AddPtrOp, arith::AddIOp>(op)) {
      return llvm::all_of(op->getOperands(), [&](Value operand) {
        return isDivisible(operand, divisor);
      });
    }
  }

  return false;
}

Attribute inferSrcEncoding(Operation *op, Attribute encoding) {
  if (auto makeTensorPtrOp = dyn_cast<MakeTensorPtrOp>(op))
    return encoding;
  if (auto advanceOp = dyn_cast<AdvanceOp>(op))
    return encoding;

  if (auto dotEnc = dyn_cast<DotOperandEncodingAttr>(encoding)) {
    if (auto parentEnc = dyn_cast<DpasEncodingAttr>(dotEnc.getParent())) {
      if (auto fp4ToFpOp = dyn_cast<gpu::Fp4ToFpOp>(op)) {
        // Dispatch DotEncoding + DPASEncoding to the
        // TritonIntelGPUInferLayoutInterface
        Attribute srcEnc;
        llvm::ArrayRef<int64_t> shape = fp4ToFpOp.getSrc().getType().getShape();
        if (succeeded(parentEnc.getDialect()
                          .getRegisteredInterface<DialectInferLayoutInterface>()
                          ->inferFp4ToFpOpEncoding(
                              shape, fp4ToFpOp.getAxis(), parentEnc, srcEnc,
                              /*fwdInference*/ false, std::nullopt)))
          return srcEnc;
        return {};
      }
    }
  }

  return mlir::inferSrcEncoding(op, encoding);
}

bool isExpensiveLoadOrStore(Operation *op) {
  assert((isa<tt::LoadOp>(op) || isa<tt::StoreOp>(op)) &&
         "Expecting Triton LoadOp or StoreOp");
  Value base = op->getOperand(0);

  // A size 1 tensor is not expensive since all threads will load the same
  // value.
  if (isSingleValue(base))
    return false;

  // Loads or stores that use a block pointer are expensive if they cannot be
  // lowered to 2D block read/write operations. Temporarily leverage the
  // "ttig.block_io" attribute to filter out inexpensive loads.
  Attribute blockIOAttr =
      op->getAttr(TritonIntelGPUDialect::getBlockIOAttrName());
  if (blockIOAttr)
    return false;

  // Loads or stores that use more threads than elements can be presumed to have
  // a high hit-rate that makes them cheap.
  if (auto ptrType = getRankedTensorType(base.getType())) {
    int numWarps = ttg::lookupNumWarps(op);
    auto mod = op->getParentOfType<ModuleOp>();
    int threadsPerWarp = ttg::TritonGPUDialect::getThreadsPerWarp(mod);
    return ptrType.getNumElements() >= numWarps * threadsPerWarp;
  }

  return false;
}

bool hasDotDpasEncoding(RankedTensorType tensorType) {
  if (!tensorType.getEncoding())
    return false;

  auto dotLayout =
      dyn_cast<ttg::DotOperandEncodingAttr>(tensorType.getEncoding());
  if (!dotLayout)
    return false;

  return isa<ttgi::DpasEncodingAttr>(dotLayout.getParent());
}

bool hasDpasEncoding(RankedTensorType tensorType) {
  return isa_and_nonnull<ttgi::DpasEncodingAttr>(tensorType.getEncoding());
}

std::optional<DotOperandEncodingAttr>
getDotEncoding(RankedTensorType tensorType) {
  if (!tensorType.getEncoding())
    return std::nullopt;

  auto dotLayout =
      dyn_cast<ttg::DotOperandEncodingAttr>(tensorType.getEncoding());
  if (!dotLayout)
    return std::nullopt;

  return dotLayout;
}

// Check if the convert will be performed by reordering registers.
static bool isFreeConvert(Operation *op) {
  auto convertOp = dyn_cast<ttg::ConvertLayoutOp>(op);
  if (!convertOp)
    return false;
  return cvtReordersRegisters(convertOp.getSrc().getType(),
                              convertOp.getType());
}

LogicalResult getConvertBackwardSlice(
    OpOperand &root, SetVector<Value> &slice, Attribute rootEncoding,
    DenseMap<Value, Attribute> &layout,
    std::function<bool(Operation *)> stopPropagation,
    std::function<Value(OpOperand &, Attribute)> getExistingConversion,
    bool includeForOp) {
  DenseSet<std::pair<OpOperand *, Attribute>> seen;
  SmallVector<std::pair<OpOperand *, Attribute>> queue;

  auto enqueue = [&](OpOperand &operand, Attribute encoding) {
    auto x = std::make_pair(&operand, encoding);
    if (!seen.insert(x).second) {
      return; // Already enqueued, skip
    }
    queue.push_back(x);
  };
  enqueue(root, rootEncoding);

  auto updateLayout = [&](Value value, Attribute encoding) {
    assert(isTensorOrTensorPointerType(value.getType()));
<<<<<<< HEAD
    auto tensorType = getRankedTensorType(value.getType());
    auto originEncoding = tensorType.getEncoding();
    if (originEncoding == encoding) {
      return success();
    }
=======

    if (RankedTensorType tensorType = getRankedTensorType(value.getType()))
      if (tensorType.getEncoding() == encoding)
        return success();
>>>>>>> 097d06ff

    slice.insert(value);
    Attribute &existing = layout[value];
    if (existing && existing != encoding)
      return failure();
    existing = encoding;
    return success();
  };

  while (!queue.empty()) {
    auto [currentValueUse, encoding] = queue.back();
    Value currentValue = currentValueUse->get();
    queue.pop_back();
    if (!isTensorOrTensorPointerType(currentValue.getType()))
      continue;

    if (failed(updateLayout(currentValue, encoding)))
      return failure();

    Value existing;
    if (getExistingConversion &&
        (existing = getExistingConversion(*currentValueUse, encoding))) {
      if (failed(updateLayout(existing, encoding)))
        return failure();
      currentValue = existing;
    }

    if (auto forOp = currentValue.getDefiningOp<scf::ForOp>()) {
      if (!includeForOp)
        return failure();
      if (stopPropagation && stopPropagation(forOp))
        continue;
      unsigned argIdx = mlir::cast<OpResult>(currentValue).getResultNumber();
      int numIndVars = forOp.getNumInductionVars();
      Block &loopBody = *forOp.getBody();
      auto blockArg = loopBody.getArgument(argIdx + numIndVars);
      OpOperand *initOperand = forOp.getTiedLoopInit(blockArg);
      OpOperand &yieldOperand = loopBody.getTerminator()->getOpOperand(argIdx);
      enqueue(*initOperand, encoding);
      enqueue(yieldOperand, encoding);
      continue;
    }

    if (auto ifOp = currentValue.getDefiningOp<scf::IfOp>()) {
      if (stopPropagation && stopPropagation(ifOp))
        continue;
      unsigned argIdx = mlir::cast<OpResult>(currentValue).getResultNumber();

      OpOperand &thenValue = ifOp.thenYield()->getOpOperand(argIdx);
      OpOperand &elseValue = ifOp.elseYield()->getOpOperand(argIdx);

      enqueue(thenValue, encoding);
      enqueue(elseValue, encoding);

      continue;
    }
    if (auto *definingOp = currentValue.getDefiningOp()) {
      // If the op has multiple results we need to update all results layout.
      for (Value result : definingOp->getResults()) {
        if (result == currentValue ||
            !isTensorOrTensorPointerType(result.getType()))
          continue;
        if (failed(updateLayout(result, encoding)))
          return failure();
      }
      if (isFreeConvert(definingOp)) {
        enqueue(definingOp->getOpOperand(0), encoding);
        continue;
      }
      if (canFoldIntoConversion(definingOp, encoding))
        continue;
      if (stopPropagation && stopPropagation(definingOp))
        continue;
      if (isa<triton::CatOp>(definingOp))
        return failure();
      if (auto gather = dyn_cast<GatherOp>(definingOp)) {
        // Specially handle gather since its transfer function only applies
        // between its index operand and result.
        auto srcEncoding = ttgi::inferSrcEncoding(gather, encoding);
        if (!srcEncoding)
          return failure();
        enqueue(gather.getIndicesMutable(), srcEncoding);
        continue;
      }
      for (auto [i, operand] : llvm::enumerate(definingOp->getOpOperands())) {
        auto srcEncoding = ttgi::inferSrcEncoding(definingOp, encoding);
        if (!srcEncoding)
          return failure();
        enqueue(operand, srcEncoding);
      }
      continue;
    }
    auto blockArg = cast<BlockArgument>(currentValue);
    Block *block = blockArg.getOwner();
    Operation *parentOp = block->getParentOp();
    if (auto forOp = dyn_cast<scf::ForOp>(parentOp)) {
      OpOperand *initOperand = forOp.getTiedLoopInit(blockArg);
      OpOperand &yieldOperand = forOp.getBody()->getTerminator()->getOpOperand(
          blockArg.getArgNumber() - forOp.getNumInductionVars());
      enqueue(*initOperand, encoding);
      enqueue(yieldOperand, encoding);
      continue;
    }
    // TODO: add support for WhileOp and other region types.
    return failure();
  }
  return success();
}

LLVM::LLVMFuncOp lookupOrCreateSPIRVFn(Operation *symbolTable, StringRef name,
                                       ArrayRef<Type> paramTypes,
                                       Type resultType) {
  auto func = dyn_cast_or_null<LLVM::LLVMFuncOp>(
      SymbolTable::lookupSymbolIn(symbolTable, name));
  if (!func) {
    OpBuilder b(symbolTable->getRegion(0));
    func = b.create<LLVM::LLVMFuncOp>(
        symbolTable->getLoc(), name,
        LLVM::LLVMFunctionType::get(resultType, paramTypes));
    func.setCConv(LLVM::cconv::CConv::SPIR_FUNC);
  }
  return func;
}

LLVM::CallOp createSPIRVBuiltinCall(Location loc,
                                    ConversionPatternRewriter &rewriter,
                                    LLVM::LLVMFuncOp func, ValueRange args) {
  auto call = rewriter.create<LLVM::CallOp>(loc, func, args);
  call.setCConv(func.getCConv());
  return call;
}

} // namespace mlir::triton::gpu::intel<|MERGE_RESOLUTION|>--- conflicted
+++ resolved
@@ -198,18 +198,10 @@
 
   auto updateLayout = [&](Value value, Attribute encoding) {
     assert(isTensorOrTensorPointerType(value.getType()));
-<<<<<<< HEAD
-    auto tensorType = getRankedTensorType(value.getType());
-    auto originEncoding = tensorType.getEncoding();
-    if (originEncoding == encoding) {
-      return success();
-    }
-=======
 
     if (RankedTensorType tensorType = getRankedTensorType(value.getType()))
       if (tensorType.getEncoding() == encoding)
         return success();
->>>>>>> 097d06ff
 
     slice.insert(value);
     Attribute &existing = layout[value];
