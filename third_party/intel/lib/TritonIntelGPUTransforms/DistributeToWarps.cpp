//===- DistributeToWarps.cpp - Distribute block workload to warp -*-C++ -*-===//
//
// Part of the LLVM Project, under the Apache License v2.0 with LLVM Exceptions.
// See https://llvm.org/LICENSE.txt for license information.
// SPDX-License-Identifier: Apache-2.0 WITH LLVM-exception
//
//===----------------------------------------------------------------------===//

#include "mlir/Dialect/Arith/IR/Arith.h"
#include "mlir/Dialect/GPU/IR/GPUDialect.h"
#include "mlir/Dialect/SCF/IR/SCF.h"
#include "mlir/IR/BuiltinTypes.h"
#include "mlir/IR/TypeUtilities.h"

#include "intel/include/Dialect/TritonGEN/IR/TritonGENDialect.h"
#include "intel/include/Dialect/TritonIntelGPU/IR/Dialect.h"
#include "intel/include/Dialect/TritonIntelGPU/Transforms/Passes.h"

#include "triton/Dialect/Triton/IR/Dialect.h"
#include "triton/Dialect/Triton/IR/Types.h"
#include "triton/Dialect/Triton/IR/Utility.h"
#include "triton/Dialect/TritonGPU/IR/Dialect.h"
#include "triton/Dialect/TritonGPU/Transforms/Utility.h"

#include "llvm/ADT/SmallVector.h"

using namespace mlir;
namespace tt = mlir::triton;
namespace ttg = mlir::triton::gpu;
namespace ttgi = mlir::triton::gpu::intel;

namespace mlir::triton::gpu::intel {
#define GEN_PASS_DEF_TRITONINTELGPUDISTRIBUTETOWARPS
#include "intel/include/Dialect/TritonIntelGPU/Transforms/Passes.h.inc"
} // namespace mlir::triton::gpu::intel

namespace {

/// FIXME: maybe set sizePerWarp in the attr directly.
SmallVector<int64_t> getSizePerWarp(RankedTensorType type, Attribute layout) {
  SmallVector<int64_t> sizePerWarp;
  if (auto blockedLayout = dyn_cast<ttg::BlockedEncodingAttr>(layout)) {
    const SmallVector<unsigned> &sizePerThread =
        blockedLayout.getSizePerThread();
    const SmallVector<unsigned> &threadsPerWarp =
        blockedLayout.getThreadsPerWarp();
    for (auto [lhs, rhs] : llvm::zip(sizePerThread, threadsPerWarp))
      sizePerWarp.push_back(lhs * rhs);
  } else if (auto dotLayout = dyn_cast<ttg::DotOperandEncodingAttr>(layout)) {
    auto parentLayout =
        dyn_cast<ttg::BlockedEncodingAttr>(dotLayout.getParent());
    assert(parentLayout && "parent layout should be blocked layout.");
    const SmallVector<int64_t> &parentSizePerWarp =
        getSizePerWarp(type, parentLayout);
    if (dotLayout.getOpIdx() == 0) // dot operand A
      sizePerWarp.assign({parentSizePerWarp[0], type.getShape()[1]});
    else // dot operand B
      sizePerWarp.assign({type.getShape()[0], parentSizePerWarp[1]});
  } else if (auto sLayout = dyn_cast<ttg::SliceEncodingAttr>(layout)) {
    auto parentLayout = dyn_cast<ttg::BlockedEncodingAttr>(sLayout.getParent());
    assert(parentLayout && "parent layout should be blocked layout.");
    unsigned dim = sLayout.getDim();
    SmallVector<int64_t> parentSizePerWarp = getSizePerWarp(type, parentLayout);
    parentSizePerWarp.erase(parentSizePerWarp.begin() + dim);
    return parentSizePerWarp;
  } else {
    llvm::report_fatal_error(
        "getSizePerWarp not implemented for this attribute");
  }
  return sizePerWarp;
}

Attribute getWarpLayout(Attribute layout) {
  MLIRContext *ctx = layout.getContext();
  if (auto blockedLayout = dyn_cast<ttg::BlockedEncodingAttr>(layout)) {
    return ttgi::WarpEncodingAttr::get(ctx, blockedLayout.getSizePerThread(),
                                       blockedLayout.getThreadsPerWarp(),
                                       blockedLayout.getOrder());
  } else if (auto dotLayout = dyn_cast<ttg::DotOperandEncodingAttr>(layout)) {
    Attribute parentLayout = getWarpLayout(dotLayout.getParent());
    return ttg::DotOperandEncodingAttr::get(
        ctx, dotLayout.getOpIdx(), parentLayout, dotLayout.getKWidth());
  } else if (auto sLayout = dyn_cast<ttg::SliceEncodingAttr>(layout)) {
    Attribute parentLayout = getWarpLayout(sLayout.getParent());
    return ttg::SliceEncodingAttr::get(ctx, sLayout.getDim(), parentLayout);
  }
  return layout;
}

RankedTensorType convertType(RankedTensorType type) {
  Attribute layout = type.getEncoding();
  SmallVector<int64_t> sizePerWarp = getSizePerWarp(type, layout);
  Attribute warpLayout = getWarpLayout(layout);
  // sizePerWarp can not exceed size(shape) of the type.
  for (size_t i = 0; i < sizePerWarp.size(); ++i)
    sizePerWarp[i] = std::min(sizePerWarp[i], type.getShape()[i]);

  return RankedTensorType::get(sizePerWarp, type.getElementType(), warpLayout);
}

tt::PointerType convertType(tt::PointerType type) {
  if (auto tensorType = dyn_cast<RankedTensorType>(type.getPointeeType()))
    return tt::PointerType::get(convertType(tensorType),
                                type.getAddressSpace());
  return type;
}

/// @brief get each warp's offset
/// warpsPerDim = blockShape / warpShape
/// assert(warpsPerDim <= warpsPerCTA)
/// warpId.x = warpId % warpPerCTA.x
/// warpId.y = warpId / warpPerCTA.x
/// incX = (warpId.x % warpsPerDim.x) * sizePerWarp.x
/// incY = (warpId.y % warpsPerDim.y) * sizePerWarp.y
/// newX = oldX + incX
/// newY = oldY + incY
SmallVector<Value> distributeOffset(const SmallVector<Value> &oldOffsets,
                                    RankedTensorType tensorType, Value warpId,
                                    OpBuilder b, Location loc) {
  Attribute layout = tensorType.getEncoding();
  const SmallVector<unsigned> &warpsPerCTA = ttg::getWarpsPerCTA(layout);
  size_t dims = warpsPerCTA.size();
  assert(dims <= 2 && "no more than 2D shape");

  // same to the module attribute num-warps
  unsigned numWarps = product<unsigned>(warpsPerCTA);
  RankedTensorType newTensorType = convertType(tensorType);
  ArrayRef<int64_t> blockShape = tensorType.getShape();
  ArrayRef<int64_t> warpShape = newTensorType.getShape();
  SmallVector<unsigned> warpsPerDim;
  for (auto [lhs, rhs] : llvm::zip(blockShape, warpShape)) {
    if (lhs % rhs != 0)
      return oldOffsets;
    warpsPerDim.push_back(lhs / rhs);
  }

  SmallVector<Value> newOffsets;
  for (int32_t i = 0; i < dims; i++) {
    Value oldOffset = oldOffsets[i];
    Value warpIdPerDim;

    switch (i) {
    case 0: {
      if (warpsPerCTA[dims - 1] == numWarps) {
        newOffsets.push_back(oldOffset);
        continue;
      }
      warpIdPerDim =
          (warpsPerCTA[dims - 1] == 1)
              ? warpId
              : b.create<arith::DivSIOp>(loc, warpId,
                                         b.create<arith::ConstantIntOp>(
                                             loc, warpsPerCTA[dims - 1], 32));
    } break;
    case 1: {
      if (warpsPerCTA[dims - 1] == 1) {
        newOffsets.push_back(oldOffset);
        continue;
      }
      warpIdPerDim =
          (warpsPerCTA[dims - 1] == numWarps)
              ? warpId
              : b.create<arith::RemSIOp>(loc, warpId,
                                         b.create<arith::ConstantIntOp>(
                                             loc, warpsPerCTA[dims - 1], 32));
    } break;
    }

    if (warpsPerDim[i] == 1) {
      newOffsets.push_back(oldOffset);
      continue;
    }

    Value step = (warpsPerDim[i] == numWarps)
                     ? warpIdPerDim
                     : b.create<arith::RemSIOp>(loc, warpIdPerDim,
                                                b.create<arith::ConstantIntOp>(
                                                    loc, warpsPerDim[i], 32));
    auto inc = b.create<arith::MulIOp>(
        loc, step, b.create<arith::ConstantIntOp>(loc, warpShape[i], 32));
    auto newOffset = b.create<arith::AddIOp>(loc, inc, oldOffset);
    newOffsets.push_back(newOffset);
  }

  return newOffsets;
}

void distributeGenericOp(Operation *op) {
  OpBuilder b(op);
  Operation *newOp = b.clone(*op);
  for (OpResult result : newOp->getResults()) {
    if (auto castType = dyn_cast<RankedTensorType>(result.getType()))
      result.setType(convertType(castType));
    else if (auto castType = dyn_cast<tt::PointerType>(result.getType()))
      result.setType(convertType(castType));
  }

  op->replaceAllUsesWith(newOp->getResults());
  op->erase();
}

void distributeArithConstantOp(arith::ConstantOp op) {
  auto type = dyn_cast<RankedTensorType>(op.getType());
  if (!type)
    return;

  RankedTensorType newType = convertType(type);
  auto value = cast<DenseElementsAttr>(op.getValue()).resizeSplat(newType);
  OpBuilder b(op);
  auto newOp = b.create<arith::ConstantOp>(op.getLoc(), newType, value);

  for (const NamedAttribute &attr : op->getAttrDictionary().getValue())
    if (!newOp->hasAttr(attr.getName()))
      newOp->setAttr(attr.getName(), attr.getValue());

  op->replaceAllUsesWith(newOp->getResults());
  op->erase();
}

void distributeMakeTensorPtrOp(tt::MakeTensorPtrOp op, Value warpId) {
  tt::PointerType type = op.getType();
  auto tensorType = dyn_cast<RankedTensorType>(type.getPointeeType());
  if (!tensorType)
    return;

  OpBuilder b(op);
  SmallVector<Value> newOffsets =
      distributeOffset(op.getOffsets(), tensorType, warpId, b, op.getLoc());
  Operation *newOp = b.clone(*op.getOperation());
  tt::PointerType newType = convertType(type);
  auto newPtrOp = cast<tt::MakeTensorPtrOp>(newOp);
  newPtrOp.getOffsetsMutable().assign(newOffsets);
  newPtrOp.getResult().setType(newType);
  op->replaceAllUsesWith(newPtrOp->getResults());
  op->erase();
}

RankedTensorType transformToTypeWithWarpAttr(RankedTensorType type) {
  Attribute attr = type.getEncoding();
  MLIRContext *ctx = attr.getContext();
  ttgi::WarpEncodingAttr warpAttr;
  if (auto dotAttr = dyn_cast<ttg::DotOperandEncodingAttr>(attr)) {
    unsigned idx = dotAttr.getOpIdx();
    auto parentAttr = cast<ttgi::WarpEncodingAttr>(dotAttr.getParent());
    SmallVector<unsigned> parentSize(parentAttr.getSizePerThread());
    SmallVector<unsigned> parentThreads(parentAttr.getThreadsPerWarp());
    if (idx == 0)
      parentSize[1] = type.getShape()[1];
    else
      parentSize[0] = type.getShape()[0];

    warpAttr = ttgi::WarpEncodingAttr::get(ctx, parentSize, parentThreads,
                                           parentAttr.getOrder());
  } else if (auto sAttr = dyn_cast<ttg::SliceEncodingAttr>(attr)) {
    unsigned dim = sAttr.getDim();
    auto parentAttr = cast<ttgi::WarpEncodingAttr>(sAttr.getParent());
    SmallVector<unsigned> parentSize(parentAttr.getSizePerThread());
    SmallVector<unsigned> parentThreads(parentAttr.getThreadsPerWarp());
    parentSize.erase(parentSize.begin() + dim);
    parentThreads.erase(parentThreads.begin() + dim);
    warpAttr = ttgi::WarpEncodingAttr::get(ctx, parentSize, parentThreads,
                                           parentAttr.getOrder());
  } else if (auto wAttr = dyn_cast<ttgi::WarpEncodingAttr>(attr)) {
    warpAttr = wAttr;
  } else {
    llvm::report_fatal_error("can not reason about the warp layout");
  }

  return RankedTensorType::get(type.getShape(), type.getElementType(),
                               warpAttr);
}

void distributeConvertLayoutOp(ttg::ConvertLayoutOp op, Value warpId,
                               RankedTensorType oldSrcType) {
  Location loc = op.getLoc();
  auto dstType = cast<RankedTensorType>(op.getResult().getType());
  RankedTensorType convertedDstType = convertType(dstType);
  auto dstPtrType = tt::PointerType::get(convertedDstType, 3 /*shared mem*/);
  auto srcPtrType =
      tt::PointerType::get(op.getSrc().getType(),
                           triton::TritonGEN::TritonGENMemorySpace::kWorkgroup);

  // early return if src and dst have the same layout.
  Type srcTy = transformToTypeWithWarpAttr(op.getSrc().getType());
  Type dstTy = transformToTypeWithWarpAttr(convertedDstType);
  if (srcTy == dstTy) {
    op.getResult().setType(convertedDstType);
    return;
  }

  // FIXME: allocOp may carry the size info.
  OpBuilder b(op);
  auto baseType = tt::PointerType::get(
      oldSrcType.getElementType(),
      triton::TritonGEN::TritonGENMemorySpace::kCrossWorkgroup);
  auto base = b.create<ttgi::AllocOp>(loc, baseType);

  SmallVector<Value> shape;
  shape.push_back(
      b.create<arith::ConstantIntOp>(loc, oldSrcType.getShape()[0], 64));
  shape.push_back(
      b.create<arith::ConstantIntOp>(loc, oldSrcType.getShape()[1], 64));

  SmallVector<Value> strides;
  strides.push_back(
      b.create<arith::ConstantIntOp>(loc, oldSrcType.getShape()[1], 64));
  strides.push_back(b.create<arith::ConstantIntOp>(loc, 1, 64));

  SmallVector<Value> offsets;
  offsets.push_back(b.create<arith::ConstantIntOp>(loc, 0, 32));
  offsets.push_back(b.create<arith::ConstantIntOp>(loc, 0, 32));

  SmallVector<Value> srcOffsets =
      distributeOffset(offsets, oldSrcType, warpId, b, loc);
  Value storePtr =
      b.create<tt::MakeTensorPtrOp>(loc, srcPtrType, base, shape, strides,
                                    srcOffsets, b.getDenseI32ArrayAttr({1, 0}));
  b.create<tt::StoreOp>(loc, storePtr, op.getSrc(), tt::CacheModifier::NONE,
                        tt::EvictionPolicy::NORMAL);
  b.create<gpu::BarrierOp>(loc);

  SmallVector<Value> dstOffsets =
      distributeOffset(offsets, dstType, warpId, b, loc);
  Value loadPtr =
      b.create<tt::MakeTensorPtrOp>(loc, dstPtrType, base, shape, strides,
                                    dstOffsets, b.getDenseI32ArrayAttr({1, 0}));
  auto load = b.create<tt::LoadOp>(loc, loadPtr, tt::CacheModifier::NONE,
                                   tt::EvictionPolicy::NORMAL, false);
  op->replaceAllUsesWith(load->getResults());
  op->erase();
}

void distributeScfForOp(scf::ForOp op) {
  Block *body = op.getBody();
  for (auto [lhs, rhs] :
       llvm::zip(body->getArguments().drop_front(1), op.getInitArgs()))
    lhs.setType(rhs.getType());

  for (OpResult result : op->getResults()) {
    if (auto castType = dyn_cast<RankedTensorType>(result.getType()))
      result.setType(convertType(castType));
    else if (auto castType = dyn_cast<tt::PointerType>(result.getType()))
      result.setType(convertType(castType));
  }
}

} // namespace

class TritonIntelGPUDistributeToWarpsPass
    : public triton::gpu::intel::impl::TritonIntelGPUDistributeToWarpsBase<
          TritonIntelGPUDistributeToWarpsPass> {
public:
  void runOnOperation() override {
    ModuleOp mod = getOperation();
    MLIRContext *ctx = mod.getContext();

    for (auto func : mod.getOps<tt::FuncOp>()) {
      auto b = OpBuilder::atBlockBegin(&func.getBody().front());
      Location loc = func.getLoc();
      auto warpId = b.create<arith::IndexCastOp>(
          loc, b.getI32Type(), b.create<gpu::SubgroupIdOp>(loc));

      // record old type before transform
      DenseMap<Operation *, RankedTensorType> typeMap;
      func.walk([&](ttg::ConvertLayoutOp op) {
        typeMap[op] = cast<RankedTensorType>(op.getSrc().getType());
      });

      Dialect *arithDialect = ctx->getLoadedDialect("arith");
      Dialect *mathDialect = ctx->getLoadedDialect("math");

      func.walk<WalkOrder::PreOrder>([&](Operation *op) {
        if (!llvm::any_of(op->getResultTypes(),
<<<<<<< HEAD
                          tt::isTensorOrTensorPointerType))
          return WalkResult::advance();
        else if (auto forOp = dyn_cast<scf::ForOp>(op))
=======
                          triton::isTensorOrTensorPointerType))
          return WalkResult::advance();

        if (auto forOp = dyn_cast<scf::ForOp>(op))
>>>>>>> 3c5d69e1
          distributeScfForOp(forOp);
        else if (auto ptrOp = dyn_cast<tt::MakeTensorPtrOp>(op))
          distributeMakeTensorPtrOp(ptrOp, warpId);
        else if (auto cstOp = dyn_cast<arith::ConstantOp>(op))
          distributeArithConstantOp(cstOp);
        else if (auto convertOp = dyn_cast<ttg::ConvertLayoutOp>(op))
          distributeConvertLayoutOp(convertOp, warpId, typeMap[convertOp]);
        else if (isa<tt::LoadOp, tt::DotOp, tt::AdvanceOp, tt::ReduceOp,
                     tt::SplatOp, tt::BroadcastOp, tt::ExpandDimsOp>(op) ||
                 op->getDialect() == arithDialect ||
                 op->getDialect() == mathDialect)
          distributeGenericOp(op);
        else
          assert(false && "op not considered");

        return WalkResult::advance();
      });
    }
  }
};<|MERGE_RESOLUTION|>--- conflicted
+++ resolved
@@ -371,16 +371,10 @@
 
       func.walk<WalkOrder::PreOrder>([&](Operation *op) {
         if (!llvm::any_of(op->getResultTypes(),
-<<<<<<< HEAD
                           tt::isTensorOrTensorPointerType))
           return WalkResult::advance();
-        else if (auto forOp = dyn_cast<scf::ForOp>(op))
-=======
-                          triton::isTensorOrTensorPointerType))
-          return WalkResult::advance();
 
         if (auto forOp = dyn_cast<scf::ForOp>(op))
->>>>>>> 3c5d69e1
           distributeScfForOp(forOp);
         else if (auto ptrOp = dyn_cast<tt::MakeTensorPtrOp>(op))
           distributeMakeTensorPtrOp(ptrOp, warpId);
