#include "intel/include/Dialect/TritonIntelGPU/IR/Dialect.h"
#include "intel/include/Utils/Utility.h"
#include "mlir/Dialect/SCF/IR/SCF.h"
#include "mlir/IR/BuiltinOps.h"
#include "mlir/IR/BuiltinTypes.h"
#include "mlir/IR/TypeUtilities.h"
#include "mlir/IR/Value.h"
#include "mlir/IR/Verifier.h"
#include "mlir/IR/Visitors.h"
#include "mlir/Interfaces/LoopLikeInterface.h"
#include "mlir/Pass/PassManager.h"
#include "mlir/Support/LogicalResult.h"
#include "mlir/Transforms/Passes.h"
#include "triton/Dialect/Triton/IR/Dialect.h"
#include "triton/Dialect/Triton/IR/Types.h"
#include "triton/Dialect/TritonGPU/IR/Attributes.h"
#include "triton/Dialect/TritonGPU/IR/LayoutUtility.h"
#include "triton/Dialect/TritonGPU/Transforms/Utility.h"
#include "llvm/ADT/STLExtras.h"
#include "llvm/ADT/SetVector.h"
#include "llvm/Support/Debug.h"
#include "llvm/Support/ErrorHandling.h"
#include <optional>

#define DEBUG_TYPE "tritonintelgpu-optimize-dot-operands"

using namespace mlir;
namespace tt = mlir::triton;
namespace ttg = mlir::triton::gpu;
namespace ttgi = mlir::triton::gpu::intel;

namespace mlir::triton::gpu::intel {
#define GEN_PASS_DEF_TRITONINTELGPUOPTIMIZEDOTOPERANDS
#include "intel/include/Dialect/TritonIntelGPU/Transforms/Passes.h.inc"
} // namespace mlir::triton::gpu::intel

namespace {

<<<<<<< HEAD
// Represent a def-use chain rooted at 'start' and terminating at tt.trans
// operation 'end'.
=======
// Represent a def-use chain rooted at 'start' and terminating at 'end'.
>>>>>>> 63aeb2bf
class Chain {
  friend raw_ostream &operator<<(raw_ostream &, const Chain &);
  using Operations = llvm::SmallSetVector<Operation *, 32>;

public:
  Chain(Operation *start, Operation *end) : start(start), end(end) {
    assert(start && end && "Expecting valid operations");
    assert(start != end && "Expecting distinct operations");
<<<<<<< HEAD

    populate(start, end);

    assert(
        ops.contains(start) && ops.contains(end) &&
        "'end' operation should (transitively) use the result of the 'start' "
        "operation");
    assert(llvm::all_of(ops, [&](Operation *op) {
      return (op != end) ? isTransitivelyUsedBy(op, end) : true;
    }));
  }

=======
    assert(
        isTransitivelyUsedBy(start, end) &&
        "'end' operation should (transitively) use the result of the 'start' "
        "operation");
  }
>>>>>>> 63aeb2bf
  bool operator<(const Chain &other) const {
    if (start == other.start)
      return end < other.end;
    return start < other.start;
  }
<<<<<<< HEAD
  bool operator==(const Chain &other) const { return ops == other.ops; }

  const Operations &getOps() const { return ops; }
  Operation *getStart() const { return start; }
  Operation *getEnd() const { return end; }

  // Compute the intersection between the ops in this chain and the ops in \p
  // other.
  // Algorithm: I(S1,S2) = U(S1,S2) - U(S1-S2, S2-S1).
  Operations intersect(const Chain &other) const {
    Operations U = ops;
    if (!U.set_union(other.ops))
      return ops;

    Operations D1 = ops;
    Operations D2 = other.ops;
    D1.set_subtract(other.ops);
    D2.set_subtract(ops);

    Operations &U1 = D1;
    U1.set_union(D2);
    U.set_subtract(U1);

    return U;
  }

  // Returns true if this chain and \p other contain any common operation.
  bool overlap(const Chain &other) const { return !intersect(other).empty(); }

=======
  bool operator==(const Chain &other) const {
    return start == other.start && end == other.end;
  }

  Operation *getStart() const { return start; }
  Operation *getEnd() const { return end; }

  // Returns true if this chain and \p other contain any common operation.
  bool overlap(const Chain &other) const {
    if (other.getStart() == start || other.getEnd() == end)
      return true;

    return isTransitivelyUsedBy(other.getStart(), end);
  }

>>>>>>> 63aeb2bf
  // Returns true if \p producer yields a result that is used (directly or
  // indirectly) by \p consumer.
  static bool isTransitivelyUsedBy(Operation *producer, Operation *consumer) {
    assert(producer && consumer && "Expecting valid operations");
<<<<<<< HEAD
    assert(producer != consumer && "Expecting distinct operations");
    Operations ops;
    addUsers(producer, consumer, ops);
    return ops.contains(consumer);
  }

private:
  // Transitively collect users of \p producer in \p ops, until the \p consumer
  // operation is reached.
  static void addUsers(Operation *producer, Operation *consumer,
                       Operations &ops) {
    // Problem: there may be more than one path from start to end. This code
    // will find one and then stop.
    // Can use a recursive function to collect all possible path to the end ?
    //           -> E -> END (return true and adds END to the list, then E gets
    //           added, and then B, A)
    //    A -> B -> D
    //           -> C -> F -> END (same as above)

    // We need a chain manager to build chains so that each chain is a unique
    // path, the manager is the only class that can construct a Chain.

    addUsers(producer, ops);
    while (!ops.contains(consumer)) {
      unsigned currentSize = ops.size();
      Operations copyUsers = ops;
      for (Operation *user : copyUsers)
        addUsers(user, ops);
      if (ops.size() == currentSize)
        break;
    }
  }

  // Add the users of \p op to \p users.
  static void addUsers(Operation *op, Operations &users) {
    assert(op && "Expecting valid operation");

    auto addUsers = [&](Operation *op) {
      // Add users of the block arguments in the 'after' region of a while loop.
      if (auto condOp = dyn_cast<scf::ConditionOp>(op)) {
        if (auto whileOp = condOp->getParentOfType<scf::WhileOp>()) {
          for (BlockArgument arg : whileOp.getAfterArguments())
            for (Operation *user : arg.getUsers())
              users.insert(user);
        }
      }

      for (Operation *user : op->getUsers())
        users.insert(user);
    };

    auto addInitArgsUsers = [&](LoopLikeOpInterface loopOp) {
      for (Value val : loopOp.getRegionIterArgs())
        for (Operation *user : val.getUsers())
          addUsers(user);
    };

    if (auto loopOp = dyn_cast<LoopLikeOpInterface>(op))
      addInitArgsUsers(loopOp);
    else
      addUsers(op);
  }

  // Collect operations in the def-use chain rooted by \p start and terminated
  // by \p end.
  void populate(Operation *start, Operation *end) {
    assert(start && end && start != end && "Incorrect usage");
    assert(ops.empty() && "Expecting 'ops' to be empty");

    // Step 1: transitively collect users of the start operation.
    ops.insert(start);
    addUsers(start, end, ops);
    if (!ops.contains(end)) {
      ops.clear();
      return;
    }

    // Step 2: prune operations that do not have a path to 'end'.
    ops.remove_if([&](Operation *user) {
      if (user == start || user == end)
        return false;
      return !isTransitivelyUsedBy(user, end);
    });
  }

  Operations ops;             //< operations in the chain
  Operation *start = nullptr; //< first operation in the chain
  Operation *end = nullptr;   //< last operation in the chain
=======

    auto addUsers = [](Operation *op, Operations &users) {
      assert(op && "Expecting valid operation");

      auto addUsers = [&](Operation *op) {
        // Add users of the block arguments in the 'after' region of a while
        // loop.
        if (auto condOp = dyn_cast<scf::ConditionOp>(op)) {
          if (auto whileOp = condOp->getParentOfType<scf::WhileOp>()) {
            for (BlockArgument arg : whileOp.getAfterArguments())
              for (Operation *user : arg.getUsers())
                users.insert(user);
          }
        }

        for (Operation *user : op->getUsers())
          users.insert(user);
      };

      auto addInitArgsUsers = [&](LoopLikeOpInterface loopOp) {
        for (Value val : loopOp.getRegionIterArgs())
          for (Operation *user : val.getUsers())
            addUsers(user);
      };

      if (auto loopOp = dyn_cast<LoopLikeOpInterface>(op))
        addInitArgsUsers(loopOp);
      else
        addUsers(op);
    };

    Operations users;
    addUsers(producer, users);

    while (!users.contains(consumer)) {
      unsigned currentSize = users.size();
      Operations copyUsers = users;
      for (Operation *user : copyUsers)
        addUsers(user, users);

      if (users.size() == currentSize)
        break;
    }

    return users.contains(consumer);
  }

private:
  Operation *start = nullptr;
  Operation *end = nullptr;
>>>>>>> 63aeb2bf
};

raw_ostream &operator<<(raw_ostream &os, const Chain &chain) {
  os << "[" << chain.start << ", " << chain.end << "]\n";
  os.indent(2) << "start: " << *chain.start << "\n";
  os.indent(2) << "end: " << *chain.end << "\n";
<<<<<<< HEAD
  os.indent(2) << "ops (" << chain.ops.size() << "):\n";
  for (Operation *op : chain.ops)
    os.indent(4) << *op << "\n";
=======
>>>>>>> 63aeb2bf
  return os;
}

// Transform:
//   %ptr = make_block_ptr [shapeN, shapeK], [strideN, strideK], [offN, offK]
//        : tt.ptr<tensor<NxK, enc>
//   %load = tt.load %ptr, {blockIO=<row_major|column_major>}
//         : tt.ptr<tensor<NxK, enc>
//   %trans = tt.trans %load : tt.ptr<tensor<KxN, dotEnc>>
//   tt.dot(%a, %trans)
// into:
//   %ptr = make_block_ptr [shapeK, shapeN], [strideK, strideN], [offK, offN]
//        : tt.ptr<tensor<KxN, dotEnc>
//   %load = tt.load %ptr, {blockIO=<column_major|row_major>}
//         : tt.ptr<tensor<KxN, dotEnc>
//   tt.dot(%a, %load)
class FuseTransWithLoad {
private:
  SmallPtrSet<Operation *, 8> cleanUp;

public:
  using Chains = std::set<Chain>;

  void run(ModuleOp moduleOp) {
<<<<<<< HEAD
=======
    Chains chains;

>>>>>>> 63aeb2bf
    // Collect def-use chains originating at a `MakeTensorPtrOp` operation
    // and terminating at a candidate `tt::TransOp` operation.
    // Note: A candidate `TransOp` must use the result of a `LoadOp` using a ptr
    // created the `MakeTensorPtrOp` rooting the def-use chain.
<<<<<<< HEAD
    Chains chains;
=======
>>>>>>> 63aeb2bf
    moduleOp.walk([&](tt::TransOp transOp) {
      if (isCandidate(transOp)) {
        auto loadOp = cast<tt::LoadOp>(transOp.getSrc().getDefiningOp());
        tt::MakeTensorPtrOp makeTensorPtrOp =
            *triton::intel::findDefiningMakeTensorPtrOp(loadOp.getPtr());
        Chain chain(makeTensorPtrOp, transOp);
        chains.insert(chain);
      }
<<<<<<< HEAD
    });
    if (chains.empty())
      return;

    unsigned numChainsCollected = chains.size();

    LLVM_DEBUG({
      llvm::dbgs() << "[Initial set of chains]:\n";
      for (const Chain &chain : chains)
        llvm::dbgs() << chain << "\n";
    });

    // Prune chains that overlap with other chains (except at the root).
    pruneOverlapping(chains);
=======
    });

>>>>>>> 63aeb2bf
    if (chains.empty())
      return;

    LLVM_DEBUG({
<<<<<<< HEAD
      if (chains.size() != numChainsCollected) {
        llvm::dbgs() << "[After pruning]:\n";
        for (const Chain &chain : chains)
          llvm::dbgs() << chain << "\n";
      }
    });

    // Prune chains that cannot be fused.
    pruneInvalid(chains);
    if (chains.empty())
      return;

    LLVM_DEBUG({
      llvm::dbgs() << "[Before fusion]:\n";
=======
      llvm::dbgs() << "[Initial set of chains]:\n";
      for (const Chain &chain : chains)
        llvm::dbgs() << chain << "\n";
    });

    // Attempt to duplicate the root operation of chains that overlap (at the
    // root), give up if overlap still exist after duplication.
    duplicateIfOverlap(chains);
    if (overlap(chains))
      return;

    LLVM_DEBUG({
      llvm::dbgs() << "[Before Pruning]:\n";
      for (const Chain &chain : chains)
        llvm::dbgs() << chain << "\n";
    });

    // Prune candidate chains containing load/trans operations that cannot be
    // safely fused.
    prune(chains);

    LLVM_DEBUG({
      llvm::dbgs() << "[After Pruning]:\n";
>>>>>>> 63aeb2bf
      for (const Chain &chain : chains)
        llvm::dbgs() << chain << "\n";
    });

<<<<<<< HEAD
    // Fuse tt.LoadOp->tt.TransOp operations.
    fuseTransOp(chains);
=======
    // Fuse operations.
    fuse(chains);
>>>>>>> 63aeb2bf

    // Remove operations that are no longer used.
    if (!cleanUp.empty())
      tt::intel::eraseOperations(cleanUp);

    assert(succeeded(verify(moduleOp)) && "Module verification failed");
  }

<<<<<<< HEAD
private:
=======
>>>>>>> 63aeb2bf
  bool overlap(const Chains &chains) const {
    assert(!chains.empty() && "Expecting at least one chain");
    if (chains.size() < 2)
      return false;

    for (auto it1 = chains.begin(); it1 != chains.end(); ++it1) {
      for (auto it2 = it1; it2 != chains.end(); ++it2) {
        if (it2 == it1)
          continue;
        if (it2->overlap(*it1))
          return true;
      }
    }

    return false;
  }

<<<<<<< HEAD
  Chains getOverlappingChains(const Chains &chains) const {
    assert(!chains.empty() && "Expecting at least one chain");
    if (chains.size() < 2)
      return {};

    Chains overlappingChains;
    for (auto it1 = chains.begin(); it1 != chains.end(); ++it1) {
      for (auto it2 = it1; it2 != chains.end(); ++it2) {
        if (it2 == it1)
          continue;
        if (it2->overlap(*it1)) {
          overlappingChains.insert(*it1);
          overlappingChains.insert(*it2);
        }
      }
    }

    return overlappingChains;
  }

  // Duplicate the root operation of the given chains.
  void duplicateRoot(Chains &chains) const {
=======
  // Attempt to duplicate operations in the given \p chains if there is an
  // overlap.
  // Limitation: currently this member function handles overlap at the root
  // operation only.
  void duplicateIfOverlap(Chains &chains) const {
    assert(!chains.empty() && "Expecting at least one chain");
    if (!overlap(chains))
      return;

    LLVM_DEBUG(llvm::dbgs() << "Detected overlap\n";);

    // If the same operation is the root of multiple chains, duplicate it to
    // make each chain disjoint from the others.
>>>>>>> 63aeb2bf
    std::map<Operation *, Chains> rootToChains;
    for (const Chain &chain : chains) {
      Operation *start = chain.getStart();
      if (!rootToChains[start].empty())
        continue;

      Chains sameRootChains{chain};
      rootToChains[start] = sameRootChains;
      for (const Chain &otherChain : chains) {
        if (otherChain == chain || otherChain.getStart() != start)
          continue;

        rootToChains[start].insert(otherChain);
      }
    }

    for (auto &entry : rootToChains) {
      Chains &sameRootChains = entry.second;
<<<<<<< HEAD
=======
      if (sameRootChains.size() == 1)
        continue;

>>>>>>> 63aeb2bf
      duplicateRoot(sameRootChains, chains);
    }
  }

  // Duplicate the root operation of \p sameRootChains and update \p chains.
  void duplicateRoot(Chains &sameRootChains, Chains &chains) const {
<<<<<<< HEAD
=======
    assert(sameRootChains.size() > 1 && "expecting at least 2 chains");
>>>>>>> 63aeb2bf
    assert(llvm::all_of(sameRootChains, [&](const Chain &chain) {
      const Chain &firstChain = *sameRootChains.begin();
      return firstChain.getStart() == chain.getStart();
    }));

<<<<<<< HEAD
    for (auto it = sameRootChains.begin(); it != sameRootChains.end(); ++it) {
      const Chain &chain = *it;
      Operation *start = chain.getStart();
      auto users = start->getUsers();
      if (std::count_if(users.begin(), users.end(),
                        [](auto) { return true; }) == 1)
        continue;

=======
    for (auto it = ++sameRootChains.begin(); it != sameRootChains.end(); ++it) {
      const Chain &chain = *it;
      Operation *start = chain.getStart();
>>>>>>> 63aeb2bf
      OpBuilder builder(start);
      Operation *duplicate = builder.insert(start->clone());
      assert(start->getNumResults() == 1);

      Value res = start->getResult(0);
      Value dupRes = duplicate->getResult(0);
      res.replaceUsesWithIf(dupRes, [&](OpOperand &operand) {
        return Chain::isTransitivelyUsedBy(operand.getOwner(), chain.getEnd());
      });

      // remove the chain and insert a new one, rooted by the new operation.
      Chain newChain(duplicate, chain.getEnd());
      chains.insert(newChain);
      chains.erase(chain);
    }
  }

<<<<<<< HEAD
  void fuseTransOp(const Chains &chains) {
    for (const Chain &chain : chains)
      fuseTransOp(chain);
  }

  void fuseTransOp(const Chain &chain) {
=======
  void fuse(const Chains &chains) {
    for (const Chain &chain : chains)
      fuseTransOpInChain(chain);
  }

  void fuseTransOpInChain(const Chain &chain) {
>>>>>>> 63aeb2bf
    assert(
        isa<tt::MakeTensorPtrOp>(chain.getStart()) &&
        "Expecting 'chain' to be rooted by a 'tt.make_tensor_ptr' operation");
    assert(isa<tt::TransOp>(chain.getEnd()) &&
           "Expecting 'chain' to be terminated by a 'tt.trans' operation");

    auto makeTensorPtrOp = cast<tt::MakeTensorPtrOp>(chain.getStart());
    auto transOp = cast<tt::TransOp>(chain.getEnd());
    auto loadOp = cast<tt::LoadOp>(transOp.getSrc().getDefiningOp());
    LLVM_DEBUG(llvm::dbgs()
               << "Fusing:\n  " << transOp << "\nwith:\n  " << loadOp << "\n");

    // Create a MakeTensorPtrOp yielding a block pointer to the transposed
    // tensor...
    auto ptrType = cast<tt::PointerType>(makeTensorPtrOp.getType());
    auto tensorType = cast<RankedTensorType>(transOp.getType());
    auto newPtrType =
        tt::PointerType::get(tensorType, ptrType.getAddressSpace());
    SmallVector<Value> newShape(llvm::reverse(makeTensorPtrOp.getShape()));
    SmallVector<Value> newStrides(llvm::reverse(makeTensorPtrOp.getStrides()));
    SmallVector<Value> newOffsets(llvm::reverse(makeTensorPtrOp.getOffsets()));

    OpBuilder builder(makeTensorPtrOp);
    Value ptr = builder.create<tt::MakeTensorPtrOp>(
        makeTensorPtrOp.getLoc(), newPtrType, makeTensorPtrOp.getBase(),
        newShape, newStrides, newOffsets, makeTensorPtrOp.getOrderAttr());
    LLVM_DEBUG(llvm::dbgs() << "newMakeTensorPtrOp:\n  " << ptr << "\n");

    // ... and propagate it through the def-use chain.
    propagateToUsers(ptr, chain);
    cleanUp.insert(makeTensorPtrOp);
  }

private:
  // Candidate is of the form:
  //   tt.dot(tt.trans(tt.load(..., {blockIO=...})))
  // Where:
  //  - the transpose result is used by the dot operation, and
  //  - the transpose operation uses the result of a 2-dim load operation on a
  //    block pointer (transitively) defined by a `make_tensor_ptr` operation.
  bool isCandidate(tt::TransOp transOp) const {
    assert(transOp && "Expecting a valid transpose operation");

    // Check whether \p transOp is used by a `dotOp` (directly or indirectly).
    auto usedByDotOp = [](tt::TransOp transOp) {
      if (!transOp->hasOneUse())
        return false;

      Operation *user = *transOp->getUsers().begin();
      while (user) {
        if (isa<tt::DotOp>(user))
          return true;
        if (!user->hasOneUse())
          break;
        user = *user->getUsers().begin();
      }

      return false;
    };

    Attribute transOpEncoding = transOp.getType().getEncoding();
    if (!usedByDotOp(transOp) || !transOpEncoding ||
        !isa<ttg::DotOperandEncodingAttr>(transOpEncoding))
      return false;

    Operation *defOp = transOp.getSrc().getDefiningOp();
    if (!defOp || !isa<tt::LoadOp>(defOp))
      return false;

    auto loadOp = cast<tt::LoadOp>(defOp);
    bool loadOpHasBlockIOAttr = loadOp->hasAttrOfType<StringAttr>(
        ttgi::TritonIntelGPUDialect::getBlockIOAttrName());
    if (!loadOp->hasOneUse() || !loadOpHasBlockIOAttr)
      return false;

    Type ptrType = loadOp.getPtr().getType();
    if (!tt::isTensorPointerType(ptrType) ||
        cast<RankedTensorType>(cast<tt::PointerType>(ptrType).getPointeeType())
                .getRank() != 2)
      return false;

    std::optional<tt::MakeTensorPtrOp> makeTensorPtrOp =
        triton::intel::findDefiningMakeTensorPtrOp(loadOp.getPtr());

    return makeTensorPtrOp.has_value();
  }

<<<<<<< HEAD
  // Prune overlapping chains, unless they only overlap at the start.
  void pruneOverlapping(Chains &chains) const {
    assert(!chains.empty() && "Expecting at least one candidate chain");

    Chains overlappingChains = getOverlappingChains(chains);
    for (const Chain &chain : overlappingChains) {
      for (const Chain &other : overlappingChains) {
        if (chain == other || !other.overlap(chain))
          continue;

        auto intersection = other.intersect(chain);
        if (intersection.size() != 1 ||
            !intersection.contains(chain.getStart())) {
          LLVM_DEBUG({
            llvm::dbgs() << "Pruned (overlapping):\n" << other << "\n";
          });
          chains.erase(other);
        }
      }
    }
  }

  // Prune chains that cannot be handled during fusion. For example, operations
  // in the def-use chain should have a single user, except in special
  // circumstances (e.g. the root operation of a chain might have more than one
  // user).
  void pruneInvalid(Chains &chains) const {
    assert(!chains.empty() && "Expecting at least one candidate chain");

    // Duplicate the root operation if necessary.
    // Note: at this point overlap, if present, can only happen at the root.
    duplicateRoot(chains);

    for (auto it = chains.begin(); it != chains.end();) {
      if (!validateChain(*it)) {
        it = chains.erase(it);
      } else
        ++it;
    }
  }

=======
  // Each operation in the def-use chain must have a single user, except in
  // special circumstances. Prune chains that do not satisfy this condition.
  void prune(Chains &chains) const {
    assert(!chains.empty() && "Expecting at least one candidate chain");
    for (auto it = chains.begin(); it != chains.end();) {
      if (!validateChain(*it))
        it = chains.erase(it);
      else
        ++it;
    }
  }

>>>>>>> 63aeb2bf
  // Determine whether all operations in the given def-use chain have a single
  // user.
  // Note: we allow an operation in the def-use chain to have an additional user
  // if the operation is in a for loop, and the additional user is the loop
  // yield operation, provided that the result yielded is not used after the
  // loop.
  // Example:
  //   make_tensor_ptr -> advance -> load (OK)
  //   make_tensor_ptr -> for init_arg -> advance -> load (OK)
  //                                   -> yield (OK)
  //   make_tensor_ptr -> for init_arg -> advance -> load (OK)
  //                                              -> yield -> load (NOT OK)
  //
  bool validateChain(const Chain &chain) const {
<<<<<<< HEAD
    auto validateOperation = [&](Operation *op, Operation *&nextOp) {
=======
    auto validateOperation = [](Operation *op, Operation *&nextOp) {
>>>>>>> 63aeb2bf
      assert(nextOp == nullptr);
      if (op->hasOneUse())
        return true;
      if (!op->getParentOfType<LoopLikeOpInterface>())
        return false;

      auto loopOp = op->getParentOfType<LoopLikeOpInterface>();
      auto yieldOp = cast<scf::YieldOp>(
          loopOp.getYieldedValues()[0].getParentBlock()->getTerminator());

      SmallVector<Operation *> users(op->getUsers());
      if (users.size() > 2 || llvm::none_of(users, [&](Operation *user) {
            return user == yieldOp;
          }))
        return false;

      auto yieldedValUsedAfterLoop = [&op, &yieldOp]() {
        auto it =
            llvm::find_if(yieldOp->getOpOperands(), [&op](OpOperand &operand) {
              return operand.get() == op->getResult(0);
            });
        assert(it != yieldOp->getOpOperands().end());
        OpOperand &operand = *it;
        auto loopOp = cast<LoopLikeOpInterface>(yieldOp->getParentOp());
        OpResult res = loopOp->getResult(operand.getOperandNumber());
        return !res.getUsers().empty();
      };

      if (yieldedValUsedAfterLoop())
        return false;

      nextOp = *llvm::find_if(
          users, [](Operation *user) { return !isa<scf::YieldOp>(user); });
      return true;
    };

    Operation *currentOp = chain.getStart();
    while (currentOp != chain.getEnd()) {
      Operation *user = nullptr;
      if (!validateOperation(currentOp, user)) {
        LLVM_DEBUG(llvm::dbgs()
                   << "Fails safety checks: " << *currentOp << "\n");
        return false;
      }

      user = (!user) ? user = *currentOp->getUsers().begin() : user;
      if (user->getNumRegions() == 0) {
        currentOp = user;
        continue;
      }

      // Current limitation: give up if the use is a branch.
      if (isa<scf::IfOp>(user))
        return false;

      [[maybe_unused]] Operation *oldCurrentOp = currentOp;

      // Find the next operation in the def-use chain inside the loop body.
      if (auto loopOp = dyn_cast<LoopLikeOpInterface>(user)) {
        for (auto [arg, init] :
             llvm::zip(loopOp.getRegionIterArgs(), loopOp.getInits())) {
          if (init == currentOp->getResult(0)) {
            if (!arg.hasOneUse())
              return false;

            currentOp = *arg.getUsers().begin();
            break;
          }
        }
      }

      assert(currentOp != oldCurrentOp && "Infinite loop detected!");
    }

    return true;
  }

  // Propagate \p newVal to operations in the given def-use chain.
  void propagateToUsers(Value newVal, const Chain &chain) {
    auto start = cast<tt::MakeTensorPtrOp>(chain.getStart());
    Operation *end = chain.getEnd();
    auto it = llvm::find_if(start->getUsers(), [&](Operation *user) {
      return Chain::isTransitivelyUsedBy(user, end);
    });
    assert(it != start->getUsers().end() && "Expecting valid iterator");

    Operation *nextOp = *it;
    propagateToUser(newVal, start.getResult(), nextOp, end);
  }

  // Propagate \p newVal to users of \p origOp.
  void propagateToUsers(Value newVal, Value origVal, Operation *origOp,
                        Operation *sentinel) {
    assert(origOp && sentinel && "Expecting valid operations");
    const SmallVector<Operation *> users(origOp->getUsers());
    for (Operation *user : users)
      propagateToUser(newVal, origVal, user, sentinel);
  }

  // If \p user is not \p sentinel, propagate \p newVal to \p user. Otherwise
  // terminate the propagation.
  void propagateToUser(Value newVal, Value origVal, Operation *user,
                       Operation *sentinel) {
    assert(user && sentinel && "Expecting valid operations");
    assert(llvm::is_contained(origVal.getUsers(), user) && "Invalid usage");

    LLVM_DEBUG({
      llvm::dbgs() << "In " << __func__ << "\n";
      llvm::dbgs() << "user of:";
      if (origVal.getDefiningOp()) {
        llvm::dbgs() << "\n  " << *origVal.getDefiningOp() << "\n";
      } else {
        origVal.printAsOperand(llvm::dbgs(), {});
        llvm::dbgs() << " ";
      }
      llvm::dbgs() << "is:\n  ";
      user->dumpPretty();
    });

    if (user == sentinel) {
      LLVM_DEBUG(llvm::dbgs() << "Reached sentinel\n");
      sentinel->replaceAllUsesWith(newVal.getDefiningOp());
      cleanUp.insert(sentinel);
      return;
    }

    Location loc = user->getLoc();
    if (auto advanceOp = dyn_cast<tt::AdvanceOp>(user)) {
      OpBuilder rewriter(advanceOp);
      SmallVector<Value> newOffsets(llvm::reverse(advanceOp.getOffsets()));
      auto newAdvanceOp = rewriter.create<tt::AdvanceOp>(loc, newVal.getType(),
                                                         newVal, newOffsets);
      LLVM_DEBUG(llvm::dbgs().indent(2)
                 << "newAdvanceOp: " << newAdvanceOp << "\n");
      cleanUp.insert(advanceOp);
      return propagateToUsers(newAdvanceOp, advanceOp.getResult(), advanceOp,
                              sentinel);
    }

    if (auto loadOp = dyn_cast<tt::LoadOp>(user)) {
      OpBuilder rewriter(loadOp);
      auto newLoadOp = rewriter.create<tt::LoadOp>(
          loadOp.getLoc(), newVal, loadOp.getMask(), loadOp.getOther(),
          loadOp.getBoundaryCheckAttr(), loadOp.getPaddingAttr(),
          loadOp.getCache(), loadOp.getEvict(), loadOp.getIsVolatile());

      StringRef blockIOAttrName =
          ttgi::TritonIntelGPUDialect::getBlockIOAttrName();
      StringAttr attr = loadOp->getAttrOfType<StringAttr>(blockIOAttrName);
      StringAttr newAttr =
          (attr == "row_major")
              ? StringAttr::get(loadOp->getContext(), "column_major")
          : (attr == "column_major")
              ? StringAttr::get(loadOp->getContext(), "row_major")
              : nullptr;
      assert(newAttr && "Expecting a valid blockIO attribute");

      newLoadOp->setAttr(blockIOAttrName, newAttr);
      LLVM_DEBUG(llvm::dbgs().indent(2) << "newLoadOp: " << newLoadOp << "\n");
      cleanUp.insert(loadOp);
      return propagateToUsers(newLoadOp, loadOp.getResult(), loadOp, sentinel);
    }

    if (auto yieldOp = dyn_cast<scf::YieldOp>(user)) {
      int opNum = -1;
      for (OpOperand &operand : yieldOp->getOpOperands()) {
        if (operand.get() == origVal) {
          opNum = operand.getOperandNumber();
          yieldOp->setOperand(operand.getOperandNumber(), newVal);
          break;
        }
      }

      // Update the yield's parent operation result type.
      Operation *parentOp = yieldOp->getParentOp();
      OpResult res = parentOp->getOpResult(opNum);
      res.setType(newVal.getType());
      return;
    }

    if (auto forOp = dyn_cast<scf::ForOp>(user))
      return propagateToLoop(newVal, origVal, forOp, sentinel);

    llvm_unreachable("Unexpected kind of user");
  }

  void propagateToLoop(Value newVal, Value origVal, LoopLikeOpInterface loopOp,
                       Operation *sentinel) {
    assert(sentinel && sentinel != loopOp && "Unexpected sentinel kind");
    LLVM_DEBUG({
      llvm::dbgs() << "In " << __func__ << "\n";
      llvm::dbgs() << "newVal: " << newVal << "\n";
    });

    for (auto [initArg, rgnInitArg] :
         llvm::zip(loopOp.getInitsMutable(), loopOp.getRegionIterArgs())) {
      if (initArg.get() == origVal) {
        initArg.set(newVal);
        rgnInitArg.setType(initArg.get().getType());
        const SmallVector<Operation *> users(rgnInitArg.getUsers());
        for (Operation *user : users)
          propagateToUser(rgnInitArg, rgnInitArg, user, sentinel);
      }
    }
  }
};

} // namespace

class TritonIntelGPUOptimizeDotOperandsPass
    : public ttgi::impl::TritonIntelGPUOptimizeDotOperandsBase<
          TritonIntelGPUOptimizeDotOperandsPass> {

public:
  using ttgi::impl::TritonIntelGPUOptimizeDotOperandsBase<
      TritonIntelGPUOptimizeDotOperandsPass>::
      TritonIntelGPUOptimizeDotOperandsBase;

  void runOnOperation() final {
    ModuleOp moduleOp = getOperation();
    FuseTransWithLoad fuser;
    fuser.run(moduleOp);
  }
};<|MERGE_RESOLUTION|>--- conflicted
+++ resolved
@@ -36,12 +36,7 @@
 
 namespace {
 
-<<<<<<< HEAD
-// Represent a def-use chain rooted at 'start' and terminating at tt.trans
-// operation 'end'.
-=======
 // Represent a def-use chain rooted at 'start' and terminating at 'end'.
->>>>>>> 63aeb2bf
 class Chain {
   friend raw_ostream &operator<<(raw_ostream &, const Chain &);
   using Operations = llvm::SmallSetVector<Operation *, 32>;
@@ -50,7 +45,6 @@
   Chain(Operation *start, Operation *end) : start(start), end(end) {
     assert(start && end && "Expecting valid operations");
     assert(start != end && "Expecting distinct operations");
-<<<<<<< HEAD
 
     populate(start, end);
 
@@ -63,19 +57,11 @@
     }));
   }
 
-=======
-    assert(
-        isTransitivelyUsedBy(start, end) &&
-        "'end' operation should (transitively) use the result of the 'start' "
-        "operation");
-  }
->>>>>>> 63aeb2bf
   bool operator<(const Chain &other) const {
     if (start == other.start)
       return end < other.end;
     return start < other.start;
   }
-<<<<<<< HEAD
   bool operator==(const Chain &other) const { return ops == other.ops; }
 
   const Operations &getOps() const { return ops; }
@@ -105,28 +91,10 @@
   // Returns true if this chain and \p other contain any common operation.
   bool overlap(const Chain &other) const { return !intersect(other).empty(); }
 
-=======
-  bool operator==(const Chain &other) const {
-    return start == other.start && end == other.end;
-  }
-
-  Operation *getStart() const { return start; }
-  Operation *getEnd() const { return end; }
-
-  // Returns true if this chain and \p other contain any common operation.
-  bool overlap(const Chain &other) const {
-    if (other.getStart() == start || other.getEnd() == end)
-      return true;
-
-    return isTransitivelyUsedBy(other.getStart(), end);
-  }
-
->>>>>>> 63aeb2bf
   // Returns true if \p producer yields a result that is used (directly or
   // indirectly) by \p consumer.
   static bool isTransitivelyUsedBy(Operation *producer, Operation *consumer) {
     assert(producer && consumer && "Expecting valid operations");
-<<<<<<< HEAD
     assert(producer != consumer && "Expecting distinct operations");
     Operations ops;
     addUsers(producer, consumer, ops);
@@ -215,70 +183,15 @@
   Operations ops;             //< operations in the chain
   Operation *start = nullptr; //< first operation in the chain
   Operation *end = nullptr;   //< last operation in the chain
-=======
-
-    auto addUsers = [](Operation *op, Operations &users) {
-      assert(op && "Expecting valid operation");
-
-      auto addUsers = [&](Operation *op) {
-        // Add users of the block arguments in the 'after' region of a while
-        // loop.
-        if (auto condOp = dyn_cast<scf::ConditionOp>(op)) {
-          if (auto whileOp = condOp->getParentOfType<scf::WhileOp>()) {
-            for (BlockArgument arg : whileOp.getAfterArguments())
-              for (Operation *user : arg.getUsers())
-                users.insert(user);
-          }
-        }
-
-        for (Operation *user : op->getUsers())
-          users.insert(user);
-      };
-
-      auto addInitArgsUsers = [&](LoopLikeOpInterface loopOp) {
-        for (Value val : loopOp.getRegionIterArgs())
-          for (Operation *user : val.getUsers())
-            addUsers(user);
-      };
-
-      if (auto loopOp = dyn_cast<LoopLikeOpInterface>(op))
-        addInitArgsUsers(loopOp);
-      else
-        addUsers(op);
-    };
-
-    Operations users;
-    addUsers(producer, users);
-
-    while (!users.contains(consumer)) {
-      unsigned currentSize = users.size();
-      Operations copyUsers = users;
-      for (Operation *user : copyUsers)
-        addUsers(user, users);
-
-      if (users.size() == currentSize)
-        break;
-    }
-
-    return users.contains(consumer);
-  }
-
-private:
-  Operation *start = nullptr;
-  Operation *end = nullptr;
->>>>>>> 63aeb2bf
 };
 
 raw_ostream &operator<<(raw_ostream &os, const Chain &chain) {
   os << "[" << chain.start << ", " << chain.end << "]\n";
   os.indent(2) << "start: " << *chain.start << "\n";
   os.indent(2) << "end: " << *chain.end << "\n";
-<<<<<<< HEAD
   os.indent(2) << "ops (" << chain.ops.size() << "):\n";
   for (Operation *op : chain.ops)
     os.indent(4) << *op << "\n";
-=======
->>>>>>> 63aeb2bf
   return os;
 }
 
@@ -303,19 +216,11 @@
   using Chains = std::set<Chain>;
 
   void run(ModuleOp moduleOp) {
-<<<<<<< HEAD
-=======
-    Chains chains;
-
->>>>>>> 63aeb2bf
     // Collect def-use chains originating at a `MakeTensorPtrOp` operation
     // and terminating at a candidate `tt::TransOp` operation.
     // Note: A candidate `TransOp` must use the result of a `LoadOp` using a ptr
     // created the `MakeTensorPtrOp` rooting the def-use chain.
-<<<<<<< HEAD
     Chains chains;
-=======
->>>>>>> 63aeb2bf
     moduleOp.walk([&](tt::TransOp transOp) {
       if (isCandidate(transOp)) {
         auto loadOp = cast<tt::LoadOp>(transOp.getSrc().getDefiningOp());
@@ -324,7 +229,6 @@
         Chain chain(makeTensorPtrOp, transOp);
         chains.insert(chain);
       }
-<<<<<<< HEAD
     });
     if (chains.empty())
       return;
@@ -339,15 +243,10 @@
 
     // Prune chains that overlap with other chains (except at the root).
     pruneOverlapping(chains);
-=======
-    });
-
->>>>>>> 63aeb2bf
     if (chains.empty())
       return;
 
     LLVM_DEBUG({
-<<<<<<< HEAD
       if (chains.size() != numChainsCollected) {
         llvm::dbgs() << "[After pruning]:\n";
         for (const Chain &chain : chains)
@@ -362,42 +261,12 @@
 
     LLVM_DEBUG({
       llvm::dbgs() << "[Before fusion]:\n";
-=======
-      llvm::dbgs() << "[Initial set of chains]:\n";
       for (const Chain &chain : chains)
         llvm::dbgs() << chain << "\n";
     });
 
-    // Attempt to duplicate the root operation of chains that overlap (at the
-    // root), give up if overlap still exist after duplication.
-    duplicateIfOverlap(chains);
-    if (overlap(chains))
-      return;
-
-    LLVM_DEBUG({
-      llvm::dbgs() << "[Before Pruning]:\n";
-      for (const Chain &chain : chains)
-        llvm::dbgs() << chain << "\n";
-    });
-
-    // Prune candidate chains containing load/trans operations that cannot be
-    // safely fused.
-    prune(chains);
-
-    LLVM_DEBUG({
-      llvm::dbgs() << "[After Pruning]:\n";
->>>>>>> 63aeb2bf
-      for (const Chain &chain : chains)
-        llvm::dbgs() << chain << "\n";
-    });
-
-<<<<<<< HEAD
     // Fuse tt.LoadOp->tt.TransOp operations.
     fuseTransOp(chains);
-=======
-    // Fuse operations.
-    fuse(chains);
->>>>>>> 63aeb2bf
 
     // Remove operations that are no longer used.
     if (!cleanUp.empty())
@@ -406,10 +275,7 @@
     assert(succeeded(verify(moduleOp)) && "Module verification failed");
   }
 
-<<<<<<< HEAD
 private:
-=======
->>>>>>> 63aeb2bf
   bool overlap(const Chains &chains) const {
     assert(!chains.empty() && "Expecting at least one chain");
     if (chains.size() < 2)
@@ -427,7 +293,6 @@
     return false;
   }
 
-<<<<<<< HEAD
   Chains getOverlappingChains(const Chains &chains) const {
     assert(!chains.empty() && "Expecting at least one chain");
     if (chains.size() < 2)
@@ -450,21 +315,6 @@
 
   // Duplicate the root operation of the given chains.
   void duplicateRoot(Chains &chains) const {
-=======
-  // Attempt to duplicate operations in the given \p chains if there is an
-  // overlap.
-  // Limitation: currently this member function handles overlap at the root
-  // operation only.
-  void duplicateIfOverlap(Chains &chains) const {
-    assert(!chains.empty() && "Expecting at least one chain");
-    if (!overlap(chains))
-      return;
-
-    LLVM_DEBUG(llvm::dbgs() << "Detected overlap\n";);
-
-    // If the same operation is the root of multiple chains, duplicate it to
-    // make each chain disjoint from the others.
->>>>>>> 63aeb2bf
     std::map<Operation *, Chains> rootToChains;
     for (const Chain &chain : chains) {
       Operation *start = chain.getStart();
@@ -483,28 +333,17 @@
 
     for (auto &entry : rootToChains) {
       Chains &sameRootChains = entry.second;
-<<<<<<< HEAD
-=======
-      if (sameRootChains.size() == 1)
-        continue;
-
->>>>>>> 63aeb2bf
       duplicateRoot(sameRootChains, chains);
     }
   }
 
   // Duplicate the root operation of \p sameRootChains and update \p chains.
   void duplicateRoot(Chains &sameRootChains, Chains &chains) const {
-<<<<<<< HEAD
-=======
-    assert(sameRootChains.size() > 1 && "expecting at least 2 chains");
->>>>>>> 63aeb2bf
     assert(llvm::all_of(sameRootChains, [&](const Chain &chain) {
       const Chain &firstChain = *sameRootChains.begin();
       return firstChain.getStart() == chain.getStart();
     }));
 
-<<<<<<< HEAD
     for (auto it = sameRootChains.begin(); it != sameRootChains.end(); ++it) {
       const Chain &chain = *it;
       Operation *start = chain.getStart();
@@ -513,11 +352,6 @@
                         [](auto) { return true; }) == 1)
         continue;
 
-=======
-    for (auto it = ++sameRootChains.begin(); it != sameRootChains.end(); ++it) {
-      const Chain &chain = *it;
-      Operation *start = chain.getStart();
->>>>>>> 63aeb2bf
       OpBuilder builder(start);
       Operation *duplicate = builder.insert(start->clone());
       assert(start->getNumResults() == 1);
@@ -535,21 +369,12 @@
     }
   }
 
-<<<<<<< HEAD
   void fuseTransOp(const Chains &chains) {
     for (const Chain &chain : chains)
       fuseTransOp(chain);
   }
 
   void fuseTransOp(const Chain &chain) {
-=======
-  void fuse(const Chains &chains) {
-    for (const Chain &chain : chains)
-      fuseTransOpInChain(chain);
-  }
-
-  void fuseTransOpInChain(const Chain &chain) {
->>>>>>> 63aeb2bf
     assert(
         isa<tt::MakeTensorPtrOp>(chain.getStart()) &&
         "Expecting 'chain' to be rooted by a 'tt.make_tensor_ptr' operation");
@@ -637,7 +462,6 @@
     return makeTensorPtrOp.has_value();
   }
 
-<<<<<<< HEAD
   // Prune overlapping chains, unless they only overlap at the start.
   void pruneOverlapping(Chains &chains) const {
     assert(!chains.empty() && "Expecting at least one candidate chain");
@@ -679,20 +503,6 @@
     }
   }
 
-=======
-  // Each operation in the def-use chain must have a single user, except in
-  // special circumstances. Prune chains that do not satisfy this condition.
-  void prune(Chains &chains) const {
-    assert(!chains.empty() && "Expecting at least one candidate chain");
-    for (auto it = chains.begin(); it != chains.end();) {
-      if (!validateChain(*it))
-        it = chains.erase(it);
-      else
-        ++it;
-    }
-  }
-
->>>>>>> 63aeb2bf
   // Determine whether all operations in the given def-use chain have a single
   // user.
   // Note: we allow an operation in the def-use chain to have an additional user
@@ -707,11 +517,7 @@
   //                                              -> yield -> load (NOT OK)
   //
   bool validateChain(const Chain &chain) const {
-<<<<<<< HEAD
-    auto validateOperation = [&](Operation *op, Operation *&nextOp) {
-=======
     auto validateOperation = [](Operation *op, Operation *&nextOp) {
->>>>>>> 63aeb2bf
       assert(nextOp == nullptr);
       if (op->hasOneUse())
         return true;
