--- conflicted
+++ resolved
@@ -6,10 +6,7 @@
 #include "mlir/IR/TypeUtilities.h"
 #include "mlir/IR/Value.h"
 #include "mlir/IR/Verifier.h"
-<<<<<<< HEAD
 #include "mlir/IR/Visitors.h"
-=======
->>>>>>> 4bc28e20
 #include "mlir/Interfaces/LoopLikeInterface.h"
 #include "mlir/Pass/PassManager.h"
 #include "mlir/Support/LogicalResult.h"
@@ -20,10 +17,7 @@
 #include "triton/Dialect/TritonGPU/IR/LayoutUtility.h"
 #include "triton/Dialect/TritonGPU/Transforms/Utility.h"
 #include "llvm/ADT/STLExtras.h"
-<<<<<<< HEAD
 #include "llvm/ADT/SetVector.h"
-=======
->>>>>>> 4bc28e20
 #include "llvm/Support/Debug.h"
 #include "llvm/Support/ErrorHandling.h"
 #include <optional>
@@ -74,13 +68,22 @@
 
     auto addUsers = [](Operation *op, Operations &users) {
       auto addUsers = [&](Operation *op) {
+        // Add users of the block arguments in the 'after' region of a while loop.
+        if (auto condOp = dyn_cast<scf::ConditionOp>(op)) {
+          if (auto whileOp = condOp->getParentOfType<scf::WhileOp>()) {
+            for (BlockArgument arg : whileOp.getAfterArguments())
+              for (Operation *user : arg.getUsers())
+                users.insert(user);
+          }
+        }
+
         for (Operation *user : op->getUsers())
           users.insert(user);
       };
 
       auto addInitArgsUsers = [&](LoopLikeOpInterface loopOp) {
         for (Value val : loopOp.getRegionIterArgs())
-          for (Operation *user : val.getUsers())
+          for (Operation *user : val.getUsers()) 
             addUsers(user);
       };
 
@@ -93,15 +96,28 @@
     Operations users;
     addUsers(producer, users);
 
+    llvm::errs() << "producer: " << *producer << "\n";
+    llvm::errs() << "users\n";
+    for (Operation *user : users) {
+      llvm::errs() << *user << "\n";
+    }
+
     while (!users.contains(consumer)) {
       unsigned currentSize = users.size();
       for (Operation *user : users)
         addUsers(user, users);
 
-      if (users.size() == currentSize)
+      if (users.size() == currentSize) {
+        llvm::errs() << "at line: " << __LINE__ << "\n";
         break;
-    }
-
+      }
+      llvm::errs() << "users\n";
+      for (Operation *user : users) {
+        llvm::errs() << *user << "\n";
+      }
+    }
+
+    llvm::errs() << "consumer: " << *consumer << "\n";    
     return users.contains(consumer);
   }
 
@@ -132,7 +148,6 @@
 //   tt.dot(%a, %load)
 class FuseTransWithLoad {
 private:
-<<<<<<< HEAD
   SmallPtrSet<Operation *, 8> cleanUp;
 
 public:
@@ -233,27 +248,12 @@
     fuse(chains);
 
     // Remove operations that are no longer used.
-=======
-  tt::FuncOp funcOp;
-  SmallPtrSet<Operation *, 8> cleanUp;
-
-public:
-  FuseTransWithLoad() = default;
-
-  void run(ModuleOp moduleOp) {
-    moduleOp.walk([&](tt::TransOp transOp) {
-      if (isCandidate(transOp))
-        fuse(transOp);
-    });
-
->>>>>>> 4bc28e20
     if (!cleanUp.empty())
       tt::intel::eraseOperations(cleanUp);
 
     assert(succeeded(verify(moduleOp)) && "Module verification failed");
   }
 
-<<<<<<< HEAD
   void fuse(const Chains &chains) {
     for (const Chain &chain : chains)
       fuseTransOpInChain(chain);
@@ -271,15 +271,6 @@
     auto loadOp = cast<tt::LoadOp>(transOp.getSrc().getDefiningOp());
     LLVM_DEBUG(llvm::dbgs()
                << "Fusing:\n  " << transOp << "\nwith:\n  " << loadOp << "\n");
-=======
-  void fuse(tt::TransOp transOp) {
-    LLVM_DEBUG(llvm::dbgs() << "Found candidate:\n\t" << transOp << "\n");
-    auto loadOp = cast<tt::LoadOp>(transOp.getSrc().getDefiningOp());
-    tt::MakeTensorPtrOp makeTensorPtrOp =
-        *triton::intel::findDefiningMakeTensorPtrOp(loadOp.getPtr());
-    LLVM_DEBUG(llvm::dbgs()
-               << "makeTensorPtrOp:\n\t" << makeTensorPtrOp << "\n");
->>>>>>> 4bc28e20
 
     // Create a MakeTensorPtrOp yielding a block pointer to the transposed
     // tensor...
@@ -295,19 +286,11 @@
     Value ptr = builder.create<tt::MakeTensorPtrOp>(
         makeTensorPtrOp.getLoc(), newPtrType, makeTensorPtrOp.getBase(),
         newShape, newStrides, newOffsets, makeTensorPtrOp.getOrderAttr());
-<<<<<<< HEAD
     LLVM_DEBUG(llvm::dbgs() << "newMakeTensorPtrOp:\n  " << ptr << "\n");
 
     // ... and propagate it through the def-use chain.
     propagateToUsers(ptr, chain);
     cleanUp.insert(makeTensorPtrOp);
-=======
-    assert(makeTensorPtrOp->hasOneUse() && "Expecting single user");
-    LLVM_DEBUG(llvm::dbgs() << "newMakeTensorPtrOp:\n\t" << ptr << "\n");
-
-    // ... and propagate it through the def-use chain.
-    propagateToUsers(ptr, makeTensorPtrOp, makeTensorPtrOp, transOp);
->>>>>>> 4bc28e20
   }
 
 private:
@@ -320,12 +303,7 @@
   bool isCandidate(tt::TransOp transOp) const {
     assert(transOp && "Expecting a valid transpose operation");
 
-<<<<<<< HEAD
     // Check whether \p transOp is used by a `dotOp` (directly or indirectly).
-=======
-    // Check whether \p transOp is used by a `dotOp` directly or indirectly
-    // (each operation in the def-use chain need to have a single user).
->>>>>>> 4bc28e20
     auto usedByDotOp = [](tt::TransOp transOp) {
       if (!transOp->hasOneUse())
         return false;
@@ -368,7 +346,6 @@
     return makeTensorPtrOp.has_value();
   }
 
-<<<<<<< HEAD
   // Each operation in the def-use chain must have a single user, except in
   // special circumstances. Prune chains that do not satisfy this condition.
   void prune(Chains &chains) const {
@@ -387,13 +364,6 @@
   // if the operation is in a for loop, and the additional user is the loop
   // yield operation, provided that the result yielded is not used after the
   // loop.
-=======
-  // Determine whether all operations in the def-use chain from \p start to
-  // \p end have a single user.
-  // Note: we allow an operation in the def-use chain to have an additional user
-  // if the operation is in a for loop, and the additional user is the yield
-  // operation, provided that the result yielded is not used after the loop.
->>>>>>> 4bc28e20
   // Example:
   //   make_tensor_ptr -> advance -> load (OK)
   //   make_tensor_ptr -> for init_arg -> advance -> load (OK)
@@ -401,47 +371,24 @@
   //   make_tensor_ptr -> for init_arg -> advance -> load (OK)
   //                                              -> yield -> load (NOT OK)
   //
-<<<<<<< HEAD
   bool validateChain(const Chain &chain) const {
     auto validateOperation = [](Operation *op, Operation *&nextOp) {
       assert(nextOp == nullptr);
       if (op->hasOneUse())
         return true;
-      if (!op->getParentOfType<scf::ForOp>())
+      if (!op->getParentOfType<LoopLikeOpInterface>())
         return false;
 
-      auto forOp = op->getParentOfType<scf::ForOp>();
-      auto yieldOp = cast<scf::YieldOp>(forOp.getBody()->getTerminator());
+      auto loopOp = op->getParentOfType<LoopLikeOpInterface>();
+      auto yieldOp = cast<scf::YieldOp>(
+          loopOp.getYieldedValues()[0].getParentBlock()->getTerminator());
+
       SmallVector<Operation *> users(op->getUsers());
       if (users.size() > 2 || llvm::none_of(users, [&](Operation *user) {
             return user == yieldOp;
           }))
         return false;
 
-=======
-  bool singleUsersInChain(Operation *start, Operation *end) const {
-    assert(start && end && "Expecting valid operations");
-    Operation *currentOp = start;
-
-    auto validate = [](Operation *op, Operation *&nextOp) {
-      assert(nextOp == nullptr);
-
-      if (op->hasOneUse())
-        return true;
-      if (!op->getParentOfType<LoopLikeOpInterface>())
-        return false;
-
-      auto loopOp = op->getParentOfType<LoopLikeOpInterface>();
-      auto yieldOp = cast<scf::YieldOp>(
-          loopOp.getYieldedValues()[0].getParentBlock()->getTerminator());
-
-      SmallVector<Operation *> users(op->getUsers());
-      if (users.size() > 2 || llvm::none_of(users, [&](Operation *user) {
-            return user == yieldOp;
-          }))
-        return false;
-
->>>>>>> 4bc28e20
       auto yieldedValUsedAfterLoop = [&op, &yieldOp]() {
         auto it =
             llvm::find_if(yieldOp->getOpOperands(), [&op](OpOperand &operand) {
@@ -449,36 +396,14 @@
             });
         assert(it != yieldOp->getOpOperands().end());
         OpOperand &operand = *it;
-<<<<<<< HEAD
-        auto forOp = cast<scf::ForOp>(yieldOp->getParentOp());
-        OpResult res = forOp->getResult(operand.getOperandNumber());
-=======
         auto loopOp = cast<LoopLikeOpInterface>(yieldOp->getParentOp());
         OpResult res = loopOp->getResult(operand.getOperandNumber());
->>>>>>> 4bc28e20
         return !res.getUsers().empty();
       };
 
       if (yieldedValUsedAfterLoop())
-<<<<<<< HEAD
-=======
         return false;
 
-      nextOp = *llvm::find_if(
-          users, [](Operation *user) { return !isa<scf::YieldOp>(user); });
-      return true;
-    };
-
-    while (currentOp != end) {
-      Operation *user = nullptr;
-      if (!validate(currentOp, user)) {
-        LLVM_DEBUG(llvm::dbgs()
-                   << "Fails safety checks: " << *currentOp << "\n");
->>>>>>> 4bc28e20
-        return false;
-      }
-
-<<<<<<< HEAD
       nextOp = *llvm::find_if(
           users, [](Operation *user) { return !isa<scf::YieldOp>(user); });
       return true;
@@ -496,21 +421,12 @@
         return false;
       }
 
-=======
->>>>>>> 4bc28e20
       user = (!user) ? user = *currentOp->getUsers().begin() : user;
       if (user->getNumRegions() == 0) {
         currentOp = user;
         continue;
       }
 
-<<<<<<< HEAD
-      // Find the next operation in the def-use chain inside the loop body.
-      if (auto forOp = dyn_cast<scf::ForOp>(user)) {
-        for (BlockArgument arg : forOp.getRegionIterArgs()) {
-          Value initArg = forOp.getInitArgs()[arg.getArgNumber() - 1];
-          if (initArg == currentOp->getResult(0)) {
-=======
       if (isa<scf::IfOp>(user))
         return false;
 
@@ -521,7 +437,6 @@
         for (auto [arg, init] :
              llvm::zip(loopOp.getRegionIterArgs(), loopOp.getInits())) {
           if (init == currentOp->getResult(0)) {
->>>>>>> 4bc28e20
             if (!arg.hasOneUse())
               return false;
 
@@ -530,17 +445,13 @@
           }
         }
       }
-<<<<<<< HEAD
-=======
 
       assert(currentOp != oldCurrentOp && "Infinite loop detected!");
->>>>>>> 4bc28e20
     }
 
     return true;
   }
 
-<<<<<<< HEAD
   // Propagate \p newVal to operations in the given def-use chain.
   void propagateToUsers(Value newVal, const Chain &chain) {
     auto start = cast<tt::MakeTensorPtrOp>(chain.getStart());
@@ -554,8 +465,6 @@
     propagateToUser(newVal, start.getResult(), nextOp, end);
   }
 
-=======
->>>>>>> 4bc28e20
   // Propagate \p newVal to users of \p origOp.
   void propagateToUsers(Value newVal, Value origVal, Operation *origOp,
                         Operation *sentinel) {
@@ -574,24 +483,14 @@
 
     LLVM_DEBUG({
       llvm::dbgs() << "In " << __func__ << "\n";
-<<<<<<< HEAD
       llvm::dbgs() << "user of:";
       if (origVal.getDefiningOp()) {
         llvm::dbgs() << "\n  " << *origVal.getDefiningOp() << "\n";
-=======
-      llvm::dbgs() << "user of ";
-      if (origVal.getDefiningOp()) {
-        llvm::dbgs() << "\n\t" << *origVal.getDefiningOp() << "\n";
->>>>>>> 4bc28e20
       } else {
         origVal.printAsOperand(llvm::dbgs(), {});
         llvm::dbgs() << " ";
       }
-<<<<<<< HEAD
       llvm::dbgs() << "is:\n  ";
-=======
-      llvm::dbgs() << "is:\n\t";
->>>>>>> 4bc28e20
       user->dumpPretty();
     });
 
@@ -608,7 +507,6 @@
       SmallVector<Value> newOffsets(llvm::reverse(advanceOp.getOffsets()));
       auto newAdvanceOp = rewriter.create<tt::AdvanceOp>(loc, newVal.getType(),
                                                          newVal, newOffsets);
-<<<<<<< HEAD
       LLVM_DEBUG(llvm::dbgs().indent(2)
                  << "newAdvanceOp: " << newAdvanceOp << "\n");
       cleanUp.insert(advanceOp);
@@ -640,38 +538,6 @@
       return propagateToUsers(newLoadOp, loadOp.getResult(), loadOp, sentinel);
     }
 
-=======
-      LLVM_DEBUG(llvm::dbgs() << "\tnewAdvanceOp: " << newAdvanceOp << "\n");
-      cleanUp.insert(advanceOp);
-      return propagateToUsers(newAdvanceOp, advanceOp.getResult(), advanceOp,
-                              sentinel);
-    }
-
-    if (auto loadOp = dyn_cast<tt::LoadOp>(user)) {
-      OpBuilder rewriter(loadOp);
-      auto newLoadOp = rewriter.create<tt::LoadOp>(
-          loadOp.getLoc(), newVal, loadOp.getMask(), loadOp.getOther(),
-          loadOp.getBoundaryCheckAttr(), loadOp.getPaddingAttr(),
-          loadOp.getCache(), loadOp.getEvict(), loadOp.getIsVolatile());
-
-      StringRef blockIOAttrName =
-          ttgi::TritonIntelGPUDialect::getBlockIOAttrName();
-      StringAttr attr = loadOp->getAttrOfType<StringAttr>(blockIOAttrName);
-      StringAttr newAttr =
-          (attr == "row_major")
-              ? StringAttr::get(loadOp->getContext(), "column_major")
-          : (attr == "column_major")
-              ? StringAttr::get(loadOp->getContext(), "row_major")
-              : nullptr;
-      assert(newAttr && "Expecting a valid blockIO attribute");
-
-      newLoadOp->setAttr(blockIOAttrName, newAttr);
-      LLVM_DEBUG(llvm::dbgs() << "\tnewLoadOp: " << newLoadOp << "\n");
-      cleanUp.insert(loadOp);
-      return propagateToUsers(newLoadOp, loadOp.getResult(), loadOp, sentinel);
-    }
-
->>>>>>> 4bc28e20
     if (auto yieldOp = dyn_cast<scf::YieldOp>(user)) {
       int opNum = -1;
       for (OpOperand &operand : yieldOp->getOpOperands()) {
@@ -684,26 +550,15 @@
 
       // Update the yield's parent operation result type.
       Operation *parentOp = yieldOp->getParentOp();
-<<<<<<< HEAD
-      for (OpResult res : parentOp->getOpResults()) {
-        int resNum = res.getResultNumber();
-        if (resNum == opNum)
-          res.setType(newVal.getType());
-      }
-=======
       OpResult res = parentOp->getOpResult(opNum);
       res.setType(newVal.getType());
->>>>>>> 4bc28e20
       return;
     }
 
     if (auto forOp = dyn_cast<scf::ForOp>(user))
       return propagateToLoop(newVal, origVal, forOp, sentinel);
-<<<<<<< HEAD
-=======
 
     llvm_unreachable("Unexpected kind of user");
->>>>>>> 4bc28e20
   }
 
   void propagateToLoop(Value newVal, Value origVal, LoopLikeOpInterface loopOp,
