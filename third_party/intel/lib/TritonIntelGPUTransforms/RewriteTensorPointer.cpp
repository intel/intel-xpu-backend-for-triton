--- conflicted
+++ resolved
@@ -54,18 +54,12 @@
 /// removed if:
 ///   - the device architecture is not PVC
 ///   - the tensor pointer does not have DotEncoding with DpasEncoding parent
-///   and does not have DpasEncoding
 ///   - the tensor pointer pitch is not divisible by Qword bitwidth
 ///   - the tensor pointer is not contiguous on memory
-<<<<<<< HEAD
-bool shouldRemove(tt::MakeTensorPtrOp &op, ttgi::DeviceArch deviceArch,
-                  bool isStoreOp) {
-=======
 bool shouldRemove(tt::MakeTensorPtrOp &op, ttgi::DeviceArch deviceArch) {
   if (op->getParentOfType<ModuleOp>()->hasAttr("triton_gpu.is_lts"))
     return true;
 
->>>>>>> a6c1ea3c
   // Non-PVC device should always remove the tensor pointer
   if (deviceArch != ttgi::DeviceArch::PVC)
     return true;
@@ -73,10 +67,8 @@
   auto ptrType = cast<tt::PointerType>(op.getType());
   auto tensorType = cast<RankedTensorType>(ptrType.getPointeeType());
 
-  if (!ttgi::hasDotDpasEncoding(tensorType) &&
-      !(isStoreOp && ttgi::hasDpasEncoding(tensorType))) {
+  if (!ttgi::hasDotDpasEncoding(tensorType))
     return true;
-  }
 
   TypedValue<triton::PointerType> base = op.getBase();
   Operation::operand_range shape = op.getShape();
@@ -726,31 +718,24 @@
 
     ttgi::DeviceArch arch = ttgi::getDeviceArch(mod);
 
-    auto usedByStoreOp = [](Value val) {
-      for (Operation *user : val.getUsers()) {
-        if (llvm::isa<tt::StoreOp>(user))
-          return true;
-      }
-      return false;
-    };
-
-    auto markTensorPointerForRemoval = [this, arch](Value val,
-                                                    bool isStoreOp = false) {
+    auto markTensorPointerForRemoval = [this, arch](Value val) {
       if (tt::isTensorPointerType(val.getType())) {
         tt::MakeTensorPtrOp makeTensorPtrOp = getMakeTensorPtrOp(val);
-        if (shouldRemove(makeTensorPtrOp, arch, isStoreOp))
+        if (shouldRemove(makeTensorPtrOp, arch))
           valueToRemove.insert(val);
       }
     };
 
     mod.walk([&](Operation *op) {
       if (llvm::isa<tt::MakeTensorPtrOp>(op)) {
-        Value result = op->getResult(0);
-        markTensorPointerForRemoval(result, usedByStoreOp(result));
+        markTensorPointerForRemoval(op->getResult(0));
       } else if (llvm::isa<tt::AdvanceOp, tt::LoadOp>(op)) {
         markTensorPointerForRemoval(op->getOperand(0));
       } else if (llvm::isa<tt::StoreOp>(op)) {
-        markTensorPointerForRemoval(op->getOperand(0), true);
+        // TODO: Block store should not be removed when 2d store is enabled
+        auto src = op->getOperand(0);
+        if (tt::isTensorPointerType(src.getType()))
+          valueToRemove.insert(src);
       } else if (auto forOp = dyn_cast<scf::ForOp>(op)) {
         for (auto arg : forOp.getInitArgs())
           markTensorPointerForRemoval(arg);
