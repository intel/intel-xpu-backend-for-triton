--- conflicted
+++ resolved
@@ -57,15 +57,11 @@
 ///   and does not have DpasEncoding
 ///   - the tensor pointer pitch is not divisible by Qword bitwidth
 ///   - the tensor pointer is not contiguous on memory
-<<<<<<< HEAD
 bool shouldRemove(tt::MakeTensorPtrOp &op, ttgi::DeviceArch deviceArch,
                   bool isUsedByStoreOp) {
-=======
-bool shouldRemove(tt::MakeTensorPtrOp &op, ttgi::DeviceArch deviceArch) {
   if (op->getParentOfType<ModuleOp>()->hasAttr("triton_gpu.is_lts"))
     return true;
 
->>>>>>> 2bdb2eb1
   // Non-PVC device should always remove the tensor pointer
   if (deviceArch != ttgi::DeviceArch::PVC)
     return true;
