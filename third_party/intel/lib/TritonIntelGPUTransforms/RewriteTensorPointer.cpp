//===- RewriteTensorPointer.cpp -----------------------------------------*-===//
//
// Part of the LLVM Project, under the Apache License v2.0 with LLVM Exceptions.
// See https://llvm.org/LICENSE.txt for license information.
// SPDX-License-Identifier: Apache-2.0 WITH LLVM-exception
//
//===----------------------------------------------------------------------===//

#include "mlir/Dialect/ControlFlow/IR/ControlFlowOps.h"
#include "mlir/Pass/Pass.h"
#include "triton/Analysis/Utility.h"
#include "triton/Dialect/Triton/IR/Dialect.h"
#include "triton/Dialect/TritonIntelGPU/IR/Dialect.h"
#include "triton/Dialect/TritonIntelGPU/Transforms/Passes.h"

#include <memory>
#include <stack>

using namespace mlir;
namespace tt = mlir::triton;
namespace ttg = mlir::triton::gpu;
namespace ttgi = mlir::triton::gpu::intel;

#define GEN_PASS_CLASSES
#include "triton/Dialect/TritonIntelGPU/Transforms/Passes.h.inc"

namespace {

// Check if given value is divisible by the divisor
bool isDivisible(Value v, unsigned divisor) {
  if (auto op = v.getDefiningOp<mlir::arith::ConstantOp>()) {
    auto attr = dyn_cast<IntegerAttr>(op.getValue());
    return attr && attr.getValue().getZExtValue() % divisor == 0;
  } else if (v.getParentBlock()->isEntryBlock() && isa<BlockArgument>(v)) {
    BlockArgument blockArg = cast<BlockArgument>(v);
    Operation *parentOp = blockArg.getOwner()->getParentOp();
    if (auto func = dyn_cast<tt::FuncOp>(parentOp)) {
      auto attr = func.getArgAttrOfType<IntegerAttr>(blockArg.getArgNumber(),
                                                     "tt.divisibility");
      return attr && attr.getValue().getZExtValue() % divisor == 0;
    }
  } else if (auto op = v.getDefiningOp<mlir::arith::ExtSIOp>()) {
    return isDivisible(op->getOperand(0), divisor);
  }
  return false;
}

// Check if the tensor pointer should be removed, ops with three conditions
// should be kept:
// 1. MakeTensorPtrOp should have DpasEncodingAttr
// 2. Pointed Tensor pitch should be divisible by Qword bitwidth(for PVC)
// 3. Pointed Tensor should be contiguous on memory
bool shouldRemove(tt::MakeTensorPtrOp &op, ttgi::DeviceArch deviceArch) {
  // Non-PVC device should always remove the tensor pointer
  if (deviceArch != ttgi::DeviceArch::PVC)
    return true;

  auto ptrType = cast<tt::PointerType>(op.getType());
  auto tensorType = cast<RankedTensorType>(ptrType.getPointeeType());

  // Only keep the tensor pointer with the layout of DpasEncodingAttr
  if (!tensorType.getEncoding())
    return true;
  auto dotLayout =
      dyn_cast<ttg::DotOperandEncodingAttr>(tensorType.getEncoding());
  if (!dotLayout)
    return true;
  auto dpasLayout = dyn_cast<ttgi::DpasEncodingAttr>(dotLayout.getParent());
  if (!dpasLayout)
    return true;

  TypedValue<triton::PointerType> base = op.getBase();
  Operation::operand_range shape = op.getShape();
  Operation::operand_range strides = op.getStrides();
  Operation::operand_range offsets = op.getOffsets();
  ArrayRef<int32_t> order = op.getOrder();
  ArrayRef<int64_t> tensorShape = tensorType.getShape();

  // TODO: support column-major tensor
  // HW 2D block read instruction has restriction on pitch divisibility
  if (strides.size() == 2) {
    auto pitch = strides[order[1]];
    // PVC requires pitch to be a multiple of QWord(64 bits).
    if (!isDivisible(pitch, 64 / tensorType.getElementTypeBitWidth()))
      return true;
  }

  // HW 2D block read instruction only supports contiguous accessing.
  auto fastChangeStride = strides[order[0]];
  if (auto stride =
          dyn_cast<arith::ConstantOp>(fastChangeStride.getDefiningOp())) {
    if (auto strideInt = dyn_cast<IntegerAttr>(stride.getValue()))
      return strideInt.getInt() != 1;
  }

  return true;
}

/// An additional struct to record the meta information of operations
/// with tensor pointers.
struct RewritedInfo {
public:
  RewritedInfo() = default;

  RewritedInfo(Value base, const SmallVector<Value> &shape,
               const SmallVector<Value> &strides,
               const SmallVector<Value> &offsets,
               const ArrayRef<int64_t> &tensorShape, Attribute layout)
      : base(base), shape(shape), strides(strides), offsets(offsets),
        tensorShape(tensorShape), layout(layout) {
    assert(shape.size() == strides.size() && shape.size() == offsets.size() &&
           shape.size() == tensorShape.size() &&
           "Expecting tensor shape, offsets and strides have the same size");
  }

  unsigned int length() const { return shape.size(); }

  Value getOffset(unsigned i) const { return offsets[i]; }

  SmallVector<Value> getOffsets() const { return offsets; }

  void setOffset(unsigned i, Value newOffset) {
    offsets[i] = newOffset;
    cachedOffsetWithRange.clear();
  }

  void setOffsets(const SmallVector<Value> &newOffsets) {
    offsets = newOffsets;
    cachedOffsetWithRange.clear();
  }

  void setEncoding(Attribute newLayout) { layout = newLayout; }

  // Creates a tensor with the values [0, tensorShape[axis]) + offsets[axis]
  // broadcasted to N dimensions along axis (i.e. so that
  // result[.., <axis'th dim> i, ...] = offsets[axis] + i).
  Value getExpandedOffsetWithRange(OpBuilder &builder, Location loc,
                                   unsigned i) {
    if (cachedOffsetWithRange.count(i))
      return cachedOffsetWithRange.at(i);

    // Ultimately this will look like:
    //
    //   % base = create_range ... : tensor<N>
    //   %a0 = expand_dims %base   : tensor<M, 1>
    //   %a1 = broadcast %a0       : tensor<M, N>
    //   %b0 = expand_dims %a1     : tensor<M, N, 1>
    //   %b1 = broadcast %b1       : tensor<M, N, K>
    //   ...
    //
    // The final result has layout this->layout.  When we subtract a dim,
    // that's equivalent to taking a sliced layout, so e.g. the layout of
    // %a0/%a1 is a slice of %b0/%b1's layout.
    size_t rank = tensorShape.size();
    MLIRContext *ctx = loc.getContext();

    // layouts[i] is the layout at the i'th step of the algorithm.  In the
    // last step of the algorithm, we have this->layout.  Every step before
    // that slices away one dimension, until we get to the first step, which
    // has all but `axis` sliced away.  For example:
    //   - Suppose rank = 4 and axis = 2.
    //   - Then the layouts will be:
    //
    //     layouts[0] = slice(layouts[1], remove_dim=0), containing axes [2]
    //     layouts[1] = slice(layouts[2], remove_dim=1), containing axes [0,2]
    //     layouts[2] = slice(layouts[3], remove_dim=3), containing axes
    //                  [0,1,2]
    //     layouts[3] = layout, containing axes [0,1,2,3]
    //
    // The loop below implements this algorithm.
    SmallVector<Attribute, 4> layouts(rank);
    if (layout) {
      layouts[rank - 1] = layout;
      size_t axisToRemove = rank - 1;
      for (int64_t k = rank - 2; k >= 0; --k) {
        if (axisToRemove == i)
          --axisToRemove;
        layouts[k] =
            ttg::SliceEncodingAttr::get(ctx, axisToRemove, layouts[k + 1]);
        --axisToRemove;
      }
    }

    // Add range
    auto indexI32RowType = RankedTensorType::get(
        {tensorShape[i]}, builder.getI32Type(), layouts[0]);
    auto indexRowType = RankedTensorType::get({tensorShape[i]},
                                              builder.getI64Type(), layouts[0]);
    Value splatOffset =
        builder.create<tt::SplatOp>(loc, indexRowType, offsets[i]);
    Value range = builder.create<tt::MakeRangeOp>(loc, indexI32RowType, 0,
                                                  tensorShape[i]);
    Value i64Range = builder.create<arith::ExtSIOp>(loc, indexRowType, range);

    // Expand dimensions
    Value expandedResult =
        builder.create<arith::AddIOp>(loc, splatOffset, i64Range);
    for (int j = 0; j < tensorShape.size(); ++j) {
      if (j == i)
        continue;
      expandedResult = builder.create<tt::ExpandDimsOp>(loc, expandedResult, j);
    }

    return cachedOffsetWithRange[i] = expandedResult;
  }

  Value generatePtr(OpBuilder &builder, const Location &loc) {
    assert(tensorShape.size() == offsets.size() &&
           tensorShape.size() == strides.size() &&
           "Expecting tensor shape, offsets and strides have the same size");
    auto indexTensorType =
        RankedTensorType::get(tensorShape, builder.getI64Type(), layout);
    auto ptrType = cast<tt::PointerType>(base.getType());
    auto ptrTensorType = RankedTensorType::get(tensorShape, ptrType, layout);

    // Generate offsets per dimension
    Value ptr = builder.create<tt::SplatOp>(loc, ptrTensorType, base);
    for (unsigned i = 0; i < tensorShape.size(); ++i) {
      auto offsetWithRange = getExpandedOffsetWithRange(builder, loc, i);

      // We must splat strides into the expanded shape not a row for retaining
      // the divisibility information given by strides
      Value splatStride = builder.create<tt::SplatOp>(
          loc, offsetWithRange.getType(), strides[i]);
      Value offsetWithStride =
          builder.create<arith::MulIOp>(loc, offsetWithRange, splatStride);
      Value broadcasted = builder.create<tt::BroadcastOp>(loc, indexTensorType,
                                                          offsetWithStride);

      // Add to the pointer
      ptr = builder.create<tt::AddPtrOp>(loc, ptrTensorType, ptr, broadcasted);
    }

    return ptr;
  }

  Value generateMask(OpBuilder &builder, const Location &loc,
                     const std::optional<ArrayRef<int32_t>> &boundaryCheck) {
    if (!boundaryCheck.has_value())
      return {};

    // Generate mask per dimension
    auto maskTensorType =
        RankedTensorType::get(tensorShape, builder.getI1Type(), layout);
    Value mask;
    for (auto i : boundaryCheck.value()) {
      auto offsetWithRange = getExpandedOffsetWithRange(builder, loc, i);

      // Compare with lower bound
      Value lowerBound = builder.create<mlir::arith::ConstantIntOp>(
          loc, 0, builder.getI64Type());
      Value splatLowerBound = builder.create<tt::SplatOp>(
          loc, offsetWithRange.getType(), lowerBound);
      Value cmpLower = builder.create<arith::CmpIOp>(
          loc, arith::CmpIPredicate::sge, offsetWithRange, splatLowerBound);

      // Compare with upper bound
      Value splatUpperBound =
          builder.create<tt::SplatOp>(loc, offsetWithRange.getType(), shape[i]);
      Value cmpUpper = builder.create<arith::CmpIOp>(
          loc, arith::CmpIPredicate::slt, offsetWithRange, splatUpperBound);

      // And and broadcast
      Value andResult = builder.create<arith::AndIOp>(loc, cmpLower, cmpUpper);
      Value broadcasted =
          builder.create<tt::BroadcastOp>(loc, maskTensorType, andResult);

      // And up all results
      if (!mask) {
        mask = broadcasted;
      } else {
        mask = builder.create<arith::AndIOp>(loc, mask, broadcasted);
      }
    }

    return mask;
  }

  Value generateOther(OpBuilder &builder, const Location &loc,
                      const std::optional<tt::PaddingOption> &padding) const {
    if (!padding.has_value())
      return Value();

    // Create element attribute
    auto elementType = cast<tt::PointerType>(base.getType()).getPointeeType();
    auto otherTensorType =
        RankedTensorType::get(tensorShape, elementType, layout);

    // Set zero padding value
    TypedAttr attr =
        elementType.isIntOrIndex()
            ? cast<TypedAttr>(builder.getIntegerAttr(elementType, 0))
            : cast<TypedAttr>(builder.getFloatAttr(elementType, 0));

    // Float NaN padding case
    if (padding.value() == tt::PaddingOption::PAD_NAN) {
      assert(!elementType.isIntOrIndex() &&
             "Expect element type to be non-integer type");
      auto apNaN = llvm::APFloat::getNaN(
          cast<FloatAttr>(attr).getValue().getSemantics());
      attr = builder.getFloatAttr(elementType, apNaN);
    }

    // Create tensor
    Value constant = builder.create<arith::ConstantOp>(loc, attr);
    return builder.create<tt::SplatOp>(loc, otherTensorType, constant);
  }

private:
  Value base;
  SmallVector<Value> shape;
  SmallVector<Value> strides;
  SmallVector<Value> offsets;
  ArrayRef<int64_t> tensorShape;
  Attribute layout;

  // A cache to avoid generating the same offset with range
  DenseMap<unsigned, Value> cachedOffsetWithRange;
};
} // namespace

// TODO: this pass relies on assumptions of how block pointers are created and
// on pattern matches that walks the SSA links to find the base/strides. This is
// very fragile and to solve we should expose convert Ptr of tensor to a
// structure contains all values and not only offsets.
class TritonIntelGPURewriteTensorPointerPass
    : public TritonIntelGPURewriteTensorPointerBase<
          TritonIntelGPURewriteTensorPointerPass> {
<<<<<<< HEAD
private:
  DenseMap<Value, RewritedInfo> rewritedInfo;
  DenseSet<Value> valueToRemove;

public:
  TritonIntelGPURewriteTensorPointerPass(ttgi::DeviceArch arch) {
    deviceArch = arch;
=======

public:
  TritonIntelGPURewriteTensorPointerPass(ttgi::DeviceArch arch) {
    this->deviceArch = arch;
>>>>>>> 519a090b
  }

  static bool needRewrite(Operation *op, const DenseSet<Value> &valueToRemove) {
    return std::any_of(op->getOperands().begin(), op->getOperands().end(),
                       [&valueToRemove](Value operand) {
                         return tt::isTensorPointerType(operand.getType()) &&
                                valueToRemove.count(operand);
                       });
  }

  static SmallVector<Value>
  generateNewOperands(const SmallVector<Value> &oldOperands, unsigned index,
                      const SmallVector<Value> &newValues) {
    assert(index < oldOperands.size() && "Index out of range");
    SmallVector<Value> newOperands;
    for (int i = 0; i < index; ++i)
      newOperands.push_back(oldOperands[i]);
    for (auto value : newValues)
      newOperands.push_back(value);
    for (auto i = index + 1; i < oldOperands.size(); ++i)
      newOperands.push_back(oldOperands[i]);
    return newOperands;
  }

  Operation *rewriteMakeTensorPtrOp(OpBuilder &builder, tt::MakeTensorPtrOp op,
                                    std::stack<Operation *> &eraser) {
    if (!valueToRemove.count(op.getResult()))
      return nullptr;
    // Save info for later use
    auto ptrType = cast<tt::PointerType>(op.getType());
    auto tensorType = cast<RankedTensorType>(ptrType.getPointeeType());

    // Cast I32 offsets into I64
    SmallVector<Value> i64Offsets;
    for (auto offset : op.getOffsets()) {
      auto i64Offset = builder.create<arith::ExtSIOp>(
          op.getLoc(), builder.getI64Type(), offset);
      i64Offsets.push_back(i64Offset);
    }

    // Save information
    rewritedInfo[op.getResult()] =
        RewritedInfo(op.getBase(), op.getShape(), op.getStrides(), i64Offsets,
                     tensorType.getShape(), tensorType.getEncoding());

    // Erase the original operation
    eraser.push(op);
    return nullptr;
  }

  Operation *rewriteAdvanceOp(OpBuilder &builder, tt::AdvanceOp op,
                              std::stack<Operation *> &eraser) {
    if (!valueToRemove.count(op.getResult()))
      return nullptr;

    // Get info from previous results
    assert(rewritedInfo.count(op.getPtr()) &&
           "Expecting AdvanceOp ptr in rewritedInfo");
    auto info = rewritedInfo[op.getPtr()];

    // Calculate new offsets
    assert(info.length() == op.getOffsets().size() &&
           "Expecting AdvanceOp ptr shape and offsets have the same size");
    SmallVector<Value> newOffsets;
    for (int i = 0; i < info.length(); ++i) {
      Value i64Offset = builder.create<arith::ExtSIOp>(
          op.getLoc(), builder.getI64Type(), op.getOffsets()[i]);
      Value newOffset = builder.create<arith::AddIOp>(
          op.getLoc(), info.getOffset(i), i64Offset);
      newOffsets.push_back(newOffset);
    }

    // Save info for later use
    info.setOffsets(newOffsets);
    rewritedInfo[op.getResult()] = info;

    // Erase the original operation
    eraser.push(op);
    return nullptr;
  }

  Operation *rewriteLoadStoreOp(OpBuilder &builder, Operation *op,
                                std::stack<Operation *> &eraser) {
    assert(isa<tt::LoadOp>(op) ||
           isa<tt::StoreOp>(op) && "Expecting LoadOp or StoreOp");
    if (!valueToRemove.count(op->getOperand(0)))
      return nullptr;

    // Get info from previous results
    auto ptr = op->getOperand(0);
    assert(rewritedInfo.count(ptr) &&
           "Expecting LoadOp/StoreOp ptr in rewritedInfo");
    auto info = rewritedInfo[ptr];

    // Load/store with tensor pointers implicitly will check the bound while
    // accessing memory, so we should set `mask` and `other` (according to the
    // padding). Also note that load with tensor pointers do not have `mask` and
    // `other` while building IR from Python AST
    std::optional<ArrayRef<int>> boundaryCheck;
    if (auto loadOp = dyn_cast<tt::LoadOp>(op)) {
      assert(!loadOp.getMask() && !loadOp.getOther() &&
             "LoadOp with tensor pointer should not have mask and other");
      boundaryCheck = loadOp.getBoundaryCheck();
      if (auto valueType =
              dyn_cast<RankedTensorType>(loadOp.getResult().getType()))
        info.setEncoding(valueType.getEncoding());
    } else {
      auto storeOp = cast<tt::StoreOp>(op);
      assert(!storeOp.getMask() &&
             "StoreOp with tensor pointer should not have mask");
      boundaryCheck = storeOp.getBoundaryCheck();
      if (auto valueType =
              dyn_cast<RankedTensorType>(storeOp.getValue().getType()))
        info.setEncoding(valueType.getEncoding());
    }

    // Generate new `ptr`, `mask` and `other`
    auto newPtr = info.generatePtr(builder, op->getLoc());
    auto newMask = info.generateMask(builder, op->getLoc(), boundaryCheck);
    Value newOther;
    if (auto loadOp = dyn_cast<tt::LoadOp>(op))
      newOther = info.generateOther(builder, op->getLoc(), loadOp.getPadding());

    // Create a new operation
    if (auto loadOp = dyn_cast<tt::LoadOp>(op)) {
      auto newResult = builder.create<tt::LoadOp>(
          loadOp.getLoc(), newPtr, newMask, newOther, loadOp.getCache(),
          loadOp.getEvict(), loadOp.getIsVolatile());
      op->getResult(0).replaceAllUsesWith(newResult);
    } else if (auto storeOp = dyn_cast<tt::StoreOp>(op)) {
      builder.create<tt::StoreOp>(storeOp.getLoc(), newPtr, storeOp.getValue(),
                                  newMask, storeOp.getCache(),
                                  storeOp.getEvict());
    }

    // Erase the original operation
    eraser.push(op);
    return nullptr;
  }

  Operation *rewriteIfOp(OpBuilder &builder, scf::IfOp op,
                         std::stack<Operation *> &eraser) {
    auto thenYieldOp = op.thenYield();
    assert(op.getNumResults() == thenYieldOp.getNumOperands() &&
           "Expecting IfOp results and its thenYieldOp operands have the same "
           "number");
    SmallVector<Value> results = thenYieldOp.getOperands();

    // get new result types
    SmallVector<Type> newRetTypes;
    bool needRewrite = false;
    for (unsigned i = 0; i < results.size(); ++i) {
      if (!tt::isTensorPointerType(results[i].getType()) ||
          !valueToRemove.count(results[i])) {
        newRetTypes.push_back(results[i].getType());
        continue;
      }
      needRewrite = true;
      auto makeTensorPtrOp = getMakeTensorPtrOp(results[i]);
      assert(rewritedInfo.count(makeTensorPtrOp.getResult()) &&
             "Expecting MakeTensorPtrOp of IfOp result in rewritedInfo");
      auto info = rewritedInfo[makeTensorPtrOp.getResult()];
      for (unsigned j = 0; j < info.length(); ++j) {
        newRetTypes.push_back(builder.getI64Type());
      }
    }
    if (!needRewrite)
      return op;
    // create and clone new IfOp
    bool hasElse = !op.getElseRegion().empty();
    scf::IfOp newOp = builder.create<scf::IfOp>(op.getLoc(), newRetTypes,
                                                op.getCondition(), hasElse);
    IRMapping mapping;
    for (unsigned i = 0; i < op->getNumOperands(); ++i) {
      mapping.map(op->getOperand(i), newOp->getOperand(i));
    }
    auto rematerialize = [&](Block *block) {
      for (Operation &opInIf : block->getOperations()) {
        auto newOp = builder.clone(opInIf, mapping);
      }
    };
    builder.setInsertionPointToStart(newOp.thenBlock());
    rematerialize(op.thenBlock());
    if (hasElse) {
      builder.setInsertionPointToStart(newOp.elseBlock());
      rematerialize(op.elseBlock());
    }

    // supported nested ops
    for (auto &[k, v] : mapping.getValueMap())
      if (valueToRemove.find(k) != valueToRemove.end())
        valueToRemove.insert(v);

    // update rewritedInfo
    unsigned oldResIdx = 0, newResIdx = 0;
    while (oldResIdx < results.size()) {
      if (!tt::isTensorPointerType(results[oldResIdx].getType()) ||
          !valueToRemove.count(results[oldResIdx])) {
        oldResIdx++;
        newResIdx++;
      } else {
        auto makeTensorPtrOp = getMakeTensorPtrOp(results[oldResIdx]);
        assert(rewritedInfo.count(makeTensorPtrOp.getResult()) &&
               "Expecting MakeTensorPtrOp of IfOp result in rewritedInfo");
        auto info = rewritedInfo[makeTensorPtrOp.getResult()];
        for (unsigned j = 0; j < info.length(); ++j) {
          info.setOffset(j, newOp->getResult(newResIdx++));
        }
        rewritedInfo[op.getResult(oldResIdx)] = info;
        oldResIdx++;
      }
    }

    eraser.push(op);
    return newOp;
  }

  Operation *rewriteForOp(OpBuilder &builder, scf::ForOp op,
                          std::stack<Operation *> &eraser) {
    // Generate new iteration operands and set rewrited information
    SmallVector<Value> oldIterOperands = llvm::to_vector(op.getInitArgs());
    SmallVector<Value> newIterOperands = llvm::to_vector(op.getInitArgs());
    for (unsigned i = 0, oldI = 0, size = op.getInitArgs().size(); i < size;
         ++i, ++oldI) {
      if (!tt::isTensorPointerType(newIterOperands[i].getType()))
        continue;
      if (!valueToRemove.count(newIterOperands[i]))
        continue;

      // Expand the tensor pointer into offsets
      assert(rewritedInfo.count(newIterOperands[i]) &&
             "Expecting ForOp operands in rewritedInfo");
      auto info = rewritedInfo[newIterOperands[i]];
      newIterOperands =
          generateNewOperands(newIterOperands, i, info.getOffsets());
      i += info.length() - 1;
      size += info.length() - 1;
    }

    // Rebuild the loop type
    auto newForOp = builder.create<scf::ForOp>(op.getLoc(), op.getLowerBound(),
                                               op.getUpperBound(), op.getStep(),
                                               newIterOperands);

    // Create value mapping. Note that for tensor pointers, we use identity
    // mapping. It may refer to a value in the old loop, but we will rewrite it
    // later
    IRMapping mapping;
    for (unsigned i = 0, oldI = 0, sz = op.getInitArgs().size(); oldI < sz;
         ++i, ++oldI) {
      auto oldRegionIterArg = op.getRegionIterArg(oldI);
      if (tt::isTensorPointerType(oldRegionIterArg.getType()) &&
          valueToRemove.count(oldIterOperands[oldI])) {
        // Pass rewrited info inside
        assert(rewritedInfo.count(oldIterOperands[oldI]) &&
               "Expecting ForOp operands in rewritedInfo");
        auto info = rewritedInfo[oldIterOperands[oldI]];
        mapping.map(oldRegionIterArg, oldRegionIterArg);
        for (unsigned j = 0; j < info.length(); ++j)
          info.setOffset(j, newForOp.getRegionIterArg(i + j));
        rewritedInfo[oldRegionIterArg] = info;
        i += info.length() - 1;
      } else {
        mapping.map(oldRegionIterArg, newForOp.getRegionIterArg(i));
      }
    }
    mapping.map(op.getInductionVar(), newForOp.getInductionVar());

    // Clone body
    builder.setInsertionPointToStart(newForOp.getBody());
    for (auto &opInFor : *op.getBody()) {
      auto *newOp = builder.clone(opInFor, mapping);
      for (unsigned i = 0; i < opInFor.getNumResults(); ++i) {
        if (valueToRemove.count(opInFor.getResult(i)))
          valueToRemove.insert(newOp->getResult(i));
        mapping.map(op->getResult(i), newOp->getResult(i));
      }
    }

    // supported nested scf.for ops
    for (auto &[k, v] : mapping.getValueMap())
      if (valueToRemove.find(k) != valueToRemove.end())
        valueToRemove.insert(v);

    // Replace later usages
    assert(op.getNumResults() == op.getInitArgs().size() &&
           "Expecting ForOp results and operands have the same number");
    for (unsigned i = 0, oldI = 0; oldI < op.getNumResults(); ++i, ++oldI) {
      auto oldResult = op.getResult(oldI);
      if (tt::isTensorPointerType(oldResult.getType()) &&
          valueToRemove.count(oldIterOperands[oldI])) {
        // Pack new offsets into rewrited info
        assert(rewritedInfo.count(oldIterOperands[oldI]) &&
               "Expecting ForOp operands in rewritedInfo");
        auto info = rewritedInfo[oldIterOperands[oldI]];
        for (unsigned j = 0; j < info.length(); ++j)
          info.setOffset(j, newForOp.getResult(i + j));
        i += info.length() - 1;
        rewritedInfo[oldResult] = info;
      } else {
        oldResult.replaceAllUsesWith(newForOp.getResult(i));
      }
    }

    // Erase later
    eraser.push(op);
    return newForOp;
  }

  Operation *rewriteYieldOp(OpBuilder &builder, scf::YieldOp op,
                            std::stack<Operation *> &eraser) {
    // Replace tensor pointers with offsets
    SmallVector<Value> newOperands = op->getOperands();
    for (unsigned i = 0, size = op.getNumOperands(); i < size; ++i) {
      if (!tt::isTensorPointerType(newOperands[i].getType()))
        continue;
      if (!valueToRemove.count(newOperands[i]))
        continue;

      assert(rewritedInfo.count(newOperands[i]) &&
             "Expecting YieldOp operands in rewritedInfo");
      auto info = rewritedInfo[newOperands[i]];
      newOperands = generateNewOperands(newOperands, i, info.getOffsets());
      i += info.length() - 1;
      size += info.length() - 1;
    }
    op->setOperands(newOperands);

    // No need to erase
    return nullptr;
  }

  Operation *rewriteOp(Operation *op, std::stack<Operation *> &eraser) {
    OpBuilder builder(op);

    // Rewrite `make_tensor_ptr` and `advance` and make a tensor of pointers
    // Rewriting functions return the next operation to visit, if there is no
    // next one, simply return `nullptr`
    std::pair<Value, RewritedInfo> rewrited;
    if (auto makeTensorPtrOp = dyn_cast<tt::MakeTensorPtrOp>(op)) {
      return rewriteMakeTensorPtrOp(builder, makeTensorPtrOp, eraser);
    } else if (auto advanceOp = dyn_cast<tt::AdvanceOp>(op)) {
      return rewriteAdvanceOp(builder, advanceOp, eraser);
    } else if (isa<tt::LoadOp>(op) || isa<tt::StoreOp>(op)) {
      return rewriteLoadStoreOp(builder, op, eraser);
    } else if (op->getDialect()->getNamespace() == "scf" ||
               op->getDialect()->getNamespace() == "cf") {
      if (auto ifOp = dyn_cast<scf::IfOp>(op)) {
        return rewriteIfOp(builder, ifOp, eraser);
      }
      if (!needRewrite(op, valueToRemove))
        return op;

      if (auto forOp = dyn_cast<scf::ForOp>(op)) {
        return rewriteForOp(builder, forOp, eraser);
      } else if (auto yieldOp = dyn_cast<scf::YieldOp>(op)) {
        return rewriteYieldOp(builder, yieldOp, eraser);
      } else {
        llvm_unreachable("Currently we only support tensor pointer usages "
                         "inside a `scf::ForOp` or `scf::IfOp`, others such as "
                         "`scf::WhileOp`, `cf::BranchOp` or `cf::CondBranchOp` "
                         "are not supported yet");
      }
    }

    // Otherwise return the original one
    return op;
  }

  void visitOperation(Operation *op, std::stack<Operation *> &eraser) {
    for (auto &region : op->getRegions()) {
      for (auto &block : region) {
        // We need an extra copy because erasing operations may break the
        // iterator behavior
        SmallVector<Operation *> blockCopy;
        for (auto &nestedOp : block)
          blockCopy.push_back(&nestedOp);

        // Rewrite and recursively visit
        for (auto &nestedOp : blockCopy) {
          if (auto newOp = rewriteOp(nestedOp, eraser))
            visitOperation(newOp, eraser);
        }
      }
    }
  }

  void runOnOperation() override {
    ModuleOp mod = getOperation();

    auto checkAndMarkToRemove = [this](Value val) {
      if (!tt::isTensorPointerType(val.getType()))
        return;
      tt::MakeTensorPtrOp makeTensorPtrOp = getMakeTensorPtrOp(val);
      if (shouldRemove(makeTensorPtrOp, this->deviceArch))
        valueToRemove.insert(val);
    };

    mod.walk([&checkAndMarkToRemove, this](Operation *op) {
      if (llvm::isa<tt::MakeTensorPtrOp>(op)) {
        checkAndMarkToRemove(op->getResult(0));
      } else if (llvm::isa<tt::AdvanceOp, tt::LoadOp>(op)) {
        checkAndMarkToRemove(op->getOperand(0));
      } else if (llvm::isa<tt::StoreOp>(op)) {
        // TODO: Block store should not be removed when 2d store is enabled
        auto src = op->getOperand(0);
        if (tt::isTensorPointerType(src.getType()))
          valueToRemove.insert(src);
      } else if (auto forOp = dyn_cast<scf::ForOp>(op)) {
        SmallVector<Value> iterOperands = llvm::to_vector(forOp.getInitArgs());
        for (unsigned i = 0, size = forOp.getInitArgs().size(); i < size; ++i) {
          checkAndMarkToRemove(iterOperands[i]);
        }
      } else if (auto yieldOp = dyn_cast<scf::YieldOp>(op)) {
        SmallVector<Value> operands = yieldOp->getOperands();
        for (unsigned i = 0, size = yieldOp.getNumOperands(); i < size; ++i) {
          checkAndMarkToRemove(operands[i]);
        }
      }
    });

    // NOTES(Chenggang): we don't use `ConversionPatternRewriter`, because
    // MLIR does not support one-multiple value mapping. For example, if we use
    // `ConversionPatternRewriter`, we can not make a type converter, which
    // converts `ptr<tensor>` into multiple types `ptr<>, int64, int64, ...`
    // (containing the base/offsets/strides...). What we can do is to convert
    // `ptr<tensor>` into a single type `Tuple<ptr<>, int64, int64, ...>`. But
    // in this way, we also have to define `PackTuple` and `UnpackTuple`
    // operations and make a canonicalization pass to optimize, which is much
    // So here we recursively build the IR, to be specific, we have to rewrite
    // `tt.make_tensor_ptr`, `tt.advance`, `tt.load`, `tt.store`,
    // `scf.for` (tensor pointer usages may be in a loop fashion)
    std::stack<Operation *> eraser;
    visitOperation(getOperation(), eraser);

    // The operation could not be erased during visit, because they may have
    // later usages, so we erase after visit
    rewritedInfo.clear();
    valueToRemove.clear();
    while (!eraser.empty()) {
      auto op = eraser.top();
      eraser.pop();
      op->erase();
    }
  }

private:
  DenseMap<Value, RewritedInfo> rewritedInfo;
  DenseSet<Value> valueToRemove;
};

std::unique_ptr<Pass>
ttgi::createTritonIntelGPURewriteTensorPointerPass(ttgi::DeviceArch arch) {
  return std::make_unique<TritonIntelGPURewriteTensorPointerPass>(arch);
}<|MERGE_RESOLUTION|>--- conflicted
+++ resolved
@@ -326,7 +326,6 @@
 class TritonIntelGPURewriteTensorPointerPass
     : public TritonIntelGPURewriteTensorPointerBase<
           TritonIntelGPURewriteTensorPointerPass> {
-<<<<<<< HEAD
 private:
   DenseMap<Value, RewritedInfo> rewritedInfo;
   DenseSet<Value> valueToRemove;
@@ -334,12 +333,6 @@
 public:
   TritonIntelGPURewriteTensorPointerPass(ttgi::DeviceArch arch) {
     deviceArch = arch;
-=======
-
-public:
-  TritonIntelGPURewriteTensorPointerPass(ttgi::DeviceArch arch) {
-    this->deviceArch = arch;
->>>>>>> 519a090b
   }
 
   static bool needRewrite(Operation *op, const DenseSet<Value> &valueToRemove) {
@@ -785,10 +778,6 @@
       op->erase();
     }
   }
-
-private:
-  DenseMap<Value, RewritedInfo> rewritedInfo;
-  DenseSet<Value> valueToRemove;
 };
 
 std::unique_ptr<Pass>
