//===----------------------------------------------------------------------===//
//
// Copyright (c) Microsoft Corporation, Meta Platforms.
// Licensed under the MIT license.
//
//===----------------------------------------------------------------------===//

#include "intel/include/Dialect/TritonIntelGPU/Transforms/Utility.h"
#include "intel/include/TritonRaiseBlockPointer/Passes.h"
#include "mlir/Dialect/Arith/IR/Arith.h"
#include "mlir/IR/BuiltinAttributes.h"
#include "mlir/IR/Verifier.h"
#include "triton/Dialect/Triton/IR/Dialect.h"
#include "llvm/ADT/TypeSwitch.h"
#include "llvm/Support/Debug.h"
#include "llvm/Support/ErrorHandling.h"
#include <optional>
#include <set>

#define DEBUG_TYPE "triton-raise-block-pointer"

// This pass does manage to raise tensor of pointers into block pointers for
// simple cases (e.g. 03 matmul tutorial). However, this pass has several know
// limitations:
//   - Masks and modulos are not correctly handled by this pass. Issue #1784
//   (https://github.com/intel/intel-xpu-backend-for-triton/issues/1784) has
//   been created to address this limitation.
//   - The pattern matching method used in this pass makes it prone to fail
//   raising memory accesses. For the moment, the most fragile part of the pass
//   is probably the support for fixing the axis of the offsets
//   (see comment l.867).

using namespace mlir;
namespace tt = mlir::triton;
namespace ttgi = mlir::triton::gpu::intel;

namespace mlir::triton::intel {
#define GEN_PASS_DEF_TRITONRAISEBLOCKPOINTER
#include "intel/include/TritonRaiseBlockPointer/Passes.h.inc"
} // namespace mlir::triton::intel

namespace {

constexpr unsigned offsetBitwidth = 32u;
constexpr unsigned shapeAndStridesBitwidth = 64u;

// Lookup for a constant with the given value and bitwidth in the current block
// (before the builder insertion point). Return it a suitable constant is found,
// otherwise create a new one.
Value findOrCreateConstant(Location loc, int val, unsigned bitWidth,
                           OpBuilder &builder) {
  Block *block = builder.getInsertionBlock();
  const Block::iterator insertPoint = builder.getInsertionPoint();

  auto it = std::find_if(block->begin(), insertPoint, [&](Operation &op) {
    if (auto cstOp = dyn_cast<arith::ConstantIntOp>(op))
      return cstOp.value() == val &&
             cstOp.getType().getIntOrFloatBitWidth() == bitWidth;
    return false;
  });

  return (it != insertPoint)
             ? cast<arith::ConstantIntOp>(*it)
             : builder.createOrFold<arith::ConstantIntOp>(loc, val, bitWidth);
}

Value findOrCreateCast(Location loc, Value val, Type tgtType,
                       OpBuilder &builder) {
  Block *block = builder.getInsertionBlock();
  const Block::iterator insertPoint = builder.getInsertionPoint();

  auto it = std::find_if(block->begin(), insertPoint, [&](Operation &op) {
    if (auto castOp = dyn_cast<arith::IndexCastOp>(op))
      return castOp.getIn() == val && castOp.getType() == tgtType;
    return false;
  });

  return (it != insertPoint)
             ? cast<arith::IndexCastOp>(*it)
             : getValueOrCreateCastToIndexLike(builder, loc, tgtType, val);
}

Value findOrCreateMakeTensorPtr(Location loc, Value source, ValueRange shape,
                                ValueRange strides, ValueRange offsets,
                                ArrayRef<int> order, ArrayRef<int> sizes,
                                OpBuilder &builder) {
  Block *block = builder.getInsertionBlock();
  const Block::iterator insertPoint = builder.getInsertionPoint();

  auto it = std::find_if(block->begin(), insertPoint, [&](Operation &op) {
    if (auto makeTensorPtrOp = dyn_cast<tt::MakeTensorPtrOp>(op)) {
      return makeTensorPtrOp.getBase() == source &&
             makeTensorPtrOp.getShape() == shape &&
             makeTensorPtrOp.getStrides() == strides &&
             makeTensorPtrOp.getOffsets() == offsets &&
             makeTensorPtrOp.getOrder() == order;
    }
    return false;
  });

  return (it != insertPoint)
             ? cast<tt::MakeTensorPtrOp>(*it)
             : builder.createOrFold<tt::MakeTensorPtrOp>(
                   loc, source, shape, strides, offsets, sizes, order);
}

Value addOrFold(Value lhs, Value rhs, ArithBuilder &abuilder) {
  return ttgi::isConstant(lhs, 0)
             ? rhs
             : (ttgi::isConstant(rhs, 0) ? lhs : abuilder.add(lhs, rhs));
}

Value mulOrFold(Value lhs, Value rhs, ArithBuilder &abuilder) {
  if (ttgi::isConstant(lhs, 0) || ttgi::isConstant(rhs, 1))
    return lhs;
  if (ttgi::isConstant(rhs, 0) || ttgi::isConstant(lhs, 1))
    return rhs;
  return abuilder.mul(lhs, rhs);
}

Value divOrFold(Location loc, Type type, Value num, Value den,
                OpBuilder &builder) {
  // If the denominator has value one, return the numerator.
  if (Operation *defOp = den.getDefiningOp()) {
    if (auto truncOp = dyn_cast<arith::TruncIOp>(defOp)) {
      if (ttgi::isConstant(truncOp.getOperand(), 1))
        return num;
    }
    if (auto truncOp = dyn_cast<arith::TruncFOp>(defOp)) {
      if (ttgi::isConstant(truncOp.getOperand(), 1.0))
        return num;
    }
  }

  // If the numerator has value zero, return it.
  if (Operation *defOp = num.getDefiningOp()) {
    if (auto truncOp = dyn_cast<arith::TruncIOp>(defOp)) {
      if (ttgi::isConstant(truncOp.getOperand(), 0))
        return num;
    }
    if (auto truncOp = dyn_cast<arith::TruncFOp>(defOp)) {
      if (ttgi::isConstant(truncOp.getOperand(), 0.0))
        return num;
    }
  }

  return builder.createOrFold<arith::DivUIOp>(loc, type, num, den);
};

// Data structure used to decode pointer arithmetics. Offsets, sizes, and
// strides are in unit of elements in a linearly laid-out memory, which is the
// same as pointer arithmetic operations in Triton language. Scalar is a
// shortcut used when the entire state describes a single scalar value. Source
// is the base pointer. If order is present, PtrState describes block pointer;
// otherwise it describes non-block pointers. When it describes block pointer,
// shape field means the same field as tt.make_tensor_ptr; when it describes a
// non-block pointer, shape field indicates how address wraps around (i.e.,
// modulo); a constant 0 indicates no modulo for the dimension.
struct PtrState {
  SmallVector<Value> offsets;
  SmallVector<Value> strides;
  SmallVector<Value> shape;
  SmallVector<int> sizes;
  SmallVector<int> order;
  Value source;
  Value scalar;

  int getRank() const {
    assert(offsets.size() == sizes.size() && offsets.size() == strides.size() &&
           offsets.size() == strides.size());
    return offsets.size();
  }

  // @return true if the `PtrState` structure describes a block pointer,
  // otherwise it describes a non-block pointer.
  bool isBlockPtr() const { return !order.empty(); }

  // This function checks whether the pointer addresses wraps around on the
  // dimension `dim`.
  // @return true if the address wraps around, (i.e. has modulo).
  // Note that this function should only be called when PtrState describes a
  // non-block pointer.
  bool dimHasModulo(unsigned dim) const {
    assert(!isBlockPtr() && "Analysis should not check modulo if PtrState "
                            "describes block pointer");
    assert(dim < getRank() && "Dim cannot be higher than the tensor rank.");

    // When PtrState describes a non-block pointer, shape field indicates how
    // address wraps around. As a result, a constant 0 indicates no wrap
    // around (i.e. modulo) for the dimension.
    return !ttgi::isConstant(shape[dim], 0);
  }

  // @return true if addresses wrap around in any of the pointer dimension.
  bool hasModulo() const {
    for (int i = 0; i < getRank(); i++) {
      if (dimHasModulo(i))
        return true;
    }
    return false;
  }

  bool isEmpty() const { return getRank() == 0 && !source && !scalar; }

  // Process addition of two PtrStates.
  LogicalResult addState(const PtrState &lhsState, const PtrState &rhsState,
                         Operation *op, OpBuilder &builder) {
    assert(isEmpty() && lhsState.getRank() == rhsState.getRank());

    if (lhsState.source && rhsState.source) {
      op->emitRemark("TritonRaiseBlockPointer: do not support adding two "
                     "pointer states that both have base pointers");
      return failure();
    }

    source = lhsState.source ? lhsState.source : rhsState.source;
    Location loc = op->getLoc();
    ArithBuilder abuilder(builder, loc);

    if (lhsState.scalar && rhsState.scalar)
      scalar = addOrFold(lhsState.scalar, rhsState.scalar, abuilder);
    else if (lhsState.getRank() == 0)
      scalar = lhsState.scalar ? lhsState.scalar : rhsState.scalar;

    for (unsigned i = 0; i < lhsState.getRank(); ++i) {
      Value newOffset =
          addOrFold(lhsState.offsets[i], rhsState.offsets[i], abuilder);
      offsets.push_back(newOffset);

      Value newStride =
          addOrFold(lhsState.strides[i], rhsState.strides[i], abuilder);
      strides.push_back(newStride);

      sizes.push_back(lhsState.sizes[i]);
    }

    // AddPtr where both lhs and rhs containing modulo operators not supported
    if (lhsState.hasModulo() && rhsState.hasModulo()) {
      op->emitRemark(
          "TritonRaiseBlockPointer: do not support adding two pointer states "
          "that both have modulo");
      return failure();
    }

    assert(!(lhsState.hasModulo() || rhsState.hasModulo()) ||
           (lhsState.getRank() <= 2) && "cannot have rank > 2 if operand one "
                                        "of the operands has a modulo");

    // dealing with modulo:
    // - If lhs has no modulo, skip
    // - If rhs has zero offset on dim i, we can just use lhs's modulo
    // - Else, the analysis fails

    // An example for the 3rd condition above can look like:
    // %0 = tt.splat %scalar
    // %1 = tt.splat %ptr
    // %2 = tt.arange
    // %3 = arith.remsi %2, %size
    // %4 = tt.addptr %1, %3
    // %5 = tt.addptr %4, %0
    // %5 may also occur in a loop to increment %4 every iteration.

    const PtrState *lhs = &lhsState;
    const PtrState *rhs = &rhsState;
    if (rhs->hasModulo())
      std::swap(lhs, rhs);

    for (unsigned i = 0; i < lhs->getRank(); ++i) {
      if (!lhs->dimHasModulo(i) || ttgi::isConstant(rhs->offsets[i], 0)) {
        shape.push_back(lhs->shape[i]);
      } else {
        op->emitRemark("TritonRaiseBlockPointer: do not support adding to "
                       "operand with modulo");
        return failure();
      }
    }

    return success();
  }

  LogicalResult mulState(const PtrState &lhsState, const PtrState &rhsState,
                         Operation *op, OpBuilder &builder) {
    assert(isEmpty() && lhsState.getRank() == rhsState.getRank());
    assert(!lhsState.source && !rhsState.source &&
           "Multiplying base pointer does not make sense");
    assert(!(lhsState.scalar && rhsState.scalar) &&
           "do not expect to see both lhs and rhs are scalars");

    // currently do not support both tensors are effectively non-scalar
    if (!lhsState.scalar && !rhsState.scalar) {
      op->emitRemark("TritonRaiseBlockPointer: only support multiplying "
                     "pointer states when one of them represent a scalar");
      return failure();
    }

    const PtrState *lhs = &lhsState;
    const PtrState *rhs = &rhsState;
    if (!rhs->scalar && lhs->scalar)
      std::swap(lhs, rhs);

    Location loc = op->getLoc();
    ArithBuilder abuilder(builder, loc);

    for (const auto &[offset, stride, dim, size] :
         llvm::zip(lhs->offsets, lhs->strides, lhs->shape, lhs->sizes)) {
      Value newOffset = mulOrFold(
          findOrCreateCast(loc, offset, builder.getIntegerType(offsetBitwidth),
                           builder),
          findOrCreateCast(loc, rhs->scalar,
                           builder.getIntegerType(offsetBitwidth), builder),
          abuilder);
      Value newStride = mulOrFold(
          findOrCreateCast(loc, stride,
                           builder.getIntegerType(shapeAndStridesBitwidth),
                           builder),
          findOrCreateCast(loc, rhs->scalar,
                           builder.getIntegerType(shapeAndStridesBitwidth),
                           builder),
          abuilder);
      Value newDim = mulOrFold(
          findOrCreateCast(loc, dim,
                           builder.getIntegerType(shapeAndStridesBitwidth),
                           builder),
          findOrCreateCast(loc, rhs->scalar,
                           builder.getIntegerType(shapeAndStridesBitwidth),
                           builder),
          abuilder);
      offsets.push_back(newOffset);
      strides.push_back(newStride);
      shape.push_back(newDim);
      sizes.push_back(size);
    }

    return success();
  }

  Value createTTMakeTensorPtrOp(OpBuilder &builder, Location loc) const {
    SmallVector<Value> newOffsets, newStrides, newShape;

    for (const auto &[offset, stride, dim] :
         llvm::zip(offsets, strides, shape)) {
      if (ttgi::isConstant(stride, 0)) {
        newOffsets.push_back(
            findOrCreateCast(loc, offset, builder.getI32Type(), builder));
      } else {
        auto divOffset = divOrFold(
            loc, builder.getI32Type(),
            findOrCreateCast(loc, offset,
                             builder.getIntegerType(offsetBitwidth), builder),
            findOrCreateCast(loc, stride,
                             builder.getIntegerType(offsetBitwidth), builder),
            builder);
        newOffsets.push_back(divOffset);
      }
      newStrides.push_back(findOrCreateCast(
          loc, stride, builder.getIntegerType(shapeAndStridesBitwidth),
          builder));
      newShape.push_back(findOrCreateCast(
          loc, dim, builder.getIntegerType(shapeAndStridesBitwidth), builder));
    }

    return findOrCreateMakeTensorPtr(loc, source, newShape, newStrides,
                                     newOffsets, order, sizes, builder);
  }
};

#ifndef NDEBUG
template <typename T>
static llvm::raw_ostream &operator<<(llvm::raw_ostream &os,
                                     const SmallVector<T> &v) {
  os << "{";
  if (!v.empty()) {
    os << v.front();
    llvm::for_each(ArrayRef<T>(v).drop_front(),
                   [&os](const T &el) { os << ", " << el; });
  }
  return os << "}";
}

static llvm::raw_ostream &operator<<(llvm::raw_ostream &os,
                                     const PtrState &state) {
  return os << "<offsets=" << state.offsets << "> <sizes=" << state.sizes
            << "> <strides=" << state.strides << "> <shape=" << state.shape
            << "> <order=" << state.order << ">";
}
#endif

struct TritonRaiseBlockPointer
    : tt::intel::impl::TritonRaiseBlockPointerBase<TritonRaiseBlockPointer> {
public:
  using Base::Base;
  using IndexMapSet = std::map<int, std::set<int>>;

  void runOnOperation() final {
    ModuleOp moduleOp = getOperation();
    if (failed(rewriteOp(moduleOp)))
      moduleOp->emitWarning("TritonRaiseToBlockPointer failed");

    for (Operation *op : cleanUp) {
      if (op->getUsers().empty())
        op->erase();
    }

    assert(succeeded(verify(moduleOp)) && "Module verification failed");
  }

  LogicalResult rewriteOp(Operation *rootOp) {
    assert(rootOp && "Expected a valid operation");

    rootOp->walk<WalkOrder::PreOrder>([&](Operation *op) {
      if (op == rootOp)
        return WalkResult::advance();

      return TypeSwitch<Operation *, WalkResult>(op)
          .Case([this](tt::AddPtrOp addptr) {
            if (failed(rewriteAddPtrOp(addptr)))
              addptr->emitRemark(
                  "TritonRaiseToBlockPointer: Failed to rewrite AddPtrOp");
            return WalkResult::advance();
          })
          .Case<tt::LoadOp, tt::StoreOp>([this](auto loadstore) {
            if (failed(rewriteLoadStoreOp(loadstore))) {
              loadstore->emitRemark(
                  "TritonRaiseToBlockPointer: Failed to rewrite load/store");
              return WalkResult::advance();
            }
            return WalkResult::skip();
          })
          .Case<scf::ForOp>([&](auto forOp) {
            if (failed(rewriteForOp(forOp))) {
              forOp->emitRemark(
                  "TritonRaiseToBlockPointer: Failed to rewrite ForOp");
              return WalkResult::interrupt();
            }
            return WalkResult::skip();
          })
          .Default([&](auto) { return WalkResult::advance(); });
    });

    return success();
  }

  LogicalResult rewriteForOp(scf::ForOp op) {
    LLVM_DEBUG(llvm::dbgs() << "Rewriting: " << *op << "\n");

    SmallVector<Value> newInitArgs;
    SmallVector<std::pair<int, Value>> initArgIndex;
    OpBuilder builder(op);

    // Create a new list of init args
    for (auto [i, arg] : llvm::enumerate(op.getInitArgs())) {
      if (Value mappedV = ptrMap.lookupOrNull(arg)) {
        if (auto makeTensorPtrOp =
                mappedV.getDefiningOp<tt::MakeTensorPtrOp>()) {
          if (llvm::any_of(op.getRegionIterArgs()[i].getUsers(),
                           [](Operation *user) {
                             return isa<tt::ExpandDimsOp>(user);
                           })) {
            op->emitRemark("TritonRaiseToBlockPointer: ExpandDims Ops in loops "
                           "are currently not supported");
            return failure();
          }

          // replace the argument with the mapped value, and register the new
          // pointer
          newInitArgs.push_back(mappedV);
          initArgIndex.push_back(std::make_pair(i, mappedV));

          continue;
        } else {
          llvm::errs() << "mappedV: " << mappedV << "\n";
<<<<<<< HEAD
          assert(false && "Unexpected mapped value");
=======
          llvm_unreachable("Unexpected mapped value");
>>>>>>> a30f5cd6
        }
      }

      // If any of the analysis failed, or init arg is not pointer related or
      // prior rewrite has failed. Pass as is
      newInitArgs.push_back(arg);
    }

    // Create a new scf::ForOp that uses updated init args and same loop body
    auto newOp = builder.create<scf::ForOp>(
        op.getLoc(), op.getLowerBound(), op.getUpperBound(), op.getStep(),
        newInitArgs,
        [&](OpBuilder &b, Location loc, Value iv, ValueRange args) {
          IRMapping cloneMap;
          cloneMap.map(op.getInductionVar(), iv);
          cloneMap.map(op.getInitArgs(), newInitArgs);
          cloneMap.map(op.getRegionIterArgs(), args);
          for (auto &bodyOp : op.getRegion().getOps())
            b.clone(bodyOp, cloneMap);
        });

    for (auto [i, mappedV] : initArgIndex)
      ptrMap.map(newOp.getRegionIterArgs()[i], mappedV);

    for (auto &bodyOp : newOp.getRegion().getOps()) {
      if (auto forOp = dyn_cast<scf::ForOp>(bodyOp)) {
        newOp.erase();
        forOp->emitRemark("TritonRaiseToBlockPointer: nested loops currently "
                          "not supported");
        return failure();
      }
    }

    // Update the loop body.
    if (failed(rewriteOp(newOp))) {
      newOp->erase();
      op->emitRemark("TritonRaiseToBlockPointer: update loop body failed when "
                     "rewriting for op");
      return failure();
    }

    // Rewrite the yield operation.
    if (op.getNumRegionIterArgs()) {
      auto yieldOp = cast<scf::YieldOp>(newOp.getBody()->getTerminator());
      for (auto [i, v] : llvm::enumerate(yieldOp->getOperands())) {
        if (Value mappedV = ptrMap.lookupOrNull(v))
          yieldOp->replaceUsesOfWith(v, mappedV);
      }
    }

    LLVM_DEBUG({
      llvm::dbgs() << "After updating the loop body\n";
      llvm::dbgs() << "new for:\n";
      newOp->print(llvm::dbgs(), OpPrintingFlags().printGenericOpForm());
      llvm::dbgs() << "\n";

      llvm::dbgs() << "old for:\n";
      op->print(llvm::dbgs(), OpPrintingFlags().printGenericOpForm());
      llvm::dbgs() << "\n";
    });

    // Replace the results that correspond to the original scf.for
    ResultRange resultsToReplaceWith(newOp.result_begin(),
                                     newOp.result_begin() + op.getNumResults());
    op->replaceAllUsesWith(resultsToReplaceWith);
    op->erase();

    LLVM_DEBUG({
      auto modOp =
          builder.getBlock()->getParentOp()->getParentOfType<ModuleOp>();
      llvm::dbgs() << "Module:\n" << modOp << "\n";
    });

    return success();
  }

  Value getFinalValue(Value value) const {
    Operation *defOp = value.getDefiningOp();
    if (!defOp) {
      // look init values outside the loop
      BlockArgument blockArg = dyn_cast<BlockArgument>(value);
      Operation *parentOp = blockArg.getOwner()->getParentOp();
      scf::ForOp forOp = dyn_cast<scf::ForOp>(parentOp);
      return forOp ? getFinalValue(
                         forOp.getInitArgs()[blockArg.getArgNumber() - 1])
                   : value;
    }

    if (isa<tt::ExpandDimsOp>(defOp) || isa<tt::BroadcastOp>(defOp) ||
        isa<tt::SplatOp>(defOp) || isa<arith::IndexCastOp>(defOp))
      return getFinalValue(defOp->getOperand(0));
    if (auto addOp = dyn_cast<arith::AddIOp>(defOp)) {
      if (ttgi::isConstant(addOp.getLhs(), 0))
        return getFinalValue(addOp.getRhs());
      if (ttgi::isConstant(addOp.getRhs(), 0))
        return getFinalValue(addOp.getLhs());
      return addOp.getResult();
    } else if (auto mulOp = dyn_cast<arith::MulIOp>(defOp)) {
      if (ttgi::isConstant(mulOp.getLhs(), 1))
        return getFinalValue(mulOp.getRhs());
      if (ttgi::isConstant(mulOp.getRhs(), 1))
        return getFinalValue(mulOp.getLhs());
      return mulOp.getResult();
    }
    return value;
  }

  bool lookForMultiplyingValueInDefiningPath(Value &val, Value &ref) const {
    if (Operation *defOp = getFinalValue(val).getDefiningOp()) {
      if (auto mulOp = dyn_cast<arith::MulIOp>(defOp)) {
        if ((mulOp.getLhs() == ref) || (mulOp.getRhs() == ref))
          return true;
      }
    }
    return false;
  }

  bool areValuesEqual(Value val1, Value val2) const {
    if (val1 == val2)
      return true;

    Operation *op1 = val1.getDefiningOp();
    Operation *op2 = val2.getDefiningOp();
    if (op1 && op2) {
      std::optional<int64_t> intVal1 = ttgi::getFoldedConstantValue(op1);
      std::optional<int64_t> intVal2 = ttgi::getFoldedConstantValue(op2);
      if (intVal1.has_value() && intVal2.has_value())
        return intVal1.value() == intVal2.value();
    }
    return false;
  }

  std::optional<unsigned>
  checkIfOffsetMultipliedByStride(Value operand,
                                  SmallVector<Value> &strides) const {
    Operation *defOp = operand.getDefiningOp();

    SmallVector<Value> finalStrides;
    // check whether all strides are different, if not => skip
    for (auto stride : strides) {
      Value currentVal = getFinalValue(stride);
      if (llvm::any_of(finalStrides, [&](Value val) {
            return areValuesEqual(val, currentVal);
          }))
        return std::nullopt;
      finalStrides.push_back(currentVal);
    }

    unsigned axis = 0u;
    for (auto finalStride : finalStrides) {
      // search for a mul to finalStride in the predecessors
      if (lookForMultiplyingValueInDefiningPath(operand, finalStride))
        return axis;
      if (ttgi::isConstant(finalStride, 1))
        return axis;
      ++axis;
    }
    return std::nullopt;
  }

  // Return true if a `tt::ExpandOp` has been found is the defining path.
  bool hasExpandOpInDefiningPath(Value value) const {
    Operation *defOp = value.getDefiningOp();
    if (!defOp) {
      // look init values outside the loop
      BlockArgument blockArg = dyn_cast<BlockArgument>(value);
      Operation *parentOp = blockArg.getOwner()->getParentOp();
      scf::ForOp forOp = dyn_cast<scf::ForOp>(parentOp);
      return forOp ? hasExpandOpInDefiningPath(
                         forOp.getInitArgs()[blockArg.getArgNumber() - 1])
                   : false;
    }

    if (isa<tt::ExpandDimsOp>(defOp))
      return true;
    if (isa<arith::ConstantOp, tt::MakeRangeOp>(defOp))
      return false;
    if (isa<tt::BroadcastOp>(defOp) || isa<tt::SplatOp>(defOp) ||
        isa<arith::IndexCastOp>(defOp) || isa<arith::RemUIOp>(defOp) ||
        isa<arith::RemSIOp>(defOp))
      return hasExpandOpInDefiningPath(defOp->getOperand(0));
    if (isa<arith::AddIOp>(defOp) || isa<arith::MulIOp>(defOp))
      return hasExpandOpInDefiningPath(defOp->getOperand(0)) ||
             hasExpandOpInDefiningPath(defOp->getOperand(1));

    return true;
  }

  LogicalResult rewriteAddPtrOp(tt::AddPtrOp op) {
    LLVM_DEBUG(llvm::dbgs() << "Rewriting: " << *op << "\n");

    OpBuilder builder(op);
    Location loc = op.getLoc();
    auto ptr = op.getPtr();

    auto fillOffsets = [&](Value offset, unsigned rank,
                           SmallVector<Value> &offsets) {
      switch (rank) {
      case 1:
        offsets.push_back(offset);
        break;
      case 2:
        offsets.push_back(
            findOrCreateConstant(loc, 0, offsetBitwidth, builder));
        offsets.push_back(offset);
        break;
      default:
        llvm_unreachable("unexpected rank");
      }
    };

    auto getConstantValue = [](arith::ConstantOp cstOp) {
      TypedAttr cstVal = cstOp.getValue();
      APInt val;
      if (auto attr = dyn_cast<DenseIntElementsAttr>(cstVal))
        val = attr.getSplatValue<APInt>();
      else if (auto attr = dyn_cast<IntegerAttr>(cstVal))
        val = attr.getValue();
      else
        assert(false && "unexpected constant type");

      return val;
    };

    // If the ptr has already been mapped (i.e. rewritten into a block pointer),
    // rewrite the AddPtrOp using and AdvanceOp.
    if (Value mappedV = ptrMap.lookupOrNull(ptr)) {
      if (auto makeTPtrOp = mappedV.getDefiningOp<tt::MakeTensorPtrOp>()) {
        Value finalVal = getFinalValue(op.getOffset());
        auto offsetType = cast<RankedTensorType>(op.getOffset().getType());
        unsigned rank = offsetType.getRank();

        SmallVector<Value> offsets;
        TypeSwitch<Operation *>(op.getOffset().getDefiningOp())
            .Case([&](tt::SplatOp splatOp) {
              fillOffsets(splatOp.getSrc(), rank, offsets);
            })
            .Case([&](arith::ConstantOp cstOp) {
              APInt val = getConstantValue(cstOp);

              fillOffsets(findOrCreateConstant(loc, val.getZExtValue(),
                                               offsetBitwidth, builder),
                          rank, offsets);
            })
            .Default([](Operation *op) {
              llvm::errs() << "Operation: " << *op << "\n";
              llvm_unreachable("Unhandled operation");
            });

        assert(!offsets.empty() && offsets.size() == rank &&
               "unexpected number of offsets");
        auto advanceOp = builder.createOrFold<tt::AdvanceOp>(loc, ptr.getType(),
                                                             ptr, offsets);
        cleanUp.push_back(op);
        ptrMap.map(op.getResult(), advanceOp);

        return success();
      } else {
<<<<<<< HEAD
        assert(false && "Did not find tt::MakeTensorPtrOp");
=======
        llvm_unreachable("Did not find tt::MakeTensorPtrOp");
>>>>>>> a30f5cd6
      }
    }

    // Otherwise, rewrite the AddPtrOp using PtrState.
    PtrState state;
    if (failed(visitOperandAddptr(op, state, loc, builder)))
      return failure();

    Value result = op.getResult();
    knownPtrs[result] = state;

    Value mapped = result;
    if (isa<RankedTensorType>(result.getType())) {
      Value makePtrOp = state.createTTMakeTensorPtrOp(builder, loc);
      knownPtrs[makePtrOp] = std::move(state);
      mapped = makePtrOp;
    }

    ptrMap.map(result, mapped);

    // AddPtrOps that have been rewritten and no longer used in the code must
    // be removed in the pass to avoid type matching issue.
    cleanUp.push_back(op);

    LLVM_DEBUG({
      auto modOp =
          builder.getBlock()->getParentOp()->getParentOfType<ModuleOp>();
      llvm::dbgs() << "Module:\n" << modOp << "\n";
    });

    return success();
  }

  LogicalResult visitOperandMakeTensorPtr(tt::MakeTensorPtrOp makeTPtrOp,
                                          PtrState &state, const Location loc,
                                          OpBuilder &builder,
                                          bool addedByPass = false) {
    assert(state.isEmpty() && "state is a return argument");

    if (auto iter = knownPtrs.find(makeTPtrOp.getResult());
        iter != knownPtrs.end()) {
      state = iter->second;
      return success();
    }

    state.source = makeTPtrOp.getBase();

    auto resType = cast<tt::PointerType>(makeTPtrOp.getResult().getType());
    auto pointeeType = cast<ShapedType>(resType.getPointeeType());
    ArrayRef<int64_t> shape = pointeeType.getShape();
    ArithBuilder abuilder(builder, loc);

    for (int i = 0; i < pointeeType.getRank(); i++) {
      state.sizes.push_back(shape[i]);

      auto strideCst = builder.createOrFold<arith::IndexCastOp>(
          loc, builder.getIndexType(), makeTPtrOp.getStrides()[i]);
      auto offsetCst = builder.createOrFold<arith::IndexCastOp>(
          loc, builder.getIndexType(), makeTPtrOp.getOffsets()[i]);
      auto scaledOffset = mulOrFold(offsetCst, strideCst, abuilder);
      state.offsets.push_back(findOrCreateCast(
          loc, scaledOffset, builder.getIntegerType(offsetBitwidth), builder));
    }
    state.strides = makeTPtrOp.getStrides();
    state.shape = makeTPtrOp.getShape();
    state.order = SmallVector<int>(makeTPtrOp.getOrder());

    return success();
  }

  LogicalResult visitOperandAddptr(tt::AddPtrOp addptrOp, PtrState &state,
                                   Location loc, OpBuilder &builder) {
    assert(state.isEmpty() && "state is a return argument");

    PtrState ptrState;
    if (failed(visitOperand(addptrOp.getPtr(), ptrState, loc, builder)))
      return failure();

    PtrState offsetState;
    if (failed(visitOperand(addptrOp.getOffset(), offsetState, loc, builder)))
      return failure();

    // The axis to which the offset must be applied need to be known.
    // However, in some cases, the pass fails to detect whether an offset
    // should be applied to an axis other than the first. We, therefore, try
    // to find out if the offset is multiplied by a known stride. Example:
    //    off += BLOCK_SIZE_K * stride_ak
    // Indeed, as the axis of the stride is known with certainty, we can
    // assume that if the offset is multiplied by a known stride, the axis of
    // offset should correspond to the axis of the stride axis. In the
    // previous example, suppose we have strides = [stride_am, stride_ak] but
    // offsets = [off, 0] As we found that `off` is multiplied by `stride_ak`,
    // we correct the axis of the offsets to align the axis of `off` with axis
    // of `stride_ak`. The corrected offsets then become: [0, off]
    // Limitations:
    //     - this approach based on pattern matching + user code assumptions
    //     is (very) fragile.
    //       if user code does not directly multiply the offset by the stride
    //       value identified by the pass, the analysis will fail.
    //     - in theory, this correction support should fail if the analysis
    //     cannot reach a certain level of certainty.
    //       Typically, if stride values are the same (e.g. [512, 512]), the
    //       support is unable to determine the right axis and will not
    //       correct anything. That said, we do not guarantee the current
    //       support does not give rise to false positive detections.
    Operation *parentOp = addptrOp->getParentOp();
    if (isa<scf::ForOp>(parentOp)) {
      // ExpandOp directly sets offset to the expected axis.
      // So if an ExpandOp has been found in defining path, the analysis is
      // skipped.
      if (!hasExpandOpInDefiningPath(addptrOp.getOffset())) {
        std::optional<unsigned> axis = checkIfOffsetMultipliedByStride(
            addptrOp.getOffset(), ptrState.strides);
        if (axis && *axis >= 1)
          std::swap(offsetState.offsets[0], offsetState.offsets[*axis]);
      }
    }

    assert(ptrState.source && "ptr field should provide source / base pointer");
    assert(ptrState.getRank() == offsetState.getRank() &&
           "ptr and offset field should have the same rank");

    LLVM_DEBUG(llvm::dbgs() << "Base: " << ptrState << "\n"
                            << "Offset: " << offsetState << "\n";);

    return state.addState(ptrState, offsetState, addptrOp, builder);
  }

  LogicalResult visitOperand(Value operand, PtrState &state, const Location loc,
                             OpBuilder &builder) {
    if (knownPtrs.find(operand) != knownPtrs.end()) {
      state = knownPtrs.lookup(operand);
      return success();
    }

    if (isa<IndexType>(operand.getType())) {
      state.scalar = operand;
      return success();
    }

    if (isa<IntegerType>(operand.getType())) {
      OpBuilder::InsertionGuard guard(builder);
      if (Operation *definingOp = operand.getDefiningOp())
        builder.setInsertionPointAfter(definingOp);
      state.scalar = builder.createOrFold<arith::IndexCastOp>(
          loc, builder.getIndexType(), operand);
      return success();
    }

    if (isa<tt::PointerType>(operand.getType())) {
      // A scalar pointer can either be produced by AddPtrOp or a block
      // argument
      if (Operation *op = operand.getDefiningOp()) {
        if (auto addPtrOp = dyn_cast<tt::AddPtrOp>(op))
          return visitOperandAddptr(addPtrOp, state, loc, builder);
        if (isa<tt::MakeTensorPtrOp>(op))
          llvm_unreachable(
              "Unexpected operand defining operation tt.make_tensor_ptr");
        llvm_unreachable("Unexpected operand defining operation");
      }
      state.source = operand;
      return success();
    }

    Operation *definingOp = operand.getDefiningOp();
    if (!definingOp) {
      llvm::errs() << "TritonRaiseBlockPointer: encountered addptr block "
                      "argument operand\n"
                   << operand << "\n";
    }

    return TypeSwitch<Operation *, LogicalResult>(definingOp)
        .Case<arith::AddIOp, arith::ConstantOp, arith::MulIOp, arith::RemUIOp,
              arith::RemSIOp, tt::BroadcastOp, tt::MakeRangeOp, tt::SplatOp,
              tt::ExpandDimsOp>([this, &state, loc, &builder](auto op) {
          return visitAddPointerOperand(op, state, loc, builder);
        })
        .Default([](Operation *op) {
          llvm::errs() << "TritonRaiseBlockPointer: encountered addptr operand "
                          "produced by an unsupported operation\n"
                       << op << "\n";
          return failure();
        });
  }

  template <typename OpTy>
  LogicalResult visitAddPointerOperand(OpTy op, PtrState &state, Location loc,
                                       OpBuilder &builder);

  template <typename OpTy,
            std::enable_if_t<
                llvm::is_one_of<OpTy, arith::RemSIOp, arith::RemUIOp>::value,
                bool> = true>
  LogicalResult visitAddPointerRemOperand(OpTy remOp, PtrState &state,
                                          Location loc, OpBuilder &builder);

  template <
      typename OpTy,
      std::enable_if_t<llvm::is_one_of<OpTy, tt::LoadOp, tt::StoreOp>::value,
                       bool> = true>
  LogicalResult rewriteLoadStoreOp(OpTy op) {
    // If the pointer is already a block pointer, there is nothing to do.
    if (tt::isTensorPointerType(op.getPtr().getType())) {
      LLVM_DEBUG(llvm::dbgs() << "Ptr is a tensor\n");
      return success();
    }

    // If the pointer doesn't have a corresponding block pointer, there is
    // nothing to do.
    Value ptr = ptrMap.lookupOrNull(op.getPtr());
    if (!ptr)
      return success();

    LLVM_DEBUG(llvm::dbgs() << "Rewriting: " << *op << "\n");

    constexpr bool isLoad = std::is_same_v<OpTy, tt::LoadOp>;
    constexpr StringLiteral opName =
        isLoad ? StringLiteral("loadOp") : StringLiteral("storeOp");

    auto ptrType = dyn_cast<tt::PointerType>(ptr.getType());
    if (ptrType && !isa<ShapedType>(ptrType.getPointeeType())) {
      op->emitRemark("TritonRaiseBlockPointer: scalar ")
          << opName << " will not be rewritten";
      return failure();
    }

    // As masks are incompatible with block pointer load/store ops
    // Masks must be handled before the operation can be rewritten.
    // This will be done in a future PR (Issue #1784).
    // In the meantime, operations with a mask are not rewritten.
    if (op.getMask())
      return success();

    SmallVector<int> boundary;
    if (auto iter = knownPtrs.find(ptr); iter != knownPtrs.end()) {
      PtrState state = iter->second;
      for (int axis = 0; axis < state.shape.size(); ++axis) {
        if (!ttgi::isConstant(state.shape[axis], 0))
          boundary.push_back(axis);
      }
    }
    ArrayRef<int> newBoundaryCheck(boundary);

    OpBuilder builder(op);
    if constexpr (isLoad) {
      auto loadOp = builder.createOrFold<tt::LoadOp>(
          op.getLoc(), ptr, newBoundaryCheck, op.getPadding(), op.getCache(),
          op.getEvict(), op.getIsVolatile());
      LLVM_DEBUG(llvm::dbgs() << "Created: " << loadOp << "\n";);
      op.replaceAllUsesWith(loadOp);
    } else {
      [[maybe_unused]] auto storeOp = builder.createOrFold<tt::StoreOp>(
          op.getLoc(), ptr, op.getValue(), newBoundaryCheck, op.getCache(),
          op.getEvict());
      LLVM_DEBUG(llvm::dbgs() << "Created: " << storeOp << "\n";);
    }

    op->erase();

    LLVM_DEBUG({
      auto modOp =
          builder.getBlock()->getParentOp()->getParentOfType<ModuleOp>();
      llvm::dbgs() << "Module:\n" << modOp << "\n";
    });

    return success();
  }

  static void dump(const IRMapping &map) {
    for (auto [key, val] : map.getValueMap()) {
      llvm::dbgs() << "key: " << key << "(0x" << &key << "), value: " << val
                   << "\n";
    }
  }

  static void dump(const llvm::SmallDenseMap<Value, PtrState> &knownPtrs) {
    for (auto [key, state] : knownPtrs) {
      llvm::dbgs() << "key: " << key << " state: " << state << "\n";
    }
  }

private:
  SmallVector<Operation *> cleanUp;
  llvm::SmallDenseMap<Value, PtrState> knownPtrs;
  IRMapping ptrMap;
};

template <
    typename OpTy,
    std::enable_if_t<
        llvm::is_one_of<OpTy, arith::RemSIOp, arith::RemUIOp>::value, bool>>
LogicalResult TritonRaiseBlockPointer::visitAddPointerRemOperand(
    OpTy remOp, PtrState &state, Location loc, OpBuilder &builder) {
  assert(state.isEmpty() && "state is a return argument");

  PtrState rhsState;
  if (failed(visitOperand(remOp.getRhs(), rhsState, loc, builder)))
    return failure();

  if (!rhsState.scalar) {
    remOp->emitRemark(
        "TritonRaiseBlockPointer: only support cases when rhs of remainder "
        "contains scalar");
    return failure();
  }

  if (failed(visitOperand(remOp.getLhs(), state, loc, builder)))
    return failure();

  // If there are multiple modulo ops on an expression (e.g.: (a % b) % c), we
  // would have already populated the modulo states after visiting the lhs.
  // Assert that all the modulo states are empty.
  if (state.hasModulo()) {
    remOp->emitRemark("TritonRaiseBlockPointer: do not support multiple modulo "
                      "within an expression");
    return failure();
  }

  switch (state.getRank()) {
  case 1:
    // Apply the modulo before expanding shape, the common pattern is
    // offs_am = (pid_m * BLOCK_SIZE_M + tl.arange(0, BLOCK_SIZE_M)) % M
    // a_ptrs = a_ptr + (offs_am[:, None] * stride_am + offs_k[None, :] *
    // stride_ak)
    state.shape.back() = rhsState.scalar;
    break;
  case 2: {
    // torch inductor expands the tensor shape before applying the modulo.
    //
    // We only support either:
    // - (tl.arange(0, end)[:, None] % mod), or
    // - (tl.arange(0, end)[None, :] % mod)
    //
    // In both cases, we apply the modulo to the non-singleton dimension.
    auto shape = cast<TensorType>(remOp.getResult().getType()).getShape();
    if (shape[0] == 1) {
      state.shape[1] = rhsState.scalar;
    } else if (shape[1] == 1) {
      state.shape[0] = rhsState.scalar;
    } else {
      remOp->emitRemark("TritonRaiseBlockPointer: taking modulo on a 2D tensor "
                        "with no singleton dimension not supported");
      return failure();
    }
    break;
  }
  default:
    remOp->emitRemark("TritonRaiseBlockPointer: unsupported modulo pattern");
    return failure();
  }

  return success();
}

template <>
LogicalResult TritonRaiseBlockPointer::visitAddPointerOperand(
    arith::RemSIOp remOp, PtrState &state, Location loc, OpBuilder &builder) {
  return visitAddPointerRemOperand(remOp, state, loc, builder);
}

template <>
LogicalResult TritonRaiseBlockPointer::visitAddPointerOperand(
    arith::RemUIOp remOp, PtrState &state, Location loc, OpBuilder &builder) {
  return visitAddPointerRemOperand(remOp, state, loc, builder);
}

template <>
LogicalResult
TritonRaiseBlockPointer::visitAddPointerOperand(tt::MakeRangeOp rangeOp,
                                                PtrState &state, Location loc,
                                                OpBuilder &builder) {
  assert(state.isEmpty() && "state is a return argument");

  ArrayRef<int64_t> shape = cast<ShapedType>(rangeOp.getType()).getShape();
  unsigned start = rangeOp.getStart();
  unsigned end = rangeOp.getEnd();
  unsigned stride = (end - start + shape[0] - 1) / shape[0];
  assert(stride == 1 &&
         "Expect make_range op to always return tensor of stride 1");

  state.offsets.push_back(
      findOrCreateConstant(loc, start, offsetBitwidth, builder));
  state.strides.push_back(
      findOrCreateConstant(loc, stride, shapeAndStridesBitwidth, builder));
  state.shape.push_back(
      findOrCreateConstant(loc, 0, shapeAndStridesBitwidth, builder));
  state.sizes.push_back(shape[0]);

  LLVM_DEBUG(llvm::dbgs().indent(2) << "MakeRange state: " << state << "\n";);
  return success();
}

template <>
LogicalResult TritonRaiseBlockPointer::visitAddPointerOperand(
    tt::SplatOp splatOp, PtrState &state, Location loc, OpBuilder &builder) {
  assert(state.isEmpty() && "state is a return argument");

  Value src = splatOp.getSrc();
  Value dst = splatOp.getResult();
  ArrayRef<int64_t> dstShape = cast<ShapedType>(dst.getType()).getShape();

  if (failed(visitOperand(src, state, loc, builder)))
    return failure();

  if (!isa<IntegerType, IndexType, tt::PointerType>(src.getType())) {
    splatOp->emitRemark("TritonRaiseBlockPointer: unsupported splat pattern");
    return failure();
  }

  Value c0i32 = findOrCreateConstant(loc, 0, offsetBitwidth, builder);
  Value c0i64 = findOrCreateConstant(loc, 0, shapeAndStridesBitwidth, builder);

  for (int64_t s : dstShape) {
    state.offsets.push_back(c0i32);
    state.strides.push_back(c0i64);
    state.shape.push_back(c0i64);
    state.sizes.push_back(s);
  }

  // If we splat a integer value, scalar should become the offset of the outer
  // most dimension.
  if (state.scalar)
    state.offsets[0] = findOrCreateCast(
        loc, state.scalar, builder.getIntegerType(offsetBitwidth), builder);

  LLVM_DEBUG(llvm::dbgs().indent(2) << "Splat state: " << state << "\n";);
  return success();
}

template <>
LogicalResult TritonRaiseBlockPointer::visitAddPointerOperand(
    arith::AddIOp addOp, PtrState &state, Location loc, OpBuilder &builder) {
  assert(state.isEmpty() && "state is a return argument");

  PtrState lhsState;
  if (failed(visitOperand(addOp.getLhs(), lhsState, loc, builder)))
    return failure();

  PtrState rhsState;
  if (failed(visitOperand(addOp.getRhs(), rhsState, loc, builder)))
    return failure();

  if (failed(state.addState(lhsState, rhsState, addOp, builder)))
    return failure();

  LLVM_DEBUG(llvm::dbgs().indent(2) << "Add state: " << state << "\n";);
  return success();
}

template <>
LogicalResult TritonRaiseBlockPointer::visitAddPointerOperand(
    arith::MulIOp mulOp, PtrState &state, Location loc, OpBuilder &builder) {
  assert(state.isEmpty() && "state is a return argument");

  PtrState lhsState;
  if (failed(visitOperand(mulOp.getLhs(), lhsState, loc, builder)))
    return failure();

  PtrState rhsState;
  if (failed(visitOperand(mulOp.getRhs(), rhsState, loc, builder)))
    return failure();

  if (failed(state.mulState(lhsState, rhsState, mulOp, builder)))
    return failure();

  LLVM_DEBUG(llvm::dbgs().indent(2) << "Mul state: " << state << "\n";);
  return success();
}

template <>
LogicalResult TritonRaiseBlockPointer::visitAddPointerOperand(
    arith::ConstantOp op, PtrState &state, Location loc, OpBuilder &builder) {
  assert(state.isEmpty() && "state is a return argument");

  auto attr = cast<DenseElementsAttr>(op.getValue());
  assert(attr.isSplat() && isa<IntegerType>(attr.getElementType()) &&
         "Expecting constant tensor");

  state.scalar = builder.createOrFold<arith::ConstantIndexOp>(
      loc, attr.getValues<IntegerAttr>()[0].getValue().getSExtValue());

  Type offsetType = builder.getIntegerType(offsetBitwidth);
  auto resultType = cast<ShapedType>(op.getResult().getType());
  Value offset = convertScalarToDtype(builder, loc, state.scalar, offsetType,
                                      /*isUnsignedCast=*/true);
  state.offsets.push_back(offset);
  state.offsets.insert(state.offsets.end(), resultType.getShape().size() - 1,
                       findOrCreateConstant(loc, 0, offsetBitwidth, builder));
  state.strides.insert(
      state.strides.end(), resultType.getShape().size(),
      findOrCreateConstant(loc, 0, shapeAndStridesBitwidth, builder));
  state.shape.insert(
      state.shape.end(), resultType.getShape().size(),
      findOrCreateConstant(loc, 0, shapeAndStridesBitwidth, builder));

  for (int dim : resultType.getShape())
    state.sizes.push_back(dim);

  return success();
}

template <>
LogicalResult
TritonRaiseBlockPointer::visitAddPointerOperand(tt::ExpandDimsOp expandDimsOp,
                                                PtrState &state, Location loc,
                                                OpBuilder &builder) {
  assert(state.isEmpty() && "state is a return argument");

  if (failed(visitOperand(expandDimsOp.getSrc(), state, loc, builder)))
    return failure();

  ArrayRef<int64_t> dstShape =
      cast<ShapedType>(expandDimsOp.getResult().getType()).getShape();
  unsigned axis = expandDimsOp.getAxis();

  assert(dstShape[axis] == 1 &&
         "expect changed dimension to be 1 in expand_dims");

  // insert dimension info
  Value c0i32 = findOrCreateConstant(loc, 0, offsetBitwidth, builder);
  Value c0i64 = findOrCreateConstant(loc, 0, shapeAndStridesBitwidth, builder);
  state.offsets.insert(state.offsets.begin() + axis, c0i32);
  state.sizes.insert(state.sizes.begin() + axis, 1);
  state.strides.insert(state.strides.begin() + axis, c0i64);
  state.shape.insert(state.shape.begin() + axis, c0i64);

  if (state.hasModulo() && state.getRank() > 2) {
    expandDimsOp->emitRemark("TritonRaiseBlockPointer: unsupported scenario "
                             "where expand_dims result "
                             "has modulo and rank > 2");
    return failure();
  }

  LLVM_DEBUG(llvm::dbgs().indent(2) << "ExpandDims state: " << state << "\n";);
  return success();
}

template <>
LogicalResult
TritonRaiseBlockPointer::visitAddPointerOperand(tt::BroadcastOp broadcastOp,
                                                PtrState &state, Location loc,
                                                OpBuilder &builder) {
  assert(state.isEmpty() && "state is a return argument");

  Value src = broadcastOp.getSrc();
  if (!isa<ShapedType>(src.getType())) {
    broadcastOp->emitRemark(
        "TritonRaiseBlockPointer: Unsupported broadcast source type");
    return failure();
  }

  Value dst = broadcastOp.getResult();
  ArrayRef<int64_t> srcShape = cast<ShapedType>(src.getType()).getShape();
  ArrayRef<int64_t> dstShape = cast<ShapedType>(dst.getType()).getShape();

  assert(srcShape.size() <= dstShape.size() &&
         "rank of source cannot be greater than the rank of destination");

  if (failed(visitOperand(src, state, loc, builder)))
    return failure();

  if (srcShape.size() == dstShape.size()) {
    llvm::copy(dstShape, state.sizes.begin());
  } else {
    // Offset must be equal, otherwise we don.t know which offset should be
    // propagated to the new axis.
    for (int i = 1; i < state.offsets.size(); ++i) {
      if (state.offsets[0] != state.offsets[i]) {
        broadcastOp->emitRemark(
            "TritonRaiseBlockPointer: Unsupported broadcast with different "
            "offsets while source rank and destination rank differ.");
        return failure();
      }
    }

    // Create the new axis.
    // The positions of the new axis are determined based and the shape
    // values. If shape are the same, the new axis are added at the end.
    size_t srcAxis = 0;
    for (size_t axis = 0; axis < dstShape.size(); ++axis) {
      if ((srcAxis < srcShape.size()) &&
          (srcShape[srcAxis] == dstShape[axis])) {
        ++srcAxis;
        continue;
      }
      Value c0i32 = findOrCreateConstant(loc, 0, offsetBitwidth, builder);
      Value c0i64 =
          findOrCreateConstant(loc, 0, shapeAndStridesBitwidth, builder);
      state.offsets.insert(
          state.offsets.begin() + axis,
          findOrCreateCast(loc, state.offsets[0],
                           builder.getIntegerType(offsetBitwidth), builder));
      state.sizes.insert(state.sizes.begin() + axis, dstShape[axis]);
      state.strides.insert(state.strides.begin() + axis, c0i64);
      state.shape.insert(state.shape.begin() + axis, c0i64);
    }

    // The following condition has been duplicated from the expand_dim support
    // TODO : Verify if we need still need it given that triton
    // `make_block_ptr` op differs from triton-shared `make_block_ptr` op
    // regarding how address wrap around are handled.
    if (state.hasModulo() && state.getRank() > 2) {
      broadcastOp->emitRemark("TritonRaiseBlockPointer: unsupported scenario "
                              "where broadcast result "
                              "has modulo and rank > 2");
      return failure();
    }
  }

  LLVM_DEBUG(llvm::dbgs().indent(2) << "Broadcast state: " << state << "\n";);
  return success();
}

} // namespace<|MERGE_RESOLUTION|>--- conflicted
+++ resolved
@@ -469,11 +469,7 @@
           continue;
         } else {
           llvm::errs() << "mappedV: " << mappedV << "\n";
-<<<<<<< HEAD
-          assert(false && "Unexpected mapped value");
-=======
           llvm_unreachable("Unexpected mapped value");
->>>>>>> a30f5cd6
         }
       }
 
@@ -732,11 +728,7 @@
 
         return success();
       } else {
-<<<<<<< HEAD
-        assert(false && "Did not find tt::MakeTensorPtrOp");
-=======
         llvm_unreachable("Did not find tt::MakeTensorPtrOp");
->>>>>>> a30f5cd6
       }
     }
 
