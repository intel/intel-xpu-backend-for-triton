--- conflicted
+++ resolved
@@ -50,10 +50,6 @@
     return offsets.size();
   }
 
-<<<<<<< HEAD
-  bool isBlockPtr() const { return !order.empty(); }
-
-=======
   // @return true if the `PtrState` structure describes a block pointer,
   // otherwise it describes a non-block pointer.
   bool isBlockPtr() const { return !order.empty(); }
@@ -63,32 +59,23 @@
   // @return true if the address wraps around, (i.e. has modulo).
   // Note that this function should only be called when PtrState describes a
   // non-block pointer.
->>>>>>> b85b5369
   bool dimHasModulo(uint32_t dim) const {
     assert(
         !isBlockPtr() &&
         "Analysis should not check modulo if PtrState describes block pointer");
 
-<<<<<<< HEAD
-    assert(dim < getRank());
-
-=======
     assert(dim < getRank() && "Dim cannot be higher than the tensor rank.");
 
     // When PtrState describes a non-block pointer, shape field indicates how
     // address wraps around. As a result, a constant 0 indicates no wrap around
     // (i.e. modulo) for the dimension.
->>>>>>> b85b5369
     if (auto intOp = shape[dim].getDefiningOp<arith::ConstantIntOp>()) {
       return intOp.value() != 0;
     }
     return true;
   }
 
-<<<<<<< HEAD
-=======
   // @return true if addresses wrap around in any of the pointer dimension.
->>>>>>> b85b5369
   bool hasModulo() const {
     for (int32_t i = 0; i < getRank(); i++) {
       if (dimHasModulo(i)) {
@@ -326,17 +313,10 @@
 
     return TypeSwitch<Operation *, LogicalResult>(definingOp)
         .Case<arith::AddIOp, arith::ConstantOp, arith::MulIOp,
-<<<<<<< HEAD
-              triton::MakeRangeOp, triton::SplatOp, triton::ExpandDimsOp>(
-            [this, &state, loc, &builder](auto op) {
-              return visitAddPointerOperand(op, state, loc, builder);
-            })
-=======
               triton::BroadcastOp, triton::MakeRangeOp, triton::SplatOp,
               triton::ExpandDimsOp>([this, &state, loc, &builder](auto op) {
           return visitAddPointerOperand(op, state, loc, builder);
         })
->>>>>>> b85b5369
         .Default([](Operation *op) {
           llvm::dbgs() << "TritonRaiseBlockPointer: encountered addptr operand "
                           "produced by an unsupported operation\n"
@@ -574,8 +554,6 @@
 
   return success();
 }
-<<<<<<< HEAD
-=======
 
 template <>
 LogicalResult
@@ -610,5 +588,4 @@
 
   return success();
 }
->>>>>>> b85b5369
 } // namespace