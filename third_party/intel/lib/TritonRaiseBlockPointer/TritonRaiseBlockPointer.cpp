//===----------------------------------------------------------------------===//
//
// Copyright (c) Microsoft Corporation, Meta Platforms.
// Licensed under the MIT license.
//
//===----------------------------------------------------------------------===//

#include "intel/include/TritonRaiseBlockPointer/Passes.h"

#include "mlir/IR/Matchers.h"
#include "llvm/ADT/TypeSwitch.h"
#include "llvm/Support/Debug.h"

#define DEBUG_TYPE "triton-raise-block-pointer"

using namespace mlir;

namespace mlir::triton::intel {
#define GEN_PASS_DEF_TRITONRAISEBLOCKPOINTER
#include "intel/include/TritonRaiseBlockPointer/Passes.h.inc"
} // namespace mlir::triton::intel

namespace {
constexpr unsigned offsetBitwidth = 32;
constexpr unsigned shapeAndStridesBitwidth = 64;

// Data structure used to decode pointer arithmetics. Offsets, sizes, and
// strides are in unit of elements in a linearly laid-out memory, which is the
// same as pointer arithmetic operations in Triton language. Scalar is a
// shortcut used when the entire state describes a single scalar value. Source
// is the base pointer. If order is present, PtrState describes block pointer;
// otherwise it describes non-block pointers. When it describes block pointer,
// shape field means the same field as tt.make_tensor_ptr; when it describes a
// non-block pointer, shape field indicates how address wraps around (i.e.,
// modulo); a constant 0 indicates no modulo for the dimension.
struct PtrState {

  SmallVector<Value> offsets;
  SmallVector<Value> strides;
  SmallVector<Value> shape;
  SmallVector<int32_t> sizes;
  SmallVector<int32_t> order;

  Value source;
  Value scalar;

  int32_t getRank() const {
    assert(offsets.size() == sizes.size() && offsets.size() == strides.size() &&
           offsets.size() == strides.size());
    return offsets.size();
  }

  // @return true if the `PtrState` structure describes a block pointer,
  // otherwise it describes a non-block pointer.
  bool isBlockPtr() const { return !order.empty(); }

  // This function checks whether the pointer addresses wraps around on the
  // dimention `dim`.
  // @return true if the address wraps around, (i.e. has modulo).
  // Note that this function should only be called when PtrState describes a
  // non-block pointer.
  bool dimHasModulo(uint32_t dim) const {
    assert(
        !isBlockPtr() &&
        "Analysis should not check modulo if PtrState describes block pointer");

    assert(dim < getRank() && "Dim cannot be higher than the tensor rank.");

    // When PtrState describes a non-block pointer, shape field indicates how
    // address wraps around. As a result, a constant 0 indicates no wrap around
    // (i.e. modulo) for the dimension.
    if (auto intOp = shape[dim].getDefiningOp<arith::ConstantIntOp>()) {
      return intOp.value() != 0;
    }
    return true;
  }

  // @return true if addresses wrap around in any of the pointer dimension.
  bool hasModulo() const {
    for (int32_t i = 0; i < getRank(); i++) {
      if (dimHasModulo(i)) {
        return true;
      }
    }
    return false;
  }

  bool isEmpty() const { return getRank() == 0 && !source && !scalar; }

  // Process addition of two PtrStates.
  LogicalResult addState(const PtrState &lhsState, const PtrState &rhsState,
                         Operation *op, OpBuilder &builder) {
    assert(isEmpty() && lhsState.getRank() == rhsState.getRank());
    Location loc = op->getLoc();

    if (lhsState.source && rhsState.source) {
      op->emitRemark("TritonRaiseBlockPointer: do not support adding two "
                     "pointer states that both have base pointers");
      return failure();
    }

    source = lhsState.source ? lhsState.source : rhsState.source;

    ArithBuilder abuilder(builder, loc);
    for (uint64_t i = 0; i < lhsState.getRank(); ++i) {
      Value newOffset = abuilder.add(lhsState.offsets[i], rhsState.offsets[i]);
      offsets.push_back(newOffset);

      Value newStride = abuilder.add(lhsState.strides[i], rhsState.strides[i]);
      strides.push_back(newStride);

      sizes.push_back(lhsState.sizes[i]);
    }

    const PtrState *lhs = &lhsState;
    const PtrState *rhs = &rhsState;

    for (uint64_t i = 0; i < lhs->getRank(); ++i) {
      shape.push_back(lhs->shape[i]);
    }

    return success();
  }

  LogicalResult mulState(const PtrState &lhsState, const PtrState &rhsState,
                         Operation *op, OpBuilder &builder) {
    assert(isEmpty() && lhsState.getRank() == rhsState.getRank());

    Location loc = op->getLoc();

    assert(!lhsState.source && !rhsState.source &&
           "Multiplying base pointer does not make sense");

    assert(!(lhsState.scalar && rhsState.scalar) &&
           "do not expect to see both lhs and rhs are scalars");

    // currently do not support both tensors are effectively non-scalar
    if (!lhsState.scalar && !rhsState.scalar) {
      op->emitRemark("TritonRaiseBlockPointer: only support multiplying "
                     "pointer states when one of them represent a scalar");
      return failure();
    }

    PtrState const *lhs = &lhsState;
    PtrState const *rhs = &rhsState;

    if (!rhs->scalar && lhs->scalar)
      std::swap(lhs, rhs);

    Value i32Scalar = getValueOrCreateCastToIndexLike(
        builder, loc, builder.getI32Type(), rhs->scalar);
    Value i64Scalar = getValueOrCreateCastToIndexLike(
        builder, loc, builder.getI64Type(), rhs->scalar);
    ArithBuilder abuilder(builder, loc);
    for (const auto &[offset, stride, dim, size] :
         llvm::zip(lhs->offsets, lhs->strides, lhs->shape, lhs->sizes)) {
      Value newOffset = abuilder.mul(offset, i32Scalar);
      Value newStride = abuilder.mul(stride, i64Scalar);
      Value newDim = abuilder.mul(dim, i64Scalar);

      offsets.push_back(newOffset);
      strides.push_back(newStride);
      shape.push_back(newDim);
      sizes.push_back(size);
    }

    return success();
  }

  triton::MakeTensorPtrOp createTTMakeTensorPtrOp(OpBuilder &builder,
                                                  Location loc) {
    auto op = builder.create<triton::MakeTensorPtrOp>(
        loc, source, shape, strides, offsets, sizes, order);
    LLVM_DEBUG(llvm::dbgs() << "creating tt.make_tensor_ptr:\n" << op << "\n";);
    return op;
  }
};

#ifndef NDEBUG
template <typename T>
static llvm::raw_ostream &operator<<(llvm::raw_ostream &os,
                                     const SmallVector<T> &v) {
  os << "{";
  if (!v.empty()) {
    os << v.front();
    llvm::for_each(ArrayRef<T>(v).drop_front(),
                   [&os](const T &el) { os << ", " << el; });
  }
  return os << "}";
}

static llvm::raw_ostream &operator<<(llvm::raw_ostream &os,
                                     const PtrState &state) {
  return os << "<offsets=" << state.offsets << "> <sizes=" << state.sizes
            << "> <strides=" << state.strides << "> <shape=" << state.shape
            << "> <order=" << state.order << ">";
}
#endif

struct TritonRaiseBlockPointer
    : triton::intel::impl::TritonRaiseBlockPointerBase<
          TritonRaiseBlockPointer> {
  using Base::Base;

  void runOnOperation() final {
    getOperation()->walk([this](Operation *op) {
      TypeSwitch<Operation *>(op)
          .Case([this](triton::AddPtrOp addptr) {
            if (failed(rewriteAddPtrOp(addptr)))
              addptr->emitRemark(
                  "TritonRaiseToBlockPointer: Failed to rewrite");
          })
          .Case<triton::LoadOp, triton::StoreOp>([this](auto loadstore) {
            if (failed(rewriteLoadStoreOp(loadstore)))
              loadstore->emitRemark(
                  "TritonRaiseToBlockPointer: Failed to rewrite");
          });
    });
  }

  LogicalResult rewriteAddPtrOp(triton::AddPtrOp op) {
    OpBuilder builder(op);
    Location loc = op.getLoc();

    PtrState state;
    if (failed(visitOperandAddptr(op, state, loc, builder)))
      return failure();

    knownPtrs[op.getResult()] = state;

    Value result = op.getResult();
    Value mapped = result;
    if (isa<RankedTensorType>(result.getType())) {
      Value maketptrOp = state.createTTMakeTensorPtrOp(builder, loc);
      mapped = maketptrOp;
    }

    ptrMap.map(result, mapped);

    return success();
  }

  LogicalResult visitOperandAddptr(triton::AddPtrOp addptrOp, PtrState &state,
                                   Location loc, OpBuilder &builder) {
    assert(state.isEmpty() && "state is a return argument");

    PtrState ptrState;
    if (failed(visitOperand(addptrOp.getPtr(), ptrState, addptrOp.getLoc(),
                            builder))) {
      return failure();
    }

    PtrState offsetState;
    if (failed(visitOperand(addptrOp.getOffset(), offsetState,
                            addptrOp.getLoc(), builder))) {
      return failure();
    }

    assert(ptrState.source && "ptr field should provide source / base pointer");

    assert(ptrState.getRank() == offsetState.getRank() &&
           "ptr and offset field should have the same rank");

    LLVM_DEBUG(llvm::dbgs() << "Base: " << ptrState << "\n"
                            << "Offset: " << offsetState << "\n";);

    return state.addState(ptrState, offsetState, addptrOp, builder);
  }

  LogicalResult visitOperand(Value operand, PtrState &state, const Location loc,
                             OpBuilder &builder) {
    if (knownPtrs.find(operand) != knownPtrs.end()) {
      state = knownPtrs.lookup(operand);
      return success();
    }

    if (isa<IntegerType>(operand.getType())) {
      OpBuilder::InsertionGuard guard(builder);
      if (Operation *definingOp = operand.getDefiningOp())
        builder.setInsertionPointAfter(definingOp);
      auto castOp = builder.create<arith::IndexCastOp>(
          loc, builder.getIndexType(), operand);
      state.scalar = castOp.getResult();
      return success();
    }

    if (isa<IndexType>(operand.getType())) {
      state.scalar = operand;
      return success();
    }

    if (isa<triton::PointerType>(operand.getType())) {
      // A scalar pointer can either be produced by AddPtrOp or a block
      // argument
      if (Operation *op = operand.getDefiningOp()) {
        if (auto addPtrOp = dyn_cast<triton::AddPtrOp>(op))
          return visitOperandAddptr(addPtrOp, state, loc, builder);
        if (isa<triton::MakeTensorPtrOp>(op))
          llvm_unreachable(
              "Unexpected operand defining operation tt.make_tensor_ptr");
        llvm_unreachable("Unexpected operand defining operation");
      }
      state.source = operand;
      return success();
    }

    Operation *definingOp = operand.getDefiningOp();
    if (!definingOp) {
      llvm::errs() << "TritonRaiseBlockPointer: encountered addptr block "
                      "argument operand\n"
                   << operand << "\n";
    }

    return TypeSwitch<Operation *, LogicalResult>(definingOp)
        .Case<arith::AddIOp, arith::ConstantOp, arith::MulIOp,
<<<<<<< HEAD
              triton::MakeRangeOp, triton::SplatOp, triton::ExpandDimsOp>(
=======
              triton::BroadcastOp, triton::MakeRangeOp, triton::SplatOp>(
>>>>>>> 5db43c92
            [this, &state, loc, &builder](auto op) {
              return visitAddPointerOperand(op, state, loc, builder);
            })
        .Default([](Operation *op) {
          llvm::dbgs() << "TritonRaiseBlockPointer: encountered addptr operand "
                          "produced by an unsupported operation\n"
                       << op << "\n";
          return failure();
        });
  }

  template <typename OpTy>
  LogicalResult visitAddPointerOperand(OpTy op, PtrState &state, Location loc,
                                       OpBuilder &builder);

  template <typename OpTy, typename = std::enable_if_t<llvm::is_one_of<
                               OpTy, triton::LoadOp, triton::StoreOp>::value>>
  LogicalResult rewriteLoadStoreOp(OpTy op) {
    constexpr bool isLoad = std::is_same_v<OpTy, triton::LoadOp>;
    constexpr StringLiteral opName =
        isLoad ? StringLiteral("loadOp") : StringLiteral("storeOp");

    Value ptr = ptrMap.lookupOrNull(op.getPtr());

    if (!ptr) {
      op->emitRemark("TritonRaiseBlockPointer: pointer is not replaced with "
                     "tt.make_tensor_ptr so ")
          << opName << " cannot be rewritten";
      return failure();
    }

    auto ptrType = dyn_cast<triton::PointerType>(ptr.getType());
    if (ptrType && !isa<ShapedType>(ptrType.getPointeeType())) {
      op->emitRemark("TritonRaiseBlockPointer: scalar ")
          << opName << " will not be rewritten";
      return failure();
    }

    OpBuilder builder(op);
    if constexpr (isLoad) {
      auto loadOp = builder.create<triton::LoadOp>(
          op.getLoc(), ptr, op.getMask(), op.getOther(), op.getBoundaryCheck(),
          op.getPadding(), op.getCache(), op.getEvict(), op.getIsVolatile());

      LLVM_DEBUG(llvm::dbgs() << "creating tt.load: " << loadOp << "\n";);

      op.replaceAllUsesWith(loadOp.getResult());
    } else {
      [[maybe_unused]] auto storeOp = builder.create<triton::StoreOp>(
          op.getLoc(), ptr, op.getValue(), op.getMask(), op.getBoundaryCheck(),
          op.getCache(), op.getEvict());

      LLVM_DEBUG(llvm::dbgs() << "creating tt.store: " << storeOp << "\n";);
    }

    op->erase();
    return success();
  }

  llvm::SmallDenseMap<Value, PtrState> knownPtrs;
  IRMapping ptrMap;
};

template <>
LogicalResult
TritonRaiseBlockPointer::visitAddPointerOperand(triton::MakeRangeOp rangeOp,
                                                PtrState &state, Location loc,
                                                OpBuilder &builder) {
  assert(state.isEmpty() && "state is a return argument");

  ArrayRef<int64_t> shape = cast<ShapedType>(rangeOp.getType()).getShape();

  uint32_t start = rangeOp.getStart();
  uint32_t end = rangeOp.getEnd();
  uint32_t stride = (end - start + shape[0] - 1) / shape[0];
  assert(stride == 1 &&
         "Expect make_range op to always return tensor of stride 1");

  state.offsets.push_back(
      builder.create<arith::ConstantIntOp>(loc, start, offsetBitwidth));
  state.strides.push_back(builder.create<arith::ConstantIntOp>(
      loc, stride, shapeAndStridesBitwidth));
  state.shape.push_back(
      builder.create<arith::ConstantIntOp>(loc, 0, shapeAndStridesBitwidth));
  state.sizes.push_back(shape[0]);

  LLVM_DEBUG(llvm::dbgs() << "MakeRange state: " << state << "\n";);

  return success();
}

template <>
LogicalResult
TritonRaiseBlockPointer::visitAddPointerOperand(triton::SplatOp splatOp,
                                                PtrState &state, Location loc,
                                                OpBuilder &builder) {
  assert(state.isEmpty() && "state is a return argument");

  Value src = splatOp.getSrc();
  Value dst = splatOp.getResult();
  ArrayRef<int64_t> dstShape = cast<ShapedType>(dst.getType()).getShape();

  if (failed(visitOperand(src, state, loc, builder)))
    return failure();

  if (!isa<IntegerType, IndexType, triton::PointerType>(src.getType())) {
    splatOp->emitRemark("TritonRaiseBlockPointer: unsupported splat pattern");
    return failure();
  }

  for (int64_t s : dstShape) {
    Value c0i32 = builder.create<arith::ConstantIntOp>(loc, 0, offsetBitwidth);
    Value c0i64 =
        builder.create<arith::ConstantIntOp>(loc, 0, shapeAndStridesBitwidth);
    state.offsets.push_back(c0i32);
    state.strides.push_back(c0i64);
    state.shape.push_back(c0i64);
    state.sizes.push_back(s);
  }

  // If we splat a integer value, scalar should become the offset of the
  // outer most dimension
  if (state.scalar) {
    state.offsets[0] = getValueOrCreateCastToIndexLike(
        builder, loc, builder.getIntegerType(offsetBitwidth), state.scalar);
  }

  LLVM_DEBUG(llvm::dbgs() << "Splat state: " << state << "\n";);

  return success();
}

template <>
LogicalResult TritonRaiseBlockPointer::visitAddPointerOperand(
    arith::AddIOp addOp, PtrState &state, Location loc, OpBuilder &builder) {
  assert(state.isEmpty() && "state is a return argument");

  PtrState lhsState;
  if (failed(visitOperand(addOp.getLhs(), lhsState, loc, builder)))
    return failure();

  PtrState rhsState;
  if (failed(visitOperand(addOp.getRhs(), rhsState, loc, builder)))
    return failure();

  if (failed(state.addState(lhsState, rhsState, addOp, builder)))
    return failure();

  LLVM_DEBUG(llvm::dbgs() << "Add state: " << state << "\n";);

  return success();
}

template <>
LogicalResult TritonRaiseBlockPointer::visitAddPointerOperand(
    arith::MulIOp mulOp, PtrState &state, Location loc, OpBuilder &builder) {
  assert(state.isEmpty() && "state is a return argument");

  PtrState lhsState;
  if (failed(visitOperand(mulOp.getLhs(), lhsState, loc, builder)))
    return failure();

  PtrState rhsState;
  if (failed(visitOperand(mulOp.getRhs(), rhsState, loc, builder)))
    return failure();

  if (failed(state.mulState(lhsState, rhsState, mulOp, builder)))
    return failure();

  LLVM_DEBUG(llvm::dbgs() << "Mul state: " << state << "\n";);

  return success();
}

template <>
LogicalResult TritonRaiseBlockPointer::visitAddPointerOperand(
    arith::ConstantOp op, PtrState &state, Location loc, OpBuilder &builder) {
  assert(state.isEmpty() && "state is a return argument");

  auto attr = cast<DenseElementsAttr>(op.getValue());
  Type elementType = attr.getElementType();
  assert(attr.isSplat() && isa<IntegerType>(elementType) &&
         "Expecting constant tensor");

  state.scalar = builder.create<arith::ConstantIndexOp>(
      loc, attr.getValues<IntegerAttr>()[0].getValue().getSExtValue());

  Type offsetType = builder.getIntegerType(offsetBitwidth);
  auto resultType = cast<ShapedType>(op.getResult().getType());
  Value offset = convertScalarToDtype(builder, loc, state.scalar, offsetType,
                                      /*isUnsignedCast=*/true);
  for (int32_t dim : resultType.getShape()) {
    state.offsets.push_back(offset);
    state.sizes.push_back(dim);
    state.strides.push_back(
        builder.create<arith::ConstantIntOp>(loc, 0, shapeAndStridesBitwidth));
    state.shape.push_back(
        builder.create<arith::ConstantIntOp>(loc, 0, shapeAndStridesBitwidth));
  }

  return success();
}

template <>
<<<<<<< HEAD
LogicalResult TritonRaiseBlockPointer::visitAddPointerOperand(
    triton::ExpandDimsOp expandDimsOp, PtrState &state, Location loc,
    OpBuilder &builder) {
  assert(state.isEmpty() && "state is a return argument");

  if (failed(visitOperand(expandDimsOp.getSrc(), state, loc, builder))) {
    return failure();
  }

  ArrayRef<int64_t> dstShape =
      cast<ShapedType>(expandDimsOp.getResult().getType()).getShape();
  auto axis = expandDimsOp.getAxis();

  assert(dstShape[axis] == 1 &&
         "expect changed dimension to be 1 in expand_dims");

  // insert dimension info
  Value c0i32 = builder.create<arith::ConstantIntOp>(loc, 0, offsetBitwidth);
  Value c0i64 =
      builder.create<arith::ConstantIntOp>(loc, 0, shapeAndStridesBitwidth);
  state.offsets.insert(state.offsets.begin() + axis, c0i32);
  state.sizes.insert(state.sizes.begin() + axis, 1);
  state.strides.insert(state.strides.begin() + axis, c0i64);
  state.shape.insert(state.shape.begin() + axis, c0i64);

  if (state.hasModulo() && state.getRank() > 2) {
    expandDimsOp->emitRemark("TritonRaiseBlockPointer: unsupported scenario "
                             "where expand_dims result "
                             "has modulo and rank > 2");
    return failure();
  }

  LLVM_DEBUG(llvm::dbgs() << "ExpandDims state: " << state << "\n";);
=======
LogicalResult
TritonRaiseBlockPointer::visitAddPointerOperand(triton::BroadcastOp broadcastOp,
                                                PtrState &state, Location loc,
                                                OpBuilder &builder) {
  assert(state.isEmpty() && "state is a return argument");

  Value src = broadcastOp.getSrc();
  Value dst = broadcastOp.getResult();

  if (!isa<ShapedType>(src.getType())) {
    broadcastOp->emitRemark(
        "TritonRaiseBlockPointer: Unsupported broadcast source type");
    return failure();
  }

  ArrayRef<int64_t> srcShape = cast<ShapedType>(src.getType()).getShape();
  ArrayRef<int64_t> dstShape = cast<ShapedType>(dst.getType()).getShape();

  // TODO: Implement srcShape.size() < dstShape.size() case
  assert(srcShape.size() == dstShape.size() &&
         "rank of source cannot be different to rank of destination");

  if (failed(visitOperand(src, state, loc, builder))) {
    return failure();
  }

  llvm::copy(dstShape, state.sizes.begin());

  LLVM_DEBUG(llvm::dbgs() << "Broadcast state: " << state << "\n";);
>>>>>>> 5db43c92

  return success();
}
} // namespace<|MERGE_RESOLUTION|>--- conflicted
+++ resolved
@@ -313,14 +313,10 @@
 
     return TypeSwitch<Operation *, LogicalResult>(definingOp)
         .Case<arith::AddIOp, arith::ConstantOp, arith::MulIOp,
-<<<<<<< HEAD
-              triton::MakeRangeOp, triton::SplatOp, triton::ExpandDimsOp>(
-=======
-              triton::BroadcastOp, triton::MakeRangeOp, triton::SplatOp>(
->>>>>>> 5db43c92
-            [this, &state, loc, &builder](auto op) {
-              return visitAddPointerOperand(op, state, loc, builder);
-            })
+              triton::BroadcastOp, triton::MakeRangeOp, triton::SplatOp,
+              triton::ExpandDimsOp>([this, &state, loc, &builder](auto op) {
+          return visitAddPointerOperand(op, state, loc, builder);
+        })
         .Default([](Operation *op) {
           llvm::dbgs() << "TritonRaiseBlockPointer: encountered addptr operand "
                           "produced by an unsupported operation\n"
@@ -522,7 +518,6 @@
 }
 
 template <>
-<<<<<<< HEAD
 LogicalResult TritonRaiseBlockPointer::visitAddPointerOperand(
     triton::ExpandDimsOp expandDimsOp, PtrState &state, Location loc,
     OpBuilder &builder) {
@@ -556,7 +551,11 @@
   }
 
   LLVM_DEBUG(llvm::dbgs() << "ExpandDims state: " << state << "\n";);
-=======
+
+  return success();
+}
+
+template <>
 LogicalResult
 TritonRaiseBlockPointer::visitAddPointerOperand(triton::BroadcastOp broadcastOp,
                                                 PtrState &state, Location loc,
@@ -586,7 +585,6 @@
   llvm::copy(dstShape, state.sizes.begin());
 
   LLVM_DEBUG(llvm::dbgs() << "Broadcast state: " << state << "\n";);
->>>>>>> 5db43c92
 
   return success();
 }
