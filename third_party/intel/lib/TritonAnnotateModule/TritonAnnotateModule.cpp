--- conflicted
+++ resolved
@@ -9,90 +9,90 @@
 } // namespace mlir::triton::gpu::intel
 
 using namespace mlir;
-using namespace mlir::triton::gpu;
-using DPASAnalysis = intel::DPASAnalysis;
+namespace ttg = mlir::triton::gpu;
+namespace ttgi = mlir::triton::gpu::intel;
 
 namespace {
 
 struct TritonAnnotateModule
-    : intel::impl::TritonAnnotateModuleBase<TritonAnnotateModule> {
+    : ttgi::impl::TritonAnnotateModuleBase<TritonAnnotateModule> {
   using Base::Base;
 
   void runOnOperation() final {
     ModuleOp mod = getOperation();
     Builder builder(mod);
 
-    mod->setAttr(intel::TritonIntelGPUDialect::getMinSGSizeAttrName(),
+    mod->setAttr(ttgi::TritonIntelGPUDialect::getMinSGSizeAttrName(),
                  builder.getI32IntegerAttr(minSGSize));
 
     if (supportSG2DBlock)
-      mod->setAttr(intel::TritonIntelGPUDialect::getSupportSG2DBlockAttrName(),
+      mod->setAttr(ttgi::TritonIntelGPUDialect::getSupportSG2DBlockAttrName(),
                    builder.getUnitAttr());
 
     if (supportDPAS)
-      mod->setAttr(intel::TritonIntelGPUDialect::getSupportDPASAttrName(),
+      mod->setAttr(ttgi::TritonIntelGPUDialect::getSupportDPASAttrName(),
                    builder.getUnitAttr());
 
     if (supportBlockScaleDPAS)
       mod->setAttr(
-          intel::TritonIntelGPUDialect::getSupportBlockScaleDPASAttrName(),
+          ttgi::TritonIntelGPUDialect::getSupportBlockScaleDPASAttrName(),
           builder.getUnitAttr());
 
     if (supportBF16Conversion)
       mod->setAttr(
-          intel::TritonIntelGPUDialect::getSupportBF16ConversionAttrName(),
+          ttgi::TritonIntelGPUDialect::getSupportBF16ConversionAttrName(),
           builder.getUnitAttr());
 
     if (supportF4Conversion)
       mod->setAttr(
-          intel::TritonIntelGPUDialect::getSupportF4ConversionAttrName(),
+          ttgi::TritonIntelGPUDialect::getSupportF4ConversionAttrName(),
           builder.getUnitAttr());
 
-    mod->setAttr(intel::TritonIntelGPUDialect::getTargetArchAttrName(),
+    mod->setAttr(ttgi::TritonIntelGPUDialect::getTargetArchAttrName(),
                  builder.getStringAttr(targetArch));
 
     if (support16BitAtomics)
       mod->setAttr(
-          intel::TritonIntelGPUDialect::getSupport16BitAtomicsAttrName(),
+          ttgi::TritonIntelGPUDialect::getSupport16BitAtomicsAttrName(),
           builder.getUnitAttr());
 
-<<<<<<< HEAD
     if (supportPrefetch256Bytes)
       mod->setAttr(
-          intel::TritonIntelGPUDialect::getSupportPrefetch256BAttrName(),
-=======
+          ttgi::TritonIntelGPUDialect::getSupportPrefetch256BAttrName(),
+          builder.getUnitAttr());
+
     if (supportBfloat16Arithmetic)
       mod->setAttr(
-          intel::TritonIntelGPUDialect::getSupportBfloat16ArithmeticAttrName(),
->>>>>>> 79c5e347
+          ttgi::TritonIntelGPUDialect::getSupportBfloat16ArithmeticAttrName(),
           builder.getUnitAttr());
 
-    DPASAnalysis &dpasAnalysis = getAnalysis<DPASAnalysis>();
+    ttgi::DPASAnalysis &dpasAnalysis = getAnalysis<ttgi::DPASAnalysis>();
     setThreadsPerWarp(mod, dpasAnalysis);
   }
 
 private:
   void setThreadsPerWarp(ModuleOp &mod,
-                         const DPASAnalysis &dpasAnalysis) const {
+                         const ttgi::DPASAnalysis &dpasAnalysis) const {
     Builder builder(mod);
 
-    bool enableWarp32 = mlir::triton::tools::getBoolEnv(
-        "TRITON_INTEL_ENABLE_DPAS_FOR_WARP_SIZE_32");
+    bool enableWarp32 =
+        triton::tools::getBoolEnv("TRITON_INTEL_ENABLE_DPAS_FOR_WARP_SIZE_32");
     if (!enableWarp32) {
       mod.walk([&](FunctionOpInterface funcOp) {
         // DPAS lowering only implemented for 16 threads per warp, i.e., DPAS is
         // not used for devices like ATS.
-        constexpr unsigned supportedThreadsPerWarp = 16;
+        constexpr unsigned supportedThreadsPerWarp = 16u;
         if (minSGSize != supportedThreadsPerWarp)
           return WalkResult::interrupt();
 
-        if (dpasAnalysis.canUseDPAS(funcOp) == DPASAnalysis::Result::Maybe) {
+        if (dpasAnalysis.canUseDPAS(funcOp) ==
+            ttgi::DPASAnalysis::Result::Maybe) {
           // Set the threads per warp attribute to allow dot operation to be
           // lowered to DPAS instructions.
-          mod->setAttr(AttrNumThreadsPerWarp,
+          mod->setAttr(ttg::AttrNumThreadsPerWarp,
                        builder.getI32IntegerAttr(minSGSize));
           assert(dpasAnalysis.canUseDPAS(funcOp) ==
-                     DPASAnalysis::Result::True &&
+                     ttgi::DPASAnalysis::Result::True &&
                  "DPASAnalysis should report that dot operations can be "
                  "lowered to DPAS instructions");
           return WalkResult::interrupt();
@@ -102,8 +102,8 @@
     }
 
     // If the threads per warp attribute was not set, use the option value.
-    if (!mod->hasAttr(AttrNumThreadsPerWarp))
-      mod->setAttr(AttrNumThreadsPerWarp,
+    if (!mod->hasAttr(ttg::AttrNumThreadsPerWarp))
+      mod->setAttr(ttg::AttrNumThreadsPerWarp,
                    builder.getI32IntegerAttr(threadsPerWarp));
   }
 };
