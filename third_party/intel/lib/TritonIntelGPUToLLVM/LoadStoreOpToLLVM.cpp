#include "mlir/Dialect/ControlFlow/IR/ControlFlowOps.h"
#include "mlir/Dialect/SPIRV/IR/SPIRVDialect.h"
#include "mlir/IR/Matchers.h"
#include "mlir/IR/TypeUtilities.h"
#include "triton/Tools/Sys/GetEnv.hpp"
#include "llvm/ADT/TypeSwitch.h"

#include "PatternTritonGPUOpToLLVM.h"
#include "Utility.h"

#include "triton/Dialect/TritonGPU/Transforms/Utility.h"

#include <numeric>

using namespace mlir;
using namespace mlir::triton;

using ::mlir::LLVM::delinearize;
using ::mlir::LLVM::getSharedMemoryObjectFromStruct;
using ::mlir::LLVM::linearize;
using ::mlir::triton::gpu::getCTALayout;
using ::mlir::triton::gpu::getShapePerCTA;
using ::mlir::triton::gpu::getTotalElemsPerThread;
using ::mlir::triton::gpu::SharedEncodingAttr;

namespace {

// Return the mask for the unique data accessed by given tensor type.
// Used to mask out the redundant data accessed by threads.
Value redundantDataMask(Type valueTy, ConversionPatternRewriter &rewriter,
                        Location loc) {
  auto tensorTy = valueTy.dyn_cast<RankedTensorType>();
  Value mask = int_val(1, 1);
  auto tid = tid_val();
  auto clusterCTAId = LLVM::intel::getClusterCTAId(rewriter, loc);
  if (tensorTy) {
    auto layout = tensorTy.getEncoding();
    auto shape = tensorTy.getShape();
    unsigned rank = shape.size();
    auto sizePerThread = triton::gpu::getSizePerThread(layout);
    auto threadsPerWarp = triton::gpu::getThreadsPerWarp(layout);
    auto warpsPerCTA = triton::gpu::getWarpsPerCTA(layout);
    auto order = triton::gpu::getOrder(layout);
    auto shapePerCTATile = triton::gpu::getShapePerCTATile(layout, shape);
    Value warpSize = LLVM::intel::getModuleWarpSize(rewriter, loc);
    Value laneId = urem(tid, warpSize);
    Value warpId = udiv(tid, warpSize);
    SmallVector<Value> multiDimWarpId =
        delinearize(rewriter, loc, warpId, warpsPerCTA, order);
    SmallVector<Value> multiDimThreadId =
        delinearize(rewriter, loc, laneId, threadsPerWarp, order);
    for (unsigned dim = 0; dim < rank; ++dim) {
      // if there is no data replication across threads on this dimension
      if (shape[dim] >= shapePerCTATile[dim])
        continue;
      // Otherwise, we need to mask threads that will replicate data on this
      // dimension. Calculate the thread index on this dimension for the CTA
      Value threadDim =
          add(mul(multiDimWarpId[dim], i32_val(threadsPerWarp[dim])),
              multiDimThreadId[dim]);
      mask = and_(mask, icmp_slt(mul(threadDim, i32_val(sizePerThread[dim])),
                                 i32_val(shape[dim])));
    }
    // Do not write duplicated data when multicast is enabled
    if (triton::gpu::getNumCTAs(layout) > 1) {
      auto _0 = i32_val(0);
      auto CTAsPerCGA = triton::gpu::getCTAsPerCGA(layout);
      auto CTASplitNum = triton::gpu::getCTASplitNum(layout);
      auto CTAOrder = triton::gpu::getCTAOrder(layout);

      auto multiDimClusterCTAId =
          delinearize(rewriter, loc, clusterCTAId, CTAsPerCGA, CTAOrder);

      for (unsigned dim = 0; dim < rank; ++dim) {
        // Skip when multicast is not enabled in this dimension
        if (CTAsPerCGA[dim] == CTASplitNum[dim])
          continue;
        // This wrapping rule must be consistent with emitCTAOffsetForLayout
        unsigned splitNum = std::min<unsigned>(shape[dim], CTASplitNum[dim]);
        Value repId = udiv(multiDimClusterCTAId[dim], i32_val(splitNum));
        // Consider the example where CTAsPerCGA = [4] and CTASplitNum = [2]:
        //     CTA0 and CTA2 holds data of block0,
        //     CTA1 and CTA3 holds data of block1.
        // Only CTA0 and CTA1 are expected to write while CTA2 and CTA3 should
        // be masked. We add the following mask:
        //     multiDimClusterCTAId[dim] / splitNum == 0
        // Actually in all existing cases of multicast, splitNum is always 1.
        // The mask is equivalent to:
        //     multiDimClusterCTAId[dim] == 0
        mask = and_(mask, icmp_eq(repId, _0));
      }
    }
  } else {
    // If the tensor is not ranked, then it is a scalar and only thread 0 of
    // CTA0 can write
    mask = and_(mask, icmp_eq(clusterCTAId, i32_val(0)));
    mask = and_(mask, icmp_eq(tid, i32_val(0)));
  }
  return mask;
}

// Contains some helper functions for both Load and Store conversions.
struct LoadStoreConversionBase {
  explicit LoadStoreConversionBase(ModuleAxisInfoAnalysis &axisAnalysisPass)
      : axisAnalysisPass(axisAnalysisPass) {}

  unsigned getContiguity(Value ptr) const {
    auto tensorTy = ptr.getType().dyn_cast<RankedTensorType>();
    if (!tensorTy)
      return 1;
    return axisAnalysisPass.getPtrContiguity(ptr);
  }

  unsigned getVectorSize(Value ptr) const {
    auto tensorTy = ptr.getType().dyn_cast<RankedTensorType>();
    if (!tensorTy)
      return 1;
    auto contiguity = getContiguity(ptr);
    auto pointeeBitWidth = triton::getPointeeBitWidth(tensorTy);
    // The maximum vector size is 128 bits.
    return std::min<unsigned>(128 / pointeeBitWidth, contiguity);
  }

  unsigned getMaskAlignment(Value mask) const {
    return axisAnalysisPass.getMaskAlignment(mask);
  }

protected:
  ModuleAxisInfoAnalysis &axisAnalysisPass;
};

struct LoadOpConversion
    : public ConvertTritonGPUOpToLLVMPattern<triton::LoadOp>,
      public LoadStoreConversionBase {
  using ConvertTritonGPUOpToLLVMPattern<
      triton::LoadOp>::ConvertTritonGPUOpToLLVMPattern;

  LoadOpConversion(TritonGPUToLLVMTypeConverter &converter,
                   ModuleAxisInfoAnalysis &axisAnalysisPass,
                   PatternBenefit benefit)
      : ConvertTritonGPUOpToLLVMPattern<triton::LoadOp>(converter, benefit),
        LoadStoreConversionBase(axisAnalysisPass) {}

  LogicalResult
  matchAndRewrite(triton::LoadOp op, OpAdaptor adaptor,
                  ConversionPatternRewriter &rewriter) const override {
    auto loc = op->getLoc();
    auto typeConverter = getTypeConverter();
    auto *ctx = rewriter.getContext();

    // original values
    Value ptr = op.getPtr();
    Value mask = op.getMask();
    Value other = op.getOther();

    // adaptor values
    assert(!isTensorPointerType(ptr.getType()) &&
           "Cannot convert load with a tensor pointer into LLVM; "
           "this case should be transformed to normal load before lowering");
    Value llPtr = adaptor.getPtr();
    Value llMask = adaptor.getMask();
    Value llOther = adaptor.getOther();

    // Determine the vectorization size
    Type valueElemTy =
        typeConverter->convertType(getElementTypeOrSelf(op.getType()));
    unsigned vec = getVectorSize(ptr);
    unsigned numElems = getTotalElemsPerThread(ptr.getType());
    if (llMask)
      vec = std::min<size_t>(vec, getMaskAlignment(mask));

    // Get the LLVM values for pointers
    auto ptrElems = unpackLLElements(loc, llPtr, rewriter);
    assert(ptrElems.size() == numElems);

    // Get the LLVM values for mask
    SmallVector<Value> maskElems;
    if (llMask) {
      maskElems = unpackLLElements(loc, llMask, rewriter);
      assert(maskElems.size() == numElems);
    }

    // Get the LLVM values for `other`
    // TODO: (goostavz) handle when other is const but not splat, which
    //       should be rarely seen
    bool otherIsSplatConstInt = false;
    DenseElementsAttr constAttr;
    int64_t splatVal = 0;
    if (other && valueElemTy.isa<IntegerType>() &&
        matchPattern(other, m_Constant(&constAttr)) && constAttr.isSplat() &&
        constAttr.getElementType().isa<IntegerType>()) {
      otherIsSplatConstInt = true;
      splatVal = constAttr.getSplatValue<APInt>().getSExtValue();
    }
    SmallVector<Value> otherElems;
    if (other) {
      otherElems = unpackLLElements(loc, llOther, rewriter);
    }

    // vectorized iteration through all the pointer/mask/other elements
    const int valueElemNBits =
        std::max(8u, valueElemTy.getIntOrFloatBitWidth());
    const int numVecs = numElems / vec;

    SmallVector<Value> loadedVals;
    for (size_t vecStart = 0; vecStart < numElems; vecStart += vec) {
      // TODO: optimization when ptr is GEP with constant offset
      size_t in_off = 0;

      const size_t maxWordWidth = std::max<size_t>(32, valueElemNBits);
      const size_t totalWidth = valueElemNBits * vec;
      const size_t width = std::min(totalWidth, maxWordWidth);
      const size_t nWords = std::max<size_t>(1, totalWidth / width);
      const size_t wordNElems = width / valueElemNBits;
      const size_t movWidth = width < 16 ? 16 : width;
      assert(wordNElems * nWords * numVecs == numElems);

      Value pred = mask ? maskElems[vecStart] : int_val(1, 1);

      SmallVector<Type> retTys(nWords, IntegerType::get(getContext(), width));
      Type retTy = retTys.size() > 1
                       ? vec_ty(IntegerType::get(ctx, width), nWords)
                       : retTys[0];

      Value other_ = undef(retTy);
      if (other) {
        for (size_t ii = 0; ii < nWords; ++ii) {
          size_t size = width / valueElemNBits;

          auto vecTy = vec_ty(valueElemTy, size);
          Value v = undef(vecTy);
          for (size_t s = 0; s < size; ++s) {
            Value falseVal = otherElems[vecStart + ii * size + s];
            Value sVal = createIndexAttrConstant(
                rewriter, loc, this->getTypeConverter()->getIndexType(), s);
            v = insert_element(vecTy, v, falseVal, sVal);
          }
          v = bitcast(v, IntegerType::get(ctx, width));

          if (otherIsSplatConstInt) {
            for (size_t s = 0; s < 32; s += valueElemNBits)
              splatVal |= splatVal << valueElemNBits;
            v = int_val(width, splatVal);
          }

          Value iiVal = createIndexAttrConstant(
              rewriter, loc, this->getTypeConverter()->getIndexType(), ii);
          if (nWords > 1) {
            other_ = insert_element(retTy, other_, v, iiVal);
          } else {
            other_ = v;
          }
        }
      }

      // Create a predicated load operation.
      Block &endBlock = LLVM::intel::createPredicatedBlock(
          rewriter, loc, pred, SmallVector<Value, 1>{other_}, [&]() {
            Value addrElem =
                bitcast(ptrElems[vecStart], ptr_ty(ctx, 1 /*global*/));
            uint32_t alignment = nWords * width / 8;
            Value ret = load(retTy, addrElem, alignment);
            return SmallVector<Value, 1>{ret};
          });
      Value ret = *endBlock.args_begin();

      // Extract and store return values
      SmallVector<Value> rets;
      for (unsigned int ii = 0; ii < nWords; ++ii) {
        Value curr;
        if (retTy.isa<VectorType>()) {
          curr =
              extract_element(IntegerType::get(ctx, width), ret, i32_val(ii));
        } else {
          curr = ret;
        }
        curr = bitcast(curr, LLVM::getFixedVectorType(valueElemTy,
                                                      width / valueElemNBits));
        rets.push_back(curr);
      }
      int tmp = width / valueElemNBits;
      for (size_t ii = 0; ii < vec; ++ii) {
        Value loaded =
            extract_element(valueElemTy, rets[ii / tmp], i32_val(ii % tmp));
        loadedVals.push_back(loaded);
      }
    } // end vec

    Type llvmResultStructTy = typeConverter->convertType(op.getType());
    Value resultStruct = packLLElements(loc, typeConverter, loadedVals,
                                        rewriter, llvmResultStructTy);
    rewriter.replaceOp(op, {resultStruct});
    return success();
  }
};

struct StoreOpConversion
    : public ConvertTritonGPUOpToLLVMPattern<triton::StoreOp>,
      public LoadStoreConversionBase {
  using ConvertTritonGPUOpToLLVMPattern<
      triton::StoreOp>::ConvertTritonGPUOpToLLVMPattern;

  StoreOpConversion(TritonGPUToLLVMTypeConverter &converter,
                    ModuleAxisInfoAnalysis &axisAnalysisPass,
                    PatternBenefit benefit)
      : ConvertTritonGPUOpToLLVMPattern<triton::StoreOp>(converter, benefit),
        LoadStoreConversionBase(axisAnalysisPass) {}

  LogicalResult
  matchAndRewrite(triton::StoreOp op, OpAdaptor adaptor,
                  ConversionPatternRewriter &rewriter) const override {
    Value ptr = op.getPtr();
    Value value = op.getValue();

    Value llPtr = adaptor.getPtr();
    Value llMask = adaptor.getMask();
    Value llValue = adaptor.getValue();

    auto loc = op->getLoc();
    MLIRContext *ctx = rewriter.getContext();

    auto valueTy = value.getType();
    Type valueElemTy =
        typeConverter->convertType(getElementTypeOrSelf(valueTy));

    unsigned vec = getVectorSize(ptr);
    unsigned elemsPerThread = getTotalElemsPerThread(ptr.getType());

    auto ptrElems = unpackLLElements(loc, llPtr, rewriter);
    auto valueElems = unpackLLElements(loc, llValue, rewriter);
    assert(ptrElems.size() == valueElems.size());

    // Determine the vectorization size
    SmallVector<Value> maskElems;
    if (llMask) {
      Value mask = op.getMask();
      maskElems = unpackLLElements(loc, llMask, rewriter);
      assert(valueElems.size() == maskElems.size());

      unsigned maskAlign = getMaskAlignment(mask);
      vec = std::min(vec, maskAlign);
    }

    Value mask = redundantDataMask(valueTy, rewriter, loc);
    const size_t dtsize =
        std::max<int>(1, valueElemTy.getIntOrFloatBitWidth() / 8);
    const size_t valueElemNBits = dtsize * 8;

    const int numVecs = elemsPerThread / vec;
    for (size_t vecStart = 0; vecStart < elemsPerThread; vecStart += vec) {
      // TODO: optimization when ptr is AddPtr with constant offset
      size_t in_off = 0;

      const size_t maxWordWidth = std::max<size_t>(32, valueElemNBits);
      const size_t totalWidth = valueElemNBits * vec;
      const size_t width = std::min(totalWidth, maxWordWidth);
      const size_t nWords = std::max<size_t>(1, totalWidth / width);
      const size_t wordNElems = width / valueElemNBits;
      assert(wordNElems * nWords * numVecs == elemsPerThread);

      // TODO(Superjomn) Add cache policy fields to StoreOp.
      // TODO(Superjomn) Deal with cache policy here.

      Type valArgTy = IntegerType::get(ctx, width);
      auto wordTy = vec_ty(valueElemTy, wordNElems);

      SmallVector<std::pair<Value, std::string>> asmArgs;
      for (size_t wordIdx = 0; wordIdx < nWords; ++wordIdx) {
        // llWord is a width-len composition
        Value llWord = undef(wordTy);
        // Insert each value element to the composition
        for (size_t elemIdx = 0; elemIdx < wordNElems; ++elemIdx) {
          const size_t elemOffset = vecStart + wordIdx * wordNElems + elemIdx;
          assert(elemOffset < valueElems.size());
          Value elem = valueElems[elemOffset];
          if (elem.getType().isInteger(1))
            elem = sext(i8_ty, elem);
          elem = bitcast(elem, valueElemTy);

          llWord = insert_element(wordTy, llWord, elem, i32_val(elemIdx));
        }
        llWord = bitcast(llWord, valArgTy);
        std::string constraint =
            (width == 64) ? "l" : ((width == 32) ? "r" : "c");
        asmArgs.emplace_back(llWord, constraint);
      }

      Value maskVal = llMask ? and_(mask, maskElems[vecStart]) : mask;

      auto vecTy = vec_ty(valArgTy, nWords);
      Value vecWord = undef(vecTy);
      for (int index = 0; index < asmArgs.size(); ++index) {
        auto llWord = asmArgs[index].first;
        vecWord = insert_element(vecTy, vecWord, llWord, i32_val(index));
      }

      // Create a predicated store operation.
      LLVM::intel::createPredicatedBlock(rewriter, loc, maskVal, [&] {
        Value addrElem = bitcast(ptrElems[vecStart], ptr_ty(ctx, 1 /*global*/));
        uint32_t alignment = nWords * width / 8;
        store(vecWord, addrElem, alignment);
        return ArrayRef<Value>();
      });
    } // for
    rewriter.eraseOp(op);
    return success();
  }
};
void createBarrier(ConversionPatternRewriter &rewriter, Location loc,
                   int numCTAs) {
<<<<<<< HEAD
  if (numCTAs == 1) {
    barrier();
  } else {
    assert(false && "Cannot use NVIDIA_GPU operations");
    rewriter.create<triton::nvidia_gpu::ClusterArriveOp>(loc, false);
    rewriter.create<triton::nvidia_gpu::ClusterWaitOp>(loc);
  }
=======
  assert(numCTAs == 1 && "Expecting numCTA to be 1");
  barrier();
>>>>>>> b3b9c773
}

struct AtomicCASOpConversion
    : public ConvertTritonGPUOpToLLVMPattern<triton::AtomicCASOp>,
      public LoadStoreConversionBase {
  using ConvertTritonGPUOpToLLVMPattern<
      triton::AtomicCASOp>::ConvertTritonGPUOpToLLVMPattern;

  AtomicCASOpConversion(TritonGPUToLLVMTypeConverter &converter,
                        ModuleAxisInfoAnalysis &axisAnalysisPass,
                        PatternBenefit benefit)
      : ConvertTritonGPUOpToLLVMPattern<triton::AtomicCASOp>(converter,
                                                             benefit),
        LoadStoreConversionBase(axisAnalysisPass) {}

  LogicalResult
  matchAndRewrite(triton::AtomicCASOp op, OpAdaptor adaptor,
                  ConversionPatternRewriter &rewriter) const override {
    auto loc = op.getLoc();
    MLIRContext *ctx = rewriter.getContext();

    auto moduleOp = op->getParentOfType<ModuleOp>();
    assert(moduleOp && "Parent ModuleOp not found for AtomicCASOp");
    int numCTAs = triton::gpu::TritonGPUDialect::getNumCTAs(moduleOp);

    Value llPtr = adaptor.getPtr();
    Value llCmp = adaptor.getCmp();
    Value llVal = adaptor.getVal();

    auto ptrElements = unpackLLElements(loc, llPtr, rewriter);
    auto cmpElements = unpackLLElements(loc, llCmp, rewriter);
    auto valElements = unpackLLElements(loc, llVal, rewriter);

    auto valueTy = op.getType();
    auto tensorTy = valueTy.dyn_cast<RankedTensorType>();
    Type valueElemTy =
        tensorTy ? getTypeConverter()->convertType(tensorTy.getElementType())
                 : valueTy;
    auto valueElemNBits = valueElemTy.getIntOrFloatBitWidth();
    auto elemsPerThread = getTotalElemsPerThread(op.getVal().getType());
    // vec = 1 for scalar
    auto vec = getVectorSize(op.getPtr());
    // tensor
    if (tensorTy) {
      auto valTy = op.getVal().getType().cast<RankedTensorType>();
      vec = std::min<unsigned>(vec, valTy.getElementType().isF16() ? 2 : 1);
    }

    Value mask = redundantDataMask(valueTy, rewriter, loc);
    auto vecTy = vec_ty(valueElemTy, vec);
    SmallVector<Value> resultVals(elemsPerThread);

    for (size_t i = 0; i < elemsPerThread; i += vec) {
      Value casVal = undef(vecTy);
      for (int ii = 0; ii < vec; ++ii) {
        Value iiVal = createIndexAttrConstant(
            rewriter, loc, getTypeConverter()->getIndexType(), ii);
        casVal = insert_element(vecTy, casVal, valElements[i + ii], iiVal);
      }

      Value casPtr = ptrElements[i];
      Value casCmp = cmpElements[i];
      casVal = valElements[i];

      assert((valueElemNBits == 32 || valueElemNBits == 64) &&
             "Unexpected width");

      Value zero = (valueElemNBits == 32) ? i32_val(0) : i64_val(0);
      Block &endBlock =
          LLVM::intel::createPredicatedBlock(rewriter, loc, mask, {zero}, [&] {
            // casPtr = bitcast(casPtr, ptr_ty(ctx, 1));
            casCmp = bitcast(casCmp, zero.getType());
            casVal = bitcast(casVal, zero.getType());

            auto cmpxchg = rewriter.create<LLVM::AtomicCmpXchgOp>(
                loc, casPtr, casCmp, casVal, LLVM::AtomicOrdering::acq_rel,
                LLVM::AtomicOrdering::monotonic);
            Value newLoaded =
                rewriter.create<LLVM::ExtractValueOp>(loc, cmpxchg, 0);
            return SmallVector<Value, 1>{newLoaded};
          });

      Value ret = endBlock.getArgument(0);
      Type retType = (!tensorTy || vec == 1) ? valueElemTy : vecTy;
      ret = bitcast(ret, retType);

      if (tensorTy) {
        for (int ii = 0; ii < vec; ++ii) {
          resultVals[i + ii] =
              vec == 1 ? ret : extract_element(valueElemTy, ret, i32_val(ii));
        }
      } else {
        createBarrier(rewriter, loc, numCTAs);
        Value atomPtr =
            LLVM::intel::getSharedMemoryBase(loc, rewriter, op.getOperation());
        atomPtr = bitcast(atomPtr, ptr_ty(ctx, 3));
        LLVM::intel::storeShared(rewriter, loc, atomPtr, ret, mask);
        createBarrier(rewriter, loc, numCTAs);
        Value ret = load(valueElemTy, atomPtr);
        createBarrier(rewriter, loc, numCTAs);
        rewriter.replaceOp(op, {ret});
      }
    }

    if (tensorTy) {
      Type structTy = getTypeConverter()->convertType(tensorTy);
      Value resultStruct = packLLElements(loc, getTypeConverter(), resultVals,
                                          rewriter, structTy);
      rewriter.replaceOp(op, {resultStruct});
    }
    return success();
  }
};

struct AtomicRMWOpConversion
    : public ConvertTritonGPUOpToLLVMPattern<triton::AtomicRMWOp>,
      public LoadStoreConversionBase {
  using ConvertTritonGPUOpToLLVMPattern<
      triton::AtomicRMWOp>::ConvertTritonGPUOpToLLVMPattern;

  AtomicRMWOpConversion(TritonGPUToLLVMTypeConverter &converter,
                        ModuleAxisInfoAnalysis &axisAnalysisPass,
                        PatternBenefit benefit)
      : ConvertTritonGPUOpToLLVMPattern<triton::AtomicRMWOp>(converter,
                                                             benefit),
        LoadStoreConversionBase(axisAnalysisPass),
        emulateFp16Atomics(
            ::triton::tools::getBoolEnv("TRITON_INTEL_EMULATE_FP16_ATOMICS")) {}

  LogicalResult
  matchAndRewrite(triton::AtomicRMWOp op, OpAdaptor adaptor,
                  ConversionPatternRewriter &rewriter) const override {
    auto loc = op.getLoc();
    MLIRContext *ctx = rewriter.getContext();

    auto moduleOp = op->getParentOfType<ModuleOp>();
    assert(moduleOp && "Parent ModuleOp not found for AtomicRMWOp");
    int numCTAs = triton::gpu::TritonGPUDialect::getNumCTAs(moduleOp);

    auto atomicRmwAttr = op.getAtomicRmwOp();

    Value val = op.getVal();
    Value ptr = op.getPtr();

    Value llPtr = adaptor.getPtr();
    Value llVal = adaptor.getVal();
    Value llMask = adaptor.getMask();

    auto valElements = unpackLLElements(loc, llVal, rewriter);
    auto ptrElements = unpackLLElements(loc, llPtr, rewriter);
    SmallVector<Value> maskElements;
    if (llMask)
      maskElements = unpackLLElements(loc, llMask, rewriter);

    auto valueTy = op.getType();
    auto tensorTy = valueTy.dyn_cast<RankedTensorType>();
    Type valueElemTy =
        tensorTy ? getTypeConverter()->convertType(tensorTy.getElementType())
                 : valueTy;
    const size_t valueElemNBits = valueElemTy.getIntOrFloatBitWidth();
    auto elemsPerThread = getTotalElemsPerThread(val.getType());
    // vec = 1, numElements = 1 for scalar
    auto vec = getVectorSize(ptr);
    int numElems = 1;
    // tensor
    if (tensorTy) {
      auto valTy = val.getType().cast<RankedTensorType>();
      auto maxVecSize =
          valueElemNBits / valTy.getElementType().getIntOrFloatBitWidth();
      vec = std::min<unsigned>(vec,
                               valTy.getElementType().isF16() ? maxVecSize : 1);
      // mask
      numElems = tensorTy.getNumElements();
    }
    Value mask = redundantDataMask(valueTy, rewriter, loc);

    auto vecTy = vec_ty(valueElemTy, vec);
    SmallVector<Value> resultVals(elemsPerThread);
    for (size_t i = 0; i < elemsPerThread; i += vec) {
      Value rmwVal = undef(vecTy);
      for (int ii = 0; ii < vec; ++ii) {
        Value iiVal = createIndexAttrConstant(
            rewriter, loc, getTypeConverter()->getIndexType(), ii);
        rmwVal = insert_element(vecTy, rmwVal, valElements[i + ii], iiVal);
      }

      Value rmwPtr = ptrElements[i];
      Value rmwMask = llMask ? and_(mask, maskElements[i]) : mask;

      assert((valueElemNBits == 16 || valueElemNBits == 32 ||
              valueElemNBits == 64) &&
             "Unexpected width");

      Value zero;
      llvm::TypeSwitch<mlir::Type>(valueElemTy)
          .Case<mlir::IntegerType>(
              [&](auto ty) { zero = int_val(valueElemNBits, 0); })
          .Case<mlir::Float16Type>([&](auto ty) { zero = f16_val(0); })
          .Case<mlir::Float32Type>([&](auto ty) { zero = f32_val(0); })
          .Case<mlir::Float64Type>([&](auto ty) { zero = f64_val(0); });

      Block *endBlock = nullptr;
      // TODO: check device capabilities to avoid unnecessary emulation or
      // emit unsupported feature error.
      if (valueElemNBits == 16 && emulateFp16Atomics) {
        endBlock =
            emulateFp16AtomicRmw(rewriter, loc, atomicRmwAttr, valueElemTy,
                                 rmwPtr, rmwVal, rmwMask, {zero});
      } else {
        endBlock = &LLVM::intel::createPredicatedBlock(
            rewriter, loc, rmwMask, {zero}, [&] {
              mlir::LLVM::AtomicBinOp rmwKind;
              switch (atomicRmwAttr) {
              case RMWOp::AND:
                rmwKind = LLVM::AtomicBinOp::_and;
                break;
              case RMWOp::OR:
                rmwKind = LLVM::AtomicBinOp::_or;
                break;
              case RMWOp::XOR:
                rmwKind = LLVM::AtomicBinOp::_xor;
                break;
              case RMWOp::ADD:
                rmwKind = LLVM::AtomicBinOp::add;
                break;
              case RMWOp::FADD:
                rmwKind = LLVM::AtomicBinOp::fadd;
                break;
              case RMWOp::MAX:
                rmwKind = LLVM::AtomicBinOp::max;
                break;
              case RMWOp::UMAX:
                rmwKind = LLVM::AtomicBinOp::umax;
                break;
              case RMWOp::MIN:
                rmwKind = LLVM::AtomicBinOp::min;
                break;
              case RMWOp::UMIN:
                rmwKind = LLVM::AtomicBinOp::umin;
                break;
              case RMWOp::XCHG:
                rmwKind = LLVM::AtomicBinOp::xchg;
                break;
              }

              rmwVal = bitcast(rmwVal, valueElemTy);
              auto atomRMW = rewriter.create<LLVM::AtomicRMWOp>(
                  loc, rmwKind, rmwPtr, rmwVal, LLVM::AtomicOrdering::acq_rel);
              return SmallVector<Value, 1>{atomRMW.getRes()};
            });
      }

      Value ret = endBlock->getArgument(0);
      Type retType = (!tensorTy || vec == 1) ? valueElemTy : vecTy;
      ret = bitcast(ret, retType);

      if (tensorTy) {
        for (int ii = 0; ii < vec; ++ii) {
          resultVals[i + ii] =
              vec == 1 ? ret : extract_element(valueElemTy, ret, i32_val(ii));
        }
      } else {
        Value atomPtr =
            LLVM::intel::getSharedMemoryBase(loc, rewriter, op.getOperation());
        atomPtr = bitcast(atomPtr, ptr_ty(ctx, 3));
        // Only threads with rmwMask = True store the result
        LLVM::intel::storeShared(rewriter, loc, atomPtr, ret, rmwMask);
        createBarrier(rewriter, loc, numCTAs);
        Value loadVal = load(valueElemTy, atomPtr);
        createBarrier(rewriter, loc, numCTAs);
        rewriter.replaceOp(op, {loadVal});
      }
    }

    if (tensorTy) {
      Type structTy = getTypeConverter()->convertType(tensorTy);
      Value resultStruct = packLLElements(loc, getTypeConverter(), resultVals,
                                          rewriter, structTy);
      rewriter.replaceOp(op, {resultStruct});
    }
    return success();
  }

  // Emulate 16-bit atomicrmw through a loop with 32-bit cmpxchg.
  Block *emulateFp16AtomicRmw(ConversionPatternRewriter &rewriter, Location loc,
                              mlir::triton::RMWOp atomicOp, Type valueElemTy,
                              Value rmwPtr, Value rmwVal, Value rmwMask,
                              ArrayRef<Value> ops) const {
    Block *insertionBlock = rewriter.getInsertionBlock();
    Block *headerBlock =
        rewriter.splitBlock(insertionBlock, rewriter.getInsertionPoint());
    Block *endBlock = rewriter.splitBlock(headerBlock, headerBlock->begin());
    rewriter.setInsertionPointToEnd(insertionBlock);
    rewriter.create<cf::CondBranchOp>(loc, rmwMask, headerBlock, endBlock, ops);
    rewriter.setInsertionPointToStart(headerBlock);

    rmwVal = bitcast(rmwVal, valueElemTy);

    // Align pointer by 4 bytes by zeroing lower address bits. Atomically read
    // a vector of two fp16 values as a single i32. The second lowest bit is
    // extracted to later be used as an index to extract the required vector
    // element.
    assert(rmwPtr.getType().isa<LLVM::LLVMPointerType>());
    auto intPtr = ptrtoint(i64_ty, rmwPtr);
    auto lowPtrBits = and_(intPtr, i64_val(3));
    auto elemIndex = trunc(i32_ty, lshr(lowPtrBits, i64_val(1)));
    auto alignPtr = inttoptr(rmwPtr.getType(), sub(intPtr, lowPtrBits));
    auto firstValInt = load(i32_ty, alignPtr, 4, false, false, false,
                            LLVM::AtomicOrdering::acquire);

    // Create a loop body block. It has a single parameter which holds the
    // latest loaded i32 value.
    Block *bodyBlock =
        rewriter.splitBlock(headerBlock, rewriter.getInsertionPoint());
    auto origValInt =
        bodyBlock->addArgument(firstValInt.getType(), firstValInt.getLoc());
    rewriter.setInsertionPointToEnd(headerBlock);
    rewriter.create<cf::BranchOp>(loc, bodyBlock,
                                  SmallVector<Value, 1>{firstValInt});
    rewriter.setInsertionPointToEnd(bodyBlock);

    // Extract value for modification.
    auto origValVec = bitcast(origValInt, vec_ty(valueElemTy, 2));
    Value origVal = extract_element(origValVec, elemIndex);

    // Apply operation.
    Value newVal = nullptr;
    switch (atomicOp) {
    case RMWOp::FADD:
      newVal = rewriter.create<LLVM::FAddOp>(loc, origVal, rmwVal);
      break;
    case RMWOp::MAX:
      newVal = rewriter.create<LLVM::MaximumOp>(loc, origVal, rmwVal);
      break;
    case RMWOp::MIN:
      newVal = rewriter.create<LLVM::MinimumOp>(loc, origVal, rmwVal);
      break;
    case RMWOp::XCHG:
      newVal = rmwVal;
      break;
    default:
      llvm_unreachable("Unsupported FP16 atomic op");
    }

    // Use modified value to form a new i32 value to write to memory.
    assert(newVal);
    Value newValVec = insert_element(origValVec, newVal, elemIndex);
    Value newValInt = bitcast(newValVec, i32_ty);

    // Execute cmpxchg and loop back if it fails.
    auto successOrdering = LLVM::AtomicOrdering::acq_rel;
    auto failureOrdering = LLVM::AtomicOrdering::monotonic;
    auto cmpxchg = rewriter.create<LLVM::AtomicCmpXchgOp>(
        loc, alignPtr, origValInt, newValInt, successOrdering, failureOrdering);
    auto newLoaded = extract_val(cmpxchg, 0);
    auto done = extract_val(cmpxchg, 1);
    assert(ops.size() == (size_t)1);
    SmallVector<Value, 1> endOps = {origVal};
    rewriter.create<cf::CondBranchOp>(loc, done, endBlock, endOps, bodyBlock,
                                      SmallVector<Value, 1>{newLoaded});

    for (Value op : ops)
      endBlock->addArgument(op.getType(), op.getLoc());

    rewriter.setInsertionPointToStart(endBlock);
    return endBlock;
  }

private:
  bool emulateFp16Atomics = false;
};

} // namespace

void mlir::triton::intel::populateLoadStoreOpToLLVMPatterns(
    TritonGPUToLLVMTypeConverter &typeConverter, RewritePatternSet &patterns,
    ModuleAxisInfoAnalysis &axisInfoAnalysis, PatternBenefit benefit) {
  patterns.add<LoadOpConversion>(typeConverter, axisInfoAnalysis, benefit);
  patterns.add<StoreOpConversion>(typeConverter, axisInfoAnalysis, benefit);
  patterns.add<AtomicCASOpConversion>(typeConverter, axisInfoAnalysis, benefit);
  patterns.add<AtomicRMWOpConversion>(typeConverter, axisInfoAnalysis, benefit);
}<|MERGE_RESOLUTION|>--- conflicted
+++ resolved
@@ -408,18 +408,8 @@
 };
 void createBarrier(ConversionPatternRewriter &rewriter, Location loc,
                    int numCTAs) {
-<<<<<<< HEAD
-  if (numCTAs == 1) {
-    barrier();
-  } else {
-    assert(false && "Cannot use NVIDIA_GPU operations");
-    rewriter.create<triton::nvidia_gpu::ClusterArriveOp>(loc, false);
-    rewriter.create<triton::nvidia_gpu::ClusterWaitOp>(loc);
-  }
-=======
   assert(numCTAs == 1 && "Expecting numCTA to be 1");
   barrier();
->>>>>>> b3b9c773
 }
 
 struct AtomicCASOpConversion
