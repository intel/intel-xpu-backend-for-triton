#include "Dialect/TritonIntelGPU/IR/Dialect.h"
#include "mlir/Dialect/ControlFlow/IR/ControlFlowOps.h"
#include "mlir/IR/Matchers.h"
#include "mlir/IR/TypeUtilities.h"
#include "llvm/ADT/SmallVector.h"
#include "llvm/ADT/TypeSwitch.h"

#include "PatternTritonGPUOpToLLVM.h"
#include "TargetInfo.h"
#include "Utility.h"

#include "intel/include/Dialect/TritonIntelGPU/IR/Attributes.h"
#include "intel/include/Dialect/TritonIntelGPU/Transforms/Utility.h"

using namespace mlir;
using namespace mlir::triton;
using namespace mlir::triton::gpu;
using namespace mlir::triton::gpu::intel;
namespace {

// Return the mask for the unique data accessed by given tensor type.
// Used to mask out the redundant data accessed by threads.
Value redundantDataMask(Type valueTy, ConversionPatternRewriter &rewriter,
                        Location loc,
                        const triton::intel::TargetInfo &targetInfo) {
  auto tensorTy = dyn_cast<RankedTensorType>(valueTy);
  Value mask = int_val(1, 1);
  auto tid = tid_val();
  auto clusterCTAId = targetInfo.getClusterCTAId(rewriter, loc);
  if (tensorTy) {
    auto layout = tensorTy.getEncoding();
    auto shape = tensorTy.getShape();
    unsigned rank = shape.size();
    auto sizePerThread = triton::gpu::getSizePerThread(layout);
    auto threadsPerWarp = triton::gpu::getThreadsPerWarp(layout);
    auto warpsPerCTA = triton::gpu::getWarpsPerCTA(layout);
    auto order = triton::gpu::getOrder(layout);
    auto shapePerCTATile = triton::gpu::getShapePerCTATile(layout, shape);
    Value warpSize = LLVM::intel::getModuleWarpSize(rewriter, loc);
    Value laneId = urem(tid, warpSize);
    Value warpId = udiv(tid, warpSize);
    SmallVector<Value> multiDimWarpId =
        delinearize(rewriter, loc, warpId, warpsPerCTA, order);
    SmallVector<Value> multiDimThreadId =
        delinearize(rewriter, loc, laneId, threadsPerWarp, order);
    for (unsigned dim = 0; dim < rank; ++dim) {
      // if there is no data replication across threads on this dimension
      if (shape[dim] >= shapePerCTATile[dim])
        continue;
      // Otherwise, we need to mask threads that will replicate data on this
      // dimension. Calculate the thread index on this dimension for the CTA
      Value threadDim =
          add(mul(multiDimWarpId[dim], i32_val(threadsPerWarp[dim])),
              multiDimThreadId[dim]);
      mask = and_(mask, icmp_slt(mul(threadDim, i32_val(sizePerThread[dim])),
                                 i32_val(shape[dim])));
    }
    // Do not write duplicated data when multicast is enabled
    if (triton::gpu::getNumCTAs(layout) > 1) {
      auto _0 = i32_val(0);
      auto CTAsPerCGA = triton::gpu::getCTAsPerCGA(layout);
      auto CTASplitNum = triton::gpu::getCTASplitNum(layout);
      auto CTAOrder = triton::gpu::getCTAOrder(layout);

      auto multiDimClusterCTAId =
          delinearize(rewriter, loc, clusterCTAId, CTAsPerCGA, CTAOrder);

      for (unsigned dim = 0; dim < rank; ++dim) {
        // Skip when multicast is not enabled in this dimension
        if (CTAsPerCGA[dim] == CTASplitNum[dim])
          continue;
        // This wrapping rule must be consistent with emitCTAOffsetForLayout
        unsigned splitNum = std::min<unsigned>(shape[dim], CTASplitNum[dim]);
        Value repId = udiv(multiDimClusterCTAId[dim], i32_val(splitNum));
        // Consider the example where CTAsPerCGA = [4] and CTASplitNum = [2]:
        //     CTA0 and CTA2 holds data of block0,
        //     CTA1 and CTA3 holds data of block1.
        // Only CTA0 and CTA1 are expected to write while CTA2 and CTA3 should
        // be masked. We add the following mask:
        //     multiDimClusterCTAId[dim] / splitNum == 0
        // Actually in all existing cases of multicast, splitNum is always 1.
        // The mask is equivalent to:
        //     multiDimClusterCTAId[dim] == 0
        mask = and_(mask, icmp_eq(repId, _0));
      }
    }
  } else {
    // If the tensor is not ranked, then it is a scalar and only thread 0 of
    // CTA0 can write
    mask = and_(mask, icmp_eq(clusterCTAId, i32_val(0)));
    mask = and_(mask, icmp_eq(tid, i32_val(0)));
  }
  return mask;
}

/// Holds the values related to a block pointer.
/// It includes the base pointer, base width and height, row and column
/// stride, and offset base for X and Y.
struct BlockPointerValues {
  Value base;
  Value baseWidth;
  Value baseHeight;
  Value rowStride;
  Value colStride;
  Value offsetBaseX;
  Value offsetBaseY;
};

// Unpack values as the params to 2DBlockLoad Payload: offsetBaseY,
// offsetBaseX, baseHeight, baseWidth, rowStride, colStride, base.
// FIXME: Only supports 2D matrices for now.
BlockPointerValues
getValuesFromBlockPointerStruct(Value blockPointerStruct,
                                ConversionPatternRewriter &rewriter) {
  const SmallVector<Value> &elems = unpackLLElements(
      blockPointerStruct.getLoc(), blockPointerStruct, rewriter);
  assert(elems.size() == 7 &&
         "unexpected number of values unpacked from a block pointer");
  BlockPointerValues values{
      .base = elems[6],
      .baseWidth = elems[3],
      .baseHeight = elems[2],
      .rowStride = elems[4],
      .colStride = elems[5],
      .offsetBaseX = elems[1],
      .offsetBaseY = elems[0],
  };
  return values;
}

/// Compute the 2D prefetch shape for each warp given an input 2D tensor.
/// Because a cache line is 64 bytes, and we want to prefetch one cache line a
/// time (per thread), the maximum number of bytes per column is 64. We know
/// that the maximum size for each 2D prefetch is 2048 bytes, therefore the
/// maximum number of rows is given by 2048/64=32.
SmallVector<unsigned, 2> get2DPrefetchShapePerWarp(RankedTensorType tensorTy) {
  Type eltTy = tensorTy.getElementType();
  const ArrayRef<int64_t> tensorShape = tensorTy.getShape();
  unsigned elemSizeInBits = eltTy.getIntOrFloatBitWidth();
  unsigned elemSizeInBytes = elemSizeInBits / 8;
  unsigned maxBytesPerCol = 64;
  unsigned numRows = std::min<unsigned>(tensorShape[0], 32);
  unsigned numCols = maxBytesPerCol / elemSizeInBytes;
  return {numRows, numCols};
}

/// Get the 2D warps per CTA given the tensor shape and the prefetch
/// shape per warp.
SmallVector<unsigned, 2>
getWarpsPerCTA(const ArrayRef<int64_t> tensorShape,
               const SmallVector<unsigned, 2> &shapePerWarp,
               unsigned numWarps) {
  assert(tensorShape.size() == 2 && shapePerWarp.size() == 2 &&
         "only 2D tensors are supported");

  unsigned repNumPerRow = mlir::ceil((unsigned)tensorShape[1], shapePerWarp[1]);
  unsigned warpNumPerRow = std::min(numWarps, repNumPerRow);
  unsigned warpNumRow = mlir::ceil(numWarps, warpNumPerRow);
  return {warpNumRow, warpNumPerRow};
}

// Contains some helper functions for both Load and Store conversions.
struct LoadStoreConversionBase {
  explicit LoadStoreConversionBase(
      const triton::intel::TargetInfo &targetInfo,
      const triton::intel::ModuleAxisInfoAnalysis &axisAnalysisPass)
      : targetInfo(targetInfo), axisAnalysisPass(axisAnalysisPass) {}

  unsigned getContiguity(Value ptr) const {
    return const_cast<triton::intel::ModuleAxisInfoAnalysis &>(axisAnalysisPass)
        .getPtrContiguity(ptr);
  }

  unsigned getVectorSize(Value ptr) const {
    auto tensorTy = getRankedTensorType(ptr.getType());
    if (!tensorTy)
      return 1;

    unsigned contiguity = getContiguity(ptr);
    unsigned pointeeBitWidth =
        isTensorPointerType(ptr.getType())
            ? tensorTy.getElementType().getIntOrFloatBitWidth()
            : triton::getPointeeBitWidth(tensorTy);
    // The maximum vector size is 128 bits.
    return std::min<unsigned>(128 / pointeeBitWidth, contiguity);
  }

  unsigned getMaskAlignment(Value mask) const {
    return const_cast<triton::intel::ModuleAxisInfoAnalysis &>(axisAnalysisPass)
        .getMaskAlignment(mask);
  }

  std::tuple<SmallVector<Value>, SmallVector<Value>, SmallVector<Value>>
  convertBlockPtrToTensorOfPtr(
      Location loc, Value blockPointerStruct, RankedTensorType tensorType,
      Type valueElemTy, ConversionPatternRewriter &rewriter,
      ArrayRef<int32_t> boundaryCheck = {},
      std::optional<PaddingOption> padding = std::nullopt) const {

    size_t rank = tensorType.getRank();
    // The block pointer struct is expected to have the following layout:
    //    Struct {
    //      Value offset[rank];
    //      Value shape[rank];
    //      Value stride[rank];
    //      Value base;
    //    }
    // All the values are decomposed by `unpackLLElements` into a vector.
    // Defines the indices for the block pointer struct.
    unsigned blockOffset = 0, blockShape = 1 * rank, blockStride = 2 * rank,
             blockBase = 3 * rank;
    const SmallVector<Value> &blockPtr =
        unpackLLElements(loc, blockPointerStruct, rewriter);

    unsigned numElems = getTotalElemsPerThread(tensorType);

    // Get the LLVM values for indices in block
    auto indices = mlir::triton::intel::emitIndices(
        loc, rewriter, targetInfo, tensorType.getEncoding(), tensorType, true);

    auto linearize =
        [](ArrayRef<Value> A, ArrayRef<Value> B, Value init,
           std::function<Value(const Value &, const Value &, const Value &)>
               linearizeFunc) {
          auto rank = A.size();
          Value accumulate = init;
          if (rank > 0) {
            for (auto [a, b] : llvm::zip(A, B)) {
              accumulate = linearizeFunc(a, b, accumulate);
            }
          }
          return accumulate;
        };

    SmallVector<Value> ptrElems(numElems);
    SmallVector<Value> maskElems;
    for (unsigned i = 0; i < numElems; ++i) {
      auto index = indices[i];
      SmallVector<Value> indicesInTensor(rank);
      for (unsigned j = 0; j < rank; ++j) {
        indicesInTensor[j] = add(index[j], blockPtr[blockOffset + j]);
      }

      // Get the LLVM values for pointers
      Value offset = linearize(
          indicesInTensor,
          {blockPtr.begin() + blockStride, blockPtr.begin() + blockBase},
          i32_val(0),
          [&](const Value &index, const Value &stride, const Value &off) {
            // off = off + index * stride
            return add(mul(index, trunc(i32_ty, stride)), off);
          });

      ptrElems[i] = gep(ptr_ty(rewriter.getContext(), 1 /*global*/),
                        valueElemTy, blockPtr[blockBase], offset);

      if (boundaryCheck.size() > 0) {
        // Get the LLVM values for mask
        maskElems.push_back(linearize(
            indicesInTensor,
            {blockPtr.begin() + blockShape, blockPtr.begin() + blockStride},
            int_val(1, 1),
            [&](const Value &index, const Value &shape, const Value &mask) {
              // mask = mask && (index < shape)
              return and_(icmp_slt(index, trunc(i32_ty, shape)), mask);
            }));
      }
    }

    // Get the LLVM values for `other`
    SmallVector<Value> otherElems;
    if (padding) {
      Value other;
      if (*padding == PaddingOption::PAD_ZERO) {
        other = rewriter.create<LLVM::ConstantOp>(
            loc, valueElemTy, rewriter.getZeroAttr(valueElemTy));
      } else if (*padding == PaddingOption::PAD_NAN) {
        assert(!valueElemTy.isIntOrIndex() &&
               "Expect element type to be non-integer type");
        auto apNaN = llvm::APFloat::getNaN(
            cast<FloatType>(valueElemTy).getFloatSemantics());
        other = rewriter.create<LLVM::ConstantOp>(
            loc, valueElemTy, rewriter.getFloatAttr(valueElemTy, apNaN));
      } else {
        llvm_unreachable("Unexpected padding option");
      }
      for (unsigned i = 0; i < numElems; ++i) {
        otherElems.push_back(other);
      }
    }

    return std::make_tuple(ptrElems, maskElems, otherElems);
  }

protected:
  const triton::intel::ModuleAxisInfoAnalysis &axisAnalysisPass;
  const triton::intel::TargetInfo &targetInfo;
};

struct PrefetchOpConversion
    : public ConvertTritonGPUOpToLLVMPattern<triton::gpu::intel::PrefetchOp>,
      public LoadStoreConversionBase {
  using ConvertTritonGPUOpToLLVMPattern<
      triton::gpu::intel::PrefetchOp>::ConvertTritonGPUOpToLLVMPattern;

  PrefetchOpConversion(
      TritonGPUToLLVMTypeConverter &converter,
      const triton::intel::TargetInfo &targetInfo,
      const triton::intel::ModuleAxisInfoAnalysis &axisAnalysisPass,
      PatternBenefit benefit)
      : ConvertTritonGPUOpToLLVMPattern<triton::gpu::intel::PrefetchOp>(
            converter, benefit),
        LoadStoreConversionBase(targetInfo, axisAnalysisPass) {}

  LogicalResult
  matchAndRewrite(triton::gpu::intel::PrefetchOp op, OpAdaptor adaptor,
                  ConversionPatternRewriter &rewriter) const final {
    Value ptr = op.getPtr();
    if (isTensorPointerType(ptr.getType()))
      return rewriteTensorPointerPrefetch(op, adaptor, rewriter);

    llvm_unreachable("Unexpected prefetch operation on 'regular' ptr");
    return failure();
  }

  LogicalResult
  rewriteTensorPointerPrefetch(triton::gpu::intel::PrefetchOp op,
                               OpAdaptor adaptor,
                               ConversionPatternRewriter &rewriter) const {

    Attribute blockIOAttr =
        op->getAttr(TritonIntelGPUDialect::getBlockIOAttrName());
    if (!blockIOAttr) {
      // TODO: Fallback to gather semantic prefetching. Simply erase the
      // prefetching op which is not supported for now.
      rewriter.eraseOp(op);
      return success();
    }

    // Only support rank 2 block pointer, either row major or column major.
    StringRef memoryLayoutInfo = cast<StringAttr>(blockIOAttr).getValue();
    assert((memoryLayoutInfo == "row_major" ||
            memoryLayoutInfo == "column_major") &&
           "Only row_major or column_major is supported");

    const bool memoryRowMajor = (memoryLayoutInfo == "row_major");

    auto mod = rewriter.getBlock()->getParent()->getParentOfType<ModuleOp>();
    Location loc = op.getLoc();
    Value ptr = op.getPtr();
    auto ptrType = cast<PointerType>(ptr.getType());
    auto tensorType = cast<RankedTensorType>(ptrType.getPointeeType());
    Type eltTy = tensorType.getElementType();
    const ArrayRef<int64_t> shapeRef = tensorType.getShape();
    SmallVector<int64_t> tensorShape{shapeRef.begin(), shapeRef.end()};

    if (!memoryRowMajor) {
      // Swap the shape to make it row major and then get the tiling
      // size base on row major shape.
      std::swap(tensorShape[0], tensorShape[1]);
    }

    unsigned numWarps = triton::gpu::TritonGPUDialect::getNumWarps(mod);

    SmallVector<unsigned, 2> shapePerWarp =
        get2DPrefetchShapePerWarp(tensorType);

    SmallVector<unsigned, 2> warpsPerCTA =
        getWarpsPerCTA(tensorShape, shapePerWarp, numWarps);

    // To adjust the row shape per warp to fit the tensor shape and avoid
    // duplication in prefetching.
    unsigned factor =
        mlir::ceil(shapePerWarp[0] * warpsPerCTA[0], (unsigned)tensorShape[0]);
    shapePerWarp[0] = mlir::ceil(shapePerWarp[0], factor);

    SmallVector<int64_t> numReps = {
        mlir::ceil<int64_t>(tensorShape[0], shapePerWarp[0] * warpsPerCTA[0]),
        mlir::ceil<int64_t>(tensorShape[1], shapePerWarp[1] * warpsPerCTA[1])};

    unsigned elemSizeInBits = eltTy.getIntOrFloatBitWidth();
    unsigned tileWidthInElem = shapePerWarp[1];
    unsigned tileHeightInElem = shapePerWarp[0];
    unsigned vBlocks = 1;
    switch (elemSizeInBits) {
    case 8:
      if (tileWidthInElem == 64) {
        // OCL interface supports 8b_?r32x2c for 64 bytes per row of 8 bits
        // element.
        vBlocks = 2;
        tileWidthInElem = 32;
      }
      break;
    case 16:
      if (tileWidthInElem == 32) {
        // OCL interface supports 16b_?r16x2c for 64 bytes per row of 16 bits
        // element.
        vBlocks = 2;
        tileWidthInElem = 16;
      }
      break;
    }

    Value warpId = rewriter.create<arith::IndexCastOp>(
        loc, i32_ty,
        rewriter.create<mlir::gpu::SubgroupIdOp>(loc, /*upperBound=*/nullptr));
    SmallVector<Value> multiDimWarpId =
        mlir::LLVM::delinearize(rewriter, loc, warpId, warpsPerCTA, {1, 0});

    auto [base, baseWidth, baseHeight, rowStride, colStride, offsetBaseX,
          offsetBaseY] =
        getValuesFromBlockPointerStruct(adaptor.getPtr(), rewriter);

    if (!memoryRowMajor) {
      // Swap the width/height and strides to the row major.
      std::swap(baseWidth, baseHeight);
      std::swap(colStride, rowStride);
    }

    baseWidth = mul(baseWidth, i64_val(eltTy.getIntOrFloatBitWidth() / 8));
    baseWidth = trunc(i32_ty, baseWidth);

    baseHeight = trunc(i32_ty, baseHeight);

    Value rowStrideInBytes =
        mul(rowStride, i64_val(eltTy.getIntOrFloatBitWidth() / 8));
    rowStrideInBytes = trunc(i32_ty, rowStrideInBytes);

    for (int row = 0; row < numReps[0]; ++row) {
      for (int col = 0; col < numReps[1]; ++col) {
        Value offsetX, offsetY;
        offsetX = add(
            // the offset of this warp.
            mul(multiDimWarpId[1], i32_val(shapePerWarp[1])),
            // add the replica offset with a warp stride.
            i32_val(col * warpsPerCTA[1] * shapePerWarp[1]));
        // Round the offset into to the tensor shape
        offsetX = urem(offsetX, i32_val(tensorShape[1]));
        offsetX = add(offsetX, offsetBaseX);
        offsetY = add(
            // the offset of this warp.
            mul(multiDimWarpId[0], i32_val(shapePerWarp[0])),
            // add the replica offset with a warp stride.
            i32_val(row * warpsPerCTA[0] * shapePerWarp[0]));
        // Round the offset into to the tensor shape
        offsetY = urem(offsetY, i32_val(tensorShape[0]));
        offsetY = add(offsetY, offsetBaseY);

        auto newOp = rewriter.create<TritonGEN::Matrix2DBlockPrefetchOp>(
            loc,
            /*ptr*/ base,
            /*base_width*/ baseWidth,
            /*base_height*/ baseHeight,
            /*base_pitch*/ rowStrideInBytes,
            /*x*/ trunc(i32_ty, offsetX),
            /*y*/ trunc(i32_ty, offsetY),
            /*elem_size_in_bits*/ elemSizeInBits,
            /*tile_width*/ tileWidthInElem,
            /*tile_height*/ tileHeightInElem,
            /*v_blocks*/ vBlocks,
            /*cache_opt*/ TritonGEN::LoadCacheControl::L1C_L3C);
        if (failed(newOp.verify())) {
          // Explicitly invoke verifier because `triton_gen` ops are immediately
          // lowered further to a builtin call.
          return failure();
        }
      }
    }

    rewriter.eraseOp(op);
    return success();
  }
};

struct LoadOpConversion
    : public ConvertTritonGPUOpToLLVMPattern<triton::LoadOp>,
      public LoadStoreConversionBase {
  using ConvertTritonGPUOpToLLVMPattern<
      triton::LoadOp>::ConvertTritonGPUOpToLLVMPattern;

  using ValueTable = std::map<std::pair<int, int>, Value>;

  LoadOpConversion(
      TritonIntelGPUToLLVMTypeConverter &converter,
      const triton::intel::TargetInfo &targetInfo,
      const triton::intel::ModuleAxisInfoAnalysis &axisAnalysisPass,
      PatternBenefit benefit)
      : ConvertTritonGPUOpToLLVMPattern<triton::LoadOp>(converter, benefit),
        LoadStoreConversionBase(targetInfo, axisAnalysisPass) {}

  LogicalResult
  rewriteTensorPointerLoad(triton::LoadOp op, OpAdaptor adaptor,
                           ConversionPatternRewriter &rewriter) const {
    Location loc = op.getLoc();
    Value ptr = op.getPtr();
    Value mask = op.getMask();
    Value other = op.getOther();
    Type resultType = op.getType();
    auto tensorType = cast<RankedTensorType>(resultType);

    // Only lower loadOp with dpas layout encoding.
    if (!hasDotDpasEncoding(tensorType))
      return failure();

    Attribute blockIOAttr =
        op->getAttr(TritonIntelGPUDialect::getBlockIOAttrName());
    if (!blockIOAttr)
      return failure();

    // Only support rank 2 dot layout, either row major or column major.
    StringRef memoryLayoutInfo = cast<StringAttr>(blockIOAttr).getValue();
    assert((memoryLayoutInfo == "row_major" ||
            memoryLayoutInfo == "column_major") &&
           "Only row_major or column_major is supported");
    const bool memoryRowMajor = (memoryLayoutInfo == "row_major");

    DotOperandEncodingAttr dotLayout = getDotEncoding(tensorType).value();
    auto dotOrder = dotLayout.getThreadOrder();
    size_t rank = dotOrder.size();
    const bool valueRowMajor =
        (dotOrder[rank - 2] == 1 && dotOrder[rank - 1] == 0);
    assert((valueRowMajor ||
            (dotOrder[rank - 2] == 0 && dotOrder[rank - 1] == 1)) &&
           "Only row_major or column_major is allowed");
    const bool isTransposeRequired = valueRowMajor ^ memoryRowMajor;

    auto dpasLayout = cast<DpasEncodingAttr>(dotLayout.getParent());

    const unsigned opIdx = dotLayout.getOpIdx();
    Type eltTy = tensorType.getElementType();
    const ArrayRef<int64_t> tensorShape = tensorType.getShape();
    unsigned numElems = getTotalElemsPerThread(resultType);
    SmallVector<int64_t> numReps =
        dpasLayout.getDPASRepetitions(tensorShape, opIdx);
    const SmallVector<unsigned> warpsPerCTA = dpasLayout.getWarpsPerCTA();
    SmallVector<unsigned> dpasOrder = triton::gpu::getOrder(dpasLayout);
    int threadsPerWarp = triton::gpu::getWarpSize(dpasLayout);

    Value warpId = rewriter.create<arith::IndexCastOp>(
        loc, i32_ty,
        rewriter.create<mlir::gpu::SubgroupIdOp>(loc, /*upperBound=*/nullptr));

    SmallVector<Value> multiDimWarpId =
        delinearize(rewriter, loc, warpId, warpsPerCTA, dpasOrder);

    bool isOperandA = (opIdx == 0);
    SmallVector<unsigned> dpasInstShape = isOperandA
                                              ? dpasLayout.getDPASInstShapeA()
                                              : dpasLayout.getDPASInstShapeB();
    SmallVector<unsigned> elemsPerDPASInst = {dpasInstShape[0],
                                              dpasInstShape[1]};
    unsigned elemsPerLanePerDPASInst =
        product<unsigned>(elemsPerDPASInst) / threadsPerWarp;
    TritonGPUToLLVMTypeConverter *typeConverter = getTypeConverter();
    Type unpackedDPASOperandType = LLVM::getFixedVectorType(
        typeConverter->convertType(eltTy), elemsPerLanePerDPASInst);

    // By default, use the unpacked type for the 2D load result type.
    Type loadResultElemType = typeConverter->convertType(eltTy);
    bool usePackedType = false;
    unsigned packedElemsPerLanePerDPASInst = elemsPerLanePerDPASInst;

    // The tensor values are distributed as DotOp layout of DPAS.
    // If the element size of the tensor matches the DPAS packed layout, then
    // use the packed type for the 2D load result type. For example,
    // The intermediate ops generated by ConvertTritonGPUToLLVM:
    //   %0 = load_2d %ptr : vector<8 x i32>
    //   %1 = bitcast %0 : vector<8 x i32> -> vector<16 x f16>
    //   %2 = bitcast %1 : vector<16 x f16> -> vector<8 x i32>
    //   %3 = dpas %2
    // And the LLVM dialect optimization pass can eliminate the duplicated
    // bitcast. Then there is a shortcut to use the load result directly as the
    // input operands to DPAS.
    // TODO: add support for int4 and int2.
    unsigned opsPerChannel = dpasLayout.getOpsPerChannel();
    unsigned elemBits = eltTy.getIntOrFloatBitWidth();
    if ((opsPerChannel == 4 && elemBits == 8) ||
        (opsPerChannel == 2 && elemBits == 16) ||
        (opsPerChannel == 1 && elemBits == 32)) {
      loadResultElemType = (isOperandA && elemBits != 32) ? i16_ty : i32_ty;
      packedElemsPerLanePerDPASInst =
          isOperandA ? elemsPerLanePerDPASInst / (opsPerChannel == 4 ? 2 : 1)
                     : elemsPerLanePerDPASInst / opsPerChannel;
      usePackedType = true;
    }

    Type packedDPASOperandType = LLVM::getFixedVectorType(
        loadResultElemType, packedElemsPerLanePerDPASInst);

    // Outer dim: Dim M or N. Inner dim: Dim K.
    // Round the warp id fit into the tensor shape.
    auto repCluster = dpasLayout.getRepCluster();
    SmallVector<unsigned> warpShape =
        isOperandA ? dpasLayout.getShapeA() : dpasLayout.getShapeB();

    unsigned dimOuter = opIdx ? rank - 1 : rank - 2;
    unsigned dimInner = opIdx ? rank - 2 : rank - 1;
    unsigned outerDimRequiredWarpNum =
        mlir::ceil<unsigned>(tensorShape[dimOuter], warpShape[dimOuter]);
    unsigned outerDimWarpNum =
        std::min<unsigned>(warpsPerCTA[dimOuter], outerDimRequiredWarpNum);
    Value outerDimWarpId =
        urem(multiDimWarpId[dimOuter], i32_val(outerDimWarpNum));

    auto [base, baseWidth, baseHeight, rowStride, colStride, offsetBaseX,
          offsetBaseY] =
        getValuesFromBlockPointerStruct(adaptor.getPtr(), rewriter);

    unsigned tileWidth = elemsPerDPASInst[dotOrder[rank - 2]];
    unsigned tileHeight = elemsPerDPASInst[dotOrder[rank - 1]];
    unsigned vBlocks = 1;
    unsigned numOperandsOuterDimPerLoad = 1;
    unsigned numOperandsInnerDimPerLoad = 1;

    unsigned numOperandsPer2DLoadM, numOperandsPer2DloadN;
    if (!isTransposeRequired) {
      numOperandsPer2DLoadM =
          isOperandA ? repCluster[dimOuter] : numReps[opIdx ? 1 : 2];
      numOperandsPer2DloadN =
          isOperandA ? numReps[opIdx ? 1 : 2] : repCluster[dimOuter];
    } else {
      if (isOperandA)
        return failure();

      if (!usePackedType)
        return failure();

      std::swap(tileHeight, tileWidth);

      // We can decompose the matrix returned by transposed large 2d load
      // when threads per warp < column size. Otherwise we have to load one
      // operand per inst.
      // Note: the tileHeight and numOperandsPer2DLoadM are the column size
      // now.
      numOperandsPer2DLoadM =
          (threadsPerWarp <= tileHeight) ? repCluster[rank - 1] : 1;
      // The transpose 2d load only support 1 operand per inst on column.
      // (vBlocks = 1)
      numOperandsPer2DloadN = 1;
    }

    // PVC 2D load supports 32 rows at most. Load multiple dot operands in by
    // enlarging the tileHeight.
    numOperandsPer2DLoadM = std::min(numOperandsPer2DLoadM, 32 / tileHeight);
    tileHeight = tileHeight * numOperandsPer2DLoadM;

    // PVC 2D load supports 64 bytes per row at most. Load multiple dot operands
    // by enlarging the vBlocks.
    unsigned totalBytesPerRowPerDPASOp = tileWidth * elemBits / 8;
    numOperandsPer2DloadN =
        std::min(numOperandsPer2DloadN, 64 / totalBytesPerRowPerDPASOp);
    vBlocks = numOperandsPer2DloadN;

    numOperandsOuterDimPerLoad =
        isOperandA ? numOperandsPer2DLoadM : numOperandsPer2DloadN;
    numOperandsInnerDimPerLoad =
        isOperandA ? numOperandsPer2DloadN : numOperandsPer2DLoadM;

    if (isTransposeRequired)
      std::swap(numOperandsOuterDimPerLoad, numOperandsInnerDimPerLoad);

    unsigned numLoadPerOutRepCluster =
        mlir::ceil<unsigned>(repCluster[dimOuter], numOperandsOuterDimPerLoad);

    unsigned numValuesPerLoad = packedElemsPerLanePerDPASInst *
                                numOperandsOuterDimPerLoad *
                                numOperandsInnerDimPerLoad;
    Type load2DGenXType =
        LLVM::getFixedVectorType(loadResultElemType, numValuesPerLoad);

    // The stride for the replicates.
    unsigned repOuterStride = warpShape[dimOuter] * outerDimWarpNum;
    unsigned repStride =
        elemsPerDPASInst[dimOuter] * numOperandsOuterDimPerLoad;
    unsigned warpOuterStride = warpShape[dimOuter];
    unsigned repKStride = elemsPerDPASInst[dimInner];

    unsigned numRepOuter = numReps[opIdx ? 2 : 1];
    unsigned numRepInner = numReps[opIdx ? 1 : 2];

    Value pitch;
    if (memoryRowMajor) {
      pitch = trunc(i32_ty, rowStride);
    } else {
      // Column major memory. We need to swap the width and height because HW
      // only support row major memory layout.
      pitch = trunc(i32_ty, colStride);
      std::swap(baseWidth, baseHeight);
    }
    baseWidth = trunc(i32_ty, baseWidth);
    baseHeight = trunc(i32_ty, baseHeight);

    unsigned originalElemBits = elemBits;
    if (isTransposeRequired) {
      // adjust the block io parameter to align HW's limitations on
      // transposing load.
      tileWidth = tileWidth / (32 / originalElemBits);
      elemBits = 32;
    }
    Value elemSizeInBytes = i32_val(originalElemBits / 8);

    ValueTable loadVals;
    for (int outer = 0; outer < numRepOuter; ++outer) {
      for (int rep = 0; rep < numLoadPerOutRepCluster; ++rep) {
        for (int k = 0; k < numRepInner; k += numOperandsInnerDimPerLoad) {
          Value offsetX, offsetY;
          if (opIdx == 0) {
            // A
            offsetY = add(mul(outerDimWarpId, i32_val(warpOuterStride)),
                          i32_val(outer * repOuterStride + rep * repStride));
            offsetX = i32_val(k * repKStride);
          } else {
            // B
            offsetX = add(mul(outerDimWarpId, i32_val(warpOuterStride)),
                          i32_val(outer * repOuterStride + rep * repStride));
            offsetY = i32_val(k * repKStride);
          }

          offsetX = add(offsetX, offsetBaseX);
          offsetY = add(offsetY, offsetBaseY);

          if (!memoryRowMajor) {
            // Column major memory. We need to swap the X and Y because HW only
            // support row major memory layout.
            std::swap(offsetX, offsetY);
          }

          if (isTransposeRequired) {
            // adjust the block io parameter to align HW's limitations on
            // transposing load.
            offsetX = udiv(offsetX, i32_val(32 / originalElemBits));
          }

          auto load2dOp = rewriter.create<TritonGEN::Matrix2DBlockLoadOp>(
              loc, load2DGenXType,
              /*ptr*/ base,
              /*base_width*/ mul(baseWidth, elemSizeInBytes),
              /*base_height*/ baseHeight,
              /*base_pitch*/ mul(pitch, elemSizeInBytes),
              /*x*/ trunc(i32_ty, offsetX),
              /*y*/ trunc(i32_ty, offsetY),
              /*elem_size_in_bits*/ elemBits,
              /*tile_width*/ tileWidth,
              /*tile_height*/ tileHeight,
              /*v_blocks*/ vBlocks,
              /*transpose*/ isTransposeRequired,
              /*vnni_transform*/
              (usePackedType && !isOperandA && !isTransposeRequired &&
               eltTy.getIntOrFloatBitWidth() != 32));
          if (failed(load2dOp.verify())) {
            // Explicitly invoke verifier because `triton_gen` ops are
            // immediately lowered further to a builtin call.
            return failure();
          }

          unsigned packedRowNum = opIdx == 0 ? numOperandsOuterDimPerLoad
                                             : numOperandsInnerDimPerLoad;
          unsigned packedColNum = opIdx == 0 ? numOperandsInnerDimPerLoad
                                             : numOperandsOuterDimPerLoad;

          // Decompose the return value to multiple operands.
          unsigned packedColNumPerVBlock = packedColNum / vBlocks;
          for (int vblk = 0; vblk < vBlocks; ++vblk)
            for (int row = 0; row < packedRowNum; ++row)
              for (int col = 0; col < packedColNumPerVBlock; ++col) {

                unsigned operandStartOffset = (vblk * packedRowNum + row) *
                                              packedColNumPerVBlock *
                                              packedElemsPerLanePerDPASInst;

                SmallVector<int32_t> indices(packedElemsPerLanePerDPASInst);
                for (int elemIdx = 0; elemIdx < packedElemsPerLanePerDPASInst;
                     ++elemIdx) {
                  indices[elemIdx] = operandStartOffset +
                                     elemIdx * packedColNumPerVBlock + col;
                }
                DenseI32ArrayAttr attr = rewriter.getDenseI32ArrayAttr(indices);
                Value loadVal = rewriter.create<LLVM::ShuffleVectorOp>(
                    loc, packedDPASOperandType, load2dOp, load2dOp, attr);

                // Save the decomposed vals to the map;
                if (opIdx == 0) {
                  loadVals[{outer * packedRowNum * numLoadPerOutRepCluster +
                                rep * packedRowNum + row,
                            k + vblk * packedColNumPerVBlock + col}] =
                      bitcast(loadVal, unpackedDPASOperandType);
                } else {
                  loadVals[{outer * packedColNum * numLoadPerOutRepCluster +
                                rep * packedColNum +
                                vblk * packedColNumPerVBlock + col,
                            k + row}] =
                      bitcast(loadVal, unpackedDPASOperandType);
                }
              }
        }
      }
    }

    // Extract the value returned by the load ops. And put the values in the
    // expected order for the layout.
    SmallVector<Value> unpackedLoadedVals;
    for (int outer = 0; outer < numRepOuter; ++outer) {
      for (int k = 0; k < numRepInner; ++k) {
        for (int rep = 0; rep < repCluster[opIdx]; ++rep) {
          Value loadVal = loadVals.at({outer * repCluster[opIdx] + rep, k});
          VectorType loadTy = cast<VectorType>(loadVal.getType());
          for (int i = 0; i < loadTy.getNumElements(); ++i) {
            auto val = extract_element(loadVal, i32_val(i));
            unpackedLoadedVals.push_back(val);
          }
        }
      }
    }

    Type llvmResultStructTy = typeConverter->convertType(op.getType());
    Value resultStruct = packLLElements(loc, typeConverter, unpackedLoadedVals,
                                        rewriter, llvmResultStructTy);
    rewriter.replaceOp(op, {resultStruct});

    return success();
  }

  LogicalResult
  matchAndRewrite(triton::LoadOp op, OpAdaptor adaptor,
                  ConversionPatternRewriter &rewriter) const override {
<<<<<<< HEAD
    if (isTensorPointerType(op.getPtr().getType()) &&
        rewriteTensorPointerLoad(op, adaptor, rewriter).succeeded())
      return success();

    Location loc = op->getLoc();
    TritonIntelGPUToLLVMTypeConverter *typeConverter = getTypeConverter();
    MLIRContext *ctx = rewriter.getContext();
    Value ptr = op.getPtr();
    Value mask = op.getMask();
    Value llMask = adaptor.getMask();
=======
    if (isTensorPointerType(op.getPtr().getType()))
      if (rewriteTensorPointerLoad(op, adaptor, rewriter).succeeded())
        return success();

    Location loc = op->getLoc();
    auto typeConverter = getTypeConverter();
    MLIRContext *ctx = rewriter.getContext();
>>>>>>> 6536edbd

    // Determine the vectorization size
    Type valueElemTy =
        typeConverter->convertType(getElementTypeOrSelf(op.getType()));
    unsigned numElems = getTotalElemsPerThread(op.getType());
<<<<<<< HEAD
    unsigned vec = getVectorSize(ptr);
    if (llMask)
      vec = std::min<size_t>(vec, getMaskAlignment(mask));
=======
    unsigned vec = 1;
>>>>>>> 6536edbd

    SmallVector<Value> ptrElems, maskElems, otherElems;
    bool otherIsSplatConstInt = false;
    int64_t splatVal = 0;

<<<<<<< HEAD
    if (isTensorPointerType(ptr.getType())) {
=======
    if (isTensorPointerType(op.getPtr().getType())) {
      // TODO: (johnlu) set the vector size > 1; Need to prove the memory is
      // contiguous on the fast changing dim when fallback to gather load.
>>>>>>> 6536edbd
      auto tensorType = cast<RankedTensorType>(op.getType());
      std::tie(ptrElems, maskElems, otherElems) = convertBlockPtrToTensorOfPtr(
          loc, adaptor.getPtr(), tensorType, valueElemTy, rewriter,
          op.getBoundaryCheck(), op.getPadding());
    } else {
      Value other = op.getOther();
      Value llPtr = adaptor.getPtr();
      Value llOther = adaptor.getOther();

      // Get the LLVM values for pointers
      ptrElems = unpackLLElements(loc, llPtr, rewriter);
      assert(ptrElems.size() == numElems);

      // Get the LLVM values for mask
      if (llMask) {
        maskElems = unpackLLElements(loc, llMask, rewriter);
        assert(maskElems.size() == numElems);
      }

      // Get the LLVM values for `other`
      // TODO: (goostavz) handle when other is const but not splat, which
      //       should be rarely seen
      DenseElementsAttr constAttr;
      if (other && isa<IntegerType>(valueElemTy) &&
          matchPattern(other, m_Constant(&constAttr)) && constAttr.isSplat() &&
          isa<IntegerType>(constAttr.getElementType())) {
        otherIsSplatConstInt = true;
        splatVal = constAttr.getSplatValue<APInt>().getSExtValue();
      }
      if (other) {
        otherElems = unpackLLElements(loc, llOther, rewriter);
      }
    }

    // vectorized iteration through all the pointer/mask/other elements
    const int valueElemNBits =
        std::max(8u, valueElemTy.getIntOrFloatBitWidth());
    const int numVecs = numElems / vec;

    SmallVector<Value> loadedVals;
    for (size_t vecStart = 0; vecStart < numElems; vecStart += vec) {
      // TODO: optimization when ptr is GEP with constant offset
      size_t in_off = 0;

      const size_t maxWordWidth = std::max<size_t>(32, valueElemNBits);
      const size_t totalWidth = valueElemNBits * vec;
      const size_t width = std::min(totalWidth, maxWordWidth);
      const size_t nWords = std::max<size_t>(1, totalWidth / width);
      const size_t wordNElems = width / valueElemNBits;
      const size_t movWidth = width < 16 ? 16 : width;
      assert(wordNElems * nWords * numVecs == numElems);

      Value pred = maskElems.size() ? maskElems[vecStart] : int_val(1, 1);

      SmallVector<Type> retTys(nWords, IntegerType::get(getContext(), width));
      Type retTy = retTys.size() > 1
                       ? vec_ty(IntegerType::get(ctx, width), nWords)
                       : retTys[0];

      Value other_ = undef(retTy);
      if (otherElems.size()) {
        for (size_t ii = 0; ii < nWords; ++ii) {
          size_t size = width / valueElemNBits;

          auto vecTy = vec_ty(valueElemTy, size);
          Value v = undef(vecTy);
          for (size_t s = 0; s < size; ++s) {
            Value falseVal = otherElems[vecStart + ii * size + s];
            Value sVal = createIndexAttrConstant(
                rewriter, loc, typeConverter->getIndexType(), s);
            v = insert_element(vecTy, v, falseVal, sVal);
          }
          v = bitcast(v, IntegerType::get(ctx, width));

          if (otherIsSplatConstInt) {
            for (size_t s = 0; s < 32; s += valueElemNBits)
              splatVal |= splatVal << valueElemNBits;
            v = int_val(width, splatVal);
          }

          Value iiVal = createIndexAttrConstant(
              rewriter, loc, typeConverter->getIndexType(), ii);
          if (nWords > 1) {
            other_ = insert_element(retTy, other_, v, iiVal);
          } else {
            other_ = v;
          }
        }
      } else {
        other_ = rewriter.create<LLVM::ConstantOp>(loc, retTy,
                                                   rewriter.getZeroAttr(retTy));
      }

      // Create a predicated load operation.
      Block &endBlock = LLVM::intel::createPredicatedBlock(
          rewriter, loc, pred, SmallVector<Value, 1>{other_}, [&]() {
            Value addrElem =
                bitcast(ptrElems[vecStart], ptr_ty(ctx, 1 /*global*/));
            uint32_t alignment = nWords * width / 8;
            Value ret = load(retTy, addrElem, alignment);
            return SmallVector<Value, 1>{ret};
          });
      Value ret = *endBlock.args_begin();

      // Extract and store return values
      SmallVector<Value> rets;
      for (unsigned int ii = 0; ii < nWords; ++ii) {
        Value curr;
        if (isa<VectorType>(retTy)) {
          curr =
              extract_element(IntegerType::get(ctx, width), ret, i32_val(ii));
        } else {
          curr = ret;
        }
        curr = bitcast(curr, LLVM::getFixedVectorType(valueElemTy,
                                                      width / valueElemNBits));
        rets.push_back(curr);
      }
      int tmp = width / valueElemNBits;
      for (size_t ii = 0; ii < vec; ++ii) {
        Value loaded =
            extract_element(valueElemTy, rets[ii / tmp], i32_val(ii % tmp));
        loadedVals.push_back(loaded);
      }
    } // end vec

    Type llvmResultStructTy = typeConverter->convertType(op.getType());
    Value resultStruct = packLLElements(loc, typeConverter, loadedVals,
                                        rewriter, llvmResultStructTy);
    rewriter.replaceOp(op, {resultStruct});
    return success();
  }
};

struct StoreOpConversion
    : public ConvertTritonGPUOpToLLVMPattern<triton::StoreOp>,
      public LoadStoreConversionBase {
  using ConvertTritonGPUOpToLLVMPattern<
      triton::StoreOp>::ConvertTritonGPUOpToLLVMPattern;

  StoreOpConversion(
      TritonIntelGPUToLLVMTypeConverter &converter,
      const triton::intel::TargetInfo &targetInfo,
      const triton::intel::ModuleAxisInfoAnalysis &axisAnalysisPass,
      PatternBenefit benefit)
      : ConvertTritonGPUOpToLLVMPattern<triton::StoreOp>(converter, benefit),
        LoadStoreConversionBase(targetInfo, axisAnalysisPass) {}

  LogicalResult
  rewriteTensorPointerStore(triton::StoreOp op, OpAdaptor adaptor,
                            ConversionPatternRewriter &rewriter) const {
    Location loc = op.getLoc();
    Type resultType = op.getValue().getType();
    auto tensorType = cast<RankedTensorType>(resultType);

    // Only lower StoreOp with dpas layout encoding.
    if (!hasDpasEncoding(tensorType))
      return failure();

    auto dpasLayout = cast<DpasEncodingAttr>(tensorType.getEncoding());
    TritonGPUToLLVMTypeConverter *typeConverter = getTypeConverter();
    MLIRContext *ctx = rewriter.getContext();

    Type eltTy = tensorType.getElementType();
    unsigned elemSizeInBits = eltTy.getIntOrFloatBitWidth();
    Value elemSizeInBytes = i32_val(elemSizeInBits / 8);
    const ArrayRef<int64_t> tensorShape = tensorType.getShape();
    size_t rank = tensorShape.size();
    unsigned numElems = getTotalElemsPerThread(tensorType);
    SmallVector<unsigned> elemsPerInstr = dpasLayout.getDPASInstShapeC();
    const SmallVector<unsigned> warpsPerCTA = dpasLayout.getWarpsPerCTA();
    SmallVector<int64_t> numReps =
        dpasLayout.getDPASRepetitions(tensorShape, 2);
    SmallVector<unsigned> order = triton::gpu::getOrder(dpasLayout);
    unsigned threadsPerWarp = triton::gpu::getWarpSize(dpasLayout);

    Value warpId = rewriter.create<arith::IndexCastOp>(
        loc, i32_ty,
        rewriter.create<mlir::gpu::SubgroupIdOp>(loc, /*upperBound=*/nullptr));
    SmallVector<Value> multiDimWarpId =
        mlir::LLVM::delinearize(rewriter, loc, warpId, warpsPerCTA, order);

    int64_t elemsPerLane = product<unsigned>(elemsPerInstr) / threadsPerWarp;
    Type store2DGenXType =
        LLVM::getFixedVectorType(IntegerType::get(ctx, elemSizeInBits),
                                 elemsPerLane); // make it opaque type.

    Value blockPtr = adaptor.getPtr();
    auto [base, width, height, rowStride, colStride, offsetBaseX, offsetBaseY] =
        getValuesFromBlockPointerStruct(blockPtr, rewriter);

    auto vals = unpackLLElements(loc, adaptor.getValue(), rewriter);
    assert(vals.size() == numElems);

    width = trunc(i32_ty, width);
    height = trunc(i32_ty, height);
    rowStride = trunc(i32_ty, rowStride);
    // encoded as bytes.
    Value baseWidth = mul(width, elemSizeInBytes);
    // encoded as bytes.
    Value basePitch = mul(rowStride, elemSizeInBytes);

    // A warp stride for the replicates.
    SmallVector<unsigned> repClusterShape = dpasLayout.getShapeC();
    unsigned outerDimWarpNum = std::min<unsigned>(
        warpsPerCTA[rank - 2],
        mlir::ceil<unsigned>(tensorShape[rank - 2], repClusterShape[rank - 2]));
    unsigned innerDimWarpNum = std::min<unsigned>(
        warpsPerCTA[rank - 1],
        mlir::ceil<unsigned>(tensorShape[rank - 1], repClusterShape[rank - 1]));
    Value outerDimWarpId =
        urem(multiDimWarpId[rank - 2], i32_val(outerDimWarpNum));
    Value innerDimWarpId =
        urem(multiDimWarpId[rank - 1], i32_val(innerDimWarpNum));
    int64_t numRepOuter = numReps[1];
    int64_t numRepInner = numReps[2];

    std::array<unsigned, 2> replicaStride = {
        outerDimWarpNum * repClusterShape[rank - 2],
        innerDimWarpNum * repClusterShape[rank - 1]};
    std::array<unsigned, 2> warpStride = {repClusterShape[rank - 2],
                                          repClusterShape[rank - 1]};

    Value dimWarpId0 = mul(outerDimWarpId, i32_val(warpStride[0]));
    Value dimWarpId1 = mul(innerDimWarpId, i32_val(warpStride[1]));
    Value warpId0Offset = add(dimWarpId0, offsetBaseY);
    Value warpId1Offset = add(dimWarpId1, offsetBaseX);

    ArrayRef<unsigned> repCluster = dpasLayout.getRepCluster();
    unsigned valOffset = 0;
    for (int m = 0; m < numRepOuter; ++m) {
      for (int n = 0; n < numRepInner; ++n) {
        for (int repM = 0; repM < repCluster[0]; ++repM) {
          Value offsetY = add(warpId0Offset, i32_val(m * replicaStride[0] +
                                                     repM * elemsPerInstr[0]));
          for (int repN = 0; repN < repCluster[1]; ++repN) {
            Value offsetX =
                add(warpId1Offset,
                    i32_val(n * replicaStride[1] + repN * elemsPerInstr[1]));
            Value storeVal = rewriter.create<LLVM::UndefOp>(
                loc, LLVM::getFixedVectorType(typeConverter->convertType(eltTy),
                                              elemsPerLane));
            for (size_t i = 0; i < elemsPerLane; ++i) {
              storeVal = insert_element(storeVal, vals[valOffset], i32_val(i));
              ++valOffset;
            }

            auto newOp = rewriter.create<TritonGEN::Matrix2DBlockStoreOp>(
                loc,
                /*ptr*/ base,
                /*base_width*/ baseWidth,
                /*base_height*/ height,
                /*base_pitch*/ basePitch,
                /*x*/ trunc(i32_ty, offsetX),
                /*y*/ trunc(i32_ty, offsetY),
                /*elem_size_in_bits*/ elemSizeInBits,
                /*tile_width*/ elemsPerInstr[1],
                /*tile_height*/ elemsPerInstr[0],
                /*v_blocks*/ 1,
                /*stored_val*/ bitcast(storeVal, store2DGenXType));

            if (failed(newOp.verify())) {
              // Explicitly invoke verifier because `triton_gen` ops are
              // immediately lowered further to a builtin call.
              return failure();
            }
          }
        }
      }
    }
    rewriter.eraseOp(op);
    return success();
  }

  LogicalResult
  matchAndRewrite(triton::StoreOp op, OpAdaptor adaptor,
                  ConversionPatternRewriter &rewriter) const override {
    if (isTensorPointerType(op.getPtr().getType()))
      if (rewriteTensorPointerStore(op, adaptor, rewriter).succeeded())
        return success();

    Location loc = op->getLoc();
<<<<<<< HEAD
    TritonIntelGPUToLLVMTypeConverter *typeConverter = getTypeConverter();
    MLIRContext *ctx = rewriter.getContext();
    Value ptr = op.getPtr();
    Value mask = op.getMask();
    Value llMask = adaptor.getMask();

    // Determine the vectorization size
=======
    MLIRContext *ctx = rewriter.getContext();
    Value ptr = op.getPtr();
>>>>>>> 6536edbd
    Value value = op.getValue();
    Type valueTy = value.getType();
    Type valueElemTy =
        typeConverter->convertType(getElementTypeOrSelf(valueTy));
    SmallVector<Value> ptrElems, maskElems;
<<<<<<< HEAD
    unsigned vec = getVectorSize(ptr);
    if (llMask)
      vec = std::min<size_t>(vec, getMaskAlignment(mask));

    if (isTensorPointerType(ptr.getType())) {
=======
    unsigned vec = 1;

    if (isTensorPointerType(ptr.getType())) {
      // fallback to scatter store.
>>>>>>> 6536edbd
      auto tensorType = cast<RankedTensorType>(valueTy);
      SmallVector<Value> dummyOther;
      std::tie(ptrElems, maskElems, dummyOther) = convertBlockPtrToTensorOfPtr(
          loc, adaptor.getPtr(), tensorType, valueElemTy, rewriter,
          op.getBoundaryCheck());
    } else {
      Value llPtr = adaptor.getPtr();

      ptrElems = unpackLLElements(loc, llPtr, rewriter);

      if (llMask) {
        maskElems = unpackLLElements(loc, llMask, rewriter);
      }
    }

    Value llValue = adaptor.getValue();
    auto valueElems = unpackLLElements(loc, llValue, rewriter);
    assert(ptrElems.size() == valueElems.size());
    assert(!maskElems.size() ||
           valueElems.size() == maskElems.size() && "Mask size mismatch");

    mask = redundantDataMask(valueTy, rewriter, loc, targetInfo);
    const size_t dtsize =
        std::max<int>(1, valueElemTy.getIntOrFloatBitWidth() / 8);
    const size_t valueElemNBits = dtsize * 8;

    unsigned elemsPerThread = getTotalElemsPerThread(valueTy);
    const int numVecs = elemsPerThread / vec;
    for (size_t vecStart = 0; vecStart < elemsPerThread; vecStart += vec) {
      // TODO: optimization when ptr is AddPtr with constant offset
      size_t in_off = 0;

      const size_t maxWordWidth = std::max<size_t>(32, valueElemNBits);
      const size_t totalWidth = valueElemNBits * vec;
      const size_t width = std::min(totalWidth, maxWordWidth);
      const size_t nWords = std::max<size_t>(1, totalWidth / width);
      const size_t wordNElems = width / valueElemNBits;
      assert(wordNElems * nWords * numVecs == elemsPerThread);

      // TODO(Superjomn) Add cache policy fields to StoreOp.
      // TODO(Superjomn) Deal with cache policy here.

      Type valArgTy = IntegerType::get(ctx, width);
      auto wordTy = vec_ty(valueElemTy, wordNElems);

      SmallVector<std::pair<Value, std::string>> asmArgs;
      for (size_t wordIdx = 0; wordIdx < nWords; ++wordIdx) {
        // llWord is a width-len composition
        Value llWord = undef(wordTy);
        // Insert each value element to the composition
        for (size_t elemIdx = 0; elemIdx < wordNElems; ++elemIdx) {
          const size_t elemOffset = vecStart + wordIdx * wordNElems + elemIdx;
          assert(elemOffset < valueElems.size());
          Value elem = valueElems[elemOffset];
          if (elem.getType().isInteger(1))
            elem = sext(i8_ty, elem);
          elem = bitcast(elem, valueElemTy);

          llWord = insert_element(wordTy, llWord, elem, i32_val(elemIdx));
        }
        llWord = bitcast(llWord, valArgTy);
        std::string constraint =
            (width == 64) ? "l" : ((width == 32) ? "r" : "c");
        asmArgs.emplace_back(llWord, constraint);
      }

      Value maskVal = maskElems.size() ? and_(mask, maskElems[vecStart]) : mask;

      auto vecTy = vec_ty(valArgTy, nWords);
      Value vecWord = undef(vecTy);
      for (int index = 0; index < asmArgs.size(); ++index) {
        auto llWord = asmArgs[index].first;
        vecWord = insert_element(vecTy, vecWord, llWord, i32_val(index));
      }

      // Create a predicated store operation.
      LLVM::intel::createPredicatedBlock(rewriter, loc, maskVal, [&] {
        Value addrElem = bitcast(ptrElems[vecStart], ptr_ty(ctx, 1 /*global*/));
        uint32_t alignment = nWords * width / 8;
        store(vecWord, addrElem, alignment);
        return ArrayRef<Value>();
      });
    } // for
    rewriter.eraseOp(op);
    return success();
  }
};

void createBarrier(ConversionPatternRewriter &rewriter, Location loc,
                   int numCTAs) {
  assert(numCTAs == 1 && "Expecting numCTA to be 1");
  barrier();
}

struct AtomicCASOpConversion
    : public ConvertTritonGPUOpToLLVMPattern<triton::AtomicCASOp>,
      public LoadStoreConversionBase {
  using ConvertTritonGPUOpToLLVMPattern<
      triton::AtomicCASOp>::ConvertTritonGPUOpToLLVMPattern;

  AtomicCASOpConversion(
      TritonIntelGPUToLLVMTypeConverter &converter,
      const triton::intel::TargetInfo &targetInfo,
      const triton::intel::ModuleAxisInfoAnalysis &axisAnalysisPass,
      PatternBenefit benefit)
      : ConvertTritonGPUOpToLLVMPattern<triton::AtomicCASOp>(converter,
                                                             benefit),
        LoadStoreConversionBase(targetInfo, axisAnalysisPass) {}

  LogicalResult
  matchAndRewrite(triton::AtomicCASOp op, OpAdaptor adaptor,
                  ConversionPatternRewriter &rewriter) const override {
    auto loc = op.getLoc();
    MLIRContext *ctx = rewriter.getContext();

    auto moduleOp = op->getParentOfType<ModuleOp>();
    assert(moduleOp && "Parent ModuleOp not found for AtomicCASOp");
    int numCTAs = triton::gpu::TritonGPUDialect::getNumCTAs(moduleOp);

    Value llPtr = adaptor.getPtr();
    Value llCmp = adaptor.getCmp();
    Value llVal = adaptor.getVal();

    auto ptrElements = unpackLLElements(loc, llPtr, rewriter);
    auto cmpElements = unpackLLElements(loc, llCmp, rewriter);
    auto valElements = unpackLLElements(loc, llVal, rewriter);

    auto valueTy = op.getType();
    auto tensorTy = dyn_cast<RankedTensorType>(valueTy);
    Type valueElemTy =
        tensorTy ? getTypeConverter()->convertType(tensorTy.getElementType())
                 : valueTy;
    auto valueElemNBits = valueElemTy.getIntOrFloatBitWidth();
    auto elemsPerThread = getTotalElemsPerThread(op.getVal().getType());
    // vec = 1 for scalar
    auto vec = getVectorSize(op.getPtr());
    // tensor
    if (tensorTy) {
      auto valTy = cast<RankedTensorType>(op.getVal().getType());
      vec = std::min<unsigned>(vec, valTy.getElementType().isF16() ? 2 : 1);
    }

    Value mask = redundantDataMask(valueTy, rewriter, loc, targetInfo);
    auto vecTy = vec_ty(valueElemTy, vec);
    SmallVector<Value> resultVals(elemsPerThread);

    for (size_t i = 0; i < elemsPerThread; i += vec) {
      Value casVal = undef(vecTy);
      for (int ii = 0; ii < vec; ++ii) {
        Value iiVal = createIndexAttrConstant(
            rewriter, loc, getTypeConverter()->getIndexType(), ii);
        casVal = insert_element(vecTy, casVal, valElements[i + ii], iiVal);
      }

      Value casPtr = ptrElements[i];
      Value casCmp = cmpElements[i];
      casVal = valElements[i];

      assert((valueElemNBits == 32 || valueElemNBits == 64) &&
             "Unexpected width");

      Value zero = (valueElemNBits == 32) ? i32_val(0) : i64_val(0);
      if (!atomicNeedsSharedMemory(op.getResult()))
        rewriter.create<TritonGEN::BarrierOp>(loc, TritonGEN::MemFence::GLOBAL);
      Block &endBlock =
          LLVM::intel::createPredicatedBlock(rewriter, loc, mask, {zero}, [&] {
            // casPtr = bitcast(casPtr, ptr_ty(ctx, 1));
            casCmp = bitcast(casCmp, zero.getType());
            casVal = bitcast(casVal, zero.getType());

            auto cmpxchg = rewriter.create<LLVM::AtomicCmpXchgOp>(
                loc, casPtr, casCmp, casVal, LLVM::AtomicOrdering::acq_rel,
                LLVM::AtomicOrdering::monotonic);
            Value newLoaded =
                rewriter.create<LLVM::ExtractValueOp>(loc, cmpxchg, 0);
            return SmallVector<Value, 1>{newLoaded};
          });

      Value ret = endBlock.getArgument(0);
      Type retType = (!tensorTy || vec == 1) ? valueElemTy : vecTy;
      ret = bitcast(ret, retType);

      if (tensorTy) {
        for (int ii = 0; ii < vec; ++ii) {
          resultVals[i + ii] =
              vec == 1 ? ret : extract_element(valueElemTy, ret, i32_val(ii));
        }
      } else {
        if (!atomicNeedsSharedMemory(op.getResult())) {
          rewriter.eraseOp(op);
          return success();
        }
        Value atomPtr = LLVM::intel::getSharedMemoryBase(
            loc, rewriter, targetInfo, op.getOperation());
        atomPtr = bitcast(atomPtr, ptr_ty(ctx, 3));
        targetInfo.storeShared(rewriter, loc, atomPtr, ret, mask);
        createBarrier(rewriter, loc, numCTAs);
        Value ret = load(valueElemTy, atomPtr);
        rewriter.replaceOp(op, {ret});
      }
    }

    if (tensorTy) {
      Type structTy = getTypeConverter()->convertType(tensorTy);
      Value resultStruct = packLLElements(loc, getTypeConverter(), resultVals,
                                          rewriter, structTy);
      rewriter.replaceOp(op, {resultStruct});
    }
    return success();
  }
};

struct AtomicRMWOpConversion
    : public ConvertTritonGPUOpToLLVMPattern<triton::AtomicRMWOp>,
      public LoadStoreConversionBase {
  using ConvertTritonGPUOpToLLVMPattern<
      triton::AtomicRMWOp>::ConvertTritonGPUOpToLLVMPattern;

  AtomicRMWOpConversion(
      TritonIntelGPUToLLVMTypeConverter &converter,
      const triton::intel::TargetInfo &targetInfo,
      const triton::intel::ModuleAxisInfoAnalysis &axisAnalysisPass,
      PatternBenefit benefit)
      : ConvertTritonGPUOpToLLVMPattern<triton::AtomicRMWOp>(converter,
                                                             benefit),
        LoadStoreConversionBase(targetInfo, axisAnalysisPass) {}

  LogicalResult
  matchAndRewrite(triton::AtomicRMWOp op, OpAdaptor adaptor,
                  ConversionPatternRewriter &rewriter) const override {
    auto loc = op.getLoc();
    MLIRContext *ctx = rewriter.getContext();

    auto moduleOp = op->getParentOfType<ModuleOp>();
    assert(moduleOp && "Parent ModuleOp not found for AtomicRMWOp");
    int numCTAs = triton::gpu::TritonGPUDialect::getNumCTAs(moduleOp);

    auto atomicRmwAttr = op.getAtomicRmwOp();

    Value val = op.getVal();
    Value ptr = op.getPtr();

    Value llPtr = adaptor.getPtr();
    Value llVal = adaptor.getVal();
    Value llMask = adaptor.getMask();

    auto valElements = unpackLLElements(loc, llVal, rewriter);
    auto ptrElements = unpackLLElements(loc, llPtr, rewriter);
    SmallVector<Value> maskElements;
    if (llMask)
      maskElements = unpackLLElements(loc, llMask, rewriter);

    auto valueTy = op.getType();
    auto tensorTy = dyn_cast<RankedTensorType>(valueTy);
    Type valueElemTy =
        tensorTy ? getTypeConverter()->convertType(tensorTy.getElementType())
                 : valueTy;
    const size_t valueElemNBits = valueElemTy.getIntOrFloatBitWidth();
    auto elemsPerThread = getTotalElemsPerThread(val.getType());
    // vec = 1, numElements = 1 for scalar
    auto vec = getVectorSize(ptr);
    int numElems = 1;
    // tensor
    if (tensorTy) {
      auto valTy = cast<RankedTensorType>(val.getType());
      auto maxVecSize =
          valueElemNBits / valTy.getElementType().getIntOrFloatBitWidth();
      vec = std::min<unsigned>(vec,
                               valTy.getElementType().isF16() ? maxVecSize : 1);
      // mask
      numElems = tensorTy.getNumElements();
    }
    Value mask = redundantDataMask(valueTy, rewriter, loc, targetInfo);

    auto vecTy = vec_ty(valueElemTy, vec);
    SmallVector<Value> resultVals(elemsPerThread);
    for (size_t i = 0; i < elemsPerThread; i += vec) {
      Value rmwVal = undef(vecTy);
      for (int ii = 0; ii < vec; ++ii) {
        Value iiVal = createIndexAttrConstant(
            rewriter, loc, getTypeConverter()->getIndexType(), ii);
        rmwVal = insert_element(vecTy, rmwVal, valElements[i + ii], iiVal);
      }

      Value rmwPtr = ptrElements[i];
      Value rmwMask = llMask ? and_(mask, maskElements[i]) : mask;

      assert((valueElemNBits == 16 || valueElemNBits == 32 ||
              valueElemNBits == 64) &&
             "Unexpected width");

      Value zero;
      llvm::TypeSwitch<mlir::Type>(valueElemTy)
          .Case<mlir::IntegerType>(
              [&](auto ty) { zero = int_val(valueElemNBits, 0); })
          .Case<mlir::Float16Type>([&](auto ty) { zero = f16_val(0); })
          .Case<mlir::Float32Type>([&](auto ty) { zero = f32_val(0); })
          .Case<mlir::Float64Type>([&](auto ty) { zero = f64_val(0); });

      Block *endBlock = nullptr;
      // TODO: check device capabilities to avoid unnecessary emulation or
      // emit unsupported feature error.
      if (valueElemNBits == 16) {
        op.emitWarning(
            "'tt.atomic_rmw' op fp16 datatype is not supported in the target "
            "HW, software emulation is an experimental feature (use at own "
            "risk)");
        endBlock =
            emulateFp16AtomicRmw(rewriter, loc, atomicRmwAttr, valueElemTy,
                                 rmwPtr, rmwVal, rmwMask, {zero});
      } else {
        if (!atomicNeedsSharedMemory(op.getResult()))
          rewriter.create<TritonGEN::BarrierOp>(loc,
                                                TritonGEN::MemFence::GLOBAL);
        endBlock = &LLVM::intel::createPredicatedBlock(
            rewriter, loc, rmwMask, {zero}, [&] {
              mlir::LLVM::AtomicBinOp rmwKind;
              switch (atomicRmwAttr) {
              case RMWOp::AND:
                rmwKind = LLVM::AtomicBinOp::_and;
                break;
              case RMWOp::OR:
                rmwKind = LLVM::AtomicBinOp::_or;
                break;
              case RMWOp::XOR:
                rmwKind = LLVM::AtomicBinOp::_xor;
                break;
              case RMWOp::ADD:
                rmwKind = LLVM::AtomicBinOp::add;
                break;
              case RMWOp::FADD:
                rmwKind = LLVM::AtomicBinOp::fadd;
                break;
              case RMWOp::MAX:
                rmwKind = LLVM::AtomicBinOp::max;
                break;
              case RMWOp::UMAX:
                rmwKind = LLVM::AtomicBinOp::umax;
                break;
              case RMWOp::MIN:
                rmwKind = LLVM::AtomicBinOp::min;
                break;
              case RMWOp::UMIN:
                rmwKind = LLVM::AtomicBinOp::umin;
                break;
              case RMWOp::XCHG:
                rmwKind = LLVM::AtomicBinOp::xchg;
                break;
              }

              rmwVal = bitcast(rmwVal, valueElemTy);
              auto atomRMW = rewriter.create<LLVM::AtomicRMWOp>(
                  loc, rmwKind, rmwPtr, rmwVal, LLVM::AtomicOrdering::acq_rel);
              return SmallVector<Value, 1>{atomRMW.getRes()};
            });
      }

      Value ret = endBlock->getArgument(0);
      Type retType = (!tensorTy || vec == 1) ? valueElemTy : vecTy;
      ret = bitcast(ret, retType);

      if (tensorTy) {
        for (int ii = 0; ii < vec; ++ii) {
          resultVals[i + ii] =
              vec == 1 ? ret : extract_element(valueElemTy, ret, i32_val(ii));
        }
      } else {
        if (!atomicNeedsSharedMemory(op.getResult())) {
          rewriter.eraseOp(op);
          return success();
        }
        Value atomPtr = LLVM::intel::getSharedMemoryBase(
            loc, rewriter, targetInfo, op.getOperation());
        atomPtr = bitcast(atomPtr, ptr_ty(ctx, 3));
        // Only threads with rmwMask = True store the result
        targetInfo.storeShared(rewriter, loc, atomPtr, ret, rmwMask);
        createBarrier(rewriter, loc, numCTAs);
        Value loadVal = load(valueElemTy, atomPtr);
        rewriter.replaceOp(op, {loadVal});
      }
    }

    if (tensorTy) {
      Type structTy = getTypeConverter()->convertType(tensorTy);
      Value resultStruct = packLLElements(loc, getTypeConverter(), resultVals,
                                          rewriter, structTy);
      rewriter.replaceOp(op, {resultStruct});
    }
    return success();
  }

  // Emulate 16-bit atomicrmw through a loop with 32-bit cmpxchg.
  Block *emulateFp16AtomicRmw(ConversionPatternRewriter &rewriter, Location loc,
                              mlir::triton::RMWOp atomicOp, Type valueElemTy,
                              Value rmwPtr, Value rmwVal, Value rmwMask,
                              ArrayRef<Value> ops) const {
    Block *insertionBlock = rewriter.getInsertionBlock();
    Block *headerBlock =
        rewriter.splitBlock(insertionBlock, rewriter.getInsertionPoint());
    Block *endBlock = rewriter.splitBlock(headerBlock, headerBlock->begin());
    rewriter.setInsertionPointToEnd(insertionBlock);
    rewriter.create<cf::CondBranchOp>(loc, rmwMask, headerBlock, endBlock, ops);
    rewriter.setInsertionPointToStart(headerBlock);

    rmwVal = bitcast(rmwVal, valueElemTy);

    // Align pointer by 4 bytes by zeroing lower address bits. Atomically read a
    // vector of two fp16 values as a single i32. The second lowest bit is
    // extracted to later be used as an index to extract the required vector
    // element.
    assert(isa<LLVM::LLVMPointerType>(rmwPtr.getType()));
    auto intPtr = ptrtoint(i64_ty, rmwPtr);
    auto lowPtrBits = and_(intPtr, i64_val(3));
    auto elemIndex = trunc(i32_ty, lshr(lowPtrBits, i64_val(1)));
    auto alignPtr = inttoptr(rmwPtr.getType(), sub(intPtr, lowPtrBits));
    auto firstValInt = load(i32_ty, alignPtr, 4, false, false, false,
                            LLVM::AtomicOrdering::acquire);

    // Create a loop body block. It has a single parameter which holds the
    // latest loaded i32 value.
    Block *bodyBlock =
        rewriter.splitBlock(headerBlock, rewriter.getInsertionPoint());
    auto origValInt =
        bodyBlock->addArgument(firstValInt.getType(), firstValInt.getLoc());
    rewriter.setInsertionPointToEnd(headerBlock);
    rewriter.create<cf::BranchOp>(loc, bodyBlock,
                                  SmallVector<Value, 1>{firstValInt});
    rewriter.setInsertionPointToEnd(bodyBlock);

    // Extract value for modification.
    auto origValVec = bitcast(origValInt, vec_ty(valueElemTy, 2));
    Value origVal = extract_element(origValVec, elemIndex);

    // Apply operation.
    Value newVal = nullptr;
    switch (atomicOp) {
    case RMWOp::FADD:
      newVal = rewriter.create<LLVM::FAddOp>(loc, origVal, rmwVal);
      break;
    case RMWOp::MAX:
      newVal = rewriter.create<LLVM::MaximumOp>(loc, origVal, rmwVal);
      break;
    case RMWOp::MIN:
      newVal = rewriter.create<LLVM::MinimumOp>(loc, origVal, rmwVal);
      break;
    case RMWOp::XCHG:
      newVal = rmwVal;
      break;
    default:
      llvm_unreachable("Unsupported FP16 atomic op");
    }

    // Use modified value to form a new i32 value to write to memory.
    assert(newVal);
    Value newValVec = insert_element(origValVec, newVal, elemIndex);
    Value newValInt = bitcast(newValVec, i32_ty);

    // Execute cmpxchg and loop back if it fails.
    auto successOrdering = LLVM::AtomicOrdering::acq_rel;
    auto failureOrdering = LLVM::AtomicOrdering::monotonic;
    auto cmpxchg = rewriter.create<LLVM::AtomicCmpXchgOp>(
        loc, alignPtr, origValInt, newValInt, successOrdering, failureOrdering);
    auto newLoaded = extract_val(cmpxchg, 0);
    auto done = extract_val(cmpxchg, 1);
    assert(ops.size() == (size_t)1);
    SmallVector<Value, 1> endOps = {origVal};
    rewriter.create<cf::CondBranchOp>(loc, done, endBlock, endOps, bodyBlock,
                                      SmallVector<Value, 1>{newLoaded});

    for (Value op : ops)
      endBlock->addArgument(op.getType(), op.getLoc());

    rewriter.setInsertionPointToStart(endBlock);
    return endBlock;
  }
};

} // namespace

void mlir::triton::intel::populateLoadStoreOpToLLVMPatterns(
    TritonIntelGPUToLLVMTypeConverter &typeConverter,
    const TargetInfo &targetInfo, RewritePatternSet &patterns,
    const intel::ModuleAxisInfoAnalysis &axisInfoAnalysis,
    PatternBenefit benefit) {
  patterns.add<AtomicCASOpConversion, AtomicRMWOpConversion, LoadOpConversion,
               StoreOpConversion, PrefetchOpConversion>(
      typeConverter, targetInfo, axisInfoAnalysis, benefit);
}<|MERGE_RESOLUTION|>--- conflicted
+++ resolved
@@ -823,50 +823,31 @@
   LogicalResult
   matchAndRewrite(triton::LoadOp op, OpAdaptor adaptor,
                   ConversionPatternRewriter &rewriter) const override {
-<<<<<<< HEAD
-    if (isTensorPointerType(op.getPtr().getType()) &&
-        rewriteTensorPointerLoad(op, adaptor, rewriter).succeeded())
-      return success();
+    if (isTensorPointerType(op.getPtr().getType()))
+      if (rewriteTensorPointerLoad(op, adaptor, rewriter).succeeded())
+        return success();
 
     Location loc = op->getLoc();
-    TritonIntelGPUToLLVMTypeConverter *typeConverter = getTypeConverter();
+    auto typeConverter = getTypeConverter();
     MLIRContext *ctx = rewriter.getContext();
     Value ptr = op.getPtr();
     Value mask = op.getMask();
     Value llMask = adaptor.getMask();
-=======
-    if (isTensorPointerType(op.getPtr().getType()))
-      if (rewriteTensorPointerLoad(op, adaptor, rewriter).succeeded())
-        return success();
-
-    Location loc = op->getLoc();
-    auto typeConverter = getTypeConverter();
-    MLIRContext *ctx = rewriter.getContext();
->>>>>>> 6536edbd
 
     // Determine the vectorization size
     Type valueElemTy =
         typeConverter->convertType(getElementTypeOrSelf(op.getType()));
     unsigned numElems = getTotalElemsPerThread(op.getType());
-<<<<<<< HEAD
     unsigned vec = getVectorSize(ptr);
     if (llMask)
       vec = std::min<size_t>(vec, getMaskAlignment(mask));
-=======
-    unsigned vec = 1;
->>>>>>> 6536edbd
 
     SmallVector<Value> ptrElems, maskElems, otherElems;
     bool otherIsSplatConstInt = false;
     int64_t splatVal = 0;
 
-<<<<<<< HEAD
     if (isTensorPointerType(ptr.getType())) {
-=======
-    if (isTensorPointerType(op.getPtr().getType())) {
-      // TODO: (johnlu) set the vector size > 1; Need to prove the memory is
-      // contiguous on the fast changing dim when fallback to gather load.
->>>>>>> 6536edbd
+      // fallback to gather load.
       auto tensorType = cast<RankedTensorType>(op.getType());
       std::tie(ptrElems, maskElems, otherElems) = convertBlockPtrToTensorOfPtr(
           loc, adaptor.getPtr(), tensorType, valueElemTy, rewriter,
@@ -1149,35 +1130,23 @@
         return success();
 
     Location loc = op->getLoc();
-<<<<<<< HEAD
-    TritonIntelGPUToLLVMTypeConverter *typeConverter = getTypeConverter();
+    auto *typeConverter = getTypeConverter();
     MLIRContext *ctx = rewriter.getContext();
     Value ptr = op.getPtr();
     Value mask = op.getMask();
     Value llMask = adaptor.getMask();
 
     // Determine the vectorization size
-=======
-    MLIRContext *ctx = rewriter.getContext();
-    Value ptr = op.getPtr();
->>>>>>> 6536edbd
-    Value value = op.getValue();
-    Type valueTy = value.getType();
+    Type valueTy = op.getValue().getType();
     Type valueElemTy =
         typeConverter->convertType(getElementTypeOrSelf(valueTy));
     SmallVector<Value> ptrElems, maskElems;
-<<<<<<< HEAD
     unsigned vec = getVectorSize(ptr);
     if (llMask)
       vec = std::min<size_t>(vec, getMaskAlignment(mask));
 
     if (isTensorPointerType(ptr.getType())) {
-=======
-    unsigned vec = 1;
-
-    if (isTensorPointerType(ptr.getType())) {
       // fallback to scatter store.
->>>>>>> 6536edbd
       auto tensorType = cast<RankedTensorType>(valueTy);
       SmallVector<Value> dummyOther;
       std::tie(ptrElems, maskElems, dummyOther) = convertBlockPtrToTensorOfPtr(
@@ -1185,12 +1154,9 @@
           op.getBoundaryCheck());
     } else {
       Value llPtr = adaptor.getPtr();
-
       ptrElems = unpackLLElements(loc, llPtr, rewriter);
-
-      if (llMask) {
+      if (llMask)
         maskElems = unpackLLElements(loc, llMask, rewriter);
-      }
     }
 
     Value llValue = adaptor.getValue();
