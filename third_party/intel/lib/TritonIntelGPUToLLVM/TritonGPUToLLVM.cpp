--- conflicted
+++ resolved
@@ -57,16 +57,9 @@
     addIllegalDialect<triton::gpu::intel::TritonIntelGPUDialect>();
     addIllegalDialect<mlir::gpu::GPUDialect>();
     addLegalOp<mlir::UnrealizedConversionCastOp>();
-<<<<<<< HEAD
-=======
-    addDynamicallyLegalOp<ModuleOp>([](ModuleOp op) {
-      return !triton::gpu::intel::hasSpirvTargetArch(op) ||
-             spirv::lookupTargetEnv(op) != nullptr;
-    });
     addDynamicallyLegalOp<LLVM::CallOp>([](LLVM::CallOp op) {
       return op.getCConv() == triton::gpu::intel::getRequiredCConv(op);
     });
->>>>>>> 86dffe24
   }
 };
 
