#include "../TritonGPUToLLVMBase.h"
#include "Dialect/TritonIntelGPU/IR/Attributes.h"
#include "mlir/IR/BuiltinTypes.h"

#include "intel/include/Analysis/DPAS.h"
#include "intel/include/Dialect/TritonGEN/IR/TritonGENDialect.h"
#include "intel/include/Dialect/TritonIntelGPU/Transforms/Utility.h"
#include "triton/Tools/Sys/GetEnv.hpp"
#include "llvm/Support/Debug.h"
#include "llvm/Support/raw_ostream.h"
#include <optional>

using namespace mlir;
using namespace mlir::triton;
using namespace mlir::triton::gpu::intel;

namespace {

class DotOpDPASConversionHelper {
public:
  using ValueTable = std::map<std::array<unsigned, 3>, Value>;

  DotOpDPASConversionHelper(DpasEncodingAttr dpasLayout,
                            ConversionPatternRewriter &rewriter,
                            TritonIntelGPUToLLVMTypeConverter *typeConverter,
                            Location loc)
      : dpasLayout(dpasLayout), rewriter(rewriter),
        typeConverter(typeConverter), loc(loc), ctx(dpasLayout.getContext()) {}

  std::tuple<Type, Type, Type, Type> static getDPASOperandsType(
      DPASAnalysis::DPASEngineType dpasType, MLIRContext *ctx,
      DpasEncodingAttr layout) {
    Type fp32Ty = type::f32Ty(ctx);
    Type fp16Ty = type::f16Ty(ctx);
    Type bf16Ty = type::bf16Ty(ctx);
    Type i32Ty = type::i32Ty(ctx);
    Type i16Ty = type::i16Ty(ctx);
    Type s32Ty = IntegerType::get(ctx, 32, IntegerType::Signed);

    unsigned threadsPerWarp = layout.getThreadsPerWarp();
    unsigned opsPerChannel = layout.getOpsPerChannel();
    SmallVector<unsigned> shapeC = layout.getDPASInstShapeC();
    unsigned elemNumC = product<unsigned>(shapeC) / threadsPerWarp;
    SmallVector<unsigned> shapeA = layout.getDPASInstShapeA();
    unsigned elemNumA = product<unsigned>(shapeA) / threadsPerWarp;
    SmallVector<unsigned> shapeB = layout.getDPASInstShapeB();
    unsigned elemNumB = product<unsigned>(shapeB) / threadsPerWarp;

    using DPASEngineType = DPASAnalysis::DPASEngineType;
    switch (dpasType) {
    case DPASEngineType::FP32_FP32_FP16_FP16: {
      Type cTy = vec_ty(fp32Ty, elemNumC);
      Type aTy = vec_ty(i16Ty, elemNumA);                 // pack scalar to i16.
      Type bTy = vec_ty(i32Ty, elemNumB / opsPerChannel); // pack scalar to i32.
      return {cTy, cTy, aTy, bTy};
    }
    case DPASEngineType::FP16_FP16_FP16_FP16: {
      Type cTy = vec_ty(fp16Ty, elemNumC);
      Type aTy = vec_ty(i16Ty, elemNumA);                 // pack scalar to i16.
      Type bTy = vec_ty(i32Ty, elemNumB / opsPerChannel); // pack scalar to i32.
      return {cTy, cTy, aTy, bTy};
    }
    case DPASEngineType::FP32_FP32_BF16_BF16: {
      Type cTy = vec_ty(fp32Ty, elemNumC);
      Type aTy = vec_ty(i16Ty, elemNumA);                 // pack scalar to i16.
      Type bTy = vec_ty(i32Ty, elemNumB / opsPerChannel); // pack scalar to i32.
      return {cTy, cTy, aTy, bTy};
    }
    case DPASEngineType::BF16_BF16_BF16_BF16: {
      Type cTy = vec_ty(bf16Ty, elemNumC);
      Type aTy = vec_ty(i16Ty, elemNumA);                 // pack scalar to i16.
      Type bTy = vec_ty(i32Ty, elemNumB / opsPerChannel); // pack scalar to i32.
      return {cTy, cTy, aTy, bTy};
    }
    case DPASEngineType::FP32_FP32_TF32_TF32: {
      Type cTy = vec_ty(fp32Ty, elemNumC);
      Type aTy = vec_ty(i32Ty, elemNumA);                 // pack scalar to i32.
      Type bTy = vec_ty(i32Ty, elemNumB / opsPerChannel); // pack scalar to i32.
      return {cTy, cTy, aTy, bTy};
    }
    case DPASEngineType::U32_U32_U8_U8: {
      Type cTy = vec_ty(i32Ty, elemNumC);
      Type aTy = vec_ty(i16Ty, elemNumA / 2);             // pack 2 i8 to i16.
      Type bTy = vec_ty(i32Ty, elemNumB / opsPerChannel); // pack scalar to i32.
      return {cTy, cTy, aTy, bTy};
    }
    case DPASEngineType::S32_S32_S8_S8: {
      Type cTy = vec_ty(s32Ty, elemNumC);
      Type aTy = vec_ty(i16Ty, elemNumA / 2);             // pack 2 i8 to i16.
      Type bTy = vec_ty(i32Ty, elemNumB / opsPerChannel); // pack scalar to i32.
      return {cTy, cTy, aTy, bTy};
    }
    default:
      llvm::report_fatal_error("Unsupported dpas type found");
    }

    return std::make_tuple<Type, Type, Type, Type>({}, {}, {}, {});
  }

  /// Generate the GEN dialect dpas operation. Rules (for PVC):
  ///  - SD = 8
  ///  - M = RC = 1,2,4,8 (we use 8)
  ///  - N = exec_size = SIMD_width = 16
  ///  - Size of A, B element type = {32,16,8}, for {tf32,bf16/f16,u8/i8}
  ///  - K=SD * num_packed_elems_in_Dword = {8,16,32}, for {tf32,bf16/f16,u8/i8}
  ///
  /// The per-lane intrinsic function generated is defined to perform the
  /// following operation:
  ///    D[0:M-1,laneId] = C[0:M-1,laneId] + A[0:M-1,laneId] * B[0:K-1,laneId]
  ///
  /// Example: A and B elements are f16, K=SD*2=16, SIMD_width=16, each
  /// lane gets K/SIMD_width=1 column of A
  ///
  ///    D[0:M-1,lane_id] =
  ///      gen.matrix.dpas C, A, B {pa, pb, rc=M, sd=8}
  ///        : (vector<8xf32>, vector<4xi32>, vector<4xi32>) -> vector<8xf32>
  ///
  LogicalResult convertDot(DotOp op, DotOpAdaptor adaptor) const {
    Value A = op.getA(), B = op.getB(), C = op.getC(), D = op.getResult();
    Value loadedA = adaptor.getA(), loadedB = adaptor.getB(),
          loadedC = adaptor.getC();

    auto ATensorTy = cast<RankedTensorType>(A.getType()),
         BTensorTy = cast<RankedTensorType>(B.getType()),
         CTensorTy = cast<RankedTensorType>(C.getType()),
         DTensorTy = cast<RankedTensorType>(D.getType());

    auto AEncoding = cast<DotOperandEncodingAttr>(ATensorTy.getEncoding());
    auto BEncoding = cast<DotOperandEncodingAttr>(BTensorTy.getEncoding());

    auto ADpasEncoding =
        cast<triton::gpu::intel::DpasEncodingAttr>(AEncoding.getParent());
    auto BDpasEncoding =
        cast<triton::gpu::intel::DpasEncodingAttr>(BEncoding.getParent());

    SmallVector<int64_t> repA = ADpasEncoding.getDPASRepetitions(
        ATensorTy.getShape(), AEncoding.getOpIdx());
    SmallVector<int64_t> repB = BDpasEncoding.getDPASRepetitions(
        BTensorTy.getShape(), BEncoding.getOpIdx());
    assert(repA[0] == repB[0] && "A and B should have the same batch size");
    assert(repA[2] == repB[1] && "Unexpected rep for A and B operands");
    unsigned repBatch = repA[0];
    unsigned repM = repA[1], repN = repB[2], repK = repA[2];

    auto dpasType = DPASAnalysis::getDPASType(op);
    auto dpasEncoding = cast<DpasEncodingAttr>(DTensorTy.getEncoding());
    Type aTy, bTy, cTy, dTy;
    std::tie(dTy, cTy, aTy, bTy) =
        getDPASOperandsType(dpasType, op.getContext(), dpasEncoding);
    ValueTable ha = getValuesFromDotOperandLayoutStruct(
        loadedA, repBatch, repM, repK,
        typeConverter->convertType(ATensorTy.getElementType()),
        DpasEncodingAttr::OpIdx::OperandA);
    ValueTable hb = getValuesFromDotOperandLayoutStruct(
        loadedB, repBatch, repN, repK,
        typeConverter->convertType(BTensorTy.getElementType()),
        DpasEncodingAttr::OpIdx::OperandB);
    ValueTable fc = getValuesFromDotOperandLayoutStruct(
        loadedC, repBatch, repM, repN,
        typeConverter->convertType(CTensorTy.getElementType()),
        DpasEncodingAttr::OpIdx::OperandC);

    Type resElemTy = DTensorTy.getElementType();

    TritonGEN::PrecisionType APrecision =
                                 getElementPrecision(ATensorTy, resElemTy),
                             BPrecision =
                                 getElementPrecision(BTensorTy, resElemTy);

    assert(APrecision == BPrecision &&
           "A and B precision enumerators do not match");

    LLVM_DEBUG({
      llvm::dbgs() << "repBatch = " << repBatch << "\n";
      llvm::dbgs() << "repM = " << repM << "\n";
      llvm::dbgs() << "repK = " << repK << "\n";
      llvm::dbgs() << "repN = " << repN << "\n";
      llvm::dbgs() << "fc.size()= " << fc.size() << "\n";
    });

    auto generateDPASOp = [&](unsigned b, unsigned m, unsigned n, unsigned k) {
      auto tb = TritonLLVMOpBuilder(loc, rewriter);
      Value valA = ha.at({b, m, k});
      Value valB = hb.at({b, n, k});
      Value valc = fc.at({b, m, n});

      TritonGEN::PrecisionTypeAttr pA =
          TritonGEN::PrecisionTypeAttr::get(A.getContext(), APrecision);
      TritonGEN::PrecisionTypeAttr pB =
          TritonGEN::PrecisionTypeAttr::get(B.getContext(), BPrecision);
      auto RC = IntegerAttr::get(rewriter.getIntegerType(32),
                                 dpasEncoding.getRepeatCount());
      fc.at({b, m, n}) = rewriter.create<TritonGEN::MatrixDPASOp>(
          loc, dTy, tb.bitcast(valc, cTy), tb.bitcast(valA, aTy),
          tb.bitcast(valB, bTy), pA, pB, RC);
    };

    ArrayRef<unsigned> repCluster = dpasEncoding.getRepCluster();
    unsigned rank = repCluster.size();

    auto innerLoop = [&](int b, int k, int outer, unsigned repNumM,
                         unsigned repNumN, unsigned repInner,
                         bool reverseLoop = false) {
      auto body = [&](int b, int k, int outer, int inner) {
        if (repNumM > repNumN)
          generateDPASOp(b, inner, outer, k);
        else
          generateDPASOp(b, outer, inner, k);
      };

      if (reverseLoop) {
        for (int inner = repInner - 1; inner >= 0; --inner)
          body(b, k, outer, inner);
        return;
      }

      for (int inner = 0; inner < repInner; ++inner)
        body(b, k, outer, inner);
    };

    // Use the smaller of the two dimensions as the outer loop for better DPAS
    // operands locality.
    bool aggressiveReusing =
        triton::tools::getBoolEnv("TRITON_INTEL_AGGRESSIVE_DPAS_REUSE");
    unsigned repNumM = repM * repCluster[rank - 2];
    unsigned repNumN = repN * repCluster[rank - 1];
    unsigned repOuter = repNumM > repNumN ? repNumN : repNumM;
    unsigned repInner = repNumM > repNumN ? repNumM : repNumN;
    for (int b = 0; b < repBatch; ++b)
      for (int k = 0; k < repK; ++k)
        for (int outer = 0; outer < repOuter; ++outer) {
          // Change the inner loop direction in odd outer loop iteration if
          // aggressive reuse DPAS operands.
          bool reverseLoop = aggressiveReusing && ((outer % 2) == 1);
          innerLoop(b, k, outer, repNumM, repNumN, repInner, reverseLoop);
        }

    Value res = composeValuesToDotOperandLayoutStruct(fc, repBatch, repM, repN,
                                                      resElemTy);

    rewriter.replaceOp(op, res);

    return success();
  }

private:
  /// Return the bit width corresponding to the given precision or std::nullopt
  /// if it cannot be computed.
  std::optional<unsigned> getBitWidth(TritonGEN::PrecisionType PT) const {
    switch (PT) {
    case TritonGEN::PrecisionType::U2:
    case TritonGEN::PrecisionType::S2:
      return 2;
    case TritonGEN::PrecisionType::U4:
    case TritonGEN::PrecisionType::S4:
      return 4;
    case TritonGEN::PrecisionType::U8:
    case TritonGEN::PrecisionType::S8:
      return 8;
    case TritonGEN::PrecisionType::BF16:
    case TritonGEN::PrecisionType::FP16:
      return 16;
    case TritonGEN::PrecisionType::TF32:
      return 32;
    default:
      return std::nullopt;
    }
  }

  Value composeValuesToDotOperandLayoutStruct(const ValueTable &vals,
                                              int64_t dimBatch, int64_t dimRow,
                                              int64_t dimCol,
                                              Type elemTy) const {
    auto tb = TritonLLVMOpBuilder(loc, rewriter);
    ArrayRef<unsigned> repCluster = dpasLayout.getRepCluster();
    size_t rank = repCluster.size();
    std::vector<Value> elems;
    for (unsigned b = 0; b < dimBatch; ++b) {
      for (int m = 0; m < dimRow; ++m) {
        for (int k = 0; k < dimCol; ++k) {
          for (int repRow = 0; repRow < repCluster[rank - 2]; ++repRow) {
            for (int repCol = 0; repCol < repCluster[rank - 1]; ++repCol) {
              Value matVal = vals.at({b, m * repCluster[rank - 2] + repRow,
                                      k * repCluster[rank - 1] + repCol});
              VectorType vecType = cast<mlir::VectorType>(matVal.getType());
              Type valTy = vecType.getElementType();
              for (int i = 0; i < vecType.getNumElements(); ++i) {
                Value val = tb.extract_element(valTy, matVal, tb.i32_val(i));
                elems.push_back(val);
              }
            }
          }
        }
      }
    }

    assert(!elems.empty() &&
           "unexpected empty result in composing the DPAS result.");

    Type structTy = LLVM::LLVMStructType::getLiteral(
        ctx, SmallVector<Type>(elems.size(), elemTy));
    return packLLElements(loc, typeConverter, elems, rewriter, structTy);
  }

  ValueTable
  getValuesFromDotOperandLayoutStruct(Value val, int64_t batch, int64_t outer,
                                      int64_t inner, Type elemTy,
                                      DpasEncodingAttr::OpIdx opIdx) const {
    SmallVector<Value> elems = unpackLLElements(loc, val, rewriter);
    ArrayRef<unsigned> repCluster = dpasLayout.getRepCluster();
    size_t rank = repCluster.size();
    unsigned repClusterOuter = 0u;
    unsigned repClusterInner = 0u;
    bool isOperandA = false;
    bool isOperandB = false;
    bool isFToTF32Enabled = false;
    switch (opIdx) {
    case DpasEncodingAttr::OpIdx::OperandA:
      // operand A
      repClusterOuter = repCluster[rank - 2];
      repClusterInner = 1;
      isOperandA = true;
      break;
    case DpasEncodingAttr::OpIdx::OperandB:
      // operand B
      repClusterInner = 1;
      repClusterOuter = repCluster[rank - 1];
      isOperandB = true;
      break;
    case DpasEncodingAttr::OpIdx::OperandC:
      // operand C
      repClusterOuter = repCluster[rank - 2];
      repClusterInner = repCluster[rank - 1];
      break;
    }

    size_t totalElems = elems.size();
    size_t numElemsPerOperand =
        totalElems /
        ((batch * outer * inner) * (repClusterOuter * repClusterInner));
    VectorType dotOpTy = vec_ty(elemTy, numElemsPerOperand);

    isFToTF32Enabled = elemTy.isFloat(32) && (isOperandA || isOperandB);

    auto tb = TritonLLVMOpBuilder(loc, rewriter);
    int offset = 0;
    ValueTable vals;
    for (unsigned b = 0; b < batch; ++b) {
      for (int i = 0; i < outer; ++i) {
        for (int j = 0; j < inner; ++j) {
          for (int repOuter = 0; repOuter < repClusterOuter; ++repOuter) {
            for (int repInner = 0; repInner < repClusterInner; ++repInner) {
              Value matVal = rewriter.create<LLVM::UndefOp>(loc, dotOpTy);
<<<<<<< HEAD
              for (int k = 0; k < numElemsPerOperand; ++k) {
                matVal = tb.insert_element(dotOpTy, matVal, elems[offset++],
                                           tb.i32_val(k));
              }
              if (isFToTF32Enabled) {
                auto t32Val = rewriter.create<TritonGEN::FToTf32Op>(loc, matVal)
                                  .getResult();
                vals[{b, i * repClusterOuter + repOuter,
                      j * repClusterInner + repInner}] = t32Val;
              } else {
                vals[{b, i * repClusterOuter + repOuter,
                      j * repClusterInner + repInner}] = matVal;
              }
=======
              if (numElemsPerOperand != 1)
                for (int k = 0; k < numElemsPerOperand; ++k)
                  matVal = tb.insert_element(dotOpTy, matVal, elems[offset++],
                                             tb.i32_val(k));
              else
                matVal = elems[offset++];
              if (isFToTF32Enabled)
                matVal = rewriter.create<TritonGEN::FToTf32Op>(loc, matVal)
                             .getResult();
              vals[{b, i * repClusterOuter + repOuter,
                    j * repClusterInner + repInner}] = matVal;
>>>>>>> 4903cacf
            }
          }
        }
      }
    }

    return vals;
  }

  /// Return the precision for the given tensor type (the type of A or B) and
  /// result element type.
  TritonGEN::PrecisionType getElementPrecision(RankedTensorType tensorTy,
                                               Type resElemType) const {
    assert((isa<IntegerType>(resElemType) || isa<FloatType>(resElemType)) &&
           "Expecting an integer or floating point type");

    Type elemType = tensorTy.getElementType();
    unsigned width = elemType.getIntOrFloatBitWidth();
    assert(width <= 32 && "Unexpected width");

    if (isa<FloatType>(resElemType)) {
      if (width == 32)
        return TritonGEN::PrecisionType::TF32;
      if (isa<BFloat16Type>(elemType))
        return TritonGEN::PrecisionType::BF16;
      if (isa<Float16Type>(elemType))
        return TritonGEN::PrecisionType::FP16;
    } else if (width == 8) {
      return elemType.isUnsignedInteger() ? TritonGEN::PrecisionType::U8
                                          : TritonGEN::PrecisionType::S8;
    }

    return TritonGEN::PrecisionType::UNUSED;
  }

  DpasEncodingAttr dpasLayout;
  ConversionPatternRewriter &rewriter;
  TritonIntelGPUToLLVMTypeConverter *typeConverter;
  Location loc;
  MLIRContext *ctx;
};

} // namespace

namespace fma_details {
LogicalResult convertDPAS(triton::DotOp op, triton::DotOp::Adaptor adaptor,
                          TritonIntelGPUToLLVMTypeConverter *typeConverter,
                          ConversionPatternRewriter &rewriter) {
  LLVM_DEBUG({
    auto module = op->getParentOfType<ModuleOp>();
    llvm::dbgs() << "module before DPAS generation\n";
    module->dump();
  });

  Value A = op.getA(), B = op.getB(), C = op.getC(), D = op.getResult();

  auto ATensorTy = cast<RankedTensorType>(A.getType()),
       BTensorTy = cast<RankedTensorType>(B.getType()),
       CTensorTy = cast<RankedTensorType>(C.getType()),
       DTensorTy = cast<RankedTensorType>(D.getType());

  assert(isa<DotOperandEncodingAttr>(ATensorTy.getEncoding()) &&
         isa<DotOperandEncodingAttr>(BTensorTy.getEncoding()) &&
         "Both $a and %b should be DotOperand layout.");
  assert(isa<DpasEncodingAttr>(CTensorTy.getEncoding()) &&
         isa<DpasEncodingAttr>(DTensorTy.getEncoding()) &&
         "Currently, we only support $c and $d with a dpas layout.");
  assert(CTensorTy.getShape()[0] == DTensorTy.getShape()[0] &&
         CTensorTy.getShape()[1] == DTensorTy.getShape()[1] &&
         "DotOp's $c operand should pass the same number of values as $d");

  auto dpasLayout = cast<DpasEncodingAttr>(
      cast<RankedTensorType>(op.getResult().getType()).getEncoding());

  DotOpDPASConversionHelper helper(dpasLayout, rewriter, typeConverter,
                                   op.getLoc());

  return helper.convertDot(op, adaptor);
}
} // namespace fma_details<|MERGE_RESOLUTION|>--- conflicted
+++ resolved
@@ -351,21 +351,6 @@
           for (int repOuter = 0; repOuter < repClusterOuter; ++repOuter) {
             for (int repInner = 0; repInner < repClusterInner; ++repInner) {
               Value matVal = rewriter.create<LLVM::UndefOp>(loc, dotOpTy);
-<<<<<<< HEAD
-              for (int k = 0; k < numElemsPerOperand; ++k) {
-                matVal = tb.insert_element(dotOpTy, matVal, elems[offset++],
-                                           tb.i32_val(k));
-              }
-              if (isFToTF32Enabled) {
-                auto t32Val = rewriter.create<TritonGEN::FToTf32Op>(loc, matVal)
-                                  .getResult();
-                vals[{b, i * repClusterOuter + repOuter,
-                      j * repClusterInner + repInner}] = t32Val;
-              } else {
-                vals[{b, i * repClusterOuter + repOuter,
-                      j * repClusterInner + repInner}] = matVal;
-              }
-=======
               if (numElemsPerOperand != 1)
                 for (int k = 0; k < numElemsPerOperand; ++k)
                   matVal = tb.insert_element(dotOpTy, matVal, elems[offset++],
@@ -377,7 +362,6 @@
                              .getResult();
               vals[{b, i * repClusterOuter + repOuter,
                     j * repClusterInner + repInner}] = matVal;
->>>>>>> 4903cacf
             }
           }
         }
