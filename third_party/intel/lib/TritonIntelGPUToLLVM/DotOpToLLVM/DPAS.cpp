--- conflicted
+++ resolved
@@ -5,11 +5,6 @@
 #include "intel/include/Analysis/DPAS.h"
 #include "intel/include/Dialect/TritonGEN/IR/TritonGENDialect.h"
 #include "intel/include/Dialect/TritonIntelGPU/Transforms/Utility.h"
-<<<<<<< HEAD
-#include "mlir/IR/Value.h"
-=======
-
->>>>>>> a2cd3c7b
 #include "llvm/Support/Debug.h"
 #include "llvm/Support/raw_ostream.h"
 #include <optional>
@@ -50,10 +45,7 @@
     SmallVector<unsigned> shapeB = layout.getDPASInstShapeB();
     unsigned elemNumB = product<unsigned>(shapeB) / threadsPerWarp;
 
-<<<<<<< HEAD
-=======
     using DPASEngineType = DPASAnalysis::DPASEngineType;
->>>>>>> a2cd3c7b
     switch (dpasType) {
     case DPASEngineType::FP32_FP32_FP16_FP16: {
       Type cTy = vec_ty(fp32Ty, elemNumC);
@@ -148,11 +140,7 @@
 
     unsigned repM = repA[0], repN = repB[1], repK = repA[1];
 
-<<<<<<< HEAD
-    DPASEngineType dpasType = getDPASType(op);
-=======
     auto dpasType = DPASAnalysis::getDPASType(op);
->>>>>>> a2cd3c7b
     auto dpasEncoding = cast<DpasEncodingAttr>(DTensorTy.getEncoding());
     Type aTy, bTy, cTy, dTy;
     std::tie(dTy, cTy, aTy, bTy) =
