--- conflicted
+++ resolved
@@ -21,12 +21,8 @@
     TritonOpsToLLVM.cpp
     TypeConverter.cpp
     Utility.cpp
-<<<<<<< HEAD
     XeAsmFormat.cpp
-=======
-    vISAAsmFormat.cpp
->>>>>>> ba4c3135
-
+    
     DEPENDS
     TritonIntelGPUConversionPassIncGen
 
