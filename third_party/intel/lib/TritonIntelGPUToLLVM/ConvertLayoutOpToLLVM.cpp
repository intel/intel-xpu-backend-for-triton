--- conflicted
+++ resolved
@@ -587,7 +587,6 @@
     return success();
   }
 
-<<<<<<< HEAD
   bool isSubGroupShuffle(const LinearLayout &srcLayout,
                          const LinearLayout &dstLayout) const {
     MLIRContext *ctx = srcLayout.getInDimNames().begin()->getContext();
@@ -734,7 +733,8 @@
                                             mlir::gpu::ShuffleMode::IDX)
               .getShuffleResult());
     return res;
-=======
+  }
+      
   bool isSupportedSubGroupTranspose(ConvertLayoutOp op,
                                     OpAdaptor adaptor) const {
     auto srcType = cast<LLVM::LLVMStructType>(adaptor.getSrc().getType());
@@ -760,7 +760,6 @@
           return true;
         })
         .Default(false);
->>>>>>> 988b62b3
   }
 
   LogicalResult transferWithinLane(ConvertLayoutOp op,
@@ -768,18 +767,17 @@
                                    const LinearLayout &dstLayout,
                                    OpAdaptor adaptor,
                                    ConversionPatternRewriter &rewriter) const {
-<<<<<<< HEAD
     // If the operation is a supported sub-group shuffle, perform via shuffle
     // operations.
     if (isSubGroupShuffle(srcLayout, dstLayout) &&
         isSupportedSubGroupShuffle(op, adaptor)) {
       performSubGroupShuffle(op, srcLayout, dstLayout, adaptor, rewriter);
-=======
+      return success();
+    }
     // If the operation is a supported sub-group transposition, perform via SLM.
     if (isSubGroupTranspose(srcLayout, dstLayout) &&
         isSupportedSubGroupTranspose(op, adaptor)) {
       performSubGroupTranspose(op, srcLayout, dstLayout, adaptor, rewriter);
->>>>>>> 988b62b3
       return success();
     }
     // TODO(jlebar): Implement me.
