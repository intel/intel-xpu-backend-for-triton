--- conflicted
+++ resolved
@@ -436,13 +436,6 @@
     : public ConvertOpToLLVMPattern<ConvertLayoutOp> {
   constexpr static unsigned minSubGroupTransposeWidth = 8;
 
-<<<<<<< HEAD
-  // Set benefit to 2 so that this pattern applies before other convert-layout
-  // conversions.  TODO(jlebar): Eventually we want this to be the only pattern.
-  ConvertLayoutOpUsingLinearLayoutsConversion(
-      LLVMTypeConverter &typeConverter,
-      const triton::intel::TargetInfo &targetInfo, PatternBenefit benefit = 2)
-=======
   const TargetInfoBase &targetInfo;
 
   // Set benefit to 2 so that this pattern applies before other convert-layout
@@ -450,7 +443,6 @@
   ConvertLayoutOpUsingLinearLayoutsConversion(LLVMTypeConverter &typeConverter,
                                               const TargetInfoBase &targetInfo,
                                               PatternBenefit benefit = 2)
->>>>>>> 6647f59f
       : ConvertOpToLLVMPattern(typeConverter, benefit), targetInfo(targetInfo) {
   }
 
@@ -462,18 +454,13 @@
     StringAttr kWarp = str_attr("warp");
     StringAttr kBlock = str_attr("block");
 
-<<<<<<< HEAD
-    LinearLayout comp = srcLayout.invertAndCompose(dstLayout);
-=======
     LinearLayout comp = dstLayout.invertAndCompose(srcLayout);
->>>>>>> 6647f59f
     std::optional<LinearLayout> conversion = comp.divideRight(
         LinearLayout::identity1D(comp.getInDimSize(kWarp), kWarp, kWarp) *
         LinearLayout::identity1D(comp.getInDimSize(kBlock), kBlock, kBlock));
     assert(conversion && "Expecting valid conversion");
     // Expected conversion is:
     // - register=1 -> (0, 1)
-<<<<<<< HEAD
     //    register=2 -> (0, 2)
     //    register=4 -> (0, 4)
     //    register=8 -> (0, 8)
@@ -498,36 +485,6 @@
     std::array<std::pair<StringAttr, std::vector<std::vector<int32_t>>>, 2>
         bases{{{kRegister, std::move(registerBases)},
                {kLane, {{1, 0}, {2, 0}, {4, 0}, {8, 0}}}}};
-=======
-    // ...
-    // - register=i -> (0, 2**(i-1))
-    // ...
-    // - register=N -> (0, 2**(N-1))
-    // - lane=1 -> (0, 1)
-    // ...
-    // - lane=j -> (2**(j-1), 0)
-    // ...
-    //   lane=M -> (2**(M-1), 0)
-    // where out dims are: [register (size 2**(N-1)), lane (size 2**(M-1))]
-    //
-    // With N = M.
-    const auto buildBasis = [&](int32_t size, std::size_t index) {
-      std::vector<std::vector<int32_t>> basis;
-      std::vector<int32_t> curr(2);
-      for (int32_t i = 1; i < size; i *= 2) {
-        curr[index] = i;
-        basis.push_back(curr);
-      }
-      return basis;
-    };
-
-    constexpr std::size_t laneIndex = 0;
-    constexpr std::size_t registerIndex = 1;
-    int32_t size = conversion->getInDimSize(kLane);
-    std::array<std::pair<StringAttr, std::vector<std::vector<int32_t>>>, 2>
-        bases{{{kRegister, buildBasis(size, registerIndex)},
-               {kLane, buildBasis(size, laneIndex)}}};
->>>>>>> 6647f59f
     std::array<StringAttr, 2> outDimNames{kRegister, kLane};
     return conversion == LinearLayout(bases, outDimNames);
   }
@@ -626,8 +583,6 @@
     return success();
   }
 
-<<<<<<< HEAD
-=======
   bool isSubGroupShuffle(const LinearLayout &srcLayout,
                          const LinearLayout &dstLayout) const {
     MLIRContext *ctx = srcLayout.getInDimNames().begin()->getContext();
@@ -776,19 +731,10 @@
     return res;
   }
 
->>>>>>> 6647f59f
   bool isSupportedSubGroupTranspose(ConvertLayoutOp op,
                                     OpAdaptor adaptor) const {
     auto srcType = cast<LLVM::LLVMStructType>(adaptor.getSrc().getType());
     ArrayRef<Type> body = srcType.getBody();
-<<<<<<< HEAD
-=======
-    // TODO: Support more configurations.
-    auto mod = op->getParentOfType<ModuleOp>();
-    int threadsPerWarp = triton::gpu::TritonGPUDialect::getThreadsPerWarp(mod);
-    if (body.size() != threadsPerWarp)
-      return false;
->>>>>>> 6647f59f
     return TypeSwitch<Type, bool>(body.front())
         .Case([this](FloatType floatTy) {
           // Support via bitcasting to integer type.
@@ -812,8 +758,6 @@
                                    const LinearLayout &dstLayout,
                                    OpAdaptor adaptor,
                                    ConversionPatternRewriter &rewriter) const {
-<<<<<<< HEAD
-=======
     // If the operation is a supported sub-group shuffle, perform via shuffle
     // operations.
     if (isSubGroupShuffle(srcLayout, dstLayout) &&
@@ -821,7 +765,6 @@
       performSubGroupShuffle(op, srcLayout, dstLayout, adaptor, rewriter);
       return success();
     }
->>>>>>> 6647f59f
     // If the operation is a supported sub-group transposition, perform via SLM.
     if (isSubGroupTranspose(srcLayout, dstLayout) &&
         isSupportedSubGroupTranspose(op, adaptor)) {
@@ -910,7 +853,18 @@
           llvm::transform(
               outVals, std::begin(outVals),
               [&](Value val) -> Value { return inttoptr(ptrTy, val); });
-        })
+        })As a follow up to #2266, extend work in #2531 to detect more complex broadcast shuffles.
+
+Cases with more than 1 warp in the "sliced" dimension are problematic here, e.g.:
+
+```mlir
+#blocked = #triton_gpu.blocked<{sizePerThread = [16, 1, 1, 1, 1, 1, 1], threadsPerWarp = [1, 1, 1, 16, 1, 1, 1], warpsPerCTA = [1, 1, 16, 1, 1, 1, 1], order = [3, 4, 5, 6, 0, 1, 2]}>
+#blocked1 = #triton_gpu.blocked<{sizePerThread = [1, 1, 1, 16, 1], threadsPerWarp = [16, 1, 1, 1, 1], warpsPerCTA = [1, 1, 16, 1, 1], order = [3, 4, 0, 1, 2]}>
+// ...
+triton_gpu.convert_layout %arg : tensor<16x1x16x16x1xf32, #triton_gpu.slice<{dim = 4, parent = #triton_gpu.slice<{dim = 6, parent = #blocked}>}>> -> tensor<16x1x16x16x1xf32, #blocked1>
+```
+
+Is lowered to a shufle via 
         .Default([](auto) { llvm_unreachable("Unsupported type"); });
 
     Value result = packLLElements(loc, getTypeConverter(), outVals, rewriter,
@@ -936,7 +890,6 @@
   }
 
   SmallVector<Value>
-<<<<<<< HEAD
   unwrapFromVectors(Location loc, ArrayRef<Value> vecs,
                     ConversionPatternRewriter &rewriter) const {
     SmallVector<Value> res;
@@ -945,14 +898,6 @@
            i < n; ++i)
         res.push_back(extract_element(vec, i32_val(i)));
     }
-=======
-  unwrapFromVector(Location loc, Value vec,
-                   ConversionPatternRewriter &rewriter) const {
-    SmallVector<Value> res;
-    for (unsigned i = 0, n = cast<VectorType>(vec.getType()).getShape()[0];
-         i < n; ++i)
-      res.push_back(extract_element(vec, i32_val(i)));
->>>>>>> 6647f59f
     return res;
   }
 
@@ -967,10 +912,7 @@
         loc, rewriter, targetInfo, &*rewriter.getInsertionPoint());
     Type ptrType = smemBase.getType();
 
-<<<<<<< HEAD
     int numElements = inVals.size();
-=======
->>>>>>> 6647f59f
     int threadsPerWarp = triton::gpu::TritonGPUDialect::getThreadsPerWarp(mod);
     int offset = threadsPerWarp;
     Type offsetType = getTypeConverter()->getIndexType();
@@ -985,21 +927,13 @@
     Value wiStride =
         rewriter.create<LLVM::ConstantOp>(loc, offsetType, threadsPerWarp);
     Value sgStride = rewriter.create<LLVM::ConstantOp>(
-<<<<<<< HEAD
         loc, offsetType, threadsPerWarp * numElements);
-=======
-        loc, offsetType, threadsPerWarp * threadsPerWarp);
->>>>>>> 6647f59f
     Value subGroupOffset = mul(sgStride, subGroupId);
     Type elementType = opType.getElementType();
     Value subGroupBasePtr = gep(ptrType, elementType, smemBase,
                                 ValueRange{subGroupOffset}, /*inbounds=*/true);
     Value base = subGroupBasePtr;
-<<<<<<< HEAD
-    // Store in matrix, non-transposed
-=======
     // Store in matrix, transposed
->>>>>>> 6647f59f
     for (ArrayRef<Value> vals = inVals; !vals.empty();
          vals = vals.drop_front(vecWidth)) {
       ArrayRef<Value> curr = vals.take_front(vecWidth);
@@ -1009,8 +943,7 @@
                  /*inbounds=*/true);
     }
 
-<<<<<<< HEAD
-    // Load from matrix, trasposed.
+    // Load from matrix, non-trasposed.
     // As per SIMD block semantics, we have stored the elements in a matrix of
     // `Nxsub_group_size` size, so we need to load back in blocks of
     // `sub_group_size` (`N/sub_group_size` loads).
@@ -1025,16 +958,6 @@
                             ArrayRef<LLVM::GEPArg>{offset}, /*inbounds=*/true);
     }
     return unwrapFromVectors(loc, transposedVecs, rewriter);
-=======
-    // Load from matrix, non-trasposed.
-    Value workItemOffset = mul(wiStride, subGroupLocalId);
-    Value workItemBasePtr = gep(ptrType, elementType, subGroupBasePtr,
-                                ValueRange{workItemOffset}, /*inbounds=*/true);
-    Value transposedVec =
-        load(vec_ty(opType.getElementType(), inVals.size()), workItemBasePtr);
-
-    return unwrapFromVector(loc, transposedVec, rewriter);
->>>>>>> 6647f59f
   }
 
   LogicalResult
