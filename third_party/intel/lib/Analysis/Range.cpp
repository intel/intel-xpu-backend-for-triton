#include "third_party/intel/include/Analysis/Range.h"
#include "mlir/Analysis/DataFlow/DeadCodeAnalysis.h"
#include "mlir/Analysis/DataFlow/IntegerRangeAnalysis.h"
#include "mlir/Analysis/DataFlow/SparseAnalysis.h"
#include "mlir/Dialect/Arith/IR/Arith.h"
#include "mlir/IR/BuiltinOps.h"
#include "mlir/IR/BuiltinTypes.h"
#include "mlir/Interfaces/InferIntRangeInterface.h"
#include "mlir/Interfaces/Utils/InferIntRangeCommon.h"
#include "mlir/Support/LLVM.h"
#include "triton/Dialect/Triton/IR/Dialect.h"
#include "triton/Dialect/Triton/IR/Utility.h"
#include "triton/Dialect/TritonGPU/IR/Dialect.h"
#include "llvm/ADT/TypeSwitch.h"
#include "llvm/Support/Debug.h"
<<<<<<< HEAD
#include "llvm/Support/ErrorHandling.h"
=======
>>>>>>> bd8695e0
#include <optional>

#define DEBUG_TYPE "triton-intel-range-analysis"
#define DBGS() (llvm::dbgs() << "[" DEBUG_TYPE "]: ")
#define LDBG(X) LLVM_DEBUG(DBGS() << X << "\n")

using namespace mlir;
namespace tt = mlir::triton;
namespace ttg = mlir::triton::gpu;

namespace mlir::triton::intel {

constexpr unsigned kDefaultMaxTripCount = 1024u;
constexpr unsigned kDefaultMaxPrograms = INT_MAX;

template <typename OpType,
          typename = std::enable_if_t<llvm::is_one_of<
              OpType, tt::GetProgramIdOp, tt::GetNumProgramsOp>::value>>
static void inferResultRange(OpType op, uint64_t max,
                             SetIntRangeFn setResultRange) {
  Value result = op.getResult();
  IntegerType resTy = cast<IntegerType>(result.getType());
  unsigned bitWidth = ConstantIntRanges::getStorageBitwidth(resTy);
  setResultRange(
      result, ConstantIntRanges::range({bitWidth, 0, resTy.isSigned()},   // min
                                       {bitWidth, max, resTy.isSigned()}, // max
                                       resTy.isSigned()));
}

static void inferResultRange(tt::MakeRangeOp op, SetIntRangeFn setResultRange) {
  TypedValue<RankedTensorType> result = op.getResult();
  RankedTensorType resTy = result.getType();
  assert(isa<IntegerType>(resTy.getElementType()) && "expected int type");

  IntegerType elTy = cast<IntegerType>(resTy.getElementType());
  unsigned bitWidth = ConstantIntRanges::getStorageBitwidth(elTy);
  setResultRange(result,
                 ConstantIntRanges::range(
                     {bitWidth, op.getStart(), elTy.isSigned()},   // min
                     {bitWidth, op.getEnd() - 1, elTy.isSigned()}, // max
                     elTy.isSigned()));
}

static void inferResultRange(tt::GatherOp op,
                             ArrayRef<ConstantIntRanges> argRanges,
                             SetIntRangeFn setResultRange) {
  assert(argRanges.size() == 2 && "expected two arg ranges");
  setResultRange(op.getResult(), argRanges[0]);
}

template <typename OpType,
          typename = std::enable_if_t<llvm::is_one_of<
              OpType, tt::TransOp, tt::SplitOp, tt::BroadcastOp,
              tt::ExpandDimsOp, tt::SplatOp, tt::ReshapeOp,
              ttg::ConvertLayoutOp, tt::JoinOp, tt::CatOp>::value>>
static void inferResultRange(OpType op, ArrayRef<ConstantIntRanges> argRanges,
                             SetIntRangeFn setResultRange) {
  if constexpr (llvm::is_one_of<OpType, tt::JoinOp, tt::CatOp>::value) {
    assert(op.getNumOperands() == 2 && argRanges.size() == 2 &&
           "expecting two operands");
    for (Value result : op->getResults())
      setResultRange(result, argRanges[0].rangeUnion(argRanges[1]));
  } else {
    for (Value result : op->getResults())
      setResultRange(result, argRanges[0]);
  }
}

static void inferResultRange(HistogramOp op, SetIntRangeFn setResultRange) {
  for (Value result : op->getResults()) {
    unsigned bitWidth = ConstantIntRanges::getStorageBitwidth(result.getType());
    setResultRange(result, ConstantIntRanges::fromSigned(
                               APInt::getZero(bitWidth).sext(bitWidth),
                               APInt::getMaxValue(bitWidth).sext(bitWidth)));
  }
}

static void inferResultRange(arith::BitcastOp op,
                             ArrayRef<ConstantIntRanges> argRanges,
                             SetIntRangeFn setResultRange) {
  Type inputType = op.getIn().getType();
  Type resultType = op.getResult().getType();
  assert(isa<IntegerType>(inputType) ||
         isa<IndexType>(inputType) && "Unexpected input type");
  assert(inputType == resultType && "bitcast between different types");
  setResultRange(op.getResult(), argRanges[0]);
}

static std::optional<ConstantIntRanges>
getAssumedRange(const IntegerRangeAnalysis::AssumptionsOps &assumptions,
                Value val, Block *useBlock, const DominanceInfo &domInfo) {
  std::optional<ConstantIntRanges> result;
  for (Operation *assumption : assumptions) {
    arith::CmpIOp cmpOp = dyn_cast<arith::CmpIOp>(assumption);
    if (!cmpOp) {
      emitRemark(assumption->getLoc(), "unsupported operation");
      continue;
    }
    if (!useBlock || !domInfo.dominates(cmpOp->getBlock(), useBlock))
      continue;

    if (auto assumedRange = tt::getBoundFromCmpOp(cmpOp, val)) {
      if (result)
        result = (*result).intersection(*assumedRange);
      else
        result = *assumedRange;
    }
  }

  if (result) {
    ConstantIntRanges &range = *result;
    if (range.smin().isNonNegative()) {
      // Consider 0 <= x <= 1024.
      // When processing x > 0, the value range of x is
      //  vr1={umin=0, umax=0xf...f, smin=0, smax=0x7...f}
      // When processing x < 1024, the value range of x is:
      //  vr2={umin=0, umax=0xf...f, smin=..., smax=1024}
      // and
      //  vr1 ∩ vr2 = {umin=0, umax=0xf...f, smin=0, smax=1024}
      // note that the umax=0xf...f is annoying, need to change to 1024.
      return ConstantIntRanges::range(range.smin(), range.smax(), true);
    }
  }
  return result;
}

// Check if any of the bounds have zero bit width, indicating an empty range.
static bool isEmpty(ConstantIntRanges range) {
  return range.umin().getBitWidth() == 0 || range.umax().getBitWidth() == 0 ||
         range.smin().getBitWidth() == 0 || range.smax().getBitWidth() == 0;
}

/// Construct the narrowest range of \p val using assumptions the given
/// value participates in.
/// For example, given:
///   %is_sge = arith.cmpi sge, %val, %c0 : i32
///   llvm.intr.assume %is_sge : i1
///   %is_sle = arith.cmpi sle, %val, %c128 : i32
///   llvm.intr.assume %is_slt : i1
/// the range of `val` is:
///   [0, INT_MAX] ∩ [INT_MIN, 128] = [0, 128]
static std::optional<ConstantIntRanges> getAssumedRange(
    Value val, Block *useBlock,
    const llvm::DenseMap<Value, IntegerRangeAnalysis::AssumptionsOps>
        &assumptions,
    const DominanceInfo &domInfo) {
  if (!assumptions.contains(val))
    return std::nullopt;
  return getAssumedRange(assumptions.lookup(val), val, useBlock, domInfo);
}

///*****************************************************************************/
/// IntegerRangeAnalysis
///*****************************************************************************/

IntegerRangeAnalysis::IntegerRangeAnalysis(DataFlowSolver &solver,
                                           ModuleOp &mod,
                                           DominanceInfo &domInfo)
    : dataflow::IntegerRangeAnalysis(solver), integerValues(), assumptions(),
      domInfo(domInfo) {
  assumptions = collectAssumptions(mod);
  initializeModule(mod);
}

void IntegerRangeAnalysis::setToEntryState(
    dataflow::IntegerValueRangeLattice *lattice) {
  Value anchor = lattice->getAnchor();
  Type elemType = getElementTypeOrSelf(anchor);
  if (!isa<IntegerType, IndexType>(elemType))
    return;

  auto getParentFunction = [](Value val) -> std::optional<tt::FuncOp> {
    Operation *definingOp = val.getDefiningOp();
    if (!definingOp)
      if (Block *block = val.getParentBlock())
        definingOp = block->getParentOp();

    if (!definingOp)
      return std::nullopt;

    if (auto funcOp = dyn_cast<tt::FuncOp>(definingOp))
      return funcOp;

    return definingOp->getParentOfType<tt::FuncOp>();
  };

  std::optional<tt::FuncOp> funcOp = getParentFunction(anchor);
  assert(funcOp && "Could not find parent function ");

  IntegerValueRange range = IntegerValueRange::getMaxRange(anchor);
  Block *entryBlock = &funcOp->getBody().front();

  if (std::optional<ConstantIntRanges> assumedRange =
          getAssumedRange(anchor, entryBlock, assumptions, domInfo))
    range = *assumedRange;

  ChangeResult changed = lattice->join(range);

  LLVM_DEBUG({
    if (changed == ChangeResult::Change) {
      DBGS() << "Set range of ";
      anchor.printAsOperand(llvm::dbgs(), {});
      llvm::dbgs() << " to " << range << "\n";
    }
  });

  propagateIfChanged(lattice, changed);
}

LogicalResult IntegerRangeAnalysis::visitOperation(
    Operation *op,
    ArrayRef<const dataflow::IntegerValueRangeLattice *> operands,
    ArrayRef<dataflow::IntegerValueRangeLattice *> resultsLattices) {
  Block *block = op->getBlock();

  // Figure out the implied range of result and source operands.
  opResultAssumption.clear();
  for (OpResult result : op->getResults()) {
    if (std::optional<ConstantIntRanges> assumedRange =
            getAssumedRange(result, block, assumptions, domInfo))
      opResultAssumption.insert(std::pair(result, *assumedRange));
  }

  SmallVector<const dataflow::IntegerValueRangeLattice *, 4> opndRanges;
  SmallVector<std::unique_ptr<dataflow::IntegerValueRangeLattice>, 4>
      newSrcLattices;

  for (auto [index, opnd] : llvm::enumerate(op->getOperands())) {
    std::optional<ConstantIntRanges> assumedRange =
        getAssumedRange(opnd, block, assumptions, domInfo);
    if (!assumedRange) {
      opndRanges.push_back(operands[index]);
      continue;
    }

    auto newLattice =
        std::make_unique<dataflow::IntegerValueRangeLattice>(opnd);
    (void)newLattice->join(IntegerValueRange(*assumedRange));
    opndRanges.push_back(newLattice.get());
    newSrcLattices.push_back(std::move(newLattice));
  }
  assert(opndRanges.size() == operands.size() && "size disagree");

  // Infer the range and, if an assumed range is available, intersect the
  // assumed range with the inferred range.
  LogicalResult visitResult =
      visitOperationHelper(op, opndRanges, resultsLattices);

  // If previous the step failed to infer the range, apply the assumed range if
  // present.
  for (auto [index, lattice] : llvm::enumerate(resultsLattices)) {
    Value result = op->getResult(index);
    const auto assumedIter = opResultAssumption.find(result);
    if (assumedIter == opResultAssumption.end())
      continue;

    const IntegerValueRange &range = lattice->getValue();
    if (!range.isUninitialized() && !isEmpty(range.getValue()))
      continue;

    const ConstantIntRanges &assumedRange = assumedIter->second;
    IntegerValueRange newRange(assumedRange);
    ChangeResult changed = lattice->join(newRange);

    LLVM_DEBUG({
      if (changed == ChangeResult::Change) {
        DBGS() << ">Force apply assumed value range. value:";
        result.printAsOperand(llvm::dbgs(), {});
        llvm::dbgs() << ", range:" << range << "\n";
      }
    });

    propagateIfChanged(lattice, changed);
  }

  return visitResult;
}

DenseMap<Value, IntegerRangeAnalysis::AssumptionsOps>
IntegerRangeAnalysis::collectAssumptions(Operation *top, bool filterConstants) {
  DenseMap<Value, AssumptionsOps> assumptions;
  top->walk([&](LLVM::AssumeOp op) {
    Operation *defOp = op.getCond().getDefiningOp();
    for (auto operand : defOp->getOperands()) {
      if (filterConstants && getConstantIntValue(operand))
        continue;
      assumptions[operand].insert(defOp);
    }
  });
  return assumptions;
}

std::optional<uint64_t>
IntegerRangeAnalysis::getTripCount(LoopLikeOpInterface loop) const {
  std::optional<Value> iv = loop.getSingleInductionVar();
  if (!iv)
    return std::nullopt;

  const unsigned width = ConstantIntRanges::getStorageBitwidth(iv->getType());

  auto getLoopRangeInfo = [&](std::optional<OpFoldResult> loopBound,
                              Block *block,
                              std::optional<bool> getUpper = std::nullopt,
                              std::optional<APInt> defaultVal = std::nullopt) {
    if (loopBound) {
      if (auto attr = dyn_cast<Attribute>(*loopBound)) {
        if (auto bound = dyn_cast_or_null<IntegerAttr>(attr))
          return bound.getValue();
      } else if (auto value = dyn_cast_if_present<Value>(*loopBound)) {
        const dataflow::IntegerValueRangeLattice *lattice =
            const_cast<IntegerRangeAnalysis *>(this)->getLatticeElementFor(
                const_cast<IntegerRangeAnalysis *>(this)->getProgramPointBefore(
                    block),
                value);
        if (lattice && !lattice->getValue().isUninitialized())
          return getUpper ? lattice->getValue().getValue().smax()
                          : lattice->getValue().getValue().smin();
      }
    }

    if (defaultVal)
      return *defaultVal;

    return getUpper ? APInt::getSignedMaxValue(width)
                    : APInt::getSignedMinValue(width);
  };

  Block *block = iv->getParentBlock();
  std::optional<OpFoldResult> lowerBound = loop.getSingleLowerBound();
  std::optional<OpFoldResult> upperBound = loop.getSingleUpperBound();
  std::optional<OpFoldResult> step = loop.getSingleStep();

  APInt min = getLoopRangeInfo(lowerBound, block,
                               /*getUpper=*/false);
  APInt max = getLoopRangeInfo(upperBound, block,
                               /*getUpper=*/true);
  // We can assume step is 1 if no range information as that gives us the upper
  // bound of the number of iterations.
  APInt stepValDefault = {width, 1, /*isSigned=*/true};
  APInt stepVal = getLoopRangeInfo(step, block, std::nullopt, stepValDefault);

  if (stepVal.isNegative())
    std::swap(min, max);

  // This is necessary to catch a case like this:
  //  # range = [0 1024]
  //  K = ....
  //  # range = [1, 64]
  //  k = ...
  //  # range = [0, 16] -> stepVal = range.smin() = 0
  //  step = ceildiv(K, k)
  if (stepVal.isZero())
    stepVal = stepValDefault;

  if (max.sge(min))
    return llvm::divideCeilSigned(max.getSExtValue() - min.getSExtValue(),
                                  stepVal.getSExtValue());
  return std::nullopt;
}

LogicalResult IntegerRangeAnalysis::visitOperationHelper(
    Operation *op,
    ArrayRef<const dataflow::IntegerValueRangeLattice *> operands,
    ArrayRef<dataflow::IntegerValueRangeLattice *> resultsLattices) {
  LDBG("Inferring ranges for " << *op);

  // This callback is almost exactly like the callback in
  // IntegerRangeAnalysis::visitOperation except we do not "short-circuit" the
  // analysis by inferring a maximum range for loop results (instead we
  // perform a check based on visit counts in visitRegionSuccessors).
  auto joinCallback = [&op, &operands, &resultsLattices,
                       this](Value resultVal,
                             const IntegerValueRange &incomingRange) {
    // Preparation:
    //  - Get the lattice associated with given particular result value.
    //  - Make a copy of value-range just inferred, as we need to do some
    //   change to it before it's joined to the existing lattice.
    auto result = dyn_cast<OpResult>(resultVal);
    if (!result)
      return;

    assert(llvm::is_contained(op->getResults(), result));

    dataflow::IntegerValueRangeLattice *lattice =
        resultsLattices[result.getResultNumber()];
    IntegerValueRange newRange = incomingRange;

    // If there is assumed range, the assumed one take precedence.
    // TODO: I think this is bit conservative, the better way is:
    //  final_range = (old_range ∪ incomingRange) ∩ assume_range
    auto iter = opResultAssumption.find(resultVal);
    if (iter != opResultAssumption.end()) {
      const ConstantIntRanges &range = iter->second;
      if (std::optional<ConstantIntRanges> assumedRange =
              getAssumedRange(resultVal, op->getBlock(), assumptions, domInfo))
        newRange = IntegerValueRange(newRange.getValue().intersection(range));
    }

    // Update the range. Note that we are using `join` operation which means
    // `union`. Transfer function must be monotone! The resolver would otherwise
    // fall into an infinite loop.
    ChangeResult changed = lattice->join(newRange);

    LLVM_DEBUG({
      OpPrintingFlags flags;
      flags.skipRegions(true);
      DBGS() << ((changed == ChangeResult::Change) ? ">Inferred range for: "
                                                   : ">Remain unchanged: ");
      resultVal.printAsOperand(llvm::dbgs(), flags);
      llvm::dbgs() << ", resulting state: " << lattice->getValue()
                   << ", in value-range: " << newRange << "\n";
    });

    // Add those ops that depends on this op to the worklist. The resolver will
    // iterate all items in the worklist until it become empty.
    propagateIfChanged(lattice, changed);
  };

  // Ops with fixed ranges.
  if (isa<tt::GetProgramIdOp, tt::GetNumProgramsOp, tt::MakeRangeOp,
          tt::HistogramOp>(op)) {
    TypeSwitch<Operation *>(op)
        .Case<tt::GetProgramIdOp>([&](auto getProgramIdOp) {
          inferResultRange(getProgramIdOp, kDefaultMaxPrograms - 1,
                           joinCallback);
        })
        .Case<tt::GetNumProgramsOp>([&](auto getNumProgramsOp) {
          inferResultRange(getNumProgramsOp, kDefaultMaxPrograms, joinCallback);
        })
        .Case<tt::MakeRangeOp>([&](auto makeRangeOp) {
          inferResultRange(makeRangeOp, joinCallback);
        })
        .Case<tt::HistogramOp>([&](auto histogramOp) {
          inferResultRange(histogramOp, joinCallback);
        })
<<<<<<< HEAD
        .Default([](auto) { llvm_unreachable("Unexpected operation"); });
=======
        .Default([&](auto) { llvm::report_fatal_error("unsupported op"); });
>>>>>>> bd8695e0
    return success();
  }

  SmallVector<IntegerValueRange> argIntValueRanges = map_to_vector(
      operands, [](const dataflow::IntegerValueRangeLattice *lattice) {
        return lattice->getValue();
      });

  // Ops with input/output ranges.
  if (isa<tt::TransOp, tt::SplitOp, tt::BroadcastOp, tt::ExpandDimsOp,
          tt::SplatOp, tt::ReshapeOp, ttg::ConvertLayoutOp, tt::JoinOp,
          tt::CatOp, tt::GatherOp>(op)) {
    SmallVector<ConstantIntRanges> argConstIntRanges;
    for (const auto &r : argIntValueRanges) {
      if (r.isUninitialized()) {
        setAllToEntryStates(resultsLattices);
        return success();
      }
      argConstIntRanges.push_back(r.getValue());
    }

    llvm::TypeSwitch<Operation *>(op)
        .Case<tt::TransOp, tt::SplitOp, tt::BroadcastOp, tt::ExpandDimsOp,
              tt::SplatOp, tt::ReshapeOp, ttg::ConvertLayoutOp>([&](auto op) {
          inferResultRange(op, argConstIntRanges, joinCallback);
        })
        .Case<tt::JoinOp, tt::CatOp>([&](auto op) {
          inferResultRange(op, argConstIntRanges, joinCallback);
        })
        .Case<tt::GatherOp>([&](auto op) {
          inferResultRange(op, argConstIntRanges, joinCallback);
        })
<<<<<<< HEAD
        .Default([](auto) { llvm_unreachable("Unexpected operation"); });
=======
        .Default([&](auto) { llvm::report_fatal_error("unsupported op"); });
>>>>>>> bd8695e0
    return success();
  }

  if (auto inferrable = dyn_cast<InferIntRangeInterface>(op)) {
    inferrable.inferResultRangesFromOptional(argIntValueRanges, joinCallback);
    return success();
  }

  // Additional arith ops.
  if (isa<arith::BitcastOp>(op)) {
    Value input = cast<arith::BitcastOp>(op).getIn();
    if (!isa<IntegerType>(input.getType()) &&
        !isa<IndexType>(input.getType())) {
      setAllToEntryStates(resultsLattices);
      return success();
    }

    SmallVector<ConstantIntRanges> argConstIntRanges;
    for (const auto &r : argIntValueRanges) {
      if (r.isUninitialized()) {
        setAllToEntryStates(resultsLattices);
        return success();
      }
      argConstIntRanges.push_back(r.getValue());
    }

    llvm::TypeSwitch<Operation *>(op)
        .Case<arith::BitcastOp>([&](auto bitcastOp) {
          inferResultRange(bitcastOp, argConstIntRanges, joinCallback);
        })
        .Default([](auto) { llvm_unreachable("Unexpected operation"); });
    return success();
  }

  setAllToEntryStates(resultsLattices);
  return success();
}

void IntegerRangeAnalysis::visitRegionSuccessors(
    ProgramPoint *point, RegionBranchOpInterface branch,
    RegionSuccessor successor,
    ArrayRef<dataflow::AbstractSparseLattice *> abstractLattices) {
  LLVM_DEBUG({
    DBGS() << "Visit Region Successors of ";
    OpPrintingFlags flags;
    flags.skipRegions(true);
    branch.print(llvm::dbgs(), flags);
    llvm::dbgs() << "\n";
  });

  SmallVector<dataflow::IntegerValueRangeLattice *> lattices;
  for (dataflow::AbstractSparseLattice *lattice : abstractLattices)
    lattices.push_back(
        static_cast<dataflow::IntegerValueRangeLattice *>(lattice));

  // Initialize loop trip counts.
  auto loop = dyn_cast<LoopLikeOpInterface>(branch.getOperation());
  if (loop) {
    if (!loopTripCounts.contains(loop)) {
      loopTripCounts[loop] = std::numeric_limits<int64_t>::max();
      for (auto lattice : lattices)
        loopVisits[{loop, lattice}] = 0ll;
    }

    uint64_t loopTripCount = getTotalTripCount(loop, *this);

    LLVM_DEBUG({
      DBGS() << "Total trip count for ";
      OpPrintingFlags flags;
      flags.skipRegions(true);
      loop->print(llvm::dbgs(), flags);
      llvm::dbgs() << "\n";
      DBGS() << " --> " << loopTripCount << '\n';
    });

    if (loopTripCount < loopTripCounts[loop])
      loopTripCounts[loop] = loopTripCount;
  }

  const auto *predecessors =
      getOrCreateFor<dataflow::PredecessorState>(point, point);
  assert(predecessors->allPredecessorsKnown() &&
         "unexpected unresolved region successors");

  // Note: It does not seems to be quite obvious; this loop could update SCF
  // operations' LHS. e.g. If the given "branch" argument is scf.if, and the
  // scf.if construct looks like the following:
  //   x = scf.if cond
  //    m = ... // op_m
  //    yield m
  //   else
  //    n = ... // op_n
  //    yield n
  //
  // This loop tries to update lattice(x) = join(lattice(m), lattice(n),
  // provided lattice(m) and lattice(n) are initialized.
  //
  // Note that the state of lattice(m) and lattice(n) was updated in the
  // "previous" round. In this "round", the scf.if is visited right now, and
  // it takes this moment to update its LHS.
  //
  // Alternatively, when we visit, say op_m, we notice its result is used by
  // a yieldOp, get the yieldOp's corresponding receiver, in this case x, and
  // update its state accordingly.
  //
  for (Operation *op : predecessors->getKnownPredecessors()) {
    std::optional<OperandRange> operands;
    if (op == branch)
      operands = branch.getEntrySuccessorOperands(successor);
    else if (auto regionTerminator =
                 dyn_cast<RegionBranchTerminatorOpInterface>(op))
      operands = regionTerminator.getSuccessorOperands(successor);

    if (!operands)
      return setAllToEntryStates(lattices);

    ValueRange inputs = predecessors->getSuccessorInputs(op);
    assert(inputs.size() == operands->size() &&
           "expected the same number of successor inputs as operands");

    unsigned firstIndex = 0u;
    if (inputs.size() != lattices.size()) {
      if (!point->isBlockStart()) {
        if (!inputs.empty())
          firstIndex = cast<OpResult>(inputs.front()).getResultNumber();

        visitNonControlFlowArguments(
            branch,
            RegionSuccessor(
                branch, branch->getResults().slice(firstIndex, inputs.size())),
            lattices, firstIndex);
      } else {
        if (!inputs.empty())
          firstIndex = cast<BlockArgument>(inputs.front()).getArgNumber();

        Region *region = point->getBlock()->getParent();
        visitNonControlFlowArguments(
            branch,
            RegionSuccessor(region, region->getArguments().slice(
                                        firstIndex, inputs.size())),
            lattices, firstIndex);
      }
    }

    for (auto [oper, argLat] :
         llvm::zip(*operands, ArrayRef(lattices).drop_front(firstIndex))) {
      std::pair loopArgLat = {loop, argLat};
      // If we've "run the loop" #tripcount times, stop propagating.
      if (loop && loopVisits[loopArgLat] >= loopTripCounts[loop])
        continue;

      ChangeResult changed;
      if (loop && loopTripCounts[loop] > kDefaultMaxTripCount) {
        // If the loop's tripcount is too large, infer the maximum range for
        // the arg lattices. This will have the effect that all users will
        // also be inferred to have maximum range and end the analysis will
        // end (the maximum range is the "top" of the lattice and thus no
        // further changes/updates are possible).
        changed = argLat->join(IntegerValueRange::getMaxRange(oper));
      } else {
        // Else, propagate pred operands.
        auto operLat = *getLatticeElementFor(point, oper);
        changed = argLat->join(operLat);
        LLVM_DEBUG({
          if (changed == ChangeResult::Change) {
            DBGS() << "Operand lattice ";
            oper.printAsOperand(llvm::dbgs(), {});
            llvm::dbgs() << " --> " << operLat.getValue() << "\n";
          }
        });
      }

      propagateIfChanged(argLat, changed);

      // Only increase the loop visitation count if have actually update the
      // lattice because otherwise we will over count the number of visits
      // (since not all iter_arg lattices are updated/propagated on each
      // visit).
      if (loop && changed == ChangeResult::Change)
        ++loopVisits[loopArgLat];
    }
  }
}

void IntegerRangeAnalysis::initializeModule(ModuleOp &mod) {
  mod.walk<WalkOrder::PreOrder>([&](FuncOp funcOp) {
    Block *entryBlock = &funcOp.getBody().front();
    for (BlockArgument argument : funcOp.getArguments()) {
      if (!assumptions.count(argument))
        continue;

      dataflow::IntegerValueRangeLattice *argLattice =
          getLatticeElement(argument);

      IntegerValueRange range = IntegerValueRange::getMaxRange(argument);
      if (auto assumedRange =
              getAssumedRange(argument, entryBlock, assumptions, domInfo))
        range = *assumedRange;

      // The lattice must be in the "bottom" state, the join() operation is to
      // set the state to the given "range".
      assert(argLattice->getValue().isUninitialized() &&
             "lattice must be in bottom state");
      (void)argLattice->join(range);
    }
  });
}

std::optional<ConstantIntRanges> collectRange(const DataFlowSolver &solver,
                                              Value value) {
  auto *range = solver.lookupState<dataflow::IntegerValueRangeLattice>(value);
  if (!range || range->getValue().isUninitialized())
    return std::nullopt;

  ConstantIntRanges inferredRange = range->getValue().getValue();
  if (isEmpty(inferredRange))
    return std::nullopt;

  return inferredRange;
}

std::optional<SmallVector<std::optional<ConstantIntRanges>>>
collectRanges(const DataFlowSolver &solver, ValueRange values) {
  SmallVector<std::optional<ConstantIntRanges>> ranges;
  for (Value val : values)
    ranges.push_back(collectRange(solver, val));
  return ranges;
}

std::optional<ConstantIntRanges>
collectLoopIVRange(scf::ForOp forOp, const DataFlowSolver &solver) {
  // Note: Upstream range analysis contains a bug that causes the loop IV range
  // to be computed incorrectly. The code in
  // `IntegerRangeAnalysis.cpp:visitNpnControlFlowArguments` assumes the loop
  // step to be 1 (instead of the actual step value).
  // TODO: Fix the upstream analysis and enable the code below.
#if 0
  if (std::optional<Value> iv = forOp.getSingleInductionVar())
    return collectRange(solver, *iv);
  return std::nullopt;
#endif

  // Temporary workaround implementation.
  std::optional<Value> iv = forOp.getSingleInductionVar();
  if (!iv)
    return std::nullopt;

  auto getRange =
      [&](OpFoldResult loopBound) -> std::optional<ConstantIntRanges> {
    if (auto attr = dyn_cast<Attribute>(loopBound)) {
      if (auto bound = dyn_cast_or_null<IntegerAttr>(attr)) {
        APInt boundVal = bound.getValue();
        return ConstantIntRanges::range(boundVal, boundVal, true /*signed*/);
      }
      return std::nullopt;
    }
    return collectRange(solver, cast<Value>(loopBound));
  };

  OpFoldResult lb = *forOp.getSingleLowerBound();
  OpFoldResult ub = *forOp.getSingleUpperBound();
  OpFoldResult step = *forOp.getSingleStep();
  std::optional<ConstantIntRanges> lbRange = getRange(lb);
  std::optional<ConstantIntRanges> ubRange = getRange(ub);
  std::optional<ConstantIntRanges> stepRange = getRange(step);
  if (!lbRange || !ubRange || !stepRange)
    return std::nullopt;

  if (!lbRange->getConstantValue() || !ubRange->getConstantValue() ||
      !stepRange->getConstantValue())
    return std::nullopt;

  int64_t lbVal = lbRange->getConstantValue()->getSExtValue();
  int64_t ubVal = ubRange->getConstantValue()->getSExtValue();
  int64_t stepVal = stepRange->getConstantValue()->getSExtValue();
  int64_t lastIVVal = lbVal + ((ubVal - lbVal - 1) / stepVal) * stepVal;

  llvm::APInt start(64, lbVal, true);
  llvm::APInt end(64, lastIVVal, true);

  return ConstantIntRanges::range(start, end, true);
}

uint64_t getTotalTripCount(LoopLikeOpInterface loop,
                           IntegerRangeAnalysis &analysis) {
  SmallVector<LoopLikeOpInterface> loops{loop};
  Operation *parentOp = loop->getParentOp();
  while (parentOp) {
    if (isa<LoopLikeOpInterface>(parentOp))
      loops.push_back(cast<LoopLikeOpInterface>(parentOp));
    parentOp = parentOp->getParentOp();
  }

  return std::accumulate(loops.begin(), loops.end(), 1ll,
                         [&analysis](uint64_t accum, LoopLikeOpInterface loop) {
                           return accum * analysis.getTripCount(loop).value_or(
                                              kDefaultMaxTripCount + 1);
                         });
}

bool evaluatesToTrue(arith::CmpIOp cmpOp, const DataFlowSolver &solver) {
  if (auto inputRanges =
          collectRanges(solver, ValueRange{cmpOp.getOperands()})) {
    intrange::CmpPredicate pred =
        static_cast<intrange::CmpPredicate>(cmpOp.getPredicate());
    if (!(*inputRanges)[0] || !(*inputRanges)[1])
      return false;
    return intrange::evaluatePred(pred, *(*inputRanges)[0], *(*inputRanges)[1])
        .value_or(false);
  }
  return false;
}

} // namespace mlir::triton::intel<|MERGE_RESOLUTION|>--- conflicted
+++ resolved
@@ -13,10 +13,6 @@
 #include "triton/Dialect/TritonGPU/IR/Dialect.h"
 #include "llvm/ADT/TypeSwitch.h"
 #include "llvm/Support/Debug.h"
-<<<<<<< HEAD
-#include "llvm/Support/ErrorHandling.h"
-=======
->>>>>>> bd8695e0
 #include <optional>
 
 #define DEBUG_TYPE "triton-intel-range-analysis"
@@ -452,11 +448,7 @@
         .Case<tt::HistogramOp>([&](auto histogramOp) {
           inferResultRange(histogramOp, joinCallback);
         })
-<<<<<<< HEAD
-        .Default([](auto) { llvm_unreachable("Unexpected operation"); });
-=======
         .Default([&](auto) { llvm::report_fatal_error("unsupported op"); });
->>>>>>> bd8695e0
     return success();
   }
 
@@ -489,11 +481,7 @@
         .Case<tt::GatherOp>([&](auto op) {
           inferResultRange(op, argConstIntRanges, joinCallback);
         })
-<<<<<<< HEAD
-        .Default([](auto) { llvm_unreachable("Unexpected operation"); });
-=======
         .Default([&](auto) { llvm::report_fatal_error("unsupported op"); });
->>>>>>> bd8695e0
     return success();
   }
 
