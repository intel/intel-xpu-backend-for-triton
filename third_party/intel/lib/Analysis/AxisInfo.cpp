#include "mlir/Analysis/DataFlowFramework.h"
#include "mlir/Dialect/LLVMIR/LLVMDialect.h"
#include "llvm/Support/Debug.h"
#include "llvm/Support/raw_ostream.h"

#include "intel/include/Analysis/AxisInfo.h"
#include "mlir/IR/BuiltinTypes.h"
#include "triton/Dialect/Triton/IR/Dialect.h"

#define DEBUG_TYPE "intel-axis-info"
#define DBGS() (llvm::dbgs() << "[" DEBUG_TYPE "]: ")
#define LDBG(X) LLVM_DEBUG(DBGS() << X << "\n")

namespace mlir::triton::intel {
namespace {

int64_t gcdImpl(int64_t a, int64_t b, int64_t *x, int64_t *y) {
  // Base Case
  if (a == 0) {
    *x = 0;
    *y = 1;
    return b;
  }
  int64_t x1, y1; // To store results of recursive call
  int64_t gcd = gcdImpl(b % a, a, &x1, &y1);
  // Update x and y using results of
  // recursive call
  *x = y1 - (b / a) * x1;
  *y = x1;
  return gcd;
}

int64_t gcd(int64_t a, int64_t b) {
  if (a == 0)
    return b;
  if (b == 0)
    return a;
  int64_t x, y;
  return gcdImpl(a, b, &x, &y);
}

constexpr int log2Int(int64_t num) {
  return (num > 1) ? 1 + log2Int(num / 2) : 0;
}

// If lhs * rhs overflows, return max value possible value for the type
int64_t multiplyDivisor(int64_t lhs, int64_t rhs) {
  int64_t maxDivisor = highestPowOf2Divisor<int64_t>(0);
  if (lhs > maxDivisor / rhs)
    return maxDivisor;
  return lhs * rhs;
}

RankedTensorType getRankedTensorType(Type ptrTy) {
  return isTensorPointerType(ptrTy)
             ? cast<RankedTensorType>(cast<PointerType>(ptrTy).getPointeeType())
             : dyn_cast<RankedTensorType>(ptrTy);
}

class AxisInfoVisitor {
public:
  AxisInfoVisitor() = default;
  virtual ~AxisInfoVisitor() = default;

  static bool isContiguousDim(const AxisInfo &info, ArrayRef<int64_t> shape,
                              int dim) {
    return info.getContiguity(dim) == shape[dim];
  }

  static bool isConstantDim(const AxisInfo &info, ArrayRef<int64_t> shape,
                            int dim) {
    return info.getConstancy(dim) == shape[dim];
  }

  virtual AxisInfo
  getAxisInfo(Operation *op,
              ArrayRef<const dataflow::Lattice<AxisInfo> *> operands) = 0;

  virtual bool match(Operation *op) = 0;
};

// Base class for all operations
template <typename OpTy> class AxisInfoVisitorImpl : public AxisInfoVisitor {
public:
  using AxisInfoVisitor::AxisInfoVisitor;

  AxisInfo
  getAxisInfo(Operation *op,
              ArrayRef<const dataflow::Lattice<AxisInfo> *> operands) final {
    return getAxisInfo(cast<OpTy>(op), operands);
  }

  bool match(Operation *op) final { return isa<OpTy>(op); }

  virtual AxisInfo
  getAxisInfo(OpTy op,
              ArrayRef<const dataflow::Lattice<AxisInfo> *> operands) = 0;
};

// Binary operations
template <typename OpTy>
class BinaryOpVisitorImpl : public AxisInfoVisitorImpl<OpTy> {
public:
  using AxisInfoVisitorImpl<OpTy>::AxisInfoVisitorImpl;

  AxisInfo
  getAxisInfo(OpTy op,
              ArrayRef<const dataflow::Lattice<AxisInfo> *> operands) override {
    const auto &lhsInfo = operands[0]->getValue();
    const auto &rhsInfo = operands[1]->getValue();
    auto rank = lhsInfo.getRank();
    assert(operands.size() == 2 && "Expected two operands");
    AxisInfo::DimVectorT contiguity;
    AxisInfo::DimVectorT divisibility;
    AxisInfo::DimVectorT constancy;
    auto constantValue = getConstantValue(op, lhsInfo, rhsInfo);
    for (auto d = 0; d < rank; ++d) {
      if (constantValue.has_value()) {
        contiguity.push_back(1);
        constancy.push_back(
            std::max(lhsInfo.getConstancy(d), rhsInfo.getConstancy(d)));
        divisibility.push_back(
            highestPowOf2Divisor<int64_t>(constantValue.value()));
      } else {
        contiguity.push_back(getContiguity(op, lhsInfo, rhsInfo, d));
        constancy.push_back(getConstancy(op, lhsInfo, rhsInfo, d));
        divisibility.push_back(getDivisibility(op, lhsInfo, rhsInfo, d));
      }
    }
    return AxisInfo(contiguity, divisibility, constancy, constantValue);
  }

protected:
  virtual int64_t getContiguity(OpTy op, const AxisInfo &lhs,
                                const AxisInfo &rhs, int dim) {
    return 1;
  }

  virtual int64_t getDivisibility(OpTy op, const AxisInfo &lhs,
                                  const AxisInfo &rhs, int dim) {
    return 1;
  }

  virtual int64_t getConstancy(OpTy op, const AxisInfo &lhs,
                               const AxisInfo &rhs, int dim) {
    return 1;
  }

  virtual std::optional<int64_t> getConstantValue(OpTy op, const AxisInfo &lhs,
                                                  const AxisInfo &rhs) {
    return {};
  }
};

class AxisInfoVisitorList {
public:
  template <typename... Ts, typename = std::enable_if_t<sizeof...(Ts) != 0>>
  void append() {
    (visitors.emplace_back(std::make_unique<Ts>()), ...);
  }

  AxisInfo apply(Operation *op,
                 ArrayRef<const dataflow::Lattice<AxisInfo> *> operands) {
    for (auto &visitor : visitors)
      if (visitor->match(op))
        return visitor->getAxisInfo(op, operands);
    return AxisInfo();
  }

private:
  std::vector<std::unique_ptr<AxisInfoVisitor>> visitors;
};

class AxisInfoAnalysis : public dataflow::SparseForwardDataFlowAnalysis<
                             dataflow::Lattice<AxisInfo>> {
private:
  AxisInfoVisitorList visitors;

  void setToEntryState(dataflow::Lattice<AxisInfo> *lattice) override {
    propagateIfChanged(
        lattice, lattice->join(
                     AxisInfo::getPessimisticValueState(lattice->getAnchor())));
  }

  void visitNonControlFlowArguments(
      Operation *op, const RegionSuccessor &successor,
      ArrayRef<dataflow::Lattice<AxisInfo> *> argLattices,
      unsigned firstIndex) override {
    if (auto forOp = dyn_cast<scf::ForOp>(op)) {
      visitForOpInductionVar(forOp, argLattices);
    } else {
      setAllToEntryStates(argLattices.take_front(firstIndex));
      setAllToEntryStates(argLattices.drop_front(
          firstIndex + successor.getSuccessorInputs().size()));
    }
  }

public:
  AxisInfoAnalysis(DataFlowSolver &solver);
  using dataflow::SparseForwardDataFlowAnalysis<
      dataflow::Lattice<AxisInfo>>::getLatticeElement;
  using FuncAxisInfoMapT = DenseMap<FunctionOpInterface, AxisInfo>;

  LogicalResult
  visitOperation(Operation *op,
                 ArrayRef<const dataflow::Lattice<AxisInfo> *> operands,
                 ArrayRef<dataflow::Lattice<AxisInfo> *> results) override;
  void
  visitForOpInductionVar(scf::ForOp op,
                         ArrayRef<dataflow::Lattice<AxisInfo> *> argLattices);
};

template <typename OpTy>
class CastOpAxisInfoVisitor final : public AxisInfoVisitorImpl<OpTy> {
public:
  using AxisInfoVisitorImpl<OpTy>::AxisInfoVisitorImpl;

  AxisInfo
  getAxisInfo(OpTy op,
              ArrayRef<const dataflow::Lattice<AxisInfo> *> operands) override {
    return operands[0]->getValue();
  }
};

class MakeRangeOpAxisInfoVisitor final
    : public AxisInfoVisitorImpl<triton::MakeRangeOp> {
public:
  using AxisInfoVisitorImpl<triton::MakeRangeOp>::AxisInfoVisitorImpl;

  AxisInfo
  getAxisInfo(triton::MakeRangeOp op,
              ArrayRef<const dataflow::Lattice<AxisInfo> *> operands) override {
    auto start = op.getStart();
    auto end = op.getEnd();
    return AxisInfo(/*contiguity=*/{end - start},
                    /*divisibility=*/{highestPowOf2Divisor(start)},
                    /*constancy=*/{1});
  }
};

template <typename OpTy>
class ConstantOpAxisInfoVisitor final : public AxisInfoVisitorImpl<OpTy> {
public:
  using AxisInfoVisitorImpl<OpTy>::AxisInfoVisitorImpl;

  AxisInfo
  getAxisInfo(OpTy op,
              ArrayRef<const dataflow::Lattice<AxisInfo> *> operands) override {
    auto intAttr = dyn_cast<IntegerAttr>(op.getValue());
    auto boolAttr = dyn_cast<BoolAttr>(op.getValue());
    if (intAttr || boolAttr) {
      int64_t value{};
      if (intAttr)
        value = intAttr.getValue().getZExtValue();
      else
        value = boolAttr.getValue() ? 1 : 0;
      return AxisInfo(/*contiguity=*/{1},
                      /*divisibility=*/{highestPowOf2Divisor(value)},
                      /*constancy=*/{1},
                      /*knownConstantValue=*/{value});
    }
    // TODO: generalize to dense attr
    auto splatAttr = dyn_cast<SplatElementsAttr>(op.getValue());
    if (splatAttr && splatAttr.getElementType().isIntOrIndex()) {
      int64_t value = splatAttr.template getSplatValue<APInt>().getZExtValue();
      TensorType ty = cast<TensorType>(splatAttr.getType());
      return AxisInfo(
          /*contiguity=*/AxisInfo::DimVectorT(ty.getRank(), 1),
          /*divisibility=*/
          AxisInfo::DimVectorT(ty.getRank(), highestPowOf2Divisor(value)),
          /*constancy=*/
          AxisInfo::DimVectorT(ty.getShape().begin(), ty.getShape().end()),
          /*knownConstantValue=*/{value});
    }
    return AxisInfo();
  }
};

template <typename OpTy>
class AddSubOpAxisInfoVisitor final : public BinaryOpVisitorImpl<OpTy> {
public:
  using BinaryOpVisitorImpl<OpTy>::BinaryOpVisitorImpl;

private:
  int64_t getContiguity(OpTy op, const AxisInfo &lhs, const AxisInfo &rhs,
                        int dim) override {
    // Contiguity assumes an increasing sequence. So for SubIOp contiguous
    // RHS doesn't produce a contiguous result.
    if (isa<arith::SubIOp>(op))
      return gcd(lhs.getContiguity(dim), rhs.getConstancy(dim));

    return std::max(gcd(lhs.getConstancy(dim), rhs.getContiguity(dim)),
                    gcd(lhs.getContiguity(dim), rhs.getConstancy(dim)));
  }

  int64_t getDivisibility(OpTy op, const AxisInfo &lhs, const AxisInfo &rhs,
                          int dim) override {
    // lhs = k * d_lhs = k * k' * gcd(d_lhs, d_rhs)
    // rhs = p * d_rhs = p * p' * gcd(d_lhs, d_rhs)
    // lhs + rhs = k * d_lhs + p * d_rhs = (k * k' + p * p') * gcd(d_lhs, d_rhs)
    auto rhsDivisibility = rhs.getDivisibility(dim);
    if constexpr (std::is_same_v<OpTy, triton::AddPtrOp>) {
      //  %ptr = addptr %lhs, %rhs
      // is equivalent to
      //  %0 = mul %rhs, %elemSize
      //  %ptr = add %lhs, %0
      // The result will still be contiguous in terms of elements but not bytes
      // For example:
      // addptr [16] : !ptr<i32>, [0, 1, 2, 3] : i32 -> !ptr<i32>
      // returns:
      // [16, 20, 24, 28] : !ptr<i32>
      // with element locations:
      // [4, 5, 6, 7]
      // It is "strided contiguous" with a divisilibity of 16 bytes
      auto rank = lhs.getRank();
      auto elemSize = std::max<int64_t>(
          1, triton::getPointeeBitWidth(op.getPtr().getType()) / 8);
      rhsDivisibility = multiplyDivisor(rhs.getDivisibility(dim), elemSize);
    }
    return gcd(lhs.getDivisibility(dim), rhsDivisibility);
  }

  int64_t getConstancy(OpTy op, const AxisInfo &lhs, const AxisInfo &rhs,
                       int dim) override {
    return gcd(lhs.getConstancy(dim), rhs.getConstancy(dim));
  }

  std::optional<int64_t> getConstantValue(OpTy op, const AxisInfo &lhs,
                                          const AxisInfo &rhs) override {
    if (lhs.getConstantValue().has_value() &&
        rhs.getConstantValue().has_value()) {
      if constexpr (std::is_same_v<OpTy, arith::AddIOp> ||
                    std::is_same_v<OpTy, LLVM::AddOp>) {
        return {lhs.getConstantValue().value() +
                rhs.getConstantValue().value()};
      } else if constexpr (std::is_same_v<OpTy, arith::SubIOp>) {
        return {lhs.getConstantValue().value() -
                rhs.getConstantValue().value()};
      } else if constexpr (std::is_same_v<OpTy, triton::AddPtrOp>) {
        auto rank = lhs.getRank();
        auto elemSize = std::max<int64_t>(
            1, triton::getPointeeBitWidth(op.getPtr().getType()) / 8);
        auto rhsValue = rhs.getConstantValue().value() * elemSize;
        return {lhs.getConstantValue().value() + rhsValue};
      }
    }
    return {};
  }
};

class MulIOpAxisInfoVisitor final : public BinaryOpVisitorImpl<arith::MulIOp> {
public:
  using BinaryOpVisitorImpl<arith::MulIOp>::BinaryOpVisitorImpl;

private:
  int64_t getContiguity(arith::MulIOp op, const AxisInfo &lhs,
                        const AxisInfo &rhs, int dim) override {
    // lhs * 1 = lhs
    auto lhsContiguity =
        rhs.getConstantValue().has_value() && rhs.getConstantValue() == 1
            ? lhs.getContiguity(dim)
            : 1;
    // 1 * rhs = rhs
    auto rhsContiguity =
        lhs.getConstantValue().has_value() && lhs.getConstantValue() == 1
            ? rhs.getContiguity(dim)
            : 1;
    return std::max(lhsContiguity, rhsContiguity);
  }

  int64_t getConstancy(arith::MulIOp op, const AxisInfo &lhs,
                       const AxisInfo &rhs, int dim) override {
    return gcd(lhs.getConstancy(dim), rhs.getConstancy(dim));
  }

  int64_t getDivisibility(arith::MulIOp op, const AxisInfo &lhs,
                          const AxisInfo &rhs, int dim) override {
    auto lhsDivisibility = lhs.getDivisibility(dim);
    if (lhs.getContiguity(dim) > 1 &&
        !(rhs.getConstantValue().has_value() && rhs.getConstantValue() == 1)) {
      // Treat [2^n,2^n+1,...]'s divisibility as 1 instead of 2^n
      lhsDivisibility = 1;
    }
    auto rhsDivisibility = rhs.getDivisibility(dim);
    if (rhs.getContiguity(dim) > 1 &&
        !(lhs.getConstantValue().has_value() && lhs.getConstantValue() == 1)) {
      // Treat [2^n,2^n+1,...]'s divisibility as 1 instead of 2^n
      rhsDivisibility = 1;
    }
    return multiplyDivisor(lhsDivisibility, rhsDivisibility);
  }

  std::optional<int64_t> getConstantValue(arith::MulIOp op, const AxisInfo &lhs,
                                          const AxisInfo &rhs) override {
    if (lhs.getConstantValue().has_value() &&
        rhs.getConstantValue().has_value())
      return {lhs.getConstantValue().value() * rhs.getConstantValue().value()};
    return {};
  }
};

template <typename OpTy>
class DivOpAxisInfoVisitor final : public BinaryOpVisitorImpl<OpTy> {
public:
  using BinaryOpVisitorImpl<OpTy>::BinaryOpVisitorImpl;

private:
  int64_t getContiguity(OpTy op, const AxisInfo &lhs, const AxisInfo &rhs,
                        int dim) override {
    // lhs / 1 = lhs
    return rhs.getConstantValue().has_value() &&
                   rhs.getConstantValue().value() == 1
               ? lhs.getContiguity(dim)
               : 1;
  }

  int64_t getConstancy(OpTy op, const AxisInfo &lhs, const AxisInfo &rhs,
                       int dim) override {
    auto resTy = getRankedTensorType(op.getType());
    if (!resTy)
      return BinaryOpVisitorImpl<OpTy>::getConstancy(op, lhs, rhs, dim);
    auto shape = resTy.getShape();
    // Case 1: both lhs and rhs are constants.
    auto constancy = gcd(lhs.getConstancy(dim), rhs.getConstancy(dim));
    // Case 2: lhs contiguous, rhs constant.
    // lhs: d_lhs * k, d_lhs * k + 1, ..., d_lhs * k + n
    // rhs: d_rhs * p, d_rhs * p, ..., d_rhs * p
    // lhs / rhs = d_lhs * k / (d_rhs * p), (d_lhs * k + 1) / (d_rhs * p),
    // ..., (d_lhs * k + n) / (d_rhs * p)
    // Because d_lhs % d_rhs = 0 || d_rhs % d_lhs = 0,
    // the minimal constancy is gcd(d_lhs, d_rhs).
    // Since gcd(d_lhs, d_rhs) maybe > len(lhs),
    // we need to use another gcd to get the actual constancy.
    if (AxisInfoVisitor::isContiguousDim(lhs, shape, dim) &&
        AxisInfoVisitor::isConstantDim(rhs, shape, dim)) {
      constancy = std::max(constancy, gcd(lhs.getContiguity(dim),
                                          gcd(lhs.getDivisibility(dim),
                                              rhs.getDivisibility(dim))));
    }
    return constancy;
  }

  int64_t getDivisibility(OpTy op, const AxisInfo &lhs, const AxisInfo &rhs,
                          int dim) override {
    // Case 1: lhs is 0
    if (lhs.getConstantValue().has_value() &&
        lhs.getConstantValue().value() == 0)
      return lhs.getDivisibility(dim);
    // Case 2: rhs is 1
    if (rhs.getConstantValue().has_value() &&
        rhs.getConstantValue().value() == 1)
      return lhs.getDivisibility(dim);
    // otherwise: return 1
    return 1;
  }

  std::optional<int64_t> getConstantValue(OpTy op, const AxisInfo &lhs,
                                          const AxisInfo &rhs) override {
    if (lhs.getConstantValue().has_value() &&
        rhs.getConstantValue().has_value())
      return {lhs.getConstantValue().value() / rhs.getConstantValue().value()};
    return {};
  }
};

template <typename OpTy>
class RemOpAxisInfoVisitor final : public BinaryOpVisitorImpl<OpTy> {
public:
  using BinaryOpVisitorImpl<OpTy>::BinaryOpVisitorImpl;

private:
  int64_t getContiguity(OpTy op, const AxisInfo &lhs, const AxisInfo &rhs,
                        int dim) override {
    auto resTy = getRankedTensorType(op.getType());
    if (!resTy)
      return BinaryOpVisitorImpl<OpTy>::getContiguity(op, lhs, rhs, dim);
    auto shape = resTy.getShape();
    int64_t contiguity = 1;
    // lhs contiguous, rhs constant
    // lhs: d_lhs * k, d_lhs * k + 1, ..., d_lhs * k + n
    // rhs: d_rhs * p, d_rhs * p, ..., d_rhs * p
    // lhs % rhs = d_lhs * k % (d_rhs * p), (d_lhs * k + 1) % (d_rhs * p),
    // ..., (d_lhs * k + n) % (d_rhs * p)
    // Because d_lhs % d_rhs = 0 || d_rhs % d_lhs = 0,
    // The minimal contiguity is gcd(d_lhs, d_rhs).
    // Since gcd(d_lhs, d_rhs) maybe > len(lhs),
    // we need to use another gcd to get the actual contiguity.
    if (AxisInfoVisitor::isContiguousDim(lhs, shape, dim) &&
        AxisInfoVisitor::isConstantDim(rhs, shape, dim)) {
      contiguity = std::max(contiguity, gcd(lhs.getContiguity(dim),
                                            gcd(lhs.getDivisibility(dim),
                                                rhs.getDivisibility(dim))));
    }
    return contiguity;
  }

  int64_t getDivisibility(OpTy op, const AxisInfo &lhs, const AxisInfo &rhs,
                          int dim) override {
    // lhs: d_lhs * k = gcd(d_lhs, d_rhs) * k' * k = gcd(d_lhs, d_rhs) * k''
    // rhs: d_rhs * p = gcd(d_lhs, d_rhs) * p' * p = gcd(d_lhs, d_rhs) * p''
    // lhs = gcd(d_lhs, d_rhs) * k'' = gcd(d_lhs, d_rhs) * d + r
    // r must be divisible by gcd(d_lhs, d_rhs)
    return gcd(lhs.getDivisibility(dim), rhs.getDivisibility(dim));
  };

  int64_t getConstancy(OpTy op, const AxisInfo &lhs, const AxisInfo &rhs,
                       int dim) override {
    auto resTy = getRankedTensorType(op.getType());
    if (!resTy)
      return BinaryOpVisitorImpl<OpTy>::getConstancy(op, lhs, rhs, dim);
    auto shape = resTy.getShape();
    // lhs % 1 = 0
    return rhs.getConstantValue().has_value() &&
                   rhs.getConstantValue().value() == 1
               ? shape[dim]
               : gcd(lhs.getConstancy(dim), rhs.getConstancy(dim));
  }

  std::optional<int64_t> getConstantValue(OpTy op, const AxisInfo &lhs,
                                          const AxisInfo &rhs) override {
    if (lhs.getConstantValue().has_value() &&
        rhs.getConstantValue().has_value())
      return {lhs.getConstantValue().value() % rhs.getConstantValue().value()};
    else if (rhs.getConstantValue().has_value() &&
             rhs.getConstantValue().value() == 1)
      return {0};
    return {};
  }
};

class SplatOpAxisInfoVisitor final
    : public AxisInfoVisitorImpl<triton::SplatOp> {
public:
  using AxisInfoVisitorImpl<triton::SplatOp>::AxisInfoVisitorImpl;

  AxisInfo
  getAxisInfo(triton::SplatOp op,
              ArrayRef<const dataflow::Lattice<AxisInfo> *> operands) override {
    Type _retTy = *op->result_type_begin();
    TensorType retTy = cast<TensorType>(_retTy);
    AxisInfo opInfo = operands[0]->getValue();
    AxisInfo::DimVectorT contiguity;
    AxisInfo::DimVectorT divisibility;
    AxisInfo::DimVectorT constancy;
    for (int d = 0; d < retTy.getRank(); ++d) {
      contiguity.push_back(1);
      divisibility.push_back(opInfo.getDivisibility(0));
      constancy.push_back(retTy.getShape()[d]);
    }
    return AxisInfo(contiguity, divisibility, constancy,
                    operands[0]->getValue().getConstantValue());
  }
};

class LoadOpAxisInfoVisitor final : public AxisInfoVisitorImpl<triton::LoadOp> {
public:
  using AxisInfoVisitorImpl<triton::LoadOp>::AxisInfoVisitorImpl;

  AxisInfo
  getAxisInfo(triton::LoadOp op,
              ArrayRef<const dataflow::Lattice<AxisInfo> *> operands) override {
    // If pointers and mask both have constancy properties, those properties
    // will also extend to output.
    AxisInfo ptrInfo = operands[0]->getValue();
    std::optional<AxisInfo> maskInfo;
    if (operands.size() > 1) {
      maskInfo = operands[1]->getValue();
    }
    AxisInfo::DimVectorT contiguity;
    AxisInfo::DimVectorT divisibility;
    AxisInfo::DimVectorT constancy;

    for (int d = 0; d < ptrInfo.getRank(); ++d) {
      contiguity.push_back(1);
      divisibility.push_back(1);
      constancy.push_back(
          gcd(ptrInfo.getConstancy(d),
              maskInfo.has_value() ? maskInfo->getConstancy(d) : 0));
    }

    return AxisInfo(contiguity, divisibility, constancy);
  }
};

class ExpandDimsOpAxisInfoVisitor final
    : public AxisInfoVisitorImpl<triton::ExpandDimsOp> {
public:
  using AxisInfoVisitorImpl<triton::ExpandDimsOp>::AxisInfoVisitorImpl;

  AxisInfo
  getAxisInfo(triton::ExpandDimsOp op,
              ArrayRef<const dataflow::Lattice<AxisInfo> *> operands) override {
    AxisInfo opInfo = operands[0]->getValue();
    AxisInfo::DimVectorT contiguity = opInfo.getContiguity();
    AxisInfo::DimVectorT divisibility = opInfo.getDivisibility();
    AxisInfo::DimVectorT constancy = opInfo.getConstancy();
    int64_t newDivisibility = 1;
    if (opInfo.getConstantValue().has_value()) {
      // The tensor is constant, same as ConstantOpAxisInfoVisitor
      newDivisibility = highestPowOf2Divisor(opInfo.getConstantValue().value());
    } else if (opInfo.getRank()) {
      // Otherwise, calculate the GCD as the new divisibility
      // Treat [2^n,2^n+1,...]'s divisibility as 1 instead of 2^n
      newDivisibility =
          opInfo.getContiguity(0) > 1 ? 1 : opInfo.getDivisibility(0);
      for (int d = 1; d < opInfo.getRank(); ++d) {
        newDivisibility =
            gcd(newDivisibility,
                opInfo.getContiguity(d) > 1 ? 1 : opInfo.getDivisibility(d));
      }
    }
    contiguity.insert(contiguity.begin() + op.getAxis(), 1);
    divisibility.insert(divisibility.begin() + op.getAxis(), newDivisibility);
    constancy.insert(constancy.begin() + op.getAxis(), 1);
    return AxisInfo(contiguity, divisibility, constancy,
                    operands[0]->getValue().getConstantValue());
  }
};

class BroadcastOpAxisInfoVisitor final
    : public AxisInfoVisitorImpl<triton::BroadcastOp> {
public:
  using AxisInfoVisitorImpl<triton::BroadcastOp>::AxisInfoVisitorImpl;

  AxisInfo
  getAxisInfo(triton::BroadcastOp op,
              ArrayRef<const dataflow::Lattice<AxisInfo> *> operands) override {
    Type _retTy = *op->result_type_begin();
    Type _opTy = *op->operand_type_begin();
    TensorType retTy = cast<TensorType>(_retTy);
    TensorType opTy = cast<TensorType>(_opTy);
    ArrayRef<int64_t> retShape = retTy.getShape();
    ArrayRef<int64_t> opShape = opTy.getShape();
    AxisInfo opInfo = operands[0]->getValue();
    AxisInfo::DimVectorT contiguity;
    AxisInfo::DimVectorT divisibility;
    AxisInfo::DimVectorT constancy;
    for (int d = 0; d < retTy.getRank(); ++d) {
      contiguity.push_back(opShape[d] == 1 ? 1 : opInfo.getContiguity(d));
      divisibility.push_back(opInfo.getDivisibility(d));
      constancy.push_back(opShape[d] == 1 ? retShape[d]
                                          : opInfo.getConstancy(d));
    }
    return AxisInfo(contiguity, divisibility, constancy,
                    operands[0]->getValue().getConstantValue());
  }
};

template <typename OpTy>
class CmpOpAxisInfoVisitor final : public AxisInfoVisitorImpl<OpTy> {
public:
  using AxisInfoVisitorImpl<OpTy>::AxisInfoVisitorImpl;

  AxisInfo
  getAxisInfo(OpTy op,
              ArrayRef<const dataflow::Lattice<AxisInfo> *> operands) override {
    auto resTy = getRankedTensorType(op.getType());
    if (!resTy)
      return AxisInfo();
    auto shape = resTy.getShape();
    short rank = resTy.getRank();
    const auto &lhsInfo = operands[0]->getValue();
    const auto &rhsInfo = operands[1]->getValue();

    AxisInfo::DimVectorT contiguity, divisibility, constancy;
    std::optional<int64_t> constantValue;
    for (short d = 0; d < rank; ++d) {
      int64_t constHint = 1;
      if (lhsInfo.getConstantValue().has_value() &&
          rhsInfo.getConstantValue().has_value()) {
        constHint = lhsInfo.getConstancy(d);
        constantValue =
            compare(getPredicate(op), lhsInfo.getConstantValue().value(),
                    rhsInfo.getConstantValue().value())
                ? 1
                : 0;
      } else {
        // Case 1: lhs and rhs are both partial constants
        constHint = gcd(lhsInfo.getConstancy(d), rhsInfo.getConstancy(d));
        if ((gtPredicate(getPredicate(op)) || lePredicate(getPredicate(op))) &&
            AxisInfoVisitor::isConstantDim(lhsInfo, shape, d)) {
          // Case 2: lhs all constant, rhs all contiguous
          // NOTE:
          // lhs: 4 4 4 4
          // rhs: 4 5 6 7
          // lhs eq rhs: 1, 0, 0, 0
          // lhs ne rhs: 0, 1, 1, 1
          // lhs lt rhs: 0, 1, 1, 1
          // lhs le rhs: 1, 1, 1, 1
          // lhs ge rhs: 1, 0, 0, 0
          // lhs gt rhs: 0, 0, 0, 0
          constHint = std::max(constHint, gcd(rhsInfo.getContiguity(d),
                                              gcd(lhsInfo.getDivisibility(d),
                                                  rhsInfo.getDivisibility(d))));
        } else if ((ltPredicate(getPredicate(op)) ||
                    gePredicate(getPredicate(op))) &&
                   AxisInfoVisitor::isConstantDim(rhsInfo, shape, d)) {
          // Case 3: lhs all contiguous, rhs all constant
          // NOTE
          // lhs: 4 5 6 7
          // rhs: 4 4 4 4
          // lhs eq rhs: 1, 0, 0, 0
          // lhs ne rhs: 0, 1, 1, 1
          // lhs le rhs: 1, 0, 0, 0
          // lhs lt rhs: 0, 0, 0, 0
          // lhs gt rhs: 0, 1, 1, 1
          // lhs ge rhs: 1, 1, 1, 1
          constHint = std::max(constHint, gcd(lhsInfo.getContiguity(d),
                                              gcd(lhsInfo.getDivisibility(d),
                                                  rhsInfo.getDivisibility(d))));
        }
      }

      constancy.push_back(constHint);
      divisibility.push_back(1);
      contiguity.push_back(1);
    }

    return AxisInfo(contiguity, divisibility, constancy, constantValue);
  }

private:
  static arith::CmpIPredicate getPredicate(arith::CmpIOp op) {
    return op.getPredicate();
  }

  static bool gtPredicate(arith::CmpIPredicate predicate) {
    return predicate == arith::CmpIPredicate::sgt ||
           predicate == arith::CmpIPredicate::ugt;
  }

  static bool gePredicate(arith::CmpIPredicate predicate) {
    return predicate == arith::CmpIPredicate::sge ||
           predicate == arith::CmpIPredicate::uge;
  }

  static bool ltPredicate(arith::CmpIPredicate predicate) {
    return predicate == arith::CmpIPredicate::slt ||
           predicate == arith::CmpIPredicate::ult;
  }

  static bool lePredicate(arith::CmpIPredicate predicate) {
    return predicate == arith::CmpIPredicate::sle ||
           predicate == arith::CmpIPredicate::ule;
  }

  static bool compare(arith::CmpIPredicate predicate, int64_t lhs,
                      int64_t rhs) {
    switch (predicate) {
    case arith::CmpIPredicate::eq:
      return lhs == rhs;
    case arith::CmpIPredicate::ne:
      return lhs != rhs;
    case arith::CmpIPredicate::slt:
      return lhs < rhs;
    case arith::CmpIPredicate::sle:
      return lhs <= rhs;
    case arith::CmpIPredicate::sgt:
      return lhs > rhs;
    case arith::CmpIPredicate::sge:
      return lhs >= rhs;
    case arith::CmpIPredicate::ult:
      return (uint64_t)lhs < (uint64_t)rhs;
    case arith::CmpIPredicate::ule:
      return (uint64_t)lhs <= (uint64_t)rhs;
    case arith::CmpIPredicate::ugt:
      return (uint64_t)lhs > (uint64_t)rhs;
    case arith::CmpIPredicate::uge:
      return (uint64_t)lhs >= (uint64_t)rhs;
    default:
      break;
    }
    llvm_unreachable("unknown comparison predicate");
  }
};

template <typename OpTy>
class SelectOpAxisInfoVisitor final : public AxisInfoVisitorImpl<OpTy> {
public:
  using AxisInfoVisitorImpl<OpTy>::AxisInfoVisitorImpl;

  AxisInfo
  getAxisInfo(OpTy op,
              ArrayRef<const dataflow::Lattice<AxisInfo> *> operands) override {
    auto condConstancy = operands[0]->getValue().getConstancy();
    const auto &lhsInfo = operands[1]->getValue();
    const auto &rhsInfo = operands[2]->getValue();
    auto rank = lhsInfo.getRank();

    AxisInfo::DimVectorT contiguity, divisibility, constancy;
    std::optional<int64_t> constantValue;
    if (operands[0]->getValue().getConstantValue().has_value()) {
      if (operands[0]->getValue().getConstantValue() == 0) {
        contiguity = rhsInfo.getContiguity();
        divisibility = rhsInfo.getDivisibility();
        constancy = rhsInfo.getConstancy();
        constantValue = rhsInfo.getConstantValue();
      } else {
        contiguity = lhsInfo.getContiguity();
        divisibility = lhsInfo.getDivisibility();
        constancy = lhsInfo.getConstancy();
        constantValue = lhsInfo.getConstantValue();
      }
    } else {
      // The condition can be either a tensor or i1.
      // If i1 is used as the condition, the entire tensor of either
      // lhs or rhs is selected.
      bool i1Cond = isa<IntegerType>(op.getOperand(0).getType());
      for (auto d = 0; d < rank; ++d) {
        if (i1Cond) {
          constancy.push_back(
              std::min(lhsInfo.getConstancy(d), rhsInfo.getConstancy(d)));
          divisibility.push_back(
              std::min(lhsInfo.getDivisibility(d), rhsInfo.getDivisibility(d)));
          contiguity.push_back(
              std::min(lhsInfo.getContiguity(d), rhsInfo.getContiguity(d)));
        } else {
          constancy.push_back(
              std::min(gcd(lhsInfo.getConstancy(d), condConstancy[d]),
                       gcd(rhsInfo.getConstancy(d), condConstancy[d])));
          contiguity.push_back(
              std::min(gcd(lhsInfo.getContiguity(d), condConstancy[d]),
                       gcd(rhsInfo.getContiguity(d), condConstancy[d])));
          if (contiguity.back() == lhsInfo.getContiguity(d) &&
              contiguity.back() == rhsInfo.getContiguity(d)) {
            // Contiguity not changed
            divisibility.push_back(
                gcd(lhsInfo.getDivisibility(d), rhsInfo.getDivisibility(d)));
          } else {
            // Contiguity changed, we cannot use only divisibility.
            // For example, the following example should have contiguity 2 and
            // divisibility 2
            // [[0, 1], [4, 5]]
            // [[16, 17, 18, 19]]
            divisibility.push_back(
                std::min(gcd(lhsInfo.getDivisibility(d), contiguity.back()),
                         gcd(rhsInfo.getDivisibility(d), contiguity.back())));
          }
        }
      }
      if (lhsInfo.getConstantValue().has_value() &&
          rhsInfo.getConstantValue().has_value() &&
          lhsInfo.getConstantValue() == rhsInfo.getConstantValue())
        constantValue = lhsInfo.getConstantValue();
    }

    return AxisInfo(contiguity, divisibility, constancy, constantValue);
  }
};

template <typename OpTy>
class LogicalOpAxisInfoVisitor final : public BinaryOpVisitorImpl<OpTy> {
public:
  using BinaryOpVisitorImpl<OpTy>::BinaryOpVisitorImpl;

private:
  int64_t getConstancy(OpTy op, const AxisInfo &lhs, const AxisInfo &rhs,
                       int dim) override {
    return gcd(lhs.getConstancy(dim), rhs.getConstancy(dim));
  }

  std::optional<int64_t> getConstantValue(OpTy op, const AxisInfo &lhs,
                                          const AxisInfo &rhs) override {
    if (lhs.getConstantValue().has_value() &&
        rhs.getConstantValue().has_value()) {
      if constexpr (std::is_same_v<OpTy, arith::AndIOp>) {
        return {lhs.getConstantValue().value() &
                rhs.getConstantValue().value()};
      } else if constexpr (std::is_same_v<OpTy, arith::OrIOp>) {
        return {lhs.getConstantValue().value() |
                rhs.getConstantValue().value()};
      } else if constexpr (std::is_same_v<OpTy, arith::XOrIOp>) {
        return {lhs.getConstantValue().value() ^
                rhs.getConstantValue().value()};
      }
    }
    return {};
  }
};

class ShLIOpAxisInfoVisitor final : public BinaryOpVisitorImpl<arith::ShLIOp> {
public:
  using BinaryOpVisitorImpl<arith::ShLIOp>::BinaryOpVisitorImpl;

private:
  int64_t getContiguity(arith::ShLIOp op, const AxisInfo &lhs,
                        const AxisInfo &rhs, int dim) override {
    if (rhs.getConstantValue().has_value() &&
        rhs.getConstantValue().value() == 0)
      return lhs.getContiguity(dim);
    else
      return 1;
  }

  int64_t getDivisibility(arith::ShLIOp op, const AxisInfo &lhs,
                          const AxisInfo &rhs, int dim) override {
    auto shift = rhs.getConstantValue().value_or(0);
    auto lhsDivisibility = lhs.getDivisibility(dim);
    if (lhs.getContiguity(dim) > 1 && shift) {
      // Treat [2^n,2^n+1,...]'s divisibility as 1 instead of 2^n
      lhsDivisibility = 1;
    }
    auto numBits = log2Int(lhsDivisibility);
    return multiplyDivisor(lhsDivisibility, 1 << shift);
  }

  int64_t getConstancy(arith::ShLIOp op, const AxisInfo &lhs,
                       const AxisInfo &rhs, int dim) override {
    return gcd(lhs.getConstancy(dim), rhs.getConstancy(dim));
  }

  std::optional<int64_t> getConstantValue(arith::ShLIOp op, const AxisInfo &lhs,
                                          const AxisInfo &rhs) override {
    if (lhs.getConstantValue().has_value() &&
        rhs.getConstantValue().has_value())
      return {lhs.getConstantValue().value() << rhs.getConstantValue().value()};
    return {};
  }
};

template <typename OpTy>
class ShROpAxisInfoVisitor final : public BinaryOpVisitorImpl<OpTy> {
public:
  using BinaryOpVisitorImpl<OpTy>::BinaryOpVisitorImpl;

private:
  int64_t getContiguity(OpTy op, const AxisInfo &lhs, const AxisInfo &rhs,
                        int dim) override {
    if (rhs.getConstantValue().has_value() &&
        rhs.getConstantValue().value() == 0)
      return lhs.getContiguity(dim);
    else
      return 1;
  }

  int64_t getDivisibility(OpTy op, const AxisInfo &lhs, const AxisInfo &rhs,
                          int dim) override {
    if (!rhs.getConstantValue().has_value())
      return 1;
    auto shift = rhs.getConstantValue().value();
    auto lhsDivisibility = lhs.getDivisibility(dim);
    if (lhs.getContiguity(dim) > 1 && shift) {
      // Treat [2^n,2^n+1,...]'s divisibility as 1 instead of 2^n
      lhsDivisibility = 1;
    }
    return std::max<int64_t>(1, lhsDivisibility / (1 << shift));
  }

  int64_t getConstancy(OpTy op, const AxisInfo &lhs, const AxisInfo &rhs,
                       int dim) override {
    return gcd(lhs.getConstancy(dim), rhs.getConstancy(dim));
  }

  std::optional<int64_t> getConstantValue(OpTy op, const AxisInfo &lhs,
                                          const AxisInfo &rhs) override {
    if (lhs.getConstantValue().has_value() &&
        rhs.getConstantValue().has_value())
      return {lhs.getConstantValue().value() >> rhs.getConstantValue().value()};
    return {};
  }
};

template <typename OpTy>
class MaxMinOpAxisInfoVisitor final : public AxisInfoVisitorImpl<OpTy> {
public:
  using AxisInfoVisitorImpl<OpTy>::AxisInfoVisitorImpl;

  AxisInfo
  getAxisInfo(OpTy op,
              ArrayRef<const dataflow::Lattice<AxisInfo> *> operands) override {
    const auto &lhsInfo = operands[0]->getValue();
    const auto &rhsInfo = operands[1]->getValue();
    auto rank = lhsInfo.getRank();
    std::optional<int64_t> constantValue;
    if (lhsInfo.getConstantValue().has_value() &&
        rhsInfo.getConstantValue().has_value()) {
      if constexpr (std::is_same_v<OpTy, arith::MaxSIOp> ||
                    std::is_same_v<OpTy, arith::MaxUIOp>) {
        constantValue = {std::max(lhsInfo.getConstantValue().value(),
                                  rhsInfo.getConstantValue().value())};
      } else if constexpr (std::is_same_v<OpTy, arith::MinSIOp> ||
                           std::is_same_v<OpTy, arith::MinUIOp>) {
        constantValue = {std::min(lhsInfo.getConstantValue().value(),
                                  rhsInfo.getConstantValue().value())};
      }
      return AxisInfo(/*knownContiguity=*/AxisInfo::DimVectorT(rank, 1),
                      /*knownDivisibility=*/AxisInfo::DimVectorT(rank, 1),
                      /*knownConstancy=*/AxisInfo::DimVectorT(rank, 1),
                      /*constantValue=*/constantValue);
    } else {
      AxisInfo::DimVectorT contiguity, divisibility, constancy;
      for (auto d = 0; d < rank; ++d) {
        constancy.push_back(
            std::min(lhsInfo.getConstancy(d), rhsInfo.getConstancy(d)));
        divisibility.push_back(
            std::min(lhsInfo.getDivisibility(d), rhsInfo.getDivisibility(d)));
        contiguity.push_back(
            std::min(lhsInfo.getContiguity(d), rhsInfo.getContiguity(d)));
      }
      return AxisInfo(contiguity, divisibility, constancy, std::nullopt);
    }
  }
};

class MakeTensorPtrOpAxisInfoVisitor final
    : public AxisInfoVisitorImpl<triton::MakeTensorPtrOp> {
public:
  using AxisInfoVisitorImpl<triton::MakeTensorPtrOp>::AxisInfoVisitorImpl;

  AxisInfo
  getAxisInfo(triton::MakeTensorPtrOp op,
              ArrayRef<const dataflow::Lattice<AxisInfo> *> operands) override {
    LDBG("MakeTensorPtrOpAxisInfoVisitor: " << *op);

<<<<<<< HEAD
    auto ptrTy = cast<PointerType>(op.getResult().getType());
    auto tensorType = cast<RankedTensorType>(ptrTy.getPointeeType());
    ArrayRef<int64_t> blkShape = tensorType.getShape();
    unsigned rank = op.getShape().size();

    // TODO: Support higher rank tensors.
    if (rank > 2)
      return AxisInfo();

    SmallVector<AxisInfo> strideInfo;
    for (int i = rank + 1; i <= rank * 2; ++i)
      strideInfo.emplace_back(operands[i]->getValue());
=======
    // TODO: Extend to higher dimension tensor pointers.
    if (op.getShape().size() != 2)
      return AxisInfo();

    assert(operands.size() == 7 && "MakeTensorPtrOp should have 2D shape");
>>>>>>> b6cdccd3

    AxisInfo ptrInfo = operands[0]->getValue();
    int64_t ptrDivisibility = ptrInfo.getDivisibility(0);
    LDBG("ptrDivisibility: ");

    AxisInfo::DimVectorT contiguity, constancy, divisibility;
    for (int dim = 0; dim < rank; ++dim) {
      contiguity.push_back(
          strideInfo[dim].getConstantValue() == 1 ? blkShape[dim] : 1);
      divisibility.push_back(
          contiguity[dim] > 1
              ? std::min(ptrDivisibility,
                         strideInfo[dim == 0 ? 1 : 0].getDivisibility()[0])
              : 1);
      constancy.push_back(1);
    }

    return AxisInfo(contiguity, divisibility, constancy);
  }
};

class AdvanceOpAxisInfoVisitor final
    : public AxisInfoVisitorImpl<triton::AdvanceOp> {
public:
  using AxisInfoVisitorImpl<triton::AdvanceOp>::AxisInfoVisitorImpl;
  AxisInfo
  getAxisInfo(triton::AdvanceOp op,
              ArrayRef<const dataflow::Lattice<AxisInfo> *> operands) override {
    return operands[0]->getValue();
  }
};

//===----------------------------------------------------------------------===//
// AxisInfoAnalysis
//===----------------------------------------------------------------------===//

AxisInfoAnalysis::AxisInfoAnalysis(DataFlowSolver &solver)
    : dataflow::SparseForwardDataFlowAnalysis<dataflow::Lattice<AxisInfo>>(
          solver) {
  // UnrealizedConversionCast:
  // This is needed by TritonGPUToLLVM, to get AxisInfo when the graph is
  // in the process of a PartialConversion, where UnrealizedConversionCast
  // may exist
  visitors.append<CastOpAxisInfoVisitor<arith::ExtSIOp>,
                  CastOpAxisInfoVisitor<arith::ExtUIOp>,
                  CastOpAxisInfoVisitor<arith::TruncIOp>,
                  CastOpAxisInfoVisitor<arith::IndexCastOp>,
                  CastOpAxisInfoVisitor<triton::gpu::ConvertLayoutOp>,
                  CastOpAxisInfoVisitor<mlir::UnrealizedConversionCastOp>,
                  CastOpAxisInfoVisitor<triton::BitcastOp>>();
  // TODO: Remove rules for LLVM::ConstantOp, LLVM::AddOp
  // when scf.for supports integer induction variables
  visitors.append<MakeRangeOpAxisInfoVisitor>();
  visitors.append<ConstantOpAxisInfoVisitor<arith::ConstantOp>,
                  ConstantOpAxisInfoVisitor<LLVM::ConstantOp>>();
  visitors.append<AddSubOpAxisInfoVisitor<triton::AddPtrOp>,
                  AddSubOpAxisInfoVisitor<arith::AddIOp>,
                  AddSubOpAxisInfoVisitor<arith::SubIOp>,
                  AddSubOpAxisInfoVisitor<LLVM::AddOp>>();
  visitors.append<MulIOpAxisInfoVisitor>();
  visitors.append<DivOpAxisInfoVisitor<arith::DivSIOp>,
                  DivOpAxisInfoVisitor<arith::DivUIOp>>();
  visitors.append<RemOpAxisInfoVisitor<arith::RemSIOp>,
                  RemOpAxisInfoVisitor<arith::RemUIOp>>();
  visitors.append<BroadcastOpAxisInfoVisitor>();
  visitors.append<SplatOpAxisInfoVisitor>();
  visitors.append<ExpandDimsOpAxisInfoVisitor>();
  visitors.append<CmpOpAxisInfoVisitor<arith::CmpIOp>>();
  visitors.append<LogicalOpAxisInfoVisitor<arith::AndIOp>,
                  LogicalOpAxisInfoVisitor<arith::OrIOp>,
                  LogicalOpAxisInfoVisitor<arith::XOrIOp>>();
  visitors.append<SelectOpAxisInfoVisitor<mlir::arith::SelectOp>>();
  visitors.append<ShLIOpAxisInfoVisitor, ShROpAxisInfoVisitor<arith::ShRUIOp>,
                  ShROpAxisInfoVisitor<arith::ShRSIOp>>();
  visitors.append<MaxMinOpAxisInfoVisitor<arith::MaxSIOp>,
                  MaxMinOpAxisInfoVisitor<arith::MaxUIOp>,
                  MaxMinOpAxisInfoVisitor<arith::MinSIOp>,
                  MaxMinOpAxisInfoVisitor<arith::MinUIOp>>();
  visitors.append<LoadOpAxisInfoVisitor>();
  visitors.append<MakeTensorPtrOpAxisInfoVisitor>();
  visitors.append<AdvanceOpAxisInfoVisitor>();
}

LogicalResult AxisInfoAnalysis::visitOperation(
    Operation *op, ArrayRef<const dataflow::Lattice<AxisInfo> *> operands,
    ArrayRef<dataflow::Lattice<AxisInfo> *> results) {
  LDBG("visitOperation: << " << *op);
  // TODO: For sure not the right way to do this
  // but why is scf.if not initialized otherwise?
  for (auto op : operands)
    if (op->getValue().getRank() == 0)
      setToEntryState((dataflow::Lattice<AxisInfo> *)op);
  AxisInfo curr = visitors.apply(op, operands);
  if (curr.getRank() == 0) {
    setAllToEntryStates(results);
    return success();
  }
  // override with hint
  auto newContiguity = curr.getContiguity();
  auto newDivisibility = curr.getDivisibility();
  auto newConstancy = curr.getConstancy();
  if (Attribute attr = op->getDiscardableAttr("tt.contiguity")) {
    auto vals = cast<DenseElementsAttr>(attr).getValues<int>();
    newContiguity = AxisInfo::DimVectorT(vals.begin(), vals.end());
  }
  if (Attribute attr = op->getDiscardableAttr("tt.divisibility")) {
    auto vals = cast<DenseElementsAttr>(attr).getValues<int>();
    newDivisibility = AxisInfo::DimVectorT(vals.begin(), vals.end());
  }
  if (Attribute attr = op->getDiscardableAttr("tt.constancy")) {
    auto vals = cast<DenseElementsAttr>(attr).getValues<int>();
    newConstancy = AxisInfo::DimVectorT(vals.begin(), vals.end());
  }
  curr = AxisInfo(newContiguity, newDivisibility, newConstancy,
                  curr.getConstantValue());
  // join all lattice elements
  for (auto *result : results)
    propagateIfChanged(result, result->join(curr));
  return success();
}

void AxisInfoAnalysis::visitForOpInductionVar(
    scf::ForOp op, ArrayRef<dataflow::Lattice<AxisInfo> *> argLattices) {
  const auto &lb = getLatticeElementFor(op, op.getLowerBound())->getValue();
  const auto &step = getLatticeElementFor(op, op.getStep())->getValue();

  AxisInfo::DimVectorT knownContiguity(1, 1);
  AxisInfo::DimVectorT knownDivisibility(1, 1);
  AxisInfo::DimVectorT knownConstancy(1, 1);
  knownDivisibility[0] = gcd(lb.getDivisibility(0), step.getDivisibility(0));
  auto inductionVar =
      AxisInfo(knownContiguity, knownDivisibility, knownConstancy);
  (void)argLattices[0]->join(inductionVar);
}

} // anonymous namespace

template <class T>
void AxisInfo::initPessimisticStateFromFunc(int argNumber, T funcOp,
                                            DimVectorT *contiguity,
                                            DimVectorT *divisibility,
                                            DimVectorT *constancy) {
  // liast of attributes that we care about
  SmallVector<std::pair<DimVectorT *, std::string>> retVecs;
  retVecs.push_back({contiguity, "tt.contiguity"});
  retVecs.push_back({divisibility, "tt.divisibility"});
  retVecs.push_back({constancy, "tt.constancy"});
  // initialize attributes one by one
  for (auto [vec, attrName] : retVecs) {
    Attribute attr = funcOp.getArgAttr(argNumber, attrName);
    if (auto int_attr = dyn_cast_or_null<IntegerAttr>(attr))
      *vec = DimVectorT(contiguity->size(), int_attr.getValue().getZExtValue());
    if (auto dense_attr = dyn_cast_or_null<DenseElementsAttr>(attr)) {
      auto vals = dense_attr.getValues<int>();
      *vec = DimVectorT(vals.begin(), vals.end());
    }
  }
}

/*static*/ AxisInfo AxisInfo::getPessimisticValueState(Value value) {
  auto rank = 1;
  if (TensorType ty = dyn_cast<TensorType>(value.getType()))
    rank = ty.getRank();
  if (triton::PointerType ty = dyn_cast<triton::PointerType>(value.getType()))
    if (TensorType elemTy = dyn_cast<TensorType>(ty.getPointeeType()))
      rank = elemTy.getRank();

  DimVectorT knownContiguity(rank, 1);
  DimVectorT knownDivisibility(rank, 1);
  DimVectorT knownConstancy(rank, 1);

  BlockArgument blockArg = dyn_cast<BlockArgument>(value);

  if (blockArg && blockArg.getOwner()->isEntryBlock()) {
    Operation *op = blockArg.getOwner()->getParentOp();
    if (auto fun = dyn_cast<FunctionOpInterface>(op))
      initPessimisticStateFromFunc(blockArg.getArgNumber(), fun,
                                   &knownContiguity, &knownDivisibility,
                                   &knownConstancy);
    // llvm codegen check alignment to generate vector load/store
    // would be nice if this wasn't the case
    else if (auto fun = dyn_cast<LLVM::LLVMFuncOp>(op))
      initPessimisticStateFromFunc(blockArg.getArgNumber(), fun,
                                   &knownContiguity, &knownDivisibility,
                                   &knownConstancy);
    else if (isa<RegionBranchOpInterface>(op)) {
      // scf::ForOp, scf::IfOp, scf::WhileOp
      // Control flow operations are initialized with "unknown" state:
      // the maximum possible divisibility, contiguity, and constancy.
      knownDivisibility = DimVectorT(rank, highestPowOf2Divisor<int64_t>(0));
      knownConstancy = DimVectorT(rank, highestPowOf2Divisor<int64_t>(0));
      knownContiguity = DimVectorT(rank, highestPowOf2Divisor<int64_t>(0));
    }
  } else if (Operation *op = value.getDefiningOp()) {
    if (isa<RegionBranchOpInterface>(op)) {
      // scf::ForOp, scf::IfOp, scf::WhileOp
      // Control flow operations are initialized with "unknown" state:
      // the maximum possible divisibility, contiguity, and constancy.
      knownDivisibility = DimVectorT(rank, highestPowOf2Divisor<int64_t>(0));
      knownConstancy = DimVectorT(rank, highestPowOf2Divisor<int64_t>(0));
      knownContiguity = DimVectorT(rank, highestPowOf2Divisor<int64_t>(0));
    }
    // Other operations are conservatively initialized with the lowest possible
    // divisibility, contiguity, and constancy unless they have specified.
    if (Attribute attr = op->getDiscardableAttr("tt.divisibility")) {
      auto vals = cast<DenseElementsAttr>(attr).getValues<int>();
      knownDivisibility = DimVectorT(vals.begin(), vals.end());
    }
    if (Attribute attr = op->getDiscardableAttr("tt.contiguity")) {
      auto vals = cast<DenseElementsAttr>(attr).getValues<int>();
      knownContiguity = DimVectorT(vals.begin(), vals.end());
    }
    if (Attribute attr = op->getDiscardableAttr("tt.constancy")) {
      auto vals = cast<DenseElementsAttr>(attr).getValues<int>();
      knownConstancy = DimVectorT(vals.begin(), vals.end());
    }
  }

  return AxisInfo(knownContiguity, knownDivisibility, knownConstancy);
}

/*static*/ AxisInfo AxisInfo::join(const AxisInfo &lhs, const AxisInfo &rhs) {
  // If one argument is not initialized, return the other.
  if (lhs.getRank() == 0)
    return rhs;
  if (rhs.getRank() == 0)
    return lhs;
  DimVectorT contiguity;
  DimVectorT divisibility;
  DimVectorT constancy;
  for (auto d = 0; d < lhs.getRank(); ++d) {
    contiguity.push_back(gcd(lhs.getContiguity(d), rhs.getContiguity(d)));
    divisibility.push_back(gcd(lhs.getDivisibility(d), rhs.getDivisibility(d)));
    constancy.push_back(gcd(lhs.getConstancy(d), rhs.getConstancy(d)));
  }
  std::optional<int64_t> constantValue;
  if (lhs.getConstantValue().has_value() &&
      rhs.getConstantValue().has_value() &&
      lhs.getConstantValue() == rhs.getConstantValue())
    constantValue = lhs.getConstantValue();
  return AxisInfo(contiguity, divisibility, constancy, constantValue);
}

unsigned ModuleAxisInfoAnalysis::getPtrContiguity(Value ptr) {
  auto tensorTy = getRankedTensorType(ptr.getType());
  if (!tensorTy)
    return 1;
  auto layout = tensorTy.getEncoding();

  // Here order should be ordered by contiguous first, so the first element
  // should have the largest contiguous.
  auto order = triton::gpu::getOrder(layout);
  unsigned align = getPtrAlignment(ptr);

  auto uniqueContigPerThread =
      triton::gpu::getUniqueContigPerThread(layout, tensorTy.getShape());
  assert(order[0] < uniqueContigPerThread.size() &&
         "Unexpected uniqueContigPerThread size");
  unsigned contiguity = uniqueContigPerThread[order[0]];
  LDBG("getPtrContiguity uniqueContigPerThread = " << contiguity);
  contiguity = std::min(align, contiguity);

  return contiguity;
}

unsigned ModuleAxisInfoAnalysis::getPtrAlignment(Value ptr) {
  auto tensorTy = getRankedTensorType(ptr.getType());
  if (!tensorTy)
    return 1;
  auto *axisInfo = getAxisInfo(ptr);
  if (!axisInfo)
    return 1;
  auto layout = tensorTy.getEncoding();
  auto order = triton::gpu::getOrder(layout);
  auto maxMultipleBytes = axisInfo->getDivisibility(order[0]);
  auto maxContig = axisInfo->getContiguity(order[0]);
  auto elemNumBits = triton::getPointeeBitWidth(tensorTy);
  auto elemNumBytes = std::max<unsigned>(elemNumBits / 8, 1);
  auto maxMultiple = std::max<int64_t>(maxMultipleBytes / elemNumBytes, 1);
  unsigned alignment = std::min(maxMultiple, maxContig);
  LDBG("getPtrAlignment order[0] "
       << order[0] << " maxMultipleBytes = " << maxMultipleBytes
       << " maxContig = " << maxContig << " elemNumBits = " << elemNumBits
       << " maxMultiple = " << maxMultiple << " alignment " << alignment);
  LLVM_DEBUG({
    std::string axisStr;
    llvm::raw_string_ostream os(axisStr);
    axisInfo->print(os);
    LDBG("-- " << axisStr);
  });
  return alignment;
}

unsigned ModuleAxisInfoAnalysis::getMaskAlignment(Value mask) {
  auto tensorTy = getRankedTensorType(mask.getType());
  if (!tensorTy)
    return 1;
  auto *axisInfo = getAxisInfo(mask);
  if (!axisInfo)
    return 1;
  auto maskOrder = triton::gpu::getOrder(tensorTy.getEncoding());
  auto alignment = std::max<unsigned>(axisInfo->getConstancy(maskOrder[0]), 1);
  LDBG("getMaskAlignment maskOrder[0] " << maskOrder[0] << " alignment "
                                        << alignment);
  LLVM_DEBUG({
    std::string axisStr;
    llvm::raw_string_ostream os(axisStr);
    axisInfo->print(os);
    LDBG("-- " << axisStr);
  });
  return alignment;
}

void ModuleAxisInfoAnalysis::initialize(FunctionOpInterface funcOp) {
  std::unique_ptr<DataFlowSolver> solver = createDataFlowSolver();
  AxisInfoAnalysis *analysis = solver->load<AxisInfoAnalysis>();
  if (failed(solver->initializeAndRun(funcOp)))
    return;
  auto *axisInfoMap = getFuncData(funcOp);
  auto updateAxisInfoMap = [&](Value value) {
    const auto &axisInfo = analysis->getLatticeElement(value)->getValue();
    AxisInfo curAxisInfo;
    if (axisInfoMap->count(value)) {
      curAxisInfo = AxisInfo::join(axisInfo, axisInfoMap->lookup(value));
    } else {
      curAxisInfo = axisInfo;
    }
    (*axisInfoMap)[value] = std::move(curAxisInfo);
  };
  funcOp.walk([&](Operation *op) {
    for (auto value : op->getResults()) {
      updateAxisInfoMap(value);
    }
  });
  funcOp.walk([&](Block *block) {
    for (auto value : block->getArguments()) {
      updateAxisInfoMap(value);
    }
  });
}

void ModuleAxisInfoAnalysis::update(CallOpInterface callOp,
                                    FunctionOpInterface callee) {
  auto caller = callOp->getParentOfType<FunctionOpInterface>();
  auto *axisInfoMap = getFuncData(caller);
  for (auto entry : llvm::enumerate(callOp->getOperands())) {
    auto index = entry.index();
    auto value = entry.value();
    auto setAttrFn = [&](StringRef attrName, int64_t prevValue) {
      auto curValue = highestPowOf2Divisor<int64_t>(0);
      if (callee.getArgAttrOfType<IntegerAttr>(index, attrName)) {
        curValue =
            callee.getArgAttrOfType<IntegerAttr>(index, attrName).getInt();
      }
      auto attr = IntegerAttr::get(IntegerType::get(callee.getContext(), 64),
                                   gcd(prevValue, curValue));
      callee.setArgAttr(index, attrName, attr);
    };
    auto axisInfo = axisInfoMap->lookup(value);
    assert(axisInfo.getRank() == 1 && "only scalar arguments are supported");
    setAttrFn("tt.contiguity", axisInfo.getContiguity(0));
    setAttrFn("tt.divisibility", axisInfo.getDivisibility(0));
    setAttrFn("tt.constancy", axisInfo.getConstancy(0));
  }
}

} // namespace mlir::triton::intel<|MERGE_RESOLUTION|>--- conflicted
+++ resolved
@@ -1012,7 +1012,6 @@
               ArrayRef<const dataflow::Lattice<AxisInfo> *> operands) override {
     LDBG("MakeTensorPtrOpAxisInfoVisitor: " << *op);
 
-<<<<<<< HEAD
     auto ptrTy = cast<PointerType>(op.getResult().getType());
     auto tensorType = cast<RankedTensorType>(ptrTy.getPointeeType());
     ArrayRef<int64_t> blkShape = tensorType.getShape();
@@ -1025,13 +1024,6 @@
     SmallVector<AxisInfo> strideInfo;
     for (int i = rank + 1; i <= rank * 2; ++i)
       strideInfo.emplace_back(operands[i]->getValue());
-=======
-    // TODO: Extend to higher dimension tensor pointers.
-    if (op.getShape().size() != 2)
-      return AxisInfo();
-
-    assert(operands.size() == 7 && "MakeTensorPtrOp should have 2D shape");
->>>>>>> b6cdccd3
 
     AxisInfo ptrInfo = operands[0]->getValue();
     int64_t ptrDivisibility = ptrInfo.getDivisibility(0);
