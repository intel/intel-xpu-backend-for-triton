#include "mlir/Analysis/DataFlowFramework.h"
#include "mlir/Dialect/LLVMIR/LLVMDialect.h"
#include "mlir/Dialect/UB/IR/UBOps.h"
#include "llvm/Support/Debug.h"
#include "llvm/Support/raw_ostream.h"

#include "intel/include/Analysis/AxisInfo.h"
#include "intel/include/Dialect/TritonIntelGPU/Transforms/Utility.h"
#include "triton/Dialect/Triton/IR/Dialect.h"

#define DEBUG_TYPE "intel-axis-info"
#define DBGS() (llvm::dbgs() << "[" DEBUG_TYPE "]: ")
#define LDBG(X) LLVM_DEBUG(DBGS() << X << "\n")

namespace mlir::triton::intel {

namespace ttgi = mlir::triton::gpu::intel;
namespace {

int64_t gcdImpl(int64_t a, int64_t b, int64_t *x, int64_t *y) {
  // Base Case
  if (a == 0) {
    *x = 0;
    *y = 1;
    return b;
  }
  int64_t x1, y1; // To store results of recursive call
  int64_t gcd = gcdImpl(b % a, a, &x1, &y1);
  // Update x and y using results of
  // recursive call
  *x = y1 - (b / a) * x1;
  *y = x1;
  return gcd;
}

int64_t gcd(int64_t a, int64_t b) {
  if (a == 0)
    return b;
  if (b == 0)
    return a;
  int64_t x, y;
  return gcdImpl(a, b, &x, &y);
}

constexpr int log2Int(int64_t num) {
  return (num > 1) ? 1 + log2Int(num / 2) : 0;
}

// If lhs * rhs overflows, return max value possible value for the type
int64_t multiplyDivisor(int64_t lhs, int64_t rhs) {
  int64_t maxDivisor = highestPowOf2Divisor<int64_t>(0);
  if (lhs > maxDivisor / rhs)
    return maxDivisor;
  return lhs * rhs;
}

class AxisInfoVisitor {
public:
  AxisInfoVisitor() = default;
  virtual ~AxisInfoVisitor() = default;

  static bool isContiguousDim(const AxisInfo &info, ArrayRef<int64_t> shape,
                              int dim) {
    return info.getContiguity(dim) == shape[dim];
  }

  static bool isConstantDim(const AxisInfo &info, ArrayRef<int64_t> shape,
                            int dim) {
    return info.getConstancy(dim) == shape[dim];
  }

  virtual AxisInfo
  getAxisInfo(Operation *op,
              ArrayRef<const dataflow::Lattice<AxisInfo> *> operands) = 0;

  virtual bool match(Operation *op) = 0;
};

// Base class for all operations
template <typename OpTy> class AxisInfoVisitorImpl : public AxisInfoVisitor {
public:
  using AxisInfoVisitor::AxisInfoVisitor;

  AxisInfo
  getAxisInfo(Operation *op,
              ArrayRef<const dataflow::Lattice<AxisInfo> *> operands) final {
    return getAxisInfo(cast<OpTy>(op), operands);
  }

  bool match(Operation *op) final { return isa<OpTy>(op); }

  virtual AxisInfo
  getAxisInfo(OpTy op,
              ArrayRef<const dataflow::Lattice<AxisInfo> *> operands) = 0;
};

// Binary operations
template <typename OpTy>
class BinaryOpVisitorImpl : public AxisInfoVisitorImpl<OpTy> {
public:
  using AxisInfoVisitorImpl<OpTy>::AxisInfoVisitorImpl;

  AxisInfo
  getAxisInfo(OpTy op,
              ArrayRef<const dataflow::Lattice<AxisInfo> *> operands) override {
    const auto &lhsInfo = operands[0]->getValue();
    const auto &rhsInfo = operands[1]->getValue();
    auto rank = lhsInfo.getRank();
    assert(operands.size() == 2 && "Expected two operands");
    AxisInfo::DimVectorT contiguity;
    AxisInfo::DimVectorT divisibility;
    AxisInfo::DimVectorT constancy;
    auto constantValue = getConstantValue(op, lhsInfo, rhsInfo);
    for (auto d = 0; d < rank; ++d) {
      if (constantValue.has_value()) {
        contiguity.push_back(1);
        constancy.push_back(
            std::max(lhsInfo.getConstancy(d), rhsInfo.getConstancy(d)));
        divisibility.push_back(
            highestPowOf2Divisor<int64_t>(constantValue.value()));
      } else {
        contiguity.push_back(getContiguity(op, lhsInfo, rhsInfo, d));
        constancy.push_back(getConstancy(op, lhsInfo, rhsInfo, d));
        divisibility.push_back(getDivisibility(op, lhsInfo, rhsInfo, d));
      }
    }
    return AxisInfo(std::move(contiguity), std::move(divisibility),
                    std::move(constancy), constantValue);
  }

protected:
  virtual int64_t getContiguity(OpTy op, const AxisInfo &lhs,
                                const AxisInfo &rhs, int dim) {
    return 1;
  }

  virtual int64_t getDivisibility(OpTy op, const AxisInfo &lhs,
                                  const AxisInfo &rhs, int dim) {
    return 1;
  }

  virtual int64_t getConstancy(OpTy op, const AxisInfo &lhs,
                               const AxisInfo &rhs, int dim) {
    return 1;
  }

  virtual std::optional<int64_t> getConstantValue(OpTy op, const AxisInfo &lhs,
                                                  const AxisInfo &rhs) {
    return {};
  }
};

class AxisInfoVisitorList {
public:
  template <typename... Ts, typename = std::enable_if_t<sizeof...(Ts) != 0>>
  void append() {
    (visitors.emplace_back(std::make_unique<Ts>()), ...);
  }

  AxisInfo apply(Operation *op,
                 ArrayRef<const dataflow::Lattice<AxisInfo> *> operands) {
    for (auto &visitor : visitors)
      if (visitor->match(op))
        return visitor->getAxisInfo(op, operands);
    return AxisInfo();
  }

private:
  std::vector<std::unique_ptr<AxisInfoVisitor>> visitors;
};

class AxisInfoAnalysis : public dataflow::SparseForwardDataFlowAnalysis<
                             dataflow::Lattice<AxisInfo>> {
private:
  AxisInfoVisitorList visitors;

  void setToEntryState(dataflow::Lattice<AxisInfo> *lattice) override {
    propagateIfChanged(
        lattice, lattice->join(
                     AxisInfo::getPessimisticValueState(lattice->getAnchor())));
  }

  void visitNonControlFlowArguments(
      Operation *op, const RegionSuccessor &successor,
      ArrayRef<dataflow::Lattice<AxisInfo> *> argLattices,
      unsigned firstIndex) override {
    if (auto forOp = dyn_cast<scf::ForOp>(op)) {
      visitForOpInductionVar(forOp, argLattices);
    } else {
      setAllToEntryStates(argLattices.take_front(firstIndex));
      setAllToEntryStates(argLattices.drop_front(
          firstIndex + successor.getSuccessorInputs().size()));
    }
  }

public:
  AxisInfoAnalysis(DataFlowSolver &solver);
  using dataflow::SparseForwardDataFlowAnalysis<
      dataflow::Lattice<AxisInfo>>::getLatticeElement;
  using FuncAxisInfoMapT = DenseMap<FunctionOpInterface, AxisInfo>;

  LogicalResult
  visitOperation(Operation *op,
                 ArrayRef<const dataflow::Lattice<AxisInfo> *> operands,
                 ArrayRef<dataflow::Lattice<AxisInfo> *> results) override;
  void
  visitForOpInductionVar(scf::ForOp op,
                         ArrayRef<dataflow::Lattice<AxisInfo> *> argLattices);
};

template <typename OpTy>
class CastOpAxisInfoVisitor final : public AxisInfoVisitorImpl<OpTy> {
public:
  using AxisInfoVisitorImpl<OpTy>::AxisInfoVisitorImpl;

  AxisInfo
  getAxisInfo(OpTy op,
              ArrayRef<const dataflow::Lattice<AxisInfo> *> operands) override {
    return operands[0]->getValue();
  }
};

class MakeRangeOpAxisInfoVisitor final
    : public AxisInfoVisitorImpl<triton::MakeRangeOp> {
public:
  using AxisInfoVisitorImpl<triton::MakeRangeOp>::AxisInfoVisitorImpl;

  AxisInfo
  getAxisInfo(triton::MakeRangeOp op,
              ArrayRef<const dataflow::Lattice<AxisInfo> *> operands) override {
    auto start = op.getStart();
    auto end = op.getEnd();
    return AxisInfo(/*contiguity=*/{end - start},
                    /*divisibility=*/{highestPowOf2Divisor(start)},
                    /*constancy=*/{1});
  }
};

template <typename OpTy>
class ConstantOpAxisInfoVisitor final : public AxisInfoVisitorImpl<OpTy> {
public:
  using AxisInfoVisitorImpl<OpTy>::AxisInfoVisitorImpl;

  AxisInfo
  getAxisInfo(OpTy op,
              ArrayRef<const dataflow::Lattice<AxisInfo> *> operands) override {
    auto intAttr = dyn_cast<IntegerAttr>(op.getValue());
    auto boolAttr = dyn_cast<BoolAttr>(op.getValue());
    if (intAttr || boolAttr) {
      int64_t value{};
      if (intAttr)
        value = intAttr.getValue().getZExtValue();
      else
        value = boolAttr.getValue() ? 1 : 0;
      return AxisInfo(/*contiguity=*/{1},
                      /*divisibility=*/{highestPowOf2Divisor(value)},
                      /*constancy=*/{1},
                      /*knownConstantValue=*/{value});
    }
    // TODO: generalize to dense attr
    auto splatAttr = dyn_cast<SplatElementsAttr>(op.getValue());
    if (splatAttr && splatAttr.getElementType().isIntOrIndex()) {
      int64_t value = splatAttr.template getSplatValue<APInt>().getZExtValue();
      TensorType ty = cast<TensorType>(splatAttr.getType());
      return AxisInfo(
          /*contiguity=*/AxisInfo::DimVectorT(ty.getRank(), 1),
          /*divisibility=*/
          AxisInfo::DimVectorT(ty.getRank(), highestPowOf2Divisor(value)),
          /*constancy=*/
          AxisInfo::DimVectorT(ty.getShape().begin(), ty.getShape().end()),
          /*knownConstantValue=*/{value});
    }
    return AxisInfo();
  }
};

class PoisonOpAxisInfoVisitor final : public AxisInfoVisitorImpl<ub::PoisonOp> {
public:
  using AxisInfoVisitorImpl::AxisInfoVisitorImpl;

  AxisInfo
  getAxisInfo(ub::PoisonOp op,
              ArrayRef<const dataflow::Lattice<AxisInfo> *> operands) override {
    constexpr int64_t largePowerOf2 = int64_t(1) << 32;
    // Poison values are never accessed, thus assume optimistic values.
    if (auto shape = dyn_cast<mlir::ShapedType>(op.getType())) {
      unsigned rank = shape.getRank();
      return AxisInfo(
          /*contiguity=*/AxisInfo::DimVectorT(rank, largePowerOf2),
          /*divisibility=*/AxisInfo::DimVectorT(rank, largePowerOf2),
          /*constancy=*/AxisInfo::DimVectorT(shape.getShape()));
    }

    return AxisInfo(/*contiguity=*/{1}, /*divisibility=*/{largePowerOf2},
                    /*constancy=*/{1});
  }
};

template <typename OpTy>
class AddSubOpAxisInfoVisitor final : public BinaryOpVisitorImpl<OpTy> {
public:
  using BinaryOpVisitorImpl<OpTy>::BinaryOpVisitorImpl;

private:
  int64_t getContiguity(OpTy op, const AxisInfo &lhs, const AxisInfo &rhs,
                        int dim) override {
    // Contiguity assumes an increasing sequence. So for SubIOp contiguous
    // RHS doesn't produce a contiguous result.
    if (isa<arith::SubIOp>(op))
      return gcd(lhs.getContiguity(dim), rhs.getConstancy(dim));

    return std::max(gcd(lhs.getConstancy(dim), rhs.getContiguity(dim)),
                    gcd(lhs.getContiguity(dim), rhs.getConstancy(dim)));
  }

  int64_t getDivisibility(OpTy op, const AxisInfo &lhs, const AxisInfo &rhs,
                          int dim) override {
    // lhs = k * d_lhs = k * k' * gcd(d_lhs, d_rhs)
    // rhs = p * d_rhs = p * p' * gcd(d_lhs, d_rhs)
    // lhs + rhs = k * d_lhs + p * d_rhs = (k * k' + p * p') * gcd(d_lhs, d_rhs)
    auto rhsDivisibility = rhs.getDivisibility(dim);
    if constexpr (std::is_same_v<OpTy, triton::AddPtrOp>) {
      //  %ptr = addptr %lhs, %rhs
      // is equivalent to
      //  %0 = mul %rhs, %elemSize
      //  %ptr = add %lhs, %0
      // The result will still be contiguous in terms of elements but not bytes
      // For example:
      // addptr [16] : !ptr<i32>, [0, 1, 2, 3] : i32 -> !ptr<i32>
      // returns:
      // [16, 20, 24, 28] : !ptr<i32>
      // with element locations:
      // [4, 5, 6, 7]
      // It is "strided contiguous" with a divisilibity of 16 bytes
      auto rank = lhs.getRank();
      auto elemSize = std::max<int64_t>(
          1, triton::getPointeeBitWidth(op.getPtr().getType()) / 8);
      rhsDivisibility = multiplyDivisor(rhs.getDivisibility(dim), elemSize);
    }
    return gcd(lhs.getDivisibility(dim), rhsDivisibility);
  }

  int64_t getConstancy(OpTy op, const AxisInfo &lhs, const AxisInfo &rhs,
                       int dim) override {
    return gcd(lhs.getConstancy(dim), rhs.getConstancy(dim));
  }

  std::optional<int64_t> getConstantValue(OpTy op, const AxisInfo &lhs,
                                          const AxisInfo &rhs) override {
    if (lhs.getConstantValue().has_value() &&
        rhs.getConstantValue().has_value()) {
      if constexpr (std::is_same_v<OpTy, arith::AddIOp> ||
                    std::is_same_v<OpTy, LLVM::AddOp>) {
        return {lhs.getConstantValue().value() +
                rhs.getConstantValue().value()};
      } else if constexpr (std::is_same_v<OpTy, arith::SubIOp>) {
        return {lhs.getConstantValue().value() -
                rhs.getConstantValue().value()};
      } else if constexpr (std::is_same_v<OpTy, triton::AddPtrOp>) {
        auto rank = lhs.getRank();
        auto elemSize = std::max<int64_t>(
            1, triton::getPointeeBitWidth(op.getPtr().getType()) / 8);
        auto rhsValue = rhs.getConstantValue().value() * elemSize;
        return {lhs.getConstantValue().value() + rhsValue};
      }
    }
    return {};
  }
};

class MulIOpAxisInfoVisitor final : public BinaryOpVisitorImpl<arith::MulIOp> {
public:
  using BinaryOpVisitorImpl<arith::MulIOp>::BinaryOpVisitorImpl;

private:
  int64_t getContiguity(arith::MulIOp op, const AxisInfo &lhs,
                        const AxisInfo &rhs, int dim) override {
    // lhs * 1 = lhs
    auto lhsContiguity =
        rhs.getConstantValue().has_value() && rhs.getConstantValue() == 1
            ? lhs.getContiguity(dim)
            : 1;
    // 1 * rhs = rhs
    auto rhsContiguity =
        lhs.getConstantValue().has_value() && lhs.getConstantValue() == 1
            ? rhs.getContiguity(dim)
            : 1;
    return std::max(lhsContiguity, rhsContiguity);
  }

  int64_t getConstancy(arith::MulIOp op, const AxisInfo &lhs,
                       const AxisInfo &rhs, int dim) override {
    return gcd(lhs.getConstancy(dim), rhs.getConstancy(dim));
  }

  int64_t getDivisibility(arith::MulIOp op, const AxisInfo &lhs,
                          const AxisInfo &rhs, int dim) override {
    auto lhsDivisibility = lhs.getDivisibility(dim);
    if (lhs.getContiguity(dim) > 1 &&
        !(rhs.getConstantValue().has_value() && rhs.getConstantValue() == 1)) {
      // Treat [2^n,2^n+1,...]'s divisibility as 1 instead of 2^n
      lhsDivisibility = 1;
    }
    auto rhsDivisibility = rhs.getDivisibility(dim);
    if (rhs.getContiguity(dim) > 1 &&
        !(lhs.getConstantValue().has_value() && lhs.getConstantValue() == 1)) {
      // Treat [2^n,2^n+1,...]'s divisibility as 1 instead of 2^n
      rhsDivisibility = 1;
    }
    return multiplyDivisor(lhsDivisibility, rhsDivisibility);
  }

  std::optional<int64_t> getConstantValue(arith::MulIOp op, const AxisInfo &lhs,
                                          const AxisInfo &rhs) override {
    if (lhs.getConstantValue().has_value() &&
        rhs.getConstantValue().has_value())
      return {lhs.getConstantValue().value() * rhs.getConstantValue().value()};
    return {};
  }
};

template <typename OpTy>
class DivOpAxisInfoVisitor final : public BinaryOpVisitorImpl<OpTy> {
public:
  using BinaryOpVisitorImpl<OpTy>::BinaryOpVisitorImpl;

private:
  int64_t getContiguity(OpTy op, const AxisInfo &lhs, const AxisInfo &rhs,
                        int dim) override {
    // lhs / 1 = lhs
    return rhs.getConstantValue().has_value() &&
                   rhs.getConstantValue().value() == 1
               ? lhs.getContiguity(dim)
               : 1;
  }

  int64_t getConstancy(OpTy op, const AxisInfo &lhs, const AxisInfo &rhs,
                       int dim) override {
    auto resTy = ttgi::getRankedTensorType(op.getType());
    if (!resTy)
      return BinaryOpVisitorImpl<OpTy>::getConstancy(op, lhs, rhs, dim);
    auto shape = resTy.getShape();
    // Case 1: both lhs and rhs are constants.
    auto constancy = gcd(lhs.getConstancy(dim), rhs.getConstancy(dim));
    // Case 2: lhs contiguous, rhs constant.
    // lhs: d_lhs * k, d_lhs * k + 1, ..., d_lhs * k + n
    // rhs: d_rhs * p, d_rhs * p, ..., d_rhs * p
    // lhs / rhs = d_lhs * k / (d_rhs * p), (d_lhs * k + 1) / (d_rhs * p),
    // ..., (d_lhs * k + n) / (d_rhs * p)
    // Because d_lhs % d_rhs = 0 || d_rhs % d_lhs = 0,
    // the minimal constancy is gcd(d_lhs, d_rhs).
    // Since gcd(d_lhs, d_rhs) maybe > len(lhs),
    // we need to use another gcd to get the actual constancy.
    if (AxisInfoVisitor::isContiguousDim(lhs, shape, dim) &&
        AxisInfoVisitor::isConstantDim(rhs, shape, dim)) {
      constancy = std::max(constancy, gcd(lhs.getContiguity(dim),
                                          gcd(lhs.getDivisibility(dim),
                                              rhs.getDivisibility(dim))));
    }
    return constancy;
  }

  int64_t getDivisibility(OpTy op, const AxisInfo &lhs, const AxisInfo &rhs,
                          int dim) override {
    // Case 1: lhs is 0
    if (lhs.getConstantValue().has_value() &&
        lhs.getConstantValue().value() == 0)
      return lhs.getDivisibility(dim);
    // Case 2: rhs is 1
    if (rhs.getConstantValue().has_value() &&
        rhs.getConstantValue().value() == 1)
      return lhs.getDivisibility(dim);
    // otherwise: return 1
    return 1;
  }

  std::optional<int64_t> getConstantValue(OpTy op, const AxisInfo &lhs,
                                          const AxisInfo &rhs) override {
    if (lhs.getConstantValue().has_value() &&
        rhs.getConstantValue().has_value())
      return {lhs.getConstantValue().value() / rhs.getConstantValue().value()};
    return {};
  }
};

template <typename OpTy>
class RemOpAxisInfoVisitor final : public BinaryOpVisitorImpl<OpTy> {
public:
  using BinaryOpVisitorImpl<OpTy>::BinaryOpVisitorImpl;

private:
  int64_t getContiguity(OpTy op, const AxisInfo &lhs, const AxisInfo &rhs,
                        int dim) override {
    auto resTy = ttgi::getRankedTensorType(op.getType());
    if (!resTy)
      return BinaryOpVisitorImpl<OpTy>::getContiguity(op, lhs, rhs, dim);
    auto shape = resTy.getShape();
    int64_t contiguity = 1;
    // lhs contiguous, rhs constant
    // lhs: d_lhs * k, d_lhs * k + 1, ..., d_lhs * k + n
    // rhs: d_rhs * p, d_rhs * p, ..., d_rhs * p
    // lhs % rhs = d_lhs * k % (d_rhs * p), (d_lhs * k + 1) % (d_rhs * p),
    // ..., (d_lhs * k + n) % (d_rhs * p)
    // Because d_lhs % d_rhs = 0 || d_rhs % d_lhs = 0,
    // The minimal contiguity is gcd(d_lhs, d_rhs).
    // Since gcd(d_lhs, d_rhs) maybe > len(lhs),
    // we need to use another gcd to get the actual contiguity.
    if (AxisInfoVisitor::isContiguousDim(lhs, shape, dim) &&
        AxisInfoVisitor::isConstantDim(rhs, shape, dim)) {
      contiguity = std::max(contiguity, gcd(lhs.getContiguity(dim),
                                            gcd(lhs.getDivisibility(dim),
                                                rhs.getDivisibility(dim))));
    }
    return contiguity;
  }

  int64_t getDivisibility(OpTy op, const AxisInfo &lhs, const AxisInfo &rhs,
                          int dim) override {
    // lhs: d_lhs * k = gcd(d_lhs, d_rhs) * k' * k = gcd(d_lhs, d_rhs) * k''
    // rhs: d_rhs * p = gcd(d_lhs, d_rhs) * p' * p = gcd(d_lhs, d_rhs) * p''
    // lhs = gcd(d_lhs, d_rhs) * k'' = gcd(d_lhs, d_rhs) * d + r
    // r must be divisible by gcd(d_lhs, d_rhs)
    return gcd(lhs.getDivisibility(dim), rhs.getDivisibility(dim));
  };

  int64_t getConstancy(OpTy op, const AxisInfo &lhs, const AxisInfo &rhs,
                       int dim) override {
    auto resTy = ttgi::getRankedTensorType(op.getType());
    if (!resTy)
      return BinaryOpVisitorImpl<OpTy>::getConstancy(op, lhs, rhs, dim);
    auto shape = resTy.getShape();
    // lhs % 1 = 0
    return rhs.getConstantValue().has_value() &&
                   rhs.getConstantValue().value() == 1
               ? shape[dim]
               : gcd(lhs.getConstancy(dim), rhs.getConstancy(dim));
  }

  std::optional<int64_t> getConstantValue(OpTy op, const AxisInfo &lhs,
                                          const AxisInfo &rhs) override {
    if (lhs.getConstantValue().has_value() &&
        rhs.getConstantValue().has_value())
      return {lhs.getConstantValue().value() % rhs.getConstantValue().value()};
    else if (rhs.getConstantValue().has_value() &&
             rhs.getConstantValue().value() == 1)
      return {0};
    return {};
  }
};

class SplatOpAxisInfoVisitor final
    : public AxisInfoVisitorImpl<triton::SplatOp> {
public:
  using AxisInfoVisitorImpl<triton::SplatOp>::AxisInfoVisitorImpl;

  AxisInfo
  getAxisInfo(triton::SplatOp op,
              ArrayRef<const dataflow::Lattice<AxisInfo> *> operands) override {
    Type _retTy = *op->result_type_begin();
    TensorType retTy = cast<TensorType>(_retTy);
    AxisInfo opInfo = operands[0]->getValue();
    AxisInfo::DimVectorT contiguity;
    AxisInfo::DimVectorT divisibility;
    AxisInfo::DimVectorT constancy;
    for (int d = 0; d < retTy.getRank(); ++d) {
      contiguity.push_back(1);
      divisibility.push_back(opInfo.getDivisibility(0));
      constancy.push_back(retTy.getShape()[d]);
    }
    return AxisInfo(std::move(contiguity), std::move(divisibility),
                    std::move(constancy),
                    operands[0]->getValue().getConstantValue());
  }
};

class LoadOpAxisInfoVisitor final : public AxisInfoVisitorImpl<triton::LoadOp> {
public:
  using AxisInfoVisitorImpl<triton::LoadOp>::AxisInfoVisitorImpl;

  AxisInfo
  getAxisInfo(triton::LoadOp op,
              ArrayRef<const dataflow::Lattice<AxisInfo> *> operands) override {
    // If pointers and mask both have constancy properties, those properties
    // will also extend to output.
    AxisInfo ptrInfo = operands[0]->getValue();
    std::optional<AxisInfo> maskInfo;
    if (operands.size() > 1) {
      maskInfo = operands[1]->getValue();
    }
    AxisInfo::DimVectorT contiguity;
    AxisInfo::DimVectorT divisibility;
    AxisInfo::DimVectorT constancy;

    for (int d = 0; d < ptrInfo.getRank(); ++d) {
      contiguity.push_back(1);
      divisibility.push_back(1);
      constancy.push_back(
          gcd(ptrInfo.getConstancy(d),
              maskInfo.has_value() ? maskInfo->getConstancy(d) : 0));
    }

    return AxisInfo(std::move(contiguity), std::move(divisibility),
                    std::move(constancy));
  }
};

class ExpandDimsOpAxisInfoVisitor final
    : public AxisInfoVisitorImpl<triton::ExpandDimsOp> {
public:
  using AxisInfoVisitorImpl<triton::ExpandDimsOp>::AxisInfoVisitorImpl;

  AxisInfo
  getAxisInfo(triton::ExpandDimsOp op,
              ArrayRef<const dataflow::Lattice<AxisInfo> *> operands) override {
    AxisInfo opInfo = operands[0]->getValue();
    AxisInfo::DimVectorT contiguity = opInfo.getContiguity();
    AxisInfo::DimVectorT divisibility = opInfo.getDivisibility();
    AxisInfo::DimVectorT constancy = opInfo.getConstancy();
    int64_t newDivisibility = 1;
    if (opInfo.getConstantValue().has_value()) {
      // The tensor is constant, same as ConstantOpAxisInfoVisitor
      newDivisibility = highestPowOf2Divisor(opInfo.getConstantValue().value());
    } else if (opInfo.getRank()) {
      // Otherwise, calculate the GCD as the new divisibility
      // Treat [2^n,2^n+1,...]'s divisibility as 1 instead of 2^n
      newDivisibility =
          opInfo.getContiguity(0) > 1 ? 1 : opInfo.getDivisibility(0);
      for (int d = 1; d < opInfo.getRank(); ++d) {
        newDivisibility =
            gcd(newDivisibility,
                opInfo.getContiguity(d) > 1 ? 1 : opInfo.getDivisibility(d));
      }
    }
    contiguity.insert(contiguity.begin() + op.getAxis(), 1);
    divisibility.insert(divisibility.begin() + op.getAxis(), newDivisibility);
    constancy.insert(constancy.begin() + op.getAxis(), 1);
    return AxisInfo(std::move(contiguity), std::move(divisibility),
                    std::move(constancy),
                    operands[0]->getValue().getConstantValue());
  }
};

class BroadcastOpAxisInfoVisitor final
    : public AxisInfoVisitorImpl<triton::BroadcastOp> {
public:
  using AxisInfoVisitorImpl<triton::BroadcastOp>::AxisInfoVisitorImpl;

  AxisInfo
  getAxisInfo(triton::BroadcastOp op,
              ArrayRef<const dataflow::Lattice<AxisInfo> *> operands) override {
    Type _retTy = *op->result_type_begin();
    Type _opTy = *op->operand_type_begin();
    TensorType retTy = cast<TensorType>(_retTy);
    TensorType opTy = cast<TensorType>(_opTy);
    ArrayRef<int64_t> retShape = retTy.getShape();
    ArrayRef<int64_t> opShape = opTy.getShape();
    AxisInfo opInfo = operands[0]->getValue();
    AxisInfo::DimVectorT contiguity;
    AxisInfo::DimVectorT divisibility;
    AxisInfo::DimVectorT constancy;
    for (int d = 0; d < retTy.getRank(); ++d) {
      contiguity.push_back(opShape[d] == 1 ? 1 : opInfo.getContiguity(d));
      divisibility.push_back(opInfo.getDivisibility(d));
      constancy.push_back(opShape[d] == 1 ? retShape[d]
                                          : opInfo.getConstancy(d));
    }
    return AxisInfo(std::move(contiguity), std::move(divisibility),
                    std::move(constancy),
                    operands[0]->getValue().getConstantValue());
  }
};

template <typename OpTy>
class CmpOpAxisInfoVisitor final : public AxisInfoVisitorImpl<OpTy> {
public:
  using AxisInfoVisitorImpl<OpTy>::AxisInfoVisitorImpl;

  AxisInfo
  getAxisInfo(OpTy op,
              ArrayRef<const dataflow::Lattice<AxisInfo> *> operands) override {
    auto resTy = ttgi::getRankedTensorType(op.getType());
    if (!resTy)
      return AxisInfo();
    auto shape = resTy.getShape();
    short rank = resTy.getRank();
    const auto &lhsInfo = operands[0]->getValue();
    const auto &rhsInfo = operands[1]->getValue();

    AxisInfo::DimVectorT contiguity, divisibility, constancy;
    std::optional<int64_t> constantValue;
    for (short d = 0; d < rank; ++d) {
      int64_t constHint = 1;
      if (lhsInfo.getConstantValue().has_value() &&
          rhsInfo.getConstantValue().has_value()) {
        constHint = lhsInfo.getConstancy(d);
        constantValue =
            compare(getPredicate(op), lhsInfo.getConstantValue().value(),
                    rhsInfo.getConstantValue().value())
                ? 1
                : 0;
      } else {
        // Case 1: lhs and rhs are both partial constants
        constHint = gcd(lhsInfo.getConstancy(d), rhsInfo.getConstancy(d));
        if ((gtPredicate(getPredicate(op)) || lePredicate(getPredicate(op))) &&
            AxisInfoVisitor::isConstantDim(lhsInfo, shape, d)) {
          // Case 2: lhs all constant, rhs all contiguous
          // NOTE:
          // lhs: 4 4 4 4
          // rhs: 4 5 6 7
          // lhs eq rhs: 1, 0, 0, 0
          // lhs ne rhs: 0, 1, 1, 1
          // lhs lt rhs: 0, 1, 1, 1
          // lhs le rhs: 1, 1, 1, 1
          // lhs ge rhs: 1, 0, 0, 0
          // lhs gt rhs: 0, 0, 0, 0
          constHint = std::max(constHint, gcd(rhsInfo.getContiguity(d),
                                              gcd(lhsInfo.getDivisibility(d),
                                                  rhsInfo.getDivisibility(d))));
        } else if ((ltPredicate(getPredicate(op)) ||
                    gePredicate(getPredicate(op))) &&
                   AxisInfoVisitor::isConstantDim(rhsInfo, shape, d)) {
          // Case 3: lhs all contiguous, rhs all constant
          // NOTE
          // lhs: 4 5 6 7
          // rhs: 4 4 4 4
          // lhs eq rhs: 1, 0, 0, 0
          // lhs ne rhs: 0, 1, 1, 1
          // lhs le rhs: 1, 0, 0, 0
          // lhs lt rhs: 0, 0, 0, 0
          // lhs gt rhs: 0, 1, 1, 1
          // lhs ge rhs: 1, 1, 1, 1
          constHint = std::max(constHint, gcd(lhsInfo.getContiguity(d),
                                              gcd(lhsInfo.getDivisibility(d),
                                                  rhsInfo.getDivisibility(d))));
        }
      }

      constancy.push_back(constHint);
      divisibility.push_back(1);
      contiguity.push_back(1);
    }

    return AxisInfo(std::move(contiguity), std::move(divisibility),
                    std::move(constancy), constantValue);
  }

private:
  static arith::CmpIPredicate getPredicate(arith::CmpIOp op) {
    return op.getPredicate();
  }

  static bool gtPredicate(arith::CmpIPredicate predicate) {
    return predicate == arith::CmpIPredicate::sgt ||
           predicate == arith::CmpIPredicate::ugt;
  }

  static bool gePredicate(arith::CmpIPredicate predicate) {
    return predicate == arith::CmpIPredicate::sge ||
           predicate == arith::CmpIPredicate::uge;
  }

  static bool ltPredicate(arith::CmpIPredicate predicate) {
    return predicate == arith::CmpIPredicate::slt ||
           predicate == arith::CmpIPredicate::ult;
  }

  static bool lePredicate(arith::CmpIPredicate predicate) {
    return predicate == arith::CmpIPredicate::sle ||
           predicate == arith::CmpIPredicate::ule;
  }

  static bool compare(arith::CmpIPredicate predicate, int64_t lhs,
                      int64_t rhs) {
    switch (predicate) {
    case arith::CmpIPredicate::eq:
      return lhs == rhs;
    case arith::CmpIPredicate::ne:
      return lhs != rhs;
    case arith::CmpIPredicate::slt:
      return lhs < rhs;
    case arith::CmpIPredicate::sle:
      return lhs <= rhs;
    case arith::CmpIPredicate::sgt:
      return lhs > rhs;
    case arith::CmpIPredicate::sge:
      return lhs >= rhs;
    case arith::CmpIPredicate::ult:
      return (uint64_t)lhs < (uint64_t)rhs;
    case arith::CmpIPredicate::ule:
      return (uint64_t)lhs <= (uint64_t)rhs;
    case arith::CmpIPredicate::ugt:
      return (uint64_t)lhs > (uint64_t)rhs;
    case arith::CmpIPredicate::uge:
      return (uint64_t)lhs >= (uint64_t)rhs;
    default:
      break;
    }
    llvm_unreachable("unknown comparison predicate");
  }
};

template <typename OpTy>
class SelectOpAxisInfoVisitor final : public AxisInfoVisitorImpl<OpTy> {
public:
  using AxisInfoVisitorImpl<OpTy>::AxisInfoVisitorImpl;

  AxisInfo
  getAxisInfo(OpTy op,
              ArrayRef<const dataflow::Lattice<AxisInfo> *> operands) override {
    auto condConstancy = operands[0]->getValue().getConstancy();
    const auto &lhsInfo = operands[1]->getValue();
    const auto &rhsInfo = operands[2]->getValue();
    auto rank = lhsInfo.getRank();

    AxisInfo::DimVectorT contiguity, divisibility, constancy;
    std::optional<int64_t> constantValue;
    if (operands[0]->getValue().getConstantValue().has_value()) {
      if (operands[0]->getValue().getConstantValue() == 0) {
        contiguity = rhsInfo.getContiguity();
        divisibility = rhsInfo.getDivisibility();
        constancy = rhsInfo.getConstancy();
        constantValue = rhsInfo.getConstantValue();
      } else {
        contiguity = lhsInfo.getContiguity();
        divisibility = lhsInfo.getDivisibility();
        constancy = lhsInfo.getConstancy();
        constantValue = lhsInfo.getConstantValue();
      }
    } else {
      // The condition can be either a tensor or i1.
      // If i1 is used as the condition, the entire tensor of either
      // lhs or rhs is selected.
      bool i1Cond = isa<IntegerType>(op.getOperand(0).getType());
      for (auto d = 0; d < rank; ++d) {
        if (i1Cond) {
          constancy.push_back(
              std::min(lhsInfo.getConstancy(d), rhsInfo.getConstancy(d)));
          divisibility.push_back(
              std::min(lhsInfo.getDivisibility(d), rhsInfo.getDivisibility(d)));
          contiguity.push_back(
              std::min(lhsInfo.getContiguity(d), rhsInfo.getContiguity(d)));
        } else {
          constancy.push_back(
              std::min(gcd(lhsInfo.getConstancy(d), condConstancy[d]),
                       gcd(rhsInfo.getConstancy(d), condConstancy[d])));
          contiguity.push_back(
              std::min(gcd(lhsInfo.getContiguity(d), condConstancy[d]),
                       gcd(rhsInfo.getContiguity(d), condConstancy[d])));
          if (contiguity.back() == lhsInfo.getContiguity(d) &&
              contiguity.back() == rhsInfo.getContiguity(d)) {
            // Contiguity not changed
            divisibility.push_back(
                gcd(lhsInfo.getDivisibility(d), rhsInfo.getDivisibility(d)));
          } else {
            // Contiguity changed, we cannot use only divisibility.
            // For example, the following example should have contiguity 2 and
            // divisibility 2
            // [[0, 1], [4, 5]]
            // [[16, 17, 18, 19]]
            divisibility.push_back(
                std::min(gcd(lhsInfo.getDivisibility(d), contiguity.back()),
                         gcd(rhsInfo.getDivisibility(d), contiguity.back())));
          }
        }
      }
      if (lhsInfo.getConstantValue().has_value() &&
          rhsInfo.getConstantValue().has_value() &&
          lhsInfo.getConstantValue() == rhsInfo.getConstantValue())
        constantValue = lhsInfo.getConstantValue();
    }

    return AxisInfo(std::move(contiguity), std::move(divisibility),
                    std::move(constancy), constantValue);
  }
};

template <typename OpTy>
class LogicalOpAxisInfoVisitor final : public BinaryOpVisitorImpl<OpTy> {
public:
  using BinaryOpVisitorImpl<OpTy>::BinaryOpVisitorImpl;

private:
  int64_t getConstancy(OpTy op, const AxisInfo &lhs, const AxisInfo &rhs,
                       int dim) override {
    return gcd(lhs.getConstancy(dim), rhs.getConstancy(dim));
  }

  std::optional<int64_t> getConstantValue(OpTy op, const AxisInfo &lhs,
                                          const AxisInfo &rhs) override {
    if (lhs.getConstantValue().has_value() &&
        rhs.getConstantValue().has_value()) {
      if constexpr (std::is_same_v<OpTy, arith::AndIOp>) {
        return {lhs.getConstantValue().value() &
                rhs.getConstantValue().value()};
      } else if constexpr (std::is_same_v<OpTy, arith::OrIOp>) {
        return {lhs.getConstantValue().value() |
                rhs.getConstantValue().value()};
      } else if constexpr (std::is_same_v<OpTy, arith::XOrIOp>) {
        return {lhs.getConstantValue().value() ^
                rhs.getConstantValue().value()};
      }
    }
    return {};
  }
};

class ShLIOpAxisInfoVisitor final : public BinaryOpVisitorImpl<arith::ShLIOp> {
public:
  using BinaryOpVisitorImpl<arith::ShLIOp>::BinaryOpVisitorImpl;

private:
  int64_t getContiguity(arith::ShLIOp op, const AxisInfo &lhs,
                        const AxisInfo &rhs, int dim) override {
    if (rhs.getConstantValue().has_value() &&
        rhs.getConstantValue().value() == 0)
      return lhs.getContiguity(dim);
    else
      return 1;
  }

  int64_t getDivisibility(arith::ShLIOp op, const AxisInfo &lhs,
                          const AxisInfo &rhs, int dim) override {
    auto shift = rhs.getConstantValue().value_or(0);
    auto lhsDivisibility = lhs.getDivisibility(dim);
    if (lhs.getContiguity(dim) > 1 && shift) {
      // Treat [2^n,2^n+1,...]'s divisibility as 1 instead of 2^n
      lhsDivisibility = 1;
    }
    auto numBits = log2Int(lhsDivisibility);
    return multiplyDivisor(lhsDivisibility, 1ll << shift);
  }

  int64_t getConstancy(arith::ShLIOp op, const AxisInfo &lhs,
                       const AxisInfo &rhs, int dim) override {
    return gcd(lhs.getConstancy(dim), rhs.getConstancy(dim));
  }

  std::optional<int64_t> getConstantValue(arith::ShLIOp op, const AxisInfo &lhs,
                                          const AxisInfo &rhs) override {
    if (lhs.getConstantValue().has_value() &&
        rhs.getConstantValue().has_value())
      return {lhs.getConstantValue().value() << rhs.getConstantValue().value()};
    return {};
  }
};

template <typename OpTy>
class ShROpAxisInfoVisitor final : public BinaryOpVisitorImpl<OpTy> {
public:
  using BinaryOpVisitorImpl<OpTy>::BinaryOpVisitorImpl;

private:
  int64_t getContiguity(OpTy op, const AxisInfo &lhs, const AxisInfo &rhs,
                        int dim) override {
    if (rhs.getConstantValue().has_value() &&
        rhs.getConstantValue().value() == 0)
      return lhs.getContiguity(dim);
    else
      return 1;
  }

  int64_t getDivisibility(OpTy op, const AxisInfo &lhs, const AxisInfo &rhs,
                          int dim) override {
    if (!rhs.getConstantValue().has_value())
      return 1;
    auto shift = rhs.getConstantValue().value();
    auto lhsDivisibility = lhs.getDivisibility(dim);
    if (lhs.getContiguity(dim) > 1 && shift) {
      // Treat [2^n,2^n+1,...]'s divisibility as 1 instead of 2^n
      lhsDivisibility = 1;
    }
    return std::max<int64_t>(1, lhsDivisibility / (int64_t(1) << shift));
  }

  int64_t getConstancy(OpTy op, const AxisInfo &lhs, const AxisInfo &rhs,
                       int dim) override {
    return gcd(lhs.getConstancy(dim), rhs.getConstancy(dim));
  }

  std::optional<int64_t> getConstantValue(OpTy op, const AxisInfo &lhs,
                                          const AxisInfo &rhs) override {
    if (lhs.getConstantValue().has_value() &&
        rhs.getConstantValue().has_value())
      return {lhs.getConstantValue().value() >> rhs.getConstantValue().value()};
    return {};
  }
};

template <typename OpTy>
class MaxMinOpAxisInfoVisitor final : public AxisInfoVisitorImpl<OpTy> {
public:
  using AxisInfoVisitorImpl<OpTy>::AxisInfoVisitorImpl;

  AxisInfo
  getAxisInfo(OpTy op,
              ArrayRef<const dataflow::Lattice<AxisInfo> *> operands) override {
    const auto &lhsInfo = operands[0]->getValue();
    const auto &rhsInfo = operands[1]->getValue();
    auto rank = lhsInfo.getRank();
    std::optional<int64_t> constantValue;
    if (lhsInfo.getConstantValue().has_value() &&
        rhsInfo.getConstantValue().has_value()) {
      if constexpr (std::is_same_v<OpTy, arith::MaxSIOp> ||
                    std::is_same_v<OpTy, arith::MaxUIOp>) {
        constantValue = {std::max(lhsInfo.getConstantValue().value(),
                                  rhsInfo.getConstantValue().value())};
      } else if constexpr (std::is_same_v<OpTy, arith::MinSIOp> ||
                           std::is_same_v<OpTy, arith::MinUIOp>) {
        constantValue = {std::min(lhsInfo.getConstantValue().value(),
                                  rhsInfo.getConstantValue().value())};
      }
      return AxisInfo(/*knownContiguity=*/AxisInfo::DimVectorT(rank, 1),
                      /*knownDivisibility=*/AxisInfo::DimVectorT(rank, 1),
                      /*knownConstancy=*/AxisInfo::DimVectorT(rank, 1),
                      /*constantValue=*/constantValue);
    } else {
      AxisInfo::DimVectorT contiguity, divisibility, constancy;
      for (auto d = 0; d < rank; ++d) {
        constancy.push_back(
            std::min(lhsInfo.getConstancy(d), rhsInfo.getConstancy(d)));
        divisibility.push_back(
            std::min(lhsInfo.getDivisibility(d), rhsInfo.getDivisibility(d)));
        contiguity.push_back(
            std::min(lhsInfo.getContiguity(d), rhsInfo.getContiguity(d)));
      }
      return AxisInfo(std::move(contiguity), std::move(divisibility),
                      std::move(constancy), std::nullopt);
    }
  }
};

class MakeTensorPtrOpAxisInfoVisitor final
    : public AxisInfoVisitorImpl<triton::MakeTensorPtrOp> {
public:
  using AxisInfoVisitorImpl<triton::MakeTensorPtrOp>::AxisInfoVisitorImpl;

  AxisInfo
  getAxisInfo(triton::MakeTensorPtrOp op,
              ArrayRef<const dataflow::Lattice<AxisInfo> *> operands) override {
    LDBG("MakeTensorPtrOpAxisInfoVisitor: " << *op);

    auto ptrTy = cast<PointerType>(op.getResult().getType());
    auto tensorType = cast<RankedTensorType>(ptrTy.getPointeeType());
    ArrayRef<int64_t> blkShape = tensorType.getShape();
    unsigned rank = op.getShape().size();

    // TODO: Support higher rank tensors.
    if (rank > 2)
      return AxisInfo();

    SmallVector<AxisInfo> strideInfo;
    for (int i = rank + 1; i <= rank * 2; ++i)
      strideInfo.emplace_back(operands[i]->getValue());

    AxisInfo ptrInfo = operands[0]->getValue();
    int64_t ptrDivisibility = ptrInfo.getDivisibility(0);

    AxisInfo::DimVectorT contiguity, constancy, divisibility;
    for (int dim = 0; dim < rank; ++dim) {
      contiguity.push_back(
          strideInfo[dim].getConstantValue() == 1 ? blkShape[dim] : 1);
      divisibility.push_back(
          contiguity[dim] > 1
              ? std::min(
                    ptrDivisibility,
                    (rank == 2 ? strideInfo[dim == 0 ? 1 : 0] : strideInfo[dim])
                        .getDivisibility()[0])
              : 1);
      constancy.push_back(1);
    }

    auto axisInfo = AxisInfo(std::move(contiguity), std::move(divisibility),
                             std::move(constancy));

    LLVM_DEBUG({
      std::string axisStr;
      llvm::raw_string_ostream os(axisStr);
      axisInfo.print(os);
      LDBG("-- " << axisStr);
    });

    return axisInfo;
  }
};

class AdvanceOpAxisInfoVisitor final
    : public AxisInfoVisitorImpl<triton::AdvanceOp> {
public:
  using AxisInfoVisitorImpl<triton::AdvanceOp>::AxisInfoVisitorImpl;
  AxisInfo
  getAxisInfo(triton::AdvanceOp op,
              ArrayRef<const dataflow::Lattice<AxisInfo> *> operands) override {
    return operands[0]->getValue();
  }
};

//===----------------------------------------------------------------------===//
// AxisInfoAnalysis
//===----------------------------------------------------------------------===//

AxisInfoAnalysis::AxisInfoAnalysis(DataFlowSolver &solver)
    : dataflow::SparseForwardDataFlowAnalysis<dataflow::Lattice<AxisInfo>>(
          solver) {
  // UnrealizedConversionCast:
  // This is needed by TritonGPUToLLVM, to get AxisInfo when the graph is
  // in the process of a PartialConversion, where UnrealizedConversionCast
  // may exist
  visitors.append<CastOpAxisInfoVisitor<arith::ExtSIOp>,
                  CastOpAxisInfoVisitor<arith::ExtUIOp>,
                  CastOpAxisInfoVisitor<arith::TruncIOp>,
                  CastOpAxisInfoVisitor<arith::IndexCastOp>,
                  CastOpAxisInfoVisitor<triton::gpu::ConvertLayoutOp>,
                  CastOpAxisInfoVisitor<mlir::UnrealizedConversionCastOp>,
                  CastOpAxisInfoVisitor<triton::BitcastOp>>();
  // TODO: Remove rules for LLVM::ConstantOp, LLVM::AddOp
  // when scf.for supports integer induction variables
  visitors.append<MakeRangeOpAxisInfoVisitor>();
  visitors.append<PoisonOpAxisInfoVisitor>();
  visitors.append<ConstantOpAxisInfoVisitor<arith::ConstantOp>,
                  ConstantOpAxisInfoVisitor<LLVM::ConstantOp>>();
  visitors.append<AddSubOpAxisInfoVisitor<triton::AddPtrOp>,
                  AddSubOpAxisInfoVisitor<arith::AddIOp>,
                  AddSubOpAxisInfoVisitor<arith::SubIOp>,
                  AddSubOpAxisInfoVisitor<LLVM::AddOp>>();
  visitors.append<MulIOpAxisInfoVisitor>();
  visitors.append<DivOpAxisInfoVisitor<arith::DivSIOp>,
                  DivOpAxisInfoVisitor<arith::DivUIOp>>();
  visitors.append<RemOpAxisInfoVisitor<arith::RemSIOp>,
                  RemOpAxisInfoVisitor<arith::RemUIOp>>();
  visitors.append<BroadcastOpAxisInfoVisitor>();
  visitors.append<SplatOpAxisInfoVisitor>();
  visitors.append<ExpandDimsOpAxisInfoVisitor>();
  visitors.append<CmpOpAxisInfoVisitor<arith::CmpIOp>>();
  visitors.append<LogicalOpAxisInfoVisitor<arith::AndIOp>,
                  LogicalOpAxisInfoVisitor<arith::OrIOp>,
                  LogicalOpAxisInfoVisitor<arith::XOrIOp>>();
  visitors.append<SelectOpAxisInfoVisitor<mlir::arith::SelectOp>>();
  visitors.append<ShLIOpAxisInfoVisitor, ShROpAxisInfoVisitor<arith::ShRUIOp>,
                  ShROpAxisInfoVisitor<arith::ShRSIOp>>();
  visitors.append<MaxMinOpAxisInfoVisitor<arith::MaxSIOp>,
                  MaxMinOpAxisInfoVisitor<arith::MaxUIOp>,
                  MaxMinOpAxisInfoVisitor<arith::MinSIOp>,
                  MaxMinOpAxisInfoVisitor<arith::MinUIOp>>();
  visitors.append<LoadOpAxisInfoVisitor>();
  visitors.append<MakeTensorPtrOpAxisInfoVisitor>();
  visitors.append<AdvanceOpAxisInfoVisitor>();
}

LogicalResult AxisInfoAnalysis::visitOperation(
    Operation *op, ArrayRef<const dataflow::Lattice<AxisInfo> *> operands,
    ArrayRef<dataflow::Lattice<AxisInfo> *> results) {
  LDBG("visitOperation: << " << *op);
  // TODO: For sure not the right way to do this
  // but why is scf.if not initialized otherwise?
  for (auto op : operands)
    if (op->getValue().getRank() == 0)
      setToEntryState((dataflow::Lattice<AxisInfo> *)op);
  AxisInfo curr = visitors.apply(op, operands);
  if (curr.getRank() == 0) {
    setAllToEntryStates(results);
    return success();
  }
  // override with hint
  auto newContiguity = curr.getContiguity();
  auto newDivisibility = curr.getDivisibility();
  auto newConstancy = curr.getConstancy();
  if (Attribute attr = op->getDiscardableAttr("tt.contiguity")) {
    auto vals = cast<DenseElementsAttr>(attr).getValues<int>();
    newContiguity = AxisInfo::DimVectorT(vals.begin(), vals.end());
  }
  if (Attribute attr = op->getDiscardableAttr("tt.divisibility")) {
    auto vals = cast<DenseElementsAttr>(attr).getValues<int>();
    newDivisibility = AxisInfo::DimVectorT(vals.begin(), vals.end());
  }
  if (Attribute attr = op->getDiscardableAttr("tt.constancy")) {
    auto vals = cast<DenseElementsAttr>(attr).getValues<int>();
    newConstancy = AxisInfo::DimVectorT(vals.begin(), vals.end());
  }
  curr = AxisInfo(std::move(newContiguity), std::move(newDivisibility),
                  std::move(newConstancy), curr.getConstantValue());
  // join all lattice elements
  for (auto *result : results)
    propagateIfChanged(result, result->join(curr));
  return success();
}

void AxisInfoAnalysis::visitForOpInductionVar(
    scf::ForOp op, ArrayRef<dataflow::Lattice<AxisInfo> *> argLattices) {
  ProgramPoint programPoint(op);
  const auto &lb =
      getLatticeElementFor(&programPoint, op.getLowerBound())->getValue();
  const auto &step =
      getLatticeElementFor(&programPoint, op.getStep())->getValue();

  AxisInfo::DimVectorT knownContiguity(1, 1);
  AxisInfo::DimVectorT knownDivisibility(1, 1);
  AxisInfo::DimVectorT knownConstancy(1, 1);
  knownDivisibility[0] = gcd(lb.getDivisibility(0), step.getDivisibility(0));
  auto inductionVar =
      AxisInfo(std::move(knownContiguity), std::move(knownDivisibility),
               std::move(knownConstancy));
  (void)argLattices[0]->join(inductionVar);
}

} // anonymous namespace

unsigned ModuleAxisInfoAnalysis::getContiguity(Value value) {
  auto tensorTy = ttgi::getRankedTensorType(value.getType());
  if (!tensorTy)
    return 1;
  // FIXME: This is not as good as it could be, as we don't need to restrict
  // the analysis to one dimension. We should determine contiguity on the
  // flattenOuts() layout
  auto linAttr =
      gpu::toLinearEncoding(tensorTy.getEncoding(), tensorTy.getShape());
  auto order = linAttr.getOrder();
  unsigned align = getAlignment(value);

  auto uniqueContigPerThread = linAttr.getContigPerThread();
  assert(order[0] < uniqueContigPerThread.size() &&
         "Unexpected uniqueContigPerThread size");
  unsigned contiguity = uniqueContigPerThread[order[0]];
  LDBG("getContiguity uniqueContigPerThread = " << contiguity);
  contiguity = std::min(align, contiguity);

  return contiguity;
}

unsigned ModuleAxisInfoAnalysis::getAlignment(Value value) {
  auto tensorTy = ttgi::getRankedTensorType(value.getType());
  if (!tensorTy)
    return 1;
  auto *axisInfo = getAxisInfo(value);
  if (!axisInfo)
    return 1;
  auto linAttr =
      gpu::toLinearEncoding(tensorTy.getEncoding(), tensorTy.getShape());
  auto order = linAttr.getOrder();
<<<<<<< HEAD
=======

  // FIXME: should this be an assertion instead?
  // Temporarily added to avoid crashing on some tests.
  // See issue #3842.
>>>>>>> 1d6ae76b
  if (order[0] >= axisInfo->getRank())
    return 1;

  auto maxMultipleBytes = axisInfo->getDivisibility(order[0]);
  auto maxContig = axisInfo->getContiguity(order[0]);

  auto elemTy = tensorTy.getElementType();
  // Get the pointee type if we have a tensor of ptrs to compute contiguity for
  if (auto ptrTy = dyn_cast<PointerType>(elemTy)) {
    elemTy = ptrTy.getPointeeType();
  }
  auto elemNumBits = elemTy.getIntOrFloatBitWidth();
  auto elemNumBytes = std::max<unsigned>(elemNumBits / 8, 1);
  auto maxMultiple = std::max<int64_t>(maxMultipleBytes / elemNumBytes, 1);
  unsigned alignment = std::min(maxMultiple, maxContig);
  LDBG("getAlignment order[0] "
       << order[0] << " maxMultipleBytes = " << maxMultipleBytes
       << " maxContig = " << maxContig << " elemNumBits = " << elemNumBits
       << " maxMultiple = " << maxMultiple << " alignment " << alignment);
  LLVM_DEBUG({
    std::string axisStr;
    llvm::raw_string_ostream os(axisStr);
    axisInfo->print(os);
    LDBG("-- " << axisStr);
  });
  return alignment;
}

unsigned ModuleAxisInfoAnalysis::getMaskAlignment(Value mask) {
  auto tensorTy = ttgi::getRankedTensorType(mask.getType());
  if (!tensorTy)
    return 1;
  auto *axisInfo = getAxisInfo(mask);
  if (!axisInfo)
    return 1;
  auto linAttr =
      gpu::toLinearEncoding(tensorTy.getEncoding(), tensorTy.getShape());

  // FIXME: should this be an assertion instead?
  // Temporarily added to avoid crashing on some tests.
  // See issue #3842.
  auto maskOrder = linAttr.getOrder();
  if (maskOrder[0] >= axisInfo->getRank())
    return 1;
<<<<<<< HEAD
=======

>>>>>>> 1d6ae76b
  auto alignment = std::max<unsigned>(axisInfo->getConstancy(maskOrder[0]), 1);
  LDBG("getMaskAlignment maskOrder[0] " << maskOrder[0] << " alignment "
                                        << alignment);
  LLVM_DEBUG({
    std::string axisStr;
    llvm::raw_string_ostream os(axisStr);
    axisInfo->print(os);
    LDBG("-- " << axisStr);
  });
  return alignment;
}

void ModuleAxisInfoAnalysis::initialize(FunctionOpInterface funcOp) {
  std::unique_ptr<DataFlowSolver> solver = createDataFlowSolver();
  AxisInfoAnalysis *analysis = solver->load<AxisInfoAnalysis>();
  if (failed(solver->initializeAndRun(funcOp)))
    return;
  auto *axisInfoMap = getFuncData(funcOp);
  auto updateAxisInfoMap = [&](Value value) {
    const auto &axisInfo = analysis->getLatticeElement(value)->getValue();
    AxisInfo curAxisInfo;
    if (axisInfoMap->count(value)) {
      curAxisInfo = AxisInfo::join(axisInfo, axisInfoMap->lookup(value));
    } else {
      curAxisInfo = axisInfo;
    }
    (*axisInfoMap)[value] = std::move(curAxisInfo);
  };
  funcOp.walk([&](Operation *op) {
    for (auto value : op->getResults()) {
      updateAxisInfoMap(value);
    }
  });
  funcOp.walk([&](Block *block) {
    for (auto value : block->getArguments()) {
      updateAxisInfoMap(value);
    }
  });
}

void ModuleAxisInfoAnalysis::update(CallOpInterface callOp,
                                    FunctionOpInterface callee) {
  auto caller = callOp->getParentOfType<FunctionOpInterface>();
  auto *axisInfoMap = getFuncData(caller);
  for (auto entry : llvm::enumerate(callOp->getOperands())) {
    auto index = entry.index();
    auto value = entry.value();
    auto setAttrFn = [&](StringRef attrName, int64_t prevValue) {
      auto curValue = highestPowOf2Divisor<int64_t>(0);
      if (callee.getArgAttrOfType<IntegerAttr>(index, attrName)) {
        curValue =
            callee.getArgAttrOfType<IntegerAttr>(index, attrName).getInt();
      }
      auto attr = IntegerAttr::get(IntegerType::get(callee.getContext(), 64),
                                   gcd(prevValue, curValue));
      callee.setArgAttr(index, attrName, attr);
    };
    auto axisInfo = axisInfoMap->lookup(value);
    assert(axisInfo.getRank() == 1 && "only scalar arguments are supported");
    setAttrFn("tt.contiguity", axisInfo.getContiguity(0));
    setAttrFn("tt.divisibility", axisInfo.getDivisibility(0));
    setAttrFn("tt.constancy", axisInfo.getConstancy(0));
  }
}

} // namespace mlir::triton::intel<|MERGE_RESOLUTION|>--- conflicted
+++ resolved
@@ -1236,13 +1236,10 @@
   auto linAttr =
       gpu::toLinearEncoding(tensorTy.getEncoding(), tensorTy.getShape());
   auto order = linAttr.getOrder();
-<<<<<<< HEAD
-=======
 
   // FIXME: should this be an assertion instead?
   // Temporarily added to avoid crashing on some tests.
   // See issue #3842.
->>>>>>> 1d6ae76b
   if (order[0] >= axisInfo->getRank())
     return 1;
 
@@ -1287,10 +1284,6 @@
   auto maskOrder = linAttr.getOrder();
   if (maskOrder[0] >= axisInfo->getRank())
     return 1;
-<<<<<<< HEAD
-=======
-
->>>>>>> 1d6ae76b
   auto alignment = std::max<unsigned>(axisInfo->getConstancy(maskOrder[0]), 1);
   LDBG("getMaskAlignment maskOrder[0] " << maskOrder[0] << " alignment "
                                         << alignment);
