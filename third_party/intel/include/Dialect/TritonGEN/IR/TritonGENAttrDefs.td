--- conflicted
+++ resolved
@@ -14,11 +14,12 @@
 include "mlir/IR/AttrTypeBase.td"
 include "mlir/IR/EnumAttr.td"
 
-<<<<<<< HEAD
 class TritonGEN_Attr<string name, string attrMnemonic, list<Trait> traits = []>
     : AttrDef<TritonGEN_Dialect, name, traits> {
   let mnemonic = attrMnemonic;
-=======
+  let cppNamespace = "::mlir::triton::TritonGEN";
+}
+
 /// Enum attribute of the different reduce kinds.
 def TritonGEN_ReduceKindAttr : I32EnumAttr<"ReduceKind", "TritonGEN reduce kind",
   [
@@ -36,7 +37,6 @@
     I32EnumAttrCase<"FMIN",  11, "fmin">,
     I32EnumAttrCase<"FMAX",  12, "fmax">
   ]> {
->>>>>>> 5cf65793
   let cppNamespace = "::mlir::triton::TritonGEN";
 }
 
