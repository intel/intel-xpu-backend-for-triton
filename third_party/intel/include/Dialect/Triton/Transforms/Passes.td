//===-- Passes.td - Intel TritonDialect passes definition --*- tablegen -*-===//
//
// Part of the LLVM Project, under the Apache License v2.0 with LLVM Exceptions.
// See https://llvm.org/LICENSE.txt for license information.
// SPDX-License-Identifier: Apache-2.0 WITH LLVM-exception
//
//===----------------------------------------------------------------------===//

#ifndef TRITON_DIALECT_TRITON_INTEL_TRANSFORMS_PASSES
#define TRITON_DIALECT_TRITON_INTEL_TRANSFORMS_PASSES

include "mlir/Pass/PassBase.td"

def TritonIntelTensorDescToBlockPointer
    : Pass<"triton-intel-tdesc-to-block-pointer", "mlir::ModuleOp"> {
  let summary = "Convert tensor descriptors into block pointers";

  let description = [{
    This pass attempts to convert tensor descriptors into block pointers.
  }];

  let dependentDialects = [
    "mlir::arith::ArithDialect",
    "mlir::scf::SCFDialect",
    "mlir::triton::TritonDialect"
  ];
}

def TritonIntelRemoveMasks
    : Pass<"triton-intel-remove-masks", "mlir::ModuleOp"> {
  let summary = "Remove masks from tt.load and tt.store operations";

  let description = [{
    This pass attempts to remove the mask for tt.load and tt.store operations.
    If the masked operation is in a loop, the pass attempts to find a loop
    invariant condition equivalent to the mask condition, and then use it to
    version the loop.
  }];

  let dependentDialects = [
    "mlir::arith::ArithDialect",
    "mlir::scf::SCFDialect",
    "mlir::triton::TritonDialect"
  ];
}

def TritonIntelFuseReshape
    : Pass<"triton-intel-fuse-reshape", "mlir::ModuleOp"> {
  let summary = "Fuse a tt.reshape operation with a tt.load operation (block ptrs only)";

  let description = [{
    This pass attempts to fuse a tt.reshape operation with a tt.load operation.
    For example, given:
        %ptr = tt.make_tensor_ptr %base_ptr, [%s0, %s1, %s2], [%a, %b, %c], [%x, %y, %z]
                                  {order = array<i32: 2, 1, 0>} : <tensor<1x512x64xf16>>
<<<<<<< HEAD
        %load = tt.load %ptr {boundaryCheck = array<i32: 1, 2>} : !tt.ptr<tensor<1x512x64xf16>>
=======
        %load = tt.load %ptr {boundaryCheck = array<i32: 2>} : !tt.ptr<tensor<1x512x64xf16>>
>>>>>>> 203089f0
        %A = tt.reshape %load : tensor<1x512x64xf16> -> tensor<512x64xf16>
        %dot %A, ... : tensor<512x64xf16> x tensor<64x32xf16> -> tensor<512x32xf16>

    The transformation drops the reshape operation, and generates:
        %div = %a / %b
        %ptr = tt.make_tensor_ptr %base_ptr, [%s0 * %div + %s1, %s2], [%b, %c], [%x * %div + %y, %z]
                                  {order = array<i32: 1, 0>} : <tensor<512x64xf16>>
<<<<<<< HEAD
        %A = tt.load %ptr {boundaryCheck = array<i32: 0, 1>} : !tt.ptr<tensor<512x64xf16>>
=======
        %A = tt.load %ptr {boundaryCheck = array<i32: 1>} : !tt.ptr<tensor<512x64xf16>>
>>>>>>> 203089f0
        %dot %A, ... : tensor<512x64xf16> x tensor<64x32xf16> -> tensor<512x32xf16>
  }];

  let dependentDialects = [
    "mlir::triton::TritonDialect"
  ];
}

#endif // TRITON_DIALECT_TRITON_INTEL_TRANSFORMS_PASSES<|MERGE_RESOLUTION|>--- conflicted
+++ resolved
@@ -53,11 +53,7 @@
     For example, given:
         %ptr = tt.make_tensor_ptr %base_ptr, [%s0, %s1, %s2], [%a, %b, %c], [%x, %y, %z]
                                   {order = array<i32: 2, 1, 0>} : <tensor<1x512x64xf16>>
-<<<<<<< HEAD
-        %load = tt.load %ptr {boundaryCheck = array<i32: 1, 2>} : !tt.ptr<tensor<1x512x64xf16>>
-=======
         %load = tt.load %ptr {boundaryCheck = array<i32: 2>} : !tt.ptr<tensor<1x512x64xf16>>
->>>>>>> 203089f0
         %A = tt.reshape %load : tensor<1x512x64xf16> -> tensor<512x64xf16>
         %dot %A, ... : tensor<512x64xf16> x tensor<64x32xf16> -> tensor<512x32xf16>
 
@@ -65,11 +61,7 @@
         %div = %a / %b
         %ptr = tt.make_tensor_ptr %base_ptr, [%s0 * %div + %s1, %s2], [%b, %c], [%x * %div + %y, %z]
                                   {order = array<i32: 1, 0>} : <tensor<512x64xf16>>
-<<<<<<< HEAD
-        %A = tt.load %ptr {boundaryCheck = array<i32: 0, 1>} : !tt.ptr<tensor<512x64xf16>>
-=======
         %A = tt.load %ptr {boundaryCheck = array<i32: 1>} : !tt.ptr<tensor<512x64xf16>>
->>>>>>> 203089f0
         %dot %A, ... : tensor<512x64xf16> x tensor<64x32xf16> -> tensor<512x32xf16>
   }];
 
