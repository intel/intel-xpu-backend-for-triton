#ifndef TRITON_INTEL_GPU_DIALECT
#define TRITON_INTEL_GPU_DIALECT

include "mlir/IR/OpBase.td"

def TritonIntelGPU_Dialect : Dialect {
  let name = "ttig";

  let cppNamespace = "::mlir::triton::gpu::intel";

  let description = [{
    Triton Intel GPU Dialect.
  }];

  let dependentDialects = [
    "triton::TritonDialect",
    "triton::gpu::TritonGPUDialect",
    "mlir::gpu::GPUDialect",
    "mlir::triton::TritonGEN::TritonGENDialect",
  ];

  let extraClassDeclaration = [{
    /// Get the name of the attribute used to indicate the minimum subgroup
    /// size supported by the target device.
    static constexpr llvm::StringRef getMinSGSizeAttrName() {
      return "ttig.min_sg_size";
    }

    /// Get the name of the attribute used to indicate whether subgroup 2D block
    /// operations (e.g., 2D block read/write) are available.
    static constexpr llvm::StringRef getSupportSG2DBlockAttrName() {
      return "ttig.support_sg_2d_block";
    }

    /// Get the name of the attribute used to indicate whether the DPAS
    /// operation is available.
    static constexpr llvm::StringRef getSupportDPASAttrName() {
      return "ttig.support_dpas";
    }

    /// Get the name of the attribute used to indicate whether the Block Scale DPAS
    /// operation is available.
    /// This also indicate the BF8/HF8 dpas operation availability (TODO: create separate flag).
    static constexpr llvm::StringRef getSupportBlockScaleDPASAttrName() {
      return "ttig.support_block_scale_dpas";
    }

    /// Get the name of the attribute used to indicate whether the BF16 conversion
    /// operation is available.
    static constexpr llvm::StringRef getSupportBF16ConversionAttrName() {
      return "ttig.support_bf16_conversion";
    }

    /// Get the name of the attribute used to indicate whether the F4 conversion
    /// operation is available.
    static constexpr llvm::StringRef getSupportF4ConversionAttrName() {
      return "ttig.support_f4_conversion";
    }

    /// Get the name of the attribute used to convey information required for lowering
    /// memory operations (e.g. load, prefetches) to 2D block HW instructions.
    static constexpr llvm::StringRef getBlockIOAttrName() {
      return "ttig.block_io";
    }

    /// Get the name of the attribute used to specify the target architecture. This
    /// attribute matches architecture in a target triple used for the resulting LLVM
    /// IR module.
    static constexpr llvm::StringRef getTargetArchAttrName() {
      return "ttig.target_arch";
    }

    /// Get the name of the attribute used to indicate whether the native 16bit
    /// atomic operations are available.
    static constexpr llvm::StringRef getSupport16BitAtomicsAttrName() {
      return "ttig.support_16bit_atomics";
    }

<<<<<<< HEAD
    /// Get the name of the attribute used to indicate whether prefetching 256
    /// bytes is supported.
    static constexpr llvm::StringRef getSupportPrefetch256BAttrName() {
      return "ttig.support_prefetch_256b";
=======
    /// Get the name of the attribute used to indicate whether bfloat16
    /// arithmetic is supported.
    static constexpr llvm::StringRef getSupportBfloat16ArithmeticAttrName() {
      return "ttig.support_bfloat16_arithmetic";
>>>>>>> 79c5e347
    }

    /// FIXME: Remove once IGC can split large 2D block loads.
    /// Get the name of the attribute used to indicate that a load operation
    /// should use 'one matrix per load'.
    static constexpr llvm::StringRef getOneMatrixPerLoadAttrName() {
      return "ttig.one_matrix_per_load";
    }
  }];

  let useDefaultAttributePrinterParser = 1;
  let usePropertiesForAttributes = 1;
}

#endif<|MERGE_RESOLUTION|>--- conflicted
+++ resolved
@@ -76,17 +76,16 @@
       return "ttig.support_16bit_atomics";
     }
 
-<<<<<<< HEAD
     /// Get the name of the attribute used to indicate whether prefetching 256
     /// bytes is supported.
     static constexpr llvm::StringRef getSupportPrefetch256BAttrName() {
       return "ttig.support_prefetch_256b";
-=======
+    }
+
     /// Get the name of the attribute used to indicate whether bfloat16
     /// arithmetic is supported.
     static constexpr llvm::StringRef getSupportBfloat16ArithmeticAttrName() {
       return "ttig.support_bfloat16_arithmetic";
->>>>>>> 79c5e347
     }
 
     /// FIXME: Remove once IGC can split large 2D block loads.
