#ifndef TRITON_INTEL_GPU_DIALECT
#define TRITON_INTEL_GPU_DIALECT

include "mlir/IR/OpBase.td"

def TritonIntelGPU_Dialect : Dialect {
  let name = "ttig";

  let cppNamespace = "::mlir::triton::gpu::intel";

  let description = [{
    Triton Intel GPU Dialect.
  }];

  let dependentDialects = [
    "triton::TritonDialect",
    "triton::gpu::TritonGPUDialect",
    "mlir::gpu::GPUDialect",
    "mlir::triton::TritonGEN::TritonGENDialect",
  ];

  let extraClassDeclaration = [{
    /// Get the name of the attribute used to indicate the minimum subgroup
    /// size supported by the target device.
    static constexpr llvm::StringRef getMinSGSizeAttrName() {
      return "ttig.min_sg_size";
    }

    /// Get the name of the attribute used to indicate whether subgroup 2D block
    /// operations (e.g., 2D block read/write) are available.
    static constexpr llvm::StringRef getSupportSG2DBlockAttrName() {
      return "ttig.support_sg_2d_block";
    }

    /// Get the name of the attribute used to indicate whether the DPAS
    /// operation is available.
    static constexpr llvm::StringRef getSupportDPASAttrName() {
      return "ttig.support_dpas";
    }

<<<<<<< HEAD
    /// Get the name of the attribute used to indicate whether the DPAS
    /// operation supports BF8/HF8.
    static constexpr llvm::StringRef getSupportDPASWithBF8AttrName() {
      return "ttig.support_dpas_bf8";
    }

    /// Get the name of the attribute used to indicate whether the Block Scale DPAS
    /// operation is available.
=======
    /// Get the name of the attribute used to indicate whether the Block Scale DPAS
    /// operation is available.
    /// This also indicate the BF8/HF8 dpas operation availability (TODO: create separate flag).
>>>>>>> 339dbba1
    static constexpr llvm::StringRef getSupportBlockScaleDPASAttrName() {
      return "ttig.support_block_scale_dpas";
    }

    /// Get the name of the attribute used to indicate whether the BF16 conversion
    /// operation is available.
    static constexpr llvm::StringRef getSupportBF16ConversionAttrName() {
      return "ttig.support_bf16_conversion";
    }

<<<<<<< HEAD
=======
    /// Get the name of the attribute used to indicate whether the F4 conversion
    /// operation is available.
    static constexpr llvm::StringRef getSupportF4ConversionAttrName() {
      return "ttig.support_f4_conversion";
    }

>>>>>>> 339dbba1
    /// Get the name of the attribute used to convey information required for lowering
    /// memory operations (e.g. load, prefetches) to 2D block HW instructions.
    static constexpr llvm::StringRef getBlockIOAttrName() {
      return "ttig.block_io";
    }

    /// Get the name of the attribute used to specify the target architecture. This
    /// attribute matches architecture in a target triple used for the resulting LLVM
    /// IR module.
    static constexpr llvm::StringRef getTargetArchAttrName() {
      return "ttig.target_arch";
    }

    /// Get the name of the attribute used to indicate whether the native 16bit
    /// atomic operations are available.
    static constexpr llvm::StringRef getSupport16BitAtomicsAttrName() {
      return "ttig.support_16bit_atomics";
    }

    /// Get the name of the attribute used to indicate whether prefetching 256
    /// bytes is supported.
    static constexpr llvm::StringRef getSupportPrefetch256BAttrName() {
      return "ttig.support_prefetch_256b";
    }

    /// Get the name of the attribute used to indicate whether bfloat16
    /// arithmetic is supported.
    static constexpr llvm::StringRef getSupportBfloat16ArithmeticAttrName() {
      return "ttig.support_bfloat16_arithmetic";
    }

    /// FIXME: Remove once IGC can split large 2D block loads.
    /// Get the name of the attribute used to indicate that a load operation
    /// should use 'one matrix per load'.
    static constexpr llvm::StringRef getOneMatrixPerLoadAttrName() {
      return "ttig.one_matrix_per_load";
    }
  }];

  let useDefaultAttributePrinterParser = 1;
  let usePropertiesForAttributes = 1;
}

#endif<|MERGE_RESOLUTION|>--- conflicted
+++ resolved
@@ -38,7 +38,6 @@
       return "ttig.support_dpas";
     }
 
-<<<<<<< HEAD
     /// Get the name of the attribute used to indicate whether the DPAS
     /// operation supports BF8/HF8.
     static constexpr llvm::StringRef getSupportDPASWithBF8AttrName() {
@@ -47,11 +46,6 @@
 
     /// Get the name of the attribute used to indicate whether the Block Scale DPAS
     /// operation is available.
-=======
-    /// Get the name of the attribute used to indicate whether the Block Scale DPAS
-    /// operation is available.
-    /// This also indicate the BF8/HF8 dpas operation availability (TODO: create separate flag).
->>>>>>> 339dbba1
     static constexpr llvm::StringRef getSupportBlockScaleDPASAttrName() {
       return "ttig.support_block_scale_dpas";
     }
@@ -62,15 +56,12 @@
       return "ttig.support_bf16_conversion";
     }
 
-<<<<<<< HEAD
-=======
     /// Get the name of the attribute used to indicate whether the F4 conversion
     /// operation is available.
     static constexpr llvm::StringRef getSupportF4ConversionAttrName() {
       return "ttig.support_f4_conversion";
     }
 
->>>>>>> 339dbba1
     /// Get the name of the attribute used to convey information required for lowering
     /// memory operations (e.g. load, prefetches) to 2D block HW instructions.
     static constexpr llvm::StringRef getBlockIOAttrName() {
