//===-- Passes.td - TritonIntelGPU pass definition file ----*- tablegen -*-===//
//
// Part of the LLVM Project, under the Apache License v2.0 with LLVM Exceptions.
// See https://llvm.org/LICENSE.txt for license information.
// SPDX-License-Identifier: Apache-2.0 WITH LLVM-exception
//
//===----------------------------------------------------------------------===//

#ifndef TRITON_INTEL_GPU_PASSES
#define TRITON_INTEL_GPU_PASSES

include "mlir/Pass/PassBase.td"

def TritonIntelGPUAccelerateMatmul
    : Pass<"tritonintelgpu-accelerate-matmul", "mlir::ModuleOp"> {
  let summary = "Intel accelerate matmul";

  let description = [{
    Optimize the input/output layout of the `tl.dot` operation to make them
    compatible with the Intel DPAS instruction requirements.
  }];

  let dependentDialects = [
    "mlir::triton::TritonDialect",
    "mlir::triton::gpu::intel::TritonIntelGPUDialect",
    "mlir::arith::ArithDialect"
  ];
}

def TritonIntelGPUCoalesce
    : Pass<"tritonintelgpu-coalesce", "mlir::ModuleOp"> {
  let summary = "Intel Coalesce";

  let description = [{
    The pass analyses loads/stores with type `tensor<tt.ptr<>>` or
    `tt.ptr<tensor<>>` and replaces the layouts of these operations with
    coalesced layouts, i.e. cache friendly access patterns.
    Layout conversions are inserted before and after the load/store op
    to maintain consistency with the rest of the program.
  }];

  let dependentDialects = ["mlir::triton::TritonDialect",
<<<<<<< HEAD
                           "mlir::triton::gpu::TritonGPUDialect",
                           "mlir::triton::gpu::intel::TritonIntelGPUDialect"];
=======
                           "mlir::triton::gpu::TritonGPUDialect"];
>>>>>>> b6cdccd3
}

def TritonIntelGPUDistributeToWarps
    : Pass<"tritonintelgpu-distribute-to-warps", "mlir::ModuleOp"> {
  let summary = "distribute the thread block workload to the warps";

  let description = [{
    Changes the tensor type and layout

    For example, given:

    ```mlir
    #blockedC = #triton_gpu.blocked<{sizePerThread = [64, 64], threadsPerWarp = [1, 1], warpsPerCTA = [2, 2], order = [1, 0], CTAsPerCGA = [1, 1], CTASplitNum = [1, 1], CTAOrder = [1, 0]}>
    #blockedA = #triton_gpu.dot_op<{opIdx = 0, parent = #blockedC}>
    #blockedB = #triton_gpu.dot_op<{opIdx = 1, parent = #blockedC}>

    tt.func @gemm(%arg0, %arg1, %arg2) {
      %0 = tt.get_program_id x: i32
      ...
      %18 = tt.make_tensor_ptr %arg0, [affine function of %0] : <tensor<128x32xf16, #blockedA>, 1>
      %22 = tt.make_tensor_ptr %arg1, [affine function of %0] : <tensor<32x128xf16, #blockedB>, 1>
      scf.for loop {
        %28 = tt.load %18 : <tensor<128x32xf16, #blockedA>, 1>
        %29 = tt.load %22 : <tensor<32x128xf16, #blockedB>, 1>
        %30 = tt.dot %28, %29, %acc : <tensor<128x32xf16, #blockedA>, <tensor<32x128xf16, #blockedB> -> tensor<128x128xf32, #blockedC>
        ...
      }
      ...
    }
    ```

    after this pass, the workload is distributed so that each op works on warp/subgroup level
    with smaller size:

    ```mlir
    #warpA = #triton_gpu.warp<{sizePerThread = [64, 32], threadsPerWarp = [1, 1], order = [1, 0]}>
    #warpB = #triton_gpu.warp<{sizePerThread = [32, 64], threadsPerWarp = [1, 1], order = [1, 0]}>
    #warpC = #triton_gpu.warp<{sizePerThread = [64, 64], threadsPerWarp = [1, 1], order = [1, 0]}>

    tt.func @gemm(%arg0, %arg1, %arg2) {
      %0 = tt.get_program_id x: i32
      %1 = gpu.subgroup_id : i32
      ...
      %18 = tt.make_tensor_ptr %arg0, [affine function of (%0, %1) ] : <tensor<64x32xf16, #warpA>, 1>
      %22 = tt.make_tensor_ptr %arg1, [affine function of (%0, %1) ] : <tensor<32x64xf16, #warpB>, 1>
      scf.for loop {
        %28 = tt.load %18 : <tensor<64x32xf16, #warpA>, 1>
        %29 = tt.load %22 : <tensor<32x64xf16, #warpB>, 1>
        %30 = tt.dot %28, %29, %acc : <tensor<64x32xf16, #warpA>, <tensor<32x64xf16, #warpB> -> tensor<64x64xf32, #warpC>
        ...
      }
      ...
    }
    ```
  }];

  let dependentDialects = ["mlir::triton::TritonDialect",
                           "mlir::triton::gpu::intel::TritonIntelGPUDialect",
                           "mlir::arith::ArithDialect",
                           "mlir::gpu::GPUDialect"];
}

def TritonIntelGPUPipeline : Pass<"tritonintelgpu-pipeline", "mlir::ModuleOp"> {
  let summary = "Pipeline loops";

  let description = [{
    Apply software pipelinining to loops containing `tt.dot` operations.
    The pass supports prefetching `tt.dot` operands. The `num-stages` argument controls
    the prefetching and distance (i.e. the number of iterations to prefetch in advance).
  }];

  let dependentDialects = ["mlir::arith::ArithDialect",
                           "mlir::scf::SCFDialect",
                           "mlir::triton::TritonDialect",
                           "mlir::triton::gpu::intel::TritonIntelGPUDialect"];

  let options = [
    Option<"numStages", "num-stages",
           "int32_t", /*default*/"3",
           "number of pipeline stages">,
    Option<"supportRegularPtr", "support-regular-ptr",
           "bool", /*default*/"false",
           "Enable support for prefetching non-block pointers">,
  ];
}

def TritonIntelGPURemoveLayoutConversions : Pass<"tritonintelgpu-remove-layout-conversions", "mlir::ModuleOp"> {
  let summary = "remove superfluous layout conversions";

  let description = [{
    This is a customized remove layout conversion for Intel GPU arch.
    Different GPUs characteristics make it profitable for Intel HW to load the
    operands of a `tt.dot` operation into registers.
    Therefore given the following example:

    ```mlir
    #blocked = #triton_gpu.blocked<{sizePerThread = [1, 1], threadsPerWarp = [1, 16], warpsPerCTA = [2, 2], order = [1, 0]}>
    #blocked1 = #triton_gpu.blocked<{sizePerThread = [1, 1], threadsPerWarp = [1, 16], warpsPerCTA = [1, 4], order = [1, 0]}>
    #dpas = #triton_intel_gpu.dpas<{repeatCount = 8, systolicDepth = 8, executionSize = 16, opsPerChan = 2, threadsPerWarp = 16, warpsPerCTA = [1, 4], A = [8, 16], B = [16, 16], C = [8, 16]}>
    ...
    %28 = tt.load %arg11 {boundaryCheck = array<i32: 0, 1>} : !tt.ptr<tensor<64x32xf16, #blocked>>
    %29 = tt.load %arg12 {boundaryCheck = array<i32: 0, 1>} : !tt.ptr<tensor<32x256xf16, #blocked1>>
    %30 = triton_gpu.convert_layout %28 : tensor<64x32xf16, #blocked> -> tensor<64x32xf16, #triton_gpu.dot_op<{opIdx = 0, parent = #dpas}>>
    %31 = triton_gpu.convert_layout %29 : tensor<32x256xf16, #blocked1> -> tensor<32x256xf16, #triton_gpu.dot_op<{opIdx = 1, parent = #dpas}>>
    %32 = tt.dot %30, %31, %arg10, inputPrecision = tf32 : tensor<64x32xf16, #triton_gpu.dot_op<{opIdx = 0, parent = #dpas}>> * tensor<32x256xf16, #triton_gpu.dot_op<{opIdx = 1, parent = #dpas}>> -> tensor<64x256xf32, #dpas>
    ```

    After this pass, the convert layout ops is removed which deviates from the
    common TTGIR remove layout conversion.
    Like this:

    ```mlir
    #dpas = #triton_intel_gpu.dpas<{repeatCount = 8, systolicDepth = 8, executionSize = 16, opsPerChan = 2, threadsPerWarp = 16, warpsPerCTA = [1, 4], A = [8, 16], B = [16, 16], C = [8, 16]}>
    ...
    %28 = tt.load %arg11 {boundaryCheck = array<i32: 0, 1>} : !tt.ptr<tensor<64x32xf16, #triton_gpu.dot_op<{opIdx = 0, parent = #dpas}>>>
    %29 = tt.load %arg12 {boundaryCheck = array<i32: 0, 1>} : !tt.ptr<tensor<32x256xf16, #triton_gpu.dot_op<{opIdx = 1, parent = #dpas}>>
    %32 = tt.dot %28, %29, %arg10, inputPrecision = tf32 : tensor<64x32xf16, #triton_gpu.dot_op<{opIdx = 0, parent = #dpas}>> * tensor<32x256xf16, #triton_gpu.dot_op<{opIdx = 1, parent = #dpas}>> -> tensor<64x256xf32, #dpas>
    ```

    On NVidia GPUs it is profitable to load the operands of a tt.dot operation
    into shared local memory (therefore the layout conversion operations are
    necessary). On Intel GPUs loading into SLM is not profitable because it
    would require synchronization operations that are expensive. Therefore it
    is better to load the operands directly into registers and incur the cost
    of duplicating the load, because the HW can combine redundant memory
    accesses in the IO buffer or cache them.
  }];

  let dependentDialects = ["mlir::triton::gpu::TritonGPUDialect",
                           "mlir::triton::TritonDialect"];

}

def TritonIntelGPURewriteTensorPointer : Pass<"tritonintelgpu-rewrite-tensor-pointer", "mlir::ModuleOp"> {
  let summary = "Rewrite load/store operations using tensor pointers that cannot be lowered to 2D Block Load/Store intrinsics";
  let description = [{
    This pass determines whether a load/store operation can be lowered to 2D
    Block Load/Store intrinsic. If it cannot, it replaces the load/store
    operation with a legacy pointer and removes the Triton operations that
    create and advance the block pointer (that is `tt.make_tensor_tr` and
    `tt.advance`).
  }];

  let dependentDialects = ["mlir::triton::TritonDialect"];
}

def TritonIntelGPUPrefetchBlock : Pass<"tritonintelgpu-prefetch-block", "mlir::ModuleOp"> {
  let summary = "Prefetch a tensor block around loop";

  let description = [{
    This pass injects prefetch operations for loads that 'feed' a `tt.dot` operation in a loop.
    Prefetch operations are inserted in the loop preheader (the number of iterations to prefetch
    in advance is controlable by a pass option) and in the loop body.
    Notes:
      - only loads that use a block pointer are considered
      - only targets that have a dedicated prefetch instruction are supported
  }];

  let dependentDialects = ["mlir::triton::TritonDialect",
                           "mlir::triton::TritonGEN::TritonGENDialect",
                           "mlir::triton::gpu::intel::TritonIntelGPUDialect",
                           "mlir::scf::SCFDialect",
                           "mlir::gpu::GPUDialect"];
  let options = [
    Option<"numAdvancePrefetches", "num-advance-prefetches",
           "int32_t", /*default*/"3",
           "Number of loop iteration to prefetch in advance of the loop">,
    Option<"injectSplitBarriers", "inject-split-barriers",
           "bool", /*default*/"true",
           "Whether to inject split barriers in (and around) the loop">,
  ];
}

def TritonIntelGPUMatchTargetSize : Pass<"tritonintelgpu-match-target-size", "mlir::ModuleOp"> {
  let summary = "Split tensor operations to match target architecture";

  let description = [{
    This pass splits certain Triton tensor operations (e.g dot, load, store) so that each
    operation matches the native operation shape supported by the target architecture.

    Notes:
      - only block pointers are supported
      - this pass should be run after 'tritonintelgpu-distribute-to-warps'

    For example, given:
      ```mlir
      %A = tt.load %arg1 : !tt.ptr<tensor<32x32xf16>> -> tensor<32x32xf16>
      %B = tt.load %arg2 : !tt.ptr<tensor<32x64xf16>> -> tensor<32x64xf16>
      %C = tt.load %arg3 : !tt.ptr<tensor<32x64xf16>> -> tensor<32x64xf32>
      %D = tt.dot %A, %B, %C : tensor<32x32xf16> * tensor<32x64xf16> -> tensor<32x64xf32>
      ```

    Assuming that the native 'dot' shape supported by the target architecture is <8x16x16>
    and that the max supported load size is 512DW (<32x32xf16>), after this pass:
      - the load of <32x64xf16> is split to 2 loads of <32x32xf16>
      - the dot operation is split so that each resulting operation matches the native target
        shape supported by the architecture

      ```mlir
      %A = tt.load %arg1 : !tt.ptr<tensor<32x32xf16>> -> tensor<32x32xf16>
      %B1 = tt.load %arg21 : !tt.ptr<tensor<32x32xf16>> -> tensor<32x32xf16>
      %B2 = tt.load %arg22 : !tt.ptr<tensor<32x32xf16>> -> tensor<32x32xf16>
      %C1 = tt.load %arg31 : !tt.ptr<tensor<32x32xf16>> -> tensor<32x32xf16>
      %C2 = tt.load %arg32 : !tt.ptr<tensor<32x32xf16>> -> tensor<32x32xf16>
      ... <extract operations>
      %dot_0 = tt.dot %tile_A, %tile_B, %tile_C : tensor<8x16xf16> * tensor<16x16xf16>
             -> tensor<8x16xf16>
      ... <extract operations>
      %dot_1 = tt.dot %tile_A', %tile_B', %dot_0 : tensor<8x16xf16> * tensor<16x16xf16>
             -> tensor<8x16xf16>
      ...
      ```
  }];

  let dependentDialects = ["mlir::triton::TritonDialect",
                           "mlir::triton::gpu::intel::TritonIntelGPUDialect"];
}

def TritonIntelGPUReduceDataDuplication: Pass<"tritonintelgpu-reduce-data-duplication", "mlir::ModuleOp"> {
  let summary = "Reduce data duplication in register by decomposing convert[distributed -> dotOperand] "
                "into convert[distributed -> shared -> dotOperand]";

  let description = [{
    Decomposing conversions this way makes it possible to use CSE and reuse #shared tensors.
    This Intel pass supports the Intel DPAS layout in additional to the upstream Triton pass.
  }];

  let dependentDialects = ["mlir::triton::gpu::TritonGPUDialect",
                           "mlir::triton::gpu::intel::TritonIntelGPUDialect",
                           "mlir::triton::TritonDialect"];
}

def TritonIntelGPUScheduleLoad : Pass<"tritonintelgpu-schedule-load", "mlir::ModuleOp"> {
  let summary = "naive ra-aware instr scheduler";

  let description = [{
    This pass works for FlashAttention.
    This pass moves loads to be adjacent to their user(tt.dot) to help IGC do better RegisterAllocation.
  }];

  let dependentDialects = ["mlir::triton::TritonDialect",
                           "mlir::triton::gpu::intel::TritonIntelGPUDialect",
                           "mlir::triton::gpu::TritonGPUDialect"];
}

def TritonIntelGPUMaterializeBlockPointer : Pass<"tritonintelgpu-materialize-block-pointer", "mlir::ModuleOp"> {
  let summary = "annotate load operations with information required to exploit 2D block HW instructions";

  let description = [{
    This pass annotates load operations using a block pointer with information required to exploit 2D
    block HW instructions during lowering (e.g. whether the memory access pattern is row or column major).
  }];

  let dependentDialects = ["mlir::triton::gpu::TritonGPUDialect",
                           "mlir::triton::gpu::intel::TritonIntelGPUDialect",
                           "mlir::scf::SCFDialect",
                           "mlir::arith::ArithDialect"];
}

#endif // TRITON_INTEL_GPU_PASSES<|MERGE_RESOLUTION|>--- conflicted
+++ resolved
@@ -40,12 +40,7 @@
   }];
 
   let dependentDialects = ["mlir::triton::TritonDialect",
-<<<<<<< HEAD
-                           "mlir::triton::gpu::TritonGPUDialect",
-                           "mlir::triton::gpu::intel::TritonIntelGPUDialect"];
-=======
                            "mlir::triton::gpu::TritonGPUDialect"];
->>>>>>> b6cdccd3
 }
 
 def TritonIntelGPUDistributeToWarps
