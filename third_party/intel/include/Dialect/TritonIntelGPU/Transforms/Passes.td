--- conflicted
+++ resolved
@@ -243,23 +243,6 @@
                            "mlir::triton::gpu::intel::TritonIntelGPUDialect"];
 }
 
-<<<<<<< HEAD
-def TritonIntelGPUScheduleLoad : Pass<"tritonintelgpu-schedule-load", "mlir::ModuleOp"> {
-  let summary = "naive ra-aware instr scheduler";
-
-  let description = [{
-    This pass works for FlashAttention.
-    This pass moves loads to be adjacent to their user(tt.dot) to help IGC do better RA.
-  }];
-
-  let dependentDialects = ["mlir::triton::TritonDialect",
-                           "mlir::triton::gpu::intel::TritonIntelGPUDialect",
-                           "mlir::triton::gpu::TritonGPUDialect"];
-}
-
-
-
-=======
 def TritonIntelGPUReduceDataDuplication: Pass<"tritonintelgpu-reduce-data-duplication", "mlir::ModuleOp"> {
   let summary = "Reduce data duplication in register by decomposing convert[distributed -> dotOperand] "
                 "into convert[distributed -> shared -> dotOperand]";
@@ -274,5 +257,17 @@
                            "mlir::triton::TritonDialect"];
 }
 
->>>>>>> 0cfc25b5
+def TritonIntelGPUScheduleLoad : Pass<"tritonintelgpu-schedule-load", "mlir::ModuleOp"> {
+  let summary = "naive ra-aware instr scheduler";
+
+  let description = [{
+    This pass works for FlashAttention.
+    This pass moves loads to be adjacent to their user(tt.dot) to help IGC do better RA.
+  }];
+
+  let dependentDialects = ["mlir::triton::TritonDialect",
+                           "mlir::triton::gpu::intel::TritonIntelGPUDialect",
+                           "mlir::triton::gpu::TritonGPUDialect"];
+}
+
 #endif // TRITON_INTEL_GPU_PASSES