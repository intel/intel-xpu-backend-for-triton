--- conflicted
+++ resolved
@@ -327,40 +327,26 @@
 #blocked3 = #triton_gpu.blocked<{sizePerThread = [16, 1, 1, 1], threadsPerWarp = [1, 1, 1, 16], warpsPerCTA = [1, 1, 1, 1], order = [3, 0, 1, 2]}>
 #mma = #triton_intel_gpu.dpas<{repeatCount = 8, systolicDepth = 8, executionSize = 16, opsPerChan = 2, threadsPerWarp = 16, warpsPerCTA = [1, 1], repCluster = [2, 2], A = [16, 16], B = [16, 32], C = [16, 32]}>
 tt.func @test(%arg0: tensor<32x32xf32, #mma>) -> tensor<32xf32, #triton_gpu.slice<{dim = 1, parent = #mma}>> {
-<<<<<<< HEAD
-  %0 = tt.reshape %arg0 {allow_reorder = true, efficient_layout} : tensor<32x32xf32, #mma> -> tensor<16x1x2x16x2x1x1xf32, #blocked>
+  %0 = tt.reshape %arg0 allow_reorder efficient_layout : tensor<32x32xf32, #mma> -> tensor<16x1x2x16x2x1x1xf32, #blocked>
   %1 = "tt.reduce"(%0) <{axis = 6 : i32}> ({
-=======
-  %0 = tt.reshape %arg0 allow_reorder : tensor<32x32xf32, #mma> -> tensor<32x16x1x2x1xf32, #blocked>
-  %1 = "tt.reduce"(%0) <{axis = 4 : i32}> ({
->>>>>>> dd6afcda
   ^bb0(%arg1: f32, %arg2: f32):
     %8 = arith.addf %arg1, %arg2 : f32
     tt.reduce.return %8 : f32
   }) : (tensor<16x1x2x16x2x1x1xf32, #blocked>) -> tensor<16x1x2x16x2x1xf32, #triton_gpu.slice<{dim = 6, parent = #blocked}>>
   %2 = "tt.reduce"(%1) <{axis = 4 : i32}> ({
   ^bb0(%arg1: f32, %arg2: f32):
-<<<<<<< HEAD
     %8 = arith.addf %arg1, %arg2 : f32
     tt.reduce.return %8 : f32
   }) : (tensor<16x1x2x16x2x1xf32, #triton_gpu.slice<{dim = 6, parent = #blocked}>>) -> tensor<16x1x2x16x1xf32, #triton_gpu.slice<{dim = 4, parent = #triton_gpu.slice<{dim = 6, parent = #blocked}>}>>
   %3 = triton_gpu.convert_layout %2 : tensor<16x1x2x16x1xf32, #triton_gpu.slice<{dim = 4, parent = #triton_gpu.slice<{dim = 6, parent = #blocked}>}>> -> tensor<16x1x2x16x1xf32, #blocked1>
-  %4 = tt.reshape %3 {allow_reorder = true, efficient_layout} : tensor<16x1x2x16x1xf32, #blocked1> -> tensor<16x1x2x16xf32, #blocked2>
+  %4 = tt.reshape %3 allow_reorder efficient_layout : tensor<16x1x2x16x1xf32, #blocked1> -> tensor<16x1x2x16xf32, #blocked2>
   %5 = "tt.reduce"(%4) <{axis = 3 : i32}> ({
-=======
-    %7 = arith.addf %arg1, %arg2 : f32
-    tt.reduce.return %7 : f32
-  }) : (tensor<32x16x1x2xf32, #triton_gpu.slice<{dim = 4, parent = #blocked}>>) -> tensor<32x16x2xf32, #triton_gpu.slice<{dim = 2, parent = #triton_gpu.slice<{dim = 4, parent = #blocked}>}>>
-  %3 = triton_gpu.convert_layout %2 : tensor<32x16x2xf32, #triton_gpu.slice<{dim = 2, parent = #triton_gpu.slice<{dim = 4, parent = #blocked}>}>> -> tensor<32x16x2xf32, #blocked1>
-  %4 = tt.reshape %3 allow_reorder : tensor<32x16x2xf32, #blocked1> -> tensor<32x32xf32, #blocked2>
-  %5 = "tt.reduce"(%4) <{axis = 1 : i32}> ({
->>>>>>> dd6afcda
   ^bb0(%arg1: f32, %arg2: f32):
     %8 = arith.addf %arg1, %arg2 : f32
     tt.reduce.return %8 : f32
   }) : (tensor<16x1x2x16xf32, #blocked2>) -> tensor<16x1x2xf32, #triton_gpu.slice<{dim = 3, parent = #blocked2}>>
   %6 = triton_gpu.convert_layout %5 : tensor<16x1x2xf32, #triton_gpu.slice<{dim = 3, parent = #blocked2}>> -> tensor<16x1x2xf32, #triton_gpu.slice<{dim = 3, parent = #blocked3}>>
-  %7 = tt.reshape %6 {allow_reorder = true, efficient_layout} : tensor<16x1x2xf32, #triton_gpu.slice<{dim = 3, parent = #blocked3}>> -> tensor<32xf32, #triton_gpu.slice<{dim = 1, parent = #mma}>>
+  %7 = tt.reshape %6 allow_reorder efficient_layout : tensor<16x1x2xf32, #triton_gpu.slice<{dim = 3, parent = #blocked3}>> -> tensor<32xf32, #triton_gpu.slice<{dim = 1, parent = #mma}>>
   tt.return %7 : tensor<32xf32, #triton_gpu.slice<{dim = 1, parent = #mma}>>
 }
     ```
