#ifndef TRITON_INTEL_ANALYSIS_AXISINFO_H
#define TRITON_INTEL_ANALYSIS_AXISINFO_H

#include "triton/Analysis/AxisInfo.h"

namespace mlir::triton::intel {

// Module level axis info analysis based on the call graph, assuming that we do
// not have recursive functions.
//
// Since each function will be called multiple times, we need to calculate the
// axis info based on the axis info of all the callers.  In the future, we can
// perform optimization using function cloning so that each call site will have
// unique axis info.
<<<<<<< HEAD
// using AxisInfoMapT = DenseMap<Value, AxisInfo>;
=======

>>>>>>> dd36f6d8
class ModuleAxisInfoAnalysis : public triton::ModuleAxisInfoAnalysis {
public:
  explicit ModuleAxisInfoAnalysis(ModuleOp moduleOp)
      : triton::ModuleAxisInfoAnalysis(moduleOp) {
    funcMap.clear();

    SmallVector<FunctionOpInterface> funcs;
    for (auto root : getRoots()) {
      walk<WalkOrder::PreOrder, WalkOrder::PostOrder>(
          // Pre-order edge walk callback
          [](CallOpInterface callOp, FunctionOpInterface funcOp) {},
          // Post-order node walk callback
          [&](FunctionOpInterface funcOp) {
            funcs.push_back(funcOp);
            funcMap.try_emplace(funcOp, AxisInfoMapT{});
          });
    }
    SetVector<FunctionOpInterface> sortedFuncs(funcs.begin(), funcs.end());
    SymbolTableCollection symbolTable;
    for (auto funcOp : llvm::reverse(sortedFuncs)) {
      initialize(funcOp);
      funcOp.walk([&](CallOpInterface callOp) {
        auto callee = dyn_cast<FunctionOpInterface>(
            callOp.resolveCallableInTable(&symbolTable));
        update(callOp, callee);
      });
    }
  }

  AxisInfo *getAxisInfo(Value value) const {
    auto funcOp =
        value.getParentRegion()->getParentOfType<FunctionOpInterface>();
    auto *axisInfoMap =
        const_cast<ModuleAxisInfoAnalysis *>(this)->getFuncData(funcOp);
    if (!axisInfoMap) {
      return nullptr;
    }
    auto it = axisInfoMap->find(value);
    if (it == axisInfoMap->end()) {
      return nullptr;
    }
    return &(it->second);
  }

  unsigned getPtrContiguity(Value ptr) const;
  unsigned getPtrAlignment(Value ptr) const;
  unsigned getMaskAlignment(Value mask) const;

private:
  void initialize(FunctionOpInterface funcOp);
  void update(CallOpInterface callOp, FunctionOpInterface funcOp);
};

} // namespace mlir::triton::intel

#endif<|MERGE_RESOLUTION|>--- conflicted
+++ resolved
@@ -12,11 +12,6 @@
 // axis info based on the axis info of all the callers.  In the future, we can
 // perform optimization using function cloning so that each call site will have
 // unique axis info.
-<<<<<<< HEAD
-// using AxisInfoMapT = DenseMap<Value, AxisInfo>;
-=======
-
->>>>>>> dd36f6d8
 class ModuleAxisInfoAnalysis : public triton::ModuleAxisInfoAnalysis {
 public:
   explicit ModuleAxisInfoAnalysis(ModuleOp moduleOp)
@@ -46,11 +41,10 @@
     }
   }
 
-  AxisInfo *getAxisInfo(Value value) const {
+  AxisInfo *getAxisInfo(Value value) {
     auto funcOp =
         value.getParentRegion()->getParentOfType<FunctionOpInterface>();
-    auto *axisInfoMap =
-        const_cast<ModuleAxisInfoAnalysis *>(this)->getFuncData(funcOp);
+    auto *axisInfoMap = getFuncData(funcOp);
     if (!axisInfoMap) {
       return nullptr;
     }
@@ -61,9 +55,9 @@
     return &(it->second);
   }
 
-  unsigned getPtrContiguity(Value ptr) const;
-  unsigned getPtrAlignment(Value ptr) const;
-  unsigned getMaskAlignment(Value mask) const;
+  unsigned getPtrContiguity(Value ptr);
+  unsigned getPtrAlignment(Value ptr);
+  unsigned getMaskAlignment(Value mask);
 
 private:
   void initialize(FunctionOpInterface funcOp);
