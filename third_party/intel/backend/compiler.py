--- conflicted
+++ resolved
@@ -130,13 +130,9 @@
         super().__init__(target)
         if not isinstance(target.arch, dict):
             raise TypeError("target.arch is not a dict")
-<<<<<<< HEAD
-        self._dirname = os.path.dirname(os.path.realpath(__file__))
-=======
         dirname = os.path.dirname(os.path.realpath(__file__))
         mod = compile_module_from_src(Path(os.path.join(dirname, "arch_parser.c")).read_text(), "arch_utils")
         self.device_arch = mod.parse_device_arch(target.arch.get('architecture', 0))
->>>>>>> 00056fa2
         self.properties = self.parse_target(target.arch)
         self.binary_ext = "spv"
 
@@ -159,17 +155,9 @@
         dev_prop['has_subgroup_2d_block_io'] = tgt_prop.get('has_subgroup_2d_block_io', False)
         dev_prop['has_bfloat16_conversions'] = tgt_prop.get('has_bfloat16_conversions', True)
 
-<<<<<<< HEAD
-        mod = compile_module_from_src(Path(os.path.join(self._dirname, "arch_parser.c")).read_text(), "arch_utils")
-        device_arch = mod.parse_device_arch(tgt_prop.get('architecture', 0))
-        if device_arch and shutil.which('ocloc'):
-            if device_arch in self.device_props:
-                dev_prop.update(self.device_props[device_arch])
-=======
         if self.device_arch and shutil.which('ocloc'):
             if self.device_arch in self.device_props:
                 dev_prop.update(self.device_props[self.device_arch])
->>>>>>> 00056fa2
                 return dev_prop
             try:
                 ocloc_cmd = ['ocloc', 'query', 'CL_DEVICE_EXTENSIONS', '-device', self.device_arch]
