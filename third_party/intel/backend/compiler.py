from triton.backends.compiler import BaseBackend
from triton._C.libtriton import ir, passes, llvm, intel
from triton.backends.intel.driver import compile_module_from_src

from dataclasses import dataclass
import functools
from typing import Any, Dict, Tuple
from types import ModuleType
import hashlib
import re
import tempfile
import signal
import os
import shutil
import subprocess
from pathlib import Path


@functools.lru_cache()
def _path_to_binary(binary: str):
    paths = [
        os.environ.get(f"TRITON_{binary.upper().replace('-', '_')}_PATH", ""),
        os.path.join(os.path.dirname(__file__), "bin", binary),
        shutil.which(binary) or "",
    ]

    for p in paths:
        bin = p.split(" ")[0]
        if os.path.exists(bin) and os.path.isfile(bin):
            result = subprocess.check_output([bin, "--version"], stderr=subprocess.STDOUT)
            if result is not None:
                version = re.search(r".*SPIRV-Tools v(\d+\.\d+).*", result.decode("utf-8"), flags=re.MULTILINE)
                if version is not None:
                    return p, version.group(1)
    raise RuntimeError(f"Cannot find {binary}")


@dataclass
class XPUOptions:
    num_warps: int = 4
    num_ctas: int = 1
    num_stages: int = 2
    cluster_dims: tuple = (1, 1, 1)
    threads_per_warp: int = 32
    optimize_epilogue: bool = False
    enable_fp_fusion: bool = True
    launch_cooperative_grid: bool = False
    supported_fp8_dtypes: Tuple[str] = ("fp8e5", "fp8e4nv", "fp8e4b15")
    deprecated_fp8_dtypes: Tuple[str] = ()
    default_dot_input_precision: str = "tf32"
    allowed_dot_input_precisions: Tuple[str] = ("tf32", "tf32x3", "ieee")
    allow_fp8e4nv: bool = False
    allow_fp8e4b15: bool = True
    grf_mode: tuple = ('small', 'large', 'auto', 'default')
    split_barriers_scope: str = 'None'
    max_num_imprecise_acc_default: int = 0  # `max_num_imprecise_acc` only applies to fp8 -> fp32 dot on sm_90 for cuda
    extern_libs: dict = None
    debug: bool = False
    backend_name: str = 'intel'
    sanitize_overflow: bool = False
    generate_native_code: bool = False
    advanced_path: bool = False
    one_matrix_per_load_for_bt: bool = False
    enable_tile_load_linear_layout: bool = True

    def __post_init__(self):
        default_libdir = Path(__file__).parent / 'lib'
        extern_libs = {} if self.extern_libs is None else dict(self.extern_libs)
        if not extern_libs.get('libdevice', None):
            extern_libs['libdevice'] = os.getenv("TRITON_LIBDEVICE_PATH",
                                                 str(default_libdir / 'libsycl-spir64-unknown-unknown.bc'))
        object.__setattr__(self, 'extern_libs', tuple(extern_libs.items()))
        if self.num_warps <= 0 or (self.num_warps & (self.num_warps - 1)) != 0:
            raise AssertionError("num_warps must be a power of 2")
        generate_native_code_env = os.getenv("TRITON_XPU_GEN_NATIVE_CODE")
        if generate_native_code_env is not None:
            self.generate_native_code = generate_native_code_env == "1"
        # ensure generate native code setting is communicated to the external compiler library
        os.environ["TRITON_XPU_GEN_NATIVE_CODE"] = "1" if self.generate_native_code else "0"

    def hash(self):
        key = '_'.join([f'{name}-{val}' for name, val in self.__dict__.items()])
        return hashlib.sha256(key.encode("utf-8")).hexdigest()


def min_dot_size(device_props: dict):
    # (M, N, K)
    # M: repeatCount. 1,2,4,8
    # N: executionSize. 16 for PVC, 8 for ATS
    # K: systolicDepth x opsPerChan. systolicDepth must be 8

    # default 8 because 1,2,4 is not supported by our backend now.
    repeat_count = 8
    sdepth = 8
    exec_size = min(device_props["sub_group_sizes"])

    def get_ops_per_channel(lhs_type, rhs_type):
        l_bitwidth = lhs_type.scalar.primitive_bitwidth
        r_bitwidth = rhs_type.scalar.primitive_bitwidth
        max_ops_per_chan = 32 / max(l_bitwidth, r_bitwidth)
        return min(8, max_ops_per_chan)

    return lambda lhs_type, rhs_type: (repeat_count, exec_size, sdepth * get_ops_per_channel(lhs_type, rhs_type))


class XPUBackend(BaseBackend):
    device_props: dict = {}

    # AdvancedPath pass pipeline for kernels using block pointers.
    class AdvancedPath:

        @staticmethod
        def make_ttgir(mod, metadata, opt):
            pm = ir.pass_manager(mod.context)
            pm.enable_debug()

            intel.passes.ttir.add_convert_to_ttgpuir_warp(pm, opt.num_warps)
            inject_split_barriers = False
            intel.passes.ttgpuir.add_prefetch_block(pm, opt.num_stages, inject_split_barriers)
            intel.passes.ttgpuir.add_distribute_to_warps(pm)
            passes.common.add_canonicalizer(pm)
            passes.common.add_cse(pm)
            intel.passes.ttgpuir.add_match_target_size(pm)
            passes.common.add_canonicalizer(pm)
            passes.common.add_cse(pm)
            intel.passes.ttgpuir.add_schedule_load(pm)
            passes.common.add_symbol_dce(pm)
            pm.run(mod)
            return mod

    @staticmethod
    def supports_target(target: tuple):
        return target.backend == 'xpu'

    def __init__(self, target: tuple) -> None:
        super().__init__(target)
        if not isinstance(target.arch, dict):
            raise TypeError("target.arch is not a dict")
        dirname = os.path.dirname(os.path.realpath(__file__))
        mod = compile_module_from_src(Path(os.path.join(dirname, "arch_parser.c")).read_text(), "arch_utils")
        self.device_arch = mod.parse_device_arch(target.arch.get('architecture', 0))
        self.properties = self.parse_target(target.arch)
        self.binary_ext = "spv"

    def parse_target(self, tgt_prop) -> dict:
        dev_prop = {}
        dev_prop['name'] = tgt_prop.get('name', 'xpu')
        dev_prop['platform_name'] = tgt_prop.get('platform_name', None)
        dev_prop['vendor'] = tgt_prop.get('vendor', None)
        dev_prop['version'] = tgt_prop.get('version', None)
        dev_prop['gpu_eu_count'] = tgt_prop.get('gpu_eu_count', None)
        dev_prop['gpu_subslice_count'] = tgt_prop.get('gpu_subslice_count', None)
        dev_prop['max_work_group_size'] = tgt_prop.get('max_work_group_size', None)
        dev_prop['max_num_sub_groups'] = tgt_prop.get('max_num_sub_groups', None)
        dev_prop['sub_group_sizes'] = tgt_prop.get('sub_group_sizes', None)
        dev_prop['has_fp64'] = tgt_prop.get('has_fp64', None)
        dev_prop['has_subgroup_matrix_multiply_accumulate'] = tgt_prop.get('has_subgroup_matrix_multiply_accumulate',
                                                                           False)
        dev_prop['has_subgroup_matrix_multiply_accumulate_tensor_float32'] = tgt_prop.get(
            'has_subgroup_matrix_multiply_accumulate_tensor_float32', False)
        dev_prop['has_subgroup_2d_block_io'] = tgt_prop.get('has_subgroup_2d_block_io', False)
        dev_prop['has_bfloat16_conversions'] = tgt_prop.get('has_bfloat16_conversions', True)

        if self.device_arch and shutil.which('ocloc'):
            if self.device_arch in self.device_props:
                dev_prop.update(self.device_props[self.device_arch])
                return dev_prop
            try:
                ocloc_cmd = ['ocloc', 'query', 'CL_DEVICE_EXTENSIONS', '-device', self.device_arch]
                with tempfile.TemporaryDirectory() as temp_dir:
                    output = subprocess.check_output(ocloc_cmd, text=True, cwd=temp_dir)
                supported_extensions = set()
                for extension in output.split(' '):
                    supported_extensions.add(extension)
                ocloc_dev_prop = {}
                ocloc_dev_prop[
                    'has_subgroup_matrix_multiply_accumulate'] = 'cl_intel_subgroup_matrix_multiply_accumulate' in supported_extensions
                ocloc_dev_prop[
                    'has_subgroup_matrix_multiply_accumulate_tensor_float32'] = 'cl_intel_subgroup_matrix_multiply_accumulate_tensor_float32' in supported_extensions
                ocloc_dev_prop['has_subgroup_2d_block_io'] = 'cl_intel_subgroup_2d_block_io' in supported_extensions
                ocloc_dev_prop['has_bfloat16_conversions'] = 'cl_intel_bfloat16_conversions' in supported_extensions
                self.device_props[self.device_arch] = ocloc_dev_prop
                dev_prop.update(ocloc_dev_prop)
            except subprocess.CalledProcessError:
                # Note: LTS driver does not support ocloc query CL_DEVICE_EXTENSIONS.
                pass
        return dev_prop

    def parse_options(self, opts) -> Any:
        args = {k: opts[k] for k in XPUOptions.__dataclass_fields__.keys() if k in opts}
        args["allow_fp8e4nv"] = True
        args["enable_tile_load_linear_layout"] = os.getenv("TRITON_XPU_ENABLE_TILE_LOAD_LINEAR_LAYOUT", "1") == "1"
        return XPUOptions(**args)

    def pack_metadata(self, metadata):
        return metadata

    def get_codegen_implementation(self, options):
        from triton.language.extra.intel import convert_custom_float8
        codegen_fns = {}
        codegen_fns["convert_custom_types"] = convert_custom_float8
        codegen_fns["min_dot_size"] = min_dot_size(self.properties)
        return codegen_fns

    def get_module_map(self) -> Dict[str, ModuleType]:
        from triton.language.extra.intel import libdevice
        return {"triton.language.extra.libdevice": libdevice}

    def load_dialects(self, ctx):
        intel.load_dialects(ctx)

    @staticmethod
    def parse_raise_block_pointer_flags() -> dict:
        str = os.getenv("TRITON_INTEL_RAISE_BLOCK_POINTER", "0")
        raise_block_ptr_flags = {}
        raise_block_ptr_flags['enabled'] = False
        raise_block_ptr_flags['ignore-masks'] = False
        for flag in str.split(':'):
            if (flag == "1"):
                raise_block_ptr_flags['enabled'] = True
            if (flag == "ignore-masks"):
                raise_block_ptr_flags['enabled'] = True
                raise_block_ptr_flags['ignore-masks'] = True
        return raise_block_ptr_flags

    @staticmethod
    def validate_options(opt, properties):
        # Check threads_per_warp and num_threads are within limits.
        if opt.threads_per_warp not in properties['sub_group_sizes']:
            raise ValueError(
                f"threads_per_warp={opt.threads_per_warp} is unsupported for the target (supported values are {properties['sub_group_sizes']})"
            )
        if opt.num_warps > properties['max_num_sub_groups']:
            raise ValueError(
                f"num_warps={opt.num_warps} is unsupported for the target (limit is {properties['max_num_sub_groups']})"
            )
        if opt.threads_per_warp * opt.num_warps > properties['max_work_group_size']:
            raise ValueError(f"Kernel threads number exceeds the limit ({properties['max_work_group_size']})")

    @staticmethod
    def annotate_module(mod, properties, opt, target_arch):
        # Annotate module with information required by subsequent transformations.
        pm = ir.pass_manager(mod.context)
        pm.enable_debug()
        intel.passes.ttgpuir.add_triton_annotate_module(pm, min(properties["sub_group_sizes"]),
                                                        properties["has_subgroup_2d_block_io"],
                                                        properties["has_subgroup_matrix_multiply_accumulate"],
                                                        properties["has_bfloat16_conversions"], opt.threads_per_warp,
                                                        target_arch)
        pm.run(mod)

    @staticmethod
    def get_split_barrier_scope(opt):
        split_barriers_scope = intel.SplitBarrierScope.none
        if opt.split_barriers_scope == 'Workgroup':
            split_barriers_scope = intel.SplitBarrierScope.Workgroup
        elif opt.split_barriers_scope == 'Subgroup':
            split_barriers_scope = intel.SplitBarrierScope.Subgroup
        return split_barriers_scope

    @staticmethod
    def make_ttir(mod, metadata, opt):
        raise_block_ptr_flags = XPUBackend.parse_raise_block_pointer_flags()

        pm = ir.pass_manager(mod.context)
        pm.enable_debug()
        passes.common.add_inliner(pm)
        intel.passes.ttir.add_convert_tdesc_to_block_pointer(pm)
        passes.common.add_cse(pm)
        passes.common.add_licm(pm)
        intel.passes.ttir.add_remove_masks(pm)
        if raise_block_ptr_flags['enabled']:
            ignore_masks = True if raise_block_ptr_flags['ignore-masks'] else False
            intel.passes.ttir.add_raise_block_pointer(pm, ignore_masks)
        passes.common.add_canonicalizer(pm)
        passes.ttir.add_combine(pm)
        passes.ttir.add_reorder_broadcast(pm)
        passes.common.add_cse(pm)
        passes.common.add_symbol_dce(pm)
        passes.ttir.add_loop_unroll(pm)
        pm.run(mod)
        return mod

    @staticmethod
    def make_ttgir(mod, metadata, opt, properties):
        cluster_info = intel.ClusterInfo()
        if opt.cluster_dims is not None:
            cluster_info.clusterDimX = opt.cluster_dims[0]
            cluster_info.clusterDimY = opt.cluster_dims[1]
            cluster_info.clusterDimZ = opt.cluster_dims[2]

        # Annotate module with information required by subsequent transformations.
        XPUBackend.annotate_module(mod, properties, opt, "spir64")

        # Overwrite the threads_per_warp option with the module annotation.
        opt.threads_per_warp = intel.get_threads_per_warp(mod)
        XPUBackend.validate_options(opt, properties)

        if (properties["has_subgroup_2d_block_io"] and properties["has_subgroup_matrix_multiply_accumulate"]
                and (os.getenv("TRITON_INTEL_ADVANCED_PATH", "0") == "1" or opt.advanced_path)):
            return XPUBackend.AdvancedPath.make_ttgir(mod, metadata, opt)

        pm = ir.pass_manager(mod.context)
        pm.enable_debug()
        passes.ttir.add_convert_to_ttgpuir(pm, "xpu", opt.num_warps, opt.threads_per_warp, opt.num_ctas)
        # optimize TTGIR
        intel.passes.ttgpuir.add_coalesce(pm)
        intel.passes.ttgpuir.add_remove_layout_conversions(pm)

        intel.passes.ttgpuir.add_accelerate_matmul(pm)
        intel.passes.ttgpuir.add_remove_layout_conversions(pm)
        intel.passes.ttgpuir.add_materialize_block_pointer(pm)
        intel.passes.ttgpuir.add_pipeline(pm, opt.num_stages, False, XPUBackend.get_split_barrier_scope(opt))

        passes.ttgpuir.add_fuse_nested_loops(pm)
        passes.ttgpuir.add_optimize_thread_locality(pm)
        passes.ttgpuir.add_optimize_dot_operands(pm, True)
        passes.common.add_cse(pm)
        passes.ttgpuir.add_prefetch(pm)
        passes.ttgpuir.add_optimize_dot_operands(pm, True)
        intel.passes.ttgpuir.add_remove_layout_conversions(pm)
        intel.passes.ttgpuir.add_reduce_data_duplication(pm)
        passes.ttgpuir.add_reorder_instructions(pm)
        passes.common.add_cse(pm)
        passes.common.add_symbol_dce(pm)
        passes.common.add_canonicalizer(pm)
        if os.getenv("TRITON_INTEL_OPTIMIZE_REDUCTION_LOCALITY", "0") == "1":
            intel.passes.ttgpuir.add_optimize_reduction_locality(pm)
        intel.passes.arith.add_arith_emulate_unsupported_floats(pm, ["bf16"], "f32")
        pm.run(mod)
        metadata["cluster_dims"] = (cluster_info.clusterDimX, cluster_info.clusterDimY, cluster_info.clusterDimZ)
        return mod

    @staticmethod
    def make_llir(src, metadata, options):
        mod = src
        # TritonGPU -> LLVM-IR (MLIR)
        pm = ir.pass_manager(mod.context)
        pm.enable_debug()

        passes.convert.add_scf_to_cf(pm)
        passes.convert.add_index_to_llvmir(pm)
        # FIXME: Advanced path uses custom type conversion and needs hacky
        # solutions for SLM allocation, so this will crash on some operations
        # being used, e.g., convert_layout.
        if os.getenv("TRITON_INTEL_REDUCE_TRANSPOSE", "0") != "1":
            passes.ttgpuir.add_allocate_shared_memory(pm)
        passes.ttgpuir.add_allocate_global_scratch_memory(pm)
        intel.passes.ttgpuir.add_to_llvmir(pm, options.advanced_path, options.one_matrix_per_load_for_bt,
                                           options.enable_tile_load_linear_layout)
        intel.passes.ttgpuir.add_rewrite_stack_ptr(pm)
        passes.common.add_canonicalizer(pm)
        passes.common.add_cse(pm)
        passes.convert.add_arith_to_llvmir(pm)
        passes.common.add_canonicalizer(pm)
        passes.common.add_cse(pm)
        passes.common.add_symbol_dce(pm)
        if os.environ.get("TRITON_DISABLE_LINE_INFO", "0") == "0":
            passes.llvmir.add_di_scope(pm)
        pm.run(mod)
        # LLVM-IR (MLIR) -> LLVM-IR (LLVM)
        llvm.init_targets()
        context = llvm.context()
        llvm_mod = llvm.to_module(mod, context)
        intel.set_spv_target_triple(llvm_mod)
<<<<<<< HEAD
        intel.set_fast_math(llvm_mod)
=======
        if os.getenv("TRITON_INTEL_FAST_MATH", "0") == "1":
            intel.set_fast_math(llvm_mod)

>>>>>>> 608cc2d3
        if options.extern_libs:
            paths = [path for (name, path) in options.extern_libs]
            llvm.link_extern_libs(llvm_mod, paths)

        intel.optimize_module(llvm_mod, llvm.OPTIMIZE_O3)
        intel.post_process_llir(llvm_mod)

        # Get some metadata
        total_num_warps = src.get_int_attr("ttg.total-num-warps")
        if total_num_warps is not None:
            metadata["num_warps"] = total_num_warps
        metadata["threads_per_warp"] = intel.get_threads_per_warp(src)
        metadata["shared"] = src.get_int_attr("ttg.shared")
        metadata["global_scratch_size"] = src.get_int_attr("ttg.global_scratch_memory_size")
        metadata["global_scratch_align"] = src.get_int_attr("ttg.global_scratch_memory_alignment")
        ret = str(llvm_mod)
        del llvm_mod
        del context
        return ret

    @staticmethod
    def make_spv(src, metadata, options):
        spirv, name = intel.translate_to_spirv(src)
        metadata["name"] = name
        if options.grf_mode == 'small':
            metadata["build_flags"] = "-cl-intel-128-GRF-per-thread"
        elif options.grf_mode == 'large':
            if options.num_warps > 32:
                raise RuntimeError("grf_mode = large cannot be used with num_warps > 32")
            metadata["build_flags"] = "-cl-intel-256-GRF-per-thread"
        elif options.grf_mode == 'auto':
            metadata["build_flags"] = "-cl-intel-enable-auto-large-GRF-mode"
        else:
            metadata["build_flags"] = ""

        if options.generate_native_code:
            with tempfile.NamedTemporaryFile(delete=False, mode='wb', suffix='.spv') as fsrc, \
                tempfile.NamedTemporaryFile(delete=False, mode='r', suffix='.log') as flog:
                fsrc.write(spirv)
                fsrc.flush()
                fbin = fsrc.name + '.o'

                ocloc_cmd = [
                    'ocloc', 'compile', '-file', fsrc.name, '-o', fbin, '-spirv_input', '-device', 'pvc', '-options',
                    metadata["build_flags"]
                ]

                try:
                    subprocess.run(ocloc_cmd, check=True, close_fds=False, stdout=flog, stderr=subprocess.STDOUT)
                    if os.path.exists(flog.name):
                        with open(flog.name) as log_file:
                            log = log_file.read().strip()
                            if 'spilled' in log and metadata["build_flags"].find("-cl-intel-256-GRF-per-thread") == -1:
                                """
                                The exact message is something like:
                                    warning: kernel matmul_kernel  compiled SIMD16 allocated 128 regs and spilled around 217
                                is "spilled" enough for now?
                                """
                                metadata["build_flags"] += " -cl-intel-256-GRF-per-thread"
                                # re-run with new build flags
                                ocloc_cmd[-1] = metadata["build_flags"]
                                subprocess.run(ocloc_cmd, check=True, close_fds=False, stdout=flog,
                                               stderr=subprocess.STDOUT)
                        os.remove(flog.name)
                    if os.path.exists(fsrc.name):
                        os.remove(fsrc.name)
                except subprocess.CalledProcessError as e:
                    with open(flog.name) as log_file:
                        log = log_file.read()
                    if os.path.exists(flog.name):
                        os.remove(flog.name)

                    if e.returncode == 255:
                        error = 'Internal Triton ZEBIN codegen error'
                    elif e.returncode == 128 + signal.SIGSEGV:
                        error = '`ocloc` raised SIGSEGV'
                    else:
                        error = f'`ocloc` failed with error code {e.returncode}'

                    raise RuntimeError(f'{error}\n'
                                       f'`ocloc` stderr:\n{log}\n'
                                       f'Repro command: {ocloc_cmd}\n')

                with open(fbin, 'rb') as f:
                    zebin = f.read()
                if os.path.exists(fbin):
                    os.remove(fbin)
            return zebin
        return spirv

    def add_stages(self, stages, options):
        stages["ttir"] = lambda src, metadata: self.make_ttir(src, metadata, options)
        stages["ttgir"] = lambda src, metadata: self.make_ttgir(src, metadata, options, self.properties)
        stages["llir"] = lambda src, metadata: self.make_llir(src, metadata, options)
        stages["spv"] = lambda src, metadata: self.make_spv(src, metadata, options)

    @functools.lru_cache()
    def hash(self):
        return f'SPIR-V 1.5-{self.properties}'<|MERGE_RESOLUTION|>--- conflicted
+++ resolved
@@ -363,13 +363,7 @@
         context = llvm.context()
         llvm_mod = llvm.to_module(mod, context)
         intel.set_spv_target_triple(llvm_mod)
-<<<<<<< HEAD
         intel.set_fast_math(llvm_mod)
-=======
-        if os.getenv("TRITON_INTEL_FAST_MATH", "0") == "1":
-            intel.set_fast_math(llvm_mod)
-
->>>>>>> 608cc2d3
         if options.extern_libs:
             paths = [path for (name, path) in options.extern_libs]
             llvm.link_extern_libs(llvm_mod, paths)
