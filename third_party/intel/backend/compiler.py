from triton.backends.compiler import BaseBackend, GPUTarget, Language
from triton._C.libtriton import ir, passes, llvm, intel
from triton.backends.intel.driver import compile_module_from_src
from triton.backends.intel.track import track
from triton import knobs

from dataclasses import dataclass
import functools
from typing import Any, Dict, Tuple
from types import ModuleType
import hashlib
import tempfile
import signal
import os
import subprocess
from pathlib import Path

<<<<<<< HEAD
# TODO: Move this to upstream
try:
=======
try:  # XPUBackend allows metaclasses injection
>>>>>>> be95d5d0
    from .meta import XPUBackendMeta
except ImportError:
    XPUBackendMeta = type(BaseBackend)


@dataclass
class XPUOptions:
    num_warps: int = 4
    num_ctas: int = 1
    num_stages: int = 2
    cluster_dims: tuple = (1, 1, 1)
    warp_size: int = 32
    optimize_epilogue: bool = False
    enable_fp_fusion: bool = True
    launch_cooperative_grid: bool = False
    reduce_variable_liveness: bool = True
    supported_fp8_dtypes: Tuple[str] = ("fp8e5", "fp8e4nv", "fp8e4b15")
    deprecated_fp8_dot_operand_dtypes: Tuple[str] = ()
    default_dot_input_precision: str = "tf32"
    allowed_dot_input_precisions: Tuple[str] = ("tf32", "tf32x3", "ieee", 'bf16x3', 'bf16x6')
    allow_fp8e4nv: bool = False
    allow_fp8e4b15: bool = True
    grf_mode: str = 'default'
    split_barriers_scope: str = 'None'
    max_num_imprecise_acc_default: int = 0  # `max_num_imprecise_acc` only applies to fp8 -> fp32 dot on sm_90 for cuda
    extern_libs: dict = None
    debug: bool = False
    backend_name: str = 'intel'
    sanitize_overflow: bool = False
    generate_native_code: bool = False
    arch: str = None
    # FIXME: enable for XPU: https://github.com/intel/intel-xpu-backend-for-triton/issues/4954
    instrumentation_mode: str = ""

    def __post_init__(self):
        default_libdir = Path(__file__).parent / 'lib'
        extern_libs = {} if self.extern_libs is None else dict(self.extern_libs)
        if not extern_libs.get('libdevice', None):
            extern_libs['libdevice'] = knobs.intel.libdevice_path or str(
                default_libdir / 'libsycl-spir64-unknown-unknown.bc')

        object.__setattr__(self, 'extern_libs', tuple(extern_libs.items()))
        if self.num_warps <= 0 or (self.num_warps & (self.num_warps - 1)) != 0:
            raise AssertionError("num_warps must be a power of 2")
        self.generate_native_code = (knobs.intel.gen_native_code
                                     or knobs.intel.dump_shader_info) or self.generate_native_code

    def hash(self):
        key = '_'.join([f'{name}-{val}' for name, val in self.__dict__.items()])
        return hashlib.sha256(key.encode("utf-8")).hexdigest()


<<<<<<< HEAD
def min_dot_size(device_props: dict):
    # (M, N, K)
    # M: repeatCount. 1,2,4,8
    # N: executionSize. 16 for PVC, 8 for ATS
    # K: systolicDepth x opsPerChan. systolicDepth must be 8
    repeat_count = 1
    sdepth = 8
    exec_size = min(device_props["sub_group_sizes"])

    def get_ops_per_channel(lhs_type, rhs_type):
        l_bitwidth = lhs_type.scalar.primitive_bitwidth
        r_bitwidth = rhs_type.scalar.primitive_bitwidth
        max_ops_per_chan = 32 / max(l_bitwidth, r_bitwidth)
        return min(8, max_ops_per_chan)

    return lambda lhs_type, rhs_type: (repeat_count, exec_size, sdepth * get_ops_per_channel(lhs_type, rhs_type))


class XPUBackend(BaseBackend, metaclass=XPUBackendMeta):
    device_props: dict = {}
=======
class XPUBackend(BaseBackend, metaclass=XPUBackendMeta):
    arch_to_impl = {}  # Architecture id to backend implementation class mapping
    binary_ext = "spv"
    target_arch = "spir64"
>>>>>>> be95d5d0
    instrumentation = None

    @staticmethod
    def supports_target(target: GPUTarget):
        return target.backend == 'xpu'

    def __new__(cls, target: GPUTarget):
        if not isinstance(target.arch, dict):
            raise TypeError("target.arch is not a dict")
        if cls is not XPUBackend:
            return super().__new__(cls)
        arch = target.arch.get("architecture", 0)
        if (impl := cls.arch_to_impl.get(arch, None)) is None:
            # Try to find an arch-specific implementation in the .arch.<name> submodule.
            if not (dev_arch := knobs.intel.device_arch):
                dirname = os.path.dirname(os.path.realpath(__file__))
                parser = compile_module_from_src(src=Path(os.path.join(dirname, "arch_parser.c")).read_text(),
                                                 name="arch_utils")
                dev_arch = parser.parse_device_arch(target.arch.get('architecture', 0))
            mod_name = f"{__package__}.arch.{dev_arch}"
            try:
                impl = __import__(mod_name, fromlist=["XPUBackendImpl"]).XPUBackendImpl
            except ImportError:
                impl = type(f"{mod_name}.XPUBackendImpl", (cls, ), {})
            impl.device_arch = dev_arch
            cls.arch_to_impl[arch] = impl
        return super().__new__(impl)

    def __init__(self, target: GPUTarget) -> None:
        super().__init__(target)
        self.properties = self.parse_target(target.arch)

    def get_target_name(self, options) -> str:
        return f"xpu:{self.device_arch}"

    def parse_target(self, tgt_prop) -> dict:
        dev_prop = {}
        dev_prop['name'] = tgt_prop.get('name', 'xpu')
        dev_prop['platform_name'] = tgt_prop.get('platform_name', None)
        dev_prop['vendor'] = tgt_prop.get('vendor', None)
        dev_prop['version'] = tgt_prop.get('version', None)
        dev_prop['gpu_eu_count'] = tgt_prop.get('gpu_eu_count', None)
        dev_prop['gpu_subslice_count'] = tgt_prop.get('gpu_subslice_count', None)
        dev_prop['max_work_group_size'] = tgt_prop.get('max_work_group_size', None)
        dev_prop['max_num_sub_groups'] = tgt_prop.get('max_num_sub_groups', None)
        dev_prop['sub_group_sizes'] = tgt_prop.get('sub_group_sizes', None)
        dev_prop['has_fp64'] = tgt_prop.get('has_fp64', None)
        dev_prop['has_subgroup_matrix_multiply_accumulate'] = tgt_prop.get('has_subgroup_matrix_multiply_accumulate',
                                                                           False)
        dev_prop['has_subgroup_matrix_multiply_accumulate_tensor_float32'] = tgt_prop.get(
            'has_subgroup_matrix_multiply_accumulate_tensor_float32', False)
        dev_prop['has_subgroup_2d_block_io'] = tgt_prop.get('has_subgroup_2d_block_io', False)
        dev_prop['has_bfloat16_conversions'] = tgt_prop.get('has_bfloat16_conversions', True)

        return dev_prop

    def parse_options(self, opts) -> Any:
        args = {k: v for k, v in opts.items() if k in XPUOptions.__dataclass_fields__}
        args["allow_fp8e4nv"] = True
        return XPUOptions(**args)

    def pack_metadata(self, metadata):
        return metadata

    @staticmethod
    def min_dot_size(device_props: dict):
        # (M, N, K)
        # M: repeatCount. 1,2,4,8
        # N: executionSize. 16 for PVC, 8 for ATS
        # K: systolicDepth x opsPerChan. systolicDepth must be 8
        repeat_count = 1
        sdepth = 8
        exec_size = min(device_props["sub_group_sizes"])

        def get_ops_per_channel(lhs_type, rhs_type):
            l_bitwidth = lhs_type.scalar.primitive_bitwidth
            r_bitwidth = rhs_type.scalar.primitive_bitwidth
            max_ops_per_chan = 32 / max(l_bitwidth, r_bitwidth)
            return min(8, max_ops_per_chan)

        return lambda lhs_type, rhs_type: (repeat_count, exec_size, sdepth * get_ops_per_channel(lhs_type, rhs_type))

    def get_codegen_implementation(self, options):
        from triton.language.extra.intel import convert_custom_float8
        codegen_fns = {}
        codegen_fns["convert_custom_types"] = convert_custom_float8
        codegen_fns["min_dot_size"] = self.min_dot_size(self.properties)
        return codegen_fns

    def get_module_map(self) -> Dict[str, ModuleType]:
        from triton.language.extra.intel import libdevice
        return {"triton.language.extra.libdevice": libdevice}

    def load_dialects(self, ctx):
        intel.load_dialects(ctx)
        if self.instrumentation:
            self.instrumentation.load_dialects(ctx)

    @staticmethod
    def validate_options(opt, properties):
        # Check warp_size and num_threads are within limits.
        if opt.warp_size not in properties['sub_group_sizes']:
            raise ValueError(
                f"warp_size={opt.warp_size} is unsupported for the target (supported values are {properties['sub_group_sizes']})"
            )
        if opt.num_warps > properties['max_num_sub_groups']:
            raise ValueError(
                f"num_warps={opt.num_warps} is unsupported for the target (limit is {properties['max_num_sub_groups']})"
            )

    @classmethod
    def annotate_module(cls, module_opts, properties, opt):
        # Annotate module with information required by subsequent transformations.
        module_opts.min_sg_size = min(properties["sub_group_sizes"])
        module_opts.support_16bit_atomics = properties["has_shader_atomic_bfloat16"]
        module_opts.support_sg_2d_block = properties["has_subgroup_2d_block_io"]
        module_opts.support_dpas = properties["has_subgroup_matrix_multiply_accumulate"]
        module_opts.support_block_scale_dpas = properties["has_support_block_scale_dpas"]
        module_opts.support_bf16_conversion = properties["has_bfloat16_conversions"]
        module_opts.threads_per_warp = opt.warp_size
        module_opts.target_arch = cls.target_arch

    @staticmethod
    def get_split_barrier_scope(opt):
        split_barriers_scope = intel.SplitBarrierScope.none
        if opt.split_barriers_scope == 'Workgroup':
            split_barriers_scope = intel.SplitBarrierScope.Workgroup
        elif opt.split_barriers_scope == 'Subgroup':
            split_barriers_scope = intel.SplitBarrierScope.Subgroup
        return split_barriers_scope

    @classmethod
    @track
    def make_ttir(cls, mod, metadata, opt):
        pm = ir.pass_manager(mod.context)
        pm.enable_debug()
        passes.common.add_inliner(pm)
        intel.passes.ttir.add_convert_tdesc_to_block_pointer(pm)
        passes.ttir.add_rewrite_tensor_descriptor_to_pointer(pm)
        passes.common.add_cse(pm)
        passes.common.add_licm(pm)
        intel.passes.ttir.add_remove_boundary_checks(pm)
        intel.passes.ttir.add_remove_masks(pm)
        intel.passes.ttir.add_fuse_reshape(pm)
        passes.common.add_canonicalizer(pm)
        passes.ttir.add_combine(pm)
        passes.ttir.add_reorder_broadcast(pm)
        passes.common.add_cse(pm)
        passes.common.add_symbol_dce(pm)
        passes.ttir.add_loop_unroll(pm)
        pm.run(mod, 'make_ttir')
        return mod

    @classmethod
    @track
    def make_ttgir(cls, mod, metadata, opt, properties):
        cluster_info = intel.ClusterInfo()
        if opt.cluster_dims is not None:
            cluster_info.clusterDimX = opt.cluster_dims[0]
            cluster_info.clusterDimY = opt.cluster_dims[1]
            cluster_info.clusterDimZ = opt.cluster_dims[2]

        # Annotate module with information required by subsequent transformations.
        pm = ir.pass_manager(mod.context)
        pm.enable_debug()
        module_opts = intel.passes.ttgpuir.AnnotateModuleOptions()
        cls.annotate_module(module_opts, properties, opt)
        intel.passes.ttgpuir.add_triton_annotate_module(pm, module_opts)
        pm.run(mod, 'annotate_module')

        # Overwrite the warp_size option with the module annotation.
        opt.warp_size = intel.get_threads_per_warp(mod)
        cls.validate_options(opt, properties)

        pm = ir.pass_manager(mod.context)
        pm.enable_debug()
        passes.ttir.add_convert_to_ttgpuir(pm, "xpu", opt.num_warps, opt.warp_size, opt.num_ctas)
        # optimize TTGIR
        intel.passes.ttgpuir.add_coalesce(pm)
        intel.passes.ttgpuir.add_remove_layout_conversions(pm)

        intel.passes.ttgpuir.add_accelerate_matmul(pm)
        intel.passes.ttgpuir.add_materialize_block_pointer(pm)
        intel.passes.ttgpuir.add_remove_layout_conversions(pm)
        intel.passes.ttgpuir.add_optimize_dot_operands(pm)
        intel.passes.ttgpuir.add_pipeline(pm, opt.num_stages, XPUBackend.get_split_barrier_scope(opt))

        if (opt.reduce_variable_liveness):
            intel.passes.ttgpuir.add_reduce_variable_liveness(pm)

        passes.ttgpuir.add_fuse_nested_loops(pm)

        passes.common.add_canonicalizer(pm)
        passes.ttir.add_triton_licm(pm)
        passes.common.add_canonicalizer(pm)
        passes.ttgpuir.add_combine_tensor_select_and_if(pm)

        passes.ttgpuir.add_optimize_thread_locality(pm)
        passes.ttgpuir.add_optimize_dot_operands(pm, True)
        passes.common.add_cse(pm)
        passes.ttgpuir.add_prefetch(pm)
        passes.ttgpuir.add_optimize_dot_operands(pm, True)
        intel.passes.ttgpuir.add_remove_layout_conversions(pm)
        intel.passes.ttgpuir.add_reduce_data_duplication(pm)
        passes.ttgpuir.add_reorder_instructions(pm)
        passes.common.add_cse(pm)
        passes.common.add_symbol_dce(pm)
        passes.common.add_sccp(pm)
        passes.common.add_canonicalizer(pm)
        if knobs.intel.opt_reduction_locality:
            intel.passes.ttgpuir.add_optimize_reduction_locality(pm)
        intel.passes.arith.add_arith_emulate_unsupported_floats(pm, ["bf16"], "f32")
        pm.run(mod, 'make_ttgir')
        metadata["cluster_dims"] = (cluster_info.clusterDimX, cluster_info.clusterDimY, cluster_info.clusterDimZ)
        return mod

    def gluon_to_ttgir(self, src, metadata, options):
        mod = src
        pm = ir.pass_manager(mod.context)
        pm.enable_debug()

        passes.gluon.add_inliner(pm)
        passes.gluon.add_resolve_auto_encodings(pm)
        passes.common.add_sccp(pm)
        passes.ttir.add_loop_aware_cse(pm)
        passes.gluon.add_canonicalizer(pm)
        passes.ttgpuir.add_combine_tensor_select_and_if(pm)

        pm.run(mod, 'gluon_to_ttgir')
        metadata["tensordesc_meta"] = mod.get_tensordesc_metadata()
        return mod

    @classmethod
    def optimize_llvm_mod(cls, llvm_mod, options):
        intel.set_spv_target_triple(llvm_mod)
        with track("optimize_module") as tr:
            intel.optimize_module(llvm_mod, llvm.OPTIMIZE_O3, tr.callback("passes"))

    @classmethod
    @track
    def make_llir(cls, src, metadata, options):
        mod = src
        # TritonGPU -> LLVM-IR (MLIR)
        pm = ir.pass_manager(mod.context)
        pm.enable_debug()

        passes.convert.add_scf_to_cf(pm)
        passes.gluon.add_inliner(pm)
        passes.convert.add_index_to_llvmir(pm)
        intel.passes.ttgpuir.add_allocate_shared_memory(pm)
        passes.ttgpuir.add_allocate_global_scratch_memory(pm)
        # instrumentation point here so we can override IRs above (e.g., ttir and ttgir)
        if cls.instrumentation:
            cls.instrumentation.patch("ttgpuir_to_llvmir", pm, mod.context)
        intel.passes.ttgpuir.add_to_llvmir(pm)
        intel.passes.ttgpuir.add_gen_to_llvm(pm)
        passes.common.add_canonicalizer(pm)
        intel.passes.ttgpuir.add_rewrite_stack_ptr(pm)
        passes.common.add_cse(pm)
        passes.convert.add_arith_to_llvmir(pm)
        passes.common.add_canonicalizer(pm)
        passes.common.add_cse(pm)
        passes.common.add_symbol_dce(pm)

        if not knobs.compilation.disable_line_info and not knobs.compilation.dump_ir_extract_di_local_variables:
            passes.llvmir.add_di_scope(pm)

        if cls.instrumentation:
            cls.instrumentation.patch("llvmir_to_llvm", pm, mod.context)
        pm.run(mod, 'make_llir')

        if knobs.compilation.dump_ir_extract_di_local_variables:
            # comments below on why separate it
            if not knobs.compilation.disable_line_info:
                pm = ir.pass_manager(mod.context)
                pm.enable_debug()
                passes.llvmir.add_di_scope(pm)
                pm.run(mod, 'make_llir.disable_line_info')

            # insert dbg intrinsic with several DI Attribute including source
            # var name and type info note: unknown reason for now, but this
            # pass and add_di_scope has to be run separately, otherwise if we
            # put them into previous pipline, it trigger a segmentfault without
            # any error message; could be due to a bug in mlir or pybind11
            pm = ir.pass_manager(mod.context)
            pm.enable_debug()
            passes.llvmir.add_di_local_variable(pm)
            pm.run(mod, 'make_llir.dump_ir_extract_di_local_variables')

        # LLVM-IR (MLIR) -> LLVM-IR (LLVM)
        llvm.init_targets()
        context = llvm.context()
        llvm_mod = llvm.to_module(mod, context)
        intel.set_fast_math(llvm_mod)
        if options.extern_libs:
            paths = [path for (name, path) in options.extern_libs]
            llvm.link_extern_libs(llvm_mod, paths)

        cls.optimize_llvm_mod(llvm_mod, options)
        intel.post_process_llir(llvm_mod)

        # Get some metadata
        total_num_warps = src.get_int_attr("ttg.total-num-warps")
        if total_num_warps is not None:
            metadata["num_warps"] = total_num_warps
        metadata["threads_per_warp"] = intel.get_threads_per_warp(src)
        metadata["shared"] = src.get_int_attr("ttg.shared")
        metadata["global_scratch_size"] = src.get_int_attr("ttg.global_scratch_memory_size")
        metadata["global_scratch_align"] = src.get_int_attr("ttg.global_scratch_memory_alignment")
        metadata["profile_scratch_size"] = src.get_int_attr("ttg.profile_scratch_memory_size") or 0
        metadata["profile_scratch_align"] = src.get_int_attr("ttg.profile_scratch_memory_alignment") or 1
        ret = str(llvm_mod)
        del llvm_mod
        del context
        return ret

    @classmethod
    @track
    def make_spv(cls, src, metadata, options):
        spirv, name = intel.translate_to_spirv(src)
        metadata["name"] = name
        metadata.setdefault("build_flags", "")
        if options.grf_mode == '128':
            metadata["build_flags"] += " -cl-intel-128-GRF-per-thread"
        elif options.grf_mode == '256':
            if options.num_warps > 32:
                raise RuntimeError("grf_mode = 256 cannot be used with num_warps > 32")
            metadata["build_flags"] += " -cl-intel-256-GRF-per-thread"
        elif options.grf_mode == 'auto':
            metadata["build_flags"] += " -cl-intel-enable-auto-large-GRF-mode"
        elif options.grf_mode != 'default':
            raise RuntimeError(f"Unknown grf_mode: {options.grf_mode}")

        if knobs.intel.disable_igc_opt:
            metadata["build_flags"] += " -cl-opt-disable"
        return spirv

    @classmethod
    @track
    def make_zebin(cls, src, metadata, options):
        metadata["binary_ext"] = "zebin"

        shader_dump_opt = ""
        if knobs.intel.dump_shader_info:
            # The IGC (Intel Graphic Compiler) only parses the options at first time in JIT-ing the binary per process.
            # Have to use the `ocloc` to generate the binary in sub-process to work around the limitation.
            shader_dump_opt = f" -igc_opts ',DumpToCustomDir={metadata['cache_dir']},ShaderDumpEnable=1'"

        metadata["generate_native_code"] = options.generate_native_code

        with track("generate_native_code"), tempfile.TemporaryDirectory() as temp_dir:
            with tempfile.NamedTemporaryFile(mode='wb', suffix='.spv', dir=temp_dir, delete=False) as fsrc:
                fsrc.write(src)
            fbin = fsrc.name + '.o'

            ocloc_cmd = [
                'ocloc', 'compile', '-file', fsrc.name, '-o', fbin, '-spirv_input', '-device', cls.device_arch,
                '-options', metadata["build_flags"] + shader_dump_opt
            ]

            try:
                output = subprocess.check_output(ocloc_cmd, stderr=subprocess.STDOUT, text=True)
                if 'spilled' in output and metadata["build_flags"].find("-cl-intel-256-GRF-per-thread") == -1:
                    """
                    The exact message is something like:
                        warning: kernel matmul_kernel  compiled SIMD16 allocated 128 regs and spilled around 217
                    is "spilled" enough for now?
                    """
                    metadata["build_flags"] += " -cl-intel-256-GRF-per-thread"
                    # re-run with new build flags
                    ocloc_cmd[-1] = metadata["build_flags"] + shader_dump_opt
                    subprocess.check_output(ocloc_cmd, stderr=subprocess.STDOUT, text=True)
            except subprocess.CalledProcessError as e:
                if e.returncode == 255:
                    error = 'Internal Triton ZEBIN codegen error'
                elif e.returncode == 128 + signal.SIGSEGV:
                    error = '`ocloc` raised SIGSEGV'
                else:
                    error = f'`ocloc` failed with error code {e.returncode}'

                raise RuntimeError(f'{error}\n'
                                   f'`ocloc` stderr:\n{e.output}\n'
                                   f'Repro command: {ocloc_cmd}\n') from e

            with open(fbin, 'rb') as f:
                zebin = f.read()
        return zebin

    def add_stages(self, stages, options, language):
        if language == Language.TRITON:
            stages["ttir"] = lambda src, metadata: self.make_ttir(src, metadata, options)
            stages["ttgir"] = lambda src, metadata: self.make_ttgir(src, metadata, options, self.properties)
        elif language == Language.GLUON:
            stages["ttgir"] = lambda src, metadata: self.gluon_to_ttgir(src, metadata, options)
        stages["llir"] = lambda src, metadata: self.make_llir(src, metadata, options)
        stages["spv"] = lambda src, metadata: self.make_spv(src, metadata, options)
        if options.generate_native_code:
            stages["zebin"] = lambda src, metadata: self.make_zebin(src, metadata, options)
        if knobs.runtime.add_stages_inspection_hook is not None:
            knobs.runtime.add_stages_inspection_hook(self, stages, options, language, None)

    @functools.lru_cache()
    def hash(self):
        return f'SPIR-V 1.5-{self.properties}'<|MERGE_RESOLUTION|>--- conflicted
+++ resolved
@@ -15,12 +15,7 @@
 import subprocess
 from pathlib import Path
 
-<<<<<<< HEAD
-# TODO: Move this to upstream
-try:
-=======
 try:  # XPUBackend allows metaclasses injection
->>>>>>> be95d5d0
     from .meta import XPUBackendMeta
 except ImportError:
     XPUBackendMeta = type(BaseBackend)
@@ -73,33 +68,10 @@
         return hashlib.sha256(key.encode("utf-8")).hexdigest()
 
 
-<<<<<<< HEAD
-def min_dot_size(device_props: dict):
-    # (M, N, K)
-    # M: repeatCount. 1,2,4,8
-    # N: executionSize. 16 for PVC, 8 for ATS
-    # K: systolicDepth x opsPerChan. systolicDepth must be 8
-    repeat_count = 1
-    sdepth = 8
-    exec_size = min(device_props["sub_group_sizes"])
-
-    def get_ops_per_channel(lhs_type, rhs_type):
-        l_bitwidth = lhs_type.scalar.primitive_bitwidth
-        r_bitwidth = rhs_type.scalar.primitive_bitwidth
-        max_ops_per_chan = 32 / max(l_bitwidth, r_bitwidth)
-        return min(8, max_ops_per_chan)
-
-    return lambda lhs_type, rhs_type: (repeat_count, exec_size, sdepth * get_ops_per_channel(lhs_type, rhs_type))
-
-
-class XPUBackend(BaseBackend, metaclass=XPUBackendMeta):
-    device_props: dict = {}
-=======
 class XPUBackend(BaseBackend, metaclass=XPUBackendMeta):
     arch_to_impl = {}  # Architecture id to backend implementation class mapping
     binary_ext = "spv"
     target_arch = "spir64"
->>>>>>> be95d5d0
     instrumentation = None
 
     @staticmethod
