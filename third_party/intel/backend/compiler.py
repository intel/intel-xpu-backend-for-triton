from triton.backends.compiler import BaseBackend
from triton._C.libtriton import ir, passes, llvm, intel
from triton.backends.intel.driver import compile_module_from_src

from dataclasses import dataclass
import functools
from typing import Any, Dict, Tuple
from types import ModuleType
import hashlib
import re
import tempfile
import signal
import os
import shutil
import subprocess
from pathlib import Path


@functools.lru_cache()
def _path_to_binary(binary: str):
    paths = [
        os.environ.get(f"TRITON_{binary.upper().replace('-', '_')}_PATH", ""),
        os.path.join(os.path.dirname(__file__), "bin", binary),
        shutil.which(binary) or "",
    ]

    for p in paths:
        bin = p.split(" ")[0]
        if os.path.exists(bin) and os.path.isfile(bin):
            result = subprocess.check_output([bin, "--version"], stderr=subprocess.STDOUT)
            if result is not None:
                version = re.search(r".*SPIRV-Tools v(\d+\.\d+).*", result.decode("utf-8"), flags=re.MULTILINE)
                if version is not None:
                    return p, version.group(1)
    raise RuntimeError(f"Cannot find {binary}")


@dataclass
class XPUOptions:
    num_warps: int = 4
    num_ctas: int = 1
    num_stages: int = 2
    cluster_dims: tuple = (1, 1, 1)
    threads_per_warp: int = 32
    optimize_epilogue: bool = False
    enable_fp_fusion: bool = True
    launch_cooperative_grid: bool = False
    supported_fp8_dtypes: Tuple[str] = ("fp8e5", "fp8e4nv", "fp8e4b15")
    deprecated_fp8_dtypes: Tuple[str] = ()
    default_dot_input_precision: str = "tf32"
    allowed_dot_input_precisions: Tuple[str] = ("tf32", "tf32x3", "ieee")
    allow_fp8e4nv: bool = False
    allow_fp8e4b15: bool = True
    grf_mode: tuple = ('small', 'large', 'auto', 'default')
    max_num_imprecise_acc_default: int = 0  # `max_num_imprecise_acc` only applies to fp8 -> fp32 dot on sm_90 for cuda
    extern_libs: dict = None
    debug: bool = False
    backend_name: str = 'intel'
    sanitize_overflow: bool = False
    generate_native_code: bool = False
    advanced_path: bool = False
    one_matrix_per_load_for_bt: bool = False

    def __post_init__(self):
        default_libdir = Path(__file__).parent / 'lib'
        extern_libs = {} if self.extern_libs is None else dict(self.extern_libs)
        if not extern_libs.get('libdevice', None):
            extern_libs['libdevice'] = os.getenv("TRITON_LIBDEVICE_PATH",
                                                 str(default_libdir / 'libsycl-spir64-unknown-unknown.bc'))
        object.__setattr__(self, 'extern_libs', tuple(extern_libs.items()))
        if self.num_warps <= 0 or (self.num_warps & (self.num_warps - 1)) != 0:
            raise AssertionError("num_warps must be a power of 2")
        self.generate_native_code = bool(os.getenv("TRITON_XPU_GEN_NATIVE_CODE", self.generate_native_code))

    def hash(self):
        key = '_'.join([f'{name}-{val}' for name, val in self.__dict__.items()])
        return hashlib.sha256(key.encode("utf-8")).hexdigest()


def min_dot_size(device_props: dict):
    # (M, N, K)
    # M: repeatCount. 1,2,4,8
    # N: executionSize. 16 for PVC, 8 for ATS
    # K: systolicDepth x opsPerChan. systolicDepth must be 8

    # default 8 because 1,2,4 is not supported by our backend now.
    repeat_count = 8
    sdepth = 8
    exec_size = min(device_props["sub_group_sizes"])

    def get_ops_per_channel(lhs_type, rhs_type):
        l_bitwidth = lhs_type.scalar.primitive_bitwidth
        r_bitwidth = rhs_type.scalar.primitive_bitwidth
        max_ops_per_chan = 32 / max(l_bitwidth, r_bitwidth)
        return min(8, max_ops_per_chan)

    return lambda lhs_type, rhs_type: (repeat_count, exec_size, sdepth * get_ops_per_channel(lhs_type, rhs_type))


class XPUBackend(BaseBackend):
    device_props: dict = {}

    # AdvancedPath pass pipeline for kernels using block pointers.
    class AdvancedPath:

        @staticmethod
        def make_ttgir(mod, metadata, opt):
            pm = ir.pass_manager(mod.context)
            pm.enable_debug()

            intel.passes.ttir.add_convert_to_ttgpuir_warp(pm, opt.num_warps)
            inject_split_barriers = False
            intel.passes.ttgpuir.add_prefetch_block(pm, opt.num_stages, inject_split_barriers)
            intel.passes.ttgpuir.add_distribute_to_warps(pm)
            passes.common.add_canonicalizer(pm)
            passes.common.add_cse(pm)
            intel.passes.ttgpuir.add_match_target_size(pm)
            passes.common.add_canonicalizer(pm)
            passes.common.add_cse(pm)
            intel.passes.ttgpuir.add_schedule_load(pm)
            passes.common.add_symbol_dce(pm)
            pm.run(mod)
            return mod

    @staticmethod
    def supports_target(target: tuple):
        return target.backend == 'xpu'

    def __init__(self, target: tuple) -> None:
        super().__init__(target)
        if not isinstance(target.arch, dict):
            raise TypeError("target.arch is not a dict")
        dirname = os.path.dirname(os.path.realpath(__file__))
        mod = compile_module_from_src(Path(os.path.join(dirname, "arch_parser.c")).read_text(), "arch_utils")
        self.device_arch = mod.parse_device_arch(target.arch.get('architecture', 0))
        self.properties = self.parse_target(target.arch)
        self.binary_ext = "spv"

    def parse_target(self, tgt_prop) -> dict:
        dev_prop = {}
        dev_prop['name'] = tgt_prop.get('name', 'xpu')
        dev_prop['platform_name'] = tgt_prop.get('platform_name', None)
        dev_prop['vendor'] = tgt_prop.get('vendor', None)
        dev_prop['version'] = tgt_prop.get('version', None)
        dev_prop['gpu_eu_count'] = tgt_prop.get('gpu_eu_count', None)
        dev_prop['gpu_subslice_count'] = tgt_prop.get('gpu_subslice_count', None)
        dev_prop['max_work_group_size'] = tgt_prop.get('max_work_group_size', None)
        dev_prop['max_num_sub_groups'] = tgt_prop.get('max_num_sub_groups', None)
        dev_prop['sub_group_sizes'] = tgt_prop.get('sub_group_sizes', None)
        dev_prop['has_fp64'] = tgt_prop.get('has_fp64', None)
        dev_prop['has_subgroup_matrix_multiply_accumulate'] = tgt_prop.get('has_subgroup_matrix_multiply_accumulate',
                                                                           False)
        dev_prop['has_subgroup_matrix_multiply_accumulate_tensor_float32'] = tgt_prop.get(
            'has_subgroup_matrix_multiply_accumulate_tensor_float32', False)
        dev_prop['has_subgroup_2d_block_io'] = tgt_prop.get('has_subgroup_2d_block_io', False)
        dev_prop['has_bfloat16_conversions'] = tgt_prop.get('has_bfloat16_conversions', True)

        if self.device_arch and shutil.which('ocloc'):
            if self.device_arch in self.device_props:
                dev_prop.update(self.device_props[self.device_arch])
                return dev_prop
            try:
                ocloc_cmd = ['ocloc', 'query', 'CL_DEVICE_EXTENSIONS', '-device', self.device_arch]
                with tempfile.TemporaryDirectory() as temp_dir:
                    output = subprocess.check_output(ocloc_cmd, text=True, cwd=temp_dir)
                supported_extensions = set()
                for extension in output.split(' '):
                    supported_extensions.add(extension)
                ocloc_dev_prop = {}
                ocloc_dev_prop[
                    'has_subgroup_matrix_multiply_accumulate'] = 'cl_intel_subgroup_matrix_multiply_accumulate' in supported_extensions
                ocloc_dev_prop[
                    'has_subgroup_matrix_multiply_accumulate_tensor_float32'] = 'cl_intel_subgroup_matrix_multiply_accumulate_tensor_float32' in supported_extensions
                ocloc_dev_prop['has_subgroup_2d_block_io'] = 'cl_intel_subgroup_2d_block_io' in supported_extensions
                ocloc_dev_prop['has_bfloat16_conversions'] = 'cl_intel_bfloat16_conversions' in supported_extensions
                self.device_props[self.device_arch] = ocloc_dev_prop
                dev_prop.update(ocloc_dev_prop)
            except subprocess.CalledProcessError:
                # Note: LTS driver does not support ocloc query CL_DEVICE_EXTENSIONS.
                pass
        return dev_prop

    def parse_options(self, opts) -> Any:
        args = {k: opts[k] for k in XPUOptions.__dataclass_fields__.keys() if k in opts}
        args["allow_fp8e4nv"] = True
        return XPUOptions(**args)

    def pack_metadata(self, metadata):
        return metadata

    def get_codegen_implementation(self, options):
        from triton.language.extra.intel import convert_custom_float8
        codegen_fns = {}
        codegen_fns["convert_custom_types"] = convert_custom_float8
        codegen_fns["min_dot_size"] = min_dot_size(self.properties)
        return codegen_fns

    def get_module_map(self) -> Dict[str, ModuleType]:
        from triton.language.extra.intel import libdevice
        return {"triton.language.extra.libdevice": libdevice}

    def load_dialects(self, ctx):
        intel.load_dialects(ctx)

    @staticmethod
    def make_ttir(mod, metadata, opt):
        pm = ir.pass_manager(mod.context)
        pm.enable_debug()
        passes.common.add_inliner(pm)
        passes.ttir.add_combine(pm)
        passes.common.add_canonicalizer(pm)
        passes.ttir.add_reorder_broadcast(pm)
        passes.common.add_cse(pm)
        passes.common.add_licm(pm)
        passes.common.add_symbol_dce(pm)
        passes.ttir.add_loop_unroll(pm)
        pm.run(mod)
        return mod

    @staticmethod
    def make_ttgir(mod, metadata, opt, properties):
        cluster_info = intel.ClusterInfo()
        if opt.cluster_dims is not None:
            cluster_info.clusterDimX = opt.cluster_dims[0]
            cluster_info.clusterDimY = opt.cluster_dims[1]
            cluster_info.clusterDimZ = opt.cluster_dims[2]
        # Set up Diagnostic
        if os.environ.get("MLIR_ENABLE_REMARK", "0") == "1":
            srcMgr = llvm.source_mgr()
            ir.source_mgr_diag(srcMgr, mod.context)
            mod.context.printOpOnDiagnostic(True)

        # Annotate module with information required by subsequent transformations.
        pm = ir.pass_manager(mod.context)
        pm.enable_debug()
        intel.passes.ttgpuir.add_triton_annotate_module(pm, min(properties["sub_group_sizes"]),
                                                        properties["has_subgroup_2d_block_io"],
                                                        properties["has_subgroup_matrix_multiply_accumulate"],
                                                        properties["has_bfloat16_conversions"], opt.threads_per_warp)
        pm.run(mod)

        # Overwrite the threads_per_warp option with the module annotation.
        opt.threads_per_warp = intel.get_threads_per_warp(mod)

        # Run the TTIR -> TTGIR pass pipeline.
        pm = ir.pass_manager(mod.context)
        pm.enable_debug()

        if (properties["has_subgroup_2d_block_io"] and properties["has_subgroup_matrix_multiply_accumulate"]
                and (os.getenv("TRITON_INTEL_ADVANCED_PATH", "0") == "1" or opt.advanced_path)):
            return XPUBackend.AdvancedPath.make_ttgir(mod, metadata, opt)

        passes.ttir.add_convert_to_ttgpuir(pm, "xpu", opt.num_warps, opt.threads_per_warp, opt.num_ctas)
        # optimize TTGIR
        intel.passes.ttgpuir.add_coalesce(pm)
        intel.passes.ttgpuir.add_remove_layout_conversions(pm)

        intel.passes.ttgpuir.add_accelerate_matmul(pm)
        intel.passes.ttgpuir.add_remove_layout_conversions(pm)
        intel.passes.ttgpuir.add_materialize_block_pointer(pm)
        if os.getenv("TRITON_INTEL_REWRITE_TENSOR_POINTER", "0") == "1":
            intel.passes.ttgpuir.add_rewrite_tensor_pointer(pm)
        intel.passes.ttgpuir.add_pipeline(pm, opt.num_stages, False)

        passes.ttgpuir.add_optimize_thread_locality(pm)
        passes.ttgpuir.add_optimize_dot_operands(pm, True)
        passes.common.add_cse(pm)
        passes.ttgpuir.add_prefetch(pm)
        passes.ttgpuir.add_optimize_dot_operands(pm, True)
<<<<<<< HEAD
        intel.passes.ttgpuir.add_optimize_reduction_locality(pm)
=======
        if os.getenv("TRITON_INTEL_OPTIMIZE_REDUCTION_LOCALITY", "0") == "1":
            intel.passes.ttgpuir.add_optimize_reduction_locality(pm)
>>>>>>> 97caaf20
        intel.passes.ttgpuir.add_remove_layout_conversions(pm)
        intel.passes.ttgpuir.add_reduce_data_duplication(pm)
        passes.ttgpuir.add_reorder_instructions(pm)
        passes.common.add_cse(pm)
        passes.common.add_symbol_dce(pm)
        passes.common.add_canonicalizer(pm)
        intel.passes.arith.add_arith_emulate_unsupported_floats(pm, ["bf16"], "f32")
        pm.run(mod)
        metadata["cluster_dims"] = (cluster_info.clusterDimX, cluster_info.clusterDimY, cluster_info.clusterDimZ)
        return mod

    @staticmethod
    def make_llir(src, metadata, options):
        # warp-specialization mutates num_warps
        num_warp_groups = src.get_int_attr("ttg.num-warp-groups-per-cta")
        if num_warp_groups is not None:
            metadata["num_warps"] *= num_warp_groups
        threads_per_warp = intel.get_threads_per_warp(src)
        metadata["threads_per_warp"] = threads_per_warp
        mod = src
        # TritonGPU -> LLVM-IR (MLIR)
        pm = ir.pass_manager(mod.context)
        pm.enable_debug()
        # Set up Diagnostic
        if os.environ.get("MLIR_ENABLE_REMARK", "0") == "1":
            srcMgr = llvm.source_mgr()
            ir.source_mgr_diag(srcMgr, mod.context)
            mod.context.printOpOnDiagnostic(True)
        # FIXME: Advanced path drops tensor layouts, so this will crash on some
        # operations being used, e.g., convert_layout.
        if os.getenv("TRITON_INTEL_REDUCE_TRANSPOSE", "0") != "1":
            intel.passes.ttgpuir.add_decompose_unsupported_conversions(pm)
        passes.convert.add_scf_to_cf(pm)
        passes.convert.add_index_to_llvmir(pm)
        # FIXME: Advanced path uses custom type conversion and needs hacky
        # solutions for SLM allocation, so this will crash on some operations
        # being used, e.g., convert_layout.
        if os.getenv("TRITON_INTEL_REDUCE_TRANSPOSE", "0") != "1":
            intel.passes.ttgpuir.add_allocate_shared_memory(pm)
        intel.passes.ttgpuir.add_to_llvmir(pm, options.advanced_path, options.one_matrix_per_load_for_bt)
        intel.set_fast_math(mod)
        passes.convert.add_arith_to_llvmir(pm)
        passes.common.add_canonicalizer(pm)
        passes.common.add_cse(pm)
        passes.common.add_symbol_dce(pm)
        if os.environ.get("TRITON_DISABLE_LINE_INFO", "0") == "0":
            passes.llvmir.add_di_scope(pm)
        pm.run(mod)
        # LLVM-IR (MLIR) -> LLVM-IR (LLVM)
        llvm.init_targets()
        context = llvm.context()
        llvm_mod = llvm.to_module(mod, context)
        intel.set_spv_target_triple(llvm_mod)
        if options.extern_libs:
            paths = [path for (name, path) in options.extern_libs]
            llvm.link_extern_libs(llvm_mod, paths)
        intel.optimize_module(llvm_mod, llvm.OPTIMIZE_O3)
        intel.post_process_llir(llvm_mod)

        # Get some metadata
        metadata["shared"] = src.get_int_attr("ttg.shared")
        ret = str(llvm_mod)
        del llvm_mod
        del context
        return ret

    @staticmethod
    def make_spv(src, metadata, options):
        spirv, name = intel.translate_to_spirv(src)
        metadata["name"] = name
        if options.grf_mode == 'small':
            metadata["build_flags"] = "-cl-intel-128-GRF-per-thread"
        elif options.grf_mode == 'large':
            if options.num_warps > 32:
                raise RuntimeError("grf_mode = large cannot be used with num_warps > 32")
            metadata["build_flags"] = "-cl-intel-256-GRF-per-thread"
        elif options.grf_mode == 'auto':
            metadata["build_flags"] = "-cl-intel-enable-auto-large-GRF-mode"
        else:
            metadata["build_flags"] = ""

        if options.generate_native_code:
            with tempfile.NamedTemporaryFile(delete=False, mode='wb', suffix='.spv') as fsrc, \
                tempfile.NamedTemporaryFile(delete=False, mode='r', suffix='.log') as flog:
                fsrc.write(spirv)
                fsrc.flush()
                fbin = fsrc.name + '.o'

                ocloc_cmd = [
                    'ocloc', 'compile', '-file', fsrc.name, '-o', fbin, '-spirv_input', '-device', 'pvc', '-options',
                    metadata["build_flags"]
                ]

                try:
                    subprocess.run(ocloc_cmd, check=True, close_fds=False, stdout=flog, stderr=subprocess.STDOUT)
                    if os.path.exists(flog.name):
                        with open(flog.name) as log_file:
                            log = log_file.read().strip()
                            if 'spilled' in log and metadata["build_flags"].find("-cl-intel-256-GRF-per-thread") == -1:
                                """
                                The exact message is something like:
                                    warning: kernel matmul_kernel  compiled SIMD16 allocated 128 regs and spilled around 217
                                is "spilled" enough for now?
                                """
                                metadata["build_flags"] += " -cl-intel-256-GRF-per-thread"
                                # re-run with new build flags
                                ocloc_cmd[-1] = metadata["build_flags"]
                                subprocess.run(ocloc_cmd, check=True, close_fds=False, stdout=flog,
                                               stderr=subprocess.STDOUT)
                        os.remove(flog.name)
                    if os.path.exists(fsrc.name):
                        os.remove(fsrc.name)
                except subprocess.CalledProcessError as e:
                    with open(flog.name) as log_file:
                        log = log_file.read()
                    if os.path.exists(flog.name):
                        os.remove(flog.name)

                    if e.returncode == 255:
                        error = 'Internal Triton ZEBIN codegen error'
                    elif e.returncode == 128 + signal.SIGSEGV:
                        error = '`ocloc` raised SIGSEGV'
                    else:
                        error = f'`ocloc` failed with error code {e.returncode}'

                    raise RuntimeError(f'{error}\n'
                                       f'`ocloc` stderr:\n{log}\n'
                                       f'Repro command: {ocloc_cmd}\n')

                with open(fbin, 'rb') as f:
                    zebin = f.read()
                if os.path.exists(fbin):
                    os.remove(fbin)
            return zebin
        return spirv

    def add_stages(self, stages, options):
        stages["ttir"] = lambda src, metadata: self.make_ttir(src, metadata, options)
        stages["ttgir"] = lambda src, metadata: self.make_ttgir(src, metadata, options, self.properties)
        stages["llir"] = lambda src, metadata: self.make_llir(src, metadata, options)
        stages["spv"] = lambda src, metadata: self.make_spv(src, metadata, options)

    @functools.lru_cache()
    def hash(self):
        return f'SPIR-V 1.5-{self.properties}'<|MERGE_RESOLUTION|>--- conflicted
+++ resolved
@@ -267,12 +267,7 @@
         passes.common.add_cse(pm)
         passes.ttgpuir.add_prefetch(pm)
         passes.ttgpuir.add_optimize_dot_operands(pm, True)
-<<<<<<< HEAD
         intel.passes.ttgpuir.add_optimize_reduction_locality(pm)
-=======
-        if os.getenv("TRITON_INTEL_OPTIMIZE_REDUCTION_LOCALITY", "0") == "1":
-            intel.passes.ttgpuir.add_optimize_reduction_locality(pm)
->>>>>>> 97caaf20
         intel.passes.ttgpuir.add_remove_layout_conversions(pm)
         intel.passes.ttgpuir.add_reduce_data_duplication(pm)
         passes.ttgpuir.add_reorder_instructions(pm)
