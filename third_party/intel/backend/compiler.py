from triton.backends.compiler import BaseBackend
from triton._C.libtriton import ir, passes, llvm, intel
from triton.backends.intel.driver import compile_module_from_src

from dataclasses import dataclass
import functools
from typing import Any, Dict, Tuple
from types import ModuleType
import hashlib
import re
import tempfile
import signal
import os
import shutil
import subprocess
from pathlib import Path


@functools.lru_cache()
def _path_to_binary(binary: str):
    paths = [
        os.environ.get(f"TRITON_{binary.upper().replace('-', '_')}_PATH", ""),
        os.path.join(os.path.dirname(__file__), "bin", binary),
        shutil.which(binary) or "",
    ]

    for p in paths:
        bin = p.split(" ")[0]
        if os.path.exists(bin) and os.path.isfile(bin):
            result = subprocess.check_output([bin, "--version"], stderr=subprocess.STDOUT)
            if result is not None:
                version = re.search(r".*SPIRV-Tools v(\d+\.\d+).*", result.decode("utf-8"), flags=re.MULTILINE)
                if version is not None:
                    return p, version.group(1)
    raise RuntimeError(f"Cannot find {binary}")


@dataclass
class XPUOptions:
    num_warps: int = 4
    num_ctas: int = 1
    num_stages: int = 2
    split_barriers_scope: str = 'None'
    cluster_dims: tuple = (1, 1, 1)
    threads_per_warp: int = 32
    optimize_epilogue: bool = False
    enable_fp_fusion: bool = True
    launch_cooperative_grid: bool = False
    supported_fp8_dtypes: Tuple[str] = ("fp8e5", "fp8e4nv", "fp8e4b15")
    deprecated_fp8_dtypes: Tuple[str] = ()
    default_dot_input_precision: str = "tf32"
    allowed_dot_input_precisions: Tuple[str] = ("tf32", "tf32x3", "ieee")
    allow_fp8e4nv: bool = False
    allow_fp8e4b15: bool = True
    grf_mode: tuple = ('small', 'large', 'auto', 'default')
    max_num_imprecise_acc_default: int = 0  # `max_num_imprecise_acc` only applies to fp8 -> fp32 dot on sm_90 for cuda
    extern_libs: dict = None
    debug: bool = False
    backend_name: str = 'intel'
    sanitize_overflow: bool = False
    generate_native_code: bool = False
    advanced_path: bool = False
    one_matrix_per_load_for_bt: bool = False
    enable_tile_load_linear_layout: bool = True

    def __post_init__(self):
        default_libdir = Path(__file__).parent / 'lib'
        extern_libs = {} if self.extern_libs is None else dict(self.extern_libs)
        if not extern_libs.get('libdevice', None):
            extern_libs['libdevice'] = os.getenv("TRITON_LIBDEVICE_PATH",
                                                 str(default_libdir / 'libsycl-spir64-unknown-unknown.bc'))
        object.__setattr__(self, 'extern_libs', tuple(extern_libs.items()))
        if self.num_warps <= 0 or (self.num_warps & (self.num_warps - 1)) != 0:
            raise AssertionError("num_warps must be a power of 2")
        generate_native_code_env = os.getenv("TRITON_XPU_GEN_NATIVE_CODE")
        if generate_native_code_env is not None:
            self.generate_native_code = generate_native_code_env == "1"
        # ensure generate native code setting is communicated to the external compiler library
        os.environ["TRITON_XPU_GEN_NATIVE_CODE"] = "1" if self.generate_native_code else "0"

    def hash(self):
        key = '_'.join([f'{name}-{val}' for name, val in self.__dict__.items()])
        return hashlib.sha256(key.encode("utf-8")).hexdigest()


def min_dot_size(device_props: dict):
    # (M, N, K)
    # M: repeatCount. 1,2,4,8
    # N: executionSize. 16 for PVC, 8 for ATS
    # K: systolicDepth x opsPerChan. systolicDepth must be 8

    # default 8 because 1,2,4 is not supported by our backend now.
    repeat_count = 8
    sdepth = 8
    exec_size = min(device_props["sub_group_sizes"])

    def get_ops_per_channel(lhs_type, rhs_type):
        l_bitwidth = lhs_type.scalar.primitive_bitwidth
        r_bitwidth = rhs_type.scalar.primitive_bitwidth
        max_ops_per_chan = 32 / max(l_bitwidth, r_bitwidth)
        return min(8, max_ops_per_chan)

    return lambda lhs_type, rhs_type: (repeat_count, exec_size, sdepth * get_ops_per_channel(lhs_type, rhs_type))


class XPUBackend(BaseBackend):
    device_props: dict = {}

    # AdvancedPath pass pipeline for kernels using block pointers.
    class AdvancedPath:

        @staticmethod
        def make_ttgir(mod, metadata, opt):
            pm = ir.pass_manager(mod.context)
            pm.enable_debug()

            intel.passes.ttir.add_convert_to_ttgpuir_warp(pm, opt.num_warps)
            inject_split_barriers = False
            intel.passes.ttgpuir.add_prefetch_block(pm, opt.num_stages, inject_split_barriers)
            intel.passes.ttgpuir.add_distribute_to_warps(pm)
            passes.common.add_canonicalizer(pm)
            passes.common.add_cse(pm)
            intel.passes.ttgpuir.add_match_target_size(pm)
            passes.common.add_canonicalizer(pm)
            passes.common.add_cse(pm)
            intel.passes.ttgpuir.add_schedule_load(pm)
            passes.common.add_symbol_dce(pm)
            pm.run(mod)
            return mod

    @staticmethod
    def supports_target(target: tuple):
        return target.backend == 'xpu'

    def __init__(self, target: tuple) -> None:
        super().__init__(target)
        if not isinstance(target.arch, dict):
            raise TypeError("target.arch is not a dict")
        dirname = os.path.dirname(os.path.realpath(__file__))
        mod = compile_module_from_src(Path(os.path.join(dirname, "arch_parser.c")).read_text(), "arch_utils")
        self.device_arch = mod.parse_device_arch(target.arch.get('architecture', 0))
        self.properties = self.parse_target(target.arch)
        self.binary_ext = "spv"

    def parse_target(self, tgt_prop) -> dict:
        dev_prop = {}
        dev_prop['name'] = tgt_prop.get('name', 'xpu')
        dev_prop['platform_name'] = tgt_prop.get('platform_name', None)
        dev_prop['vendor'] = tgt_prop.get('vendor', None)
        dev_prop['version'] = tgt_prop.get('version', None)
        dev_prop['gpu_eu_count'] = tgt_prop.get('gpu_eu_count', None)
        dev_prop['gpu_subslice_count'] = tgt_prop.get('gpu_subslice_count', None)
        dev_prop['max_work_group_size'] = tgt_prop.get('max_work_group_size', None)
        dev_prop['max_num_sub_groups'] = tgt_prop.get('max_num_sub_groups', None)
        dev_prop['sub_group_sizes'] = tgt_prop.get('sub_group_sizes', None)
        dev_prop['has_fp64'] = tgt_prop.get('has_fp64', None)
        dev_prop['has_subgroup_matrix_multiply_accumulate'] = tgt_prop.get('has_subgroup_matrix_multiply_accumulate',
                                                                           False)
        dev_prop['has_subgroup_matrix_multiply_accumulate_tensor_float32'] = tgt_prop.get(
            'has_subgroup_matrix_multiply_accumulate_tensor_float32', False)
        dev_prop['has_subgroup_2d_block_io'] = tgt_prop.get('has_subgroup_2d_block_io', False)
        dev_prop['has_bfloat16_conversions'] = tgt_prop.get('has_bfloat16_conversions', True)

        if self.device_arch and shutil.which('ocloc'):
            if self.device_arch in self.device_props:
                dev_prop.update(self.device_props[self.device_arch])
                return dev_prop
            try:
                ocloc_cmd = ['ocloc', 'query', 'CL_DEVICE_EXTENSIONS', '-device', self.device_arch]
                with tempfile.TemporaryDirectory() as temp_dir:
                    output = subprocess.check_output(ocloc_cmd, text=True, cwd=temp_dir)
                supported_extensions = set()
                for extension in output.split(' '):
                    supported_extensions.add(extension)
                ocloc_dev_prop = {}
                ocloc_dev_prop[
                    'has_subgroup_matrix_multiply_accumulate'] = 'cl_intel_subgroup_matrix_multiply_accumulate' in supported_extensions
                ocloc_dev_prop[
                    'has_subgroup_matrix_multiply_accumulate_tensor_float32'] = 'cl_intel_subgroup_matrix_multiply_accumulate_tensor_float32' in supported_extensions
                ocloc_dev_prop['has_subgroup_2d_block_io'] = 'cl_intel_subgroup_2d_block_io' in supported_extensions
                ocloc_dev_prop['has_bfloat16_conversions'] = 'cl_intel_bfloat16_conversions' in supported_extensions
                self.device_props[self.device_arch] = ocloc_dev_prop
                dev_prop.update(ocloc_dev_prop)
            except subprocess.CalledProcessError:
                # Note: LTS driver does not support ocloc query CL_DEVICE_EXTENSIONS.
                pass
        return dev_prop

    def parse_options(self, opts) -> Any:
        args = {k: opts[k] for k in XPUOptions.__dataclass_fields__.keys() if k in opts}
        args["allow_fp8e4nv"] = True
        args["enable_tile_load_linear_layout"] = os.getenv("TRITON_XPU_ENABLE_TILE_LOAD_LINEAR_LAYOUT", "1") == "1"
        return XPUOptions(**args)

    def pack_metadata(self, metadata):
        return metadata

    def get_codegen_implementation(self, options):
        from triton.language.extra.intel import convert_custom_float8
        codegen_fns = {}
        codegen_fns["convert_custom_types"] = convert_custom_float8
        codegen_fns["min_dot_size"] = min_dot_size(self.properties)
        return codegen_fns

    def get_module_map(self) -> Dict[str, ModuleType]:
        from triton.language.extra.intel import libdevice
        return {"triton.language.extra.libdevice": libdevice}

    def load_dialects(self, ctx):
        intel.load_dialects(ctx)

    @staticmethod
    def parse_raise_block_pointer_flags() -> dict:
        str = os.getenv("TRITON_INTEL_RAISE_BLOCK_POINTER", "0")
        raise_block_ptr_flags = {}
        raise_block_ptr_flags['enabled'] = False
        raise_block_ptr_flags['ignore-masks'] = False
        for flag in str.split(':'):
            if (flag == "1"):
                raise_block_ptr_flags['enabled'] = True
            if (flag == "ignore-masks"):
                raise_block_ptr_flags['enabled'] = True
                raise_block_ptr_flags['ignore-masks'] = True
        return raise_block_ptr_flags

    @staticmethod
    def make_ttir(mod, metadata, opt):
        raise_block_ptr_flags = XPUBackend.parse_raise_block_pointer_flags()

        pm = ir.pass_manager(mod.context)
        pm.enable_debug()
        passes.common.add_inliner(pm)
        intel.passes.ttir.add_convert_tdesc_to_block_pointer(pm)
        passes.ttir.add_combine(pm)
        passes.common.add_cse(pm)
        passes.common.add_licm(pm)
        intel.passes.ttir.add_remove_masks(pm)
        if raise_block_ptr_flags['enabled']:
            ignore_masks = True if raise_block_ptr_flags['ignore-masks'] else False
            intel.passes.ttir.add_raise_block_pointer(pm, ignore_masks)
        passes.common.add_canonicalizer(pm)
        passes.ttir.add_reorder_broadcast(pm)
        passes.common.add_cse(pm)
        passes.common.add_licm(pm)
        passes.common.add_symbol_dce(pm)
        passes.ttir.add_loop_unroll(pm)
        pm.run(mod)
        return mod

    @staticmethod
    def make_ttgir(mod, metadata, opt, properties):
        cluster_info = intel.ClusterInfo()
        if opt.cluster_dims is not None:
            cluster_info.clusterDimX = opt.cluster_dims[0]
            cluster_info.clusterDimY = opt.cluster_dims[1]
            cluster_info.clusterDimZ = opt.cluster_dims[2]
<<<<<<< HEAD
        # 0:No barrier / 1:Workgroup scope / 2:Subgroup scope
        split_barriers_scope = intel.SplitBarrierScope.none
        if opt.split_barriers_scope == 'Workgroup':
            split_barriers_scope = intel.SplitBarrierScope.Workgroup
        elif opt.split_barriers_scope == 'Subgroup':
            split_barriers_scope = intel.SplitBarrierScope.Subgroup
        # Set up Diagnostic
        if os.environ.get("MLIR_ENABLE_REMARK", "0") == "1":
            srcMgr = llvm.source_mgr()
            ir.source_mgr_diag(srcMgr, mod.context)
            mod.context.printOpOnDiagnostic(True)
=======
>>>>>>> 0cf724ff

        # Annotate module with information required by subsequent transformations.
        pm = ir.pass_manager(mod.context)
        pm.enable_debug()
        target_arch = "spir64"
        intel.passes.ttgpuir.add_triton_annotate_module(pm, min(properties["sub_group_sizes"]),
                                                        properties["has_subgroup_2d_block_io"],
                                                        properties["has_subgroup_matrix_multiply_accumulate"],
                                                        properties["has_bfloat16_conversions"], opt.threads_per_warp,
                                                        target_arch)
        pm.run(mod)

        # Overwrite the threads_per_warp option with the module annotation.
        opt.threads_per_warp = intel.get_threads_per_warp(mod)

        # Check threads_per_warp and num_threads are within limits.
        if opt.threads_per_warp not in properties['sub_group_sizes']:
            raise ValueError(
                f"threads_per_warp={opt.threads_per_warp} is unsupported for the target (supported values are {properties['sub_group_sizes']})"
            )
        if opt.num_warps > properties['max_num_sub_groups']:
            raise ValueError(
                f"num_warps={opt.num_warps} is unsupported for the target (limit is {properties['max_num_sub_groups']})"
            )
        if opt.threads_per_warp * opt.num_warps > properties['max_work_group_size']:
            raise ValueError(f"Kernel threads number exceeds the limit ({properties['max_work_group_size']})")

        # Run the TTIR -> TTGIR pass pipeline.
        pm = ir.pass_manager(mod.context)
        pm.enable_debug()

        if (properties["has_subgroup_2d_block_io"] and properties["has_subgroup_matrix_multiply_accumulate"]
                and (os.getenv("TRITON_INTEL_ADVANCED_PATH", "0") == "1" or opt.advanced_path)):
            return XPUBackend.AdvancedPath.make_ttgir(mod, metadata, opt)

        passes.ttir.add_convert_to_ttgpuir(pm, "xpu", opt.num_warps, opt.threads_per_warp, opt.num_ctas)
        # optimize TTGIR
        intel.passes.ttgpuir.add_coalesce(pm)
        intel.passes.ttgpuir.add_remove_layout_conversions(pm)

        intel.passes.ttgpuir.add_accelerate_matmul(pm)
        intel.passes.ttgpuir.add_remove_layout_conversions(pm)
        intel.passes.ttgpuir.add_materialize_block_pointer(pm)
        intel.passes.ttgpuir.add_pipeline(pm, opt.num_stages, False, split_barriers_scope)

        passes.ttgpuir.add_fuse_nested_loops(pm)
        passes.ttgpuir.add_optimize_thread_locality(pm)
        passes.ttgpuir.add_optimize_dot_operands(pm, True)
        passes.common.add_cse(pm)
        passes.ttgpuir.add_prefetch(pm)
        passes.ttgpuir.add_optimize_dot_operands(pm, True)
        intel.passes.ttgpuir.add_remove_layout_conversions(pm)
        intel.passes.ttgpuir.add_reduce_data_duplication(pm)
        passes.ttgpuir.add_reorder_instructions(pm)
        passes.common.add_cse(pm)
        passes.common.add_symbol_dce(pm)
        passes.common.add_canonicalizer(pm)
        if os.getenv("TRITON_INTEL_OPTIMIZE_REDUCTION_LOCALITY", "0") == "1":
            intel.passes.ttgpuir.add_optimize_reduction_locality(pm)
        intel.passes.arith.add_arith_emulate_unsupported_floats(pm, ["bf16"], "f32")
        pm.run(mod)
        metadata["cluster_dims"] = (cluster_info.clusterDimX, cluster_info.clusterDimY, cluster_info.clusterDimZ)
        return mod

    @staticmethod
    def make_llir(src, metadata, options):
        # warp-specialization mutates num_warps
        num_warp_groups = src.get_int_attr("ttg.num-warp-groups-per-cta")
        if num_warp_groups is not None:
            metadata["num_warps"] *= num_warp_groups
        threads_per_warp = intel.get_threads_per_warp(src)
        metadata["threads_per_warp"] = threads_per_warp

        mod = src
        # TritonGPU -> LLVM-IR (MLIR)
        pm = ir.pass_manager(mod.context)
        pm.enable_debug()

        passes.convert.add_scf_to_cf(pm)
        passes.convert.add_index_to_llvmir(pm)
        # FIXME: Advanced path uses custom type conversion and needs hacky
        # solutions for SLM allocation, so this will crash on some operations
        # being used, e.g., convert_layout.
        if os.getenv("TRITON_INTEL_REDUCE_TRANSPOSE", "0") != "1":
            passes.ttgpuir.add_allocate_shared_memory(pm)
        intel.passes.ttgpuir.add_to_llvmir(pm, options.advanced_path, options.one_matrix_per_load_for_bt,
                                           options.enable_tile_load_linear_layout)
        intel.passes.ttgpuir.add_rewrite_stack_ptr(pm)
        passes.convert.add_arith_to_llvmir(pm)
        passes.common.add_canonicalizer(pm)
        passes.common.add_cse(pm)
        passes.common.add_symbol_dce(pm)
        if os.environ.get("TRITON_DISABLE_LINE_INFO", "0") == "0":
            passes.llvmir.add_di_scope(pm)
        pm.run(mod)
        # LLVM-IR (MLIR) -> LLVM-IR (LLVM)
        llvm.init_targets()
        context = llvm.context()
        llvm_mod = llvm.to_module(mod, context)
        intel.set_spv_target_triple(llvm_mod)
        if os.getenv("TRITON_INTEL_FAST_MATH", "0") == "1":
            intel.set_fast_math(llvm_mod)
        if options.extern_libs:
            paths = [path for (name, path) in options.extern_libs]
            llvm.link_extern_libs(llvm_mod, paths)
        intel.optimize_module(llvm_mod, llvm.OPTIMIZE_O3)
        intel.post_process_llir(llvm_mod)

        # Get some metadata
        metadata["shared"] = src.get_int_attr("ttg.shared")
        ret = str(llvm_mod)
        del llvm_mod
        del context
        return ret

    @staticmethod
    def make_spv(src, metadata, options):
        spirv, name = intel.translate_to_spirv(src)
        metadata["name"] = name
        if options.grf_mode == 'small':
            metadata["build_flags"] = "-cl-intel-128-GRF-per-thread"
        elif options.grf_mode == 'large':
            if options.num_warps > 32:
                raise RuntimeError("grf_mode = large cannot be used with num_warps > 32")
            metadata["build_flags"] = "-cl-intel-256-GRF-per-thread"
        elif options.grf_mode == 'auto':
            metadata["build_flags"] = "-cl-intel-enable-auto-large-GRF-mode"
        else:
            metadata["build_flags"] = ""

        if options.generate_native_code:
            with tempfile.NamedTemporaryFile(delete=False, mode='wb', suffix='.spv') as fsrc, \
                tempfile.NamedTemporaryFile(delete=False, mode='r', suffix='.log') as flog:
                fsrc.write(spirv)
                fsrc.flush()
                fbin = fsrc.name + '.o'

                ocloc_cmd = [
                    'ocloc', 'compile', '-file', fsrc.name, '-o', fbin, '-spirv_input', '-device', 'pvc', '-options',
                    metadata["build_flags"]
                ]

                try:
                    subprocess.run(ocloc_cmd, check=True, close_fds=False, stdout=flog, stderr=subprocess.STDOUT)
                    if os.path.exists(flog.name):
                        with open(flog.name) as log_file:
                            log = log_file.read().strip()
                            if 'spilled' in log and metadata["build_flags"].find("-cl-intel-256-GRF-per-thread") == -1:
                                """
                                The exact message is something like:
                                    warning: kernel matmul_kernel  compiled SIMD16 allocated 128 regs and spilled around 217
                                is "spilled" enough for now?
                                """
                                metadata["build_flags"] += " -cl-intel-256-GRF-per-thread"
                                # re-run with new build flags
                                ocloc_cmd[-1] = metadata["build_flags"]
                                subprocess.run(ocloc_cmd, check=True, close_fds=False, stdout=flog,
                                               stderr=subprocess.STDOUT)
                        os.remove(flog.name)
                    if os.path.exists(fsrc.name):
                        os.remove(fsrc.name)
                except subprocess.CalledProcessError as e:
                    with open(flog.name) as log_file:
                        log = log_file.read()
                    if os.path.exists(flog.name):
                        os.remove(flog.name)

                    if e.returncode == 255:
                        error = 'Internal Triton ZEBIN codegen error'
                    elif e.returncode == 128 + signal.SIGSEGV:
                        error = '`ocloc` raised SIGSEGV'
                    else:
                        error = f'`ocloc` failed with error code {e.returncode}'

                    raise RuntimeError(f'{error}\n'
                                       f'`ocloc` stderr:\n{log}\n'
                                       f'Repro command: {ocloc_cmd}\n')

                with open(fbin, 'rb') as f:
                    zebin = f.read()
                if os.path.exists(fbin):
                    os.remove(fbin)
            return zebin
        return spirv

    def add_stages(self, stages, options):
        stages["ttir"] = lambda src, metadata: self.make_ttir(src, metadata, options)
        stages["ttgir"] = lambda src, metadata: self.make_ttgir(src, metadata, options, self.properties)
        stages["llir"] = lambda src, metadata: self.make_llir(src, metadata, options)
        stages["spv"] = lambda src, metadata: self.make_spv(src, metadata, options)

    @functools.lru_cache()
    def hash(self):
        return f'SPIR-V 1.5-{self.properties}'<|MERGE_RESOLUTION|>--- conflicted
+++ resolved
@@ -254,21 +254,13 @@
             cluster_info.clusterDimX = opt.cluster_dims[0]
             cluster_info.clusterDimY = opt.cluster_dims[1]
             cluster_info.clusterDimZ = opt.cluster_dims[2]
-<<<<<<< HEAD
+
         # 0:No barrier / 1:Workgroup scope / 2:Subgroup scope
         split_barriers_scope = intel.SplitBarrierScope.none
         if opt.split_barriers_scope == 'Workgroup':
             split_barriers_scope = intel.SplitBarrierScope.Workgroup
         elif opt.split_barriers_scope == 'Subgroup':
             split_barriers_scope = intel.SplitBarrierScope.Subgroup
-        # Set up Diagnostic
-        if os.environ.get("MLIR_ENABLE_REMARK", "0") == "1":
-            srcMgr = llvm.source_mgr()
-            ir.source_mgr_diag(srcMgr, mod.context)
-            mod.context.printOpOnDiagnostic(True)
-=======
->>>>>>> 0cf724ff
-
         # Annotate module with information required by subsequent transformations.
         pm = ir.pass_manager(mod.context)
         pm.enable_debug()
