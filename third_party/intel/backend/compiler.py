from triton.backends.compiler import BaseBackend
from triton._C.libtriton import ir, passes, llvm, intel
from triton.backends.intel.driver import compile_module_from_src

from dataclasses import dataclass
import functools
from typing import Any, Dict, Tuple
from types import ModuleType
import hashlib
import re
import tempfile
import signal
import os
import shutil
import subprocess
from pathlib import Path


@functools.lru_cache()
def _path_to_binary(binary: str):
    paths = [
        os.environ.get(f"TRITON_{binary.upper().replace('-', '_')}_PATH", ""),
        os.path.join(os.path.dirname(__file__), "bin", binary),
        shutil.which(binary) or "",
    ]

    for p in paths:
        bin = p.split(" ")[0]
        if os.path.exists(bin) and os.path.isfile(bin):
            result = subprocess.check_output([bin, "--version"], stderr=subprocess.STDOUT)
            if result is not None:
                version = re.search(r".*SPIRV-Tools v(\d+\.\d+).*", result.decode("utf-8"), flags=re.MULTILINE)
                if version is not None:
                    return p, version.group(1)
    raise RuntimeError(f"Cannot find {binary}")


@dataclass
class XPUOptions:
    num_warps: int = 4
    num_ctas: int = 1
    num_stages: int = 2
    cluster_dims: tuple = (1, 1, 1)
    threads_per_warp: int = 32
    optimize_epilogue: bool = False
    enable_fp_fusion: bool = True
    launch_cooperative_grid: bool = False
    supported_fp8_dtypes: Tuple[str] = ("fp8e5", "fp8e4nv", "fp8e4b15")
    deprecated_fp8_dtypes: Tuple[str] = ()
    default_dot_input_precision: str = "tf32"
    allowed_dot_input_precisions: Tuple[str] = ("tf32", "tf32x3", "ieee")
    allow_fp8e4nv: bool = False
    allow_fp8e4b15: bool = True
    grf_mode: tuple = ('small', 'large', 'auto', 'default')
    split_barriers_scope: str = 'None'    
    max_num_imprecise_acc_default: int = 0  # `max_num_imprecise_acc` only applies to fp8 -> fp32 dot on sm_90 for cuda
    extern_libs: dict = None
    debug: bool = False
    backend_name: str = 'intel'
    sanitize_overflow: bool = False
    generate_native_code: bool = False
    advanced_path: bool = False
    one_matrix_per_load_for_bt: bool = False
    enable_tile_load_linear_layout: bool = True

    def __post_init__(self):
        default_libdir = Path(__file__).parent / 'lib'
        extern_libs = {} if self.extern_libs is None else dict(self.extern_libs)
        if not extern_libs.get('libdevice', None):
            extern_libs['libdevice'] = os.getenv("TRITON_LIBDEVICE_PATH",
                                                 str(default_libdir / 'libsycl-spir64-unknown-unknown.bc'))
        object.__setattr__(self, 'extern_libs', tuple(extern_libs.items()))
        if self.num_warps <= 0 or (self.num_warps & (self.num_warps - 1)) != 0:
            raise AssertionError("num_warps must be a power of 2")
        generate_native_code_env = os.getenv("TRITON_XPU_GEN_NATIVE_CODE")
        if generate_native_code_env is not None:
            self.generate_native_code = generate_native_code_env == "1"
        # ensure generate native code setting is communicated to the external compiler library
        os.environ["TRITON_XPU_GEN_NATIVE_CODE"] = "1" if self.generate_native_code else "0"

    def hash(self):
        key = '_'.join([f'{name}-{val}' for name, val in self.__dict__.items()])
        return hashlib.sha256(key.encode("utf-8")).hexdigest()


def min_dot_size(device_props: dict):
    # (M, N, K)
    # M: repeatCount. 1,2,4,8
    # N: executionSize. 16 for PVC, 8 for ATS
    # K: systolicDepth x opsPerChan. systolicDepth must be 8

    # default 8 because 1,2,4 is not supported by our backend now.
    repeat_count = 8
    sdepth = 8
    exec_size = min(device_props["sub_group_sizes"])

    def get_ops_per_channel(lhs_type, rhs_type):
        l_bitwidth = lhs_type.scalar.primitive_bitwidth
        r_bitwidth = rhs_type.scalar.primitive_bitwidth
        max_ops_per_chan = 32 / max(l_bitwidth, r_bitwidth)
        return min(8, max_ops_per_chan)

    return lambda lhs_type, rhs_type: (repeat_count, exec_size, sdepth * get_ops_per_channel(lhs_type, rhs_type))


class XPUBackend(BaseBackend):
    device_props: dict = {}

    # AdvancedPath pass pipeline for kernels using block pointers.
    class AdvancedPath:

        @staticmethod
        def make_ttgir(mod, metadata, opt):
            pm = ir.pass_manager(mod.context)
            pm.enable_debug()

            intel.passes.ttir.add_convert_to_ttgpuir_warp(pm, opt.num_warps)
            inject_split_barriers = False
            intel.passes.ttgpuir.add_prefetch_block(pm, opt.num_stages, inject_split_barriers)
            intel.passes.ttgpuir.add_distribute_to_warps(pm)
            passes.common.add_canonicalizer(pm)
            passes.common.add_cse(pm)
            intel.passes.ttgpuir.add_match_target_size(pm)
            passes.common.add_canonicalizer(pm)
            passes.common.add_cse(pm)
            intel.passes.ttgpuir.add_schedule_load(pm)
            passes.common.add_symbol_dce(pm)
            pm.run(mod)
            return mod

    @staticmethod
    def supports_target(target: tuple):
        return target.backend == 'xpu'

    def __init__(self, target: tuple) -> None:
        super().__init__(target)
        if not isinstance(target.arch, dict):
            raise TypeError("target.arch is not a dict")
        dirname = os.path.dirname(os.path.realpath(__file__))
        mod = compile_module_from_src(Path(os.path.join(dirname, "arch_parser.c")).read_text(), "arch_utils")
        self.device_arch = mod.parse_device_arch(target.arch.get('architecture', 0))
        self.properties = self.parse_target(target.arch)
        self.binary_ext = "spv"

    def parse_target(self, tgt_prop) -> dict:
        dev_prop = {}
        dev_prop['name'] = tgt_prop.get('name', 'xpu')
        dev_prop['platform_name'] = tgt_prop.get('platform_name', None)
        dev_prop['vendor'] = tgt_prop.get('vendor', None)
        dev_prop['version'] = tgt_prop.get('version', None)
        dev_prop['gpu_eu_count'] = tgt_prop.get('gpu_eu_count', None)
        dev_prop['gpu_subslice_count'] = tgt_prop.get('gpu_subslice_count', None)
        dev_prop['max_work_group_size'] = tgt_prop.get('max_work_group_size', None)
        dev_prop['max_num_sub_groups'] = tgt_prop.get('max_num_sub_groups', None)
        dev_prop['sub_group_sizes'] = tgt_prop.get('sub_group_sizes', None)
        dev_prop['has_fp64'] = tgt_prop.get('has_fp64', None)
        dev_prop['has_subgroup_matrix_multiply_accumulate'] = tgt_prop.get('has_subgroup_matrix_multiply_accumulate',
                                                                           False)
        dev_prop['has_subgroup_matrix_multiply_accumulate_tensor_float32'] = tgt_prop.get(
            'has_subgroup_matrix_multiply_accumulate_tensor_float32', False)
        dev_prop['has_subgroup_2d_block_io'] = tgt_prop.get('has_subgroup_2d_block_io', False)
        dev_prop['has_bfloat16_conversions'] = tgt_prop.get('has_bfloat16_conversions', True)

        if self.device_arch and shutil.which('ocloc'):
            if self.device_arch in self.device_props:
                dev_prop.update(self.device_props[self.device_arch])
                return dev_prop
            try:
                ocloc_cmd = ['ocloc', 'query', 'CL_DEVICE_EXTENSIONS', '-device', self.device_arch]
                with tempfile.TemporaryDirectory() as temp_dir:
                    output = subprocess.check_output(ocloc_cmd, text=True, cwd=temp_dir)
                supported_extensions = set()
                for extension in output.split(' '):
                    supported_extensions.add(extension)
                ocloc_dev_prop = {}
                ocloc_dev_prop[
                    'has_subgroup_matrix_multiply_accumulate'] = 'cl_intel_subgroup_matrix_multiply_accumulate' in supported_extensions
                ocloc_dev_prop[
                    'has_subgroup_matrix_multiply_accumulate_tensor_float32'] = 'cl_intel_subgroup_matrix_multiply_accumulate_tensor_float32' in supported_extensions
                ocloc_dev_prop['has_subgroup_2d_block_io'] = 'cl_intel_subgroup_2d_block_io' in supported_extensions
                ocloc_dev_prop['has_bfloat16_conversions'] = 'cl_intel_bfloat16_conversions' in supported_extensions
                self.device_props[self.device_arch] = ocloc_dev_prop
                dev_prop.update(ocloc_dev_prop)
            except subprocess.CalledProcessError:
                # Note: LTS driver does not support ocloc query CL_DEVICE_EXTENSIONS.
                pass
        return dev_prop

    def parse_options(self, opts) -> Any:
        args = {k: opts[k] for k in XPUOptions.__dataclass_fields__.keys() if k in opts}
        args["allow_fp8e4nv"] = True
        args["enable_tile_load_linear_layout"] = os.getenv("TRITON_XPU_ENABLE_TILE_LOAD_LINEAR_LAYOUT", "1") == "1"
        return XPUOptions(**args)

    def pack_metadata(self, metadata):
        return metadata

    def get_codegen_implementation(self, options):
        from triton.language.extra.intel import convert_custom_float8
        codegen_fns = {}
        codegen_fns["convert_custom_types"] = convert_custom_float8
        codegen_fns["min_dot_size"] = min_dot_size(self.properties)
        return codegen_fns

    def get_module_map(self) -> Dict[str, ModuleType]:
        from triton.language.extra.intel import libdevice
        return {"triton.language.extra.libdevice": libdevice}

    def load_dialects(self, ctx):
        intel.load_dialects(ctx)

    @staticmethod
    def parse_raise_block_pointer_flags() -> dict:
        str = os.getenv("TRITON_INTEL_RAISE_BLOCK_POINTER", "0")
        raise_block_ptr_flags = {}
        raise_block_ptr_flags['enabled'] = False
        raise_block_ptr_flags['ignore-masks'] = False
        for flag in str.split(':'):
            if (flag == "1"):
                raise_block_ptr_flags['enabled'] = True
            if (flag == "ignore-masks"):
                raise_block_ptr_flags['enabled'] = True
                raise_block_ptr_flags['ignore-masks'] = True
        return raise_block_ptr_flags


    @staticmethod
    def validate_options(opt, properties):
        # Check threads_per_warp and num_threads are within limits.
        if opt.threads_per_warp not in properties['sub_group_sizes']:
            raise ValueError(
                f"threads_per_warp={opt.threads_per_warp} is unsupported for the target (supported values are {properties['sub_group_sizes']})"
            )
        if opt.num_warps > properties['max_num_sub_groups']:
            raise ValueError(
                f"num_warps={opt.num_warps} is unsupported for the target (limit is {properties['max_num_sub_groups']})"
            )
        if opt.threads_per_warp * opt.num_warps > properties['max_work_group_size']:
            raise ValueError(f"Kernel threads number exceeds the limit ({properties['max_work_group_size']})")


    @staticmethod 
    def annotate_module(mod, properties, opt, target_arch):
        # Annotate module with information required by subsequent transformations.
        pm = ir.pass_manager(mod.context)
        pm.enable_debug()
        intel.passes.ttgpuir.add_triton_annotate_module(pm, min(properties["sub_group_sizes"]),
                                                        properties["has_subgroup_2d_block_io"],
                                                        properties["has_subgroup_matrix_multiply_accumulate"],
                                                        properties["has_bfloat16_conversions"], opt.threads_per_warp,
                                                        target_arch)
        pm.run(mod)


    @staticmethod
    def get_split_barrier_scope(opt):
        split_barriers_scope = intel.SplitBarrierScope.none
        if opt.split_barriers_scope == 'Workgroup':
            split_barriers_scope = intel.SplitBarrierScope.Workgroup
        elif opt.split_barriers_scope == 'Subgroup':
            split_barriers_scope = intel.SplitBarrierScope.Subgroup
        return split_barriers_scope


    @staticmethod
    def make_ttir(mod, metadata, opt):
        raise_block_ptr_flags = XPUBackend.parse_raise_block_pointer_flags()

        pm = ir.pass_manager(mod.context)
        pm.enable_debug()
        passes.common.add_inliner(pm)
        intel.passes.ttir.add_convert_tdesc_to_block_pointer(pm)
        passes.common.add_cse(pm)
        passes.common.add_licm(pm)
        intel.passes.ttir.add_remove_masks(pm)
        if raise_block_ptr_flags['enabled']:
            ignore_masks = True if raise_block_ptr_flags['ignore-masks'] else False
            intel.passes.ttir.add_raise_block_pointer(pm, ignore_masks)
        passes.common.add_canonicalizer(pm)
        passes.ttir.add_combine(pm)
        passes.ttir.add_reorder_broadcast(pm)
        passes.common.add_cse(pm)
        passes.common.add_symbol_dce(pm)
        passes.ttir.add_loop_unroll(pm)
        pm.run(mod)
        return mod


    @staticmethod
    def make_ttgir(mod, metadata, opt, properties):
        cluster_info = intel.ClusterInfo()
        if opt.cluster_dims is not None:
            cluster_info.clusterDimX = opt.cluster_dims[0]
            cluster_info.clusterDimY = opt.cluster_dims[1]
            cluster_info.clusterDimZ = opt.cluster_dims[2]

        # Annotate module with information required by subsequent transformations.
<<<<<<< HEAD
        XPUBackend.annotate_module(mod, properties, opt, "spir64")
=======
        pm = ir.pass_manager(mod.context)
        pm.enable_debug()
        intel.passes.ttgpuir.add_triton_annotate_module(pm, min(properties["sub_group_sizes"]),
                                                        properties["has_subgroup_2d_block_io"],
                                                        properties["has_subgroup_matrix_multiply_accumulate"],
                                                        properties["has_bfloat16_conversions"], opt.threads_per_warp,
                                                        "spir64")
        pm.run(mod)
>>>>>>> 3ddb3e3d

        # Overwrite the threads_per_warp option with the module annotation.
        opt.threads_per_warp = intel.get_threads_per_warp(mod)
        XPUBackend.validate_options(opt, properties)

        if (properties["has_subgroup_2d_block_io"] and properties["has_subgroup_matrix_multiply_accumulate"]
                and (os.getenv("TRITON_INTEL_ADVANCED_PATH", "0") == "1" or opt.advanced_path)):
            return XPUBackend.AdvancedPath.make_ttgir(mod, metadata, opt)

        pm = ir.pass_manager(mod.context)
        dump_enabled = pm.enable_debug()
        passes.ttir.add_convert_to_ttgpuir(pm, "xpu", opt.num_warps, opt.threads_per_warp, opt.num_ctas)
        # optimize TTGIR
        intel.passes.ttgpuir.add_coalesce(pm)
        intel.passes.ttgpuir.add_remove_layout_conversions(pm)

        intel.passes.ttgpuir.add_accelerate_matmul(pm)
        intel.passes.ttgpuir.add_remove_layout_conversions(pm)
        intel.passes.ttgpuir.add_materialize_block_pointer(pm)
        intel.passes.ttgpuir.add_pipeline(pm, opt.num_stages, dump_enabled, XPUBackend.get_split_barrier_scope(opt))

        passes.ttgpuir.add_fuse_nested_loops(pm)
        passes.ttgpuir.add_optimize_thread_locality(pm)
        passes.ttgpuir.add_optimize_dot_operands(pm, True)
        passes.common.add_cse(pm)
        passes.ttgpuir.add_prefetch(pm)
        passes.ttgpuir.add_optimize_dot_operands(pm, True)
        intel.passes.ttgpuir.add_remove_layout_conversions(pm)
        intel.passes.ttgpuir.add_reduce_data_duplication(pm)
        passes.ttgpuir.add_reorder_instructions(pm)
        passes.common.add_cse(pm)
        passes.common.add_symbol_dce(pm)
        passes.common.add_canonicalizer(pm)
        if os.getenv("TRITON_INTEL_OPTIMIZE_REDUCTION_LOCALITY", "0") == "1":
            intel.passes.ttgpuir.add_optimize_reduction_locality(pm)
        intel.passes.arith.add_arith_emulate_unsupported_floats(pm, ["bf16"], "f32")
        pm.run(mod)
        metadata["cluster_dims"] = (cluster_info.clusterDimX, cluster_info.clusterDimY, cluster_info.clusterDimZ)
        return mod

    @staticmethod
    def make_llir(src, metadata, options):
        mod = src
        # TritonGPU -> LLVM-IR (MLIR)
        pm = ir.pass_manager(mod.context)
        pm.enable_debug()

        passes.convert.add_scf_to_cf(pm)
        passes.convert.add_index_to_llvmir(pm)
        # FIXME: Advanced path uses custom type conversion and needs hacky
        # solutions for SLM allocation, so this will crash on some operations
        # being used, e.g., convert_layout.
        if os.getenv("TRITON_INTEL_REDUCE_TRANSPOSE", "0") != "1":
            passes.ttgpuir.add_allocate_shared_memory(pm)
        passes.ttgpuir.add_allocate_global_scratch_memory(pm)
        intel.passes.ttgpuir.add_to_llvmir(pm, options.advanced_path, options.one_matrix_per_load_for_bt,
                                           options.enable_tile_load_linear_layout)
        intel.passes.ttgpuir.add_rewrite_stack_ptr(pm)
        passes.common.add_canonicalizer(pm)
        passes.common.add_cse(pm)
        passes.convert.add_arith_to_llvmir(pm)
        passes.common.add_canonicalizer(pm)
        passes.common.add_cse(pm)
        passes.common.add_symbol_dce(pm)
        if os.environ.get("TRITON_DISABLE_LINE_INFO", "0") == "0":
            passes.llvmir.add_di_scope(pm)
        pm.run(mod)
        # LLVM-IR (MLIR) -> LLVM-IR (LLVM)
        llvm.init_targets()
        context = llvm.context()
        llvm_mod = llvm.to_module(mod, context)
        intel.set_spv_target_triple(llvm_mod)
        if os.getenv("TRITON_INTEL_FAST_MATH", "0") == "1":
            intel.set_fast_math(llvm_mod)

        if options.extern_libs:
            paths = [path for (name, path) in options.extern_libs]
            llvm.link_extern_libs(llvm_mod, paths)

        intel.optimize_module(llvm_mod, llvm.OPTIMIZE_O3)
        intel.post_process_llir(llvm_mod)

        # Get some metadata
        total_num_warps = src.get_int_attr("ttg.total-num-warps")
        if total_num_warps is not None:
            metadata["num_warps"] = total_num_warps
        metadata["threads_per_warp"] = intel.get_threads_per_warp(src)
        metadata["shared"] = src.get_int_attr("ttg.shared")
        metadata["global_scratch_size"] = src.get_int_attr("ttg.global_scratch_memory_size")
        metadata["global_scratch_align"] = src.get_int_attr("ttg.global_scratch_memory_alignment")
        ret = str(llvm_mod)
        del llvm_mod
        del context
        return ret

    @staticmethod
    def make_spv(src, metadata, options):
        spirv, name = intel.translate_to_spirv(src)
        metadata["name"] = name
        if options.grf_mode == 'small':
            metadata["build_flags"] = "-cl-intel-128-GRF-per-thread"
        elif options.grf_mode == 'large':
            if options.num_warps > 32:
                raise RuntimeError("grf_mode = large cannot be used with num_warps > 32")
            metadata["build_flags"] = "-cl-intel-256-GRF-per-thread"
        elif options.grf_mode == 'auto':
            metadata["build_flags"] = "-cl-intel-enable-auto-large-GRF-mode"
        else:
            metadata["build_flags"] = ""

        if options.generate_native_code:
            with tempfile.NamedTemporaryFile(delete=False, mode='wb', suffix='.spv') as fsrc, \
                tempfile.NamedTemporaryFile(delete=False, mode='r', suffix='.log') as flog:
                fsrc.write(spirv)
                fsrc.flush()
                fbin = fsrc.name + '.o'

                ocloc_cmd = [
                    'ocloc', 'compile', '-file', fsrc.name, '-o', fbin, '-spirv_input', '-device', 'pvc', '-options',
                    metadata["build_flags"]
                ]

                try:
                    subprocess.run(ocloc_cmd, check=True, close_fds=False, stdout=flog, stderr=subprocess.STDOUT)
                    if os.path.exists(flog.name):
                        with open(flog.name) as log_file:
                            log = log_file.read().strip()
                            if 'spilled' in log and metadata["build_flags"].find("-cl-intel-256-GRF-per-thread") == -1:
                                """
                                The exact message is something like:
                                    warning: kernel matmul_kernel  compiled SIMD16 allocated 128 regs and spilled around 217
                                is "spilled" enough for now?
                                """
                                metadata["build_flags"] += " -cl-intel-256-GRF-per-thread"
                                # re-run with new build flags
                                ocloc_cmd[-1] = metadata["build_flags"]
                                subprocess.run(ocloc_cmd, check=True, close_fds=False, stdout=flog,
                                               stderr=subprocess.STDOUT)
                        os.remove(flog.name)
                    if os.path.exists(fsrc.name):
                        os.remove(fsrc.name)
                except subprocess.CalledProcessError as e:
                    with open(flog.name) as log_file:
                        log = log_file.read()
                    if os.path.exists(flog.name):
                        os.remove(flog.name)

                    if e.returncode == 255:
                        error = 'Internal Triton ZEBIN codegen error'
                    elif e.returncode == 128 + signal.SIGSEGV:
                        error = '`ocloc` raised SIGSEGV'
                    else:
                        error = f'`ocloc` failed with error code {e.returncode}'

                    raise RuntimeError(f'{error}\n'
                                       f'`ocloc` stderr:\n{log}\n'
                                       f'Repro command: {ocloc_cmd}\n')

                with open(fbin, 'rb') as f:
                    zebin = f.read()
                if os.path.exists(fbin):
                    os.remove(fbin)
            return zebin
        return spirv

    def add_stages(self, stages, options):
        stages["ttir"] = lambda src, metadata: self.make_ttir(src, metadata, options)
        stages["ttgir"] = lambda src, metadata: self.make_ttgir(src, metadata, options, self.properties)
        stages["llir"] = lambda src, metadata: self.make_llir(src, metadata, options)
        stages["spv"] = lambda src, metadata: self.make_spv(src, metadata, options)

    @functools.lru_cache()
    def hash(self):
        return f'SPIR-V 1.5-{self.properties}'<|MERGE_RESOLUTION|>--- conflicted
+++ resolved
@@ -295,18 +295,7 @@
             cluster_info.clusterDimZ = opt.cluster_dims[2]
 
         # Annotate module with information required by subsequent transformations.
-<<<<<<< HEAD
         XPUBackend.annotate_module(mod, properties, opt, "spir64")
-=======
-        pm = ir.pass_manager(mod.context)
-        pm.enable_debug()
-        intel.passes.ttgpuir.add_triton_annotate_module(pm, min(properties["sub_group_sizes"]),
-                                                        properties["has_subgroup_2d_block_io"],
-                                                        properties["has_subgroup_matrix_multiply_accumulate"],
-                                                        properties["has_bfloat16_conversions"], opt.threads_per_warp,
-                                                        "spir64")
-        pm.run(mod)
->>>>>>> 3ddb3e3d
 
         # Overwrite the threads_per_warp option with the module annotation.
         opt.threads_per_warp = intel.get_threads_per_warp(mod)
