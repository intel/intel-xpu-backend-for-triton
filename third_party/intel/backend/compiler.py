from triton.backends.compiler import BaseBackend, GPUTarget
from triton._C.libtriton import ir, passes, llvm, intel
from triton.backends.intel.driver import compile_module_from_src

from dataclasses import dataclass
import functools
from typing import Any, Tuple
import hashlib
import re
import os
import subprocess
from pathlib import Path


def _path_to_binary(binary: str):
    paths = [
        os.environ.get(f"TRITON_{binary.upper()}_PATH", ""),
        os.path.join(os.path.dirname(__file__), "bin", binary),
    ]

    for p in paths:
        bin = p.split(" ")[0]
        if os.path.exists(bin) and os.path.isfile(bin):
            result = subprocess.check_output([bin, "--version"], stderr=subprocess.STDOUT)
            if result is not None:
                version = re.search(r".*SPIRV-Tools v(\d+\.\d+).*", result.decode("utf-8"), flags=re.MULTILINE)
                if version is not None:
                    return p, version.group(1)
    raise RuntimeError(f"Cannot find {binary}")


@dataclass(frozen=True)
class XPUOptions:
    num_warps: int = 4
    num_ctas: int = 1
    num_stages: int = 2
    cluster_dims: tuple = (1, 1, 1)
    threads_per_warp: int = 32
    optimize_epilogue: bool = False
    enable_fp_fusion: bool = True
    default_dot_input_precision: str = "tf32"
    allowed_dot_input_precisions: Tuple[str] = ("tf32", "tf32x3", "ieee")
    allow_fp8e4nv: bool = False
    allow_fp8e4b15: bool = False
    max_num_imprecise_acc_default: int = 0  # `max_num_imprecise_acc` only applies to fp8 -> fp32 dot on sm_90 for cuda
    extern_libs: dict = None
    debug: bool = False

    def __post_init__(self):
        default_libdir = Path(__file__).parent / 'lib'
        extern_libs = {} if self.extern_libs is None else dict(self.extern_libs)
        if not extern_libs.get('libdevice', None):
            extern_libs['libdevice'] = str(default_libdir / 'libsycl-spir64-unknown-unknown.bc')
        object.__setattr__(self, 'extern_libs', tuple(extern_libs.items()))
        assert self.num_warps > 0 and (self.num_warps & (self.num_warps - 1)) == 0, \
            "num_warps must be a power of 2"

    def hash(self):
        key = '_'.join([f'{name}-{val}' for name, val in self.__dict__.items()])
        return hashlib.md5(key.encode("utf-8")).hexdigest()


class XPUBackend(BaseBackend):

    @staticmethod
    def supports_target(target: tuple):
        return target.backend == 'xpu'

    def __init__(self, target: tuple) -> None:
        super().__init__(target)
        assert isinstance(target.arch, dict)
        dirname = os.path.dirname(os.path.realpath(__file__))
        mod = compile_module_from_src(Path(os.path.join(dirname, "arch_parser.c")).read_text(), "arch_utils")
        self.parse_device_arch = mod.parse_device_arch
        self.properties = self._parse_target(target.arch)
        self.device_arch = self.properties["device_arch"]
        self.binary_ext = "spv"

    def _parse_target(self, tgt_prop) -> dict:
        dev_prop = {}
        dev_prop['name'] = tgt_prop.get('name', 'xpu')
        dev_prop['platform_name'] = tgt_prop.get('platform_name', None)
        dev_prop['vendor'] = tgt_prop.get('vendor', None)
        dev_prop['driver_version'] = tgt_prop.get('driver_version', None)
        dev_prop['version'] = tgt_prop.get('version', None)
        dev_prop['gpu_eu_count'] = tgt_prop.get('gpu_eu_count', None)
        dev_prop['gpu_subslice_count'] = tgt_prop.get('gpu_subslice_count', None)
        dev_prop['max_work_group_size'] = tgt_prop.get('max_work_group_size', None)
        dev_prop['max_num_sub_groups'] = tgt_prop.get('max_num_sub_groups', None)
        dev_prop['sub_group_sizes'] = tgt_prop.get('sub_group_sizes', None)
        dev_prop['has_fp64'] = tgt_prop.get('has_fp64', None)
        dev_prop['device_arch'] = self.parse_device_arch(tgt_prop.get('device_arch', 0))
        return dev_prop

    def parse_options(self, opts) -> Any:
        args = {k: opts[k] for k in XPUOptions.__dataclass_fields__.keys() if k in opts}
        args["allow_fp8e4nv"] = True
        return XPUOptions(**args)

    def pack_metadata(self, metadata):
        return metadata

    def load_dialects(self, ctx):
        intel.load_dialects(ctx)

    @staticmethod
    def make_ttir(mod, metadata, opt):
        pm = ir.pass_manager(mod.context)
        pm.enable_debug()
        passes.common.add_inliner(pm)
        if not os.environ.get("TRITON_INTEL_ENABLE_BLOCK_PTR", ""):
            passes.ttir.add_rewrite_tensor_pointer(pm)
        passes.ttir.add_combine(pm)
        passes.common.add_canonicalizer(pm)
        passes.ttir.add_reorder_broadcast(pm)
        passes.common.add_cse(pm)
        passes.common.add_licm(pm)
        passes.common.add_symbol_dce(pm)
        pm.run(mod)
        return mod

    @staticmethod
    def make_ttgir(mod, metadata, opt, device_arch):
        cluster_info = intel.ClusterInfo()
        if opt.cluster_dims is not None:
            cluster_info.clusterDimX = opt.cluster_dims[0]
            cluster_info.clusterDimY = opt.cluster_dims[1]
            cluster_info.clusterDimZ = opt.cluster_dims[2]
        # TTIR -> TTGIR
        pm = ir.pass_manager(mod.context)
        pm.enable_debug()
<<<<<<< HEAD
        if os.environ.get("TRITON_INTEL_ENABLE_BLOCK_PTR", ""):
            passes.ttir.add_convert_to_ttgpuir_warp(pm, opt.num_warps)
            passes.ttgpuir.add_prefetch_block(pm)
            passes.ttgpuir.add_distribute_to_warps(pm)
            passes.ttgpuir.add_match_target_size(pm)
            passes.common.add_canonicalizer(pm)
            passes.common.add_cse(pm)
            passes.common.add_symbol_dce(pm)
            pm.run(mod)
            metadata["cluster_dims"] = (cluster_info.clusterDimX, cluster_info.clusterDimY, cluster_info.clusterDimZ)
            return mod
        passes.ttir.add_convert_to_ttgpuir(pm, opt.num_warps, opt.threads_per_warp, opt.num_ctas, device_arch)
=======
        passes.ttir.add_convert_to_ttgpuir(pm, f"xpu:{device_arch}", opt.num_warps, opt.threads_per_warp, opt.num_ctas)
>>>>>>> 9d6d9451
        # optimize TTGIR
        passes.ttgpuir.add_coalesce(pm)
        # TODO(Qingyi): Move PlanCTAPass to the front of CoalescePass
        intel.passes.ttnvgpuir.add_plan_cta(pm, cluster_info)
        passes.ttgpuir.add_remove_layout_conversions(pm)
        passes.ttgpuir.add_optimize_thread_locality(pm)
        intel.passes.ttgpuir.add_accelerate_matmul(pm, device_arch)
        passes.ttgpuir.add_remove_layout_conversions(pm)
        if opt.optimize_epilogue:
            passes.ttgpuir.add_optimize_epilogue(pm)
        passes.ttgpuir.add_optimize_dot_operands(pm, True)
        passes.common.add_cse(pm)
        passes.ttgpuir.add_prefetch(pm)
        passes.ttgpuir.add_optimize_dot_operands(pm, True)
        passes.ttgpuir.add_remove_layout_conversions(pm)
        passes.ttgpuir.add_reduce_data_duplication(pm)
        passes.ttgpuir.add_reorder_instructions(pm)
        passes.common.add_cse(pm)
        passes.common.add_symbol_dce(pm)
        passes.common.add_canonicalizer(pm)
        pm.run(mod)
        metadata["cluster_dims"] = (cluster_info.clusterDimX, cluster_info.clusterDimY, cluster_info.clusterDimZ)
        return mod

    @staticmethod
    def make_llir(src, metadata, options, device_arch):
        # warp-specialization mutates num_warps
        num_warp_groups = src.get_int_attr("triton_gpu.num-warp-groups-per-cta")
        if num_warp_groups is not None:
            metadata["num_warps"] *= num_warp_groups
        threads_per_warp = ir.ttgpuir.get_threads_per_warp(src)
        metadata["threads_per_warp"] = threads_per_warp
        mod = src
        # TritonGPU -> LLVM-IR (MLIR)
        pm = ir.pass_manager(mod.context)
        pm.enable_debug()
        intel.passes.ttgpuir.add_decompose_unsupported_conversions(pm)
        passes.convert.add_scf_to_cf(pm)
        passes.convert.add_index_to_llvmir(pm)
        intel.passes.ttgpuir.add_allocate_shared_memory(pm)
        intel.passes.ttgpuir.add_to_llvmir(pm)
        passes.convert.add_arith_to_llvmir(pm)
        passes.common.add_canonicalizer(pm)
        passes.common.add_cse(pm)
        passes.common.add_symbol_dce(pm)
        if os.environ.get("TRITON_DISABLE_LINE_INFO", "0") == "0":
            passes.llvmir.add_di_scope(pm)
        pm.run(mod)
        # LLVM-IR (MLIR) -> LLVM-IR (LLVM)
        llvm.init_targets()
        context = llvm.context()
        llvm_mod = llvm.to_module(mod, context)
        llvm.set_spv_target_triple(llvm_mod)
        if options.extern_libs:
            paths = [path for (name, path) in options.extern_libs]
            llvm.link_extern_libs(llvm_mod, paths)
        llvm.optimize_module(llvm_mod, llvm.OPTIMIZE_O3)
        # Get some metadata
        metadata["shared"] = src.get_int_attr("triton_gpu.shared")
        ret = str(llvm_mod)
        del llvm_mod
        del context
        return ret

    @staticmethod
    def make_spv(src, metadata):
        ret, name = llvm.translate_to_spirv(src)
        metadata["name"] = name
        return ret

    def add_stages(self, stages, options):
        stages["ttir"] = lambda src, metadata: self.make_ttir(src, metadata, options)
        stages["ttgir"] = lambda src, metadata: self.make_ttgir(src, metadata, options, self.device_arch)
        stages["llir"] = lambda src, metadata: self.make_llir(src, metadata, options, self.device_arch)
        stages["spv"] = lambda src, metadata: self.make_spv(src, metadata)

    @functools.lru_cache()
    def hash(self):
        version = subprocess.check_output([_path_to_binary("spirv-dis")[0], "--version"], text=True).strip()
        return f'{version}-{self.properties}'

    def get_codegen_implementation(self):
        from triton.language.extra.intel import convert_custom_float8
        codegen_fns = {}
        codegen_fns["convert_custom_types"] = convert_custom_float8
        return codegen_fns<|MERGE_RESOLUTION|>--- conflicted
+++ resolved
@@ -129,7 +129,6 @@
         # TTIR -> TTGIR
         pm = ir.pass_manager(mod.context)
         pm.enable_debug()
-<<<<<<< HEAD
         if os.environ.get("TRITON_INTEL_ENABLE_BLOCK_PTR", ""):
             passes.ttir.add_convert_to_ttgpuir_warp(pm, opt.num_warps)
             passes.ttgpuir.add_prefetch_block(pm)
@@ -141,10 +140,7 @@
             pm.run(mod)
             metadata["cluster_dims"] = (cluster_info.clusterDimX, cluster_info.clusterDimY, cluster_info.clusterDimZ)
             return mod
-        passes.ttir.add_convert_to_ttgpuir(pm, opt.num_warps, opt.threads_per_warp, opt.num_ctas, device_arch)
-=======
         passes.ttir.add_convert_to_ttgpuir(pm, f"xpu:{device_arch}", opt.num_warps, opt.threads_per_warp, opt.num_ctas)
->>>>>>> 9d6d9451
         # optimize TTGIR
         passes.ttgpuir.add_coalesce(pm)
         # TODO(Qingyi): Move PlanCTAPass to the front of CoalescePass
