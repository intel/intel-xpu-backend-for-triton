from triton.backends.compiler import BaseBackend
from triton._C.libtriton import ir, passes, llvm, intel
from triton.backends.intel.driver import compile_module_from_src

from dataclasses import dataclass
import functools
from typing import Any, Dict, Tuple
from types import ModuleType
import hashlib
import re
import tempfile
import signal
import os
import shutil
import subprocess
from pathlib import Path


@functools.lru_cache()
def _path_to_binary(binary: str):
    paths = [
        os.environ.get(f"TRITON_{binary.upper().replace('-', '_')}_PATH", ""),
        os.path.join(os.path.dirname(__file__), "bin", binary),
        shutil.which(binary) or "",
    ]

    for p in paths:
        bin = p.split(" ")[0]
        if os.path.exists(bin) and os.path.isfile(bin):
            result = subprocess.check_output([bin, "--version"], stderr=subprocess.STDOUT)
            if result is not None:
                version = re.search(r".*SPIRV-Tools v(\d+\.\d+).*", result.decode("utf-8"), flags=re.MULTILINE)
                if version is not None:
                    return p, version.group(1)
    raise RuntimeError(f"Cannot find {binary}")


@dataclass
class XPUOptions:
    num_warps: int = 4
    num_ctas: int = 1
    num_stages: int = 2
    cluster_dims: tuple = (1, 1, 1)
    threads_per_warp: int = 32
    optimize_epilogue: bool = False
    enable_fp_fusion: bool = True
    launch_cooperative_grid: bool = False
    supported_fp8_dtypes: Tuple[str] = ("fp8e5", "fp8e4nv", "fp8e4b15")
    deprecated_fp8_dtypes: Tuple[str] = ()
    default_dot_input_precision: str = "tf32"
    allowed_dot_input_precisions: Tuple[str] = ("tf32", "tf32x3", "ieee")
    allow_fp8e4nv: bool = False
    allow_fp8e4b15: bool = True
    grf_mode: tuple = ('small', 'large', 'auto', 'default')
    max_num_imprecise_acc_default: int = 0  # `max_num_imprecise_acc` only applies to fp8 -> fp32 dot on sm_90 for cuda
    extern_libs: dict = None
    debug: bool = False
    backend_name: str = 'intel'
    sanitize_overflow: bool = False
    generate_native_code: bool = False
    advanced_path: bool = False
    one_matrix_per_load_for_bt: bool = False

    def __post_init__(self):
        default_libdir = Path(__file__).parent / 'lib'
        extern_libs = {} if self.extern_libs is None else dict(self.extern_libs)
        if not extern_libs.get('libdevice', None):
            extern_libs['libdevice'] = os.getenv("TRITON_LIBDEVICE_PATH",
                                                 str(default_libdir / 'libsycl-spir64-unknown-unknown.bc'))
        object.__setattr__(self, 'extern_libs', tuple(extern_libs.items()))
        if self.num_warps <= 0 or (self.num_warps & (self.num_warps - 1)) != 0:
            raise AssertionError("num_warps must be a power of 2")
        self.generate_native_code = bool(os.getenv("TRITON_XPU_GEN_NATIVE_CODE", self.generate_native_code))

    def hash(self):
        key = '_'.join([f'{name}-{val}' for name, val in self.__dict__.items()])
        return hashlib.sha256(key.encode("utf-8")).hexdigest()


def min_dot_size(device_props: dict):
    # (M, N, K)
    # M: repeatCount. 1,2,4,8
    # N: executionSize. 16 for PVC, 8 for ATS
    # K: systolicDepth x opsPerChan. systolicDepth must be 8

    # default 8 because 1,2,4 is not supported by our backend now.
    repeat_count = 8
    sdepth = 8
    exec_size = min(device_props["sub_group_sizes"])

    def get_ops_per_channel(lhs_type, rhs_type):
        l_bitwidth = lhs_type.scalar.primitive_bitwidth
        r_bitwidth = rhs_type.scalar.primitive_bitwidth
        max_ops_per_chan = 32 / max(l_bitwidth, r_bitwidth)
        return min(8, max_ops_per_chan)

    return lambda lhs_type, rhs_type: (repeat_count, exec_size, sdepth * get_ops_per_channel(lhs_type, rhs_type))


class XPUBackend(BaseBackend):
    device_props: dict = {}

    # AdvancedPath pass pipeline for kernels using block pointers.
    class AdvancedPath:

        @staticmethod
        def make_ttgir(mod, metadata, opt):
            pm = ir.pass_manager(mod.context)
            pm.enable_debug()

            intel.passes.ttir.add_convert_to_ttgpuir_warp(pm, opt.num_warps)
            inject_split_barriers = False
            intel.passes.ttgpuir.add_prefetch_block(pm, opt.num_stages, inject_split_barriers)
            intel.passes.ttgpuir.add_distribute_to_warps(pm)
            passes.common.add_canonicalizer(pm)
            passes.common.add_cse(pm)
            intel.passes.ttgpuir.add_match_target_size(pm)
            passes.common.add_canonicalizer(pm)
            passes.common.add_cse(pm)
            intel.passes.ttgpuir.add_schedule_load(pm)
            passes.common.add_symbol_dce(pm)
            pm.run(mod)
            return mod

    @staticmethod
    def supports_target(target: tuple):
        return target.backend == 'xpu'

    def __init__(self, target: tuple) -> None:
        super().__init__(target)
        if not isinstance(target.arch, dict):
            raise TypeError("target.arch is not a dict")
        dirname = os.path.dirname(os.path.realpath(__file__))
        mod = compile_module_from_src(Path(os.path.join(dirname, "arch_parser.c")).read_text(), "arch_utils")
        self.device_arch = mod.parse_device_arch(target.arch.get('architecture', 0))
        self.properties = self.parse_target(target.arch)
        self.binary_ext = "spv"

    def parse_target(self, tgt_prop) -> dict:
        dev_prop = {}
        dev_prop['name'] = tgt_prop.get('name', 'xpu')
        dev_prop['platform_name'] = tgt_prop.get('platform_name', None)
        dev_prop['vendor'] = tgt_prop.get('vendor', None)
        dev_prop['version'] = tgt_prop.get('version', None)
        dev_prop['gpu_eu_count'] = tgt_prop.get('gpu_eu_count', None)
        dev_prop['gpu_subslice_count'] = tgt_prop.get('gpu_subslice_count', None)
        dev_prop['max_work_group_size'] = tgt_prop.get('max_work_group_size', None)
        dev_prop['max_num_sub_groups'] = tgt_prop.get('max_num_sub_groups', None)
        dev_prop['sub_group_sizes'] = tgt_prop.get('sub_group_sizes', None)
        dev_prop['has_fp64'] = tgt_prop.get('has_fp64', None)
        dev_prop['has_subgroup_matrix_multiply_accumulate'] = tgt_prop.get('has_subgroup_matrix_multiply_accumulate',
                                                                           False)
        dev_prop['has_subgroup_matrix_multiply_accumulate_tensor_float32'] = tgt_prop.get(
            'has_subgroup_matrix_multiply_accumulate_tensor_float32', False)
        dev_prop['has_subgroup_2d_block_io'] = tgt_prop.get('has_subgroup_2d_block_io', False)
        dev_prop['has_bfloat16_conversions'] = tgt_prop.get('has_bfloat16_conversions', True)

        if self.device_arch and shutil.which('ocloc'):
            if self.device_arch in self.device_props:
                dev_prop.update(self.device_props[self.device_arch])
                return dev_prop
            try:
                ocloc_cmd = ['ocloc', 'query', 'CL_DEVICE_EXTENSIONS', '-device', self.device_arch]
                with tempfile.TemporaryDirectory() as temp_dir:
                    output = subprocess.check_output(ocloc_cmd, text=True, cwd=temp_dir)
                supported_extensions = set()
                for extension in output.split(' '):
                    supported_extensions.add(extension)
                ocloc_dev_prop = {}
                ocloc_dev_prop[
                    'has_subgroup_matrix_multiply_accumulate'] = 'cl_intel_subgroup_matrix_multiply_accumulate' in supported_extensions
                ocloc_dev_prop[
                    'has_subgroup_matrix_multiply_accumulate_tensor_float32'] = 'cl_intel_subgroup_matrix_multiply_accumulate_tensor_float32' in supported_extensions
                ocloc_dev_prop['has_subgroup_2d_block_io'] = 'cl_intel_subgroup_2d_block_io' in supported_extensions
                ocloc_dev_prop['has_bfloat16_conversions'] = 'cl_intel_bfloat16_conversions' in supported_extensions
                self.device_props[self.device_arch] = ocloc_dev_prop
                dev_prop.update(ocloc_dev_prop)
            except subprocess.CalledProcessError:
                # Note: LTS driver does not support ocloc query CL_DEVICE_EXTENSIONS.
                pass
        return dev_prop

    def parse_options(self, opts) -> Any:
        args = {k: opts[k] for k in XPUOptions.__dataclass_fields__.keys() if k in opts}
        args["allow_fp8e4nv"] = True
        return XPUOptions(**args)

    def pack_metadata(self, metadata):
        return metadata

    def get_codegen_implementation(self, options):
        from triton.language.extra.intel import convert_custom_float8
        codegen_fns = {}
        codegen_fns["convert_custom_types"] = convert_custom_float8
        codegen_fns["min_dot_size"] = min_dot_size(self.properties)
        return codegen_fns

    def get_module_map(self) -> Dict[str, ModuleType]:
        from triton.language.extra.intel import libdevice
        return {"triton.language.extra.libdevice": libdevice}

    def load_dialects(self, ctx):
        intel.load_dialects(ctx)

    @staticmethod
    def parse_raise_block_pointer_flags() -> dict:
        str = os.getenv("TRITON_INTEL_RAISE_BLOCK_POINTER", "0")
        raise_block_ptr_flags = {}
        raise_block_ptr_flags['enabled'] = False
        raise_block_ptr_flags['ignore-masks'] = False
        for flag in str.split(':'):
            if (flag == "1"):
                raise_block_ptr_flags['enabled'] = True
            if (flag == "ignore-masks"):
                raise_block_ptr_flags['enabled'] = True
                raise_block_ptr_flags['ignore-masks'] = True
        return raise_block_ptr_flags

    @staticmethod
    def make_ttir(mod, metadata, opt):
        raise_block_ptr_flags = XPUBackend.parse_raise_block_pointer_flags()

        pm = ir.pass_manager(mod.context)
        pm.enable_debug()
        passes.common.add_inliner(pm)
        passes.ttir.add_combine(pm)
        passes.common.add_cse(pm)
        passes.common.add_licm(pm)
<<<<<<< HEAD
#        intel.passes.ttir.add_convert_tdesc_to_block_pointer(pm)
=======
>>>>>>> 342587a6
        intel.passes.ttir.add_remove_masks(pm)
        if raise_block_ptr_flags['enabled']:
            ignore_masks = True if raise_block_ptr_flags['ignore-masks'] else False
            intel.passes.ttir.add_raise_block_pointer(pm, ignore_masks)
        passes.common.add_canonicalizer(pm)
        passes.ttir.add_reorder_broadcast(pm)
        passes.common.add_cse(pm)
        passes.common.add_licm(pm)
        passes.common.add_symbol_dce(pm)
        passes.ttir.add_loop_unroll(pm)
        pm.run(mod)
        return mod

    @staticmethod
    def make_ttgir(mod, metadata, opt, properties):
        cluster_info = intel.ClusterInfo()
        if opt.cluster_dims is not None:
            cluster_info.clusterDimX = opt.cluster_dims[0]
            cluster_info.clusterDimY = opt.cluster_dims[1]
            cluster_info.clusterDimZ = opt.cluster_dims[2]
        # Set up Diagnostic
        if os.environ.get("MLIR_ENABLE_REMARK", "0") == "1":
            srcMgr = llvm.source_mgr()
            ir.source_mgr_diag(srcMgr, mod.context)
            mod.context.printOpOnDiagnostic(True)

        # Annotate module with information required by subsequent transformations.
        pm = ir.pass_manager(mod.context)
        pm.enable_debug()
        target_arch = "spir64"
        intel.passes.ttgpuir.add_triton_annotate_module(pm, min(properties["sub_group_sizes"]),
                                                        properties["has_subgroup_2d_block_io"],
                                                        properties["has_subgroup_matrix_multiply_accumulate"],
                                                        properties["has_bfloat16_conversions"], opt.threads_per_warp,
                                                        target_arch)
        pm.run(mod)

        # Overwrite the threads_per_warp option with the module annotation.
        opt.threads_per_warp = intel.get_threads_per_warp(mod)

        # Check threads_per_warp and num_threads are within limits.
        if opt.threads_per_warp not in properties['sub_group_sizes']:
            raise ValueError(
                f"threads_per_warp={opt.threads_per_warp} is unsupported for the target (supported values are {properties['sub_group_sizes']})"
            )
        if opt.num_warps > properties['max_num_sub_groups']:
            raise ValueError(
                f"num_warps={opt.num_warps} is unsupported for the target (limit is {properties['max_num_sub_groups']})"
            )
        if opt.threads_per_warp * opt.num_warps > properties['max_work_group_size']:
            raise ValueError(f"Kernel threads number exceeds the limit ({properties['max_work_group_size']})")

        # Run the TTIR -> TTGIR pass pipeline.
        pm = ir.pass_manager(mod.context)
        pm.enable_debug()

        if (properties["has_subgroup_2d_block_io"] and properties["has_subgroup_matrix_multiply_accumulate"]
                and (os.getenv("TRITON_INTEL_ADVANCED_PATH", "0") == "1" or opt.advanced_path)):
            return XPUBackend.AdvancedPath.make_ttgir(mod, metadata, opt)

        passes.ttir.add_convert_to_ttgpuir(pm, "xpu", opt.num_warps, opt.threads_per_warp, opt.num_ctas)
        # optimize TTGIR
        intel.passes.ttgpuir.add_coalesce(pm)
        intel.passes.ttgpuir.add_remove_layout_conversions(pm)

        intel.passes.ttgpuir.add_accelerate_matmul(pm)
        intel.passes.ttgpuir.add_remove_layout_conversions(pm)
        intel.passes.ttgpuir.add_materialize_block_pointer(pm)
        intel.passes.ttgpuir.add_pipeline(pm, opt.num_stages, False)

        passes.ttgpuir.add_fuse_nested_loops(pm)
        passes.ttgpuir.add_optimize_thread_locality(pm)
        passes.ttgpuir.add_optimize_dot_operands(pm, True)
        passes.common.add_cse(pm)
        passes.ttgpuir.add_prefetch(pm)
        passes.ttgpuir.add_optimize_dot_operands(pm, True)
        if os.getenv("TRITON_INTEL_OPTIMIZE_REDUCTION_LOCALITY", "0") == "1":
            intel.passes.ttgpuir.add_optimize_reduction_locality(pm)
        intel.passes.ttgpuir.add_remove_layout_conversions(pm)
        intel.passes.ttgpuir.add_reduce_data_duplication(pm)
        passes.ttgpuir.add_reorder_instructions(pm)
        passes.common.add_cse(pm)
        passes.common.add_symbol_dce(pm)
        passes.common.add_canonicalizer(pm)
        intel.passes.arith.add_arith_emulate_unsupported_floats(pm, ["bf16"], "f32")
        pm.run(mod)
        metadata["cluster_dims"] = (cluster_info.clusterDimX, cluster_info.clusterDimY, cluster_info.clusterDimZ)
        return mod

    @staticmethod
    def make_llir(src, metadata, options):
        # warp-specialization mutates num_warps
        num_warp_groups = src.get_int_attr("ttg.num-warp-groups-per-cta")
        if num_warp_groups is not None:
            metadata["num_warps"] *= num_warp_groups
        threads_per_warp = intel.get_threads_per_warp(src)
        metadata["threads_per_warp"] = threads_per_warp
        mod = src
        # TritonGPU -> LLVM-IR (MLIR)
        pm = ir.pass_manager(mod.context)
        pm.enable_debug()
        # Set up Diagnostic
        if os.environ.get("MLIR_ENABLE_REMARK", "0") == "1":
            srcMgr = llvm.source_mgr()
            ir.source_mgr_diag(srcMgr, mod.context)
            mod.context.printOpOnDiagnostic(True)
        passes.convert.add_scf_to_cf(pm)
        passes.convert.add_index_to_llvmir(pm)
        # FIXME: Advanced path uses custom type conversion and needs hacky
        # solutions for SLM allocation, so this will crash on some operations
        # being used, e.g., convert_layout.
        if os.getenv("TRITON_INTEL_REDUCE_TRANSPOSE", "0") != "1":
            passes.ttgpuir.add_allocate_shared_memory(pm)
        intel.passes.ttgpuir.add_to_llvmir(pm, options.advanced_path, options.one_matrix_per_load_for_bt)
        intel.passes.ttgpuir.add_rewrite_stack_ptr(pm)
        intel.set_fast_math(mod)
        passes.convert.add_arith_to_llvmir(pm)
        passes.common.add_canonicalizer(pm)
        passes.common.add_cse(pm)
        passes.common.add_symbol_dce(pm)
        if os.environ.get("TRITON_DISABLE_LINE_INFO", "0") == "0":
            passes.llvmir.add_di_scope(pm)
        pm.run(mod)
        # LLVM-IR (MLIR) -> LLVM-IR (LLVM)
        llvm.init_targets()
        context = llvm.context()
        llvm_mod = llvm.to_module(mod, context)
        intel.set_spv_target_triple(llvm_mod)
        if options.extern_libs:
            paths = [path for (name, path) in options.extern_libs]
            llvm.link_extern_libs(llvm_mod, paths)
        intel.optimize_module(llvm_mod, llvm.OPTIMIZE_O3)
        intel.post_process_llir(llvm_mod)

        # Get some metadata
        metadata["shared"] = src.get_int_attr("ttg.shared")
        ret = str(llvm_mod)
        del llvm_mod
        del context
        return ret

    @staticmethod
    def make_spv(src, metadata, options):
        spirv, name = intel.translate_to_spirv(src)
        metadata["name"] = name
        if options.grf_mode == 'small':
            metadata["build_flags"] = "-cl-intel-128-GRF-per-thread"
        elif options.grf_mode == 'large':
            if options.num_warps > 32:
                raise RuntimeError("grf_mode = large cannot be used with num_warps > 32")
            metadata["build_flags"] = "-cl-intel-256-GRF-per-thread"
        elif options.grf_mode == 'auto':
            metadata["build_flags"] = "-cl-intel-enable-auto-large-GRF-mode"
        else:
            metadata["build_flags"] = ""

        if options.generate_native_code:
            with tempfile.NamedTemporaryFile(delete=False, mode='wb', suffix='.spv') as fsrc, \
                tempfile.NamedTemporaryFile(delete=False, mode='r', suffix='.log') as flog:
                fsrc.write(spirv)
                fsrc.flush()
                fbin = fsrc.name + '.o'

                ocloc_cmd = [
                    'ocloc', 'compile', '-file', fsrc.name, '-o', fbin, '-spirv_input', '-device', 'pvc', '-options',
                    metadata["build_flags"]
                ]

                try:
                    subprocess.run(ocloc_cmd, check=True, close_fds=False, stdout=flog, stderr=subprocess.STDOUT)
                    if os.path.exists(flog.name):
                        with open(flog.name) as log_file:
                            log = log_file.read().strip()
                            if 'spilled' in log and metadata["build_flags"].find("-cl-intel-256-GRF-per-thread") == -1:
                                """
                                The exact message is something like:
                                    warning: kernel matmul_kernel  compiled SIMD16 allocated 128 regs and spilled around 217
                                is "spilled" enough for now?
                                """
                                metadata["build_flags"] += " -cl-intel-256-GRF-per-thread"
                                # re-run with new build flags
                                ocloc_cmd[-1] = metadata["build_flags"]
                                subprocess.run(ocloc_cmd, check=True, close_fds=False, stdout=flog,
                                               stderr=subprocess.STDOUT)
                        os.remove(flog.name)
                    if os.path.exists(fsrc.name):
                        os.remove(fsrc.name)
                except subprocess.CalledProcessError as e:
                    with open(flog.name) as log_file:
                        log = log_file.read()
                    if os.path.exists(flog.name):
                        os.remove(flog.name)

                    if e.returncode == 255:
                        error = 'Internal Triton ZEBIN codegen error'
                    elif e.returncode == 128 + signal.SIGSEGV:
                        error = '`ocloc` raised SIGSEGV'
                    else:
                        error = f'`ocloc` failed with error code {e.returncode}'

                    raise RuntimeError(f'{error}\n'
                                       f'`ocloc` stderr:\n{log}\n'
                                       f'Repro command: {ocloc_cmd}\n')

                with open(fbin, 'rb') as f:
                    zebin = f.read()
                if os.path.exists(fbin):
                    os.remove(fbin)
            return zebin
        return spirv

    def add_stages(self, stages, options):
        stages["ttir"] = lambda src, metadata: self.make_ttir(src, metadata, options)
        stages["ttgir"] = lambda src, metadata: self.make_ttgir(src, metadata, options, self.properties)
        stages["llir"] = lambda src, metadata: self.make_llir(src, metadata, options)
        stages["spv"] = lambda src, metadata: self.make_spv(src, metadata, options)

    @functools.lru_cache()
    def hash(self):
        return f'SPIR-V 1.5-{self.properties}'<|MERGE_RESOLUTION|>--- conflicted
+++ resolved
@@ -226,10 +226,6 @@
         passes.ttir.add_combine(pm)
         passes.common.add_cse(pm)
         passes.common.add_licm(pm)
-<<<<<<< HEAD
-#        intel.passes.ttir.add_convert_tdesc_to_block_pointer(pm)
-=======
->>>>>>> 342587a6
         intel.passes.ttir.add_remove_masks(pm)
         if raise_block_ptr_flags['enabled']:
             ignore_masks = True if raise_block_ptr_flags['ignore-masks'] else False
