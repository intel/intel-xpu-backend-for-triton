--- conflicted
+++ resolved
@@ -211,12 +211,9 @@
         module_opts.support_dpas = properties["has_subgroup_matrix_multiply_accumulate"]
         module_opts.support_block_scale_dpas = properties["has_support_block_scale_dpas"]
         module_opts.support_bf16_conversion = properties["has_bfloat16_conversions"]
-<<<<<<< HEAD
         module_opts.support_f4_conversion = properties["has_f4_conversions"]
         module_opts.support_256b_prefetch = properties["has_support_256b_prefetch"]
-=======
         module_opts.support_bfloat16_arithmetic = properties["has_bfloat16_arithmetic"]
->>>>>>> 79c5e347
         module_opts.threads_per_warp = opt.warp_size
         module_opts.target_arch = cls.target_arch
 
