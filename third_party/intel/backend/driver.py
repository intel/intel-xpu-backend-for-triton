--- conflicted
+++ resolved
@@ -634,14 +634,7 @@
     Py_DECREF(args);
     if (!ret)
       return NULL;
-<<<<<<< HEAD
-
-=======
     Py_DECREF(ret);
-  }}
-  if (PyErr_Occurred()) {{
-    return NULL;
->>>>>>> 32cbb057
   }}
 
   Py_RETURN_NONE;
