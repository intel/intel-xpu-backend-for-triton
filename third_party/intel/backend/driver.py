import importlib.metadata
import os
import hashlib
<<<<<<< HEAD
import subprocess
=======
import shutil
import ctypes
>>>>>>> d7d55b85
import sysconfig
import tempfile
from pathlib import Path
from functools import cached_property, lru_cache

from triton.runtime.build import _build
from triton.runtime.cache import get_cache_manager
from triton.backends.compiler import GPUTarget
from triton.backends.driver import DriverBase


@lru_cache()
def find_sycl() -> str:
    """
    Looks for the `libsycl.so` in known places.

    Returns:
      Folder path that contains `libsycl.so`. If not found — returns
      an empty string (with an assumption that `icpx` will be used).
    """
    env_libsycl_path = os.getenv("TRITON_SYCL_PATH")
    if env_libsycl_path:
        return env_libsycl_path

    # 1. Try to find sycl using 'ldconfig -p'
    libs = subprocess.check_output(["/sbin/ldconfig", "-p"]).decode()
    # each line looks like the following:
    # libsycl.so (libc6,x86-64) => /lib/x86_64-linux-gnu/libsycl.so
    locs = [line.split()[-1] for line in libs.splitlines() if "libsycl.so" in line]
    dirs = [os.path.dirname(loc) for loc in locs]
    if dirs:
        return dirs[0]

    # 2. Try to find sycl in 'LD_LIBRARY_PATH'
    env_ld_library_path = os.getenv("LD_LIBRARY_PATH")
    if env_ld_library_path:
        dirs = [dir for dir in env_ld_library_path.split(":") if os.path.exists(os.path.join(dir, "libsycl.so"))]
    if dirs:
        return dirs[0]

    # 3. Try to find sycl using 'ONEAPI_ROOT'
    oneapi_root = os.getenv("ONEAPI_ROOT")
    if oneapi_root:
        sycl_lib = os.path.join(oneapi_root, "compiler/latest/lib")
        dirs = [sycl_lib] if os.path.exists(os.path.join(sycl_lib, "libsycl.so")) else []

    if dirs:
        return dirs[0]

    # 4. Try to find sycl using 'intel-sycl-rt' package
    try:
        sycl_rt = importlib.metadata.metadata("intel-sycl-rt")
        if sycl_rt.get("version", "0.0.0").startswith("2024"):
            return dirs[0]

        for f in importlib.metadata.files("intel-sycl-rt"):
            if f.name not in ["libsycl.so", "sycl8.dll"]:
                continue
            dirs += str(f.locate().parent.resolve())
            # should we handle `_` somehow?
            if os.name == "nt":
                _ = os.add_dll_directory(dirs[0])
            break
    except importlib.metadata.PackageNotFoundError:
        pass

    if dirs:
        return dirs[0]

    # 5. Try to find sycl using 'CONDA_PREFIX'

    conda_prefix = os.getenv("CONDA_PREFIX")
    if conda_prefix:
        sycl_lib = os.path.join(conda_prefix, "lib")
        dirs = [sycl_lib] if os.path.exists(os.path.join(sycl_lib, "libsycl.so")) else []

    if dirs:
        return dirs[0]

    # 6. Give up and hope that 'icpx' will be used instead of 'g++'
    return ""


class CompilationHelper:
    _library_dir: list[str]
    _include_dir: list[str]
    libraries: list[str]

    def __init__(self):
        self._library_dir = None
        self._include_dir = None
        self._libsycl_dir = None
        self.libraries = ['ze_loader', 'sycl']

    @property
    def inject_pytorch_dep(self):
        return os.environ.get("INJECT_PYTORCH", "False") == "True"

    @cached_property
    def _compute_compilation_options_lazy(self):
        ze_root = os.getenv("ZE_PATH", default="/usr/local")
        include_dir = [os.path.join(ze_root, "include")]

        library_dir = []
        self._libsycl_dir = find_sycl()
        if self._libsycl_dir:
            library_dir += [self._libsycl_dir]
        if os.name == "nt":
            library_dir += [os.path.join(ze_root, "lib")]

        dirname = os.path.dirname(os.path.realpath(__file__))
        include_dir += [os.path.join(dirname, "include"), os.path.join(dirname, "include", "sycl")]
        library_dir += [os.path.join(dirname, "lib")]

        if self.inject_pytorch_dep:
            import torch

            torch_path = torch.utils.cmake_prefix_path
            include_dir += [
                os.path.join(torch_path, "../../include"),
                os.path.join(torch_path, "../../include/torch/csrc/api/include"),
            ]
            library_dir += [os.path.join(torch_path, "../../lib")]
            self.libraries += ['torch']

        self._library_dir = library_dir
        self._include_dir = include_dir

    @cached_property
    def library_dir(self) -> list[str]:
        self._compute_compilation_options_lazy
        return self._library_dir

    @cached_property
    def include_dir(self) -> list[str]:
        self._compute_compilation_options_lazy
        return self._include_dir

    @cached_property
    def libsycl_dir(self) -> str:
        self._compute_compilation_options_lazy
        return self._libsycl_dir


COMPILATION_HELPER = CompilationHelper()


class ArchParser:

    def __init__(self, cache_path: str):
        self.shared_library = ctypes.CDLL(cache_path)
        self.shared_library.parse_device_arch.restype = ctypes.c_char_p
        self.shared_library.parse_device_arch.argtypes = (ctypes.c_uint64, )

    def __getattribute__(self, name):
        if name == "parse_device_arch":
            shared_library = super().__getattribute__("shared_library")
            attr = getattr(shared_library, name)

            def wrapper(*args, **kwargs):
                return attr(*args, **kwargs).decode("utf-8")

            return wrapper

        return super().__getattribute__(name)

    if os.name != 'nt':

        def __del__(self):
            handle = self.shared_library._handle
            self.shared_library.dlclose.argtypes = (ctypes.c_void_p, )
            self.shared_library.dlclose(handle)
    else:

        def __del__(self):
            handle = self.shared_library._handle
            ctypes.windll.kernel32.FreeLibrary.argtypes = (ctypes.c_uint64, )
            ctypes.windll.kernel32.FreeLibrary(handle)


def compile_module_from_src(src, name):
    key = hashlib.sha256(src.encode("utf-8")).hexdigest()
    cache = get_cache_manager(key)
    file_name = f"{name}.{sysconfig.get_config_var('EXT_SUFFIX').split('.')[-1]}"
    cache_path = cache.get_file(file_name)
    if cache_path is None:
        with tempfile.TemporaryDirectory() as tmpdir:
            src_path = os.path.join(tmpdir, "main.cpp")
            with open(src_path, "w") as f:
                f.write(src)
            extra_compiler_args = []
            if COMPILATION_HELPER.libsycl_dir:
                if os.name == "nt":
                    extra_compiler_args += ["/LIBPATH:" + COMPILATION_HELPER.libsycl_dir]
                else:
                    extra_compiler_args += ["-Wl,-rpath," + COMPILATION_HELPER.libsycl_dir]

            so = _build(name, src_path, tmpdir, COMPILATION_HELPER.library_dir, COMPILATION_HELPER.include_dir,
                        COMPILATION_HELPER.libraries, extra_compile_args=extra_compiler_args)
            with open(so, "rb") as f:
                cache_path = cache.put(f.read(), file_name, binary=True)

    if name == 'arch_utils':
        return ArchParser(cache_path)

    import importlib.util
    spec = importlib.util.spec_from_file_location(name, cache_path)
    mod = importlib.util.module_from_spec(spec)
    spec.loader.exec_module(mod)
    return mod


# ------------------------
# Utils
# ------------------------


class XPUUtils(object):

    def __new__(cls):
        if not hasattr(cls, "instance"):
            cls.instance = super(XPUUtils, cls).__new__(cls)
        return cls.instance

    def __init__(self):
        dirname = os.path.dirname(os.path.realpath(__file__))
        mod = compile_module_from_src(Path(os.path.join(dirname, "driver.c")).read_text(), "spirv_utils")
        self.load_binary = mod.load_binary
        self.get_device_properties = mod.get_device_properties
        self.context = mod.init_context(self.get_sycl_queue())
        self.device_count = mod.init_devices(self.get_sycl_queue())
        self.current_device = 0 if self.device_count[0] > 0 else -1
        self.wait_on_sycl_queue = mod.wait_on_sycl_queue

    def get_current_device(self):
        return self.current_device

    def get_sycl_queue(self):
        import torch
        return torch.xpu.current_stream().sycl_queue

    def wait(self):
        self.wait_on_sycl_queue(self.get_sycl_queue())


# ------------------------
# Launcher
# ------------------------


def ty_to_cpp(ty):
    if ty[0] == '*':
        return "void*"
    return {
        "i1": "int32_t",
        "i8": "int8_t",
        "i16": "int16_t",
        "i32": "int32_t",
        "i64": "int64_t",
        "u1": "uint32_t",
        "u8": "uint8_t",
        "u16": "uint16_t",
        "u32": "uint32_t",
        "u64": "uint64_t",
        "fp16": "float",
        "bf16": "float",
        "fp32": "float",
        "f32": "float",
        "fp64": "double",
    }[ty]


def make_launcher(constants, signature):

    def _serialize_signature(sig):
        if isinstance(sig, tuple):
            return ','.join(map(_serialize_signature, sig))
        return sig

    def _extracted_type(ty):
        if isinstance(ty, tuple):
            val = ','.join(map(_extracted_type, ty))
            return f"[{val}]"
        if ty[0] == '*':
            return "PyObject*"
        if ty in ("constexpr"):
            return "PyObject*"
        return ty_to_cpp(ty)

    def format_of(ty):
        if isinstance(ty, tuple):
            val = ''.join(map(format_of, ty))
            return f"({val})"
        if ty[0] == '*':
            return "O"
        if ty in ("constexpr"):
            return "O"
        if ty == "void*":
            return "O"
        return {
            "float": "f",
            "double": "d",
            "long": "l",
            "int8_t": "b",
            "int16_t": "h",
            "int32_t": "i",
            "int64_t": "L",
            "uint8_t": "B",
            "uint16_t": "H",
            "uint32_t": "I",
            "uint64_t": "K",
        }[ty_to_cpp(ty)]

    args_format = ''.join([format_of(ty) for ty in signature.values()])
    format = "iiiOOOOOO" + args_format
    signature = ','.join(map(_serialize_signature, signature.values()))
    signature = list(filter(bool, signature.split(',')))
    signature = {i: s for i, s in enumerate(signature)}
    args_list = ', ' + ', '.join(f"&_arg{i}" for i, ty in signature.items()) if len(signature) > 0 else ''

    # Record the end of regular arguments;
    # subsequent arguments are architecture-specific descriptors.
    arg_decls = ', '.join(f"{ty_to_cpp(ty)} arg{i}" for i, ty in signature.items() if ty != "constexpr")
    internal_args_list = []
    for i, ty in signature.items():
        if ty[0] == "*":
            internal_args_list.append(f"ptr_info{i}.dev_ptr")
        elif ty != "constexpr":
            internal_args_list.append(f"_arg{i}")

    # generate glue code
    newline = '\n  '
    ptr_decls = [
        f"DevicePtrInfo ptr_info{i} = getPointer(_arg{i}, {i}, stream); if (!ptr_info{i}.valid) return NULL;"
        for i, ty in signature.items()
        if ty[0] == "*"
    ]
    params = [f"&arg{i}" for i, ty in signature.items() if ty != "constexpr"]
    num_params = len(params)
    params_decl = ""
    if num_params:
        params_decl = f"void *params[] = {{ {', '.join(params)} }};"
    src = f"""
#include <cstddef>
#include <string>
#include <iostream>
#include <iomanip>
#include <level_zero/ze_api.h>
#include <sycl/sycl.hpp>
{ "#include <ATen/record_function.h>" if COMPILATION_HELPER.inject_pytorch_dep else "" }

#define NPY_NO_DEPRECATED_API NPY_1_7_API_VERSION
#include <Python.h>
#include <stdio.h>
#include <numpy/arrayobject.h>

static inline void gpuAssert(ze_result_t code, const char *file, int line)
{{
  if (code != ZE_RESULT_SUCCESS)
  {{
    const char* prefix = "Triton Error [ZE]: ";
    std::string str = std::to_string(code);
    char err[1024] = {{0}};
    strcat(err, prefix);
    strcat(err, str.c_str());
    PyErr_SetString(PyExc_RuntimeError, err);
  }}
}}

#define ZE_CHECK(ans) {{ gpuAssert((ans), __FILE__, __LINE__); }}

typedef struct _DevicePtrInfo {{
  void* dev_ptr;
  bool valid;
}} DevicePtrInfo;

static inline void checkDevicePointer(DevicePtrInfo *ptr_info, int idx, const sycl::queue &queue) {{
  if (!ptr_info->dev_ptr || !ptr_info->valid) {{
    return;
  }}
  auto context = queue.get_context();
  auto handle = sycl::get_native<sycl::backend::ext_oneapi_level_zero>(context);
  ze_memory_allocation_properties_t prop;
  prop.stype = ZE_STRUCTURE_TYPE_MEMORY_ALLOCATION_PROPERTIES;
  prop.pNext = nullptr;
  ze_device_handle_t device;
  auto res = zeMemGetAllocProperties((ze_context_handle_t)handle, ptr_info->dev_ptr, &prop, &device);
  if (res != ZE_RESULT_SUCCESS) {{
    PyErr_Format(PyExc_ValueError,
                 "Cannot get memory properties for pointer argument (at %d, err=%d)", idx, res);
    ptr_info->valid = false;
  }} else if (prop.type != ZE_MEMORY_TYPE_DEVICE) {{
    PyErr_Format(PyExc_ValueError,
                 "Pointer argument (at %d) doesn't reference XPU device memory (cpu tensor?)", idx);
    ptr_info->valid = false;
  }}
}}

static inline DevicePtrInfo getPointer(PyObject *obj, int idx, const sycl::queue &queue) {{
  DevicePtrInfo ptr_info;
  ptr_info.dev_ptr = 0;
  ptr_info.valid = true;
  if (PyLong_Check(obj)) {{
    ptr_info.dev_ptr = PyLong_AsVoidPtr(obj);
    checkDevicePointer(&ptr_info, idx, queue);
    return ptr_info;
  }}
  if (obj == Py_None) {{
    // valid nullptr
    return ptr_info;
  }}
  PyObject *ptr = PyObject_GetAttrString(obj, "data_ptr");
  if(ptr){{
    PyObject *empty_tuple = PyTuple_New(0);
    PyObject *ret = PyObject_Call(ptr, empty_tuple, NULL);
    Py_DECREF(empty_tuple);
    Py_DECREF(ptr);
    if (!PyLong_Check(ret)) {{
      PyErr_SetString(PyExc_TypeError, "data_ptr method of Pointer object must return 64-bit int");
      ptr_info.valid = false;
      return ptr_info;
    }}
    ptr_info.dev_ptr = PyLong_AsVoidPtr(ret);
    if(!ptr_info.dev_ptr) {{
      return ptr_info;
    }}
    checkDevicePointer(&ptr_info, idx, queue);
    Py_DECREF(ret);  // Thanks ChatGPT!
    return ptr_info;
  }}
  PyErr_SetString(PyExc_TypeError, "Pointer argument must be either uint64 or have data_ptr method");
  ptr_info.valid = false;
  return ptr_info;
}}

// start sycl
template <class T>
static inline void set_scalar_arg(sycl::handler &cgh, int index, const void *value) {{
  cgh.set_arg(index, *static_cast<const T *>(value));
}}

static void sycl_kernel_launch(uint32_t gridX, uint32_t gridY, uint32_t gridZ, int num_warps, int threads_per_warp, int shared_memory, sycl::queue& stream, sycl::kernel& kernel_ptr {', ' + arg_decls if len(arg_decls) > 0 else ''}) {{

  std::string kernel_name = kernel_ptr.get_info<sycl::info::kernel::function_name>();
  { 'RECORD_FUNCTION("XPU Triton kernel:" + kernel_name, {});' if COMPILATION_HELPER.inject_pytorch_dep else "" }

  {params_decl};
  uint32_t num_params = {num_params};
  uint32_t expected_num_params = kernel_ptr.get_info<sycl::info::kernel::num_args>();
  size_t global_range_x = gridX*threads_per_warp*num_warps;
  size_t global_range_y = gridY;
  size_t global_range_z = gridZ;
  size_t local_range_x = num_warps*threads_per_warp;
  size_t local_range_y = 1;
  size_t local_range_z = 1;
  sycl::range<3> global_range(global_range_z, global_range_y, global_range_x);
  sycl::range<3> local_range(local_range_z, local_range_y, local_range_x);
  sycl::nd_range<3> parallel_work_size(global_range, local_range);
  if (shared_memory) {{
    expected_num_params -= 1;
  }}
  assert(num_params == expected_num_params && "number of kernel param not matched");
  // Submit the imported kernel.
  auto cgf = [&](sycl::handler &cgh) {{
    {" ".join(f'set_scalar_arg<{ty_to_cpp(item)}>(cgh, {idx}, params[{idx}]);' for idx, item in enumerate([signature[i] for i in signature if signature[i] != "constexpr"]))}
    if (shared_memory) {{
      using share_mem_t = sycl::local_accessor<int8_t, 1>;
      share_mem_t local_buffer = share_mem_t(shared_memory, cgh);
      cgh.set_arg(num_params, local_buffer);
      cgh.parallel_for(parallel_work_size, kernel_ptr);
    }} else {{
      cgh.parallel_for(parallel_work_size, kernel_ptr);
    }}
  }};
  auto event = stream.submit(cgf);
}}
// end sycl

static PyObject* launch(PyObject* self, PyObject* args) {{

  int gridX, gridY, gridZ;
  PyObject *launch_enter_hook = NULL;
  PyObject *launch_exit_hook = NULL;
  PyObject *kernel_metadata = NULL;
  PyObject *launch_metadata = NULL;
  PyObject *py_obj_stream;
  PyObject* py_kernel;

  {newline.join([f"{_extracted_type(ty)} _arg{i};" for i, ty in signature.items()])}
  if(!PyArg_ParseTuple(args, \"{format}\", &gridX, &gridY, &gridZ, &py_obj_stream, &py_kernel,
                                      &kernel_metadata, &launch_metadata,
                                      &launch_enter_hook, &launch_exit_hook {args_list})) {{
    return NULL;
  }}

  // extract kernel metadata
  PyObject *num_warps_attr = PyObject_GetAttrString(kernel_metadata, "num_warps");
  int num_warps = PyLong_AsLong(num_warps_attr);
  Py_DECREF(num_warps_attr);
  PyObject *num_ctas_attr = PyObject_GetAttrString(kernel_metadata, "num_ctas");
  int num_ctas = PyLong_AsLong(num_ctas_attr);
  Py_DECREF(num_ctas_attr);
  PyObject *shared_attr = PyObject_GetAttrString(kernel_metadata, "shared");
  int shared_memory = PyLong_AsLong(shared_attr);
  Py_DECREF(shared_attr);
  PyObject *threads_per_warp_attr = PyObject_GetAttrString(kernel_metadata, "threads_per_warp");
  int threads_per_warp = PyLong_AsLong(threads_per_warp_attr);
  Py_DECREF(threads_per_warp_attr);

  // extract cluster dims
  PyObject *clusterDim =  PyObject_GetAttrString(kernel_metadata, "cluster_dims");
  if (!PyTuple_Check(kernel_metadata)) {{
    PyErr_SetString(PyExc_TypeError, "kernel_metadata.cluster_dims must be a tuple");
    return NULL;
  }}
  int clusterDimX   = PyLong_AsLong(PyTuple_GetItem(clusterDim, 0));
  int clusterDimY   = PyLong_AsLong(PyTuple_GetItem(clusterDim, 1));
  int clusterDimZ   = PyLong_AsLong(PyTuple_GetItem(clusterDim, 2));
  Py_DECREF(clusterDim);
  // extract launch metadata
  if (launch_enter_hook != Py_None){{
    PyObject* args = Py_BuildValue("(O)", launch_metadata);
    PyObject* ret = PyObject_CallObject(launch_enter_hook, args);
    Py_DECREF(args);
    if (!ret)
      return NULL;
  }}

  void * pStream = PyLong_AsVoidPtr(py_obj_stream);
  //error check
  if(pStream == nullptr || py_kernel == nullptr) return NULL;

  sycl::queue stream = *(static_cast<sycl::queue*>(pStream));
  sycl::kernel* kernel_ptr = reinterpret_cast<sycl::kernel*>(PyCapsule_GetPointer(py_kernel, "kernel"));
  if(kernel_ptr == nullptr) return NULL;
  sycl::kernel kernel = *kernel_ptr;

  {newline.join(ptr_decls)}
  sycl_kernel_launch(gridX, gridY, gridZ, num_warps, threads_per_warp, shared_memory, stream, kernel {',' + ', '.join(internal_args_list) if len(internal_args_list) > 0 else ''});

  if(launch_exit_hook != Py_None){{
    PyObject* args = Py_BuildValue("(O)", launch_metadata);
    PyObject* ret = PyObject_CallObject(launch_exit_hook, args);
    Py_DECREF(args);
    if (!ret)
      return NULL;
  }}
  if (PyErr_Occurred()) {{
    return NULL;
  }}

  Py_RETURN_NONE;
}}

static PyMethodDef ModuleMethods[] = {{
  {{"launch", launch, METH_VARARGS, "Entry point for all kernels with this signature"}},
  {{NULL, NULL, 0, NULL}} // sentinel
}};

static struct PyModuleDef ModuleDef = {{
  PyModuleDef_HEAD_INIT,
  \"__triton_launcher\",
  NULL, //documentation
  -1, //size
  ModuleMethods
}};

PyMODINIT_FUNC PyInit___triton_launcher(void) {{
  PyObject *m = PyModule_Create(&ModuleDef);
  if(m == NULL) {{
    return NULL;
  }}
  PyModule_AddFunctions(m, ModuleMethods);
  return m;
}}
"""
    return src


def serialize_kernel_metadata(arg, args_dict):
    args_dict['num_warps'] = arg.num_warps
    args_dict['threads_per_warp'] = arg.threads_per_warp
    args_dict['shared_memory'] = arg.shared
    args_dict['kernel_name'] = arg.name
    args_dict['spv_name'] = f"{arg.name}.spv"
    args_dict['build_flags'] = arg.build_flags


def serialize_args(args, constants, signature):
    import torch
    import numbers
    dir_path = os.getenv('TRITON_XPU_DUMP_SPIRV_KERNEL_ARGS')
    if not os.path.exists(dir_path):
        os.makedirs(dir_path)
        print(f"Path to directory consisting of SPIR-V Runner data: {dir_path}")

    cnt = 0
    args_dict = {"gridX": args[cnt], "gridY": args[cnt + 1], "gridZ": args[cnt + 2]}
    # 3: stream
    # 4: function
    # 5: packed kernel metadata
    assert type(args[cnt + 5]).__name__ == "KernelMetadata"
    serialize_kernel_metadata(args[cnt + 5], args_dict)
    # 6: launch_metadata
    # 7: launch_enter_hook
    # 8: launch_exit_hook
    args_dict['argument_list'] = []
    counts = {"tensors": 0, "scalars": 0, "karg_cnt": 0}
    cnt += 9
    for arg in args[cnt:]:
        sig_name = list(signature.keys())[counts['karg_cnt']]
        if isinstance(arg, torch.Tensor):
            cpu_tensor = arg.cpu()
            tensor_path = os.path.join(dir_path, f"tensor_{counts['tensors']}.pt")
            with open(tensor_path, 'wb') as f:
                torch.save(cpu_tensor, f)
            new_arg = {
                "name": f"tensor_{counts['tensors']}", "type": "tensor", "dtype": str(arg.dtype), "ctype":
                signature[sig_name]
            }
            args_dict['argument_list'].append(new_arg)
            counts['tensors'] += 1
        if isinstance(arg, numbers.Number):
            if (counts['karg_cnt'], ) not in constants.keys():
                new_arg = {
                    "name": f"scalarArg_{counts['scalars']}", "type": "scalar", "value": arg, "ctype":
                    signature[sig_name]
                }
                args_dict['argument_list'].append(new_arg)
            counts['scalars'] += 1
        counts['karg_cnt'] += 1

    # Dump argument info as a JSON file
    json_path = os.path.join(dir_path, 'args_data.json')
    with open(json_path, 'w') as json_file:
        import json
        json.dump(args_dict, json_file, indent=4)


class XPULauncher(object):

    def __init__(self, src, metadata):
        constants = src.constants if hasattr(src, "constants") else dict()
        arg_idx = lambda x: (src.fn.arg_names.index(x), ) if isinstance(x, str) else x
        self.constants = {arg_idx(idx): value for idx, value in constants.items()}
        self.signature = {idx: value for idx, value in src.signature.items()}
        src = make_launcher(self.constants, self.signature)
        mod = compile_module_from_src(src, "__triton_launcher")
        self.launch = mod.launch

    def __call__(self, *args, **kwargs):
        # Serialize KernelArguments for SPIR-V Runner
        serialize_kernel_args = os.getenv('TRITON_XPU_DUMP_SPIRV_KERNEL_ARGS', None)
        if serialize_kernel_args:
            serialize_args(args, self.constants, self.signature)
        self.launch(*args, **kwargs)


class XPUDriver(DriverBase):

    def __init__(self):
        self.launcher_cls = XPULauncher

    def __getattr__(self, name):
        # Lazily initialize utils to avoid unnecessary XPU runtime invocations.
        # See https://github.com/intel/intel-xpu-backend-for-triton/issues/624
        if name == "utils":
            self.utils = XPUUtils()
            return self.utils
        else:
            raise AttributeError

    def get_current_device(self):
        return self.utils.get_current_device()

    def get_current_stream(self, device):
        import torch
        return torch.xpu.current_stream().sycl_queue

    def get_current_target(self):
        import torch
        device = self.get_current_device()
        dev_property = torch.xpu.get_device_capability(device)
        warp_size = 32
        return GPUTarget("xpu", dev_property, warp_size)

    def get_active_torch_device(self):
        import torch
        return torch.device("xpu", self.get_current_device())

    def get_device_interface(self):
        import torch
        return torch.xpu

    @staticmethod
    def is_active():
        try:
            import torch
            return torch.xpu.is_available()
        except ImportError:
            return False

    def get_benchmarker(self):
        from triton.testing import do_bench
        return do_bench

    def get_empty_cache_for_benchmark(self):
        import torch

        # We maintain a buffer of 256 MB that we clear
        # before each kernel call to make sure that the L2 cache
        # doesn't contain any input data before the run
        cache_size = 256 * 1024 * 1024
        return torch.empty(int(cache_size // 4), dtype=torch.int, device='xpu')

    def clear_cache(self, cache):
        cache.zero_()<|MERGE_RESOLUTION|>--- conflicted
+++ resolved
@@ -1,12 +1,8 @@
 import importlib.metadata
 import os
 import hashlib
-<<<<<<< HEAD
 import subprocess
-=======
-import shutil
 import ctypes
->>>>>>> d7d55b85
 import sysconfig
 import tempfile
 from pathlib import Path
