import importlib.metadata
import os
import hashlib
import shutil
import sysconfig
import tempfile
from pathlib import Path
from functools import cached_property

from triton.runtime.build import _build
from triton.runtime.cache import get_cache_manager
from triton.backends.compiler import GPUTarget
from triton.backends.driver import DriverBase


def find_sycl(include_dir: list[str]) -> tuple[list[str], str]:
    """
    Looks for the sycl library in known places.

    Arguments:
      include_dir: list of include directories to pass to compiler.

    Returns:
      enriched include_dir and libsycl.so location.

    Raises:
      AssertionError: if library was not found.
    """
    include_dir = include_dir.copy()
    sycl_dir = None
    assertion_message = ("sycl headers not found, please install `icpx` compiler, "
                         "or provide `ONEAPI_ROOT` environment "
                         "or install `intel-sycl-rt>=2025.0.0` wheel")
    icpx_path = shutil.which("icpx")
    if icpx_path and os.name != "nt":
        # only `icpx` compiler knows where sycl runtime binaries and header files are
        compiler_root = os.path.abspath(f"{icpx_path}/../..")
        include_dir += [os.path.join(compiler_root, "include"), os.path.join(compiler_root, "include/sycl")]
        sycl_dir = os.path.join(compiler_root, "lib")
        return include_dir, sycl_dir

    oneapi_root = os.getenv("ONEAPI_ROOT")
    if oneapi_root:
        include_dir += [
            os.path.join(oneapi_root, "compiler/latest/include"),
            os.path.join(oneapi_root, "compiler/latest/include/sycl")
        ]
        sycl_dir = os.path.join(oneapi_root, "compiler/latest/lib")
        return include_dir, sycl_dir

    try:
        sycl_rt = importlib.metadata.metadata("intel-sycl-rt")
    except importlib.metadata.PackageNotFoundError:
        raise AssertionError(assertion_message)

    if sycl_rt.get("version", "0.0.0").startswith("2024"):
        raise AssertionError(assertion_message)

    for f in importlib.metadata.files("intel-sycl-rt"):
        # sycl/sycl.hpp and sycl/CL/sycl.hpp results in both folders
        # being add: include and include/sycl.
        if f.name == "sycl.hpp":
            include_dir += [str(f.locate().parent.parent.resolve())]
        if f.name in ["libsycl.so", "sycl8.dll"]:
            sycl_dir = str(f.locate().parent.resolve())
            if f.name in "sycl8.dll":
                dirname = os.path.dirname(os.path.realpath(__file__))
                if not os.path.exists(f"{sycl_dir}/sycl8.lib"):
                    print("not exists")
                    shutil.copy(f"{dirname}/sycl8.lib", sycl_dir)
            # should we handle `_` somehow?
            if os.name == "nt":
                _ = os.add_dll_directory(sycl_dir)

    return include_dir, sycl_dir


class CompilationHelper:
    _library_dir: list[str]
    _include_dir: list[str]
    libraries: list[str]

    def __init__(self):
        self._library_dir = None
        self._include_dir = None
        self._libsycl_dir = None
        self.libraries = ['ze_loader']
        if os.name != "nt":
            self.libraries += ["sycl"]
        else:
            self.libraries += ['sycl8']

    @property
    def inject_pytorch_dep(self):
        return os.environ.get("INJECT_PYTORCH", "False") == "True"

    @cached_property
    def _compute_compilation_options_lazy(self):
        ze_root = os.getenv("ZE_PATH", default="/usr/local")
        include_dir = [os.path.join(ze_root, "include")]

        library_dir = []
        include_dir, self._libsycl_dir = find_sycl(include_dir)
        if self._libsycl_dir:
            library_dir += [self._libsycl_dir]
        if os.name == "nt":
            library_dir += [os.path.join(ze_root, "lib")]

        dirname = os.path.dirname(os.path.realpath(__file__))
        include_dir += [os.path.join(dirname, "include")]
        library_dir += [os.path.join(dirname, "lib")]

        if self.inject_pytorch_dep:
            import torch

            torch_path = torch.utils.cmake_prefix_path
            include_dir += [
                os.path.join(torch_path, "../../include"),
                os.path.join(torch_path, "../../include/torch/csrc/api/include"),
            ]
            library_dir += [os.path.join(torch_path, "../../lib")]
            self.libraries += ['torch']

        self._library_dir = library_dir
        self._include_dir = include_dir

    @cached_property
    def library_dir(self) -> list[str]:
        self._compute_compilation_options_lazy
        return self._library_dir

    @cached_property
    def include_dir(self) -> list[str]:
        self._compute_compilation_options_lazy
        return self._include_dir

    @cached_property
    def libsycl_dir(self) -> str:
        self._compute_compilation_options_lazy
        return self._libsycl_dir


COMPILATION_HELPER = CompilationHelper()


def compile_module_from_src(src, name):
    key = hashlib.sha256(src.encode("utf-8")).hexdigest()
    cache = get_cache_manager(key)
    file_name = f"{name}.{sysconfig.get_config_var('EXT_SUFFIX').split('.')[-1]}"
    cache_path = cache.get_file(file_name)
    if cache_path is None:
        with tempfile.TemporaryDirectory() as tmpdir:
            src_path = os.path.join(tmpdir, "main.cpp")
            with open(src_path, "w") as f:
                f.write(src)
            extra_compiler_args = []
            if COMPILATION_HELPER.libsycl_dir:
                if os.name == "nt":
                    extra_compiler_args += ["/LIBPATH:" + COMPILATION_HELPER.libsycl_dir]
                else:
                    extra_compiler_args += ["-Wl,-rpath," + COMPILATION_HELPER.libsycl_dir]

            so = _build(name, src_path, tmpdir, COMPILATION_HELPER.library_dir, COMPILATION_HELPER.include_dir,
                        COMPILATION_HELPER.libraries, extra_compile_args=extra_compiler_args)
            with open(so, "rb") as f:
                cache_path = cache.put(f.read(), file_name, binary=True)
    import importlib.util
    spec = importlib.util.spec_from_file_location(name, cache_path)
    mod = importlib.util.module_from_spec(spec)
    spec.loader.exec_module(mod)
    return mod


# ------------------------
# Utils
# ------------------------


class XPUUtils(object):

    def __new__(cls):
        if not hasattr(cls, "instance"):
            cls.instance = super(XPUUtils, cls).__new__(cls)
        return cls.instance

    def __init__(self):
        dirname = os.path.dirname(os.path.realpath(__file__))
        mod = compile_module_from_src(Path(os.path.join(dirname, "driver.c")).read_text(), "spirv_utils")
        self.load_binary = mod.load_binary
        self.get_device_properties = mod.get_device_properties
        self.context = mod.init_context(self.get_sycl_queue())
        self.device_count = mod.init_devices(self.get_sycl_queue())
        self.current_device = 0 if self.device_count[0] > 0 else -1
        self.wait_on_sycl_queue = mod.wait_on_sycl_queue

    def get_current_device(self):
        return self.current_device

    def get_sycl_queue(self):
        import torch
        return torch.xpu.current_stream().sycl_queue

    def wait(self):
        self.wait_on_sycl_queue(self.get_sycl_queue())


# ------------------------
# Launcher
# ------------------------


def ty_to_cpp(ty):
    if ty[0] == '*':
        return "void*"
    return {
        "i1": "int32_t",
        "i8": "int8_t",
        "i16": "int16_t",
        "i32": "int32_t",
        "i64": "int64_t",
        "u1": "uint32_t",
        "u8": "uint8_t",
        "u16": "uint16_t",
        "u32": "uint32_t",
        "u64": "uint64_t",
        "fp16": "float",
        "bf16": "float",
        "fp32": "float",
        "f32": "float",
        "fp64": "double",
    }[ty]


def make_launcher(constants, signature):

    def _serialize_signature(sig):
        if isinstance(sig, tuple):
            return ','.join(map(_serialize_signature, sig))
        return sig

    def _extracted_type(ty):
        if isinstance(ty, tuple):
            val = ','.join(map(_extracted_type, ty))
            return f"[{val}]"
        if ty[0] == '*':
            return "PyObject*"
        if ty in ("constexpr"):
            return "PyObject*"
        return ty_to_cpp(ty)

    def format_of(ty):
        if isinstance(ty, tuple):
            val = ''.join(map(format_of, ty))
            return f"({val})"
        if ty[0] == '*':
            return "O"
        if ty in ("constexpr"):
            return "O"
        if ty == "void*":
            return "O"
        return {
            "float": "f",
            "double": "d",
            "long": "l",
            "int8_t": "b",
            "int16_t": "h",
            "int32_t": "i",
            "int64_t": "L",
            "uint8_t": "B",
            "uint16_t": "H",
            "uint32_t": "I",
            "uint64_t": "K",
        }[ty_to_cpp(ty)]

    args_format = ''.join([format_of(ty) for ty in signature.values()])
    format = "iiiOOOOOO" + args_format
    signature = ','.join(map(_serialize_signature, signature.values()))
    signature = list(filter(bool, signature.split(',')))
    signature = {i: s for i, s in enumerate(signature)}
    args_list = ', ' + ', '.join(f"&_arg{i}" for i, ty in signature.items()) if len(signature) > 0 else ''

    # Record the end of regular arguments;
    # subsequent arguments are architecture-specific descriptors.
    arg_decls = ', '.join(f"{ty_to_cpp(ty)} arg{i}" for i, ty in signature.items() if ty != "constexpr")
    internal_args_list = []
    for i, ty in signature.items():
        if ty[0] == "*":
            internal_args_list.append(f"ptr_info{i}.dev_ptr")
        elif ty != "constexpr":
            internal_args_list.append(f"_arg{i}")

    # generate glue code
    newline = '\n  '
    ptr_decls = [
        f"DevicePtrInfo ptr_info{i} = getPointer(_arg{i}, {i}, stream); if (!ptr_info{i}.valid) return NULL;"
        for i, ty in signature.items()
        if ty[0] == "*"
    ]
    params = [f"&arg{i}" for i, ty in signature.items() if ty != "constexpr"]
    num_params = len(params)
<<<<<<< HEAD
    params_decls = ""
    if num_params:
        params_decls = f"void *params[] = {{ {', '.join(params)} }};"
=======
    params_decl = ""
    if num_params:
        params_decl = f"void *params[] = {{ {', '.join(params)} }};"
>>>>>>> a30f5cd6
    src = f"""
#include <cstddef>
#include <string>
#include <iostream>
#include <iomanip>
#include <level_zero/ze_api.h>
#include <sycl/sycl.hpp>
{ "#include <ATen/record_function.h>" if COMPILATION_HELPER.inject_pytorch_dep else "" }

#define NPY_NO_DEPRECATED_API NPY_1_7_API_VERSION
#include <Python.h>
#include <stdio.h>
#include <numpy/arrayobject.h>

static inline void gpuAssert(ze_result_t code, const char *file, int line)
{{
  if (code != ZE_RESULT_SUCCESS)
  {{
    const char* prefix = "Triton Error [ZE]: ";
    std::string str = std::to_string(code);
    char err[1024] = {{0}};
    strcat(err, prefix);
    strcat(err, str.c_str());
    PyErr_SetString(PyExc_RuntimeError, err);
  }}
}}

#define ZE_CHECK(ans) {{ gpuAssert((ans), __FILE__, __LINE__); }}

typedef struct _DevicePtrInfo {{
  void* dev_ptr;
  bool valid;
}} DevicePtrInfo;

static inline void checkDevicePointer(DevicePtrInfo *ptr_info, int idx, const sycl::queue &queue) {{
  if (!ptr_info->dev_ptr || !ptr_info->valid) {{
    return;
  }}
  auto context = queue.get_context();
  auto handle = sycl::get_native<sycl::backend::ext_oneapi_level_zero>(context);
  ze_memory_allocation_properties_t prop;
  prop.stype = ZE_STRUCTURE_TYPE_MEMORY_ALLOCATION_PROPERTIES;
  prop.pNext = nullptr;
  ze_device_handle_t device;
  auto res = zeMemGetAllocProperties((ze_context_handle_t)handle, ptr_info->dev_ptr, &prop, &device);
  if (res != ZE_RESULT_SUCCESS) {{
    PyErr_Format(PyExc_ValueError,
                 "Cannot get memory properties for pointer argument (at %d, err=%d)", idx, res);
    ptr_info->valid = false;
  }} else if (prop.type != ZE_MEMORY_TYPE_DEVICE) {{
    PyErr_Format(PyExc_ValueError,
                 "Pointer argument (at %d) doesn't reference XPU device memory (cpu tensor?)", idx);
    ptr_info->valid = false;
  }}
}}

static inline DevicePtrInfo getPointer(PyObject *obj, int idx, const sycl::queue &queue) {{
  DevicePtrInfo ptr_info;
  ptr_info.dev_ptr = 0;
  ptr_info.valid = true;
  if (PyLong_Check(obj)) {{
    ptr_info.dev_ptr = PyLong_AsVoidPtr(obj);
    checkDevicePointer(&ptr_info, idx, queue);
    return ptr_info;
  }}
  if (obj == Py_None) {{
    // valid nullptr
    return ptr_info;
  }}
  PyObject *ptr = PyObject_GetAttrString(obj, "data_ptr");
  if(ptr){{
    PyObject *empty_tuple = PyTuple_New(0);
    PyObject *ret = PyObject_Call(ptr, empty_tuple, NULL);
    Py_DECREF(empty_tuple);
    Py_DECREF(ptr);
    if (!PyLong_Check(ret)) {{
      PyErr_SetString(PyExc_TypeError, "data_ptr method of Pointer object must return 64-bit int");
      ptr_info.valid = false;
      return ptr_info;
    }}
    ptr_info.dev_ptr = PyLong_AsVoidPtr(ret);
    if(!ptr_info.dev_ptr) {{
      return ptr_info;
    }}
    checkDevicePointer(&ptr_info, idx, queue);
    Py_DECREF(ret);  // Thanks ChatGPT!
    return ptr_info;
  }}
  PyErr_SetString(PyExc_TypeError, "Pointer argument must be either uint64 or have data_ptr method");
  ptr_info.valid = false;
  return ptr_info;
}}

// start sycl
template <class T>
static inline void set_scalar_arg(sycl::handler &cgh, int index, const void *value) {{
  cgh.set_arg(index, *static_cast<const T *>(value));
}}

static void sycl_kernel_launch(uint32_t gridX, uint32_t gridY, uint32_t gridZ, int num_warps, int threads_per_warp, int shared_memory, sycl::queue& stream, sycl::kernel& kernel_ptr {', ' + arg_decls if len(arg_decls) > 0 else ''}) {{

  std::string kernel_name = kernel_ptr.get_info<sycl::info::kernel::function_name>();
  { 'RECORD_FUNCTION("XPU Triton kernel:" + kernel_name, {});' if COMPILATION_HELPER.inject_pytorch_dep else "" }

<<<<<<< HEAD
  {params_decls}
=======
  {params_decl};
>>>>>>> a30f5cd6
  uint32_t num_params = {num_params};
  uint32_t expected_num_params = kernel_ptr.get_info<sycl::info::kernel::num_args>();
  size_t global_range_x = gridX*threads_per_warp*num_warps;
  size_t global_range_y = gridY;
  size_t global_range_z = gridZ;
  size_t local_range_x = num_warps*threads_per_warp;
  size_t local_range_y = 1;
  size_t local_range_z = 1;
  sycl::range<3> global_range(global_range_z, global_range_y, global_range_x);
  sycl::range<3> local_range(local_range_z, local_range_y, local_range_x);
  sycl::nd_range<3> parallel_work_size(global_range, local_range);
  if (shared_memory) {{
    expected_num_params -= 1;
  }}
  assert(num_params == expected_num_params && "number of kernel param not matched");
  // Submit the imported kernel.
  auto cgf = [&](sycl::handler &cgh) {{
    {" ".join(f'set_scalar_arg<{ty_to_cpp(item)}>(cgh, {idx}, params[{idx}]);' for idx, item in enumerate([signature[i] for i in signature if signature[i] != "constexpr"]))}
    if (shared_memory) {{
      using share_mem_t = sycl::local_accessor<int8_t, 1>;
      share_mem_t local_buffer = share_mem_t(shared_memory, cgh);
      cgh.set_arg(num_params, local_buffer);
      cgh.parallel_for(parallel_work_size, kernel_ptr);
    }} else {{
      cgh.parallel_for(parallel_work_size, kernel_ptr);
    }}
  }};
  auto event = stream.submit(cgf);
}}
// end sycl

static PyObject* launch(PyObject* self, PyObject* args) {{

  int gridX, gridY, gridZ;
  PyObject *launch_enter_hook = NULL;
  PyObject *launch_exit_hook = NULL;
  PyObject *kernel_metadata = NULL;
  PyObject *launch_metadata = NULL;
  PyObject *py_obj_stream;
  PyObject* py_kernel;

  {newline.join([f"{_extracted_type(ty)} _arg{i};" for i, ty in signature.items()])}
  if(!PyArg_ParseTuple(args, \"{format}\", &gridX, &gridY, &gridZ, &py_obj_stream, &py_kernel,
                                      &kernel_metadata, &launch_metadata,
                                      &launch_enter_hook, &launch_exit_hook {args_list})) {{
    return NULL;
  }}

  // extract kernel metadata
  PyObject *num_warps_attr = PyObject_GetAttrString(kernel_metadata, "num_warps");
  int num_warps = PyLong_AsLong(num_warps_attr);
  Py_DECREF(num_warps_attr);
  PyObject *num_ctas_attr = PyObject_GetAttrString(kernel_metadata, "num_ctas");
  int num_ctas = PyLong_AsLong(num_ctas_attr);
  Py_DECREF(num_ctas_attr);
  PyObject *shared_attr = PyObject_GetAttrString(kernel_metadata, "shared");
  int shared_memory = PyLong_AsLong(shared_attr);
  Py_DECREF(shared_attr);
  PyObject *threads_per_warp_attr = PyObject_GetAttrString(kernel_metadata, "threads_per_warp");
  int threads_per_warp = PyLong_AsLong(threads_per_warp_attr);
  Py_DECREF(threads_per_warp_attr);

  // extract cluster dims
  PyObject *clusterDim =  PyObject_GetAttrString(kernel_metadata, "cluster_dims");
  if (!PyTuple_Check(kernel_metadata)) {{
    PyErr_SetString(PyExc_TypeError, "kernel_metadata.cluster_dims must be a tuple");
    return NULL;
  }}
  int clusterDimX   = PyLong_AsLong(PyTuple_GetItem(clusterDim, 0));
  int clusterDimY   = PyLong_AsLong(PyTuple_GetItem(clusterDim, 1));
  int clusterDimZ   = PyLong_AsLong(PyTuple_GetItem(clusterDim, 2));
  Py_DECREF(clusterDim);
  // extract launch metadata
  if (launch_enter_hook != Py_None){{
    PyObject* args = Py_BuildValue("(O)", launch_metadata);
    PyObject* ret = PyObject_CallObject(launch_enter_hook, args);
    Py_DECREF(args);
    if (!ret)
      return NULL;
  }}

  void * pStream = PyLong_AsVoidPtr(py_obj_stream);
  //error check
  if(pStream == nullptr || py_kernel == nullptr) return NULL;

  sycl::queue stream = *(static_cast<sycl::queue*>(pStream));
  sycl::kernel* kernel_ptr = reinterpret_cast<sycl::kernel*>(PyCapsule_GetPointer(py_kernel, "kernel"));
  if(kernel_ptr == nullptr) return NULL;
  sycl::kernel kernel = *kernel_ptr;

  {newline.join(ptr_decls)}
  sycl_kernel_launch(gridX, gridY, gridZ, num_warps, threads_per_warp, shared_memory, stream, kernel {',' + ', '.join(internal_args_list) if len(internal_args_list) > 0 else ''});

  if(launch_exit_hook != Py_None){{
    PyObject* args = Py_BuildValue("(O)", launch_metadata);
    PyObject* ret = PyObject_CallObject(launch_exit_hook, args);
    Py_DECREF(args);
    if (!ret)
      return NULL;
  }}
  if (PyErr_Occurred()) {{
    return NULL;
  }}

  Py_RETURN_NONE;
}}

static PyMethodDef ModuleMethods[] = {{
  {{"launch", launch, METH_VARARGS, "Entry point for all kernels with this signature"}},
  {{NULL, NULL, 0, NULL}} // sentinel
}};

static struct PyModuleDef ModuleDef = {{
  PyModuleDef_HEAD_INIT,
  \"__triton_launcher\",
  NULL, //documentation
  -1, //size
  ModuleMethods
}};

PyMODINIT_FUNC PyInit___triton_launcher(void) {{
  PyObject *m = PyModule_Create(&ModuleDef);
  if(m == NULL) {{
    return NULL;
  }}
  PyModule_AddFunctions(m, ModuleMethods);
  return m;
}}
"""
    return src


def serialize_kernel_metadata(arg, args_dict):
    args_dict['num_warps'] = arg.num_warps
    args_dict['threads_per_warp'] = arg.threads_per_warp
    args_dict['shared_memory'] = arg.shared
    args_dict['kernel_name'] = arg.name
    args_dict['spv_name'] = f"{arg.name}.spv"
    args_dict['build_flags'] = arg.build_flags


def serialize_args(args, constants, signature):
    import torch
    import numbers
    dir_path = os.getenv('TRITON_XPU_DUMP_SPIRV_KERNEL_ARGS')
    if not os.path.exists(dir_path):
        os.makedirs(dir_path)
        print(f"Path to directory consisting of SPIR-V Runner data: {dir_path}")

    cnt = 0
    args_dict = {"gridX": args[cnt], "gridY": args[cnt + 1], "gridZ": args[cnt + 2]}
    args_dict['argument_list'] = []
    counts = {"tensors": 0, "scalars": 0, "karg_cnt": 0}
    cnt = 4
    for arg in args[cnt:]:
        if type(arg).__name__ == "KernelMetadata":
            serialize_kernel_metadata(arg, args_dict)

        if isinstance(arg, torch.Tensor):
            cpu_tensor = arg.cpu()
            tensor_path = os.path.join(dir_path, f"tensor_{counts['tensors']}.pt")
            with open(tensor_path, 'wb') as f:
                torch.save(cpu_tensor, f)
            new_arg = {
                "name": f"tensor_{counts['tensors']}", "type": "tensor", "dtype": str(arg.dtype), "ctype":
                signature[counts['karg_cnt']]
            }
            args_dict['argument_list'].append(new_arg)
            counts['karg_cnt'] += 1
            counts['tensors'] += 1

        if isinstance(arg, numbers.Number):
            if counts['karg_cnt'] not in constants:
                new_arg = {
                    "name": f"scalarArg_{counts['scalars']}", "type": "scalar", "value": args[cnt], "ctype":
                    signature[counts['karg_cnt']]
                }
                args_dict['argument_list'].append(new_arg)
            counts['karg_cnt'] += 1
            counts['scalars'] += 1
        cnt += 1
    # Dump argument info as a JSON file
    json_path = os.path.join(dir_path, 'args_data.json')
    with open(json_path, 'w') as json_file:
        import json
        json.dump(args_dict, json_file, indent=4)


class XPULauncher(object):

    def __init__(self, src, metadata):
        constants = src.constants if hasattr(src, "constants") else dict()
        arg_idx = lambda x: (src.fn.arg_names.index(x), ) if isinstance(x, str) else x
        self.constants = {arg_idx(idx): value for idx, value in constants.items()}
        self.signature = {idx: value for idx, value in src.signature.items()}
        src = make_launcher(self.constants, self.signature)
        mod = compile_module_from_src(src, "__triton_launcher")
        self.launch = mod.launch

    def __call__(self, *args, **kwargs):
        # Serialize KernelArguments for SPIR-V Runner
        serialize_kernel_args = os.getenv('TRITON_XPU_DUMP_SPIRV_KERNEL_ARGS', None)
        if serialize_kernel_args:
            serialize_args(args, self.constants, self.signature)
        self.launch(*args, **kwargs)


class XPUDriver(DriverBase):

    def __init__(self):
        self.launcher_cls = XPULauncher

    def __getattr__(self, name):
        # Lazily initialize utils to avoid unnecessary XPU runtime invocations.
        # See https://github.com/intel/intel-xpu-backend-for-triton/issues/624
        if name == "utils":
            self.utils = XPUUtils()
            return self.utils
        else:
            raise AttributeError

    def get_current_device(self):
        return self.utils.get_current_device()

    def get_current_stream(self, device):
        import torch
        return torch.xpu.current_stream().sycl_queue

    def get_current_target(self):
        import torch
        device = self.get_current_device()
        dev_property = torch.xpu.get_device_capability(device)
        warp_size = 32
        return GPUTarget("xpu", dev_property, warp_size)

    def get_active_torch_device(self):
        import torch
        return torch.device("xpu", self.get_current_device())

    def get_device_interface(self):
        import torch
        return torch.xpu

    @staticmethod
    def is_active():
        try:
            import torch
            return torch.xpu.is_available()
        except ImportError:
            return False

    def get_benchmarker(self):
        from triton.testing import do_bench
        return do_bench

    def get_empty_cache_for_benchmark(self):
        import torch

        # We maintain a buffer of 256 MB that we clear
        # before each kernel call to make sure that the L2 cache
        # doesn't contain any input data before the run
        cache_size = 256 * 1024 * 1024
        return torch.empty(int(cache_size // 4), dtype=torch.int, device='xpu')

    def clear_cache(self, cache):
        cache.zero_()<|MERGE_RESOLUTION|>--- conflicted
+++ resolved
@@ -298,15 +298,9 @@
     ]
     params = [f"&arg{i}" for i, ty in signature.items() if ty != "constexpr"]
     num_params = len(params)
-<<<<<<< HEAD
-    params_decls = ""
-    if num_params:
-        params_decls = f"void *params[] = {{ {', '.join(params)} }};"
-=======
     params_decl = ""
     if num_params:
         params_decl = f"void *params[] = {{ {', '.join(params)} }};"
->>>>>>> a30f5cd6
     src = f"""
 #include <cstddef>
 #include <string>
@@ -411,11 +405,7 @@
   std::string kernel_name = kernel_ptr.get_info<sycl::info::kernel::function_name>();
   { 'RECORD_FUNCTION("XPU Triton kernel:" + kernel_name, {});' if COMPILATION_HELPER.inject_pytorch_dep else "" }
 
-<<<<<<< HEAD
-  {params_decls}
-=======
   {params_decl};
->>>>>>> a30f5cd6
   uint32_t num_params = {num_params};
   uint32_t expected_num_params = kernel_ptr.get_info<sycl::info::kernel::num_args>();
   size_t global_range_x = gridX*threads_per_warp*num_warps;
