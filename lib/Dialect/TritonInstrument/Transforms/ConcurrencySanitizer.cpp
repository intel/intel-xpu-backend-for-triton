#include "mlir/Analysis/SliceAnalysis.h"
#include "mlir/IR/ImplicitLocOpBuilder.h"
#include "mlir/Transforms/Passes.h"
#include "triton/Dialect/Triton/IR/Utility.h"
#include "triton/Dialect/TritonGPU/IR/Dialect.h"
#include "triton/Dialect/TritonInstrument/IR/Dialect.h"
#include "triton/Dialect/TritonInstrument/IR/Utility.h"
#include "triton/Dialect/TritonNvidiaGPU/IR/Dialect.h"

namespace mlir {
namespace triton {
namespace instrument {

namespace tt = mlir::triton;
namespace ttg = mlir::triton::gpu;
namespace ttng = mlir::triton::nvidia_gpu;
namespace tti = mlir::triton::instrument;

#define GEN_PASS_DEF_TRITONINSTRUMENTCONCURRENCYSANITIZER
#include "triton/Dialect/TritonInstrument/Transforms/Passes.h.inc"

namespace {

bool canAllocBeInstrumented(Operation *op) {
  if (llvm::any_of(op->getUsers(),
                   [](Operation *user) { return isa<tt::CallOp>(user); })) {
    op->emitWarning("Allocation is used in a function call, cannot instrument");
    return false;
  }
  if (llvm::all_of(op->getUsers(), [](Operation *user) {
        return !isa<ttg::MemDescIndexOp>(user);
      })) {
    return true;
  }
  if (llvm::all_of(op->getUsers(), [](Operation *user) {
        return isa<ttg::MemDescIndexOp>(user) || isa<ttg::LocalDeallocOp>(user);
      })) {
    return true;
  }
  op->emitWarning(
      "Allocation is used in an inconsistent way, cannot instrument");
  return false;
}

// Interpret local_allocs that are used in ttg.memdesc_index as multibuffered
bool isMultiBuffered(Operation *op) {
  return llvm::any_of(op->getUsers(), [](Operation *user) {
    return isa<ttg::MemDescIndexOp>(user);
  });
}

bool isBarrier(triton::gpu::LocalAllocOp op) {
  // Is there InitBarrierOp in the forward slice of the op?
  bool foundInitBarrier = false;
  SetVector<Operation *> forwardSlice;
  ForwardSliceOptions options;
  options.filter = [&](Operation *op) {
    if (isa<ttng::InitBarrierOp>(op)) {
      foundInitBarrier = true;
      return false;
    }
    return true;
  };
  getForwardSlice(op.getOperation(), &forwardSlice, options);
  return foundInitBarrier;
}

uint64_t getAllocationOffset(triton::gpu::LocalAllocOp op) {
  auto offsetAttr = op->getAttr("allocation.offset");
  if (!offsetAttr) {
    llvm::report_fatal_error(
        "ConcurrencySanitizer should run after AllocateSharedMemory pass.");
  }
  return cast<IntegerAttr>(offsetAttr).getInt();
}

uint64_t getAllocationOffset(ttng::TMEMAllocOp op) {
  auto colOffsetAttr = op->getAttr("tensor_memory_col_offset");
  auto rowOffsetAttr = op->getAttr("tensor_memory_row_offset");
  if (!colOffsetAttr || !rowOffsetAttr) {
    llvm::report_fatal_error(
        "ConcurrencySanitizer should run after AllocateSharedMemory and "
        "TensorMemoryAllocation pass.");
  }
  int colOffset = cast<IntegerAttr>(colOffsetAttr).getInt();
  int rowOffset = cast<IntegerAttr>(rowOffsetAttr).getInt();
  return colOffset | (rowOffset << 16);
}

unsigned getNumBuffers(Operation *op) {
  ttg::MemDescType ty = cast<ttg::MemDescType>(op->getResultTypes().front());
  return ty.getShape()[0];
}

unsigned getSubBufferSize(triton::gpu::LocalAllocOp op) {
  ttg::MemDescType ty = op.getType();
  unsigned elSize = ty.getElementType().getIntOrFloatBitWidth() / 8;
  return product(ty.getShape().drop_front()) * elSize;
}

unsigned getSubBufferSize(ttng::TMEMAllocOp op) {
  int numCols = ttng::getTmemAllocSizes(op.getType()).numCols;
  int numSubBuffers = getNumBuffers(op);
  return numCols / numSubBuffers;
}

tt::FuncOp getEntryPoint(ModuleOp module) {
  SmallVector<tt::FuncOp> publicFuncs = llvm::to_vector(
      llvm::make_filter_range(module.getOps<tt::FuncOp>(),
                              [](tt::FuncOp func) { return func.isPublic(); }));
  assert(publicFuncs.size() == 1 && "Expected exactly one public function");
  return publicFuncs.front();
}

bool hasCpAsync(ModuleOp module) {
  bool hasCpAsync = false;
  module.walk([&](Operation *op) {
    if (isa<ttg::AsyncCopyGlobalToLocalOp, ttg::AsyncCommitGroupOp,
            ttg::AsyncWaitOp>(op)) {
      hasCpAsync = true;
    }
  });
  return hasCpAsync;
}

bool hasWGMMA(ModuleOp module) {
  bool hasWGMMA = false;
  module.walk([&](Operation *op) {
    if (isa<ttng::WarpGroupDotOp, ttng::WarpGroupDotWaitOp>(op)) {
      hasWGMMA = true;
    }
  });
  return hasWGMMA;
}

} // namespace

class ConcurrencySanitizerPass
    : public impl::TritonInstrumentConcurrencySanitizerBase<
          ConcurrencySanitizerPass> {
public:
  void runOnOperation() override {
    module = getOperation();
    // Collect shared memory buffers allocated in the module
    llvm::SmallVector<llvm::SetVector<int32_t>> bufSets(numMemTypes);
    llvm::SetVector<int32_t> barrierSet;
    module.walk([&](triton::gpu::LocalAllocOp op) {
      if (!canAllocBeInstrumented(op)) {
        return WalkResult::advance();
      }
      int32_t baseOffset = getAllocationOffset(op);
      auto &setToAdd =
          isBarrier(op) ? barrierSet : bufSets[(int)MemType::SHARED_MEM];
      setToAdd.insert(baseOffset);
      if (isMultiBuffered(op)) {
        unsigned numBuffers = getNumBuffers(op);
        assert(numBuffers > 0 && "Expected at least one buffer");
        unsigned subBufferSize = getSubBufferSize(op);
        for (unsigned i = 1; i < numBuffers; ++i) {
          setToAdd.insert(baseOffset + i * subBufferSize);
        }
      }
      return WalkResult::advance();
    });

    module.walk([&](ttng::TMEMAllocOp op) {
      if (!canAllocBeInstrumented(op)) {
        return WalkResult::advance();
      }
      int32_t baseOffset = getAllocationOffset(op);
      bufSets[(int)MemType::TENSOR_MEM].insert(baseOffset);
      if (isMultiBuffered(op)) {
        unsigned numBuffers = getNumBuffers(op);
        assert(numBuffers > 0 && "Expected at least one buffer");
        unsigned subBufferSize = getSubBufferSize(op);
        for (unsigned i = 1; i < numBuffers; ++i) {
          bufSets[(int)MemType::TENSOR_MEM].insert(baseOffset +
                                                   i * subBufferSize);
        }
      }
      return WalkResult::advance();
    });

    tt::FuncOp entryPoint = getEntryPoint(module);
    assert(entryPoint);

    if (bufSets[(int)MemType::SHARED_MEM].empty() &&
        bufSets[(int)MemType::TENSOR_MEM].empty()) {
      return;
    }

    SmallVector<int32_t> barrierValues = llvm::to_vector(barrierSet);
    if (!barrierValues.empty()) {
      barrierValues.resize(llvm::NextPowerOf2(barrierValues.size() - 1), 0);
    }

    ImplicitLocOpBuilder b(entryPoint.getLoc(), entryPoint);
    b.setInsertionPointToStart(&entryPoint.getBody().front());

    SmallVector<SmallVector<int32_t>> bufValues(numMemTypes);
    for (MemType memType : {MemType::SHARED_MEM, MemType::TENSOR_MEM}) {
      int iMemType = (int)memType;
      bufValues[iMemType] = llvm::to_vector(bufSets[iMemType]);
      if (bufValues[iMemType].empty()) {
        continue;
      }
      bufValues[iMemType].resize(
          llvm::NextPowerOf2(bufValues[iMemType].size() - 1), 0);
      buffersTensor[iMemType] =
          createBufferPointersTensor(b, memType, bufValues[iMemType]);
      int numBufs = bufValues[iMemType].size();

      writeStateType[iMemType] =
          RankedTensorType::get({numBufs}, b.getIntegerType(8),
                                getThreadLocalBlockedEncoding(numBufs));
      TypedValue<RankedTensorType> writeState =
          tti::createConstIntTensor(b, b.getLoc(), 0, writeStateType[iMemType]);
      writeStateAlloc[iMemType] = createInitializedScratchMemory(b, writeState);
    }

    if (!barrierValues.empty()) {
      // Barriers allocations are in shared memory
      barriers =
          createBufferPointersTensor(b, MemType::SHARED_MEM, barrierValues);

      for (MemType memType : {MemType::SHARED_MEM, MemType::TENSOR_MEM}) {
        int iMemType = (int)memType;
        // Create state tensors:
        int numBufs = bufValues[iMemType].size();
        int numBarriers = barrierValues.size();
        if (numBufs > 0) {
          writeBarriersType[iMemType] = RankedTensorType::get(
              {numBufs, numBarriers}, b.getIntegerType(8),
              getThreadLocalBlockedEncoding(numBufs, numBarriers));
          TypedValue<RankedTensorType> writeBarriers =
              tti::createConstIntTensor(b, b.getLoc(), 0,
                                        writeBarriersType[iMemType]);
          writeBarriersAlloc[iMemType] =
              createInitializedScratchMemory(b, writeBarriers);

          readBarriersType[iMemType] = RankedTensorType::get(
              {numBufs, numBarriers}, b.getIntegerType(8),
              getThreadLocalBlockedEncoding(numBufs, numBarriers));
          TypedValue<RankedTensorType> readBarriers = tti::createConstIntTensor(
              b, b.getLoc(), 0, readBarriersType[iMemType]);
          readBarriersAlloc[iMemType] =
              createInitializedScratchMemory(b, readBarriers);
        }
      }
    }

    // Create write commits tensor for cp-async
    if (hasCpAsync(module)) {
      assert(!bufValues[(int)MemType::SHARED_MEM].empty());
      asyncCpCommitsType = RankedTensorType::get(
          {(long)bufValues[(int)MemType::SHARED_MEM].size()},
          b.getIntegerType(8),
          getThreadLocalBlockedEncoding(
              bufValues[(int)MemType::SHARED_MEM].size()));
      TypedValue<RankedTensorType> writeCommits =
          tti::createConstIntTensor(b, b.getLoc(), 0, asyncCpCommitsType);
      asyncCpCommitsAlloc = createInitializedScratchMemory(b, writeCommits);
    }

    // Create reads commits tensor for wgmma
    if (hasWGMMA(module)) {
      assert(!bufValues[(int)MemType::SHARED_MEM].empty());
      wgmmaCommitsType = RankedTensorType::get(
          {(long)bufValues[(int)MemType::SHARED_MEM].size()},
          b.getIntegerType(8),
          getThreadLocalBlockedEncoding(
              bufValues[(int)MemType::SHARED_MEM].size()));
      TypedValue<RankedTensorType> readCommits =
          tti::createConstIntTensor(b, b.getLoc(), 0, wgmmaCommitsType);
      wgmmaCommitsAlloc = createInitializedScratchMemory(b, readCommits);
    }

    instrumentMemoryOperations(b);
  }

private:
  void addWriteChecks(ImplicitLocOpBuilder &b, Value buf, Value pred,
                      MemType memType, bool hwPipelined) {
    if (barriers) {
      b.create<tti::ExperimentalCheckWriteStateOp>(
          buf, buffersTensor[(int)memType], writeBarriersAlloc[(int)memType],
          writeBarriersType[(int)memType], writeStateAlloc[(int)memType],
          writeStateType[(int)memType], hwPipelined, pred);
    }
    // commit-num-based synchronization is only supported for shared memory
    if (memType == MemType::SHARED_MEM && asyncCpCommitsAlloc) {
      b.create<tti::ExperimentalCheckOutstandingCommitsOp>(
          buf, buffersTensor[(int)memType], asyncCpCommitsAlloc,
          asyncCpCommitsType, "async_copy_global_to_shared", pred);
    }
  }

  void addReadChecks(ImplicitLocOpBuilder &b, Value buf, Value pred,
                     MemType memType) {
    if (barriers) {
      b.create<tti::ExperimentalCheckReadBarriersOp>(
          buf, buffersTensor[(int)memType], readBarriersAlloc[(int)memType],
          readBarriersType[(int)memType], pred);
    }
    // commit-num-based synchronization is only supported for shared memory
    if (memType == MemType::SHARED_MEM && wgmmaCommitsAlloc) {
      b.create<tti::ExperimentalCheckOutstandingCommitsOp>(
          buf, buffersTensor[(int)memType], wgmmaCommitsAlloc, wgmmaCommitsType,
          "warpgroup_mma operand read", pred);
    }
  }

  struct MemEffects {
    enum class RW { Read, Write } rw;
    enum class TrackingKind {
      None,
      Barrier,
      wgmmaCommit,
      asyncCpCommit
    } trackingKind = TrackingKind::None;
    Value buf;
    SmallVector<std::tuple<Value, Value>> barriersAndPreds;
    bool hwPipelined = false;
    Value pred;
  };

  SmallVector<MemEffects> getMemEffects(Operation *op) {
    SmallVector<MemEffects> effects;
    if (auto copyOp = dyn_cast<ttng::AsyncTMACopyGlobalToLocalOp>(op)) {
<<<<<<< HEAD
      MemEffects effect;
      effect.buf = copyOp.getResult();
      effect.rw = MemEffects::RW::Write;
      effect.barriersAndPreds = {{copyOp.getBarrier(), nullptr}};
      effect.pred = copyOp.getPred();
      effects.emplace_back(effect);
=======
      effects.emplace_back(
          MemEffects{.rw = MemEffects::RW::Write,
                     .trackingKind = MemEffects::TrackingKind::Barrier,
                     .buf = copyOp.getResult(),
                     .barriersAndPreds = {{copyOp.getBarrier(), nullptr}},
                     .pred = copyOp.getPred()});
>>>>>>> 690f6906
    }
    if (auto storeOp = dyn_cast<ttng::AsyncTMACopyLocalToGlobalOp>(op)) {
      effects.emplace_back(MemEffects{
          .rw = MemEffects::RW::Read,
          .trackingKind = MemEffects::TrackingKind::None, // async tma writes
                                                          // not modelled yet
          .buf = storeOp.getSrc()});
    }
    if (auto gatherOp = dyn_cast<ttng::AsyncTMAGatherOp>(op)) {
      effects.emplace_back(
          MemEffects{.rw = MemEffects::RW::Write,
                     .trackingKind = MemEffects::TrackingKind::Barrier,
                     .buf = gatherOp.getResult(),
                     .barriersAndPreds = {{gatherOp.getBarrier(), nullptr}},
                     .pred = gatherOp.getPred()});
    }
    if (auto scatterOp = dyn_cast<ttng::AsyncTMAScatterOp>(op)) {
      effects.emplace_back(MemEffects{
          .rw = MemEffects::RW::Read,
          .trackingKind = MemEffects::TrackingKind::None, // async tma writes
                                                          // not modelled yet
          .buf = scatterOp.getSrc(),
      });
    }
    if (auto copyOp = dyn_cast<ttg::AsyncCopyGlobalToLocalOp>(op)) {
<<<<<<< HEAD
      MemEffects effect;
      effect.buf = copyOp.getResult();
      effect.rw = MemEffects::RW::Write;
      effect.commitTracking = true;
      effects.emplace_back(effect);
    }
    if (auto loadOp = dyn_cast<ttng::TMEMLoadOp>(op)) {
      MemEffects effect;
      effect.buf = loadOp.getSrc();
      effect.rw = MemEffects::RW::Read;
      effects.emplace_back(effect);
    }
    if (auto storeOp = dyn_cast<ttng::TMEMStoreOp>(op)) {
      MemEffects effect;
      effect.buf = storeOp.getDst();
      effect.rw = MemEffects::RW::Write;
      effects.emplace_back(effect);
=======
      effects.emplace_back(
          MemEffects{.rw = MemEffects::RW::Write,
                     .trackingKind = MemEffects::TrackingKind::asyncCpCommit,
                     .buf = copyOp.getResult()});
    }
    if (auto loadOp = dyn_cast<ttg::LocalLoadOp>(op)) {
      effects.emplace_back(
          MemEffects{.rw = MemEffects::RW::Read, .buf = loadOp.getSrc()});
    }
    if (auto storeOp = dyn_cast<ttg::LocalStoreOp>(op)) {
      effects.emplace_back(
          MemEffects{.rw = MemEffects::RW::Write, .buf = storeOp.getDst()});
    }
    if (auto allocOp = dyn_cast<ttg::LocalAllocOp>(op)) {
      if (allocOp.getSrc()) {
        effects.emplace_back(MemEffects{.rw = MemEffects::RW::Write,
                                        .buf = allocOp.getResult()});
      }
    }
    if (auto loadOp = dyn_cast<ttng::TMEMLoadOp>(op)) {
      effects.emplace_back(
          MemEffects{.rw = MemEffects::RW::Read, .buf = loadOp.getSrc()});
    }
    if (auto storeOp = dyn_cast<ttng::TMEMStoreOp>(op)) {
      effects.emplace_back(
          MemEffects{.rw = MemEffects::RW::Write, .buf = storeOp.getDst()});
    }
    if (auto allocOp = dyn_cast<ttng::TMEMAllocOp>(op)) {
      if (allocOp.getSrc()) {
        effects.emplace_back(MemEffects{.rw = MemEffects::RW::Write,
                                        .buf = allocOp.getResult()});
      }
>>>>>>> 690f6906
    }
    if (auto mmav5Op = dyn_cast<ttng::TCGen5MMAOp>(op)) {
      SmallVector<std::tuple<Value, Value>> barriersAndPreds = llvm::to_vector(
          llvm::zip(mmav5Op.getBarriers(), mmav5Op.getBarrierPreds()));

<<<<<<< HEAD
      MemEffects effect;
      effect.buf = mmav5Op.getA();
      effect.rw = MemEffects::RW::Read;
      effect.barriersAndPreds = barriersAndPreds;
      effect.pred = mmav5Op.getPred();
      effects.emplace_back(effect);

      effect.buf = mmav5Op.getB();
      effect.rw = MemEffects::RW::Read;
      effect.barriersAndPreds = barriersAndPreds;
      effect.pred = mmav5Op.getPred();
      effects.emplace_back(effect);

      effect.buf = mmav5Op.getAccumulator();
      effect.rw = MemEffects::RW::Write;
      effect.barriersAndPreds = barriersAndPreds;
      effect.hwPipelined = true;
      effect.pred = mmav5Op.getPred();
      effects.emplace_back(effect);
=======
      effects.emplace_back(
          MemEffects{.rw = MemEffects::RW::Read,
                     .trackingKind = MemEffects::TrackingKind::Barrier,
                     .buf = mmav5Op.getA(),
                     .barriersAndPreds = barriersAndPreds,
                     .pred = mmav5Op.getPred()});

      effects.emplace_back(
          MemEffects{.rw = MemEffects::RW::Read,
                     .trackingKind = MemEffects::TrackingKind::Barrier,
                     .buf = mmav5Op.getB(),
                     .barriersAndPreds = barriersAndPreds,
                     .pred = mmav5Op.getPred()});

      effects.emplace_back(
          MemEffects{.rw = MemEffects::RW::Write,
                     .trackingKind = MemEffects::TrackingKind::Barrier,
                     .buf = mmav5Op.getAccumulator(),
                     .barriersAndPreds = barriersAndPreds,
                     .hwPipelined = true,
                     .pred = mmav5Op.getPred()});
    }
    if (auto wgmmaOp = dyn_cast<ttng::WarpGroupDotOp>(op)) {
      if (wgmmaOp.getIsAsync() == true) {
        if (isa<ttg::SharedEncodingTrait>(
                wgmmaOp.getA().getType().getEncoding())) {
          effects.emplace_back(
              MemEffects{.rw = MemEffects::RW::Read,
                         .trackingKind = MemEffects::TrackingKind::wgmmaCommit,
                         .buf = wgmmaOp.getA()});
        }
        if (isa<ttg::SharedEncodingTrait>(
                wgmmaOp.getB().getType().getEncoding())) {
          effects.emplace_back(
              MemEffects{.rw = MemEffects::RW::Read,
                         .trackingKind = MemEffects::TrackingKind::wgmmaCommit,
                         .buf = wgmmaOp.getB()});
        }
      }
>>>>>>> 690f6906
    }
    return effects;
  }

  void instrumentMemoryOperations(ImplicitLocOpBuilder &b) {
    module.walk([&](Operation *op) {
      b.setLoc(op->getLoc());
      b.setInsertionPoint(op);
      SmallVector<MemEffects> effects = getMemEffects(op);
      if (!effects.empty()) {
        for (MemEffects effect : effects) {
          Value buf = effect.buf;
          auto bufType = cast<ttg::MemDescType>(buf.getType());
          MemType memType = MemType::TENSOR_MEM;
          if (isa<ttg::SharedEncodingTrait>(bufType.getEncoding())) {
            memType = MemType::SHARED_MEM;
          }
          if (effect.rw == MemEffects::RW::Read) {
            // For op that is reading, we only need to check if anything else
            // is writing to the same buffer.
            addWriteChecks(b, buf, effect.pred, memType, effect.hwPipelined);
            if (effect.trackingKind == MemEffects::TrackingKind::Barrier) {
              for (auto [barrier, pred] : effect.barriersAndPreds) {
                if (pred && effect.pred) {
                  pred = b.create<arith::AndIOp>(effect.pred, pred);
                }
                b.create<tti::ExperimentalSetReadBarrierOp>(
                    buf, barrier, buffersTensor[(int)memType], barriers,
                    readBarriersAlloc[(int)memType],
                    readBarriersType[(int)memType], pred);
              }
            }
            if (effect.trackingKind == MemEffects::TrackingKind::wgmmaCommit) {
              assert(isa<ttng::WarpGroupDotOp>(op));
              assert(memType == MemType::SHARED_MEM);
              b.create<tti::ExperimentalStageAccessForCommitOp>(
                  buf, buffersTensor[(int)memType], wgmmaCommitsAlloc,
                  wgmmaCommitsType, effect.pred);
            }
            assert(effect.trackingKind !=
                   MemEffects::TrackingKind::asyncCpCommit);
          }
          if (effect.rw == MemEffects::RW::Write) {
            if (isa<ttg::LocalAllocOp, ttng::TMEMAllocOp>(op)) {
              // For allocs place insert point after the alloc - we want to
              // check if it is not overwriting any earlier allocation, but the
              // memref value can be referenced only after it is created.
              b.setInsertionPointAfter(op);
            }
            // Op is writing to the buffer, we need to check if anything else
            // is reading or writing to the same buffer.
            addWriteChecks(b, buf, effect.pred, memType, effect.hwPipelined);
            addReadChecks(b, buf, effect.pred, memType);
            if (effect.trackingKind == MemEffects::TrackingKind::Barrier) {
              b.create<tti::ExperimentalSetWriteStateOp>(
                  buf, buffersTensor[(int)memType],
                  writeStateAlloc[(int)memType], writeStateType[(int)memType],
                  effect.hwPipelined, effect.pred);
              for (auto [barrier, pred] : effect.barriersAndPreds) {
                if (pred && effect.pred) {
                  pred = b.create<arith::AndIOp>(effect.pred, pred);
                }
                b.create<tti::ExperimentalCommitWriteWithBarrierOp>(
                    barrier, barriers, writeBarriersAlloc[(int)memType],
                    writeBarriersType[(int)memType],
                    writeStateAlloc[(int)memType], writeStateType[(int)memType],
                    pred);
              }
            }
            if (effect.trackingKind ==
                MemEffects::TrackingKind::asyncCpCommit) {
              assert(memType == MemType::SHARED_MEM);
              b.create<tti::ExperimentalStageAccessForCommitOp>(
                  buf, buffersTensor[(int)memType], asyncCpCommitsAlloc,
                  asyncCpCommitsType, effect.pred);
            }
            assert(effect.trackingKind !=
                   MemEffects::TrackingKind::wgmmaCommit);
          }
        }
      }

      if (auto waitOp = dyn_cast<ttng::WaitBarrierOp>(op)) {
        assert(barriers);
        auto pred = waitOp.getPred();
        auto barrier = waitOp.getAlloc();
        for (MemType memType : {MemType::SHARED_MEM, MemType::TENSOR_MEM}) {
          if (writeBarriersAlloc[(int)memType]) {
            b.create<tti::ExperimentalClearWriteBarrierOp>(
                barrier, barriers, writeBarriersAlloc[(int)memType],
                writeBarriersType[(int)memType], writeStateAlloc[(int)memType],
                writeStateType[(int)memType], pred);
            b.create<tti::ExperimentalClearReadBarrierOp>(
                barrier, barriers, readBarriersAlloc[(int)memType],
                readBarriersType[(int)memType], pred);
          }
        }
      }
      if (auto commitOp = dyn_cast<ttng::TCGen5CommitOp>(op)) {
        b.create<tti::ExperimentalCommitWriteWithBarrierOp>(
            commitOp.getBarrier(), barriers,
            writeBarriersAlloc[(int)MemType::TENSOR_MEM],
            writeBarriersType[(int)MemType::TENSOR_MEM],
            writeStateAlloc[(int)MemType::TENSOR_MEM],
            writeStateType[(int)MemType::TENSOR_MEM], commitOp.getPred());
      }
      if (auto asyncCommitGroupOp = dyn_cast<ttg::AsyncCommitGroupOp>(op)) {
        b.create<tti::ExperimentalCommitAccessesOp>(
            asyncCpCommitsAlloc, asyncCpCommitsType, nullptr);
      }
      if (auto asyncWaitOp = dyn_cast<ttg::AsyncWaitOp>(op)) {
        b.create<tti::ExperimentalClearOutstandingCommitsOp>(
            asyncCpCommitsAlloc, asyncCpCommitsType, asyncWaitOp.getNum(),
            nullptr);
      }
      if (auto expectOp = dyn_cast<ttng::BarrierExpectOp>(op)) {
        if (writeBarriersAlloc[(int)MemType::SHARED_MEM]) {
          b.create<tti::ExperimentalCheckBarrierWritesClearedOp>(
              expectOp.getAlloc(), barriers,
              writeBarriersAlloc[(int)MemType::SHARED_MEM],
              writeBarriersType[(int)MemType::SHARED_MEM], expectOp.getPred());
        }
        if (writeBarriersAlloc[(int)MemType::TENSOR_MEM]) {
          b.create<tti::ExperimentalCheckBarrierWritesClearedOp>(
              expectOp.getAlloc(), barriers,
              writeBarriersAlloc[(int)MemType::TENSOR_MEM],
              writeBarriersType[(int)MemType::TENSOR_MEM], expectOp.getPred());
        }
      }
      if (auto wgmmaOp = dyn_cast<ttng::WarpGroupDotOp>(op)) {
        if (wgmmaOp.getIsAsync() == true) {
          // Add commit (implicit in ttgir) after staging wgmma's operand for
          // read
          b.create<tti::ExperimentalCommitAccessesOp>(
              wgmmaCommitsAlloc, wgmmaCommitsType, nullptr);
        }
      }
      if (auto wgmmaWaitOp = dyn_cast<ttng::WarpGroupDotWaitOp>(op)) {
        b.create<tti::ExperimentalClearOutstandingCommitsOp>(
            wgmmaCommitsAlloc, wgmmaCommitsType, wgmmaWaitOp.getPendings(),
            nullptr);
      }
    });
  }

  ttg::BlockedEncodingAttr getThreadLocalBlockedEncoding(unsigned int size) {
    MLIRContext *ctx = module.getContext();
    unsigned int warps =
        mlir::cast<mlir::IntegerAttr>(module->getAttr("ttg.num-warps"))
            .getInt();
    auto ctaLayout = ttg::CTALayoutAttr::getDefault(ctx, /*rank=*/1);
    return ttg::BlockedEncodingAttr::get(ctx,
                                         /*sizePerThread=*/{size},
                                         /*threadsPerWarp=*/{32},
                                         /*warpsPerCTA=*/{warps},
                                         /*order=*/{0}, ctaLayout);
  }

  ttg::BlockedEncodingAttr
  getThreadLocalBlockedEncoding(unsigned int buffers, unsigned int barriers) {
    MLIRContext *ctx = module.getContext();
    unsigned int warps =
        mlir::cast<mlir::IntegerAttr>(module->getAttr("ttg.num-warps"))
            .getInt();
    auto ctaLayout = ttg::CTALayoutAttr::getDefault(ctx, /*rank=*/2);
    return ttg::BlockedEncodingAttr::get(ctx,
                                         /*sizePerThread=*/{buffers, barriers},
                                         /*threadsPerWarp=*/{1, 32},
                                         /*warpsPerCTA=*/{1, warps},
                                         /*order=*/{0, 1}, ctaLayout);
  }

  Value createBufferPointersTensor(ImplicitLocOpBuilder &builder,
                                   MemType memType,
                                   SmallVector<int32_t> values) {
    int64_t size = values.size();
    assert(llvm::isPowerOf2_64(size) && "Expected power of 2");
    Type elType = builder.getI64Type();
    auto tensorType = RankedTensorType::get(
        {size}, elType, getThreadLocalBlockedEncoding(size));
    SmallVector<APInt> apInts = llvm::to_vector(
        llvm::map_range(values, [](int64_t v) { return APInt(64, v); }));
    auto denseAttr = DenseElementsAttr::get(tensorType, apInts);
    auto op = builder.create<tti::ExperimentalBufferPointersOp>(
        tensorType, values, memType);
    return op;
  }

  ttg::DistributedEncodingTrait
  getSingleDimSliceEncoding(ttg::BlockedEncodingAttr encoding, int dim) {
    int rank = encoding.getOrder().size();
    MLIRContext *ctx = encoding.getContext();
    assert(dim < rank && "Expected dim to be less than rank");
    ttg::DistributedEncodingTrait sliceEncoding = encoding;
    for (int i = 0; i < rank; ++i) {
      if (i != dim) {
        sliceEncoding = ttg::SliceEncodingAttr::get(ctx, i, encoding);
      }
    }
    return sliceEncoding;
  }

  Value createInitializedScratchMemory(ImplicitLocOpBuilder &b,
                                       TypedValue<RankedTensorType> tensor) {
    auto encoding = tensor.getType().getEncoding();
    Type elType = tensor.getType().getElementType();
    int elSize = elType.getIntOrFloatBitWidth() / 8;
    int numEls = product(tensor.getType().getShape());
    int64_t sizeInBytes = numEls * elSize;
    Type ptrType = triton::getPointerType(elType);
    auto alloc =
        b.create<tt::gpu::GlobalScratchAllocOp>(ptrType, sizeInBytes, elSize);
    createStoreScratchMemory(b, b.getLoc(), alloc, tensor, tensor.getType());
    return alloc;
  }

  ModuleOp module;

  static constexpr int numMemTypes = getMaxEnumValForMemType() + 1;
  Value buffersTensor[numMemTypes];
  Value barriers;
  // Tensor tracking which barriers are tracking writes to which buffers
  RankedTensorType writeBarriersType[numMemTypes];
  Value writeBarriersAlloc[numMemTypes];

  // Tensor tracking which buffers are being written to at the moment
  RankedTensorType writeStateType[numMemTypes];
  Value writeStateAlloc[numMemTypes];

  // Tensor tracking which barriers are tracking reads from which buffers
  RankedTensorType readBarriersType[numMemTypes];
  Value readBarriersAlloc[numMemTypes];

  // Tensor tracking number of outstanding write commits for given buffer
  RankedTensorType asyncCpCommitsType;
  Value asyncCpCommitsAlloc;

  // Tensor tracking number of outstanding read commits for given buffer
  RankedTensorType wgmmaCommitsType;
  Value wgmmaCommitsAlloc;
};

} // namespace instrument
} // namespace triton
} // namespace mlir<|MERGE_RESOLUTION|>--- conflicted
+++ resolved
@@ -327,21 +327,13 @@
   SmallVector<MemEffects> getMemEffects(Operation *op) {
     SmallVector<MemEffects> effects;
     if (auto copyOp = dyn_cast<ttng::AsyncTMACopyGlobalToLocalOp>(op)) {
-<<<<<<< HEAD
       MemEffects effect;
+      effect.rw = MemEffects::RW::Write;
+      effect.trackingKind = MemEffects::TrackingKind::Barrier;
       effect.buf = copyOp.getResult();
-      effect.rw = MemEffects::RW::Write;
       effect.barriersAndPreds = {{copyOp.getBarrier(), nullptr}};
       effect.pred = copyOp.getPred();
       effects.emplace_back(effect);
-=======
-      effects.emplace_back(
-          MemEffects{.rw = MemEffects::RW::Write,
-                     .trackingKind = MemEffects::TrackingKind::Barrier,
-                     .buf = copyOp.getResult(),
-                     .barriersAndPreds = {{copyOp.getBarrier(), nullptr}},
-                     .pred = copyOp.getPred()});
->>>>>>> 690f6906
     }
     if (auto storeOp = dyn_cast<ttng::AsyncTMACopyLocalToGlobalOp>(op)) {
       effects.emplace_back(MemEffects{
@@ -367,124 +359,98 @@
       });
     }
     if (auto copyOp = dyn_cast<ttg::AsyncCopyGlobalToLocalOp>(op)) {
-<<<<<<< HEAD
       MemEffects effect;
+      effect.rw = MemEffects::RW::Write;
+      effect.trackingKind = MemEffects::TrackingKind::asyncCpCommit;
       effect.buf = copyOp.getResult();
+      effects.emplace_back(effect);
+    }
+    if (auto loadOp = dyn_cast<ttg::LocalLoadOp>(op)) {
+      MemEffects effect;
+      effect.rw = MemEffects::RW::Read;
+      effect.buf = loadOp.getSrc();
+      effects.emplace_back(effect);
+    }
+    if (auto storeOp = dyn_cast<ttg::LocalStoreOp>(op)) {
+      MemEffects effect;
       effect.rw = MemEffects::RW::Write;
-      effect.commitTracking = true;
-      effects.emplace_back(effect);
+      effect.buf = storeOp.getDst();
+      effects.emplace_back(effect);
+    }
+    if (auto allocOp = dyn_cast<ttg::LocalAllocOp>(op)) {
+      if (allocOp.getSrc()) {
+        MemEffects effect;
+        effect.rw = MemEffects::RW::Write;
+        effect.buf = allocOp.getResult();
+        effects.emplace_back(effect);
+      }
     }
     if (auto loadOp = dyn_cast<ttng::TMEMLoadOp>(op)) {
       MemEffects effect;
+      effect.rw = MemEffects::RW::Read;
       effect.buf = loadOp.getSrc();
-      effect.rw = MemEffects::RW::Read;
       effects.emplace_back(effect);
     }
     if (auto storeOp = dyn_cast<ttng::TMEMStoreOp>(op)) {
       MemEffects effect;
+      effect.rw = MemEffects::RW::Write;
       effect.buf = storeOp.getDst();
-      effect.rw = MemEffects::RW::Write;
-      effects.emplace_back(effect);
-=======
-      effects.emplace_back(
-          MemEffects{.rw = MemEffects::RW::Write,
-                     .trackingKind = MemEffects::TrackingKind::asyncCpCommit,
-                     .buf = copyOp.getResult()});
-    }
-    if (auto loadOp = dyn_cast<ttg::LocalLoadOp>(op)) {
-      effects.emplace_back(
-          MemEffects{.rw = MemEffects::RW::Read, .buf = loadOp.getSrc()});
-    }
-    if (auto storeOp = dyn_cast<ttg::LocalStoreOp>(op)) {
-      effects.emplace_back(
-          MemEffects{.rw = MemEffects::RW::Write, .buf = storeOp.getDst()});
-    }
-    if (auto allocOp = dyn_cast<ttg::LocalAllocOp>(op)) {
-      if (allocOp.getSrc()) {
-        effects.emplace_back(MemEffects{.rw = MemEffects::RW::Write,
-                                        .buf = allocOp.getResult()});
-      }
-    }
-    if (auto loadOp = dyn_cast<ttng::TMEMLoadOp>(op)) {
-      effects.emplace_back(
-          MemEffects{.rw = MemEffects::RW::Read, .buf = loadOp.getSrc()});
-    }
-    if (auto storeOp = dyn_cast<ttng::TMEMStoreOp>(op)) {
-      effects.emplace_back(
-          MemEffects{.rw = MemEffects::RW::Write, .buf = storeOp.getDst()});
+      effects.emplace_back(effect);
     }
     if (auto allocOp = dyn_cast<ttng::TMEMAllocOp>(op)) {
       if (allocOp.getSrc()) {
-        effects.emplace_back(MemEffects{.rw = MemEffects::RW::Write,
-                                        .buf = allocOp.getResult()});
-      }
->>>>>>> 690f6906
+        MemEffects effect;
+        effect.rw = MemEffects::RW::Write;
+        effect.buf = allocOp.getResult();
+        effects.emplace_back(effect);
+      }
     }
     if (auto mmav5Op = dyn_cast<ttng::TCGen5MMAOp>(op)) {
       SmallVector<std::tuple<Value, Value>> barriersAndPreds = llvm::to_vector(
           llvm::zip(mmav5Op.getBarriers(), mmav5Op.getBarrierPreds()));
 
-<<<<<<< HEAD
       MemEffects effect;
+      effect.rw = MemEffects::RW::Read;
+      effect.trackingKind = MemEffects::TrackingKind::Barrier;
       effect.buf = mmav5Op.getA();
-      effect.rw = MemEffects::RW::Read;
       effect.barriersAndPreds = barriersAndPreds;
       effect.pred = mmav5Op.getPred();
       effects.emplace_back(effect);
 
+      effect.rw = MemEffects::RW::Read;
+      effect.trackingKind = MemEffects::TrackingKind::Barrier;
       effect.buf = mmav5Op.getB();
-      effect.rw = MemEffects::RW::Read;
       effect.barriersAndPreds = barriersAndPreds;
       effect.pred = mmav5Op.getPred();
       effects.emplace_back(effect);
 
+      effect.rw = MemEffects::RW::Write;
+      effect.trackingKind = MemEffects::TrackingKind::Barrier;
       effect.buf = mmav5Op.getAccumulator();
-      effect.rw = MemEffects::RW::Write;
       effect.barriersAndPreds = barriersAndPreds;
       effect.hwPipelined = true;
       effect.pred = mmav5Op.getPred();
       effects.emplace_back(effect);
-=======
-      effects.emplace_back(
-          MemEffects{.rw = MemEffects::RW::Read,
-                     .trackingKind = MemEffects::TrackingKind::Barrier,
-                     .buf = mmav5Op.getA(),
-                     .barriersAndPreds = barriersAndPreds,
-                     .pred = mmav5Op.getPred()});
-
-      effects.emplace_back(
-          MemEffects{.rw = MemEffects::RW::Read,
-                     .trackingKind = MemEffects::TrackingKind::Barrier,
-                     .buf = mmav5Op.getB(),
-                     .barriersAndPreds = barriersAndPreds,
-                     .pred = mmav5Op.getPred()});
-
-      effects.emplace_back(
-          MemEffects{.rw = MemEffects::RW::Write,
-                     .trackingKind = MemEffects::TrackingKind::Barrier,
-                     .buf = mmav5Op.getAccumulator(),
-                     .barriersAndPreds = barriersAndPreds,
-                     .hwPipelined = true,
-                     .pred = mmav5Op.getPred()});
     }
     if (auto wgmmaOp = dyn_cast<ttng::WarpGroupDotOp>(op)) {
       if (wgmmaOp.getIsAsync() == true) {
         if (isa<ttg::SharedEncodingTrait>(
                 wgmmaOp.getA().getType().getEncoding())) {
-          effects.emplace_back(
-              MemEffects{.rw = MemEffects::RW::Read,
-                         .trackingKind = MemEffects::TrackingKind::wgmmaCommit,
-                         .buf = wgmmaOp.getA()});
+          MemEffects effect;
+          effect.rw = MemEffects::RW::Read;
+          effect.trackingKind = MemEffects::TrackingKind::wgmmaCommit;
+          effect.buf = wgmmaOp.getA();
+          effects.emplace_back(effect);
         }
         if (isa<ttg::SharedEncodingTrait>(
                 wgmmaOp.getB().getType().getEncoding())) {
-          effects.emplace_back(
-              MemEffects{.rw = MemEffects::RW::Read,
-                         .trackingKind = MemEffects::TrackingKind::wgmmaCommit,
-                         .buf = wgmmaOp.getB()});
-        }
-      }
->>>>>>> 690f6906
+          MemEffects effect;
+          effect.rw = MemEffects::RW::Read;
+          effect.trackingKind = MemEffects::TrackingKind::wgmmaCommit;
+          effect.buf = wgmmaOp.getB();
+          effects.emplace_back(effect);
+        }
+      }
     }
     return effects;
   }
