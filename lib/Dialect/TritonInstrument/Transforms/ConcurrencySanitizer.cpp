#include "mlir/Analysis/SliceAnalysis.h"
#include "mlir/IR/ImplicitLocOpBuilder.h"
#include "mlir/Transforms/Passes.h"
#include "triton/Dialect/Triton/IR/Utility.h"
#include "triton/Dialect/TritonGPU/IR/Dialect.h"
#include "triton/Dialect/TritonInstrument/IR/Dialect.h"
#include "triton/Dialect/TritonInstrument/IR/Utility.h"
#include "triton/Dialect/TritonNvidiaGPU/IR/Dialect.h"

namespace mlir {
namespace triton {
namespace instrument {

namespace tt = mlir::triton;
namespace ttg = mlir::triton::gpu;
namespace ttng = mlir::triton::nvidia_gpu;
namespace tti = mlir::triton::instrument;

#define GEN_PASS_DEF_TRITONINSTRUMENTCONCURRENCYSANITIZER
#include "triton/Dialect/TritonInstrument/Transforms/Passes.h.inc"

namespace {

// OpBuilder listener tracking operations added to the builder to be wrapped
// with a lock acquire/release pair.
class CriticalSectionListener : public ImplicitLocOpBuilder::Listener {
public:
  void notifyOperationInserted(Operation *op,
                               OpBuilder::InsertPoint /*previous*/) override {
    if (firstOp == nullptr) {
      firstOp = op;
    }
    lastOp = op;
  }
  void maybeWrapWithCriticalSection(ImplicitLocOpBuilder &b,
                                    AuxDataMap &auxData, Value pred) {
    Operation *_firstOp = firstOp;
    Operation *_lastOp = lastOp;
    if (firstOp != nullptr && lastOp != nullptr) {
      assert(firstOp->getParentRegion() == lastOp->getParentRegion());
      b.setInsertionPoint(_firstOp);
      b.create<tti::ExperimentalLockAcquireOp>(auxData.lock[_firstOp].value,
                                               pred);
      b.setInsertionPointAfter(_lastOp);
      b.create<tti::ExperimentalLockReleaseOp>(auxData.lock[_firstOp].value,
                                               pred);
    }
  }

private:
  Operation *firstOp = nullptr;
  Operation *lastOp = nullptr;
};

bool isTMAOp(Operation *op) {
  return isa<ttng::AsyncTMACopyGlobalToLocalOp,
             ttng::AsyncTMACopyLocalToGlobalOp, ttng::AsyncTMAGatherOp,
             ttng::AsyncTMAScatterOp>(op);
}

bool isTensorCoreOp(Operation *op) {
  return isa<ttng::TCGen5MMAOp, ttng::TCGen5MMAScaledOp, ttng::TCGen5CommitOp>(
      op);
}

std::optional<int> maybeGetPartitionIdx(Operation *op) {
  if (auto wsOp = op->getParentOfType<ttg::WarpSpecializePartitionsOp>()) {
    return op->getParentRegion()->getRegionNumber();
  }
  if (Operation *parent = op->getParentOp()) {
    return maybeGetPartitionIdx(parent);
  }
  return std::nullopt;
}

int getCurrentThread(Operation *op) {
  // Default partition is 0, other partitions are idx + 1
  int thread = maybeGetPartitionIdx(op).value_or(-1) + 1;
  if (isTMAOp(op)) {
    thread += TMA_THREAD_OFFSET;
    return thread;
  }
  if (isTensorCoreOp(op)) {
    thread += TC_THREAD_OFFSET;
    return thread;
  }
  return thread;
}

// Peer threads are the equivalent threads in the TMA, TC and normal
// thread classes.
// If a thread is a base thread, return the mask with the peers, otherwise
// return the mask with the thread itself.
uint64_t getThreadPeersMask(int thread) {
  uint64_t mask = 1ULL << thread;
  if (thread < NUM_THREADS) {
    mask |= 1ULL << (thread + TMA_THREAD_OFFSET);
    mask |= 1ULL << (thread + TC_THREAD_OFFSET);
  }
  return mask;
}

} // namespace

class ConcurrencySanitizerPass
    : public impl::TritonInstrumentConcurrencySanitizerBase<
          ConcurrencySanitizerPass> {
public:
  void runOnOperation() override {
    module = getOperation();

    auxData.populateAndPassToWarpSpecialize(module);

    tt::FuncOp entryPoint = tti::getEntryPoint(module);

    ImplicitLocOpBuilder b(entryPoint.getLoc(), entryPoint);
    b.setInsertionPointToStart(&entryPoint.getBody().front());
    instrumentMemoryOperations(b);
  }

private:
  void instrumentMemoryOperations(ImplicitLocOpBuilder &b) {
    module.walk([&](Operation *op) {
      CriticalSectionListener listener;
      b.setListener(&listener);

      int thread = getCurrentThread(op);
      b.setLoc(op->getLoc());
      b.setInsertionPoint(op);
      if (isa<ttg::LocalAllocOp, ttng::TMEMAllocOp, ttng::WaitBarrierOp>(op)) {
        // Place insert point after specific ops:
        // allocs - we want to
        //   check if it is not overwriting any earlier allocation, but the
        //   memref value can be referenced only after it is created.
        // wait barriers - we can update aux data only after the wait is
        //   completed
        b.setInsertionPointAfter(op);
      }

      instrumentMemEffects(b, op, thread);

      if (auto waitOp = dyn_cast<ttng::WaitBarrierOp>(op)) {
        auto _barriers = auxData.barriers[op].value;
        assert(!auxData.barriers.empty());
        auto pred = waitOp.getPred();
        auto barrier = waitOp.getAlloc();
        for (MemType memType : {MemType::SHARED_MEM, MemType::TENSOR_MEM}) {
          if (auxData.writeVisibility[(int)memType][op].value) {
            // Transfer visible writes and reads to all peer threads
            uint64_t peerMask = getThreadPeersMask(thread);
            b.create<tti::ExperimentalTransferVisibleWritesOp>(
                barrier, peerMask, _barriers,
                auxData.writeVisibility[(int)memType][op].value,
                auxData.writeVisibility[(int)memType][op].type,
                auxData.writeTracking[(int)memType][op].value,
                auxData.writeTracking[(int)memType][op].type, pred);
            b.create<tti::ExperimentalTransferVisibleReadsOp>(
                barrier, peerMask, _barriers,
                auxData.readVisibility[(int)memType][op].value,
                auxData.readVisibility[(int)memType][op].type,
                auxData.readTracking[(int)memType][op].value,
                auxData.readTracking[(int)memType][op].type, pred);
          }
        }
      }
      if (auto commitOp = dyn_cast<ttng::TCGen5CommitOp>(op)) {
        auto _barriers = auxData.barriers[op].value;
        for (MemType memType : {MemType::TENSOR_MEM, MemType::SHARED_MEM}) {
          b.create<tti::ExperimentalTrackVisibleWritesOp>(
              commitOp.getBarrier(), thread, _barriers,
              auxData.writeVisibility[(int)memType][op].value,
              auxData.writeVisibility[(int)memType][op].type,
              auxData.writeTracking[(int)memType][op].value,
              auxData.writeTracking[(int)memType][op].type, commitOp.getPred());
          b.create<tti::ExperimentalTrackVisibleReadsOp>(
              commitOp.getBarrier(), thread, _barriers,
              auxData.readVisibility[(int)memType][op].value,
              auxData.readVisibility[(int)memType][op].type,
              auxData.readTracking[(int)memType][op].value,
              auxData.readTracking[(int)memType][op].type, commitOp.getPred());
        }
      }
      if (auto arriveOp = dyn_cast<ttng::ArriveBarrierOp>(op)) {
        auto _barriers = auxData.barriers[op].value;
        for (MemType memType : {MemType::SHARED_MEM, MemType::TENSOR_MEM}) {
          if (auxData.writeVisibility[(int)memType][op].value) {
            b.create<tti::ExperimentalTrackVisibleWritesOp>(
                arriveOp.getAlloc(), thread, _barriers,
                auxData.writeVisibility[(int)memType][op].value,
                auxData.writeVisibility[(int)memType][op].type,
                auxData.writeTracking[(int)memType][op].value,
                auxData.writeTracking[(int)memType][op].type,
                arriveOp.getPred());
            b.create<tti::ExperimentalTrackVisibleReadsOp>(
                arriveOp.getAlloc(), thread, _barriers,
                auxData.readVisibility[(int)memType][op].value,
                auxData.readVisibility[(int)memType][op].type,
                auxData.readTracking[(int)memType][op].value,
                auxData.readTracking[(int)memType][op].type,
                arriveOp.getPred());
          }
        }
      }
      if (auto asyncCommitGroupOp = dyn_cast<ttg::AsyncCommitGroupOp>(op)) {
        b.create<tti::ExperimentalCommitAccessesOp>(
            thread, auxData.asyncCpCommits[op].value,
            auxData.asyncCpCommits[op].type, nullptr);
      }
      if (auto asyncWaitOp = dyn_cast<ttg::AsyncWaitOp>(op)) {
        b.create<tti::ExperimentalClearOutstandingCommitsTransferWritesOp>(
            thread, getThreadPeersMask(thread), asyncWaitOp.getNum(),
            auxData.asyncCpCommits[op].value, auxData.asyncCpCommits[op].type,
            auxData.writeVisibility[(int)MemType::SHARED_MEM][op].value,
            auxData.writeVisibility[(int)MemType::SHARED_MEM][op].type,
            nullptr);
      }
      if (auto wgmmaOp = dyn_cast<ttng::WarpGroupDotOp>(op)) {
        if (wgmmaOp.getIsAsync() == true) {
          // Add commit (implicit in ttgir) after staging wgmma's operand for
          // read
          b.create<tti::ExperimentalCommitAccessesOp>(
              thread, auxData.wgmmaCommits[op].value,
              auxData.wgmmaCommits[op].type, nullptr);
        }
      }
      if (auto wgmmaWaitOp = dyn_cast<ttng::WarpGroupDotWaitOp>(op)) {
        b.create<tti::ExperimentalClearOutstandingCommitsTransferReadsOp>(
            thread, getThreadPeersMask(thread), wgmmaWaitOp.getPendings(),
            auxData.wgmmaCommits[op].value, auxData.wgmmaCommits[op].type,
            auxData.readVisibility[(int)MemType::SHARED_MEM][op].value,
            auxData.readVisibility[(int)MemType::SHARED_MEM][op].type, nullptr);
      }
      listener.maybeWrapWithCriticalSection(b, auxData, nullptr);
      b.setListener(nullptr);
    });
  }

  struct MemEffectsOpInfo {
    struct Effects {
      enum class RW { Read, Write } rw;
      Value buf;
      std::string operandName = "";
    };
    enum class TrackingKind {
      None,
      Barrier,
      wgmmaCommit,
      asyncCpCommit
    } trackingKind = TrackingKind::None;
    SmallVector<std::tuple<Value, Value>> barriersAndPreds;
    Value pred;
    SmallVector<Effects> operandEffects;
  };

  void instrumentMemEffects(ImplicitLocOpBuilder &b, Operation *op,
                            int thread) {
    std::optional<MemEffectsOpInfo> opInfo = getMemEffectsOpInfo(op);
    if (!opInfo) {
      return;
    }
    auto _barriers = auxData.barriers[op].value;
    Value pred = opInfo->pred;
    for (auto effect : opInfo->operandEffects) {
      Value buf = effect.buf;
      auto bufType = cast<ttg::MemDescType>(buf.getType());
      MemType memType = MemType::TENSOR_MEM;
      if (isa<ttg::SharedEncodingTrait>(bufType.getEncoding())) {
        memType = MemType::SHARED_MEM;
      }
      auto _buffers = auxData.buffers[(int)memType][op].value;

      if (effect.rw == MemEffectsOpInfo::Effects::RW::Read) {
        // For op that is reading, we only need to check if anything else
        // is writing to the same buffer.
        addWriteChecks(b, op, buf, pred, memType, thread, effect.operandName);
        if (opInfo->trackingKind == MemEffectsOpInfo::TrackingKind::Barrier &&
            _barriers) {
          b.create<tti::ExperimentalSetReadVisibilityOp>(
              buf, getThreadPeersMask(thread), _buffers,
              auxData.readVisibility[(int)memType][op].value,
              auxData.readVisibility[(int)memType][op].type, pred);
        }
        if (opInfo->trackingKind ==
            MemEffectsOpInfo::TrackingKind::wgmmaCommit) {
          assert(isa<ttng::WarpGroupDotOp>(op));
          assert(memType == MemType::SHARED_MEM);
          b.create<tti::ExperimentalStageAccessForCommitOp>(
              buf, thread, _buffers, auxData.wgmmaCommits[op].value,
              auxData.wgmmaCommits[op].type, pred);
        }
        assert(opInfo->trackingKind !=
               MemEffectsOpInfo::TrackingKind::asyncCpCommit);
      }
      if (effect.rw == MemEffectsOpInfo::Effects::RW::Write) {
        // Op is writing to the buffer, we need to check if anything else
        // is reading or writing to the same buffer.
        addWriteChecks(b, op, buf, pred, memType, thread, effect.operandName);
        addReadChecks(b, op, buf, pred, memType, thread, effect.operandName);
        if (opInfo->trackingKind == MemEffectsOpInfo::TrackingKind::Barrier &&
            _barriers) {
          b.create<tti::ExperimentalSetWriteVisibilityOp>(
              buf, getThreadPeersMask(thread), _buffers,
              auxData.writeVisibility[(int)memType][op].value,
              auxData.writeVisibility[(int)memType][op].type, pred);
          b.create<tti::ExperimentalClearWriteTrackingOp>(
              buf, _buffers, auxData.writeTracking[(int)memType][op].value,
              auxData.writeTracking[(int)memType][op].type, pred);
          b.create<tti::ExperimentalClearReadVisibilityOp>(
              buf, _buffers, auxData.readVisibility[(int)memType][op].value,
              auxData.readVisibility[(int)memType][op].type, pred);
          b.create<tti::ExperimentalClearReadTrackingOp>(
              buf, _buffers, auxData.readTracking[(int)memType][op].value,
              auxData.readTracking[(int)memType][op].type, pred);
        }
        if (opInfo->trackingKind ==
            MemEffectsOpInfo::TrackingKind::asyncCpCommit) {
          assert(memType == MemType::SHARED_MEM);
          b.create<tti::ExperimentalStageAccessForCommitOp>(
              buf, thread, _buffers, auxData.asyncCpCommits[op].value,
              auxData.asyncCpCommits[op].type, pred);
        }
        assert(opInfo->trackingKind !=
               MemEffectsOpInfo::TrackingKind::wgmmaCommit);
      }
      for (auto [barrier, pred] : opInfo->barriersAndPreds) {
        // If the op has barriers, we treat it as a commit emitted for each
        // barrier.
        for (MemType memType : {MemType::SHARED_MEM, MemType::TENSOR_MEM}) {
          if (!auxData.writeVisibility[(int)memType][op].value) {
            continue;
          }
          if (pred && opInfo->pred) {
            pred = b.create<arith::AndIOp>(opInfo->pred, pred);
          }
          b.create<tti::ExperimentalTrackVisibleWritesOp>(
              barrier, thread, _barriers,
              auxData.writeVisibility[(int)memType][op].value,
              auxData.writeVisibility[(int)memType][op].type,
              auxData.writeTracking[(int)memType][op].value,
              auxData.writeTracking[(int)memType][op].type, pred);
          b.create<tti::ExperimentalTrackVisibleReadsOp>(
              barrier, thread, _barriers,
              auxData.readVisibility[(int)memType][op].value,
              auxData.readVisibility[(int)memType][op].type,
              auxData.readTracking[(int)memType][op].value,
              auxData.readTracking[(int)memType][op].type, pred);
        }
      }
    }
  }

  void addWriteChecks(ImplicitLocOpBuilder &b, Operation *op, Value buf,
                      Value pred, MemType memType, int thread,
                      std::string operandName) {
    auto buffers = auxData.buffers[(int)memType][op].value;
    if (!auxData.barriers.empty()) {
      StringAttr operandNameAttr = b.getStringAttr(operandName);
      b.create<tti::ExperimentalVerifyWriteVisibilityOp>(
          buf, thread, buffers, auxData.writeVisibility[(int)memType][op].value,
          auxData.writeVisibility[(int)memType][op].type, operandNameAttr,
          pred);
    }
    // commit-num-based synchronization is only supported for shared memory
    if (memType == MemType::SHARED_MEM && auxData.asyncCpCommits[op].value) {
      b.create<tti::ExperimentalCheckOutstandingCommitsOp>(
          buf, buffers, auxData.asyncCpCommits[op].value,
          auxData.asyncCpCommits[op].type, "async_copy_global_to_shared", pred);
    }
  }

  void addReadChecks(ImplicitLocOpBuilder &b, Operation *op, Value buf,
                     Value pred, MemType memType, int thread,
                     std::string operandName) {
    auto buffers = auxData.buffers[(int)memType][op].value;
    if (!auxData.barriers.empty()) {
      StringAttr operandNameAttr = b.getStringAttr(operandName);
      b.create<tti::ExperimentalVerifyReadVisibilityOp>(
          buf, thread, buffers, auxData.readVisibility[(int)memType][op].value,
          auxData.readVisibility[(int)memType][op].type, operandNameAttr, pred);
    }
    // commit-num-based synchronization is only supported for shared memory
    if (memType == MemType::SHARED_MEM && auxData.wgmmaCommits[op].value) {
      b.create<tti::ExperimentalCheckOutstandingCommitsOp>(
          buf, buffers, auxData.wgmmaCommits[op].value,
          auxData.wgmmaCommits[op].type, "warpgroup_mma operand read", pred);
    }
  }

  std::optional<MemEffectsOpInfo> getMemEffectsOpInfo(Operation *op) {
    std::optional<MemEffectsOpInfo> info;
    if (auto copyOp = dyn_cast<ttng::AsyncTMACopyGlobalToLocalOp>(op)) {
<<<<<<< HEAD
      MemEffects effect;
      effect.rw = MemEffects::RW::Write;
      effect.trackingKind = MemEffects::TrackingKind::Barrier;
      effect.buf = copyOp.getResult();
      effect.barriersAndPreds = {{copyOp.getBarrier(), nullptr}};
      effect.pred = copyOp.getPred();
      effects.emplace_back(effect);
    }
    if (auto storeOp = dyn_cast<ttng::AsyncTMACopyLocalToGlobalOp>(op)) {
      MemEffects effect;
      effect.rw = MemEffects::RW::Read;
      effect.trackingKind = MemEffects::TrackingKind::None; // async tma writes
                                                            // not modelled yet
      effect.buf = storeOp.getSrc();
      effects.emplace_back(effect);
    }
    if (auto gatherOp = dyn_cast<ttng::AsyncTMAGatherOp>(op)) {
      MemEffects effect;
      effect.rw = MemEffects::RW::Write;
      effect.trackingKind = MemEffects::TrackingKind::Barrier;
      effect.buf = gatherOp.getResult();
      effect.barriersAndPreds = {{gatherOp.getBarrier(), nullptr}};
      effect.pred = gatherOp.getPred();
      effects.emplace_back(effect);
    }
    if (auto scatterOp = dyn_cast<ttng::AsyncTMAScatterOp>(op)) {
      MemEffects effect;
      effect.rw = MemEffects::RW::Read;
      effect.trackingKind = MemEffects::TrackingKind::None; // async tma writes
                                                            // not modelled yet
      effect.buf = scatterOp.getSrc();
      effects.emplace_back(effect);
    }
    if (auto copyOp = dyn_cast<ttg::AsyncCopyGlobalToLocalOp>(op)) {
      MemEffects effect;
      effect.rw = MemEffects::RW::Write;
      effect.trackingKind = MemEffects::TrackingKind::asyncCpCommit;
      effect.buf = copyOp.getResult();
      effects.emplace_back(effect);
    }
    if (auto loadOp = dyn_cast<ttg::LocalLoadOp>(op)) {
      MemEffects effect;
      effect.rw = MemEffects::RW::Read;
      effect.trackingKind = MemEffects::TrackingKind::Barrier,
      effect.buf = loadOp.getSrc();
      effects.emplace_back(effect);
    }
    if (auto storeOp = dyn_cast<ttg::LocalStoreOp>(op)) {
      MemEffects effect;
      effect.rw = MemEffects::RW::Write;
      effect.trackingKind = MemEffects::TrackingKind::Barrier,
      effect.buf = storeOp.getDst();
      effects.emplace_back(effect);
    }
    if (auto allocOp = dyn_cast<ttg::LocalAllocOp>(op)) {
      if (allocOp.getSrc()) {
        MemEffects effect;
        effect.rw = MemEffects::RW::Write;
        effect.buf = allocOp.getResult();
        effects.emplace_back(effect);
      }
    }
    if (auto loadOp = dyn_cast<ttng::TMEMLoadOp>(op)) {
      MemEffects effect;
      effect.rw = MemEffects::RW::Read;
      effect.trackingKind = MemEffects::TrackingKind::Barrier,
      effect.buf = loadOp.getSrc();
      effects.emplace_back(effect);
    }
    if (auto storeOp = dyn_cast<ttng::TMEMStoreOp>(op)) {
      MemEffects effect;
      effect.rw = MemEffects::RW::Write;
      effect.trackingKind = MemEffects::TrackingKind::Barrier,
      effect.buf = storeOp.getDst();
      effects.emplace_back(effect);
    }
    if (auto allocOp = dyn_cast<ttng::TMEMAllocOp>(op)) {
      if (allocOp.getSrc()) {
        MemEffects effect;
        effect.rw = MemEffects::RW::Write;
        effect.buf = allocOp.getResult();
        effects.emplace_back(effect);
      }
    }
    if (auto mmav5Op = dyn_cast<ttng::TCGen5MMAOp>(op)) {
      SmallVector<std::tuple<Value, Value>> barriersAndPreds = llvm::to_vector(
          llvm::zip(mmav5Op.getBarriers(), mmav5Op.getBarrierPreds()));

      MemEffects effect;
      effect.rw = MemEffects::RW::Read;
      effect.trackingKind = MemEffects::TrackingKind::Barrier;
      effect.buf = mmav5Op.getA();
      effect.operandName = "A";
      effect.barriersAndPreds = barriersAndPreds;
      effect.pred = mmav5Op.getPred();
      effects.emplace_back(effect);

      effect.rw = MemEffects::RW::Read;
      effect.trackingKind = MemEffects::TrackingKind::Barrier;
      effect.buf = mmav5Op.getB();
      effect.operandName = "B";
      effect.barriersAndPreds = barriersAndPreds;
      effect.pred = mmav5Op.getPred();
      effects.emplace_back(effect);

      effect.rw = MemEffects::RW::Write;
      effect.trackingKind = MemEffects::TrackingKind::Barrier;
      effect.buf = mmav5Op.getAccumulator();
      effect.operandName = "Acc";
      effect.barriersAndPreds = barriersAndPreds;
      effect.pred = mmav5Op.getPred();
      effects.emplace_back(effect);
=======
      info = {.trackingKind = MemEffectsOpInfo::TrackingKind::Barrier,
              .barriersAndPreds = {{copyOp.getBarrier(), nullptr}},
              .pred = copyOp.getPred(),
              .operandEffects = {{.rw = MemEffectsOpInfo::Effects::RW::Write,
                                  .buf = copyOp.getResult()}}};
    }
    if (auto storeOp = dyn_cast<ttng::AsyncTMACopyLocalToGlobalOp>(op)) {
      info = {.trackingKind = MemEffectsOpInfo::TrackingKind::None,
              .operandEffects = {{.rw = MemEffectsOpInfo::Effects::RW::Read,
                                  .buf = storeOp.getSrc()}}};
    }
    if (auto gatherOp = dyn_cast<ttng::AsyncTMAGatherOp>(op)) {
      info = {.trackingKind = MemEffectsOpInfo::TrackingKind::Barrier,
              .barriersAndPreds = {{gatherOp.getBarrier(), nullptr}},
              .pred = gatherOp.getPred(),
              .operandEffects = {{.rw = MemEffectsOpInfo::Effects::RW::Write,
                                  .buf = gatherOp.getResult()}}};
    }
    if (auto scatterOp = dyn_cast<ttng::AsyncTMAScatterOp>(op)) {
      info = {.trackingKind = MemEffectsOpInfo::TrackingKind::None,
              .operandEffects = {{.rw = MemEffectsOpInfo::Effects::RW::Read,
                                  .buf = scatterOp.getSrc()}}};
    }
    if (auto copyOp = dyn_cast<ttg::AsyncCopyGlobalToLocalOp>(op)) {
      info = {.trackingKind = MemEffectsOpInfo::TrackingKind::asyncCpCommit,
              .operandEffects = {{.rw = MemEffectsOpInfo::Effects::RW::Write,
                                  .buf = copyOp.getResult()}}};
    }
    if (auto loadOp = dyn_cast<ttg::LocalLoadOp>(op)) {
      info = {.trackingKind = MemEffectsOpInfo::TrackingKind::Barrier,
              .operandEffects = {{.rw = MemEffectsOpInfo::Effects::RW::Read,
                                  .buf = loadOp.getSrc()}}};
    }
    if (auto storeOp = dyn_cast<ttg::LocalStoreOp>(op)) {
      info = {.trackingKind = MemEffectsOpInfo::TrackingKind::Barrier,
              .operandEffects = {{.rw = MemEffectsOpInfo::Effects::RW::Write,
                                  .buf = storeOp.getDst()}}};
    }
    if (auto allocOp = dyn_cast<ttg::LocalAllocOp>(op)) {
      if (allocOp.getSrc()) {
        info = {.trackingKind = MemEffectsOpInfo::TrackingKind::Barrier,
                .operandEffects = {{.rw = MemEffectsOpInfo::Effects::RW::Write,
                                    .buf = allocOp.getResult()}}};
      }
    }
    if (auto loadOp = dyn_cast<ttng::TMEMLoadOp>(op)) {
      info = {.trackingKind = MemEffectsOpInfo::TrackingKind::Barrier,
              .operandEffects = {{.rw = MemEffectsOpInfo::Effects::RW::Read,
                                  .buf = loadOp.getSrc()}}};
    }
    if (auto storeOp = dyn_cast<ttng::TMEMStoreOp>(op)) {
      info = {.trackingKind = MemEffectsOpInfo::TrackingKind::Barrier,
              .operandEffects = {{.rw = MemEffectsOpInfo::Effects::RW::Write,
                                  .buf = storeOp.getDst()}}};
    }
    if (auto allocOp = dyn_cast<ttng::TMEMAllocOp>(op)) {
      if (allocOp.getSrc()) {
        info = {.trackingKind = MemEffectsOpInfo::TrackingKind::Barrier,
                .operandEffects = {{.rw = MemEffectsOpInfo::Effects::RW::Write,
                                    .buf = allocOp.getResult()}}};
      }
    }
    if (auto mmav5Op = dyn_cast<ttng::TCGen5MMAOp>(op)) {
      info = {.trackingKind = MemEffectsOpInfo::TrackingKind::Barrier,
              .barriersAndPreds = llvm::to_vector(
                  llvm::zip(mmav5Op.getBarriers(), mmav5Op.getBarrierPreds())),
              .pred = mmav5Op.getPred(),
              .operandEffects = {{.rw = MemEffectsOpInfo::Effects::RW::Read,
                                  .buf = mmav5Op.getA(),
                                  .operandName = "A"},
                                 {.rw = MemEffectsOpInfo::Effects::RW::Read,
                                  .buf = mmav5Op.getB(),
                                  .operandName = "B"},
                                 {.rw = MemEffectsOpInfo::Effects::RW::Write,
                                  .buf = mmav5Op.getAccumulator(),
                                  .operandName = "Acc"}}};
>>>>>>> 407b8a3b
    }
    if (auto wgmmaOp = dyn_cast<ttng::WarpGroupDotOp>(op)) {
      if (wgmmaOp.getIsAsync() == true) {
        info = {.trackingKind = MemEffectsOpInfo::TrackingKind::wgmmaCommit};
        if (isa<ttg::SharedEncodingTrait>(
                wgmmaOp.getA().getType().getEncoding())) {
<<<<<<< HEAD
          MemEffects effect;
          effect.rw = MemEffects::RW::Read;
          effect.trackingKind = MemEffects::TrackingKind::wgmmaCommit;
          effect.buf = wgmmaOp.getA();
          effect.operandName = "A";
          effects.emplace_back(effect);
        }
        if (isa<ttg::SharedEncodingTrait>(
                wgmmaOp.getB().getType().getEncoding())) {
          MemEffects effect;
          effect.rw = MemEffects::RW::Read;
          effect.trackingKind = MemEffects::TrackingKind::wgmmaCommit;
          effect.buf = wgmmaOp.getB();
          effect.operandName = "B";
          effects.emplace_back(effect);
=======
          info->operandEffects.emplace_back(MemEffectsOpInfo::Effects{
              .rw = MemEffectsOpInfo::Effects::RW::Read,
              .buf = wgmmaOp.getA(),
              .operandName = "A"});
        }
        if (isa<ttg::SharedEncodingTrait>(
                wgmmaOp.getB().getType().getEncoding())) {
          info->operandEffects.emplace_back(MemEffectsOpInfo::Effects{
              .rw = MemEffectsOpInfo::Effects::RW::Read,
              .buf = wgmmaOp.getB(),
              .operandName = "B"});
>>>>>>> 407b8a3b
        }
      }
    }
    return info;
  }

  ModuleOp module;
  AuxDataMap auxData;
};

} // namespace instrument
} // namespace triton
} // namespace mlir<|MERGE_RESOLUTION|>--- conflicted
+++ resolved
@@ -389,232 +389,110 @@
   std::optional<MemEffectsOpInfo> getMemEffectsOpInfo(Operation *op) {
     std::optional<MemEffectsOpInfo> info;
     if (auto copyOp = dyn_cast<ttng::AsyncTMACopyGlobalToLocalOp>(op)) {
-<<<<<<< HEAD
-      MemEffects effect;
-      effect.rw = MemEffects::RW::Write;
-      effect.trackingKind = MemEffects::TrackingKind::Barrier;
-      effect.buf = copyOp.getResult();
-      effect.barriersAndPreds = {{copyOp.getBarrier(), nullptr}};
-      effect.pred = copyOp.getPred();
-      effects.emplace_back(effect);
+      info = MemEffectsOpInfo{};
+      info->trackingKind = MemEffectsOpInfo::TrackingKind::Barrier;
+      info->barriersAndPreds = {{copyOp.getBarrier(), nullptr}};
+      info->pred = copyOp.getPred();
+      info->operandEffects = {
+          {MemEffectsOpInfo::Effects::RW::Write, copyOp.getResult()}};
     }
     if (auto storeOp = dyn_cast<ttng::AsyncTMACopyLocalToGlobalOp>(op)) {
-      MemEffects effect;
-      effect.rw = MemEffects::RW::Read;
-      effect.trackingKind = MemEffects::TrackingKind::None; // async tma writes
-                                                            // not modelled yet
-      effect.buf = storeOp.getSrc();
-      effects.emplace_back(effect);
+      info = MemEffectsOpInfo{};
+      info->trackingKind = MemEffectsOpInfo::TrackingKind::None;
+      info->operandEffects = {
+          {MemEffectsOpInfo::Effects::RW::Read, storeOp.getSrc()}};
     }
     if (auto gatherOp = dyn_cast<ttng::AsyncTMAGatherOp>(op)) {
-      MemEffects effect;
-      effect.rw = MemEffects::RW::Write;
-      effect.trackingKind = MemEffects::TrackingKind::Barrier;
-      effect.buf = gatherOp.getResult();
-      effect.barriersAndPreds = {{gatherOp.getBarrier(), nullptr}};
-      effect.pred = gatherOp.getPred();
-      effects.emplace_back(effect);
+      info = MemEffectsOpInfo{};
+      info->trackingKind = MemEffectsOpInfo::TrackingKind::Barrier;
+      info->barriersAndPreds = {{gatherOp.getBarrier(), nullptr}};
+      info->pred = gatherOp.getPred();
+      info->operandEffects = {
+          {MemEffectsOpInfo::Effects::RW::Write, gatherOp.getResult()}};
     }
     if (auto scatterOp = dyn_cast<ttng::AsyncTMAScatterOp>(op)) {
-      MemEffects effect;
-      effect.rw = MemEffects::RW::Read;
-      effect.trackingKind = MemEffects::TrackingKind::None; // async tma writes
-                                                            // not modelled yet
-      effect.buf = scatterOp.getSrc();
-      effects.emplace_back(effect);
+      info = MemEffectsOpInfo{};
+      info->trackingKind = MemEffectsOpInfo::TrackingKind::None;
+      info->operandEffects = {
+          {MemEffectsOpInfo::Effects::RW::Read, scatterOp.getSrc()}};
     }
     if (auto copyOp = dyn_cast<ttg::AsyncCopyGlobalToLocalOp>(op)) {
-      MemEffects effect;
-      effect.rw = MemEffects::RW::Write;
-      effect.trackingKind = MemEffects::TrackingKind::asyncCpCommit;
-      effect.buf = copyOp.getResult();
-      effects.emplace_back(effect);
+      info = MemEffectsOpInfo{};
+      info->trackingKind = MemEffectsOpInfo::TrackingKind::asyncCpCommit;
+      info->operandEffects = {
+          {MemEffectsOpInfo::Effects::RW::Write, copyOp.getResult()}};
     }
     if (auto loadOp = dyn_cast<ttg::LocalLoadOp>(op)) {
-      MemEffects effect;
-      effect.rw = MemEffects::RW::Read;
-      effect.trackingKind = MemEffects::TrackingKind::Barrier,
-      effect.buf = loadOp.getSrc();
-      effects.emplace_back(effect);
+      info = MemEffectsOpInfo{};
+      info->trackingKind = MemEffectsOpInfo::TrackingKind::Barrier,
+      info->operandEffects = {
+          {MemEffectsOpInfo::Effects::RW::Read, loadOp.getSrc()}};
     }
     if (auto storeOp = dyn_cast<ttg::LocalStoreOp>(op)) {
-      MemEffects effect;
-      effect.rw = MemEffects::RW::Write;
-      effect.trackingKind = MemEffects::TrackingKind::Barrier,
-      effect.buf = storeOp.getDst();
-      effects.emplace_back(effect);
+      info = MemEffectsOpInfo{};
+      info->trackingKind = MemEffectsOpInfo::TrackingKind::Barrier,
+      info->operandEffects = {
+          {MemEffectsOpInfo::Effects::RW::Write, storeOp.getDst()}};
     }
     if (auto allocOp = dyn_cast<ttg::LocalAllocOp>(op)) {
       if (allocOp.getSrc()) {
-        MemEffects effect;
-        effect.rw = MemEffects::RW::Write;
-        effect.buf = allocOp.getResult();
-        effects.emplace_back(effect);
+        info = MemEffectsOpInfo{};
+        info->trackingKind = MemEffectsOpInfo::TrackingKind::Barrier;
+        info->operandEffects = {
+            {MemEffectsOpInfo::Effects::RW::Write, allocOp.getResult()}};
       }
     }
     if (auto loadOp = dyn_cast<ttng::TMEMLoadOp>(op)) {
-      MemEffects effect;
-      effect.rw = MemEffects::RW::Read;
-      effect.trackingKind = MemEffects::TrackingKind::Barrier,
-      effect.buf = loadOp.getSrc();
-      effects.emplace_back(effect);
+      info = MemEffectsOpInfo{};
+      info->trackingKind = MemEffectsOpInfo::TrackingKind::Barrier,
+      info->operandEffects = {
+          {MemEffectsOpInfo::Effects::RW::Read, loadOp.getSrc()}};
     }
     if (auto storeOp = dyn_cast<ttng::TMEMStoreOp>(op)) {
-      MemEffects effect;
-      effect.rw = MemEffects::RW::Write;
-      effect.trackingKind = MemEffects::TrackingKind::Barrier,
-      effect.buf = storeOp.getDst();
-      effects.emplace_back(effect);
+      info = MemEffectsOpInfo{};
+      info->trackingKind = MemEffectsOpInfo::TrackingKind::Barrier,
+      info->operandEffects = {
+          {MemEffectsOpInfo::Effects::RW::Write, storeOp.getDst()}};
     }
     if (auto allocOp = dyn_cast<ttng::TMEMAllocOp>(op)) {
       if (allocOp.getSrc()) {
-        MemEffects effect;
-        effect.rw = MemEffects::RW::Write;
-        effect.buf = allocOp.getResult();
-        effects.emplace_back(effect);
+        info = MemEffectsOpInfo{};
+        info->trackingKind = MemEffectsOpInfo::TrackingKind::Barrier;
+        info->operandEffects = {
+            {MemEffectsOpInfo::Effects::RW::Write, allocOp.getResult()}};
       }
     }
     if (auto mmav5Op = dyn_cast<ttng::TCGen5MMAOp>(op)) {
-      SmallVector<std::tuple<Value, Value>> barriersAndPreds = llvm::to_vector(
+      info = MemEffectsOpInfo{};
+      info->trackingKind = MemEffectsOpInfo::TrackingKind::Barrier;
+      info->barriersAndPreds = llvm::to_vector(
           llvm::zip(mmav5Op.getBarriers(), mmav5Op.getBarrierPreds()));
-
-      MemEffects effect;
-      effect.rw = MemEffects::RW::Read;
-      effect.trackingKind = MemEffects::TrackingKind::Barrier;
-      effect.buf = mmav5Op.getA();
-      effect.operandName = "A";
-      effect.barriersAndPreds = barriersAndPreds;
-      effect.pred = mmav5Op.getPred();
-      effects.emplace_back(effect);
-
-      effect.rw = MemEffects::RW::Read;
-      effect.trackingKind = MemEffects::TrackingKind::Barrier;
-      effect.buf = mmav5Op.getB();
-      effect.operandName = "B";
-      effect.barriersAndPreds = barriersAndPreds;
-      effect.pred = mmav5Op.getPred();
-      effects.emplace_back(effect);
-
-      effect.rw = MemEffects::RW::Write;
-      effect.trackingKind = MemEffects::TrackingKind::Barrier;
-      effect.buf = mmav5Op.getAccumulator();
-      effect.operandName = "Acc";
-      effect.barriersAndPreds = barriersAndPreds;
-      effect.pred = mmav5Op.getPred();
-      effects.emplace_back(effect);
-=======
-      info = {.trackingKind = MemEffectsOpInfo::TrackingKind::Barrier,
-              .barriersAndPreds = {{copyOp.getBarrier(), nullptr}},
-              .pred = copyOp.getPred(),
-              .operandEffects = {{.rw = MemEffectsOpInfo::Effects::RW::Write,
-                                  .buf = copyOp.getResult()}}};
-    }
-    if (auto storeOp = dyn_cast<ttng::AsyncTMACopyLocalToGlobalOp>(op)) {
-      info = {.trackingKind = MemEffectsOpInfo::TrackingKind::None,
-              .operandEffects = {{.rw = MemEffectsOpInfo::Effects::RW::Read,
-                                  .buf = storeOp.getSrc()}}};
-    }
-    if (auto gatherOp = dyn_cast<ttng::AsyncTMAGatherOp>(op)) {
-      info = {.trackingKind = MemEffectsOpInfo::TrackingKind::Barrier,
-              .barriersAndPreds = {{gatherOp.getBarrier(), nullptr}},
-              .pred = gatherOp.getPred(),
-              .operandEffects = {{.rw = MemEffectsOpInfo::Effects::RW::Write,
-                                  .buf = gatherOp.getResult()}}};
-    }
-    if (auto scatterOp = dyn_cast<ttng::AsyncTMAScatterOp>(op)) {
-      info = {.trackingKind = MemEffectsOpInfo::TrackingKind::None,
-              .operandEffects = {{.rw = MemEffectsOpInfo::Effects::RW::Read,
-                                  .buf = scatterOp.getSrc()}}};
-    }
-    if (auto copyOp = dyn_cast<ttg::AsyncCopyGlobalToLocalOp>(op)) {
-      info = {.trackingKind = MemEffectsOpInfo::TrackingKind::asyncCpCommit,
-              .operandEffects = {{.rw = MemEffectsOpInfo::Effects::RW::Write,
-                                  .buf = copyOp.getResult()}}};
-    }
-    if (auto loadOp = dyn_cast<ttg::LocalLoadOp>(op)) {
-      info = {.trackingKind = MemEffectsOpInfo::TrackingKind::Barrier,
-              .operandEffects = {{.rw = MemEffectsOpInfo::Effects::RW::Read,
-                                  .buf = loadOp.getSrc()}}};
-    }
-    if (auto storeOp = dyn_cast<ttg::LocalStoreOp>(op)) {
-      info = {.trackingKind = MemEffectsOpInfo::TrackingKind::Barrier,
-              .operandEffects = {{.rw = MemEffectsOpInfo::Effects::RW::Write,
-                                  .buf = storeOp.getDst()}}};
-    }
-    if (auto allocOp = dyn_cast<ttg::LocalAllocOp>(op)) {
-      if (allocOp.getSrc()) {
-        info = {.trackingKind = MemEffectsOpInfo::TrackingKind::Barrier,
-                .operandEffects = {{.rw = MemEffectsOpInfo::Effects::RW::Write,
-                                    .buf = allocOp.getResult()}}};
-      }
-    }
-    if (auto loadOp = dyn_cast<ttng::TMEMLoadOp>(op)) {
-      info = {.trackingKind = MemEffectsOpInfo::TrackingKind::Barrier,
-              .operandEffects = {{.rw = MemEffectsOpInfo::Effects::RW::Read,
-                                  .buf = loadOp.getSrc()}}};
-    }
-    if (auto storeOp = dyn_cast<ttng::TMEMStoreOp>(op)) {
-      info = {.trackingKind = MemEffectsOpInfo::TrackingKind::Barrier,
-              .operandEffects = {{.rw = MemEffectsOpInfo::Effects::RW::Write,
-                                  .buf = storeOp.getDst()}}};
-    }
-    if (auto allocOp = dyn_cast<ttng::TMEMAllocOp>(op)) {
-      if (allocOp.getSrc()) {
-        info = {.trackingKind = MemEffectsOpInfo::TrackingKind::Barrier,
-                .operandEffects = {{.rw = MemEffectsOpInfo::Effects::RW::Write,
-                                    .buf = allocOp.getResult()}}};
-      }
-    }
-    if (auto mmav5Op = dyn_cast<ttng::TCGen5MMAOp>(op)) {
-      info = {.trackingKind = MemEffectsOpInfo::TrackingKind::Barrier,
-              .barriersAndPreds = llvm::to_vector(
-                  llvm::zip(mmav5Op.getBarriers(), mmav5Op.getBarrierPreds())),
-              .pred = mmav5Op.getPred(),
-              .operandEffects = {{.rw = MemEffectsOpInfo::Effects::RW::Read,
-                                  .buf = mmav5Op.getA(),
-                                  .operandName = "A"},
-                                 {.rw = MemEffectsOpInfo::Effects::RW::Read,
-                                  .buf = mmav5Op.getB(),
-                                  .operandName = "B"},
-                                 {.rw = MemEffectsOpInfo::Effects::RW::Write,
-                                  .buf = mmav5Op.getAccumulator(),
-                                  .operandName = "Acc"}}};
->>>>>>> 407b8a3b
+      info->pred = mmav5Op.getPred();
+      info->operandEffects = {
+          {MemEffectsOpInfo::Effects::RW::Read, mmav5Op.getA(), "A"},
+          {MemEffectsOpInfo::Effects::RW::Read, mmav5Op.getB(), "B"},
+          {MemEffectsOpInfo::Effects::RW::Write, mmav5Op.getAccumulator(),
+           "Acc"}};
     }
     if (auto wgmmaOp = dyn_cast<ttng::WarpGroupDotOp>(op)) {
       if (wgmmaOp.getIsAsync() == true) {
-        info = {.trackingKind = MemEffectsOpInfo::TrackingKind::wgmmaCommit};
+        info = MemEffectsOpInfo{};
+        info->trackingKind = MemEffectsOpInfo::TrackingKind::wgmmaCommit;
         if (isa<ttg::SharedEncodingTrait>(
                 wgmmaOp.getA().getType().getEncoding())) {
-<<<<<<< HEAD
-          MemEffects effect;
-          effect.rw = MemEffects::RW::Read;
-          effect.trackingKind = MemEffects::TrackingKind::wgmmaCommit;
+          MemEffectsOpInfo::Effects effect;
+          effect.rw = MemEffectsOpInfo::Effects::RW::Read;
           effect.buf = wgmmaOp.getA();
           effect.operandName = "A";
-          effects.emplace_back(effect);
+          info->operandEffects.emplace_back(effect);
         }
         if (isa<ttg::SharedEncodingTrait>(
                 wgmmaOp.getB().getType().getEncoding())) {
-          MemEffects effect;
-          effect.rw = MemEffects::RW::Read;
-          effect.trackingKind = MemEffects::TrackingKind::wgmmaCommit;
+          MemEffectsOpInfo::Effects effect;
+          effect.rw = MemEffectsOpInfo::Effects::RW::Read;
           effect.buf = wgmmaOp.getB();
           effect.operandName = "B";
-          effects.emplace_back(effect);
-=======
-          info->operandEffects.emplace_back(MemEffectsOpInfo::Effects{
-              .rw = MemEffectsOpInfo::Effects::RW::Read,
-              .buf = wgmmaOp.getA(),
-              .operandName = "A"});
-        }
-        if (isa<ttg::SharedEncodingTrait>(
-                wgmmaOp.getB().getType().getEncoding())) {
-          info->operandEffects.emplace_back(MemEffectsOpInfo::Effects{
-              .rw = MemEffectsOpInfo::Effects::RW::Read,
-              .buf = wgmmaOp.getB(),
-              .operandName = "B"});
->>>>>>> 407b8a3b
+          info->operandEffects.emplace_back(effect);
         }
       }
     }
