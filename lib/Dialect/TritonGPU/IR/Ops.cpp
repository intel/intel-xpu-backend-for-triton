--- conflicted
+++ resolved
@@ -397,75 +397,43 @@
   auto xShape = xTy.getShape();
   auto newShape = llvm::to_vector(xShape);
   auto encoding = xTy.getEncoding();
-<<<<<<< HEAD
-
-  if (typeEncoded == ScaleDotElemType::E2M1) {
-    RankedTensorType retTy;
-
-    auto newShape = SmallVector<int64_t>(xShape);
-    if (!encoding) {
-      newShape.back() *= 2;
-      retTy = RankedTensorType::get(xShape, FloatType::getBF16(ctx));
-    } else {
-      Type elemType = FloatType::getBF16(ctx);
-      Attribute newVEncoding = nullptr;
-      auto oldEncoding = cast<DotOperandEncodingAttr>(encoding);
-      const int opIdx = oldEncoding.getOpIdx();
-      const bool hasBatch = xShape.size() == 3;
-      const int kIdx = (opIdx == 0 ? 1 : 0) + hasBatch;
-      newShape[kIdx] *= 2;
-
-      // Note: For Intel the dot operands layout's kWidth parameter must match
-      // the parent's DPAS layout opsPerChannel so we need to materialize a
-      // new DPAS layout.
-      if (auto dpasEncoding =
-              dyn_cast<intel::DpasEncodingAttr>(oldEncoding.getParent())) {
-        unsigned opsPerChannel =
-            intel::DpasEncodingAttr::getOpsPerChannel(elemType);
-        // e2m1 is packed 2 elements per int8, we must handle continuous 2
-        // elements when upcasting to bf16
-        if (xTy.getElementType() == IntegerType::get(ctx, 8))
-          opsPerChannel *= 2;
-        auto newDpasEncoding = intel::DpasEncodingAttr::get(
-            ctx, dpasEncoding.getRepeatCount(), dpasEncoding.getSystolicDepth(),
-            dpasEncoding.getExecutionSize(), opsPerChannel,
-            dpasEncoding.getWarpsPerCTA(), dpasEncoding.getRepCluster(),
-            product<unsigned>(dpasEncoding.getThreadsPerWarp()));
-        newVEncoding = DotOperandEncodingAttr::get(
-            ctx, opIdx, newDpasEncoding, newDpasEncoding.getOpsPerChannel());
-      } else {
-        // Figure out the K dimension for the input A/B, given that the return
-        // type is upcasted A/B type so we need to update the proper dim size.
-        newVEncoding = DotOperandEncodingAttr::get(ctx, oldEncoding.getOpIdx(),
-                                                   oldEncoding.getParent(),
-                                                   oldEncoding.getKWidth() * 2);
-      }
-      retTy = RankedTensorType::get(newShape, elemType, newVEncoding);
-    }
-    inferredReturnTypes.push_back(retTy);
-  } else {
-    inferredReturnTypes.push_back(xTy);
-  }
-
-  return success();
-=======
   if (!encoding) {
     newShape.back() *= 2;
     return RankedTensorType::get(xShape, outputElemType);
   }
 
+  Attribute newVEncoding = nullptr;
   auto oldEncoding = cast<DotOperandEncodingAttr>(encoding);
-  auto newVEncoding = DotOperandEncodingAttr::get(ctx, oldEncoding.getOpIdx(),
-                                                  oldEncoding.getParent(),
-                                                  oldEncoding.getKWidth() * 2);
-  // Figure out the K dimension for the input A/B, given that the return
-  // type is upcasted A/B type so we need to update the proper dim size.
   const int opIdx = oldEncoding.getOpIdx();
+  // Note: For Intel the dot operands layout's kWidth parameter must match
+  // the parent's DPAS layout opsPerChannel so we need to materialize a
+  // new DPAS layout.
+  if (auto dpasEncoding =
+          dyn_cast<intel::DpasEncodingAttr>(oldEncoding.getParent())) {
+    unsigned opsPerChannel =
+        intel::DpasEncodingAttr::getOpsPerChannel(outputElemType);
+    // e2m1 is packed 2 elements per int8, we must handle continuous 2
+    // elements when upcasting to bf16
+    if (xTy.getElementType() == IntegerType::get(ctx, 8))
+      opsPerChannel *= 2;
+    auto newDpasEncoding = intel::DpasEncodingAttr::get(
+        ctx, dpasEncoding.getRepeatCount(), dpasEncoding.getSystolicDepth(),
+        dpasEncoding.getExecutionSize(), opsPerChannel,
+        dpasEncoding.getWarpsPerCTA(), dpasEncoding.getRepCluster(),
+        product<unsigned>(dpasEncoding.getThreadsPerWarp()));
+    newVEncoding = DotOperandEncodingAttr::get(
+        ctx, opIdx, newDpasEncoding, newDpasEncoding.getOpsPerChannel());
+  } else {
+    // Figure out the K dimension for the input A/B, given that the return
+    // type is upcasted A/B type so we need to update the proper dim size.
+    newVEncoding = DotOperandEncodingAttr::get(ctx, oldEncoding.getOpIdx(),
+                                               oldEncoding.getParent(),
+                                               oldEncoding.getKWidth() * 2);
+  }
   const bool hasBatch = xShape.size() == 3;
   const int kIdx = (opIdx == 0 ? 1 : 0) + hasBatch;
   newShape[kIdx] *= 2;
   return RankedTensorType::get(newShape, outputElemType, newVEncoding);
->>>>>>> 3bac3be5
 }
 
 OpFoldResult MemDescTransOp::fold(FoldAdaptor adaptor) {
