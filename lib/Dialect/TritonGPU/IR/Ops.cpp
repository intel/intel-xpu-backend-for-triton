#include "intel/include/Dialect/TritonIntelGPU/IR/Attributes.h"
#include "mlir/IR/BuiltinTypes.h"
#include "triton/Dialect/Triton/IR/Dialect.h"
#include "triton/Dialect/Triton/IR/Utility.h"
#include "triton/Dialect/TritonGPU/IR/Attributes.h"
#include "triton/Dialect/TritonGPU/IR/Dialect.h"
#include "triton/Dialect/TritonGPU/Transforms/Utility.h"

#define GET_OP_CLASSES
#include "triton/Dialect/TritonGPU/IR/Ops.cpp.inc"

namespace mlir::triton::gpu {

namespace {

template <typename T> bool hasEncoding(Value value) {
  auto type = value.getType();
  if (auto tensorType = dyn_cast<TensorOrMemDesc>(type)) {
    auto encoding = tensorType.getEncoding();
    return encoding && isa<T>(encoding);
  }
  return false;
}

bool hasDotOperandEncoding(Value value) {
  return hasEncoding<triton::gpu::DotOperandEncodingAttr>(value);
}

} // namespace

//===----------------------------------------------------------------------===//
// Canonicalizer
//===----------------------------------------------------------------------===//

// reshape(cvt) -> reshape
struct CanonicalizeConvertFromReshape
    : public mlir::OpRewritePattern<triton::ReshapeOp> {
  using OpRewritePattern::OpRewritePattern;

  mlir::LogicalResult
  matchAndRewrite(triton::ReshapeOp op,
                  PatternRewriter &rewriter) const override {
    auto convert = op.getSrc().getDefiningOp<ConvertLayoutOp>();
    if (!convert)
      return failure();
    // If the layouts are structurally the same, the convert is trivial
    auto srcType = convert.getSrc().getType();
    auto dstType = convert.getType();
    auto srcLL = toLinearLayout(srcType.getShape(), srcType.getEncoding());
    auto dstLL = toLinearLayout(dstType.getShape(), dstType.getEncoding());
    if (srcLL && dstLL && *srcLL == *dstLL) {
      rewriter.replaceOpWithNewOp<triton::ReshapeOp>(
          op, op.getType(), convert.getSrc(), op.getAllowReorder());
      return mlir::success();
    }
    if (isExpensiveView(convert.getSrc().getType(), op.getType()))
      return failure();
    if (!op.getAllowReorder() || op.getEfficientLayout())
      return failure();

    rewriter.replaceOpWithNewOp<triton::ReshapeOp>(
        op, op.getType(), convert.getSrc(), op.getAllowReorder());
    return mlir::success();
  }
};

// histogram(cvt) -> histogram
struct CanonicalizeConvertFromHistogram
    : public mlir::OpRewritePattern<triton::HistogramOp> {
  using OpRewritePattern::OpRewritePattern;

  mlir::LogicalResult
  matchAndRewrite(triton::HistogramOp op,
                  PatternRewriter &rewriter) const override {
    auto convert = op.getSrc().getDefiningOp<ConvertLayoutOp>();
    if (!convert)
      return failure();
    rewriter.replaceOpWithNewOp<triton::HistogramOp>(
        op, op->getResult(0).getType(), convert.getSrc());
    return mlir::success();
  }
};

// If the gather does not have an optimized layout attached, then the source
// layout does not matter since the gather will be codegen'd by storing the
// source tensor into shared memory. Thus, we can fold conversions into the
// source operand.
//
// gather(cvt(src), idx) -> gather(src, idx)
struct CanonicalizeConvertFromGatherSource : public OpRewritePattern<GatherOp> {
  using OpRewritePattern::OpRewritePattern;

  mlir::LogicalResult
  matchAndRewrite(GatherOp op, PatternRewriter &rewriter) const override {
    // Don't do this if the compiler picked an optimized layout.
    if (op.getEfficientLayout())
      return failure();

    auto convert = op.getSrc().getDefiningOp<ConvertLayoutOp>();
    if (!convert)
      return failure();

    rewriter.replaceOpWithNewOp<GatherOp>(op, convert.getSrc(), op.getIndices(),
                                          op.getAxis());
    return success();
  }
};

// alloc(cvt) -> alloc
struct CanonicalizeConvertFromAlloc
    : public mlir::OpRewritePattern<triton::gpu::LocalAllocOp> {
  using OpRewritePattern::OpRewritePattern;

  mlir::LogicalResult
  matchAndRewrite(triton::gpu::LocalAllocOp op,
                  PatternRewriter &rewriter) const override {
    if (!op.getSrc())
      return failure();
    auto convert = op.getSrc().getDefiningOp<ConvertLayoutOp>();
    if (!convert)
      return failure();
    rewriter.replaceOpWithNewOp<triton::gpu::LocalAllocOp>(
        op, op->getResult(0).getType(), convert.getSrc());
    return mlir::success();
  }
};

// local_store(cvt) -> local_store
struct CanonicalizeConvertFromLocalStore
    : public mlir::OpRewritePattern<triton::gpu::LocalStoreOp> {
  using OpRewritePattern::OpRewritePattern;

  mlir::LogicalResult
  matchAndRewrite(triton::gpu::LocalStoreOp op,
                  PatternRewriter &rewriter) const override {
    auto convert = op.getSrc().getDefiningOp<ConvertLayoutOp>();
    if (!convert)
      return failure();
    rewriter.replaceOpWithNewOp<triton::gpu::LocalStoreOp>(op, convert.getSrc(),
                                                           op.getDst());
    return mlir::success();
  }
};

struct CanonicalizeConvertFromSplit
    : public mlir::OpRewritePattern<triton::SplitOp> {
  using OpRewritePattern::OpRewritePattern;

  mlir::LogicalResult
  matchAndRewrite(triton::SplitOp op,
                  PatternRewriter &rewriter) const override {
    auto convert = op.getSrc().getDefiningOp<ConvertLayoutOp>();
    if (!convert)
      return failure();
    auto srcEncoding = convert.getSrc().getType().getEncoding();
    // Multiple source layout can give the same output layout, if the source
    // layout of the convert gives the same destination layout we can skip the
    // convert.
    auto dstEncoding = inferDstEncoding(op, srcEncoding);
    if (dstEncoding != op.getOutLHS().getType().getEncoding())
      return failure();
    rewriter.replaceOpWithNewOp<triton::SplitOp>(op, convert.getSrc());
    return mlir::success();
  }
};

struct CanonicalizeConvertFromConvert
    : public OpRewritePattern<ConvertLayoutOp> {
  using OpRewritePattern::OpRewritePattern;

  mlir::LogicalResult
  matchAndRewrite(ConvertLayoutOp op,
                  PatternRewriter &rewriter) const override {
    // Convert to the same layout is redundant.
    if (op->getResultTypes() == op->getOperandTypes()) {
      rewriter.replaceOp(op, op->getOperands());
      return success();
    }

    // We don't handle conversions to DotOperandEncodingAttr.  This is a
    // heuristic to accommodate fused attention.
    auto srcType = op.getSrc().getType();
    auto dstType = op.getType();
    if (mlir::isa<DotOperandEncodingAttr>(dstType.getEncoding()) &&
        (mlir::isa<NvidiaMmaEncodingAttr>(srcType.getEncoding()) ||
         mlir::isa<intel::DpasEncodingAttr>(srcType.getEncoding())))
      return failure();

    // for hopper MMAv3
    if (mlir::isa<SharedEncodingAttr>(dstType.getEncoding()) &&
        mlir::isa<NvidiaMmaEncodingAttr>(srcType.getEncoding()) &&
        llvm::any_of(op.getResult().getUsers(), [](Operation *dot) {
          return dot->hasTrait<OpTrait::DotLike>();
        })) {
      return failure();
    }

    Operation *arg = op.getSrc().getDefiningOp();
    if (!arg)
      return failure();

    // cvt(reshape) -> reshape
    if (auto reshape = dyn_cast<ReshapeOp>(arg)) {
      if (!reshape.getAllowReorder() || reshape.getEfficientLayout() ||
          isExpensiveView(reshape.getSrc().getType(), op.getType()))
        return failure();

      // In TritonGPUToLLVM phase, ViewOp is converted to unpacking and packing
      // operations, which requires the element type to match between unpacking
      // and packing. However, part of values with dot operand encoding will be
      // packed/unpacked as i32 elements instead of the underlying element type.
      // To avoid errors, skip this folding when either the operand or result
      // of view has a dot operand encoding.
      if (hasDotOperandEncoding(op->getOperand(0)) ||
          hasDotOperandEncoding(op->getResult(0)))
        return failure();

      rewriter.replaceOpWithNewOp<ReshapeOp>(op, op->getResult(0).getType(),
                                             reshape.getResult(),
                                             reshape.getAllowReorder());
      return success();
    }

    // cvt(histogram) -> histogram
    if (auto histogram = dyn_cast<HistogramOp>(arg)) {
      // For histogram ops the input and output layouts are independent, so we
      // can always fold convert into the histogram op.
      rewriter.replaceOpWithNewOp<HistogramOp>(op, op->getResult(0).getType(),
                                               histogram.getSrc());
      return success();
    }

    // cvt(local_load) -> local_load.
    if (auto sharedLoad = dyn_cast<LocalLoadOp>(arg)) {
      // Shared_load can load to any layout so we can always fold convert into
      // it.
      // We insert at the point of the original op as there could be ops with
      // memory side-effects between the LocalLoad op and the ConvertLayout op
      rewriter.setInsertionPoint(arg);
      rewriter.replaceOpWithNewOp<LocalLoadOp>(op, op->getResult(0).getType(),
                                               sharedLoad.getSrc());

      return success();
    }

    // cvt(cat) -> cat
    if (auto cat = dyn_cast<CatOp>(arg)) {
      if (isExpensiveCat(cat, op.getType().getEncoding()))
        return failure();

      rewriter.replaceOpWithNewOp<CatOp>(op, op->getResult(0).getType(),
                                         cat.getOperands());
      return success();
    }

    // cvt(cvt(x, type1), type2) -> cvt(x, type2)
    if (auto cvt = dyn_cast<ConvertLayoutOp>(arg)) {
      rewriter.replaceOpWithNewOp<triton::gpu::ConvertLayoutOp>(
          op, op->getResultTypes().front(), cvt.getSrc());
      return success();
    }

    // cvt(type1, splat(type2, x)) -> splat(type1, x)
    if (auto splat = dyn_cast<triton::SplatOp>(arg)) {
      rewriter.replaceOpWithNewOp<triton::SplatOp>(op, op->getResultTypes(),
                                                   splat.getSrc());
      return success();
    }

    // cvt(type1, make_range(type2, x)) -> make_range(type1, x)
    if (auto range = dyn_cast<MakeRangeOp>(arg)) {
      rewriter.replaceOpWithNewOp<MakeRangeOp>(
          op, op->getResultTypes(), range.getStart(), range.getEnd());
      return success();
    }

    // cvt(type, constant) -> constant
    if (auto cst = llvm::dyn_cast<arith::ConstantOp>(arg))
      if (auto ret = dyn_cast<SplatElementsAttr>(cst.getValue())) {
        auto ty = cast<ShapedType>(op->getResultTypes().front());
        auto newRet =
            SplatElementsAttr::get(ty, ret.getSplatValue<Attribute>());
        rewriter.replaceOpWithNewOp<arith::ConstantOp>(op, newRet);
        return success();
      }
    return failure();
  }
};

void ConvertLayoutOp::getCanonicalizationPatterns(RewritePatternSet &patterns,
                                                  MLIRContext *context) {
  patterns.add<CanonicalizeConvertFromConvert>(context);
  patterns.add<CanonicalizeConvertFromReshape>(context);
  patterns.add<CanonicalizeConvertFromGatherSource>(context);
  patterns.add<CanonicalizeConvertFromHistogram>(context);
  patterns.add<CanonicalizeConvertFromAlloc>(context);
  patterns.add<CanonicalizeConvertFromLocalStore>(context);
  patterns.add<CanonicalizeConvertFromSplit>(context);
}

LogicalResult UpcastMXFPOp::verify() {
  auto fpType = getFpType();

  auto xTy = getSrc().getType();
  auto scaleTy = getScale().getType();

  if (xTy.getElementType() != FloatType::getBF16(getContext()) &&
      xTy.getElementType() != IntegerType::get(getContext(), 8)) {
    return emitOpError("element type of the first operand must be bf16 or i8");
  }

  if (scaleTy.getElementType() != IntegerType::get(getContext(), 8)) {
    return emitOpError("element type of the second operand must be uint8");
  }

  auto xShape = xTy.getShape();
  auto scaleShape = scaleTy.getShape();

  if (xShape.size() != scaleShape.size() || xShape.size() < 2) {
    return emitOpError(
        "operands must have the same number of dimensions, at least 2");
  }

  if (!(fpType == ScaleDotElemType::E2M1 || fpType == ScaleDotElemType::E4M3 ||
        fpType == ScaleDotElemType::E5M2)) {
    return emitOpError("NYI: fpType must be E2M1, E4M3, or E5M2");
  }

  auto layoutX = xTy.getEncoding();
  auto layoutScale = scaleTy.getEncoding();
  if (bool(layoutX) != bool(layoutScale)) {
    return emitOpError(
        "Expected either both or neither operands to have an encoding");
  }
  // Nothing to check if no encoding. This is used to infer the return type in
  // AccelerateMatmul.cpp
  if (!layoutX) {
    return success();
  }

  auto dotEncoding = dyn_cast<DotOperandEncodingAttr>(layoutX);
  if (!dotEncoding) {
    return emitOpError("Expected a DotOperandEncodingAttr for values");
  }
  if (!isa<BlockedEncodingAttr, LinearEncodingAttr>(layoutScale)) {
    return emitOpError(
        "Expected a BlockOperandEncoding or LinearOperandEncoding "
        "for scales");
  }

  if (isa<NvidiaMmaEncodingAttr>(dotEncoding.getParent())) {
    // Necessary to keep all of the scales of a given block of values in the
    // same warp
    auto threadsPerWarp =
        cast<DistributedEncodingTrait>(layoutScale).getThreadsPerWarp();
    if (threadsPerWarp != ArrayRef<unsigned>({16, 2})) {
      return emitOpError("Expected threads per warp to be {16, 2}");
    }
  }

  // Change to support fp8 types
  const auto elemsPacked = fpType == ScaleDotElemType::E2M1 ? 2 : 1;
  // Figure out the K dimension for the input A/B. For A/B scale, the K
  // dimension is always the last dimension.
  const int opIdx = dotEncoding.getOpIdx();
  const bool hasBatch = xShape.size() == 3;
  const int kIdx = (opIdx == 0 ? 1 : 0) + hasBatch;

  if (xShape[kIdx] != (32 / elemsPacked) * scaleShape.back()) {
    return emitOpError("K dimension of first operand must be 16 times "
                       "larger than last/K dimension of the second operand");
  }

  // Check other dimensions match too. For input A/B, we need to figure out the
  // index for the M/N dimension. For scale, it's always {(batch), M/N, K}.
  const int mnIdx = (opIdx == 0 ? 0 : 1) + hasBatch;
  if (hasBatch && xShape[0] != scaleShape[0])
    return emitOpError("batch dimension must match between operands");
  if (xShape[mnIdx] != scaleShape[hasBatch]) {
    return emitOpError("M/N dimension must match between operands");
  }

  return success();
}

LogicalResult UpcastMXFPOp::inferReturnTypes(
    MLIRContext *ctx, std::optional<Location> loc, ValueRange operands,
    DictionaryAttr attributes, OpaqueProperties opaqueProperties,
    RegionRange regions, SmallVectorImpl<Type> &inferredReturnTypes) {
  auto xTy = cast<RankedTensorType>(operands[0].getType());
  auto properties = opaqueProperties.as<const Properties *>();
  auto typeEncoded = properties->fp_type.getValue();
  auto xShape = xTy.getShape();

  auto encoding = xTy.getEncoding();

  if (typeEncoded == ScaleDotElemType::E2M1) {
    RankedTensorType retTy;

    auto newShape = SmallVector<int64_t>(xShape);
    if (!encoding) {
      newShape.back() *= 2;
      retTy = RankedTensorType::get(xShape, FloatType::getBF16(ctx));
    } else {
      Type elemType = FloatType::getBF16(ctx);
      Attribute newVEncoding = nullptr;
<<<<<<< HEAD
      auto oldEncoding = cast<DotOperandEncodingAttr>(encoding);
      const int opIdx = oldEncoding.getOpIdx();
      const bool hasBatch = xShape.size() == 3;
      const int kIdx = (opIdx == 0 ? 1 : 0) + hasBatch;
      newShape[kIdx] *= 2;

      // Note: For Intel the dot operands layout's kWidth parameter must match
      // the parent's DPAS layout opsPerChannel so we need to materialize a
      // new DPAS layout.
      if (auto dpasEncoding =
              dyn_cast<intel::DpasEncodingAttr>(oldEncoding.getParent())) {
        unsigned opsPerChannel =
            intel::DpasEncodingAttr::getOpsPerChannel(elemType);
        // e2m1 is packed 2 elements per int8, we must handle continuous 2
        // elements when upcasting to bf16
        if (xTy.getElementType() == IntegerType::get(ctx, 8))
          opsPerChannel *= 2;
        auto newDpasEncoding = intel::DpasEncodingAttr::get(
            ctx, dpasEncoding.getRepeatCount(), dpasEncoding.getSystolicDepth(),
            dpasEncoding.getExecutionSize(), opsPerChannel,
            dpasEncoding.getWarpsPerCTA(), dpasEncoding.getRepCluster(),
            dpasEncoding.getSubGroupSize());
        newVEncoding = DotOperandEncodingAttr::get(
            ctx, opIdx, newDpasEncoding, newDpasEncoding.getOpsPerChannel());
      } else {
        // Figure out the K dimension for the input A/B, given that the return
        // type is upcasted A/B type so we need to update the proper dim size.
        newVEncoding = DotOperandEncodingAttr::get(ctx, oldEncoding.getOpIdx(),
                                                   oldEncoding.getParent(),
                                                   oldEncoding.getKWidth() * 2);
=======
      if (auto oldEncoding = dyn_cast<DotOperandEncodingAttr>(encoding)) {
        const int opIdx = oldEncoding.getOpIdx();
        const bool hasBatch = xShape.size() == 3;
        const int kIdx = (opIdx == 0 ? 1 : 0) + hasBatch;
        newShape[kIdx] *= 2;

        // Note: For Intel the dot operands layout's kWidth parameter must match
        // the parent's DPAS layout opsPerChannel so we need to materialize a
        // new DPAS layout.
        if (auto dpasEncoding =
                dyn_cast<intel::DpasEncodingAttr>(oldEncoding.getParent())) {
          auto newDpasEncoding = intel::DpasEncodingAttr::get(
              ctx, dpasEncoding.getRepeatCount(),
              dpasEncoding.getSystolicDepth(), dpasEncoding.getExecutionSize(),
              intel::DpasEncodingAttr::getOpsPerChannel(elemType),
              dpasEncoding.getWarpsPerCTA(), dpasEncoding.getRepCluster(),
              product<unsigned>(dpasEncoding.getThreadsPerWarp()));
          newVEncoding = DotOperandEncodingAttr::get(
              ctx, opIdx, newDpasEncoding, newDpasEncoding.getOpsPerChannel());
        } else {
          // Figure out the K dimension for the input A/B, given that the return
          // type is upcasted A/B type so we need to update the proper dim size.
          newVEncoding = DotOperandEncodingAttr::get(
              ctx, oldEncoding.getOpIdx(), oldEncoding.getParent(),
              oldEncoding.getKWidth() * 2);
        }
      } else if (auto oldEncoding = dyn_cast<BlockedEncodingAttr>(encoding)) {
        // TODO: Temporary code, remove once upcast_mxfp support dot encoding.
        assert(!tools::getBoolEnv("TRITON_INTEL_UPCASTMXFP_DOTOP_ENCODING"));
        SmallVector<unsigned> sizePerThread = oldEncoding.getSizePerThread();
        int opIdx = sizePerThread.back() == 1 ? 1 : 0;
        sizePerThread[!opIdx] *= 2;
        newShape[!opIdx] *= 2;
        newVEncoding = BlockedEncodingAttr::get(
            ctx, sizePerThread, oldEncoding.getThreadsPerWarp(),
            oldEncoding.getWarpsPerCTA(), oldEncoding.getCTAOrder(),
            oldEncoding.getCTALayout());
>>>>>>> 292c08f9
      }
      retTy = RankedTensorType::get(newShape, elemType, newVEncoding);
    }
    inferredReturnTypes.push_back(retTy);
  } else {
    inferredReturnTypes.push_back(xTy);
  }

  return success();
}

OpFoldResult MemDescTransOp::fold(FoldAdaptor adaptor) {
  // transpose(x, order=[0, 1, ...]) -> x
  if (isIota(getOrder())) {
    return getSrc();
  }

  // transpose(transpose(x)) -> transpose(x)
  if (auto innerTrans = getSrc().getDefiningOp<MemDescTransOp>()) {
    setOrder(applyPermutation(innerTrans.getOrder(), getOrder()));
    setOperand(innerTrans.getSrc());
    return getResult();
  }

  return {};
}

LogicalResult MemDescTransOp::inferReturnTypes(
    MLIRContext *context, std::optional<Location> location, ValueRange operands,
    DictionaryAttr attributes, OpaqueProperties properties, RegionRange regions,
    SmallVectorImpl<Type> &inferredReturnTypes) {
  // type is the same as the input
  auto argTy = cast<MemDescType>(operands[0].getType());
  auto order = properties.as<Properties *>()->order.asArrayRef();
  SmallVector<int64_t> retShape = applyPermutation(argTy.getShape(), order);

  auto retEltTy = argTy.getElementType();
  Attribute argEncoding = argTy.getEncoding();
  Attribute retEncoding;
  if (argEncoding) {
    Dialect &dialect = argEncoding.getDialect();
    auto inferLayoutInterface = cast<DialectInferLayoutInterface>(&dialect);
    if (inferLayoutInterface
            ->inferTransOpEncoding(argEncoding, order, retEncoding)
            .failed()) {
      return failure();
    }
  }
  auto memDescTy = cast<MemDescType>(argTy);
  inferredReturnTypes.push_back(MemDescType::get(
      retShape, retEltTy, retEncoding, memDescTy.getMemorySpace(),
      memDescTy.getMutableMemory()));
  return success();
}
// LocalAllocOp
void LocalAllocOp::getEffects(
    SmallVectorImpl<SideEffects::EffectInstance<MemoryEffects::Effect>>
        &effects) {
  Operation *op = getOperation();
  // If allocation is immutable, mark it as no side effect allow things like
  // CSE, DCE to work in early compiler passes.
  // After the memory offset is computed, we attach the true side effect to the
  // op.
  if (!getType().getMutableMemory() && !op->hasAttr("allocation.offset"))
    return;
  effects.emplace_back(MemoryEffects::Allocate::get(),
                       mlir::triton::gpu::SharedMemory::get());
  if (getSrc())
    effects.emplace_back(MemoryEffects::Write::get(),
                         getOperation()->getOpResult(0),
                         mlir::triton::gpu::SharedMemory::get());
}

OpFoldResult LocalAllocOp::fold(FoldAdaptor adaptor) {
  if (getType().getMutableMemory())
    return {};
  auto src = getSrc();
  if (!src)
    return {};
  auto localLoadOp = src.getDefiningOp<LocalLoadOp>();
  if (!localLoadOp)
    return {};
  auto loadSrc = localLoadOp.getSrc();
  if (loadSrc.getType() != getType())
    return {};
  return loadSrc;
}

LogicalResult LocalAllocOp::verify() {
  if (!getSrc()) {
    if (!getType().getMutableMemory())
      return emitError("uninitialized alloc must have a mutable memdesc type");
    return success();
  }
  auto srcTy = getSrc().getType();
  auto dstTy = getType();

  if (srcTy.getElementType() != dstTy.getElementType()) {
    return emitError("result element type must match desc element type");
  }
  return success();
}

// LocalLoadOp
void LocalLoadOp::getEffects(
    SmallVectorImpl<SideEffects::EffectInstance<MemoryEffects::Effect>>
        &effects) {
  effects.emplace_back(MemoryEffects::Read::get(), &getSrcMutable(),
                       mlir::triton::gpu::SharedMemory::get());
}

// LocalStoreOp
LogicalResult LocalStoreOp::verify() {
  if (!getDst().getType().getMutableMemory())
    return emitOpError("Cannot store into immutable memory");
  return success();
}

void LocalStoreOp::getEffects(
    SmallVectorImpl<SideEffects::EffectInstance<MemoryEffects::Effect>>
        &effects) {
  effects.emplace_back(MemoryEffects::Write::get(), &getDstMutable(),
                       mlir::triton::gpu::SharedMemory::get());
}

// AsyncCopyGlobalToLocalOp
LogicalResult AsyncCopyGlobalToLocalOp::verify() {
  if (!getResult().getType().getMutableMemory())
    return emitOpError("Cannot store into immutable memory");
  return success();
}

void AsyncCopyGlobalToLocalOp::getEffects(
    SmallVectorImpl<SideEffects::EffectInstance<MemoryEffects::Effect>>
        &effects) {
  effects.emplace_back(MemoryEffects::Read::get(), &getSrcMutable(),
                       mlir::triton::GlobalMemory::get());
  effects.emplace_back(MemoryEffects::Write::get(), &getResultMutable(),
                       mlir::triton::gpu::SharedMemory::get());
}

LogicalResult MemDescSubviewOp::verify() {
  auto srcTy = getSrc().getType();
  auto dstTy = getType();

  if (srcTy.getElementType() != dstTy.getElementType()) {
    return emitError("result element type must match desc element type");
  }
  if (getOffsets().size() != srcTy.getRank()) {
    return emitError("offsets must have the same rank as input");
  }
  if (srcTy.getRank() < dstTy.getRank()) {
    return emitError("result rank must be less than or equal to input rank");
  }
  auto rankDiff = srcTy.getRank() - dstTy.getRank();
  for (int i = 0; i < dstTy.getRank(); i++) {
    if (dstTy.getDimSize(i) > srcTy.getDimSize(i + rankDiff)) {
      return emitError(
                 "result shape cannot be larger than input shape at dimension ")
             << i;
    }
  }

  auto srcEnc = srcTy.getEncoding();
  auto dstEnc = dstTy.getEncoding();
  if (!!srcEnc != !!dstEnc) {
    return emitError("src and result must both have or not have an encoding");
  }

  if (!isa<SharedEncodingAttr>(srcEnc)) {
    return emitError("src encoding must be SharedEncodingAttr");
  }
  if (!isa<SharedEncodingAttr>(dstEnc)) {
    return emitError("result encoding must be SharedEncodingAttr");
  }

  // TODO(jlebar): Currently we generate illegal encodings, so we can't add a
  // verifier for them.  In particular, we use the same encoding for the src and
  // dst of a subview op, when the subview removes a dimension.  That generates
  // an illegal shared encoding (because the size of `order` doesn't match the
  // rank of the tensor), but it's not checked anywhere, and we believe the
  // resulting code ultimately works.

  return success();
}

// -- LocalAllocOp --

int32_t LocalAllocOp::getAlignmentOrDefault() {
  auto align = getAlignment();
  if (align) {
    return *align;
  }

  auto ty = getType();
  auto shapePerCTA = triton::gpu::getShapePerCTA(ty);
  auto bytes =
      product<int64_t>(shapePerCTA) * (ty.getElementTypeBitWidth() / 8);

  // XXX(Keren): magic numbers 256 and 1024
  // Software swizzling calculates phase based on offset, while hardware
  // swizzling do that based on physical address. Thus only by setting the
  // alignment to 1024 can ensure the correctness.
  return bytes > 256 ? 1024 : 8;
}

} // namespace mlir::triton::gpu<|MERGE_RESOLUTION|>--- conflicted
+++ resolved
@@ -404,7 +404,6 @@
     } else {
       Type elemType = FloatType::getBF16(ctx);
       Attribute newVEncoding = nullptr;
-<<<<<<< HEAD
       auto oldEncoding = cast<DotOperandEncodingAttr>(encoding);
       const int opIdx = oldEncoding.getOpIdx();
       const bool hasBatch = xShape.size() == 3;
@@ -426,7 +425,7 @@
             ctx, dpasEncoding.getRepeatCount(), dpasEncoding.getSystolicDepth(),
             dpasEncoding.getExecutionSize(), opsPerChannel,
             dpasEncoding.getWarpsPerCTA(), dpasEncoding.getRepCluster(),
-            dpasEncoding.getSubGroupSize());
+            product<unsigned>(dpasEncoding.getThreadsPerWarp()));
         newVEncoding = DotOperandEncodingAttr::get(
             ctx, opIdx, newDpasEncoding, newDpasEncoding.getOpsPerChannel());
       } else {
@@ -435,45 +434,6 @@
         newVEncoding = DotOperandEncodingAttr::get(ctx, oldEncoding.getOpIdx(),
                                                    oldEncoding.getParent(),
                                                    oldEncoding.getKWidth() * 2);
-=======
-      if (auto oldEncoding = dyn_cast<DotOperandEncodingAttr>(encoding)) {
-        const int opIdx = oldEncoding.getOpIdx();
-        const bool hasBatch = xShape.size() == 3;
-        const int kIdx = (opIdx == 0 ? 1 : 0) + hasBatch;
-        newShape[kIdx] *= 2;
-
-        // Note: For Intel the dot operands layout's kWidth parameter must match
-        // the parent's DPAS layout opsPerChannel so we need to materialize a
-        // new DPAS layout.
-        if (auto dpasEncoding =
-                dyn_cast<intel::DpasEncodingAttr>(oldEncoding.getParent())) {
-          auto newDpasEncoding = intel::DpasEncodingAttr::get(
-              ctx, dpasEncoding.getRepeatCount(),
-              dpasEncoding.getSystolicDepth(), dpasEncoding.getExecutionSize(),
-              intel::DpasEncodingAttr::getOpsPerChannel(elemType),
-              dpasEncoding.getWarpsPerCTA(), dpasEncoding.getRepCluster(),
-              product<unsigned>(dpasEncoding.getThreadsPerWarp()));
-          newVEncoding = DotOperandEncodingAttr::get(
-              ctx, opIdx, newDpasEncoding, newDpasEncoding.getOpsPerChannel());
-        } else {
-          // Figure out the K dimension for the input A/B, given that the return
-          // type is upcasted A/B type so we need to update the proper dim size.
-          newVEncoding = DotOperandEncodingAttr::get(
-              ctx, oldEncoding.getOpIdx(), oldEncoding.getParent(),
-              oldEncoding.getKWidth() * 2);
-        }
-      } else if (auto oldEncoding = dyn_cast<BlockedEncodingAttr>(encoding)) {
-        // TODO: Temporary code, remove once upcast_mxfp support dot encoding.
-        assert(!tools::getBoolEnv("TRITON_INTEL_UPCASTMXFP_DOTOP_ENCODING"));
-        SmallVector<unsigned> sizePerThread = oldEncoding.getSizePerThread();
-        int opIdx = sizePerThread.back() == 1 ? 1 : 0;
-        sizePerThread[!opIdx] *= 2;
-        newShape[!opIdx] *= 2;
-        newVEncoding = BlockedEncodingAttr::get(
-            ctx, sizePerThread, oldEncoding.getThreadsPerWarp(),
-            oldEncoding.getWarpsPerCTA(), oldEncoding.getCTAOrder(),
-            oldEncoding.getCTALayout());
->>>>>>> 292c08f9
       }
       retTy = RankedTensorType::get(newShape, elemType, newVEncoding);
     }
