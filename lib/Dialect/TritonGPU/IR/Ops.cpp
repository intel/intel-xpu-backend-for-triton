--- conflicted
+++ resolved
@@ -4,11 +4,8 @@
 #include "triton/Dialect/Triton/IR/Utility.h"
 #include "triton/Dialect/TritonGPU/IR/Attributes.h"
 #include "triton/Dialect/TritonGPU/IR/Dialect.h"
-<<<<<<< HEAD
+#include "triton/Dialect/TritonGPU/Transforms/Utility.h"
 #include "triton/Tools/Sys/GetEnv.hpp"
-=======
-#include "triton/Dialect/TritonGPU/Transforms/Utility.h"
->>>>>>> 91302ea3
 
 #define GET_OP_CLASSES
 #include "triton/Dialect/TritonGPU/IR/Ops.cpp.inc"
@@ -151,7 +148,8 @@
     auto srcType = op.getSrc().getType();
     auto dstType = op.getType();
     if (mlir::isa<DotOperandEncodingAttr>(dstType.getEncoding()) &&
-        mlir::isa<NvidiaMmaEncodingAttr>(srcType.getEncoding()))
+        (mlir::isa<NvidiaMmaEncodingAttr>(srcType.getEncoding()) ||
+         mlir::isa<intel::DpasEncodingAttr>(srcType.getEncoding())))
       return failure();
 
     // for hopper MMAv3
