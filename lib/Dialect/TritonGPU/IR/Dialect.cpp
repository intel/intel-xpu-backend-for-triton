#include "triton/Dialect/Triton/IR/Dialect.h"

#include <cstdint>
#include <numeric>

#include "mlir/IR/DialectImplementation.h"
#include "mlir/IR/OpImplementation.h"

#include "intel/include/Dialect/TritonIntelGPU/IR/Dialect.h"

#include "mlir/Support/LLVM.h"
#include "triton/Analysis/Utility.h"
#include "triton/Dialect/Triton/IR/Utility.h"
#include "triton/Dialect/TritonGPU/IR/Attributes.h"
#include "triton/Dialect/TritonGPU/IR/Dialect.h"
#include "triton/Dialect/TritonGPU/IR/LinearLayoutConversions.h"
#include "triton/Dialect/TritonGPU/Transforms/Utility.h"
#include "triton/Tools/LinearLayout.h"
#include "triton/Tools/StrUtil.h"
#include "triton/Tools/Sys/GetEnv.hpp"
#include "llvm/ADT/TypeSwitch.h"

// Include TableGen'erated code
#include "triton/Dialect/TritonGPU/IR/Dialect.cpp.inc"

using namespace mlir;
using namespace mlir::triton;
using namespace mlir::triton::gpu;

// Utility
namespace mlir {
namespace triton {

static Type getI1SameShapeFromTensorOrTensorPtr(Type type) {
  auto i1Type = IntegerType::get(type.getContext(), 1);
  if (auto tensorType = dyn_cast<RankedTensorType>(type)) {
    return RankedTensorType::get(tensorType.getShape(), i1Type,
                                 tensorType.getEncoding());
  } else if (auto ptrType = dyn_cast<triton::PointerType>(type)) {
    Type pointeeType = ptrType.getPointeeType();
    if (auto tensorType = dyn_cast<RankedTensorType>(pointeeType)) {
      return RankedTensorType::get(tensorType.getShape(), i1Type,
                                   tensorType.getEncoding());
    }
  }
  return Type();
}

namespace gpu {

// TODO: Inheritance of layout attributes
// so that all distributed layouts implement
// these utilities

unsigned getTotalElemsPerThread(Attribute layout, ArrayRef<int64_t> shape,
                                Type eltTy) {
  if (auto tritonGPUAttr = mlir::dyn_cast<TritonGPU_AttrTrait>(layout)) {
    return tritonGPUAttr.getTotalElemsPerThread(shape, eltTy);
  } else {
    llvm::report_fatal_error("getTotalElemsPerThread not implemented");
    return 0;
  }
}

SmallVector<unsigned> getElemsPerThread(Attribute layout,
                                        ArrayRef<int64_t> shape, Type eltTy) {
  if (auto tritonGPUAttr = mlir::dyn_cast<TritonGPU_AttrTrait>(layout)) {
    return tritonGPUAttr.getElemsPerThread(shape, eltTy);
  } else {
    llvm::report_fatal_error("getElemsPerThread not implemented");
    return SmallVector<unsigned>();
  }
}

SmallVector<unsigned> getElemsPerThread(Type type) {
  if (type.isIntOrIndexOrFloat() || isa<triton::PointerType>(type))
    return SmallVector<unsigned>(1, 1);
  auto tensorType = cast<RankedTensorType>(type);
  return getElemsPerThread(tensorType.getEncoding(), tensorType.getShape(),
                           tensorType.getElementType());
}

unsigned getTotalElemsPerThread(Type type) {
  if (type.isIntOrIndexOrFloat() || isa<triton::PointerType>(type))
    return 1;
  auto tensorType = cast<RankedTensorType>(type);
  return getTotalElemsPerThread(tensorType.getEncoding(), tensorType.getShape(),
                                tensorType.getElementType());
}

SmallVector<unsigned> getThreadsPerWarp(Attribute layout) {
  if (auto distributedLayout = dyn_cast<DistributedEncodingTrait>(layout)) {
    return distributedLayout.getThreadsPerWarp();
  } else {
    llvm::report_fatal_error("getThreadsPerWarp not implemented");
    return SmallVector<unsigned>();
  }
}

unsigned getWarpSize(Attribute layout) {
  unsigned size = 1;
  auto threadsPerWarp = getThreadsPerWarp(layout);
  for (auto e : threadsPerWarp) {
    size *= e;
  }
  return size;
}

SmallVector<unsigned>
getThreadsPerWarpWithUniqueData(Attribute layout,
                                ArrayRef<int64_t> tensorShape) {
  if (auto sliceLayout = mlir::dyn_cast<SliceEncodingAttr>(layout)) {
    auto parentLayout = sliceLayout.getParent();
    auto parentShape = sliceLayout.paddedShape(tensorShape);
    auto parentThreadsPerWarp =
        getThreadsPerWarpWithUniqueData(parentLayout, parentShape);
    SmallVector<unsigned> threadsPerWarp = parentThreadsPerWarp;
    threadsPerWarp.erase(threadsPerWarp.begin() + sliceLayout.getDim());
    return threadsPerWarp;
  }
  auto threadsPerWarp = getThreadsPerWarp(layout);
  assert(threadsPerWarp.size() == tensorShape.size() &&
         "layout and tensor shape must have the same rank");
  for (unsigned i = 0; i < threadsPerWarp.size(); i++) {
    threadsPerWarp[i] = std::min<unsigned>(threadsPerWarp[i], tensorShape[i]);
  }

  return threadsPerWarp;
}

SmallVector<unsigned> getWarpsPerCTA(Attribute layout) {
  if (auto distributedLayout =
          mlir::dyn_cast<DistributedEncodingTrait>(layout)) {
    return distributedLayout.getWarpsPerCTA();
  }

  llvm::report_fatal_error("getWarpsPerCTA not implemented");
  return SmallVector<unsigned>();
}

SmallVector<unsigned>
getWarpsPerCTAWithUniqueData(Attribute layout, ArrayRef<int64_t> tensorShape) {
  if (auto sliceLayout = mlir::dyn_cast<SliceEncodingAttr>(layout)) {
    auto parentLayout = sliceLayout.getParent();
    auto parentShape = sliceLayout.paddedShape(tensorShape);
    auto parentWarpsPerCTA =
        getWarpsPerCTAWithUniqueData(parentLayout, parentShape);
    SmallVector<unsigned> warpsPerCTA = parentWarpsPerCTA;
    warpsPerCTA.erase(warpsPerCTA.begin() + sliceLayout.getDim());
    return warpsPerCTA;
  }
  auto warpsPerCTA = getWarpsPerCTA(layout);
  assert(warpsPerCTA.size() == tensorShape.size() &&
         "layout and tensor shape must have the same rank");
  for (unsigned i = 0; i < warpsPerCTA.size(); i++) {
    auto sizePerWarp =
        getSizePerThread(layout)[i] * getThreadsPerWarp(layout)[i];
    auto maxWarpsPerDim = ceil<unsigned>(tensorShape[i], sizePerWarp);
    warpsPerCTA[i] = std::min<unsigned>(warpsPerCTA[i], maxWarpsPerDim);
  }

  return warpsPerCTA;
}

SmallVector<unsigned> getSizePerThread(Attribute layout) {
  if (auto distributedLayout =
          mlir::dyn_cast<DistributedEncodingTrait>(layout)) {
    return distributedLayout.getSizePerThread();
  } else {
    llvm::report_fatal_error("getSizePerThread not implemented");
    return {};
  }
}

SmallVector<unsigned> getContigPerThread(Attribute layout) {
  if (auto distributedLayout = dyn_cast<DistributedEncodingTrait>(layout)) {
    return distributedLayout.getContigPerThread();
  } else {
    llvm::report_fatal_error("getContigPerThread not implemented");
    return {};
  }
}

SmallVector<unsigned> getUniqueContigPerThread(Attribute layout,
                                               ArrayRef<int64_t> shape) {
  // If slice layout, call recursively on parent layout, and drop
  // sliced dim
  if (auto sliceLayout = mlir::dyn_cast<SliceEncodingAttr>(layout)) {
    auto parentLayout = sliceLayout.getParent();
    auto parentShape = sliceLayout.paddedShape(shape);
    auto parentUniqueContigPerThread =
        getUniqueContigPerThread(parentLayout, parentShape);
    parentUniqueContigPerThread.erase(parentUniqueContigPerThread.begin() +
                                      sliceLayout.getDim());
    return parentUniqueContigPerThread;
  }
  // Base case
  auto rank = shape.size();
  SmallVector<unsigned> ret(rank);
  auto contigPerThread = getContigPerThread(layout);
  assert(contigPerThread.size() == rank && "Unexpected contigPerThread size");
  for (int d = 0; d < rank; ++d) {
    ret[d] = std::min<unsigned>(shape[d], contigPerThread[d]);
  }
  return ret;
}

SmallVector<unsigned> getShapePerCTATile(Attribute layout,
                                         ArrayRef<int64_t> tensorShape) {
  if (auto distributedLayout =
          mlir::dyn_cast<DistributedEncodingTrait>(layout)) {
    return distributedLayout.getShapePerCTATile(tensorShape);
  } else {
    llvm::report_fatal_error("getShapePerCTATile not implemented");
    return SmallVector<unsigned>();
  }
}

bool isExpensiveView(Type srcType, Type dstType) {
  return getTotalElemsPerThread(srcType) != getTotalElemsPerThread(dstType);
}

/* Utility function used by get.*Order methods of SliceEncodingAttr.
 * Erase dim and decrease all values larger than dim by 1.
 * Example:    order = [0, 2, 4, 3, 1], dim = 2
 *          resOrder = [0,    3, 2, 1]
 */
static SmallVector<unsigned> eraseOrder(ArrayRef<unsigned> order,
                                        unsigned dim) {
  unsigned rank = order.size();
  assert(dim < rank && "Invalid dim to erase");
  SmallVector<unsigned> resOrder;
  for (unsigned i : order)
    if (i < dim)
      resOrder.push_back(i);
    else if (i > dim)
      resOrder.push_back(i - 1);
  return resOrder;
}

SmallVector<unsigned> getMatrixOrder(unsigned rank, bool rowMajor) {
  // Return the order that represents that the batch is in row-major or
  // column-major order for a batch of matrices of shape [*, m, n] with
  // len(shape) == rank.
  assert(rank >= 2);
  SmallVector<unsigned> order(rank);
  std::iota(order.rbegin(), order.rend(), 0);
  if (!rowMajor) {
    std::swap(order[0], order[1]);
  }
  return order;
}

SmallVector<unsigned> getOrderForDotOperand(unsigned opIdx, unsigned rank,
                                            bool kMajor) {
  // kMajor: if true, the matrix is fastest-running on k,
  //         otherwise it is on m (resp. n)
  // opIdx=0: [batch, m, k] if rank == 3 else [m, k]
  // opIdx=1: [batch, k, n] if rank == 3 else [k, n]
  // batch (if rank == 3) is always the slowest running dimension
  assert(rank == 2 || rank == 3);
  assert(opIdx == 0 || opIdx == 1);
  auto rowMajor = bool(opIdx) != kMajor;
  return getMatrixOrder(rank, rowMajor);
}

SmallVector<unsigned> getRepOrder(Attribute layout) {
  if (auto distributedLayout = mlir::dyn_cast<DistributedEncodingTrait>(layout))
    return distributedLayout.getRepOrder();
  else
    llvm::report_fatal_error("Unimplemented usage of getRepOrder");
  return {};
}

SmallVector<unsigned> getWarpOrder(Attribute layout) {
  if (auto distributedLayout = mlir::dyn_cast<DistributedEncodingTrait>(layout))
    return distributedLayout.getWarpOrder();
  else
    llvm::report_fatal_error("Unimplemented usage of getThreadOrder");
  return {};
}

// Returns the order of the elements in a layout from the fastest running
// dimension to the slowest
SmallVector<unsigned> getOrder(Attribute layout) {
  if (auto blockedLayout = dyn_cast<BlockedEncodingAttr>(layout)) {
    return llvm::to_vector(blockedLayout.getOrder());
  }
  if (auto mmaLayout = dyn_cast<MmaEncodingTrait>(layout)) {
    auto distributedLayout = cast<DistributedEncodingTrait>(layout);
    auto rank = distributedLayout.getWarpsPerCTA().size();
    return getMatrixOrder(rank, /*rowMajor*/ true);
  }
  if (auto dotLayout = dyn_cast<DotOperandEncodingAttr>(layout)) {
    auto rank = dotLayout.getWarpsPerCTA().size();
    // FIXME: delete if branch for `DpasEncodingAttr` and provide more
    // general solution to make `getOrderForDotOperand` function compatible
    // with Intel layouts.
    // More details:
    // https://github.com/intel/intel-xpu-backend-for-triton/pull/2517
    if (dyn_cast<intel::DpasEncodingAttr>(dotLayout.getParent())) {
      SmallVector<unsigned> order(rank);
      std::iota(order.rbegin(), order.rend(), 0);
      return order;
    }
    return getOrderForDotOperand(dotLayout.getOpIdx(), rank, /*kMajor*/ true);
  }
  if (auto sliceLayout = dyn_cast<SliceEncodingAttr>(layout)) {
    SmallVector<unsigned> parentOrder = getOrder(sliceLayout.getParent());
    unsigned dim = sliceLayout.getDim();
    SmallVector<unsigned> order;
    for (unsigned d : parentOrder) {
      if (d != dim)
        order.push_back(d > dim ? d - 1 : d);
    }
    return order;
  }
  if (auto sharedLayout = mlir::dyn_cast<SharedEncodingAttr>(layout)) {
    return llvm::to_vector(sharedLayout.getOrder());
  }
  if (auto linearLayout = mlir::dyn_cast<LinearEncodingAttr>(layout)) {
    return linearLayout.getOrder();
  }

  llvm::report_fatal_error("Unimplemented usage of getOrder");
  return {};
}

SmallVector<unsigned> getThreadOrder(Attribute layout) {
  if (auto distributedLayout = mlir::dyn_cast<DistributedEncodingTrait>(layout))
    return distributedLayout.getThreadOrder();
  else
    llvm::report_fatal_error("Unimplemented usage of getThreadOrder");
  return {};
}

CTALayoutAttr getCTALayout(Attribute layout) {
  if (auto distributedLayout =
          mlir::dyn_cast<DistributedEncodingTrait>(layout)) {
    return CTALayoutAttr::get(
        layout.getContext(), getCTAsPerCGA(distributedLayout),
        getCTASplitNum(distributedLayout), getCTAOrder(distributedLayout));
  } else if (auto sharedLayout = mlir::dyn_cast<SharedEncodingAttr>(layout))
    return sharedLayout.getCTALayout();
  else
    llvm::report_fatal_error("Unimplemented usage of getCTALayout");
  return {};
}

SmallVector<unsigned> getCTAsPerCGA(Attribute layout) {
  ArrayRef<unsigned> ref;
  if (auto distributedLayout = mlir::dyn_cast<DistributedEncodingTrait>(layout))
    return distributedLayout.getCTAsPerCGA();
  else if (auto sharedLayout = mlir::dyn_cast<SharedEncodingAttr>(layout))
    ref = sharedLayout.getCTALayout().getCTAsPerCGA();
  else
    llvm::report_fatal_error("Unimplemented usage of getCTAsPerCGA");
  return SmallVector<unsigned>(ref.begin(), ref.end());
}

SmallVector<unsigned> getCTASplitNum(Attribute layout) {
  SmallVector<unsigned> res;
  if (auto distributedLayout =
          mlir::dyn_cast<DistributedEncodingTrait>(layout)) {
    return distributedLayout.getCTASplitNum();
  } else if (auto sharedLayout = mlir::dyn_cast<SharedEncodingAttr>(layout)) {
    res.assign(sharedLayout.getCTALayout().getCTASplitNum().begin(),
               sharedLayout.getCTALayout().getCTASplitNum().end());
  } else {
    assert(false && "Unimplemented usage of getCTASplitNum");
  }
  return res;
}

SmallVector<unsigned> getCTAOrder(Attribute layout) {
  SmallVector<unsigned> res;
  if (auto distributedLayout =
          mlir::dyn_cast<DistributedEncodingTrait>(layout)) {
    res = distributedLayout.getCTAOrder();
  } else if (auto sharedLayout = mlir::dyn_cast<SharedEncodingAttr>(layout)) {
    res = SmallVector<unsigned>(sharedLayout.getCTALayout().getCTAOrder());
  } else {
    llvm::report_fatal_error("Unimplemented usage of getCTAOrder");
  }
  return res;
}

SmallVector<int64_t> getShapePerCTA(ArrayRef<unsigned> CTASplitNum,
                                    ArrayRef<int64_t> shape) {
  unsigned rank = shape.size();
  SmallVector<int64_t> shapePerCTA(rank);
  for (unsigned i = 0; i < rank; ++i) {
    // This wrapping rule must be consistent with emitCTAOffsetForLayout
    unsigned splitNum = std::min<unsigned>(shape[i], CTASplitNum[i]);
    shapePerCTA[i] = shape[i] / splitNum;
  }
  return shapePerCTA;
}

SmallVector<int64_t> getShapePerCTA(Attribute layout, ArrayRef<int64_t> shape) {
  if (auto sharedLayout = mlir::dyn_cast<SharedEncodingAttr>(layout)) {
    // Special logic for pipeline pass, where shape is 3D and CTALayout is 2D.
    // The first dim of shape is numStages. This is a work around, otherwise
    // too many places would have to be modified in pipeline pass. Maybe we
    // need to refactor this logic in the future.
    auto CTASplitNum = sharedLayout.getCTALayout().getCTASplitNum();
    if (shape.size() == CTASplitNum.size() + 1) {
      auto res = getShapePerCTA(CTASplitNum, shape.drop_front());
      res.insert(res.begin(), shape.front());
      return res;
    }
  }
  return getShapePerCTA(getCTASplitNum(layout), shape);
}

SmallVector<int64_t> getShapePerCTA(Type type) {
  auto tensorType = cast<TensorOrMemDesc>(type);
  return getShapePerCTA(tensorType.getEncoding(), tensorType.getShape());
}

unsigned getNumWarpsPerCTA(Attribute layout) {
  SmallVector<unsigned> warpsPerCTA;
  if (auto blockedLayout = dyn_cast<BlockedEncodingAttr>(layout))
    warpsPerCTA = blockedLayout.getWarpsPerCTA();
  else if (auto sliceLayout = dyn_cast<SliceEncodingAttr>(layout))
    return getNumWarpsPerCTA(sliceLayout.getParent());
  else if (auto mmaLayout = dyn_cast<MmaEncodingTrait>(layout)) {
    // Use the distributed layout interface to get the number of warps per
    // CTA.
    auto distributedLayout = cast<DistributedEncodingTrait>(layout);
    warpsPerCTA = distributedLayout.getWarpsPerCTA();
  } else if (auto mfmaLayout = dyn_cast<AMDMfmaEncodingAttr>(layout))
    warpsPerCTA = mfmaLayout.getWarpsPerCTA();
  else if (auto wmmaLayout = dyn_cast<AMDWmmaEncodingAttr>(layout))
    warpsPerCTA = wmmaLayout.getWarpsPerCTA();
  else if (auto dotLayout = dyn_cast<DotOperandEncodingAttr>(layout))
    warpsPerCTA = dotLayout.getWarpsPerCTA();
  else if (auto sharedLayout = dyn_cast<SharedEncodingAttr>(layout))
    llvm::report_fatal_error("Cannot get numWarps from SharedEncodingAttr");
  else
    llvm::report_fatal_error("Unimplemented usage of getNumWarpsPerCTA");
  return product<unsigned>(warpsPerCTA);
}

unsigned getNumCTAs(Attribute layout) {
  return product<unsigned>(getCTAsPerCGA(layout));
}

template <typename T> bool hasEncoding(Value value) {
  auto type = value.getType();
  if (auto tensorType = dyn_cast<TensorOrMemDesc>(type)) {
    auto encoding = tensorType.getEncoding();
    return encoding && isa<T>(encoding);
  }
  return false;
}

bool hasDotOperandEncoding(Value value) {
  return hasEncoding<triton::gpu::DotOperandEncodingAttr>(value);
}

bool isExpensiveCat(CatOp cat, Attribute targetEncoding) {
  // If the new elements per thread is less than the old one, we will need to
  // do convert encoding that goes through shared memory anyway. So we
  // consider it as expensive.
  RankedTensorType tensorTy = cat.getType();
  auto totalElemsPerThread = gpu::getTotalElemsPerThread(tensorTy);
  auto shape = tensorTy.getShape();
  auto elemTy = tensorTy.getElementType();
  auto newTotalElemsPerThread =
      gpu::getTotalElemsPerThread(targetEncoding, shape, elemTy);
  return newTotalElemsPerThread < totalElemsPerThread;
}

LogicalResult CTALayoutAttr::verify(
    function_ref<InFlightDiagnostic()> emitError, ArrayRef<unsigned> CTAsPerCGA,
    ArrayRef<unsigned> CTASplitNum, ArrayRef<unsigned> CTAOrder) {
  if (CTAsPerCGA.size() != CTASplitNum.size() ||
      CTASplitNum.size() != CTAOrder.size()) {
    return emitError() << "CTAsPerCGA, CTASplitNum, and CTAOrder must all have "
                          "the same rank.";
  }

  if (!isPermutationOfIota(CTAOrder)) {
    return emitError()
           << "CTAOrder must be a permutation of 0..(rank-1), but was ["
           << CTAOrder << "]";
  }

  if (llvm::any_of(CTAsPerCGA, [](unsigned x) { return x == 0; })) {
    return emitError() << "Every element in CTAsPerCGA must be greater than 0.";
  }

  if (llvm::any_of(CTASplitNum, [](unsigned x) { return x == 0; })) {
    return emitError()
           << "Every element in CTASplitNum must be greater than 0.";
  }

  return success();
}

LogicalResult
BlockedEncodingAttr::verify(function_ref<InFlightDiagnostic()> emitError,
                            ArrayRef<unsigned> sizePerThread,
                            ArrayRef<unsigned> threadsPerWarp,
                            ArrayRef<unsigned> warpsPerCTA,
                            ArrayRef<unsigned> order, CTALayoutAttr CTALayout) {
  if (sizePerThread.size() != threadsPerWarp.size() ||
      threadsPerWarp.size() != warpsPerCTA.size() ||
      warpsPerCTA.size() != order.size()) {
    return emitError() << "sizePerThread, threadsPerWarp, warpsPerCTA, and "
                          "order must all have the same rank.";
  }

  // Empty CTALayout is allowed, but if it's present its rank must match the
  // BlockedEncodingAttr's rank.
  if (CTALayout.getCTASplitNum().size() != 0 &&
      sizePerThread.size() != CTALayout.getCTASplitNum().size()) {
    return emitError() << "BlockedEncodingAttr and CTALayout's fields must "
                          "have the same rank.";
  }
  if (!isPermutationOfIota(order)) {
    return emitError()
           << "order must be a permutation of 0..(rank-1), but was [" << order
           << "]";
  }
  return success();
}

// 1 element per thread
// order = reverse(arange(rank))
triton::gpu::BlockedEncodingAttr
getDefaultBlockedEncoding(MLIRContext *context, ArrayRef<int64_t> shape,
                          int numWarps, int threadsPerWarp, int numCTAs) {
  int rank = shape.size();
  llvm::SmallVector<unsigned> order(rank);
  std::iota(order.begin(), order.end(), 0);
  std::reverse(order.begin(), order.end());
  llvm::SmallVector<unsigned> sizePerThread(rank, 1);
  triton::gpu::BlockedEncodingAttr encoding =
      triton::gpu::BlockedEncodingAttr::get(context, shape, sizePerThread,
                                            order, numWarps, threadsPerWarp,
                                            numCTAs);
  return encoding;
}

LinearLayout
ensureLayoutNotLargerThan(const LinearLayout &layout,
                          const llvm::SmallDenseMap<StringAttr, int64_t> &shape,
                          bool broadcastRegisters) {
  assert(shape.size() == layout.getNumOutDims());
  if (shape.empty()) {
    return layout;
  }
  MLIRContext *ctx = shape.begin()->first.getContext();

  auto bases = layout.getBases();

  auto kRegister = StringAttr::get(ctx, "register");
  std::set<int32_t> broadcastedDims;

  for (auto outDim : llvm::enumerate(layout.getOutDimNames())) {
    auto outDimName = outDim.value();
    int32_t actualSize = layout.getOutDimSize(outDimName);
    int32_t desiredSize = shape.lookup(outDimName);
    if (actualSize <= desiredSize) {
      continue;
    }
    assert(actualSize % desiredSize == 0);
    // <inDimName, basisIdx, outValue>
    std::vector<std::tuple<StringAttr, int, int>> sortedBases;
    for (auto [inDimName, basis] : bases) {
      for (size_t basisIdx = 0; basisIdx < basis.size(); basisIdx++) {
        auto outValue = basis[basisIdx][outDim.index()];
        if (outValue == 0) {
          continue;
        }
        assert(llvm::isPowerOf2_32(outValue));
        sortedBases.emplace_back(inDimName, basisIdx, outValue);
      }
    }
    // From the largest basis to the smallest.
    llvm::sort(sortedBases,
               [](auto a, auto b) { return std::get<2>(a) > std::get<2>(b); });
    for (auto [inDimName, basisIdx, outValue] : sortedBases) {
      if (actualSize <= desiredSize) {
        break;
      }
      if (!broadcastRegisters && inDimName == kRegister) {
        broadcastedDims.insert(basisIdx);
      } else {
        bases[inDimName][basisIdx][outDim.index()] = 0;
      }
      actualSize >>= 1;
    }
  }
  if (!broadcastRegisters) {
    // Remove broadcasted registers
    std::vector<std::vector<int32_t>> newBasesRegister;
    for (auto [idx, basis] : llvm::enumerate(bases[kRegister])) {
      // Remove if it's broadcasted
      if (broadcastedDims.find(idx) == broadcastedDims.end()) {
        newBasesRegister.push_back(std::move(basis));
      }
    }
    bases[kRegister] = std::move(newBasesRegister);
  }

  return LinearLayout(std::move(bases),
                      llvm::to_vector(layout.getOutDimNames()));
}

// For each out-dim d, ensure the layout's out-size (i.e. its codomain) is no
// smaller than shape[d].  Do this by increasing the size of the layout's inputs
// along its most-minor dimension ("register" for register layouts, "offset" for
// shared layouts).
//
// This function is invariant to the order of the layout's input dimensions, but
// it cares about the order of the output dims, which should be minor-to-major.
LinearLayout ensureLayoutNotSmallerThan(
    const LinearLayout &layout,
    const llvm::SmallDenseMap<StringAttr, int64_t> &shape) {
  assert(shape.size() == layout.getNumOutDims());
  if (shape.empty()) {
    return layout;
  }

  MLIRContext *ctx = shape.begin()->first.getContext();
  StringAttr kDim = *layout.getInDimNames().begin();
  assert(kDim == "register" || kDim == "offset");

  LinearLayout ret = layout;
  for (StringAttr outDimName : layout.getOutDimNames()) {
    int32_t actualSize = layout.getOutDimSize(outDimName);
    int32_t desiredSize = shape.lookup(outDimName);
    assert(actualSize > desiredSize || desiredSize % actualSize == 0);
    ret *= LinearLayout::identity1D(desiredSize / actualSize, kDim, outDimName);
    assert(ret.getOutDimSize(outDimName) >= desiredSize);
  }
  return ret;
}

} // namespace gpu
} // namespace triton
} // namespace mlir

static LogicalResult parseIntAttrValue(AsmParser &parser, Attribute attr,
                                       unsigned &value, StringRef desc) {
  auto intAttr = mlir::dyn_cast<IntegerAttr>(attr);
  if (!intAttr) {
    parser.emitError(parser.getNameLoc(), "expected an integer type in ")
        << desc;
    return failure();
  }
  if (intAttr.getType().isSignedInteger()) {
    int64_t attrVal = intAttr.getSInt();
    if (attrVal < 0) {
      parser.emitError(parser.getNameLoc(),
                       "expected an unsigned integer value in ")
          << desc;
      return failure();
    }
    value = attrVal;
  } else if (intAttr.getType().isSignlessInteger()) {
    int64_t attrVal = intAttr.getInt();
    if (attrVal < 0) {
      parser.emitError(parser.getNameLoc(),
                       "expected an unsigned integer value in ")
          << desc;
      return failure();
    }
    value = attrVal;
  } else {
    value = intAttr.getUInt();
  }
  return success();
}

static LogicalResult parseBoolAttrValue(AsmParser &parser, Attribute attr,
                                        bool &value, StringRef desc) {
  auto boolAttr = mlir::dyn_cast<BoolAttr>(attr);
  if (!boolAttr) {
    parser.emitError(parser.getNameLoc(), "expected an bool type in ") << desc;
    return failure();
  }
  value = boolAttr.getValue();
  return success();
}

// parse an array of integers
static LogicalResult parseIntArrayAttr(AsmParser &parser,
                                       const NamedAttribute &attr,
                                       SmallVector<unsigned> &res,
                                       StringRef desc) {
  auto arrayAttr = mlir::dyn_cast<ArrayAttr>(attr.getValue());
  if (!arrayAttr) {
    parser.emitError(parser.getNameLoc(), "expected an array for ") << desc;
    return failure();
  }
  for (Attribute i : arrayAttr) {
    unsigned value;
    if (parseIntAttrValue(parser, i, value, desc).failed())
      return failure();
    res.push_back(value);
  }
  return success();
};

static LogicalResult parseUInt(AsmParser &parser, const NamedAttribute &attr,
                               unsigned &value, StringRef desc) {
  return parseIntAttrValue(parser, attr.getValue(), value, desc);
};

static LogicalResult parseBool(AsmParser &parser, const NamedAttribute &attr,
                               bool &value, StringRef desc) {
  return parseBoolAttrValue(parser, attr.getValue(), value, desc);
};

// Print the CTALayout if it's not equal to the default.
static void maybePrintCTALayout(mlir::MLIRContext *context,
                                mlir::AsmPrinter &printer, CTALayoutAttr layout,
                                unsigned rank) {
  if (layout != CTALayoutAttr::getDefault(context, rank)) {
    printer << ", CTAsPerCGA = [" << ArrayRef(layout.getCTAsPerCGA()) << "]"
            << ", CTASplitNum = [" << ArrayRef(layout.getCTASplitNum()) << "]"
            << ", CTAOrder = [" << ArrayRef(layout.getCTAOrder()) << "]";
  }
}

//===----------------------------------------------------------------------===//
// Attribute methods
//===----------------------------------------------------------------------===//
#include "triton/Dialect/TritonGPU/IR/TritonGPUAttrInterfaces.cpp.inc"

#define GET_ATTRDEF_CLASSES
#include "triton/Dialect/TritonGPU/IR/TritonGPUAttrDefs.cpp.inc"

SliceEncodingAttr BlockedEncodingAttr::squeeze(int axis) {
  return SliceEncodingAttr::get(getContext(), axis, *this);
}
SmallVector<unsigned>
BlockedEncodingAttr::getElemsPerThread(ArrayRef<int64_t> shape,
                                       Type eltTy) const {
  size_t rank = shape.size();
  auto sizePerThread = getSizePerThread();
  auto warpsPerCTA = getWarpsPerCTA();
  auto threadsPerWarp = getThreadsPerWarp();
  auto shapePerCTA = getShapePerCTA(*this, shape);
  assert(rank == sizePerThread.size() &&
         "unexpected rank in BlockedEncodingAttr::getElemsPerThread");
  SmallVector<unsigned> elemsPerThread(rank);
  for (size_t i = 0; i < rank; ++i) {
    unsigned t = sizePerThread[i] * threadsPerWarp[i] * warpsPerCTA[i];
    elemsPerThread[i] = ceil<unsigned>(shapePerCTA[i], t) * sizePerThread[i];
  }
  return elemsPerThread;
}
unsigned BlockedEncodingAttr::getTotalElemsPerThread(ArrayRef<int64_t> shape,
                                                     Type eltTy) const {
  return product<unsigned>(getElemsPerThread(shape, eltTy));
}

// If we only had BlockedEncodingAttr, we could simply return ArrayRefs here.
// But we need to have a consistent interface with e.g. SliceEncodingAttr, which
// computes some of these fields.
SmallVector<unsigned> BlockedEncodingAttr::getRepOrder() const {
  return SmallVector<unsigned>(getOrder());
}
SmallVector<unsigned> BlockedEncodingAttr::getCTAsPerCGA() const {
  return SmallVector<unsigned>(getCTALayout().getCTAsPerCGA());
}
SmallVector<unsigned> BlockedEncodingAttr::getCTAOrder() const {
  return SmallVector<unsigned>(getCTALayout().getCTAOrder());
}
SmallVector<unsigned> BlockedEncodingAttr::getCTASplitNum() const {
  return SmallVector<unsigned>(getCTALayout().getCTASplitNum());
}
SmallVector<unsigned> BlockedEncodingAttr::getWarpsPerCTA() const {
  return SmallVector<unsigned>(getWarpsPerCTA__());
}
SmallVector<unsigned> BlockedEncodingAttr::getWarpOrder() const {
  return SmallVector<unsigned>(getOrder());
}
SmallVector<unsigned> BlockedEncodingAttr::getThreadsPerWarp() const {
  return SmallVector<unsigned>(getThreadsPerWarp__());
}
SmallVector<unsigned> BlockedEncodingAttr::getThreadOrder() const {
  return SmallVector<unsigned>(getOrder());
}
SmallVector<unsigned> BlockedEncodingAttr::getSizePerThread() const {
  return SmallVector<unsigned>(getSizePerThread__());
}
SmallVector<unsigned>
BlockedEncodingAttr::getShapePerCTATile(ArrayRef<int64_t> tensorShape) const {
  SmallVector<unsigned> shape;
  for (unsigned d = 0, n = getOrder().size(); d < n; ++d)
    shape.push_back(getSizePerThread()[d] * getThreadsPerWarp()[d] *
                    getWarpsPerCTA()[d]);
  return shape;
}

template <class T>
SmallVector<T> SliceEncodingAttr::paddedShape(ArrayRef<T> shape) const {
  size_t rank = shape.size();
  unsigned dim = getDim();
  SmallVector<T> retShape(rank + 1);
  for (unsigned d = 0; d < rank + 1; ++d) {
    if (d < dim)
      retShape[d] = shape[d];
    else if (d == dim)
      retShape[d] = 1;
    else
      retShape[d] = shape[d - 1];
  }
  return retShape;
}
template SmallVector<unsigned>
SliceEncodingAttr::paddedShape<unsigned>(ArrayRef<unsigned> shape) const;
template SmallVector<int64_t>
SliceEncodingAttr::paddedShape<int64_t>(ArrayRef<int64_t> shape) const;

SmallVector<unsigned>
SliceEncodingAttr::getElemsPerThread(ArrayRef<int64_t> shape,
                                     Type eltTy) const {
  auto parent = getParent();
  auto parentElemsPerThread =
      ::getElemsPerThread(parent, paddedShape(shape), eltTy);
  parentElemsPerThread.erase(parentElemsPerThread.begin() + getDim());
  return parentElemsPerThread;
}
unsigned SliceEncodingAttr::getTotalElemsPerThread(ArrayRef<int64_t> shape,
                                                   Type eltTy) const {
  return product<unsigned>(getElemsPerThread(shape, eltTy));
}
SmallVector<unsigned> SliceEncodingAttr::getRepOrder() const {
  auto parentRepOrder = ::getRepOrder(getParent());
  return eraseOrder(parentRepOrder, getDim());
}
SmallVector<unsigned> SliceEncodingAttr::getCTASplitNum() const {
  SmallVector<unsigned> res = ::getCTASplitNum(getParent());
  res.erase(res.begin() + getDim());
  return res;
}
SmallVector<unsigned> SliceEncodingAttr::getCTAOrder() const {
  auto parentCTAOrder = ::getCTAOrder(getParent());
  return eraseOrder(parentCTAOrder, getDim());
}
SmallVector<unsigned> SliceEncodingAttr::getCTAsPerCGA() const {
  auto parentCTAsPerCGA = ::getCTAsPerCGA(getParent());
  if (parentCTAsPerCGA[getDim()] == 1) {
    parentCTAsPerCGA.erase(parentCTAsPerCGA.begin() + getDim());
    return parentCTAsPerCGA;
  }
  /* For getCTAsPerCGA of a slice layout, we have two choices:
   * (1) Return CTAsPerCGA of its parent. This is not a perfect solution
   * because the rank of the returned CTAsPerCGA does not match the rank of
   * tensorShape.
   * (2) Get CTAsPerCGA of its parent and erase the sliced dim. This is not a
   * perfect solution because the product of the returned CTAsPerCGA might not
   * match numCTAs.
   * To avoid introducing inconsistencies to the shape and
   * layout system, the usage of directly getting CTAsPerCGA of a slice layout
   * in which the sliced dim is not 1 is banned. You should always consider
   * slice layout as a special case and use getCTAsPerCGA(layout.getParent())
   * in the branch where layout is an instance of SliceEncodingAttr. This is
   * inconvenient but safe.
   */
  llvm::report_fatal_error(
      "getCTAsPerCGA for SliceEncodingAttr is not well-defined");
}
SmallVector<unsigned> SliceEncodingAttr::getWarpsPerCTA() const {
  auto parent = getParent();
  auto parentWarpsPerCTA = ::getWarpsPerCTA(parent);
  SmallVector<unsigned> warpsPerCTA = parentWarpsPerCTA;
  warpsPerCTA.erase(warpsPerCTA.begin() + getDim());
  int32_t nextDim = getDim() < warpsPerCTA.size() ? getDim() : getDim() - 1;
  warpsPerCTA[nextDim] *= parentWarpsPerCTA[getDim()];
  return warpsPerCTA;
}
SmallVector<unsigned> SliceEncodingAttr::getWarpOrder() const {
  auto parentWarpOrder = ::getWarpOrder(getParent());
  return eraseOrder(parentWarpOrder, getDim());
}
SmallVector<unsigned> SliceEncodingAttr::getThreadsPerWarp() const {
  auto parent = getParent();
  auto parentThreadsPerWarp = ::getThreadsPerWarp(parent);
  SmallVector<unsigned> threadsPerWarp = parentThreadsPerWarp;
  threadsPerWarp.erase(threadsPerWarp.begin() + getDim());
  int32_t nextDim = getDim() < threadsPerWarp.size() ? getDim() : getDim() - 1;
  threadsPerWarp[nextDim] *= parentThreadsPerWarp[getDim()];
  return threadsPerWarp;
}
SmallVector<unsigned> SliceEncodingAttr::getThreadOrder() const {
  auto parentThreadOrder = ::getThreadOrder(getParent());
  return eraseOrder(parentThreadOrder, getDim());
}
SmallVector<unsigned> SliceEncodingAttr::getSizePerThread() const {
  auto sizePerThread = ::getSizePerThread(getParent());
  sizePerThread.erase(sizePerThread.begin() + getDim());
  return sizePerThread;
}
SmallVector<unsigned>
SliceEncodingAttr::getShapePerCTATile(ArrayRef<int64_t> tensorShape) const {
  SmallVector<unsigned> shape = ::getShapePerCTATile(getParent(), tensorShape);
  shape.erase(shape.begin() + getDim());
  return shape;
}

//

SmallVector<unsigned>
AMDMfmaEncodingAttr::getElemsPerThread(ArrayRef<int64_t> shape,
                                       Type eltTy) const {
  size_t rank = shape.size();
  assert((rank == 2 || rank == 3) && "Unexpected rank of mfma layout");

  SmallVector<unsigned> elemsPerThread(rank);
  auto nonKDim = getMDim();
  auto elemsPerThreadPerTile = (nonKDim == 16 ? 4 : 16);
  if (rank == 3)
    elemsPerThread[0] = ceil<unsigned>(shape[0], getWarpsPerCTA()[0]);
  if (getIsTransposed()) {
    unsigned elemsCol =
        ceil<unsigned>(shape[rank - 1], nonKDim * getWarpsPerCTA()[rank - 1]) *
        elemsPerThreadPerTile;
    unsigned elemsRow =
        ceil<unsigned>(shape[rank - 2], nonKDim * getWarpsPerCTA()[rank - 2]);
    elemsPerThread[rank - 2] = elemsRow;
    elemsPerThread[rank - 1] = elemsCol;
  } else {
    unsigned elemsCol =
        ceil<unsigned>(shape[rank - 1], nonKDim * getWarpsPerCTA()[rank - 1]);
    unsigned elemsRow =
        ceil<unsigned>(shape[rank - 2], nonKDim * getWarpsPerCTA()[rank - 2]) *
        elemsPerThreadPerTile;
    elemsPerThread[rank - 2] = elemsRow;
    elemsPerThread[rank - 1] = elemsCol;
  }
  return elemsPerThread;
}

unsigned AMDMfmaEncodingAttr::getTotalElemsPerThread(ArrayRef<int64_t> shape,
                                                     Type eltTy) const {
  return product<unsigned>(getElemsPerThread(shape, eltTy));
}

// Wmma encoding

SmallVector<unsigned>
AMDWmmaEncodingAttr::getElemsPerThread(ArrayRef<int64_t> shape,
                                       Type eltTy) const {
  size_t rank = shape.size();
  assert((rank == 2 || rank == 3) && "Unexpected rank of wmma layout");

  SmallVector<unsigned> elemsPerThread(rank);
  auto mnkDim = getMNKDimPerInstr();
  auto elemsPerThreadPerTile = getSizePerThread();
  auto warpsPerCTA = getWarpsPerCTA();

  if (rank == 3)
    elemsPerThread[0] = ceil<unsigned>(shape[0], getWarpsPerCTA()[0]);
  elemsPerThread[rank - 2] =
      ceil<unsigned>(shape[rank - 2], mnkDim[0] * warpsPerCTA[rank - 2]) *
      elemsPerThreadPerTile[rank - 2];
  elemsPerThread[rank - 1] =
      ceil<unsigned>(shape[rank - 1], mnkDim[1] * warpsPerCTA[rank - 1]) *
      elemsPerThreadPerTile[rank - 1];
  return elemsPerThread;
}

unsigned AMDWmmaEncodingAttr::getTotalElemsPerThread(ArrayRef<int64_t> shape,
                                                     Type eltTy) const {
  return product<unsigned>(getElemsPerThread(shape, eltTy));
}

SmallVector<unsigned>
NvidiaMmaEncodingAttr::getElemsPerThread(ArrayRef<int64_t> shape,
                                         Type eltTy) const {
  size_t rank = shape.size();
  assert(rank == 2 ||
         (rank == 3 && isAmpere()) && "Unexpected rank of mma layout");
  assert((isAmpere() || isHopper()) &&
         "For NvidiaMmaEncodingAttr only version 1~3 is supported");

  auto shapePerCTA = getShapePerCTA(getCTALayout().getCTASplitNum(), shape);

  SmallVector<unsigned> elemsPerThread(rank);
  if (isAmpere()) {
    unsigned elemsRow =
        ceil<unsigned>(shapePerCTA[rank - 2], 16 * getWarpsPerCTA()[rank - 2]) *
        2;
    unsigned elemsCol =
        ceil<unsigned>(shapePerCTA[rank - 1], 8 * getWarpsPerCTA()[rank - 1]) *
        2;
    if (rank == 3)
      elemsPerThread[0] = ceil<unsigned>(shapePerCTA[0], getWarpsPerCTA()[0]);
    elemsPerThread[rank - 2] = elemsRow;
    elemsPerThread[rank - 1] = elemsCol;
  } else if (isHopper()) {
    auto wpt = getWarpsPerCTA();
    auto instrMNK = getInstrShape();
    int repM = ceil<unsigned>(shapePerCTA[0], instrMNK[0] * wpt[0]);
    int repN = ceil<unsigned>(shapePerCTA[1], instrMNK[1] * wpt[1]);
    elemsPerThread[0] = 2 * repM;
    elemsPerThread[1] = (instrMNK[1] / 4) * repN;
  } else {
    llvm_unreachable("Unexpected mma version");
  }

  return elemsPerThread;
}

unsigned NvidiaMmaEncodingAttr::getTotalElemsPerThread(ArrayRef<int64_t> shape,
                                                       Type eltTy) const {
  return product<unsigned>(getElemsPerThread(shape, eltTy));
}

//

SmallVector<unsigned>
SharedEncodingAttr::getElemsPerThread(ArrayRef<int64_t> shape,
                                      Type eltTy) const {
  llvm_unreachable("getElemsPerThread is not supported for shared layout");
  return SmallVector<unsigned>();
}
unsigned SharedEncodingAttr::getTotalElemsPerThread(ArrayRef<int64_t> shape,
                                                    Type eltTy) const {
  llvm_unreachable("getElemsPerThread is not supported for shared layout");
  return 0;
}

SmallVector<unsigned>
DotOperandEncodingAttr::getElemsPerThread(ArrayRef<int64_t> shape,
                                          Type eltTy) const {
  auto rank = shape.size();
  assert(rank == 2 || rank == 3);

  auto idx = getOpIdx();
  assert(idx == 0 || idx == 1);

  SmallVector<unsigned> elemsPerThread(rank);
  auto parent = getParent();
  auto kWidth = getKWidth();

  if (auto mfma = mlir::dyn_cast<AMDMfmaEncodingAttr>(parent)) {
    auto rep = mfma.getRepForOperand(shape, kWidth, idx);
    if (rank == 3)
      elemsPerThread[0] = rep[0];
    elemsPerThread[rank - 2] = (idx == 0) ? rep[1] : rep[1] * kWidth;
    elemsPerThread[rank - 1] = (idx == 0) ? rep[2] * kWidth : rep[2];
    return elemsPerThread;
  } else if (auto mma = mlir::dyn_cast<NvidiaMmaEncodingAttr>(parent)) {
    if (mma.isAmpere() || mma.isHopper()) {
      auto bitwidth = getPointeeType(eltTy).getIntOrFloatBitWidth();
      auto rep = mma.getRepForOperand(shape, bitwidth, kWidth, idx);
      auto sizePerThread = getSizePerThread();
      auto elemsPerKRep = mma.isHopper() ? (kWidth * 2) : (32 / bitwidth * 2);
      if (rank == 3)
        elemsPerThread[0] = rep[0];
      elemsPerThread[rank - 2] =
          (idx == 0)
              ? rep[1] * sizePerThread[rank - 2]
              : std::max<int>(rep[1] * elemsPerKRep, sizePerThread[rank - 2]);
      elemsPerThread[rank - 1] =
          (idx == 0)
              ? std::max<int>(rep[2] * elemsPerKRep, sizePerThread[rank - 1])
              : rep[2] * sizePerThread[rank - 1];
      return elemsPerThread;
    }
  }

  if (auto mmaParent = mlir::dyn_cast<MmaEncodingTrait>(getParent())) {
    return mmaParent.getElemsPerThreadForOperands(shape, eltTy, getOpIdx());
  }
  llvm_unreachable("getElemsPerThread is not supported for dot operand");
  return SmallVector<unsigned>();
}

unsigned DotOperandEncodingAttr::getTotalElemsPerThread(ArrayRef<int64_t> shape,
                                                        Type eltTy) const {
  if (auto mmaParent = mlir::dyn_cast<MmaEncodingTrait>(getParent())) {
    if (auto nvidiaMmaParent =
            mlir::dyn_cast<NvidiaMmaEncodingAttr>(mmaParent)) {
      return product<unsigned>(getElemsPerThread(shape, eltTy));
    }
    if (auto amdMfmaParent = mlir::dyn_cast<AMDMfmaEncodingAttr>(getParent())) {
      return amdMfmaParent.getTotalElemsPerThreadForOperand(
          shape, eltTy, getKWidth(), getOpIdx());
    }
    if (auto amdWmmaParent = mlir::dyn_cast<AMDWmmaEncodingAttr>(getParent())) {
      return amdWmmaParent.getTotalElemsPerThreadForOperand(
          shape, eltTy, getKWidth(), getOpIdx());
    }
    if (auto dpasParent = mlir::dyn_cast<intel::DpasEncodingAttr>(mmaParent)) {
      return dpasParent.getTotalElemsPerThreadForOperand(
          shape, eltTy, getKWidth(), getOpIdx());
    }
  }
  if (auto blockedLayout = mlir::dyn_cast<BlockedEncodingAttr>(getParent())) {
    auto shapePerCTA = getShapePerCTA(*this, shape);
    auto shapePerCTATile = ::getShapePerCTATile(blockedLayout);
    auto order = blockedLayout.getOrder();
    auto sizePerThread = ::getSizePerThread(blockedLayout);

    int K = getOpIdx() == 0 ? shapePerCTA[1] : shapePerCTA[0];
    int otherDim = getOpIdx() == 1 ? shapePerCTA[1] : shapePerCTA[0];

    bool isM = getOpIdx() == 0;

    int mSizePerThread =
        order[0] == 1 ? sizePerThread[order[1]] : sizePerThread[order[0]];
    int nSizePerThread =
        order[0] == 0 ? sizePerThread[order[1]] : sizePerThread[order[0]];
    int sizePerThreadMN = isM ? mSizePerThread : nSizePerThread;

    int mShapePerCTATile =
        order[0] == 1 ? shapePerCTATile[order[1]] : shapePerCTATile[order[0]];
    int nShapePerCTATile =
        order[0] == 0 ? shapePerCTATile[order[1]] : shapePerCTATile[order[0]];
    int shapePerCTAMNTile = isM ? mShapePerCTATile : nShapePerCTATile;

    return K * std::max<int>(otherDim / shapePerCTAMNTile, 1) * sizePerThreadMN;
  }
  llvm_unreachable("unknown dot operand parent layout");
  return 0;
}
SmallVector<unsigned> DotOperandEncodingAttr::getCTAsPerCGA() const {
  return ::getCTAsPerCGA(getParent());
}
SmallVector<unsigned> DotOperandEncodingAttr::getCTAOrder() const {
  return ::getCTAOrder(getParent());
}
SmallVector<unsigned> DotOperandEncodingAttr::getCTASplitNum() const {
  SmallVector<unsigned> res = ::getCTASplitNum(getParent());
  auto rank = res.size();
  assert(rank == 2 || rank == 3 && "Invalid dotLayout");

  // Do not split CTA in K dimension
  auto kDim = getOpIdx() == 0 ? rank - 1 : rank - 2;
  res[kDim] = 1;
  return res;
}
SmallVector<unsigned> DotOperandEncodingAttr::getWarpsPerCTA() const {
  auto distributedLayout = mlir::cast<DistributedEncodingTrait>(getParent());
  auto warps = distributedLayout.getWarpsPerCTA();
  auto rank = warps.size();
  auto kDim = getOpIdx() == 0 ? rank - 1 : rank - 2;
  warps[kDim] = 1;
  return warps;
}
SmallVector<unsigned> DotOperandEncodingAttr::getWarpOrder() const {
  // FIXME(Lezcano): Preexisting. Do we want to have this path at all?
  if (mlir::isa<AMDMfmaEncodingAttr>(getParent())) {
    return ::getWarpOrder(getParent());
  }
  // It's quite weird to talk about warp order when that the warps
  // are broadcasted along the K dimension
  llvm::report_fatal_error("DotOperandEncoding::getWarpOrder not implemented");
  return {};
}
SmallVector<unsigned> DotOperandEncodingAttr::getThreadOrder() const {
  // FIXME: delete if branch for `DpasEncodingAttr` and provide more
  // general solution to make `getOrderForDotOperand` function compatible
  // with Intel layouts.
  // More details:
  // https://github.com/intel/intel-xpu-backend-for-triton/pull/2517
  if (mlir::dyn_cast<intel::DpasEncodingAttr>(getParent())) {
    return ::getOrder(*this);
  } else {
    return getOrderForDotOperand(getOpIdx(), getWarpsPerCTA().size(),
                                 /*kMajor*/ true);
  }
}
SmallVector<unsigned> DotOperandEncodingAttr::getShapePerCTATile(
    ArrayRef<int64_t> tensorShape) const {
  auto parentLayout = getParent();
  assert(parentLayout && "DotOperandEncodingAttr must have a parent");
  if (auto parentMmaLayout = mlir::dyn_cast<MmaEncodingTrait>(parentLayout)) {
    return parentMmaLayout.getShapePerCTATileForOperand(
        tensorShape, getKWidth(), getOpIdx());
  } else {
    llvm::report_fatal_error(
        "DotOperandEncodingAttr non-NvidiaMmaEncodingAttr parent not "
        "supported yet");
  }
}

LogicalResult DotOperandEncodingAttr::verify(
    ::llvm::function_ref<::mlir::InFlightDiagnostic()> emitError,
    unsigned opIdx, Attribute parent, unsigned kWidth) {
  if (opIdx != 0 && opIdx != 1) {
    return emitError()
           << "triton_gpu.dot_op opIdx paramenter can be 0 or 1, got: "
           << opIdx;
  }
  if (!parent) {
    return emitError() << "triton_gpu.dot_op parent paramenter cannot be null";
  }
  if (auto parentAttr = mlir::dyn_cast<NvidiaMmaEncodingAttr>(parent)) {
    if (kWidth != 0 && !(parentAttr.isAmpere() || parentAttr.isHopper()))
      return emitError() << "triton_gpu.dot_op kWidth parameter can only be "
                            "non-zero for Ampere or Hopper MMA parent";
    if (kWidth == 0 && (parentAttr.isAmpere() || parentAttr.isHopper()))
      return emitError()
             << "triton_gpu.dot_op kWidth parameter is mandatory for "
                "Ampere or Hopper MMA parent";
    if (opIdx != 0 && parentAttr.isHopper())
      return emitError()
             << "triton_gpu.dot_op opIdx parameter must be 0 for "
                "Hopper MMA parent, since Hopper WGMMA only allows first "
                "operand to be in registers";
    return success();
  }

  if (auto parentAttr = mlir::dyn_cast<AMDWmmaEncodingAttr>(parent)) {
    if (kWidth != 16 && parentAttr.getVersion() == 1 ||
        kWidth != 8 && parentAttr.getVersion() == 2)
      return emitError() << "triton_gpu.dot_op kWidth parameter must be 16 for "
                            "gfx11 and 8 for gfx12";
    return success();
  }

  if (auto parentAttr = mlir::dyn_cast<AMDMfmaEncodingAttr>(parent)) {
    if (kWidth == 0)
      return emitError()
             << "triton_gpu.dot_op kWidth parameter is mandatory for "
                "MFMA parent";
    return success();
  }

  if (auto parentAttr = mlir::dyn_cast<intel::DpasEncodingAttr>(parent)) {
    if (kWidth != parentAttr.getOpsPerChannel())
      return emitError() << "triton_gpu.dot_op kWidth parameter must match the "
                            "parent's opsPerChannel";
    return success();
  }

  if (auto parentAttr = mlir::dyn_cast<intel::WarpEncodingAttr>(parent)) {
    if (kWidth != 0)
      return emitError()
             << "triton_gpu.dot_op kWidth parameter is not supported "
                "when the parent is a warp layout";
    return success();
  }

  if (auto parentAttr = mlir::dyn_cast<BlockedEncodingAttr>(parent)) {
    if (kWidth != 0)
      return emitError()
             << "triton_gpu.dot_op kWidth parameter is not supported "
                "when the parent is a blocked layout";
    return success();
  }

  return emitError() << "triton_gpu.dot_op unexpected parent layout: "
                     << parent;
}

//===----------------------------------------------------------------------===//
// Blocked Encoding
//===----------------------------------------------------------------------===//

static std::optional<CTALayoutAttr> getCTALayoutOrError(
    AsmParser &parser, std::optional<SmallVector<unsigned>> CTAsPerCGA,
    std::optional<SmallVector<unsigned>> CTASplitNum,
    std::optional<SmallVector<unsigned>> CTAOrder, unsigned rank) {
  if (CTAsPerCGA && CTASplitNum && CTAOrder) {
    return CTALayoutAttr::get(parser.getContext(), *CTAsPerCGA, *CTASplitNum,
                              *CTAOrder);
  }
  if (!CTAsPerCGA && !CTASplitNum && !CTAOrder) {
    return CTALayoutAttr::getDefault(parser.getContext(), rank);
  }
  parser.emitError(parser.getNameLoc(), "CTAsPerCGA, CTASplitNum, and CTAOrder "
                                        "must all be present or all be absent");
  return std::nullopt;
}

Attribute BlockedEncodingAttr::parse(AsmParser &parser, Type type) {
  if (parser.parseLess().failed())
    return {};
  // Parse the data as a dictionary
  DictionaryAttr dict;
  if (parser.parseAttribute(dict).failed())
    return {};
  if (parser.parseGreater().failed())
    return {};

  SmallVector<unsigned> sizePerThread;
  SmallVector<unsigned> threadsPerWarp;
  SmallVector<unsigned> warpsPerCTA;
  SmallVector<unsigned> order;
  std::optional<SmallVector<unsigned>> CTAsPerCGA;
  std::optional<SmallVector<unsigned>> CTASplitNum;
  std::optional<SmallVector<unsigned>> CTAOrder;

  for (const NamedAttribute &attr : dict) {
    if (attr.getName() == "sizePerThread") {
      if (parseIntArrayAttr(parser, attr, sizePerThread,
                            "number of elements per thread")
              .failed())
        return {};
    } else if (attr.getName() == "threadsPerWarp") {
      if (parseIntArrayAttr(parser, attr, threadsPerWarp,
                            "number of threads per warp")
              .failed())
        return {};
    } else if (attr.getName() == "warpsPerCTA") {
      if (parseIntArrayAttr(parser, attr, warpsPerCTA,
                            "number of warps per CTA")
              .failed())
        return {};
    } else if (attr.getName() == "order") {
      if (parseIntArrayAttr(parser, attr, order, "order").failed())
        return {};
    } else if (attr.getName() == "CTAsPerCGA") {
      if (parseIntArrayAttr(parser, attr, CTAsPerCGA.emplace(), "CTAsPerCGA")
              .failed())
        return {};
    } else if (attr.getName() == "CTASplitNum") {
      if (parseIntArrayAttr(parser, attr, CTASplitNum.emplace(), "CTASplitNum")
              .failed())
        return {};
    } else if (attr.getName() == "CTAOrder") {
      if (parseIntArrayAttr(parser, attr, CTAOrder.emplace(), "CTAOrder")
              .failed())
        return {};
    } else {
      parser.emitError(parser.getNameLoc(), "unexpected key: ")
          << attr.getName().strref();
      return {};
    }
  }

  std::optional<CTALayoutAttr> CTALayout = getCTALayoutOrError(
      parser, CTAsPerCGA, CTASplitNum, CTAOrder, /*rank=*/sizePerThread.size());
  if (!CTALayout.has_value())
    return {};

  return parser.getChecked<BlockedEncodingAttr>(parser.getContext(),
                                                sizePerThread, threadsPerWarp,
                                                warpsPerCTA, order, *CTALayout);
}

void BlockedEncodingAttr::print(mlir::AsmPrinter &printer) const {
  printer << "<{"
          << "sizePerThread = [" << ArrayRef(getSizePerThread()) << "]"
          << ", threadsPerWarp = [" << ArrayRef(getThreadsPerWarp()) << "]"
          << ", warpsPerCTA = [" << ArrayRef(getWarpsPerCTA()) << "]"
          << ", order = [" << getOrder() << "]";

  maybePrintCTALayout(getContext(), printer, getCTALayout(),
                      /*rank=*/getSizePerThread().size());

  printer << "}>";
}

// FIXME Can we take the LinearLayout by const&?
LogicalResult
LinearEncodingAttr::verify(function_ref<InFlightDiagnostic()> emitError,
                           LinearLayout linearLayout) {
  // Example of LinearEncodingAttr
  // <{register = [[0, 1], [8, 0], [0, 8], [64, 0]],
  //   lane = [[0, 2], [0, 4], [1, 0], [2, 0], [4, 0]],
  //   warp = [[16, 0], [32, 0]],
  //   block = []}>
  // The input dims must be {register, lane, warp, block}
  // The output dims of the linear layout should be dim0..dim[rank-1]

  static const auto expectedInDims =
      SmallVector<std::string>({"register", "lane", "warp", "block"});
  for (const auto &[i, dims] : llvm::enumerate(
           llvm::zip(linearLayout.getInDimNames(), expectedInDims))) {
    const auto &[dim, expectedDimStr] = dims;
    if (dim.str() != expectedDimStr) {
      return emitError() << "Expected input dimension " << i << " to be '"
                         << expectedDimStr << "'. Got " << dim;
    }
  }

  // outDims are ['dim0', 'dim1', ...]
  for (auto [i, dim] : llvm::enumerate(linearLayout.getOutDimNames())) {
    if (dim.str() != ("dim" + llvm::Twine(i)).str()) {
      return emitError()
             << "Expected output dimensions to be ['dim0', 'dim1', ...]. Got "
             << dim << " at position " << i;
    }
  }

  const auto &bases = linearLayout.getBases();
  auto nonZero = [](auto val) { return val != 0; };
  for (const auto &dimBases : llvm::make_second_range(bases)) {
    if (!llvm::all_of(dimBases, [&](const auto &basis) {
          return std::count_if(basis.begin(), basis.end(), nonZero) <= 1;
        })) {
      return emitError()
             << "In a distributed layout, each base must move in at most one "
                "dimension.";
    }
  }

  return success();
}

void LinearEncodingAttr::print(mlir::AsmPrinter &printer) const {
  // We don't use the default implementation as it's a bit too verbose
  // This prints in the following format that is shape agnostic, in the sense
  // that we don't print explicitly the outShape of the LL
  // We always assume LLs to be surjective
  // <{register = [[0, 1], [8, 0], [0, 8], [64, 0]],
  //   lane = [[0, 2], [0, 4], [1, 0], [2, 0], [4, 0]],
  //   warp = [[16, 0], [32, 0]],
  //   block = []}>
  auto ll = getLinearLayout();
  printer << "<{" << join(ll.getBases(), ", ", [](const auto &base) {
    return base.first.str() + " = " + "[" +
           join(base.second, ", ",
                [](const std::vector<int32_t> &vec) {
                  return "[" + join(vec, ", ") + "]";
                }) +
           "]";
  }) << "}>";
}

Attribute LinearEncodingAttr::parse(AsmParser &parser, Type type) {
  if (parser.parseLess().failed())
    return {};

  DictionaryAttr dict;
  if (parser.parseAttribute(dict).failed())
    return {};

  if (parser.parseGreater().failed())
    return {};

  LinearLayout::BasesT bases;

  // Parse the basis names in order (the order is relevant)
  std::vector<std::string> inDimNames = {"register", "lane", "warp", "block"};

  for (const auto &inDimNameStr : inDimNames) {
    auto inDimName = StringAttr::get(parser.getContext(), inDimNameStr);
    Attribute value = dict.get(inDimName);

    // Expecting an array of arrays
    auto arrayOfArraysAttr = mlir::dyn_cast<ArrayAttr>(value);
    if (!arrayOfArraysAttr) {
      parser.emitError(parser.getCurrentLocation(),
                       "Expected array of arrays for basis of '")
          << inDimName.getValue() << "'";
      return {};
    }

    std::vector<std::vector<int32_t>> inDimBases;
    for (Attribute arrayAttr : arrayOfArraysAttr) {
      auto intArrayAttr = mlir::dyn_cast<ArrayAttr>(arrayAttr);
      if (!intArrayAttr) {
        parser.emitError(parser.getCurrentLocation(),
                         "Expected array of integers in basis for '")
            << inDimName.getValue() << "'";
        return {};
      }
      std::vector<int32_t> basis;
      for (Attribute intAttr : intArrayAttr) {
        auto intValueAttr = mlir::dyn_cast<IntegerAttr>(intAttr);
        if (!intValueAttr) {
          parser.emitError(parser.getCurrentLocation(),
                           "Expected integer in basis for '")
              << inDimName.getValue() << "'";
          return {};
        }
        basis.push_back(intValueAttr.getInt());
      }
      inDimBases.push_back(std::move(basis));
    }
    bases[inDimName] = std::move(inDimBases);
  }
  size_t rank = 0;
  for (const auto &basesDim : llvm::make_second_range(bases)) {
    if (!basesDim.empty()) {
      rank = basesDim[0].size();
      break;
    }
  }

  // To implement this we'd need to serialise the rank as well.
  // We can do this if we ever need it
  if (rank == 0) {
    parser.emitError(parser.getCurrentLocation(), "Empty Layout not supported");
    return {};
  }

  // Generate standared outDimNames (dim0, dim1, ...)
  SmallVector<StringAttr> outDimNames;
  for (int i = 0; i < rank; ++i) {
    outDimNames.push_back(
        StringAttr::get(parser.getContext(), "dim" + llvm::Twine(i)));
  }

  // Create LinearLayout
  LinearLayout linearLayout(std::move(bases), std::move(outDimNames));

  // Create and return the LinearEncodingAttr
  return parser.getChecked<LinearEncodingAttr>(parser.getContext(),
                                               std::move(linearLayout));
}

SmallVector<unsigned> basesPerDim(const LinearLayout::BasesT &namedBases,
                                  StringAttr dimName, size_t rank,
                                  bool skipBroadcast = true) {
  const auto &bases = namedBases.find(dimName)->second;

  if (bases.empty()) {
    return SmallVector<unsigned>(rank, 1);
  }

  SmallVector<unsigned> ret(rank, 1);
  auto nonZero = [](auto val) { return val != 0; };
  int nonZeroIdx = -1;
  for (const auto &basis : bases) {
    auto it = std::find_if(basis.begin(), basis.end(), nonZero);
    // Bases can have one or zero non-zero elements
    // Skip a basis if it's broadcasting (all zeros)
    // e.g. warps for DotOperandEncodingAttr (see ampereDotToLinearLayout)
    if (it != basis.end()) {
      nonZeroIdx = it - basis.begin();
      ret[nonZeroIdx] *= 2;
    } else if (!skipBroadcast) {
      // If we've seen a non-zero basis, we double the size of the previous dim
      // This is just needed to count the CTAsPerCGA
      assert(nonZeroIdx != -1);
      ret[nonZeroIdx] *= 2;
    }
  }
  return ret;
}

SmallVector<unsigned> basesPerDim(const LinearLayout &ll, StringAttr dimName,
                                  bool skipBroadcast = true) {
  auto shapeIter = ll.getOutDimSizes();
  auto rank = std::distance(shapeIter.begin(), shapeIter.end());
  return basesPerDim(ll.getBases(), dimName, rank, skipBroadcast);
}

SmallVector<unsigned> orderPerDim(const LinearLayout &ll, StringAttr dimName,
                                  ArrayRef<unsigned> defaultOrder) {
  const auto &bases = ll.getBases().find(dimName)->second;
  llvm::SetVector<unsigned> order;
  auto nonZero = [](auto val) { return val != 0; };
  for (const auto &basis : bases) {
    // Bases can have one or zero non-zero elements
    // Skip a basis if it's broadcasting (all zeros)
    // e.g. warps for DotOperandEncodingAttr (see ampereDotToLinearLayout)
    auto it = std::find_if(basis.begin(), basis.end(), nonZero);
    if (it != basis.end()) {
      auto i = it - basis.begin();
      order.insert(i);
    }
  }
  // If any dim is missing, we add them in the defaultOrder
  for (auto i : defaultOrder) {
    order.insert(i);
  }
  return SmallVector<unsigned>(order.begin(), order.end());
}

// [Note. Divergence of methods wrt. legacy layouts]
// For smaller shapes where the CTATile is larger than the output
// tensor, some methods return different values than the legacy layouts. I think
// this is benign tho. An example: what is the the vector of `warpsPerCTA` if
// all the warps hold the same data? I think it should be [1, 1], even if we
// have 4 warps. But perhaps for this we have to add some masking in some
// places... We'll see
SmallVector<unsigned> LinearEncodingAttr::getRepOrder() const {
  // This is not correct, but:
  // - It happens to agree in most places with the legacy layout
  // - getRepOrder does not make sense for LinearEncodingAttr as it already has
  //   the same shape as the tensor that uses it
  return getOrder();
}
SmallVector<unsigned> LinearEncodingAttr::getCTAsPerCGA() const {
  // CTAs are split into an identity part (SplitNum) and a broadcast part
  return basesPerDim(getLinearLayout(), StringAttr::get(getContext(), "block"),
                     /*skipBroadcast=*/false);
}
SmallVector<unsigned> LinearEncodingAttr::getCTAOrder() const {
  return orderPerDim(getLinearLayout(), StringAttr::get(getContext(), "block"),
                     getOrder());
}
SmallVector<unsigned> LinearEncodingAttr::getCTASplitNum() const {
  return basesPerDim(getLinearLayout(), StringAttr::get(getContext(), "block"));
}
SmallVector<unsigned> LinearEncodingAttr::getWarpsPerCTA() const {
  return basesPerDim(getLinearLayout(), StringAttr::get(getContext(), "warp"));
}
SmallVector<unsigned> LinearEncodingAttr::getWarpOrder() const {
  return orderPerDim(getLinearLayout(), StringAttr::get(getContext(), "warp"),
                     getOrder());
}
SmallVector<unsigned> LinearEncodingAttr::getThreadsPerWarp() const {
  return basesPerDim(getLinearLayout(), StringAttr::get(getContext(), "lane"));
}
SmallVector<unsigned> LinearEncodingAttr::getThreadOrder() const {
  return orderPerDim(getLinearLayout(), StringAttr::get(getContext(), "lane"),
                     getOrder());
}
SmallVector<unsigned> LinearEncodingAttr::getSizePerThread() const {
  auto rank = getRepOrder().size();
  auto ll = getLinearLayout();
  auto ctx = getContext();
  auto kRegister = StringAttr::get(ctx, "register");

  // We canonicalize on the spot, as if we use CGAs the regs are not in
  // canonical form The order is [reg, lane, warp, rep, block], so we first
  // remove the blocks
  llvm::SmallVector<unsigned> ctaShape;
  for (auto [shape, cgaNum] :
       llvm::zip(ll.getOutDimSizes(), getCTASplitNum())) {
    ctaShape.push_back(shape / cgaNum);
  }
  LinearLayout::BasesT bases = ll.getBases();

  llvm::SetVector<unsigned> reverseRepOrder;
  auto nonZero = [](auto val) { return val != 0; };
  auto &registers = bases[StringAttr::get(ctx, "register")];
  while (!registers.empty()) {
    auto &basis = registers.back();
    auto it = std::find_if(basis.begin(), basis.end(), nonZero);
    // If there's broadcasting (base == zeros) there are no more reps
    if (it == basis.end()) {
      break;
    }
    auto dim = it - basis.begin();
    reverseRepOrder.insert(dim);
    // As soon as we stop finding reps, we stop
    if (dim != reverseRepOrder.back() || 2 * basis[dim] != ctaShape[dim]) {
      break;
    }
    ctaShape[dim] /= 2;
    registers.pop_back();
  }
  return basesPerDim(bases, kRegister, rank);
}

SmallVector<unsigned> LinearEncodingAttr::getOrder() const {
  auto rank = getLinearLayout().getNumOutDims();
  SmallVector<unsigned> order(rank);
  // Choose [rank-1, rank-2, ... 0] as the default order in case
  // there are dims that do not move in the register
  // This order is as good as any really
  std::iota(order.rbegin(), order.rend(), 0);

  return orderPerDim(getLinearLayout(),
                     StringAttr::get(getContext(), "register"), order);
}

std::optional<LinearLayout>
LinearEncodingAttr::toLinearLayout(ArrayRef<int64_t> shape) const {
  auto ll = getLinearLayout();
  auto canonicalDims = llvm::to_vector(ll.getOutDimNames());
  llvm::SmallDenseMap<StringAttr, int64_t> namedShape;
  llvm::SmallVector<StringAttr> permutedDims;
  for (auto dim : getRepOrder()) {
    permutedDims.push_back(canonicalDims[dim]);
    namedShape[canonicalDims[dim]] = shape[dim];
  }
  ll = ll.transposeOuts(permutedDims);
  ll = ensureLayoutNotSmallerThan(ll, namedShape);
  ll = ensureLayoutNotLargerThan(ll, namedShape, /*broadcastRegisters=*/false);
  ll = ll.transposeOuts(canonicalDims);
  return ll;
}

SmallVector<unsigned>
LinearEncodingAttr::getElemsPerThread(ArrayRef<int64_t> shape, Type) const {
  // We can relax this assert by calling toLinearLayout rather than
  // getLinearLayout
  SmallVector<int32_t> shapeVec(shape.begin(), shape.end());
  assert(shapeVec == llvm::to_vector(getLinearLayout().getOutDimSizes()));
  auto ll = getLinearLayout();
  return basesPerDim(ll, StringAttr::get(getContext(), "register"));
}

// Start of Selection
SmallVector<unsigned> LinearEncodingAttr::getContigPerThread() const {
  auto ll = getLinearLayout();
  const auto &regs =
      ll.getBases().find(StringAttr::get(getContext(), "register"))->second;
  auto order = getOrder();
  auto rank = order.size();

  SmallVector<unsigned> contig(rank, 1);
  auto regIt = regs.begin();
  for (unsigned dim : order) {
    std::vector<int32_t> basis(rank, 0);
    basis[dim] = 1;

    while (regIt != regs.end() && *regIt == basis) {
      contig[dim] *= 2;
      basis[dim] *= 2;
      ++regIt;
    }
  }
  return contig;
}

unsigned LinearEncodingAttr::getTotalElemsPerThread(ArrayRef<int64_t> shape,
                                                    Type eltTy) const {
  return product(getElemsPerThread(shape, eltTy));
}

//===----------------------------------------------------------------------===//
// MMA encoding
//===----------------------------------------------------------------------===//

Attribute NvidiaMmaEncodingAttr::parse(AsmParser &parser, Type type) {
  if (parser.parseLess().failed())
    return {};
  DictionaryAttr dict;
  if (parser.parseAttribute(dict).failed())
    return {};
  if (parser.parseGreater().failed())
    return {};

  unsigned versionMajor = 0;
  unsigned versionMinor = 0;
  SmallVector<unsigned> warpsPerCTA;
  std::optional<SmallVector<unsigned>> CTAsPerCGA;
  std::optional<SmallVector<unsigned>> CTASplitNum;
  std::optional<SmallVector<unsigned>> CTAOrder;
  SmallVector<unsigned> instrShape;

  for (const NamedAttribute &attr : dict) {
    if (attr.getName() == "versionMajor") {
      if (parseUInt(parser, attr, versionMajor, "versionMajor").failed())
        return {};
    }
    if (attr.getName() == "versionMinor") {
      if (parseUInt(parser, attr, versionMinor, "versionMinor").failed())
        return {};
    }
    if (attr.getName() == "warpsPerCTA") {
      if (parseIntArrayAttr(parser, attr, warpsPerCTA, "warpsPerCTA").failed())
        return {};
    }
    if (attr.getName() == "CTAsPerCGA") {
      if (parseIntArrayAttr(parser, attr, CTAsPerCGA.emplace(), "CTAsPerCGA")
              .failed())
        return {};
    }
    if (attr.getName() == "CTASplitNum") {
      if (parseIntArrayAttr(parser, attr, CTASplitNum.emplace(), "CTASplitNum")
              .failed())
        return {};
    }
    if (attr.getName() == "CTAOrder") {
      if (parseIntArrayAttr(parser, attr, CTAOrder.emplace(), "CTAOrder")
              .failed())
        return {};
    }
    if (attr.getName() == "instrShape") {
      if (parseIntArrayAttr(parser, attr, instrShape, "instrShape").failed()) {
        return {};
      }
    }
  }

  std::optional<CTALayoutAttr> CTALayout = getCTALayoutOrError(
      parser, CTAsPerCGA, CTASplitNum, CTAOrder, /*rank=*/warpsPerCTA.size());
  if (!CTALayout.has_value())
    return {};

  return parser.getChecked<NvidiaMmaEncodingAttr>(
      parser.getContext(), versionMajor, versionMinor, warpsPerCTA, *CTALayout,
      instrShape);
}

void NvidiaMmaEncodingAttr::print(AsmPrinter &printer) const {
  printer << "<{"
          << "versionMajor = " << getVersionMajor()
          << ", versionMinor = " << getVersionMinor() //
          << ", warpsPerCTA = [" << ArrayRef(getWarpsPerCTA()) << "]";

  maybePrintCTALayout(getContext(), printer, getCTALayout(),
                      /*rank=*/getWarpsPerCTA().size());

  printer << ", instrShape = [" << getInstrShape() << "]}>";
}

//===----------------------------------------------------------------------===//
// MFMA encoding
//===----------------------------------------------------------------------===//

Attribute AMDMfmaEncodingAttr::parse(AsmParser &parser, Type type) {
  if (parser.parseLess().failed())
    return {};
  DictionaryAttr dict;
  if (parser.parseAttribute(dict).failed())
    return {};
  if (parser.parseGreater().failed())
    return {};

  unsigned versionMajor = 0;
  unsigned versionMinor = 0;
  SmallVector<unsigned> warpsPerCTA;
  SmallVector<unsigned> instrShape;
  bool isTransposed;
  std::optional<SmallVector<unsigned>> CTAsPerCGA;
  std::optional<SmallVector<unsigned>> CTASplitNum;
  std::optional<SmallVector<unsigned>> CTAOrder;

  for (const NamedAttribute &attr : dict) {
    if (attr.getName() == "versionMajor") {
      if (parseUInt(parser, attr, versionMajor, "versionMajor").failed())
        return {};
    }
    if (attr.getName() == "versionMinor") {
      if (parseUInt(parser, attr, versionMinor, "versionMinor").failed())
        return {};
    }
    if (attr.getName() == "warpsPerCTA") {
      if (parseIntArrayAttr(parser, attr, warpsPerCTA, "warpsPerCTA").failed())
        return {};
    }
    if (attr.getName() == "instrShape") {
      if (parseIntArrayAttr(parser, attr, instrShape, "instrShape").failed())
        return {};
    }
    if (attr.getName() == "isTransposed") {
      if (parseBool(parser, attr, isTransposed, "isTransposed").failed())
        return {};
    }
    if (attr.getName() == "CTAsPerCGA") {
      if (parseIntArrayAttr(parser, attr, CTAsPerCGA.emplace(), "CTAsPerCGA")
              .failed())
        return {};
    }
    if (attr.getName() == "CTASplitNum") {
      if (parseIntArrayAttr(parser, attr, CTASplitNum.emplace(), "CTASplitNum")
              .failed())
        return {};
    }
    if (attr.getName() == "CTAOrder") {
      if (parseIntArrayAttr(parser, attr, CTAOrder.emplace(), "CTAOrder")
              .failed())
        return {};
    }
  }

  std::optional<CTALayoutAttr> CTALayout = getCTALayoutOrError(
      parser, CTAsPerCGA, CTASplitNum, CTAOrder, /*rank=*/warpsPerCTA.size());
  if (!CTALayout.has_value())
    return {};

  return parser.getChecked<AMDMfmaEncodingAttr>(
      parser.getContext(), versionMajor, versionMinor, warpsPerCTA,
      instrShape[0], instrShape[1], isTransposed, *CTALayout);
}

void AMDMfmaEncodingAttr::print(AsmPrinter &printer) const {
  printer << "<{"
          << "versionMajor = " << getVersionMajor()                      //
          << ", versionMinor = " << getVersionMinor()                    //
          << ", warpsPerCTA = [" << ArrayRef(getWarpsPerCTA()) << "]"    //
          << ", instrShape = [" << ArrayRef{getMDim(), getNDim()} << "]" //
          << ", isTransposed = " << getIsTransposed();
  maybePrintCTALayout(getContext(), printer, getCTALayout(),
                      /*rank=*/getWarpsPerCTA().size());
  printer << "}>";
}

LogicalResult
AMDMfmaEncodingAttr::verify(function_ref<mlir::InFlightDiagnostic()> emitError,
                            unsigned versionMajor, unsigned versionMinor,
                            llvm::ArrayRef<unsigned int> warpsPerCTA,
                            unsigned mDim, unsigned nDim, bool isTransposed,
                            mlir::triton::gpu::CTALayoutAttr) {
  if (!(versionMajor >= 0 && versionMajor <= 3)) {
    return emitError() << "major version must be in the [0, 3] range";
  }
  if (versionMinor != 0) {
    return emitError() << "minor version must be 0";
  }
  if (!((mDim == 32 && nDim == 32) || (mDim == 16 && nDim == 16))) {
    return emitError()
           << "(M, N) cases other than (32, 32) or (16, 16) unimplemented";
  }

  return success();
}

//===----------------------------------------------------------------------===//
// WMMA encoding
//===----------------------------------------------------------------------===//

Attribute AMDWmmaEncodingAttr::parse(AsmParser &parser, Type type) {
  if (parser.parseLess().failed())
    return {};
  DictionaryAttr dict;
  if (parser.parseAttribute(dict).failed())
    return {};
  if (parser.parseGreater().failed())
    return {};

  unsigned version = 0;
  SmallVector<unsigned> warpsPerCTA;
  std::optional<SmallVector<unsigned>> CTAsPerCGA;
  std::optional<SmallVector<unsigned>> CTASplitNum;
  std::optional<SmallVector<unsigned>> CTAOrder;

  for (const NamedAttribute &attr : dict) {
    if (attr.getName() == "version") {
      if (parseUInt(parser, attr, version, "version").failed())
        return {};
    }
    if (attr.getName() == "warpsPerCTA") {
      if (parseIntArrayAttr(parser, attr, warpsPerCTA, "warpsPerCTA").failed())
        return {};
    }
    if (attr.getName() == "CTAsPerCGA") {
      if (parseIntArrayAttr(parser, attr, CTAsPerCGA.emplace(), "CTAsPerCGA")
              .failed())
        return {};
    }
    if (attr.getName() == "CTASplitNum") {
      if (parseIntArrayAttr(parser, attr, CTASplitNum.emplace(), "CTASplitNum")
              .failed())
        return {};
    }
    if (attr.getName() == "CTAOrder") {
      if (parseIntArrayAttr(parser, attr, CTAOrder.emplace(), "CTAOrder")
              .failed())
        return {};
    }
  }

  std::optional<CTALayoutAttr> CTALayout = getCTALayoutOrError(
      parser, CTAsPerCGA, CTASplitNum, CTAOrder, /*rank=*/warpsPerCTA.size());
  if (!CTALayout.has_value())
    return {};

  return parser.getChecked<AMDWmmaEncodingAttr>(parser.getContext(), version,
                                                warpsPerCTA, *CTALayout);
}

void AMDWmmaEncodingAttr::print(AsmPrinter &printer) const {
  printer << "<{"
          << "version = " << getVersion() << ", warpsPerCTA = ["
          << ArrayRef(getWarpsPerCTA()) << "]";
  maybePrintCTALayout(getContext(), printer, getCTALayout(),
                      /*rank=*/getWarpsPerCTA().size());
  printer << "}>";
}

//===----------------------------------------------------------------------===//
// Sliced Encoding
//===----------------------------------------------------------------------===//

Attribute SliceEncodingAttr::parse(AsmParser &parser, Type type) {
  if (parser.parseLess().failed())
    return {};
  NamedAttrList attrs;
  if (parser.parseOptionalAttrDict(attrs).failed())
    return {};
  if (parser.parseGreater().failed())
    return {};
  unsigned dim = mlir::cast<IntegerAttr>(attrs.get("dim")).getInt();
  Attribute parent = attrs.get("parent");
  return parser.getChecked<SliceEncodingAttr>(parser.getContext(), dim, parent);
}

void SliceEncodingAttr::print(mlir::AsmPrinter &printer) const {
  printer << "<{"
          << "dim = " << getDim() << ", "
          << "parent = " << getParent() << "}>";
}

//===----------------------------------------------------------------------===//
// Shared encoding
//===----------------------------------------------------------------------===//

Attribute SharedEncodingAttr::parse(AsmParser &parser, Type type) {
  if (parser.parseLess().failed())
    return {};
  // Parse the data as a dictionary
  DictionaryAttr dict;
  if (parser.parseAttribute(dict).failed())
    return {};
  if (parser.parseGreater().failed())
    return {};

  unsigned vec = 0;
  unsigned perPhase = 0;
  unsigned maxPhase = 0;
  SmallVector<unsigned> order;
  std::optional<SmallVector<unsigned>> CTAsPerCGA;
  std::optional<SmallVector<unsigned>> CTASplitNum;
  std::optional<SmallVector<unsigned>> CTAOrder;
  bool hasLeadingOffset = false;

  for (const NamedAttribute &attr : dict) {
    if (attr.getName() == "vec") {
      if (parseUInt(parser, attr, vec, "vec").failed())
        return {};
    } else if (attr.getName() == "perPhase") {
      if (parseUInt(parser, attr, perPhase, "perPhase").failed())
        return {};
    } else if (attr.getName() == "maxPhase") {
      if (parseUInt(parser, attr, maxPhase, "maxPhase").failed())
        return {};
    } else if (attr.getName() == "order") {
      if (parseIntArrayAttr(parser, attr, order, "order").failed())
        return {};
    } else if (attr.getName() == "CTAsPerCGA") {
      if (parseIntArrayAttr(parser, attr, CTAsPerCGA.emplace(), "CTAsPerCGA")
              .failed())
        return {};
    } else if (attr.getName() == "CTASplitNum") {
      if (parseIntArrayAttr(parser, attr, CTASplitNum.emplace(), "CTASplitNum")
              .failed())
        return {};
    } else if (attr.getName() == "CTAOrder") {
      if (parseIntArrayAttr(parser, attr, CTAOrder.emplace(), "CTAOrder")
              .failed())
        return {};
    } else if (attr.getName() == "hasLeadingOffset") {
      if (parseBool(parser, attr, hasLeadingOffset, "hasLeadingOffset")
              .failed())
        return {};
    } else {
      parser.emitError(parser.getNameLoc(), "unexpected key: ")
          << attr.getName().strref();
      return {};
    }
  }

  std::optional<CTALayoutAttr> CTALayout = getCTALayoutOrError(
      parser, CTAsPerCGA, CTASplitNum, CTAOrder, /*rank=*/order.size());
  if (!CTALayout.has_value())
    return {};

  return parser.getChecked<SharedEncodingAttr>(parser.getContext(), vec,
                                               perPhase, maxPhase, order,
                                               *CTALayout, hasLeadingOffset);
}

void SharedEncodingAttr::print(AsmPrinter &printer) const {
  printer << "<{"
          << "vec = " << getVec() //
          << ", perPhase = " << getPerPhase()
          << ", maxPhase = " << getMaxPhase() //
          << ", order = [" << getOrder() << "]";
  maybePrintCTALayout(getContext(), printer, getCTALayout(),
                      /*rank=*/getOrder().size());
  printer << ", hasLeadingOffset = " << getHasLeadingOffset() << "}>";
}

//===----------------------------------------------------------------------===//
// Mfma encoding
//===----------------------------------------------------------------------===//
// TODO: there is a lot of common code with MmaEncoding here

SmallVector<unsigned>
AMDMfmaEncodingAttr::getShapePerCTATile(ArrayRef<int64_t> tensorShape) const {
  auto warpsPerCTA = getWarpsPerCTA();
  auto rank = warpsPerCTA.size();
  SmallVector<unsigned> shapePerCTATile(warpsPerCTA.begin(), warpsPerCTA.end());
  shapePerCTATile[rank - 1] *= getMDim();
  shapePerCTATile[rank - 2] *= getNDim();
  return shapePerCTATile;
}

SmallVector<unsigned> AMDMfmaEncodingAttr::getCTAsPerCGA() const {
  return SmallVector<unsigned>(getCTALayout().getCTAsPerCGA());
}
SmallVector<unsigned> AMDMfmaEncodingAttr::getCTAOrder() const {
  return SmallVector<unsigned>(getCTALayout().getCTAOrder());
}
SmallVector<unsigned> AMDMfmaEncodingAttr::getCTASplitNum() const {
  return SmallVector<unsigned>(getCTALayout().getCTASplitNum());
}
SmallVector<unsigned> AMDMfmaEncodingAttr::getWarpsPerCTA() const {
  return SmallVector<unsigned>(getWarpsPerCTA__());
}
SmallVector<unsigned> AMDMfmaEncodingAttr::getWarpOrder() const {
  return ::getOrder(*this);
}
SmallVector<unsigned> AMDMfmaEncodingAttr::getThreadOrder() const {
  auto order = ::getOrder(*this);
  if (getIsTransposed())
    std::swap(order[0], order[1]);
  return order;
}
SmallVector<unsigned> AMDMfmaEncodingAttr::getThreadsPerWarp() const {
  unsigned rows, cols;
  auto rank = ::getOrder(*this).size();
  SmallVector<unsigned> res(rank, 1);
  if (getMDim() == 32) {
    cols = 2;
    rows = 32;
  } else {
    assert(getMDim() == 16);
    cols = 4;
    rows = 16;
  }
  if (getIsTransposed()) {
    res[rank - 1] = cols;
    res[rank - 2] = rows;
  } else {
    res[rank - 1] = rows;
    res[rank - 2] = cols;
  }
  return res;
}

SmallVector<unsigned> AMDMfmaEncodingAttr::getSizePerThread() const {
  unsigned rows, cols;
  auto rank = ::getOrder(*this).size();
  SmallVector<unsigned> res(rank, 1);
  if (getMDim() == 32) {
    rows = 16;
    cols = 1;
  } else if (getMDim() == 16) {
    rows = 4;
    cols = 1;
  } else
    llvm_unreachable("Unexpected mfma non-k dim");

  if (getIsTransposed()) {
    res[rank - 1] = rows;
    res[rank - 2] = cols;
  } else {
    res[rank - 1] = cols;
    res[rank - 2] = rows;
  }
  return res;
}

SmallVector<int64_t>
AMDMfmaEncodingAttr::getInstrShapeForOperand(int kWidth, int opIdx) const {
  unsigned mDim = getMDim();
  unsigned nDim = getNDim();
  assert((mDim == nDim) && (mDim == 32 || mDim == 16 || mDim == 4) ||
         (mDim == 64 && nDim == 4) || (mDim == 4 && nDim == 64));
  constexpr int warpSize = 64; // MFMA is always based on the 64-wide warps.
  int kGroups = -1;
  if (mDim == nDim)
    kGroups = warpSize / mDim;
  if (mDim == 64 && nDim == 4 || mDim == 4 && nDim == 64)
    kGroups = 1;
  int64_t kDim = kWidth * kGroups;
  if (opIdx == 0)
    return {mDim, kDim};
  else
    assert(opIdx == 1);
  return {kDim, nDim};
}

SmallVector<unsigned> AMDMfmaEncodingAttr::getRepOrder() const {
  auto rank = getWarpsPerCTA().size();
  return getMatrixOrder(rank, /*rowMajor*/ true);
}

SmallVector<unsigned>
AMDMfmaEncodingAttr::getRepOrderForOperand(int opIdx) const {
  auto rank = getWarpsPerCTA().size();
  return getOrderForDotOperand(opIdx, rank, /*kMajor*/ true);
}

SmallVector<int64_t>
AMDMfmaEncodingAttr::getRepForOperand(ArrayRef<int64_t> operandShape,
                                      int kWidth, int opIdx) const {
  auto operandTileShape = getInstrShapeForOperand(kWidth, opIdx);
  auto rank = operandShape.size();
  auto warpsPerCTA = getWarpsPerCTA();
  int numRepBatch =
      rank == 3 ? std::max<int64_t>(1, operandShape[0] / warpsPerCTA[0]) : 1;
  if (opIdx == 0)
    return {
        numRepBatch,
        std::max<int64_t>(1, operandShape[rank - 2] /
                                 (operandTileShape[0] * warpsPerCTA[rank - 2])),
        std::max<int64_t>(1, operandShape[rank - 1] / operandTileShape[1])};
  else {
    assert(opIdx == 1);
    return {
        numRepBatch,
        std::max<int64_t>(1, operandShape[rank - 2] / operandTileShape[0]),
        std::max<int64_t>(1, operandShape[rank - 1] / (operandTileShape[1] *
                                                       warpsPerCTA[rank - 1]))};
  }
}

unsigned AMDMfmaEncodingAttr::getTotalElemsPerThreadForOperand(
    ArrayRef<int64_t> shape, Type eltTy, int kWidth, int opIdx) const {
  auto rep = getRepForOperand(shape, kWidth, opIdx);
  return product(rep) * kWidth;
}

SmallVector<unsigned>
AMDMfmaEncodingAttr::getSizePerThreadForOperand(int kWidth, int opIdx) const {
  auto rank = getWarpsPerCTA().size();
  auto sizePerThread = SmallVector<unsigned>(rank, 1);
  if (opIdx == 0) {
    sizePerThread[rank - 2] = 1;
    sizePerThread[rank - 1] = kWidth;
  } else if (opIdx == 1) {
    sizePerThread[rank - 2] = kWidth;
    sizePerThread[rank - 1] = 1;
  } else {
    llvm::report_fatal_error("DotOperandEncodingAttr opIdx must be 0 or 1");
  }
  return sizePerThread;
}

SmallVector<unsigned>
AMDMfmaEncodingAttr::getShapePerCTATileForOperand(ArrayRef<int64_t> shape,
                                                  int kWidth, int opIdx) const {
  assert(getMDim() == 32 || getMDim() == 16);
  auto parentShapePerCTATile = getShapePerCTATile(shape);
  auto rank = parentShapePerCTATile.size();
  if (opIdx == 0) {
    if (rank == 2)
      return {parentShapePerCTATile[rank - 2], 32};
    else
      return {parentShapePerCTATile[0], parentShapePerCTATile[rank - 2], 32};
  } else if (opIdx == 1) {
    if (rank == 2)
      return {32, parentShapePerCTATile[rank - 1]};
    else
      return {parentShapePerCTATile[0], 32, parentShapePerCTATile[rank - 1]};
  } else {
    llvm::report_fatal_error("DotOperandEncodingAttr opIdx must be 0 or 1");
  }
  llvm_unreachable("DotOperandEncodingAttr opIdx must be 0 or 1");
}

//===----------------------------------------------------------------------===//
// Wmma encoding
//===----------------------------------------------------------------------===//

SmallVector<unsigned>
AMDWmmaEncodingAttr::getShapePerCTATile(ArrayRef<int64_t> tensorShape) const {
  auto warpsPerCTA = getWarpsPerCTA();
  auto rank = warpsPerCTA.size();
  SmallVector<unsigned> shapePerCTATile(warpsPerCTA.begin(), warpsPerCTA.end());

  auto mnkDim = getMNKDimPerInstr();
  shapePerCTATile[rank - 2] *= mnkDim[0];
  shapePerCTATile[rank - 1] *= mnkDim[1];
  return shapePerCTATile;
}
SmallVector<unsigned> AMDWmmaEncodingAttr::getRepOrder() const {
  auto rank = getWarpsPerCTA().size();
  return getMatrixOrder(rank, /*rowMajor*/ true);
}

SmallVector<unsigned>
AMDWmmaEncodingAttr::getRepOrderForOperand(int opIdx) const {
  auto rank = getWarpsPerCTA().size();
  return getOrderForDotOperand(opIdx, rank, /*kMajor*/ true);
}

SmallVector<unsigned> AMDWmmaEncodingAttr::getCTAsPerCGA() const {
  return SmallVector<unsigned>(getCTALayout().getCTAsPerCGA());
}
SmallVector<unsigned> AMDWmmaEncodingAttr::getCTAOrder() const {
  return SmallVector<unsigned>(getCTALayout().getCTAOrder());
}
SmallVector<unsigned> AMDWmmaEncodingAttr::getCTASplitNum() const {
  return SmallVector<unsigned>(getCTALayout().getCTASplitNum());
}
SmallVector<unsigned> AMDWmmaEncodingAttr::getWarpsPerCTA() const {
  return SmallVector<unsigned>(getWarpsPerCTA__());
}
SmallVector<unsigned> AMDWmmaEncodingAttr::getWarpOrder() const {
  return ::getOrder(*this);
}
SmallVector<unsigned> AMDWmmaEncodingAttr::getThreadOrder() const {
  return ::getOrder(*this);
}
SmallVector<unsigned> AMDWmmaEncodingAttr::getThreadsPerWarp() const {
  auto rank = getWarpsPerCTA().size();
  SmallVector<unsigned> threads(rank, 1);
  auto mnkInstr = getMNKDimPerInstr();
  threads[rank - 2] = mnkInstr[0] / getSizePerThread()[rank - 2];
  threads[rank - 1] = mnkInstr[1] / getSizePerThread()[rank - 1];
  return threads;
}

SmallVector<unsigned> AMDWmmaEncodingAttr::getSizePerThread() const {
  auto rank = getWarpsPerCTA().size();
  SmallVector<unsigned> sizePerThread(rank, 1);
  sizePerThread[rank - 2] = 8;
  sizePerThread[rank - 1] = 1;
  return sizePerThread;
}
SmallVector<unsigned>
AMDWmmaEncodingAttr::getSizePerThreadForOperand(int kWidth, int opIdx) const {
  auto rank = getWarpsPerCTA().size();
  SmallVector<unsigned> sizePerThread(rank, 1);
  auto numReplicated = getVersion() == 1 ? 2 : 1;
  auto elemsPerInstr = numReplicated * product(getElemsPerInstrForOperands()) /
                       product(getThreadsPerWarp());
  if (opIdx == 0) {
    sizePerThread[rank - 2] = 1;
    sizePerThread[rank - 1] = elemsPerInstr;
  } else if (opIdx == 1) {
    sizePerThread[rank - 2] = elemsPerInstr;
    sizePerThread[rank - 1] = 1;
  } else {
    llvm::report_fatal_error("DotOperandEncodingAttr opIdx must be 0 or 1");
  }
  return sizePerThread;
}

SmallVector<unsigned>
AMDWmmaEncodingAttr::getShapePerCTATileForOperand(ArrayRef<int64_t> shape,
                                                  int kWidth, int opIdx) const {
  auto parentShapePerCTA = getShapePerCTATile(shape);
  auto rank = shape.size();
  assert(rank == 2);
  if (opIdx == 0) {
    return {parentShapePerCTA[0], static_cast<unsigned>(shape[1])};
  } else if (opIdx == 1) {
    return {static_cast<unsigned>(shape[0]), parentShapePerCTA[1]};
  } else {
    llvm::report_fatal_error("DotOperandEncodingAttr opIdx must be 0 or 1");
  }
}

unsigned AMDWmmaEncodingAttr::getTotalElemsPerThreadForOperand(
    ArrayRef<int64_t> shape, Type eltTy, int kWidth, int opIdx) const {
  auto rep = getRepForOperand(shape, eltTy, kWidth, opIdx);
  return product(rep) * kWidth;
}

SmallVector<int64_t> AMDWmmaEncodingAttr::getElemsPerInstrForOperands() const {
  return {16, 16};
}

SmallVector<int64_t>
AMDWmmaEncodingAttr::getRepForOperand(ArrayRef<int64_t> operandShape,
                                      Type elemType, int kWidth,
                                      int opIdx) const {
  auto operandTileShape = getElemsPerInstrForOperands();
  assert(operandTileShape.size() == 2);
  auto warpsPerCTA = getWarpsPerCTA();
  auto rank = operandShape.size();
  assert(rank == 2 || rank == 3);
  int numRepBatch =
      rank == 3 ? std::max<int64_t>(1, operandShape[0] / warpsPerCTA[0]) : 1;
  if (opIdx == 0)
    return {
        numRepBatch,
        std::max<int64_t>(1, operandShape[rank - 2] /
                                 (operandTileShape[0] * warpsPerCTA[rank - 2])),
        std::max<int64_t>(1, operandShape[rank - 1] / operandTileShape[1])};
  else {
    assert(opIdx == 1);
    return {
        numRepBatch,
        std::max<int64_t>(1, operandShape[rank - 2] / operandTileShape[0]),
        std::max<int64_t>(1, operandShape[rank - 1] / (operandTileShape[1] *
                                                       warpsPerCTA[rank - 1]))};
  }
}

SmallVector<unsigned> AMDWmmaEncodingAttr::getMNKDimPerInstr() {
  // TODO: move magic numbers out of the code
  return {16, 16, 16};
}

//===----------------------------------------------------------------------===//
// Mma encoding
//===----------------------------------------------------------------------===//

bool NvidiaMmaEncodingAttr::isVolta() const { return getVersionMajor() == 1; }

bool NvidiaMmaEncodingAttr::isTuring() const {
  return getVersionMajor() == 2 && getVersionMinor() == 1;
}

bool NvidiaMmaEncodingAttr::isAmpere() const { return getVersionMajor() == 2; }

bool NvidiaMmaEncodingAttr::isHopper() const { return getVersionMajor() == 3; }

SmallVector<unsigned> NvidiaMmaEncodingAttr::getRepOrder() const {
  auto rank = getWarpsPerCTA().size();
  return getMatrixOrder(rank, /*rowMajor*/ true);
}
SmallVector<unsigned> NvidiaMmaEncodingAttr::getCTAsPerCGA() const {
  return SmallVector<unsigned>(getCTALayout().getCTAsPerCGA());
}
SmallVector<unsigned> NvidiaMmaEncodingAttr::getCTAOrder() const {
  return SmallVector<unsigned>(getCTALayout().getCTAOrder());
}
SmallVector<unsigned> NvidiaMmaEncodingAttr::getCTASplitNum() const {
  return SmallVector<unsigned>(getCTALayout().getCTASplitNum());
}
SmallVector<unsigned> NvidiaMmaEncodingAttr::getWarpsPerCTA() const {
  return SmallVector<unsigned>(getWarpsPerCTA__());
}
SmallVector<unsigned> NvidiaMmaEncodingAttr::getWarpOrder() const {
  auto rank = getWarpsPerCTA().size();
  // Hopper (wgmma) uses column-major as this is embeded in the instruction
  // For Ampere we can choose either row-major or column-major.
  // We choose row-major as the legacy path did so
  return getMatrixOrder(rank, /*rowMajor*/ !isHopper());
}
SmallVector<unsigned> NvidiaMmaEncodingAttr::getThreadsPerWarp() const {
  auto rank = getWarpsPerCTA().size();
  SmallVector<unsigned> res(rank, 1);
  if (isAmpere()) {
    res[rank - 2] = 8;
    res[rank - 1] = 4;
    return res;
  }
  if (isHopper()) {
    res[rank - 2] = 8;
    res[rank - 1] = 4;
    return res;
  }
  llvm::report_fatal_error(
      "getThreadsPerWarp not implemented for unknown Mma version ");
}
SmallVector<unsigned> NvidiaMmaEncodingAttr::getThreadOrder() const {
  auto rank = getWarpsPerCTA().size();
  return getMatrixOrder(rank, /*rowMajor*/ true);
}
SmallVector<unsigned> NvidiaMmaEncodingAttr::getSizePerThread() const {
  auto rank = getWarpsPerCTA().size();
  SmallVector<unsigned> res(rank, 1);
  if (isAmpere()) {
    res[rank - 2] = 2;
    res[rank - 1] = 2;
    return res;
  }
  if (isHopper()) {
    auto instrShape = getInstrShape();
    // WGMMA instructions have an order of [0, 1] with 4 warps, each with 8
    // unique thread ids (32 in a warp group) per column. It is 1 warp wide with
    // 4 unique thread ids in the row. So the size per thread is the instruction
    // size divided by the number of unique thread ids.
    return SmallVector<unsigned>{instrShape[0] * 4 / 32, instrShape[1] / 4};
  }
  llvm_unreachable("Unexpected mma version");
}

SmallVector<unsigned>
NvidiaMmaEncodingAttr::getShapePerCTATile(ArrayRef<int64_t> tensorShape) const {
  if (isAmpere()) {
    auto warpsPerCTA = getWarpsPerCTA();
    auto rank = warpsPerCTA.size();
    SmallVector<unsigned> shapePerCTATile(warpsPerCTA.begin(),
                                          warpsPerCTA.end());
    shapePerCTATile[rank - 1] *= 8;
    shapePerCTATile[rank - 2] *= 16;
    return shapePerCTATile;
  }
  if (isHopper()) {
    auto instrShape = getInstrShape();
    return {16 * getWarpsPerCTA()[0], instrShape[1] * getWarpsPerCTA()[1]};
  }
  llvm::report_fatal_error("Unexpected MMA layout version found");
}

SmallVector<unsigned>
NvidiaMmaEncodingAttr::getRepOrderForOperand(int opIdx) const {
  auto rank = getWarpsPerCTA().size();
  return getOrderForDotOperand(opIdx, rank, /*kMajor*/ true);
}

SmallVector<int64_t>
NvidiaMmaEncodingAttr::getRepForOperand(ArrayRef<int64_t> shape, int bitwidth,
                                        int kWidth, int opIdx) const {
  auto rank = shape.size();
  auto warpsPerCTA = getWarpsPerCTA();

  // {batch, m, n, k}
  // Hopper path never uses the n value, since this method is only invoked
  // for in-RF (dotOpEnc) operands, but WGMMA only supports in A to be in RF
  // TODO: rep per operand is not accurate for Hopper. It is currently done that
  // way to allow us to get the correct total number of elements. this will be
  // fixed when moving to linear layout.
  SmallVector<int> shapePerWarp = {
      1, 16, 8, isHopper() ? 4 * 2 * kWidth : 4 * 64 / bitwidth};
  int numRepBatch =
      rank == 3
          ? std::max<int64_t>(1, shape[0] / (shapePerWarp[0] * warpsPerCTA[0]))
          : 1;

  if (opIdx == 0) {
    return {numRepBatch,
            std::max<int64_t>(1, /*repM=*/shape[rank - 2] /
                                     (shapePerWarp[1] * warpsPerCTA[rank - 2])),
            std::max<int64_t>(1, /*repK=*/shape[rank - 1] / shapePerWarp[3])};
  } else {
    assert(opIdx == 1);
    return {
        numRepBatch,
        std::max<int64_t>(1, /*repK=*/shape[rank - 2] / shapePerWarp[3]),
        std::max<int64_t>(1, /*repN=*/shape[rank - 1] /
                                 (shapePerWarp[2] * warpsPerCTA[rank - 1]))};
  }
}

SmallVector<unsigned> NvidiaMmaEncodingAttr::getShapePerCTATileForOperand(
    ArrayRef<int64_t> shape, int kWidth, int opIdx) const {
  assert(isAmpere() && "mmaLayout Hopper is not implemented yet");
  auto shapePerCTATile = getShapePerCTATile(shape);
  auto rank = shapePerCTATile.size();
  auto kDim = opIdx == 0 ? rank - 1 : rank - 2;
  // 4 threads * 2 subtiles
  shapePerCTATile[kDim] = kWidth * 2 * 4;
  return shapePerCTATile;
}
SmallVector<unsigned>
NvidiaMmaEncodingAttr::getSizePerThreadForOperand(int kWidth, int opIdx) const {
  auto rank = getWarpsPerCTA().size();
  auto sizePerThread = SmallVector<unsigned>(rank, 1);
  if (opIdx == 0) {
    sizePerThread[rank - 2] = 2;
    sizePerThread[rank - 1] = 2 * kWidth;
  } else {
    assert(opIdx == 1);
    sizePerThread[rank - 2] = 2 * kWidth;
    sizePerThread[rank - 1] = 1;
  }
  return sizePerThread;
}

//===----------------------------------------------------------------------===//
// DotOperand Encoding
//===----------------------------------------------------------------------===//
SmallVector<unsigned> DotOperandEncodingAttr::getRepOrder() const {
  if (auto mma = mlir::dyn_cast<MmaEncodingTrait>(getParent())) {
    return mma.getRepOrderForOperand(getOpIdx());
  }
  llvm::report_fatal_error(
      "getRepOrder not implemented for DotOperandEncodingAttr");
  return {};
}

SmallVector<unsigned> DotOperandEncodingAttr::getThreadsPerWarp() const {
  auto parent = getParent();
  if (auto mma = mlir::dyn_cast<NvidiaMmaEncodingAttr>(parent)) {
    auto threadsPerWarp = mma.getThreadsPerWarp();
    auto rank = threadsPerWarp.size();
    if (getOpIdx() == 1)
      std::swap(threadsPerWarp[rank - 2], threadsPerWarp[rank - 1]);
    return threadsPerWarp;
  }
  llvm::report_fatal_error(
      "getThreadsPerWarp not implemented for DotOperandEncodingAttr");
}
SmallVector<unsigned> DotOperandEncodingAttr::getSizePerThread() const {
  auto parentLayout = getParent();
  assert(parentLayout && "DotOperandEncodingAttr must have a parent");
  if (auto parentMmaLayout = mlir::dyn_cast<MmaEncodingTrait>(parentLayout)) {
    return parentMmaLayout.getSizePerThreadForOperand(getKWidth(), getOpIdx());
  } else {
    llvm::report_fatal_error(
        "DotOperandEncodingAttr non-NvidiaMmaEncodingAttr parent not "
        "supported yet");
    return {};
  }
}

//===----------------------------------------------------------------------===//
// ASM Interface (i.e.: alias)
//===----------------------------------------------------------------------===//

class TritonGPUOpAsmInterface : public OpAsmDialectInterface {
public:
  using OpAsmDialectInterface::OpAsmDialectInterface;

  AliasResult getAlias(Attribute attr, raw_ostream &os) const override {
    if (auto mmaAttr = mlir::dyn_cast<MmaEncodingTrait>(attr)) {
      os << "mma";
      return AliasResult::FinalAlias;
    } else if (auto sharedAttr = mlir::dyn_cast<SharedEncodingAttr>(attr)) {
      os << "shared";
      return AliasResult::FinalAlias;
    } else if (auto blockedAttr = mlir::dyn_cast<BlockedEncodingAttr>(attr)) {
      os << "blocked";
      return AliasResult::FinalAlias;
<<<<<<< HEAD
    } else if (auto warpAttr = mlir::dyn_cast<intel::WarpEncodingAttr>(attr)) {
      os << "warp";
=======
    } else if (auto linearAttr = mlir::dyn_cast<LinearEncodingAttr>(attr)) {
      os << "linear";
>>>>>>> de1f346a
      return AliasResult::FinalAlias;
    } /* else if (auto sliceAttr = dyn_cast<SliceEncodingAttr>(attr)) {
      os << "slice";
      return AliasResult::FinalAlias;
    } */
    return OpAsmDialectInterface::getAlias(attr, os);
  }
};

struct TritonGPUInferLayoutInterface
    : public triton::DialectInferLayoutInterface {
  using DialectInferLayoutInterface::DialectInferLayoutInterface;

  LogicalResult
  inferReduceOpEncoding(Attribute operandEncoding, unsigned axis,
                        Attribute &resultEncoding) const override {
    resultEncoding = SliceEncodingAttr::get(getDialect()->getContext(), axis,
                                            operandEncoding);
    return success();
  }

  // Infer the encoding of a tt.trans(x) given the encoding of x.
  //
  // Our goal is to choose an encoding so that the trans is a "nop".  For
  // example, in a blocked encoding, the same GPU threads hold the same
  // elements, they're just "renamed" -- what was element [i,j] of the tensor is
  // now element [j,i], but that element is held by the same GPU thread.
  //
  // For most properties of the encoding, we let
  //   outputEnc.prop = inputEnc.prop * trans.order,
  // where `x * y` means we apply permutation y to x.
  //
  // This works because prop[i] tells you something about the i'th dimension of
  // the tensor. (For example, sizePerThread[2] == 4 means that one GPU thread
  // contains 4 elements along dim 2 of the tensor.) The transpose reorders the
  // dimensions according to the perm trans.order, so we achieve our goal of
  // having a "nop" transpose by reordering the values in the prop the same way.
  //
  // The big exception to this is the encoding's `order`.
  //
  // An encoding's order is a list of dimensions, from fastest moving (most
  // minor) to slowest moving.  Thus enc.order[i] does not tell you something
  // about the i'th dimension of the tensor, and it would be disasterously
  // incorrect to do enc.order * trans.order.
  //
  // But!  If we invert enc.order, it *does* meet this criterion.  For example,
  // if enc.order = [2,0,1], inverse(enc.order) = [1,2,0].  If you stare at it,
  // you'll see that inverse(enc.order)[i] == j means that dimension i is the
  // j'th most minor.  Therefore we can safely permute *this* by trans.order.
  //
  // Thus we have
  //
  //   outputEnc.order = inverse(inverse(inputEnc.order) * trans.order)
  //                   = inverse(trans.order) * inputEnc.order.
  //
  LogicalResult inferTransOpEncoding(Attribute operandEncoding,
                                     ArrayRef<int32_t> order, // trans order
                                     Attribute &resultEncoding) const override {
    // Note: inferFooOpEncoding should not crash if given invalid inputs, which
    // happens when someone creates invalid IR.  If we return failure() on
    // error, then MLIR will generate a helpful error message.

    auto invOrder = inversePermutation(order);
    SmallVector<unsigned> invOrderUnsigned(invOrder.begin(), invOrder.end());

    auto permuteCTALayout =
        [&](const CTALayoutAttr &layout) -> FailureOr<CTALayoutAttr> {
      auto n = order.size();
      if (layout.getCTAsPerCGA().size() != n ||
          layout.getCTASplitNum().size() != n ||
          layout.getCTAOrder().size() != n) {
        return failure();
      }

      return CTALayoutAttr::get(
          getDialect()->getContext(),
          applyPermutation(layout.getCTAsPerCGA(), order),
          applyPermutation(layout.getCTASplitNum(), order),
          applyPermutation(invOrderUnsigned, layout.getCTAOrder()));
    };

    if (auto enc = mlir::dyn_cast<SharedEncodingAttr>(operandEncoding)) {
      if (enc.getOrder().size() != order.size()) {
        return failure();
      }
      FailureOr<CTALayoutAttr> ctaLayout = permuteCTALayout(enc.getCTALayout());
      if (failed(ctaLayout)) {
        return failure();
      }
      resultEncoding = SharedEncodingAttr::get(
          getDialect()->getContext(), enc.getVec(), enc.getPerPhase(),
          enc.getMaxPhase(), applyPermutation(invOrderUnsigned, enc.getOrder()),
          *ctaLayout, enc.getHasLeadingOffset());
      return success();
    }

    if (auto enc = mlir::dyn_cast<BlockedEncodingAttr>(operandEncoding)) {
      auto n = order.size();
      if (enc.getSizePerThread().size() != n ||
          enc.getThreadsPerWarp().size() != n ||
          enc.getWarpsPerCTA().size() != n || enc.getOrder().size() != n) {
        return failure();
      }
      FailureOr<CTALayoutAttr> ctaLayout = permuteCTALayout(enc.getCTALayout());
      if (failed(ctaLayout)) {
        return failure();
      }
      resultEncoding = BlockedEncodingAttr::get(
          getDialect()->getContext(),
          applyPermutation(enc.getSizePerThread(), order),
          applyPermutation(enc.getThreadsPerWarp(), order),
          applyPermutation(enc.getWarpsPerCTA(), order),
          applyPermutation(invOrderUnsigned, enc.getOrder()), *ctaLayout);
      return success();
    }

    return failure(); // unhandled encoding
  }

  LogicalResult
  inferExpandDimsOpEncoding(Attribute operandEncoding, unsigned axis,
                            Attribute &resultEncoding,
                            std::optional<Location> location) const override {
    auto sliceEncoding = mlir::dyn_cast<SliceEncodingAttr>(operandEncoding);
    if (!sliceEncoding)
      return emitOptionalError(
          location, "ExpandDimsOp operand encoding must be SliceEncodingAttr");
    if (sliceEncoding.getDim() != axis)
      return emitOptionalError(
          location, "Incompatible slice dimension for ExpandDimsOp operand");
    resultEncoding = sliceEncoding.getParent();
    return success();
  }

  LogicalResult
  inferDotOpEncoding(Attribute operandEncoding, unsigned opIdx,
                     Attribute retEncoding,
                     std::optional<Location> location) const override {
    auto mmaRetEncoding = mlir::dyn_cast<NvidiaMmaEncodingAttr>(retEncoding);
    if (mmaRetEncoding && mmaRetEncoding.isHopper()) {
      auto dotOpEnc = mlir::dyn_cast<DotOperandEncodingAttr>(operandEncoding);
      if (!mlir::isa<SharedEncodingAttr>(operandEncoding) &&
          !(opIdx == 0 && dotOpEnc && dotOpEnc.getOpIdx() == 0 &&
            mlir::isa<NvidiaMmaEncodingAttr>(dotOpEnc.getParent()))) {
        return emitOptionalError(
            location, "unexpected operand layout for NvidiaMmaEncodingAttr v3");
      }
    } else if (auto dotOpEnc =
                   mlir::dyn_cast<DotOperandEncodingAttr>(operandEncoding)) {
      if (opIdx != dotOpEnc.getOpIdx())
        return emitOptionalError(location, "Wrong opIdx");
      if (retEncoding != dotOpEnc.getParent())
        return emitOptionalError(location, "Incompatible parent encoding");
    } else
      return emitOptionalError(
          location, "Dot's a/b's encoding should be of DotOperandEncodingAttr");
    return success();
  }

  LogicalResult
  verifyDotOpEncodingCompatibility(Operation *op, Attribute operandEncodingA,
                                   Attribute operandEncodingB) const override {
    auto aEncoding =
        mlir::dyn_cast<triton::gpu::DotOperandEncodingAttr>(operandEncodingA);
    auto bEncoding =
        mlir::dyn_cast<triton::gpu::DotOperandEncodingAttr>(operandEncodingB);
    if (!aEncoding && !bEncoding)
      return mlir::success();
    auto mmaAEncoding =
        mlir::dyn_cast_or_null<NvidiaMmaEncodingAttr>(aEncoding.getParent());
    if (mmaAEncoding && mmaAEncoding.isHopper())
      return success();
    // Verify that the encodings are valid.
    if (!aEncoding || !bEncoding)
      return op->emitError("mismatching encoding between A and B operands");
    if (aEncoding.getKWidth() != bEncoding.getKWidth())
      return op->emitError("mismatching kWidth between A and B operands");
    return success();
  }

  // Given a src shape + encoding and a dst shape, our goal is to compute a dst
  // encoding that makes the reshape a "nop".  That is, if GPU thread [x,y,z]
  // contains elements [a,b,c,d] before the reshape, it contains those same
  // elements after the reshape, they're just "renamed".
  //
  // A dst encoding that satisfies this property does not exist for all inputs.
  // Here are some positive and negative examples.
  //
  //   - NOT OK: 4x4 order=[0,1] -> 16.  Reshape merges elements so
  //     dim 1 is the fastest-changing in the dst, but the src has the opposite
  //     order.
  //   - OK: 2x2x32 order=[1,0,2] -> 4x32.  We choose dst order [0,1].
  //     What's important is that the 2x2 dimensions appear in major-to-minor
  //     order.
  //   - NOT OK: 32x32 sizePerThread=[2,2] -> 1024.  Thread 0 in the src
  //     contains elements [(0,0), (0,1), (1,0), and (1,1)].  We cannot express
  //     this with an encoding based on the dst shape.
  //   - OK: 32x4 sizePerThread=[4,4] -> 128.  dst with sizePerThread=[16] will
  //     contain the same elements as before.
  //
  // Users of this function require that it is symmetrical: if
  // (srcShape,srcEnc,dstShape) => dstEnc, then (dstShape,dstEnc,srcShape) =>
  // srcEnc.
  LogicalResult
  inferReshapeOpNoReorderEncoding(ArrayRef<int64_t> srcShape, Attribute srcEnc,
                                  ArrayRef<int64_t> dstShape, Attribute &dstEnc,
                                  std::optional<Location> loc) const override {
    auto src = mlir::dyn_cast<BlockedEncodingAttr>(srcEnc);
    if (!src) {
      return emitOptionalError(
          loc, "Non-reordering reshape only supports BlockedEncoding");
    }

    // Nop reshape; we can always infer an encoding.
    if (srcShape == dstShape) {
      dstEnc = srcEnc;
      return success();
    }

    // default -> default encoding is always a nop.
    auto context = srcEnc.getContext();
    int32_t numWarps = product(src.getWarpsPerCTA());
    int32_t threadsPerWarp = product(src.getThreadsPerWarp());
    int32_t numCTAs = product(src.getCTALayout().getCTAsPerCGA());
    if (srcEnc == getDefaultBlockedEncoding(context, srcShape, numWarps,
                                            threadsPerWarp, numCTAs)) {
      dstEnc = getDefaultBlockedEncoding(context, dstShape, numWarps,
                                         threadsPerWarp, numCTAs);
      return success();
    }

    // Feature flag to disable this routine while it's relatively new.
    // TODO(jlebar): Remove this once we're confident in the code.
    if (triton::tools::getBoolEnv(
            "TRITON_DISABLE_RESHAPE_ENCODING_INFERENCE")) {
      return failure();
    }

    // Cowardly refuse to handle encodings with multiple CTAs.  CTAsPerCGA
    // should be like the other fields in blocked encoding, but I'm not sure how
    // to handle CTASplitNum.
    if (!all_of(src.getCTAsPerCGA(), [](int32_t x) { return x == 1; }) ||
        !all_of(src.getCTASplitNum(), [](int32_t x) { return x == 1; })) {
      return emitOptionalError(
          loc, "Non-reordering reshape does not currently support multi-CTA "
               "layouts other than the default layout.");
    }

    // Cowardly refuse to handle encodings where shape[dim] is not divisible by
    // sizePerThread[dim], threadsPerWarp[dim], and warpsPerCTA[dim].  (We make
    // an exception if the block is larger than the shape.)
    auto checkDivisibility = [&](StringRef name, ArrayRef<unsigned> subblock) {
      for (int dim = 0; dim < srcShape.size(); dim++) {
        if (srcShape[dim] >= subblock[dim] &&
            srcShape[dim] % subblock[dim] != 0) {
          return emitOptionalError(loc,
                                   "Can't do a non-reordering reshape because "
                                   "the size of dimension ",
                                   dim, " (", srcShape[dim], ")",
                                   " is not divisible by ", name, "[", dim, "]",
                                   " = ", subblock[dim]);
        }
      }
      return success();
    };
    if (!succeeded(
            checkDivisibility("sizePerThread", src.getSizePerThread())) ||
        !succeeded(
            checkDivisibility("threadsPerWarp", src.getThreadsPerWarp())) ||
        !succeeded(checkDivisibility("warpsPerCTA", src.getWarpsPerCTA()))) {
      return failure();
    }

    SmallVector<std::pair<SmallVector<int64_t>, SmallVector<int64_t>>> decomp =
        getReshapeDecomposition(srcShape, dstShape);

    // enc.order[i] == j means that dimension j is the enc.order[i]'th most
    // minor. But what we usually want is the inverse: inverse(enc.order)[i] = j
    // means that dimension i is the j'th most minor (larger means more major).
    auto srcInvOrder = inversePermutation(src.getOrder());

    // If src dims [a,b,c] are to be merged, then they must be consecutive in
    // physical order, with `a` being the most major.
    for (const auto &[srcDims, dstDims] : decomp) {
      if (!isConsecutive(to_vector(reverse(gather(srcInvOrder, srcDims))))) {
        return emitOptionalError(loc,
                                 "Cannot do a non-reordering reshape given "
                                 "this src encoding order.  Dimensions [",
                                 join(srcDims),
                                 "] must be physically consecutive.");
      }
    }

    // If src dims [a,b,c] are to be merged, then `c` must fill up sizePerThread
    // / threadsPerWarp / blocksPerCTA before `b` can have any non-1 values.
    // Examples:
    //
    //  - NOT OK: shape=[4,4,4], sizePerThread=[1,2,2].
    //    The total sizePerThread for dim 2 is 2, which is less than dim 2's
    //    size of 4.  Therefore dim 1 cannot have non-1 sizePerThread.
    //
    //  - OK: shape=[4,4,4], sizePerThread=[1,2,4].
    //    Dim 2's sizePerThread covers its whole size, so dim 1 is allowed to
    //    have non-1 sizePerThread.
    //
    //  - NOT OK: shape=[4,4,4], sizePerThread=[2,1,4].
    //    Dim 1's sizePerThread does not cover its whole size, so dim 0 is not
    //    allowed to have non-1 sizePerThread.
    //
    //  - NOT OK: shape=[4,4,4], sizePerThread=[1,1,2],
    //            threadsPerWarp=[1,2,1].
    //    Dim 2 has 2 elems per thread and 1 thread per warp.  2*1 is less than
    //    dim 2's size.  Therefore dim 1 must have threadsPerWarp=1.
    //
    // In addition, the encoding's block can be larger than the shape, but only
    // in the most-major dimension of each decomposed chunk, and only after
    // we've "used up" the more minor dims.  Examples:
    //
    //  - OK: shape=[4,4,4], sizePerThread=[1,2,4], threadsPerWarp=[16,2,1],
    //        warpsPerCTA=[4,1,1].
    //    The whole size of dims 0 and 1 are covered by sizePerThread *
    //    threadsPerWarp.  Therefore dim 2 is allowed to have threadsPerWarp and
    //    warpsPerCTA larger than its size.
    for (const auto &[srcDims, dstDims] : decomp) {
      auto shapeRemaining = gather(srcShape, srcDims);
      auto checkSubblock = [&, srcDims = srcDims](ArrayRef<unsigned> subblock) {
        // Iterate minor-to-major (i==0 is most major).
        for (int i = srcDims.size() - 1; i >= 0; i--) {
          int dim = srcDims[i];
          if (subblock[dim] == 1) {
            continue;
          }

          // Check that more-minor dims all have 1 in shapeRemaining.
          for (int j = i + 1; j < srcDims.size(); j++) {
            if (shapeRemaining[j] != 1) {
              return emitOptionalError(
                  loc,
                  "Invalid src encoding for non-reordering reshape.  Must use "
                  "up sizePerThread / threadsPerWarp / warpsPerCTA for "
                  "more-minor dimensions before more major-dims can use them.");
            }
          }

          if (shapeRemaining[i] >= subblock[dim]) {
            assert(shapeRemaining[i] % subblock[dim] == 0); // checked earlier
            shapeRemaining[i] /= subblock[dim];
          } else {
            shapeRemaining[i] = 0;
          }

          // Is the block larger than the shape in this dimension?  This is OK
          // only if we're the most-major dimension of the chunk and in all
          // future chunks, only this most-major dim has a non-1 size.
          if (shapeRemaining[i] == 0 && i != 0) {
            return emitOptionalError(
                loc,
                "Invalid src encoding for non-reordering reshape.  Block "
                "size in dimension ",
                dim,
                " is larger than the shape that dimension, but this is only "
                "allowed for the most-major dimension of a reshape chunk");
          }
        }
        return success();
      };
      if (!succeeded(checkSubblock(src.getSizePerThread())) ||
          !succeeded(checkSubblock(src.getThreadsPerWarp())) ||
          !succeeded(checkSubblock(src.getWarpsPerCTA()))) {
        return failure();
      }
    }

    // Given e.g. src.getSizePerThread(), computeSubblockSize computes e.g.
    // dst.getSizePerThread().  This should be called for each of sizePerThread,
    // threadsPerWarp, and warpsPerCTA, in that order.
    SmallVector<int64_t> dstShapeRemaining(dstShape);
    auto computeSubblockSize = [&](ArrayRef<unsigned> srcSubblock,
                                   SmallVector<unsigned> &dstSubblock,
                                   StringRef fieldName) -> LogicalResult {
      // The dst subblock is "filled up" greedily starting with the most minor
      // dim.  When we're done, we are left with a smaller shape, of size
      // dstShape / dstSubblock, which we store in dstShapeRemaining and use for
      // the next call to computeSubblockSize.
      dstSubblock.resize(dstShape.size());
      for (const auto &[srcDims, dstDims] : decomp) {
        int64_t subblockRemaining = product(gather(srcSubblock, srcDims));
        for (int i = dstDims.size() - 1; i >= 0; i--) {
          auto &val = dstSubblock[dstDims[i]];
          auto &shapeRemaining = dstShapeRemaining[dstDims[i]];
          val = std::min(subblockRemaining, shapeRemaining);

          assert(shapeRemaining % val == 0); // Checked earlier.
          subblockRemaining /= val;
          shapeRemaining /= val;
        }

        // If there are any elems remaining in the subblock, it must be because
        // the block is larger than the shape.  This excess goes into the
        // most-major dim of the subblock.
        dstSubblock[dstDims[0]] *= subblockRemaining;
      }
      return success();
    };

    SmallVector<unsigned> dstSizePerThread;
    SmallVector<unsigned> dstThreadsPerWarp;
    SmallVector<unsigned> dstWarpsPerCTA;
    if (!succeeded(computeSubblockSize(src.getSizePerThread(), dstSizePerThread,
                                       "sizePerThread")) ||
        !succeeded(computeSubblockSize(src.getThreadsPerWarp(),
                                       dstThreadsPerWarp, "threadsPerWarp")) ||
        !succeeded(computeSubblockSize(src.getWarpsPerCTA(), dstWarpsPerCTA,
                                       "warpsPerCTA"))) {
      return failure();
    }

    // Since we know that each set of srcDims is consecutive, we can
    // meaningfully sort decomp by the physical order of the src dimensions,
    // major-to-minor.  This will also be the order of the dst dimensions.
    llvm::sort(decomp, [&](const auto &a, const auto &b) {
      const auto &[srcDimsA, dstDimsA] = a;
      const auto &[srcDimsB, dstDimsB] = b;
      return srcInvOrder[srcDimsA.front()] < srcInvOrder[srcDimsB.front()];
    });

    // Compute the dst order.  Make the dimensions appear in the same order as
    // their corresponding src dimensions.
    SmallVector<unsigned> dstInvOrder(dstShape.size());
    int i = 0;
    for (const auto &[srcDims, dstDims] : decomp) {
      for (auto dim : reverse(dstDims)) {
        dstInvOrder[dim] = i++;
      }
    }
    auto dstOrder = inversePermutation(dstInvOrder);

    // CTALayout can be all 1's because we bailed on multi-CTA layouts above.
    auto CTALayout = CTALayoutAttr::get(
        src.getContext(),
        /*CTAsPerCGA=*/SmallVector<unsigned>(dstShape.size(), 1),
        /*CTASplitNum=*/SmallVector<unsigned>(dstShape.size(), 1),
        /*CTAOrder=*/llvm::to_vector(llvm::seq<unsigned>(dstShape.size())));

    dstEnc = BlockedEncodingAttr::get(src.getContext(), dstSizePerThread,
                                      dstThreadsPerWarp, dstWarpsPerCTA,
                                      dstOrder, CTALayout);

    return success();
  }

  LogicalResult
  inferJoinOpEncoding(Attribute srcEnc, Attribute &dstEnc,
                      std::optional<Location> loc) const override {
    auto enc = mlir::dyn_cast<BlockedEncodingAttr>(srcEnc);
    if (!enc) {
      return emitOptionalError(loc,
                               "JoinOp can only operate on BlockedEncoding");
    }

    // JoinOp takes two tensors of shape AxBxC and generates a tensor of shape
    // AxBxCx2.  The encoding is the same as the input, but with 2 elems per
    // thread in the new dimension.  The new dimension is most-minor.
    auto append = [](ArrayRef<unsigned> vals, int val) {
      SmallVector<unsigned> ret(vals);
      ret.push_back(val);
      return ret;
    };
    auto appendMinorDim = [](ArrayRef<unsigned> order) {
      SmallVector<unsigned> ret(order);
      ret.insert(ret.begin(), ret.size());
      return ret;
    };
    dstEnc = BlockedEncodingAttr::get(
        enc.getContext(),                    //
        append(enc.getSizePerThread(), 2),   //
        append(enc.getThreadsPerWarp(), 1),  //
        append(enc.getWarpsPerCTA(), 1),     //
        appendMinorDim(enc.getOrder()),      //
        CTALayoutAttr::get(enc.getContext(), //
                           append(enc.getCTAsPerCGA(), 1),
                           append(enc.getCTASplitNum(), 1),
                           appendMinorDim(enc.getCTAOrder())));
    return success();
  }

  LogicalResult
  inferSplitOpEncoding(Attribute srcEnc, Attribute &dstEnc,
                       std::optional<Location> loc) const override {
    auto enc = mlir::dyn_cast<BlockedEncodingAttr>(srcEnc);
    if (!enc) {
      return emitOptionalError(loc,
                               "SplitOp can only operate on BlockedEncoding");
    }

    // SplitOp takes a tensor of shape AxBxCx2 and generates two tensors of
    // shape AxBxC.  The input must have 2 elements per thread in the last
    // dimension, which must be most-minor.  The result encoding is the same as
    // the input, but with the last dimension removed.
    if (enc.getSizePerThread().back() != 2) {
      return emitOptionalError(loc,
                               "SplitOp requires 2 elements per thread in the "
                               "last dimension of the input");
    }
    if (enc.getThreadsPerWarp().back() != 1 ||
        enc.getWarpsPerCTA().back() != 1 || enc.getCTAsPerCGA().back() != 1) {
      return emitOptionalError(
          loc, "SplitOp requires threadsPerWarp, warpsPerCTA, "
               "and CTAsPerCGA = 1 for the last dimension of the input");
    }
    if (enc.getCTALayout().getCTAsPerCGA().back() != 1) {
      return emitOptionalError(
          loc,
          "SplitOp requires the last dimension to be most-minor in CTAOrder");
    }
    SmallVector<unsigned> newOrder(enc.getOrder());
    int splitDim = newOrder.size() - 1;
    // Remove splitDim from order.
    newOrder.erase(std::remove(newOrder.begin(), newOrder.end(), splitDim),
                   newOrder.end());
    dstEnc = BlockedEncodingAttr::get(
        enc.getContext(), //
        ArrayRef(enc.getSizePerThread()).drop_back(1),
        ArrayRef(enc.getThreadsPerWarp()).drop_back(1),
        ArrayRef(enc.getWarpsPerCTA()).drop_back(1), ArrayRef(newOrder),
        CTALayoutAttr::get(enc.getContext(), //
                           ArrayRef(enc.getCTAsPerCGA()).drop_back(1),
                           ArrayRef(enc.getCTASplitNum()).drop_back(1),
                           ArrayRef(enc.getCTAOrder()).drop_front(1)));
    return success();
  }
};

//===----------------------------------------------------------------------===//
// Canonicalizer
//===----------------------------------------------------------------------===//

// reshape(cvt) -> reshape
struct CanonicalizeConvertFromReshape
    : public mlir::OpRewritePattern<triton::ReshapeOp> {
  using OpRewritePattern::OpRewritePattern;

  mlir::LogicalResult
  matchAndRewrite(triton::ReshapeOp op,
                  PatternRewriter &rewriter) const override {
    auto convert = op.getSrc().getDefiningOp<ConvertLayoutOp>();
    if (!convert)
      return failure();
    if (isExpensiveView(convert.getSrc().getType(), op.getType()))
      return failure();
    if (!op.getAllowReorder() || op.getEfficientLayout())
      return failure();

    rewriter.replaceOpWithNewOp<triton::ReshapeOp>(
        op, op.getType(), convert.getSrc(), op.getAllowReorder());
    return mlir::success();
  }
};

// histogram(cvt) -> histogram
struct CanonicalizeConvertFromHistogram
    : public mlir::OpRewritePattern<triton::HistogramOp> {
  using OpRewritePattern::OpRewritePattern;

  mlir::LogicalResult
  matchAndRewrite(triton::HistogramOp op,
                  PatternRewriter &rewriter) const override {
    auto convert = op.getSrc().getDefiningOp<ConvertLayoutOp>();
    if (!convert)
      return failure();
    rewriter.replaceOpWithNewOp<triton::HistogramOp>(
        op, op->getResult(0).getType(), convert.getSrc());
    return mlir::success();
  }
};

// alloc(cvt) -> alloc
struct CanonicalizeConvertFromAlloc
    : public mlir::OpRewritePattern<triton::gpu::LocalAllocOp> {
  using OpRewritePattern::OpRewritePattern;

  mlir::LogicalResult
  matchAndRewrite(triton::gpu::LocalAllocOp op,
                  PatternRewriter &rewriter) const override {
    if (!op.getSrc())
      return failure();
    auto convert = op.getSrc().getDefiningOp<ConvertLayoutOp>();
    if (!convert)
      return failure();
    rewriter.replaceOpWithNewOp<triton::gpu::LocalAllocOp>(
        op, op->getResult(0).getType(), convert.getSrc());
    return mlir::success();
  }
};

// local_store(cvt) -> local_store
struct CanonicalizeConvertFromLocalStore
    : public mlir::OpRewritePattern<triton::gpu::LocalStoreOp> {
  using OpRewritePattern::OpRewritePattern;

  mlir::LogicalResult
  matchAndRewrite(triton::gpu::LocalStoreOp op,
                  PatternRewriter &rewriter) const override {
    auto convert = op.getSrc().getDefiningOp<ConvertLayoutOp>();
    if (!convert)
      return failure();
    rewriter.replaceOpWithNewOp<triton::gpu::LocalStoreOp>(op, convert.getSrc(),
                                                           op.getDst());
    return mlir::success();
  }
};

struct CanonicalizeConvertFromSplit
    : public mlir::OpRewritePattern<triton::SplitOp> {
  using OpRewritePattern::OpRewritePattern;

  mlir::LogicalResult
  matchAndRewrite(triton::SplitOp op,
                  PatternRewriter &rewriter) const override {
    auto convert = op.getSrc().getDefiningOp<ConvertLayoutOp>();
    if (!convert)
      return failure();
    auto srcEncoding = convert.getSrc().getType().getEncoding();
    // Multiple source layout can give the same output layout, if the source
    // layout of the convert gives the same destination layout we can skip the
    // convert.
    auto dstEncoding = inferDstEncoding(op, srcEncoding);
    if (dstEncoding != op.getOutLHS().getType().getEncoding())
      return failure();
    rewriter.replaceOpWithNewOp<triton::SplitOp>(op, convert.getSrc());
    return mlir::success();
  }
};

struct CanonicalizeConvertFromConvert
    : public OpRewritePattern<ConvertLayoutOp> {
  using OpRewritePattern::OpRewritePattern;

  mlir::LogicalResult
  matchAndRewrite(ConvertLayoutOp op,
                  PatternRewriter &rewriter) const override {
    // Convert to the same layout is redundant.
    if (op->getResultTypes() == op->getOperandTypes()) {
      rewriter.replaceOp(op, op->getOperands());
      return success();
    }

    // We don't handle conversions to DotOperandEncodingAttr.  This is a
    // heuristic to accommodate fused attention.
    auto srcType = op.getSrc().getType();
    auto dstType = op.getType();
    if (mlir::isa<DotOperandEncodingAttr>(dstType.getEncoding()) &&
        (mlir::isa<NvidiaMmaEncodingAttr>(srcType.getEncoding()) ||
         mlir::isa<intel::DpasEncodingAttr>(srcType.getEncoding())))
      return failure();

    // for hopper MMAv3
    if (mlir::isa<SharedEncodingAttr>(dstType.getEncoding()) &&
        mlir::isa<NvidiaMmaEncodingAttr>(srcType.getEncoding()) &&
        llvm::any_of(op.getResult().getUsers(), [](Operation *dot) {
          return dot->hasTrait<OpTrait::DotLike>();
        })) {
      return failure();
    }

    Operation *arg = op.getSrc().getDefiningOp();
    if (!arg)
      return failure();

    // cvt(reshape) -> reshape
    if (auto reshape = dyn_cast<ReshapeOp>(arg)) {
      if (!reshape.getAllowReorder() || reshape.getEfficientLayout() ||
          isExpensiveView(reshape.getSrc().getType(), op.getType()))
        return failure();

      // In TritonGPUToLLVM phase, ViewOp is converted to unpacking and packing
      // operations, which requires the element type to match between unpacking
      // and packing. However, part of values with dot operand encoding will be
      // packed/unpacked as i32 elements instead of the underlying element type.
      // To avoid errors, skip this folding when either the operand or result
      // of view has a dot operand encoding.
      if (hasDotOperandEncoding(op->getOperand(0)) ||
          hasDotOperandEncoding(op->getResult(0)))
        return failure();

      rewriter.replaceOpWithNewOp<ReshapeOp>(op, op->getResult(0).getType(),
                                             reshape.getResult(),
                                             reshape.getAllowReorder());
      return success();
    }

    // cvt(histogram) -> histogram
    if (auto histogram = dyn_cast<HistogramOp>(arg)) {
      // For histogram ops the input and output layouts are independent, so we
      // can always fold convert into the histogram op.
      rewriter.replaceOpWithNewOp<HistogramOp>(op, op->getResult(0).getType(),
                                               histogram.getSrc());
      return success();
    }

    // cvt(local_load) -> local_load.
    if (auto sharedLoad = dyn_cast<LocalLoadOp>(arg)) {
      // Shared_load can load to any layout so we can always fold convert into
      // it.
      // We insert at the point of the original op as there could be ops with
      // memory side-effects between the LocalLoad op and the ConvertLayout op
      rewriter.setInsertionPoint(arg);
      rewriter.replaceOpWithNewOp<LocalLoadOp>(op, op->getResult(0).getType(),
                                               sharedLoad.getSrc());

      return success();
    }

    // cvt(cat) -> cat
    if (auto cat = dyn_cast<CatOp>(arg)) {
      if (isExpensiveCat(cat, op.getType().getEncoding()))
        return failure();

      rewriter.replaceOpWithNewOp<CatOp>(op, op->getResult(0).getType(),
                                         cat.getOperands());
      return success();
    }

    // cvt(cvt(x, type1), type2) -> cvt(x, type2)
    if (auto cvt = dyn_cast<ConvertLayoutOp>(arg)) {
      auto srcType = op.getSrc().getType();
      rewriter.replaceOpWithNewOp<triton::gpu::ConvertLayoutOp>(
          op, op->getResultTypes().front(), cvt.getSrc());
      return success();
    }

    // cvt(type1, splat(type2, x)) -> splat(type1, x)
    if (auto splat = dyn_cast<triton::SplatOp>(arg)) {
      rewriter.replaceOpWithNewOp<triton::SplatOp>(op, op->getResultTypes(),
                                                   splat.getSrc());
      return success();
    }

    // cvt(type1, make_range(type2, x)) -> make_range(type1, x)
    if (auto range = dyn_cast<MakeRangeOp>(arg)) {
      rewriter.replaceOpWithNewOp<MakeRangeOp>(
          op, op->getResultTypes(), range.getStart(), range.getEnd());
      return success();
    }

    // cvt(type, constant) -> constant
    if (auto cst = llvm::dyn_cast<arith::ConstantOp>(arg))
      if (auto ret = dyn_cast<SplatElementsAttr>(cst.getValue())) {
        auto ty = cast<ShapedType>(op->getResultTypes().front());
        auto newRet =
            SplatElementsAttr::get(ty, ret.getSplatValue<Attribute>());
        rewriter.replaceOpWithNewOp<arith::ConstantOp>(op, newRet);
        return success();
      }
    return failure();
  }
};

void ConvertLayoutOp::getCanonicalizationPatterns(RewritePatternSet &patterns,
                                                  MLIRContext *context) {
  patterns.add<CanonicalizeConvertFromConvert>(context);
  patterns.add<CanonicalizeConvertFromReshape>(context);
  patterns.add<CanonicalizeConvertFromHistogram>(context);
  patterns.add<CanonicalizeConvertFromAlloc>(context);
  patterns.add<CanonicalizeConvertFromLocalStore>(context);
  patterns.add<CanonicalizeConvertFromSplit>(context);
}

// LocalAllocOp
void LocalAllocOp::getEffects(
    SmallVectorImpl<SideEffects::EffectInstance<MemoryEffects::Effect>>
        &effects) {
  Operation *op = getOperation();
  // If allocation is immutable, mark it as no side effect allow things like
  // CSE, DCE to work in early compiler passes.
  // After the memory offset is computed, we attach the true side effect to the
  // op.
  if (!getType().getMutableMemory() && !op->hasAttr("allocation.offset"))
    return;
  effects.emplace_back(MemoryEffects::Allocate::get(),
                       mlir::triton::gpu::SharedMemory::get());
  if (getSrc())
    effects.emplace_back(MemoryEffects::Write::get(),
                         getOperation()->getOpResult(0),
                         mlir::triton::gpu::SharedMemory::get());
}

OpFoldResult LocalAllocOp::fold(FoldAdaptor adaptor) {
  if (getType().getMutableMemory())
    return {};
  auto src = getSrc();
  if (!src)
    return {};
  auto localLoadOp = src.getDefiningOp<LocalLoadOp>();
  if (!localLoadOp)
    return {};
  auto loadSrc = localLoadOp.getSrc();
  if (loadSrc.getType() != getType())
    return {};
  return loadSrc;
}

LogicalResult LocalAllocOp::verify() {
  if (!getSrc()) {
    if (!getType().getMutableMemory())
      return emitError("uninitialized alloc must have a mutable memdesc type");
    return success();
  }
  auto srcTy = getSrc().getType();
  auto dstTy = getType();

  if (srcTy.getElementType() != dstTy.getElementType()) {
    return emitError("result element type must match desc element type");
  }
  return success();
}

// LocalLoadOp
void LocalLoadOp::getEffects(
    SmallVectorImpl<SideEffects::EffectInstance<MemoryEffects::Effect>>
        &effects) {
  effects.emplace_back(MemoryEffects::Read::get(), &getSrcMutable(),
                       mlir::triton::gpu::SharedMemory::get());
}

// LocalStoreOp
LogicalResult LocalStoreOp::verify() {
  if (!getDst().getType().getMutableMemory())
    return emitOpError("Cannot store into immutable memory");
  return success();
}

void LocalStoreOp::getEffects(
    SmallVectorImpl<SideEffects::EffectInstance<MemoryEffects::Effect>>
        &effects) {
  effects.emplace_back(MemoryEffects::Write::get(), &getDstMutable(),
                       mlir::triton::gpu::SharedMemory::get());
}

// AsyncCopyGlobalToLocalOp
LogicalResult AsyncCopyGlobalToLocalOp::verify() {
  if (!getResult().getType().getMutableMemory())
    return emitOpError("Cannot store into immutable memory");
  return success();
}

void AsyncCopyGlobalToLocalOp::getEffects(
    SmallVectorImpl<SideEffects::EffectInstance<MemoryEffects::Effect>>
        &effects) {
  effects.emplace_back(MemoryEffects::Read::get(), &getSrcMutable(),
                       mlir::triton::GlobalMemory::get());
  effects.emplace_back(MemoryEffects::Write::get(), &getResultMutable(),
                       mlir::triton::gpu::SharedMemory::get());
}

LogicalResult MemDescSubviewOp::verify() {
  auto srcTy = getSrc().getType();
  auto dstTy = getType();

  if (srcTy.getElementType() != dstTy.getElementType()) {
    return emitError("result element type must match desc element type");
  }
  if (getOffsets().size() != srcTy.getRank()) {
    return emitError("offsets must have the same rank as input");
  }
  if (srcTy.getRank() < dstTy.getRank()) {
    return emitError("result rank must be less than or equal to input rank");
  }
  auto rankDiff = srcTy.getRank() - dstTy.getRank();
  for (int i = 0; i < dstTy.getRank(); i++) {
    if (dstTy.getDimSize(i) > srcTy.getDimSize(i + rankDiff)) {
      return emitError(
                 "result shape cannot be larger than input shape at dimension ")
             << i;
    }
  }

  auto srcEnc = srcTy.getEncoding();
  auto dstEnc = dstTy.getEncoding();
  if (!!srcEnc != !!dstEnc) {
    return emitError("src and result must both have or not have an encoding");
  }

  if (!isa<SharedEncodingAttr>(srcEnc)) {
    return emitError("src encoding must be SharedEncodingAttr");
  }
  if (!isa<SharedEncodingAttr>(dstEnc)) {
    return emitError("result encoding must be SharedEncodingAttr");
  }

  // TODO(jlebar): Currently we generate illegal encodings, so we can't add a
  // verifier for them.  In particular, we use the same encoding for the src and
  // dst of a subview op, when the subview removes a dimension.  That generates
  // an illegal shared encoding (because the size of `order` doesn't match the
  // rank of the tensor), but it's not checked anywhere, and we believe the
  // resulting code ultimately works.

  return success();
}

// -- LocalAllocOp --

int32_t LocalAllocOp::getAlignmentOrDefault() {
  auto align = getAlignment();
  if (align) {
    return *align;
  }

  auto ty = getType();
  auto shapePerCTA = triton::gpu::getShapePerCTA(ty);
  auto bytes =
      product<int64_t>(shapePerCTA) * (ty.getElementTypeBitWidth() / 8);

  // XXX(Keren): magic numbers 256 and 1024
  // Software swizzling calculates phase based on offset, while hardware
  // swizzling do that based on physical address. Thus only by setting the
  // alignment to 1024 can ensure the correctness.
  return bytes > 256 ? 1024 : 8;
}

//===----------------------------------------------------------------------===//
// Layout debug printing
//===----------------------------------------------------------------------===//

// Return N-D delinearized indices from a linear index.
static SmallVector<int64_t> delinearizeIndex(int64_t idx,
                                             ArrayRef<int64_t> shape) {
  SmallVector<int64_t> ret(shape.size());
  for (int i = shape.size() - 1; i >= 0; i--) {
    ret[i] = idx % shape[i];
    idx /= shape[i];
  }
  return ret;
}

// Returns how many padding characters are needed for the string representation
// of value to be the same as max.
static int numCharacterPadding(int value, int max) {
  return std::to_string(max).size() - std::to_string(value).size();
}

// return the string padded to have the same length as max.
static std::string paddedString(int value, int max) {
  int nbChar = numCharacterPadding(value, max);
  std::string str;
  for (int i = 0; i < nbChar; i++)
    str += " ";
  str += std::to_string(value);
  return str;
}

std::string getSharedLayoutStr(RankedTensorType tensorType,
                               bool useHWPointOfView) {
  auto layout = tensorType.getEncoding();
  if (!layout)
    return "";

  std::optional<LinearLayout> ll =
      triton::gpu::toLinearLayout(tensorType.getShape(), layout);
  if (!ll.has_value())
    llvm::report_fatal_error("Failed to convert layout to linear layout");

  StringAttr kOffset = StringAttr::get(tensorType.getContext(), "offset");
  StringAttr kBlock = StringAttr::get(tensorType.getContext(), "block");
  int64_t tensorSize = product(tensorType.getShape());
  unsigned numBlocks = getNumCTAs(layout);
  int32_t blockSize = tensorSize / numBlocks;

  // elementMapping is for the non-hw layout, offsetMapping for hw-layout
  std::vector<std::string> elementMapping(tensorSize);
  std::vector<std::string> offsetMapping;

  // Shared layouts are a mapping of (block, offset) --> (...)

  // We can just use a single int to index into elementMapping because
  // the 'swizzle' operation rearranges the indicies---and we want to keep it
  // that way
  int32_t idx = 0;
  // Enumerate all the offsets for each block
  for (int32_t block = 0; block < numBlocks; block++) {
    for (int32_t offset = 0; offset < blockSize; offset++) {
      SmallVector<std::pair<StringAttr, int32_t>> inputs = {
          {kBlock, block},
          {kOffset, offset},
      };

      SmallVector<std::pair<StringAttr, int32_t>> outputs = ll->apply(inputs);

      std::string sharedInfo = "(";
      std::string &value = elementMapping[idx];

      if (!value.empty())
        value += "|";

      value += "(";
      // We can build up both strings (for hw/non-hw layouts) concurrently
      for (int i = 0; i < outputs.size(); i++) {
        // Based on the formatting from LinearLayout::toString, the format for
        // the hw layout is slightly different. HW layouts use "," vs ":".
        if (i > 0) {
          sharedInfo += ",";
          value += ":";
        }
        auto index = paddedString(outputs[i].second, tensorType.getDimSize(i));
        sharedInfo += index;
        value += index;
      }
      value += ")";
      sharedInfo += ")";

      offsetMapping.push_back(sharedInfo);

      idx++;
    }
  }

  std::string layoutStr;

  if (!useHWPointOfView) {
    int rank = tensorType.getRank();
    bool newLine = true;
    for (int i = 0; i < tensorSize; i++) {
      auto indices = delinearizeIndex(i, tensorType.getShape());
      int numOpenBracket = 0;
      for (int j = rank - 1; j >= 0; j--) {
        if (indices[j] % tensorType.getDimSize(j) != 0)
          break;
        layoutStr += "[";
        numOpenBracket++;
      }
      if (newLine) {
        for (int j = 0; j < rank - numOpenBracket; j++)
          layoutStr += " ";
        newLine = false;
      }

      layoutStr += elementMapping[i];
      auto nextIndices = delinearizeIndex(i + 1, tensorType.getShape());
      for (int j = rank - 1; j >= 0; j--) {
        if (nextIndices[j] % tensorType.getDimSize(j) != 0)
          break;
        layoutStr += "]";
      }
      if (nextIndices.back() % tensorType.getShape().back() == 0) {
        layoutStr += "\n";
        newLine = true;
      } else {
        layoutStr += ",";
      }
    }
  } else {
    // For the HW view here, print the (block, offset) --> (r,c) mapping
    uint32_t idx = 0;
    for (int32_t block = 0; block < numBlocks; block++) {
      layoutStr += "Block: " + std::to_string(block) + ":\n";
      for (int32_t offset = 0; offset < (tensorSize / numBlocks); offset++) {
        layoutStr += "Offset: " + std::to_string(offset) + " -> ";
        layoutStr += offsetMapping[idx];
        layoutStr += "\n";
        idx++;
      }
    }
  }

  return layoutStr;
}

std::string getDistributedLayoutStr(RankedTensorType tensorType,
                                    bool useHWPointOfView) {
  auto layout = tensorType.getEncoding();
  if (!layout)
    return "";

  StringAttr kRegister = StringAttr::get(tensorType.getContext(), "register");
  StringAttr kLane = StringAttr::get(tensorType.getContext(), "lane");
  StringAttr kWarp = StringAttr::get(tensorType.getContext(), "warp");
  StringAttr kBlock = StringAttr::get(tensorType.getContext(), "block");

  std::optional<LinearLayout> ll =
      triton::gpu::toLinearLayout(tensorType.getShape(), layout);
  if (!ll.has_value())
    llvm::report_fatal_error("Failed to convert layout to linear layout");
  int64_t tensorSize = product(tensorType.getShape());
  std::vector<std::string> elementMapping(tensorSize);
  std::vector<std::string> threadMapping;
  unsigned threadsPerWarp = ll->getInDimSize(kLane);
  unsigned numWarpsPerCTA = ll->getInDimSize(kWarp);
  unsigned numBlocks = ll->getInDimSize(kBlock);
  int numElementsPerThreads = ll->getInDimSize(kRegister);
  for (int blockId = 0; blockId < numBlocks; ++blockId) {
    for (int warpId = 0; warpId < numWarpsPerCTA; warpId++) {
      for (int tid = 0; tid < threadsPerWarp; ++tid) {
        for (int idx = 0; idx < numElementsPerThreads; ++idx) {
          SmallVector<std::pair<StringAttr, int32_t>> inputs = {
              {kBlock, blockId},
              {kWarp, warpId},
              {kLane, tid},
              {kRegister, idx}};
          SmallVector<std::pair<StringAttr, int32_t>> outputs =
              ll->apply(inputs);
          int32_t linearizedIdx = 0;
          int stride = 1;
          for (int i = outputs.size() - 1; i >= 0; i--) {
            linearizedIdx += outputs[i].second * stride;
            stride *= tensorType.getDimSize(i);
          }
          std::string &value = elementMapping[linearizedIdx];
          if (!value.empty())
            value += "|";
          int padding = numCharacterPadding(blockId, numBlocks) +
                        numCharacterPadding(tid + warpId * threadsPerWarp,
                                            numWarpsPerCTA * threadsPerWarp) +
                        numCharacterPadding(idx, numElementsPerThreads);
          for (int i = 0; i < padding; i++)
            value += " ";
          if (numBlocks > 1)
            value += "B" + std::to_string(blockId) + ":";
          value += "T" + std::to_string(tid + warpId * threadsPerWarp) + ":" +
                   std::to_string(idx);
          // Now also compute the thread mapping.
          std::string threadInfo = "(";
          for (int i = 0; i < outputs.size(); i++) {
            if (i > 0)
              threadInfo += ",";
            threadInfo +=
                paddedString(outputs[i].second, tensorType.getDimSize(i));
          }
          threadInfo += ")";
          threadMapping.push_back(threadInfo);
        }
      }
    }
  }
  std::string layoutStr;
  if (!useHWPointOfView) {
    // Printing the threads containing each elements of the tensor.
    int rank = tensorType.getRank();
    bool newLine = true;
    for (int i = 0; i < tensorSize; i++) {
      auto indices = delinearizeIndex(i, tensorType.getShape());
      int numOpenBracket = 0;
      for (int j = rank - 1; j >= 0; j--) {
        if (indices[j] % tensorType.getDimSize(j) != 0)
          break;
        layoutStr += "[";
        numOpenBracket++;
      }
      if (newLine) {
        for (int j = 0; j < rank - numOpenBracket; j++)
          layoutStr += " ";
        newLine = false;
      }

      layoutStr += elementMapping[i];
      auto nextIndices = delinearizeIndex(i + 1, tensorType.getShape());
      for (int j = rank - 1; j >= 0; j--) {
        if (nextIndices[j] % tensorType.getDimSize(j) != 0)
          break;
        layoutStr += "]";
      }
      if (nextIndices.back() % tensorType.getShape().back() == 0) {
        layoutStr += "\n";
        newLine = true;
      } else {
        layoutStr += ", ";
      }
    }
  } else {
    // Printing the elements in each physical reg/warps/threads.
    for (int blockId = 0; blockId < numBlocks; blockId++) {
      if (numBlocks > 1)
        layoutStr += "Block" + std::to_string(blockId) + ":\n";
      for (int warpId = 0; warpId < numWarpsPerCTA; warpId++) {
        layoutStr += "Warp" + std::to_string(warpId) + ":\n";
        for (int idx = 0; idx < numElementsPerThreads; ++idx) {
          for (int tid = 0; tid < threadsPerWarp; ++tid) {
            int linearizedIdx =
                blockId * numWarpsPerCTA * threadsPerWarp *
                    numElementsPerThreads +
                warpId * threadsPerWarp * numElementsPerThreads +
                tid * numElementsPerThreads + idx;
            layoutStr += threadMapping[linearizedIdx];
            if (tid < threadsPerWarp - 1)
              layoutStr += ", ";
          }
          layoutStr += "\n";
        }
      }
    }
  }
  return layoutStr;
}

std::string mlir::triton::gpu::getLayoutStr(RankedTensorType tensorType,
                                            bool useHWPointOfView) {
  auto layout = tensorType.getEncoding();

  // tensorType is needed later on (e.g., getDimSize(j)), so we still have to
  // pass it as a param
  if (auto sharedLayout = mlir::dyn_cast<SharedEncodingAttr>(layout)) {
    return getSharedLayoutStr(tensorType, useHWPointOfView);
  } else if (auto distributedLayout =
                 mlir::dyn_cast<DistributedEncodingTrait>(layout)) {
    return getDistributedLayoutStr(tensorType, useHWPointOfView);
  }

  // else unimplemented, return error
  llvm::report_fatal_error("Unimplemented usage of getLayoutStr");
  return "";
}

void mlir::triton::gpu::dumpLayout(RankedTensorType tensorType) {
  llvm::errs() << getLayoutStr(tensorType, /*useHWPointOfView=*/false);
}

void mlir::triton::gpu::dumpHWLayout(RankedTensorType tensorType) {
  llvm::errs() << getLayoutStr(tensorType, /*useHWPointOfView=*/true);
}

void TritonGPUDialect::initialize() {
  registerTypes();

  addAttributes<
#define GET_ATTRDEF_LIST
#include "triton/Dialect/TritonGPU/IR/TritonGPUAttrDefs.cpp.inc"
      >();
  addOperations<
#define GET_OP_LIST
#include "triton/Dialect/TritonGPU/IR/Ops.cpp.inc"
#include "triton/Dialect/TritonGPU/IR/OpsEnums.cpp.inc"
      >();
  addInterfaces<TritonGPUOpAsmInterface>();
  addInterfaces<TritonGPUInferLayoutInterface>();
}

// verify TritonGPU ops
LogicalResult TritonGPUDialect::verifyOperationAttribute(Operation *op,
                                                         NamedAttribute attr) {
  // TODO: fill this.
  return success();
}<|MERGE_RESOLUTION|>--- conflicted
+++ resolved
@@ -2584,13 +2584,11 @@
     } else if (auto blockedAttr = mlir::dyn_cast<BlockedEncodingAttr>(attr)) {
       os << "blocked";
       return AliasResult::FinalAlias;
-<<<<<<< HEAD
+    } else if (auto linearAttr = mlir::dyn_cast<LinearEncodingAttr>(attr)) {
+      os << "linear";
+      return AliasResult::FinalAlias;
     } else if (auto warpAttr = mlir::dyn_cast<intel::WarpEncodingAttr>(attr)) {
       os << "warp";
-=======
-    } else if (auto linearAttr = mlir::dyn_cast<LinearEncodingAttr>(attr)) {
-      os << "linear";
->>>>>>> de1f346a
       return AliasResult::FinalAlias;
     } /* else if (auto sliceAttr = dyn_cast<SliceEncodingAttr>(attr)) {
       os << "slice";
