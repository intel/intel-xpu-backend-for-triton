#include "triton/Dialect/Triton/IR/Dialect.h"

#include <numeric>

#include "mlir/IR/DialectImplementation.h"
#include "mlir/IR/OpImplementation.h"
<<<<<<< HEAD

#include "intel/include/Dialect/TritonIntelGPU/IR/Dialect.h"

=======
#include "mlir/Support/LLVM.h"
>>>>>>> f184c1cc
#include "triton/Analysis/Utility.h"
#include "triton/Dialect/Triton/IR/Utility.h"
#include "triton/Dialect/TritonGPU/IR/Dialect.cpp.inc"
#include "triton/Dialect/TritonGPU/IR/Dialect.h"
#include "triton/Tools/Sys/GetEnv.hpp"

#include "llvm/ADT/TypeSwitch.h"

using namespace mlir;
using namespace mlir::triton;
using namespace mlir::triton::gpu;

// Utility
namespace mlir {
namespace triton {

static Type getI1SameShapeFromTensorOrTensorPtr(Type type) {
  auto i1Type = IntegerType::get(type.getContext(), 1);
  if (auto tensorType = dyn_cast<RankedTensorType>(type)) {
    return RankedTensorType::get(tensorType.getShape(), i1Type,
                                 tensorType.getEncoding());
  } else if (auto ptrType = dyn_cast<triton::PointerType>(type)) {
    Type pointeeType = ptrType.getPointeeType();
    if (auto tensorType = dyn_cast<RankedTensorType>(pointeeType)) {
      return RankedTensorType::get(tensorType.getShape(), i1Type,
                                   tensorType.getEncoding());
    }
  }
  return Type();
}

namespace gpu {

// TODO: Inheritance of layout attributes
// so that all distributed layouts implement
// these utilities

unsigned getTotalElemsPerThread(Attribute layout, ArrayRef<int64_t> shape,
                                Type eltTy) {
  if (auto tritonGPUAttr = mlir::dyn_cast<TritonGPU_AttrTrait>(layout)) {
    return tritonGPUAttr.getTotalElemsPerThread(shape, eltTy);
  } else {
    llvm::report_fatal_error("getTotalElemsPerThread not implemented");
    return 0;
  }
}

SmallVector<unsigned> getElemsPerThread(Attribute layout,
                                        ArrayRef<int64_t> shape, Type eltTy) {
  if (auto tritonGPUAttr = mlir::dyn_cast<TritonGPU_AttrTrait>(layout)) {
    return tritonGPUAttr.getElemsPerThread(shape, eltTy);
  } else {
    llvm::report_fatal_error("getElemsPerThread not implemented");
    return SmallVector<unsigned>();
  }
}

SmallVector<unsigned> getElemsPerThread(Type type) {
  if (type.isIntOrIndexOrFloat() || isa<triton::PointerType>(type))
    return SmallVector<unsigned>(1, 1);
  auto tensorType = cast<RankedTensorType>(type);
  return getElemsPerThread(tensorType.getEncoding(), tensorType.getShape(),
                           tensorType.getElementType());
}

unsigned getTotalElemsPerThread(Type type) {
  if (type.isIntOrIndexOrFloat() || isa<triton::PointerType>(type))
    return 1;
  auto tensorType = cast<RankedTensorType>(type);
  return getTotalElemsPerThread(tensorType.getEncoding(), tensorType.getShape(),
                                tensorType.getElementType());
}

SmallVector<unsigned> getThreadsPerWarp(Attribute layout) {
  if (auto distributedLayout = dyn_cast<DistributedEncodingTrait>(layout)) {
    return distributedLayout.getThreadsPerWarp();
  } else {
    llvm::report_fatal_error("getThreadsPerWarp not implemented");
    return SmallVector<unsigned>();
  }
}

unsigned getWarpSize(Attribute layout) {
  unsigned size = 1;
  auto threadsPerWarp = getThreadsPerWarp(layout);
  for (auto e : threadsPerWarp) {
    size *= e;
  }
  return size;
}

SmallVector<unsigned>
getThreadsPerWarpWithUniqueData(Attribute layout,
                                ArrayRef<int64_t> tensorShape) {
  if (auto sliceLayout = mlir::dyn_cast<SliceEncodingAttr>(layout)) {
    auto parentLayout = sliceLayout.getParent();
    auto parentShape = sliceLayout.paddedShape(tensorShape);
    auto parentThreadsPerWarp =
        getThreadsPerWarpWithUniqueData(parentLayout, parentShape);
    SmallVector<unsigned> threadsPerWarp = parentThreadsPerWarp;
    threadsPerWarp.erase(threadsPerWarp.begin() + sliceLayout.getDim());
    return threadsPerWarp;
  }
  auto threadsPerWarp = getThreadsPerWarp(layout);
  assert(threadsPerWarp.size() == tensorShape.size() &&
         "layout and tensor shape must have the same rank");
  for (unsigned i = 0; i < threadsPerWarp.size(); i++) {
    threadsPerWarp[i] = std::min<unsigned>(threadsPerWarp[i], tensorShape[i]);
  }

  return threadsPerWarp;
}

SmallVector<unsigned> getWarpsPerCTA(Attribute layout) {
  if (auto distributedLayout =
          mlir::dyn_cast<DistributedEncodingTrait>(layout)) {
    return distributedLayout.getWarpsPerCTA();
  }

  llvm::report_fatal_error("getWarpsPerCTA not implemented");
  return SmallVector<unsigned>();
}

SmallVector<unsigned>
getWarpsPerCTAWithUniqueData(Attribute layout, ArrayRef<int64_t> tensorShape) {
  if (auto sliceLayout = mlir::dyn_cast<SliceEncodingAttr>(layout)) {
    auto parentLayout = sliceLayout.getParent();
    auto parentShape = sliceLayout.paddedShape(tensorShape);
    auto parentWarpsPerCTA =
        getWarpsPerCTAWithUniqueData(parentLayout, parentShape);
    SmallVector<unsigned> warpsPerCTA = parentWarpsPerCTA;
    warpsPerCTA.erase(warpsPerCTA.begin() + sliceLayout.getDim());
    return warpsPerCTA;
  }
  auto warpsPerCTA = getWarpsPerCTA(layout);
  assert(warpsPerCTA.size() == tensorShape.size() &&
         "layout and tensor shape must have the same rank");
  for (unsigned i = 0; i < warpsPerCTA.size(); i++) {
    auto sizePerWarp =
        getSizePerThread(layout)[i] * getThreadsPerWarp(layout)[i];
    auto maxWarpsPerDim = ceil<unsigned>(tensorShape[i], sizePerWarp);
    warpsPerCTA[i] = std::min<unsigned>(warpsPerCTA[i], maxWarpsPerDim);
  }

  return warpsPerCTA;
}

SmallVector<unsigned> getSizePerThread(Attribute layout) {
  if (auto distributedLayout =
          mlir::dyn_cast<DistributedEncodingTrait>(layout)) {
    return distributedLayout.getSizePerThread();
  } else {
    llvm::report_fatal_error("getSizePerThread not implemented");
    return {};
  }
}

SmallVector<unsigned> getContigPerThread(Attribute layout) {
  if (auto distributedLayout = dyn_cast<DistributedEncodingTrait>(layout)) {
    return distributedLayout.getContigPerThread();
  } else {
    llvm::report_fatal_error("getContigPerThread not implemented");
    return {};
  }
}

SmallVector<unsigned> getUniqueContigPerThread(Attribute layout,
                                               ArrayRef<int64_t> shape) {
  // If slice layout, call recursively on parent layout, and drop
  // sliced dim
  if (auto sliceLayout = mlir::dyn_cast<SliceEncodingAttr>(layout)) {
    auto parentLayout = sliceLayout.getParent();
    auto parentShape = sliceLayout.paddedShape(shape);
    auto parentUniqueContigPerThread =
        getUniqueContigPerThread(parentLayout, parentShape);
    parentUniqueContigPerThread.erase(parentUniqueContigPerThread.begin() +
                                      sliceLayout.getDim());
    return parentUniqueContigPerThread;
  }
  // Base case
  auto rank = shape.size();
  SmallVector<unsigned> ret(rank);
  auto contigPerThread = getContigPerThread(layout);
  assert(contigPerThread.size() == rank && "Unexpected contigPerThread size");
  for (int d = 0; d < rank; ++d) {
    ret[d] = std::min<unsigned>(shape[d], contigPerThread[d]);
  }
  return ret;
}

SmallVector<unsigned> getShapePerCTATile(Attribute layout,
                                         ArrayRef<int64_t> tensorShape) {
  if (auto distributedLayout =
          mlir::dyn_cast<DistributedEncodingTrait>(layout)) {
    return distributedLayout.getShapePerCTATile(tensorShape);
  } else {
    llvm::report_fatal_error("getShapePerCTATile not implemented");
    return SmallVector<unsigned>();
  }
}

bool isExpensiveView(Type srcType, Type dstType) {
  return getTotalElemsPerThread(srcType) != getTotalElemsPerThread(dstType);
}

/* Utility function used by getOrder and getCTAOrder of SliceEncodingAttr.
 * Erase dim and decrease all values larger than dim by 1.
 * Example:    order = [0, 2, 4, 3, 1], dim = 2
 *          resOrder = [0,    3, 2, 1]
 */
static SmallVector<unsigned> eraseOrder(ArrayRef<unsigned> order,
                                        unsigned dim) {
  unsigned rank = order.size();
  assert(dim < rank && "Invalid dim to erase");
  SmallVector<unsigned> resOrder;
  for (unsigned i : order)
    if (i < dim)
      resOrder.push_back(i);
    else if (i > dim)
      resOrder.push_back(i - 1);
  return resOrder;
}

SmallVector<unsigned> getOrder(Attribute layout) {
  if (auto blockedLayout = dyn_cast<BlockedEncodingAttr>(layout)) {
    return SmallVector<unsigned>(blockedLayout.getOrder().begin(),
                                 blockedLayout.getOrder().end());
  } else if (auto mmaLayout = dyn_cast<MmaEncodingTrait>(layout)) {
    auto distributedLayout = cast<DistributedEncodingTrait>(layout);
    auto rank = distributedLayout.getWarpsPerCTA().size();
    SmallVector<unsigned> order(rank);
    for (auto i = 0; i < rank; ++i)
      order[i] = rank - 1 - i;
    if (auto mfmaLayout = dyn_cast<AMDMfmaEncodingAttr>(layout)) {
      if (mfmaLayout.getIsTransposed()) {
        std::swap(order[rank - 2], order[rank - 1]);
      }
    }
    return order;
  } else if (auto dotLayout = dyn_cast<DotOperandEncodingAttr>(layout)) {
    auto rank = getWarpsPerCTA(dotLayout.getParent()).size();
    SmallVector<unsigned> order(rank);
    for (auto i = 0; i < rank; ++i)
      order[i] = rank - 1 - i;
    return order;
  } else if (auto sliceLayout = dyn_cast<SliceEncodingAttr>(layout)) {
    SmallVector<unsigned> parentOrder = getOrder(sliceLayout.getParent());
    unsigned dim = sliceLayout.getDim();
    SmallVector<unsigned> order;
    for (unsigned d : parentOrder) {
      if (d == dim)
        continue;
      else if (d > dim)
        order.push_back(d - 1);
      else
        order.push_back(d);
    }
    return order;
  } else if (auto sharedLayout = mlir::dyn_cast<SharedEncodingAttr>(layout)) {
    return SmallVector<unsigned>(sharedLayout.getOrder().begin(),
                                 sharedLayout.getOrder().end());
  } else {
    llvm::report_fatal_error("Unimplemented usage of getOrder");
  }
  return {};
};

CTALayoutAttr getCTALayout(Attribute layout) {
  if (auto distributedLayout =
          mlir::dyn_cast<DistributedEncodingTrait>(layout)) {
    return CTALayoutAttr::get(
        layout.getContext(), getCTAsPerCGA(distributedLayout),
        getCTASplitNum(distributedLayout), getCTAOrder(distributedLayout));
  } else if (auto sharedLayout = mlir::dyn_cast<SharedEncodingAttr>(layout))
    return sharedLayout.getCTALayout();
  else
    llvm::report_fatal_error("Unimplemented usage of getCTALayout");
  return {};
}

SmallVector<unsigned> getCTAsPerCGA(Attribute layout) {
  ArrayRef<unsigned> ref;
  if (auto distributedLayout = mlir::dyn_cast<DistributedEncodingTrait>(layout))
    return distributedLayout.getCTAsPerCGA();
  else if (mlir::isa<AMDMfmaEncodingAttr, AMDWmmaEncodingAttr>(layout))
    return {1, 1};
  else if (auto sharedLayout = mlir::dyn_cast<SharedEncodingAttr>(layout))
    ref = sharedLayout.getCTALayout().getCTAsPerCGA();
  else
    llvm::report_fatal_error("Unimplemented usage of getCTAsPerCGA");
  return SmallVector<unsigned>(ref.begin(), ref.end());
}

SmallVector<unsigned> getCTASplitNum(Attribute layout) {
  SmallVector<unsigned> res;
  if (auto distributedLayout =
          mlir::dyn_cast<DistributedEncodingTrait>(layout)) {
    return distributedLayout.getCTASplitNum();
  } else if (mlir::isa<AMDMfmaEncodingAttr, AMDWmmaEncodingAttr>(layout)) {
    res.resize(2);
    res[0] = res[1] = 1;
  } else if (auto sharedLayout = mlir::dyn_cast<SharedEncodingAttr>(layout)) {
    res.assign(sharedLayout.getCTALayout().getCTASplitNum().begin(),
               sharedLayout.getCTALayout().getCTASplitNum().end());
  } else {
    assert(false && "Unimplemented usage of getCTASplitNum");
  }
  return res;
}

SmallVector<unsigned> getCTAOrder(Attribute layout) {
  SmallVector<unsigned> res;
  if (auto distributedLayout =
          mlir::dyn_cast<DistributedEncodingTrait>(layout)) {
    res = distributedLayout.getCTAOrder();
  } else if (mlir::isa<AMDMfmaEncodingAttr, AMDWmmaEncodingAttr>(layout)) {
    return {0, 1};
  } else if (auto sharedLayout = mlir::dyn_cast<SharedEncodingAttr>(layout)) {
    res = SmallVector<unsigned>(sharedLayout.getCTALayout().getCTAOrder());
  } else {
    llvm::report_fatal_error("Unimplemented usage of getCTAOrder");
  }
  return res;
}

SmallVector<int64_t> getShapePerCTA(ArrayRef<unsigned> CTASplitNum,
                                    ArrayRef<int64_t> shape) {
  unsigned rank = shape.size();
  SmallVector<int64_t> shapePerCTA(rank);
  for (unsigned i = 0; i < rank; ++i) {
    // This wrapping rule must be consistent with emitCTAOffsetForLayout
    unsigned splitNum = std::min<unsigned>(shape[i], CTASplitNum[i]);
    shapePerCTA[i] = shape[i] / splitNum;
  }
  return shapePerCTA;
}

SmallVector<int64_t> getShapePerCTA(Attribute layout, ArrayRef<int64_t> shape) {
  if (auto sharedLayout = mlir::dyn_cast<SharedEncodingAttr>(layout)) {
    // Special logic for pipeline pass, where shape is 3D and CTALayout is 2D.
    // The first dim of shape is numStages. This is a work around, otherwise too
    // many places would have to be modified in pipeline pass. Maybe we need to
    // refactor this logic in the future.
    auto CTASplitNum = sharedLayout.getCTALayout().getCTASplitNum();
    if (shape.size() == CTASplitNum.size() + 1) {
      auto res = getShapePerCTA(CTASplitNum, shape.drop_front());
      res.insert(res.begin(), shape.front());
      return res;
    }
  }
  return getShapePerCTA(getCTASplitNum(layout), shape);
}

SmallVector<int64_t> getShapePerCTA(Type type) {
  auto tensorType = cast<TensorOrMemDesc>(type);
  return getShapePerCTA(tensorType.getEncoding(), tensorType.getShape());
}

unsigned getNumWarpsPerCTA(Attribute layout) {
  SmallVector<unsigned> warpsPerCTA;
  if (auto blockedLayout = dyn_cast<BlockedEncodingAttr>(layout))
    warpsPerCTA = blockedLayout.getWarpsPerCTA();
  else if (auto sliceLayout = dyn_cast<SliceEncodingAttr>(layout))
    return getNumWarpsPerCTA(sliceLayout.getParent());
  else if (auto mmaLayout = dyn_cast<MmaEncodingTrait>(layout)) {
    // Use the distributed layout interface to get the number of warps per CTA.
    auto distributedLayout = cast<DistributedEncodingTrait>(layout);
    warpsPerCTA = distributedLayout.getWarpsPerCTA();
  } else if (auto mfmaLayout = dyn_cast<AMDMfmaEncodingAttr>(layout))
    warpsPerCTA = mfmaLayout.getWarpsPerCTA();
  else if (auto wmmaLayout = dyn_cast<AMDWmmaEncodingAttr>(layout))
    warpsPerCTA = wmmaLayout.getWarpsPerCTA();
  else if (auto dotLayout = dyn_cast<DotOperandEncodingAttr>(layout))
    return getNumWarpsPerCTA(dotLayout.getParent());
  else if (auto sharedLayout = dyn_cast<SharedEncodingAttr>(layout))
    llvm::report_fatal_error("Cannot get numWarps from SharedEncodingAttr");
  else
    llvm::report_fatal_error("Unimplemented usage of getNumWarpsPerCTA");
  return product<unsigned>(warpsPerCTA);
}

unsigned getNumCTAs(Attribute layout) {
  return product<unsigned>(getCTAsPerCGA(layout));
}

bool isaDistributedLayout(Attribute layout) {
  return isa<BlockedEncodingAttr, MmaEncodingTrait, SliceEncodingAttr>(layout);
}

template <typename T> bool hasEncoding(Value value) {
  auto type = value.getType();
  if (auto tensorType = dyn_cast<TensorOrMemDesc>(type)) {
    auto encoding = tensorType.getEncoding();
    return encoding && isa<T>(encoding);
  }
  return false;
}

bool hasDotOperandEncoding(Value value) {
  return hasEncoding<triton::gpu::DotOperandEncodingAttr>(value);
}

bool isExpensiveCat(CatOp cat, Attribute targetEncoding) {
  // If the new elements per thread is less than the old one, we will need to do
  // convert encoding that goes through shared memory anyway. So we consider it
  // as expensive.
  RankedTensorType tensorTy = cat.getType();
  auto totalElemsPerThread = gpu::getTotalElemsPerThread(tensorTy);
  auto shape = tensorTy.getShape();
  auto elemTy = tensorTy.getElementType();
  auto newTotalElemsPerThread =
      gpu::getTotalElemsPerThread(targetEncoding, shape, elemTy);
  return newTotalElemsPerThread < totalElemsPerThread;
}

LogicalResult CTALayoutAttr::verify(
    function_ref<InFlightDiagnostic()> emitError, ArrayRef<unsigned> CTAsPerCGA,
    ArrayRef<unsigned> CTASplitNum, ArrayRef<unsigned> CTAOrder) {
  if (CTAsPerCGA.size() != CTASplitNum.size() ||
      CTASplitNum.size() != CTAOrder.size()) {
    return emitError() << "CTAsPerCGA, CTASplitNum, and CTAOrder must all have "
                          "the same rank.";
  }

  if (!isPermutationOfIota(CTAOrder)) {
    return emitError()
           << "CTAOrder must be a permutation of 0..(rank-1), but was ["
           << CTAOrder << "]";
  }

  return success();
}

LogicalResult
BlockedEncodingAttr::verify(function_ref<InFlightDiagnostic()> emitError,
                            ArrayRef<unsigned> sizePerThread,
                            ArrayRef<unsigned> threadsPerWarp,
                            ArrayRef<unsigned> warpsPerCTA,
                            ArrayRef<unsigned> order, CTALayoutAttr CTALayout) {
  if (sizePerThread.size() != threadsPerWarp.size() ||
      threadsPerWarp.size() != warpsPerCTA.size() ||
      warpsPerCTA.size() != order.size()) {
    return emitError() << "sizePerThread, threadsPerWarp, warpsPerCTA, and "
                          "order must all have the same rank.";
  }

  // Empty CTALayout is allowed, but if it's present its rank must match the
  // BlockedEncodingAttr's rank.
  if (CTALayout.getCTASplitNum().size() != 0 &&
      sizePerThread.size() != CTALayout.getCTASplitNum().size()) {
    return emitError() << "BlockedEncodingAttr and CTALayout's fields must "
                          "have the same rank.";
  }
  if (!isPermutationOfIota(order)) {
    return emitError()
           << "order must be a permutation of 0..(rank-1), but was [" << order
           << "]";
  }
  return success();
}

// 1 element per thread
// order = reverse(arange(rank))
triton::gpu::BlockedEncodingAttr
getDefaultBlockedEncoding(MLIRContext *context, ArrayRef<int64_t> shape,
                          int numWarps, int threadsPerWarp, int numCTAs) {
  int rank = shape.size();
  llvm::SmallVector<unsigned> order(rank);
  std::iota(order.begin(), order.end(), 0);
  std::reverse(order.begin(), order.end());
  llvm::SmallVector<unsigned> sizePerThread(rank, 1);
  triton::gpu::BlockedEncodingAttr encoding =
      triton::gpu::BlockedEncodingAttr::get(context, shape, sizePerThread,
                                            order, numWarps, threadsPerWarp,
                                            numCTAs);
  return encoding;
}

} // namespace gpu
} // namespace triton
} // namespace mlir

static LogicalResult parseIntAttrValue(AsmParser &parser, Attribute attr,
                                       unsigned &value, StringRef desc) {
  auto intAttr = mlir::dyn_cast<IntegerAttr>(attr);
  if (!intAttr) {
    parser.emitError(parser.getNameLoc(), "expected an integer type in ")
        << desc;
    return failure();
  }
  if (intAttr.getType().isSignedInteger()) {
    int64_t attrVal = intAttr.getSInt();
    if (attrVal < 0) {
      parser.emitError(parser.getNameLoc(),
                       "expected an unsigned integer value in ")
          << desc;
      return failure();
    }
    value = attrVal;
  } else if (intAttr.getType().isSignlessInteger()) {
    int64_t attrVal = intAttr.getInt();
    if (attrVal < 0) {
      parser.emitError(parser.getNameLoc(),
                       "expected an unsigned integer value in ")
          << desc;
      return failure();
    }
    value = attrVal;
  } else {
    value = intAttr.getUInt();
  }
  return success();
}

static LogicalResult parseBoolAttrValue(AsmParser &parser, Attribute attr,
                                        bool &value, StringRef desc) {
  auto boolAttr = mlir::dyn_cast<BoolAttr>(attr);
  if (!boolAttr) {
    parser.emitError(parser.getNameLoc(), "expected an bool type in ") << desc;
    return failure();
  }
  value = boolAttr.getValue();
  return success();
}

// parse an array of integers
static LogicalResult parseIntArrayAttr(AsmParser &parser,
                                       const NamedAttribute &attr,
                                       SmallVector<unsigned> &res,
                                       StringRef desc) {
  auto arrayAttr = mlir::dyn_cast<ArrayAttr>(attr.getValue());
  if (!arrayAttr) {
    parser.emitError(parser.getNameLoc(), "expected an array for ") << desc;
    return failure();
  }
  for (Attribute i : arrayAttr) {
    unsigned value;
    if (parseIntAttrValue(parser, i, value, desc).failed())
      return failure();
    res.push_back(value);
  }
  return success();
};

static LogicalResult parseUInt(AsmParser &parser, const NamedAttribute &attr,
                               unsigned &value, StringRef desc) {
  return parseIntAttrValue(parser, attr.getValue(), value, desc);
};

static LogicalResult parseBool(AsmParser &parser, const NamedAttribute &attr,
                               bool &value, StringRef desc) {
  return parseBoolAttrValue(parser, attr.getValue(), value, desc);
};

// Print the CTALayout if it's not equal to the default.
static void maybePrintCTALayout(mlir::MLIRContext *context,
                                mlir::AsmPrinter &printer, CTALayoutAttr layout,
                                unsigned rank) {
  if (layout != CTALayoutAttr::getDefault(context, rank)) {
    printer << ", CTAsPerCGA = [" << ArrayRef(layout.getCTAsPerCGA()) << "]"
            << ", CTASplitNum = [" << ArrayRef(layout.getCTASplitNum()) << "]"
            << ", CTAOrder = [" << ArrayRef(layout.getCTAOrder()) << "]";
  }
}

//===----------------------------------------------------------------------===//
// Attribute methods
//===----------------------------------------------------------------------===//
#include "triton/Dialect/TritonGPU/IR/TritonGPUAttrInterfaces.cpp.inc"

#define GET_ATTRDEF_CLASSES
#include "triton/Dialect/TritonGPU/IR/TritonGPUAttrDefs.cpp.inc"

SliceEncodingAttr BlockedEncodingAttr::squeeze(int axis) {
  return SliceEncodingAttr::get(getContext(), axis, *this);
}
SmallVector<unsigned>
BlockedEncodingAttr::getElemsPerThread(ArrayRef<int64_t> shape,
                                       Type eltTy) const {
  size_t rank = shape.size();
  auto sizePerThread = getSizePerThread();
  auto warpsPerCTA = getWarpsPerCTA();
  auto threadsPerWarp = getThreadsPerWarp();
  auto shapePerCTA = getShapePerCTA(*this, shape);
  assert(rank == sizePerThread.size() &&
         "unexpected rank in BlockedEncodingAttr::getElemsPerThread");
  SmallVector<unsigned> elemsPerThread(rank);
  for (size_t i = 0; i < rank; ++i) {
    unsigned t = sizePerThread[i] * threadsPerWarp[i] * warpsPerCTA[i];
    elemsPerThread[i] = ceil<unsigned>(shapePerCTA[i], t) * sizePerThread[i];
  }
  return elemsPerThread;
}
unsigned BlockedEncodingAttr::getTotalElemsPerThread(ArrayRef<int64_t> shape,
                                                     Type eltTy) const {
  return product<unsigned>(getElemsPerThread(shape, eltTy));
}

// If we only had BlockedEncodingAttr, we could simply return ArrayRefs here.
// But we need to have a consistent interface with e.g. SliceEncodingAttr, which
// computes some of these fields.
SmallVector<unsigned> BlockedEncodingAttr::getCTAsPerCGA() const {
  return SmallVector<unsigned>(getCTALayout().getCTAsPerCGA());
}
SmallVector<unsigned> BlockedEncodingAttr::getCTAOrder() const {
  return SmallVector<unsigned>(getCTALayout().getCTAOrder());
}
SmallVector<unsigned> BlockedEncodingAttr::getCTASplitNum() const {
  return SmallVector<unsigned>(getCTALayout().getCTASplitNum());
}
SmallVector<unsigned> BlockedEncodingAttr::getWarpsPerCTA() const {
  return SmallVector<unsigned>(getWarpsPerCTA__());
}
SmallVector<unsigned> BlockedEncodingAttr::getWarpOrder() const {
  return SmallVector<unsigned>(getOrder());
}
SmallVector<unsigned> BlockedEncodingAttr::getThreadsPerWarp() const {
  return SmallVector<unsigned>(getThreadsPerWarp__());
}
SmallVector<unsigned> BlockedEncodingAttr::getThreadOrder() const {
  return SmallVector<unsigned>(getOrder());
}
SmallVector<unsigned> BlockedEncodingAttr::getSizePerThread() const {
  return SmallVector<unsigned>(getSizePerThread__());
}
SmallVector<unsigned>
BlockedEncodingAttr::getShapePerCTATile(ArrayRef<int64_t> tensorShape) const {
  SmallVector<unsigned> shape;
  for (unsigned d = 0, n = getOrder().size(); d < n; ++d)
    shape.push_back(getSizePerThread()[d] * getThreadsPerWarp()[d] *
                    getWarpsPerCTA()[d]);
  return shape;
}

template <class T>
SmallVector<T> SliceEncodingAttr::paddedShape(ArrayRef<T> shape) const {
  size_t rank = shape.size();
  unsigned dim = getDim();
  SmallVector<T> retShape(rank + 1);
  for (unsigned d = 0; d < rank + 1; ++d) {
    if (d < dim)
      retShape[d] = shape[d];
    else if (d == dim)
      retShape[d] = 1;
    else
      retShape[d] = shape[d - 1];
  }
  return retShape;
}
template SmallVector<unsigned>
SliceEncodingAttr::paddedShape<unsigned>(ArrayRef<unsigned> shape) const;
template SmallVector<int64_t>
SliceEncodingAttr::paddedShape<int64_t>(ArrayRef<int64_t> shape) const;

SmallVector<unsigned>
SliceEncodingAttr::getElemsPerThread(ArrayRef<int64_t> shape,
                                     Type eltTy) const {
  auto parent = getParent();
  auto parentElemsPerThread =
      ::getElemsPerThread(parent, paddedShape(shape), eltTy);
  parentElemsPerThread.erase(parentElemsPerThread.begin() + getDim());
  return parentElemsPerThread;
}
unsigned SliceEncodingAttr::getTotalElemsPerThread(ArrayRef<int64_t> shape,
                                                   Type eltTy) const {
  return product<unsigned>(getElemsPerThread(shape, eltTy));
}
SmallVector<unsigned> SliceEncodingAttr::getCTASplitNum() const {
  SmallVector<unsigned> res = ::getCTASplitNum(getParent());
  res.erase(res.begin() + getDim());
  return res;
}
SmallVector<unsigned> SliceEncodingAttr::getCTAOrder() const {
  auto parentCTAOrder = ::getCTAOrder(getParent());
  return eraseOrder(parentCTAOrder, getDim());
}
SmallVector<unsigned> SliceEncodingAttr::getCTAsPerCGA() const {
  auto parentCTAsPerCGA = ::getCTAsPerCGA(getParent());
  if (parentCTAsPerCGA[getDim()] == 1) {
    parentCTAsPerCGA.erase(parentCTAsPerCGA.begin() + getDim());
    return parentCTAsPerCGA;
  }
  /* For getCTAsPerCGA of a slice layout, we have two choices:
   * (1) Return CTAsPerCGA of its parent. This is not a perfect solution
   * because the rank of the returned CTAsPerCGA does not match the rank of
   * tensorShape.
   * (2) Get CTAsPerCGA of its parent and erase the sliced dim. This is not a
   * perfect solution because the product of the returned CTAsPerCGA might not
   * match numCTAs.
   * To avoid introducing inconsistencies to the shape and
   * layout system, the usage of directly getting CTAsPerCGA of a slice layout
   * in which the sliced dim is not 1 is banned. You should always consider
   * slice layout as a special case and use getCTAsPerCGA(layout.getParent())
   * in the branch where layout is an instance of SliceEncodingAttr. This is
   * inconvenient but safe.
   */
  llvm::report_fatal_error(
      "getCTAsPerCGA for SliceEncodingAttr is not well-defined");
}
SmallVector<unsigned> SliceEncodingAttr::getWarpsPerCTA() const {
  auto parent = getParent();
  auto parentWarpsPerCTA = ::getWarpsPerCTA(parent);
  assert(parentWarpsPerCTA.size() == 2 ||
         parentWarpsPerCTA[getDim()] == 1 &&
             "getWarpsPerCTA only implemented for 2D slice layout or the "
             "slice dim must have 1 warp in the parent layout");
  SmallVector<unsigned> warpsPerCTA = parentWarpsPerCTA;
  warpsPerCTA.erase(warpsPerCTA.begin() + getDim());
  for (unsigned i = 0; i < warpsPerCTA.size(); i++)
    warpsPerCTA[i] *= parentWarpsPerCTA[getDim()];
  return warpsPerCTA;
}
SmallVector<unsigned> SliceEncodingAttr::getWarpOrder() const {
  return ::getOrder(*this);
}
SmallVector<unsigned> SliceEncodingAttr::getThreadsPerWarp() const {
  auto parent = getParent();
  auto parentThreadsPerWarp = ::getThreadsPerWarp(parent);
  assert(parentThreadsPerWarp.size() == 2 &&
         "getThreadsPerWarp only implemented for 2D slice layout");
  SmallVector<unsigned> threadsPerWarp = parentThreadsPerWarp;
  threadsPerWarp.erase(threadsPerWarp.begin() + getDim());
  for (unsigned i = 0; i < threadsPerWarp.size(); i++)
    threadsPerWarp[i] *= parentThreadsPerWarp[getDim()];
  return threadsPerWarp;
}
SmallVector<unsigned> SliceEncodingAttr::getThreadOrder() const {
  return ::getOrder(*this);
}
SmallVector<unsigned> SliceEncodingAttr::getSizePerThread() const {
  auto sizePerThread = ::getSizePerThread(getParent());
  sizePerThread.erase(sizePerThread.begin() + getDim());
  return sizePerThread;
}
SmallVector<unsigned>
SliceEncodingAttr::getShapePerCTATile(ArrayRef<int64_t> tensorShape) const {
  SmallVector<unsigned> shape = ::getShapePerCTATile(getParent(), tensorShape);
  shape.erase(shape.begin() + getDim());
  return shape;
}

//

SmallVector<unsigned>
AMDMfmaEncodingAttr::getElemsPerThread(ArrayRef<int64_t> shape,
                                       Type eltTy) const {
  size_t rank = shape.size();
  assert((rank == 2 || rank == 3) && "Unexpected rank of mfma layout");

  SmallVector<unsigned> elemsPerThread(rank);
  auto nonKDim = getMDim();
  auto elemsPerThreadPerTile = (nonKDim == 16 ? 4 : 16);
  if (rank == 3)
    elemsPerThread[0] = ceil<unsigned>(shape[0], getWarpsPerCTA()[0]);
  if (getIsTransposed()) {
    unsigned elemsCol =
        ceil<unsigned>(shape[rank - 1], nonKDim * getWarpsPerCTA()[rank - 1]) *
        elemsPerThreadPerTile;
    unsigned elemsRow =
        ceil<unsigned>(shape[rank - 2], nonKDim * getWarpsPerCTA()[rank - 2]);
    elemsPerThread[rank - 2] = elemsRow;
    elemsPerThread[rank - 1] = elemsCol;
  } else {
    unsigned elemsCol =
        ceil<unsigned>(shape[rank - 1], nonKDim * getWarpsPerCTA()[rank - 1]);
    unsigned elemsRow =
        ceil<unsigned>(shape[rank - 2], nonKDim * getWarpsPerCTA()[rank - 2]) *
        elemsPerThreadPerTile;
    elemsPerThread[rank - 2] = elemsRow;
    elemsPerThread[rank - 1] = elemsCol;
  }
  return elemsPerThread;
}

unsigned AMDMfmaEncodingAttr::getTotalElemsPerThread(ArrayRef<int64_t> shape,
                                                     Type eltTy) const {
  return product<unsigned>(getElemsPerThread(shape, eltTy));
}

//

SmallVector<unsigned>
AMDWmmaEncodingAttr::getElemsPerThread(ArrayRef<int64_t> shape,
                                       Type eltTy) const {
  size_t rank = shape.size();
  assert(rank == 2 && "Unexpected rank of wmma layout");

  SmallVector<unsigned> elemsPerThread(rank);
  auto mnkDim = getMNKDimPerWMMAInstr();
  auto elemsPerThreadPerTile = getSizePerThread();
  auto warpsPerCTA = getWarpsPerCTA();
  return {ceil<unsigned>(shape[0], mnkDim[0] * warpsPerCTA[0]) *
              elemsPerThreadPerTile[0],
          ceil<unsigned>(shape[1], mnkDim[1] * warpsPerCTA[1]) *
              elemsPerThreadPerTile[1]};
}

unsigned AMDWmmaEncodingAttr::getTotalElemsPerThread(ArrayRef<int64_t> shape,
                                                     Type eltTy) const {
  return product<unsigned>(getElemsPerThread(shape, eltTy));
}

//

SmallVector<unsigned>
NvidiaMmaEncodingAttr::getElemsPerThread(ArrayRef<int64_t> shape,
                                         Type eltTy) const {
  size_t rank = shape.size();
  assert(rank == 2 ||
         (rank == 3 && isAmpere()) && "Unexpected rank of mma layout");
  assert((isVolta() || isAmpere() || isHopper()) &&
         "For NvidiaMmaEncodingAttr only version 1~3 is supported");

  auto shapePerCTA = getShapePerCTA(getCTALayout().getCTASplitNum(), shape);

  SmallVector<unsigned> elemsPerThread(rank);
  if (isVolta()) {
    auto [isARow, isBRow, isAVec4, isBVec4, id] = decodeVoltaLayoutStates();
    static constexpr std::array<unsigned, 2> fpw{{2, 2}};
    unsigned packSize0 = (isARow || isAVec4) ? 1 : 2;
    unsigned packSize1 = (isBRow && !isBVec4) ? 2 : 1;
    unsigned repM = 2 * packSize0;
    unsigned repN = 2 * packSize1;
    unsigned spwM = fpw[0] * 4 * repM;
    unsigned spwN = fpw[1] * 4 * repN;
    unsigned wptM = getWarpsPerCTA()[0];
    unsigned wptN = getWarpsPerCTA()[1];
    unsigned resM = repM * std::max<int>(1, shapePerCTA[0] / (spwM * wptM));
    unsigned resN = 2 * repN * std::max<int>(1, shapePerCTA[1] / (spwN * wptN));
    elemsPerThread[0] = resM;
    elemsPerThread[1] = resN;
  } else if (isAmpere()) {
    unsigned elemsRow =
        ceil<unsigned>(shapePerCTA[rank - 2], 16 * getWarpsPerCTA()[rank - 2]) *
        2;
    unsigned elemsCol =
        ceil<unsigned>(shapePerCTA[rank - 1], 8 * getWarpsPerCTA()[rank - 1]) *
        2;
    if (rank == 3)
      elemsPerThread[0] = ceil<unsigned>(shapePerCTA[0], getWarpsPerCTA()[0]);
    elemsPerThread[rank - 2] = elemsRow;
    elemsPerThread[rank - 1] = elemsCol;
  } else if (isHopper()) {
    auto wpt = getWarpsPerCTA();
    auto instrMNK = getInstrShape();
    int repM = ceil<unsigned>(shapePerCTA[0], instrMNK[0] * wpt[0]);
    int repN = ceil<unsigned>(shapePerCTA[1], instrMNK[1] * wpt[1]);
    elemsPerThread[0] = 2 * repM;
    elemsPerThread[1] = (instrMNK[1] / 4) * repN;
  } else {
    llvm_unreachable("Unexpected mma version");
  }

  return elemsPerThread;
}

unsigned NvidiaMmaEncodingAttr::getElemsPerThreadOfOperand(
    int opIdx, ArrayRef<int64_t> shape) const {
  size_t rank = shape.size();
  assert(rank == 2 && "Unexpected rank of mma layout");
  auto shapePerCTA = getShapePerCTA(*this, shape);
  int res = 0;
  if (isVolta()) {
    llvm_unreachable(
        "getElemsPerThreadOfOperand() not supported for version 1");
  } else if (isAmpere()) {
    llvm_unreachable(
        "getElemsPerThreadOfOperand() not supported for version 2");
  } else if (isHopper()) {
    auto wpt = getWarpsPerCTA();
    auto instrMNK = getInstrShape();
    if (opIdx == 0) {
      int repM = ceil<unsigned>(shapePerCTA[0], instrMNK[0] * wpt[0]);
      int repK = ceil<unsigned>(shapePerCTA[1], instrMNK[2]);
      return 8 * repM * repK;

    } else if (opIdx == 1) {
      int repK = ceil<unsigned>(shapePerCTA[0], instrMNK[2]);
      int repN = ceil<unsigned>(shapePerCTA[1], instrMNK[1] * wpt[1]);
      // benzh@ here need more check
      return 4 * std::max<int>(instrMNK[1] / 32, 1) * repK * repN;
    }
  }
  return res;
}

unsigned NvidiaMmaEncodingAttr::getTotalElemsPerThread(ArrayRef<int64_t> shape,
                                                       Type eltTy) const {
  return product<unsigned>(getElemsPerThread(shape, eltTy));
}

//

SmallVector<unsigned>
SharedEncodingAttr::getElemsPerThread(ArrayRef<int64_t> shape,
                                      Type eltTy) const {
  llvm_unreachable("getElemsPerThread is not supported for shared layout");
  return SmallVector<unsigned>();
}
unsigned SharedEncodingAttr::getTotalElemsPerThread(ArrayRef<int64_t> shape,
                                                    Type eltTy) const {
  llvm_unreachable("getElemsPerThread is not supported for shared layout");
  return 0;
}

SmallVector<unsigned>
DotOperandEncodingAttr::getElemsPerThread(ArrayRef<int64_t> shape,
                                          Type eltTy) const {
  llvm_unreachable("getElemsPerThread is not supported for dot operand");
  return SmallVector<unsigned>();
}

unsigned DotOperandEncodingAttr::getTotalElemsPerThread(ArrayRef<int64_t> shape,
                                                        Type eltTy) const {
  if (auto mmaParent = mlir::dyn_cast<MmaEncodingTrait>(getParent())) {
    return mmaParent.getTotalElemsPerThreadForOperands(shape, eltTy,
                                                       getKWidth(), getOpIdx());
  }
  if (auto blockedLayout = mlir::dyn_cast<BlockedEncodingAttr>(getParent())) {
    auto shapePerCTA = getShapePerCTA(*this, shape);
    auto shapePerCTATile = ::getShapePerCTATile(blockedLayout);
    auto order = blockedLayout.getOrder();
    auto sizePerThread = ::getSizePerThread(blockedLayout);

    int K = getOpIdx() == 0 ? shapePerCTA[1] : shapePerCTA[0];
    int otherDim = getOpIdx() == 1 ? shapePerCTA[1] : shapePerCTA[0];

    bool isM = getOpIdx() == 0;

    int mSizePerThread =
        order[0] == 1 ? sizePerThread[order[1]] : sizePerThread[order[0]];
    int nSizePerThread =
        order[0] == 0 ? sizePerThread[order[1]] : sizePerThread[order[0]];
    int sizePerThreadMN = isM ? mSizePerThread : nSizePerThread;

    int mShapePerCTATile =
        order[0] == 1 ? shapePerCTATile[order[1]] : shapePerCTATile[order[0]];
    int nShapePerCTATile =
        order[0] == 0 ? shapePerCTATile[order[1]] : shapePerCTATile[order[0]];
    int shapePerCTAMNTile = isM ? mShapePerCTATile : nShapePerCTATile;

    return K * std::max<int>(otherDim / shapePerCTAMNTile, 1) * sizePerThreadMN;
  }
  llvm_unreachable("unknown dot operand parent layout");
  return 0;
}
SmallVector<unsigned> DotOperandEncodingAttr::getCTAsPerCGA() const {
  return ::getCTAsPerCGA(getParent());
}
SmallVector<unsigned> DotOperandEncodingAttr::getCTAOrder() const {
  return ::getCTAOrder(getParent());
}
SmallVector<unsigned> DotOperandEncodingAttr::getCTASplitNum() const {
  SmallVector<unsigned> res = ::getCTASplitNum(getParent());
  auto rank = res.size();
  assert(rank == 2 || rank == 3 && "Invalid dotLayout");

  // Do not split CTA in K dimension
  getOpIdx() == 0 ? res[rank - 1] = 1 : res[rank - 2] = 1;
  return res;
}
SmallVector<unsigned> DotOperandEncodingAttr::getWarpsPerCTA() const {
  auto parentLayout = getParent();
  assert(parentLayout && "DotOperandEncodingAttr must have a parent");
  if (auto distributedLayout =
          mlir::dyn_cast<DistributedEncodingTrait>(parentLayout)) {
    return distributedLayout.getWarpsPerCTA();
  } else {
    llvm::report_fatal_error(
        "DotOperandEncodingAttr non-DistributedEncodingAttr parent not "
        "supported yet");
  }
}
SmallVector<unsigned> DotOperandEncodingAttr::getWarpOrder() const {
  return ::getOrder(*this);
}
SmallVector<unsigned> DotOperandEncodingAttr::getThreadOrder() const {
  return ::getOrder(*this);
}
SmallVector<unsigned> DotOperandEncodingAttr::getShapePerCTATile(
    ArrayRef<int64_t> tensorShape) const {
  auto parentLayout = getParent();
  assert(parentLayout && "DotOperandEncodingAttr must have a parent");
  if (auto parentMmaLayout = mlir::dyn_cast<MmaEncodingTrait>(parentLayout)) {
    return parentMmaLayout.getShapePerCTATileForDotOperands(tensorShape,
                                                            getOpIdx());
  } else {
    llvm::report_fatal_error(
        "DotOperandEncodingAttr non-NvidiaMmaEncodingAttr parent not "
        "supported yet");
  }
}

//===----------------------------------------------------------------------===//
// Blocked Encoding
//===----------------------------------------------------------------------===//

static std::optional<CTALayoutAttr> getCTALayoutOrError(
    AsmParser &parser, std::optional<SmallVector<unsigned>> CTAsPerCGA,
    std::optional<SmallVector<unsigned>> CTASplitNum,
    std::optional<SmallVector<unsigned>> CTAOrder, unsigned rank) {
  if (CTAsPerCGA && CTASplitNum && CTAOrder) {
    return CTALayoutAttr::get(parser.getContext(), *CTAsPerCGA, *CTASplitNum,
                              *CTAOrder);
  }
  if (!CTAsPerCGA && !CTASplitNum && !CTAOrder) {
    return CTALayoutAttr::getDefault(parser.getContext(), rank);
  }
  parser.emitError(parser.getNameLoc(), "CTAsPerCGA, CTASplitNum, and CTAOrder "
                                        "must all be present or all be absent");
  return std::nullopt;
}

Attribute BlockedEncodingAttr::parse(AsmParser &parser, Type type) {
  if (parser.parseLess().failed())
    return {};
  // Parse the data as a dictionary
  DictionaryAttr dict;
  if (parser.parseAttribute(dict).failed())
    return {};
  if (parser.parseGreater().failed())
    return {};

  SmallVector<unsigned> sizePerThread;
  SmallVector<unsigned> threadsPerWarp;
  SmallVector<unsigned> warpsPerCTA;
  SmallVector<unsigned> order;
  std::optional<SmallVector<unsigned>> CTAsPerCGA;
  std::optional<SmallVector<unsigned>> CTASplitNum;
  std::optional<SmallVector<unsigned>> CTAOrder;

  for (const NamedAttribute &attr : dict) {
    if (attr.getName() == "sizePerThread") {
      if (parseIntArrayAttr(parser, attr, sizePerThread,
                            "number of elements per thread")
              .failed())
        return {};
    } else if (attr.getName() == "threadsPerWarp") {
      if (parseIntArrayAttr(parser, attr, threadsPerWarp,
                            "number of threads per warp")
              .failed())
        return {};
    } else if (attr.getName() == "warpsPerCTA") {
      if (parseIntArrayAttr(parser, attr, warpsPerCTA,
                            "number of warps per CTA")
              .failed())
        return {};
    } else if (attr.getName() == "order") {
      if (parseIntArrayAttr(parser, attr, order, "order").failed())
        return {};
    } else if (attr.getName() == "CTAsPerCGA") {
      if (parseIntArrayAttr(parser, attr, CTAsPerCGA.emplace(), "CTAsPerCGA")
              .failed())
        return {};
    } else if (attr.getName() == "CTASplitNum") {
      if (parseIntArrayAttr(parser, attr, CTASplitNum.emplace(), "CTASplitNum")
              .failed())
        return {};
    } else if (attr.getName() == "CTAOrder") {
      if (parseIntArrayAttr(parser, attr, CTAOrder.emplace(), "CTAOrder")
              .failed())
        return {};
    } else {
      parser.emitError(parser.getNameLoc(), "unexpected key: ")
          << attr.getName().strref();
      return {};
    }
  }

  std::optional<CTALayoutAttr> CTALayout = getCTALayoutOrError(
      parser, CTAsPerCGA, CTASplitNum, CTAOrder, /*rank=*/sizePerThread.size());
  if (!CTALayout.has_value())
    return {};

  return parser.getChecked<BlockedEncodingAttr>(parser.getContext(),
                                                sizePerThread, threadsPerWarp,
                                                warpsPerCTA, order, *CTALayout);
}

void BlockedEncodingAttr::print(mlir::AsmPrinter &printer) const {
  printer << "<{"
          << "sizePerThread = [" << ArrayRef(getSizePerThread()) << "]"
          << ", threadsPerWarp = [" << ArrayRef(getThreadsPerWarp()) << "]"
          << ", warpsPerCTA = [" << ArrayRef(getWarpsPerCTA()) << "]"
          << ", order = [" << getOrder() << "]";

  maybePrintCTALayout(getContext(), printer, getCTALayout(),
                      /*rank=*/getSizePerThread().size());

  printer << "}>";
}

//===----------------------------------------------------------------------===//
// MMA encoding
//===----------------------------------------------------------------------===//

Attribute NvidiaMmaEncodingAttr::parse(AsmParser &parser, Type type) {
  if (parser.parseLess().failed())
    return {};
  DictionaryAttr dict;
  if (parser.parseAttribute(dict).failed())
    return {};
  if (parser.parseGreater().failed())
    return {};

  unsigned versionMajor = 0;
  unsigned versionMinor = 0;
  SmallVector<unsigned> warpsPerCTA;
  std::optional<SmallVector<unsigned>> CTAsPerCGA;
  std::optional<SmallVector<unsigned>> CTASplitNum;
  std::optional<SmallVector<unsigned>> CTAOrder;
  SmallVector<unsigned> instrShape;

  for (const NamedAttribute &attr : dict) {
    if (attr.getName() == "versionMajor") {
      if (parseUInt(parser, attr, versionMajor, "versionMajor").failed())
        return {};
    }
    if (attr.getName() == "versionMinor") {
      if (parseUInt(parser, attr, versionMinor, "versionMinor").failed())
        return {};
    }
    if (attr.getName() == "warpsPerCTA") {
      if (parseIntArrayAttr(parser, attr, warpsPerCTA, "warpsPerCTA").failed())
        return {};
    }
    if (attr.getName() == "CTAsPerCGA") {
      if (parseIntArrayAttr(parser, attr, CTAsPerCGA.emplace(), "CTAsPerCGA")
              .failed())
        return {};
    }
    if (attr.getName() == "CTASplitNum") {
      if (parseIntArrayAttr(parser, attr, CTASplitNum.emplace(), "CTASplitNum")
              .failed())
        return {};
    }
    if (attr.getName() == "CTAOrder") {
      if (parseIntArrayAttr(parser, attr, CTAOrder.emplace(), "CTAOrder")
              .failed())
        return {};
    }
    if (attr.getName() == "instrShape") {
      if (parseIntArrayAttr(parser, attr, instrShape, "instrShape").failed()) {
        return {};
      }
    }
  }

  std::optional<CTALayoutAttr> CTALayout = getCTALayoutOrError(
      parser, CTAsPerCGA, CTASplitNum, CTAOrder, /*rank=*/warpsPerCTA.size());
  if (!CTALayout.has_value())
    return {};

  return parser.getChecked<NvidiaMmaEncodingAttr>(
      parser.getContext(), versionMajor, versionMinor, warpsPerCTA, *CTALayout,
      instrShape);
}

void NvidiaMmaEncodingAttr::print(AsmPrinter &printer) const {
  printer << "<{"
          << "versionMajor = " << getVersionMajor()
          << ", versionMinor = " << getVersionMinor() //
          << ", warpsPerCTA = [" << ArrayRef(getWarpsPerCTA()) << "]";

  maybePrintCTALayout(getContext(), printer, getCTALayout(),
                      /*rank=*/getWarpsPerCTA().size());

  printer << ", instrShape = [" << getInstrShape() << "]}>";
}

//===----------------------------------------------------------------------===//
// MFMA encoding
//===----------------------------------------------------------------------===//

Attribute AMDMfmaEncodingAttr::parse(AsmParser &parser, Type type) {
  if (parser.parseLess().failed())
    return {};
  DictionaryAttr dict;
  if (parser.parseAttribute(dict).failed())
    return {};
  if (parser.parseGreater().failed())
    return {};

  unsigned versionMajor = 0;
  unsigned versionMinor = 0;
  SmallVector<unsigned> warpsPerCTA;
  SmallVector<unsigned> instrShape;
  bool isTransposed;
  std::optional<SmallVector<unsigned>> CTAsPerCGA;
  std::optional<SmallVector<unsigned>> CTASplitNum;
  std::optional<SmallVector<unsigned>> CTAOrder;

  for (const NamedAttribute &attr : dict) {
    if (attr.getName() == "versionMajor") {
      if (parseUInt(parser, attr, versionMajor, "versionMajor").failed())
        return {};
    }
    if (attr.getName() == "versionMinor") {
      if (parseUInt(parser, attr, versionMinor, "versionMinor").failed())
        return {};
    }
    if (attr.getName() == "warpsPerCTA") {
      if (parseIntArrayAttr(parser, attr, warpsPerCTA, "warpsPerCTA").failed())
        return {};
    }
    if (attr.getName() == "instrShape") {
      if (parseIntArrayAttr(parser, attr, instrShape, "instrShape").failed())
        return {};
    }
    if (attr.getName() == "isTransposed") {
      if (parseBool(parser, attr, isTransposed, "isTransposed").failed())
        return {};
    }
    if (attr.getName() == "CTAsPerCGA") {
      if (parseIntArrayAttr(parser, attr, CTAsPerCGA.emplace(), "CTAsPerCGA")
              .failed())
        return {};
    }
    if (attr.getName() == "CTASplitNum") {
      if (parseIntArrayAttr(parser, attr, CTASplitNum.emplace(), "CTASplitNum")
              .failed())
        return {};
    }
    if (attr.getName() == "CTAOrder") {
      if (parseIntArrayAttr(parser, attr, CTAOrder.emplace(), "CTAOrder")
              .failed())
        return {};
    }
  }

  std::optional<CTALayoutAttr> CTALayout = getCTALayoutOrError(
      parser, CTAsPerCGA, CTASplitNum, CTAOrder, /*rank=*/warpsPerCTA.size());
  if (!CTALayout.has_value())
    return {};

  return parser.getChecked<AMDMfmaEncodingAttr>(
      parser.getContext(), versionMajor, versionMinor, warpsPerCTA,
      instrShape[0], instrShape[1], isTransposed, *CTALayout);
}

void AMDMfmaEncodingAttr::print(AsmPrinter &printer) const {
  printer << "<{"
          << "versionMajor = " << getVersionMajor()                      //
          << ", versionMinor = " << getVersionMinor()                    //
          << ", warpsPerCTA = [" << ArrayRef(getWarpsPerCTA()) << "]"    //
          << ", instrShape = [" << ArrayRef{getMDim(), getNDim()} << "]" //
          << ", isTransposed = " << getIsTransposed();
  maybePrintCTALayout(getContext(), printer, getCTALayout(),
                      /*rank=*/getWarpsPerCTA().size());
  printer << "}>";
}

//===----------------------------------------------------------------------===//
// WMMA encoding
//===----------------------------------------------------------------------===//

Attribute AMDWmmaEncodingAttr::parse(AsmParser &parser, Type type) {
  if (parser.parseLess().failed())
    return {};
  DictionaryAttr dict;
  if (parser.parseAttribute(dict).failed())
    return {};
  if (parser.parseGreater().failed())
    return {};

  SmallVector<unsigned> warpsPerCTA;
  std::optional<SmallVector<unsigned>> CTAsPerCGA;
  std::optional<SmallVector<unsigned>> CTASplitNum;
  std::optional<SmallVector<unsigned>> CTAOrder;

  for (const NamedAttribute &attr : dict) {
    if (attr.getName() == "warpsPerCTA") {
      if (parseIntArrayAttr(parser, attr, warpsPerCTA, "warpsPerCTA").failed())
        return {};
    }
    if (attr.getName() == "CTAsPerCGA") {
      if (parseIntArrayAttr(parser, attr, CTAsPerCGA.emplace(), "CTAsPerCGA")
              .failed())
        return {};
    }
    if (attr.getName() == "CTASplitNum") {
      if (parseIntArrayAttr(parser, attr, CTASplitNum.emplace(), "CTASplitNum")
              .failed())
        return {};
    }
    if (attr.getName() == "CTAOrder") {
      if (parseIntArrayAttr(parser, attr, CTAOrder.emplace(), "CTAOrder")
              .failed())
        return {};
    }
  }

  std::optional<CTALayoutAttr> CTALayout = getCTALayoutOrError(
      parser, CTAsPerCGA, CTASplitNum, CTAOrder, /*rank=*/warpsPerCTA.size());
  if (!CTALayout.has_value())
    return {};

  return parser.getChecked<AMDWmmaEncodingAttr>(parser.getContext(),
                                                warpsPerCTA, *CTALayout);
}

void AMDWmmaEncodingAttr::print(AsmPrinter &printer) const {
  printer << "<{"
          << "warpsPerCTA = [" << ArrayRef(getWarpsPerCTA()) << "]";
  maybePrintCTALayout(getContext(), printer, getCTALayout(),
                      /*rank=*/getWarpsPerCTA().size());
  printer << "}>";
}

//===----------------------------------------------------------------------===//
// Sliced Encoding
//===----------------------------------------------------------------------===//

Attribute SliceEncodingAttr::parse(AsmParser &parser, Type type) {
  if (parser.parseLess().failed())
    return {};
  NamedAttrList attrs;
  if (parser.parseOptionalAttrDict(attrs).failed())
    return {};
  if (parser.parseGreater().failed())
    return {};
  unsigned dim = mlir::cast<IntegerAttr>(attrs.get("dim")).getInt();
  Attribute parent = attrs.get("parent");
  return parser.getChecked<SliceEncodingAttr>(parser.getContext(), dim, parent);
}

void SliceEncodingAttr::print(mlir::AsmPrinter &printer) const {
  printer << "<{"
          << "dim = " << getDim() << ", "
          << "parent = " << getParent() << "}>";
}

//===----------------------------------------------------------------------===//
// Shared encoding
//===----------------------------------------------------------------------===//

Attribute SharedEncodingAttr::parse(AsmParser &parser, Type type) {
  if (parser.parseLess().failed())
    return {};
  // Parse the data as a dictionary
  DictionaryAttr dict;
  if (parser.parseAttribute(dict).failed())
    return {};
  if (parser.parseGreater().failed())
    return {};

  unsigned vec = 0;
  unsigned perPhase = 0;
  unsigned maxPhase = 0;
  SmallVector<unsigned> order;
  std::optional<SmallVector<unsigned>> CTAsPerCGA;
  std::optional<SmallVector<unsigned>> CTASplitNum;
  std::optional<SmallVector<unsigned>> CTAOrder;
  bool hasLeadingOffset = false;

  for (const NamedAttribute &attr : dict) {
    if (attr.getName() == "vec") {
      if (parseUInt(parser, attr, vec, "vec").failed())
        return {};
    } else if (attr.getName() == "perPhase") {
      if (parseUInt(parser, attr, perPhase, "perPhase").failed())
        return {};
    } else if (attr.getName() == "maxPhase") {
      if (parseUInt(parser, attr, maxPhase, "maxPhase").failed())
        return {};
    } else if (attr.getName() == "order") {
      if (parseIntArrayAttr(parser, attr, order, "order").failed())
        return {};
    } else if (attr.getName() == "CTAsPerCGA") {
      if (parseIntArrayAttr(parser, attr, CTAsPerCGA.emplace(), "CTAsPerCGA")
              .failed())
        return {};
    } else if (attr.getName() == "CTASplitNum") {
      if (parseIntArrayAttr(parser, attr, CTASplitNum.emplace(), "CTASplitNum")
              .failed())
        return {};
    } else if (attr.getName() == "CTAOrder") {
      if (parseIntArrayAttr(parser, attr, CTAOrder.emplace(), "CTAOrder")
              .failed())
        return {};
    } else if (attr.getName() == "hasLeadingOffset") {
      if (parseBool(parser, attr, hasLeadingOffset, "hasLeadingOffset")
              .failed())
        return {};
    } else {
      parser.emitError(parser.getNameLoc(), "unexpected key: ")
          << attr.getName().strref();
      return {};
    }
  }

  std::optional<CTALayoutAttr> CTALayout = getCTALayoutOrError(
      parser, CTAsPerCGA, CTASplitNum, CTAOrder, /*rank=*/order.size());
  if (!CTALayout.has_value())
    return {};

  return parser.getChecked<SharedEncodingAttr>(parser.getContext(), vec,
                                               perPhase, maxPhase, order,
                                               *CTALayout, hasLeadingOffset);
}

void SharedEncodingAttr::print(AsmPrinter &printer) const {
  printer << "<{"
          << "vec = " << getVec() //
          << ", perPhase = " << getPerPhase()
          << ", maxPhase = " << getMaxPhase() //
          << ", order = [" << getOrder() << "]";
  maybePrintCTALayout(getContext(), printer, getCTALayout(),
                      /*rank=*/getOrder().size());
  printer << ", hasLeadingOffset = " << getHasLeadingOffset() << "}>";
}

//===----------------------------------------------------------------------===//
// Mfma encoding
//===----------------------------------------------------------------------===//
// TODO: there is a lot of common code with MmaEncoding here

SmallVector<unsigned>
AMDMfmaEncodingAttr::getShapePerCTATile(ArrayRef<int64_t> tensorShape) const {
  auto warpsPerCTA = getWarpsPerCTA();
  auto rank = warpsPerCTA.size();
  SmallVector<unsigned> shapePerCTATile(warpsPerCTA.begin(), warpsPerCTA.end());
  shapePerCTATile[rank - 1] *= getMDim();
  shapePerCTATile[rank - 2] *= getNDim();
  return shapePerCTATile;
}

SmallVector<unsigned> AMDMfmaEncodingAttr::getCTAsPerCGA() const {
  return SmallVector<unsigned>(getCTALayout().getCTAsPerCGA());
}
SmallVector<unsigned> AMDMfmaEncodingAttr::getCTAOrder() const {
  return SmallVector<unsigned>(getCTALayout().getCTAOrder());
}
SmallVector<unsigned> AMDMfmaEncodingAttr::getCTASplitNum() const {
  return SmallVector<unsigned>(getCTALayout().getCTASplitNum());
}
SmallVector<unsigned> AMDMfmaEncodingAttr::getWarpsPerCTA() const {
  return SmallVector<unsigned>(getWarpsPerCTA__());
}
SmallVector<unsigned> AMDMfmaEncodingAttr::getWarpOrder() const {
  return ::getOrder(*this);
}
SmallVector<unsigned> AMDMfmaEncodingAttr::getThreadOrder() const {
  return ::getOrder(*this);
}
SmallVector<unsigned> AMDMfmaEncodingAttr::getThreadsPerWarp() const {
  unsigned rows, cols;
  auto rank = ::getOrder(*this).size();
  SmallVector<unsigned> res(rank, 1);
  if (getMDim() == 32) {
    cols = 2;
    rows = 32;
  } else {
    assert(getMDim() == 16);
    cols = 4;
    rows = 16;
  }
  if (getIsTransposed()) {
    res[rank - 1] = cols;
    res[rank - 2] = rows;
  } else {
    res[rank - 1] = rows;
    res[rank - 2] = cols;
  }
  return res;
}

SmallVector<unsigned> AMDMfmaEncodingAttr::getSizePerThread() const {
  unsigned rows, cols;
  auto rank = ::getOrder(*this).size();
  SmallVector<unsigned> res(rank, 1);
  if (getMDim() == 32) {
    rows = 16;
    cols = 1;
  } else if (getMDim() == 16) {
    rows = 4;
    cols = 1;
  } else
    llvm_unreachable("Unexpected mfma non-k dim");

  if (getIsTransposed()) {
    res[rank - 1] = rows;
    res[rank - 2] = cols;
  } else {
    res[rank - 1] = cols;
    res[rank - 2] = rows;
  }
  return res;
}

SmallVector<int64_t>
AMDMfmaEncodingAttr::getMFMAInstrShapeForOperands(int kWidth, int opIdx) const {
  unsigned mDim = getMDim();
  unsigned nDim = getNDim();
  assert((mDim == nDim) && (mDim == 32 || mDim == 16 || mDim == 4) ||
         (mDim == 64 && nDim == 4) || (mDim == 4 && nDim == 64));
  constexpr int waveSize = 64; // MFMA is used on wave64 architectures only
  int kGroups = -1;
  if (mDim == nDim)
    kGroups = waveSize / mDim;
  if (mDim == 64 && nDim == 4 || mDim == 4 && nDim == 64)
    kGroups = 1;
  int64_t kDim = kWidth * kGroups;
  if (opIdx == 0)
    return {mDim, kDim};
  else
    assert(opIdx == 1);
  return {kDim, nDim};
}

SmallVector<int64_t>
AMDMfmaEncodingAttr::getMFMARepForOperands(ArrayRef<int64_t> operandShape,
                                           int kWidth, int opIdx) const {
  auto operandTileShape = getMFMAInstrShapeForOperands(kWidth, opIdx);
  auto rank = operandShape.size();
  auto warpsPerCTA = getWarpsPerCTA();
  int numRepBatch =
      rank == 3 ? std::max<int64_t>(1, operandShape[0] / warpsPerCTA[0]) : 1;
  if (opIdx == 0)
    return {
        numRepBatch,
        std::max<int64_t>(1, operandShape[rank - 2] /
                                 (operandTileShape[0] * warpsPerCTA[rank - 2])),
        std::max<int64_t>(1, operandShape[rank - 1] / operandTileShape[1])};
  else {
    assert(opIdx == 1);
    return {
        numRepBatch,
        std::max<int64_t>(1, operandShape[rank - 2] / operandTileShape[0]),
        std::max<int64_t>(1, operandShape[rank - 1] / (operandTileShape[1] *
                                                       warpsPerCTA[rank - 1]))};
  }
}

unsigned AMDMfmaEncodingAttr::getTotalElemsPerThreadForOperands(
    ArrayRef<int64_t> shape, Type eltTy, int kWidth, int opIdx) const {
  constexpr int waveSize = 64;
  auto rep = getMFMARepForOperands(shape, kWidth, opIdx);
  return rep[0] * rep[1] * rep[2] * kWidth;
}

SmallVector<unsigned>
AMDMfmaEncodingAttr::getSizePerThreadForOperands(unsigned opIdx) const {
  if (opIdx == 0) {
    return {4, 1};
  } else if (opIdx == 1) {
    return {1, 4};
  } else {
    llvm::report_fatal_error("DotOperandEncodingAttr opIdx must be 0 or 1");
    return {};
  }
}

SmallVector<unsigned>
AMDMfmaEncodingAttr::getShapePerCTATileForDotOperands(ArrayRef<int64_t> shape,
                                                      int opIdx) const {
  assert(getMDim() == 32 || getMDim() == 16);
  auto parentShapePerCTATile = getShapePerCTATile(shape);
  auto rank = parentShapePerCTATile.size();
  if (opIdx == 0) {
    if (rank == 2)
      return {parentShapePerCTATile[rank - 2], 32};
    else
      return {parentShapePerCTATile[0], parentShapePerCTATile[rank - 2], 32};
  } else if (opIdx == 1) {
    if (rank == 2)
      return {32, parentShapePerCTATile[rank - 1]};
    else
      return {parentShapePerCTATile[0], 32, parentShapePerCTATile[rank - 1]};
  } else {
    llvm::report_fatal_error("DotOperandEncodingAttr opIdx must be 0 or 1");
  }
  llvm_unreachable("DotOperandEncodingAttr opIdx must be 0 or 1");
}

SmallVector<unsigned>
AMDWmmaEncodingAttr::getShapePerCTATile(ArrayRef<int64_t> tensorShape) const {
  auto mnkDim = getMNKDimPerWMMAInstr();
  return {mnkDim[0] * getWarpsPerCTA()[0], mnkDim[1] * getWarpsPerCTA()[1]};
}
SmallVector<unsigned> AMDWmmaEncodingAttr::getCTAsPerCGA() const {
  return SmallVector<unsigned>(getCTALayout().getCTAsPerCGA());
}
SmallVector<unsigned> AMDWmmaEncodingAttr::getCTAOrder() const {
  return SmallVector<unsigned>(getCTALayout().getCTAOrder());
}
SmallVector<unsigned> AMDWmmaEncodingAttr::getCTASplitNum() const {
  return SmallVector<unsigned>(getCTALayout().getCTASplitNum());
}
SmallVector<unsigned> AMDWmmaEncodingAttr::getWarpsPerCTA() const {
  return SmallVector<unsigned>(getWarpsPerCTA__());
}
SmallVector<unsigned> AMDWmmaEncodingAttr::getWarpOrder() const {
  return ::getOrder(*this);
}
SmallVector<unsigned> AMDWmmaEncodingAttr::getThreadOrder() const {
  return ::getOrder(*this);
}
SmallVector<unsigned> AMDWmmaEncodingAttr::getThreadsPerWarp() const {
  return {getMNKDimPerWMMAInstr()[0] / getSizePerThread()[0],
          getMNKDimPerWMMAInstr()[1] / getSizePerThread()[1]};
}

SmallVector<unsigned> AMDWmmaEncodingAttr::getSizePerThread() const {
  return {8, 1};
}
SmallVector<unsigned>
AMDWmmaEncodingAttr::getSizePerThreadForOperands(unsigned opIdx) const {
  if (opIdx == 0) {
    return {1, 16};
  } else if (opIdx == 1) {
    return {16, 1};
  } else {
    llvm::report_fatal_error("DotOperandEncodingAttr opIdx must be 0 or 1");
  }
}

SmallVector<unsigned>
AMDWmmaEncodingAttr::getShapePerCTATileForDotOperands(ArrayRef<int64_t> shape,
                                                      int opIdx) const {
  auto parentShapePerCTA = getShapePerCTATile(shape);
  if (opIdx == 0) {
    return {parentShapePerCTA[0], static_cast<unsigned>(shape[1])};
  } else if (opIdx == 1) {
    return {static_cast<unsigned>(shape[0]), parentShapePerCTA[1]};
  } else {
    llvm::report_fatal_error("DotOperandEncodingAttr opIdx must be 0 or 1");
  }
}

unsigned AMDWmmaEncodingAttr::getTotalElemsPerThreadForOperands(
    ArrayRef<int64_t> shape, Type eltTy, int kWidth, int opIdx) const {
  auto rep = getWMMARepForOperands(shape, eltTy, kWidth, opIdx);
  return rep[0] * rep[1] * kWidth;
}

SmallVector<int64_t>
AMDWmmaEncodingAttr::getWMMAElemsPerInstrForOperands() const {
  return {16, 16};
}

SmallVector<int64_t>
AMDWmmaEncodingAttr::getWMMARepForOperands(ArrayRef<int64_t> operandShape,
                                           Type elemType, int kWidth,
                                           int opIdx) const {
  auto operandTileShape = getWMMAElemsPerInstrForOperands();
  auto warpsPerCTA = getWarpsPerCTA();
  if (opIdx == 0)
    return {std::max<int64_t>(1, operandShape[0] /
                                     (operandTileShape[0] * warpsPerCTA[0])),
            std::max<int64_t>(1, operandShape[1] / operandTileShape[1])};
  else {
    assert(opIdx == 1);
    return {std::max<int64_t>(1, operandShape[0] / operandTileShape[0]),
            std::max<int64_t>(1, operandShape[1] /
                                     (operandTileShape[1] * warpsPerCTA[1]))};
  }
}

SmallVector<unsigned> AMDWmmaEncodingAttr::getMNKDimPerWMMAInstr() {
  // TODO: move magic numbers out of the code
  return {16, 16, 16};
}

//===----------------------------------------------------------------------===//
// Mma encoding
//===----------------------------------------------------------------------===//

bool NvidiaMmaEncodingAttr::isVolta() const { return getVersionMajor() == 1; }

bool NvidiaMmaEncodingAttr::isTuring() const {
  return getVersionMajor() == 2 && getVersionMinor() == 1;
}

bool NvidiaMmaEncodingAttr::isAmpere() const { return getVersionMajor() == 2; }

bool NvidiaMmaEncodingAttr::isHopper() const { return getVersionMajor() == 3; }

SmallVector<unsigned> NvidiaMmaEncodingAttr::getCTAsPerCGA() const {
  return SmallVector<unsigned>(getCTALayout().getCTAsPerCGA());
}
SmallVector<unsigned> NvidiaMmaEncodingAttr::getCTAOrder() const {
  return SmallVector<unsigned>(getCTALayout().getCTAOrder());
}
SmallVector<unsigned> NvidiaMmaEncodingAttr::getCTASplitNum() const {
  return SmallVector<unsigned>(getCTALayout().getCTASplitNum());
}
SmallVector<unsigned> NvidiaMmaEncodingAttr::getWarpsPerCTA() const {
  return SmallVector<unsigned>(getWarpsPerCTA__());
}
SmallVector<unsigned> NvidiaMmaEncodingAttr::getWarpOrder() const {
  return ::getOrder(*this);
}
SmallVector<unsigned> NvidiaMmaEncodingAttr::getThreadsPerWarp() const {
  auto rank = getWarpsPerCTA().size();
  SmallVector<unsigned> res(rank, 1);
  if (isVolta()) {
    res[rank - 2] = 4;
    res[rank - 1] = 8;
    return res;
  }
  if (isAmpere()) {
    res[rank - 2] = 8;
    res[rank - 1] = 4;
    return res;
  }
  if (isHopper()) {
    res[rank - 2] = 8;
    res[rank - 1] = 4;
    return res;
  }
  llvm::report_fatal_error(
      "getThreadsPerWarp not implemented for unknown Mma version ");
}
SmallVector<unsigned> NvidiaMmaEncodingAttr::getThreadOrder() const {
  return ::getOrder(*this);
}
SmallVector<unsigned> NvidiaMmaEncodingAttr::getSizePerThread() const {
  auto rank = ::getOrder(*this).size();
  SmallVector<unsigned> res(rank, 1);
  if (isAmpere()) {
    res[rank - 2] = 2;
    res[rank - 1] = 2;
    return res;
  }
  if (isVolta()) {
    res[rank - 2] = 1;
    res[rank - 1] = 2;
    return res;
  }
  if (isHopper()) {
    auto instrShape = getInstrShape();
    // TODO(thomas): what are those magic numbers?
    return SmallVector<unsigned>{instrShape[0] * 4 / 32, instrShape[1] / 4};
  }
  llvm_unreachable("Unexpected mma version");
}

SmallVector<unsigned>
NvidiaMmaEncodingAttr::getShapePerCTATile(ArrayRef<int64_t> tensorShape) const {
  if (isAmpere()) {
    auto warpsPerCTA = getWarpsPerCTA();
    auto rank = warpsPerCTA.size();
    SmallVector<unsigned> shapePerCTATile(warpsPerCTA.begin(),
                                          warpsPerCTA.end());
    shapePerCTATile[rank - 1] *= 8;
    shapePerCTATile[rank - 2] *= 16;
    return shapePerCTATile;
  }
  if (isVolta()) {
    assert(!tensorShape.empty() && "Volta needs the tensorShape");
    if (tensorShape.size() == 1) // must be SliceEncoding
      return {static_cast<unsigned>(tensorShape[0]),
              static_cast<unsigned>(tensorShape[0])};
    return {static_cast<unsigned>(tensorShape[0]),
            static_cast<unsigned>(tensorShape[1])};
  }
  if (isHopper()) {
    auto instrShape = getInstrShape();
    return {16 * getWarpsPerCTA()[0], instrShape[1] * getWarpsPerCTA()[1]};
  }
  llvm::report_fatal_error("Unexpected MMA layout version found");
}

// Get [isARow, isBRow, isAVec4, isBVec4, id] from versionMinor
std::tuple<bool, bool, bool, bool, int>
NvidiaMmaEncodingAttr::decodeVoltaLayoutStates() const {
  unsigned versionMinor = getVersionMinor();
  bool isARow = versionMinor & (1 << 0);
  bool isBRow = versionMinor & (1 << 1);
  bool isAVec4 = versionMinor & (1 << 2);
  bool isBVec4 = versionMinor & (1 << 3);

  int id = 0;
  for (int i = numBitsToHoldMmaV1ID - 1; i >= 0; --i)
    id = (id << 1) + static_cast<bool>(versionMinor & (1 << (4 + i)));

  return std::make_tuple(isARow, isBRow, isAVec4, isBVec4, id);
}

bool NvidiaMmaEncodingAttr::getMMAv1IsRow(int opIdx) const {
  auto [isARow, isBRow, _0, _1, _2] = decodeVoltaLayoutStates();
  return opIdx == 0 ? isARow : isBRow;
}
bool NvidiaMmaEncodingAttr::getMMAv1IsVec4(int opIdx) const {
  auto [_0, _1, isAVec4, isBVec4, _2] = decodeVoltaLayoutStates();
  return opIdx == 0 ? isAVec4 : isBVec4;
}
int NvidiaMmaEncodingAttr::getMMAv1NumOuter(ArrayRef<int64_t> shape,
                                            int opIdx) const {
  auto spw = getMMAv1ShapePerWarp(opIdx);
  auto rep = getMMAv1Rep(opIdx);
  auto warpsPerCTA = getWarpsPerCTA();
  if (opIdx == 0) {
    return rep[0] * shape[0] / (spw[0] * warpsPerCTA[0]);
  } else {
    return rep[1] * shape[1] / (spw[1] * warpsPerCTA[1]);
  }
}
SmallVector<int> NvidiaMmaEncodingAttr::getMMAv1Rep(int opIdx) const {
  auto [isARow, isBRow, isAVec4, isBVec4, _] = decodeVoltaLayoutStates();
  // A
  if (opIdx == 0) {
    int packSize = (isARow || isAVec4) ? 1 : 2;
    return {2 * packSize, 0, 1};
  }
  // B
  else {
    int packSize = (isBRow && !isBVec4) ? 2 : 1;
    return {0, 2 * packSize, 1};
  }
}
SmallVector<int> NvidiaMmaEncodingAttr::getMMAv1ShapePerWarp(int opIdx) const {
  auto rep = getMMAv1Rep(opIdx);
  if (opIdx == 0) {
    return {8 * rep[0], 0, 1};
  } else {
    return {0, 8 * rep[1], 1};
  }
}
int NvidiaMmaEncodingAttr::getMMAv1Vec(int opIdx) const {
  return 2 * getMMAv1Rep(opIdx)[opIdx];
}
SmallVector<int64_t> NvidiaMmaEncodingAttr::getMMAv2Rep(ArrayRef<int64_t> shape,
                                                        int bitwidth,
                                                        int opIdx) const {
  auto rank = shape.size();
  auto warpsPerCTA = getWarpsPerCTA();
  SmallVector<int> shapePerWarp = {1, 16, 8, 4 * 64 / bitwidth};
  int numRepBatch =
      rank == 3
          ? std::max<int64_t>(1, shape[0] / (shapePerWarp[0] * warpsPerCTA[0]))
          : 1;
  assert(isAmpere());

  if (opIdx == 0)
    return {numRepBatch,
            std::max<int64_t>(1, shape[rank - 2] /
                                     (shapePerWarp[1] * warpsPerCTA[rank - 2])),
            std::max<int64_t>(1, shape[rank - 1] / shapePerWarp[3])};
  else {
    assert(opIdx == 1);
    return {numRepBatch,
            std::max<int64_t>(1, shape[rank - 2] / shapePerWarp[3]),
            std::max<int64_t>(1, shape[rank - 1] / (shapePerWarp[2] *
                                                    warpsPerCTA[rank - 1]))};
  }
}
unsigned NvidiaMmaEncodingAttr::getTotalElemsPerThreadForOperands(
    ArrayRef<int64_t> shape, Type eltTy, int kWidth, int opIdx) const {
  auto shapePerCTA = getShapePerCTA(*this, shape);
  int warpsPerCTAM = getWarpsPerCTA()[0];
  int warpsPerCTAN = getWarpsPerCTA()[1];
  // H100
  if (isHopper()) {
    return getTotalElemsPerThread(shape, eltTy);
  }
  // A100
  if (isAmpere()) {
    auto rep = getMMAv2Rep(shapePerCTA, eltTy.getIntOrFloatBitWidth(), opIdx);
    if (opIdx == 0)
      return 4 * rep[0] * rep[1] * rep[2];
    if (opIdx == 1)
      return 4 * rep[0] * rep[1] * std::max<int>(rep[2] / 2, 1);
  }
  // V100
  if (isVolta()) {
    bool isRow = getMMAv1IsRow(opIdx);
    bool isVec4 = getMMAv1IsVec4(opIdx);
    if (opIdx == 0) {
      int packSizeM = (isRow || isVec4) ? 1 : 2;
      int repM = 2 * packSizeM;
      int spwM = 2 * 4 * repM;
      int numM = getMMAv1NumOuter(shape, opIdx);
      int NK = shape[1];
      int vec = 2 * repM;
      // Here we mimic the logic in loadA, the result cannot be calculated
      // directly.
      llvm::DenseSet<std::pair<int, int>> visited;
      auto ld = [&](int m, int k) {
        visited.insert({m, k});
        if (vec > 4) {
          if (isRow)
            visited.insert({m, k + 4});
          else
            visited.insert({m + 1, k});
        }
      };
      for (unsigned k = 0; k < NK; k += 4)
        for (unsigned m = 0; m < numM / 2; ++m)
          if (!visited.count({m, k}))
            ld(m, k);
      return visited.size() * 2;
    }
    if (opIdx == 1) {
      int packSizeN = (isRow && !isVec4) ? 2 : 1;
      int repN = 2 * packSizeN;
      int spwN = 2 * 4 * repN;
      int numN = getMMAv1NumOuter(shape, opIdx);
      int vec = 2 * repN;

      int NK = shape[0];
      // Here we mimic the logic in loadA, the result cannot be calculated
      // directly.
      llvm::DenseSet<std::pair<int, int>> visited;
      int elemsPerLd = vec > 4 ? 4 : 2;
      auto ld = [&](int n, int k) {
        visited.insert({n, k});
        if (vec > 4) {
          if (isRow)
            visited.insert({n + 1, k});
          else
            visited.insert({n, k + 4});
        }
      };

      for (unsigned k = 0; k < NK; k += 4)
        for (unsigned n = 0; n < numN / 2; ++n) {
          if (!visited.count({n, k}))
            ld(n, k);
        }

      return visited.size() * 2;
    }
  }
  llvm_unreachable("unknown mma layout");
}
SmallVector<unsigned>
NvidiaMmaEncodingAttr::getShapePerCTATileForDotOperands(ArrayRef<int64_t> shape,
                                                        int opIdx) const {
  assert(isAmpere() && "mmaLayout version = 1 is not implemented yet");
  auto parentShapePerCTATile = getShapePerCTATile(shape);
  auto rank = parentShapePerCTATile.size();
  if (opIdx == 0) {
    if (rank == 2)
      return {parentShapePerCTATile[rank - 2], 16};
    else
      return {parentShapePerCTATile[0], parentShapePerCTATile[rank - 2], 16};
  } else if (opIdx == 1) {
    if (rank == 2)
      return {16, parentShapePerCTATile[rank - 1]};
    else
      return {parentShapePerCTATile[0], 16, parentShapePerCTATile[rank - 1]};
  } else {
    llvm::report_fatal_error("DotOperandEncodingAttr opIdx must be 0 or 1");
  }
}
SmallVector<unsigned>
NvidiaMmaEncodingAttr::getSizePerThreadForOperands(unsigned opIdx) const {
  assert(isAmpere() && "mmaLayout version = 1 is not implemented yet");
  if (opIdx == 0) {
    return {2, 4};
  } else if (opIdx == 1) {
    return {4, 1};
  } else {
    llvm::report_fatal_error("DotOperandEncodingAttr opIdx must be 0 or 1");
    return {};
  }
}

//===----------------------------------------------------------------------===//
// DotOperand Encoding
//===----------------------------------------------------------------------===//
SmallVector<unsigned> DotOperandEncodingAttr::getThreadsPerWarp() const {
  llvm::report_fatal_error(
      "getThreadsPerWarp not implemented for DotOperandEncodingAttr");
}
SmallVector<unsigned> DotOperandEncodingAttr::getSizePerThread() const {
  auto parentLayout = getParent();
  assert(parentLayout && "DotOperandEncodingAttr must have a parent");
  if (auto parentMmaLayout = mlir::dyn_cast<MmaEncodingTrait>(parentLayout)) {
    return parentMmaLayout.getSizePerThreadForOperands(getOpIdx());
  } else {
    llvm::report_fatal_error(
        "DotOperandEncodingAttr non-NvidiaMmaEncodingAttr parent not "
        "supported yet");
    return {};
  }
}

Attribute DotOperandEncodingAttr::parse(AsmParser &parser, Type type) {
  if (parser.parseLess().failed())
    return {};
  NamedAttrList attrs;
  if (parser.parseOptionalAttrDict(attrs).failed())
    return {};
  if (parser.parseGreater().failed())
    return {};
  unsigned opIdx = mlir::cast<IntegerAttr>(attrs.get("opIdx")).getInt();
  Attribute parent = attrs.get("parent");
  auto mmaParent = mlir::dyn_cast<NvidiaMmaEncodingAttr>(parent);
  unsigned kWidth = 0;
  Attribute _kWidth = attrs.get("kWidth");
  if (_kWidth) {
    if (!mmaParent || mmaParent.isVolta()) {
      auto loc = parser.getNameLoc();
      parser.emitError(loc, "kWidth only supported for MMAv2+ parent");
      return Attribute();
    }
    kWidth = mlir::cast<IntegerAttr>(_kWidth).getInt();
  }
  if (mlir::isa<AMDWmmaEncodingAttr>(parent)) {
    kWidth = AMDWmmaEncodingAttr::getMNKDimPerWMMAInstr()[2];
  }
  return parser.getChecked<DotOperandEncodingAttr>(parser.getContext(), opIdx,
                                                   parent, kWidth);
}

void DotOperandEncodingAttr::print(mlir::AsmPrinter &printer) const {
  auto mmaParent = mlir::dyn_cast<NvidiaMmaEncodingAttr>(getParent());
  printer << "<{"
          << "opIdx = " << getOpIdx() << ", parent = " << getParent();
  if (mmaParent && mmaParent.isAmpere())
    printer << ", kWidth = " << getKWidth();
  printer << "}>";
}

//===----------------------------------------------------------------------===//
// ASM Interface (i.e.: alias)
//===----------------------------------------------------------------------===//

class TritonGPUOpAsmInterface : public OpAsmDialectInterface {
public:
  using OpAsmDialectInterface::OpAsmDialectInterface;

  AliasResult getAlias(Attribute attr, raw_ostream &os) const override {
    if (auto mmaAttr = mlir::dyn_cast<MmaEncodingTrait>(attr)) {
      os << "mma";
      return AliasResult::FinalAlias;
    } else if (auto sharedAttr = mlir::dyn_cast<SharedEncodingAttr>(attr)) {
      os << "shared";
      return AliasResult::FinalAlias;
    } else if (auto blockedAttr = mlir::dyn_cast<BlockedEncodingAttr>(attr)) {
      os << "blocked";
      return AliasResult::FinalAlias;
<<<<<<< HEAD
    } else if (auto warpAttr = attr.dyn_cast<intel::WarpEncodingAttr>()) {
      os << "warp";
      return AliasResult::FinalAlias;
    } /* else if (auto sliceAttr = attr.dyn_cast<SliceEncodingAttr>()) {
=======
    } /* else if (auto sliceAttr = dyn_cast<SliceEncodingAttr>(attr)) {
>>>>>>> f184c1cc
      os << "slice";
      return AliasResult::FinalAlias;
    } */
    return OpAsmDialectInterface::getAlias(attr, os);
  }
};

struct TritonGPUInferLayoutInterface
    : public triton::DialectInferLayoutInterface {
  using DialectInferLayoutInterface::DialectInferLayoutInterface;

  LogicalResult
  inferReduceOpEncoding(Attribute operandEncoding, unsigned axis,
                        Attribute &resultEncoding) const override {
    resultEncoding = SliceEncodingAttr::get(getDialect()->getContext(), axis,
                                            operandEncoding);
    return success();
  }

  // Infer the encoding of a tt.trans(x) given the encoding of x.
  //
  // Our goal is to choose an encoding so that the trans is a "nop".  For
  // example, in a blocked encoding, the same GPU threads hold the same
  // elements, they're just "renamed" -- what was element [i,j] of the tensor is
  // now element [j,i], but that element is held by the same GPU thread.
  //
  // For most properties of the encoding, we let
  //   outputEnc.prop = inputEnc.prop * trans.order,
  // where `x * y` means we apply permutation y to x.
  //
  // This works because prop[i] tells you something about the i'th dimension of
  // the tensor. (For example, sizePerThread[2] == 4 means that one GPU thread
  // contains 4 elements along dim 2 of the tensor.) The transpose reorders the
  // dimensions according to the perm trans.order, so we achieve our goal of
  // having a "nop" transpose by reordering the values in the prop the same way.
  //
  // The big exception to this is the encoding's `order`.
  //
  // An encoding's order is a list of dimensions, from fastest moving (most
  // minor) to slowest moving.  Thus enc.order[i] does not tell you something
  // about the i'th dimension of the tensor, and it would be disasterously
  // incorrect to do enc.order * trans.order.
  //
  // But!  If we invert enc.order, it *does* meet this criterion.  For example,
  // if enc.order = [2,0,1], inverse(enc.order) = [1,2,0].  If you stare at it,
  // you'll see that inverse(enc.order)[i] == j means that dimension i is the
  // j'th most minor.  Therefore we can safely permute *this* by trans.order.
  //
  // Thus we have
  //
  //   outputEnc.order = inverse(inverse(inputEnc.order) * trans.order)
  //                   = inverse(trans.order) * inputEnc.order.
  //
  LogicalResult inferTransOpEncoding(Attribute operandEncoding,
                                     ArrayRef<int32_t> order, // trans order
                                     Attribute &resultEncoding) const override {
    // Note: inferFooOpEncoding should not crash if given invalid inputs, which
    // happens when someone creates invalid IR.  If we return failure() on
    // error, then MLIR will generate a helpful error message.

    auto invOrder = inversePermutation(order);
    SmallVector<unsigned> invOrderUnsigned(invOrder.begin(), invOrder.end());

    auto permuteCTALayout =
        [&](const CTALayoutAttr &layout) -> FailureOr<CTALayoutAttr> {
      auto n = order.size();
      if (layout.getCTAsPerCGA().size() != n ||
          layout.getCTASplitNum().size() != n ||
          layout.getCTAOrder().size() != n) {
        return failure();
      }

      return CTALayoutAttr::get(
          getDialect()->getContext(),
          applyPermutation(layout.getCTAsPerCGA(), order),
          applyPermutation(layout.getCTASplitNum(), order),
          applyPermutation(invOrderUnsigned, layout.getCTAOrder()));
    };

    if (auto enc = mlir::dyn_cast<SharedEncodingAttr>(operandEncoding)) {
      if (enc.getOrder().size() != order.size()) {
        return failure();
      }
      FailureOr<CTALayoutAttr> ctaLayout = permuteCTALayout(enc.getCTALayout());
      if (failed(ctaLayout)) {
        return failure();
      }
      resultEncoding = SharedEncodingAttr::get(
          getDialect()->getContext(), enc.getVec(), enc.getPerPhase(),
          enc.getMaxPhase(), applyPermutation(invOrderUnsigned, enc.getOrder()),
          *ctaLayout, enc.getHasLeadingOffset());
      return success();
    }

    if (auto enc = mlir::dyn_cast<BlockedEncodingAttr>(operandEncoding)) {
      auto n = order.size();
      if (enc.getSizePerThread().size() != n ||
          enc.getThreadsPerWarp().size() != n ||
          enc.getWarpsPerCTA().size() != n || enc.getOrder().size() != n) {
        return failure();
      }
      FailureOr<CTALayoutAttr> ctaLayout = permuteCTALayout(enc.getCTALayout());
      if (failed(ctaLayout)) {
        return failure();
      }
      resultEncoding = BlockedEncodingAttr::get(
          getDialect()->getContext(),
          applyPermutation(enc.getSizePerThread(), order),
          applyPermutation(enc.getThreadsPerWarp(), order),
          applyPermutation(enc.getWarpsPerCTA(), order),
          applyPermutation(invOrderUnsigned, enc.getOrder()), *ctaLayout);
      return success();
    }

    return failure(); // unhandled encoding
  }

  LogicalResult
  inferExpandDimsOpEncoding(Attribute operandEncoding, unsigned axis,
                            Attribute &resultEncoding,
                            std::optional<Location> location) const override {
    auto sliceEncoding = mlir::dyn_cast<SliceEncodingAttr>(operandEncoding);
    if (!sliceEncoding)
      return emitOptionalError(
          location, "ExpandDimsOp operand encoding must be SliceEncodingAttr");
    if (sliceEncoding.getDim() != axis)
      return emitOptionalError(
          location, "Incompatible slice dimension for ExpandDimsOp operand");
    resultEncoding = sliceEncoding.getParent();
    return success();
  }

  LogicalResult
  inferDotOpEncoding(Attribute operandEncoding, unsigned opIdx,
                     Attribute retEncoding,
                     std::optional<Location> location) const override {
    auto mmaRetEncoding = mlir::dyn_cast<NvidiaMmaEncodingAttr>(retEncoding);
    if (mmaRetEncoding && mmaRetEncoding.isHopper()) {
      auto dotOpEnc = mlir::dyn_cast<DotOperandEncodingAttr>(operandEncoding);
      if (!mlir::isa<SharedEncodingAttr>(operandEncoding) &&
          !(opIdx == 0 && dotOpEnc && dotOpEnc.getOpIdx() == 0 &&
            mlir::isa<NvidiaMmaEncodingAttr>(dotOpEnc.getParent()))) {
        return emitOptionalError(
            location, "unexpected operand layout for NvidiaMmaEncodingAttr v3");
      }
    } else if (auto dotOpEnc =
                   mlir::dyn_cast<DotOperandEncodingAttr>(operandEncoding)) {
      if (opIdx != dotOpEnc.getOpIdx())
        return emitOptionalError(location, "Wrong opIdx");
      if (retEncoding != dotOpEnc.getParent())
        return emitOptionalError(location, "Incompatible parent encoding");
    } else
      return emitOptionalError(
          location, "Dot's a/b's encoding should be of DotOperandEncodingAttr");
    return success();
  }

  LogicalResult
  verifyDotOpEncodingCompatibility(Operation *op, Attribute operandEncodingA,
                                   Attribute operandEncodingB) const override {
    auto aEncoding =
        mlir::dyn_cast<triton::gpu::DotOperandEncodingAttr>(operandEncodingA);
    auto bEncoding =
        mlir::dyn_cast<triton::gpu::DotOperandEncodingAttr>(operandEncodingB);
    if (!aEncoding && !bEncoding)
      return mlir::success();
    auto mmaAEncoding =
        mlir::dyn_cast_or_null<NvidiaMmaEncodingAttr>(aEncoding.getParent());
    if (mmaAEncoding && mmaAEncoding.isHopper())
      return success();
    // Verify that the encodings are valid.
    if (!aEncoding || !bEncoding)
      return op->emitError("mismatching encoding between A and B operands");
    if (aEncoding.getKWidth() != bEncoding.getKWidth())
      return op->emitError("mismatching kWidth between A and B operands");
    return success();
  }

  // Given a src shape + encoding and a dst shape, our goal is to compute a dst
  // encoding that makes the reshape a "nop".  That is, if GPU thread [x,y,z]
  // contains elements [a,b,c,d] before the reshape, it contains those same
  // elements after the reshape, they're just "renamed".
  //
  // A dst encoding that satisfies this property does not exist for all inputs.
  // Here are some positive and negative examples.
  //
  //   - NOT OK: 4x4 order=[0,1] -> 16.  Reshape merges elements so
  //     dim 1 is the fastest-changing in the dst, but the src has the opposite
  //     order.
  //   - OK: 2x2x32 order=[1,0,2] -> 4x32.  We choose dst order [0,1].
  //     What's important is that the 2x2 dimensions appear in major-to-minor
  //     order.
  //   - NOT OK: 32x32 sizePerThread=[2,2] -> 1024.  Thread 0 in the src
  //     contains elements [(0,0), (0,1), (1,0), and (1,1)].  We cannot express
  //     this with an encoding based on the dst shape.
  //   - OK: 32x4 sizePerThread=[4,4] -> 128.  dst with sizePerThread=[16] will
  //     contain the same elements as before.
  //
  // Users of this function require that it is symmetrical: if
  // (srcShape,srcEnc,dstShape) => dstEnc, then (dstShape,dstEnc,srcShape) =>
  // srcEnc.
  LogicalResult
  inferReshapeOpNoReorderEncoding(ArrayRef<int64_t> srcShape, Attribute srcEnc,
                                  ArrayRef<int64_t> dstShape, Attribute &dstEnc,
                                  std::optional<Location> loc) const override {
    auto src = mlir::dyn_cast<BlockedEncodingAttr>(srcEnc);
    if (!src) {
      return emitOptionalError(
          loc, "Non-reordering reshape only supports BlockedEncoding");
    }

    // Nop reshape; we can always infer an encoding.
    if (srcShape == dstShape) {
      dstEnc = srcEnc;
      return success();
    }

    // default -> default encoding is always a nop.
    auto context = srcEnc.getContext();
    int32_t numWarps = product(src.getWarpsPerCTA());
    int32_t threadsPerWarp = product(src.getThreadsPerWarp());
    int32_t numCTAs = product(src.getCTALayout().getCTAsPerCGA());
    if (srcEnc == getDefaultBlockedEncoding(context, srcShape, numWarps,
                                            threadsPerWarp, numCTAs)) {
      dstEnc = getDefaultBlockedEncoding(context, dstShape, numWarps,
                                         threadsPerWarp, numCTAs);
      return success();
    }

    // Feature flag to disable this routine while it's relatively new.
    // TODO(jlebar): Remove this once we're confident in the code.
    if (triton::tools::getBoolEnv(
            "TRITON_DISABLE_RESHAPE_ENCODING_INFERENCE")) {
      return failure();
    }

    // Cowardly refuse to handle encodings with multiple CTAs.  CTAsPerCGA
    // should be like the other fields in blocked encoding, but I'm not sure how
    // to handle CTASplitNum.
    if (!all_of(src.getCTAsPerCGA(), [](int32_t x) { return x == 1; }) ||
        !all_of(src.getCTASplitNum(), [](int32_t x) { return x == 1; })) {
      return emitOptionalError(
          loc, "Non-reordering reshape does not currently support multi-CTA "
               "layouts other than the default layout.");
    }

    // Cowardly refuse to handle encodings where shape[dim] is not divisible by
    // sizePerThread[dim], threadsPerWarp[dim], and warpsPerCTA[dim].  (We make
    // an exception if the block is larger than the shape.)
    auto checkDivisibility = [&](StringRef name, ArrayRef<unsigned> subblock) {
      for (int dim = 0; dim < srcShape.size(); dim++) {
        if (srcShape[dim] >= subblock[dim] &&
            srcShape[dim] % subblock[dim] != 0) {
          return emitOptionalError(loc,
                                   "Can't do a non-reordering reshape because "
                                   "the size of dimension ",
                                   dim, " (", srcShape[dim], ")",
                                   " is not divisible by ", name, "[", dim, "]",
                                   " = ", subblock[dim]);
        }
      }
      return success();
    };
    if (!succeeded(
            checkDivisibility("sizePerThread", src.getSizePerThread())) ||
        !succeeded(
            checkDivisibility("threadsPerWarp", src.getThreadsPerWarp())) ||
        !succeeded(checkDivisibility("warpsPerCTA", src.getWarpsPerCTA()))) {
      return failure();
    }

    SmallVector<std::pair<SmallVector<int64_t>, SmallVector<int64_t>>> decomp =
        getReshapeDecomposition(srcShape, dstShape);

    // enc.order[i] == j means that dimension j is the enc.order[i]'th most
    // minor. But what we usually want is the inverse: inverse(enc.order)[i] = j
    // means that dimension i is the j'th most minor (larger means more major).
    auto srcInvOrder = inversePermutation(src.getOrder());

    // If src dims [a,b,c] are to be merged, then they must be consecutive in
    // physical order, with `a` being the most major.
    for (const auto &[srcDims, dstDims] : decomp) {
      if (!isConsecutive(to_vector(reverse(gather(srcInvOrder, srcDims))))) {
        return emitOptionalError(loc,
                                 "Cannot do a non-reordering reshape given "
                                 "this src encoding order.  Dimensions [",
                                 join(srcDims, ","),
                                 "] must be physically consecutive.");
      }
    }

    // If src dims [a,b,c] are to be merged, then `c` must fill up sizePerThread
    // / threadsPerWarp / blocksPerCTA before `b` can have any non-1 values.
    // Examples:
    //
    //  - NOT OK: shape=[4,4,4], sizePerThread=[1,2,2].
    //    The total sizePerThread for dim 2 is 2, which is less than dim 2's
    //    size of 4.  Therefore dim 1 cannot have non-1 sizePerThread.
    //
    //  - OK: shape=[4,4,4], sizePerThread=[1,2,4].
    //    Dim 2's sizePerThread covers its whole size, so dim 1 is allowed to
    //    have non-1 sizePerThread.
    //
    //  - NOT OK: shape=[4,4,4], sizePerThread=[2,1,4].
    //    Dim 1's sizePerThread does not cover its whole size, so dim 0 is not
    //    allowed to have non-1 sizePerThread.
    //
    //  - NOT OK: shape=[4,4,4], sizePerThread=[1,1,2],
    //            threadsPerWarp=[1,2,1].
    //    Dim 2 has 2 elems per thread and 1 thread per warp.  2*1 is less than
    //    dim 2's size.  Therefore dim 1 must have threadsPerWarp=1.
    //
    // In addition, the encoding's block can be larger than the shape, but only
    // in the most-major dimension of each decomposed chunk, and only after
    // we've "used up" the more minor dims.  Examples:
    //
    //  - OK: shape=[4,4,4], sizePerThread=[1,2,4], threadsPerWarp=[16,2,1],
    //        warpsPerCTA=[4,1,1].
    //    The whole size of dims 0 and 1 are covered by sizePerThread *
    //    threadsPerWarp.  Therefore dim 2 is allowed to have threadsPerWarp and
    //    warpsPerCTA larger than its size.
    for (const auto &[srcDims, dstDims] : decomp) {
      auto shapeRemaining = gather(srcShape, srcDims);
      auto checkSubblock = [&, srcDims = srcDims](ArrayRef<unsigned> subblock) {
        // Iterate minor-to-major (i==0 is most major).
        for (int i = srcDims.size() - 1; i >= 0; i--) {
          int dim = srcDims[i];
          if (subblock[dim] == 1) {
            continue;
          }

          // Check that more-minor dims all have 1 in shapeRemaining.
          for (int j = i + 1; j < srcDims.size(); j++) {
            if (shapeRemaining[j] != 1) {
              return emitOptionalError(
                  loc,
                  "Invalid src encoding for non-reordering reshape.  Must use "
                  "up sizePerThread / threadsPerWarp / warpsPerCTA for "
                  "more-minor dimensions before more major-dims can use them.");
            }
          }

          if (shapeRemaining[i] >= subblock[dim]) {
            assert(shapeRemaining[i] % subblock[dim] == 0); // checked earlier
            shapeRemaining[i] /= subblock[dim];
          } else {
            shapeRemaining[i] = 0;
          }

          // Is the block larger than the shape in this dimension?  This is OK
          // only if we're the most-major dimension of the chunk and in all
          // future chunks, only this most-major dim has a non-1 size.
          if (shapeRemaining[i] == 0 && i != 0) {
            return emitOptionalError(
                loc,
                "Invalid src encoding for non-reordering reshape.  Block "
                "size in dimension ",
                dim,
                " is larger than the shape that dimension, but this is only "
                "allowed for the most-major dimension of a reshape chunk");
          }
        }
        return success();
      };
      if (!succeeded(checkSubblock(src.getSizePerThread())) ||
          !succeeded(checkSubblock(src.getThreadsPerWarp())) ||
          !succeeded(checkSubblock(src.getWarpsPerCTA()))) {
        return failure();
      }
    }

    // Given e.g. src.getSizePerThread(), computeSubblockSize computes e.g.
    // dst.getSizePerThread().  This should be called for each of sizePerThread,
    // threadsPerWarp, and warpsPerCTA, in that order.
    SmallVector<int64_t> dstShapeRemaining(dstShape);
    auto computeSubblockSize = [&](ArrayRef<unsigned> srcSubblock,
                                   SmallVector<unsigned> &dstSubblock,
                                   StringRef fieldName) -> LogicalResult {
      // The dst subblock is "filled up" greedily starting with the most minor
      // dim.  When we're done, we are left with a smaller shape, of size
      // dstShape / dstSubblock, which we store in dstShapeRemaining and use for
      // the next call to computeSubblockSize.
      dstSubblock.resize(dstShape.size());
      for (const auto &[srcDims, dstDims] : decomp) {
        int64_t subblockRemaining = product(gather(srcSubblock, srcDims));
        for (int i = dstDims.size() - 1; i >= 0; i--) {
          auto &val = dstSubblock[dstDims[i]];
          auto &shapeRemaining = dstShapeRemaining[dstDims[i]];
          val = std::min(subblockRemaining, shapeRemaining);

          assert(shapeRemaining % val == 0); // Checked earlier.
          subblockRemaining /= val;
          shapeRemaining /= val;
        }

        // If there are any elems remaining in the subblock, it must be because
        // the block is larger than the shape.  This excess goes into the
        // most-major dim of the subblock.
        dstSubblock[dstDims[0]] *= subblockRemaining;
      }
      return success();
    };

    SmallVector<unsigned> dstSizePerThread;
    SmallVector<unsigned> dstThreadsPerWarp;
    SmallVector<unsigned> dstWarpsPerCTA;
    if (!succeeded(computeSubblockSize(src.getSizePerThread(), dstSizePerThread,
                                       "sizePerThread")) ||
        !succeeded(computeSubblockSize(src.getThreadsPerWarp(),
                                       dstThreadsPerWarp, "threadsPerWarp")) ||
        !succeeded(computeSubblockSize(src.getWarpsPerCTA(), dstWarpsPerCTA,
                                       "warpsPerCTA"))) {
      return failure();
    }

    // Since we know that each set of srcDims is consecutive, we can
    // meaningfully sort decomp by the physical order of the src dimensions,
    // major-to-minor.  This will also be the order of the dst dimensions.
    llvm::sort(decomp, [&](const auto &a, const auto &b) {
      const auto &[srcDimsA, dstDimsA] = a;
      const auto &[srcDimsB, dstDimsB] = b;
      return srcInvOrder[srcDimsA.front()] < srcInvOrder[srcDimsB.front()];
    });

    // Compute the dst order.  Make the dimensions appear in the same order as
    // their corresponding src dimensions.
    SmallVector<unsigned> dstInvOrder(dstShape.size());
    int i = 0;
    for (const auto &[srcDims, dstDims] : decomp) {
      for (auto dim : reverse(dstDims)) {
        dstInvOrder[dim] = i++;
      }
    }
    auto dstOrder = inversePermutation(dstInvOrder);

    // CTALayout can be all 1's because we bailed on multi-CTA layouts above.
    auto CTALayout = CTALayoutAttr::get(
        src.getContext(),
        /*CTAsPerCGA=*/SmallVector<unsigned>(dstShape.size(), 1),
        /*CTASplitNum=*/SmallVector<unsigned>(dstShape.size(), 1),
        /*CTAOrder=*/llvm::to_vector(llvm::seq<unsigned>(dstShape.size())));

    dstEnc = BlockedEncodingAttr::get(src.getContext(), dstSizePerThread,
                                      dstThreadsPerWarp, dstWarpsPerCTA,
                                      dstOrder, CTALayout);

    return success();
  }

  LogicalResult
  inferJoinOpEncoding(Attribute srcEnc, Attribute &dstEnc,
                      std::optional<Location> loc) const override {
    auto enc = mlir::dyn_cast<BlockedEncodingAttr>(srcEnc);
    if (!enc) {
      return emitOptionalError(loc,
                               "JoinOp can only operate on BlockedEncoding");
    }

    // JoinOp takes two tensors of shape AxBxC and generates a tensor of shape
    // AxBxCx2.  The encoding is the same as the input, but with 2 elems per
    // thread in the new dimension.  The new dimension is most-minor.
    auto append = [](ArrayRef<unsigned> vals, int val) {
      SmallVector<unsigned> ret(vals);
      ret.push_back(val);
      return ret;
    };
    auto appendMinorDim = [](ArrayRef<unsigned> order) {
      SmallVector<unsigned> ret(order);
      ret.insert(ret.begin(), ret.size());
      return ret;
    };
    dstEnc = BlockedEncodingAttr::get(
        enc.getContext(),                    //
        append(enc.getSizePerThread(), 2),   //
        append(enc.getThreadsPerWarp(), 1),  //
        append(enc.getWarpsPerCTA(), 1),     //
        appendMinorDim(enc.getOrder()),      //
        CTALayoutAttr::get(enc.getContext(), //
                           append(enc.getCTAsPerCGA(), 1),
                           append(enc.getCTASplitNum(), 1),
                           appendMinorDim(enc.getCTAOrder())));
    return success();
  }

  LogicalResult
  inferSplitOpEncoding(Attribute srcEnc, Attribute &dstEnc,
                       std::optional<Location> loc) const override {
    auto enc = mlir::dyn_cast<BlockedEncodingAttr>(srcEnc);
    if (!enc) {
      return emitOptionalError(loc,
                               "SplitOp can only operate on BlockedEncoding");
    }

    // SplitOp takes a tensor of shape AxBxCx2 and generates two tensors of
    // shape AxBxC.  The input must have 2 elements per thread in the last
    // dimension, which must be most-minor.  The result encoding is the same as
    // the input, but with the last dimension removed.
    if (enc.getSizePerThread().back() != 2) {
      return emitOptionalError(loc,
                               "SplitOp requires 2 elements per thread in the "
                               "last dimension of the input");
    }
    if (enc.getThreadsPerWarp().back() != 1 ||
        enc.getWarpsPerCTA().back() != 1 || enc.getCTAsPerCGA().back() != 1) {
      return emitOptionalError(
          loc, "SplitOp requires threadsPerWarp, warpsPerCTA, "
               "and CTAsPerCGA = 1 for the last dimension of the input");
    }
    if (enc.getOrder().front() != enc.getOrder().size() - 1) {
      return emitOptionalError(
          loc, "SplitOp requires the last dimension to be most-minor in order");
    }
    if (enc.getCTALayout().getCTAsPerCGA().back() != 1) {
      return emitOptionalError(
          loc,
          "SplitOp requires the last dimension to be most-minor in CTAOrder");
    }

    dstEnc = BlockedEncodingAttr::get(
        enc.getContext(), //
        ArrayRef(enc.getSizePerThread()).drop_back(1),
        ArrayRef(enc.getThreadsPerWarp()).drop_back(1),
        ArrayRef(enc.getWarpsPerCTA()).drop_back(1),
        ArrayRef(enc.getOrder()).drop_front(1),
        CTALayoutAttr::get(enc.getContext(), //
                           ArrayRef(enc.getCTAsPerCGA()).drop_back(1),
                           ArrayRef(enc.getCTASplitNum()).drop_back(1),
                           ArrayRef(enc.getCTAOrder()).drop_front(1)));
    return success();
  }
};

//===----------------------------------------------------------------------===//
// Canonicalizer
//===----------------------------------------------------------------------===//

// reshape(cvt) -> reshape
struct CanonicalizeConvertFromReshape
    : public mlir::OpRewritePattern<triton::ReshapeOp> {
  using OpRewritePattern::OpRewritePattern;

  mlir::LogicalResult
  matchAndRewrite(triton::ReshapeOp op,
                  PatternRewriter &rewriter) const override {
    auto convert = op.getSrc().getDefiningOp<ConvertLayoutOp>();
    if (!convert)
      return failure();
    if (isExpensiveView(convert.getSrc().getType(), op.getType()))
      return failure();
    if (!op.getAllowReorder() || op.getEfficientLayout().has_value())
      return failure();

    rewriter.replaceOpWithNewOp<triton::ReshapeOp>(
        op, op.getType(), convert.getSrc(), op.getAllowReorder());
    return mlir::success();
  }
};

// histogram(cvt) -> histogram
struct CanonicalizeConvertFromHistogram
    : public mlir::OpRewritePattern<triton::HistogramOp> {
  using OpRewritePattern::OpRewritePattern;

  mlir::LogicalResult
  matchAndRewrite(triton::HistogramOp op,
                  PatternRewriter &rewriter) const override {
    auto convert = op.getSrc().getDefiningOp<ConvertLayoutOp>();
    if (!convert)
      return failure();
    rewriter.replaceOpWithNewOp<triton::HistogramOp>(
        op, op->getResult(0).getType(), convert.getSrc());
    return mlir::success();
  }
};

// alloc(cvt) -> alloc
struct CanonicalizeConvertFromAlloc
    : public mlir::OpRewritePattern<triton::gpu::LocalAllocOp> {
  using OpRewritePattern::OpRewritePattern;

  mlir::LogicalResult
  matchAndRewrite(triton::gpu::LocalAllocOp op,
                  PatternRewriter &rewriter) const override {
    if (!op.getSrc())
      return failure();
    auto convert = op.getSrc().getDefiningOp<ConvertLayoutOp>();
    if (!convert)
      return failure();
    rewriter.replaceOpWithNewOp<triton::gpu::LocalAllocOp>(
        op, op->getResult(0).getType(), convert.getSrc());
    return mlir::success();
  }
};

struct CanonicalizeConvertFromConvert
    : public OpRewritePattern<ConvertLayoutOp> {
  using OpRewritePattern::OpRewritePattern;

  mlir::LogicalResult
  matchAndRewrite(ConvertLayoutOp op,
                  PatternRewriter &rewriter) const override {
    // Convert to the same layout is redundant.
    if (op->getResultTypes() == op->getOperandTypes()) {
      rewriter.replaceOp(op, op->getOperands());
      return success();
    }

    // We don't handle conversions to DotOperandEncodingAttr.  This is a
    // heuristic to accommodate fused attention.
    auto srcType = op.getSrc().getType();
    auto dstType = op.getType();
<<<<<<< HEAD
    if (dstType.getEncoding().isa<DotOperandEncodingAttr>() &&
        (srcType.getEncoding().isa<NvidiaMmaEncodingAttr>() ||
         srcType.getEncoding().isa<intel::DpasEncodingAttr>()))
=======
    if (mlir::isa<DotOperandEncodingAttr>(dstType.getEncoding()) &&
        mlir::isa<NvidiaMmaEncodingAttr>(srcType.getEncoding()))
>>>>>>> f184c1cc
      return failure();

    // for hopper MMAv3
    if (mlir::isa<SharedEncodingAttr>(dstType.getEncoding()) &&
        mlir::isa<NvidiaMmaEncodingAttr>(srcType.getEncoding()) &&
        llvm::any_of(op.getResult().getUsers(),
                     [](Operation *dot) { return isa<DotOp>(dot); })) {
      return failure();
    }

    Operation *arg = op.getSrc().getDefiningOp();
    if (!arg)
      return failure();

    // cvt(reshape) -> reshape
    if (auto reshape = dyn_cast<ReshapeOp>(arg)) {
      if (!reshape.getAllowReorder() ||
          reshape.getEfficientLayout().has_value() ||
          isExpensiveView(reshape.getSrc().getType(), op.getType()))
        return failure();

      // In TritonGPUToLLVM phase, ViewOp is converted to unpacking and packing
      // operations, which requires the element type to match between unpacking
      // and packing. However, part of values with dot operand encoding will be
      // packed/unpacked as i32 elements instead of the underlying element type.
      // To avoid errors, skip this folding when either the operand or result
      // of view has a dot operand encoding.
      if (hasDotOperandEncoding(op->getOperand(0)) ||
          hasDotOperandEncoding(op->getResult(0)))
        return failure();

      rewriter.replaceOpWithNewOp<ReshapeOp>(op, op->getResult(0).getType(),
                                             reshape.getResult(),
                                             reshape.getAllowReorder());
      return success();
    }

    // cvt(histogram) -> histogram
    if (auto histogram = dyn_cast<HistogramOp>(arg)) {
      // For histogram ops the input and output layouts are independent, so we
      // can always fold convert into the histogram op.
      rewriter.replaceOpWithNewOp<HistogramOp>(op, op->getResult(0).getType(),
                                               histogram.getSrc());
      return success();
    }

    // cvt(local_load) -> local_load.
    if (auto sharedLoad = dyn_cast<LocalLoadOp>(arg)) {
      // Shared_load can load to any layout so we can always fold convert into
      // it.
      rewriter.replaceOpWithNewOp<LocalLoadOp>(op, op->getResult(0).getType(),
                                               sharedLoad.getSrc());
      return success();
    }

    // cvt(cat) -> cat
    if (auto cat = dyn_cast<CatOp>(arg)) {
      if (isExpensiveCat(cat, op.getType().getEncoding()))
        return failure();

      rewriter.replaceOpWithNewOp<CatOp>(op, op->getResult(0).getType(),
                                         cat.getOperands());
      return success();
    }

    // cvt(cvt(x, type1), type2) -> cvt(x, type2)
    if (auto cvt = dyn_cast<ConvertLayoutOp>(arg)) {
      auto srcType = op.getSrc().getType();
      rewriter.replaceOpWithNewOp<triton::gpu::ConvertLayoutOp>(
          op, op->getResultTypes().front(), cvt.getSrc());
      return success();
    }

    // cvt(type1, splat(type2, x)) -> splat(type1, x)
    if (auto splat = dyn_cast<triton::SplatOp>(arg)) {
      rewriter.replaceOpWithNewOp<triton::SplatOp>(op, op->getResultTypes(),
                                                   splat.getSrc());
      return success();
    }

    // cvt(type1, make_range(type2, x)) -> make_range(type1, x)
    if (auto range = dyn_cast<MakeRangeOp>(arg)) {
      rewriter.replaceOpWithNewOp<MakeRangeOp>(
          op, op->getResultTypes(), range.getStart(), range.getEnd());
      return success();
    }

    // cvt(type, constant) -> constant
    if (auto cst = llvm::dyn_cast<arith::ConstantOp>(arg))
      if (auto ret = dyn_cast<SplatElementsAttr>(cst.getValue())) {
        auto ty = cast<ShapedType>(op->getResultTypes().front());
        auto newRet =
            SplatElementsAttr::get(ty, ret.getSplatValue<Attribute>());
        rewriter.replaceOpWithNewOp<arith::ConstantOp>(op, newRet);
        return success();
      }
    return failure();
  }
};

void ConvertLayoutOp::getCanonicalizationPatterns(RewritePatternSet &patterns,
                                                  MLIRContext *context) {
  patterns.add<CanonicalizeConvertFromConvert>(context);
  patterns.add<CanonicalizeConvertFromReshape>(context);
  patterns.add<CanonicalizeConvertFromHistogram>(context);
  patterns.add<CanonicalizeConvertFromAlloc>(context);
}

// LocalAllocOp
void LocalAllocOp::getEffects(
    SmallVectorImpl<SideEffects::EffectInstance<MemoryEffects::Effect>>
        &effects) {
  // For alloc that cannot be mutated we mark them as no-side effect. This is
  // not fully correct
  if (!getType().getMutableMemory())
    return;
  effects.emplace_back(MemoryEffects::Allocate::get(),
                       mlir::triton::gpu::SharedMemory::get());
}

LogicalResult MemDescSubviewOp::verify() {
  auto srcTy = getSrc().getType();
  auto dstTy = getType();

  if (srcTy.getElementType() != dstTy.getElementType()) {
    return emitError("result element type must match desc element type");
  }
  if (getOffsets().size() != srcTy.getRank()) {
    return emitError("offsets must have the same rank as input");
  }
  if (srcTy.getRank() < dstTy.getRank()) {
    return emitError("result rank must be less than or equal to input rank");
  }
  auto rankDiff = srcTy.getRank() - dstTy.getRank();
  for (int i = 0; i < dstTy.getRank(); i++) {
    if (dstTy.getDimSize(i) > srcTy.getDimSize(i + rankDiff)) {
      return emitError(
                 "result shape cannot be larger than input shape at dimension ")
             << i;
    }
  }

  auto srcEnc = srcTy.getEncoding();
  auto dstEnc = dstTy.getEncoding();
  if (!!srcEnc != !!dstEnc) {
    return emitError("src and result must both have or not have an encoding");
  }

  if (!isa<SharedEncodingAttr>(srcEnc)) {
    return emitError("src encoding must be SharedEncodingAttr");
  }
  if (!isa<SharedEncodingAttr>(dstEnc)) {
    return emitError("result encoding must be SharedEncodingAttr");
  }

  // TODO(jlebar): Currently we generate illegal encodings, so we can't add a
  // verifier for them.  In particular, we use the same encoding for the src and
  // dst of a subview op, when the subview removes a dimension.  That generates
  // an illegal shared encoding (because the size of `order` doesn't match the
  // rank of the tensor), but it's not checked anywhere, and we believe the
  // resulting code ultimately works.

  return success();
}

void TritonGPUDialect::initialize() {
  registerTypes();

  addAttributes<
#define GET_ATTRDEF_LIST
#include "triton/Dialect/TritonGPU/IR/TritonGPUAttrDefs.cpp.inc"
      >();
  addOperations<
#define GET_OP_LIST
#include "triton/Dialect/TritonGPU/IR/Ops.cpp.inc"
#include "triton/Dialect/TritonGPU/IR/OpsEnums.cpp.inc"
      >();
  addInterfaces<TritonGPUOpAsmInterface>();
  addInterfaces<TritonGPUInferLayoutInterface>();
}

#define GET_OP_CLASSES
#include "triton/Dialect/TritonGPU/IR/Ops.cpp.inc"

// verify TritonGPU ops
LogicalResult TritonGPUDialect::verifyOperationAttribute(Operation *op,
                                                         NamedAttribute attr) {
  // TODO: fill this.
  return success();
}<|MERGE_RESOLUTION|>--- conflicted
+++ resolved
@@ -4,13 +4,10 @@
 
 #include "mlir/IR/DialectImplementation.h"
 #include "mlir/IR/OpImplementation.h"
-<<<<<<< HEAD
 
 #include "intel/include/Dialect/TritonIntelGPU/IR/Dialect.h"
 
-=======
 #include "mlir/Support/LLVM.h"
->>>>>>> f184c1cc
 #include "triton/Analysis/Utility.h"
 #include "triton/Dialect/Triton/IR/Utility.h"
 #include "triton/Dialect/TritonGPU/IR/Dialect.cpp.inc"
@@ -2046,14 +2043,10 @@
     } else if (auto blockedAttr = mlir::dyn_cast<BlockedEncodingAttr>(attr)) {
       os << "blocked";
       return AliasResult::FinalAlias;
-<<<<<<< HEAD
-    } else if (auto warpAttr = attr.dyn_cast<intel::WarpEncodingAttr>()) {
+    } else if (auto warpAttr = mlir::dyn_cast<intel::WarpEncodingAttr>(attr)) {
       os << "warp";
       return AliasResult::FinalAlias;
-    } /* else if (auto sliceAttr = attr.dyn_cast<SliceEncodingAttr>()) {
-=======
     } /* else if (auto sliceAttr = dyn_cast<SliceEncodingAttr>(attr)) {
->>>>>>> f184c1cc
       os << "slice";
       return AliasResult::FinalAlias;
     } */
@@ -2665,14 +2658,9 @@
     // heuristic to accommodate fused attention.
     auto srcType = op.getSrc().getType();
     auto dstType = op.getType();
-<<<<<<< HEAD
-    if (dstType.getEncoding().isa<DotOperandEncodingAttr>() &&
-        (srcType.getEncoding().isa<NvidiaMmaEncodingAttr>() ||
-         srcType.getEncoding().isa<intel::DpasEncodingAttr>()))
-=======
     if (mlir::isa<DotOperandEncodingAttr>(dstType.getEncoding()) &&
-        mlir::isa<NvidiaMmaEncodingAttr>(srcType.getEncoding()))
->>>>>>> f184c1cc
+        (mlir::isa<NvidiaMmaEncodingAttr>(srcType.getEncoding()) ||
+         mlir::isa<intel::DpasEncodingAttr>(srcType.getEncoding())))
       return failure();
 
     // for hopper MMAv3
