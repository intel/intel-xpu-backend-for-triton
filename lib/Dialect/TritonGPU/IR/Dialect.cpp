#include "triton/Dialect/Triton/IR/Dialect.h"

#include <numeric>

#include "mlir/IR/DialectImplementation.h"
#include "mlir/IR/OpImplementation.h"
#include "triton/Analysis/Utility.h"
#include "triton/Dialect/TritonGPU/IR/Dialect.cpp.inc"
#include "triton/Dialect/TritonGPU/IR/Dialect.h"
#include "llvm/ADT/TypeSwitch.h"

using namespace mlir;
using namespace mlir::triton::gpu;

// Utility
namespace mlir {
namespace triton {

static Type getI1SameShapeFromTensorOrTensorPtr(Type type) {
  auto i1Type = IntegerType::get(type.getContext(), 1);
  if (auto tensorType = type.dyn_cast<RankedTensorType>()) {
    return RankedTensorType::get(tensorType.getShape(), i1Type,
                                 tensorType.getEncoding());
  } else if (auto ptrType = type.dyn_cast<triton::PointerType>()) {
    Type pointeeType = ptrType.getPointeeType();
    if (auto tensorType = pointeeType.dyn_cast<RankedTensorType>()) {
      return RankedTensorType::get(tensorType.getShape(), i1Type,
                                   tensorType.getEncoding());
    }
  }
  return Type();
}

namespace gpu {

// TODO: Inheritance of layout attributes
// so that all distributed layouts implement
// these utilities

unsigned getTotalElemsPerThread(Attribute layout, ArrayRef<int64_t> shape,
                                Type eltTy) {
  if (auto tritonGPUAttr = layout.dyn_cast<TritonGPU_AttrTrait>()) {
    return tritonGPUAttr.getTotalElemsPerThread(shape, eltTy);
  } else {
    llvm::report_fatal_error("getElemsPerThread not implemented");
    return 0;
  }
}

SmallVector<unsigned> getElemsPerThread(Attribute layout,
                                        ArrayRef<int64_t> shape, Type eltTy) {
  if (auto tritonGPUAttr = layout.dyn_cast<TritonGPU_AttrTrait>()) {
    return tritonGPUAttr.getElemsPerThread(shape, eltTy);
  } else {
    llvm::report_fatal_error("getElemsPerThread not implemented");
    return SmallVector<unsigned>();
  }
}

SmallVector<unsigned> getElemsPerThread(Type type) {
  if (type.isIntOrIndexOrFloat() || type.isa<triton::PointerType>())
    return SmallVector<unsigned>(1, 1);
  auto tensorType = type.cast<RankedTensorType>();
  return getElemsPerThread(tensorType.getEncoding(), tensorType.getShape(),
                           tensorType.getElementType());
}

unsigned getTotalElemsPerThread(Type type) {
  if (type.isIntOrIndexOrFloat() || type.isa<triton::PointerType>())
    return 1;
  auto tensorType = type.cast<RankedTensorType>();
  return getTotalElemsPerThread(tensorType.getEncoding(), tensorType.getShape(),
                                tensorType.getElementType());
}

SmallVector<unsigned> getThreadsPerWarp(Attribute layout) {
  if (auto distributedLayout = layout.dyn_cast<DistributedEncodingTrait>()) {
    return distributedLayout.getThreadsPerWarp();
  } else {
    llvm::report_fatal_error("getThreadsPerWarp not implemented");
    return SmallVector<unsigned>();
  }
}

SmallVector<unsigned>
getThreadsPerWarpWithUniqueData(Attribute layout,
                                ArrayRef<int64_t> tensorShape) {
  if (auto sliceLayout = layout.dyn_cast<SliceEncodingAttr>()) {
    auto parentLayout = sliceLayout.getParent();
    auto parentShape = sliceLayout.paddedShape(tensorShape);
    auto parentThreadsPerWarp =
        getThreadsPerWarpWithUniqueData(parentLayout, parentShape);
    SmallVector<unsigned> threadsPerWarp = parentThreadsPerWarp;
    threadsPerWarp.erase(threadsPerWarp.begin() + sliceLayout.getDim());
    return threadsPerWarp;
  }
  auto threadsPerWarp = getThreadsPerWarp(layout);
  assert(threadsPerWarp.size() == tensorShape.size() &&
         "layout and tensor shape must have the same rank");
  for (unsigned i = 0; i < threadsPerWarp.size(); i++) {
    threadsPerWarp[i] = std::min<unsigned>(threadsPerWarp[i], tensorShape[i]);
  }

  return threadsPerWarp;
}

SmallVector<unsigned> getWarpsPerCTA(Attribute layout) {
  if (auto distributedLayout = layout.dyn_cast<DistributedEncodingTrait>()) {
    return distributedLayout.getWarpsPerCTA();
  }

  llvm::report_fatal_error("getWarpsPerCTA not implemented");
  return SmallVector<unsigned>();
}

unsigned getWarpSize(Attribute layout) {
  unsigned size = 1;
  auto threadsPerWarp = getThreadsPerWarp(layout);
  for (auto e : threadsPerWarp) {
    size *= e;
  }
  return size;
}

SmallVector<unsigned>
getWarpsPerCTAWithUniqueData(Attribute layout, ArrayRef<int64_t> tensorShape) {
  if (auto sliceLayout = layout.dyn_cast<SliceEncodingAttr>()) {
    auto parentLayout = sliceLayout.getParent();
    auto parentShape = sliceLayout.paddedShape(tensorShape);
    auto parentWarpsPerCTA =
        getWarpsPerCTAWithUniqueData(parentLayout, parentShape);
    SmallVector<unsigned> warpsPerCTA = parentWarpsPerCTA;
    warpsPerCTA.erase(warpsPerCTA.begin() + sliceLayout.getDim());
    return warpsPerCTA;
  }
  auto warpsPerCTA = getWarpsPerCTA(layout);
  assert(warpsPerCTA.size() == tensorShape.size() &&
         "layout and tensor shape must have the same rank");
  for (unsigned i = 0; i < warpsPerCTA.size(); i++) {
    auto sizePerWarp =
        getSizePerThread(layout)[i] * getThreadsPerWarp(layout)[i];
    auto maxWarpsPerDim = ceil<unsigned>(tensorShape[i], sizePerWarp);
    warpsPerCTA[i] = std::min<unsigned>(warpsPerCTA[i], maxWarpsPerDim);
  }

  return warpsPerCTA;
}

SmallVector<unsigned> getSizePerThread(Attribute layout) {
  if (auto distributedLayout = layout.dyn_cast<DistributedEncodingTrait>()) {
    return distributedLayout.getSizePerThread();
  } else {
    llvm::report_fatal_error("getSizePerThread not implemented");
    return {};
  }
}

SmallVector<unsigned> getContigPerThread(Attribute layout) {
  if (auto mmaLayout = layout.dyn_cast<NvidiaMmaEncodingAttr>()) {
    assert(mmaLayout.isVolta() || mmaLayout.isAmpere() || mmaLayout.isHopper());
    return {1, 2};
  } else if (auto sliceLayout = layout.dyn_cast<SliceEncodingAttr>()) {
    auto parentLayout = sliceLayout.getParent();
    return getContigPerThread(parentLayout);
  } else if (layout.isa<DpasEncodingAttr>()) {
    // From the DPAS layout:
    //                   warp 0
    //    ----------------/\-----------------
    //    [ 0   1   2   3   ......  14  15 ]
    //    [ 0   1   2   3   ......  14  15 ]
    //    ....
    //    [ 0   1   2   3   ......  14  15 ]
    //      ^
    // Each thread operates on 1 element per row and 8 elements per column.
    return {8, 1};
  } else {
    return getSizePerThread(layout);
  }
}

SmallVector<unsigned> getUniqueContigPerThread(Attribute layout,
                                               ArrayRef<int64_t> shape) {
  // If slice layout, call recursively on parent layout, and drop
  // sliced dim
  if (auto sliceLayout = layout.dyn_cast<SliceEncodingAttr>()) {
    auto parentLayout = sliceLayout.getParent();
    auto parentShape = sliceLayout.paddedShape(shape);
    auto parentUniqueContigPerThread =
        getUniqueContigPerThread(parentLayout, parentShape);
    parentUniqueContigPerThread.erase(parentUniqueContigPerThread.begin() +
                                      sliceLayout.getDim());
    return parentUniqueContigPerThread;
  }
  // Base case
  auto rank = shape.size();
  SmallVector<unsigned> ret(rank);
  auto contigPerThread = getContigPerThread(layout);
  assert(contigPerThread.size() == rank && "Unexpected contigPerThread size");
  for (int d = 0; d < rank; ++d) {
    ret[d] = std::min<unsigned>(shape[d], contigPerThread[d]);
  }
  return ret;
}

SmallVector<unsigned> getShapePerCTATile(Attribute layout,
                                         ArrayRef<int64_t> tensorShape) {
  if (auto distributedLayout = layout.dyn_cast<DistributedEncodingTrait>()) {
    return distributedLayout.getShapePerCTATile(tensorShape);
  } else {
    llvm::report_fatal_error("getThreadsPerWarp not implemented");
    return SmallVector<unsigned>();
  }
}

bool isExpensiveView(Type srcType, Type dstType) {
  return getTotalElemsPerThread(srcType) != getTotalElemsPerThread(dstType);
}

namespace {

/* Utility function used by getOrder and getCTAOrder of SliceEncodingAttr.
 * Erase dim and decrease all values larger than dim by 1.
 * Example:    order = [0, 2, 4, 3, 1], dim = 2
 *          resOrder = [0,    3, 2, 1]
 */
SmallVector<unsigned> eraseOrder(ArrayRef<unsigned> order, unsigned dim) {
  unsigned rank = order.size();
  assert(dim < rank && "Invalid dim to erase");
  SmallVector<unsigned> resOrder;
  for (unsigned i : order)
    if (i < dim)
      resOrder.push_back(i);
    else if (i > dim)
      resOrder.push_back(i - 1);
  return resOrder;
}

} // namespace

SmallVector<unsigned> getOrder(Attribute layout) {
  if (auto blockedLayout = layout.dyn_cast<BlockedEncodingAttr>()) {
    return SmallVector<unsigned>(blockedLayout.getOrder().begin(),
                                 blockedLayout.getOrder().end());
  } else if (auto mmaLayout = layout.dyn_cast<MmaEncodingTrait>()) {
    return {1, 0};
  } else if (auto dpasLayout = layout.dyn_cast<DpasEncodingAttr>()) {
    return {1, 0};
  } else if (auto dotLayout = layout.dyn_cast<DotOperandEncodingAttr>()) {
    return {1, 0};
  } else if (auto sliceLayout = layout.dyn_cast<SliceEncodingAttr>()) {
    SmallVector<unsigned> parentOrder = getOrder(sliceLayout.getParent());
    unsigned dim = sliceLayout.getDim();
    SmallVector<unsigned> order;
    for (unsigned d : parentOrder) {
      if (d == dim)
        continue;
      else if (d > dim)
        order.push_back(d - 1);
      else
        order.push_back(d);
    }
    return order;
  } else if (auto sharedLayout = layout.dyn_cast<SharedEncodingAttr>()) {
    return SmallVector<unsigned>(sharedLayout.getOrder().begin(),
                                 sharedLayout.getOrder().end());
  } else {
    llvm::report_fatal_error("Unimplemented usage of getOrder");
  }
  return {};
};

CTALayoutAttr getCTALayout(Attribute layout) {
  if (auto distributedLayout = layout.dyn_cast<DistributedEncodingTrait>()) {
    return CTALayoutAttr::get(
        layout.getContext(), getCTAsPerCGA(distributedLayout),
        getCTASplitNum(distributedLayout), getCTAOrder(distributedLayout));
  } else if (auto sharedLayout = layout.dyn_cast<SharedEncodingAttr>())
    return sharedLayout.getCTALayout();
  else
    llvm::report_fatal_error("Unimplemented usage of getCTALayout");
  return {};
}

SmallVector<unsigned> getCTAsPerCGA(Attribute layout) {
  ArrayRef<unsigned> ref;
  if (auto distributedLayout = layout.dyn_cast<DistributedEncodingTrait>())
    return distributedLayout.getCTAsPerCGA();
  else if (auto sharedLayout = layout.dyn_cast<SharedEncodingAttr>())
    ref = sharedLayout.getCTALayout().getCTAsPerCGA();
  else
    llvm::report_fatal_error("Unimplemented usage of getCTAsPerCGA");
  return SmallVector<unsigned>(ref.begin(), ref.end());
}

SmallVector<unsigned> getCTASplitNum(Attribute layout) {
  SmallVector<unsigned> res;
  if (auto distributedLayout = layout.dyn_cast<DistributedEncodingTrait>()) {
    return distributedLayout.getCTASplitNum();
  } else if (auto sharedLayout = layout.dyn_cast<SharedEncodingAttr>()) {
    res.assign(sharedLayout.getCTALayout().getCTASplitNum().begin(),
               sharedLayout.getCTALayout().getCTASplitNum().end());
  } else {
    assert(false && "Unimplemented usage of getCTASplitNum");
  }
  return res;
}

SmallVector<unsigned> getCTAOrder(Attribute layout) {
  ArrayRef<unsigned> ref;
  if (auto distributedLayout = layout.dyn_cast<DistributedEncodingTrait>()) {
    ref = distributedLayout.getCTAOrder();
  } else if (auto sharedLayout = layout.dyn_cast<SharedEncodingAttr>()) {
    ref = sharedLayout.getCTALayout().getCTAOrder();
  } else {
    llvm::report_fatal_error("Unimplemented usage of getCTAOrder");
  }
  return SmallVector<unsigned>(ref.begin(), ref.end());
}

SmallVector<int64_t> getShapePerCTA(ArrayRef<unsigned> CTASplitNum,
                                    ArrayRef<int64_t> shape) {
  unsigned rank = shape.size();
  SmallVector<int64_t> shapePerCTA(rank);
  for (unsigned i = 0; i < rank; ++i) {
    // This wrapping rule must be consistent with emitCTAOffsetForLayout
    unsigned splitNum = std::min<unsigned>(shape[i], CTASplitNum[i]);
    shapePerCTA[i] = shape[i] / splitNum;
  }
  return shapePerCTA;
}

SmallVector<int64_t> getShapePerCTA(Attribute layout, ArrayRef<int64_t> shape) {
  if (auto sharedLayout = layout.dyn_cast<SharedEncodingAttr>()) {
    // Special logic for pipeline pass, where shape is 3D and CTALayout is 2D.
    // The first dim of shape is numStages. This is a work around, otherwise too
    // many places would have to be modified in pipeline pass. Maybe we need to
    // refactor this logic in the future.
    auto CTASplitNum = sharedLayout.getCTALayout().getCTASplitNum();
    if (shape.size() == CTASplitNum.size() + 1) {
      auto res = getShapePerCTA(CTASplitNum, shape.drop_front());
      res.insert(res.begin(), shape.front());
      return res;
    }
  }
  return getShapePerCTA(getCTASplitNum(layout), shape);
}

SmallVector<int64_t> getShapePerCTA(Type type) {
  auto tensorType = type.cast<RankedTensorType>();
  return getShapePerCTA(tensorType.getEncoding(), tensorType.getShape());
}

unsigned getNumWarpsPerCTA(Attribute layout) {
  SmallVector<unsigned> warpsPerCTA;
  if (auto blockedLayout = layout.dyn_cast<BlockedEncodingAttr>())
    warpsPerCTA = blockedLayout.getWarpsPerCTA();
  else if (auto sliceLayout = layout.dyn_cast<SliceEncodingAttr>())
    return getNumWarpsPerCTA(sliceLayout.getParent());
  else if (auto mmaLayout = layout.dyn_cast<MmaEncodingTrait>()) {
    // Use the distributed layout interface to get the number of warps per CTA.
    auto distributedLayout = layout.cast<DistributedEncodingTrait>();
    warpsPerCTA = distributedLayout.getWarpsPerCTA();
  } else if (auto dpasLayout = layout.dyn_cast<DpasEncodingAttr>()) {
    // Use the distributed layout interface to get the number of warps per
    // CTA.
    auto distributedLayout = layout.cast<DistributedEncodingTrait>();
    warpsPerCTA = distributedLayout.getWarpsPerCTA();
  } else if (auto dotLayout = layout.dyn_cast<DotOperandEncodingAttr>())
    return getNumWarpsPerCTA(dotLayout.getParent());
  else if (auto sharedLayout = layout.dyn_cast<SharedEncodingAttr>())
    llvm::report_fatal_error("Cannot get numWarps from SharedEncodingAttr");
  else
    llvm::report_fatal_error("Unimplemented usage of getNumWarpsPerCTA");
  return product<unsigned>(warpsPerCTA);
}

unsigned getNumCTAs(Attribute layout) {
  return product<unsigned>(getCTAsPerCGA(layout));
}

bool isaDistributedLayout(Attribute layout) {
  return layout.isa<BlockedEncodingAttr>() || layout.isa<MmaEncodingTrait>() ||
         layout.isa<DpasEncodingAttr>() || layout.isa<SliceEncodingAttr>();
}

template <typename T> bool hasEncoding(Value value) {
  auto type = value.getType();
  if (auto tensorType = type.dyn_cast<RankedTensorType>()) {
    auto encoding = tensorType.getEncoding();
    return encoding && encoding.isa<T>();
  }
  return false;
}

bool hasSharedEncoding(Value value) {
  return hasEncoding<triton::gpu::SharedEncodingAttr>(value);
}

bool hasDotOperandEncoding(Value value) {
  return hasEncoding<triton::gpu::DotOperandEncodingAttr>(value);
}

bool isExpensiveCat(CatOp cat, Attribute targetEncoding) {
  // If the new elements per thread is less than the old one, we will need to
  // do convert encoding that goes through shared memory anyway. So we
  // consider it as expensive.
  auto tensorTy = cat.getResult().getType().cast<RankedTensorType>();
  auto totalElemsPerThread = gpu::getTotalElemsPerThread(tensorTy);
  auto shape = tensorTy.getShape();
  auto elemTy = tensorTy.getElementType();
  auto newTotalElemsPerThread =
      gpu::getTotalElemsPerThread(targetEncoding, shape, elemTy);
  return newTotalElemsPerThread < totalElemsPerThread;
}

// Is `vals` some permutation of the numbers 0..(vals.size()-1)?
static bool isPermutationOfIota(ArrayRef<unsigned> vals) {
  SmallVector<unsigned, 4> sorted(vals.begin(), vals.end());
  llvm::sort(sorted);
  for (int i = 0; i < sorted.size(); i++) {
    if (sorted[i] != i) {
      return false;
    }
  }
  return true;
}

LogicalResult CTALayoutAttr::verify(
    function_ref<InFlightDiagnostic()> emitError, ArrayRef<unsigned> CTAsPerCGA,
    ArrayRef<unsigned> CTASplitNum, ArrayRef<unsigned> CTAOrder) {
  if (CTAsPerCGA.size() != CTASplitNum.size() ||
      CTASplitNum.size() != CTAOrder.size()) {
    return emitError() << "CTAsPerCGA, CTASplitNum, and CTAOrder must all have "
                          "the same rank.";
  }

  if (!isPermutationOfIota(CTAOrder)) {
    return emitError()
           << "CTAOrder must be a permutation of 0..(rank-1), but was ["
           << CTAOrder << "]";
  }
  return success();
}

LogicalResult
BlockedEncodingAttr::verify(function_ref<InFlightDiagnostic()> emitError,
                            ArrayRef<unsigned> sizePerThread,
                            ArrayRef<unsigned> threadsPerWarp,
                            ArrayRef<unsigned> warpsPerCTA,
                            ArrayRef<unsigned> order, CTALayoutAttr CTALayout) {
  if (sizePerThread.size() != threadsPerWarp.size() ||
      threadsPerWarp.size() != warpsPerCTA.size() ||
      warpsPerCTA.size() != order.size()) {
    return emitError() << "sizePerThread, threadsPerWarp, warpsPerCTA, and "
                          "order must all have the same rank.";
  }

  // Empty CTALayout is allowed, but if it's present its rank must match the
  // BlockedEncodingAttr's rank.
  if (CTALayout.getCTASplitNum().size() != 0 &&
      sizePerThread.size() != CTALayout.getCTASplitNum().size()) {
    return emitError() << "BlockedEncodingAttr and CTALayout's fields must "
                          "have the same rank.";
  }
  if (!isPermutationOfIota(order)) {
    return emitError()
           << "order must be a permutation of 0..(rank-1), but was [" << order
           << "]";
  }
  return success();
}

// 1 element per thread
// order = reverse(arange(rank))
triton::gpu::BlockedEncodingAttr
getDefaultBlockedEncoding(MLIRContext *context, ArrayRef<int64_t> shape,
                          int numWarps, int threadsPerWarp, int numCTAs) {
  int rank = shape.size();
  llvm::SmallVector<unsigned> order(rank);
  std::iota(order.begin(), order.end(), 0);
  std::reverse(order.begin(), order.end());
  llvm::SmallVector<unsigned> sizePerThread(rank, 1);
  triton::gpu::BlockedEncodingAttr encoding =
      triton::gpu::BlockedEncodingAttr::get(context, shape, sizePerThread,
                                            order, numWarps, threadsPerWarp,
                                            numCTAs);
  return encoding;
}

} // namespace gpu
} // namespace triton
} // namespace mlir

static LogicalResult parseIntAttrValue(AsmParser &parser, Attribute attr,
                                       unsigned &value, StringRef desc) {
  auto intAttr = attr.dyn_cast<IntegerAttr>();
  if (!intAttr) {
    parser.emitError(parser.getNameLoc(), "expected an integer type in ")
        << desc;
    return failure();
  }
  if (intAttr.getType().isSignedInteger()) {
    int64_t attrVal = intAttr.getSInt();
    if (attrVal < 0) {
      parser.emitError(parser.getNameLoc(),
                       "expected an unsigned integer value in ")
          << desc;
      return failure();
    }
    value = attrVal;
  } else if (intAttr.getType().isSignlessInteger()) {
    int64_t attrVal = intAttr.getInt();
    if (attrVal < 0) {
      parser.emitError(parser.getNameLoc(),
                       "expected an unsigned integer value in ")
          << desc;
      return failure();
    }
    value = attrVal;
  } else {
    value = intAttr.getUInt();
  }
  return success();
}

static LogicalResult parseBoolAttrValue(AsmParser &parser, Attribute attr,
                                        bool &value, StringRef desc) {
  auto boolAttr = attr.dyn_cast<BoolAttr>();
  if (!boolAttr) {
    parser.emitError(parser.getNameLoc(), "expected an bool type in ") << desc;
    return failure();
  }
  value = boolAttr.getValue();
  return success();
}

// parse an array of integers
static LogicalResult parseIntArrayAttr(AsmParser &parser,
                                       const NamedAttribute &attr,
                                       SmallVector<unsigned> &res,
                                       StringRef desc) {
  auto arrayAttr = attr.getValue().dyn_cast<ArrayAttr>();
  if (!arrayAttr) {
    parser.emitError(parser.getNameLoc(), "expected an array for ") << desc;
    return failure();
  }
  for (Attribute i : arrayAttr) {
    unsigned value;
    if (parseIntAttrValue(parser, i, value, desc).failed())
      return failure();
    res.push_back(value);
  }
  return success();
};

static LogicalResult parseUInt(AsmParser &parser, const NamedAttribute &attr,
                               unsigned &value, StringRef desc) {
  return parseIntAttrValue(parser, attr.getValue(), value, desc);
};

static LogicalResult parseBool(AsmParser &parser, const NamedAttribute &attr,
                               bool &value, StringRef desc) {
  return parseBoolAttrValue(parser, attr.getValue(), value, desc);
};

//===----------------------------------------------------------------------===//
// Attribute methods
//===----------------------------------------------------------------------===//
#include "triton/Dialect/TritonGPU/IR/TritonGPUAttrInterfaces.cpp.inc"

#define GET_ATTRDEF_CLASSES
#include "triton/Dialect/TritonGPU/IR/TritonGPUAttrDefs.cpp.inc"

SliceEncodingAttr BlockedEncodingAttr::squeeze(int axis) {
  return SliceEncodingAttr::get(getContext(), axis, *this);
}
SmallVector<unsigned>
BlockedEncodingAttr::getElemsPerThread(ArrayRef<int64_t> shape,
                                       Type eltTy) const {
  size_t rank = shape.size();
  auto sizePerThread = getSizePerThread();
  auto warpsPerCTA = getWarpsPerCTA();
  auto threadsPerWarp = getThreadsPerWarp();
  auto shapePerCTA = getShapePerCTA(*this, shape);
  assert(rank == sizePerThread.size() &&
         "unexpected rank in BlockedEncodingAttr::getElemsPerThread");
  SmallVector<unsigned> elemsPerThread(rank);
  for (size_t i = 0; i < rank; ++i) {
    unsigned t = sizePerThread[i] * threadsPerWarp[i] * warpsPerCTA[i];
    elemsPerThread[i] = ceil<unsigned>(shapePerCTA[i], t) * sizePerThread[i];
  }
  return elemsPerThread;
}
unsigned BlockedEncodingAttr::getTotalElemsPerThread(ArrayRef<int64_t> shape,
                                                     Type eltTy) const {
  return product<unsigned>(getElemsPerThread(shape, eltTy));
}
SmallVector<unsigned> BlockedEncodingAttr::getCTAsPerCGA() const {
  ArrayRef<unsigned> ref = getCTALayout().getCTAsPerCGA();
  return SmallVector<unsigned>(ref.begin(), ref.end());
}
SmallVector<unsigned> BlockedEncodingAttr::getCTAOrder() const {
  ArrayRef<unsigned> ref = getCTALayout().getCTAOrder();
  return SmallVector<unsigned>(ref.begin(), ref.end());
}
SmallVector<unsigned> BlockedEncodingAttr::getCTASplitNum() const {
  ArrayRef<unsigned> ref = getCTALayout().getCTASplitNum();
  return SmallVector<unsigned>(ref.begin(), ref.end());
}
SmallVector<unsigned> BlockedEncodingAttr::getWarpsPerCTA() const {
  return SmallVector<unsigned>(getWarpsPerCTA__().begin(),
                               getWarpsPerCTA__().end());
}
SmallVector<unsigned> BlockedEncodingAttr::getWarpOrder() const {
  return ::getOrder(*this);
}
SmallVector<unsigned> BlockedEncodingAttr::getThreadsPerWarp() const {
  return SmallVector<unsigned>(getThreadsPerWarp__().begin(),
                               getThreadsPerWarp__().end());
}
SmallVector<unsigned> BlockedEncodingAttr::getThreadOrder() const {
  return ::getOrder(*this);
}
SmallVector<unsigned> BlockedEncodingAttr::getSizePerThread() const {
  return SmallVector<unsigned>(getSizePerThread__().begin(),
                               getSizePerThread__().end());
}
SmallVector<unsigned>
BlockedEncodingAttr::getShapePerCTATile(ArrayRef<int64_t> tensorShape) const {
  SmallVector<unsigned> shape;
  for (unsigned d = 0, n = getOrder().size(); d < n; ++d)
    shape.push_back(getSizePerThread()[d] * getThreadsPerWarp()[d] *
                    getWarpsPerCTA()[d]);
  return shape;
}

template <class T>
SmallVector<T> SliceEncodingAttr::paddedShape(ArrayRef<T> shape) const {
  size_t rank = shape.size();
  unsigned dim = getDim();
  SmallVector<T> retShape(rank + 1);
  for (unsigned d = 0; d < rank + 1; ++d) {
    if (d < dim)
      retShape[d] = shape[d];
    else if (d == dim)
      retShape[d] = 1;
    else
      retShape[d] = shape[d - 1];
  }
  return retShape;
}
template SmallVector<unsigned>
SliceEncodingAttr::paddedShape<unsigned>(ArrayRef<unsigned> shape) const;
template SmallVector<int64_t>
SliceEncodingAttr::paddedShape<int64_t>(ArrayRef<int64_t> shape) const;

SmallVector<unsigned>
SliceEncodingAttr::getElemsPerThread(ArrayRef<int64_t> shape,
                                     Type eltTy) const {
  auto parent = getParent();
  auto parentElemsPerThread =
      ::getElemsPerThread(parent, paddedShape(shape), eltTy);
  parentElemsPerThread.erase(parentElemsPerThread.begin() + getDim());
  return parentElemsPerThread;
}
unsigned SliceEncodingAttr::getTotalElemsPerThread(ArrayRef<int64_t> shape,
                                                   Type eltTy) const {
  return product<unsigned>(getElemsPerThread(shape, eltTy));
}
SmallVector<unsigned> SliceEncodingAttr::getCTASplitNum() const {
  SmallVector<unsigned> res = ::getCTASplitNum(getParent());
  res.erase(res.begin() + getDim());
  return res;
}
SmallVector<unsigned> SliceEncodingAttr::getCTAOrder() const {
  auto parentCTAOrder = ::getCTAOrder(getParent());
  return eraseOrder(parentCTAOrder, getDim());
}
SmallVector<unsigned> SliceEncodingAttr::getCTAsPerCGA() const {
  auto parentCTAsPerCGA = ::getCTAsPerCGA(getParent());
  if (parentCTAsPerCGA[getDim()] == 1) {
    parentCTAsPerCGA.erase(parentCTAsPerCGA.begin() + getDim());
    return parentCTAsPerCGA;
  }
  /* For getCTAsPerCGA of a slice layout, we have two choices:
   * (1) Return CTAsPerCGA of its parent. This is not a perfect solution
   * because the rank of the returned CTAsPerCGA does not match the rank of
   * tensorShape.
   * (2) Get CTAsPerCGA of its parent and erase the sliced dim. This is not a
   * perfect solution because the product of the returned CTAsPerCGA might not
   * match numCTAs.
   * To avoid introducing inconsistencies to the shape and
   * layout system, the usage of directly getting CTAsPerCGA of a slice layout
   * in which the sliced dim is not 1 is banned. You should always consider
   * slice layout as a special case and use getCTAsPerCGA(layout.getParent())
   * in the branch where layout is an instance of SliceEncodingAttr. This is
   * inconvenient but safe.
   */
  llvm::report_fatal_error(
      "getCTAsPerCGA for SliceEncodingAttr is not well-defined");
}
SmallVector<unsigned> SliceEncodingAttr::getWarpsPerCTA() const {
  auto parent = getParent();
  auto parentWarpsPerCTA = ::getWarpsPerCTA(parent);
  assert(parentWarpsPerCTA.size() == 2 ||
         parentWarpsPerCTA[getDim()] == 1 &&
             "getWarpsPerCTA only implemented for 2D slice layout or the "
             "slice dim must have 1 warp in the parent layout");
  SmallVector<unsigned> warpsPerCTA = parentWarpsPerCTA;
  warpsPerCTA.erase(warpsPerCTA.begin() + getDim());
  for (unsigned i = 0; i < warpsPerCTA.size(); i++)
    warpsPerCTA[i] *= parentWarpsPerCTA[getDim()];
  return warpsPerCTA;
}
SmallVector<unsigned> SliceEncodingAttr::getWarpOrder() const {
  return ::getOrder(*this);
}
SmallVector<unsigned> SliceEncodingAttr::getThreadsPerWarp() const {
  auto parent = getParent();
  auto parentThreadsPerWarp = ::getThreadsPerWarp(parent);
  assert(parentThreadsPerWarp.size() == 2 &&
         "getThreadsPerWarp only implemented for 2D slice layout");
  SmallVector<unsigned> threadsPerWarp = parentThreadsPerWarp;
  threadsPerWarp.erase(threadsPerWarp.begin() + getDim());
  for (unsigned i = 0; i < threadsPerWarp.size(); i++)
    threadsPerWarp[i] *= parentThreadsPerWarp[getDim()];
  return threadsPerWarp;
}
SmallVector<unsigned> SliceEncodingAttr::getThreadOrder() const {
  return ::getOrder(*this);
}
SmallVector<unsigned> SliceEncodingAttr::getSizePerThread() const {
  auto sizePerThread = ::getSizePerThread(getParent());
  sizePerThread.erase(sizePerThread.begin() + getDim());
  return sizePerThread;
}
SmallVector<unsigned>
SliceEncodingAttr::getShapePerCTATile(ArrayRef<int64_t> tensorShape) const {
  SmallVector<unsigned> shape = ::getShapePerCTATile(getParent(), tensorShape);
  shape.erase(shape.begin() + getDim());
  return shape;
}

SmallVector<unsigned>
NvidiaMmaEncodingAttr::getElemsPerThread(ArrayRef<int64_t> shape,
                                         Type eltTy) const {
  size_t rank = shape.size();
  assert(rank == 2 && "Unexpected rank of mma layout");
  assert((isVolta() || isAmpere() || isHopper()) &&
         "For NvidiaMmaEncodingAttr only version 1~3 is supported");

  auto shapePerCTA = getShapePerCTA(getCTALayout().getCTASplitNum(), shape);

  SmallVector<unsigned> elemsPerThread(rank);
  if (isVolta()) {
    auto [isARow, isBRow, isAVec4, isBVec4, id] = decodeVoltaLayoutStates();
    static constexpr std::array<unsigned, 2> fpw{{2, 2}};
    unsigned packSize0 = (isARow || isAVec4) ? 1 : 2;
    unsigned packSize1 = (isBRow && !isBVec4) ? 2 : 1;
    unsigned repM = 2 * packSize0;
    unsigned repN = 2 * packSize1;
    unsigned spwM = fpw[0] * 4 * repM;
    unsigned spwN = fpw[1] * 4 * repN;
    unsigned wptM = getWarpsPerCTA()[0];
    unsigned wptN = getWarpsPerCTA()[1];
    unsigned resM = repM * std::max<int>(1, shapePerCTA[0] / (spwM * wptM));
    unsigned resN = 2 * repN * std::max<int>(1, shapePerCTA[1] / (spwN * wptN));
    elemsPerThread[0] = resM;
    elemsPerThread[1] = resN;
  } else if (isAmpere()) {
    unsigned elemsRow =
        ceil<unsigned>(shapePerCTA[0], 16 * getWarpsPerCTA()[0]) * 2;
    unsigned elemsCol =
        ceil<unsigned>(shapePerCTA[1], 8 * getWarpsPerCTA()[1]) * 2;
    elemsPerThread[0] = elemsRow;
    elemsPerThread[1] = elemsCol;
  } else if (isHopper()) {
    auto wpt = getWarpsPerCTA();
    auto instrMNK = getInstrShape();
    int repM = ceil<unsigned>(shapePerCTA[0], instrMNK[0] * wpt[0]);
    int repN = ceil<unsigned>(shapePerCTA[1], instrMNK[1] * wpt[1]);
    elemsPerThread[0] = 2 * repM;
    elemsPerThread[1] = (instrMNK[1] / 4) * repN;
  } else {
    llvm_unreachable("Unexpected mma version");
  }

  return elemsPerThread;
}

unsigned NvidiaMmaEncodingAttr::getElemsPerThreadOfOperand(
    int opIdx, ArrayRef<int64_t> shape) const {
  size_t rank = shape.size();
  assert(rank == 2 && "Unexpected rank of mma layout");
  auto shapePerCTA = getShapePerCTA(*this, shape);
  int res = 0;
  if (isVolta()) {
    llvm_unreachable(
        "getElemsPerThreadOfOperand() not supported for version 1");
  } else if (isAmpere()) {
    llvm_unreachable(
        "getElemsPerThreadOfOperand() not supported for version 2");
  } else if (isHopper()) {
    auto wpt = getWarpsPerCTA();
    auto instrMNK = getInstrShape();
    if (opIdx == 0) {
      int repM = ceil<unsigned>(shapePerCTA[0], instrMNK[0] * wpt[0]);
      int repK = ceil<unsigned>(shapePerCTA[1], instrMNK[2]);
      return 8 * repM * repK;

    } else if (opIdx == 1) {
      int repK = ceil<unsigned>(shapePerCTA[0], instrMNK[2]);
      int repN = ceil<unsigned>(shapePerCTA[1], instrMNK[1] * wpt[1]);
      // benzh@ here need more check
      return 4 * std::max<int>(instrMNK[1] / 32, 1) * repK * repN;
    }
  }
  return res;
}

unsigned NvidiaMmaEncodingAttr::getTotalElemsPerThread(ArrayRef<int64_t> shape,
                                                       Type eltTy) const {
  return product<unsigned>(getElemsPerThread(shape, eltTy));
}

SmallVector<unsigned>
SharedEncodingAttr::getElemsPerThread(ArrayRef<int64_t> shape,
                                      Type eltTy) const {
  llvm_unreachable("getElemsPerThread is not supported for shared layout");
  return SmallVector<unsigned>();
}
unsigned SharedEncodingAttr::getTotalElemsPerThread(ArrayRef<int64_t> shape,
                                                    Type eltTy) const {
  llvm_unreachable("getElemsPerThread is not supported for shared layout");
  return 0;
}

SmallVector<unsigned> DpasEncodingAttr::getCTAsPerCGA() const {
  ArrayRef<unsigned> ref = getCTALayout().getCTAsPerCGA();
  return SmallVector<unsigned>(ref.begin(), ref.end());
}
SmallVector<unsigned> DpasEncodingAttr::getCTAOrder() const {
  ArrayRef<unsigned> ref = getCTALayout().getCTAOrder();
  return SmallVector<unsigned>(ref.begin(), ref.end());
}
SmallVector<unsigned> DpasEncodingAttr::getCTASplitNum() const {
  ArrayRef<unsigned> ref = getCTALayout().getCTASplitNum();
  return SmallVector<unsigned>(ref.begin(), ref.end());
}
SmallVector<unsigned> DpasEncodingAttr::getWarpsPerCTA() const {
  return SmallVector<unsigned>(getWarpsPerCTA__().begin(),
                               getWarpsPerCTA__().end());
}
SmallVector<unsigned> DpasEncodingAttr::getWarpOrder() const {
  return ::getOrder(*this);
}
SmallVector<unsigned> DpasEncodingAttr::getThreadsPerWarp() const {
  // From the DPAS layout:
  //                   warp 0
  //    ----------------/\-----------------
  //    [ 0   1   2   3   ......  14  15 ] <== 16 threads per row
  //    [ 0   1   2   3   ......  14  15 ]
  //    ....
  //    [ 0   1   2   3   ......  14  15 ]
  return {1, 16};
}
SmallVector<unsigned> DpasEncodingAttr::getThreadOrder() const {
  return ::getOrder(*this);
}
SmallVector<unsigned> DpasEncodingAttr::getSizePerThread() const {
  // From the DPAS layout:
  //                   warp 0
  //    ----------------/\-----------------
  //    [ 0   1   2   3   ......  14  15 ]
  //    [ 0   1   2   3   ......  14  15 ]
  //    ....
  //    [ 0   1   2   3   ......  14  15 ]
  // Each thread operates on a column, each column has 8 elements.
  return {8, 1};
}
SmallVector<unsigned>
DpasEncodingAttr::getShapePerCTATile(ArrayRef<int64_t> tensorShape) const {
  // Given by threadPerWarp ([1,16]) * warpsPerCTA ([8,1]) * warpsPerCTA.
  return {8 * getWarpsPerCTA()[0], 16 * getWarpsPerCTA()[1]};
}

SmallVector<unsigned>
DpasEncodingAttr::getElemsPerThread(ArrayRef<int64_t> shape, Type eltTy) const {
  size_t rank = shape.size();
  assert(rank == 2 && "Unexpected rank of dpas layout");

  SmallVector<unsigned> elemsPerThread(rank);
  constexpr unsigned elemsPerThreadPerTile = 8;
  unsigned elemsRow =
      ceil<unsigned>(shape[0], 8 * getWarpsPerCTA()[0]) * elemsPerThreadPerTile;
  unsigned elemsCol = ceil<unsigned>(shape[1], 16 * getWarpsPerCTA()[1]);
  elemsPerThread[0] = elemsRow;
  elemsPerThread[1] = elemsCol;
  return elemsPerThread;
}

unsigned DpasEncodingAttr::getTotalElemsPerThread(ArrayRef<int64_t> shape,
                                                  Type eltTy) const {
  return product<unsigned>(getElemsPerThread(shape, eltTy));
}

SmallVector<int64_t>
DotOperandEncodingAttr::getDPASElemsPerInstr(unsigned bitWidth) const {
  // Constraints on PVC for D[M,N] = A[M,K] * B[K,M] + C[M,N]
  // M = RC = 1, 2, 4, 8
  // N = exec_size = SIMD_width = 16
  // SD = 8
  // K = SD * number of packed operands in each Dword (OpsPerChannel)
  unsigned RC = 8u;
  unsigned execSize = 16u;
  unsigned SD = 8u;
  unsigned OpsPerChannel = std::max(1u, std::min(32u / bitWidth, 8u));
  unsigned K = SD * OpsPerChannel;

  if (getOpIdx() == 0)
    return {RC, K};
  else {
    assert(getOpIdx() == 1);
    return {K, execSize};
  }
}

SmallVector<int64_t>
DotOperandEncodingAttr::getDPASRep(ArrayRef<int64_t> operandShape,
                                   Type elemType) const {
  SmallVector<int64_t> operandTileShape =
      getDPASElemsPerInstr(elemType.getIntOrFloatBitWidth());
  auto warpsPerCTA = getParent().cast<DpasEncodingAttr>().getWarpsPerCTA();
  if (getOpIdx() == 0)
    return {std::max<int64_t>(1, operandShape[0] /
                                     (operandTileShape[0] * warpsPerCTA[0])),
            std::max<int64_t>(1, operandShape[1] / operandTileShape[1])};
  else {
    assert(getOpIdx() == 1);
    return {std::max<int64_t>(1, operandShape[0] / operandTileShape[0]),
            std::max<int64_t>(1, operandShape[1] /
                                     (operandTileShape[1] * warpsPerCTA[1]))};
  }
}

SmallVector<unsigned>
DotOperandEncodingAttr::getElemsPerThread(ArrayRef<int64_t> shape,
                                          Type eltTy) const {
  llvm_unreachable("getElemsPerThread is not supported for dot operand");
  return SmallVector<unsigned>();
}

unsigned DotOperandEncodingAttr::getTotalElemsPerThread(ArrayRef<int64_t> shape,
                                                        Type eltTy) const {
  if (auto dpasParent = getParent().dyn_cast<DpasEncodingAttr>()) {
    auto rep = getDPASRep(shape, eltTy);
    return rep[0] * rep[1];
  }

  if (auto mmaParent = getParent().dyn_cast<MmaEncodingTrait>()) {
    return mmaParent.getTotalElemsPerThreadForOperands(shape, eltTy,
                                                       getOpIdx());
  }
  if (auto blockedLayout = getParent().dyn_cast<BlockedEncodingAttr>()) {
    auto shapePerCTA = getShapePerCTA(*this, shape);
    auto shapePerCTATile = ::getShapePerCTATile(blockedLayout);
    auto order = blockedLayout.getOrder();
    auto sizePerThread = ::getSizePerThread(blockedLayout);

    int K = getOpIdx() == 0 ? shapePerCTA[1] : shapePerCTA[0];
    int otherDim = getOpIdx() == 1 ? shapePerCTA[1] : shapePerCTA[0];

    bool isM = getOpIdx() == 0;

    int mSizePerThread =
        order[0] == 1 ? sizePerThread[order[1]] : sizePerThread[order[0]];
    int nSizePerThread =
        order[0] == 0 ? sizePerThread[order[1]] : sizePerThread[order[0]];
    int sizePerThreadMN = isM ? mSizePerThread : nSizePerThread;

    int mShapePerCTATile =
        order[0] == 1 ? shapePerCTATile[order[1]] : shapePerCTATile[order[0]];
    int nShapePerCTATile =
        order[0] == 0 ? shapePerCTATile[order[1]] : shapePerCTATile[order[0]];
    int shapePerCTAMNTile = isM ? mShapePerCTATile : nShapePerCTATile;

    return K * std::max<int>(otherDim / shapePerCTAMNTile, 1) * sizePerThreadMN;
  }
  llvm_unreachable("unknown dot operand parent layout");
  return 0;
}
SmallVector<unsigned> DotOperandEncodingAttr::getCTAsPerCGA() const {
  return ::getCTAsPerCGA(getParent());
}
SmallVector<unsigned> DotOperandEncodingAttr::getCTAOrder() const {
  return ::getCTAOrder(getParent());
}
SmallVector<unsigned> DotOperandEncodingAttr::getCTASplitNum() const {
  SmallVector<unsigned> res = ::getCTASplitNum(getParent());
  assert(res.size() == 2 && "Invalid dotLayout");

  // Do not split CTA in K dimension
  getOpIdx() == 0 ? res[1] = 1 : res[0] = 1;
  return res;
}
SmallVector<unsigned> DotOperandEncodingAttr::getWarpsPerCTA() const {
  llvm::report_fatal_error(
      "getWarpsPerCTA not implemented for DotOperandEncodingAttr");
}
SmallVector<unsigned> DotOperandEncodingAttr::getWarpOrder() const {
  return ::getOrder(*this);
}
SmallVector<unsigned> DotOperandEncodingAttr::getThreadOrder() const {
  return ::getOrder(*this);
}
SmallVector<unsigned> DotOperandEncodingAttr::getShapePerCTATile(
    ArrayRef<int64_t> tensorShape) const {
  auto parentLayout = getParent();
  assert(parentLayout && "DotOperandEncodingAttr must have a parent");
  if (auto parentMmaLayout = parentLayout.dyn_cast<MmaEncodingTrait>()) {
    return parentMmaLayout.getShapePerCTATileForDotOperands(tensorShape,
                                                            getOpIdx());
  } else {
    llvm::report_fatal_error(
        "DotOperandEncodingAttr non-NvidiaMmaEncodingAttr parent not "
        "supported yet");
  }
}

//===----------------------------------------------------------------------===//
// Blocked Encoding
//===----------------------------------------------------------------------===//

Attribute BlockedEncodingAttr::parse(AsmParser &parser, Type type) {
  if (parser.parseLess().failed())
    return {};
  // Parse the data as a dictionary
  DictionaryAttr dict;
  if (parser.parseAttribute(dict).failed())
    return {};
  if (parser.parseGreater().failed())
    return {};

  SmallVector<unsigned> sizePerThread;
  SmallVector<unsigned> threadsPerWarp;
  SmallVector<unsigned> warpsPerCTA;
  SmallVector<unsigned> order;
  SmallVector<unsigned> CTAsPerCGA;
  SmallVector<unsigned> CTASplitNum;
  SmallVector<unsigned> CTAOrder;

  for (const NamedAttribute &attr : dict) {
    if (attr.getName() == "sizePerThread") {
      if (parseIntArrayAttr(parser, attr, sizePerThread,
                            "number of elements per thread")
              .failed())
        return {};
    } else if (attr.getName() == "threadsPerWarp") {
      if (parseIntArrayAttr(parser, attr, threadsPerWarp,
                            "number of threads per warp")
              .failed())
        return {};
    } else if (attr.getName() == "warpsPerCTA") {
      if (parseIntArrayAttr(parser, attr, warpsPerCTA,
                            "number of warps per CTA")
              .failed())
        return {};
    } else if (attr.getName() == "order") {
      if (parseIntArrayAttr(parser, attr, order, "order").failed())
        return {};
    } else if (attr.getName() == "CTAsPerCGA") {
      if (parseIntArrayAttr(parser, attr, CTAsPerCGA, "CTAsPerCGA").failed())
        return {};
    } else if (attr.getName() == "CTASplitNum") {
      if (parseIntArrayAttr(parser, attr, CTASplitNum, "CTASplitNum").failed())
        return {};
    } else if (attr.getName() == "CTAOrder") {
      if (parseIntArrayAttr(parser, attr, CTAOrder, "CTAOrder").failed())
        return {};
    } else {
      parser.emitError(parser.getNameLoc(), "unexpected key: ")
          << attr.getName().strref();
      return {};
    }
  }

  auto CTALayout = CTALayoutAttr::get(parser.getContext(), CTAsPerCGA,
                                      CTASplitNum, CTAOrder);

  return parser.getChecked<BlockedEncodingAttr>(parser.getContext(),
                                                sizePerThread, threadsPerWarp,
                                                warpsPerCTA, order, CTALayout);
}

void BlockedEncodingAttr::print(mlir::AsmPrinter &printer) const {
  auto threadsPerWarp = getThreadsPerWarp();
  auto sizePerThread = getSizePerThread();
  auto warpsPerCTA = getWarpsPerCTA();
  printer << "<{"
          << "sizePerThread = [" << llvm::ArrayRef<unsigned>(sizePerThread)
          << "]"
          << ", threadsPerWarp = [" << llvm::ArrayRef<unsigned>(threadsPerWarp)
          << "]"
          << ", warpsPerCTA = [" << llvm::ArrayRef<unsigned>(warpsPerCTA) << "]"
          << ", order = [" << getOrder() << "]"
          << ", CTAsPerCGA = [" << getCTALayout().getCTAsPerCGA() << "]"
          << ", CTASplitNum = [" << getCTALayout().getCTASplitNum() << "]"
          << ", CTAOrder = [" << getCTALayout().getCTAOrder() << "]"
          << "}>";
}

//===----------------------------------------------------------------------===//
// MMA encoding
//===----------------------------------------------------------------------===//

Attribute NvidiaMmaEncodingAttr::parse(AsmParser &parser, Type type) {
  if (parser.parseLess().failed())
    return {};
  DictionaryAttr dict;
  if (parser.parseAttribute(dict).failed())
    return {};
  if (parser.parseGreater().failed())
    return {};

  unsigned versionMajor = 0;
  unsigned versionMinor = 0;
  SmallVector<unsigned> warpsPerCTA;
  SmallVector<unsigned> CTAsPerCGA;
  SmallVector<unsigned> CTASplitNum;
  SmallVector<unsigned> CTAOrder;
  SmallVector<unsigned> instrShape;

  for (const NamedAttribute &attr : dict) {
    if (attr.getName() == "versionMajor") {
      if (parseUInt(parser, attr, versionMajor, "versionMajor").failed())
        return {};
    }
    if (attr.getName() == "versionMinor") {
      if (parseUInt(parser, attr, versionMinor, "versionMinor").failed())
        return {};
    }
    if (attr.getName() == "warpsPerCTA") {
      if (parseIntArrayAttr(parser, attr, warpsPerCTA, "warpsPerCTA").failed())
        return {};
    }
    if (attr.getName() == "CTAsPerCGA") {
      if (parseIntArrayAttr(parser, attr, CTAsPerCGA, "CTAsPerCGA").failed())
        return {};
    }
    if (attr.getName() == "CTASplitNum") {
      if (parseIntArrayAttr(parser, attr, CTASplitNum, "CTASplitNum").failed())
        return {};
    }
    if (attr.getName() == "CTAOrder") {
      if (parseIntArrayAttr(parser, attr, CTAOrder, "CTAOrder").failed())
        return {};
    }
    if (attr.getName() == "instrShape") {
      if (parseIntArrayAttr(parser, attr, instrShape, "instrShape").failed()) {
        return {};
      }
    }
  }

  auto CTALayout = CTALayoutAttr::get(parser.getContext(), CTAsPerCGA,
                                      CTASplitNum, CTAOrder);

  return parser.getChecked<NvidiaMmaEncodingAttr>(
      parser.getContext(), versionMajor, versionMinor, warpsPerCTA, CTALayout,
      instrShape);
}

void NvidiaMmaEncodingAttr::print(AsmPrinter &printer) const {
  auto warpsPerCTA = getWarpsPerCTA();
  printer << "<{"
          << "versionMajor = " << getVersionMajor() << ", "
          << "versionMinor = " << getVersionMinor() << ", "
          << "warpsPerCTA = [" << llvm::ArrayRef<unsigned>(warpsPerCTA) << "], "
          << "CTAsPerCGA = [" << getCTALayout().getCTAsPerCGA() << "], "
          << "CTASplitNum = [" << getCTALayout().getCTASplitNum() << "], "
          << "CTAOrder = [" << getCTALayout().getCTAOrder() << "], "
          << "instrShape = [" << getInstrShape() << "]"
          << "}>";
}

//===----------------------------------------------------------------------===//
// DPAS encoding
//===----------------------------------------------------------------------===//

Attribute DpasEncodingAttr::parse(AsmParser &parser, Type type) {
  if (parser.parseLess().failed())
    return {};
  DictionaryAttr dict;
  if (parser.parseAttribute(dict).failed())
    return {};
  if (parser.parseGreater().failed())
    return {};

  unsigned repeatCount = 0;
  SmallVector<unsigned> warpsPerCTA;
  SmallVector<unsigned> CTAsPerCGA;
  SmallVector<unsigned> CTASplitNum;
  SmallVector<unsigned> CTAOrder;

  for (const NamedAttribute &attr : dict) {
    if (attr.getName() == "repeatCount") {
      if (parseUInt(parser, attr, repeatCount, "repeatCount").failed())
        return {};
      if (repeatCount < 1 || repeatCount > 8)
        return {};
    }
    if (attr.getName() == "warpsPerCTA") {
      if (parseIntArrayAttr(parser, attr, warpsPerCTA, "warpsPerCTA").failed())
        return {};
    }
    if (attr.getName() == "CTAsPerCGA") {
      if (parseIntArrayAttr(parser, attr, CTAsPerCGA, "CTAsPerCGA").failed())
        return {};
    }
    if (attr.getName() == "CTASplitNum") {
      if (parseIntArrayAttr(parser, attr, CTASplitNum, "CTASplitNum").failed())
        return {};
    }
    if (attr.getName() == "CTAOrder") {
      if (parseIntArrayAttr(parser, attr, CTAOrder, "CTAOrder").failed())
        return {};
    }
  }

  auto CTALayout = CTALayoutAttr::get(parser.getContext(), CTAsPerCGA,
                                      CTASplitNum, CTAOrder);

  return parser.getChecked<DpasEncodingAttr>(parser.getContext(), repeatCount,
                                             warpsPerCTA, CTALayout);
}

void DpasEncodingAttr::print(AsmPrinter &printer) const {
  auto warpsPerCTA = getWarpsPerCTA();
  printer << "<{"
          << "repeatCount = " << getRepeatCount() << ", "
          << "warpsPerCTA = [" << llvm::ArrayRef<unsigned>(warpsPerCTA) << "], "
          << "CTAsPerCGA = [" << getCTALayout().getCTAsPerCGA() << "], "
          << "CTASplitNum = [" << getCTALayout().getCTASplitNum() << "], "
          << "CTAOrder = [" << getCTALayout().getCTAOrder() << "]}>";
}

//===----------------------------------------------------------------------===//
// Sliced Encoding
//===----------------------------------------------------------------------===//

Attribute SliceEncodingAttr::parse(AsmParser &parser, Type type) {
  if (parser.parseLess().failed())
    return {};
  NamedAttrList attrs;
  if (parser.parseOptionalAttrDict(attrs).failed())
    return {};
  if (parser.parseGreater().failed())
    return {};
  unsigned dim = attrs.get("dim").cast<IntegerAttr>().getInt();
  Attribute parent = attrs.get("parent");
  return parser.getChecked<SliceEncodingAttr>(parser.getContext(), dim, parent);
}

void SliceEncodingAttr::print(mlir::AsmPrinter &printer) const {
  printer << "<{"
          << "dim = " << getDim() << ", "
          << "parent = " << getParent() << "}>";
}

//===----------------------------------------------------------------------===//
// Shared encoding
//===----------------------------------------------------------------------===//

Attribute SharedEncodingAttr::parse(AsmParser &parser, Type type) {
  if (parser.parseLess().failed())
    return {};
  // Parse the data as a dictionary
  DictionaryAttr dict;
  if (parser.parseAttribute(dict).failed())
    return {};
  if (parser.parseGreater().failed())
    return {};

  unsigned vec = 0;
  unsigned perPhase = 0;
  unsigned maxPhase = 0;
  SmallVector<unsigned> order;
  SmallVector<unsigned> CTAsPerCGA;
  SmallVector<unsigned> CTASplitNum;
  SmallVector<unsigned> CTAOrder;
  bool hasLeadingOffset = false;

  for (const NamedAttribute &attr : dict) {
    if (attr.getName() == "vec") {
      if (parseUInt(parser, attr, vec, "vec").failed())
        return {};
    } else if (attr.getName() == "perPhase") {
      if (parseUInt(parser, attr, perPhase, "perPhase").failed())
        return {};
    } else if (attr.getName() == "maxPhase") {
      if (parseUInt(parser, attr, maxPhase, "maxPhase").failed())
        return {};
    } else if (attr.getName() == "order") {
      if (parseIntArrayAttr(parser, attr, order, "order").failed())
        return {};
    } else if (attr.getName() == "CTAsPerCGA") {
      if (parseIntArrayAttr(parser, attr, CTAsPerCGA, "CTAsPerCGA").failed())
        return {};
    } else if (attr.getName() == "CTASplitNum") {
      if (parseIntArrayAttr(parser, attr, CTASplitNum, "CTASplitNum").failed())
        return {};
    } else if (attr.getName() == "CTAOrder") {
      if (parseIntArrayAttr(parser, attr, CTAOrder, "CTAOrder").failed())
        return {};
    } else if (attr.getName() == "hasLeadingOffset") {
      if (parseBool(parser, attr, hasLeadingOffset, "hasLeadingOffset")
              .failed())
        return {};
    } else {
      parser.emitError(parser.getNameLoc(), "unexpected key: ")
          << attr.getName().strref();
      return {};
    }
  }

  auto CTALayout = CTALayoutAttr::get(parser.getContext(), CTAsPerCGA,
                                      CTASplitNum, CTAOrder);

  return parser.getChecked<SharedEncodingAttr>(parser.getContext(), vec,
                                               perPhase, maxPhase, order,
                                               CTALayout, hasLeadingOffset);
}

void SharedEncodingAttr::print(AsmPrinter &printer) const {
  printer << "<{"
          << "vec = " << getVec() << ", "
          << "perPhase = " << getPerPhase() << ", "
          << "maxPhase = " << getMaxPhase() << ", "
          << "order = [" << getOrder() << "], "
          << "CTAsPerCGA = [" << getCTALayout().getCTAsPerCGA() << "], "
          << "CTASplitNum = [" << getCTALayout().getCTASplitNum() << "], "
          << "CTAOrder = [" << getCTALayout().getCTAOrder() << "], "
          << "hasLeadingOffset = " << getHasLeadingOffset() << "}>";
}

//===----------------------------------------------------------------------===//
// Mma encoding
//===----------------------------------------------------------------------===//

bool NvidiaMmaEncodingAttr::isVolta() const { return getVersionMajor() == 1; }

bool NvidiaMmaEncodingAttr::isTuring() const {
  return getVersionMajor() == 2 && getVersionMinor() == 1;
}

bool NvidiaMmaEncodingAttr::isAmpere() const { return getVersionMajor() == 2; }

bool NvidiaMmaEncodingAttr::isHopper() const { return getVersionMajor() == 3; }

SmallVector<unsigned> NvidiaMmaEncodingAttr::getCTAsPerCGA() const {
  ArrayRef<unsigned> ref = getCTALayout().getCTAsPerCGA();
  return SmallVector<unsigned>(ref.begin(), ref.end());
}
SmallVector<unsigned> NvidiaMmaEncodingAttr::getCTAOrder() const {
  ArrayRef<unsigned> ref = getCTALayout().getCTAOrder();
  return SmallVector<unsigned>(ref.begin(), ref.end());
}
SmallVector<unsigned> NvidiaMmaEncodingAttr::getCTASplitNum() const {
  ArrayRef<unsigned> ref = getCTALayout().getCTASplitNum();
  return SmallVector<unsigned>(ref.begin(), ref.end());
}
SmallVector<unsigned> NvidiaMmaEncodingAttr::getWarpsPerCTA() const {
  return SmallVector<unsigned>(getWarpsPerCTA__().begin(),
                               getWarpsPerCTA__().end());
}
SmallVector<unsigned> NvidiaMmaEncodingAttr::getWarpOrder() const {
  return ::getOrder(*this);
}
SmallVector<unsigned> NvidiaMmaEncodingAttr::getThreadsPerWarp() const {
  if (isVolta())
    return {4, 8};
  if (isAmpere())
    return {8, 4};
  if (isHopper())
    return {8, 4};
  llvm::report_fatal_error(
      "getThreadsPerWarp not implemented for unknown Mma version ");
}
SmallVector<unsigned> NvidiaMmaEncodingAttr::getThreadOrder() const {
  return ::getOrder(*this);
}
SmallVector<unsigned> NvidiaMmaEncodingAttr::getSizePerThread() const {
  if (isAmpere()) {
    return {2, 2};
  } else if (isVolta()) {
    return {1, 2};
  } else if (isHopper()) {
    auto instrShape = getInstrShape();
    // TODO(thomas): what are those magic numbers?
    return SmallVector<unsigned>{instrShape[0] * 4 / 32, instrShape[1] / 4};
  } else {
    llvm_unreachable("Unexpected mma version");
  }
}
SmallVector<unsigned>
NvidiaMmaEncodingAttr::getShapePerCTATile(ArrayRef<int64_t> tensorShape) const {
  if (isAmpere())
    return {16 * getWarpsPerCTA()[0], 8 * getWarpsPerCTA()[1]};
  if (isVolta()) {
    assert(!tensorShape.empty() && "Volta needs the tensorShape");
    if (tensorShape.size() == 1) // must be SliceEncoding
      return {static_cast<unsigned>(tensorShape[0]),
              static_cast<unsigned>(tensorShape[0])};
    return {static_cast<unsigned>(tensorShape[0]),
            static_cast<unsigned>(tensorShape[1])};
  }
  if (isHopper()) {
    auto instrShape = getInstrShape();
    return {16 * getWarpsPerCTA()[0], instrShape[1] * getWarpsPerCTA()[1]};
  }
  llvm::report_fatal_error("Unexpected MMA layout version found");
}

// Get [isARow, isBRow, isAVec4, isBVec4, id] from versionMinor
std::tuple<bool, bool, bool, bool, int>
NvidiaMmaEncodingAttr::decodeVoltaLayoutStates() const {
  unsigned versionMinor = getVersionMinor();
  bool isARow = versionMinor & (1 << 0);
  bool isBRow = versionMinor & (1 << 1);
  bool isAVec4 = versionMinor & (1 << 2);
  bool isBVec4 = versionMinor & (1 << 3);

  int id = 0;
  for (int i = numBitsToHoldMmaV1ID - 1; i >= 0; --i)
    id = (id << 1) + static_cast<bool>(versionMinor & (1 << (4 + i)));

  return std::make_tuple(isARow, isBRow, isAVec4, isBVec4, id);
}

bool NvidiaMmaEncodingAttr::getMMAv1IsRow(int opIdx) const {
  auto [isARow, isBRow, _0, _1, _2] = decodeVoltaLayoutStates();
  return opIdx == 0 ? isARow : isBRow;
}
bool NvidiaMmaEncodingAttr::getMMAv1IsVec4(int opIdx) const {
  auto [_0, _1, isAVec4, isBVec4, _2] = decodeVoltaLayoutStates();
  return opIdx == 0 ? isAVec4 : isBVec4;
}
int NvidiaMmaEncodingAttr::getMMAv1NumOuter(ArrayRef<int64_t> shape,
                                            int opIdx) const {
  auto spw = getMMAv1ShapePerWarp(opIdx);
  auto rep = getMMAv1Rep(opIdx);
  auto warpsPerCTA = getWarpsPerCTA();
  if (opIdx == 0) {
    return rep[0] * shape[0] / (spw[0] * warpsPerCTA[0]);
  } else {
    return rep[1] * shape[1] / (spw[1] * warpsPerCTA[1]);
  }
}
SmallVector<int> NvidiaMmaEncodingAttr::getMMAv1Rep(int opIdx) const {
  auto [isARow, isBRow, isAVec4, isBVec4, _] = decodeVoltaLayoutStates();
  // A
  if (opIdx == 0) {
    int packSize = (isARow || isAVec4) ? 1 : 2;
    return {2 * packSize, 0, 1};
  }
  // B
  else {
    int packSize = (isBRow && !isBVec4) ? 2 : 1;
    return {0, 2 * packSize, 1};
  }
}
SmallVector<int> NvidiaMmaEncodingAttr::getMMAv1ShapePerWarp(int opIdx) const {
  auto rep = getMMAv1Rep(opIdx);
  if (opIdx == 0) {
    return {8 * rep[0], 0, 1};
  } else {
    return {0, 8 * rep[1], 1};
  }
}
int NvidiaMmaEncodingAttr::getMMAv1Vec(int opIdx) const {
  return 2 * getMMAv1Rep(opIdx)[opIdx];
}
SmallVector<int64_t> NvidiaMmaEncodingAttr::getMMAv2Rep(ArrayRef<int64_t> shape,
                                                        int bitwidth,
                                                        int opIdx) const {
  SmallVector<int> shapePerWarp = {16, 8, 4 * 64 / bitwidth};
  auto warpsPerCTA = getWarpsPerCTA();
  assert(isAmpere());
  if (opIdx == 0)
    return {std::max<int64_t>(1, shape[0] / (shapePerWarp[0] * warpsPerCTA[0])),
            std::max<int64_t>(1, shape[1] / shapePerWarp[2])};
  else {
    assert(opIdx == 1);
    return {
        std::max<int64_t>(1, shape[0] / shapePerWarp[2]),
        std::max<int64_t>(1, shape[1] / (shapePerWarp[1] * warpsPerCTA[1]))};
  }
}
unsigned NvidiaMmaEncodingAttr::getTotalElemsPerThreadForOperands(
    ArrayRef<int64_t> shape, Type eltTy, int opIdx) const {
  auto shapePerCTA = getShapePerCTA(*this, shape);
  int warpsPerCTAM = getWarpsPerCTA()[0];
  int warpsPerCTAN = getWarpsPerCTA()[1];
  // H100
  if (isHopper()) {
    if (eltTy.isF16() || eltTy.isBF16())
      return getTotalElemsPerThread(shape, eltTy);
  }
  // A100
  if (isAmpere()) {
    auto rep = getMMAv2Rep(shapePerCTA, eltTy.getIntOrFloatBitWidth(), opIdx);
    if (opIdx == 0)
      return 4 * rep[0] * rep[1];
    if (opIdx == 1)
      return 4 * rep[0] * std::max<int>(rep[1] / 2, 1);
  }
  // V100
  if (isVolta()) {
    bool isRow = getMMAv1IsRow(opIdx);
    bool isVec4 = getMMAv1IsVec4(opIdx);
    if (opIdx == 0) {
      int packSizeM = (isRow || isVec4) ? 1 : 2;
      int repM = 2 * packSizeM;
      int spwM = 2 * 4 * repM;
      int numM = getMMAv1NumOuter(shape, opIdx);
      int NK = shape[1];
      int vec = 2 * repM;
      // Here we mimic the logic in loadA, the result cannot be calculated
      // directly.
      llvm::DenseSet<std::pair<int, int>> visited;
      auto ld = [&](int m, int k) {
        visited.insert({m, k});
        if (vec > 4) {
          if (isRow)
            visited.insert({m, k + 4});
          else
            visited.insert({m + 1, k});
        }
      };
      for (unsigned k = 0; k < NK; k += 4)
        for (unsigned m = 0; m < numM / 2; ++m)
          if (!visited.count({m, k}))
            ld(m, k);
      return visited.size() * 2;
    }
    if (opIdx == 1) {
      int packSizeN = (isRow && !isVec4) ? 2 : 1;
      int repN = 2 * packSizeN;
      int spwN = 2 * 4 * repN;
      int numN = getMMAv1NumOuter(shape, opIdx);
      int vec = 2 * repN;

      int NK = shape[0];
      // Here we mimic the logic in loadA, the result cannot be calculated
      // directly.
      llvm::DenseSet<std::pair<int, int>> visited;
      int elemsPerLd = vec > 4 ? 4 : 2;
      auto ld = [&](int n, int k) {
        visited.insert({n, k});
        if (vec > 4) {
          if (isRow)
            visited.insert({n + 1, k});
          else
            visited.insert({n, k + 4});
        }
      };

      for (unsigned k = 0; k < NK; k += 4)
        for (unsigned n = 0; n < numN / 2; ++n) {
          if (!visited.count({n, k}))
            ld(n, k);
        }

      return visited.size() * 2;
    }
  }
  llvm_unreachable("unknown mma layout");
}
SmallVector<unsigned>
NvidiaMmaEncodingAttr::getShapePerCTATileForDotOperands(ArrayRef<int64_t> shape,
                                                        int opIdx) const {
  assert(isAmpere() && "mmaLayout version = 1 is not implemented yet");
  auto parentShapePerCTATile = getShapePerCTATile(shape);
  if (opIdx == 0) {
    return {parentShapePerCTATile[0], 16};
  } else if (opIdx == 1) {
    return {16, parentShapePerCTATile[1]};
  } else {
    llvm::report_fatal_error("DotOperandEncodingAttr opIdx must be 0 or 1");
  }
}
SmallVector<unsigned>
NvidiaMmaEncodingAttr::getSizePerThreadForOperands(unsigned opIdx) const {
  assert(isAmpere() && "mmaLayout version = 1 is not implemented yet");
  if (opIdx == 0) {
    return {2, 4};
  } else if (opIdx == 1) {
    return {4, 1};
  } else {
    llvm::report_fatal_error("DotOperandEncodingAttr opIdx must be 0 or 1");
    return {};
  }
}

//===----------------------------------------------------------------------===//
// DotOperand Encoding
//===----------------------------------------------------------------------===//
SmallVector<unsigned> DotOperandEncodingAttr::getThreadsPerWarp() const {
  llvm::report_fatal_error(
      "getThreadsPerWarp not implemented for DotOperandEncodingAttr");
}
SmallVector<unsigned> DotOperandEncodingAttr::getSizePerThread() const {
  auto parentLayout = getParent();
  assert(parentLayout && "DotOperandEncodingAttr must have a parent");
  if (auto parentMmaLayout = parentLayout.dyn_cast<MmaEncodingTrait>()) {
    return parentMmaLayout.getSizePerThreadForOperands(getOpIdx());
  } else {
    llvm::report_fatal_error(
        "DotOperandEncodingAttr non-NvidiaMmaEncodingAttr parent not "
        "supported yet");
    return {};
  }
}

Attribute DotOperandEncodingAttr::parse(AsmParser &parser, Type type) {
  if (parser.parseLess().failed())
    return {};
  NamedAttrList attrs;
  if (parser.parseOptionalAttrDict(attrs).failed())
    return {};
  if (parser.parseGreater().failed())
    return {};
  unsigned opIdx = attrs.get("opIdx").cast<IntegerAttr>().getInt();
  Attribute parent = attrs.get("parent");
  auto mmaParent = parent.dyn_cast<NvidiaMmaEncodingAttr>();
  unsigned kWidth = 0;
  Attribute _kWidth = attrs.get("kWidth");
  if (_kWidth) {
    if (!mmaParent || mmaParent.isVolta()) {
      auto loc = parser.getNameLoc();
      parser.emitError(loc, "kWidth only supported for MMAv2+ parent");
      return Attribute();
    }
    kWidth = _kWidth.cast<IntegerAttr>().getInt();
  }
  return parser.getChecked<DotOperandEncodingAttr>(parser.getContext(), opIdx,
                                                   parent, kWidth);
}

void DotOperandEncodingAttr::print(mlir::AsmPrinter &printer) const {
  auto mmaParent = getParent().dyn_cast<NvidiaMmaEncodingAttr>();
  printer << "<{"
          << "opIdx = " << getOpIdx() << ", parent = " << getParent();
  if (mmaParent && mmaParent.isAmpere())
    printer << ", kWidth = " << getKWidth();
  printer << "}>";
}

//===----------------------------------------------------------------------===//
// InsertSliceOp / InsertSliceAsyncOp
//===----------------------------------------------------------------------===//

template <class OpT>
ParseResult parseInsertSliceOp(OpAsmParser &parser, OperationState &result) {
  SmallVector<OpAsmParser::UnresolvedOperand, 8> allOperands;
  Type srcType, dstType;
  SMLoc allOperandLoc = parser.getCurrentLocation();
  if (parser.parseOperandList(allOperands) ||
      parser.parseOptionalAttrDict(result.attributes) || parser.parseColon() ||
      parser.parseCustomTypeWithFallback(srcType) || parser.parseArrow() ||
      parser.parseCustomTypeWithFallback(dstType))
    return failure();
  result.addTypes(dstType);

  SmallVector<Type> operandTypes;
  operandTypes.push_back(srcType); // src
  operandTypes.push_back(dstType); // dst
  operandTypes.push_back(
      IntegerType::get(parser.getBuilder().getContext(), 32)); // index

  int hasMask = 0, hasOther = 0;
  if (allOperands.size() >= 4) {
    operandTypes.push_back(
        triton::getI1SameShapeFromTensorOrTensorPtr(srcType)); // mask
    hasMask = 1;
  }
  if (allOperands.size() >= 5) {
    operandTypes.push_back(triton::getPointeeType(srcType)); // other
    hasOther = 1;
  }

  if (parser.resolveOperands(allOperands, operandTypes, allOperandLoc,
                             result.operands))
    return failure();

  // Deduce operandSegmentSizes from the number of the operands.
  auto operandSegmentSizesAttrName =
      OpT::getOperandSegmentSizesAttrName(result.name);
  result.addAttribute(
      operandSegmentSizesAttrName,
      parser.getBuilder().getDenseI32ArrayAttr({1, 1, 1, hasMask, hasOther}));
  return success();
}

template <class OpT>
void printInsertSliceOp(OpAsmPrinter &printer, OpT insertSliceOp) {
  printer << " ";
  printer << insertSliceOp.getOperation()->getOperands();
  // "operandSegmentSizes" can be deduced, so we don't print it.
  printer.printOptionalAttrDict(
      insertSliceOp->getAttrs(),
      {insertSliceOp.getOperandSegmentSizesAttrName()});
  printer << " : ";
  printer.printStrippedAttrOrType(insertSliceOp.getSrc().getType());
  printer << " -> ";
  printer.printStrippedAttrOrType(insertSliceOp.getDst().getType());
}

ParseResult InsertSliceOp::parse(OpAsmParser &parser, OperationState &result) {
  return parseInsertSliceOp<InsertSliceOp>(parser, result);
}

void InsertSliceOp::print(OpAsmPrinter &printer) {
  printInsertSliceOp<InsertSliceOp>(printer, *this);
}

ParseResult InsertSliceAsyncOp::parse(OpAsmParser &parser,
                                      OperationState &result) {
  return parseInsertSliceOp<InsertSliceAsyncOp>(parser, result);
}

void InsertSliceAsyncOp::print(OpAsmPrinter &printer) {
  printInsertSliceOp<InsertSliceAsyncOp>(printer, *this);
}

//===----------------------------------------------------------------------===//
// ASM Interface (i.e.: alias)
//===----------------------------------------------------------------------===//

class TritonGPUOpAsmInterface : public OpAsmDialectInterface {
public:
  using OpAsmDialectInterface::OpAsmDialectInterface;

  AliasResult getAlias(Attribute attr, raw_ostream &os) const override {
    if (auto mmaAttr = attr.dyn_cast<MmaEncodingTrait>()) {
      os << "mma";
      return AliasResult::FinalAlias;
    } else if (auto dpasAttr = attr.dyn_cast<DpasEncodingAttr>()) {
      os << "dpas";
      return AliasResult::FinalAlias;
    } else if (auto sharedAttr = attr.dyn_cast<SharedEncodingAttr>()) {
      os << "shared";
      return AliasResult::FinalAlias;
    } else if (auto blockedAttr = attr.dyn_cast<BlockedEncodingAttr>()) {
      os << "blocked";
      return AliasResult::FinalAlias;
    } /* else if (auto sliceAttr = attr.dyn_cast<SliceEncodingAttr>()) {
      os << "slice";
      return AliasResult::FinalAlias;
    } */
    return OpAsmDialectInterface::getAlias(attr, os);
  }
};

struct TritonGPUInferLayoutInterface
    : public triton::DialectInferLayoutInterface {
  using DialectInferLayoutInterface::DialectInferLayoutInterface;

  LogicalResult
  inferReduceOpEncoding(Attribute operandEncoding, unsigned axis,
                        Attribute &resultEncoding) const override {
    resultEncoding = SliceEncodingAttr::get(getDialect()->getContext(), axis,
                                            operandEncoding);
    return success();
  }

  LogicalResult inferTransOpEncoding(Attribute operandEncoding,
                                     Attribute &resultEncoding) const override {
    SharedEncodingAttr sharedEncoding =
        operandEncoding.dyn_cast<SharedEncodingAttr>();
    if (!sharedEncoding)
      return failure();
    SmallVector<unsigned> retOrder(sharedEncoding.getOrder().begin(),
                                   sharedEncoding.getOrder().end());
    std::reverse(retOrder.begin(), retOrder.end());
    // TODO(Qingyi): Need to check whether CTAOrder should also be reversed.
    // This is not a problem for tests where numCTAs = 1.
    resultEncoding = SharedEncodingAttr::get(
        getDialect()->getContext(), sharedEncoding.getVec(),
        sharedEncoding.getPerPhase(), sharedEncoding.getMaxPhase(), retOrder,
        sharedEncoding.getCTALayout(), sharedEncoding.getHasLeadingOffset());
    return mlir::success();
  }

  LogicalResult
  inferExpandDimsOpEncoding(Attribute operandEncoding, unsigned axis,
                            Attribute &resultEncoding,
                            std::optional<Location> location) const override {
    auto sliceEncoding = operandEncoding.dyn_cast<SliceEncodingAttr>();
    if (!sliceEncoding)
      return emitOptionalError(
          location, "ExpandDimsOp operand encoding must be SliceEncodingAttr");
    if (sliceEncoding.getDim() != axis)
      return emitOptionalError(
          location, "Incompatible slice dimension for ExpandDimsOp operand");
    resultEncoding = sliceEncoding.getParent();
    return success();
  }

  LogicalResult
  inferDotOpEncoding(Attribute operandEncoding, unsigned opIdx,
                     Attribute retEncoding,
                     std::optional<Location> location) const override {
    auto mmaRetEncoding = retEncoding.dyn_cast<NvidiaMmaEncodingAttr>();
    if (mmaRetEncoding && mmaRetEncoding.isHopper()) {
      auto dotOpEnc = operandEncoding.dyn_cast<DotOperandEncodingAttr>();
      if (!operandEncoding.isa<SharedEncodingAttr>() &&
          !(opIdx == 0 && dotOpEnc && dotOpEnc.getOpIdx() == 0 &&
            dotOpEnc.getParent().isa<NvidiaMmaEncodingAttr>())) {
        return emitOptionalError(
            location, "unexpected operand layout for NvidiaMmaEncodingAttr v3");
      }
    } else if (auto dotOpEnc =
                   operandEncoding.dyn_cast<DotOperandEncodingAttr>()) {
      if (opIdx != dotOpEnc.getOpIdx())
        return emitOptionalError(location, "Wrong opIdx");
      if (retEncoding != dotOpEnc.getParent())
        return emitOptionalError(location, "Incompatible parent encoding");
    } else
      return emitOptionalError(
          location, "Dot's a/b's encoding should be of DotOperandEncodingAttr");
    return success();
  }

  LogicalResult
  verifyDotOpEncodingCompatibility(Operation *op, Attribute operandEncodingA,
                                   Attribute operandEncodingB) const override {
    auto aEncoding =
        operandEncodingA.dyn_cast<triton::gpu::DotOperandEncodingAttr>();
    auto bEncoding =
        operandEncodingB.dyn_cast<triton::gpu::DotOperandEncodingAttr>();
    if (!aEncoding && !bEncoding)
      return mlir::success();
    auto mmaAEncoding =
        aEncoding.getParent().dyn_cast_or_null<NvidiaMmaEncodingAttr>();
    if (mmaAEncoding && mmaAEncoding.isHopper())
      return success();
    // Verify that the encodings are valid.
    if (!aEncoding || !bEncoding)
      return op->emitError("mismatching encoding between A and B operands");
    if (aEncoding.getKWidth() != bEncoding.getKWidth())
      return op->emitError("mismatching kWidth between A and B operands");
    return success();
  }
};

//===----------------------------------------------------------------------===//
// Canonicalizer
//===----------------------------------------------------------------------===//

struct CanonicalizeConvertFromView
    : public mlir::OpRewritePattern<triton::ReshapeOp> {

  CanonicalizeConvertFromView(MLIRContext *context)
      : OpRewritePattern<triton::ReshapeOp>(context, 1) {}

  mlir::LogicalResult
  matchAndRewrite(triton::ReshapeOp op,
                  PatternRewriter &rewriter) const override {
    Operation *arg = op->getOperand(0).getDefiningOp();
    if (!arg)
      return mlir::failure();
    auto convert = dyn_cast<ConvertLayoutOp>(arg);
    if (!convert)
      return failure();
    if (isExpensiveView(convert.getOperand().getType(), op.getType()))
      return failure();
    if (!op.getAllowReorder() || op.getEfficientLayout().has_value())
      return failure();
    // reshape(cvt)->reshape
    rewriter.replaceOpWithNewOp<triton::ReshapeOp>(
        op, op->getResult(0).getType(), convert.getOperand(),
        op.getAllowReorder());
    return mlir::success();
  }
};

struct CanonicalizeConvertFromConvert
    : public mlir::OpRewritePattern<ConvertLayoutOp> {

  CanonicalizeConvertFromConvert(mlir::MLIRContext *context)
      : OpRewritePattern<ConvertLayoutOp>(context, 1) {}

  mlir::LogicalResult
  matchAndRewrite(ConvertLayoutOp op,
                  mlir::PatternRewriter &rewriter) const override {
    // we don't handle conversions to DotOperandEncodingAttr
    // this is a heuristics to accommodate fused attention
    auto srcType = op.getOperand().getType().cast<RankedTensorType>();
    auto dstType = op.getType().cast<RankedTensorType>();
    if (dstType.getEncoding().isa<triton::gpu::DotOperandEncodingAttr>() &&
<<<<<<< HEAD
        (srcType.getEncoding().isa<triton::gpu::MmaEncodingAttr>() ||
         srcType.getEncoding().isa<triton::gpu::DpasEncodingAttr>()))
=======
        srcType.getEncoding().isa<triton::gpu::NvidiaMmaEncodingAttr>())
>>>>>>> 539fbe50
      return mlir::failure();
    // for hopper MMAv3
    if (!op.use_empty()) {
      bool hasDotUser = false;
      for (Operation *dot : op.getResult().getUsers())
        if (isa<triton::DotOp>(dot))
          hasDotUser = true;

      if (hasDotUser) {
        if (dstType.getEncoding().isa<triton::gpu::SharedEncodingAttr>() &&
            srcType.getEncoding().isa<triton::gpu::NvidiaMmaEncodingAttr>())
          return mlir::failure();
      }
    }

    // convert to the same layout -- we can delete
    if (op->getResultTypes() == op->getOperandTypes()) {
      rewriter.replaceOp(op, op->getOperands());
      return mlir::success();
    }
    Operation *arg = op->getOperand(0).getDefiningOp();
    // block argument
    if (!arg)
      return mlir::failure();
    // cvt(reshape) -> reshape
    if (auto reshape = dyn_cast<triton::ReshapeOp>(arg)) {
      if (!reshape.getAllowReorder() ||
          reshape.getEfficientLayout().has_value() ||
          isExpensiveView(reshape.getOperand().getType(), op.getType()))
        return failure();
      // In TritonGPUToLLVM phase, ViewOp is converted to unpacking and packing
      // operations, which requires the element type to match between unpacking
      // and packing. However, part of values with dot operand encoding will be
      // packed/unpacked as i32 elements instead of the underlying element type.
      // To avoid errors, skip this folding when either the operand or result
      // of view has a dot operand encoding.
      if (hasDotOperandEncoding(op->getOperand(0)) ||
          hasDotOperandEncoding(op->getResult(0)))
        return failure();
      rewriter.replaceOpWithNewOp<triton::ReshapeOp>(
          op, op->getResult(0).getType(), reshape.getResult(),
          reshape.getAllowReorder());
      return mlir::success();
    }
    // cvt(cat) -> cat
    if (auto cat = dyn_cast<triton::CatOp>(arg)) {
      auto encoding =
          op->getResult(0).getType().cast<RankedTensorType>().getEncoding();
      if (isExpensiveCat(cat, encoding))
        return mlir::failure();
      rewriter.replaceOpWithNewOp<triton::CatOp>(op, op->getResult(0).getType(),
                                                 cat.getOperands());
      return mlir::success();
    }
    // cvt(alloc_tensor(x), type2) -> alloc_tensor(x, type2)
    auto alloc_tensor = dyn_cast<triton::gpu::AllocTensorOp>(arg);
    if (alloc_tensor) {
      if (!triton::gpu::hasSharedEncoding(op->getResult(0))) {
        return mlir::failure();
      }
      rewriter.replaceOpWithNewOp<triton::gpu::AllocTensorOp>(
          op, op->getResult(0).getType());
      return mlir::success();
    }
    // cvt(insert_slice(x), type2) -> insert_slice(cvt(x, type2))
    auto insert_slice = dyn_cast<triton::gpu::InsertSliceAsyncOp>(arg);
    if (insert_slice) {
      if (!triton::gpu::hasSharedEncoding(op->getResult(0))) {
        return mlir::failure();
      }
      auto newType = op->getResult(0).getType().cast<RankedTensorType>();
      // Ensure that the new insert_slice op is placed in the same place as
      // the old insert_slice op. Otherwise, the new insert_slice op may be
      // placed after the async_wait op, which is not allowed.
      OpBuilder::InsertionGuard guard(rewriter);
      rewriter.setInsertionPoint(insert_slice);
      auto newArg = rewriter.create<triton::gpu::ConvertLayoutOp>(
          op->getLoc(), newType, insert_slice.getDst());
      rewriter.replaceOpWithNewOp<triton::gpu::InsertSliceAsyncOp>(
          op, newType, insert_slice.getSrc(), newArg.getResult(),
          insert_slice.getIndex(), insert_slice.getMask(),
          insert_slice.getOther(), insert_slice.getCache(),
          insert_slice.getEvict(), insert_slice.getIsVolatile(),
          insert_slice.getAxis());
      return mlir::success();
    }
    // cvt(extract_slice(x), type2) -> extract_slice(cvt(x, type2))
    auto extract_slice = dyn_cast<triton::gpu::ExtractSliceOp>(arg);
    if (extract_slice) {
      if (!triton::gpu::hasSharedEncoding(op->getResult(0))) {
        return mlir::failure();
      }
      auto origType =
          extract_slice.getSource().getType().cast<RankedTensorType>();
      auto newType = RankedTensorType::get(
          origType.getShape(), origType.getElementType(),
          op->getResult(0).getType().cast<RankedTensorType>().getEncoding());
      auto origResType = op->getResult(0).getType().cast<RankedTensorType>();
      auto resType = RankedTensorType::get(
          origResType.getShape(), origResType.getElementType(),
          extract_slice.getType().cast<RankedTensorType>().getEncoding());
      // Ensure that the new extract_slice op is placed in the same place as
      // the old extract_slice op. Otherwise, the new extract_slice op may be
      // placed after the async_wait op, which is not allowed.
      OpBuilder::InsertionGuard guard(rewriter);
      rewriter.setInsertionPoint(extract_slice);
      auto newArg = rewriter.create<triton::gpu::ConvertLayoutOp>(
          op->getLoc(), newType, extract_slice.getSource());
      rewriter.replaceOpWithNewOp<triton::gpu::ExtractSliceOp>(
          op, resType, newArg.getResult(), extract_slice.getOffsets(),
          extract_slice.getSizes(), extract_slice.getStrides(),
          extract_slice.getStaticOffsets(), extract_slice.getStaticSizes(),
          extract_slice.getStaticStrides());
      return mlir::success();
    }

    // cvt(cvt(x, type1), type2) -> cvt(x, type2)
    if (llvm::isa<triton::gpu::ConvertLayoutOp>(arg)) {
      if (arg->getOperand(0).getDefiningOp() &&
          !triton::gpu::hasSharedEncoding(arg->getOperand(0)) &&
          triton::gpu::hasSharedEncoding(op.getOperand()) &&
          !triton::gpu::hasSharedEncoding(op.getResult())) {
        return mlir::failure();
      }
      if (triton::gpu::hasSharedEncoding(op.getOperand()) &&
          triton::gpu::hasSharedEncoding(op.getResult())) {
        return mlir::failure();
      }
      auto srcType = op.getOperand().getType().cast<RankedTensorType>();
      auto srcShared =
          srcType.getEncoding().dyn_cast<triton::gpu::SharedEncodingAttr>();
      if (srcShared && srcShared.getVec() > 1)
        return mlir::failure();
      rewriter.replaceOpWithNewOp<triton::gpu::ConvertLayoutOp>(
          op, op->getResultTypes().front(), arg->getOperand(0));
      return mlir::success();
    }
    // cvt(type1, splat(type2, x)) -> splat(type1, x)
    if (auto splat = llvm::dyn_cast<triton::SplatOp>(arg)) {
      rewriter.replaceOpWithNewOp<triton::SplatOp>(op, op->getResultTypes(),
                                                   splat.getSrc());
      return mlir::success();
    }
    // cvt(type1, make_range(type2, x)) -> make_range(type1, x)
    if (auto range = llvm::dyn_cast<triton::MakeRangeOp>(arg)) {
      rewriter.replaceOpWithNewOp<triton::MakeRangeOp>(
          op, op->getResultTypes(), range.getStart(), range.getEnd());
      return mlir::success();
    }
    // cvt(type, constant) -> constant
    if (auto cst = llvm::dyn_cast<arith::ConstantOp>(arg))
      if (auto ret = cst.getValue().dyn_cast<SplatElementsAttr>()) {
        auto ty = op->getResultTypes().front().cast<ShapedType>();
        auto newRet =
            SplatElementsAttr::get(ty, ret.getSplatValue<Attribute>());
        rewriter.replaceOpWithNewOp<arith::ConstantOp>(op, newRet);
        return mlir::success();
      }
    return mlir::failure();
  }
};

void ConvertLayoutOp::getCanonicalizationPatterns(RewritePatternSet &patterns,
                                                  MLIRContext *context) {
  patterns.add<CanonicalizeConvertFromConvert>(context);
  patterns.add<CanonicalizeConvertFromView>(context);
}

//===----------------------------------------------------------------------===//

/// Build an ExtractSliceOp with mixed static and dynamic entries and custom
/// result type. If the type passed is nullptr, it is inferred.
void ExtractSliceOp::build(OpBuilder &b, OperationState &result,
                           RankedTensorType resultType, Value source,
                           ArrayRef<OpFoldResult> offsets,
                           ArrayRef<OpFoldResult> sizes,
                           ArrayRef<OpFoldResult> strides,
                           ArrayRef<NamedAttribute> attrs) {
  SmallVector<int64_t> staticOffsets, staticSizes, staticStrides;
  SmallVector<Value> dynamicOffsets, dynamicSizes, dynamicStrides;
  dispatchIndexOpFoldResults(offsets, dynamicOffsets, staticOffsets);
  dispatchIndexOpFoldResults(sizes, dynamicSizes, staticSizes);
  dispatchIndexOpFoldResults(strides, dynamicStrides, staticStrides);
  auto sourceRankedTensorType = source.getType().cast<RankedTensorType>();
  build(b, result, resultType, source, dynamicOffsets, dynamicSizes,
        dynamicStrides, b.getDenseI64ArrayAttr(staticOffsets),
        b.getDenseI64ArrayAttr(staticSizes),
        b.getDenseI64ArrayAttr(staticStrides));
  result.addAttributes(attrs);
}

//===----------------------------------------------------------------------===//

void TritonGPUDialect::initialize() {
  registerTypes();

  addAttributes<
#define GET_ATTRDEF_LIST
#include "triton/Dialect/TritonGPU/IR/TritonGPUAttrDefs.cpp.inc"
      >();
  addOperations<
#define GET_OP_LIST
#include "triton/Dialect/TritonGPU/IR/Ops.cpp.inc"
#include "triton/Dialect/TritonGPU/IR/OpsEnums.cpp.inc"
      >();
  addInterfaces<TritonGPUOpAsmInterface>();
  addInterfaces<TritonGPUInferLayoutInterface>();
}

#define GET_OP_CLASSES
#include "triton/Dialect/TritonGPU/IR/Ops.cpp.inc"

// verify TritonGPU ops
LogicalResult TritonGPUDialect::verifyOperationAttribute(Operation *op,
                                                         NamedAttribute attr) {
  // TODO: fill this.
  return success();
}<|MERGE_RESOLUTION|>--- conflicted
+++ resolved
@@ -1899,12 +1899,8 @@
     auto srcType = op.getOperand().getType().cast<RankedTensorType>();
     auto dstType = op.getType().cast<RankedTensorType>();
     if (dstType.getEncoding().isa<triton::gpu::DotOperandEncodingAttr>() &&
-<<<<<<< HEAD
-        (srcType.getEncoding().isa<triton::gpu::MmaEncodingAttr>() ||
+        (srcType.getEncoding().isa<triton::gpu::NvidiaMmaEncodingAttr>() ||
          srcType.getEncoding().isa<triton::gpu::DpasEncodingAttr>()))
-=======
-        srcType.getEncoding().isa<triton::gpu::NvidiaMmaEncodingAttr>())
->>>>>>> 539fbe50
       return mlir::failure();
     // for hopper MMAv3
     if (!op.use_empty()) {
