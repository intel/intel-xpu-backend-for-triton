#include "triton/Dialect/Triton/IR/Dialect.h"

#include <cstdint>
#include <numeric>

#include "mlir/IR/DialectImplementation.h"
#include "mlir/IR/OpImplementation.h"

#include "intel/include/Dialect/TritonIntelGPU/IR/Dialect.h"

#include "mlir/Support/LLVM.h"
#include "triton/Analysis/Utility.h"
#include "triton/Dialect/Triton/IR/Utility.h"
#include "triton/Dialect/TritonGPU/IR/Attributes.h"
#include "triton/Dialect/TritonGPU/IR/Dialect.h"
#include "triton/Dialect/TritonGPU/IR/LinearLayoutConversions.h"
#include "triton/Dialect/TritonGPU/IR/Types.h"
#include "triton/Dialect/TritonGPU/Transforms/Utility.h"
#include "triton/Dialect/TritonNvidiaGPU/IR/Dialect.h"
#include "triton/Tools/LayoutUtils.h"
#include "triton/Tools/LinearLayout.h"
#include "triton/Tools/StrUtil.h"
#include "triton/Tools/Sys/GetEnv.hpp"
#include "llvm/ADT/TypeSwitch.h"

// Include TableGen'erated code
#include "triton/Dialect/TritonGPU/IR/Dialect.cpp.inc"
#include "triton/Dialect/TritonGPU/IR/TypeInterfaces.cpp.inc"

using namespace mlir;
using namespace mlir::triton;
using namespace mlir::triton::gpu;

// Utility
namespace mlir {
namespace triton {
namespace gpu {

LinearEncodingAttr toLinearEncoding(Attribute layout, ArrayRef<int64_t> shape) {
  auto linearLayout = toLinearLayout(shape, layout);
  return LinearEncodingAttr::get(layout.getContext(), linearLayout);
}

unsigned getTotalElemsPerThread(Attribute layout, ArrayRef<int64_t> shape) {
  return toLinearEncoding(layout, shape).getTotalElemsPerThread(shape);
}

SmallVector<unsigned> getElemsPerThread(Attribute layout,
                                        ArrayRef<int64_t> shape) {
  return toLinearEncoding(layout, shape).getElemsPerThread(shape);
}

SmallVector<unsigned> getElemsPerThread(Type type) {
  if (type.isIntOrIndexOrFloat() || isa<triton::PointerType>(type))
    return SmallVector<unsigned>(1, 1);
  auto tensorType = cast<RankedTensorType>(type);
  return getElemsPerThread(tensorType.getEncoding(), tensorType.getShape());
}

unsigned getTotalElemsPerThread(Type type) {
  if (type.isIntOrIndexOrFloat() || isa<triton::PointerType>(type))
    return 1;
  auto tensorType = cast<RankedTensorType>(type);
  return getTotalElemsPerThread(tensorType.getEncoding(),
                                tensorType.getShape());
}

SmallVector<unsigned> getThreadsPerWarp(Attribute layout) {
  if (auto distributedLayout = dyn_cast<DistributedEncodingTrait>(layout)) {
    return distributedLayout.getThreadsPerWarp();
  } else {
    llvm::report_fatal_error("getThreadsPerWarp not implemented");
    return SmallVector<unsigned>();
  }
}

unsigned getWarpSize(Attribute layout) {
  unsigned size = 1;
  auto threadsPerWarp = getThreadsPerWarp(layout);
  for (auto e : threadsPerWarp) {
    size *= e;
  }
  return size;
}

SmallVector<unsigned>
getThreadsPerWarpWithUniqueData(Attribute layout,
                                ArrayRef<int64_t> tensorShape) {
  return toLinearEncoding(layout, tensorShape).getThreadsPerWarp();
}

SmallVector<unsigned> getWarpsPerCTA(Attribute layout) {
  if (auto distributedLayout =
          mlir::dyn_cast<DistributedEncodingTrait>(layout)) {
    return distributedLayout.getWarpsPerCTA();
  }

  llvm::report_fatal_error("getWarpsPerCTA not implemented");
  return SmallVector<unsigned>();
}

SmallVector<unsigned>
getWarpsPerCTAWithUniqueData(Attribute layout, ArrayRef<int64_t> tensorShape) {
  auto linearLayout = toLinearLayout(tensorShape, layout);
  auto llAttr = LinearEncodingAttr::get(layout.getContext(), linearLayout);
  return llAttr.getWarpsPerCTA();
}

SmallVector<unsigned> getSizePerThread(Attribute layout) {
  if (auto distributedLayout =
          mlir::dyn_cast<DistributedEncodingTrait>(layout)) {
    return distributedLayout.getSizePerThread();
  } else {
    llvm::report_fatal_error("getSizePerThread not implemented");
    return {};
  }
}

SmallVector<unsigned> getContigPerThread(Attribute layout) {
  if (auto distributedLayout = dyn_cast<DistributedEncodingTrait>(layout)) {
    return distributedLayout.getContigPerThread();
  } else {
    llvm::report_fatal_error("getContigPerThread not implemented");
    return {};
  }
}

SmallVector<unsigned> getUniqueContigPerThread(Attribute layout,
                                               ArrayRef<int64_t> shape) {
  // If slice layout, call recursively on parent layout, and drop
  // sliced dim
  if (auto sliceLayout = mlir::dyn_cast<SliceEncodingAttr>(layout)) {
    auto parentLayout = sliceLayout.getParent();
    auto parentShape = sliceLayout.paddedShape(shape);
    auto parentUniqueContigPerThread =
        getUniqueContigPerThread(parentLayout, parentShape);
    parentUniqueContigPerThread.erase(parentUniqueContigPerThread.begin() +
                                      sliceLayout.getDim());
    return parentUniqueContigPerThread;
  } else if (mlir::isa<LinearEncodingAttr>(layout)) {
    // FIXME: This should be the impelmentation of the function, but at the
    // moment it breaks some uses. For example, if we have a blocked layout
    // with shape [128, 128] and size=[4, 1], that is tiled in the second
    // dimension, then the default path will return [4, 1], but this path will
    // return [4, 128]!
    auto linearLayout = toLinearLayout(shape, layout);
    auto llAttr = LinearEncodingAttr::get(layout.getContext(), linearLayout);
    return llAttr.getContigPerThread();
  }
  // Base case
  auto rank = shape.size();
  SmallVector<unsigned> ret(rank);
  auto contigPerThread = getContigPerThread(layout);
  assert(contigPerThread.size() == rank && "Unexpected contigPerThread size");
  for (int d = 0; d < rank; ++d) {
    ret[d] = std::min<unsigned>(shape[d], contigPerThread[d]);
  }
  return ret;
}
SmallVector<unsigned> getShapePerCTATile(Attribute layout) {
  if (auto distributedLayout =
          mlir::dyn_cast<DistributedEncodingTrait>(layout)) {
    auto sizePerThread = distributedLayout.getSizePerThread();
    auto threadsPerWarp = distributedLayout.getThreadsPerWarp();
    auto warpsPerCTA = distributedLayout.getWarpsPerCTA();
    // ThreadsPerWarp and warpsPerCTA does not align with this function for
    // slice layout
    if (auto sliceLayout = mlir::dyn_cast<SliceEncodingAttr>(layout)) {
      threadsPerWarp = getThreadsPerWarp(sliceLayout.getParent());
      threadsPerWarp.erase(threadsPerWarp.begin() + sliceLayout.getDim());
      warpsPerCTA = getWarpsPerCTA(sliceLayout.getParent());
      warpsPerCTA.erase(warpsPerCTA.begin() + sliceLayout.getDim());
    }
    assert(sizePerThread.size() == threadsPerWarp.size() &&
           sizePerThread.size() == warpsPerCTA.size());
    SmallVector<unsigned> shape;
    for (auto [size, thread, warp] :
         llvm::zip(sizePerThread, threadsPerWarp, warpsPerCTA)) {
      shape.push_back(size * thread * warp);
    }
    return shape;
  } else {
    llvm::report_fatal_error("getShapePerCTATile not implemented");
    return SmallVector<unsigned>();
  }
}

bool isExpensiveView(Type srcType, Type dstType) {
  return getTotalElemsPerThread(srcType) != getTotalElemsPerThread(dstType);
}

/* Utility function used by get.*Order methods of SliceEncodingAttr.
 * Erase dim and decrease all values larger than dim by 1.
 * Example:    order = [0, 2, 4, 3, 1], dim = 2
 *          resOrder = [0,    3, 2, 1]
 */
static SmallVector<unsigned> eraseOrder(ArrayRef<unsigned> order,
                                        unsigned dim) {
  unsigned rank = order.size();
  assert(dim < rank && "Invalid dim to erase");
  SmallVector<unsigned> resOrder;
  for (unsigned i : order)
    if (i < dim)
      resOrder.push_back(i);
    else if (i > dim)
      resOrder.push_back(i - 1);
  return resOrder;
}

SmallVector<unsigned> getMatrixOrder(unsigned rank, bool rowMajor) {
  // Return the order that represents that the batch is in row-major or
  // column-major order for a batch of matrices of shape [*, m, n] with
  // len(shape) == rank.
  assert(rank >= 2);
  SmallVector<unsigned> order(rank);
  std::iota(order.rbegin(), order.rend(), 0);
  if (!rowMajor) {
    std::swap(order[0], order[1]);
  }
  return order;
}

SmallVector<unsigned> getOrderForDotOperand(unsigned opIdx, unsigned rank,
                                            bool kContig) {
  // kContig: if true, the matrix is fastest-running on k,
  //         otherwise it is on m (resp. n)
  // opIdx=0: [batch, m, k] if rank == 3 else [m, k]
  // opIdx=1: [batch, k, n] if rank == 3 else [k, n]
  // batch (if rank == 3) is always the slowest running dimension
  assert(rank == 2 || rank == 3);
  assert(opIdx == 0 || opIdx == 1);
  auto rowMajor = bool(opIdx) != kContig;
  return getMatrixOrder(rank, rowMajor);
}

SmallVector<unsigned> getRepOrder(Attribute layout) {
  if (auto distributedLayout = mlir::dyn_cast<DistributedEncodingTrait>(layout))
    return distributedLayout.getRepOrder();
  else
    llvm::report_fatal_error("Unimplemented usage of getRepOrder");
  return {};
}

SmallVector<unsigned> getWarpOrder(Attribute layout) {
  if (auto distributedLayout = mlir::dyn_cast<DistributedEncodingTrait>(layout))
    return distributedLayout.getWarpOrder();
  else
    llvm::report_fatal_error("Unimplemented usage of getThreadOrder");
  return {};
}

// Returns the order of the elements in a layout from the fastest running
// dimension to the slowest
SmallVector<unsigned> getOrder(Attribute layout) {
  if (auto blockedLayout = dyn_cast<BlockedEncodingAttr>(layout)) {
    return llvm::to_vector(blockedLayout.getOrder());
  }
  if (auto mmaLayout = dyn_cast<MmaEncodingTrait>(layout)) {
    auto distributedLayout = cast<DistributedEncodingTrait>(layout);
    auto rank = distributedLayout.getWarpsPerCTA().size();
    return getMatrixOrder(rank, /*rowMajor*/ true);
  }
  if (auto dotLayout = dyn_cast<DotOperandEncodingAttr>(layout)) {
    auto rank = dotLayout.getWarpsPerCTA().size();
    return getOrderForDotOperand(dotLayout.getOpIdx(), rank, /*kContig*/ true);
  }
  if (auto sliceLayout = dyn_cast<SliceEncodingAttr>(layout)) {
    SmallVector<unsigned> parentOrder = getOrder(sliceLayout.getParent());
    unsigned dim = sliceLayout.getDim();
    SmallVector<unsigned> order;
    for (unsigned d : parentOrder) {
      if (d != dim)
        order.push_back(d > dim ? d - 1 : d);
    }
    return order;
  }
  if (auto sharedLayout = mlir::dyn_cast<SwizzledSharedEncodingAttr>(layout)) {
    return llvm::to_vector(sharedLayout.getOrder());
  }
  if (auto sharedLayout = mlir::dyn_cast<NVMMASharedEncodingAttr>(layout)) {
    return sharedLayout.getTransposed() ? SmallVector<unsigned>({0, 1})
                                        : SmallVector<unsigned>({1, 0});
  }
  if (auto linearLayout = mlir::dyn_cast<LinearEncodingAttr>(layout)) {
    return linearLayout.getOrder();
  }

  llvm::report_fatal_error("Unimplemented usage of getOrder");
  return {};
}

SmallVector<unsigned> getThreadOrder(Attribute layout) {
  if (auto distributedLayout = mlir::dyn_cast<DistributedEncodingTrait>(layout))
    return distributedLayout.getThreadOrder();
  else
    llvm::report_fatal_error("Unimplemented usage of getThreadOrder");
  return {};
}

CTALayoutAttr getCTALayout(Attribute layout) {
  if (auto ttgLayout = mlir::dyn_cast<LayoutEncodingTrait>(layout)) {
    return CTALayoutAttr::get(layout.getContext(), getCTAsPerCGA(ttgLayout),
                              getCTASplitNum(ttgLayout),
                              getCTAOrder(ttgLayout));
  }
  llvm::report_fatal_error("Unimplemented usage of getCTALayout");
  return {};
}

SmallVector<unsigned> getCTAsPerCGA(Attribute layout) {
  ArrayRef<unsigned> ref;
  if (auto ttgLayout = mlir::dyn_cast<LayoutEncodingTrait>(layout))
    return ttgLayout.getCTAsPerCGA();
  else
    llvm::report_fatal_error("Unimplemented usage of getCTAsPerCGA");
  return SmallVector<unsigned>(ref.begin(), ref.end());
}

SmallVector<unsigned> getCTASplitNum(Attribute layout) {
  SmallVector<unsigned> res;
  if (auto ttgLayout = mlir::dyn_cast<LayoutEncodingTrait>(layout)) {
    return ttgLayout.getCTASplitNum();
  } else if (auto tmemLayout =
                 mlir::dyn_cast<triton::nvidia_gpu::TensorMemoryEncodingAttr>(
                     layout)) {
    res.resize(2);
    res[0] = tmemLayout.getCTASplitM();
    res[1] = tmemLayout.getCTASplitN();
  } else if (auto tmemScaleLayout = mlir::dyn_cast<
                 triton::nvidia_gpu::TensorMemoryScalesEncodingAttr>(layout)) {
    res.resize(2);
    res[0] = tmemScaleLayout.getCTASplitM();
    res[1] = tmemScaleLayout.getCTASplitN();
  } else {
    assert(false && "Unimplemented usage of getCTASplitNum");
  }
  return res;
}

SmallVector<unsigned> getCTAOrder(Attribute layout) {
  SmallVector<unsigned> res;
  if (auto ttgLayout = mlir::dyn_cast<LayoutEncodingTrait>(layout)) {
    res = ttgLayout.getCTAOrder();
  } else {
    llvm::report_fatal_error("Unimplemented usage of getCTAOrder");
  }
  return res;
}

SmallVector<int64_t> getShapePerCTA(ArrayRef<unsigned> CTASplitNum,
                                    ArrayRef<int64_t> shape) {
  unsigned rank = shape.size();
  SmallVector<int64_t> shapePerCTA(rank);
  for (unsigned i = 0; i < rank; ++i) {
    // This wrapping rule must be consistent with emitCTAOffsetForLayout
    unsigned splitNum = std::min<unsigned>(shape[i], CTASplitNum[i]);
    shapePerCTA[i] = shape[i] / splitNum;
  }
  return shapePerCTA;
}

SmallVector<int64_t> getShapePerCTA(Attribute layout, ArrayRef<int64_t> shape) {
  if (mlir::isa<SharedEncodingTrait>(layout)) {
    // Special logic for pipeline pass, where shape is 3D and CTALayout is 2D.
    // The first dim of shape is numStages. This is a work around, otherwise
    // too many places would have to be modified in pipeline pass. Maybe we
    // need to refactor this logic in the future.
    auto CTASplitNum = cast<LayoutEncodingTrait>(layout).getCTASplitNum();
    if (shape.size() == CTASplitNum.size() + 1) {
      auto res = getShapePerCTA(CTASplitNum, shape.drop_front());
      res.insert(res.begin(), shape.front());
      return res;
    }
  }
  SmallVector<unsigned> splitNum = getCTASplitNum(layout);
  if (auto tmem = dyn_cast<nvidia_gpu::TensorMemoryEncodingAttr>(layout)) {
    if (shape.size() > splitNum.size()) {
      splitNum.insert(splitNum.begin(), shape.size() - splitNum.size(), 1);
    }
  }
  return getShapePerCTA(splitNum, shape);
}

SmallVector<int64_t> getAllocationShapePerCTA(Attribute layout,
                                              ArrayRef<int64_t> shapeLogical) {
  SmallVector<int64_t> shape(shapeLogical);
  if (auto sharedMMALayout = mlir::dyn_cast<NVMMASharedEncodingAttr>(layout)) {
    if (sharedMMALayout.getFp4Padded()) {
      auto packedAxis = getOrder(sharedMMALayout)[0];
      if (shape.size() == 3) {
        // Take into account multi buffering
        shape[1 + packedAxis] *= 2;
      } else {
        shape[packedAxis] *= 2;
      }
    }
  }
  return getShapePerCTA(layout, shape);
}

SmallVector<int64_t> getShapePerCTA(Type type) {
  auto tensorType = cast<TensorOrMemDesc>(type);
  return getShapePerCTA(tensorType.getEncoding(), tensorType.getShape());
}

SmallVector<int64_t> getAllocationShapePerCTA(Type type) {
  auto tensorType = cast<TensorOrMemDesc>(type);
  return getAllocationShapePerCTA(tensorType.getEncoding(),
                                  tensorType.getShape());
}

unsigned getNumWarpsPerCTA(Attribute layout) {
  SmallVector<unsigned> warpsPerCTA;
  if (auto blockedLayout = dyn_cast<BlockedEncodingAttr>(layout))
    warpsPerCTA = blockedLayout.getWarpsPerCTA();
  else if (auto sliceLayout = dyn_cast<SliceEncodingAttr>(layout))
    return getNumWarpsPerCTA(sliceLayout.getParent());
  else if (auto mmaLayout = dyn_cast<MmaEncodingTrait>(layout)) {
    // Use the distributed layout interface to get the number of warps per
    // CTA.
    auto distributedLayout = cast<DistributedEncodingTrait>(layout);
    warpsPerCTA = distributedLayout.getWarpsPerCTA();
  } else if (auto mfmaLayout = dyn_cast<AMDMfmaEncodingAttr>(layout))
    warpsPerCTA = mfmaLayout.getWarpsPerCTA();
  else if (auto wmmaLayout = dyn_cast<AMDWmmaEncodingAttr>(layout))
    warpsPerCTA = wmmaLayout.getWarpsPerCTA();
  else if (auto dotLayout = dyn_cast<DotOperandEncodingAttr>(layout))
    warpsPerCTA = dotLayout.getWarpsPerCTA();
  else
    llvm::report_fatal_error("Unimplemented usage of getNumWarpsPerCTA");
  return product<unsigned>(warpsPerCTA);
}

unsigned getNumCTAs(Attribute layout) {
  return product<unsigned>(getCTAsPerCGA(layout));
}

bool isExpensiveCat(CatOp cat, Attribute targetEncoding) {
  // If the new elements per thread is less than the old one, we will need to
  // do convert encoding that goes through shared memory anyway. So we
  // consider it as expensive.
  RankedTensorType tensorTy = cat.getType();
  auto totalElemsPerThread = gpu::getTotalElemsPerThread(tensorTy);
  auto shape = tensorTy.getShape();
  auto newTotalElemsPerThread =
      gpu::getTotalElemsPerThread(targetEncoding, shape);
  return newTotalElemsPerThread < totalElemsPerThread;
}

LogicalResult CTALayoutAttr::verify(
    function_ref<InFlightDiagnostic()> emitError, ArrayRef<unsigned> CTAsPerCGA,
    ArrayRef<unsigned> CTASplitNum, ArrayRef<unsigned> CTAOrder) {
  if (CTAsPerCGA.size() != CTASplitNum.size() ||
      CTASplitNum.size() != CTAOrder.size()) {
    return emitError() << "CTAsPerCGA, CTASplitNum, and CTAOrder must all have "
                          "the same rank.";
  }

  if (!isPermutationOfIota(CTAOrder)) {
    return emitError()
           << "CTAOrder must be a permutation of 0..(rank-1), but was ["
           << CTAOrder << "]";
  }

  if (llvm::any_of(CTAsPerCGA, [](unsigned x) { return x == 0; })) {
    return emitError() << "Every element in CTAsPerCGA must be greater than 0.";
  }

  if (llvm::any_of(CTASplitNum, [](unsigned x) { return x == 0; })) {
    return emitError()
           << "Every element in CTASplitNum must be greater than 0.";
  }

  return success();
}

LogicalResult
BlockedEncodingAttr::verify(function_ref<InFlightDiagnostic()> emitError,
                            ArrayRef<unsigned> sizePerThread,
                            ArrayRef<unsigned> threadsPerWarp,
                            ArrayRef<unsigned> warpsPerCTA,
                            ArrayRef<unsigned> order, CTALayoutAttr CTALayout) {
  if (sizePerThread.size() != threadsPerWarp.size() ||
      threadsPerWarp.size() != warpsPerCTA.size() ||
      warpsPerCTA.size() != order.size()) {
    return emitError() << "sizePerThread, threadsPerWarp, warpsPerCTA, and "
                          "order must all have the same rank.";
  }

  // Empty CTALayout is allowed, but if it's present its rank must match the
  // BlockedEncodingAttr's rank.
  if (CTALayout.getCTASplitNum().size() != 0 &&
      sizePerThread.size() != CTALayout.getCTASplitNum().size()) {
    return emitError() << "BlockedEncodingAttr and CTALayout's fields must "
                          "have the same rank.";
  }
  if (!isPermutationOfIota(order)) {
    return emitError()
           << "order must be a permutation of 0..(rank-1), but was [" << order
           << "]";
  }
  return success();
}

// 1 element per thread
// order = reverse(arange(rank))
triton::gpu::BlockedEncodingAttr
getDefaultBlockedEncoding(MLIRContext *context, ArrayRef<int64_t> shape,
                          int numWarps, int threadsPerWarp, int numCTAs) {
  int rank = shape.size();
  llvm::SmallVector<unsigned> order(rank);
  std::iota(order.begin(), order.end(), 0);
  std::reverse(order.begin(), order.end());
  llvm::SmallVector<unsigned> sizePerThread(rank, 1);
  triton::gpu::BlockedEncodingAttr encoding =
      triton::gpu::BlockedEncodingAttr::get(context, shape, sizePerThread,
                                            order, numWarps, threadsPerWarp,
                                            numCTAs);
  return encoding;
}

} // namespace gpu
} // namespace triton
} // namespace mlir

static LogicalResult parseIntAttrValue(AsmParser &parser, Attribute attr,
                                       unsigned &value, StringRef desc) {
  auto intAttr = mlir::dyn_cast<IntegerAttr>(attr);
  if (!intAttr) {
    parser.emitError(parser.getNameLoc(), "expected an integer type in ")
        << desc;
    return failure();
  }
  if (intAttr.getType().isSignedInteger()) {
    int64_t attrVal = intAttr.getSInt();
    if (attrVal < 0) {
      parser.emitError(parser.getNameLoc(),
                       "expected an unsigned integer value in ")
          << desc;
      return failure();
    }
    value = attrVal;
  } else if (intAttr.getType().isSignlessInteger()) {
    int64_t attrVal = intAttr.getInt();
    if (attrVal < 0) {
      parser.emitError(parser.getNameLoc(),
                       "expected an unsigned integer value in ")
          << desc;
      return failure();
    }
    value = attrVal;
  } else {
    value = intAttr.getUInt();
  }
  return success();
}

static LogicalResult parseBoolAttrValue(AsmParser &parser, Attribute attr,
                                        bool &value, StringRef desc) {
  auto boolAttr = mlir::dyn_cast<BoolAttr>(attr);
  if (!boolAttr) {
    parser.emitError(parser.getNameLoc(), "expected an bool type in ") << desc;
    return failure();
  }
  value = boolAttr.getValue();
  return success();
}

// parse an array of integers
static LogicalResult parseIntArrayAttr(AsmParser &parser,
                                       const NamedAttribute &attr,
                                       SmallVector<unsigned> &res,
                                       StringRef desc) {
  auto arrayAttr = mlir::dyn_cast<ArrayAttr>(attr.getValue());
  if (!arrayAttr) {
    parser.emitError(parser.getNameLoc(), "expected an array for ") << desc;
    return failure();
  }
  for (Attribute i : arrayAttr) {
    unsigned value;
    if (parseIntAttrValue(parser, i, value, desc).failed())
      return failure();
    res.push_back(value);
  }
  return success();
};

static LogicalResult parseUInt(AsmParser &parser, const NamedAttribute &attr,
                               unsigned &value, StringRef desc) {
  return parseIntAttrValue(parser, attr.getValue(), value, desc);
};

static LogicalResult parseBool(AsmParser &parser, const NamedAttribute &attr,
                               bool &value, StringRef desc) {
  return parseBoolAttrValue(parser, attr.getValue(), value, desc);
};

// Print the CTALayout if it's not equal to the default.
static void maybePrintCTALayout(mlir::MLIRContext *context,
                                mlir::AsmPrinter &printer, CTALayoutAttr layout,
                                unsigned rank) {
  if (layout != CTALayoutAttr::getDefault(context, rank)) {
    printer << ", CTAsPerCGA = [" << ArrayRef(layout.getCTAsPerCGA()) << "]"
            << ", CTASplitNum = [" << ArrayRef(layout.getCTASplitNum()) << "]"
            << ", CTAOrder = [" << ArrayRef(layout.getCTAOrder()) << "]";
  }
}

//===----------------------------------------------------------------------===//
// Attribute methods
//===----------------------------------------------------------------------===//
#include "triton/Dialect/TritonGPU/IR/AttrInterfaces.cpp.inc"

#define GET_ATTRDEF_CLASSES
#include "triton/Dialect/TritonGPU/IR/AttrDefs.cpp.inc"

// If we only had BlockedEncodingAttr, we could simply return ArrayRefs here.
// But we need to have a consistent interface with e.g. SliceEncodingAttr, which
// computes some of these fields.
SmallVector<unsigned> BlockedEncodingAttr::getRepOrder() const {
  return SmallVector<unsigned>(getOrder());
}
SmallVector<unsigned> BlockedEncodingAttr::getCTAsPerCGA() const {
  return SmallVector<unsigned>(getCTALayout().getCTAsPerCGA());
}
SmallVector<unsigned> BlockedEncodingAttr::getCTAOrder() const {
  return SmallVector<unsigned>(getCTALayout().getCTAOrder());
}
SmallVector<unsigned> BlockedEncodingAttr::getCTASplitNum() const {
  return SmallVector<unsigned>(getCTALayout().getCTASplitNum());
}
SmallVector<unsigned> BlockedEncodingAttr::getWarpsPerCTA() const {
  return SmallVector<unsigned>(getWarpsPerCTA__());
}
SmallVector<unsigned> BlockedEncodingAttr::getWarpOrder() const {
  return SmallVector<unsigned>(getOrder());
}
SmallVector<unsigned> BlockedEncodingAttr::getThreadsPerWarp() const {
  return SmallVector<unsigned>(getThreadsPerWarp__());
}
SmallVector<unsigned> BlockedEncodingAttr::getThreadOrder() const {
  return SmallVector<unsigned>(getOrder());
}
SmallVector<unsigned> BlockedEncodingAttr::getSizePerThread() const {
  return SmallVector<unsigned>(getSizePerThread__());
}

template <class T>
SmallVector<T> SliceEncodingAttr::paddedShape(ArrayRef<T> shape) const {
  size_t rank = shape.size();
  unsigned dim = getDim();
  SmallVector<T> retShape(rank + 1);
  for (unsigned d = 0; d < rank + 1; ++d) {
    if (d < dim)
      retShape[d] = shape[d];
    else if (d == dim)
      retShape[d] = 1;
    else
      retShape[d] = shape[d - 1];
  }
  return retShape;
}
template SmallVector<unsigned>
SliceEncodingAttr::paddedShape<unsigned>(ArrayRef<unsigned> shape) const;
template SmallVector<int64_t>
SliceEncodingAttr::paddedShape<int64_t>(ArrayRef<int64_t> shape) const;
SmallVector<unsigned> SliceEncodingAttr::getRepOrder() const {
  auto parentRepOrder = ::getRepOrder(getParent());
  return eraseOrder(parentRepOrder, getDim());
}
SmallVector<unsigned> SliceEncodingAttr::getCTASplitNum() const {
  SmallVector<unsigned> res = ::getCTASplitNum(getParent());
  res.erase(res.begin() + getDim());
  return res;
}
SmallVector<unsigned> SliceEncodingAttr::getCTAOrder() const {
  auto parentCTAOrder = ::getCTAOrder(getParent());
  return eraseOrder(parentCTAOrder, getDim());
}
SmallVector<unsigned> SliceEncodingAttr::getCTAsPerCGA() const {
  auto parentCTAsPerCGA = ::getCTAsPerCGA(getParent());
  if (parentCTAsPerCGA[getDim()] == 1) {
    parentCTAsPerCGA.erase(parentCTAsPerCGA.begin() + getDim());
    return parentCTAsPerCGA;
  }
  /* For getCTAsPerCGA of a slice layout, we have two choices:
   * (1) Return CTAsPerCGA of its parent. This is not a perfect solution
   * because the rank of the returned CTAsPerCGA does not match the rank of
   * tensorShape.
   * (2) Get CTAsPerCGA of its parent and erase the sliced dim. This is not a
   * perfect solution because the product of the returned CTAsPerCGA might not
   * match numCTAs.
   * To avoid introducing inconsistencies to the shape and
   * layout system, the usage of directly getting CTAsPerCGA of a slice layout
   * in which the sliced dim is not 1 is banned. You should always consider
   * slice layout as a special case and use getCTAsPerCGA(layout.getParent())
   * in the branch where layout is an instance of SliceEncodingAttr. This is
   * inconvenient but safe.
   */
  llvm::report_fatal_error(
      "getCTAsPerCGA for SliceEncodingAttr is not well-defined");
}
SmallVector<unsigned> SliceEncodingAttr::getWarpsPerCTA() const {
  auto parent = getParent();
  auto parentWarpsPerCTA = ::getWarpsPerCTA(parent);
  SmallVector<unsigned> warpsPerCTA = parentWarpsPerCTA;
  warpsPerCTA.erase(warpsPerCTA.begin() + getDim());
  int32_t nextDim = getDim() < warpsPerCTA.size() ? getDim() : getDim() - 1;
  warpsPerCTA[nextDim] *= parentWarpsPerCTA[getDim()];
  return warpsPerCTA;
}
SmallVector<unsigned> SliceEncodingAttr::getWarpOrder() const {
  auto parentWarpOrder = ::getWarpOrder(getParent());
  return eraseOrder(parentWarpOrder, getDim());
}
SmallVector<unsigned> SliceEncodingAttr::getThreadsPerWarp() const {
  auto parent = getParent();
  auto parentThreadsPerWarp = ::getThreadsPerWarp(parent);
  SmallVector<unsigned> threadsPerWarp = parentThreadsPerWarp;
  threadsPerWarp.erase(threadsPerWarp.begin() + getDim());
  int32_t nextDim = getDim() < threadsPerWarp.size() ? getDim() : getDim() - 1;
  threadsPerWarp[nextDim] *= parentThreadsPerWarp[getDim()];
  return threadsPerWarp;
}
SmallVector<unsigned> SliceEncodingAttr::getThreadOrder() const {
  auto parentThreadOrder = ::getThreadOrder(getParent());
  return eraseOrder(parentThreadOrder, getDim());
}
SmallVector<unsigned> SliceEncodingAttr::getSizePerThread() const {
  auto sizePerThread = ::getSizePerThread(getParent());
  sizePerThread.erase(sizePerThread.begin() + getDim());
  return sizePerThread;
}

//

// Wmma encoding

int32_t SwizzledSharedEncodingAttr::getAlignment() const { return 16; }

SmallVector<unsigned> SwizzledSharedEncodingAttr::getCTAsPerCGA() const {
  return SmallVector<unsigned>(getCTALayout().getCTAsPerCGA());
}
SmallVector<unsigned> SwizzledSharedEncodingAttr::getCTAOrder() const {
  return SmallVector<unsigned>(getCTALayout().getCTAOrder());
}
SmallVector<unsigned> SwizzledSharedEncodingAttr::getCTASplitNum() const {
  return SmallVector<unsigned>(getCTALayout().getCTASplitNum());
}

int32_t NVMMASharedEncodingAttr::getAlignment() const { return 1024; }

SmallVector<unsigned> NVMMASharedEncodingAttr::getCTAsPerCGA() const {
  return SmallVector<unsigned>(getCTALayout().getCTAsPerCGA());
}
SmallVector<unsigned> NVMMASharedEncodingAttr::getCTAOrder() const {
  return SmallVector<unsigned>(getCTALayout().getCTAOrder());
}
SmallVector<unsigned> NVMMASharedEncodingAttr::getCTASplitNum() const {
  return SmallVector<unsigned>(getCTALayout().getCTASplitNum());
}

<<<<<<< HEAD
SmallVector<unsigned>
DotOperandEncodingAttr::getElemsPerThread(ArrayRef<int64_t> shape,
                                          Type eltTy) const {
  auto rank = shape.size();
  assert(rank == 2 || rank == 3);

  auto idx = getOpIdx();
  assert(idx == 0 || idx == 1);

  SmallVector<unsigned> elemsPerThread(rank);
  auto parent = getParent();
  auto kWidth = getKWidth();

  if (auto mfma = mlir::dyn_cast<AMDMfmaEncodingAttr>(parent)) {
    auto rep = mfma.getRepForOperand(shape, kWidth, idx);
    if (rank == 3)
      elemsPerThread[0] = rep[0];
    elemsPerThread[rank - 2] = (idx == 0) ? rep[1] : rep[1] * kWidth;
    elemsPerThread[rank - 1] = (idx == 0) ? rep[2] * kWidth : rep[2];
    return elemsPerThread;
  }
  if (auto mma = mlir::dyn_cast<NvidiaMmaEncodingAttr>(parent)) {
    assert(getCTALayout(*this) ==
               CTALayoutAttr::getDefault(getContext(), rank) &&
           "NYI");
    auto sizePerThread = getSizePerThread();
    auto threadsPerWarp = getThreadsPerWarp();
    auto warpsPerCTA = getWarpsPerCTA();
    SmallVector<unsigned> regs;
    for (auto [n, nsize, nThread, nWarp] :
         llvm::zip(shape, sizePerThread, threadsPerWarp, warpsPerCTA)) {
      regs.push_back(std::max<int64_t>(nsize, n / (nThread * nWarp)));
    }
    return regs;
  }
  if (auto blocked = mlir::dyn_cast<BlockedEncodingAttr>(parent)) {
    auto shapePerCTA =
        expandMatrixShapeWithBatch(ArrayRef(getShapePerCTA(*this, shape)));
    auto shapePerCTATile =
        expandMatrixShapeWithBatch(ArrayRef(getShapePerCTATile(blocked)));
    auto sizePerThread =
        expandMatrixShapeWithBatch(ArrayRef(blocked.getSizePerThread()));

    int batchDim = 0;
    int kDim = getOpIdx() == 0 ? 2 : 1;
    int nonKDim = getOpIdx() == 0 ? 1 : 2;

    int batchSize =
        std::max<int>(shapePerCTA[batchDim] / shapePerCTATile[batchDim], 1) *
        sizePerThread[batchDim];
    int kSize = shapePerCTA[kDim];
    int nonKSize =
        std::max<int>(shapePerCTA[nonKDim] / shapePerCTATile[nonKDim], 1) *
        sizePerThread[nonKDim];

    SmallVector<unsigned> elemsPerThread(rank);
    if (rank == 3) {
      elemsPerThread[batchDim] = batchSize;
      elemsPerThread[kDim] = kSize;
      elemsPerThread[nonKDim] = nonKSize;
    } else {
      elemsPerThread[kDim - 1] = kSize;
      elemsPerThread[nonKDim - 1] = nonKSize;
    }
    return elemsPerThread;
  }

  llvm_unreachable("getElemsPerThread is not supported for dot operand");
  return SmallVector<unsigned>();
}

unsigned DotOperandEncodingAttr::getTotalElemsPerThread(ArrayRef<int64_t> shape,
                                                        Type eltTy) const {
  if (auto mmaParent = mlir::dyn_cast<MmaEncodingTrait>(getParent())) {
    if (auto nvidiaMmaParent =
            mlir::dyn_cast<NvidiaMmaEncodingAttr>(mmaParent)) {
      return product<unsigned>(getElemsPerThread(shape, eltTy));
    }
    if (auto amdMfmaParent = mlir::dyn_cast<AMDMfmaEncodingAttr>(getParent())) {
      return amdMfmaParent.getTotalElemsPerThreadForOperand(
          shape, eltTy, getKWidth(), getOpIdx());
    }
    if (auto amdWmmaParent = mlir::dyn_cast<AMDWmmaEncodingAttr>(getParent())) {
      return amdWmmaParent.getTotalElemsPerThreadForOperand(
          shape, eltTy, getKWidth(), getOpIdx());
    }
  }
  if (auto blockedLayout = mlir::dyn_cast<BlockedEncodingAttr>(getParent())) {
    auto shapePerCTA =
        expandMatrixShapeWithBatch(ArrayRef(getShapePerCTA(*this, shape)));
    auto shapePerCTATile =
        expandMatrixShapeWithBatch(ArrayRef(getShapePerCTATile(blockedLayout)));
    auto sizePerThread =
        expandMatrixShapeWithBatch(ArrayRef(blockedLayout.getSizePerThread()));

    int batchDim = 0;
    int kDim = getOpIdx() == 0 ? 2 : 1;
    int nonKDim = getOpIdx() == 0 ? 1 : 2;

    int batchSize =
        std::max<int>(shapePerCTA[batchDim] / shapePerCTATile[batchDim], 1) *
        sizePerThread[batchDim];
    int kSize = shapePerCTA[kDim];
    int nonKSize =
        std::max<int>(shapePerCTA[nonKDim] / shapePerCTATile[nonKDim], 1) *
        sizePerThread[nonKDim];

    return batchSize * kSize * nonKSize;
  }
  llvm_unreachable("unknown dot operand parent layout");
  return 0;
}
=======
>>>>>>> c8b1c5f5
SmallVector<unsigned> DotOperandEncodingAttr::getCTAsPerCGA() const {
  return ::getCTAsPerCGA(getParent());
}
SmallVector<unsigned> DotOperandEncodingAttr::getCTAOrder() const {
  return ::getCTAOrder(getParent());
}
SmallVector<unsigned> DotOperandEncodingAttr::getCTASplitNum() const {
  SmallVector<unsigned> res = ::getCTASplitNum(getParent());
  auto rank = res.size();
  assert(rank == 2 || rank == 3 && "Invalid dotLayout");

  // Do not split CTA in K dimension
  auto kDim = getOpIdx() == 0 ? rank - 1 : rank - 2;
  res[kDim] = 1;
  return res;
}
SmallVector<unsigned> DotOperandEncodingAttr::getWarpsPerCTA() const {
  auto distributedLayout = mlir::cast<DistributedEncodingTrait>(getParent());
  auto warps = distributedLayout.getWarpsPerCTA();
  auto rank = warps.size();
  auto kDim = getOpIdx() == 0 ? rank - 1 : rank - 2;
  warps[kDim] = 1;
  return warps;
}
SmallVector<unsigned> DotOperandEncodingAttr::getWarpOrder() const {
  // FIXME(Lezcano): Preexisting. Do we want to have this path at all?
  if (mlir::isa<AMDMfmaEncodingAttr, AMDWmmaEncodingAttr>(getParent())) {
    return ::getWarpOrder(getParent());
  }
  llvm::report_fatal_error("DotOperandEncoding::getWarpOrder not implemented");
  return {};
}
SmallVector<unsigned> DotOperandEncodingAttr::getThreadOrder() const {
  return getOrderForDotOperand(getOpIdx(), getWarpsPerCTA().size(),
                               /*kContig*/ true);
}

LogicalResult DotOperandEncodingAttr::verify(
    ::llvm::function_ref<::mlir::InFlightDiagnostic()> emitError,
    unsigned opIdx, Attribute parent, unsigned kWidth) {
  if (opIdx != 0 && opIdx != 1) {
    return emitError() << "ttg.dot_op opIdx parameter can be 0 or 1, got: "
                       << opIdx;
  }
  if (!parent) {
    return emitError() << "ttg.dot_op parent parameter cannot be null";
  }
  if (auto parentAttr = mlir::dyn_cast<NvidiaMmaEncodingAttr>(parent)) {
    if (kWidth != 0 && !(parentAttr.isAmpere() || parentAttr.isHopper()))
      return emitError() << "ttg.dot_op kWidth parameter can only be "
                            "non-zero for Ampere or Hopper MMA parent";
    if (kWidth == 0 && (parentAttr.isAmpere() || parentAttr.isHopper()))
      return emitError() << "ttg.dot_op kWidth parameter is mandatory for "
                            "Ampere or Hopper MMA parent";
    if (opIdx != 0 && parentAttr.isHopper())
      return emitError()
             << "ttg.dot_op opIdx parameter must be 0 for "
                "Hopper MMA parent, since Hopper WGMMA only allows first "
                "operand to be in registers";
    return success();
  }

  if (auto parentAttr = mlir::dyn_cast<AMDWmmaEncodingAttr>(parent)) {
    if (kWidth != 16 && parentAttr.getVersion() == 1 ||
        kWidth != 8 && kWidth != 16 && parentAttr.getVersion() == 2)
      return emitError() << "ttg.dot_op kWidth parameter must be 16 for "
                            "gfx11 and 8/16 for gfx12";
    return success();
  }

  if (auto parentAttr = mlir::dyn_cast<AMDMfmaEncodingAttr>(parent)) {
    if (kWidth == 0)
      return emitError() << "ttg.dot_op kWidth parameter is mandatory for "
                            "MFMA parent";
    return success();
  }

  if (auto parentAttr = mlir::dyn_cast<intel::DpasEncodingAttr>(parent)) {
    int opsPerChannel = parentAttr.getOpsPerChannel();
    if (opIdx == 0) {
      // operand A
      if (opsPerChannel == 1) {
        if (kWidth != opsPerChannel)
          return emitError() << "ttg.dot_op kWidth parameter must match the "
                                "parent's opsPerChannel";
      } else {
        if (kWidth != opsPerChannel / 2)
          return emitError() << "ttg.dot_op kWidth parameter must match the "
                                "parent's opsPerChannel";
      }
    } else {
      // operand B
      if (kWidth != parentAttr.getOpsPerChannel())
        return emitError() << "ttg.dot_op kWidth parameter must match the "
                              "parent's opsPerChannel";
    }

    return success();
  }

  if (auto parentAttr = mlir::dyn_cast<intel::WarpEncodingAttr>(parent)) {
    if (kWidth != 0)
      return emitError() << "ttg.dot_op kWidth parameter is not supported "
                            "when the parent is a warp layout";
    return success();
  }

  if (auto parentAttr = mlir::dyn_cast<BlockedEncodingAttr>(parent)) {
    if (kWidth != 0)
      return emitError() << "ttg.dot_op kWidth parameter is not supported "
                            "when the parent is a blocked layout";
    return success();
  }

  return emitError() << "ttg.dot_op unexpected parent layout: " << parent;
}

//===----------------------------------------------------------------------===//
// Blocked Encoding
//===----------------------------------------------------------------------===//

static std::optional<CTALayoutAttr> getCTALayoutOrError(
    AsmParser &parser, std::optional<SmallVector<unsigned>> CTAsPerCGA,
    std::optional<SmallVector<unsigned>> CTASplitNum,
    std::optional<SmallVector<unsigned>> CTAOrder, unsigned rank) {
  if (CTAsPerCGA && CTASplitNum && CTAOrder) {
    return CTALayoutAttr::get(parser.getContext(), *CTAsPerCGA, *CTASplitNum,
                              *CTAOrder);
  }
  if (!CTAsPerCGA && !CTASplitNum && !CTAOrder) {
    return CTALayoutAttr::getDefault(parser.getContext(), rank);
  }
  parser.emitError(parser.getNameLoc(), "CTAsPerCGA, CTASplitNum, and CTAOrder "
                                        "must all be present or all be absent");
  return std::nullopt;
}

Attribute BlockedEncodingAttr::parse(AsmParser &parser, Type type) {
  if (parser.parseLess().failed())
    return {};
  // Parse the data as a dictionary
  DictionaryAttr dict;
  if (parser.parseAttribute(dict).failed())
    return {};
  if (parser.parseGreater().failed())
    return {};

  SmallVector<unsigned> sizePerThread;
  SmallVector<unsigned> threadsPerWarp;
  SmallVector<unsigned> warpsPerCTA;
  SmallVector<unsigned> order;
  std::optional<SmallVector<unsigned>> CTAsPerCGA;
  std::optional<SmallVector<unsigned>> CTASplitNum;
  std::optional<SmallVector<unsigned>> CTAOrder;

  for (const NamedAttribute &attr : dict) {
    if (attr.getName() == "sizePerThread") {
      if (parseIntArrayAttr(parser, attr, sizePerThread,
                            "number of elements per thread")
              .failed())
        return {};
    } else if (attr.getName() == "threadsPerWarp") {
      if (parseIntArrayAttr(parser, attr, threadsPerWarp,
                            "number of threads per warp")
              .failed())
        return {};
    } else if (attr.getName() == "warpsPerCTA") {
      if (parseIntArrayAttr(parser, attr, warpsPerCTA,
                            "number of warps per CTA")
              .failed())
        return {};
    } else if (attr.getName() == "order") {
      if (parseIntArrayAttr(parser, attr, order, "order").failed())
        return {};
    } else if (attr.getName() == "CTAsPerCGA") {
      if (parseIntArrayAttr(parser, attr, CTAsPerCGA.emplace(), "CTAsPerCGA")
              .failed())
        return {};
    } else if (attr.getName() == "CTASplitNum") {
      if (parseIntArrayAttr(parser, attr, CTASplitNum.emplace(), "CTASplitNum")
              .failed())
        return {};
    } else if (attr.getName() == "CTAOrder") {
      if (parseIntArrayAttr(parser, attr, CTAOrder.emplace(), "CTAOrder")
              .failed())
        return {};
    } else {
      parser.emitError(parser.getNameLoc(), "unexpected key: ")
          << attr.getName().strref();
      return {};
    }
  }

  std::optional<CTALayoutAttr> CTALayout = getCTALayoutOrError(
      parser, CTAsPerCGA, CTASplitNum, CTAOrder, /*rank=*/sizePerThread.size());
  if (!CTALayout.has_value())
    return {};

  return parser.getChecked<BlockedEncodingAttr>(parser.getContext(),
                                                sizePerThread, threadsPerWarp,
                                                warpsPerCTA, order, *CTALayout);
}

void BlockedEncodingAttr::print(mlir::AsmPrinter &printer) const {
  printer << "<{"
          << "sizePerThread = [" << ArrayRef(getSizePerThread()) << "]"
          << ", threadsPerWarp = [" << ArrayRef(getThreadsPerWarp()) << "]"
          << ", warpsPerCTA = [" << ArrayRef(getWarpsPerCTA()) << "]"
          << ", order = [" << getOrder() << "]";

  maybePrintCTALayout(getContext(), printer, getCTALayout(),
                      /*rank=*/getSizePerThread().size());

  printer << "}>";
}

// FIXME Can we take the LinearLayout by const&?
LogicalResult
LinearEncodingAttr::verify(function_ref<InFlightDiagnostic()> emitError,
                           LinearLayout linearLayout) {
  // Example of LinearEncodingAttr
  // <{register = [[0, 1], [8, 0], [0, 8], [64, 0]],
  //   lane = [[0, 2], [0, 4], [1, 0], [2, 0], [4, 0]],
  //   warp = [[16, 0], [32, 0]],
  //   block = []}>
  // The input dims must be {register, lane, warp, block}
  // The output dims of the linear layout should be dim0..dim[rank-1]

  static const auto expectedInDims =
      SmallVector<std::string>({"register", "lane", "warp", "block"});
  for (const auto &[i, dims] : llvm::enumerate(
           llvm::zip(linearLayout.getInDimNames(), expectedInDims))) {
    const auto &[dim, expectedDimStr] = dims;
    if (dim.str() != expectedDimStr) {
      return emitError() << "Expected input dimension " << i << " to be '"
                         << expectedDimStr << "'. Got " << dim;
    }
  }

  // outDims are ['dim0', 'dim1', ...]
  for (auto [i, dim] : llvm::enumerate(linearLayout.getOutDimNames())) {
    if (dim.str() != ("dim" + llvm::Twine(i)).str()) {
      return emitError()
             << "Expected output dimensions to be ['dim0', 'dim1', ...]. Got "
             << dim << " at position " << i;
    }
  }

  const auto &bases = linearLayout.getBases();
  auto nonZero = [](auto val) { return val != 0; };
  for (const auto &dimBases : llvm::make_second_range(bases)) {
    if (!llvm::all_of(dimBases, [&](const auto &basis) {
          return std::count_if(basis.begin(), basis.end(), nonZero) <= 1;
        })) {
      return emitError()
             << "In a distributed layout, each base must move in at most one "
                "dimension.";
    }
  }

  return success();
}

void LinearEncodingAttr::print(mlir::AsmPrinter &printer) const {
  // We don't use the default implementation as it's a bit too verbose
  // This prints in the following format that is shape agnostic, in the sense
  // that we don't print explicitly the outShape of the LL
  // We always assume LLs to be surjective
  // <{register = [[0, 1], [8, 0], [0, 8], [64, 0]],
  //   lane = [[0, 2], [0, 4], [1, 0], [2, 0], [4, 0]],
  //   warp = [[16, 0], [32, 0]],
  //   block = []}>
  auto ll = getLinearLayout();
  printer << "<{" << join(ll.getBases(), ", ", [](const auto &base) {
    return base.first.str() + " = " + "[" +
           join(base.second, ", ",
                [](const std::vector<int32_t> &vec) {
                  return "[" + join(vec, ", ") + "]";
                }) +
           "]";
  }) << "}>";
}

Attribute LinearEncodingAttr::parse(AsmParser &parser, Type type) {
  if (parser.parseLess().failed())
    return {};

  DictionaryAttr dict;
  if (parser.parseAttribute(dict).failed())
    return {};

  if (parser.parseGreater().failed())
    return {};

  LinearLayout::BasesT bases;

  // Parse the basis names in order (the order is relevant)
  std::vector<std::string> inDimNames = {"register", "lane", "warp", "block"};

  for (const auto &inDimNameStr : inDimNames) {
    auto inDimName = StringAttr::get(parser.getContext(), inDimNameStr);
    Attribute value = dict.get(inDimName);

    // Expecting an array of arrays
    auto arrayOfArraysAttr = mlir::dyn_cast<ArrayAttr>(value);
    if (!arrayOfArraysAttr) {
      parser.emitError(parser.getCurrentLocation(),
                       "Expected array of arrays for basis of '")
          << inDimName.getValue() << "'";
      return {};
    }

    std::vector<std::vector<int32_t>> inDimBases;
    for (Attribute arrayAttr : arrayOfArraysAttr) {
      auto intArrayAttr = mlir::dyn_cast<ArrayAttr>(arrayAttr);
      if (!intArrayAttr) {
        parser.emitError(parser.getCurrentLocation(),
                         "Expected array of integers in basis for '")
            << inDimName.getValue() << "'";
        return {};
      }
      std::vector<int32_t> basis;
      for (Attribute intAttr : intArrayAttr) {
        auto intValueAttr = mlir::dyn_cast<IntegerAttr>(intAttr);
        if (!intValueAttr) {
          parser.emitError(parser.getCurrentLocation(),
                           "Expected integer in basis for '")
              << inDimName.getValue() << "'";
          return {};
        }
        basis.push_back(intValueAttr.getInt());
      }
      inDimBases.push_back(std::move(basis));
    }
    bases[inDimName] = std::move(inDimBases);
  }
  size_t rank = 0;
  for (const auto &basesDim : llvm::make_second_range(bases)) {
    if (!basesDim.empty()) {
      rank = basesDim[0].size();
      break;
    }
  }

  // To implement this we'd need to serialise the rank as well.
  // We can do this if we ever need it
  if (rank == 0) {
    parser.emitError(parser.getCurrentLocation(), "Empty Layout not supported");
    return {};
  }

  // Generate standared outDimNames (dim0, dim1, ...)
  SmallVector<StringAttr> outDimNames;
  for (int i = 0; i < rank; ++i) {
    outDimNames.push_back(
        StringAttr::get(parser.getContext(), "dim" + llvm::Twine(i)));
  }

  // Create LinearLayout
  LinearLayout linearLayout(std::move(bases), std::move(outDimNames));

  // Create and return the LinearEncodingAttr
  return parser.getChecked<LinearEncodingAttr>(parser.getContext(),
                                               std::move(linearLayout));
}

SmallVector<unsigned> basesPerDimImpl(const LinearLayout::BasesT &namedBases,
                                      StringAttr dimName, size_t rank,
                                      bool skipBroadcast = true) {
  const auto &bases = namedBases.find(dimName)->second;

  if (bases.empty()) {
    return SmallVector<unsigned>(rank, 1);
  }

  SmallVector<unsigned> ret(rank, 1);
  auto nonZero = [](auto val) { return val != 0; };
  int nonZeroIdx = 0;
  for (const auto &basis : bases) {
    auto it = std::find_if(basis.begin(), basis.end(), nonZero);
    // Bases can have one or zero non-zero elements
    // Skip a basis if it's broadcasting (all zeros)
    // e.g. warps for DotOperandEncodingAttr (see ampereDotToLinearLayout)
    if (it != basis.end()) {
      nonZeroIdx = it - basis.begin();
      ret[nonZeroIdx] *= 2;
    } else if (!skipBroadcast) {
      // If we've seen a non-zero basis, we double the size of the previous dim
      // This is just needed to count the CTAsPerCGA
      ret[nonZeroIdx] *= 2;
    }
  }
  return ret;
}

SmallVector<unsigned>
LinearEncodingAttr::basesPerDim(StringAttr dimName, bool skipBroadcast) const {
  auto ll = getLinearLayout();
  auto rank = ll.getNumOutDims();
  return basesPerDimImpl(ll.getBases(), dimName, rank, skipBroadcast);
}

SmallVector<unsigned>
LinearEncodingAttr::orderPerDim(StringAttr dimName,
                                ArrayRef<unsigned> defaultOrder) const {
  auto ll = getLinearLayout();
  const auto &bases = ll.getBases().find(dimName)->second;
  llvm::SetVector<unsigned> order;
  auto nonZero = [](auto val) { return val != 0; };
  for (const auto &basis : bases) {
    // Bases can have one or zero non-zero elements
    // Skip a basis if it's broadcasting (all zeros)
    // e.g. warps for DotOperandEncodingAttr (see ampereDotToLinearLayout)
    auto it = std::find_if(basis.begin(), basis.end(), nonZero);
    if (it != basis.end()) {
      auto i = it - basis.begin();
      order.insert(i);
    }
  }
  // If any dim is missing, we add them in the defaultOrder
  for (auto i : defaultOrder) {
    order.insert(i);
  }
  return SmallVector<unsigned>(order.begin(), order.end());
}

// [Note. Divergence of methods wrt. legacy layouts]
// For smaller shapes where the CTATile is larger than the output
// tensor, some methods return different values than the legacy layouts. I think
// this is benign tho. An example: what is the the vector of `warpsPerCTA` if
// all the warps hold the same data? I think it should be [1, 1], even if we
// have 4 warps. But perhaps for this we have to add some masking in some
// places... We'll see
SmallVector<unsigned> LinearEncodingAttr::getRepOrder() const {
  // This is not correct, but:
  // - It happens to agree in most places with the legacy layout
  // - getRepOrder does not make sense for LinearEncodingAttr as it already has
  //   the same shape as the tensor that uses it
  return getOrder();
}
SmallVector<unsigned> LinearEncodingAttr::getCTAsPerCGA() const {
  // CTAs are split into an identity part (SplitNum) and a broadcast part
  return basesPerDim(StringAttr::get(getContext(), "block"),
                     /*skipBroadcast=*/false);
}
SmallVector<unsigned> LinearEncodingAttr::getCTAOrder() const {
  return orderPerDim(StringAttr::get(getContext(), "block"), getOrder());
}
SmallVector<unsigned> LinearEncodingAttr::getCTASplitNum() const {
  return basesPerDim(StringAttr::get(getContext(), "block"));
}
SmallVector<unsigned> LinearEncodingAttr::getWarpsPerCTA() const {
  return basesPerDim(StringAttr::get(getContext(), "warp"));
}
SmallVector<unsigned> LinearEncodingAttr::getWarpOrder() const {
  return orderPerDim(StringAttr::get(getContext(), "warp"), getOrder());
}
SmallVector<unsigned> LinearEncodingAttr::getThreadsPerWarp() const {
  return basesPerDim(StringAttr::get(getContext(), "lane"));
}
SmallVector<unsigned> LinearEncodingAttr::getThreadOrder() const {
  return orderPerDim(StringAttr::get(getContext(), "lane"), getOrder());
}
SmallVector<unsigned> LinearEncodingAttr::getSizePerThread() const {
  auto rank = getRepOrder().size();
  auto ll = getLinearLayout();
  auto ctx = getContext();
  auto kRegister = StringAttr::get(ctx, "register");

  // We canonicalize on the spot, as if we use CGAs the regs are not in
  // canonical form The order is [reg, lane, warp, rep, block], so we first
  // remove the blocks
  llvm::SmallVector<unsigned> ctaShape;
  for (auto [shape, cgaNum] :
       llvm::zip(ll.getOutDimSizes(), getCTASplitNum())) {
    ctaShape.push_back(shape / cgaNum);
  }
  LinearLayout::BasesT bases = ll.getBases();

  llvm::SetVector<unsigned> reverseRepOrder;
  auto nonZero = [](auto val) { return val != 0; };
  auto &registers = bases[StringAttr::get(ctx, "register")];
  while (!registers.empty()) {
    auto &basis = registers.back();
    auto it = std::find_if(basis.begin(), basis.end(), nonZero);
    // If there's broadcasting (base == zeros) there are no more reps
    if (it == basis.end()) {
      break;
    }
    auto dim = it - basis.begin();
    reverseRepOrder.insert(dim);
    // As soon as we stop finding reps, we stop
    if (dim != reverseRepOrder.back() || 2 * basis[dim] != ctaShape[dim]) {
      break;
    }
    ctaShape[dim] /= 2;
    registers.pop_back();
  }
  return basesPerDimImpl(bases, kRegister, rank);
}

SmallVector<unsigned> LinearEncodingAttr::getOrder() const {
  auto rank = getLinearLayout().getNumOutDims();
  SmallVector<unsigned> order(rank);
  // Choose [rank-1, rank-2, ... 0] as the default order in case
  // there are dims that do not move in the register
  // This order is as good as any really
  std::iota(order.rbegin(), order.rend(), 0);

  return orderPerDim(StringAttr::get(getContext(), "register"), order);
}

LinearLayout LinearEncodingAttr::toLinearLayout(ArrayRef<int64_t> shape) const {
  auto ll = getLinearLayout();
  auto canonicalDims = llvm::to_vector(ll.getOutDimNames());
  llvm::SmallDenseMap<StringAttr, int64_t> namedShape;
  llvm::SmallVector<StringAttr> permutedDims;
  for (auto dim : getRepOrder()) {
    permutedDims.push_back(canonicalDims[dim]);
    namedShape[canonicalDims[dim]] = shape[dim];
  }
  ll = ll.transposeOuts(permutedDims);
  ll = ensureLayoutNotSmallerThan(ll, namedShape);
  ll = ensureLayoutNotLargerThan(ll, namedShape, /*broadcastRegisters=*/false);
  ll = ll.transposeOuts(canonicalDims);
  return ll;
}

SmallVector<unsigned>
LinearEncodingAttr::getElemsPerThread(ArrayRef<int64_t> shape) const {
  // When broadcasting the layout the shape changes, otherwise the shape is
  // the same as the shape of the tensor
  // We can either have BroadcastOp with SameOperandsAndResultEncoding, or keep
  // the invariant that the shape of the LL is that of the tensor
  // We choose the former for BC
  auto scaledLayout = get(getContext(), toLinearLayout(shape));
  auto kRegister = StringAttr::get(getContext(), "register");
  return scaledLayout.basesPerDim(kRegister, /*skipBroadcast=*/false);
}

// Start of Selection
SmallVector<unsigned> LinearEncodingAttr::getContigPerThread() const {
  auto ll = getLinearLayout();
  const auto &regs =
      ll.getBases().find(StringAttr::get(getContext(), "register"))->second;
  auto order = getOrder();
  auto rank = order.size();

  SmallVector<unsigned> contig(rank, 1);
  auto regIt = regs.begin();
  for (unsigned dim : order) {
    std::vector<int32_t> basis(rank, 0);
    basis[dim] = 1;

    while (regIt != regs.end() && *regIt == basis) {
      contig[dim] *= 2;
      basis[dim] *= 2;
      ++regIt;
    }
  }
  return contig;
}

unsigned
LinearEncodingAttr::getTotalElemsPerThread(ArrayRef<int64_t> shape) const {
  return product(getElemsPerThread(shape));
}

//===----------------------------------------------------------------------===//
// MMA encoding
//===----------------------------------------------------------------------===//

Attribute NvidiaMmaEncodingAttr::parse(AsmParser &parser, Type type) {
  if (parser.parseLess().failed())
    return {};
  DictionaryAttr dict;
  if (parser.parseAttribute(dict).failed())
    return {};
  if (parser.parseGreater().failed())
    return {};

  unsigned versionMajor = 0;
  unsigned versionMinor = 0;
  SmallVector<unsigned> warpsPerCTA;
  std::optional<SmallVector<unsigned>> CTAsPerCGA;
  std::optional<SmallVector<unsigned>> CTASplitNum;
  std::optional<SmallVector<unsigned>> CTAOrder;
  SmallVector<unsigned> instrShape;

  for (const NamedAttribute &attr : dict) {
    if (attr.getName() == "versionMajor") {
      if (parseUInt(parser, attr, versionMajor, "versionMajor").failed())
        return {};
    }
    if (attr.getName() == "versionMinor") {
      if (parseUInt(parser, attr, versionMinor, "versionMinor").failed())
        return {};
    }
    if (attr.getName() == "warpsPerCTA") {
      if (parseIntArrayAttr(parser, attr, warpsPerCTA, "warpsPerCTA").failed())
        return {};
    }
    if (attr.getName() == "CTAsPerCGA") {
      if (parseIntArrayAttr(parser, attr, CTAsPerCGA.emplace(), "CTAsPerCGA")
              .failed())
        return {};
    }
    if (attr.getName() == "CTASplitNum") {
      if (parseIntArrayAttr(parser, attr, CTASplitNum.emplace(), "CTASplitNum")
              .failed())
        return {};
    }
    if (attr.getName() == "CTAOrder") {
      if (parseIntArrayAttr(parser, attr, CTAOrder.emplace(), "CTAOrder")
              .failed())
        return {};
    }
    if (attr.getName() == "instrShape") {
      if (parseIntArrayAttr(parser, attr, instrShape, "instrShape").failed()) {
        return {};
      }
    }
  }

  std::optional<CTALayoutAttr> CTALayout = getCTALayoutOrError(
      parser, CTAsPerCGA, CTASplitNum, CTAOrder, /*rank=*/warpsPerCTA.size());
  if (!CTALayout.has_value())
    return {};

  return parser.getChecked<NvidiaMmaEncodingAttr>(
      parser.getContext(), versionMajor, versionMinor, warpsPerCTA, *CTALayout,
      instrShape);
}

void NvidiaMmaEncodingAttr::print(AsmPrinter &printer) const {
  printer << "<{"
          << "versionMajor = " << getVersionMajor()
          << ", versionMinor = " << getVersionMinor() //
          << ", warpsPerCTA = [" << ArrayRef(getWarpsPerCTA()) << "]";

  maybePrintCTALayout(getContext(), printer, getCTALayout(),
                      /*rank=*/getWarpsPerCTA().size());

  printer << ", instrShape = [" << getInstrShape() << "]}>";
}

//===----------------------------------------------------------------------===//
// MFMA encoding
//===----------------------------------------------------------------------===//

Attribute AMDMfmaEncodingAttr::parse(AsmParser &parser, Type type) {
  if (parser.parseLess().failed())
    return {};
  DictionaryAttr dict;
  if (parser.parseAttribute(dict).failed())
    return {};
  if (parser.parseGreater().failed())
    return {};

  unsigned versionMajor = 0;
  unsigned versionMinor = 0;
  SmallVector<unsigned> warpsPerCTA;
  SmallVector<unsigned> instrShape;
  bool isTransposed;
  std::optional<SmallVector<unsigned>> CTAsPerCGA;
  std::optional<SmallVector<unsigned>> CTASplitNum;
  std::optional<SmallVector<unsigned>> CTAOrder;

  for (const NamedAttribute &attr : dict) {
    if (attr.getName() == "versionMajor") {
      if (parseUInt(parser, attr, versionMajor, "versionMajor").failed())
        return {};
    }
    if (attr.getName() == "versionMinor") {
      if (parseUInt(parser, attr, versionMinor, "versionMinor").failed())
        return {};
    }
    if (attr.getName() == "warpsPerCTA") {
      if (parseIntArrayAttr(parser, attr, warpsPerCTA, "warpsPerCTA").failed())
        return {};
    }
    if (attr.getName() == "instrShape") {
      if (parseIntArrayAttr(parser, attr, instrShape, "instrShape").failed())
        return {};
    }
    if (attr.getName() == "isTransposed") {
      if (parseBool(parser, attr, isTransposed, "isTransposed").failed())
        return {};
    }
    if (attr.getName() == "CTAsPerCGA") {
      if (parseIntArrayAttr(parser, attr, CTAsPerCGA.emplace(), "CTAsPerCGA")
              .failed())
        return {};
    }
    if (attr.getName() == "CTASplitNum") {
      if (parseIntArrayAttr(parser, attr, CTASplitNum.emplace(), "CTASplitNum")
              .failed())
        return {};
    }
    if (attr.getName() == "CTAOrder") {
      if (parseIntArrayAttr(parser, attr, CTAOrder.emplace(), "CTAOrder")
              .failed())
        return {};
    }
  }

  std::optional<CTALayoutAttr> CTALayout = getCTALayoutOrError(
      parser, CTAsPerCGA, CTASplitNum, CTAOrder, /*rank=*/warpsPerCTA.size());
  if (!CTALayout.has_value())
    return {};

  return parser.getChecked<AMDMfmaEncodingAttr>(
      parser.getContext(), versionMajor, versionMinor, warpsPerCTA,
      instrShape[0], instrShape[1], isTransposed, *CTALayout);
}

void AMDMfmaEncodingAttr::print(AsmPrinter &printer) const {
  printer << "<{"
          << "versionMajor = " << getVersionMajor()                      //
          << ", versionMinor = " << getVersionMinor()                    //
          << ", warpsPerCTA = [" << ArrayRef(getWarpsPerCTA()) << "]"    //
          << ", instrShape = [" << ArrayRef{getMDim(), getNDim()} << "]" //
          << ", isTransposed = " << getIsTransposed();
  maybePrintCTALayout(getContext(), printer, getCTALayout(),
                      /*rank=*/getWarpsPerCTA().size());
  printer << "}>";
}

LogicalResult
AMDMfmaEncodingAttr::verify(function_ref<mlir::InFlightDiagnostic()> emitError,
                            unsigned versionMajor, unsigned versionMinor,
                            llvm::ArrayRef<unsigned int> warpsPerCTA,
                            unsigned mDim, unsigned nDim, bool isTransposed,
                            mlir::triton::gpu::CTALayoutAttr) {
  if (!(versionMajor >= 0 && versionMajor <= 3)) {
    return emitError() << "major version must be in the [0, 3] range";
  }
  if (versionMinor != 0) {
    return emitError() << "minor version must be 0";
  }
  if (!((mDim == 32 && nDim == 32) || (mDim == 16 && nDim == 16))) {
    return emitError()
           << "(M, N) cases other than (32, 32) or (16, 16) unimplemented";
  }

  return success();
}

//===----------------------------------------------------------------------===//
// WMMA encoding
//===----------------------------------------------------------------------===//

Attribute AMDWmmaEncodingAttr::parse(AsmParser &parser, Type type) {
  if (parser.parseLess().failed())
    return {};
  DictionaryAttr dict;
  if (parser.parseAttribute(dict).failed())
    return {};
  if (parser.parseGreater().failed())
    return {};

  unsigned version = 0;
  bool isTransposed = false;
  SmallVector<unsigned> warpsPerCTA;
  std::optional<SmallVector<unsigned>> CTAsPerCGA;
  std::optional<SmallVector<unsigned>> CTASplitNum;
  std::optional<SmallVector<unsigned>> CTAOrder;

  for (const NamedAttribute &attr : dict) {
    if (attr.getName() == "version") {
      if (parseUInt(parser, attr, version, "version").failed())
        return {};
    }
    if (attr.getName() == "isTranspose") {
      if (parseBool(parser, attr, isTransposed, "isTranspose").failed())
        return {};
    }
    if (attr.getName() == "warpsPerCTA") {
      if (parseIntArrayAttr(parser, attr, warpsPerCTA, "warpsPerCTA").failed())
        return {};
    }
    if (attr.getName() == "CTAsPerCGA") {
      if (parseIntArrayAttr(parser, attr, CTAsPerCGA.emplace(), "CTAsPerCGA")
              .failed())
        return {};
    }
    if (attr.getName() == "CTASplitNum") {
      if (parseIntArrayAttr(parser, attr, CTASplitNum.emplace(), "CTASplitNum")
              .failed())
        return {};
    }
    if (attr.getName() == "CTAOrder") {
      if (parseIntArrayAttr(parser, attr, CTAOrder.emplace(), "CTAOrder")
              .failed())
        return {};
    }
  }

  std::optional<CTALayoutAttr> CTALayout = getCTALayoutOrError(
      parser, CTAsPerCGA, CTASplitNum, CTAOrder, /*rank=*/warpsPerCTA.size());
  if (!CTALayout.has_value())
    return {};

  return parser.getChecked<AMDWmmaEncodingAttr>(
      parser.getContext(), version, isTransposed, warpsPerCTA, *CTALayout);
}

void AMDWmmaEncodingAttr::print(AsmPrinter &printer) const {
  printer << "<{"
          << "version = " << getVersion()
          << ", isTranspose = " << getIsTransposed() << ", warpsPerCTA = ["
          << ArrayRef(getWarpsPerCTA()) << "]";
  maybePrintCTALayout(getContext(), printer, getCTALayout(),
                      /*rank=*/getWarpsPerCTA().size());
  printer << "}>";
}

LogicalResult
AMDWmmaEncodingAttr::verify(function_ref<mlir::InFlightDiagnostic()> emitError,
                            unsigned version, bool isTransposed,
                            llvm::ArrayRef<unsigned int> warpsPerCTA,
                            mlir::triton::gpu::CTALayoutAttr) {
  if (version != 1 && version != 2) {
    return emitError() << "WMMA version must be in the [1, 2] range";
  }
  // Transposed layout is needed for bypassing LDS between multiple dots.
  // Version 1 tt.dot results and tt.dot operand layouts are different,
  // therefore we test and support transposed only for version 2.
  if (version != 2 && isTransposed) {
    return emitError() << "Transposed WMMA is supported only for version 2";
  }
  return success();
}

//===----------------------------------------------------------------------===//
// Sliced Encoding
//===----------------------------------------------------------------------===//

Attribute SliceEncodingAttr::parse(AsmParser &parser, Type type) {
  if (parser.parseLess().failed())
    return {};
  NamedAttrList attrs;
  if (parser.parseOptionalAttrDict(attrs).failed())
    return {};
  if (parser.parseGreater().failed())
    return {};
  unsigned dim = mlir::cast<IntegerAttr>(attrs.get("dim")).getInt();
  Attribute parent = attrs.get("parent");
  return parser.getChecked<SliceEncodingAttr>(parser.getContext(), dim, parent);
}

void SliceEncodingAttr::print(mlir::AsmPrinter &printer) const {
  printer << "<{"
          << "dim = " << getDim() << ", "
          << "parent = " << getParent() << "}>";
}

//===----------------------------------------------------------------------===//
// SwizzledShared encoding
//===----------------------------------------------------------------------===//

Attribute SwizzledSharedEncodingAttr::parse(AsmParser &parser, Type type) {
  if (parser.parseLess().failed())
    return {};
  // Parse the data as a dictionary
  DictionaryAttr dict;
  if (parser.parseAttribute(dict).failed())
    return {};
  if (parser.parseGreater().failed())
    return {};

  unsigned vec = 0;
  unsigned perPhase = 0;
  unsigned maxPhase = 0;
  SmallVector<unsigned> order;
  std::optional<SmallVector<unsigned>> CTAsPerCGA;
  std::optional<SmallVector<unsigned>> CTASplitNum;
  std::optional<SmallVector<unsigned>> CTAOrder;
  for (const NamedAttribute &attr : dict) {
    if (attr.getName() == "vec") {
      if (parseUInt(parser, attr, vec, "vec").failed())
        return {};
    } else if (attr.getName() == "perPhase") {
      if (parseUInt(parser, attr, perPhase, "perPhase").failed())
        return {};
    } else if (attr.getName() == "maxPhase") {
      if (parseUInt(parser, attr, maxPhase, "maxPhase").failed())
        return {};
    } else if (attr.getName() == "order") {
      if (parseIntArrayAttr(parser, attr, order, "order").failed())
        return {};
    } else if (attr.getName() == "CTAsPerCGA") {
      if (parseIntArrayAttr(parser, attr, CTAsPerCGA.emplace(), "CTAsPerCGA")
              .failed())
        return {};
    } else if (attr.getName() == "CTASplitNum") {
      if (parseIntArrayAttr(parser, attr, CTASplitNum.emplace(), "CTASplitNum")
              .failed())
        return {};
    } else if (attr.getName() == "CTAOrder") {
      if (parseIntArrayAttr(parser, attr, CTAOrder.emplace(), "CTAOrder")
              .failed())
        return {};
    } else {
      parser.emitError(parser.getNameLoc(), "unexpected key: ")
          << attr.getName().strref();
      return {};
    }
  }

  std::optional<CTALayoutAttr> CTALayout = getCTALayoutOrError(
      parser, CTAsPerCGA, CTASplitNum, CTAOrder, /*rank=*/order.size());
  if (!CTALayout.has_value())
    return {};

  return parser.getChecked<SwizzledSharedEncodingAttr>(
      parser.getContext(), vec, perPhase, maxPhase, order, *CTALayout);
}

void SwizzledSharedEncodingAttr::print(AsmPrinter &printer) const {
  printer << "<{"
          << "vec = " << getVec() //
          << ", perPhase = " << getPerPhase()
          << ", maxPhase = " << getMaxPhase() //
          << ", order = [" << getOrder() << "]";
  maybePrintCTALayout(getContext(), printer, getCTALayout(),
                      /*rank=*/getOrder().size());
  printer << "}>";
}

//===----------------------------------------------------------------------===//
// NVMMAShared encoding
//===----------------------------------------------------------------------===//

Attribute NVMMASharedEncodingAttr::parse(AsmParser &parser, Type type) {
  if (parser.parseLess().failed())
    return {};
  // Parse the data as a dictionary
  DictionaryAttr dict;
  if (parser.parseAttribute(dict).failed())
    return {};
  if (parser.parseGreater().failed())
    return {};

  unsigned swizzlingByteWidth;
  bool transposed = false;
  bool fp4Padded = false;
  unsigned elementBitWidth;
  std::optional<SmallVector<unsigned>> CTAsPerCGA;
  std::optional<SmallVector<unsigned>> CTASplitNum;
  std::optional<SmallVector<unsigned>> CTAOrder;
  for (const NamedAttribute &attr : dict) {
    if (attr.getName() == "swizzlingByteWidth") {
      if (parseUInt(parser, attr, swizzlingByteWidth, "swizzlingByteWidth")
              .failed())
        return {};
    } else if (attr.getName() == "transposed") {
      if (parseBool(parser, attr, transposed, "transposed").failed())
        return {};
    } else if (attr.getName() == "elementBitWidth") {
      if (parseUInt(parser, attr, elementBitWidth, "elementBitWidth").failed())
        return {};
    } else if (attr.getName() == "fp4Padded") {
      if (parseBool(parser, attr, fp4Padded, "fp4Padded").failed())
        return {};
    } else if (attr.getName() == "CTAsPerCGA") {
      if (parseIntArrayAttr(parser, attr, CTAsPerCGA.emplace(), "CTAsPerCGA")
              .failed())
        return {};
    } else if (attr.getName() == "CTASplitNum") {
      if (parseIntArrayAttr(parser, attr, CTASplitNum.emplace(), "CTASplitNum")
              .failed())
        return {};
    } else if (attr.getName() == "CTAOrder") {
      if (parseIntArrayAttr(parser, attr, CTAOrder.emplace(), "CTAOrder")
              .failed())
        return {};
    } else {
      parser.emitError(parser.getNameLoc(), "unexpected key: ")
          << attr.getName().strref();
      return {};
    }
  }

  std::optional<CTALayoutAttr> CTALayout = getCTALayoutOrError(
      parser, CTAsPerCGA, CTASplitNum, CTAOrder, /*rank=*/2);
  if (!CTALayout.has_value())
    return {};

  return parser.getChecked<NVMMASharedEncodingAttr>(
      parser.getContext(), swizzlingByteWidth, transposed, elementBitWidth,
      fp4Padded, *CTALayout);
}

void NVMMASharedEncodingAttr::print(AsmPrinter &printer) const {
  printer << "<{"
          << "swizzlingByteWidth = " << getSwizzlingByteWidth() //
          << ", transposed = " << getTransposed()               //
          << ", elementBitWidth = " << getElementBitWidth();
  if (getFp4Padded()) {
    // Print only in this case to reduce the noise for the more common case.
    printer << ", fp4Padded = true";
  }
  maybePrintCTALayout(getContext(), printer, getCTALayout(),
                      /*rank=*/2);
  printer << "}>";
}

//===----------------------------------------------------------------------===//
// Mfma encoding
//===----------------------------------------------------------------------===//
// TODO: there is a lot of common code with MmaEncoding here

SmallVector<unsigned> AMDMfmaEncodingAttr::getCTAsPerCGA() const {
  return SmallVector<unsigned>(getCTALayout().getCTAsPerCGA());
}
SmallVector<unsigned> AMDMfmaEncodingAttr::getCTAOrder() const {
  return SmallVector<unsigned>(getCTALayout().getCTAOrder());
}
SmallVector<unsigned> AMDMfmaEncodingAttr::getCTASplitNum() const {
  return SmallVector<unsigned>(getCTALayout().getCTASplitNum());
}
SmallVector<unsigned> AMDMfmaEncodingAttr::getWarpsPerCTA() const {
  return SmallVector<unsigned>(getWarpsPerCTA__());
}
SmallVector<unsigned> AMDMfmaEncodingAttr::getWarpOrder() const {
  return ::getOrder(*this);
}
SmallVector<unsigned> AMDMfmaEncodingAttr::getThreadOrder() const {
  auto order = ::getOrder(*this);
  if (getIsTransposed())
    std::swap(order[0], order[1]);
  return order;
}
SmallVector<unsigned> AMDMfmaEncodingAttr::getThreadsPerWarp() const {
  unsigned rows, cols;
  auto rank = ::getOrder(*this).size();
  SmallVector<unsigned> res(rank, 1);
  if (getMDim() == 32) {
    cols = 2;
    rows = 32;
  } else {
    assert(getMDim() == 16);
    cols = 4;
    rows = 16;
  }
  if (getIsTransposed()) {
    res[rank - 1] = cols;
    res[rank - 2] = rows;
  } else {
    res[rank - 1] = rows;
    res[rank - 2] = cols;
  }
  return res;
}

SmallVector<unsigned> AMDMfmaEncodingAttr::getSizePerThread() const {
  unsigned rows, cols;
  auto rank = ::getOrder(*this).size();
  SmallVector<unsigned> res(rank, 1);
  if (getMDim() == 32) {
    rows = 16;
    cols = 1;
  } else if (getMDim() == 16) {
    rows = 4;
    cols = 1;
  } else
    llvm_unreachable("Unexpected mfma non-k dim");

  if (getIsTransposed()) {
    res[rank - 1] = rows;
    res[rank - 2] = cols;
  } else {
    res[rank - 1] = cols;
    res[rank - 2] = rows;
  }
  return res;
}

SmallVector<int64_t>
AMDMfmaEncodingAttr::getInstrShapeForOperand(int kWidth, int opIdx) const {
  unsigned mDim = getMDim();
  unsigned nDim = getNDim();
  assert((mDim == nDim) && (mDim == 32 || mDim == 16 || mDim == 4) ||
         (mDim == 64 && nDim == 4) || (mDim == 4 && nDim == 64));
  constexpr int warpSize = 64; // MFMA is always based on the 64-wide warps.
  int kGroups = -1;
  if (mDim == nDim)
    kGroups = warpSize / mDim;
  if (mDim == 64 && nDim == 4 || mDim == 4 && nDim == 64)
    kGroups = 1;
  int64_t kDim = kWidth * kGroups;
  if (opIdx == 0)
    return {mDim, kDim};
  else
    assert(opIdx == 1);
  return {kDim, nDim};
}

SmallVector<unsigned> AMDMfmaEncodingAttr::getRepOrder() const {
  auto rank = getWarpsPerCTA().size();
  return getMatrixOrder(rank, /*rowMajor*/ true);
}

SmallVector<unsigned>
AMDMfmaEncodingAttr::getRepOrderForOperand(int opIdx) const {
  auto rank = getWarpsPerCTA().size();
  return getOrderForDotOperand(opIdx, rank, /*kContig*/ true);
}

SmallVector<unsigned>
AMDMfmaEncodingAttr::getThreadsPerWarpForOperand(int opIdx) const {
  auto rank = ::getOrder(*this).size();
  SmallVector<unsigned> threads(rank, 1);
  unsigned kThreads;
  unsigned nonKThreads;
  switch (getMDim()) {
  case 32:
    assert(getNDim() == 32);
    kThreads = 2;
    nonKThreads = 32;
    break;
  case 16:
    assert(getNDim() == 16);
    kThreads = 4;
    nonKThreads = 16;
    break;
  default:
    llvm::report_fatal_error(
        "unexpected mfma shape encountered in getThreadsPerWarpForOperand");
  }
  int kDimIdx = opIdx == 0 ? rank - 1 : rank - 2;
  int nonKDimIdx = opIdx == 0 ? rank - 2 : rank - 1;
  threads[kDimIdx] = kThreads;
  threads[nonKDimIdx] = nonKThreads;
  return threads;
}

SmallVector<int64_t>
AMDMfmaEncodingAttr::getRepForOperand(ArrayRef<int64_t> operandShape,
                                      int kWidth, int opIdx) const {
  auto operandTileShape = getInstrShapeForOperand(kWidth, opIdx);
  auto rank = operandShape.size();
  auto warpsPerCTA = getWarpsPerCTA();
  int numRepBatch =
      rank == 3 ? std::max<int64_t>(1, operandShape[0] / warpsPerCTA[0]) : 1;
  if (opIdx == 0)
    return {
        numRepBatch,
        std::max<int64_t>(1, operandShape[rank - 2] /
                                 (operandTileShape[0] * warpsPerCTA[rank - 2])),
        std::max<int64_t>(1, operandShape[rank - 1] / operandTileShape[1])};
  else {
    assert(opIdx == 1);
    return {
        numRepBatch,
        std::max<int64_t>(1, operandShape[rank - 2] / operandTileShape[0]),
        std::max<int64_t>(1, operandShape[rank - 1] / (operandTileShape[1] *
                                                       warpsPerCTA[rank - 1]))};
  }
}

SmallVector<unsigned>
AMDMfmaEncodingAttr::getSizePerThreadForOperand(int kWidth, int opIdx) const {
  auto rank = getWarpsPerCTA().size();
  auto sizePerThread = SmallVector<unsigned>(rank, 1);
  if (opIdx == 0) {
    sizePerThread[rank - 2] = 1;
    sizePerThread[rank - 1] = kWidth;
  } else if (opIdx == 1) {
    sizePerThread[rank - 2] = kWidth;
    sizePerThread[rank - 1] = 1;
  } else {
    llvm::report_fatal_error("DotOperandEncodingAttr opIdx must be 0 or 1");
  }
  return sizePerThread;
}

//===----------------------------------------------------------------------===//
// Wmma encoding
//===----------------------------------------------------------------------===//

SmallVector<unsigned> AMDWmmaEncodingAttr::getRepOrder() const {
  auto rank = getWarpsPerCTA().size();
  return getMatrixOrder(rank, /*rowMajor*/ true);
}

SmallVector<unsigned>
AMDWmmaEncodingAttr::getRepOrderForOperand(int opIdx) const {
  auto rank = getWarpsPerCTA().size();
  return getOrderForDotOperand(opIdx, rank, /*kContig*/ true);
}

SmallVector<unsigned>
AMDWmmaEncodingAttr::getThreadsPerWarpForOperand(int opIdx) const {
  auto rank = ::getOrder(*this).size();
  SmallVector<unsigned> threads(rank, 1);
  unsigned kThreads;
  unsigned nonKThreads;
  switch (getVersion()) {
  case 1:
    // kThreads * onKThreads != 32,
    // because values in lanes (n, n + 16) duplicates
    kThreads = 1;
    nonKThreads = 16;
    break;
  case 2:
    kThreads = 2;
    nonKThreads = 16;
    break;
  default:
    llvm::report_fatal_error(
        "unsupported WMMA version in getThreadsPerWarpForOperand");
  }
  int kDimIdx = opIdx == 0 ? rank - 1 : rank - 2;
  int nonKDimIdx = opIdx == 0 ? rank - 2 : rank - 1;
  threads[kDimIdx] = kThreads;
  threads[nonKDimIdx] = nonKThreads;
  return threads;
}

SmallVector<unsigned> AMDWmmaEncodingAttr::getCTAsPerCGA() const {
  return SmallVector<unsigned>(getCTALayout().getCTAsPerCGA());
}
SmallVector<unsigned> AMDWmmaEncodingAttr::getCTAOrder() const {
  return SmallVector<unsigned>(getCTALayout().getCTAOrder());
}
SmallVector<unsigned> AMDWmmaEncodingAttr::getCTASplitNum() const {
  return SmallVector<unsigned>(getCTALayout().getCTASplitNum());
}
SmallVector<unsigned> AMDWmmaEncodingAttr::getWarpsPerCTA() const {
  return SmallVector<unsigned>(getWarpsPerCTA__());
}
SmallVector<unsigned> AMDWmmaEncodingAttr::getWarpOrder() const {
  return ::getOrder(*this);
}
SmallVector<unsigned> AMDWmmaEncodingAttr::getThreadOrder() const {
  auto order = ::getOrder(*this);
  if (getIsTransposed())
    std::swap(order[0], order[1]);
  return order;
}
SmallVector<unsigned> AMDWmmaEncodingAttr::getThreadsPerWarp() const {
  auto rank = getWarpsPerCTA().size();
  SmallVector<unsigned> threads(rank, 1);
  auto mnkInstr = getMNKDimPerInstr();
  threads[rank - 2] = mnkInstr[0] / getSizePerThread()[rank - 2];
  threads[rank - 1] = mnkInstr[1] / getSizePerThread()[rank - 1];
  return threads;
}

SmallVector<unsigned> AMDWmmaEncodingAttr::getSizePerThread() const {
  auto rank = getWarpsPerCTA().size();
  SmallVector<unsigned> sizePerThread(rank, 1);
  if (getIsTransposed()) {
    sizePerThread[rank - 2] = 1;
    sizePerThread[rank - 1] = 8;
  } else {
    sizePerThread[rank - 2] = 8;
    sizePerThread[rank - 1] = 1;
  }
  return sizePerThread;
}
SmallVector<unsigned>
AMDWmmaEncodingAttr::getSizePerThreadForOperand(int kWidth, int opIdx) const {
  auto rank = getWarpsPerCTA().size();
  SmallVector<unsigned> sizePerThread(rank, 1);
  auto numReplicated = getVersion() == 1 ? 2 : 1;
  auto elemsPerInstr = numReplicated * product(getElemsPerInstrForOperands()) /
                       product(getThreadsPerWarp());
  if (opIdx == 0) {
    sizePerThread[rank - 2] = 1;
    sizePerThread[rank - 1] = elemsPerInstr;
  } else if (opIdx == 1) {
    sizePerThread[rank - 2] = elemsPerInstr;
    sizePerThread[rank - 1] = 1;
  } else {
    llvm::report_fatal_error("DotOperandEncodingAttr opIdx must be 0 or 1");
  }
  return sizePerThread;
}

SmallVector<int64_t> AMDWmmaEncodingAttr::getElemsPerInstrForOperands() const {
  return {16, 16};
}

SmallVector<int64_t>
AMDWmmaEncodingAttr::getRepForOperand(ArrayRef<int64_t> operandShape,
                                      Type elemType, int kWidth,
                                      int opIdx) const {
  auto operandTileShape = getElemsPerInstrForOperands();
  assert(operandTileShape.size() == 2);
  auto warpsPerCTA = getWarpsPerCTA();
  auto rank = operandShape.size();
  assert(rank == 2 || rank == 3);
  int numRepBatch =
      rank == 3 ? std::max<int64_t>(1, operandShape[0] / warpsPerCTA[0]) : 1;
  if (opIdx == 0)
    return {
        numRepBatch,
        std::max<int64_t>(1, operandShape[rank - 2] /
                                 (operandTileShape[0] * warpsPerCTA[rank - 2])),
        std::max<int64_t>(1, operandShape[rank - 1] / operandTileShape[1])};
  else {
    assert(opIdx == 1);
    return {
        numRepBatch,
        std::max<int64_t>(1, operandShape[rank - 2] / operandTileShape[0]),
        std::max<int64_t>(1, operandShape[rank - 1] / (operandTileShape[1] *
                                                       warpsPerCTA[rank - 1]))};
  }
}

SmallVector<unsigned> AMDWmmaEncodingAttr::getMNKDimPerInstr() {
  // TODO: move magic numbers out of the code
  return {16, 16, 16};
}

//===----------------------------------------------------------------------===//
// Mma encoding
//===----------------------------------------------------------------------===//

bool NvidiaMmaEncodingAttr::isVolta() const { return getVersionMajor() == 1; }

bool NvidiaMmaEncodingAttr::isTuring() const {
  return getVersionMajor() == 2 && getVersionMinor() == 1;
}

bool NvidiaMmaEncodingAttr::isAmpere() const { return getVersionMajor() == 2; }

bool NvidiaMmaEncodingAttr::isHopper() const { return getVersionMajor() == 3; }

SmallVector<unsigned> NvidiaMmaEncodingAttr::getRepOrder() const {
  auto rank = getWarpsPerCTA().size();
  return getMatrixOrder(rank, /*rowMajor*/ true);
}
SmallVector<unsigned> NvidiaMmaEncodingAttr::getCTAsPerCGA() const {
  return SmallVector<unsigned>(getCTALayout().getCTAsPerCGA());
}
SmallVector<unsigned> NvidiaMmaEncodingAttr::getCTAOrder() const {
  return SmallVector<unsigned>(getCTALayout().getCTAOrder());
}
SmallVector<unsigned> NvidiaMmaEncodingAttr::getCTASplitNum() const {
  return SmallVector<unsigned>(getCTALayout().getCTASplitNum());
}
SmallVector<unsigned> NvidiaMmaEncodingAttr::getWarpsPerCTA() const {
  return SmallVector<unsigned>(getWarpsPerCTA__());
}
SmallVector<unsigned> NvidiaMmaEncodingAttr::getWarpOrder() const {
  auto rank = getWarpsPerCTA().size();
  // Hopper (wgmma) uses column-major as this is embedded in the instruction
  // For Ampere we can choose either row-major or column-major.
  // We choose row-major as the legacy path did so
  return getMatrixOrder(rank, /*rowMajor*/ !isHopper());
}
SmallVector<unsigned> NvidiaMmaEncodingAttr::getThreadsPerWarp() const {
  auto rank = getWarpsPerCTA().size();
  SmallVector<unsigned> res(rank, 1);
  if (isAmpere()) {
    res[rank - 2] = 8;
    res[rank - 1] = 4;
    return res;
  }
  if (isHopper()) {
    res[rank - 2] = 8;
    res[rank - 1] = 4;
    return res;
  }
  llvm::report_fatal_error(
      "getThreadsPerWarp not implemented for unknown Mma version ");
}
SmallVector<unsigned> NvidiaMmaEncodingAttr::getThreadOrder() const {
  auto rank = getWarpsPerCTA().size();
  return getMatrixOrder(rank, /*rowMajor*/ true);
}
SmallVector<unsigned> NvidiaMmaEncodingAttr::getSizePerThread() const {
  auto rank = getWarpsPerCTA().size();
  SmallVector<unsigned> res(rank, 1);
  if (isAmpere()) {
    res[rank - 2] = 2;
    res[rank - 1] = 2;
    return res;
  }
  if (isHopper()) {
    auto instrShape = getInstrShape();
    // WGMMA instructions have an order of [0, 1] with 4 warps, each with 8
    // unique thread ids (32 in a warp group) per column. It is 1 warp wide with
    // 4 unique thread ids in the row. So the size per thread is the instruction
    // size divided by the number of unique thread ids.
    return SmallVector<unsigned>{instrShape[0] * 4 / 32, instrShape[1] / 4};
  }
  llvm_unreachable("Unexpected mma version");
}

SmallVector<unsigned>
NvidiaMmaEncodingAttr::getRepOrderForOperand(int opIdx) const {
  auto rank = getWarpsPerCTA().size();
  return getOrderForDotOperand(opIdx, rank, /*kContig*/ true);
}

SmallVector<unsigned>
NvidiaMmaEncodingAttr::getThreadsPerWarpForOperand(int opIdx) const {
  auto threadsPerWarp = getThreadsPerWarp();
  auto rank = threadsPerWarp.size();
  if (opIdx == 1)
    std::swap(threadsPerWarp[rank - 2], threadsPerWarp[rank - 1]);
  return threadsPerWarp;
}

SmallVector<int64_t>
NvidiaMmaEncodingAttr::getRepForOperand(ArrayRef<int64_t> shape, int bitwidth,
                                        int kWidth, int opIdx) const {
  assert(
      kWidth >= 32 / bitwidth &&
      "kWidth must be >= 32 / bitwidth for this function to be well-defined");
  auto rank = shape.size();
  // Broadcast long K
  auto warpsPerCTA = getWarpsPerCTA();
  auto kDim = opIdx == 0 ? rank - 1 : rank - 2;
  warpsPerCTA[kDim] = 1;

  SmallVector<int> tileSize;
  if (rank == 3) {
    tileSize.push_back(1);
  }
  if (opIdx == 0) {
    // m x k
    tileSize.push_back(16);
    tileSize.push_back(4 * 64 / bitwidth);
  } else {
    // k x n
    // Hopper path never uses the n value, since this method is only invoked
    // for in-RF (dotOpEnc) operands, but WGMMA only supports in A to be in RF
    // so it's fine if the n is incorrect here
    tileSize.push_back(4 * 64 / bitwidth);
    tileSize.push_back(8);
  }

  SmallVector<int64_t> numRep;
  // Lezcano: This is odd. Why do we always return a vector of size 3?
  if (rank != 3) {
    numRep.push_back(1);
  }
  for (auto [s, size, warp] : llvm::zip(shape, tileSize, warpsPerCTA)) {
    numRep.push_back(std::max<int64_t>(1, s / (size * warp)));
  }
  return numRep;
}

SmallVector<unsigned>
NvidiaMmaEncodingAttr::getSizePerThreadForOperand(int kWidth, int opIdx) const {
  auto rank = getWarpsPerCTA().size();
  auto sizePerThread = SmallVector<unsigned>(rank, 1);
  if (opIdx == 0) {
    sizePerThread[rank - 2] = 2;
    sizePerThread[rank - 1] = 2 * kWidth;
  } else {
    assert(opIdx == 1);
    sizePerThread[rank - 2] = 2 * kWidth;
    sizePerThread[rank - 1] = 1;
  }
  return sizePerThread;
}

//===----------------------------------------------------------------------===//
// DotOperand Encoding
//===----------------------------------------------------------------------===//
SmallVector<unsigned> DotOperandEncodingAttr::getRepOrder() const {
  if (auto mma = mlir::dyn_cast<MmaEncodingTrait>(getParent())) {
    return mma.getRepOrderForOperand(getOpIdx());
  }
  llvm::report_fatal_error(
      "getRepOrder not implemented for DotOperandEncodingAttr");
  return {};
}

SmallVector<unsigned> DotOperandEncodingAttr::getThreadsPerWarp() const {
  if (auto mma = mlir::dyn_cast<MmaEncodingTrait>(getParent())) {
    return mma.getThreadsPerWarpForOperand(getOpIdx());
  }
  llvm::report_fatal_error(
      "getThreadsPerWarp not implemented for DotOperandEncodingAttr");
  return {};
}
SmallVector<unsigned> DotOperandEncodingAttr::getSizePerThread() const {
  auto parentLayout = getParent();
  assert(parentLayout && "DotOperandEncodingAttr must have a parent");
  if (auto parentMmaLayout = mlir::dyn_cast<MmaEncodingTrait>(parentLayout)) {
    return parentMmaLayout.getSizePerThreadForOperand(getKWidth(), getOpIdx());
  } else if (auto blocked = mlir::dyn_cast<BlockedEncodingAttr>(parentLayout)) {
    return blocked.getSizePerThread();
  } else {
    llvm::report_fatal_error(
        "DotOperandEncodingAttr non-NvidiaMmaEncodingAttr parent not "
        "supported yet");
    return {};
  }
}

//===----------------------------------------------------------------------===//
// ASM Interface (i.e.: alias)
//===----------------------------------------------------------------------===//

class TritonGPUOpAsmInterface : public OpAsmDialectInterface {
public:
  using OpAsmDialectInterface::OpAsmDialectInterface;

  AliasResult getAlias(Attribute attr, raw_ostream &os) const override {
    // Encoding attributes
    if (auto mmaAttr = mlir::dyn_cast<MmaEncodingTrait>(attr)) {
      os << "mma";
      return AliasResult::FinalAlias;
    } else if (auto sharedAttr = mlir::dyn_cast<SharedEncodingTrait>(attr)) {
      os << "shared";
      return AliasResult::FinalAlias;
    } else if (auto blockedAttr = mlir::dyn_cast<BlockedEncodingAttr>(attr)) {
      os << "blocked";
      return AliasResult::FinalAlias;
    } else if (auto linearAttr = mlir::dyn_cast<LinearEncodingAttr>(attr)) {
      os << "linear";
      return AliasResult::FinalAlias;
    } else if (auto warpAttr = mlir::dyn_cast<intel::WarpEncodingAttr>(attr)) {
      os << "warp";
      return AliasResult::FinalAlias;
    } /* else if (auto sliceAttr = dyn_cast<SliceEncodingAttr>(attr)) {
      os << "slice";
      return AliasResult::FinalAlias;
    } */
    // Memory space attributes
    if (auto smem = mlir::dyn_cast<SharedMemorySpaceAttr>(attr)) {
      os << "smem";
      return AliasResult::FinalAlias;
    }
    return OpAsmDialectInterface::getAlias(attr, os);
  }
};

struct TritonGPUInferLayoutInterface
    : public triton::DialectInferLayoutInterface {
  using DialectInferLayoutInterface::DialectInferLayoutInterface;

  LogicalResult
  inferReduceOpEncoding(Attribute operandEncoding, unsigned axis,
                        Attribute &resultEncoding) const override {
    resultEncoding = SliceEncodingAttr::get(getDialect()->getContext(), axis,
                                            operandEncoding);
    return success();
  }

  // Infer the encoding of a tt.trans(x) given the encoding of x.
  //
  // Our goal is to choose an encoding so that the trans is a "nop".  For
  // example, in a blocked encoding, the same GPU threads hold the same
  // elements, they're just "renamed" -- what was element [i,j] of the tensor is
  // now element [j,i], but that element is held by the same GPU thread.
  //
  // For most properties of the encoding, we let
  //   outputEnc.prop = inputEnc.prop * trans.order,
  // where `x * y` means we apply permutation y to x.
  //
  // This works because prop[i] tells you something about the i'th dimension of
  // the tensor. (For example, sizePerThread[2] == 4 means that one GPU thread
  // contains 4 elements along dim 2 of the tensor.) The transpose reorders the
  // dimensions according to the perm trans.order, so we achieve our goal of
  // having a "nop" transpose by reordering the values in the prop the same way.
  //
  // The big exception to this is the encoding's `order`.
  //
  // An encoding's order is a list of dimensions, from fastest moving (most
  // minor) to slowest moving.  Thus enc.order[i] does not tell you something
  // about the i'th dimension of the tensor, and it would be disasterously
  // incorrect to do enc.order * trans.order.
  //
  // But!  If we invert enc.order, it *does* meet this criterion.  For example,
  // if enc.order = [2,0,1], inverse(enc.order) = [1,2,0].  If you stare at it,
  // you'll see that inverse(enc.order)[i] == j means that dimension i is the
  // j'th most minor.  Therefore we can safely permute *this* by trans.order.
  //
  // Thus we have
  //
  //   outputEnc.order = inverse(inverse(inputEnc.order) * trans.order)
  //                   = inverse(trans.order) * inputEnc.order.
  //
  LogicalResult inferTransOpEncoding(Attribute operandEncoding,
                                     ArrayRef<int64_t> shape,
                                     ArrayRef<int32_t> order, // trans order
                                     Attribute &resultEncoding) const override {
    // Note: inferFooOpEncoding should not crash if given invalid inputs, which
    // happens when someone creates invalid IR.  If we return failure() on
    // error, then MLIR will generate a helpful error message.

    auto *ctx = getDialect()->getContext();
    auto invOrder = inversePermutation(order);
    SmallVector<unsigned> invOrderUnsigned(invOrder.begin(), invOrder.end());

    auto permuteCTALayout =
        [&](const CTALayoutAttr &layout) -> FailureOr<CTALayoutAttr> {
      auto n = order.size();
      if (layout.getCTAsPerCGA().size() != n ||
          layout.getCTASplitNum().size() != n ||
          layout.getCTAOrder().size() != n) {
        return failure();
      }

      return CTALayoutAttr::get(
          ctx, applyPermutation(layout.getCTAsPerCGA(), order),
          applyPermutation(layout.getCTASplitNum(), order),
          applyPermutation(invOrderUnsigned, layout.getCTAOrder()));
    };

    if (auto enc =
            mlir::dyn_cast<SwizzledSharedEncodingAttr>(operandEncoding)) {
      if (enc.getOrder().size() != order.size()) {
        return failure();
      }
      FailureOr<CTALayoutAttr> ctaLayout = permuteCTALayout(enc.getCTALayout());
      if (failed(ctaLayout)) {
        return failure();
      }
      resultEncoding = SwizzledSharedEncodingAttr::get(
          ctx, enc.getVec(), enc.getPerPhase(), enc.getMaxPhase(),
          applyPermutation(invOrderUnsigned, enc.getOrder()), *ctaLayout);
      return success();
    }

    if (auto enc = mlir::dyn_cast<NVMMASharedEncodingAttr>(operandEncoding)) {
      if (order != ArrayRef<int32_t>({1, 0})) {
        return failure();
      }
      FailureOr<CTALayoutAttr> ctaLayout = permuteCTALayout(enc.getCTALayout());
      if (failed(ctaLayout)) {
        return failure();
      }
      resultEncoding = NVMMASharedEncodingAttr::get(
          ctx, enc.getSwizzlingByteWidth(), !enc.getTransposed(),
          enc.getElementBitWidth(), enc.getFp4Padded(), *ctaLayout);
      return success();
    }

    if (auto enc = mlir::dyn_cast<BlockedEncodingAttr>(operandEncoding)) {
      auto n = order.size();
      if (enc.getSizePerThread().size() != n ||
          enc.getThreadsPerWarp().size() != n ||
          enc.getWarpsPerCTA().size() != n || enc.getOrder().size() != n) {
        return failure();
      }
      FailureOr<CTALayoutAttr> ctaLayout = permuteCTALayout(enc.getCTALayout());
      if (failed(ctaLayout)) {
        return failure();
      }
      resultEncoding = BlockedEncodingAttr::get(
          ctx, applyPermutation(enc.getSizePerThread(), order),
          applyPermutation(enc.getThreadsPerWarp(), order),
          applyPermutation(enc.getWarpsPerCTA(), order),
          applyPermutation(invOrderUnsigned, enc.getOrder()), *ctaLayout);
      return success();
    }
    auto ll = toLinearLayout(shape, operandEncoding);
    auto namedBases = ll.getBases();
    for (auto &bases : llvm::make_second_range(namedBases)) {
      for (auto &b : bases) {
        std::vector<int32_t> newB;
        for (auto i : order) {
          newB.push_back(b[i]);
        }
        b = std::move(newB);
      }
    }
    auto retLl = LinearLayout(std::move(namedBases),
                              llvm::to_vector(ll.getOutDimNames()));
    resultEncoding = LinearEncodingAttr::get(ctx, std::move(retLl));
    return success();
  }

  LogicalResult
  inferExpandDimsOpEncoding(Attribute operandEncoding, unsigned axis,
                            Attribute &resultEncoding,
                            std::optional<Location> location) const override {
    auto sliceEncoding = mlir::dyn_cast<SliceEncodingAttr>(operandEncoding);
    if (!sliceEncoding)
      return emitOptionalError(
          location, "ExpandDimsOp operand encoding must be SliceEncodingAttr");
    if (sliceEncoding.getDim() != axis)
      return emitOptionalError(
          location, "Incompatible slice dimension for ExpandDimsOp operand");
    resultEncoding = sliceEncoding.getParent();
    return success();
  }

  LogicalResult
  inferDotOpEncoding(Attribute operandEncoding, unsigned opIdx,
                     Attribute retEncoding,
                     std::optional<Location> location) const override {
    auto mmaRetEncoding = mlir::dyn_cast<NvidiaMmaEncodingAttr>(retEncoding);
    if (mmaRetEncoding && mmaRetEncoding.isHopper()) {
      auto dotOpEnc = mlir::dyn_cast<DotOperandEncodingAttr>(operandEncoding);
      if (!mlir::isa<NVMMASharedEncodingAttr>(operandEncoding) &&
          !(opIdx == 0 && dotOpEnc && dotOpEnc.getOpIdx() == 0 &&
            mlir::isa<NvidiaMmaEncodingAttr>(dotOpEnc.getParent()))) {
        return emitOptionalError(
            location, "unexpected operand layout for NvidiaMmaEncodingAttr v3");
      }
    } else if (auto dotOpEnc =
                   mlir::dyn_cast<DotOperandEncodingAttr>(operandEncoding)) {
      if (opIdx != dotOpEnc.getOpIdx())
        return emitOptionalError(location, "Wrong opIdx");
      if (retEncoding != dotOpEnc.getParent())
        return emitOptionalError(location, "Incompatible parent encoding");
    } else
      return emitOptionalError(
          location, "Dot's a/b's encoding should be of DotOperandEncodingAttr");
    return success();
  }

  LogicalResult
  verifyDotOpEncodingCompatibility(Operation *op, Attribute operandEncodingA,
                                   Attribute operandEncodingB) const override {
    auto aEncoding =
        mlir::dyn_cast<triton::gpu::DotOperandEncodingAttr>(operandEncodingA);
    auto bEncoding =
        mlir::dyn_cast<triton::gpu::DotOperandEncodingAttr>(operandEncodingB);
    if (!aEncoding && !bEncoding)
      return mlir::success();
    auto mmaAEncoding =
        mlir::dyn_cast_or_null<NvidiaMmaEncodingAttr>(aEncoding.getParent());
    if (mmaAEncoding && mmaAEncoding.isHopper())
      return success();
    // Verify that the encodings are valid.
    if (!aEncoding || !bEncoding)
      return op->emitError("mismatching encoding between A and B operands");
    if (aEncoding.getKWidth() != bEncoding.getKWidth())
      return op->emitError("mismatching kWidth between A and B operands");
    return success();
  }

  // Given a src shape + encoding and a dst shape, our goal is to compute a dst
  // encoding that makes the reshape a "nop".  That is, if GPU thread [x,y,z]
  // contains elements [a,b,c,d] before the reshape, it contains those same
  // elements after the reshape, they're just "renamed".
  //
  // Using legacy layouts, a dst encoding that satisfies this property may not
  // exist.  Here are some positive and negative examples.
  //
  //   - NOT OK: 4x4 order=[0,1] -> 16.  Reshape merges elements so
  //     dim 1 is the fastest-changing in the dst, but the src has the opposite
  //     order.
  //   - OK: 2x2x32 order=[1,0,2] -> 4x32.  We choose dst order [0,1].
  //     What's important is that the 2x2 dimensions appear in major-to-minor
  //     order.
  //   - NOT OK: 32x32 sizePerThread=[2,2] -> 1024.  Thread 0 in the src
  //     contains elements [(0,0), (0,1), (1,0), and (1,1)].  We cannot express
  //     this with an encoding based on the dst shape.
  //   - OK: 32x4 sizePerThread=[4,4] -> 128.  dst with sizePerThread=[16] will
  //     contain the same elements as before.
  //
  // With linear layouts, we can always find a dst encoding that satisfies
  // this property. See inferReshapeOpEncoding.
  //
  // Users of this function require that it is symmetrical: if
  // (srcShape,srcEnc,dstShape) => dstEnc, then (dstShape,dstEnc,srcShape) =>
  // srcEnc.
  LogicalResult inferReshapeOpLegacyEncoding(ArrayRef<int64_t> srcShape,
                                             Attribute srcEnc,
                                             ArrayRef<int64_t> dstShape,
                                             Attribute &dstEnc) const {
    auto src = mlir::dyn_cast<BlockedEncodingAttr>(srcEnc);
    if (!src) {
      return failure();
    }

    // Nop reshape; we can always infer an encoding.
    if (srcShape == dstShape) {
      dstEnc = srcEnc;
      return success();
    }

    // default -> default encoding is always a nop.
    auto context = srcEnc.getContext();
    int32_t numWarps = product(src.getWarpsPerCTA());
    int32_t threadsPerWarp = product(src.getThreadsPerWarp());
    int32_t numCTAs = product(src.getCTALayout().getCTAsPerCGA());
    if (srcEnc == getDefaultBlockedEncoding(context, srcShape, numWarps,
                                            threadsPerWarp, numCTAs)) {
      dstEnc = getDefaultBlockedEncoding(context, dstShape, numWarps,
                                         threadsPerWarp, numCTAs);
      return success();
    }

    // Feature flag to disable this routine while it's relatively new.
    // TODO(jlebar): Remove this once we're confident in the code.
    if (triton::tools::getBoolEnv(
            "TRITON_DISABLE_RESHAPE_ENCODING_INFERENCE")) {
      return failure();
    }

    // Cowardly refuse to handle encodings with multiple CTAs.  CTAsPerCGA
    // should be like the other fields in blocked encoding, but I'm not sure how
    // to handle CTASplitNum.
    if (!all_of(src.getCTAsPerCGA(), [](int32_t x) { return x == 1; }) ||
        !all_of(src.getCTASplitNum(), [](int32_t x) { return x == 1; })) {
      return failure();
    }

    // Cowardly refuse to handle encodings where shape[dim] is not divisible by
    // sizePerThread[dim], threadsPerWarp[dim], and warpsPerCTA[dim].  (We make
    // an exception if the block is larger than the shape.)
    auto checkDivisibility = [&](StringRef name, ArrayRef<unsigned> subblock) {
      for (int dim = 0; dim < srcShape.size(); dim++) {
        if (srcShape[dim] >= subblock[dim] &&
            srcShape[dim] % subblock[dim] != 0) {
          return failure();
        }
      }
      return success();
    };
    if (!succeeded(
            checkDivisibility("sizePerThread", src.getSizePerThread())) ||
        !succeeded(
            checkDivisibility("threadsPerWarp", src.getThreadsPerWarp())) ||
        !succeeded(checkDivisibility("warpsPerCTA", src.getWarpsPerCTA()))) {
      return failure();
    }

    SmallVector<std::pair<SmallVector<int64_t>, SmallVector<int64_t>>> decomp =
        getReshapeDecomposition(srcShape, dstShape);

    // enc.order[i] == j means that dimension j is the enc.order[i]'th most
    // minor. But what we usually want is the inverse: inverse(enc.order)[i] = j
    // means that dimension i is the j'th most minor (larger means more major).
    auto srcInvOrder = inversePermutation(src.getOrder());

    // If src dims [a,b,c] are to be merged, then they must be consecutive in
    // physical order, with `a` being the most major.
    for (const auto &[srcDims, dstDims] : decomp) {
      if (!isConsecutive(to_vector(reverse(gather(srcInvOrder, srcDims))))) {
        return failure();
      }
    }

    // If src dims [a,b,c] are to be merged, then `c` must fill up sizePerThread
    // / threadsPerWarp / blocksPerCTA before `b` can have any non-1 values.
    // Examples:
    //
    //  - NOT OK: shape=[4,4,4], sizePerThread=[1,2,2].
    //    The total sizePerThread for dim 2 is 2, which is less than dim 2's
    //    size of 4.  Therefore dim 1 cannot have non-1 sizePerThread.
    //
    //  - OK: shape=[4,4,4], sizePerThread=[1,2,4].
    //    Dim 2's sizePerThread covers its whole size, so dim 1 is allowed to
    //    have non-1 sizePerThread.
    //
    //  - NOT OK: shape=[4,4,4], sizePerThread=[2,1,4].
    //    Dim 1's sizePerThread does not cover its whole size, so dim 0 is not
    //    allowed to have non-1 sizePerThread.
    //
    //  - NOT OK: shape=[4,4,4], sizePerThread=[1,1,2],
    //            threadsPerWarp=[1,2,1].
    //    Dim 2 has 2 elems per thread and 1 thread per warp.  2*1 is less than
    //    dim 2's size.  Therefore dim 1 must have threadsPerWarp=1.
    //
    // In addition, the encoding's block can be larger than the shape, but only
    // in the most-major dimension of each decomposed chunk, and only after
    // we've "used up" the more minor dims.  Examples:
    //
    //  - OK: shape=[4,4,4], sizePerThread=[1,2,4], threadsPerWarp=[16,2,1],
    //        warpsPerCTA=[4,1,1].
    //    The whole size of dims 0 and 1 are covered by sizePerThread *
    //    threadsPerWarp.  Therefore dim 2 is allowed to have threadsPerWarp and
    //    warpsPerCTA larger than its size.
    for (const auto &[srcDims, dstDims] : decomp) {
      auto shapeRemaining = gather(srcShape, srcDims);
      auto checkSubblock = [&, srcDims = srcDims](ArrayRef<unsigned> subblock) {
        // Iterate minor-to-major (i==0 is most major).
        for (int i = srcDims.size() - 1; i >= 0; i--) {
          int dim = srcDims[i];
          if (subblock[dim] == 1) {
            continue;
          }

          // Check that more-minor dims all have 1 in shapeRemaining.
          for (int j = i + 1; j < srcDims.size(); j++) {
            if (shapeRemaining[j] != 1) {
              return failure();
            }
          }

          if (shapeRemaining[i] >= subblock[dim]) {
            assert(shapeRemaining[i] % subblock[dim] == 0); // checked earlier
            shapeRemaining[i] /= subblock[dim];
          } else {
            shapeRemaining[i] = 0;
          }

          // Is the block larger than the shape in this dimension?  This is OK
          // only if we're the most-major dimension of the chunk and in all
          // future chunks, only this most-major dim has a non-1 size.
          if (shapeRemaining[i] == 0 && i != 0) {
            return failure();
          }
        }
        return success();
      };
      if (!succeeded(checkSubblock(src.getSizePerThread())) ||
          !succeeded(checkSubblock(src.getThreadsPerWarp())) ||
          !succeeded(checkSubblock(src.getWarpsPerCTA()))) {
        return failure();
      }
    }

    // Given e.g. src.getSizePerThread(), computeSubblockSize computes e.g.
    // dst.getSizePerThread().  This should be called for each of sizePerThread,
    // threadsPerWarp, and warpsPerCTA, in that order.
    SmallVector<int64_t> dstShapeRemaining(dstShape);
    auto computeSubblockSize = [&](ArrayRef<unsigned> srcSubblock,
                                   SmallVector<unsigned> &dstSubblock,
                                   StringRef fieldName) -> LogicalResult {
      // The dst subblock is "filled up" greedily starting with the most minor
      // dim.  When we're done, we are left with a smaller shape, of size
      // dstShape / dstSubblock, which we store in dstShapeRemaining and use for
      // the next call to computeSubblockSize.
      dstSubblock.resize(dstShape.size());
      for (const auto &[srcDims, dstDims] : decomp) {
        int64_t subblockRemaining = product(gather(srcSubblock, srcDims));
        for (int i = dstDims.size() - 1; i >= 0; i--) {
          auto &val = dstSubblock[dstDims[i]];
          auto &shapeRemaining = dstShapeRemaining[dstDims[i]];
          val = std::min(subblockRemaining, shapeRemaining);

          assert(shapeRemaining % val == 0); // Checked earlier.
          subblockRemaining /= val;
          shapeRemaining /= val;
        }

        // If there are any elems remaining in the subblock, it must be because
        // the block is larger than the shape.  This excess goes into the
        // most-major dim of the subblock.
        dstSubblock[dstDims[0]] *= subblockRemaining;
      }
      return success();
    };

    SmallVector<unsigned> dstSizePerThread;
    SmallVector<unsigned> dstThreadsPerWarp;
    SmallVector<unsigned> dstWarpsPerCTA;
    if (!succeeded(computeSubblockSize(src.getSizePerThread(), dstSizePerThread,
                                       "sizePerThread")) ||
        !succeeded(computeSubblockSize(src.getThreadsPerWarp(),
                                       dstThreadsPerWarp, "threadsPerWarp")) ||
        !succeeded(computeSubblockSize(src.getWarpsPerCTA(), dstWarpsPerCTA,
                                       "warpsPerCTA"))) {
      return failure();
    }

    // Since we know that each set of srcDims is consecutive, we can
    // meaningfully sort decomp by the physical order of the src dimensions,
    // major-to-minor.  This will also be the order of the dst dimensions.
    llvm::sort(decomp, [&](const auto &a, const auto &b) {
      const auto &[srcDimsA, dstDimsA] = a;
      const auto &[srcDimsB, dstDimsB] = b;
      return srcInvOrder[srcDimsA.front()] < srcInvOrder[srcDimsB.front()];
    });

    // Compute the dst order.  Make the dimensions appear in the same order as
    // their corresponding src dimensions.
    SmallVector<unsigned> dstInvOrder(dstShape.size());
    int i = 0;
    for (const auto &[srcDims, dstDims] : decomp) {
      for (auto dim : reverse(dstDims)) {
        dstInvOrder[dim] = i++;
      }
    }
    auto dstOrder = inversePermutation(dstInvOrder);

    // CTALayout can be all 1's because we bailed on multi-CTA layouts above.
    auto CTALayout = CTALayoutAttr::get(
        src.getContext(),
        /*CTAsPerCGA=*/SmallVector<unsigned>(dstShape.size(), 1),
        /*CTASplitNum=*/SmallVector<unsigned>(dstShape.size(), 1),
        /*CTAOrder=*/llvm::to_vector(llvm::seq<unsigned>(dstShape.size())));

    dstEnc = BlockedEncodingAttr::get(src.getContext(), dstSizePerThread,
                                      dstThreadsPerWarp, dstWarpsPerCTA,
                                      dstOrder, CTALayout);

    return success();
  }

  LogicalResult
  verifyLayoutsAreEqual(ArrayRef<int64_t> shape, Attribute expected,
                        Attribute got,
                        std::optional<Location> loc) const override {
    if (expected == got) {
      return success();
    }
    // Check whether the encodings are structurally the same.
    auto expectedLL = triton::gpu::toLinearLayout(shape, expected);
    auto gotLL = triton::gpu::toLinearLayout(shape, got);
    if (expectedLL != gotLL) {
      return emitOptionalError(loc, "Expected result encoding ", expected,
                               " but was ", got);
    }
    return success();
  }

  LogicalResult
  inferReshapeOpEncoding(ArrayRef<int64_t> srcShape, Attribute srcEnc,
                         ArrayRef<int64_t> dstShape, Attribute &dstEnc,
                         std::optional<Location> loc) const override {
    auto result =
        inferReshapeOpLegacyEncoding(srcShape, srcEnc, dstShape, dstEnc);
    if (succeeded(result)) {
      return result;
    }

    // If the legacy encoding failed use LinearLayouts.
    // Once LinearLayouts are more widely used, we can remove
    // inferReshapeOpLegacyEncoding and simply use LLs.
    auto *ctx = getContext();
    auto src = toLinearLayout(srcShape, srcEnc);

    if (product(srcShape) != product(dstShape)) {
      return emitOptionalError(loc, "numel of dst shape does not match "
                                    "numel of src shape");
    }

    auto newRank = dstShape.size();
    SmallVector<std::pair<StringAttr, int32_t>> newOutDims;
    for (auto [dim, size] :
         llvm::zip(standardOutDimNames(ctx, newRank), dstShape)) {
      newOutDims.emplace_back(dim, size);
    }
    auto srcOutDims = to_vector(src.getOutDimNames());
    // reshapeOp assumes minor-to-major, so we need to transpose the out dims
    // before the reshape
    std::reverse(srcOutDims.begin(), srcOutDims.end());
    std::reverse(newOutDims.begin(), newOutDims.end());
    auto dst = src.transposeOuts(srcOutDims)
                   .reshapeOuts(newOutDims)
                   .transposeOuts(standardOutDimNames(ctx, newRank));
    dstEnc = LinearEncodingAttr::get(ctx, dst);
    return success();
  }

  LogicalResult
  inferJoinOpEncoding(Attribute srcEnc, Attribute &dstEnc,
                      std::optional<Location> loc) const override {
    auto enc = mlir::dyn_cast<BlockedEncodingAttr>(srcEnc);
    if (!enc) {
      return emitOptionalError(loc,
                               "JoinOp can only operate on BlockedEncoding");
    }

    // JoinOp takes two tensors of shape AxBxC and generates a tensor of shape
    // AxBxCx2.  The encoding is the same as the input, but with 2 elems per
    // thread in the new dimension.  The new dimension is most-minor.
    auto append = [](ArrayRef<unsigned> vals, int val) {
      SmallVector<unsigned> ret(vals);
      ret.push_back(val);
      return ret;
    };
    auto appendMinorDim = [](ArrayRef<unsigned> order) {
      SmallVector<unsigned> ret(order);
      ret.insert(ret.begin(), ret.size());
      return ret;
    };
    dstEnc = BlockedEncodingAttr::get(
        enc.getContext(),                    //
        append(enc.getSizePerThread(), 2),   //
        append(enc.getThreadsPerWarp(), 1),  //
        append(enc.getWarpsPerCTA(), 1),     //
        appendMinorDim(enc.getOrder()),      //
        CTALayoutAttr::get(enc.getContext(), //
                           append(enc.getCTAsPerCGA(), 1),
                           append(enc.getCTASplitNum(), 1),
                           appendMinorDim(enc.getCTAOrder())));
    return success();
  }

  LogicalResult
  inferSplitOpEncoding(Attribute srcEnc, Attribute &dstEnc,
                       std::optional<Location> loc) const override {
    auto enc = mlir::dyn_cast<BlockedEncodingAttr>(srcEnc);
    if (!enc) {
      return emitOptionalError(loc,
                               "SplitOp can only operate on BlockedEncoding");
    }

    // SplitOp takes a tensor of shape AxBxCx2 and generates two tensors of
    // shape AxBxC.  The input must have 2 elements per thread in the last
    // dimension, which must be most-minor.  The result encoding is the same as
    // the input, but with the last dimension removed.
    if (enc.getSizePerThread().back() != 2) {
      return emitOptionalError(loc,
                               "SplitOp requires 2 elements per thread in the "
                               "last dimension of the input");
    }
    if (enc.getThreadsPerWarp().back() != 1 ||
        enc.getWarpsPerCTA().back() != 1 || enc.getCTAsPerCGA().back() != 1) {
      return emitOptionalError(
          loc, "SplitOp requires threadsPerWarp, warpsPerCTA, "
               "and CTAsPerCGA = 1 for the last dimension of the input");
    }
    if (enc.getCTALayout().getCTAsPerCGA().back() != 1) {
      return emitOptionalError(
          loc,
          "SplitOp requires the last dimension to be most-minor in CTAOrder");
    }
    SmallVector<unsigned> newOrder(enc.getOrder());
    int splitDim = newOrder.size() - 1;
    // Remove splitDim from order.
    newOrder.erase(std::remove(newOrder.begin(), newOrder.end(), splitDim),
                   newOrder.end());
    dstEnc = BlockedEncodingAttr::get(
        enc.getContext(), //
        ArrayRef(enc.getSizePerThread()).drop_back(1),
        ArrayRef(enc.getThreadsPerWarp()).drop_back(1),
        ArrayRef(enc.getWarpsPerCTA()).drop_back(1), ArrayRef(newOrder),
        CTALayoutAttr::get(enc.getContext(), //
                           ArrayRef(enc.getCTAsPerCGA()).drop_back(1),
                           ArrayRef(enc.getCTASplitNum()).drop_back(1),
                           ArrayRef(enc.getCTAOrder()).drop_front(1)));
    return success();
  }
};

struct TritonGPUVerifyTensorLayoutInterface
    : public triton::DialectVerifyTensorLayoutInterface {
  using DialectVerifyTensorLayoutInterface::DialectVerifyTensorLayoutInterface;

  LogicalResult verifyTensorLayout(
      Attribute layout, RankedTensorType rankedTy, ModuleOp module,
      function_ref<InFlightDiagnostic()> makeErr) const override {
    if (isa<triton::gpu::SharedEncodingTrait>(layout))
      return makeErr() << "Shared layout is not allowed on tensor type.";
    // TODO(jlebar): Currently this only checks blocked layouts, but other
    // layouts also have invariants!

    // TODO(jlebar): Handle the case when the encoding is nested within tt.ptr.
    if (auto blocked = dyn_cast<triton::gpu::BlockedEncodingAttr>(layout)) {
      // A different verifier should have checked that the layout itself is
      // valid, including that threads-per-warp has the same rank as
      // warps-per-block etc.
      auto layoutRank = blocked.getThreadsPerWarp().size();
      if (layoutRank != rankedTy.getRank()) {
        return makeErr() << layout << ".\nLayout has rank " << layoutRank
                         << ", but the tensor it's attached to has rank "
                         << rankedTy.getRank() << ".";
      }

      int moduleThreadsPerWarp =
          triton::gpu::TritonGPUDialect::getThreadsPerWarp(module);
      int64_t layoutThreadsPerWarp = product(blocked.getThreadsPerWarp());
      if (layoutThreadsPerWarp != moduleThreadsPerWarp) {
        return makeErr() << layout << ".\nLayout has a total of "
                         << layoutThreadsPerWarp
                         << " threads per warp, but the module specifies "
                         << moduleThreadsPerWarp << " threads per warp.";
      }

      int moduleWarpsPerCTA =
          triton::gpu::TritonGPUDialect::getNumWarps(module);
      int64_t layoutWarpsPerCTA = product(blocked.getWarpsPerCTA());
      if (layoutWarpsPerCTA != moduleWarpsPerCTA) {
        return makeErr() << layout << ".\nLayout has a total of "
                         << layoutWarpsPerCTA
                         << " warps per CTA, but the module specifies "
                         << moduleWarpsPerCTA << " warps per CTA.";
      }

      if (blocked.getCTALayout().getCTAsPerCGA().size() > 0) {
        int moduleCTAsPerCGA =
            triton::gpu::TritonGPUDialect::getNumCTAs(module);
        int64_t layoutCTAsPerCGA =
            product(blocked.getCTALayout().getCTAsPerCGA());
        if (layoutCTAsPerCGA != moduleCTAsPerCGA) {
          return makeErr() << layout << ".\nLayout has a total of "
                           << layoutCTAsPerCGA
                           << " CTAs per CGA, but the module specifies "
                           << moduleCTAsPerCGA << " CTAs per CGA.";
        }
      }
    }

    return success();
  }
};

//===----------------------------------------------------------------------===//
// Layout debug printing
//===----------------------------------------------------------------------===//

// Return N-D delinearized indices from a linear index.
static SmallVector<int64_t> delinearizeIndex(int64_t idx,
                                             ArrayRef<int64_t> shape) {
  SmallVector<int64_t> ret(shape.size());
  for (int i = shape.size() - 1; i >= 0; i--) {
    ret[i] = idx % shape[i];
    idx /= shape[i];
  }
  return ret;
}

// Returns how many padding characters are needed for the string representation
// of value to be the same as max.
static int numCharacterPadding(int value, int max) {
  return std::to_string(max).size() - std::to_string(value).size();
}

// return the string padded to have the same length as max.
static std::string paddedString(int value, int max) {
  int nbChar = numCharacterPadding(value, max);
  std::string str;
  for (int i = 0; i < nbChar; i++)
    str += " ";
  str += std::to_string(value);
  return str;
}

std::string getSharedLayoutStr(RankedTensorType tensorType,
                               bool useHWPointOfView) {
  auto layout = tensorType.getEncoding();
  if (!layout)
    return "";

  LinearLayout ll = triton::gpu::toLinearLayout(tensorType.getShape(), layout);

  StringAttr kOffset = StringAttr::get(tensorType.getContext(), "offset");
  StringAttr kBlock = StringAttr::get(tensorType.getContext(), "block");
  int64_t tensorSize = product(tensorType.getShape());
  unsigned numBlocks = getNumCTAs(layout);
  int32_t blockSize = tensorSize / numBlocks;

  // elementMapping is for the non-hw layout, offsetMapping for hw-layout
  std::vector<std::string> elementMapping(tensorSize);
  std::vector<std::string> offsetMapping;

  // Shared layouts are a mapping of (block, offset) --> (...)

  // We can just use a single int to index into elementMapping because
  // the 'swizzle' operation rearranges the indicies---and we want to keep it
  // that way
  int32_t idx = 0;
  // Enumerate all the offsets for each block
  for (int32_t block = 0; block < numBlocks; block++) {
    for (int32_t offset = 0; offset < blockSize; offset++) {
      SmallVector<std::pair<StringAttr, int32_t>> inputs = {
          {kBlock, block},
          {kOffset, offset},
      };

      SmallVector<std::pair<StringAttr, int32_t>> outputs = ll.apply(inputs);

      std::string sharedInfo = "(";
      std::string &value = elementMapping[idx];

      if (!value.empty())
        value += "|";

      value += "(";
      // We can build up both strings (for hw/non-hw layouts) concurrently
      for (int i = 0; i < outputs.size(); i++) {
        // Based on the formatting from LinearLayout::toString, the format for
        // the hw layout is slightly different. HW layouts use "," vs ":".
        if (i > 0) {
          sharedInfo += ",";
          value += ":";
        }
        auto index = paddedString(outputs[i].second, tensorType.getDimSize(i));
        sharedInfo += index;
        value += index;
      }
      value += ")";
      sharedInfo += ")";

      offsetMapping.push_back(sharedInfo);

      idx++;
    }
  }

  std::string layoutStr;

  if (!useHWPointOfView) {
    int rank = tensorType.getRank();
    bool newLine = true;
    for (int i = 0; i < tensorSize; i++) {
      auto indices = delinearizeIndex(i, tensorType.getShape());
      int numOpenBracket = 0;
      for (int j = rank - 1; j >= 0; j--) {
        if (indices[j] % tensorType.getDimSize(j) != 0)
          break;
        layoutStr += "[";
        numOpenBracket++;
      }
      if (newLine) {
        for (int j = 0; j < rank - numOpenBracket; j++)
          layoutStr += " ";
        newLine = false;
      }

      layoutStr += elementMapping[i];
      auto nextIndices = delinearizeIndex(i + 1, tensorType.getShape());
      for (int j = rank - 1; j >= 0; j--) {
        if (nextIndices[j] % tensorType.getDimSize(j) != 0)
          break;
        layoutStr += "]";
      }
      if (nextIndices.back() % tensorType.getShape().back() == 0) {
        layoutStr += "\n";
        newLine = true;
      } else {
        layoutStr += ",";
      }
    }
  } else {
    // For the HW view here, print the (block, offset) --> (r,c) mapping
    uint32_t idx = 0;
    for (int32_t block = 0; block < numBlocks; block++) {
      layoutStr += "Block: " + std::to_string(block) + ":\n";
      for (int32_t offset = 0; offset < (tensorSize / numBlocks); offset++) {
        layoutStr += "Offset: " + std::to_string(offset) + " -> ";
        layoutStr += offsetMapping[idx];
        layoutStr += "\n";
        idx++;
      }
    }
  }

  return layoutStr;
}

std::string getDistributedLayoutStr(RankedTensorType tensorType,
                                    bool useHWPointOfView) {
  auto layout = tensorType.getEncoding();
  if (!layout)
    return "";

  StringAttr kRegister = StringAttr::get(tensorType.getContext(), "register");
  StringAttr kLane = StringAttr::get(tensorType.getContext(), "lane");
  StringAttr kWarp = StringAttr::get(tensorType.getContext(), "warp");
  StringAttr kBlock = StringAttr::get(tensorType.getContext(), "block");

  LinearLayout ll = triton::gpu::toLinearLayout(tensorType.getShape(), layout);
  int64_t tensorSize = product(tensorType.getShape());
  std::vector<std::string> elementMapping(tensorSize);
  std::vector<std::string> threadMapping;
  unsigned threadsPerWarp = ll.getInDimSize(kLane);
  unsigned numWarpsPerCTA = ll.getInDimSize(kWarp);
  unsigned numBlocks = ll.getInDimSize(kBlock);
  int numElementsPerThreads = ll.getInDimSize(kRegister);
  for (int blockId = 0; blockId < numBlocks; ++blockId) {
    for (int warpId = 0; warpId < numWarpsPerCTA; warpId++) {
      for (int tid = 0; tid < threadsPerWarp; ++tid) {
        for (int idx = 0; idx < numElementsPerThreads; ++idx) {
          SmallVector<std::pair<StringAttr, int32_t>> inputs = {
              {kBlock, blockId},
              {kWarp, warpId},
              {kLane, tid},
              {kRegister, idx}};
          SmallVector<std::pair<StringAttr, int32_t>> outputs =
              ll.apply(inputs);
          int32_t linearizedIdx = 0;
          int stride = 1;
          for (int i = outputs.size() - 1; i >= 0; i--) {
            linearizedIdx += outputs[i].second * stride;
            stride *= tensorType.getDimSize(i);
          }
          std::string &value = elementMapping[linearizedIdx];
          if (!value.empty())
            value += "|";
          int padding = numCharacterPadding(blockId, numBlocks) +
                        numCharacterPadding(tid + warpId * threadsPerWarp,
                                            numWarpsPerCTA * threadsPerWarp) +
                        numCharacterPadding(idx, numElementsPerThreads);
          for (int i = 0; i < padding; i++)
            value += " ";
          if (numBlocks > 1)
            value += "B" + std::to_string(blockId) + ":";
          value += "T" + std::to_string(tid + warpId * threadsPerWarp) + ":" +
                   std::to_string(idx);
          // Now also compute the thread mapping.
          std::string threadInfo = "(";
          for (int i = 0; i < outputs.size(); i++) {
            if (i > 0)
              threadInfo += ",";
            threadInfo +=
                paddedString(outputs[i].second, tensorType.getDimSize(i));
          }
          threadInfo += ")";
          threadMapping.push_back(threadInfo);
        }
      }
    }
  }
  std::string layoutStr;
  if (!useHWPointOfView) {
    // Printing the threads containing each elements of the tensor.
    int rank = tensorType.getRank();
    bool newLine = true;
    for (int i = 0; i < tensorSize; i++) {
      auto indices = delinearizeIndex(i, tensorType.getShape());
      int numOpenBracket = 0;
      for (int j = rank - 1; j >= 0; j--) {
        if (indices[j] % tensorType.getDimSize(j) != 0)
          break;
        layoutStr += "[";
        numOpenBracket++;
      }
      if (newLine) {
        for (int j = 0; j < rank - numOpenBracket; j++)
          layoutStr += " ";
        newLine = false;
      }

      layoutStr += elementMapping[i];
      auto nextIndices = delinearizeIndex(i + 1, tensorType.getShape());
      for (int j = rank - 1; j >= 0; j--) {
        if (nextIndices[j] % tensorType.getDimSize(j) != 0)
          break;
        layoutStr += "]";
      }
      if (nextIndices.back() % tensorType.getShape().back() == 0) {
        layoutStr += "\n";
        newLine = true;
      } else {
        layoutStr += ", ";
      }
    }
  } else {
    // Printing the elements in each physical reg/warps/threads.
    for (int blockId = 0; blockId < numBlocks; blockId++) {
      if (numBlocks > 1)
        layoutStr += "Block" + std::to_string(blockId) + ":\n";
      for (int warpId = 0; warpId < numWarpsPerCTA; warpId++) {
        layoutStr += "Warp" + std::to_string(warpId) + ":\n";
        for (int idx = 0; idx < numElementsPerThreads; ++idx) {
          for (int tid = 0; tid < threadsPerWarp; ++tid) {
            int linearizedIdx =
                blockId * numWarpsPerCTA * threadsPerWarp *
                    numElementsPerThreads +
                warpId * threadsPerWarp * numElementsPerThreads +
                tid * numElementsPerThreads + idx;
            layoutStr += threadMapping[linearizedIdx];
            if (tid < threadsPerWarp - 1)
              layoutStr += ", ";
          }
          layoutStr += "\n";
        }
      }
    }
  }
  return layoutStr;
}

template <typename T>
llvm::SmallVector<T>
mlir::triton::gpu::expandMatrixShapeWithBatch(llvm::ArrayRef<T> s) {
  auto rank = s.size();
  assert(rank == 2 || rank == 3);
  if (rank == 3)
    return llvm::SmallVector<T>(s);
  return {1, s[0], s[1]};
}

template llvm::SmallVector<int64_t>
mlir::triton::gpu::expandMatrixShapeWithBatch<int64_t>(
    llvm::ArrayRef<int64_t> s);

template llvm::SmallVector<unsigned>
mlir::triton::gpu::expandMatrixShapeWithBatch<unsigned>(
    llvm::ArrayRef<unsigned> s);

llvm::SmallVector<unsigned>
mlir::triton::gpu::expandMatrixOrderWithBatch(llvm::ArrayRef<unsigned> o) {
  int rank = o.size();
  assert(rank == 2 || rank == 3);
  if (rank == 3)
    return llvm::SmallVector<unsigned>(o);
  llvm::SmallVector<unsigned> expanded(3, 0);
  for (int i = 0; i < rank; ++i)
    expanded[i] += o[i] + 1;
  return expanded;
}

std::string mlir::triton::gpu::getLayoutStr(RankedTensorType tensorType,
                                            bool useHWPointOfView) {
  auto layout = tensorType.getEncoding();

  // tensorType is needed later on (e.g., getDimSize(j)), so we still have to
  // pass it as a param
  if (mlir::isa<SharedEncodingTrait>(layout)) {
    return getSharedLayoutStr(tensorType, useHWPointOfView);
  } else if (auto distributedLayout =
                 mlir::dyn_cast<DistributedEncodingTrait>(layout)) {
    return getDistributedLayoutStr(tensorType, useHWPointOfView);
  }

  // else unimplemented, return error
  llvm::report_fatal_error("Unimplemented usage of getLayoutStr");
  return "";
}

void mlir::triton::gpu::dumpLayout(RankedTensorType tensorType) {
  llvm::errs() << getLayoutStr(tensorType, /*useHWPointOfView=*/false);
}

void mlir::triton::gpu::dumpHWLayout(RankedTensorType tensorType) {
  llvm::errs() << getLayoutStr(tensorType, /*useHWPointOfView=*/true);
}

struct TensorModel
    : public triton::gpu::TensorOrMemDesc::ExternalModel<TensorModel,
                                                         RankedTensorType> {
  Type getElementType(Type pointer) const {
    return cast<RankedTensorType>(pointer).getElementType();
  }
  Attribute getEncoding(Type pointer) const {
    return cast<RankedTensorType>(pointer).getEncoding();
  }
  ArrayRef<int64_t> getShape(Type pointer) const {
    return cast<RankedTensorType>(pointer).getShape();
  }
  int64_t getRank(Type pointer) const {
    return cast<RankedTensorType>(pointer).getRank();
  }
  int64_t getElementTypeBitWidth(Type pointer) const {
    return cast<RankedTensorType>(pointer).getElementTypeBitWidth();
  }
};

struct MemDescModel
    : public triton::gpu::TensorOrMemDesc::ExternalModel<MemDescModel,
                                                         MemDescType> {
  Type getElementType(Type pointer) const {
    return cast<MemDescType>(pointer).getElementType();
  }
  Attribute getEncoding(Type pointer) const {
    return cast<MemDescType>(pointer).getEncoding();
  }
  ArrayRef<int64_t> getShape(Type pointer) const {
    return cast<MemDescType>(pointer).getShape();
  }
  int64_t getRank(Type pointer) const {
    return cast<MemDescType>(pointer).getShape().size();
  }
  int64_t getElementTypeBitWidth(Type pointer) const {
    return cast<MemDescType>(pointer).getElementType().getIntOrFloatBitWidth();
  }
};

void TritonGPUDialect::initialize() {
  registerTypes();

  addAttributes<
#define GET_ATTRDEF_LIST
#include "triton/Dialect/TritonGPU/IR/AttrDefs.cpp.inc"
      >();
  addOperations<
#define GET_OP_LIST
#include "triton/Dialect/TritonGPU/IR/Ops.cpp.inc"
#include "triton/Dialect/TritonGPU/IR/OpsEnums.cpp.inc"
      >();
  addInterfaces<TritonGPUOpAsmInterface>();
  addInterfaces<TritonGPUInferLayoutInterface>();
  addInterfaces<TritonGPUVerifyTensorLayoutInterface>();

  RankedTensorType::attachInterface<TensorModel>(*getContext());
  MemDescType::attachInterface<MemDescModel>(*getContext());
}

// verify TritonGPU ops
LogicalResult TritonGPUDialect::verifyOperationAttribute(Operation *op,
                                                         NamedAttribute attr) {
  // TODO: fill this.
  return success();
}<|MERGE_RESOLUTION|>--- conflicted
+++ resolved
@@ -760,121 +760,6 @@
   return SmallVector<unsigned>(getCTALayout().getCTASplitNum());
 }
 
-<<<<<<< HEAD
-SmallVector<unsigned>
-DotOperandEncodingAttr::getElemsPerThread(ArrayRef<int64_t> shape,
-                                          Type eltTy) const {
-  auto rank = shape.size();
-  assert(rank == 2 || rank == 3);
-
-  auto idx = getOpIdx();
-  assert(idx == 0 || idx == 1);
-
-  SmallVector<unsigned> elemsPerThread(rank);
-  auto parent = getParent();
-  auto kWidth = getKWidth();
-
-  if (auto mfma = mlir::dyn_cast<AMDMfmaEncodingAttr>(parent)) {
-    auto rep = mfma.getRepForOperand(shape, kWidth, idx);
-    if (rank == 3)
-      elemsPerThread[0] = rep[0];
-    elemsPerThread[rank - 2] = (idx == 0) ? rep[1] : rep[1] * kWidth;
-    elemsPerThread[rank - 1] = (idx == 0) ? rep[2] * kWidth : rep[2];
-    return elemsPerThread;
-  }
-  if (auto mma = mlir::dyn_cast<NvidiaMmaEncodingAttr>(parent)) {
-    assert(getCTALayout(*this) ==
-               CTALayoutAttr::getDefault(getContext(), rank) &&
-           "NYI");
-    auto sizePerThread = getSizePerThread();
-    auto threadsPerWarp = getThreadsPerWarp();
-    auto warpsPerCTA = getWarpsPerCTA();
-    SmallVector<unsigned> regs;
-    for (auto [n, nsize, nThread, nWarp] :
-         llvm::zip(shape, sizePerThread, threadsPerWarp, warpsPerCTA)) {
-      regs.push_back(std::max<int64_t>(nsize, n / (nThread * nWarp)));
-    }
-    return regs;
-  }
-  if (auto blocked = mlir::dyn_cast<BlockedEncodingAttr>(parent)) {
-    auto shapePerCTA =
-        expandMatrixShapeWithBatch(ArrayRef(getShapePerCTA(*this, shape)));
-    auto shapePerCTATile =
-        expandMatrixShapeWithBatch(ArrayRef(getShapePerCTATile(blocked)));
-    auto sizePerThread =
-        expandMatrixShapeWithBatch(ArrayRef(blocked.getSizePerThread()));
-
-    int batchDim = 0;
-    int kDim = getOpIdx() == 0 ? 2 : 1;
-    int nonKDim = getOpIdx() == 0 ? 1 : 2;
-
-    int batchSize =
-        std::max<int>(shapePerCTA[batchDim] / shapePerCTATile[batchDim], 1) *
-        sizePerThread[batchDim];
-    int kSize = shapePerCTA[kDim];
-    int nonKSize =
-        std::max<int>(shapePerCTA[nonKDim] / shapePerCTATile[nonKDim], 1) *
-        sizePerThread[nonKDim];
-
-    SmallVector<unsigned> elemsPerThread(rank);
-    if (rank == 3) {
-      elemsPerThread[batchDim] = batchSize;
-      elemsPerThread[kDim] = kSize;
-      elemsPerThread[nonKDim] = nonKSize;
-    } else {
-      elemsPerThread[kDim - 1] = kSize;
-      elemsPerThread[nonKDim - 1] = nonKSize;
-    }
-    return elemsPerThread;
-  }
-
-  llvm_unreachable("getElemsPerThread is not supported for dot operand");
-  return SmallVector<unsigned>();
-}
-
-unsigned DotOperandEncodingAttr::getTotalElemsPerThread(ArrayRef<int64_t> shape,
-                                                        Type eltTy) const {
-  if (auto mmaParent = mlir::dyn_cast<MmaEncodingTrait>(getParent())) {
-    if (auto nvidiaMmaParent =
-            mlir::dyn_cast<NvidiaMmaEncodingAttr>(mmaParent)) {
-      return product<unsigned>(getElemsPerThread(shape, eltTy));
-    }
-    if (auto amdMfmaParent = mlir::dyn_cast<AMDMfmaEncodingAttr>(getParent())) {
-      return amdMfmaParent.getTotalElemsPerThreadForOperand(
-          shape, eltTy, getKWidth(), getOpIdx());
-    }
-    if (auto amdWmmaParent = mlir::dyn_cast<AMDWmmaEncodingAttr>(getParent())) {
-      return amdWmmaParent.getTotalElemsPerThreadForOperand(
-          shape, eltTy, getKWidth(), getOpIdx());
-    }
-  }
-  if (auto blockedLayout = mlir::dyn_cast<BlockedEncodingAttr>(getParent())) {
-    auto shapePerCTA =
-        expandMatrixShapeWithBatch(ArrayRef(getShapePerCTA(*this, shape)));
-    auto shapePerCTATile =
-        expandMatrixShapeWithBatch(ArrayRef(getShapePerCTATile(blockedLayout)));
-    auto sizePerThread =
-        expandMatrixShapeWithBatch(ArrayRef(blockedLayout.getSizePerThread()));
-
-    int batchDim = 0;
-    int kDim = getOpIdx() == 0 ? 2 : 1;
-    int nonKDim = getOpIdx() == 0 ? 1 : 2;
-
-    int batchSize =
-        std::max<int>(shapePerCTA[batchDim] / shapePerCTATile[batchDim], 1) *
-        sizePerThread[batchDim];
-    int kSize = shapePerCTA[kDim];
-    int nonKSize =
-        std::max<int>(shapePerCTA[nonKDim] / shapePerCTATile[nonKDim], 1) *
-        sizePerThread[nonKDim];
-
-    return batchSize * kSize * nonKSize;
-  }
-  llvm_unreachable("unknown dot operand parent layout");
-  return 0;
-}
-=======
->>>>>>> c8b1c5f5
 SmallVector<unsigned> DotOperandEncodingAttr::getCTAsPerCGA() const {
   return ::getCTAsPerCGA(getParent());
 }
