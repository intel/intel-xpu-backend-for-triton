--- conflicted
+++ resolved
@@ -584,232 +584,6 @@
 #define GET_ATTRDEF_CLASSES
 #include "triton/Dialect/TritonGPU/IR/AttrDefs.cpp.inc"
 
-<<<<<<< HEAD
-// If we only had BlockedEncodingAttr, we could simply return ArrayRefs here.
-// But we need to have a consistent interface with e.g. SliceEncodingAttr, which
-// computes some of these fields.
-SmallVector<unsigned> BlockedEncodingAttr::getRepOrder() const {
-  return SmallVector<unsigned>(getOrder());
-}
-SmallVector<unsigned> BlockedEncodingAttr::getCTAsPerCGA() const {
-  return SmallVector<unsigned>(getCTALayout().getCTAsPerCGA());
-}
-SmallVector<unsigned> BlockedEncodingAttr::getCTAOrder() const {
-  return SmallVector<unsigned>(getCTALayout().getCTAOrder());
-}
-SmallVector<unsigned> BlockedEncodingAttr::getCTASplitNum() const {
-  return SmallVector<unsigned>(getCTALayout().getCTASplitNum());
-}
-
-template <class T>
-SmallVector<T> SliceEncodingAttr::paddedShape(ArrayRef<T> shape) const {
-  size_t rank = shape.size();
-  unsigned dim = getDim();
-  SmallVector<T> retShape(rank + 1);
-  for (unsigned d = 0; d < rank + 1; ++d) {
-    if (d < dim)
-      retShape[d] = shape[d];
-    else if (d == dim)
-      retShape[d] = 1;
-    else
-      retShape[d] = shape[d - 1];
-  }
-  return retShape;
-}
-template SmallVector<unsigned>
-SliceEncodingAttr::paddedShape<unsigned>(ArrayRef<unsigned> shape) const;
-template SmallVector<int64_t>
-SliceEncodingAttr::paddedShape<int64_t>(ArrayRef<int64_t> shape) const;
-SmallVector<unsigned> SliceEncodingAttr::getRepOrder() const {
-  auto parentRepOrder = getParent().getRepOrder();
-  return eraseOrder(parentRepOrder, getDim());
-}
-SmallVector<unsigned> SliceEncodingAttr::getCTASplitNum() const {
-  SmallVector<unsigned> res = ::getCTASplitNum(getParent());
-  res.erase(res.begin() + getDim());
-  return res;
-}
-SmallVector<unsigned> SliceEncodingAttr::getCTAOrder() const {
-  auto parentCTAOrder = ::getCTAOrder(getParent());
-  return eraseOrder(parentCTAOrder, getDim());
-}
-SmallVector<unsigned> SliceEncodingAttr::getCTAsPerCGA() const {
-  auto parentCTAsPerCGA = ::getCTAsPerCGA(getParent());
-  if (parentCTAsPerCGA[getDim()] == 1) {
-    parentCTAsPerCGA.erase(parentCTAsPerCGA.begin() + getDim());
-    return parentCTAsPerCGA;
-  }
-  /* For getCTAsPerCGA of a slice layout, we have two choices:
-   * (1) Return CTAsPerCGA of its parent. This is not a perfect solution
-   * because the rank of the returned CTAsPerCGA does not match the rank of
-   * tensorShape.
-   * (2) Get CTAsPerCGA of its parent and erase the sliced dim. This is not a
-   * perfect solution because the product of the returned CTAsPerCGA might not
-   * match numCTAs.
-   * To avoid introducing inconsistencies to the shape and
-   * layout system, the usage of directly getting CTAsPerCGA of a slice layout
-   * in which the sliced dim is not 1 is banned. You should always consider
-   * slice layout as a special case and use getCTAsPerCGA(layout.getParent())
-   * in the branch where layout is an instance of SliceEncodingAttr. This is
-   * inconvenient but safe.
-   */
-  llvm::report_fatal_error(
-      "getCTAsPerCGA for SliceEncodingAttr is not well-defined");
-}
-
-// Wmma encoding
-
-int32_t SwizzledSharedEncodingAttr::getAlignment() const { return 16; }
-
-SmallVector<unsigned> SwizzledSharedEncodingAttr::getCTAsPerCGA() const {
-  return SmallVector<unsigned>(getCTALayout().getCTAsPerCGA());
-}
-SmallVector<unsigned> SwizzledSharedEncodingAttr::getCTAOrder() const {
-  return SmallVector<unsigned>(getCTALayout().getCTAOrder());
-}
-SmallVector<unsigned> SwizzledSharedEncodingAttr::getCTASplitNum() const {
-  return SmallVector<unsigned>(getCTALayout().getCTASplitNum());
-}
-
-SmallVector<unsigned> PaddedSharedEncodingAttr::getCTAsPerCGA() const {
-  return llvm::to_vector(getCTALayout().getCTAsPerCGA());
-}
-SmallVector<unsigned> PaddedSharedEncodingAttr::getCTAOrder() const {
-  return llvm::to_vector(getCTALayout().getCTAOrder());
-}
-SmallVector<unsigned> PaddedSharedEncodingAttr::getCTASplitNum() const {
-  return llvm::to_vector(getCTALayout().getCTASplitNum());
-}
-
-int32_t AMDRotatingSharedEncodingAttr::getAlignment() const { return 16; }
-
-SmallVector<unsigned> AMDRotatingSharedEncodingAttr::getCTAsPerCGA() const {
-  return SmallVector<unsigned>(getCTALayout().getCTAsPerCGA());
-}
-SmallVector<unsigned> AMDRotatingSharedEncodingAttr::getCTAOrder() const {
-  return SmallVector<unsigned>(getCTALayout().getCTAOrder());
-}
-SmallVector<unsigned> AMDRotatingSharedEncodingAttr::getCTASplitNum() const {
-  return SmallVector<unsigned>(getCTALayout().getCTASplitNum());
-}
-
-SmallVector<unsigned> DotOperandEncodingAttr::getCTAsPerCGA() const {
-  return ::getCTAsPerCGA(getParent());
-}
-SmallVector<unsigned> DotOperandEncodingAttr::getCTAOrder() const {
-  return ::getCTAOrder(getParent());
-}
-SmallVector<unsigned> DotOperandEncodingAttr::getCTASplitNum() const {
-  SmallVector<unsigned> res = ::getCTASplitNum(getParent());
-  auto rank = res.size();
-  assert(rank == 2 || rank == 3 && "Invalid dotLayout");
-
-  // Do not split CTA in K dimension
-  auto kDim = getOpIdx() == 0 ? rank - 1 : rank - 2;
-  res[kDim] = 1;
-  return res;
-}
-
-LogicalResult DotOperandEncodingAttr::verify(
-    ::llvm::function_ref<::mlir::InFlightDiagnostic()> emitError,
-    unsigned opIdx, Attribute parent, unsigned kWidth) {
-  if (opIdx != 0 && opIdx != 1) {
-    return emitError() << "ttg.dot_op opIdx parameter can be 0 or 1, got: "
-                       << opIdx;
-  }
-  if (!parent) {
-    return emitError() << "ttg.dot_op parent parameter cannot be null";
-  }
-  if (auto parentAttr = mlir::dyn_cast<NvidiaMmaEncodingAttr>(parent)) {
-    if (kWidth != 0 && !(parentAttr.isAmpere() || parentAttr.isHopper()))
-      return emitError() << "ttg.dot_op kWidth parameter can only be "
-                            "non-zero for Ampere or Hopper MMA parent";
-    if (kWidth == 0 && (parentAttr.isAmpere() || parentAttr.isHopper()))
-      return emitError() << "ttg.dot_op kWidth parameter is mandatory for "
-                            "Ampere or Hopper MMA parent";
-    if (opIdx != 0 && parentAttr.isHopper())
-      return emitError()
-             << "ttg.dot_op opIdx parameter must be 0 for "
-                "Hopper MMA parent, since Hopper WGMMA only allows first "
-                "operand to be in registers";
-    return success();
-  }
-
-  if (auto parentAttr = mlir::dyn_cast<AMDWmmaEncodingAttr>(parent)) {
-    if (kWidth != 16 && parentAttr.getVersion() == 1 ||
-        kWidth != 8 && kWidth != 16 && parentAttr.getVersion() == 2)
-      return emitError() << "ttg.dot_op kWidth parameter must be 16 for "
-                            "gfx11 and 8/16 for gfx12";
-    return success();
-  }
-
-  if (auto parentAttr = mlir::dyn_cast<AMDMfmaEncodingAttr>(parent)) {
-    if (kWidth == 0)
-      return emitError() << "ttg.dot_op kWidth parameter is mandatory for "
-                            "MFMA parent";
-    return success();
-  }
-
-  if (auto parentAttr = mlir::dyn_cast<intel::DpasEncodingAttr>(parent)) {
-    int opsPerChannel = parentAttr.getOpsPerChannel();
-    if (opIdx == 0) {
-      // operand A
-      if (opsPerChannel == 1) {
-        if (kWidth != opsPerChannel)
-          return emitError() << "ttg.dot_op kWidth parameter must match the "
-                                "parent's opsPerChannel";
-      } else {
-        if (kWidth != opsPerChannel / 2)
-          return emitError() << "ttg.dot_op kWidth parameter must match the "
-                                "parent's opsPerChannel";
-      }
-
-      unsigned repeatCount = parentAttr.getRepeatCount();
-      unsigned systolicDepth = parentAttr.getSystolicDepth();
-      unsigned threadsPerWarp = parentAttr.getThreadsPerWarp();
-      // OpsPerChannel: 4 is for i8 type. 2 is for f16/bf16 type. 1 is for
-      // float32 type. 2 i8 elements are packed into i16. The number of packed
-      // elements per row for A operand is: 8, 16, 16.
-      unsigned numPackedElemPerRowForA =
-          opsPerChannel == 1 ? systolicDepth : systolicDepth * 2;
-      if (repeatCount * numPackedElemPerRowForA < threadsPerWarp)
-        return emitError()
-               << "The DPAS encoding implies an invalid layout for A "
-                  "operand. The non-uniform matrix A could not be "
-                  "referred in kernel with threadsPerWarp: "
-               << threadsPerWarp
-               << ". numPackedElemPerRowForA:" << numPackedElemPerRowForA
-               << ". RC:" << repeatCount << ", systolicDepth:" << systolicDepth
-               << ", opsPerChan:" << opsPerChannel;
-    } else {
-      // operand B
-      if (kWidth != parentAttr.getOpsPerChannel())
-        return emitError() << "ttg.dot_op kWidth parameter must match the "
-                              "parent's opsPerChannel";
-    }
-
-    return success();
-  }
-
-  if (auto parentAttr = mlir::dyn_cast<intel::WarpEncodingAttr>(parent)) {
-    if (kWidth != 0)
-      return emitError() << "ttg.dot_op kWidth parameter is not supported "
-                            "when the parent is a warp layout";
-    return success();
-  }
-
-  if (auto parentAttr = mlir::dyn_cast<BlockedEncodingAttr>(parent)) {
-    if (kWidth != 0)
-      return emitError() << "ttg.dot_op kWidth parameter is not supported "
-                            "when the parent is a blocked layout";
-    return success();
-  }
-
-  return emitError() << "ttg.dot_op unexpected parent layout: " << parent;
-}
-
-=======
->>>>>>> 96e53bbb
 //===----------------------------------------------------------------------===//
 // Blocked Encoding
 //===----------------------------------------------------------------------===//
@@ -2377,6 +2151,54 @@
     if (kWidth == 0)
       return emitError() << "ttg.dot_op kWidth parameter is mandatory for "
                             "MFMA parent";
+    return success();
+  }
+
+  if (auto parentAttr = mlir::dyn_cast<intel::DpasEncodingAttr>(parent)) {
+    int opsPerChannel = parentAttr.getOpsPerChannel();
+    if (opIdx == 0) {
+      // operand A
+      if (opsPerChannel == 1) {
+        if (kWidth != opsPerChannel)
+          return emitError() << "ttg.dot_op kWidth parameter must match the "
+                                "parent's opsPerChannel";
+      } else {
+        if (kWidth != opsPerChannel / 2)
+          return emitError() << "ttg.dot_op kWidth parameter must match the "
+                                "parent's opsPerChannel";
+      }
+
+      unsigned repeatCount = parentAttr.getRepeatCount();
+      unsigned systolicDepth = parentAttr.getSystolicDepth();
+      unsigned threadsPerWarp = parentAttr.getThreadsPerWarp();
+      // OpsPerChannel: 4 is for i8 type. 2 is for f16/bf16 type. 1 is for
+      // float32 type. 2 i8 elements are packed into i16. The number of packed
+      // elements per row for A operand is: 8, 16, 16.
+      unsigned numPackedElemPerRowForA =
+          opsPerChannel == 1 ? systolicDepth : systolicDepth * 2;
+      if (repeatCount * numPackedElemPerRowForA < threadsPerWarp)
+        return emitError()
+               << "The DPAS encoding implies an invalid layout for A "
+                  "operand. The non-uniform matrix A could not be "
+                  "referred in kernel with threadsPerWarp: "
+               << threadsPerWarp
+               << ". numPackedElemPerRowForA:" << numPackedElemPerRowForA
+               << ". RC:" << repeatCount << ", systolicDepth:" << systolicDepth
+               << ", opsPerChan:" << opsPerChannel;
+    } else {
+      // operand B
+      if (kWidth != parentAttr.getOpsPerChannel())
+        return emitError() << "ttg.dot_op kWidth parameter must match the "
+                              "parent's opsPerChannel";
+    }
+
+    return success();
+  }
+
+  if (auto parentAttr = mlir::dyn_cast<intel::WarpEncodingAttr>(parent)) {
+    if (kWidth != 0)
+      return emitError() << "ttg.dot_op kWidth parameter is not supported "
+                            "when the parent is a warp layout";
     return success();
   }
 
