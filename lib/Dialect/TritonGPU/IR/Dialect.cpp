--- conflicted
+++ resolved
@@ -61,22 +61,8 @@
   if (type.isIntOrIndexOrFloat() || isa<triton::PointerType>(type))
     return 1;
   auto tensorType = cast<RankedTensorType>(type);
-<<<<<<< HEAD
-
-  std::optional<LinearLayout> ll = triton::gpu::toLinearLayout(
-      tensorType.getShape(), tensorType.getEncoding());
-  if (ll.has_value()) {
-    MLIRContext *ctx = tensorType.getContext();
-    auto kRegister = StringAttr::get(ctx, "register");
-    return ll->getInDimSize(kRegister);
-  }
-  // fallback to legacy layout interface.
-  return getTotalElemsPerThread(tensorType.getEncoding(), tensorType.getShape(),
-                                tensorType.getElementType());
-=======
   return getTotalElemsPerThread(tensorType.getEncoding(),
                                 tensorType.getShape());
->>>>>>> 61b56745
 }
 
 SmallVector<unsigned> getThreadsPerWarp(Attribute layout) {
@@ -774,89 +760,6 @@
   return SmallVector<unsigned>(getCTALayout().getCTASplitNum());
 }
 
-<<<<<<< HEAD
-SmallVector<unsigned>
-DotOperandEncodingAttr::getElemsPerThread(ArrayRef<int64_t> shape,
-                                          Type eltTy) const {
-  auto rank = shape.size();
-  assert(rank == 2 || rank == 3);
-
-  auto idx = getOpIdx();
-  assert(idx == 0 || idx == 1);
-
-  SmallVector<unsigned> elemsPerThread(rank);
-  auto parent = getParent();
-  auto kWidth = getKWidth();
-
-  if (auto mfma = mlir::dyn_cast<AMDMfmaEncodingAttr>(parent)) {
-    auto rep = mfma.getRepForOperand(shape, kWidth, idx);
-    if (rank == 3)
-      elemsPerThread[0] = rep[0];
-    elemsPerThread[rank - 2] = (idx == 0) ? rep[1] : rep[1] * kWidth;
-    elemsPerThread[rank - 1] = (idx == 0) ? rep[2] * kWidth : rep[2];
-    return elemsPerThread;
-  } else if (auto mma = mlir::dyn_cast<NvidiaMmaEncodingAttr>(parent)) {
-    assert(getCTALayout(*this) ==
-               CTALayoutAttr::getDefault(getContext(), rank) &&
-           "NYI");
-    auto sizePerThread = getSizePerThread();
-    auto threadsPerWarp = getThreadsPerWarp();
-    auto warpsPerCTA = getWarpsPerCTA();
-    SmallVector<unsigned> regs;
-    for (auto [n, nsize, nThread, nWarp] :
-         llvm::zip(shape, sizePerThread, threadsPerWarp, warpsPerCTA)) {
-      regs.push_back(std::max<int64_t>(nsize, n / (nThread * nWarp)));
-    }
-    return regs;
-  }
-
-  llvm_unreachable("getElemsPerThread is not supported for dot operand");
-  return SmallVector<unsigned>();
-}
-
-unsigned DotOperandEncodingAttr::getTotalElemsPerThread(ArrayRef<int64_t> shape,
-                                                        Type eltTy) const {
-  if (auto mmaParent = mlir::dyn_cast<MmaEncodingTrait>(getParent())) {
-    if (auto nvidiaMmaParent =
-            mlir::dyn_cast<NvidiaMmaEncodingAttr>(mmaParent)) {
-      return product<unsigned>(getElemsPerThread(shape, eltTy));
-    }
-    if (auto amdMfmaParent = mlir::dyn_cast<AMDMfmaEncodingAttr>(getParent())) {
-      return amdMfmaParent.getTotalElemsPerThreadForOperand(
-          shape, eltTy, getKWidth(), getOpIdx());
-    }
-    if (auto amdWmmaParent = mlir::dyn_cast<AMDWmmaEncodingAttr>(getParent())) {
-      return amdWmmaParent.getTotalElemsPerThreadForOperand(
-          shape, eltTy, getKWidth(), getOpIdx());
-    }
-  }
-  if (auto blockedLayout = mlir::dyn_cast<BlockedEncodingAttr>(getParent())) {
-    auto shapePerCTA =
-        expandMatrixShapeWithBatch(ArrayRef(getShapePerCTA(*this, shape)));
-    auto shapePerCTATile =
-        expandMatrixShapeWithBatch(ArrayRef(getShapePerCTATile(blockedLayout)));
-    auto sizePerThread =
-        expandMatrixShapeWithBatch(ArrayRef(blockedLayout.getSizePerThread()));
-
-    int batchDim = 0;
-    int kDim = getOpIdx() == 0 ? 2 : 1;
-    int nonKDim = getOpIdx() == 0 ? 1 : 2;
-
-    int batchSize =
-        std::max<int>(shapePerCTA[batchDim] / shapePerCTATile[batchDim], 1) *
-        sizePerThread[batchDim];
-    int kSize = shapePerCTA[kDim];
-    int nonKSize =
-        std::max<int>(shapePerCTA[nonKDim] / shapePerCTATile[nonKDim], 1) *
-        sizePerThread[nonKDim];
-
-    return batchSize * kSize * nonKSize;
-  }
-  llvm_unreachable("unknown dot operand parent layout");
-  return 0;
-}
-=======
->>>>>>> 61b56745
 SmallVector<unsigned> DotOperandEncodingAttr::getCTAsPerCGA() const {
   return ::getCTAsPerCGA(getParent());
 }
