#include "triton/Dialect/Triton/IR/Dialect.h"

#include <cstdint>
#include <numeric>

#include "mlir/IR/DialectImplementation.h"
#include "mlir/IR/OpImplementation.h"

#include "intel/include/Dialect/TritonIntelGPU/IR/Dialect.h"

#include "mlir/Support/LLVM.h"
#include "triton/Analysis/Utility.h"
#include "triton/Dialect/Triton/IR/Utility.h"
#include "triton/Dialect/TritonGPU/IR/Attributes.h"
#include "triton/Dialect/TritonGPU/IR/Dialect.h"
#include "triton/Dialect/TritonGPU/IR/LinearLayoutConversions.h"
#include "triton/Dialect/TritonGPU/IR/Types.h"
#include "triton/Dialect/TritonGPU/Transforms/Utility.h"
#include "triton/Dialect/TritonNvidiaGPU/IR/Dialect.h"
#include "triton/Tools/LayoutUtils.h"
#include "triton/Tools/LinearLayout.h"
#include "triton/Tools/StrUtil.h"
#include "triton/Tools/Sys/GetEnv.hpp"
#include "llvm/ADT/TypeSwitch.h"

// Include TableGen'erated code
#include "triton/Dialect/TritonGPU/IR/Dialect.cpp.inc"
#include "triton/Dialect/TritonGPU/IR/TypeInterfaces.cpp.inc"

using namespace mlir;
using namespace mlir::triton;
using namespace mlir::triton::gpu;

// Utility
namespace mlir {
namespace triton {
namespace gpu {

LinearEncodingAttr toLinearEncoding(RankedTensorType type) {
  return toLinearEncoding(type.getEncoding(), type.getShape());
}

LinearEncodingAttr toLinearEncoding(Attribute layout, ArrayRef<int64_t> shape) {
  auto linearLayout = toLinearLayout(shape, layout);
  return LinearEncodingAttr::get(layout.getContext(), std::move(linearLayout));
}

unsigned getTotalElemsPerThread(Attribute layout, ArrayRef<int64_t> shape) {
  return toLinearEncoding(layout, shape).getTotalElemsPerThread(shape);
}

SmallVector<unsigned> getElemsPerThread(Attribute layout,
                                        ArrayRef<int64_t> shape) {
  return toLinearEncoding(layout, shape).getElemsPerThread(shape);
}

SmallVector<unsigned> getElemsPerThread(Type type) {
  if (type.isIntOrIndexOrFloat() || isa<triton::PointerType>(type))
    return SmallVector<unsigned>(1, 1);
  auto tensorType = cast<RankedTensorType>(type);
  return getElemsPerThread(tensorType.getEncoding(), tensorType.getShape());
}

unsigned getTotalElemsPerThread(Type type) {
  if (type.isIntOrIndexOrFloat() || isa<triton::PointerType>(type))
    return 1;
  auto tensorType = cast<RankedTensorType>(type);
  return getTotalElemsPerThread(tensorType.getEncoding(),
                                tensorType.getShape());
}

SmallVector<unsigned> getThreadsPerWarp(Attribute layout) {
  if (auto distributedLayout = dyn_cast<DistributedEncodingTrait>(layout)) {
    return distributedLayout.getThreadsPerWarp();
  } else {
    llvm::report_fatal_error("getThreadsPerWarp not implemented");
    return SmallVector<unsigned>();
  }
}

unsigned getWarpSize(Attribute layout) {
  unsigned size = 1;
  auto threadsPerWarp = getThreadsPerWarp(layout);
  for (auto e : threadsPerWarp) {
    size *= e;
  }
  return size;
}

SmallVector<unsigned>
getThreadsPerWarpWithUniqueData(Attribute layout,
                                ArrayRef<int64_t> tensorShape) {
  return toLinearEncoding(layout, tensorShape).getThreadsPerWarp();
}

SmallVector<unsigned> getWarpsPerCTA(Attribute layout) {
  if (auto distributedLayout =
          mlir::dyn_cast<DistributedEncodingTrait>(layout)) {
    return distributedLayout.getWarpsPerCTA();
  }

  llvm::report_fatal_error("getWarpsPerCTA not implemented");
  return SmallVector<unsigned>();
}

SmallVector<unsigned>
getWarpsPerCTAWithUniqueData(Attribute layout, ArrayRef<int64_t> tensorShape) {
  auto linearLayout = toLinearLayout(tensorShape, layout);
  auto llAttr = LinearEncodingAttr::get(layout.getContext(), linearLayout);
  return llAttr.getWarpsPerCTA();
}

SmallVector<unsigned> getSizePerThread(Attribute layout) {
  if (auto distributedLayout =
          mlir::dyn_cast<DistributedEncodingTrait>(layout)) {
    return distributedLayout.getSizePerThread();
  } else {
    llvm::report_fatal_error("getSizePerThread not implemented");
    return {};
  }
}

SmallVector<unsigned> getContigPerThread(RankedTensorType tensorType) {
  auto layout = tensorType.getEncoding();
  auto shape = tensorType.getShape();
  auto linearLayout = toLinearLayout(shape, layout);
  auto llAttr = LinearEncodingAttr::get(tensorType.getContext(), linearLayout);
  return llAttr.getContigPerThread();
}

<<<<<<< HEAD
SmallVector<unsigned> getShapePerCTATile(Attribute layout) {
  if (auto distributedLayout =
          mlir::dyn_cast<DistributedEncodingTrait>(layout)) {
    auto sizePerThread = distributedLayout.getSizePerThread();
    auto threadsPerWarp = distributedLayout.getThreadsPerWarp();
    auto warpsPerCTA = distributedLayout.getWarpsPerCTA();
    // ThreadsPerWarp and warpsPerCTA does not align with this function for
    // slice layout
    if (auto sliceLayout = mlir::dyn_cast<SliceEncodingAttr>(layout)) {
      threadsPerWarp = getThreadsPerWarp(sliceLayout.getParent());
      threadsPerWarp.erase(threadsPerWarp.begin() + sliceLayout.getDim());
      warpsPerCTA = getWarpsPerCTA(sliceLayout.getParent());
      warpsPerCTA.erase(warpsPerCTA.begin() + sliceLayout.getDim());
    }
    assert(sizePerThread.size() == threadsPerWarp.size() &&
           sizePerThread.size() == warpsPerCTA.size());
    SmallVector<unsigned> shape;
    for (auto [size, thread, warp] :
         llvm::zip(sizePerThread, threadsPerWarp, warpsPerCTA)) {
      shape.push_back(size * thread * warp);
    }
    return shape;
  } else {
    llvm::report_fatal_error("getShapePerCTATile not implemented");
    return SmallVector<unsigned>();
  }
=======
SmallVector<unsigned> getShapePerCTATile(RankedTensorType type) {
  return toLinearEncoding(type).getShapePerCTATile();
>>>>>>> 161e713e
}

bool isExpensiveView(Type srcType, Type dstType) {
  auto tensorSrcType = cast<RankedTensorType>(srcType);
  auto tensorDstType = cast<RankedTensorType>(dstType);
  auto llSrc =
      toLinearLayout(tensorSrcType.getShape(), tensorSrcType.getEncoding());
  auto llDst =
      toLinearLayout(tensorDstType.getShape(), tensorDstType.getEncoding());
  // In case there are replicated value we need to make sure the new and old
  // layout have matching masks.
  for (auto [srcMask, dstMask] :
       llvm::zip(llSrc.getFreeVariableMasks(), llDst.getFreeVariableMasks())) {
    assert(srcMask.first == dstMask.first);
    if (srcMask.second != dstMask.second)
      return true;
  }
  return getTotalElemsPerThread(srcType) != getTotalElemsPerThread(dstType);
}

/* Utility function used by get.*Order methods of SliceEncodingAttr.
 * Erase dim and decrease all values larger than dim by 1.
 * Example:    order = [0, 2, 4, 3, 1], dim = 2
 *          resOrder = [0,    3, 2, 1]
 */
static SmallVector<unsigned> eraseOrder(ArrayRef<unsigned> order,
                                        unsigned dim) {
  unsigned rank = order.size();
  assert(dim < rank && "Invalid dim to erase");
  SmallVector<unsigned> resOrder;
  for (unsigned i : order)
    if (i < dim)
      resOrder.push_back(i);
    else if (i > dim)
      resOrder.push_back(i - 1);
  return resOrder;
}

SmallVector<unsigned> getMatrixOrder(unsigned rank, bool rowMajor) {
  // Return the order that represents that the batch is in row-major or
  // column-major order for a batch of matrices of shape [*, m, n] with
  // len(shape) == rank.
  assert(rank >= 2);
  SmallVector<unsigned> order(rank);
  std::iota(order.rbegin(), order.rend(), 0);
  if (!rowMajor) {
    std::swap(order[0], order[1]);
  }
  return order;
}

SmallVector<unsigned> getOrderForDotOperand(unsigned opIdx, unsigned rank,
                                            bool kContig) {
  // kContig: if true, the matrix is fastest-running on k,
  //         otherwise it is on m (resp. n)
  // opIdx=0: [batch, m, k] if rank == 3 else [m, k]
  // opIdx=1: [batch, k, n] if rank == 3 else [k, n]
  // batch (if rank == 3) is always the slowest running dimension
  assert(rank == 2 || rank == 3);
  assert(opIdx == 0 || opIdx == 1);
  auto rowMajor = bool(opIdx) != kContig;
  return getMatrixOrder(rank, rowMajor);
}

SmallVector<unsigned> getRepOrder(RankedTensorType type) {
  auto layout = type.getEncoding();
  if (auto distributedLayout = mlir::dyn_cast<DistributedEncodingTrait>(layout))
    return distributedLayout.getRepOrder();
  else
    llvm::report_fatal_error("Unimplemented usage of getRepOrder");
  return {};
}

// Legacy impl for now
// This one's not terribly bad as we don't broadcast ShareEncodings
SmallVector<unsigned> getOrder(SharedEncodingTrait layout,
                               ArrayRef<int64_t> shape) {
  if (auto swizzledLayout =
          mlir::dyn_cast<SwizzledSharedEncodingAttr>(layout)) {
    return llvm::to_vector(swizzledLayout.getOrder());
  }
  if (auto sharedLayout = mlir::dyn_cast<NVMMASharedEncodingAttr>(layout)) {
    return sharedLayout.getOrder();
  }
  llvm::report_fatal_error("Unimplemented usage of getOrder for MemDescType");
  return {};
}

// Convenience functions
SmallVector<unsigned> getOrder(TensorOrMemDesc type) {
  if (auto memDesc = dyn_cast<MemDescType>(type)) {
    return getOrder(memDesc);
  } else {
    auto tensorTy = cast<RankedTensorType>(type);
    return getOrder(tensorTy);
  }
}

SmallVector<unsigned> getOrder(MemDescType type) {
  return getOrder(cast<SharedEncodingTrait>(type.getEncoding()),
                  type.getShape());
}

// Legacy impl for now
SmallVector<unsigned> getOrder(DistributedEncodingTrait layout,
                               ArrayRef<int64_t> shape) {
  return layout.getDefaultOrder();
}

// Convenience function
SmallVector<unsigned> getOrder(RankedTensorType type) {
  return getOrder(cast<DistributedEncodingTrait>(type.getEncoding()),
                  type.getShape());
}

SmallVector<unsigned> getDefaultMmaOrder(MmaEncodingTrait layout) {
  auto distributedLayout = cast<DistributedEncodingTrait>(layout);
  auto rank = distributedLayout.getWarpsPerCTA().size();
  return getMatrixOrder(rank, /*rowMajor*/ true);
}

// Legacy impl for now
SmallVector<unsigned> getThreadOrder(DistributedEncodingTrait layout,
                                     ArrayRef<int64_t> shape) {
  return layout.getDefaultThreadOrder();
}

// Convenience function
SmallVector<unsigned> getThreadOrder(RankedTensorType type) {
  return getThreadOrder(cast<DistributedEncodingTrait>(type.getEncoding()),
                        type.getShape());
}

// Legacy impl for now
SmallVector<unsigned> getWarpOrder(DistributedEncodingTrait layout,
                                   ArrayRef<int64_t> shape) {
  return layout.getDefaultWarpOrder();
}

// Convenience function
SmallVector<unsigned> getWarpOrder(RankedTensorType type) {
  return getWarpOrder(cast<DistributedEncodingTrait>(type.getEncoding()),
                      type.getShape());
}

CTALayoutAttr getCTALayout(Attribute layout) {
  if (auto ttgLayout = mlir::dyn_cast<LayoutEncodingTrait>(layout)) {
    return CTALayoutAttr::get(layout.getContext(), getCTAsPerCGA(ttgLayout),
                              getCTASplitNum(ttgLayout),
                              getCTAOrder(ttgLayout));
  }
  llvm::report_fatal_error("Unimplemented usage of getCTALayout");
  return {};
}

SmallVector<unsigned> getCTAsPerCGA(Attribute layout) {
  ArrayRef<unsigned> ref;
  if (auto ttgLayout = mlir::dyn_cast<LayoutEncodingTrait>(layout))
    return ttgLayout.getCTAsPerCGA();
  else
    llvm::report_fatal_error("Unimplemented usage of getCTAsPerCGA");
  return SmallVector<unsigned>(ref.begin(), ref.end());
}

SmallVector<unsigned> getCTASplitNum(Attribute layout) {
  SmallVector<unsigned> res;
  if (auto ttgLayout = mlir::dyn_cast<LayoutEncodingTrait>(layout)) {
    return ttgLayout.getCTASplitNum();
  } else if (auto tmemLayout =
                 mlir::dyn_cast<triton::nvidia_gpu::TensorMemoryEncodingAttr>(
                     layout)) {
    res.resize(2);
    res[0] = tmemLayout.getCTASplitM();
    res[1] = tmemLayout.getCTASplitN();
  } else if (auto tmemScaleLayout = mlir::dyn_cast<
                 triton::nvidia_gpu::TensorMemoryScalesEncodingAttr>(layout)) {
    res.resize(2);
    res[0] = tmemScaleLayout.getCTASplitM();
    res[1] = tmemScaleLayout.getCTASplitN();
  } else {
    assert(false && "Unimplemented usage of getCTASplitNum");
  }
  return res;
}

SmallVector<unsigned> getCTAOrder(Attribute layout) {
  SmallVector<unsigned> res;
  if (auto ttgLayout = mlir::dyn_cast<LayoutEncodingTrait>(layout)) {
    res = ttgLayout.getCTAOrder();
  } else {
    llvm::report_fatal_error("Unimplemented usage of getCTAOrder");
  }
  return res;
}

SmallVector<int64_t> getShapePerCTA(ArrayRef<unsigned> CTASplitNum,
                                    ArrayRef<int64_t> shape) {
  unsigned rank = shape.size();
  SmallVector<int64_t> shapePerCTA(rank);
  for (unsigned i = 0; i < rank; ++i) {
    unsigned splitNum = std::min<unsigned>(shape[i], CTASplitNum[i]);
    shapePerCTA[i] = shape[i] / splitNum;
  }
  return shapePerCTA;
}

SmallVector<int64_t> getShapePerCTA(Attribute layout, ArrayRef<int64_t> shape) {
  if (mlir::isa<SharedEncodingTrait>(layout)) {
    // Special logic for pipeline pass, where shape is 3D and CTALayout is 2D.
    // The first dim of shape is numStages. This is a work around, otherwise
    // too many places would have to be modified in pipeline pass. Maybe we
    // need to refactor this logic in the future.
    auto CTASplitNum = cast<LayoutEncodingTrait>(layout).getCTASplitNum();
    if (shape.size() == CTASplitNum.size() + 1) {
      auto res = getShapePerCTA(CTASplitNum, shape.drop_front());
      res.insert(res.begin(), shape.front());
      return res;
    }
  }
  SmallVector<unsigned> splitNum = getCTASplitNum(layout);
  if (auto tmem = dyn_cast<nvidia_gpu::TensorMemoryEncodingAttr>(layout)) {
    if (shape.size() > splitNum.size()) {
      splitNum.insert(splitNum.begin(), shape.size() - splitNum.size(), 1);
    }
  }
  return getShapePerCTA(splitNum, shape);
}

SmallVector<int64_t> getAllocationShapePerCTA(Attribute layout,
                                              ArrayRef<int64_t> shapeLogical) {
  SmallVector<int64_t> shape(shapeLogical);
  if (auto sharedMMALayout = mlir::dyn_cast<NVMMASharedEncodingAttr>(layout)) {
    if (sharedMMALayout.getFp4Padded()) {
      auto packedAxis = getOrder(sharedMMALayout, shapeLogical)[0];
      if (shape.size() == 3) {
        // Take into account multi buffering
        shape[1 + packedAxis] *= 2;
      } else {
        shape[packedAxis] *= 2;
      }
    }
  }
  return getShapePerCTA(layout, shape);
}

SmallVector<int64_t> getShapePerCTA(Type type) {
  auto tensorType = cast<TensorOrMemDesc>(type);
  return getShapePerCTA(tensorType.getEncoding(), tensorType.getShape());
}

SmallVector<int64_t> getAllocationShapePerCTA(Type type) {
  auto tensorType = cast<TensorOrMemDesc>(type);
  return getAllocationShapePerCTA(tensorType.getEncoding(),
                                  tensorType.getShape());
}

unsigned getNumWarpsPerCTA(Attribute layout) {
  SmallVector<unsigned> warpsPerCTA;
  if (auto blockedLayout = dyn_cast<BlockedEncodingAttr>(layout))
    warpsPerCTA = blockedLayout.getWarpsPerCTA();
  else if (auto sliceLayout = dyn_cast<SliceEncodingAttr>(layout))
    return getNumWarpsPerCTA(sliceLayout.getParent());
  else if (auto mmaLayout = dyn_cast<MmaEncodingTrait>(layout)) {
    // Use the distributed layout interface to get the number of warps per
    // CTA.
    auto distributedLayout = cast<DistributedEncodingTrait>(layout);
    warpsPerCTA = distributedLayout.getWarpsPerCTA();
  } else if (auto mfmaLayout = dyn_cast<AMDMfmaEncodingAttr>(layout))
    warpsPerCTA = mfmaLayout.getWarpsPerCTA();
  else if (auto wmmaLayout = dyn_cast<AMDWmmaEncodingAttr>(layout))
    warpsPerCTA = wmmaLayout.getWarpsPerCTA();
  else if (auto dotLayout = dyn_cast<DotOperandEncodingAttr>(layout))
    warpsPerCTA = dotLayout.getWarpsPerCTA();
  else
    llvm::report_fatal_error("Unimplemented usage of getNumWarpsPerCTA");
  return product<unsigned>(warpsPerCTA);
}

unsigned getNumCTAs(Attribute layout) {
  return product<unsigned>(getCTAsPerCGA(layout));
}

bool isExpensiveCat(CatOp cat, Attribute targetEncoding) {
  // If the new elements per thread is less than the old one, we will need to
  // do convert encoding that goes through shared memory anyway. So we
  // consider it as expensive.
  RankedTensorType tensorTy = cat.getType();
  auto totalElemsPerThread = gpu::getTotalElemsPerThread(tensorTy);
  auto shape = tensorTy.getShape();
  auto newTotalElemsPerThread =
      gpu::getTotalElemsPerThread(targetEncoding, shape);
  return newTotalElemsPerThread < totalElemsPerThread;
}

LogicalResult CTALayoutAttr::verify(
    function_ref<InFlightDiagnostic()> emitError, ArrayRef<unsigned> CTAsPerCGA,
    ArrayRef<unsigned> CTASplitNum, ArrayRef<unsigned> CTAOrder) {
  if (CTAsPerCGA.size() != CTASplitNum.size() ||
      CTASplitNum.size() != CTAOrder.size()) {
    return emitError() << "CTAsPerCGA, CTASplitNum, and CTAOrder must all have "
                          "the same rank.";
  }

  if (!isPermutationOfIota(CTAOrder)) {
    return emitError()
           << "CTAOrder must be a permutation of 0..(rank-1), but was ["
           << CTAOrder << "]";
  }

  if (llvm::any_of(CTAsPerCGA, [](unsigned x) { return x == 0; })) {
    return emitError() << "Every element in CTAsPerCGA must be greater than 0.";
  }

  if (llvm::any_of(CTASplitNum, [](unsigned x) { return x == 0; })) {
    return emitError()
           << "Every element in CTASplitNum must be greater than 0.";
  }

  return success();
}

LogicalResult
BlockedEncodingAttr::verify(function_ref<InFlightDiagnostic()> emitError,
                            ArrayRef<unsigned> sizePerThread,
                            ArrayRef<unsigned> threadsPerWarp,
                            ArrayRef<unsigned> warpsPerCTA,
                            ArrayRef<unsigned> order, CTALayoutAttr CTALayout) {
  if (sizePerThread.size() != threadsPerWarp.size() ||
      threadsPerWarp.size() != warpsPerCTA.size() ||
      warpsPerCTA.size() != order.size()) {
    return emitError() << "sizePerThread, threadsPerWarp, warpsPerCTA, and "
                          "order must all have the same rank.";
  }

  // Empty CTALayout is allowed, but if it's present its rank must match the
  // BlockedEncodingAttr's rank.
  if (CTALayout.getCTASplitNum().size() != 0 &&
      sizePerThread.size() != CTALayout.getCTASplitNum().size()) {
    return emitError() << "BlockedEncodingAttr and CTALayout's fields must "
                          "have the same rank.";
  }
  if (!isPermutationOfIota(order)) {
    return emitError()
           << "order must be a permutation of 0..(rank-1), but was [" << order
           << "]";
  }
  return success();
}

// 1 element per thread
// order = reverse(arange(rank))
triton::gpu::BlockedEncodingAttr
getDefaultBlockedEncoding(MLIRContext *context, ArrayRef<int64_t> shape,
                          int numWarps, int threadsPerWarp, int numCTAs) {
  int rank = shape.size();
  llvm::SmallVector<unsigned> order(rank);
  std::iota(order.begin(), order.end(), 0);
  std::reverse(order.begin(), order.end());
  llvm::SmallVector<unsigned> sizePerThread(rank, 1);
  triton::gpu::BlockedEncodingAttr encoding =
      triton::gpu::BlockedEncodingAttr::get(context, shape, sizePerThread,
                                            order, numWarps, threadsPerWarp,
                                            numCTAs);
  return encoding;
}

LogicalResult tryJoinOnAxis(MLIRContext *ctx, const LinearLayout &inLl,
                            LinearLayout &outLl, bool fwdInference, int axis,
                            std::optional<Location> loc) {
  auto kRegister = StringAttr::get(ctx, "register");
  auto outDims = llvm::to_vector(inLl.getOutDimNames());
  if (fwdInference) {
    auto split = LinearLayout::identity1D(2, kRegister, outDims[axis]);
    outLl = split * inLl;
  } else {
    // TODO This requires a division algorithm!
    // Implement manually ll.divideLeft(split)
    auto contiguousElems =
        LinearEncodingAttr::get(ctx, inLl).getContigPerThread();
    if (contiguousElems[axis] > 1) {
      LinearLayout::BasesT newBases;
      for (const auto &basesDim : inLl.getBases()) {
        std::vector<std::vector<int32_t>> newBasesDim;
        for (auto base : basesDim.second) {
          if (base[axis] == 1) {
            continue;
          }
          base[axis] /= 2;
          newBasesDim.push_back(std::move(base));
        }
        newBases.insert({basesDim.first, std::move(newBasesDim)});
      }
      outLl = LinearLayout(std::move(newBases), std::move(outDims));
    } else {
      return emitOptionalError(loc,
                               "Fp4ToFpOp/SplitOp requires at least 2 elements "
                               "per thread in the axis/last dimension");
    }
  }
  return success();
}

} // namespace gpu
} // namespace triton
} // namespace mlir

static LogicalResult parseIntAttrValue(AsmParser &parser, Attribute attr,
                                       unsigned &value, StringRef desc) {
  auto intAttr = mlir::dyn_cast<IntegerAttr>(attr);
  if (!intAttr) {
    parser.emitError(parser.getNameLoc(), "expected an integer type in ")
        << desc;
    return failure();
  }
  if (intAttr.getType().isSignedInteger()) {
    int64_t attrVal = intAttr.getSInt();
    if (attrVal < 0) {
      parser.emitError(parser.getNameLoc(),
                       "expected an unsigned integer value in ")
          << desc;
      return failure();
    }
    value = attrVal;
  } else if (intAttr.getType().isSignlessInteger()) {
    int64_t attrVal = intAttr.getInt();
    if (attrVal < 0) {
      parser.emitError(parser.getNameLoc(),
                       "expected an unsigned integer value in ")
          << desc;
      return failure();
    }
    value = attrVal;
  } else {
    value = intAttr.getUInt();
  }
  return success();
}

static LogicalResult parseBoolAttrValue(AsmParser &parser, Attribute attr,
                                        bool &value, StringRef desc) {
  auto boolAttr = mlir::dyn_cast<BoolAttr>(attr);
  if (!boolAttr) {
    parser.emitError(parser.getNameLoc(), "expected an bool type in ") << desc;
    return failure();
  }
  value = boolAttr.getValue();
  return success();
}

// parse an array of integers
static LogicalResult parseIntArrayAttr(AsmParser &parser,
                                       const NamedAttribute &attr,
                                       SmallVector<unsigned> &res,
                                       StringRef desc) {
  auto arrayAttr = mlir::dyn_cast<ArrayAttr>(attr.getValue());
  if (!arrayAttr) {
    parser.emitError(parser.getNameLoc(), "expected an array for ") << desc;
    return failure();
  }
  for (Attribute i : arrayAttr) {
    unsigned value;
    if (parseIntAttrValue(parser, i, value, desc).failed())
      return failure();
    res.push_back(value);
  }
  return success();
};

static LogicalResult parseUInt(AsmParser &parser, const NamedAttribute &attr,
                               unsigned &value, StringRef desc) {
  return parseIntAttrValue(parser, attr.getValue(), value, desc);
};

static LogicalResult parseBool(AsmParser &parser, const NamedAttribute &attr,
                               bool &value, StringRef desc) {
  return parseBoolAttrValue(parser, attr.getValue(), value, desc);
};

// Print the CTALayout if it's not equal to the default.
static void maybePrintCTALayout(mlir::MLIRContext *context,
                                mlir::AsmPrinter &printer, CTALayoutAttr layout,
                                unsigned rank) {
  if (layout != CTALayoutAttr::getDefault(context, rank)) {
    printer << ", CTAsPerCGA = [" << ArrayRef(layout.getCTAsPerCGA()) << "]"
            << ", CTASplitNum = [" << ArrayRef(layout.getCTASplitNum()) << "]"
            << ", CTAOrder = [" << ArrayRef(layout.getCTAOrder()) << "]";
  }
}

//===----------------------------------------------------------------------===//
// Attribute methods
//===----------------------------------------------------------------------===//
#include "triton/Dialect/TritonGPU/IR/AttrInterfaces.cpp.inc"

#define GET_ATTRDEF_CLASSES
#include "triton/Dialect/TritonGPU/IR/AttrDefs.cpp.inc"

// If we only had BlockedEncodingAttr, we could simply return ArrayRefs here.
// But we need to have a consistent interface with e.g. SliceEncodingAttr, which
// computes some of these fields.
SmallVector<unsigned> BlockedEncodingAttr::getRepOrder() const {
  return SmallVector<unsigned>(getDefaultOrder());
}
SmallVector<unsigned> BlockedEncodingAttr::getCTAsPerCGA() const {
  return SmallVector<unsigned>(getCTALayout().getCTAsPerCGA());
}
SmallVector<unsigned> BlockedEncodingAttr::getCTAOrder() const {
  return SmallVector<unsigned>(getCTALayout().getCTAOrder());
}
SmallVector<unsigned> BlockedEncodingAttr::getCTASplitNum() const {
  return SmallVector<unsigned>(getCTALayout().getCTASplitNum());
}
SmallVector<unsigned> BlockedEncodingAttr::getDefaultOrder() const {
  return SmallVector<unsigned>(getOrder());
}
SmallVector<unsigned> BlockedEncodingAttr::getWarpsPerCTA() const {
  return SmallVector<unsigned>(getWarpsPerCTA__());
}
SmallVector<unsigned> BlockedEncodingAttr::getDefaultWarpOrder() const {
  return SmallVector<unsigned>(getDefaultOrder());
}
SmallVector<unsigned> BlockedEncodingAttr::getThreadsPerWarp() const {
  return SmallVector<unsigned>(getThreadsPerWarp__());
}
SmallVector<unsigned> BlockedEncodingAttr::getDefaultThreadOrder() const {
  return SmallVector<unsigned>(getDefaultOrder());
}
SmallVector<unsigned> BlockedEncodingAttr::getSizePerThread() const {
  return SmallVector<unsigned>(getSizePerThread__());
}

template <class T>
SmallVector<T> SliceEncodingAttr::paddedShape(ArrayRef<T> shape) const {
  size_t rank = shape.size();
  unsigned dim = getDim();
  SmallVector<T> retShape(rank + 1);
  for (unsigned d = 0; d < rank + 1; ++d) {
    if (d < dim)
      retShape[d] = shape[d];
    else if (d == dim)
      retShape[d] = 1;
    else
      retShape[d] = shape[d - 1];
  }
  return retShape;
}
template SmallVector<unsigned>
SliceEncodingAttr::paddedShape<unsigned>(ArrayRef<unsigned> shape) const;
template SmallVector<int64_t>
SliceEncodingAttr::paddedShape<int64_t>(ArrayRef<int64_t> shape) const;
SmallVector<unsigned> SliceEncodingAttr::getRepOrder() const {
  auto parentRepOrder = getParent().getRepOrder();
  return eraseOrder(parentRepOrder, getDim());
}
SmallVector<unsigned> SliceEncodingAttr::getCTASplitNum() const {
  SmallVector<unsigned> res = ::getCTASplitNum(getParent());
  res.erase(res.begin() + getDim());
  return res;
}
SmallVector<unsigned> SliceEncodingAttr::getCTAOrder() const {
  auto parentCTAOrder = ::getCTAOrder(getParent());
  return eraseOrder(parentCTAOrder, getDim());
}
SmallVector<unsigned> SliceEncodingAttr::getCTAsPerCGA() const {
  auto parentCTAsPerCGA = ::getCTAsPerCGA(getParent());
  if (parentCTAsPerCGA[getDim()] == 1) {
    parentCTAsPerCGA.erase(parentCTAsPerCGA.begin() + getDim());
    return parentCTAsPerCGA;
  }
  /* For getCTAsPerCGA of a slice layout, we have two choices:
   * (1) Return CTAsPerCGA of its parent. This is not a perfect solution
   * because the rank of the returned CTAsPerCGA does not match the rank of
   * tensorShape.
   * (2) Get CTAsPerCGA of its parent and erase the sliced dim. This is not a
   * perfect solution because the product of the returned CTAsPerCGA might not
   * match numCTAs.
   * To avoid introducing inconsistencies to the shape and
   * layout system, the usage of directly getting CTAsPerCGA of a slice layout
   * in which the sliced dim is not 1 is banned. You should always consider
   * slice layout as a special case and use getCTAsPerCGA(layout.getParent())
   * in the branch where layout is an instance of SliceEncodingAttr. This is
   * inconvenient but safe.
   */
  llvm::report_fatal_error(
      "getCTAsPerCGA for SliceEncodingAttr is not well-defined");
}
SmallVector<unsigned> SliceEncodingAttr::getWarpsPerCTA() const {
  auto parent = getParent();
  auto parentWarpsPerCTA = ::getWarpsPerCTA(parent);
  SmallVector<unsigned> warpsPerCTA = parentWarpsPerCTA;
  warpsPerCTA.erase(warpsPerCTA.begin() + getDim());
  int32_t nextDim = getDim() < warpsPerCTA.size() ? getDim() : getDim() - 1;
  warpsPerCTA[nextDim] *= parentWarpsPerCTA[getDim()];
  return warpsPerCTA;
}
SmallVector<unsigned> SliceEncodingAttr::getDefaultWarpOrder() const {
  auto parentWarpOrder = getParent().getDefaultWarpOrder();
  return eraseOrder(parentWarpOrder, getDim());
}
SmallVector<unsigned> SliceEncodingAttr::getThreadsPerWarp() const {
  auto parent = getParent();
  auto parentThreadsPerWarp = ::getThreadsPerWarp(parent);
  SmallVector<unsigned> threadsPerWarp = parentThreadsPerWarp;
  threadsPerWarp.erase(threadsPerWarp.begin() + getDim());
  int32_t nextDim = getDim() < threadsPerWarp.size() ? getDim() : getDim() - 1;
  threadsPerWarp[nextDim] *= parentThreadsPerWarp[getDim()];
  return threadsPerWarp;
}
SmallVector<unsigned> SliceEncodingAttr::getDefaultThreadOrder() const {
  auto parentThreadOrder = getParent().getDefaultThreadOrder();
  return eraseOrder(parentThreadOrder, getDim());
}
SmallVector<unsigned> SliceEncodingAttr::getSizePerThread() const {
  auto sizePerThread = ::getSizePerThread(getParent());
  sizePerThread.erase(sizePerThread.begin() + getDim());
  return sizePerThread;
}
SmallVector<unsigned> SliceEncodingAttr::getDefaultOrder() const {
  SmallVector<unsigned> parentOrder = getParent().getDefaultOrder();
  unsigned dim = getDim();
  SmallVector<unsigned> order;
  for (unsigned d : parentOrder) {
    if (d != dim)
      order.push_back(d > dim ? d - 1 : d);
  }
  return order;
}

//

// Wmma encoding

int32_t SwizzledSharedEncodingAttr::getAlignment() const { return 16; }

SmallVector<unsigned> SwizzledSharedEncodingAttr::getCTAsPerCGA() const {
  return SmallVector<unsigned>(getCTALayout().getCTAsPerCGA());
}
SmallVector<unsigned> SwizzledSharedEncodingAttr::getCTAOrder() const {
  return SmallVector<unsigned>(getCTALayout().getCTAOrder());
}
SmallVector<unsigned> SwizzledSharedEncodingAttr::getCTASplitNum() const {
  return SmallVector<unsigned>(getCTALayout().getCTASplitNum());
}

int32_t NVMMASharedEncodingAttr::getAlignment() const { return 1024; }

SmallVector<unsigned> NVMMASharedEncodingAttr::getCTAsPerCGA() const {
  return SmallVector<unsigned>(getCTALayout().getCTAsPerCGA());
}
SmallVector<unsigned> NVMMASharedEncodingAttr::getCTAOrder() const {
  return SmallVector<unsigned>(getCTALayout().getCTAOrder());
}
SmallVector<unsigned> NVMMASharedEncodingAttr::getCTASplitNum() const {
  return SmallVector<unsigned>(getCTALayout().getCTASplitNum());
}

SmallVector<unsigned> DotOperandEncodingAttr::getCTAsPerCGA() const {
  return ::getCTAsPerCGA(getParent());
}
SmallVector<unsigned> DotOperandEncodingAttr::getCTAOrder() const {
  return ::getCTAOrder(getParent());
}
SmallVector<unsigned> DotOperandEncodingAttr::getCTASplitNum() const {
  SmallVector<unsigned> res = ::getCTASplitNum(getParent());
  auto rank = res.size();
  assert(rank == 2 || rank == 3 && "Invalid dotLayout");

  // Do not split CTA in K dimension
  auto kDim = getOpIdx() == 0 ? rank - 1 : rank - 2;
  res[kDim] = 1;
  return res;
}
SmallVector<unsigned> DotOperandEncodingAttr::getWarpsPerCTA() const {
  auto distributedLayout = mlir::cast<DistributedEncodingTrait>(getParent());
  auto warps = distributedLayout.getWarpsPerCTA();
  auto rank = warps.size();
  auto kDim = getOpIdx() == 0 ? rank - 1 : rank - 2;
  warps[kDim] = 1;
  return warps;
}
SmallVector<unsigned> DotOperandEncodingAttr::getDefaultOrder() const {
  auto rank = getWarpsPerCTA().size();
  return getOrderForDotOperand(getOpIdx(), rank, /*kContig*/ true);
}
SmallVector<unsigned> DotOperandEncodingAttr::getDefaultWarpOrder() const {
  // FIXME(Lezcano): Preexisting. Do we want to have this path at all?
  if (mlir::isa<AMDMfmaEncodingAttr, AMDWmmaEncodingAttr,
                intel::DpasEncodingAttr>(getParent())) {
    return mlir::cast<DistributedEncodingTrait>(getParent())
        .getDefaultWarpOrder();
  }
  llvm::report_fatal_error(
      "DotOperandEncoding::getDefaultWarpOrder not implemented");
  return {};
}
SmallVector<unsigned> DotOperandEncodingAttr::getDefaultThreadOrder() const {
  return getOrderForDotOperand(getOpIdx(), getWarpsPerCTA().size(),
                               /*kContig*/ true);
}

LogicalResult DotOperandEncodingAttr::verify(
    ::llvm::function_ref<::mlir::InFlightDiagnostic()> emitError,
    unsigned opIdx, Attribute parent, unsigned kWidth) {
  if (opIdx != 0 && opIdx != 1) {
    return emitError() << "ttg.dot_op opIdx parameter can be 0 or 1, got: "
                       << opIdx;
  }
  if (!parent) {
    return emitError() << "ttg.dot_op parent parameter cannot be null";
  }
  if (auto parentAttr = mlir::dyn_cast<NvidiaMmaEncodingAttr>(parent)) {
    if (kWidth != 0 && !(parentAttr.isAmpere() || parentAttr.isHopper()))
      return emitError() << "ttg.dot_op kWidth parameter can only be "
                            "non-zero for Ampere or Hopper MMA parent";
    if (kWidth == 0 && (parentAttr.isAmpere() || parentAttr.isHopper()))
      return emitError() << "ttg.dot_op kWidth parameter is mandatory for "
                            "Ampere or Hopper MMA parent";
    if (opIdx != 0 && parentAttr.isHopper())
      return emitError()
             << "ttg.dot_op opIdx parameter must be 0 for "
                "Hopper MMA parent, since Hopper WGMMA only allows first "
                "operand to be in registers";
    return success();
  }

  if (auto parentAttr = mlir::dyn_cast<AMDWmmaEncodingAttr>(parent)) {
    if (kWidth != 16 && parentAttr.getVersion() == 1 ||
        kWidth != 8 && kWidth != 16 && parentAttr.getVersion() == 2)
      return emitError() << "ttg.dot_op kWidth parameter must be 16 for "
                            "gfx11 and 8/16 for gfx12";
    return success();
  }

  if (auto parentAttr = mlir::dyn_cast<AMDMfmaEncodingAttr>(parent)) {
    if (kWidth == 0)
      return emitError() << "ttg.dot_op kWidth parameter is mandatory for "
                            "MFMA parent";
    return success();
  }

  if (auto parentAttr = mlir::dyn_cast<intel::DpasEncodingAttr>(parent)) {
    int opsPerChannel = parentAttr.getOpsPerChannel();
    if (opIdx == 0) {
      // operand A
      if (opsPerChannel == 1) {
        if (kWidth != opsPerChannel)
          return emitError() << "ttg.dot_op kWidth parameter must match the "
                                "parent's opsPerChannel";
      } else {
        if (kWidth != opsPerChannel / 2)
          return emitError() << "ttg.dot_op kWidth parameter must match the "
                                "parent's opsPerChannel";
      }
    } else {
      // operand B
      if (kWidth != parentAttr.getOpsPerChannel())
        return emitError() << "ttg.dot_op kWidth parameter must match the "
                              "parent's opsPerChannel";
    }

    return success();
  }

  if (auto parentAttr = mlir::dyn_cast<intel::WarpEncodingAttr>(parent)) {
    if (kWidth != 0)
      return emitError() << "ttg.dot_op kWidth parameter is not supported "
                            "when the parent is a warp layout";
    return success();
  }

  if (auto parentAttr = mlir::dyn_cast<BlockedEncodingAttr>(parent)) {
    if (kWidth != 0)
      return emitError() << "ttg.dot_op kWidth parameter is not supported "
                            "when the parent is a blocked layout";
    return success();
  }

  return emitError() << "ttg.dot_op unexpected parent layout: " << parent;
}

//===----------------------------------------------------------------------===//
// Blocked Encoding
//===----------------------------------------------------------------------===//

static std::optional<CTALayoutAttr> getCTALayoutOrError(
    AsmParser &parser, std::optional<SmallVector<unsigned>> CTAsPerCGA,
    std::optional<SmallVector<unsigned>> CTASplitNum,
    std::optional<SmallVector<unsigned>> CTAOrder, unsigned rank) {
  if (CTAsPerCGA && CTASplitNum && CTAOrder) {
    return CTALayoutAttr::get(parser.getContext(), *CTAsPerCGA, *CTASplitNum,
                              *CTAOrder);
  }
  if (!CTAsPerCGA && !CTASplitNum && !CTAOrder) {
    return CTALayoutAttr::getDefault(parser.getContext(), rank);
  }
  parser.emitError(parser.getNameLoc(), "CTAsPerCGA, CTASplitNum, and CTAOrder "
                                        "must all be present or all be absent");
  return std::nullopt;
}

Attribute BlockedEncodingAttr::parse(AsmParser &parser, Type type) {
  if (parser.parseLess().failed())
    return {};
  // Parse the data as a dictionary
  DictionaryAttr dict;
  if (parser.parseAttribute(dict).failed())
    return {};
  if (parser.parseGreater().failed())
    return {};

  SmallVector<unsigned> sizePerThread;
  SmallVector<unsigned> threadsPerWarp;
  SmallVector<unsigned> warpsPerCTA;
  SmallVector<unsigned> order;
  std::optional<SmallVector<unsigned>> CTAsPerCGA;
  std::optional<SmallVector<unsigned>> CTASplitNum;
  std::optional<SmallVector<unsigned>> CTAOrder;

  for (const NamedAttribute &attr : dict) {
    if (attr.getName() == "sizePerThread") {
      if (parseIntArrayAttr(parser, attr, sizePerThread,
                            "number of elements per thread")
              .failed())
        return {};
    } else if (attr.getName() == "threadsPerWarp") {
      if (parseIntArrayAttr(parser, attr, threadsPerWarp,
                            "number of threads per warp")
              .failed())
        return {};
    } else if (attr.getName() == "warpsPerCTA") {
      if (parseIntArrayAttr(parser, attr, warpsPerCTA,
                            "number of warps per CTA")
              .failed())
        return {};
    } else if (attr.getName() == "order") {
      if (parseIntArrayAttr(parser, attr, order, "order").failed())
        return {};
    } else if (attr.getName() == "CTAsPerCGA") {
      if (parseIntArrayAttr(parser, attr, CTAsPerCGA.emplace(), "CTAsPerCGA")
              .failed())
        return {};
    } else if (attr.getName() == "CTASplitNum") {
      if (parseIntArrayAttr(parser, attr, CTASplitNum.emplace(), "CTASplitNum")
              .failed())
        return {};
    } else if (attr.getName() == "CTAOrder") {
      if (parseIntArrayAttr(parser, attr, CTAOrder.emplace(), "CTAOrder")
              .failed())
        return {};
    } else {
      parser.emitError(parser.getNameLoc(), "unexpected key: ")
          << attr.getName().strref();
      return {};
    }
  }

  std::optional<CTALayoutAttr> CTALayout = getCTALayoutOrError(
      parser, CTAsPerCGA, CTASplitNum, CTAOrder, /*rank=*/sizePerThread.size());
  if (!CTALayout.has_value())
    return {};

  return parser.getChecked<BlockedEncodingAttr>(parser.getContext(),
                                                sizePerThread, threadsPerWarp,
                                                warpsPerCTA, order, *CTALayout);
}

void BlockedEncodingAttr::print(mlir::AsmPrinter &printer) const {
  printer << "<{"
          << "sizePerThread = [" << ArrayRef(getSizePerThread()) << "]"
          << ", threadsPerWarp = [" << ArrayRef(getThreadsPerWarp()) << "]"
          << ", warpsPerCTA = [" << ArrayRef(getWarpsPerCTA()) << "]"
          << ", order = [" << getOrder() << "]";

  maybePrintCTALayout(getContext(), printer, getCTALayout(),
                      /*rank=*/getSizePerThread().size());

  printer << "}>";
}

// FIXME Can we take the LinearLayout by const&?
LogicalResult
LinearEncodingAttr::verify(function_ref<InFlightDiagnostic()> emitError,
                           LinearLayout linearLayout) {
  // Example of LinearEncodingAttr
  // <{register = [[0, 1], [8, 0], [0, 8], [64, 0]],
  //   lane = [[0, 2], [0, 4], [1, 0], [2, 0], [4, 0]],
  //   warp = [[16, 0], [32, 0]],
  //   block = []}>
  // The input dims must be {register, lane, warp, block}
  // The output dims of the linear layout should be dim0..dim[rank-1]

  static const auto expectedInDims =
      SmallVector<std::string>({"register", "lane", "warp", "block"});
  for (const auto &[i, dims] : llvm::enumerate(
           llvm::zip(linearLayout.getInDimNames(), expectedInDims))) {
    const auto &[dim, expectedDimStr] = dims;
    if (dim.str() != expectedDimStr) {
      return emitError() << "Expected input dimension " << i << " to be '"
                         << expectedDimStr << "'. Got " << dim;
    }
  }

  // outDims are ['dim0', 'dim1', ...]
  for (auto [i, dim] : llvm::enumerate(linearLayout.getOutDimNames())) {
    if (dim.str() != ("dim" + llvm::Twine(i)).str()) {
      return emitError()
             << "Expected output dimensions to be ['dim0', 'dim1', ...]. Got "
             << dim << " at position " << i;
    }
  }

  const auto &bases = linearLayout.getBases();
  auto nonZero = [](auto val) { return val != 0; };
  for (const auto &dimBases : llvm::make_second_range(bases)) {
    if (!llvm::all_of(dimBases, [&](const auto &basis) {
          return std::count_if(basis.begin(), basis.end(), nonZero) <= 1;
        })) {
      return emitError()
             << "In a distributed layout, each base must move in at most one "
                "dimension.";
    }
  }

  return success();
}

void LinearEncodingAttr::print(mlir::AsmPrinter &printer) const {
  // We don't use the default implementation as it's a bit too verbose
  // This prints in the following format that is shape agnostic, in the sense
  // that we don't print explicitly the outShape of the LL
  // We always assume LLs to be surjective
  // <{register = [[0, 1], [8, 0], [0, 8], [64, 0]],
  //   lane = [[0, 2], [0, 4], [1, 0], [2, 0], [4, 0]],
  //   warp = [[16, 0], [32, 0]],
  //   block = []}>
  auto ll = getLinearLayout();
  printer << "<{" << join(ll.getBases(), ", ", [](const auto &base) {
    return base.first.str() + " = " + "[" +
           join(base.second, ", ",
                [](const std::vector<int32_t> &vec) {
                  return "[" + join(vec, ", ") + "]";
                }) +
           "]";
  }) << "}>";
}

Attribute LinearEncodingAttr::parse(AsmParser &parser, Type type) {
  if (parser.parseLess().failed())
    return {};

  DictionaryAttr dict;
  if (parser.parseAttribute(dict).failed())
    return {};

  if (parser.parseGreater().failed())
    return {};

  LinearLayout::BasesT bases;

  // Parse the basis names in order (the order is relevant)
  std::vector<std::string> inDimNames = {"register", "lane", "warp", "block"};

  for (const auto &inDimNameStr : inDimNames) {
    auto inDimName = StringAttr::get(parser.getContext(), inDimNameStr);
    Attribute value = dict.get(inDimName);

    // Expecting an array of arrays
    auto arrayOfArraysAttr = mlir::dyn_cast<ArrayAttr>(value);
    if (!arrayOfArraysAttr) {
      parser.emitError(parser.getCurrentLocation(),
                       "Expected array of arrays for basis of '")
          << inDimName.getValue() << "'";
      return {};
    }

    std::vector<std::vector<int32_t>> inDimBases;
    for (Attribute arrayAttr : arrayOfArraysAttr) {
      auto intArrayAttr = mlir::dyn_cast<ArrayAttr>(arrayAttr);
      if (!intArrayAttr) {
        parser.emitError(parser.getCurrentLocation(),
                         "Expected array of integers in basis for '")
            << inDimName.getValue() << "'";
        return {};
      }
      std::vector<int32_t> basis;
      for (Attribute intAttr : intArrayAttr) {
        auto intValueAttr = mlir::dyn_cast<IntegerAttr>(intAttr);
        if (!intValueAttr) {
          parser.emitError(parser.getCurrentLocation(),
                           "Expected integer in basis for '")
              << inDimName.getValue() << "'";
          return {};
        }
        basis.push_back(intValueAttr.getInt());
      }
      inDimBases.push_back(std::move(basis));
    }
    bases[inDimName] = std::move(inDimBases);
  }
  size_t rank = 0;
  for (const auto &basesDim : llvm::make_second_range(bases)) {
    if (!basesDim.empty()) {
      rank = basesDim[0].size();
      break;
    }
  }

  // To implement this we'd need to serialise the rank as well.
  // We can do this if we ever need it
  if (rank == 0) {
    parser.emitError(parser.getCurrentLocation(), "Empty Layout not supported");
    return {};
  }

  // Generate standared outDimNames (dim0, dim1, ...)
  SmallVector<StringAttr> outDimNames;
  for (int i = 0; i < rank; ++i) {
    outDimNames.push_back(
        StringAttr::get(parser.getContext(), "dim" + llvm::Twine(i)));
  }

  // Create LinearLayout
  LinearLayout linearLayout(std::move(bases), std::move(outDimNames));

  // Create and return the LinearEncodingAttr
  return parser.getChecked<LinearEncodingAttr>(parser.getContext(),
                                               std::move(linearLayout));
}

SmallVector<unsigned> basesPerDimImpl(const LinearLayout::BasesT &namedBases,
                                      StringAttr dimName, size_t rank,
                                      bool skipBroadcast = true) {
  const auto &bases = namedBases.find(dimName)->second;

  if (bases.empty()) {
    return SmallVector<unsigned>(rank, 1);
  }

  SmallVector<unsigned> ret(rank, 1);
  auto nonZero = [](auto val) { return val != 0; };
  int nonZeroIdx = 0;
  for (const auto &basis : bases) {
    auto it = std::find_if(basis.begin(), basis.end(), nonZero);
    // Bases can have one or zero non-zero elements
    // Skip a basis if it's broadcasting (all zeros)
    // e.g. warps for DotOperandEncodingAttr (see ampereDotToLinearLayout)
    if (it != basis.end()) {
      nonZeroIdx = it - basis.begin();
      ret[nonZeroIdx] *= 2;
    } else if (!skipBroadcast) {
      // If we've seen a non-zero basis, we double the size of the previous dim
      // This is just needed to count the CTAsPerCGA
      ret[nonZeroIdx] *= 2;
    }
  }
  return ret;
}

SmallVector<unsigned>
LinearEncodingAttr::basesPerDim(StringAttr dimName, bool skipBroadcast) const {
  auto ll = getLinearLayout();
  auto rank = ll.getNumOutDims();
  return basesPerDimImpl(ll.getBases(), dimName, rank, skipBroadcast);
}

SmallVector<unsigned>
LinearEncodingAttr::orderPerDim(StringAttr dimName,
                                ArrayRef<unsigned> defaultOrder) const {
  auto ll = getLinearLayout();
  const auto &bases = ll.getBases().find(dimName)->second;
  llvm::SetVector<unsigned> order;
  auto nonZero = [](auto val) { return val != 0; };
  for (const auto &basis : bases) {
    // Bases can have one or zero non-zero elements
    // Skip a basis if it's broadcasting (all zeros)
    // e.g. warps for DotOperandEncodingAttr (see ampereDotToLinearLayout)
    auto it = std::find_if(basis.begin(), basis.end(), nonZero);
    if (it != basis.end()) {
      auto i = it - basis.begin();
      order.insert(i);
    }
  }
  // If any dim is missing, we add them in the defaultOrder
  for (auto i : defaultOrder) {
    order.insert(i);
  }
  return SmallVector<unsigned>(order.begin(), order.end());
}

// [Note. Divergence of methods wrt. legacy layouts]
// For smaller shapes where the CTATile is larger than the output
// tensor, some methods return different values than the legacy layouts. I think
// this is benign tho. An example: what is the the vector of `warpsPerCTA` if
// all the warps hold the same data? I think it should be [1, 1], even if we
// have 4 warps. But perhaps for this we have to add some masking in some
// places... We'll see
SmallVector<unsigned> LinearEncodingAttr::getRepOrder() const {
  // This is not correct, but:
  // - It happens to agree in most places with the legacy layout
  // - getRepOrder does not make sense for LinearEncodingAttr as it already has
  //   the same shape as the tensor that uses it
  return getOrder();
}
SmallVector<unsigned> LinearEncodingAttr::getCTAsPerCGA() const {
  // CTAs are split into an identity part (SplitNum) and a broadcast part
  return basesPerDim(StringAttr::get(getContext(), "block"),
                     /*skipBroadcast=*/false);
}
SmallVector<unsigned> LinearEncodingAttr::getCTAOrder() const {
  return orderPerDim(StringAttr::get(getContext(), "block"), getOrder());
}
SmallVector<unsigned> LinearEncodingAttr::getCTASplitNum() const {
  return basesPerDim(StringAttr::get(getContext(), "block"));
}
SmallVector<unsigned> LinearEncodingAttr::getWarpsPerCTA() const {
  return basesPerDim(StringAttr::get(getContext(), "warp"));
}
SmallVector<unsigned> LinearEncodingAttr::getDefaultWarpOrder() const {
  return getWarpOrder();
}
SmallVector<unsigned> LinearEncodingAttr::getWarpOrder() const {
  return orderPerDim(StringAttr::get(getContext(), "warp"), getOrder());
}
SmallVector<unsigned> LinearEncodingAttr::getThreadsPerWarp() const {
  return basesPerDim(StringAttr::get(getContext(), "lane"));
}
SmallVector<unsigned> LinearEncodingAttr::getDefaultThreadOrder() const {
  return getThreadOrder();
}
SmallVector<unsigned> LinearEncodingAttr::getThreadOrder() const {
  return orderPerDim(StringAttr::get(getContext(), "lane"), getDefaultOrder());
}
SmallVector<unsigned> LinearEncodingAttr::getSizePerThread() const {
  auto rank = getOrder().size();
  auto ll = getLinearLayout();
  auto ctx = getContext();
  auto kRegister = StringAttr::get(ctx, "register");

  // We canonicalize on the spot, as if we use CGAs the regs are not in
  // canonical form The order is [reg, lane, warp, rep, block], so we first
  // remove the blocks
  llvm::SmallVector<unsigned> ctaShape;
  for (auto [shape, cgaNum] :
       llvm::zip(ll.getOutDimSizes(), getCTASplitNum())) {
    ctaShape.push_back(shape / cgaNum);
  }
  LinearLayout::BasesT bases = ll.getBases();

  llvm::SetVector<unsigned> reverseRepOrder;
  auto nonZero = [](auto val) { return val != 0; };
  auto &registers = bases[kRegister];
  while (!registers.empty()) {
    auto &basis = registers.back();
    auto it = std::find_if(basis.begin(), basis.end(), nonZero);
    // If there's broadcasting (base == zeros) there are no more reps
    if (it == basis.end()) {
      break;
    }
    auto dim = it - basis.begin();
    reverseRepOrder.insert(dim);
    // As soon as we stop finding reps, we stop
    if (dim != reverseRepOrder.back() || 2 * basis[dim] != ctaShape[dim]) {
      break;
    }
    ctaShape[dim] /= 2;
    registers.pop_back();
  }
  return basesPerDimImpl(bases, kRegister, rank);
}

SmallVector<unsigned> LinearEncodingAttr::getShapePerCTATile() const {
  auto sizePerThread = getSizePerThread();
  auto threadsPerWarp = getThreadsPerWarp();
  auto warpsPerCTA = getWarpsPerCTA();
  SmallVector<unsigned> shape;
  for (auto [size, thread, warp] :
       llvm::zip(sizePerThread, threadsPerWarp, warpsPerCTA)) {
    shape.push_back(size * thread * warp);
  }
  return shape;
}

SmallVector<unsigned> LinearEncodingAttr::getDefaultOrder() const {
  return getOrder();
}

SmallVector<unsigned> LinearEncodingAttr::getOrder() const {
  auto rank = getLinearLayout().getNumOutDims();
  SmallVector<unsigned> order(rank);
  // Choose [rank-1, rank-2, ... 0] as the default order in case
  // there are dims that do not move in the register
  // This order is as good as any really
  std::iota(order.rbegin(), order.rend(), 0);

  return orderPerDim(StringAttr::get(getContext(), "register"), order);
}

LinearLayout LinearEncodingAttr::toLinearLayout(ArrayRef<int64_t> shape) const {
  auto ll = getLinearLayout();
  auto canonicalDims = llvm::to_vector(ll.getOutDimNames());
  llvm::SmallDenseMap<StringAttr, int64_t> namedShape;
  llvm::SmallVector<StringAttr> permutedDims;
  for (auto dim : getRepOrder()) {
    permutedDims.push_back(canonicalDims[dim]);
    namedShape[canonicalDims[dim]] = shape[dim];
  }
  ll = ll.transposeOuts(permutedDims);
  ll = ensureLayoutNotSmallerThan(ll, namedShape);
  ll = ensureLayoutNotLargerThan(ll, namedShape, /*broadcastRegisters=*/false);
  ll = ll.transposeOuts(canonicalDims);
  return ll;
}

SmallVector<unsigned>
LinearEncodingAttr::getElemsPerThread(ArrayRef<int64_t> shape) const {
  // When broadcasting the layout the shape changes, otherwise the shape is
  // the same as the shape of the tensor
  // We can either have BroadcastOp with SameOperandsAndResultEncoding, or keep
  // the invariant that the shape of the LL is that of the tensor
  // We choose the former for BC
  auto scaledLayout = get(getContext(), toLinearLayout(shape));
  auto kRegister = StringAttr::get(getContext(), "register");
  return scaledLayout.basesPerDim(kRegister, /*skipBroadcast=*/false);
}

SmallVector<unsigned>
LinearEncodingAttr::getContig(const char *inDim,
                              SmallVector<unsigned int> lowerContig) const {
  auto ll = getLinearLayout();
  const auto &bases =
      ll.getBases().find(StringAttr::get(getContext(), inDim))->second;
  auto order = getOrder();
  auto rank = order.size();

  SmallVector<unsigned> contig(lowerContig);
  auto basisIt = bases.begin();
  for (unsigned dim : order) {
    std::vector<int32_t> basis(rank, 0);
    basis[dim] = contig[dim];

    while (basisIt != bases.end() && *basisIt == basis) {
      contig[dim] *= 2;
      basis[dim] *= 2;
      ++basisIt;
    }
  }
  return contig;
}

SmallVector<unsigned> LinearEncodingAttr::getContigPerThread() const {
  SmallVector<unsigned> contig(getOrder().size(), 1);
  return getContig("register", contig);
}

SmallVector<unsigned> LinearEncodingAttr::getContigPerWarp() const {
  return getContig("lane", getContigPerThread());
}

unsigned
LinearEncodingAttr::getTotalElemsPerThread(ArrayRef<int64_t> shape) const {
  return product(getElemsPerThread(shape));
}

//===----------------------------------------------------------------------===//
// MMA encoding
//===----------------------------------------------------------------------===//

Attribute NvidiaMmaEncodingAttr::parse(AsmParser &parser, Type type) {
  if (parser.parseLess().failed())
    return {};
  DictionaryAttr dict;
  if (parser.parseAttribute(dict).failed())
    return {};
  if (parser.parseGreater().failed())
    return {};

  unsigned versionMajor = 0;
  unsigned versionMinor = 0;
  SmallVector<unsigned> warpsPerCTA;
  std::optional<SmallVector<unsigned>> CTAsPerCGA;
  std::optional<SmallVector<unsigned>> CTASplitNum;
  std::optional<SmallVector<unsigned>> CTAOrder;
  SmallVector<unsigned> instrShape;

  for (const NamedAttribute &attr : dict) {
    if (attr.getName() == "versionMajor") {
      if (parseUInt(parser, attr, versionMajor, "versionMajor").failed())
        return {};
    }
    if (attr.getName() == "versionMinor") {
      if (parseUInt(parser, attr, versionMinor, "versionMinor").failed())
        return {};
    }
    if (attr.getName() == "warpsPerCTA") {
      if (parseIntArrayAttr(parser, attr, warpsPerCTA, "warpsPerCTA").failed())
        return {};
    }
    if (attr.getName() == "CTAsPerCGA") {
      if (parseIntArrayAttr(parser, attr, CTAsPerCGA.emplace(), "CTAsPerCGA")
              .failed())
        return {};
    }
    if (attr.getName() == "CTASplitNum") {
      if (parseIntArrayAttr(parser, attr, CTASplitNum.emplace(), "CTASplitNum")
              .failed())
        return {};
    }
    if (attr.getName() == "CTAOrder") {
      if (parseIntArrayAttr(parser, attr, CTAOrder.emplace(), "CTAOrder")
              .failed())
        return {};
    }
    if (attr.getName() == "instrShape") {
      if (parseIntArrayAttr(parser, attr, instrShape, "instrShape").failed()) {
        return {};
      }
    }
  }

  std::optional<CTALayoutAttr> CTALayout = getCTALayoutOrError(
      parser, CTAsPerCGA, CTASplitNum, CTAOrder, /*rank=*/warpsPerCTA.size());
  if (!CTALayout.has_value())
    return {};

  return parser.getChecked<NvidiaMmaEncodingAttr>(
      parser.getContext(), versionMajor, versionMinor, warpsPerCTA, *CTALayout,
      instrShape);
}

void NvidiaMmaEncodingAttr::print(AsmPrinter &printer) const {
  printer << "<{"
          << "versionMajor = " << getVersionMajor()
          << ", versionMinor = " << getVersionMinor() //
          << ", warpsPerCTA = [" << ArrayRef(getWarpsPerCTA()) << "]";

  maybePrintCTALayout(getContext(), printer, getCTALayout(),
                      /*rank=*/getWarpsPerCTA().size());

  printer << ", instrShape = [" << getInstrShape() << "]}>";
}

//===----------------------------------------------------------------------===//
// MFMA encoding
//===----------------------------------------------------------------------===//

Attribute AMDMfmaEncodingAttr::parse(AsmParser &parser, Type type) {
  if (parser.parseLess().failed())
    return {};
  DictionaryAttr dict;
  if (parser.parseAttribute(dict).failed())
    return {};
  if (parser.parseGreater().failed())
    return {};

  unsigned versionMajor = 0;
  unsigned versionMinor = 0;
  SmallVector<unsigned> warpsPerCTA;
  SmallVector<unsigned> instrShape;
  bool isTransposed;
  std::optional<SmallVector<unsigned>> CTAsPerCGA;
  std::optional<SmallVector<unsigned>> CTASplitNum;
  std::optional<SmallVector<unsigned>> CTAOrder;

  for (const NamedAttribute &attr : dict) {
    if (attr.getName() == "versionMajor") {
      if (parseUInt(parser, attr, versionMajor, "versionMajor").failed())
        return {};
    }
    if (attr.getName() == "versionMinor") {
      if (parseUInt(parser, attr, versionMinor, "versionMinor").failed())
        return {};
    }
    if (attr.getName() == "warpsPerCTA") {
      if (parseIntArrayAttr(parser, attr, warpsPerCTA, "warpsPerCTA").failed())
        return {};
    }
    if (attr.getName() == "instrShape") {
      if (parseIntArrayAttr(parser, attr, instrShape, "instrShape").failed())
        return {};
    }

    if (attr.getName() == "isTransposed") {
      if (parseBool(parser, attr, isTransposed, "isTransposed").failed())
        return {};
    }
    if (attr.getName() == "CTAsPerCGA") {
      if (parseIntArrayAttr(parser, attr, CTAsPerCGA.emplace(), "CTAsPerCGA")
              .failed())
        return {};
    }
    if (attr.getName() == "CTASplitNum") {
      if (parseIntArrayAttr(parser, attr, CTASplitNum.emplace(), "CTASplitNum")
              .failed())
        return {};
    }
    if (attr.getName() == "CTAOrder") {
      if (parseIntArrayAttr(parser, attr, CTAOrder.emplace(), "CTAOrder")
              .failed())
        return {};
    }
  }

  std::optional<CTALayoutAttr> CTALayout = getCTALayoutOrError(
      parser, CTAsPerCGA, CTASplitNum, CTAOrder, /*rank=*/warpsPerCTA.size());
  if (!CTALayout.has_value())
    return {};

  return parser.getChecked<AMDMfmaEncodingAttr>(
      parser.getContext(), versionMajor, versionMinor, warpsPerCTA,
      instrShape[0], instrShape[1], isTransposed, *CTALayout);
}

void AMDMfmaEncodingAttr::print(AsmPrinter &printer) const {
  printer << "<{"
          << "versionMajor = " << getVersionMajor()                      //
          << ", versionMinor = " << getVersionMinor()                    //
          << ", warpsPerCTA = [" << ArrayRef(getWarpsPerCTA()) << "]"    //
          << ", instrShape = [" << ArrayRef{getMDim(), getNDim()} << "]" //
          << ", isTransposed = " << getIsTransposed();
  maybePrintCTALayout(getContext(), printer, getCTALayout(),
                      /*rank=*/getWarpsPerCTA().size());
  printer << "}>";
}

LogicalResult
AMDMfmaEncodingAttr::verify(function_ref<mlir::InFlightDiagnostic()> emitError,
                            unsigned versionMajor, unsigned versionMinor,
                            llvm::ArrayRef<unsigned int> warpsPerCTA,
                            unsigned mDim, unsigned nDim, bool isTransposed,
                            mlir::triton::gpu::CTALayoutAttr) {
  if (!(versionMajor >= 0 && versionMajor <= 4)) {
    return emitError() << "major version must be in the [0, 4] range";
  }
  if (versionMinor != 0) {
    return emitError() << "minor version must be 0";
  }
  if (!((mDim == 32 && nDim == 32) || (mDim == 16 && nDim == 16))) {
    return emitError()
           << "(M, N) cases other than (32, 32) or (16, 16) unimplemented";
  }

  return success();
}

//===----------------------------------------------------------------------===//
// WMMA encoding
//===----------------------------------------------------------------------===//

Attribute AMDWmmaEncodingAttr::parse(AsmParser &parser, Type type) {
  if (parser.parseLess().failed())
    return {};
  DictionaryAttr dict;
  if (parser.parseAttribute(dict).failed())
    return {};
  if (parser.parseGreater().failed())
    return {};

  unsigned version = 0;
  bool isTransposed = false;
  SmallVector<unsigned> warpsPerCTA;
  std::optional<SmallVector<unsigned>> CTAsPerCGA;
  std::optional<SmallVector<unsigned>> CTASplitNum;
  std::optional<SmallVector<unsigned>> CTAOrder;

  for (const NamedAttribute &attr : dict) {
    if (attr.getName() == "version") {
      if (parseUInt(parser, attr, version, "version").failed())
        return {};
    }
    if (attr.getName() == "isTranspose") {
      if (parseBool(parser, attr, isTransposed, "isTranspose").failed())
        return {};
    }
    if (attr.getName() == "warpsPerCTA") {
      if (parseIntArrayAttr(parser, attr, warpsPerCTA, "warpsPerCTA").failed())
        return {};
    }
    if (attr.getName() == "CTAsPerCGA") {
      if (parseIntArrayAttr(parser, attr, CTAsPerCGA.emplace(), "CTAsPerCGA")
              .failed())
        return {};
    }
    if (attr.getName() == "CTASplitNum") {
      if (parseIntArrayAttr(parser, attr, CTASplitNum.emplace(), "CTASplitNum")
              .failed())
        return {};
    }
    if (attr.getName() == "CTAOrder") {
      if (parseIntArrayAttr(parser, attr, CTAOrder.emplace(), "CTAOrder")
              .failed())
        return {};
    }
  }

  std::optional<CTALayoutAttr> CTALayout = getCTALayoutOrError(
      parser, CTAsPerCGA, CTASplitNum, CTAOrder, /*rank=*/warpsPerCTA.size());
  if (!CTALayout.has_value())
    return {};

  return parser.getChecked<AMDWmmaEncodingAttr>(
      parser.getContext(), version, isTransposed, warpsPerCTA, *CTALayout);
}

void AMDWmmaEncodingAttr::print(AsmPrinter &printer) const {
  printer << "<{"
          << "version = " << getVersion()
          << ", isTranspose = " << getIsTransposed() << ", warpsPerCTA = ["
          << ArrayRef(getWarpsPerCTA()) << "]";
  maybePrintCTALayout(getContext(), printer, getCTALayout(),
                      /*rank=*/getWarpsPerCTA().size());
  printer << "}>";
}

LogicalResult
AMDWmmaEncodingAttr::verify(function_ref<mlir::InFlightDiagnostic()> emitError,
                            unsigned version, bool isTransposed,
                            llvm::ArrayRef<unsigned int> warpsPerCTA,
                            mlir::triton::gpu::CTALayoutAttr) {
  if (version != 1 && version != 2) {
    return emitError() << "WMMA version must be in the [1, 2] range";
  }
  // Transposed layout is needed for bypassing LDS between multiple dots.
  // Version 1 tt.dot results and tt.dot operand layouts are different,
  // therefore we test and support transposed only for version 2.
  if (version != 2 && isTransposed) {
    return emitError() << "Transposed WMMA is supported only for version 2";
  }
  return success();
}

//===----------------------------------------------------------------------===//
// Sliced Encoding
//===----------------------------------------------------------------------===//

Attribute SliceEncodingAttr::parse(AsmParser &parser, Type type) {
  if (parser.parseLess().failed())
    return {};
  NamedAttrList attrs;
  if (parser.parseOptionalAttrDict(attrs).failed())
    return {};
  if (parser.parseGreater().failed())
    return {};
  unsigned dim = mlir::cast<IntegerAttr>(attrs.get("dim")).getInt();
  auto parent = mlir::dyn_cast<DistributedEncodingTrait>(attrs.get("parent"));
  if (!parent) {
    parser.emitError(parser.getNameLoc(),
                     "expected a distributed encoding trait");
    return {};
  }
  return parser.getChecked<SliceEncodingAttr>(parser.getContext(), dim, parent);
}

void SliceEncodingAttr::print(mlir::AsmPrinter &printer) const {
  printer << "<{"
          << "dim = " << getDim() << ", "
          << "parent = " << getParent() << "}>";
}

//===----------------------------------------------------------------------===//
// SwizzledShared encoding
//===----------------------------------------------------------------------===//

Attribute SwizzledSharedEncodingAttr::parse(AsmParser &parser, Type type) {
  if (parser.parseLess().failed())
    return {};
  // Parse the data as a dictionary
  DictionaryAttr dict;
  if (parser.parseAttribute(dict).failed())
    return {};
  if (parser.parseGreater().failed())
    return {};

  unsigned vec = 0;
  unsigned perPhase = 0;
  unsigned maxPhase = 0;
  SmallVector<unsigned> order;
  std::optional<SmallVector<unsigned>> CTAsPerCGA;
  std::optional<SmallVector<unsigned>> CTASplitNum;
  std::optional<SmallVector<unsigned>> CTAOrder;
  for (const NamedAttribute &attr : dict) {
    if (attr.getName() == "vec") {
      if (parseUInt(parser, attr, vec, "vec").failed())
        return {};
    } else if (attr.getName() == "perPhase") {
      if (parseUInt(parser, attr, perPhase, "perPhase").failed())
        return {};
    } else if (attr.getName() == "maxPhase") {
      if (parseUInt(parser, attr, maxPhase, "maxPhase").failed())
        return {};
    } else if (attr.getName() == "order") {
      if (parseIntArrayAttr(parser, attr, order, "order").failed())
        return {};
    } else if (attr.getName() == "CTAsPerCGA") {
      if (parseIntArrayAttr(parser, attr, CTAsPerCGA.emplace(), "CTAsPerCGA")
              .failed())
        return {};
    } else if (attr.getName() == "CTASplitNum") {
      if (parseIntArrayAttr(parser, attr, CTASplitNum.emplace(), "CTASplitNum")
              .failed())
        return {};
    } else if (attr.getName() == "CTAOrder") {
      if (parseIntArrayAttr(parser, attr, CTAOrder.emplace(), "CTAOrder")
              .failed())
        return {};
    } else {
      parser.emitError(parser.getNameLoc(), "unexpected key: ")
          << attr.getName().strref();
      return {};
    }
  }

  std::optional<CTALayoutAttr> CTALayout = getCTALayoutOrError(
      parser, CTAsPerCGA, CTASplitNum, CTAOrder, /*rank=*/order.size());
  if (!CTALayout.has_value())
    return {};

  return parser.getChecked<SwizzledSharedEncodingAttr>(
      parser.getContext(), vec, perPhase, maxPhase, order, *CTALayout);
}

void SwizzledSharedEncodingAttr::print(AsmPrinter &printer) const {
  printer << "<{"
          << "vec = " << getVec() //
          << ", perPhase = " << getPerPhase()
          << ", maxPhase = " << getMaxPhase() //
          << ", order = [" << getOrder() << "]";
  maybePrintCTALayout(getContext(), printer, getCTALayout(),
                      /*rank=*/getOrder().size());
  printer << "}>";
}

//===----------------------------------------------------------------------===//
// NVMMAShared encoding
//===----------------------------------------------------------------------===//

Attribute NVMMASharedEncodingAttr::parse(AsmParser &parser, Type type) {
  if (parser.parseLess().failed())
    return {};
  // Parse the data as a dictionary
  DictionaryAttr dict;
  if (parser.parseAttribute(dict).failed())
    return {};
  if (parser.parseGreater().failed())
    return {};

  unsigned swizzlingByteWidth;
  bool transposed = false;
  bool fp4Padded = false;
  unsigned elementBitWidth;
  std::optional<SmallVector<unsigned>> CTAsPerCGA;
  std::optional<SmallVector<unsigned>> CTASplitNum;
  std::optional<SmallVector<unsigned>> CTAOrder;
  for (const NamedAttribute &attr : dict) {
    if (attr.getName() == "swizzlingByteWidth") {
      if (parseUInt(parser, attr, swizzlingByteWidth, "swizzlingByteWidth")
              .failed())
        return {};
    } else if (attr.getName() == "transposed") {
      if (parseBool(parser, attr, transposed, "transposed").failed())
        return {};
    } else if (attr.getName() == "elementBitWidth") {
      if (parseUInt(parser, attr, elementBitWidth, "elementBitWidth").failed())
        return {};
    } else if (attr.getName() == "fp4Padded") {
      if (parseBool(parser, attr, fp4Padded, "fp4Padded").failed())
        return {};
    } else if (attr.getName() == "CTAsPerCGA") {
      if (parseIntArrayAttr(parser, attr, CTAsPerCGA.emplace(), "CTAsPerCGA")
              .failed())
        return {};
    } else if (attr.getName() == "CTASplitNum") {
      if (parseIntArrayAttr(parser, attr, CTASplitNum.emplace(), "CTASplitNum")
              .failed())
        return {};
    } else if (attr.getName() == "CTAOrder") {
      if (parseIntArrayAttr(parser, attr, CTAOrder.emplace(), "CTAOrder")
              .failed())
        return {};
    } else {
      parser.emitError(parser.getNameLoc(), "unexpected key: ")
          << attr.getName().strref();
      return {};
    }
  }

  std::optional<CTALayoutAttr> CTALayout = getCTALayoutOrError(
      parser, CTAsPerCGA, CTASplitNum, CTAOrder, /*rank=*/2);
  if (!CTALayout.has_value())
    return {};

  return parser.getChecked<NVMMASharedEncodingAttr>(
      parser.getContext(), swizzlingByteWidth, transposed, elementBitWidth,
      fp4Padded, *CTALayout);
}

void NVMMASharedEncodingAttr::print(AsmPrinter &printer) const {
  printer << "<{"
          << "swizzlingByteWidth = " << getSwizzlingByteWidth() //
          << ", transposed = " << getTransposed()               //
          << ", elementBitWidth = " << getElementBitWidth();
  if (getFp4Padded()) {
    // Print only in this case to reduce the noise for the more common case.
    printer << ", fp4Padded = true";
  }
  maybePrintCTALayout(getContext(), printer, getCTALayout(),
                      /*rank=*/2);
  printer << "}>";
}

//===----------------------------------------------------------------------===//
// Mfma encoding
//===----------------------------------------------------------------------===//
// TODO: there is a lot of common code with MmaEncoding here

SmallVector<unsigned> AMDMfmaEncodingAttr::getCTAsPerCGA() const {
  return SmallVector<unsigned>(getCTALayout().getCTAsPerCGA());
}
SmallVector<unsigned> AMDMfmaEncodingAttr::getCTAOrder() const {
  return SmallVector<unsigned>(getCTALayout().getCTAOrder());
}
SmallVector<unsigned> AMDMfmaEncodingAttr::getCTASplitNum() const {
  return SmallVector<unsigned>(getCTALayout().getCTASplitNum());
}
SmallVector<unsigned> AMDMfmaEncodingAttr::getWarpsPerCTA() const {
  return SmallVector<unsigned>(getWarpsPerCTA__());
}
SmallVector<unsigned> AMDMfmaEncodingAttr::getDefaultOrder() const {
  return getDefaultMmaOrder(*this);
}
SmallVector<unsigned> AMDMfmaEncodingAttr::getDefaultWarpOrder() const {
  return getDefaultOrder();
}
SmallVector<unsigned> AMDMfmaEncodingAttr::getDefaultThreadOrder() const {
  auto order = getDefaultOrder();
  if (getIsTransposed())
    std::swap(order[0], order[1]);
  return order;
}
SmallVector<unsigned> AMDMfmaEncodingAttr::getThreadsPerWarp() const {
  unsigned rows, cols;
  auto rank = getDefaultOrder().size();
  SmallVector<unsigned> res(rank, 1);
  if (getMDim() == 32) {
    cols = 2;
    rows = 32;
  } else {
    assert(getMDim() == 16);
    cols = 4;
    rows = 16;
  }
  if (getIsTransposed()) {
    res[rank - 1] = cols;
    res[rank - 2] = rows;
  } else {
    res[rank - 1] = rows;
    res[rank - 2] = cols;
  }
  return res;
}

SmallVector<unsigned> AMDMfmaEncodingAttr::getSizePerThread() const {
  unsigned rows, cols;
  auto rank = getDefaultOrder().size();
  SmallVector<unsigned> res(rank, 1);
  if (getMDim() == 32) {
    rows = 16;
    cols = 1;
  } else if (getMDim() == 16) {
    rows = 4;
    cols = 1;
  } else
    llvm_unreachable("Unexpected mfma non-k dim");

  if (getIsTransposed()) {
    res[rank - 1] = rows;
    res[rank - 2] = cols;
  } else {
    res[rank - 1] = cols;
    res[rank - 2] = rows;
  }
  return res;
}

SmallVector<int64_t>
AMDMfmaEncodingAttr::getInstrShapeForOperand(int kWidth, int opIdx) const {
  unsigned mDim = getMDim();
  unsigned nDim = getNDim();
  assert((mDim == nDim) && (mDim == 32 || mDim == 16 || mDim == 4) ||
         (mDim == 64 && nDim == 4) || (mDim == 4 && nDim == 64));
  constexpr int warpSize = 64; // MFMA is always based on the 64-wide warps.
  int kGroups = -1;
  if (mDim == nDim)
    kGroups = warpSize / mDim;
  if (mDim == 64 && nDim == 4 || mDim == 4 && nDim == 64)
    kGroups = 1;
  int64_t kDim = kWidth * kGroups;
  if (opIdx == 0)
    return {mDim, kDim};
  else
    assert(opIdx == 1);
  return {kDim, nDim};
}

SmallVector<unsigned> AMDMfmaEncodingAttr::getRepOrder() const {
  auto rank = getDefaultOrder().size();
  return getMatrixOrder(rank, /*rowMajor*/ true);
}

SmallVector<unsigned>
AMDMfmaEncodingAttr::getRepOrderForOperand(int opIdx) const {
  auto rank = getDefaultOrder().size();
  return getOrderForDotOperand(opIdx, rank, /*kContig*/ true);
}

SmallVector<unsigned>
AMDMfmaEncodingAttr::getThreadsPerWarpForOperand(int opIdx) const {
  auto rank = getDefaultOrder().size();
  SmallVector<unsigned> threads(rank, 1);
  unsigned kThreads;
  unsigned nonKThreads;
  switch (getMDim()) {
  case 32:
    assert(getNDim() == 32);
    kThreads = 2;
    nonKThreads = 32;
    break;
  case 16:
    assert(getNDim() == 16);
    kThreads = 4;
    nonKThreads = 16;
    break;
  default:
    llvm::report_fatal_error(
        "unexpected mfma shape encountered in getThreadsPerWarpForOperand");
  }
  int kDimIdx = opIdx == 0 ? rank - 1 : rank - 2;
  int nonKDimIdx = opIdx == 0 ? rank - 2 : rank - 1;
  threads[kDimIdx] = kThreads;
  threads[nonKDimIdx] = nonKThreads;
  return threads;
}

SmallVector<int64_t>
AMDMfmaEncodingAttr::getRepForOperand(ArrayRef<int64_t> operandShape,
                                      int kWidth, int opIdx) const {
  auto operandTileShape = getInstrShapeForOperand(kWidth, opIdx);
  auto rank = operandShape.size();
  auto warpsPerCTA = getWarpsPerCTA();
  int numRepBatch =
      rank == 3 ? std::max<int64_t>(1, operandShape[0] / warpsPerCTA[0]) : 1;
  if (opIdx == 0)
    return {
        numRepBatch,
        std::max<int64_t>(1, operandShape[rank - 2] /
                                 (operandTileShape[0] * warpsPerCTA[rank - 2])),
        std::max<int64_t>(1, operandShape[rank - 1] / operandTileShape[1])};
  else {
    assert(opIdx == 1);
    return {
        numRepBatch,
        std::max<int64_t>(1, operandShape[rank - 2] / operandTileShape[0]),
        std::max<int64_t>(1, operandShape[rank - 1] / (operandTileShape[1] *
                                                       warpsPerCTA[rank - 1]))};
  }
}

SmallVector<unsigned>
AMDMfmaEncodingAttr::getSizePerThreadForOperand(int kWidth, int opIdx) const {
  auto rank = getWarpsPerCTA().size();
  auto sizePerThread = SmallVector<unsigned>(rank, 1);
  if (opIdx == 0) {
    sizePerThread[rank - 2] = 1;
    sizePerThread[rank - 1] = kWidth;
  } else if (opIdx == 1) {
    sizePerThread[rank - 2] = kWidth;
    sizePerThread[rank - 1] = 1;
  } else {
    llvm::report_fatal_error("DotOperandEncodingAttr opIdx must be 0 or 1");
  }
  return sizePerThread;
}

//===----------------------------------------------------------------------===//
// Wmma encoding
//===----------------------------------------------------------------------===//

SmallVector<unsigned> AMDWmmaEncodingAttr::getRepOrder() const {
  auto rank = getWarpsPerCTA().size();
  return getMatrixOrder(rank, /*rowMajor*/ true);
}

SmallVector<unsigned>
AMDWmmaEncodingAttr::getRepOrderForOperand(int opIdx) const {
  auto rank = getDefaultOrder().size();
  return getOrderForDotOperand(opIdx, rank, /*kContig*/ true);
}

SmallVector<unsigned>
AMDWmmaEncodingAttr::getThreadsPerWarpForOperand(int opIdx) const {
  auto rank = getDefaultOrder().size();
  SmallVector<unsigned> threads(rank, 1);
  unsigned kThreads;
  unsigned nonKThreads;
  switch (getVersion()) {
  case 1:
    // kThreads * onKThreads != 32,
    // because values in lanes (n, n + 16) duplicates
    kThreads = 1;
    nonKThreads = 16;
    break;
  case 2:
    kThreads = 2;
    nonKThreads = 16;
    break;
  default:
    llvm::report_fatal_error(
        "unsupported WMMA version in getThreadsPerWarpForOperand");
  }
  int kDimIdx = opIdx == 0 ? rank - 1 : rank - 2;
  int nonKDimIdx = opIdx == 0 ? rank - 2 : rank - 1;
  threads[kDimIdx] = kThreads;
  threads[nonKDimIdx] = nonKThreads;
  return threads;
}

SmallVector<unsigned> AMDWmmaEncodingAttr::getCTAsPerCGA() const {
  return SmallVector<unsigned>(getCTALayout().getCTAsPerCGA());
}
SmallVector<unsigned> AMDWmmaEncodingAttr::getCTAOrder() const {
  return SmallVector<unsigned>(getCTALayout().getCTAOrder());
}
SmallVector<unsigned> AMDWmmaEncodingAttr::getCTASplitNum() const {
  return SmallVector<unsigned>(getCTALayout().getCTASplitNum());
}
SmallVector<unsigned> AMDWmmaEncodingAttr::getWarpsPerCTA() const {
  return SmallVector<unsigned>(getWarpsPerCTA__());
}
SmallVector<unsigned> AMDWmmaEncodingAttr::getDefaultOrder() const {
  return getDefaultMmaOrder(*this);
}
SmallVector<unsigned> AMDWmmaEncodingAttr::getDefaultWarpOrder() const {
  return getDefaultOrder();
}
SmallVector<unsigned> AMDWmmaEncodingAttr::getDefaultThreadOrder() const {
  auto order = getDefaultOrder();
  if (getIsTransposed())
    std::swap(order[0], order[1]);
  return order;
}
SmallVector<unsigned> AMDWmmaEncodingAttr::getThreadsPerWarp() const {
  auto rank = getWarpsPerCTA().size();
  SmallVector<unsigned> threads(rank, 1);
  auto mnkInstr = getMNKDimPerInstr();
  threads[rank - 2] = mnkInstr[0] / getSizePerThread()[rank - 2];
  threads[rank - 1] = mnkInstr[1] / getSizePerThread()[rank - 1];
  return threads;
}

SmallVector<unsigned> AMDWmmaEncodingAttr::getSizePerThread() const {
  auto rank = getWarpsPerCTA().size();
  SmallVector<unsigned> sizePerThread(rank, 1);
  if (getIsTransposed()) {
    sizePerThread[rank - 2] = 1;
    sizePerThread[rank - 1] = 8;
  } else {
    sizePerThread[rank - 2] = 8;
    sizePerThread[rank - 1] = 1;
  }
  return sizePerThread;
}
SmallVector<unsigned>
AMDWmmaEncodingAttr::getSizePerThreadForOperand(int kWidth, int opIdx) const {
  auto rank = getWarpsPerCTA().size();
  SmallVector<unsigned> sizePerThread(rank, 1);
  auto numReplicated = getVersion() == 1 ? 2 : 1;
  auto elemsPerInstr = numReplicated * product(getElemsPerInstrForOperands()) /
                       product(getThreadsPerWarp());
  if (opIdx == 0) {
    sizePerThread[rank - 2] = 1;
    sizePerThread[rank - 1] = elemsPerInstr;
  } else if (opIdx == 1) {
    sizePerThread[rank - 2] = elemsPerInstr;
    sizePerThread[rank - 1] = 1;
  } else {
    llvm::report_fatal_error("DotOperandEncodingAttr opIdx must be 0 or 1");
  }
  return sizePerThread;
}

SmallVector<int64_t> AMDWmmaEncodingAttr::getElemsPerInstrForOperands() const {
  return {16, 16};
}

SmallVector<int64_t>
AMDWmmaEncodingAttr::getRepForOperand(ArrayRef<int64_t> operandShape,
                                      Type elemType, int kWidth,
                                      int opIdx) const {
  auto operandTileShape = getElemsPerInstrForOperands();
  assert(operandTileShape.size() == 2);
  auto warpsPerCTA = getWarpsPerCTA();
  auto rank = operandShape.size();
  assert(rank == 2 || rank == 3);
  int numRepBatch =
      rank == 3 ? std::max<int64_t>(1, operandShape[0] / warpsPerCTA[0]) : 1;
  if (opIdx == 0)
    return {
        numRepBatch,
        std::max<int64_t>(1, operandShape[rank - 2] /
                                 (operandTileShape[0] * warpsPerCTA[rank - 2])),
        std::max<int64_t>(1, operandShape[rank - 1] / operandTileShape[1])};
  else {
    assert(opIdx == 1);
    return {
        numRepBatch,
        std::max<int64_t>(1, operandShape[rank - 2] / operandTileShape[0]),
        std::max<int64_t>(1, operandShape[rank - 1] / (operandTileShape[1] *
                                                       warpsPerCTA[rank - 1]))};
  }
}

SmallVector<unsigned> AMDWmmaEncodingAttr::getMNKDimPerInstr() {
  // TODO: move magic numbers out of the code
  return {16, 16, 16};
}

//===----------------------------------------------------------------------===//
// Mma encoding
//===----------------------------------------------------------------------===//

bool NvidiaMmaEncodingAttr::isVolta() const { return getVersionMajor() == 1; }

bool NvidiaMmaEncodingAttr::isTuring() const {
  return getVersionMajor() == 2 && getVersionMinor() == 1;
}

bool NvidiaMmaEncodingAttr::isAmpere() const { return getVersionMajor() == 2; }

bool NvidiaMmaEncodingAttr::isHopper() const { return getVersionMajor() == 3; }

SmallVector<unsigned> NvidiaMmaEncodingAttr::getRepOrder() const {
  auto rank = getDefaultOrder().size();
  return getMatrixOrder(rank, /*rowMajor*/ true);
}
SmallVector<unsigned> NvidiaMmaEncodingAttr::getCTAsPerCGA() const {
  return SmallVector<unsigned>(getCTALayout().getCTAsPerCGA());
}
SmallVector<unsigned> NvidiaMmaEncodingAttr::getCTAOrder() const {
  return SmallVector<unsigned>(getCTALayout().getCTAOrder());
}
SmallVector<unsigned> NvidiaMmaEncodingAttr::getCTASplitNum() const {
  return SmallVector<unsigned>(getCTALayout().getCTASplitNum());
}
SmallVector<unsigned> NvidiaMmaEncodingAttr::getWarpsPerCTA() const {
  return SmallVector<unsigned>(getWarpsPerCTA__());
}
SmallVector<unsigned> NvidiaMmaEncodingAttr::getDefaultOrder() const {
  return getDefaultMmaOrder(*this);
}
SmallVector<unsigned> NvidiaMmaEncodingAttr::getDefaultWarpOrder() const {
  auto rank = getDefaultOrder().size();
  // Hopper (wgmma) uses column-major as this is embedded in the instruction
  // For Ampere we can choose either row-major or column-major.
  // We choose row-major as the legacy path did so
  return getMatrixOrder(rank, /*rowMajor*/ !isHopper());
}
SmallVector<unsigned> NvidiaMmaEncodingAttr::getThreadsPerWarp() const {
  auto rank = getDefaultOrder().size();
  SmallVector<unsigned> res(rank, 1);
  if (isAmpere()) {
    res[rank - 2] = 8;
    res[rank - 1] = 4;
    return res;
  }
  if (isHopper()) {
    res[rank - 2] = 8;
    res[rank - 1] = 4;
    return res;
  }
  llvm::report_fatal_error(
      "getThreadsPerWarp not implemented for unknown Mma version ");
}
SmallVector<unsigned> NvidiaMmaEncodingAttr::getDefaultThreadOrder() const {
  auto rank = getDefaultOrder().size();
  return getMatrixOrder(rank, /*rowMajor*/ true);
}
SmallVector<unsigned> NvidiaMmaEncodingAttr::getSizePerThread() const {
  auto rank = getDefaultOrder().size();
  SmallVector<unsigned> res(rank, 1);
  if (isAmpere()) {
    res[rank - 2] = 2;
    res[rank - 1] = 2;
    return res;
  }
  if (isHopper()) {
    auto instrShape = getInstrShape();
    // WGMMA instructions have an order of [0, 1] with 4 warps, each with 8
    // unique thread ids (32 in a warp group) per column. It is 1 warp wide with
    // 4 unique thread ids in the row. So the size per thread is the instruction
    // size divided by the number of unique thread ids.
    return SmallVector<unsigned>{instrShape[0] * 4 / 32, instrShape[1] / 4};
  }
  llvm_unreachable("Unexpected mma version");
}

SmallVector<unsigned>
NvidiaMmaEncodingAttr::getRepOrderForOperand(int opIdx) const {
  auto rank = getDefaultOrder().size();
  return getOrderForDotOperand(opIdx, rank, /*kContig*/ true);
}

SmallVector<unsigned>
NvidiaMmaEncodingAttr::getThreadsPerWarpForOperand(int opIdx) const {
  auto threadsPerWarp = getThreadsPerWarp();
  auto rank = threadsPerWarp.size();
  if (opIdx == 1)
    std::swap(threadsPerWarp[rank - 2], threadsPerWarp[rank - 1]);
  return threadsPerWarp;
}

SmallVector<int64_t>
NvidiaMmaEncodingAttr::getRepForOperand(ArrayRef<int64_t> shape, int bitwidth,
                                        int kWidth, int opIdx) const {
  assert(
      kWidth >= 32 / bitwidth &&
      "kWidth must be >= 32 / bitwidth for this function to be well-defined");
  auto rank = shape.size();
  // Broadcast long K
  auto warpsPerCTA = getWarpsPerCTA();
  auto kDim = opIdx == 0 ? rank - 1 : rank - 2;
  warpsPerCTA[kDim] = 1;

  SmallVector<int> tileSize;
  if (rank == 3) {
    tileSize.push_back(1);
  }
  if (opIdx == 0) {
    // m x k
    tileSize.push_back(16);
    tileSize.push_back(4 * 64 / bitwidth);
  } else {
    // k x n
    // Hopper path never uses the n value, since this method is only invoked
    // for in-RF (dotOpEnc) operands, but WGMMA only supports in A to be in RF
    // so it's fine if the n is incorrect here
    tileSize.push_back(4 * 64 / bitwidth);
    tileSize.push_back(8);
  }

  SmallVector<int64_t> numRep;
  // Lezcano: This is odd. Why do we always return a vector of size 3?
  if (rank != 3) {
    numRep.push_back(1);
  }
  for (auto [s, size, warp] : llvm::zip(shape, tileSize, warpsPerCTA)) {
    numRep.push_back(std::max<int64_t>(1, s / (size * warp)));
  }
  return numRep;
}

SmallVector<unsigned>
NvidiaMmaEncodingAttr::getSizePerThreadForOperand(int kWidth, int opIdx) const {
  auto rank = getDefaultOrder().size();
  auto sizePerThread = SmallVector<unsigned>(rank, 1);
  if (opIdx == 0) {
    sizePerThread[rank - 2] = 2;
    sizePerThread[rank - 1] = 2 * kWidth;
  } else {
    assert(opIdx == 1);
    sizePerThread[rank - 2] = 2 * kWidth;
    sizePerThread[rank - 1] = 1;
  }
  return sizePerThread;
}

//===----------------------------------------------------------------------===//
// DotOperand Encoding
//===----------------------------------------------------------------------===//
SmallVector<unsigned> DotOperandEncodingAttr::getRepOrder() const {
  if (auto mma = mlir::dyn_cast<MmaEncodingTrait>(getParent())) {
    return mma.getRepOrderForOperand(getOpIdx());
  }
  llvm::report_fatal_error(
      "getRepOrder not implemented for DotOperandEncodingAttr");
  return {};
}

SmallVector<unsigned> DotOperandEncodingAttr::getThreadsPerWarp() const {
  if (auto mma = mlir::dyn_cast<MmaEncodingTrait>(getParent())) {
    return mma.getThreadsPerWarpForOperand(getOpIdx());
  }
  llvm::report_fatal_error(
      "getThreadsPerWarp not implemented for DotOperandEncodingAttr");
  return {};
}
SmallVector<unsigned> DotOperandEncodingAttr::getSizePerThread() const {
  auto parentLayout = getParent();
  assert(parentLayout && "DotOperandEncodingAttr must have a parent");
  if (auto parentMmaLayout = mlir::dyn_cast<MmaEncodingTrait>(parentLayout)) {
    return parentMmaLayout.getSizePerThreadForOperand(getKWidth(), getOpIdx());
  } else if (auto blocked = mlir::dyn_cast<BlockedEncodingAttr>(parentLayout)) {
    return blocked.getSizePerThread();
  } else {
    llvm::report_fatal_error(
        "getSizePerThread not implemented for DotOperandEncodingAttr");
    return {};
  }
}

//===----------------------------------------------------------------------===//
// ASM Interface (i.e.: alias)
//===----------------------------------------------------------------------===//

class TritonGPUOpAsmInterface : public OpAsmDialectInterface {
public:
  using OpAsmDialectInterface::OpAsmDialectInterface;

  AliasResult getAlias(Attribute attr, raw_ostream &os) const override {
    // Encoding attributes
    if (auto mmaAttr = mlir::dyn_cast<MmaEncodingTrait>(attr)) {
      os << "mma";
      return AliasResult::FinalAlias;
    } else if (auto sharedAttr = mlir::dyn_cast<SharedEncodingTrait>(attr)) {
      os << "shared";
      return AliasResult::FinalAlias;
    } else if (auto blockedAttr = mlir::dyn_cast<BlockedEncodingAttr>(attr)) {
      os << "blocked";
      return AliasResult::FinalAlias;
    } else if (auto linearAttr = mlir::dyn_cast<LinearEncodingAttr>(attr)) {
      os << "linear";
      return AliasResult::FinalAlias;
    } else if (auto warpAttr = mlir::dyn_cast<intel::WarpEncodingAttr>(attr)) {
      os << "warp";
      return AliasResult::FinalAlias;
    } /* else if (auto sliceAttr = dyn_cast<SliceEncodingAttr>(attr)) {
      os << "slice";
      return AliasResult::FinalAlias;
    } */
    // Memory space attributes
    if (auto smem = mlir::dyn_cast<SharedMemorySpaceAttr>(attr)) {
      os << "smem";
      return AliasResult::FinalAlias;
    }
    return OpAsmDialectInterface::getAlias(attr, os);
  }
};

struct TritonGPUInferLayoutInterface
    : public triton::DialectInferLayoutInterface {
  using DialectInferLayoutInterface::DialectInferLayoutInterface;

  LogicalResult
  inferReduceOpEncoding(Attribute operandEncoding, unsigned axis,
                        Attribute &resultEncoding) const override {
    resultEncoding =
        SliceEncodingAttr::get(getDialect()->getContext(), axis,
                               cast<DistributedEncodingTrait>(operandEncoding));
    return success();
  }

  // Infer the encoding of a tt.trans(x) given the encoding of x.
  //
  // Our goal is to choose an encoding so that the trans is a "nop".  For
  // example, in a blocked encoding, the same GPU threads hold the same
  // elements, they're just "renamed" -- what was element [i,j] of the tensor is
  // now element [j,i], but that element is held by the same GPU thread.
  //
  // For most properties of the encoding, we let
  //   outputEnc.prop = inputEnc.prop * trans.order,
  // where `x * y` means we apply permutation y to x.
  //
  // This works because prop[i] tells you something about the i'th dimension of
  // the tensor. (For example, sizePerThread[2] == 4 means that one GPU thread
  // contains 4 elements along dim 2 of the tensor.) The transpose reorders the
  // dimensions according to the perm trans.order, so we achieve our goal of
  // having a "nop" transpose by reordering the values in the prop the same way.
  //
  // The big exception to this is the encoding's `order`.
  //
  // An encoding's order is a list of dimensions, from fastest moving (most
  // minor) to slowest moving.  Thus enc.order[i] does not tell you something
  // about the i'th dimension of the tensor, and it would be disasterously
  // incorrect to do enc.order * trans.order.
  //
  // But!  If we invert enc.order, it *does* meet this criterion.  For example,
  // if enc.order = [2,0,1], inverse(enc.order) = [1,2,0].  If you stare at it,
  // you'll see that inverse(enc.order)[i] == j means that dimension i is the
  // j'th most minor.  Therefore we can safely permute *this* by trans.order.
  //
  // Thus we have
  //
  //   outputEnc.order = inverse(inverse(inputEnc.order) * trans.order)
  //                   = inverse(trans.order) * inputEnc.order.
  //
  LogicalResult inferTransOpEncoding(Attribute operandEncoding,
                                     ArrayRef<int64_t> shape,
                                     ArrayRef<int32_t> order, // trans order
                                     Attribute &resultEncoding) const override {
    // Note: inferFooOpEncoding should not crash if given invalid inputs, which
    // happens when someone creates invalid IR.  If we return failure() on
    // error, then MLIR will generate a helpful error message.

    auto *ctx = getDialect()->getContext();
    auto invOrder = inversePermutation(order);
    SmallVector<unsigned> invOrderUnsigned(invOrder.begin(), invOrder.end());

    auto permuteCTALayout =
        [&](const CTALayoutAttr &layout) -> FailureOr<CTALayoutAttr> {
      auto n = order.size();
      if (layout.getCTAsPerCGA().size() != n ||
          layout.getCTASplitNum().size() != n ||
          layout.getCTAOrder().size() != n) {
        return failure();
      }

      return CTALayoutAttr::get(
          ctx, applyPermutation(layout.getCTAsPerCGA(), order),
          applyPermutation(layout.getCTASplitNum(), order),
          applyPermutation(invOrderUnsigned, layout.getCTAOrder()));
    };

    if (auto enc =
            mlir::dyn_cast<SwizzledSharedEncodingAttr>(operandEncoding)) {
      if (enc.getOrder().size() != order.size()) {
        return failure();
      }
      FailureOr<CTALayoutAttr> ctaLayout = permuteCTALayout(enc.getCTALayout());
      if (failed(ctaLayout)) {
        return failure();
      }
      resultEncoding = SwizzledSharedEncodingAttr::get(
          ctx, enc.getVec(), enc.getPerPhase(), enc.getMaxPhase(),
          applyPermutation(invOrderUnsigned, enc.getOrder()), *ctaLayout);
      return success();
    }

    if (auto enc = mlir::dyn_cast<NVMMASharedEncodingAttr>(operandEncoding)) {
      if (order != ArrayRef<int32_t>({1, 0})) {
        return failure();
      }
      FailureOr<CTALayoutAttr> ctaLayout = permuteCTALayout(enc.getCTALayout());
      if (failed(ctaLayout)) {
        return failure();
      }
      resultEncoding = NVMMASharedEncodingAttr::get(
          ctx, enc.getSwizzlingByteWidth(), !enc.getTransposed(),
          enc.getElementBitWidth(), enc.getFp4Padded(), *ctaLayout);
      return success();
    }

    if (auto enc = mlir::dyn_cast<BlockedEncodingAttr>(operandEncoding)) {
      auto n = order.size();
      if (enc.getSizePerThread().size() != n ||
          enc.getThreadsPerWarp().size() != n ||
          enc.getWarpsPerCTA().size() != n || enc.getOrder().size() != n) {
        return failure();
      }
      FailureOr<CTALayoutAttr> ctaLayout = permuteCTALayout(enc.getCTALayout());
      if (failed(ctaLayout)) {
        return failure();
      }
      resultEncoding = BlockedEncodingAttr::get(
          ctx, applyPermutation(enc.getSizePerThread(), order),
          applyPermutation(enc.getThreadsPerWarp(), order),
          applyPermutation(enc.getWarpsPerCTA(), order),
          applyPermutation(invOrderUnsigned, enc.getOrder()), *ctaLayout);
      return success();
    }
    auto ll = toLinearLayout(shape, operandEncoding);
    auto namedBases = ll.getBases();
    for (auto &bases : llvm::make_second_range(namedBases)) {
      for (auto &b : bases) {
        std::vector<int32_t> newB;
        for (auto i : order) {
          newB.push_back(b[i]);
        }
        b = std::move(newB);
      }
    }
    auto retLl = LinearLayout(std::move(namedBases),
                              llvm::to_vector(ll.getOutDimNames()));
    resultEncoding = LinearEncodingAttr::get(ctx, std::move(retLl));
    return success();
  }

  LogicalResult
  inferExpandDimsOpEncoding(Attribute operandEncoding, unsigned axis,
                            Attribute &resultEncoding,
                            std::optional<Location> location) const override {
    auto sliceEncoding = mlir::dyn_cast<SliceEncodingAttr>(operandEncoding);
    if (!sliceEncoding)
      return emitOptionalError(
          location, "ExpandDimsOp operand encoding must be SliceEncodingAttr");
    if (sliceEncoding.getDim() != axis)
      return emitOptionalError(
          location, "Incompatible slice dimension for ExpandDimsOp operand");
    resultEncoding = sliceEncoding.getParent();
    return success();
  }

  LogicalResult
  inferDotOpEncoding(Attribute operandEncoding, unsigned opIdx,
                     Attribute retEncoding,
                     std::optional<Location> location) const override {
    auto mmaRetEncoding = mlir::dyn_cast<NvidiaMmaEncodingAttr>(retEncoding);
    if (mmaRetEncoding && mmaRetEncoding.isHopper()) {
      auto dotOpEnc = mlir::dyn_cast<DotOperandEncodingAttr>(operandEncoding);
      if (!mlir::isa<NVMMASharedEncodingAttr>(operandEncoding) &&
          !(opIdx == 0 && dotOpEnc && dotOpEnc.getOpIdx() == 0 &&
            mlir::isa<NvidiaMmaEncodingAttr>(dotOpEnc.getParent()))) {
        return emitOptionalError(
            location, "unexpected operand layout for NvidiaMmaEncodingAttr v3");
      }
    } else if (auto dotOpEnc =
                   mlir::dyn_cast<DotOperandEncodingAttr>(operandEncoding)) {
      if (opIdx != dotOpEnc.getOpIdx())
        return emitOptionalError(location, "Wrong opIdx");
      if (retEncoding != dotOpEnc.getParent())
        return emitOptionalError(location, "Incompatible parent encoding");
    } else
      return emitOptionalError(
          location, "Dot's a/b's encoding should be of DotOperandEncodingAttr");
    return success();
  }

  LogicalResult
  verifyDotOpEncodingCompatibility(Operation *op, Attribute operandEncodingA,
                                   Attribute operandEncodingB) const override {
    auto aEncoding =
        mlir::dyn_cast<triton::gpu::DotOperandEncodingAttr>(operandEncodingA);
    auto bEncoding =
        mlir::dyn_cast<triton::gpu::DotOperandEncodingAttr>(operandEncodingB);
    if (!aEncoding && !bEncoding)
      return mlir::success();
    auto mmaAEncoding =
        mlir::dyn_cast_or_null<NvidiaMmaEncodingAttr>(aEncoding.getParent());
    if (mmaAEncoding && mmaAEncoding.isHopper())
      return success();
    // Verify that the encodings are valid.
    if (!aEncoding || !bEncoding)
      return op->emitError("mismatching encoding between A and B operands");
    if (aEncoding.getKWidth() != bEncoding.getKWidth())
      return op->emitError("mismatching kWidth between A and B operands");
    return success();
  }

  // Given a src shape + encoding and a dst shape, our goal is to compute a dst
  // encoding that makes the reshape a "nop".  That is, if GPU thread [x,y,z]
  // contains elements [a,b,c,d] before the reshape, it contains those same
  // elements after the reshape, they're just "renamed".
  //
  // Using legacy layouts, a dst encoding that satisfies this property may not
  // exist.  Here are some positive and negative examples.
  //
  //   - NOT OK: 4x4 order=[0,1] -> 16.  Reshape merges elements so
  //     dim 1 is the fastest-changing in the dst, but the src has the opposite
  //     order.
  //   - OK: 2x2x32 order=[1,0,2] -> 4x32.  We choose dst order [0,1].
  //     What's important is that the 2x2 dimensions appear in major-to-minor
  //     order.
  //   - NOT OK: 32x32 sizePerThread=[2,2] -> 1024.  Thread 0 in the src
  //     contains elements [(0,0), (0,1), (1,0), and (1,1)].  We cannot express
  //     this with an encoding based on the dst shape.
  //   - OK: 32x4 sizePerThread=[4,4] -> 128.  dst with sizePerThread=[16] will
  //     contain the same elements as before.
  //
  // With linear layouts, we can always find a dst encoding that satisfies
  // this property. See inferReshapeOpEncoding.
  //
  // Users of this function require that it is symmetrical: if
  // (srcShape,srcEnc,dstShape) => dstEnc, then (dstShape,dstEnc,srcShape) =>
  // srcEnc.
  LogicalResult inferReshapeOpLegacyEncoding(ArrayRef<int64_t> srcShape,
                                             Attribute srcEnc,
                                             ArrayRef<int64_t> dstShape,
                                             Attribute &dstEnc) const {
    auto src = mlir::dyn_cast<BlockedEncodingAttr>(srcEnc);
    if (!src) {
      return failure();
    }

    // Nop reshape; we can always infer an encoding.
    if (srcShape == dstShape) {
      dstEnc = srcEnc;
      return success();
    }

    // default -> default encoding is always a nop.
    auto context = srcEnc.getContext();
    int32_t numWarps = product(src.getWarpsPerCTA());
    int32_t threadsPerWarp = product(src.getThreadsPerWarp());
    int32_t numCTAs = product(src.getCTALayout().getCTAsPerCGA());
    if (srcEnc == getDefaultBlockedEncoding(context, srcShape, numWarps,
                                            threadsPerWarp, numCTAs)) {
      dstEnc = getDefaultBlockedEncoding(context, dstShape, numWarps,
                                         threadsPerWarp, numCTAs);
      return success();
    }

    // Feature flag to disable this routine while it's relatively new.
    // TODO(jlebar): Remove this once we're confident in the code.
    if (triton::tools::getBoolEnv(
            "TRITON_DISABLE_RESHAPE_ENCODING_INFERENCE")) {
      return failure();
    }

    // Cowardly refuse to handle encodings with multiple CTAs.  CTAsPerCGA
    // should be like the other fields in blocked encoding, but I'm not sure how
    // to handle CTASplitNum.
    if (!all_of(src.getCTAsPerCGA(), [](int32_t x) { return x == 1; }) ||
        !all_of(src.getCTASplitNum(), [](int32_t x) { return x == 1; })) {
      return failure();
    }

    // Cowardly refuse to handle encodings where shape[dim] is not divisible by
    // sizePerThread[dim], threadsPerWarp[dim], and warpsPerCTA[dim].  (We make
    // an exception if the block is larger than the shape.)
    auto checkDivisibility = [&](StringRef name, ArrayRef<unsigned> subblock) {
      for (int dim = 0; dim < srcShape.size(); dim++) {
        if (srcShape[dim] >= subblock[dim] &&
            srcShape[dim] % subblock[dim] != 0) {
          return failure();
        }
      }
      return success();
    };
    if (!succeeded(
            checkDivisibility("sizePerThread", src.getSizePerThread())) ||
        !succeeded(
            checkDivisibility("threadsPerWarp", src.getThreadsPerWarp())) ||
        !succeeded(checkDivisibility("warpsPerCTA", src.getWarpsPerCTA()))) {
      return failure();
    }

    SmallVector<std::pair<SmallVector<int64_t>, SmallVector<int64_t>>> decomp =
        getReshapeDecomposition(srcShape, dstShape);

    // enc.order[i] == j means that dimension j is the enc.order[i]'th most
    // minor. But what we usually want is the inverse: inverse(enc.order)[i] = j
    // means that dimension i is the j'th most minor (larger means more major).
    auto srcInvOrder = inversePermutation(src.getOrder());

    // If src dims [a,b,c] are to be merged, then they must be consecutive in
    // physical order, with `a` being the most major.
    for (const auto &[srcDims, dstDims] : decomp) {
      if (!isConsecutive(to_vector(reverse(gather(srcInvOrder, srcDims))))) {
        return failure();
      }
    }

    // If src dims [a,b,c] are to be merged, then `c` must fill up sizePerThread
    // / threadsPerWarp / blocksPerCTA before `b` can have any non-1 values.
    // Examples:
    //
    //  - NOT OK: shape=[4,4,4], sizePerThread=[1,2,2].
    //    The total sizePerThread for dim 2 is 2, which is less than dim 2's
    //    size of 4.  Therefore dim 1 cannot have non-1 sizePerThread.
    //
    //  - OK: shape=[4,4,4], sizePerThread=[1,2,4].
    //    Dim 2's sizePerThread covers its whole size, so dim 1 is allowed to
    //    have non-1 sizePerThread.
    //
    //  - NOT OK: shape=[4,4,4], sizePerThread=[2,1,4].
    //    Dim 1's sizePerThread does not cover its whole size, so dim 0 is not
    //    allowed to have non-1 sizePerThread.
    //
    //  - NOT OK: shape=[4,4,4], sizePerThread=[1,1,2],
    //            threadsPerWarp=[1,2,1].
    //    Dim 2 has 2 elems per thread and 1 thread per warp.  2*1 is less than
    //    dim 2's size.  Therefore dim 1 must have threadsPerWarp=1.
    //
    // In addition, the encoding's block can be larger than the shape, but only
    // in the most-major dimension of each decomposed chunk, and only after
    // we've "used up" the more minor dims.  Examples:
    //
    //  - OK: shape=[4,4,4], sizePerThread=[1,2,4], threadsPerWarp=[16,2,1],
    //        warpsPerCTA=[4,1,1].
    //    The whole size of dims 0 and 1 are covered by sizePerThread *
    //    threadsPerWarp.  Therefore dim 2 is allowed to have threadsPerWarp and
    //    warpsPerCTA larger than its size.
    for (const auto &[srcDims, dstDims] : decomp) {
      auto shapeRemaining = gather(srcShape, srcDims);
      auto checkSubblock = [&, srcDims = srcDims](ArrayRef<unsigned> subblock) {
        // Iterate minor-to-major (i==0 is most major).
        for (int i = srcDims.size() - 1; i >= 0; i--) {
          int dim = srcDims[i];
          if (subblock[dim] == 1) {
            continue;
          }

          // Check that more-minor dims all have 1 in shapeRemaining.
          for (int j = i + 1; j < srcDims.size(); j++) {
            if (shapeRemaining[j] != 1) {
              return failure();
            }
          }

          if (shapeRemaining[i] >= subblock[dim]) {
            assert(shapeRemaining[i] % subblock[dim] == 0); // checked earlier
            shapeRemaining[i] /= subblock[dim];
          } else {
            shapeRemaining[i] = 0;
          }

          // Is the block larger than the shape in this dimension?  This is OK
          // only if we're the most-major dimension of the chunk and in all
          // future chunks, only this most-major dim has a non-1 size.
          if (shapeRemaining[i] == 0 && i != 0) {
            return failure();
          }
        }
        return success();
      };
      if (!succeeded(checkSubblock(src.getSizePerThread())) ||
          !succeeded(checkSubblock(src.getThreadsPerWarp())) ||
          !succeeded(checkSubblock(src.getWarpsPerCTA()))) {
        return failure();
      }
    }

    // Given e.g. src.getSizePerThread(), computeSubblockSize computes e.g.
    // dst.getSizePerThread().  This should be called for each of sizePerThread,
    // threadsPerWarp, and warpsPerCTA, in that order.
    SmallVector<int64_t> dstShapeRemaining(dstShape);
    auto computeSubblockSize = [&](ArrayRef<unsigned> srcSubblock,
                                   SmallVector<unsigned> &dstSubblock,
                                   StringRef fieldName) -> LogicalResult {
      // The dst subblock is "filled up" greedily starting with the most minor
      // dim.  When we're done, we are left with a smaller shape, of size
      // dstShape / dstSubblock, which we store in dstShapeRemaining and use for
      // the next call to computeSubblockSize.
      dstSubblock.resize(dstShape.size());
      for (const auto &[srcDims, dstDims] : decomp) {
        int64_t subblockRemaining = product(gather(srcSubblock, srcDims));
        for (int i = dstDims.size() - 1; i >= 0; i--) {
          auto &val = dstSubblock[dstDims[i]];
          auto &shapeRemaining = dstShapeRemaining[dstDims[i]];
          val = std::min(subblockRemaining, shapeRemaining);

          assert(shapeRemaining % val == 0); // Checked earlier.
          subblockRemaining /= val;
          shapeRemaining /= val;
        }

        // If there are any elems remaining in the subblock, it must be because
        // the block is larger than the shape.  This excess goes into the
        // most-major dim of the subblock.
        dstSubblock[dstDims[0]] *= subblockRemaining;
      }
      return success();
    };

    SmallVector<unsigned> dstSizePerThread;
    SmallVector<unsigned> dstThreadsPerWarp;
    SmallVector<unsigned> dstWarpsPerCTA;
    if (!succeeded(computeSubblockSize(src.getSizePerThread(), dstSizePerThread,
                                       "sizePerThread")) ||
        !succeeded(computeSubblockSize(src.getThreadsPerWarp(),
                                       dstThreadsPerWarp, "threadsPerWarp")) ||
        !succeeded(computeSubblockSize(src.getWarpsPerCTA(), dstWarpsPerCTA,
                                       "warpsPerCTA"))) {
      return failure();
    }

    // Since we know that each set of srcDims is consecutive, we can
    // meaningfully sort decomp by the physical order of the src dimensions,
    // major-to-minor.  This will also be the order of the dst dimensions.
    llvm::sort(decomp, [&](const auto &a, const auto &b) {
      const auto &[srcDimsA, dstDimsA] = a;
      const auto &[srcDimsB, dstDimsB] = b;
      return srcInvOrder[srcDimsA.front()] < srcInvOrder[srcDimsB.front()];
    });

    // Compute the dst order.  Make the dimensions appear in the same order as
    // their corresponding src dimensions.
    SmallVector<unsigned> dstInvOrder(dstShape.size());
    int i = 0;
    for (const auto &[srcDims, dstDims] : decomp) {
      for (auto dim : reverse(dstDims)) {
        dstInvOrder[dim] = i++;
      }
    }
    auto dstOrder = inversePermutation(dstInvOrder);

    // CTALayout can be all 1's because we bailed on multi-CTA layouts above.
    auto CTALayout = CTALayoutAttr::get(
        src.getContext(),
        /*CTAsPerCGA=*/SmallVector<unsigned>(dstShape.size(), 1),
        /*CTASplitNum=*/SmallVector<unsigned>(dstShape.size(), 1),
        /*CTAOrder=*/llvm::to_vector(llvm::seq<unsigned>(dstShape.size())));

    dstEnc = BlockedEncodingAttr::get(src.getContext(), dstSizePerThread,
                                      dstThreadsPerWarp, dstWarpsPerCTA,
                                      dstOrder, CTALayout);

    return success();
  }

  LogicalResult
  verifyLayoutsAreEqual(ArrayRef<int64_t> shape, Attribute expected,
                        Attribute got,
                        std::optional<Location> loc) const override {
    if (expected == got) {
      return success();
    }
    if (!expected || !got)
      return failure();
    // Check whether the encodings are structurally the same.
    auto expectedLL = triton::gpu::toLinearLayout(shape, expected);
    auto gotLL = triton::gpu::toLinearLayout(shape, got);
    if (expectedLL != gotLL) {
      return emitOptionalError(loc, "Expected result encoding ", expected,
                               " but was ", got);
    }
    return success();
  }

  LogicalResult
  inferReshapeOpEncoding(ArrayRef<int64_t> srcShape, Attribute srcEnc,
                         ArrayRef<int64_t> dstShape, Attribute &dstEnc,
                         std::optional<Location> loc) const override {
    auto result =
        inferReshapeOpLegacyEncoding(srcShape, srcEnc, dstShape, dstEnc);
    if (succeeded(result)) {
      return result;
    }

    // If the legacy encoding failed use LinearLayouts.
    // Once LinearLayouts are more widely used, we can remove
    // inferReshapeOpLegacyEncoding and simply use LLs.
    auto *ctx = getContext();
    auto src = toLinearLayout(srcShape, srcEnc);

    if (product(srcShape) != product(dstShape)) {
      return emitOptionalError(loc, "numel of dst shape does not match "
                                    "numel of src shape");
    }

    auto newRank = dstShape.size();

    auto newOutDims = standardOutDimPairs(ctx, dstShape);

    // reshapeOp assumes minor-to-major, so we need to transpose the out dims
    // before the reshape
    auto srcOutDims = to_vector(src.getOutDimNames());
    std::reverse(srcOutDims.begin(), srcOutDims.end());
    std::reverse(newOutDims.begin(), newOutDims.end());
    auto dst = src.transposeOuts(srcOutDims)
                   .reshapeOuts(newOutDims)
                   .transposeOuts(standardOutDimNames(ctx, newRank));
    dstEnc = LinearEncodingAttr::get(ctx, dst);
    return success();
  }

  LogicalResult
  inferJoinOpEncoding(Attribute srcEnc, Attribute &dstEnc,
                      ArrayRef<int64_t> shape,
                      std::optional<Location> loc) const override {
    if (auto enc = mlir::dyn_cast<BlockedEncodingAttr>(srcEnc)) {
      // JoinOp takes two tensors of shape AxBxC and generates a tensor of shape
      // AxBxCx2.  The encoding is the same as the input, but with 2 elems per
      // thread in the new dimension.  The new dimension is most-minor.
      auto append = [](ArrayRef<unsigned> vals, int val) {
        SmallVector<unsigned> ret(vals);
        ret.push_back(val);
        return ret;
      };
      auto appendMinorDim = [](ArrayRef<unsigned> order) {
        SmallVector<unsigned> ret(order);
        ret.insert(ret.begin(), ret.size());
        return ret;
      };
      dstEnc = BlockedEncodingAttr::get(
          enc.getContext(),                    //
          append(enc.getSizePerThread(), 2),   //
          append(enc.getThreadsPerWarp(), 1),  //
          append(enc.getWarpsPerCTA(), 1),     //
          appendMinorDim(enc.getOrder()),      //
          CTALayoutAttr::get(enc.getContext(), //
                             append(enc.getCTAsPerCGA(), 1),
                             append(enc.getCTASplitNum(), 1),
                             appendMinorDim(enc.getCTAOrder())));
      return success();
    }

    auto ctx = getContext();

    // Append dim to shape
    auto ll = toLinearLayout(shape, srcEnc);
    SmallVector<int64_t> dstShape(shape.begin(), shape.end());
    dstShape.push_back(1);
    ll = ll.reshapeOuts(standardOutDimPairs(ctx, dstShape));

    // Try join on last dim
    auto axis = dstShape.size() - 1;
    auto newLl = LinearLayout::empty();
    auto result =
        tryJoinOnAxis(ctx, ll, newLl, /*fwdInference=*/true, axis, loc);

    assert(result.succeeded());
    dstEnc = LinearEncodingAttr::get(ctx, newLl);
    return success();
  }

  LogicalResult
  inferSplitOpEncoding(Attribute srcEnc, Attribute &dstEnc,
                       ArrayRef<int64_t> shape,
                       std::optional<Location> loc) const override {
    auto enc = mlir::dyn_cast<BlockedEncodingAttr>(srcEnc);
    if (enc) {
      // SplitOp takes a tensor of shape AxBxCx2 and generates two tensors of
      // shape AxBxC.  The input must have 2 elements per thread in the last
      // dimension, which must be most-minor.  The result encoding is the same
      // as the input, but with the last dimension removed.
      if (enc.getSizePerThread().back() != 2) {
        return emitOptionalError(
            loc, "SplitOp requires 2 elements per thread in the "
                 "last dimension of the input");
      }
      if (enc.getThreadsPerWarp().back() != 1 ||
          enc.getWarpsPerCTA().back() != 1 || enc.getCTAsPerCGA().back() != 1) {
        return emitOptionalError(
            loc, "SplitOp requires threadsPerWarp, warpsPerCTA, "
                 "and CTAsPerCGA = 1 for the last dimension of the input");
      }
      if (enc.getCTALayout().getCTAsPerCGA().back() != 1) {
        return emitOptionalError(
            loc,
            "SplitOp requires the last dimension to be most-minor in CTAOrder");
      }
      SmallVector<unsigned> newOrder(enc.getOrder());
      int splitDim = newOrder.size() - 1;
      // Remove splitDim from order.
      newOrder.erase(std::remove(newOrder.begin(), newOrder.end(), splitDim),
                     newOrder.end());
      dstEnc = BlockedEncodingAttr::get(
          enc.getContext(), //
          ArrayRef(enc.getSizePerThread()).drop_back(1),
          ArrayRef(enc.getThreadsPerWarp()).drop_back(1),
          ArrayRef(enc.getWarpsPerCTA()).drop_back(1), ArrayRef(newOrder),
          CTALayoutAttr::get(enc.getContext(), //
                             ArrayRef(enc.getCTAsPerCGA()).drop_back(1),
                             ArrayRef(enc.getCTASplitNum()).drop_back(1),
                             ArrayRef(enc.getCTAOrder()).drop_front(1)));
      return success();
    }

    auto axis = shape.size() - 1;
    assert(shape[axis] == 2 &&
           "SplitOp input shape should have 2 in the last dim");

    auto ctx = getContext();

    // Split on last dim
    auto ll = toLinearLayout(shape, srcEnc);
    auto newLl = LinearLayout::empty();
    auto result =
        tryJoinOnAxis(ctx, ll, newLl, /*fwdInference=*/false, axis, loc);
    if (!result.succeeded()) {
      return failure();
    }

    // Remove last dim from newLl (which should be 1)
    SmallVector<int64_t> dstShape(shape.begin(), shape.end());
    dstShape.pop_back();
    newLl = newLl.reshapeOuts(standardOutDimPairs(ctx, dstShape));
    dstEnc = LinearEncodingAttr::get(ctx, newLl);
    return success();
  }

  LogicalResult
  inferFp4ToFpOpEncoding(ArrayRef<int64_t> shape, int axis, Attribute inEnc,
                         Attribute &outEnc, bool fwdInference,
                         std::optional<Location> loc) const override {
    // We implement two legacy layout propagations
    // Once we fully migrate to LinearLayouts, we can remove these.
    auto *ctx = getContext();
    auto rank = shape.size();
    // The output encoding will only be a legacy encoding if the axis is the
    // fastest running dimension.
    // FIXME: We should make sure that there are enough elements along the axis
    // axis whenever fwdInference is false
    if (cast<DistributedEncodingTrait>(inEnc).getDefaultOrder()[axis] == 0) {
      // Dot operand: double kWidth if kDim == axis.
      if (auto dotEnc = mlir::dyn_cast<DotOperandEncodingAttr>(inEnc)) {
        auto kWidth = dotEnc.getKWidth();
        if (fwdInference) {
          kWidth *= 2;
        } else {
          if (kWidth > 1) {
            // bwd inference
            kWidth /= 2;
          } else {
            return emitOptionalError(loc,
                                     "Fp4ToFpOp requires at least 2 elements "
                                     "per thread in the axis dimension");
          }
        }
        outEnc = DotOperandEncodingAttr::get(ctx, dotEnc.getOpIdx(),
                                             dotEnc.getParent(), kWidth);
        return success();
      }

      // Blocked layout: double elemsPerThread[axis].
      if (auto blockedEnc = mlir::dyn_cast<BlockedEncodingAttr>(inEnc)) {
        auto sizePerThread = llvm::to_vector(blockedEnc.getSizePerThread());
        if (fwdInference) {
          sizePerThread[axis] *= 2;
        } else {
          if (sizePerThread[axis] > 1) {
            sizePerThread[axis] /= 2;
          } else {
            return emitOptionalError(
                loc, "Fp4ToFpOp requires at least 2 elements per "
                     "thread in the axis dimension");
          }
        }
        outEnc = BlockedEncodingAttr::get(
            ctx, sizePerThread, blockedEnc.getThreadsPerWarp(),
            blockedEnc.getWarpsPerCTA(), blockedEnc.getOrder(),
            blockedEnc.getCTALayout());
        return success();
      }
    }

    auto ll = toLinearLayout(shape, inEnc);
    auto newLl = LinearLayout::empty();
    auto result = tryJoinOnAxis(ctx, ll, newLl, fwdInference, axis, loc);
    if (!result.succeeded())
      return result;
    outEnc = LinearEncodingAttr::get(ctx, newLl);
    return success();
  }
};

struct TritonGPUVerifyTensorLayoutInterface
    : public triton::DialectVerifyTensorLayoutInterface {
  using DialectVerifyTensorLayoutInterface::DialectVerifyTensorLayoutInterface;

  LogicalResult verifyTensorLayout(
      Attribute layout, RankedTensorType rankedTy, Operation *op,
      function_ref<InFlightDiagnostic()> makeErr) const override {
    if (isa<triton::gpu::SharedEncodingTrait>(layout))
      return makeErr() << "Shared layout is not allowed on tensor type.";
    // TODO(jlebar): Currently this only checks blocked layouts, but other
    // layouts also have invariants!

    // TODO(jlebar): Handle the case when the encoding is nested within tt.ptr.
    if (auto blocked = dyn_cast<BlockedEncodingAttr>(layout)) {
      ModuleOp module = op->getParentOfType<ModuleOp>();

      // A different verifier should have checked that the layout itself is
      // valid, including that threads-per-warp has the same rank as
      // warps-per-block etc.
      auto layoutRank = blocked.getThreadsPerWarp().size();
      if (layoutRank != rankedTy.getRank()) {
        return makeErr() << layout << ".\nLayout has rank " << layoutRank
                         << ", but the tensor it's attached to has rank "
                         << rankedTy.getRank() << ".";
      }

      int moduleThreadsPerWarp = TritonGPUDialect::getThreadsPerWarp(module);
      int64_t layoutThreadsPerWarp = product(blocked.getThreadsPerWarp());
      if (layoutThreadsPerWarp != moduleThreadsPerWarp) {
        return makeErr() << layout << ".\nLayout has a total of "
                         << layoutThreadsPerWarp
                         << " threads per warp, but the module specifies "
                         << moduleThreadsPerWarp << " threads per warp.";
      }

      std::optional<int> moduleWarpsPerCTA = maybeLookupNumWarps(op);
      if (!moduleWarpsPerCTA) {
        return makeErr()
               << "Could not determine the number of warps per CTA. Operation "
                  "is not in a context with `ttg.num-warps`.";
      }
      int64_t layoutWarpsPerCTA = product(blocked.getWarpsPerCTA());
      if (layoutWarpsPerCTA != *moduleWarpsPerCTA) {
        return makeErr() << layout << ".\nLayout has a total of "
                         << layoutWarpsPerCTA
                         << " warps per CTA, but the context requires "
                         << *moduleWarpsPerCTA << " warps per CTA.";
      }

      if (blocked.getCTALayout().getCTAsPerCGA().size() > 0) {
        int moduleCTAsPerCGA = TritonGPUDialect::getNumCTAs(module);
        int64_t layoutCTAsPerCGA =
            product(blocked.getCTALayout().getCTAsPerCGA());
        if (layoutCTAsPerCGA != moduleCTAsPerCGA) {
          return makeErr() << layout << ".\nLayout has a total of "
                           << layoutCTAsPerCGA
                           << " CTAs per CGA, but the module specifies "
                           << moduleCTAsPerCGA << " CTAs per CGA.";
        }
      }
    }

    return success();
  }
};

//===----------------------------------------------------------------------===//
// Layout debug printing
//===----------------------------------------------------------------------===//

// Return N-D delinearized indices from a linear index.
static SmallVector<int64_t> delinearizeIndex(int64_t idx,
                                             ArrayRef<int64_t> shape) {
  SmallVector<int64_t> ret(shape.size());
  for (int i = shape.size() - 1; i >= 0; i--) {
    ret[i] = idx % shape[i];
    idx /= shape[i];
  }
  return ret;
}

// Returns how many padding characters are needed for the string representation
// of value to be the same as max.
static int numCharacterPadding(int value, int max) {
  return std::to_string(max).size() - std::to_string(value).size();
}

// return the string padded to have the same length as max.
static std::string paddedString(int value, int max) {
  int nbChar = numCharacterPadding(value, max);
  std::string str;
  for (int i = 0; i < nbChar; i++)
    str += " ";
  str += std::to_string(value);
  return str;
}

std::string getSharedLayoutStr(RankedTensorType tensorType,
                               bool useHWPointOfView) {
  auto layout = tensorType.getEncoding();
  if (!layout)
    return "";

  LinearLayout ll = triton::gpu::toLinearLayout(tensorType.getShape(), layout);

  StringAttr kOffset = StringAttr::get(tensorType.getContext(), "offset");
  StringAttr kBlock = StringAttr::get(tensorType.getContext(), "block");
  int64_t tensorSize = product(tensorType.getShape());
  unsigned numBlocks = getNumCTAs(layout);
  int32_t blockSize = tensorSize / numBlocks;

  // elementMapping is for the non-hw layout, offsetMapping for hw-layout
  std::vector<std::string> elementMapping(tensorSize);
  std::vector<std::string> offsetMapping;

  // Shared layouts are a mapping of (block, offset) --> (...)

  // We can just use a single int to index into elementMapping because
  // the 'swizzle' operation rearranges the indicies---and we want to keep it
  // that way
  int32_t idx = 0;
  // Enumerate all the offsets for each block
  for (int32_t block = 0; block < numBlocks; block++) {
    for (int32_t offset = 0; offset < blockSize; offset++) {
      SmallVector<std::pair<StringAttr, int32_t>> inputs = {
          {kBlock, block},
          {kOffset, offset},
      };

      SmallVector<std::pair<StringAttr, int32_t>> outputs = ll.apply(inputs);

      std::string sharedInfo = "(";
      std::string &value = elementMapping[idx];

      if (!value.empty())
        value += "|";

      value += "(";
      // We can build up both strings (for hw/non-hw layouts) concurrently
      for (int i = 0; i < outputs.size(); i++) {
        // Based on the formatting from LinearLayout::toString, the format for
        // the hw layout is slightly different. HW layouts use "," vs ":".
        if (i > 0) {
          sharedInfo += ",";
          value += ":";
        }
        auto index = paddedString(outputs[i].second, tensorType.getDimSize(i));
        sharedInfo += index;
        value += index;
      }
      value += ")";
      sharedInfo += ")";

      offsetMapping.push_back(sharedInfo);

      idx++;
    }
  }

  std::string layoutStr;

  if (!useHWPointOfView) {
    int rank = tensorType.getRank();
    bool newLine = true;
    for (int i = 0; i < tensorSize; i++) {
      auto indices = delinearizeIndex(i, tensorType.getShape());
      int numOpenBracket = 0;
      for (int j = rank - 1; j >= 0; j--) {
        if (indices[j] % tensorType.getDimSize(j) != 0)
          break;
        layoutStr += "[";
        numOpenBracket++;
      }
      if (newLine) {
        for (int j = 0; j < rank - numOpenBracket; j++)
          layoutStr += " ";
        newLine = false;
      }

      layoutStr += elementMapping[i];
      auto nextIndices = delinearizeIndex(i + 1, tensorType.getShape());
      for (int j = rank - 1; j >= 0; j--) {
        if (nextIndices[j] % tensorType.getDimSize(j) != 0)
          break;
        layoutStr += "]";
      }
      if (nextIndices.back() % tensorType.getShape().back() == 0) {
        layoutStr += "\n";
        newLine = true;
      } else {
        layoutStr += ",";
      }
    }
  } else {
    // For the HW view here, print the (block, offset) --> (r,c) mapping
    uint32_t idx = 0;
    for (int32_t block = 0; block < numBlocks; block++) {
      layoutStr += "Block: " + std::to_string(block) + ":\n";
      for (int32_t offset = 0; offset < (tensorSize / numBlocks); offset++) {
        layoutStr += "Offset: " + std::to_string(offset) + " -> ";
        layoutStr += offsetMapping[idx];
        layoutStr += "\n";
        idx++;
      }
    }
  }

  return layoutStr;
}

std::string getDistributedLayoutStr(RankedTensorType tensorType,
                                    bool useHWPointOfView) {
  auto layout = tensorType.getEncoding();
  if (!layout)
    return "";

  StringAttr kRegister = StringAttr::get(tensorType.getContext(), "register");
  StringAttr kLane = StringAttr::get(tensorType.getContext(), "lane");
  StringAttr kWarp = StringAttr::get(tensorType.getContext(), "warp");
  StringAttr kBlock = StringAttr::get(tensorType.getContext(), "block");

  LinearLayout ll = triton::gpu::toLinearLayout(tensorType.getShape(), layout);
  int64_t tensorSize = product(tensorType.getShape());
  std::vector<std::string> elementMapping(tensorSize);
  std::vector<std::string> threadMapping;
  unsigned threadsPerWarp = ll.getInDimSize(kLane);
  unsigned numWarpsPerCTA = ll.getInDimSize(kWarp);
  unsigned numBlocks = ll.getInDimSize(kBlock);
  int numElementsPerThreads = ll.getInDimSize(kRegister);
  for (int blockId = 0; blockId < numBlocks; ++blockId) {
    for (int warpId = 0; warpId < numWarpsPerCTA; warpId++) {
      for (int tid = 0; tid < threadsPerWarp; ++tid) {
        for (int idx = 0; idx < numElementsPerThreads; ++idx) {
          SmallVector<std::pair<StringAttr, int32_t>> inputs = {
              {kBlock, blockId},
              {kWarp, warpId},
              {kLane, tid},
              {kRegister, idx}};
          SmallVector<std::pair<StringAttr, int32_t>> outputs =
              ll.apply(inputs);
          int32_t linearizedIdx = 0;
          int stride = 1;
          for (int i = outputs.size() - 1; i >= 0; i--) {
            linearizedIdx += outputs[i].second * stride;
            stride *= tensorType.getDimSize(i);
          }
          std::string &value = elementMapping[linearizedIdx];
          if (!value.empty())
            value += "|";
          int padding = numCharacterPadding(blockId, numBlocks) +
                        numCharacterPadding(tid + warpId * threadsPerWarp,
                                            numWarpsPerCTA * threadsPerWarp) +
                        numCharacterPadding(idx, numElementsPerThreads);
          for (int i = 0; i < padding; i++)
            value += " ";
          if (numBlocks > 1)
            value += "B" + std::to_string(blockId) + ":";
          value += "T" + std::to_string(tid + warpId * threadsPerWarp) + ":" +
                   std::to_string(idx);
          // Now also compute the thread mapping.
          std::string threadInfo = "(";
          for (int i = 0; i < outputs.size(); i++) {
            if (i > 0)
              threadInfo += ",";
            threadInfo +=
                paddedString(outputs[i].second, tensorType.getDimSize(i));
          }
          threadInfo += ")";
          threadMapping.push_back(threadInfo);
        }
      }
    }
  }
  std::string layoutStr;
  if (!useHWPointOfView) {
    // Printing the threads containing each elements of the tensor.
    int rank = tensorType.getRank();
    bool newLine = true;
    for (int i = 0; i < tensorSize; i++) {
      auto indices = delinearizeIndex(i, tensorType.getShape());
      int numOpenBracket = 0;
      for (int j = rank - 1; j >= 0; j--) {
        if (indices[j] % tensorType.getDimSize(j) != 0)
          break;
        layoutStr += "[";
        numOpenBracket++;
      }
      if (newLine) {
        for (int j = 0; j < rank - numOpenBracket; j++)
          layoutStr += " ";
        newLine = false;
      }

      layoutStr += elementMapping[i];
      auto nextIndices = delinearizeIndex(i + 1, tensorType.getShape());
      for (int j = rank - 1; j >= 0; j--) {
        if (nextIndices[j] % tensorType.getDimSize(j) != 0)
          break;
        layoutStr += "]";
      }
      if (nextIndices.back() % tensorType.getShape().back() == 0) {
        layoutStr += "\n";
        newLine = true;
      } else {
        layoutStr += ", ";
      }
    }
  } else {
    // Printing the elements in each physical reg/warps/threads.
    for (int blockId = 0; blockId < numBlocks; blockId++) {
      if (numBlocks > 1)
        layoutStr += "Block" + std::to_string(blockId) + ":\n";
      for (int warpId = 0; warpId < numWarpsPerCTA; warpId++) {
        layoutStr += "Warp" + std::to_string(warpId) + ":\n";
        for (int idx = 0; idx < numElementsPerThreads; ++idx) {
          for (int tid = 0; tid < threadsPerWarp; ++tid) {
            int linearizedIdx =
                blockId * numWarpsPerCTA * threadsPerWarp *
                    numElementsPerThreads +
                warpId * threadsPerWarp * numElementsPerThreads +
                tid * numElementsPerThreads + idx;
            layoutStr += threadMapping[linearizedIdx];
            if (tid < threadsPerWarp - 1)
              layoutStr += ", ";
          }
          layoutStr += "\n";
        }
      }
    }
  }
  return layoutStr;
}

template <typename T>
llvm::SmallVector<T>
mlir::triton::gpu::expandMatrixShapeWithBatch(llvm::ArrayRef<T> s) {
  auto rank = s.size();
  assert(rank == 2 || rank == 3);
  if (rank == 3)
    return llvm::SmallVector<T>(s);
  return {1, s[0], s[1]};
}

template llvm::SmallVector<int64_t>
mlir::triton::gpu::expandMatrixShapeWithBatch<int64_t>(
    llvm::ArrayRef<int64_t> s);

template llvm::SmallVector<unsigned>
mlir::triton::gpu::expandMatrixShapeWithBatch<unsigned>(
    llvm::ArrayRef<unsigned> s);

llvm::SmallVector<unsigned>
mlir::triton::gpu::expandMatrixOrderWithBatch(llvm::ArrayRef<unsigned> o) {
  int rank = o.size();
  assert(rank == 2 || rank == 3);
  if (rank == 3)
    return llvm::SmallVector<unsigned>(o);
  llvm::SmallVector<unsigned> expanded(3, 0);
  for (int i = 0; i < rank; ++i)
    expanded[i] += o[i] + 1;
  return expanded;
}

std::string mlir::triton::gpu::getLayoutStr(RankedTensorType tensorType,
                                            bool useHWPointOfView) {
  auto layout = tensorType.getEncoding();

  // tensorType is needed later on (e.g., getDimSize(j)), so we still have to
  // pass it as a param
  if (mlir::isa<SharedEncodingTrait>(layout)) {
    return getSharedLayoutStr(tensorType, useHWPointOfView);
  } else if (auto distributedLayout =
                 mlir::dyn_cast<DistributedEncodingTrait>(layout)) {
    return getDistributedLayoutStr(tensorType, useHWPointOfView);
  }

  // else unimplemented, return error
  llvm::report_fatal_error("Unimplemented usage of getLayoutStr");
  return "";
}

void mlir::triton::gpu::dumpLayout(RankedTensorType tensorType) {
  llvm::errs() << getLayoutStr(tensorType, /*useHWPointOfView=*/false);
}

void mlir::triton::gpu::dumpHWLayout(RankedTensorType tensorType) {
  llvm::errs() << getLayoutStr(tensorType, /*useHWPointOfView=*/true);
}

namespace {
struct TensorModel
    : public triton::gpu::TensorOrMemDesc::ExternalModel<TensorModel,
                                                         RankedTensorType> {
  Type getElementType(Type pointer) const {
    return cast<RankedTensorType>(pointer).getElementType();
  }
  Attribute getEncoding(Type pointer) const {
    return cast<RankedTensorType>(pointer).getEncoding();
  }
  ArrayRef<int64_t> getShape(Type pointer) const {
    return cast<RankedTensorType>(pointer).getShape();
  }
  int64_t getRank(Type pointer) const {
    return cast<RankedTensorType>(pointer).getRank();
  }
  int64_t getElementTypeBitWidth(Type pointer) const {
    return cast<RankedTensorType>(pointer).getElementTypeBitWidth();
  }
};

struct MemDescModel
    : public triton::gpu::TensorOrMemDesc::ExternalModel<MemDescModel,
                                                         MemDescType> {
  Type getElementType(Type pointer) const {
    return cast<MemDescType>(pointer).getElementType();
  }
  Attribute getEncoding(Type pointer) const {
    return cast<MemDescType>(pointer).getEncoding();
  }
  ArrayRef<int64_t> getShape(Type pointer) const {
    return cast<MemDescType>(pointer).getShape();
  }
  int64_t getRank(Type pointer) const {
    return cast<MemDescType>(pointer).getShape().size();
  }
  int64_t getElementTypeBitWidth(Type pointer) const {
    return cast<MemDescType>(pointer).getElementType().getIntOrFloatBitWidth();
  }
};
} // namespace

void TritonGPUDialect::initialize() {
  registerTypes();

  addAttributes<
#define GET_ATTRDEF_LIST
#include "triton/Dialect/TritonGPU/IR/AttrDefs.cpp.inc"
      >();
  addOperations<
#define GET_OP_LIST
#include "triton/Dialect/TritonGPU/IR/Ops.cpp.inc"
#include "triton/Dialect/TritonGPU/IR/OpsEnums.cpp.inc"
      >();
  addInterfaces<TritonGPUOpAsmInterface>();
  addInterfaces<TritonGPUInferLayoutInterface>();
  addInterfaces<TritonGPUVerifyTensorLayoutInterface>();

  RankedTensorType::attachInterface<TensorModel>(*getContext());
  MemDescType::attachInterface<MemDescModel>(*getContext());
}

LogicalResult TritonGPUDialect::verifyOperationAttribute(Operation *op,
                                                         NamedAttribute attr) {
  // Verify that dialect attributes are attached to the right ops.
  if (llvm::is_contained(
          {AttrNumCTAsName, AttrTargetName, AttrNumThreadsPerWarp},
          attr.getName()) &&
      !isa<ModuleOp>(op)) {
    return op->emitOpError("has unexpected attribute ")
           << attr.getName() << " which is expected only on `module` ops";
  }
  if (attr.getName() == AttrNumWarpsName && !isa<ModuleOp, FuncOp>(op)) {
    return op->emitOpError("has unexpected attribute ")
           << attr.getName()
           << " which is expected only on `module` or `tt.func` ops";
  }

  return success();
}

int TritonGPUDialect::getNumCTAs(ModuleOp module) {
  if (auto attr = module->getAttrOfType<IntegerAttr>(AttrNumCTAsName))
    return attr.getInt();
  return 1;
}

int TritonGPUDialect::getThreadsPerWarp(ModuleOp module) {
  if (auto attr = module->getAttrOfType<IntegerAttr>(AttrNumThreadsPerWarp))
    return attr.getInt();
  return 32;
}

std::optional<int> triton::gpu::maybeLookupNumWarps(Operation *op) {
  if (isa<ModuleOp, FuncOp>(op)) {
    if (auto attr = op->getAttrOfType<IntegerAttr>(AttrNumWarpsName))
      return attr.getInt();
  } else if (auto partitions =
                 dyn_cast<WarpSpecializePartitionsOp>(op->getParentOp())) {
    unsigned idx = op->getParentRegion()->getRegionNumber();
    return partitions.getParentOp().getPartitionNumWarps()[idx];
  }
  if (Operation *parent = op->getParentOp())
    return maybeLookupNumWarps(parent);
  return {};
}

int triton::gpu::lookupNumWarps(Operation *op) {
  std::optional<int> numWarps = maybeLookupNumWarps(op);
  if (!numWarps) {
    op->emitOpError(
        "is not contained within a context that specifies the number of warps");
    llvm::report_fatal_error("failed to lookup the number of warps, the "
                             "surrounding module should contain a " +
                             Twine(AttrNumWarpsName) + " attribute");
  }
  return *numWarps;
}<|MERGE_RESOLUTION|>--- conflicted
+++ resolved
@@ -128,37 +128,8 @@
   return llAttr.getContigPerThread();
 }
 
-<<<<<<< HEAD
-SmallVector<unsigned> getShapePerCTATile(Attribute layout) {
-  if (auto distributedLayout =
-          mlir::dyn_cast<DistributedEncodingTrait>(layout)) {
-    auto sizePerThread = distributedLayout.getSizePerThread();
-    auto threadsPerWarp = distributedLayout.getThreadsPerWarp();
-    auto warpsPerCTA = distributedLayout.getWarpsPerCTA();
-    // ThreadsPerWarp and warpsPerCTA does not align with this function for
-    // slice layout
-    if (auto sliceLayout = mlir::dyn_cast<SliceEncodingAttr>(layout)) {
-      threadsPerWarp = getThreadsPerWarp(sliceLayout.getParent());
-      threadsPerWarp.erase(threadsPerWarp.begin() + sliceLayout.getDim());
-      warpsPerCTA = getWarpsPerCTA(sliceLayout.getParent());
-      warpsPerCTA.erase(warpsPerCTA.begin() + sliceLayout.getDim());
-    }
-    assert(sizePerThread.size() == threadsPerWarp.size() &&
-           sizePerThread.size() == warpsPerCTA.size());
-    SmallVector<unsigned> shape;
-    for (auto [size, thread, warp] :
-         llvm::zip(sizePerThread, threadsPerWarp, warpsPerCTA)) {
-      shape.push_back(size * thread * warp);
-    }
-    return shape;
-  } else {
-    llvm::report_fatal_error("getShapePerCTATile not implemented");
-    return SmallVector<unsigned>();
-  }
-=======
 SmallVector<unsigned> getShapePerCTATile(RankedTensorType type) {
   return toLinearEncoding(type).getShapePerCTATile();
->>>>>>> 161e713e
 }
 
 bool isExpensiveView(Type srcType, Type dstType) {
