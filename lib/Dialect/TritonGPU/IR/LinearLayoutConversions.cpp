--- conflicted
+++ resolved
@@ -872,30 +872,8 @@
   }
   bases[S("register")] = newRegBases;
 
-<<<<<<< HEAD
-  LinearLayout ret =
-      LinearLayout(std::move(bases), llvm::to_vector(sliceLL.getOutDimNames()));
-
-  // The triton generate the homogeneous kernel run on every thread.
-  // The multiple threads of the parent layout which are distributed on the
-  // sliced dim are squeezed to hold the same value of tensor redundantly. The
-  // multiple values of sizePerThreads[dim] of the parent are reduced to the
-  // only one. We need to fix up the number of registers in case we just removed
-  // all zeros aggressively.
-  auto sizePerThreads = triton::gpu::getSizePerThread(getParent());
-  unsigned expectedNumRegisters =
-      parentLL.getInDimSize(S("register")) / sizePerThreads[getDim()];
-  if (ret.getInDimSize(S("register")) != expectedNumRegisters) {
-    int extraZeros = expectedNumRegisters / ret.getInDimSize(S("register"));
-    // Our use of "dim0" here is arbitrary; because we're adding zeros, any
-    // output dimension would work.
-    ret *= LinearLayout::zeros1D(extraZeros, S("register"), S("dim0"));
-  }
-  return ret;
-=======
   return LinearLayout(std::move(bases),
                       llvm::to_vector(sliceLL.getOutDimNames()));
->>>>>>> 61b56745
 }
 
 LinearLayout TritonGPUDialect::toLinearLayout(ArrayRef<int64_t> shape,
