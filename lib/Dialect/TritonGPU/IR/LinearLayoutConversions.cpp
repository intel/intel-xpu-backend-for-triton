#include <vector>

#include "intel/include/Dialect/TritonIntelGPU/IR/LinearLayoutConversions.h"
#include "triton/Dialect/Triton/IR/Utility.h"
#include "triton/Dialect/TritonGPU/IR/Attributes.h"
#include "triton/Dialect/TritonGPU/IR/Dialect.h"
#include "triton/Dialect/TritonGPU/IR/LinearLayoutConversions.h"
#include "triton/Dialect/TritonGPU/IR/TritonGPUInterfaces.h"
#include "triton/Tools/LinearLayout.h"
#include "triton/Tools/StrUtil.h"
#include "llvm/ADT/DenseMap.h"
#include "llvm/ADT/DenseSet.h"
#include "llvm/ADT/Twine.h"
#include "llvm/Support/ErrorHandling.h"
#include "llvm/Support/MathExtras.h"

namespace mlir::triton::gpu {
namespace {

// We use the following nomenclature in this file.
//
//  - ctaLayout: A layout for one block, i.e. input dims [register, lane, warp]
//    for register layouts, and input dims [offset] for shared layouts.
//  - cgaLayout: Arrangement of multiple blocks, i.e. input dims [block].
//
// Note that this is inconsistent with the type name CTALayoutAttr.  That type
// is equivalent to our cgaLayout.
//
// IMO the name CTALayoutAttr is wrong.  If we tried to be consistent anyway,
// then we'd have to rename ctaLayout to "warpLayout".  I think that's more
// confusing than being inconsistent about "cgaLayout", especially when we have
// to consider the size of the warpLayout (surely that's not the "warpSize").

#define S(v) StringAttr::get(ctx, (v))

// Returns ["out0", "out1", ..., "out<rank-1>"].
SmallVector<StringAttr> standardOutDimNames(MLIRContext *ctx, int rank) {
  SmallVector<StringAttr> ret;
  for (int i = 0; i < rank; i++) {
    ret.push_back(S("dim" + llvm::Twine(i)));
  }
  return ret;
}

// TODO Have order be a mandatory argument of standardOutDimNames.
SmallVector<StringAttr> permuteDimNames(const SmallVector<StringAttr> &names,
                                        const SmallVector<unsigned> &order) {
  assert(names.size() == order.size());
  SmallVector<StringAttr> ret;
  for (unsigned i : order) {
    ret.push_back(names[i]);
  }
  return ret;
}

void assertIsRegisterLayout(const LinearLayout &layout) {
  assert(layout.getNumInDims() > 0);
  MLIRContext *ctx = layout.getInDimNames().begin()->getContext();
  StringAttr kRegister = S("register");
  StringAttr kLane = S("lane");
  StringAttr kWarp = S("warp");
  StringAttr kBlock = S("block");

  const auto &ins = layout.getInDimNames();
  assert(llvm::SmallVector<StringAttr>(ins.begin(), ins.end()) ==
         llvm::SmallVector<StringAttr>({kRegister, kLane, kWarp, kBlock}));

  const auto &outs = layout.getOutDimNames();
  const auto &expectedOuts = standardOutDimNames(ctx, layout.getNumOutDims());
  assert(llvm::SmallDenseSet<StringAttr>(outs.begin(), outs.end()) ==
         llvm::SmallDenseSet<StringAttr>(expectedOuts.begin(),
                                         expectedOuts.end()));
}

// Returns a 1D -> ND layout that's equivalent to creating a 1D -> 1D mapping of
// size product(shape) and then reshaping to permute(shape, order).
LinearLayout identityND(StringAttr inDimName, ArrayRef<unsigned> shape,
                        ArrayRef<unsigned> order,
                        ArrayRef<StringAttr> outDimNames) {
  assert(shape.size() == order.size());

  MLIRContext *ctx = inDimName.getContext();
  LinearLayout ret = LinearLayout::empty();
  for (int i = 0; i < shape.size(); i++) {
    // Start with the most-minor dimension, which is order[0].
    int dim = order[i];
    ret *= LinearLayout::identity1D(shape[dim], inDimName, outDimNames[dim]);
  }
  return ret;
}

// Make a LinearLayout that maps a block-id to an N-dimensional index.
//
// The tensor is split up into CTAsPerCGA pieces, which are distributed among
// the CTAsPerCGA CTAs (i.e. blocks) in the CGA (i.e. groups).
//
// See the nomenclature note at the top of the file for an explanation of why
// this is called makeCgaLayout when it accepts a CTALayoutAttr.
LinearLayout makeCgaLayout(CTALayoutAttr layout) {
  MLIRContext *ctx = layout.getContext();
  StringAttr kBlock = S("block");

  int rank = layout.getCTAOrder().size();
  SmallVector<StringAttr> outDimNames = standardOutDimNames(ctx, rank);

  LinearLayout ret = LinearLayout::empty();
  for (int i = 0; i < rank; i++) {
    // Start with the most minor dimension, which is order[0].
    int dim = layout.getCTAOrder()[i];
    int split = layout.getCTASplitNum()[dim];
    int ctas = layout.getCTAsPerCGA()[dim];
    assert(ctas % split == 0);
    ret *= LinearLayout::identity1D(split, kBlock, outDimNames[dim]) *
           LinearLayout::zeros1D(ctas / split, kBlock, outDimNames[dim]);
  }

  // Transpose to standard order (dim0, dim1, ...).
  return ret.transposeOuts(outDimNames);
}

// For each output dimension d, ensure that the layout's output size (i.e., its
// codomain) does not exceed shape[d]. Do this without changing the size of the
// layout's inputs (i.e., leave its domain unchanged).
//
// This function is invariant to the order of the layout's input and output
// dimensions.
//
// We achieve this by setting the largest value in each output dimension d to 0
// because bases that map to a location larger than shape[d]
// effectively duplicate along that dimension.  For example, consider a layout
// with an output dimension size of 32, and we call ensureLayoutNotLargerThan to
// shrink the output dimension size to 8:
//
//   L(register=1) = 8
//   L(register=2) = 4
//   L(register=4) = 1
//   L(lane=1) = 2
//   L(lane=2) = 16
//
// In the first step, we shrink the output dimension size to 16 by setting
// L(lane=2) to 0:
//
//   L(register=1) = 8
//   L(register=2) = 4
//   L(register=4) = 1
//   L(lane=1) = 2
//   L(lane=2) = 0
//
// This means that lane=2 has the same data as lane=0.
//
// Now the output dimension of this layout has a size of 16, which is still
// larger than 8.  We find the current largest value in the output dimension,
// which is L(register=1) = 8, and we set L(register=1) to 0:
//
//   L(register=1) = 0
//   L(register=2) = 4
//   L(register=4) = 1
//   L(lane=1) = 2
//   L(lane=2) = 0
//
// Now the output dimension of this layout has a size of 8, which is the desired
// size.  Note that this method works only because the bases are powers of two.
// It is unclear what to do when they are not.
LinearLayout ensureLayoutNotLargerThan(
    const LinearLayout &layout,
    const llvm::SmallDenseMap<StringAttr, int64_t> &shape) {
  assert(shape.size() == layout.getNumOutDims());
  if (shape.empty()) {
    return layout;
  }
  MLIRContext *ctx = shape.begin()->first.getContext();

  auto bases = layout.getBases();
  for (auto outDim : llvm::enumerate(layout.getOutDimNames())) {
    auto outDimName = outDim.value();
    int32_t actualSize = layout.getOutDimSize(outDimName);
    int32_t desiredSize = shape.lookup(outDimName);
    if (actualSize <= desiredSize) {
      continue;
    }
    assert(actualSize % desiredSize == 0);
    // <inDimName, basisIdx, outValue>
    std::vector<std::tuple<StringAttr, int, int>> sortedBases;
    for (auto [inDimName, basis] : bases) {
      for (size_t basisIdx = 0; basisIdx < basis.size(); basisIdx++) {
        auto outValue = basis[basisIdx][outDim.index()];
        if (outValue == 0) {
          continue;
        }
        assert(llvm::isPowerOf2_32(outValue));
        sortedBases.emplace_back(inDimName, basisIdx, outValue);
      }
    }
    // From the largest basis to the smallest.
    llvm::sort(sortedBases,
               [](auto a, auto b) { return std::get<2>(a) > std::get<2>(b); });
    for (auto [inDimName, basisIdx, outValue] : sortedBases) {
      if (actualSize <= desiredSize) {
        break;
      }
      bases[inDimName][basisIdx][outDim.index()] = 0;
      actualSize >>= 1;
    }
  }
  return LinearLayout(std::move(bases),
                      llvm::to_vector(layout.getOutDimNames()));
}

// For each out-dim d, ensure the layout's out-size (i.e. its codomain) is no
// smaller than shape[d].  Do this by increasing the size of the layout's inputs
// along its most-minor dimension ("register" for register layouts, "offset" for
// shared layouts).
//
// This function is invariant to the order of the layout's input dimensions, but
// it cares about the order of the output dims, which should be minor-to-major.
LinearLayout ensureLayoutNotSmallerThan(
    const LinearLayout &layout,
    const llvm::SmallDenseMap<StringAttr, int64_t> &shape) {
  assert(shape.size() == layout.getNumOutDims());
  if (shape.empty()) {
    return layout;
  }

  MLIRContext *ctx = shape.begin()->first.getContext();
  StringAttr kDim = *layout.getInDimNames().begin();
  assert(kDim == "register" || kDim == "offset");

  LinearLayout ret = layout;
  for (StringAttr outDimName : layout.getOutDimNames()) {
    int32_t actualSize = layout.getOutDimSize(outDimName);
    int32_t desiredSize = shape.lookup(outDimName);
    assert(actualSize > desiredSize || desiredSize % actualSize == 0);
    ret *= LinearLayout::identity1D(desiredSize / actualSize, kDim, outDimName);
    assert(ret.getOutDimSize(outDimName) >= desiredSize);
  }
  return ret;
}

// Combines the layout of a CTA (input dims [register, lane, warp]) with the
// layout of a CGA (i.e. a block), and ensures that the resulting layout has the
// given shape.
//
// See the nomenclature note at the top of the file for why the variable with
// type CTALayoutAttr is called cgaLayoutAttr.
LinearLayout combineCtaCgaWithShape(LinearLayout ctaLayout,
                                    CTALayoutAttr cgaLayoutAttr,
                                    ArrayRef<int64_t> shape) {
  int rank = shape.size();
  assert(ctaLayout.getNumOutDims() == rank);
  assert(cgaLayoutAttr.getCTAOrder().size() == rank);
  MLIRContext *ctx = cgaLayoutAttr.getContext();

  SmallVector<StringAttr> outDimNames = standardOutDimNames(ctx, rank);

  llvm::SmallDenseMap<StringAttr, int64_t> labeledShape;
  for (auto [dim, size] : llvm::zip(outDimNames, shape)) {
    labeledShape[dim] = size;
  }

  LinearLayout cgaLayout =
      ensureLayoutNotLargerThan(makeCgaLayout(cgaLayoutAttr), labeledShape)
          .transposeOuts(llvm::to_vector(ctaLayout.getOutDimNames()));

  // Calculate the shape of the ctaLayout, which is `shape` divided by the
  // cgaLayout's size.
  llvm::SmallDenseMap<StringAttr, int64_t> ctaShape;
  assert(llvm::to_vector(ctaLayout.getOutDimNames()) ==
         llvm::to_vector(cgaLayout.getOutDimNames()));
  for (auto dim : ctaLayout.getOutDimNames()) {
    ctaShape[dim] =
        std::max(int64_t{1}, labeledShape[dim] / cgaLayout.getOutDimSize(dim));
  }

  ctaLayout = ensureLayoutNotSmallerThan(ctaLayout, ctaShape);
  ctaLayout = ensureLayoutNotLargerThan(ctaLayout, ctaShape);

  LinearLayout ret = (ctaLayout * cgaLayout).transposeOuts(outDimNames);
  for (auto dim : ret.getOutDimNames()) {
    assert(ret.getOutDimSize(dim) == labeledShape[dim]);
  }
  return ret;
}

LinearLayout sharedToLinearLayoutNoLeadingOffset(ArrayRef<int64_t> shape,
                                                 SharedEncodingAttr shared) {
  assert(!shared.getHasLeadingOffset());

  MLIRContext *ctx = shared.getContext();
  int rank = shape.size();
  if (rank == 1) {
    return combineCtaCgaWithShape(
        LinearLayout::identity1D(shape[0], S("offset"), S("dim0")),
        shared.getCTALayout(), shape);
  }

  auto outDimNames = standardOutDimNames(ctx, rank);

  // Construct bases for the 2 most minor dimensions of the layout.  These are
  // the dims that get swizzled.
  assert(shape.size() >= 2);
  int colDim = shared.getOrder()[0];
  int rowDim = shared.getOrder()[1];
  int numCols = shape[colDim];
  int numRows = shape[rowDim];
  StringAttr colDimName = outDimNames[colDim];
  StringAttr rowDimName = outDimNames[rowDim];

  std::vector<std::vector<int>> bases2D;
  for (int logCol = 0; logCol < llvm::Log2_32(numCols); logCol++) {
    bases2D.push_back({0, 1 << logCol});
  }
  for (int logRow = 0; logRow < llvm::Log2_32(numRows); logRow++) {
    int row = 1 << logRow;
    int vec = shared.getVec();
    int perPhase = shared.getPerPhase();
    int maxPhase = shared.getMaxPhase();
    bases2D.push_back({row, (vec * ((row / perPhase) % maxPhase)) % numCols});
  }
  LinearLayout ctaLayout =
      LinearLayout({{S("offset"), bases2D}}, {rowDimName, colDimName});

  // Add the remaining dimensions.
  for (int i = 2; i < rank; i++) {
    int dim = shared.getOrder()[i];
    ctaLayout *=
        LinearLayout::identity1D(shape[dim], S("offset"), outDimNames[dim]);
  }

  return combineCtaCgaWithShape(ctaLayout, shared.getCTALayout(), shape);
}

LinearLayout sharedToLinearLayoutLeadingOffset(ArrayRef<int64_t> shape,
                                               SharedEncodingAttr shared,
                                               int32_t elemBitWidth) {
  assert(shared.getHasLeadingOffset());

  MLIRContext *ctx = shared.getContext();
  int rank = shape.size();
  if (rank == 1) {
    // TODO: Not sure if this is correct.
    return combineCtaCgaWithShape(
        LinearLayout::identity1D(shape[0], S("offset"), S("dim0")),
        shared.getCTALayout(), shape);
  }

  int tileWidthBytes;
  if (shared.getPerPhase() == 4 && shared.getMaxPhase() == 2) {
    tileWidthBytes = 32;
  } else if (shared.getPerPhase() == 2 && shared.getMaxPhase() == 4) {
    tileWidthBytes = 64;
  } else if (shared.getPerPhase() == 1 && shared.getMaxPhase() == 8) {
    tileWidthBytes = 128;
  } else {
    llvm::errs()
        << "Illegal shared encoding.  If hasLeadingOffset is true, "
           "then (perPhase, maxPhase) must be either (4,2), (2,4), or (1,8): "
        << shared << "\n";
    llvm_unreachable("Illegal shared encoding");
  }

  auto outDimNames = standardOutDimNames(ctx, rank);

  // Construct bases for a the layout's 2-dimensional tile.
  assert(shape.size() >= 2);
  int colDim = shared.getOrder()[0];
  int rowDim = shared.getOrder()[1];

  int tileRows = 8;
  int tileCols = 8 * tileWidthBytes / elemBitWidth;

  if (shape[colDim] < tileCols || shape[rowDim] < tileRows) {
    llvm::errs() << "Illegal shared layout; expected shape to be at least ["
                 << tileRows << ", " << tileCols << "], shape: ["
                 << shape[rowDim] << ", " << shape[colDim] << "]\n";
    llvm::report_fatal_error("Illegal shared layout");
  }

  int vec = 8 * 16 / elemBitWidth;
  if (vec != shared.getVec()) {
    llvm::errs() << "Illegal shared layout; expected `vec` to be " << vec
                 << ": " << shared << "\n";
    llvm::report_fatal_error("Illegal shared layout");
  }

  StringAttr colDimName = outDimNames[colDim];
  StringAttr rowDimName = outDimNames[rowDim];

  std::vector<std::vector<int>> bases2D;
  for (int logCol = 0; logCol < llvm::Log2_32(tileCols); logCol++) {
    bases2D.push_back({0, 1 << logCol});
  }
  for (int logRow = 0; logRow < llvm::Log2_32(tileRows); logRow++) {
    int row = 1 << logRow;
    int perPhase = shared.getPerPhase();
    int maxPhase = shared.getMaxPhase();
    bases2D.push_back({row, vec * ((row / perPhase) % maxPhase)});
  }
  LinearLayout tileLayout =
      LinearLayout({{S("offset"), bases2D}}, {rowDimName, colDimName});

  // Add the remaining dimensions.
  for (int i = 2; i < rank; i++) {
    int dim = shared.getOrder()[i];
    tileLayout *=
        LinearLayout::identity1D(shape[dim], S("offset"), outDimNames[dim]);
  }

  return combineCtaCgaWithShape(tileLayout, shared.getCTALayout(), shape);
}

} // anonymous namespace

std::optional<LinearLayout>
AMDMfmaEncodingAttr::toLinearLayout(ArrayRef<int64_t> shape) const {
  int rank = shape.size();
  assert(rank == getWarpsPerCTA().size());

  bool hasBatchDim = rank == 3;
  int mIndex = 0 + hasBatchDim;
  int nIndex = 1 + hasBatchDim;
  (void)mIndex, (void)nIndex;

  assert(((getMDim() == 32 && getNDim() == 32) ||
          (getMDim() == 16 && getNDim() == 16)) &&
         "Unsupported mfma type");

  MLIRContext *ctx = getContext();
  SmallVector<StringAttr> outDimNames = standardOutDimNames(ctx, rank);

  StringAttr kRegister = S("register");
  StringAttr kLane = S("lane");

  // https://github.com/ROCm/amd_matrix_instruction_calculator can print the
  // register and lane layout for mfma instructions.

  // We use the order from fastest varying to slowest varying. So each base
  // vector is a tuple of values mapping to matrix C's (N, M[, B]) indices.
  SmallVector<unsigned> order = triton::gpu::getOrder(*this);
  auto tileLayout = LinearLayout::empty();

  if (getMDim() == 32) {
    // For mfma with 32x32 output, each of the 64 threads holds 16 elements.
    //
    // For the register (i.e., element) dimension, these 16 elements are along
    // the matrix C's M dimension, with 4 consecutive elements spanning 4 rows
    // and then the next 4 rows being a gap.
    //
    // For the lane (i.e., thread) dimension, these threads are along the
    // matrix C's N dimension, with 32 consecutive threads covering a whole
    // row and the next 32 threads start after a gap spanning 4 rows.
    tileLayout = LinearLayout(
        {{kRegister, {{0, 1}, {0, 2}, {0, 8}, /*gap*/ {0, 16}}},
         {kLane, {{1, 0}, {2, 0}, {4, 0}, {8, 0}, {16, 0}, /*gap*/ {0, 4}}}},
        {outDimNames[order[0]], outDimNames[order[1]]});
    // For mfma.transposed layout, the element ownership among threads are
    // "transposed" within each warp.
    if (getIsTransposed())
      tileLayout = LinearLayout(
          {{kRegister, {{1, 0}, {2, 0}, {8, 0}, /*gap*/ {16, 0}}},
           {kLane, {{0, 1}, {0, 2}, {0, 4}, {0, 8}, {0, 16}, /*gap*/ {4, 0}}}},
          {outDimNames[order[0]], outDimNames[order[1]]});
  } else {
    assert(getMDim() == 16);
    // For mfma with 16x16 output, each of the 64 threads holds 4 elements.
    //
    // For the register (i.e., element) dimension, these 4 elements are along
    // the matrix C's M dimension, with 4 consecutive elements spanning 4 rows.
    //
    // For the lane (i.e., thread) dimension, these threads are along the
    // matrix C's N dimension, with 16 consecutive threads covering a whole
    // row and the next 16 threads start after a gap spanning 4 rows.
    tileLayout = LinearLayout(
        {{kRegister, {{0, 1}, {0, 2}}},
         {kLane, {{1, 0}, {2, 0}, {4, 0}, {8, 0}, /*gap*/ {0, 4}, {0, 8}}}},
        {outDimNames[order[0]], outDimNames[order[1]]});
    // For mfma.transposed layout, the element ownership among threads are
    // "transposed" within each warp.
    if (getIsTransposed())
      tileLayout = LinearLayout(
          {{kRegister, {{1, 0}, {2, 0}}},
           {kLane, {{0, 1}, {0, 2}, {0, 4}, {0, 8}, /*gap*/ {4, 0}, {8, 0}}}},
          {outDimNames[order[0]], outDimNames[order[1]]});
  }
  if (hasBatchDim) {
    assert(order[2] == 0);
    // Extend the base vector with one value to accomodate for the batch
    // dimension, which appears at the last.
    tileLayout *= LinearLayout::identity1D(1, kRegister, outDimNames[order[2]]);
    tileLayout *= LinearLayout::identity1D(1, kLane, outDimNames[order[2]]);
  }

  // And each warp takes the same register and lane sub-layout. So mulitply with
  // an identity layout for the warp.
  LinearLayout warpLayout =
      identityND(S("warp"), getWarpsPerCTA(), order, outDimNames);
  LinearLayout ctaLayout = tileLayout * warpLayout;

  return combineCtaCgaWithShape(ctaLayout, getCTALayout(), shape);
}

std::optional<LinearLayout>
mfmaDotToLinearLayout(DotOperandEncodingAttr dotMfmaLayout,
                      ArrayRef<int64_t> shape) {

  // Current linear layout conversion for dot operand is only necessary to
  // enable LDS bypass for operand B in the MFMA dot path. To achieve
  // performance gains from bypassing LDS, the following conditions must be met:
  //
  // 1) opIdx == 1: Currently, only the B tensor (e.g. weights in moe-like
  //    kernels) bypasses LDS. This constraint is not strict and support for
  //    bypassing operand A (e.g. Q tensor in flash attention) will be added in
  //    the future.
  //
  // 2) B tensor must be column major: This is required to support vectorized
  //    global load instructions, as MFMA instructions expect threads to hold B
  //    operand elements along the K dimension.
  //
  // 3) kWidth == 8: Ensures maximum global load vectorization for fp16
  //    operations.
  //    TODO: Generalize conversion to handle maximum kWidth for other types
  //    (i.e. fp8).
  //
  // 4) warpsPerCTA[mDim] == 1: This guarantees that every B tensor element is
  //    held by exactly one thread, maintaining the same number of global loads
  //    as in a blocked layout.
  //
  // Other use of Linear layout is a support of rare corner cases,
  // for example one instruction tile is larger than tensor
  auto mfmaLayout = llvm::cast<AMDMfmaEncodingAttr>(dotMfmaLayout.getParent());

  auto rank = shape.size();
  bool hasBatchDim = rank == 3;
  int mIndex = 0 + hasBatchDim;

  int32_t kWidth = dotMfmaLayout.getKWidth();
  auto kDim = dotMfmaLayout.getOpIdx() == 0 ? rank - 1 : rank - 2;
  int32_t kSize = shape[kDim];
  auto warpsPerCTA = mfmaLayout.getWarpsPerCTA();

  MLIRContext *ctx = dotMfmaLayout.getContext();
  SmallVector<StringAttr> outDimNames = standardOutDimNames(ctx, rank);

  StringAttr kRegister = S("register");
  StringAttr kLane = S("lane");
  StringAttr kWarp = S("warp");

  // register order
  // operand A: [1, 0] / [2, 1, 0]
  // operand B: [0, 1] / [1, 2, 0]
  // for both cases it is [k, nonk]/[k, nonk, batch]
  SmallVector<unsigned> order = triton::gpu::getOrder(dotMfmaLayout);
  // warp order
  // common for both operand A and B: [0, 1] / [0, 1, 2]
  // in both cases it is [M dim, N dim]/[batch, M dim, N dim]
  SmallVector<unsigned> warpOrder = triton::gpu::getWarpOrder(dotMfmaLayout);

  // Lane holds kWidth consecutive elements along k dimension, so
  // base register vectors for one tile are initialized in following way:
  // {1, 0}, {2, 0} ... {kWidth/2, 0}
  std::vector<std::vector<int32_t>> registerBase;
  for (int32_t elem = 1; elem < kWidth; elem *= 2)
    registerBase.emplace_back(std::vector<int32_t>{elem, 0});

  std::vector<std::vector<int32_t>> laneBase;
  int32_t kTileSize = -1;

  if (mfmaLayout.getMDim() == 32) {
    // Canonical MFMA linear layout handles 4 consecutive elements along
    // the register dimension. Dot operand handles varaible kWidth consecutive
    // elements. For lane dim, since the MFMA thread arrangement is {K, N} = {2,
    // 32}, this means that mapping of first 5 base (up to thread 16) vectors
    // will be an identity along N dim. Thread 32 will be mapped to element
    // kWidth in K dimension.
    laneBase = {{0, 1}, {0, 2}, {0, 4}, {0, 8}, {0, 16}, {kWidth, 0}};
    kTileSize = kWidth * 2;
  } else {
    assert(mfmaLayout.getMDim() == 16);
    // For lane dim, since the MFMA thread arrangement is {K, N} = {4, 16}, this
    // means that mapping of first 4 base (up to thread 16) vectors will be an
    // identity along N dim. Thread 16 will be mapped to element kWisth in K
    // dimension. Thread 32 is mapped to element 2*kWidth in K dim.
    laneBase = {{0, 1}, {0, 2}, {0, 4}, {0, 8}, {kWidth, 0}, {kWidth * 2, 0}};
    kTileSize = kWidth * 4;
  }
  assert(kTileSize != -1);
  // Add repeats of registers along K dimension to register base vectors
  for (int32_t elem = kTileSize; elem < kSize; elem *= 2)
    registerBase.emplace_back(std::vector<int32_t>{elem, 0});

  // Base vectors above are defined in a fixed order [non-k-dim, k-dim].
  // To assign them to actual matrix dimensions `order` array is used.
  // For operand A: non-k-dim -> dim0, k-dim -> dim1
  // For operand B: non-k-dim -> dim1, k-dim -> dim0
  LinearLayout tileLayout({{kRegister, registerBase}, {kLane, laneBase}},
                          {outDimNames[order[0]], outDimNames[order[1]]});

  if (hasBatchDim) {
    assert(order[2] == 0);
    // Extend the base vector with one value to accomodate for the batch
    // dimension, which appears at the last.
    tileLayout *= LinearLayout::identity1D(1, kRegister, outDimNames[order[2]]);
    tileLayout *= LinearLayout::identity1D(1, kLane, outDimNames[order[2]]);
  }

  LinearLayout warpLayout =
      identityND(kWarp, warpsPerCTA, warpOrder, outDimNames);

  LinearLayout ctaLayout = tileLayout.transposeOuts(outDimNames) *
                           warpLayout.transposeOuts(outDimNames);

  return combineCtaCgaWithShape(ctaLayout, mfmaLayout.getCTALayout(), shape);
}

std::optional<LinearLayout>
AMDWmmaEncodingAttr::toLinearLayout(ArrayRef<int64_t> shape) const {
  int rank = shape.size();
  assert(rank == getWarpsPerCTA().size());

  bool hasBatchDim = rank == 3;
  int mIndex = 0 + hasBatchDim;
  int nIndex = 1 + hasBatchDim;
  (void)mIndex, (void)nIndex;

  SmallVector<unsigned> mnkDim = getMNKDimPerInstr();
  unsigned mDim = mnkDim[0], nDim = mnkDim[1];
  (void)mDim, (void)nDim;

  assert(((shape[mIndex] == 1 || shape[mIndex] >= mDim) &&
          (shape[nIndex] == 1 || shape[nIndex] >= nDim)) &&
         "Unsupported tensor shape for given wmma layout");

  MLIRContext *ctx = getContext();
  SmallVector<StringAttr> outDimNames = standardOutDimNames(ctx, rank);

  StringAttr kRegister = S("register");
  StringAttr kLane = S("lane");

  // https://github.com/ROCm/amd_matrix_instruction_calculator can print the
  // register and lane layout for mfma instructions.

  // We use the order from fastest varying to slowest varying. So each base
  // vector is a tuple of values mapping to matrix C's (N, M[, B]) indices.
  SmallVector<unsigned> order = triton::gpu::getOrder(*this);

  // For wmma with 16x16 output, each of the 32 threads holds 8 elements.
  //
  // The first version of WMMA layout has following specific:
  // for the register (i.e., element) dimension, these 8 elements are
  // along the matrix C's M dimension, with 1 consecutive elements
  // spanning 1 row and then the next 1 row being a gap.
  //
  // For the lane (i.e., thread) dimension, these threads are along the
  // matrix C's N dimension, with 16 consecutive threads covering a whole
  // row and the next 16 threads start at the next row.
  //
  // The second version of wmma layout is less tricky:
  // for the register dimension 8 elements are along the matrix C's M
  // dimension. First 16 lanes take 0-8 elems along M, second 16 take 8-15.
  // We have 16 pair of threads in each warp, one pair covers the whole
  // column.
  //
  // Please also check explaining comments in TritonGPUAttrDefs.td at the
  // AMDWmmaEncodingAttr section.
  unsigned ver = getVersion();
  assert(ver == 1 || ver == 2);
  LinearLayout tileLayout =
      ver == 1
          ? LinearLayout(
                {{kRegister, {/*gap*/ {0, 2}, {0, 4}, {0, 8}}},
                 {kLane, {{1, 0}, {2, 0}, {4, 0}, {8, 0}, /*gap*/ {0, 1}}}},
                {outDimNames[order[0]], outDimNames[order[1]]})
          : LinearLayout(
                {{kRegister, {{0, 1}, {0, 2}, {0, 4}}},
                 {kLane, {{1, 0}, {2, 0}, {4, 0}, {8, 0}, /*gap*/ {0, 8}}}},
                {outDimNames[order[0]], outDimNames[order[1]]});

  if (hasBatchDim) {
    assert(order[2] == 0);
    // Extend the base vector with one value to accomodate for the batch
    // dimension, which appears at the last.
    tileLayout *= LinearLayout::identity1D(1, kRegister, outDimNames[order[2]]);
    tileLayout *= LinearLayout::identity1D(1, kLane, outDimNames[order[2]]);
  }

  // And each warp takes the same register and lane sub-layout. So mulitply with
  // an identity layout for the warp.
  LinearLayout warpLayout =
      identityND(S("warp"), getWarpsPerCTA(), order, outDimNames);
  LinearLayout ctaLayout = tileLayout * warpLayout;

  return combineCtaCgaWithShape(ctaLayout, getCTALayout(), shape);
}

std::optional<LinearLayout>
BlockedEncodingAttr::toLinearLayout(ArrayRef<int64_t> shape) const {
  assert(shape.size() == getOrder().size());

  int rank = shape.size();
  MLIRContext *ctx = getContext();
  SmallVector<StringAttr> outDimNames = standardOutDimNames(ctx, rank);

  const auto &order = getOrder();
  LinearLayout ctaLayout =
      identityND(S("register"), getSizePerThread(), order, outDimNames) *
      identityND(S("lane"), getThreadsPerWarp(), order, outDimNames) *
      identityND(S("warp"), getWarpsPerCTA(), order, outDimNames);

  return combineCtaCgaWithShape(ctaLayout, getCTALayout(), shape);
}

LinearLayout nvidiaMmaTile(MLIRContext *ctx, ArrayRef<unsigned> tileShape,
                           unsigned kWidth, ArrayRef<unsigned> order,
                           ArrayRef<unsigned> repOrder) {
  // Trivial layout mapping 0 -> (0, 0), but we set the order to repOrder
  int rank = repOrder.size();
  auto dimNames = standardOutDimNames(ctx, rank);
  auto trivialShape = SmallVector<unsigned>(rank, 1);
  LinearLayout ctaLayout =
      identityND(S("register"), trivialShape, repOrder, dimNames);

  assert(rank >= 2);
  auto inner = order[0];
  auto outer = order[1];

  assert(tileShape.size() == rank);
  int m = tileShape[outer];
  int n = tileShape[inner];

  // The relative order of registers and lanes is given by:
  // - Inner dim: kWidth registers
  // - Inner dim: 4 lanes
  // - Outer dim: 8 lanes
  // - Outer dim: repeat m / 8 times
  // - Inner dim: repeat n / (kWidth * 4) times
  assert(m % 8 == 0);
  assert(n % (kWidth * 4) == 0);
  // There is at least one subtile on the inner-most dimension
  // FIXME. We should implement operator* in terms of operator*=
  // and chain *= instead of using *
  auto outDimNames = llvm::to_vector(ctaLayout.getOutDimNames());
  ctaLayout = ctaLayout *
              LinearLayout::identity1D(kWidth, S("register"), dimNames[inner]) *
              LinearLayout::identity1D(4, S("lane"), dimNames[inner]) *
              LinearLayout::identity1D(8, S("lane"), dimNames[outer]) *
              LinearLayout::identity1D(m / 8, S("register"), dimNames[outer]) *
              LinearLayout::identity1D(n / (kWidth * 4), S("register"),
                                       dimNames[inner]);
  return ctaLayout;
}

std::optional<LinearLayout>
NvidiaMmaEncodingAttr::toLinearLayout(ArrayRef<int64_t> shape) const {
  auto ctx = getContext();
  int rank = shape.size();

  SmallVector<unsigned> tileShape;
  if (isAmpere()) {
    // Ampere.getInstrShape() returns the tile shape
    tileShape = SmallVector<unsigned>(getInstrShape());
  } else {
    assert(isHopper());
    auto instrShapeMNK = getInstrShape();
    tileShape = SmallVector<unsigned>({instrShapeMNK[0], instrShapeMNK[1]});
  }
  // nvidiamma layout always assumes kWidth = 2
  constexpr auto kWidth = 2;
  auto ctaLayout =
      nvidiaMmaTile(ctx, tileShape, kWidth, getOrder(*this), getRepOrder());

  // The triton orders are defined on [dim0, dim1, ...], so we need to pass
  // those dims Then, for some reason, operator* requires the orders to match
  // so we need to reorder the outs to match
  // FIXME(Lezcano). identityND should not take a dim name, as it's redundant.
  //                 The order in triton assumes the standardDims, so it should
  //                 use those.
  ctaLayout *= identityND(S("warp"), getWarpsPerCTA(), getWarpOrder(),
                          standardOutDimNames(ctx, rank))
                   .transposeOuts(llvm::to_vector(ctaLayout.getOutDimNames()));

  return combineCtaCgaWithShape(ctaLayout, getCTALayout(), shape);
}

LinearLayout warpsNvidiaDot(MLIRContext *ctx, ArrayRef<unsigned> mmaWarpShape,
                            ArrayRef<unsigned> mmaWarpOrder, bool isA) {
  // Let warpsPerCTAMma = {2, 2}, then
  // warpsPerCTA = {2, 1} for opA and warpsPerCTA = {1, 2} for opB
  // assume warpOrder = {1, 0}
  // Assume that C is tiled by 2x2 tiles. Since warpOrder={1, 0}, we have that
  // the C is owned as per the following layout:
  // C: 0 | 1
  //    - | -
  //    2 | 3
  // In order to be able to compute C, we need the following warp tiling of
  // A and B:
  // A: 0 1 | 0 1    B: 0 2 | 1 3
  //    - - | - -       - - | - -
  //    2 3 | 2 3       0 2 | 1 3
  // In other words, we need to broadcast along K
  auto rank = mmaWarpOrder.size();
  auto inner = isA ? rank - 1 : rank - 2;
  auto outer = isA ? rank - 2 : rank - 1;
  auto dimNames = standardOutDimNames(ctx, rank);
  auto trivialShape = SmallVector<unsigned>(rank, 1);
  LinearLayout warpLayout =
      identityND(S("warp"), trivialShape, mmaWarpOrder, dimNames);

  // We have to broadcast along the inner dimension
  // For A, when moving along M we go from 0 to 2.
  // For B, when moving along N we go from 0 to 1.
  // As such, choosing the order of A {1, 0}, gives us the correct broadcasting
  // Same happens if the mmaWarpOrder is {0, 1}, like in Hopper
  for (auto d : mmaWarpOrder) {
    if (d == inner) {
      warpLayout *=
          LinearLayout::zeros1D(mmaWarpShape[d], S("warp"), dimNames[d]);
    } else {
      warpLayout *=
          LinearLayout::identity1D(mmaWarpShape[d], S("warp"), dimNames[d]);
    }
  }
  return warpLayout;
}

LinearLayout nvidiaDotToLinearLayout(ArrayRef<int64_t> shape,
                                     DotOperandEncodingAttr dot) {
  int rank = shape.size();
  auto mma = cast<NvidiaMmaEncodingAttr>(dot.getParent());
  int kWidth = dot.getKWidth();
  bool isA = dot.getOpIdx() == 0;
  MLIRContext *ctx = mma.getContext();

  SmallVector<unsigned> tileShape(rank, 1);
  if (isA) {
    tileShape[rank - 2] = 16;
    tileShape[rank - 1] = kWidth * 8;
  } else {
    // Hopper takes the rhs via shared memory
    assert(mma.isAmpere());
    tileShape[rank - 2] = kWidth * 8;
    tileShape[rank - 1] = 8;
  }
  auto ctaLayout =
      nvidiaMmaTile(ctx, tileShape, kWidth, getOrder(dot), dot.getRepOrder());
  ctaLayout *=
      warpsNvidiaDot(ctx, mma.getWarpsPerCTA(), mma.getWarpOrder(), isA)
          .transposeOuts(llvm::to_vector(ctaLayout.getOutDimNames()));

  return combineCtaCgaWithShape(ctaLayout, getCTALayout(dot), shape);
}

std::optional<LinearLayout>
DotOperandEncodingAttr::toLinearLayout(ArrayRef<int64_t> shape) const {
  auto parent = getParent();
  if (auto mfmaLayout = llvm::dyn_cast<AMDMfmaEncodingAttr>(parent)) {
    return mfmaDotToLinearLayout(*this, shape);
  } else if (auto mma = mlir::dyn_cast<NvidiaMmaEncodingAttr>(parent)) {
    return nvidiaDotToLinearLayout(shape, *this);
  }
  return std::nullopt;
}

std::optional<LinearLayout>
SliceEncodingAttr::toLinearLayout(ArrayRef<int64_t> shape) const {
  MLIRContext *ctx = getContext();

  // First compute the linear layout for this layout's parent.
  SmallVector<int64_t> parentShape(shape);
  parentShape.insert(parentShape.begin() + getDim(), 1);
  std::optional<LinearLayout> parentLL =
      triton::gpu::toLinearLayout(parentShape, getParent());
  if (!parentLL.has_value()) {
    if (mlir::isa<DotOperandEncodingAttr>(getParent()))
      return std::nullopt;
    llvm::report_fatal_error(
        "Failed to compute parent layout for slice layout.");
  }

  // Remove dimension getDim() from the parent layout.
  //
  //  1. Construct a layout `transform` from parent-out-dims to slice-out-dims
  //     that removes the relevant out-dim.
  //  2. Compute linearSlice = parent.compose(transform).  Now linearSlice maps
  //     from parent in-dims to slice out-dims.
  //  3. Fix up duplicate registers introduced by slicing.
  auto outDimNames = standardOutDimNames(ctx, shape.size() + 1);
  LinearLayout transform = LinearLayout::empty();
  for (auto [idx, outDim] : llvm::enumerate(parentLL->getOutDimNames())) {
    if (idx == getDim()) {
      // Because we're multiplying by all zeros, we could replace outDimNames[0]
      // with any other valid out-dim; the layout will be the same.
      transform *= LinearLayout::zeros1D(parentLL->getOutDimSize(outDim),
                                         outDim, outDimNames[0]);
    } else {
      transform *=
          LinearLayout::identity1D(parentLL->getOutDimSize(outDim), outDim,
                                   outDimNames[idx - (idx < getDim() ? 0 : 1)]);
    }
  }
  LinearLayout sliceLL = parentLL->compose(transform);

  // Step 3: Along the "register" dim, remove any all-zero bases.
  auto bases = sliceLL.getBases();
  std::vector<std::vector<int>> newRegBases;
  for (const auto &basis : bases[S("register")]) {
    if (llvm::any_of(basis, [](int b) { return b != 0; })) {
      newRegBases.push_back(basis);
    }
  }
  bases[S("register")] = newRegBases;

  LinearLayout ret =
      LinearLayout(std::move(bases), llvm::to_vector(sliceLL.getOutDimNames()));

  // Match a hack in the legacy code that ensures that the number of registers
  // matches getTotalElemsPerThread.  Yup: We just removed all the zeros, now
  // we're (maybe) adding some back.  :)
  //
  // TODO(jlebar): Once getTotalElemsPerThread uses LLs instead of the existing
  // legacy code, I think we can remove this.
  int expectedNumRegisters =
      triton::gpu::getTotalElemsPerThread(RankedTensorType::get(
          shape, IntegerType::get(ctx, 32) /*dummy type*/, *this));
  if (ret.getInDimSize(S("register")) != expectedNumRegisters) {
    int extraZeros = expectedNumRegisters / ret.getInDimSize(S("register"));
    // Our use of "dim0" here is arbitrary; because we're adding zeros, any
    // output dimension would work.
    ret *= LinearLayout::zeros1D(extraZeros, S("register"), S("dim0"));
  }
  return ret;
}

<<<<<<< HEAD
LinearLayout ampereDotToLinearLayout(ArrayRef<int64_t> shape,
                                     DotOperandEncodingAttr dot) {
  // Note that, even though MMAv2 looks similar to this layout, they are just
  // the same at a register and lane level. The warps treatment is different!
  int rank = shape.size();
  auto mma = cast<NvidiaMmaEncodingAttr>(dot.getParent());
  int kWidth = dot.getKWidth();
  bool isA = dot.getOpIdx() == 0;

  assert((rank == 2 && mma.getInstrShape() == ArrayRef<unsigned>({16, 8})) ||
         (rank == 3 && mma.getInstrShape() == ArrayRef<unsigned>({1, 16, 8})));
  assert(mma.isAmpere());

  MLIRContext *ctx = mma.getContext();

  // The A and B operands are tiled in a kMajor fashion
  auto kMajorOrder = dot.getRepOrder();
  assert(kMajorOrder ==
         getOrderForDotOperand(dot.getOpIdx(), rank, /*kMajor=*/true));

  auto kMajorDims =
      permuteDimNames(standardOutDimNames(ctx, rank), kMajorOrder);
  // This agrees with the order of the elements, which means that we can share
  // the code below for both A and B without having to perform any swaps
  assert(getOrder(dot) == kMajorOrder);

  std::vector<std::vector<int32_t>> registers;
  std::vector<std::vector<int32_t>> lanes;
  int32_t i = 1;
  // kWidth contiguous elements
  while (i < kWidth) {
    registers.push_back({i, 0});
    i *= 2;
  }
  // 4 threads per chunk
  for (int j = 0; j < 2; j++) {
    lanes.push_back({i, 0});
    i *= 2;
  }
  // 8 threads going down
  lanes.push_back({0, 1});
  lanes.push_back({0, 2});
  lanes.push_back({0, 4});
  // 2 tiles in column-major order
  // Just one if it's the B operand
  if (isA) {
    registers.push_back({0, 8});
  }
  registers.push_back({i, 0});

  LinearLayout ctaLayout({{S("register"), registers}, {S("lane"), lanes}},
                         ArrayRef(kMajorDims).take_front(2));

  // Let warpsPerCTAMma = {2, 2}, then
  // warpsPerCTA = {2, 1} for opA and warpsPerCTA = {1, 2} for opB
  // assume warpOrder = {0, 1}
  // Assume that C is tiled by 2x2 tiles. Since warpOrder={1, 0}, we have that
  // the C is owned as per the following layout:
  // C: 0 | 1
  //    - | -
  //    2 | 3
  // In order to be able to compute C, we need the following warp tiling of
  // A and B:
  // A: 0 1 | 0 1    B: 0 2 | 1 3
  //    - - | - -       - - | - -
  //    2 3 | 2 3       0 2 | 1 3
  // In particular, for A and B we need to broadcast along K

  assert(mma.getWarpOrder() == getMatrixOrder(rank, /*rowMajor=*/true));
  auto warpsPerCTAMma = mma.getWarpsPerCTA();
  std::vector<std::vector<int32_t>> warps;
  if (isA) {
    for (int i = 1; i < warpsPerCTAMma[1]; i *= 2) {
      warps.push_back({0, 0});
    }
    for (int i = 1; i < warpsPerCTAMma[0]; i *= 2) {
      warps.push_back({0, i});
    }
  } else {
    for (int i = 1; i < warpsPerCTAMma[1]; i *= 2) {
      warps.push_back({0, i});
    }
    for (int i = 1; i < warpsPerCTAMma[0]; i *= 2) {
      warps.push_back({0, 0});
    }
  }
  if (rank == 3) {
    for (auto &w : warps) {
      w.push_back(0);
    }
  }

  ctaLayout *= LinearLayout({{S("warp"), warps}}, kMajorDims);

  return combineCtaCgaWithShape(ctaLayout, getCTALayout(dot), shape);
}

std::optional<LinearLayout>
DotOperandEncodingAttr::toLinearLayout(ArrayRef<int64_t> shape) const {
  auto parent = getParent();
  if (auto mfmaLayout = llvm::dyn_cast<AMDMfmaEncodingAttr>(parent)) {
    return mfmaDotToLinearLayout(*this, shape);
  } else if (auto mma = mlir::dyn_cast<NvidiaMmaEncodingAttr>(parent)) {
    if (mma.isAmpere()) {
      return ampereDotToLinearLayout(shape, *this);
    }
  } else if (auto dpasLayout =
                 llvm::dyn_cast<intel::DpasEncodingAttr>(getParent())) {
    return dotOperandDpasToLinearLayout(*this, shape);
  }
  return std::nullopt;
}

=======
>>>>>>> 206c410d
std::optional<LinearLayout>
toLinearLayout(ArrayRef<int64_t> shape, Attribute layout,
               std::optional<int32_t> elemBitWidth /*= std::nullopt*/) {
  if (auto distributed = dyn_cast<DistributedEncodingTrait>(layout)) {
    return distributed.toLinearLayout(shape);
  }
  if (auto shared = dyn_cast<SharedEncodingAttr>(layout)) {
    if (shared.getHasLeadingOffset()) {
      assert(elemBitWidth.has_value());
      return sharedToLinearLayoutLeadingOffset(shape, shared, *elemBitWidth);
    } else {
      return sharedToLinearLayoutNoLeadingOffset(shape, shared);
    }
  }

  // TODO(jlebar): Other layouts
  return std::nullopt;
}

LinearLayout getLayoutWithinBlock(const LinearLayout &layout) {
  assert(!layout.getInDimNames().empty());
  MLIRContext *ctx = layout.getInDimNames().begin()->getContext();

  StringAttr kBlock = S("block");
  assert(layout.hasInDim(kBlock));
  auto bases = layout.getBases();
  bases[kBlock] = {};
  return LinearLayout(bases, llvm::to_vector<4>(layout.getOutDimNames()));
}

LinearLayout chooseShemLayoutForRegToRegConversion(
    MLIRContext *ctx, ArrayRef<unsigned> tensorShape,
    ArrayRef<unsigned> repShape, ArrayRef<unsigned> order) {
  auto outDimNames = standardOutDimNames(ctx, tensorShape.size());
  LinearLayout layout = LinearLayout::empty();
  SmallVector<StringAttr> kRepDims;
  SmallVector<StringAttr> kOffsetDims;
  auto totalIters = 1;
  auto totalOffsets = 1;
  for (int i = 0; i < tensorShape.size(); i++) {
    int dim = order[i];
    StringAttr kIteration = S("iteration" + std::to_string(dim));
    StringAttr kOffset = S("offset" + std::to_string(dim));
    kRepDims.push_back(kIteration);
    kOffsetDims.push_back(kOffset);
    assert(llvm::isPowerOf2_32(repShape[dim]));
    assert(llvm::isPowerOf2_32(tensorShape[dim]));
    auto numIters = tensorShape[dim] / repShape[dim];
    layout *=
        LinearLayout::identity1D(repShape[dim], kOffset, outDimNames[dim]);
    layout *= LinearLayout::identity1D(numIters, kIteration, outDimNames[dim]);
    totalIters *= numIters;
    totalOffsets *= repShape[dim];
  }
  StringAttr kOffset = S("offset");
  StringAttr kIteration = S("iteration");
  StringAttr kBlock = S("block");
  SmallVector<StringAttr> newDims;
  newDims.append(kOffsetDims.begin(), kOffsetDims.end());
  newDims.append(kRepDims.begin(), kRepDims.end());
  // Transpose layout from [offset0, rep0, offset1, rep1, ...] to
  // [offset0, offset1, ..., rep0, rep1, ...]
  auto ret = layout.transposeIns(newDims);
  // Reshape layout from [offset0, offset1, ..., rep0, rep1, ...] to
  // [offset, rep, block]
  return ret.reshapeIns(
      {{kOffset, totalOffsets}, {kIteration, totalIters}, {kBlock, 1}});
}

namespace {

// TODO (Keren): Currently, we have more restrictions than necessary when using
// stmatrix.  These restrictions are retained from legacy code, and we could
// relax some of them in the future.
bool canUseStMatrix(RankedTensorType tensorTy, ArrayRef<unsigned> repShape,
                    ArrayRef<unsigned> paddedRepShape, ArrayRef<unsigned> order,
                    int swizzleByteSize) {
  auto mmaLayout =
      mlir::dyn_cast<NvidiaMmaEncodingAttr>(tensorTy.getEncoding());
  if (!mmaLayout || !mmaLayout.isHopper())
    return false;
  if (isa<PointerType>(tensorTy.getElementType()))
    return false;
  if (tensorTy.getElementType().getIntOrFloatBitWidth() != 16)
    return false;
  if (order[0] != 1)
    return false;

  auto tensorShapePerCTA = getShapePerCTA(mmaLayout, tensorTy.getShape());
  if (tensorShapePerCTA.size() != 2)
    return false;
  auto numIterations = ceil<unsigned>(tensorShapePerCTA[1], repShape[1]) *
                       ceil<unsigned>(tensorShapePerCTA[0], repShape[0]);
  if (numIterations > 1)
    return false;
  if (paddedRepShape[1] % 8 != 0)
    return false;
  if (swizzleByteSize != 0 && swizzleByteSize != 32 && swizzleByteSize != 64 &&
      swizzleByteSize != 128)
    return false;
  return true;
}

std::optional<LinearLayout> chooseStMatrixLayoutLeadingOffset(
    MLIRContext *ctx, RankedTensorType tensorTy, ArrayRef<unsigned> repShape,
    ArrayRef<unsigned> paddedRepShape, ArrayRef<unsigned> order,
    int swizzleByteSize) {
  StringAttr kReg = S("register");
  StringAttr kLane = S("lane");
  StringAttr kWarp = S("warp");
  StringAttr kCol = S("dim1");
  StringAttr kRow = S("dim0");
  StringAttr kOffset = S("offset");

  int perPhase;
  int maxPhase;
  if (swizzleByteSize == 32) {
    perPhase = 4;
    maxPhase = 2;
  } else if (swizzleByteSize == 64) {
    perPhase = 2;
    maxPhase = 4;
  } else if (swizzleByteSize == 128) {
    perPhase = 1;
    maxPhase = 8;
  } else {
    llvm::errs() << "Illegal swizzleByteSize: " << swizzleByteSize << "\n";
    llvm::report_fatal_error("Illegal swizzleByteSize");
  }

  // stmatrix only supports 16-bit elements, and each vector has 8 elements
  int elemBitWidth = 16;
  int vecSize = 8;
  int numRows = 16;
  int numCols = 8 * swizzleByteSize / elemBitWidth;

  // Construct a single stmatrix.x4 (16x16) tile
  std::vector<std::vector<int>> basesReg = {{1, 0}, {2, 0}, {4, 0}};
  std::vector<std::vector<int>> basesLane;
  for (int logRow = 0; logRow < llvm::Log2_32(numRows); logRow++) {
    int row = 1 << logRow;
    basesLane.push_back({vecSize * ((row / perPhase) % maxPhase), row});
  }
  basesLane.push_back({8, 0});

  // Expand the tile's register dimension to fit swizzleByteSize, which is a
  // "chunk"
  for (int logChunk = 0; logChunk < llvm::Log2_32(numCols / 16); logChunk++) {
    int chunk = 1 << logChunk;
    basesReg.push_back({16 * chunk, 0});
  }

  // Construct the layout for a single chunk
  LinearLayout layout =
      LinearLayout({{kReg, basesReg}, {kLane, basesLane}}, {kCol, kRow});

  // Expand the `warp` dimension according to warpsPerCTA.
  auto mma = cast<NvidiaMmaEncodingAttr>(tensorTy.getEncoding());
  layout *=
      identityND(kWarp, mma.getWarpsPerCTA(), /*order=*/{0, 1}, {kRow, kCol})
          .transposeOuts(llvm::to_vector(layout.getOutDimNames()));

  // Expand the `register` dimension so the size of columns matches `n`.
  int n = mma.getInstrShape()[1];
  int numWarpRows = layout.getOutDimSize(kRow);
  layout = (layout.reshapeOuts({{kOffset, layout.getTotalOutDimSize()}}) *
            LinearLayout::identity1D(n / numCols, kReg, kOffset))
               .reshapeOuts({{kCol, n}, {kRow, numWarpRows}});

  auto ret =
      combineCtaCgaWithShape(layout, mma.getCTALayout(), tensorTy.getShape());
  return ret.transposeOuts(llvm::to_vector(layout.getOutDimNames()))
      .reshapeOuts({{kOffset, ret.getTotalOutDimSize()}, {S("iteration"), 1}});
}

std::optional<LinearLayout> chooseStMatrixLayoutNoLeadingOffset(
    MLIRContext *ctx, RankedTensorType tensorTy, ArrayRef<unsigned> repShape,
    ArrayRef<unsigned> paddedRepShape, ArrayRef<unsigned> order) {
  StringAttr kReg = S("register");
  StringAttr kLane = S("lane");
  StringAttr kWarp = S("warp");
  StringAttr kCol = S("dim1");
  StringAttr kRow = S("dim0");
  StringAttr kBlock = S("block");

  std::vector<std::vector<int>> basesReg = {{1, 0}, {2, 0}, {4, 0}};
  std::vector<std::vector<int>> basesLane = {
      {0, 1}, {0, 2}, {0, 4}, {0, 8}, {8, 0}};
  LinearLayout layout =
      LinearLayout({{kReg, basesReg}, {kLane, basesLane}}, {kCol, kRow});

  // Expand the `register` dimension so the size of columns matches `n`.
  auto mma = cast<NvidiaMmaEncodingAttr>(tensorTy.getEncoding());
  int n = mma.getInstrShape()[1];
  layout *=
      LinearLayout::identity1D(n / layout.getOutDimSize(kCol), kReg, kCol);

  // Expand the `warp` dimension according to warpsPerCTA.
  layout *=
      identityND(kWarp, mma.getWarpsPerCTA(), /*order=*/{0, 1}, {kRow, kCol})
          .transposeOuts(llvm::to_vector(layout.getOutDimNames()));
  auto ret =
      combineCtaCgaWithShape(layout, mma.getCTALayout(), tensorTy.getShape());
  auto tensorShapePerCTA = getShapePerCTA(mma, tensorTy.getShape());
  llvm::SmallDenseMap<StringAttr, int64_t> namedTensorShape;
  namedTensorShape[kRow] = tensorShapePerCTA[0];
  namedTensorShape[kCol] = tensorShapePerCTA[1];
  ret = ensureLayoutNotSmallerThan(ret, namedTensorShape);
  ret = ensureLayoutNotLargerThan(ret, namedTensorShape);
  return ret.transposeOuts(llvm::to_vector(layout.getOutDimNames()))
             .reshapeOuts({{S("offset"), ret.getTotalOutDimSize()},
                           {S("iteration"), 1}}) *
         identityND(kBlock, {1, 1}, {0, 1}, {S("offset"), S("iteration")});
}

} // anonymous namespace

std::optional<LinearLayout>
chooseStMatrixLayout(MLIRContext *ctx, RankedTensorType tensorTy,
                     ArrayRef<unsigned> repShape,
                     ArrayRef<unsigned> paddedRepShape,
                     ArrayRef<unsigned> order, int swizzleByteSize) {
  if (!canUseStMatrix(tensorTy, repShape, paddedRepShape, order,
                      swizzleByteSize))
    return std::nullopt;

  if (swizzleByteSize == 0)
    return chooseStMatrixLayoutNoLeadingOffset(ctx, tensorTy, repShape,
                                               paddedRepShape, order);
  else
    return chooseStMatrixLayoutLeadingOffset(
        ctx, tensorTy, repShape, paddedRepShape, order, swizzleByteSize);
}

} // namespace mlir::triton::gpu<|MERGE_RESOLUTION|>--- conflicted
+++ resolved
@@ -855,6 +855,9 @@
     return mfmaDotToLinearLayout(*this, shape);
   } else if (auto mma = mlir::dyn_cast<NvidiaMmaEncodingAttr>(parent)) {
     return nvidiaDotToLinearLayout(shape, *this);
+  } else if (auto dpasLayout =
+                 llvm::dyn_cast<intel::DpasEncodingAttr>(parent)) {
+    return dotOperandDpasToLinearLayout(*this, shape);
   }
   return std::nullopt;
 }
@@ -929,122 +932,6 @@
   return ret;
 }
 
-<<<<<<< HEAD
-LinearLayout ampereDotToLinearLayout(ArrayRef<int64_t> shape,
-                                     DotOperandEncodingAttr dot) {
-  // Note that, even though MMAv2 looks similar to this layout, they are just
-  // the same at a register and lane level. The warps treatment is different!
-  int rank = shape.size();
-  auto mma = cast<NvidiaMmaEncodingAttr>(dot.getParent());
-  int kWidth = dot.getKWidth();
-  bool isA = dot.getOpIdx() == 0;
-
-  assert((rank == 2 && mma.getInstrShape() == ArrayRef<unsigned>({16, 8})) ||
-         (rank == 3 && mma.getInstrShape() == ArrayRef<unsigned>({1, 16, 8})));
-  assert(mma.isAmpere());
-
-  MLIRContext *ctx = mma.getContext();
-
-  // The A and B operands are tiled in a kMajor fashion
-  auto kMajorOrder = dot.getRepOrder();
-  assert(kMajorOrder ==
-         getOrderForDotOperand(dot.getOpIdx(), rank, /*kMajor=*/true));
-
-  auto kMajorDims =
-      permuteDimNames(standardOutDimNames(ctx, rank), kMajorOrder);
-  // This agrees with the order of the elements, which means that we can share
-  // the code below for both A and B without having to perform any swaps
-  assert(getOrder(dot) == kMajorOrder);
-
-  std::vector<std::vector<int32_t>> registers;
-  std::vector<std::vector<int32_t>> lanes;
-  int32_t i = 1;
-  // kWidth contiguous elements
-  while (i < kWidth) {
-    registers.push_back({i, 0});
-    i *= 2;
-  }
-  // 4 threads per chunk
-  for (int j = 0; j < 2; j++) {
-    lanes.push_back({i, 0});
-    i *= 2;
-  }
-  // 8 threads going down
-  lanes.push_back({0, 1});
-  lanes.push_back({0, 2});
-  lanes.push_back({0, 4});
-  // 2 tiles in column-major order
-  // Just one if it's the B operand
-  if (isA) {
-    registers.push_back({0, 8});
-  }
-  registers.push_back({i, 0});
-
-  LinearLayout ctaLayout({{S("register"), registers}, {S("lane"), lanes}},
-                         ArrayRef(kMajorDims).take_front(2));
-
-  // Let warpsPerCTAMma = {2, 2}, then
-  // warpsPerCTA = {2, 1} for opA and warpsPerCTA = {1, 2} for opB
-  // assume warpOrder = {0, 1}
-  // Assume that C is tiled by 2x2 tiles. Since warpOrder={1, 0}, we have that
-  // the C is owned as per the following layout:
-  // C: 0 | 1
-  //    - | -
-  //    2 | 3
-  // In order to be able to compute C, we need the following warp tiling of
-  // A and B:
-  // A: 0 1 | 0 1    B: 0 2 | 1 3
-  //    - - | - -       - - | - -
-  //    2 3 | 2 3       0 2 | 1 3
-  // In particular, for A and B we need to broadcast along K
-
-  assert(mma.getWarpOrder() == getMatrixOrder(rank, /*rowMajor=*/true));
-  auto warpsPerCTAMma = mma.getWarpsPerCTA();
-  std::vector<std::vector<int32_t>> warps;
-  if (isA) {
-    for (int i = 1; i < warpsPerCTAMma[1]; i *= 2) {
-      warps.push_back({0, 0});
-    }
-    for (int i = 1; i < warpsPerCTAMma[0]; i *= 2) {
-      warps.push_back({0, i});
-    }
-  } else {
-    for (int i = 1; i < warpsPerCTAMma[1]; i *= 2) {
-      warps.push_back({0, i});
-    }
-    for (int i = 1; i < warpsPerCTAMma[0]; i *= 2) {
-      warps.push_back({0, 0});
-    }
-  }
-  if (rank == 3) {
-    for (auto &w : warps) {
-      w.push_back(0);
-    }
-  }
-
-  ctaLayout *= LinearLayout({{S("warp"), warps}}, kMajorDims);
-
-  return combineCtaCgaWithShape(ctaLayout, getCTALayout(dot), shape);
-}
-
-std::optional<LinearLayout>
-DotOperandEncodingAttr::toLinearLayout(ArrayRef<int64_t> shape) const {
-  auto parent = getParent();
-  if (auto mfmaLayout = llvm::dyn_cast<AMDMfmaEncodingAttr>(parent)) {
-    return mfmaDotToLinearLayout(*this, shape);
-  } else if (auto mma = mlir::dyn_cast<NvidiaMmaEncodingAttr>(parent)) {
-    if (mma.isAmpere()) {
-      return ampereDotToLinearLayout(shape, *this);
-    }
-  } else if (auto dpasLayout =
-                 llvm::dyn_cast<intel::DpasEncodingAttr>(getParent())) {
-    return dotOperandDpasToLinearLayout(*this, shape);
-  }
-  return std::nullopt;
-}
-
-=======
->>>>>>> 206c410d
 std::optional<LinearLayout>
 toLinearLayout(ArrayRef<int64_t> shape, Attribute layout,
                std::optional<int32_t> elemBitWidth /*= std::nullopt*/) {
