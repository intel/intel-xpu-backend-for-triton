#include <memory>

#include "mlir/Analysis/SliceAnalysis.h"
#include "mlir/Dialect/SCF/IR/SCF.h"
#include "mlir/IR/BuiltinAttributes.h"
#include "mlir/IR/IRMapping.h"
#include "mlir/IR/Matchers.h"
#include "mlir/IR/PatternMatch.h"
#include "mlir/IR/Verifier.h"
#include "mlir/Interfaces/InferTypeOpInterface.h"
#include "mlir/Pass/Pass.h"
#include "mlir/Pass/PassManager.h"
#include "mlir/Support/LogicalResult.h"
#include "mlir/Transforms/GreedyPatternRewriteDriver.h"
#include "mlir/Transforms/Passes.h"
#include "mlir/Transforms/RegionUtils.h"
#include "triton/Analysis/Utility.h"
#include "triton/Dialect/Triton/IR/Dialect.h"
#include "triton/Dialect/TritonGPU/IR/Dialect.h"
#include "triton/Dialect/TritonGPU/Transforms/Passes.h"
#include "triton/Dialect/TritonGPU/Transforms/TritonGPUConversion.h"
#include "triton/Dialect/TritonGPU/Transforms/Utility.h"
#include <memory>

#define GEN_PASS_CLASSES
#include "triton/Dialect/TritonGPU/Transforms/Passes.h.inc"

#define DEBUG_TYPE "tritongpu-remove-layout-conversions"
#define DBGS() (llvm::dbgs() << "[" DEBUG_TYPE "]: ")
#define LDBG(X) LLVM_DEBUG(DBGS() << X << "\n")

namespace mlir::triton::gpu {
namespace {

// -----------------------------------------------------------------------------
//
// -----------------------------------------------------------------------------

// dot(a, b, load(ptr)) -> add(load(ptr), dot(a, b, 0))
class ConvertDotConvert : public RewritePattern {
public:
  ConvertDotConvert(MLIRContext *context)
      : RewritePattern(ConvertLayoutOp::getOperationName(), 1, context) {}

  LogicalResult matchAndRewrite(Operation *op,
                                PatternRewriter &rewriter) const override {
    auto dstOp = cast<ConvertLayoutOp>(op);
    auto dotOp = dstOp.getSrc().getDefiningOp<DotOp>();
    if (!dotOp)
      return failure();
    if (std::distance(dstOp->user_begin(), dstOp->user_end()) != 1 ||
        std::distance(dotOp->user_begin(), dotOp->user_end()) != 1)
      return failure();
    auto cvtOp = dotOp.getOperand(2).getDefiningOp<ConvertLayoutOp>();
    if (!cvtOp)
      return failure();
    if (!cvtOp.getSrc().getDefiningOp<LoadOp>())
      return failure();
    RankedTensorType dstTy = dstOp.getType();
    RankedTensorType srcTy = cvtOp.getSrc().getType();
    if (dstTy != srcTy)
      return failure();

    auto _0f = rewriter.create<arith::ConstantOp>(
        op->getLoc(), dstTy.getElementType(),
        rewriter.getZeroAttr(dstTy.getElementType()));
    auto _0 = rewriter.create<SplatOp>(op->getLoc(), dotOp.getType(), _0f);
    auto newDot = rewriter.create<DotOp>(
        op->getLoc(), dotOp.getType(), dotOp.getOperand(0), dotOp.getOperand(1),
        _0, dotOp.getInputPrecision(), dotOp.getMaxNumImpreciseAcc());
    auto newCvt = rewriter.create<ConvertLayoutOp>(op->getLoc(), dstTy,
                                                   newDot.getResult());
    rewriter.replaceOpWithNewOp<arith::AddFOp>(op, newCvt, cvtOp.getSrc());
    return success();
  }
};

// The current algorithm works by analyzing the IR and doing a one-shot rewrite
// based on the analysis. The algorithm is as follows.
//
// 1. Find all the anchor ops. These are ops that have a layout we want to
//    preserve.
//
// 2. For each anchor, propagate its layout to all its descendants.
//    An op can have multiple ancestors that are anchors, so at this stage an op
//    may have multiple layouts associated with it.
//
// 3. Resolve conflicts by deciding which of the multiple layouts the op should
//    keep, inserting convert-layout ops to resolve conflicts.  After this
//    stage, each value has only one layout associated with it.
//
// 4. Rewrite the IR by walking the function in dominance order. Since we
//    assume the IR is structured we just need to process the regions in the
//    correct order. For each op, rewrite it using the layout decided by the
//    analysis phase.
class LayoutPropagation {
public:
  // Structure to keep track of the layout associated to a value.
  struct LayoutInfo {
    LayoutInfo(Attribute encoding) { encodings.insert(encoding); }
    LayoutInfo() {}
    llvm::SmallSetVector<Attribute, 8> encodings;
  };
  LayoutPropagation(FuncOp F) : funcOp(F) {}
  // Find the anchor ops and set their layout in the data structure.
  void initAnchorLayout();
  // Recursively Propagate the layout to all the users of the anchor ops until
  // we reach a fix point.
  void propagateLayout();
  // Add layouts given in `Info` to the uses of `value`.
  SmallVector<Value> propagateToUsers(Value value, LayoutInfo &info);
  // Set the encoding to all the values and fill out the values with new layout
  // in `changed`.
  void setEncoding(ValueRange values, LayoutInfo &info,
                   SmallVector<Value> &changed, Operation *op);
  // Resolve cases where a value has multiple layouts associated to it.
  void resolveConflicts();
  // Rewrite the IR for the full module.
  void rewrite();
  // Rewrite the IR for a region.
  void rewriteRegion(Region &R);
  // Rewrite an op based on the layout picked by the analysis.
  Operation *rewriteOp(Operation *op);
  // Rewrite a for op based on the layout picked by the analysis.
  Operation *rewriteForOp(scf::ForOp forOp);
  Operation *rewriteWhileOp(scf::WhileOp whileOp);
  Operation *rewriteIfOp(scf::IfOp ifOp);
  void rewriteYieldOp(scf::YieldOp yieldOp);
  void rewriteConditionOp(scf::ConditionOp conditionOp);
  void rewriteReduceToScalar(Operation *reduceOp);
  void rewriteAssertOp(AssertOp assertOp);
  Operation *cloneElementwise(OpBuilder &rewriter, Operation *op,
                              Attribute encoding);
  // Map the original value to the rewritten one.
  void map(Value old, Value newV);
  // Return the mapped value in the given encoding. This will insert a convert
  // if the encoding is different than the encoding decided at resolve time.
  Value getValueAs(Value value, Attribute encoding);
  // Dump the current stage of layout information.
  void dump();

private:
  // map from value to layout information.
  llvm::MapVector<Value, LayoutInfo> layouts;
  // map of the values rewrite based on their encoding.
  DenseMap<std::pair<Value, Attribute>, Value> rewriteMapping;
  SetVector<Operation *> opToDelete;
  FuncOp funcOp;
};

class LayoutRematerialization {
public:
  LayoutRematerialization(FuncOp F) : funcOp(F) {}
  // Map the original value to the remat'ed one.
  void addRematValue(Value old, Attribute encoding, Value newV);
  bool hasRematValue(Value value, Attribute encoding) {
    return rematMapping.contains({value, encoding});
  }
  // Return the remat'ed value in the given encoding.
  Value getRematValue(Value value, Attribute encoding) {
    auto it = rematMapping.find({value, encoding});
    assert(it != rematMapping.end());
    return it->second;
  }
  void cleanup();
  void backwardRematerialization();
  void backwardRematerialization(ConvertLayoutOp convertOp);
  void hoistConvertOnTopOfExtOrBroadcast();
  void hoistConvertOnTopOfExtOrBroadcast(ConvertLayoutOp convertOp);
  void rewriteSlice(SetVector<Value> &slice, DenseMap<Value, Attribute> &layout,
                    ConvertLayoutOp convertOp, IRMapping &mapping);
  void rewriteSlice(SetVector<Value> &slice, DenseMap<Value, Attribute> &layout,
                    ConvertLayoutOp convertOp);

private:
  void updateRematMapping(SmallVector<std::tuple<Value, Value>> &values);
  // Existing tuples of (value, layout) that needs to be updated when recreating
  // scf ops. This prevents keeping track of Values that have been delete when
  // rewriting slices.
  DenseMap<Value, Attribute> mappedValues;
  // map of the values remat based on encoding.
  DenseMap<std::pair<Value, Attribute>, Value> rematMapping;
  // DenseMap<std::pair<Operation*, Attribute>, Operation*>
  SetVector<Operation *> opToDelete;
  FuncOp funcOp;
};

void LayoutRematerialization::addRematValue(Value old, Attribute encoding,
                                            Value newV) {
  LDBG("addRematValue " << old << " encoding " << encoding << " " << newV);
  rematMapping[{old, encoding}] = newV;
  mappedValues[old] = encoding;
}

// Remove unneeded values now that we are done with the rematMapping.
void LayoutRematerialization::cleanup() {
  for (Operation *op : llvm::reverse(opToDelete))
    op->erase();
}

// Look ahead to at the transitive uses and see if there is a convert to mma
// operations.
bool hasConvertToMMATransisitiveUse(Operation *op, Attribute encoding) {
  SmallVector<Value> queue = {op->getResult(0)};
  SetVector<Operation *> forwardSlice;
  llvm::SmallDenseSet<Value> seen;
  while (!queue.empty()) {
    Value currentValue = queue.back();
    queue.pop_back();
    getForwardSlice(currentValue, &forwardSlice);
    for (Operation *op : forwardSlice) {
      // HACK: Stop propagation if the ReduceOp is using mma layout but is
      // producing tensor smaller than the layout we would like to propagate.
      // This is to avoid stepping into the known bug.
      if (isa<mlir::triton::ReduceOp>(op)) {
        auto tensorType =
            dyn_cast<RankedTensorType>(op->getOperand(0).getType());
        if (tensorType &&
            isa<NvidiaMmaEncodingAttr>(tensorType.getEncoding())) {
          auto mmaInstrShape =
              cast<NvidiaMmaEncodingAttr>(encoding).getInstrShape();
          if (tensorType.getShape()[tensorType.getRank() - 2] <
                  mmaInstrShape[0] ||
              tensorType.getShape()[tensorType.getRank() - 1] <
                  mmaInstrShape[1]) {
            return false;
          }
        }
      }

      if (auto convertOp = dyn_cast<ConvertLayoutOp>(op)) {
        Attribute dstEncoding = convertOp.getType().getEncoding();
        if (auto mmaLayout = dyn_cast<NvidiaMmaEncodingAttr>(dstEncoding))
          return (mmaLayout.getVersionMajor() > 1) ? true
                                                   : mmaLayout == encoding;
        if (isa<triton::gpu::AMDMfmaEncodingAttr,
                triton::gpu::AMDWmmaEncodingAttr>(dstEncoding))
          return true;
        if (isa<triton::gpu::DotOperandEncodingAttr>(dstEncoding)) {
          if (auto mmaLayout = dyn_cast<NvidiaMmaEncodingAttr>(encoding)) {
            return mmaLayout.getVersionMajor() > 1;
<<<<<<< HEAD
          } else if (encoding.isa<triton::gpu::AMDMfmaEncodingAttr>() ||
                     encoding.isa<triton::gpu::AMDWmmaEncodingAttr>()) {
=======
          } else {
            assert((mlir::isa<triton::gpu::AMDMfmaEncodingAttr,
                              triton::gpu::AMDWmmaEncodingAttr>(encoding)));
>>>>>>> f184c1cc
            return true;
          }
        }
      }
      bool isMMAV3 =
          isa<NvidiaMmaEncodingAttr>(encoding) &&
          cast<NvidiaMmaEncodingAttr>(encoding).getVersionMajor() == 3;
      if (isMMAV3 && isa<LocalAllocOp>(op))
        return true;
      auto yield = dyn_cast<scf::YieldOp>(op);
      if (!yield)
        continue;
      if (auto ifOp = dyn_cast<scf::IfOp>(yield->getParentOp())) {
        for (OpOperand &operand : yield->getOpOperands()) {
          Operation *def = operand.get().getDefiningOp();
          if (def &&
              (forwardSlice.count(def) || operand.get() == currentValue) &&
              (seen.insert(operand.get()).second == true))
            queue.push_back(ifOp.getResult(operand.getOperandNumber()));
        }
      }
      auto forOp = dyn_cast<scf::ForOp>(yield.getOperation()->getParentOp());
      if (!forOp)
        continue;
      for (OpOperand &operand : yield->getOpOperands()) {
        Operation *def = operand.get().getDefiningOp();
        if (def && (forwardSlice.count(def) || operand.get() == currentValue) &&
            (seen.insert(operand.get()).second == true))
          queue.push_back(forOp.getRegionIterArg(operand.getOperandNumber()));
      }
    }
  }
  return false;
}

// Return true if the op is an op with a layout we don't want to change. We will
// propagate the layout starting from anchor ops.
bool isLayoutAnchor(Operation *op) {
  if (isa<LoadOp, StoreOp>(op))
    return isExpensiveLoadOrStore(op);
  if (isa<DotOp, nvidia_gpu::DotAsyncOp, AtomicRMWOp, AtomicCASOp>(op))
    return true;

  // Heuristic: Mark permuting reshape as a layout anchor.  Its dst can be
  // anything, so it stops forward-propagation of layouts.  We rely on the
  // backwards pass to fix it up if necessary.  (If we didn't do this, then
  // anything following the reshape won't be covered by the forward pass at
  // all.)
  if (auto reshape = dyn_cast<ReshapeOp>(op))
    return reshape.getAllowReorder();

  return false;
}

void LayoutPropagation::initAnchorLayout() {
  auto maybeAddAnchor = [&](Value v) {
    if (auto tensorType = dyn_cast<RankedTensorType>(v.getType())) {
      // Workaround, don't popagate MMA layout unless there is a convert
      // back to mma further down to avoid generating reduction with MMA
      // layout that may have lower performance.
      // This can be improved with more aggressive backward propagation.
<<<<<<< HEAD
      // FIXME: Change back NvidiaMmaEncodingAttr to MmaEncodingTrait.
      if (tensorType.getEncoding().isa<NvidiaMmaEncodingAttr>() &&
=======
      if (isa<MmaEncodingTrait>(tensorType.getEncoding()) &&
>>>>>>> f184c1cc
          v.getDefiningOp() &&
          !hasConvertToMMATransisitiveUse(v.getDefiningOp(),
                                          tensorType.getEncoding())) {
        return;
      }
      layouts.insert({v, LayoutInfo(tensorType.getEncoding())});
    }
  };

  // Consider function args as anchors.  This makes it easier to write tests --
  // you can pass a tensor with an encoding as an arg, instead of explicitly
  // calling tt.load.
  for (auto arg : funcOp.getArguments()) {
    maybeAddAnchor(arg);
  }

  funcOp.walk([&](Operation *op) {
    if (isLayoutAnchor(op)) {
      for (auto result : op->getResults()) {
        maybeAddAnchor(result);
      }
    }
  });
}

void LayoutPropagation::setEncoding(ValueRange values, LayoutInfo &info,
                                    SmallVector<Value> &changed,
                                    Operation *op) {
  for (Value value : values) {
    if (!isa<RankedTensorType>(value.getType()))
      continue;
    bool hasChanged = false;
    for (auto encoding : info.encodings) {
      std::optional<Attribute> dstEncoding;
      if (isa<ConvertLayoutOp>(op)) {
        // Try to remove the convert by making the dst encoding match the source
        // encoding.
        dstEncoding = encoding;
      } else {
        dstEncoding = inferDstEncoding(op, encoding);
      }
      if (dstEncoding)
        hasChanged |= layouts[value].encodings.insert(*dstEncoding);
    }
    if (hasChanged)
      changed.push_back(value);
  }
}

SmallVector<Value> LayoutPropagation::propagateToUsers(Value value,
                                                       LayoutInfo &info) {
  SmallVector<Value> changed;
  for (OpOperand &use : value.getUses()) {
    Operation *user = use.getOwner();
    if (auto forOp = dyn_cast<scf::ForOp>(user)) {
      Value arg = forOp.getTiedLoopRegionIterArg(&use);
      Value result = forOp.getTiedLoopResult(&use);
      setEncoding({arg, result}, info, changed, user);
      continue;
    }
    if (auto whileOp = dyn_cast<scf::WhileOp>(user)) {
      Value arg = whileOp.getBeforeArguments()[use.getOperandNumber()];
      setEncoding({arg}, info, changed, user);
      continue;
    }
    if (auto yieldOp = dyn_cast<scf::YieldOp>(user)) {
      auto parent = yieldOp->getParentOp();
      SmallVector<Value> valuesToPropagate;
      if (isa<scf::ForOp, scf::IfOp>(parent))
        valuesToPropagate.push_back(parent->getResult(use.getOperandNumber()));
      if (auto forOp = dyn_cast<scf::ForOp>(parent))
        valuesToPropagate.push_back(
            forOp.getRegionIterArg(use.getOperandNumber()));
      if (auto whileOp = dyn_cast<scf::WhileOp>(parent)) {
        valuesToPropagate.push_back(
            whileOp.getBeforeArguments()[use.getOperandNumber()]);
        valuesToPropagate.push_back(
            whileOp->getOperand(use.getOperandNumber()));
      }
      if (isa<scf::ForOp, scf::IfOp, scf::WhileOp>(parent))
        setEncoding(valuesToPropagate, info, changed, user);
      continue;
    }
    if (auto conditionOp = dyn_cast<scf::ConditionOp>(user)) {
      auto whileOp = cast<scf::WhileOp>(conditionOp->getParentOp());
      // Skip arg 0 as it is the condition.
      unsigned argIndex = use.getOperandNumber() - 1;
      Value afterArg = whileOp.getAfterArguments()[argIndex];
      Value result = whileOp->getResult(argIndex);
      setEncoding({afterArg, result}, info, changed, user);
      continue;
    }
    if (user->hasTrait<OpTrait::SameOperandsAndResultEncoding>() ||
        user->hasTrait<OpTrait::Elementwise>() ||
        isa<ReduceOp, ExpandDimsOp, ReshapeOp, TransOp, JoinOp, SplitOp,
            ConvertLayoutOp, nvidia_gpu::DotWaitOp>(user)) {
      setEncoding(user->getResults(), info, changed, user);
      continue;
    }
  }
  return changed;
}

void LayoutPropagation::propagateLayout() {
  SmallVector<Value> queue;
  for (auto it : layouts) {
    queue.push_back(it.first);
  }
  while (!queue.empty()) {
    Value currentValue = queue.back();
    LayoutInfo info = layouts[currentValue];
    queue.pop_back();
    SmallVector<Value> changed = propagateToUsers(currentValue, info);

    LLVM_DEBUG({
      DBGS() << "propagateLayout considering " << currentValue << ", which has "
             << info.encodings.size() << " candidate encoding(s):\n";
      for (Attribute encoding : info.encodings)
        DBGS() << "  " << encoding << "\n";
    });

    queue.insert(queue.end(), changed.begin(), changed.end());
  }
}

void LayoutPropagation::resolveConflicts() {
  for (auto &it : layouts) {
    Operation *op = it.first.getDefiningOp();
    LayoutInfo &info = it.second;
    if (info.encodings.size() <= 1)
      continue;
    // Hacky resolve, prefer block encoding.
    // TODO: add a proper heuristic.
    Attribute encoding = *info.encodings.begin();
    bool isLoadOrStore =
        op && isa<LoadOp, StoreOp, AtomicRMWOp, AtomicCASOp>(op);
    for (Attribute e : info.encodings) {
      if ((isLoadOrStore && isa<BlockedEncodingAttr>(e)) ||
          (!isLoadOrStore && isa<MmaEncodingTrait>(e))) {
        encoding = e;
        break;
      }
    }
    info.encodings.clear();
    info.encodings.insert(encoding);
  }
}

void LayoutPropagation::dump() {
  for (auto it : layouts) {
    llvm::errs() << "Value: ";
    OpPrintingFlags flags;
    flags.skipRegions();
    it.first.print(llvm::errs(), flags);
    llvm::errs() << " \n encoding:\n";
    for (auto encoding : it.second.encodings) {
      encoding.print(llvm::errs());
      llvm::errs() << "\n";
    }
    llvm::errs() << "--\n";
  }
}

void LayoutPropagation::rewrite() { rewriteRegion(funcOp->getRegion(0)); }

bool reduceToScalar(Operation *op) {
  // For reductions returning a scalar we can change the src encoding without
  // affecting the output.
  return isa<ReduceOp>(op) && !isa<RankedTensorType>(op->getResultTypes()[0]);
}

void LayoutPropagation::rewriteRegion(Region &region) {
  SmallVector<Region *> queue = {&region};
  while (!queue.empty()) {
    Region *currentRegion = queue.back();
    queue.pop_back();
    for (Operation &op : currentRegion->getOps()) {
      bool needRewrite = false;
      SmallVector<Value> results = op.getResults();
      for (Value result : results) {
        auto it = layouts.find(result);
        // If we haven't mapped this value skip.
        if (it == layouts.end())
          continue;
        LayoutInfo &info = it->second;
        assert(info.encodings.size() == 1 &&
               "we should have resolved to a single encoding");
        auto encoding = cast<RankedTensorType>(result.getType()).getEncoding();
        // If the encoding is already what we want skip.
        if (encoding == *info.encodings.begin())
          continue;
        needRewrite = true;
      }
      if (needRewrite) {
        Operation *newOp = rewriteOp(&op);
        for (Region &R : newOp->getRegions())
          queue.push_back(&R);
      } else if (auto yieldOp = dyn_cast<scf::YieldOp>(&op)) {
        rewriteYieldOp(yieldOp);
      } else if (auto conditionOp = dyn_cast<scf::ConditionOp>(&op)) {
        rewriteConditionOp(conditionOp);
      } else if (reduceToScalar(&op)) {
        rewriteReduceToScalar(&op);
      } else if (auto assertOp = dyn_cast<AssertOp>(&op)) {
        rewriteAssertOp(assertOp);
      } else {
        // If we don't need to rewrite the op we still need to remap the
        // operands.
        for (OpOperand &operand : op.getOpOperands()) {
          auto it = layouts.find(operand.get());
          if (it == layouts.end())
            continue;
          Attribute encoding =
              cast<RankedTensorType>(operand.get().getType()).getEncoding();
          Value newOperand = getValueAs(operand.get(), encoding);
          op.setOperand(operand.getOperandNumber(), newOperand);
        }
        for (Region &R : op.getRegions())
          queue.push_back(&R);
      }
    }
  }
  for (Operation *op : llvm::reverse(opToDelete))
    op->erase();
}

void LayoutPropagation::map(Value old, Value newV) {
  rewriteMapping[{old, cast<RankedTensorType>(newV.getType()).getEncoding()}] =
      newV;
}

Value LayoutPropagation::getValueAs(Value value, Attribute encoding) {
  if (auto tensorType = dyn_cast<RankedTensorType>(value.getType())) {
    Value rewrittenValue;
    auto layoutIt = layouts.find(value);
    if (layoutIt == layouts.end()) {
      rewrittenValue = value;
    } else {
      assert(layoutIt->second.encodings.size() == 1 &&
             "we should have resolved to a single encoding");
      Attribute encodingPicked = *(layoutIt->second.encodings.begin());
      if (encodingPicked == tensorType.getEncoding())
        rewrittenValue = value;
      else
        rewrittenValue = rewriteMapping[{value, encodingPicked}];
    }
    assert(rewrittenValue);
    if (cast<RankedTensorType>(rewrittenValue.getType()).getEncoding() ==
        encoding)
      return rewrittenValue;
    OpBuilder rewriter(value.getContext());
    rewriter.setInsertionPointAfterValue(rewrittenValue);
    auto tmpType = RankedTensorType::get(tensorType.getShape(),
                                         tensorType.getElementType(), encoding);
    Value converted = rewriter.create<ConvertLayoutOp>(value.getLoc(), tmpType,
                                                       rewrittenValue);
    // TODO: we could cache the conversion.
    return converted;
  }
  return value;
}

Operation *LayoutPropagation::cloneElementwise(OpBuilder &rewriter,
                                               Operation *op,
                                               Attribute encoding) {
  Operation *newOp = rewriter.clone(*op);

  std::optional<Attribute> operandEnc;
  if (op->getNumOperands() > 0) {
    operandEnc = inferSrcEncoding(op, encoding);
    assert(operandEnc.has_value());
  }

  for (OpOperand &operand : op->getOpOperands()) {
    newOp->setOperand(operand.getOperandNumber(),
                      getValueAs(operand.get(), *operandEnc));
  }

  for (unsigned i = 0, e = op->getNumResults(); i < e; ++i) {
    auto origType = dyn_cast<RankedTensorType>(op->getResult(i).getType());
    if (!origType)
      continue;
    auto newType = RankedTensorType::get(origType.getShape(),
                                         origType.getElementType(), encoding);
    newOp->getResult(i).setType(newType);
  }
  return newOp;
}

Operation *LayoutPropagation::rewriteForOp(scf::ForOp forOp) {
  SmallVector<Value> operands;
  OpBuilder rewriter(forOp);
  for (auto [operand, result] :
       llvm::zip(forOp.getInitArgs(), forOp.getResults())) {
    Value convertedOperand = operand;
    if (layouts.count(result))
      convertedOperand =
          getValueAs(operand, *layouts[result].encodings.begin());
    operands.push_back(convertedOperand);
  }
  auto newForOp = rewriter.create<scf::ForOp>(
      forOp.getLoc(), forOp.getLowerBound(), forOp.getUpperBound(),
      forOp.getStep(), operands);
  newForOp->setAttrs(forOp->getAttrs());
  newForOp.getBody()->getOperations().splice(
      newForOp.getBody()->getOperations().begin(),
      forOp.getBody()->getOperations());

  for (auto [oldResult, newResult] :
       llvm::zip(forOp.getResults(), newForOp.getResults())) {
    if (oldResult.getType() == newResult.getType()) {
      oldResult.replaceAllUsesWith(newResult);
      continue;
    }
    map(oldResult, newResult);
  }

  for (auto [oldArg, newArg] : llvm::zip(forOp.getBody()->getArguments(),
                                         newForOp.getBody()->getArguments())) {
    if (oldArg.getType() == newArg.getType()) {
      oldArg.replaceAllUsesWith(newArg);
      continue;
    }
    map(oldArg, newArg);
  }
  return newForOp.getOperation();
}

Operation *LayoutPropagation::rewriteWhileOp(scf::WhileOp whileOp) {
  SmallVector<Value> operands;
  SmallVector<Type> returnTypes;
  OpBuilder rewriter(whileOp);
  for (auto [operand, arg] :
       llvm::zip(whileOp->getOperands(), whileOp.getBeforeArguments())) {
    Value convertedOperand = operand;
    if (layouts.count(arg))
      convertedOperand = getValueAs(operand, *layouts[arg].encodings.begin());
    operands.push_back(convertedOperand);
  }
  for (Value ret : whileOp.getResults()) {
    auto it = layouts.find(ret);
    if (it == layouts.end()) {
      returnTypes.push_back(ret.getType());
      continue;
    }
    auto origType = dyn_cast<RankedTensorType>(ret.getType());
    auto newType =
        RankedTensorType::get(origType.getShape(), origType.getElementType(),
                              it->second.encodings[0]);
    returnTypes.push_back(newType);
  }

  auto newWhileOp =
      rewriter.create<scf::WhileOp>(whileOp.getLoc(), returnTypes, operands);
  SmallVector<Type> argsTypesBefore;
  for (Value operand : operands)
    argsTypesBefore.push_back(operand.getType());
  SmallVector<Location> bbArgLocsBefore(argsTypesBefore.size(),
                                        whileOp.getLoc());
  SmallVector<Location> bbArgLocsAfter(returnTypes.size(), whileOp.getLoc());
  rewriter.createBlock(&newWhileOp.getBefore(), {}, argsTypesBefore,
                       bbArgLocsBefore);
  rewriter.createBlock(&newWhileOp.getAfter(), {}, returnTypes, bbArgLocsAfter);

  for (int i = 0; i < whileOp.getNumRegions(); ++i) {
    newWhileOp->getRegion(i).front().getOperations().splice(
        newWhileOp->getRegion(i).front().getOperations().begin(),
        whileOp->getRegion(i).front().getOperations());
  }

  auto remapArg = [&](Value oldVal, Value newVal) {
    if (oldVal.getType() == newVal.getType())
      oldVal.replaceAllUsesWith(newVal);
    else
      map(oldVal, newVal);
  };
  for (auto [oldResult, newResult] :
       llvm::zip(whileOp.getResults(), newWhileOp.getResults()))
    remapArg(oldResult, newResult);
  for (auto [oldArg, newArg] :
       llvm::zip(whileOp.getBeforeArguments(), newWhileOp.getBeforeArguments()))
    remapArg(oldArg, newArg);
  for (auto [oldArg, newArg] :
       llvm::zip(whileOp.getAfterArguments(), newWhileOp.getAfterArguments()))
    remapArg(oldArg, newArg);
  return newWhileOp.getOperation();
}

Operation *LayoutPropagation::rewriteIfOp(scf::IfOp ifOp) {
  SmallVector<Value> operands;
  OpBuilder rewriter(ifOp);
  SmallVector<Type> newResultTypes(ifOp->getResultTypes());
  for (unsigned i = 0, e = ifOp->getNumResults(); i < e; ++i) {
    auto it = layouts.find(ifOp->getResult(i));
    if (it == layouts.end())
      continue;
    auto origType = cast<RankedTensorType>(ifOp->getResult(i).getType());
    Attribute encoding = *(it->second.encodings.begin());
    newResultTypes[i] = RankedTensorType::get(
        origType.getShape(), origType.getElementType(), encoding);
  }
  auto newIfOp = rewriter.create<scf::IfOp>(ifOp.getLoc(), newResultTypes,
                                            ifOp.getCondition(), true, true);
  newIfOp.getThenRegion().takeBody(ifOp.getThenRegion());
  newIfOp.getElseRegion().takeBody(ifOp.getElseRegion());
  for (auto [oldResult, newResult] :
       llvm::zip(ifOp.getResults(), newIfOp.getResults())) {
    if (oldResult.getType() == newResult.getType()) {
      oldResult.replaceAllUsesWith(newResult);
      continue;
    }
    map(oldResult, newResult);
  }
  return newIfOp.getOperation();
}

void LayoutPropagation::rewriteYieldOp(scf::YieldOp yieldOp) {
  Operation *parentOp = yieldOp->getParentOp();
  for (OpOperand &operand : yieldOp->getOpOperands()) {
    Type yieldType = operand.get().getType();
    if (isa<scf::ForOp, scf::IfOp>(parentOp))
      yieldType = parentOp->getResult(operand.getOperandNumber()).getType();
    if (auto whileOp = dyn_cast<scf::WhileOp>(parentOp))
      yieldType =
          whileOp.getBeforeArguments()[operand.getOperandNumber()].getType();
    auto tensorType = dyn_cast<RankedTensorType>(yieldType);
    if (!tensorType)
      continue;
    Value newOperand = getValueAs(operand.get(), tensorType.getEncoding());
    yieldOp->setOperand(operand.getOperandNumber(), newOperand);
  }
}

void LayoutPropagation::rewriteConditionOp(scf::ConditionOp conditionOp) {
  scf::WhileOp whileOp = cast<scf::WhileOp>(conditionOp->getParentOp());
  for (unsigned i = 1; i < conditionOp->getNumOperands(); ++i) {
    OpOperand &operand = conditionOp->getOpOperand(i);
    Type argType = whileOp->getResult(operand.getOperandNumber() - 1).getType();
    auto tensorType = dyn_cast<RankedTensorType>(argType);
    if (!tensorType)
      continue;
    Value newOperand = getValueAs(operand.get(), tensorType.getEncoding());
    conditionOp->setOperand(operand.getOperandNumber(), newOperand);
  }
}

void LayoutPropagation::rewriteReduceToScalar(Operation *reduceOp) {
  OpBuilder rewriter(reduceOp);
  Attribute srcEncoding;
  // Since all the operands need to have the same encoding pick the first one
  // and use it for all the operands.
  for (Value operand : reduceOp->getOperands()) {
    auto it = layouts.find(operand);
    if (it != layouts.end()) {
      srcEncoding = it->second.encodings[0];
      break;
    }
  }
  if (!srcEncoding)
    return;
  for (OpOperand &operand : reduceOp->getOpOperands()) {
    Value newOperand = getValueAs(operand.get(), srcEncoding);
    reduceOp->setOperand(operand.getOperandNumber(), newOperand);
  }
}

void LayoutPropagation::rewriteAssertOp(AssertOp assertOp) {
  Attribute srcEncoding;
  // Only need to deal with the first operand which is the condition tensor.
  Value operand = assertOp->getOperand(0);
  auto it = layouts.find(operand);
  if (it == layouts.end())
    return;
  srcEncoding = it->second.encodings[0];
  Value newOperand = getValueAs(operand, srcEncoding);
  assertOp->setOperand(0, newOperand);
}

Operation *LayoutPropagation::rewriteOp(Operation *op) {
  opToDelete.insert(op);
  if (auto forOp = dyn_cast<scf::ForOp>(op))
    return rewriteForOp(forOp);
  if (auto whileOp = dyn_cast<scf::WhileOp>(op))
    return rewriteWhileOp(whileOp);
  if (auto ifOp = dyn_cast<scf::IfOp>(op))
    return rewriteIfOp(ifOp);
  OpBuilder rewriter(op);
  Attribute encoding = *layouts[op->getResult(0)].encodings.begin();
  if (auto convertOp = dyn_cast<ConvertLayoutOp>(op)) {
    Attribute srcEncoding = convertOp.getSrc().getType().getEncoding();
    auto it = layouts.find(convertOp.getSrc());
    if (it != layouts.end())
      srcEncoding = *(it->second.encodings.begin());
    Value src = getValueAs(convertOp.getSrc(), srcEncoding);
    auto tensorType = cast<RankedTensorType>(op->getResult(0).getType());
    auto newType = RankedTensorType::get(tensorType.getShape(),
                                         tensorType.getElementType(), encoding);
    auto cvt = rewriter.create<ConvertLayoutOp>(op->getLoc(), newType, src);
    map(op->getResult(0), cvt.getResult());
    return cvt.getOperation();
  }
  if (canFoldIntoConversion(op, encoding)) {
    Operation *newOp = rewriter.clone(*op);
    auto tensorType = cast<RankedTensorType>(op->getResult(0).getType());
    auto newType = RankedTensorType::get(tensorType.getShape(),
                                         tensorType.getElementType(), encoding);
    auto cvt = rewriter.create<ConvertLayoutOp>(op->getLoc(), newType,
                                                newOp->getResult(0));
    map(op->getResult(0), cvt.getResult());
    return cvt.getOperation();
  }
  if (op->hasTrait<OpTrait::SameOperandsAndResultEncoding>() ||
      op->hasTrait<OpTrait::Elementwise>() ||
      isa<ReduceOp, ExpandDimsOp, ReshapeOp, TransOp, JoinOp, SplitOp,
          ConvertLayoutOp, nvidia_gpu::DotWaitOp>(op)) {
    Operation *newOp = cloneElementwise(rewriter, op, encoding);
    for (auto [oldResult, newResult] :
         llvm::zip(op->getResults(), newOp->getResults())) {
      if (oldResult.getType() == newResult.getType()) {
        oldResult.replaceAllUsesWith(newResult);
        continue;
      }
      map(oldResult, newResult);
    }
    return newOp;
  }
  llvm::report_fatal_error("unexpected op in rewrite");
  return nullptr;
}

bool canBeRemat(Operation *op) {
  if (isa<LoadOp, StoreOp>(op))
    return !isExpensiveLoadOrStore(op);
  if (isa<AtomicRMWOp, AtomicCASOp, DotOp>(op))
    return false;
  if (isa<scf::WhileOp, scf::ConditionOp>(op))
    return false;

  return true;
}

void LayoutRematerialization::updateRematMapping(
    SmallVector<std::tuple<Value, Value>> &values) {
  for (auto [old, newV] : values) {
    auto it = mappedValues.find(old);
    if (it != mappedValues.end()) {
      Attribute encoding = it->second;
      auto rematIt = rematMapping.find({old, it->second});
      assert(rematIt != rematMapping.end());
      Value replacedValue = rematIt->second;
      rematMapping.erase(rematIt);
      mappedValues.erase(it);
      // Loop through the replacement value to find the new version of remat
      // value. This should be okay as the number of values should be small.
      for (auto [before, after] : values) {
        if (before == replacedValue) {
          replacedValue = after;
          break;
        }
      }
      rematMapping[{newV, encoding}] = replacedValue;
      mappedValues[newV] = encoding;
    }
  }
}

void LayoutRematerialization::rewriteSlice(SetVector<Value> &slice,
                                           DenseMap<Value, Attribute> &layout,
                                           ConvertLayoutOp convertOp,
                                           IRMapping &mapping) {
  SetVector<Operation *> opsToRewrite;
  // Keep track of yield operands that need to be duplicated.
  DenseMap<Operation *, SmallVector<int>> yieldOperandsMap;
  for (Value v : slice) {
    auto layoutIt = layout.find(v);
    assert(layoutIt != layout.end());
    // If we already have a remat value for this value, use it.
    if (hasRematValue(v, layoutIt->second)) {
      mapping.map(v, getRematValue(v, layoutIt->second));
      continue;
    }
    if (v.getDefiningOp()) {
      opsToRewrite.insert(v.getDefiningOp());
      if (auto ifOp = v.getDefiningOp<scf::IfOp>()) {
        unsigned operandIdx = cast<OpResult>(v).getResultNumber();
        opsToRewrite.insert(ifOp.thenYield().getOperation());
        yieldOperandsMap[ifOp.thenYield()].push_back(operandIdx);
        opsToRewrite.insert(ifOp.elseYield().getOperation());
        yieldOperandsMap[ifOp.elseYield()].push_back(operandIdx);
      }
    } else {
      BlockArgument blockArg = cast<BlockArgument>(v);
      Operation *parentOp = blockArg.getOwner()->getParentOp();
      if (auto loopOp = cast<LoopLikeOpInterface>(parentOp)) {
        opsToRewrite.insert(loopOp.getOperation());
        OpOperand *operand = loopOp.getTiedLoopYieldedValue(blockArg);
        auto yieldOp = blockArg.getOwner()->getTerminator();
        yieldOperandsMap[yieldOp].push_back(operand->getOperandNumber());
        opsToRewrite.insert(yieldOp);
      }
    }
  }
  opsToRewrite = multiRootTopologicalSort(opsToRewrite);

  // replaceAllUsesWith calls delayed until after initial rewrite.
  // This is required for slice.count(value) to work mid rewrite.
  SmallVector<std::tuple<Value, Value>> replacements;

  SmallVector<Operation *> deadOps;
  IRRewriter builder(slice.begin()->getContext());
  for (Operation *op : opsToRewrite) {
    if (auto forOp = dyn_cast<scf::ForOp>(op)) {
      // Keep a mapping of the operands index to the new operands index.
      SmallVector<std::pair<size_t, size_t>> argMapping;
      SmallVector<Value> newOperands;
      for (auto arg : forOp.getRegionIterArgs()) {
        if (slice.count(arg)) {
          OpOperand &initVal = *forOp.getTiedLoopInit(arg);
          argMapping.push_back(std::make_pair(
              forOp.getTiedLoopResult(&initVal).getResultNumber(),
              forOp.getInitArgs().size() + newOperands.size()));
          newOperands.push_back(mapping.lookup(initVal.get()));
        }
      }
      // Create a new for loop with the new operands.
      scf::ForOp newForOp = replaceForOpWithNewSignature(
          builder, forOp, newOperands, replacements);
      deadOps.push_back(forOp.getOperation());
      Block &loopBody = *newForOp.getBody();
      for (auto m : argMapping) {
        mapping.map(forOp.getResult(m.first), newForOp.getResult(m.second));
        int numIndVars = newForOp.getNumInductionVars();
        mapping.map(loopBody.getArgument(m.first + numIndVars),
                    loopBody.getArgument(m.second + numIndVars));
        LLVM_DEBUG({
          DBGS() << "mapping forOp "
                 << loopBody.getArgument(m.first + numIndVars) << " to "
                 << loopBody.getArgument(m.second + numIndVars) << '\n';
        });
        // The result is not in the layout/slice, the argument is.
        Value oldArg = loopBody.getArgument(m.first + numIndVars);
        addRematValue(newForOp.getResult(m.first), layout[oldArg],
                      newForOp.getResult(m.second));
        addRematValue(oldArg, layout[oldArg],
                      loopBody.getArgument(m.second + numIndVars));
      }
      continue;
    }
    if (auto ifOp = dyn_cast<scf::IfOp>(op)) {
      SmallVector<Type> newTypes;
      for (auto res : ifOp.getResults()) {
        if (slice.count(res)) {
          auto it = layout.find(res);
          assert(it != layout.end());

          auto oldType = cast<RankedTensorType>(res.getType());
          auto newType = RankedTensorType::get(
              oldType.getShape(), oldType.getElementType(), it->second);
          newTypes.push_back(newType);
        }
      }
      scf::IfOp newIfOp =
          replaceIfOpWithNewSignature(builder, ifOp, newTypes, replacements);
      unsigned oldIdx = 0;
      unsigned newIdx = ifOp.getNumResults();
      for (auto res : ifOp.getResults()) {
        if (slice.count(res)) {
          // Why can't we use res instead of ifOp.getResult(oldIdx)?
          mapping.map(ifOp.getResult(oldIdx), newIfOp.getResult(newIdx));
          addRematValue(ifOp.getResult(oldIdx), layout[res],
                        newIfOp.getResult(newIdx));
          ++newIdx;
        }
        ++oldIdx;
      }
      deadOps.push_back(ifOp.getOperation());
      continue;
    }
    builder.setInsertionPoint(op);
    if (auto yieldOp = dyn_cast<scf::YieldOp>(op)) {
      auto yieldOperands = llvm::to_vector(yieldOp.getOperands());
      SmallVector<int> operandsToRewrite = yieldOperandsMap[op];
      // Sort so that operands are added in the same order as the new scf
      // results/arguments.
      std::sort(operandsToRewrite.begin(), operandsToRewrite.end());
      for (int operandIdx : operandsToRewrite) {
        yieldOperands.push_back(mapping.lookup(yieldOp.getOperand(operandIdx)));
      }
      builder.create<scf::YieldOp>(op->getLoc(), yieldOperands);
      op->erase();
      continue;
    }
    if (isa<arith::ConstantOp>(op)) {
      Operation *newOp = builder.clone(*op);
      auto tensorType = cast<RankedTensorType>(op->getResult(0).getType());
      auto newType = RankedTensorType::get(tensorType.getShape(),
                                           tensorType.getElementType(),
                                           layout[op->getResult(0)]);
      auto cvt = builder.create<ConvertLayoutOp>(op->getLoc(), newType,
                                                 newOp->getResult(0));
      mapping.map(op->getResult(0), cvt.getResult());
      addRematValue(op->getResult(0), layout[op->getResult(0)],
                    cvt.getResult());
      continue;
    }
    Operation *newOp = builder.clone(*op, mapping);
    for (auto [old, newV] : llvm::zip(op->getResults(), newOp->getResults())) {
      auto it = layout.find(old);
      if (it == layout.end())
        continue;
      auto newType = RankedTensorType::get(
          cast<RankedTensorType>(old.getType()).getShape(),
          cast<RankedTensorType>(old.getType()).getElementType(), it->second);
      newV.setType(newType);
      addRematValue(old, it->second, newV);
    }
  }
  // Check mapping and see if there are existing convertOps on the old Argument
  convertOp.replaceAllUsesWith(mapping.lookup(convertOp.getSrc()));
  opToDelete.insert(convertOp);

  updateRematMapping(replacements);
  for (auto &kv : replacements) {
    builder.replaceAllUsesWith(std::get<0>(kv), std::get<1>(kv));
  }

  for (Operation *op : deadOps)
    opToDelete.insert(op);
}

void LayoutRematerialization::rewriteSlice(SetVector<Value> &slice,
                                           DenseMap<Value, Attribute> &layout,
                                           ConvertLayoutOp convertOp) {
  IRMapping mapping;
  rewriteSlice(slice, layout, convertOp, mapping);
}

LogicalResult getRematerializableSlice(
    Value root, Attribute rootEncoding, SetVector<Value> &slice,
    DenseMap<Value, Attribute> &layout,
    std::function<bool(Operation *)> stopPropagation = nullptr) {
  LogicalResult result = getConvertBackwardSlice(root, slice, rootEncoding,
                                                 layout, stopPropagation);
  if (result.failed() || slice.empty())
    return failure();

  // Check if all the operations in the slice can be rematerialized.
  for (Value v : slice) {
    if (Operation *op = v.getDefiningOp()) {
      if (!canBeRemat(op))
        return failure();
    }
  }
  return success();
}

void LayoutRematerialization::backwardRematerialization() {
  // Go through each ConvertLayoutOp.
  SmallVector<ConvertLayoutOp> convertOps;
  funcOp.walk(
      [&](ConvertLayoutOp convertOp) { convertOps.push_back(convertOp); });
  for (ConvertLayoutOp convertOp : convertOps) {
    backwardRematerialization(convertOp);
  }
}

void LayoutRematerialization::hoistConvertOnTopOfExtOrBroadcast() {
  // Go through each ConvertLayoutOp.
  SmallVector<ConvertLayoutOp> convertOps;
  funcOp.walk(
      [&](ConvertLayoutOp convertOp) { convertOps.push_back(convertOp); });
  for (ConvertLayoutOp convertOp : convertOps) {
    hoistConvertOnTopOfExtOrBroadcast(convertOp);
  }
}

void LayoutRematerialization::backwardRematerialization(
    ConvertLayoutOp convertOp) {
  // we don't handle conversions to DotOperandEncodingAttr
  // this is a heuristic to accommodate fused attention
  RankedTensorType targetType = convertOp.getType();
  if (isa<DotOperandEncodingAttr>(targetType.getEncoding()))
    return;
  Value oldV = convertOp->getOperand(0);
  LDBG("check backward remat with source " << oldV << " encoding "
                                           << targetType.getEncoding());
  // Check to see if there are existing remat'ed values for the pair of oldValue
  // and encoding.
  if (hasRematValue(oldV, targetType.getEncoding())) {
    // Replace it with the remat'ed value.
    Value newV = getRematValue(oldV, targetType.getEncoding());
    convertOp.replaceAllUsesWith(newV);
    opToDelete.insert(convertOp);
    LDBG("found remat'ed value" << newV);
    return;
  }

  // 1. Take a backward slice of all the tensor dependencies that can be
  // rematerialized.
  SetVector<Value> slice;
  DenseMap<Value, Attribute> layout;
  LogicalResult result = getRematerializableSlice(
      convertOp.getSrc(), targetType.getEncoding(), slice, layout);
  if (result.failed()) {
    LDBG("  getRematerializableSlice failed");
    return;
  }

  LLVM_DEBUG({
    DBGS() << "  remat convert op " << convertOp << '\n';
    for (Value v : slice)
      DBGS() << "    " << v << '\n';
  });
  // 2. Rewrite the slice.
  rewriteSlice(slice, layout, convertOp);
}

// For convert left we try to hoist them above type extension to reduce the cost
// of the convert.
void LayoutRematerialization::hoistConvertOnTopOfExtOrBroadcast(
    ConvertLayoutOp convertOp) {
  // we don't handle conversions to DotOperandEncodingAttr
  // this is a heuristics to accommodate fused attention
  RankedTensorType targetType = convertOp.getType();
  if (mlir::isa<DotOperandEncodingAttr>(targetType.getEncoding()))
    return;

  auto isExtOrBroadcastOp = [](Operation *op) {
    return isa<arith::ExtSIOp, arith::ExtUIOp, arith::ExtFOp, BroadcastOp,
               ExpandDimsOp>(op);
  };
  // 1. Take a backward slice of all the tensor dependencies.
  SetVector<Value> slice;
  DenseMap<Value, Attribute> layout;
  LogicalResult result =
      getRematerializableSlice(convertOp.getSrc(), targetType.getEncoding(),
                               slice, layout, isExtOrBroadcastOp);
  if (result.failed())
    return;

  Operation *extOrBroadcatOp = nullptr;
  unsigned sliceSize = slice.size();
  for (unsigned i = 0; i < sliceSize; i++) {
    Value v = slice[i];
    Operation *op = v.getDefiningOp();
    if (!op)
      continue;
    if (isExtOrBroadcastOp(op)) {
      SetVector<Value> tempSlice;
      DenseMap<Value, Attribute> tempLayout;
      std::optional<Attribute> srcEncoding = inferSrcEncoding(op, layout[v]);
      if (!srcEncoding)
        return;
      LogicalResult result = getRematerializableSlice(
          op->getOperand(0), *srcEncoding, tempSlice, tempLayout);
      // If we can rematerialize the rest of the ext slice we can ignore this
      // ext as it won't need a convert.
      if (result.succeeded()) {
        slice.insert(tempSlice.begin(), tempSlice.end());
        layout.insert(tempLayout.begin(), tempLayout.end());
        continue;
      }
      // Only apply it if there is a single ext op otherwise we would have to
      // duplicate the convert.
      if (extOrBroadcatOp != nullptr)
        return;
      extOrBroadcatOp = op;
    }
  }

  if (extOrBroadcatOp == nullptr)
    return;
  Attribute dstEncoding = layout[extOrBroadcatOp->getResult(0)];
  std::optional<Attribute> srcEncoding =
      inferSrcEncoding(extOrBroadcatOp, dstEncoding);
  if (!srcEncoding)
    return;
  // Move the convert before the ext op and rewrite the slice.
  OpBuilder builder(extOrBroadcatOp);
  auto tensorType =
      cast<RankedTensorType>(extOrBroadcatOp->getOperand(0).getType());
  auto newType = RankedTensorType::get(
      tensorType.getShape(), tensorType.getElementType(), *srcEncoding);
  auto newConvertOp = builder.create<ConvertLayoutOp>(
      convertOp.getLoc(), newType, extOrBroadcatOp->getOperand(0));
  Operation *newExtOrBroadcast = builder.clone(*extOrBroadcatOp);
  newExtOrBroadcast->setOperand(0, newConvertOp.getResult());
  auto oldExtOrBroadcastType =
      cast<RankedTensorType>(extOrBroadcatOp->getResult(0).getType());
  Type newExtOrBroadcasrType = RankedTensorType::get(
      oldExtOrBroadcastType.getShape(), oldExtOrBroadcastType.getElementType(),
      dstEncoding);
  newExtOrBroadcast->getResult(0).setType(newExtOrBroadcasrType);
  IRMapping mapping;
  mapping.map(extOrBroadcatOp->getResult(0), newExtOrBroadcast->getResult(0));
  slice.remove(extOrBroadcatOp->getResult(0));
  // 3. Rewrite the slice.
  rewriteSlice(slice, layout, convertOp, mapping);
}

void backwardRematerialization(ModuleOp module) {
  module.walk([](FuncOp funcOp) {
    LayoutRematerialization layoutRemat(funcOp);
    layoutRemat.backwardRematerialization();
    layoutRemat.cleanup();
  });
}

void hoistConvert(ModuleOp module) {
  SmallVector<ConvertLayoutOp> convertOps;
  module.walk([](FuncOp funcOp) {
    LayoutRematerialization layoutRemat(funcOp);
    layoutRemat.hoistConvertOnTopOfExtOrBroadcast();
    layoutRemat.cleanup();
  });
}

class TritonGPURemoveLayoutConversionsPass
    : public TritonGPURemoveLayoutConversionsBase<
          TritonGPURemoveLayoutConversionsPass> {
public:
  TritonGPURemoveLayoutConversionsPass() = default;

  void runOnOperation() override {
    MLIRContext *context = &getContext();
    ModuleOp m = getOperation();

    // 1. Propagate layout forward starting from "anchor" ops.
    m.walk([](FuncOp funcOp) {
      LayoutPropagation layoutPropagation(funcOp);
      layoutPropagation.initAnchorLayout();
      layoutPropagation.propagateLayout();
      layoutPropagation.resolveConflicts();
      layoutPropagation.rewrite();
    });

    LLVM_DEBUG({
      DBGS() << "Module after propagating layouts forward:\n";
      m.dump();
    });

    RewritePatternSet cleanUpPatterns(context);
    ConvertLayoutOp::getCanonicalizationPatterns(cleanUpPatterns, context);
    if (applyPatternsAndFoldGreedily(m, std::move(cleanUpPatterns)).failed()) {
      signalPassFailure();
    }

    LLVM_DEBUG({
      DBGS() << "Module after canonicalizing:\n";
      m.dump();
    });

    // 2. For remaining convert ops, try to rematerialize the slice of producer
    // operation to avoid having to convert.
    backwardRematerialization(m);
    LLVM_DEBUG({
      DBGS() << "Module after backward remat:\n";
      m.dump();
    });

    // 3. For remaining converts, try to hoist them above cast generating larger
    // size types in order to reduce the cost of the convert op.
    hoistConvert(m);
    LLVM_DEBUG({
      DBGS() << "Module after hoisting converts:\n";
      m.dump();
    });

    RewritePatternSet decomposePatterns(context);
    decomposePatterns.add<ConvertDotConvert>(context);
    if (applyPatternsAndFoldGreedily(m, std::move(decomposePatterns))
            .failed()) {
      signalPassFailure();
    }
    LLVM_DEBUG({
      DBGS() << "Module after decomposing dot-converts:\n";
      m.dump();
    });

    // 4. Apply clean up patterns to remove remove dead convert and dead code
    // generated by the previous transformations.
    RewritePatternSet cleanUpPatterns2(context);
    populateForOpDeadArgumentElimination(cleanUpPatterns2);
    scf::ForOp::getCanonicalizationPatterns(cleanUpPatterns2, context);
    scf::IfOp::getCanonicalizationPatterns(cleanUpPatterns2, context);
    ConvertLayoutOp::getCanonicalizationPatterns(cleanUpPatterns2, context);
    if (applyPatternsAndFoldGreedily(m, std::move(cleanUpPatterns2)).failed()) {
      signalPassFailure();
    }
    LLVM_DEBUG({
      DBGS() << "Module after final cleanups:\n";
      m.dump();
    });
  }
};

} // namespace

std::unique_ptr<Pass> createRemoveLayoutConversionsPass() {
  return std::make_unique<TritonGPURemoveLayoutConversionsPass>();
}

} // namespace mlir::triton::gpu<|MERGE_RESOLUTION|>--- conflicted
+++ resolved
@@ -239,14 +239,9 @@
         if (isa<triton::gpu::DotOperandEncodingAttr>(dstEncoding)) {
           if (auto mmaLayout = dyn_cast<NvidiaMmaEncodingAttr>(encoding)) {
             return mmaLayout.getVersionMajor() > 1;
-<<<<<<< HEAD
-          } else if (encoding.isa<triton::gpu::AMDMfmaEncodingAttr>() ||
-                     encoding.isa<triton::gpu::AMDWmmaEncodingAttr>()) {
-=======
           } else {
             assert((mlir::isa<triton::gpu::AMDMfmaEncodingAttr,
                               triton::gpu::AMDWmmaEncodingAttr>(encoding)));
->>>>>>> f184c1cc
             return true;
           }
         }
@@ -308,12 +303,8 @@
       // back to mma further down to avoid generating reduction with MMA
       // layout that may have lower performance.
       // This can be improved with more aggressive backward propagation.
-<<<<<<< HEAD
       // FIXME: Change back NvidiaMmaEncodingAttr to MmaEncodingTrait.
-      if (tensorType.getEncoding().isa<NvidiaMmaEncodingAttr>() &&
-=======
-      if (isa<MmaEncodingTrait>(tensorType.getEncoding()) &&
->>>>>>> f184c1cc
+      if (isa<NvidiaMmaEncodingAttr>(tensorType.getEncoding()) &&
           v.getDefiningOp() &&
           !hasConvertToMMATransisitiveUse(v.getDefiningOp(),
                                           tensorType.getEncoding())) {
