#include "triton/Dialect/TritonGPU/Transforms/MMAv5PipelineUtility.h"
#include "mlir/IR/Dominance.h"
#include "triton/Dialect/TritonGPU/IR/Dialect.h"
#include "triton/Dialect/TritonGPU/Transforms/PipeliningUtility.h"
#include "triton/Dialect/TritonGPU/Transforms/Utility.h"
#include "triton/Dialect/TritonNvidiaGPU/IR/Dialect.h"

using namespace mlir;
namespace tt = mlir::triton;
namespace ttg = mlir::triton::gpu;
namespace ttng = mlir::triton::nvidia_gpu;

//===----------------------------------------------------------------------===//
// MMA Pipeline Analysis
//===----------------------------------------------------------------------===//

std::optional<std::pair<ttng::TMEMAllocOp, ttng::TMEMLoadOp>>
ttng::getTMemAllocAndLoad(ttng::MMAv5OpInterface mmaOp) {
  auto acc = mmaOp.getAccumulator().getDefiningOp<ttng::TMEMAllocOp>();
  if (!acc || acc->getParentRegion() != mmaOp->getParentRegion()) {
    return std::nullopt;
  }
  for (auto user : acc->getUsers()) {
    if (auto load = dyn_cast<ttng::TMEMLoadOp>(user)) {
      if (load->getParentRegion() == mmaOp->getParentRegion()) {
        return std::make_pair(acc, load);
      }
    }
  }
  return std::nullopt;
}

<<<<<<< HEAD
SmallVector<Operation *> ttng::getDirectAccUses(ttng::TMEMLoadOp accDef) {
  SmallVector<Operation *> accUses;
  for (auto user : accDef.getResult().getUsers()) {
    if (!isa<arith::SelectOp>(user) && !isa<scf::YieldOp>(user)) {
      accUses.push_back(user);
    }
  }
  return accUses;
}

//===----------------------------------------------------------------------===//
// getMMAInfo

// Check if the accumulator is being used by the same MMA in the next iteration.
// If so, return the yield argument number that the accumulator is being used
// as. Also, check if accumulator has runtime divergent uses - uses that may not
// be known at the compile time.
static std::optional<int> trackAccChain(scf::ForOp forOp,
                                        ttng::TMEMLoadOp accDef,
                                        ttng::TMEMAllocOp accAlloc,
                                        bool &hasDivergentUses) {
  hasDivergentUses = false;
  struct UseInfo {
    Value value = nullptr;
    std::optional<int> yieldArgNo = std::nullopt;
    bool divergentUse = false;
  };
  SmallVector<UseInfo> queue;
  std::optional<int> yieldArgNo = std::nullopt;
  queue.push_back({accDef.getResult(), std::nullopt, false});
  while (!queue.empty()) {
    UseInfo info = queue.pop_back_val();
    for (auto &use : info.value.getUses()) {
      if (auto yieldOp = dyn_cast<scf::YieldOp>(use.getOwner())) {
        if (yieldOp->getParentOp() == forOp) {
          queue.push_back({forOp.getRegionIterArg(use.getOperandNumber()),
                           use.getOperandNumber(), true}); // divergent use
          continue;
        }
        if (auto ifOp = dyn_cast<scf::IfOp>(yieldOp->getParentOp())) {
          queue.push_back({ifOp.getResult(use.getOperandNumber()),
                           info.yieldArgNo, true}); // divergent use
          continue;
        }
        assert(0 && "Unexpected use of accumulator");
      } else if (auto selectOp = dyn_cast<arith::SelectOp>(use.getOwner())) {
        queue.push_back({selectOp.getResult(), info.yieldArgNo, true});
      } else if (use.getOwner() == accAlloc) {
        yieldArgNo = info.yieldArgNo;
      } else {
        // Op other than yield or accAlloc. Mark as divergent use if
        // we had to go through selectOp or ifOp.
        hasDivergentUses = info.divergentUse;
      }
    }
  }
  return yieldArgNo;
}

static std::optional<ttng::MMAInfo::AccOverridePoint>
getAccOverridePointInLoop(scf::ForOp forOp, ttng::TMEMAllocOp accUse,
                          ttng::TMEMLoadOp accDef) {
  ttng::MMAInfo::AccOverridePoint accOverridePoint;
  accOverridePoint.isFlag = false;
  DenseSet<Value> seen;
  Value v = accUse.getSrc();
  if (v == nullptr) {
    // Uninitialized accumulator means unused accumulator
    accOverridePoint.op = accUse;
    return accOverridePoint;
  }
  int dist = 0;
  while (auto blockArg = dyn_cast<BlockArgument>(v)) {
    if (!seen.insert(v).second) {
      return std::nullopt;
    }
    assert(blockArg.getOwner() == forOp.getBody());
    auto yieldOp = cast<scf::YieldOp>(blockArg.getOwner()->getTerminator());
    v = yieldOp.getOperand(blockArg.getArgNumber() - 1);
    dist++;
  }
  if (!v.getDefiningOp()) {
    return std::nullopt;
  }
  accOverridePoint.distance = dist;
  bool thenOverrides = false;
  if (auto selectOp = dyn_cast<arith::SelectOp>(v.getDefiningOp())) {
    accOverridePoint.op = selectOp;
    bool trueIsConst =
        (selectOp.getTrueValue().getDefiningOp<arith::ConstantOp>() != nullptr);
    bool falseIsConst =
        (selectOp.getFalseValue().getDefiningOp<arith::ConstantOp>() !=
         nullptr);
    if (trueIsConst && falseIsConst) {
      // Both values are constant, so the select overrides unconditionally
      accOverridePoint.initValue = v;
      return accOverridePoint;
    } else if (trueIsConst) {
      accOverridePoint.initValue = selectOp.getTrueValue();
      thenOverrides = true;
    } else if (falseIsConst) {
      accOverridePoint.initValue = selectOp.getFalseValue();
      thenOverrides = false;
    } else {
      return std::nullopt;
    }
    accOverridePoint.condition = selectOp.getCondition();
    if (!thenOverrides) {
      IRRewriter builder(selectOp);
      Value vTrue = builder.create<arith::ConstantOp>(
          selectOp.getLoc(), builder.getBoolAttr(true));
      accOverridePoint.condition = builder.create<arith::XOrIOp>(
          selectOp.getLoc(), accOverridePoint.condition, vTrue);
    }
  } else if (v.getDefiningOp() != accDef) {
    assert(!isa<scf::IfOp>(v.getDefiningOp()) &&
           "Expected unconditional override op");
    accOverridePoint.op = v.getDefiningOp();
    accOverridePoint.initValue = v;
  } else {
    return std::nullopt;
  }

  return accOverridePoint;
}

static std::optional<ttng::MMAInfo::AccOverridePoint>
getAccUseFlagFalseInLoop(scf::ForOp forOp, Value useAccFlagUse) {
  DenseSet<Value> seen;
  Value v = useAccFlagUse;
  int dist = 0;
  while (auto blockArg = dyn_cast<BlockArgument>(v)) {
    if (!seen.insert(v).second) {
      return {};
    }
    assert(blockArg.getOwner() == forOp.getBody());
    auto yieldOp = cast<scf::YieldOp>(blockArg.getOwner()->getTerminator());
    v = yieldOp.getOperand(blockArg.getArgNumber() - 1);
    dist++;
  }
  if (!v.getDefiningOp() || !forOp->isAncestor(v.getDefiningOp())) {
    return std::nullopt;
  }
  assert(v.getType().isInteger(1));

  IRRewriter builder(v.getDefiningOp()->getNextNode());
  ttng::MMAInfo::AccOverridePoint accOverridePoint;
  accOverridePoint.isFlag = true;
  accOverridePoint.distance = dist;
  Location loc = v.getDefiningOp()->getLoc();
  auto vTrue =
      builder.create<arith::ConstantOp>(loc, builder.getBoolAttr(true));
  accOverridePoint.op = v.getDefiningOp();
  accOverridePoint.condition = builder.create<arith::XOrIOp>(loc, v, vTrue);

  return accOverridePoint;
}

static std::optional<ttng::MMAInfo::AccOverridePoint>
getAccOverrideOrFlagFalseInLoop(scf::ForOp forOp,
                                ttng::MMAv5OpInterface mmaOp) {
  auto tmemAllocAndLoad = getTMemAllocAndLoad(mmaOp);
  assert(tmemAllocAndLoad.has_value() && "Expected tmem alloc and load");
  auto [accAlloc, accLoad] = tmemAllocAndLoad.value();
  auto accOverridePoint = getAccOverridePointInLoop(forOp, accAlloc, accLoad);

  if (!accOverridePoint.has_value()) {
    auto useAccFlag = mmaOp.useAccumulator();
    accOverridePoint = getAccUseFlagFalseInLoop(forOp, useAccFlag);
  }

  return accOverridePoint;
}

std::optional<ttng::MMAInfo> ttng::getMMAInfo(scf::ForOp forOp,
                                              ttng::MMAv5OpInterface mmaOp,
                                              DominanceInfo &domInfo) {
  auto allocAndLoadOpt = getTMemAllocAndLoad(mmaOp);
  if (!allocAndLoadOpt) {
    return {};
  }
  auto [accAlloc, accLoad] = allocAndLoadOpt.value();

  bool hasDivergentUses = false;
  std::optional<int> yieldArgNo =
      trackAccChain(forOp, accLoad, accAlloc, hasDivergentUses);
  if (hasDivergentUses) {
    // If we can't tell for sure that the value is coming from the mma
    // accumulator, skip.
    return {};
  }
  assert(!yieldArgNo || cast<BlockArgument>(accAlloc.getSrc()).getArgNumber() ==
                            *yieldArgNo + 1);

  std::optional<ttng::MMAInfo::AccOverridePoint> accOverridePoint =
      getAccOverrideOrFlagFalseInLoop(forOp, mmaOp);
  if (accOverridePoint.has_value() && accOverridePoint->distance > 1) {
    // We only support an override up to 1 iteration back.
    return {};
  }

  SmallVector<Operation *> accUses = getDirectAccUses(accLoad);
  DominanceInfo domOpInfo(forOp);
  Operation *newAccLoadInsertPoint =
      findNearestCommonDominator(accUses, domOpInfo);
  // Check pipelining and multi-buffering constraints
  // 1. Really needs multibuffering - if the acc is used unconditionally in
  // the loop, or under different conditions. If we cannot multibuffer in this
  // case, we may as well not pipeline at all, as we will have to wait after
  // the dot in every loop iteration.
  scf::IfOp topLevelIf =
      newAccLoadInsertPoint
          ? dyn_cast<scf::IfOp>(
                forOp.getBody()->findAncestorOpInBlock(*newAccLoadInsertPoint))
          : nullptr;
  bool requiresMultiBuffer = accUses.size() > 0 && !topLevelIf;
  // If we override the acc in the loop, it is generally hard to handle it
  // without multibuffering. We make an exception if it not a physical
  // override of a value, but just setting a flag that acc is not used. In
  // this case we don't need different buffer to store init value.
  requiresMultiBuffer |=
      accOverridePoint.has_value() && !accOverridePoint->isFlag;

  // 2. If the acc is not owerwritten in the loop (by op other than the dot),
  // it cannot be multi-buffered. This is because the overwrite is the only
  // way to initialize next buffer without incurring a copy.
  bool canMultiBuffer = accOverridePoint.has_value() &&
                        !mlir::triton::getDisallowAccMultiBuffer(forOp);
  if (requiresMultiBuffer && !canMultiBuffer) {
    return {};
  }

  ttng::MMAInfo mmaInfo;
  mmaInfo.accAlloc = accAlloc;
  mmaInfo.accLoad = accLoad;
  mmaInfo.accDef = accOverridePoint;
  mmaInfo.yieldArgNo = yieldArgNo;
  mmaInfo.accIsMultiBuffered = canMultiBuffer;
  return mmaInfo;
}

=======
>>>>>>> 413b5218
bool ttng::mmaHasPipelineableOperands(
    ttng::MMAv5OpInterface mmaOp, scf::ForOp forOp,
    std::function<bool(Operation *)> isLoadPipelineable) {
  // Accumulator alloc must be outside the loop.
  auto tmemAlloc = mmaOp.getAccumulator().getDefiningOp<ttng::TMEMAllocOp>();
  if (!tmemAlloc) {
    return false;
  }
  if (!forOp.isDefinedOutsideOfLoop(tmemAlloc)) {
    return false;
  }
  // Operands of the MMA op must come from the (to be pipelined) load, or
  // from outside the loop.
  auto comesFromLoadOrOutsideLoop = [&](Value v) {
    if (forOp.isDefinedOutsideOfLoop(v)) {
      return true;
    }
    // Do not walk through the Block Arguments.
    if (!v.getDefiningOp()) {
      return false;
    }
    while (isa<ttg::MemDescTransOp>(v.getDefiningOp())) {
      v = v.getDefiningOp()->getOperand(0);
    }
    if (auto localAlloc = dyn_cast<ttg::LocalAllocOp>(v.getDefiningOp())) {
      if (!localAlloc.getSrc()) {
        return false;
      }
      if (forOp.isDefinedOutsideOfLoop(localAlloc.getSrc())) {
        return true;
      }
      if (isa<tt::LoadOp, tt::DescriptorLoadOp, tt::DescriptorGatherOp>(
              localAlloc.getSrc().getDefiningOp())) {
        return isLoadPipelineable(localAlloc.getSrc().getDefiningOp());
      }
    }
    return false;
  };
  if (auto dotOp = dyn_cast<tt::DotOpInterface>(mmaOp.getOperation())) {
    if (!comesFromLoadOrOutsideLoop(dotOp.getA()) ||
        !comesFromLoadOrOutsideLoop(dotOp.getB())) {
      return false;
    }
  }

  // For scaled MMA check if the scales are passed through shared memory, and
  // also coming from load or outside the loop.
  if (auto scaledOp = dyn_cast<ttng::TCGen5MMAScaledOp>(mmaOp.getOperation())) {
    if (!isa<ttg::SharedEncodingTrait>(
            scaledOp.getAScale().getType().getEncoding()) &&
            !forOp.isDefinedOutsideOfLoop(scaledOp.getAScale()) ||
        !isa<ttg::SharedEncodingTrait>(
            scaledOp.getBScale().getType().getEncoding()) &&
            !forOp.isDefinedOutsideOfLoop(scaledOp.getBScale()))
      return false;
    if (!comesFromLoadOrOutsideLoop(scaledOp.getAScale()) ||
        !comesFromLoadOrOutsideLoop(scaledOp.getBScale()))
      return false;
  }
  return true;
}

bool ttng::hasAccReadModifyWrite(ttng::MMAv5OpInterface mma, scf::ForOp forOp) {
  auto tmemAlloc = mma.getAccumulator().getDefiningOp<ttng::TMEMAllocOp>();
  if (!tmemAlloc || !forOp.isDefinedOutsideOfLoop(tmemAlloc)) {
    // Alloc not hoisted, or IR is not canonicalized. Pessimistically assume
    // the accumulator is read-modify-written.
    return true;
  }
  SmallVector<Operation *> stores;
  SmallVector<Operation *> loads;
  for (auto user : tmemAlloc->getUsers()) {
    if (isa<ttng::TMEMStoreOp>(user) &&
        forOp->isAncestor(user->getParentOp())) {
      stores.push_back(cast<ttng::TMEMStoreOp>(user));
    }
    if (isa<ttng::TMEMLoadOp>(user) && forOp->isAncestor(user->getParentOp())) {
      loads.push_back(cast<ttng::TMEMLoadOp>(user));
    }
  }
  if (stores.empty() || loads.empty()) {
    return false;
  }
  SmallVector<Value> readValues;
  DenseSet<Value> seen;
  llvm::SetVector<Value> modifiedValues;
  for (auto load : loads) {
    readValues.push_back(load->getResult(0));
  }
  while (!readValues.empty()) {
    Value v = readValues.pop_back_val();
    if (!seen.insert(v).second) {
      continue;
    }
    for (auto &use : v.getUses()) {
      if (llvm::is_contained(stores, use.getOwner())) {
        continue; // R-W, not midified, this is safe
      }
      if (auto yieldOp = dyn_cast<scf::YieldOp>(use.getOwner())) {
        if (auto ifOp = dyn_cast<scf::IfOp>(yieldOp->getParentOp())) {
          readValues.push_back(ifOp.getResult(use.getOperandNumber()));
        }
        if (forOp == yieldOp->getParentOp()) {
          readValues.push_back(forOp.getRegionIterArg(use.getOperandNumber()));
        }
      } else {
        modifiedValues.insert(use.getOwner()->getResults().begin(),
                              use.getOwner()->getResults().end());
      }
    }
  }
  while (!modifiedValues.empty()) {
    Value v = modifiedValues.pop_back_val();
    if (!seen.insert(v).second) {
      continue;
    }
    for (auto &use : v.getUses()) {
      if (llvm::is_contained(stores, use.getOwner())) {
        return true; // RMW!
      }
      if (auto yieldOp = dyn_cast<scf::YieldOp>(use.getOwner())) {
        if (auto ifOp = dyn_cast<scf::IfOp>(yieldOp->getParentOp())) {
          modifiedValues.insert(ifOp.getResult(use.getOperandNumber()));
        }
        if (forOp == yieldOp->getParentOp()) {
          modifiedValues.insert(forOp.getRegionIterArg(use.getOperandNumber()));
        }
      } else {
        modifiedValues.insert(use.getOwner()->getResults().begin(),
                              use.getOwner()->getResults().end());
      }
    }
  }
  return false;
}

static bool accUseFlagSetToFalse(ttng::MMAv5OpInterface mma, scf::ForOp forOp) {
  Value accUseFlag = mma.useAccumulator();
  if (matchPattern(accUseFlag, m_Zero())) {
    return true;
  }
  auto yieldOp = cast<scf::YieldOp>(forOp.getBody()->getTerminator());
  while (auto blockArg = dyn_cast<BlockArgument>(accUseFlag)) {
    accUseFlag = yieldOp.getOperand(blockArg.getArgNumber() - 1);
  }
  // If the accUseFlag is overwritten in the loop, we treat it as a 'false'
  // with condition being ~accUseFlag.
  return accUseFlag.getDefiningOp() &&
         forOp->isAncestor(accUseFlag.getDefiningOp());
}

static bool accOverwrittenInLoop(ttng::MMAv5OpInterface mma, scf::ForOp forOp) {
  auto tmemAlloc = mma.getAccumulator().getDefiningOp<ttng::TMEMAllocOp>();
  if (!tmemAlloc || !forOp.isDefinedOutsideOfLoop(tmemAlloc)) {
    return false;
  }
  for (auto user : tmemAlloc->getUsers()) {
    if (isa<ttng::TMEMStoreOp>(user) &&
        forOp->isAncestor(user->getParentOp())) {
      return true;
    }
  }
  return false;
}

bool ttng::isAccMultibufferingPossible(ttng::MMAv5OpInterface mma,
                                       scf::ForOp forOp) {
  // If the accumulator is never overwritten in the loop, we can't multibuffer
  // it, as the overwrite point is the only place where we can swap the
  // buffer.
  return accUseFlagSetToFalse(mma, forOp) || accOverwrittenInLoop(mma, forOp);
}

bool ttng::mmav5DominatesTmemLoads(
    scf::ForOp forOp, function_ref<bool(MMAv5OpInterface)> isMmaPipelineable) {
  DominanceInfo domInfo(forOp);
  WalkResult result = forOp.walk([&](ttng::MMAv5OpInterface mma) {
    auto tmemAlloc = mma.getAccumulator().getDefiningOp<ttng::TMEMAllocOp>();
    if (!tmemAlloc || !forOp.isDefinedOutsideOfLoop(tmemAlloc)) {
      return WalkResult::advance();
    }
    for (auto user : tmemAlloc->getUsers()) {
      if (isa<ttng::TMEMLoadOp>(user) && forOp->isAncestor(user) &&
          !domInfo.properlyDominates(mma, user) && isMmaPipelineable(mma)) {
        return WalkResult::interrupt();
      }
    }
    return WalkResult::advance();
  });
  return !result.wasInterrupted();
}

//===----------------------------------------------------------------------===//
// MMA Pipeline Rewriters
//===----------------------------------------------------------------------===//

ttng::TMEMAllocOp ttng::createTMemAlloc(OpBuilder &builder,
                                        ttng::TMEMAllocOp oldTMemAllocOp,
                                        bool multiBufferred, int numStages) {
  Location loc = oldTMemAllocOp.getLoc();
  auto oldRetType = oldTMemAllocOp.getType();
  SmallVector<int64_t> shape = {oldRetType.getShape().begin(),
                                oldRetType.getShape().end()};
  if (multiBufferred) {
    shape.insert(shape.begin(), numStages);
  }
  Type accMemDescType = triton::gpu::MemDescType::get(
      shape, oldRetType.getElementType(), oldRetType.getEncoding(),
      oldRetType.getMemorySpace(), /*mutableMemory=*/true);
  return builder.create<ttng::TMEMAllocOp>(oldTMemAllocOp.getLoc(),
                                           accMemDescType, nullptr);
}<|MERGE_RESOLUTION|>--- conflicted
+++ resolved
@@ -30,250 +30,6 @@
   return std::nullopt;
 }
 
-<<<<<<< HEAD
-SmallVector<Operation *> ttng::getDirectAccUses(ttng::TMEMLoadOp accDef) {
-  SmallVector<Operation *> accUses;
-  for (auto user : accDef.getResult().getUsers()) {
-    if (!isa<arith::SelectOp>(user) && !isa<scf::YieldOp>(user)) {
-      accUses.push_back(user);
-    }
-  }
-  return accUses;
-}
-
-//===----------------------------------------------------------------------===//
-// getMMAInfo
-
-// Check if the accumulator is being used by the same MMA in the next iteration.
-// If so, return the yield argument number that the accumulator is being used
-// as. Also, check if accumulator has runtime divergent uses - uses that may not
-// be known at the compile time.
-static std::optional<int> trackAccChain(scf::ForOp forOp,
-                                        ttng::TMEMLoadOp accDef,
-                                        ttng::TMEMAllocOp accAlloc,
-                                        bool &hasDivergentUses) {
-  hasDivergentUses = false;
-  struct UseInfo {
-    Value value = nullptr;
-    std::optional<int> yieldArgNo = std::nullopt;
-    bool divergentUse = false;
-  };
-  SmallVector<UseInfo> queue;
-  std::optional<int> yieldArgNo = std::nullopt;
-  queue.push_back({accDef.getResult(), std::nullopt, false});
-  while (!queue.empty()) {
-    UseInfo info = queue.pop_back_val();
-    for (auto &use : info.value.getUses()) {
-      if (auto yieldOp = dyn_cast<scf::YieldOp>(use.getOwner())) {
-        if (yieldOp->getParentOp() == forOp) {
-          queue.push_back({forOp.getRegionIterArg(use.getOperandNumber()),
-                           use.getOperandNumber(), true}); // divergent use
-          continue;
-        }
-        if (auto ifOp = dyn_cast<scf::IfOp>(yieldOp->getParentOp())) {
-          queue.push_back({ifOp.getResult(use.getOperandNumber()),
-                           info.yieldArgNo, true}); // divergent use
-          continue;
-        }
-        assert(0 && "Unexpected use of accumulator");
-      } else if (auto selectOp = dyn_cast<arith::SelectOp>(use.getOwner())) {
-        queue.push_back({selectOp.getResult(), info.yieldArgNo, true});
-      } else if (use.getOwner() == accAlloc) {
-        yieldArgNo = info.yieldArgNo;
-      } else {
-        // Op other than yield or accAlloc. Mark as divergent use if
-        // we had to go through selectOp or ifOp.
-        hasDivergentUses = info.divergentUse;
-      }
-    }
-  }
-  return yieldArgNo;
-}
-
-static std::optional<ttng::MMAInfo::AccOverridePoint>
-getAccOverridePointInLoop(scf::ForOp forOp, ttng::TMEMAllocOp accUse,
-                          ttng::TMEMLoadOp accDef) {
-  ttng::MMAInfo::AccOverridePoint accOverridePoint;
-  accOverridePoint.isFlag = false;
-  DenseSet<Value> seen;
-  Value v = accUse.getSrc();
-  if (v == nullptr) {
-    // Uninitialized accumulator means unused accumulator
-    accOverridePoint.op = accUse;
-    return accOverridePoint;
-  }
-  int dist = 0;
-  while (auto blockArg = dyn_cast<BlockArgument>(v)) {
-    if (!seen.insert(v).second) {
-      return std::nullopt;
-    }
-    assert(blockArg.getOwner() == forOp.getBody());
-    auto yieldOp = cast<scf::YieldOp>(blockArg.getOwner()->getTerminator());
-    v = yieldOp.getOperand(blockArg.getArgNumber() - 1);
-    dist++;
-  }
-  if (!v.getDefiningOp()) {
-    return std::nullopt;
-  }
-  accOverridePoint.distance = dist;
-  bool thenOverrides = false;
-  if (auto selectOp = dyn_cast<arith::SelectOp>(v.getDefiningOp())) {
-    accOverridePoint.op = selectOp;
-    bool trueIsConst =
-        (selectOp.getTrueValue().getDefiningOp<arith::ConstantOp>() != nullptr);
-    bool falseIsConst =
-        (selectOp.getFalseValue().getDefiningOp<arith::ConstantOp>() !=
-         nullptr);
-    if (trueIsConst && falseIsConst) {
-      // Both values are constant, so the select overrides unconditionally
-      accOverridePoint.initValue = v;
-      return accOverridePoint;
-    } else if (trueIsConst) {
-      accOverridePoint.initValue = selectOp.getTrueValue();
-      thenOverrides = true;
-    } else if (falseIsConst) {
-      accOverridePoint.initValue = selectOp.getFalseValue();
-      thenOverrides = false;
-    } else {
-      return std::nullopt;
-    }
-    accOverridePoint.condition = selectOp.getCondition();
-    if (!thenOverrides) {
-      IRRewriter builder(selectOp);
-      Value vTrue = builder.create<arith::ConstantOp>(
-          selectOp.getLoc(), builder.getBoolAttr(true));
-      accOverridePoint.condition = builder.create<arith::XOrIOp>(
-          selectOp.getLoc(), accOverridePoint.condition, vTrue);
-    }
-  } else if (v.getDefiningOp() != accDef) {
-    assert(!isa<scf::IfOp>(v.getDefiningOp()) &&
-           "Expected unconditional override op");
-    accOverridePoint.op = v.getDefiningOp();
-    accOverridePoint.initValue = v;
-  } else {
-    return std::nullopt;
-  }
-
-  return accOverridePoint;
-}
-
-static std::optional<ttng::MMAInfo::AccOverridePoint>
-getAccUseFlagFalseInLoop(scf::ForOp forOp, Value useAccFlagUse) {
-  DenseSet<Value> seen;
-  Value v = useAccFlagUse;
-  int dist = 0;
-  while (auto blockArg = dyn_cast<BlockArgument>(v)) {
-    if (!seen.insert(v).second) {
-      return {};
-    }
-    assert(blockArg.getOwner() == forOp.getBody());
-    auto yieldOp = cast<scf::YieldOp>(blockArg.getOwner()->getTerminator());
-    v = yieldOp.getOperand(blockArg.getArgNumber() - 1);
-    dist++;
-  }
-  if (!v.getDefiningOp() || !forOp->isAncestor(v.getDefiningOp())) {
-    return std::nullopt;
-  }
-  assert(v.getType().isInteger(1));
-
-  IRRewriter builder(v.getDefiningOp()->getNextNode());
-  ttng::MMAInfo::AccOverridePoint accOverridePoint;
-  accOverridePoint.isFlag = true;
-  accOverridePoint.distance = dist;
-  Location loc = v.getDefiningOp()->getLoc();
-  auto vTrue =
-      builder.create<arith::ConstantOp>(loc, builder.getBoolAttr(true));
-  accOverridePoint.op = v.getDefiningOp();
-  accOverridePoint.condition = builder.create<arith::XOrIOp>(loc, v, vTrue);
-
-  return accOverridePoint;
-}
-
-static std::optional<ttng::MMAInfo::AccOverridePoint>
-getAccOverrideOrFlagFalseInLoop(scf::ForOp forOp,
-                                ttng::MMAv5OpInterface mmaOp) {
-  auto tmemAllocAndLoad = getTMemAllocAndLoad(mmaOp);
-  assert(tmemAllocAndLoad.has_value() && "Expected tmem alloc and load");
-  auto [accAlloc, accLoad] = tmemAllocAndLoad.value();
-  auto accOverridePoint = getAccOverridePointInLoop(forOp, accAlloc, accLoad);
-
-  if (!accOverridePoint.has_value()) {
-    auto useAccFlag = mmaOp.useAccumulator();
-    accOverridePoint = getAccUseFlagFalseInLoop(forOp, useAccFlag);
-  }
-
-  return accOverridePoint;
-}
-
-std::optional<ttng::MMAInfo> ttng::getMMAInfo(scf::ForOp forOp,
-                                              ttng::MMAv5OpInterface mmaOp,
-                                              DominanceInfo &domInfo) {
-  auto allocAndLoadOpt = getTMemAllocAndLoad(mmaOp);
-  if (!allocAndLoadOpt) {
-    return {};
-  }
-  auto [accAlloc, accLoad] = allocAndLoadOpt.value();
-
-  bool hasDivergentUses = false;
-  std::optional<int> yieldArgNo =
-      trackAccChain(forOp, accLoad, accAlloc, hasDivergentUses);
-  if (hasDivergentUses) {
-    // If we can't tell for sure that the value is coming from the mma
-    // accumulator, skip.
-    return {};
-  }
-  assert(!yieldArgNo || cast<BlockArgument>(accAlloc.getSrc()).getArgNumber() ==
-                            *yieldArgNo + 1);
-
-  std::optional<ttng::MMAInfo::AccOverridePoint> accOverridePoint =
-      getAccOverrideOrFlagFalseInLoop(forOp, mmaOp);
-  if (accOverridePoint.has_value() && accOverridePoint->distance > 1) {
-    // We only support an override up to 1 iteration back.
-    return {};
-  }
-
-  SmallVector<Operation *> accUses = getDirectAccUses(accLoad);
-  DominanceInfo domOpInfo(forOp);
-  Operation *newAccLoadInsertPoint =
-      findNearestCommonDominator(accUses, domOpInfo);
-  // Check pipelining and multi-buffering constraints
-  // 1. Really needs multibuffering - if the acc is used unconditionally in
-  // the loop, or under different conditions. If we cannot multibuffer in this
-  // case, we may as well not pipeline at all, as we will have to wait after
-  // the dot in every loop iteration.
-  scf::IfOp topLevelIf =
-      newAccLoadInsertPoint
-          ? dyn_cast<scf::IfOp>(
-                forOp.getBody()->findAncestorOpInBlock(*newAccLoadInsertPoint))
-          : nullptr;
-  bool requiresMultiBuffer = accUses.size() > 0 && !topLevelIf;
-  // If we override the acc in the loop, it is generally hard to handle it
-  // without multibuffering. We make an exception if it not a physical
-  // override of a value, but just setting a flag that acc is not used. In
-  // this case we don't need different buffer to store init value.
-  requiresMultiBuffer |=
-      accOverridePoint.has_value() && !accOverridePoint->isFlag;
-
-  // 2. If the acc is not owerwritten in the loop (by op other than the dot),
-  // it cannot be multi-buffered. This is because the overwrite is the only
-  // way to initialize next buffer without incurring a copy.
-  bool canMultiBuffer = accOverridePoint.has_value() &&
-                        !mlir::triton::getDisallowAccMultiBuffer(forOp);
-  if (requiresMultiBuffer && !canMultiBuffer) {
-    return {};
-  }
-
-  ttng::MMAInfo mmaInfo;
-  mmaInfo.accAlloc = accAlloc;
-  mmaInfo.accLoad = accLoad;
-  mmaInfo.accDef = accOverridePoint;
-  mmaInfo.yieldArgNo = yieldArgNo;
-  mmaInfo.accIsMultiBuffered = canMultiBuffer;
-  return mmaInfo;
-}
-
-=======
->>>>>>> 413b5218
 bool ttng::mmaHasPipelineableOperands(
     ttng::MMAv5OpInterface mmaOp, scf::ForOp forOp,
     std::function<bool(Operation *)> isLoadPipelineable) {
