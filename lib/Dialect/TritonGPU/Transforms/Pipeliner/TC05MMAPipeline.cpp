#include "mlir/Analysis/SliceAnalysis.h"
#include "mlir/IR/Dominance.h"
#include "mlir/Transforms/GreedyPatternRewriteDriver.h"
#include "triton/Dialect/Triton/IR/Utility.h"
#include "triton/Dialect/TritonGPU/IR/Dialect.h"
#include "triton/Dialect/TritonGPU/IR/Types.h"
#include "triton/Dialect/TritonGPU/Transforms/Passes.h"
#include "triton/Dialect/TritonGPU/Transforms/PipelineExpander.h"
#include "triton/Dialect/TritonGPU/Transforms/PipeliningUtility.h"
#include "triton/Dialect/TritonGPU/Transforms/Schedule.h"
#include "triton/Dialect/TritonGPU/Transforms/Utility.h"
#include "triton/Dialect/TritonNvidiaGPU/IR/Dialect.h"

using namespace mlir;
namespace tt = mlir::triton;
namespace ttg = mlir::triton::gpu;
namespace ttng = mlir::triton::nvidia_gpu;

namespace {

const char *kPipelineStageAttrName = "triton.pipeline_stage";
const char *kPipelineAttrName = "triton.pipeline";

// Utils:
void replaceAllUsesDominatedBy(Operation *domOp, Value newValue,
                               Value oldValue) {
  DominanceInfo domOpInfo(domOp->getParentOp());
  oldValue.replaceUsesWithIf(newValue, [&](OpOperand &use) {
    return domOpInfo.properlyDominates(domOp, use.getOwner());
  });
}

void annotateWithPipelineStage(IRRewriter &builder, Operation *op, int stage) {
  op->setAttr(kPipelineStageAttrName,
              IntegerAttr::get(builder.getI32Type(), stage));
}

int getPipelineStage(Operation *op) {
  return op->getAttrOfType<IntegerAttr>(kPipelineStageAttrName).getInt();
}

struct MMAInfo {
  struct AccOverridePoint {
    Operation *op;
    Value condition = nullptr;
    Value initValue = nullptr;
    int distance = 0;
    bool isFlag = false;
  };

  ttng::TMEMAllocOp accAlloc; // Directly precedes the dot, allocating tmem
                              // for the accumulator
  ttng::TMEMLoadOp
      accLoad; // Directly follows the dot, loading accumulator from tmem
  std::optional<AccOverridePoint> accDef;
  std::optional<int> yieldArgNo;
  bool accIsMultiBuffered;

  Value phase = nullptr;
  Value barrierIdx = nullptr;
  Value accInsertIdx = nullptr;
  Value accExtractIdx = nullptr;
  Value barrierAlloc = nullptr;
};

// Returns the TMEMAllocOp and TMEMLoadOp that are used to allocate and load the
// accumulator for the given MMA operation. The TMEMAllocOp and TMEMLoadOp must
// be in the same region as the MMA operation.
std::optional<std::pair<ttng::TMEMAllocOp, ttng::TMEMLoadOp>>
getTMemAllocAndLoad(ttng::MMAv5OpInterface mmaOp) {
  auto acc = mmaOp->getOperand(2).getDefiningOp<ttng::TMEMAllocOp>();
  if (!acc || acc->getParentRegion() != mmaOp->getParentRegion()) {
    return std::nullopt;
  }
  for (auto user : acc->getUsers()) {
    if (auto load = dyn_cast<ttng::TMEMLoadOp>(user)) {
      if (load->getParentRegion() == mmaOp->getParentRegion()) {
        return std::make_pair(acc, load);
      }
    }
  }
  return std::nullopt;
}

// Check if the accumulator is being used by the same MMA in the next iteration.
// If so, return the yield argument number that the accumulator is being used
// as. Also, check if accumulator has runtime divergent uses - uses that may not
// be known at the compile time.
std::optional<int> trackAccChain(scf::ForOp forOp, ttng::TMEMLoadOp accDef,
                                 ttng::TMEMAllocOp accAlloc,
                                 bool &hasDivergentUses) {
  hasDivergentUses = false;
  struct UseInfo {
    Value value = nullptr;
    std::optional<int> yieldArgNo = std::nullopt;
    bool divergentUse = false;
  };
  SmallVector<UseInfo> queue;
  std::optional<int> yieldArgNo = std::nullopt;
  queue.push_back({accDef.getResult(), std::nullopt, false});
  while (!queue.empty()) {
    UseInfo info = queue.pop_back_val();
    for (auto &use : info.value.getUses()) {
      if (auto yieldOp = dyn_cast<scf::YieldOp>(use.getOwner())) {
        if (yieldOp->getParentOp() == forOp) {
          queue.push_back({forOp.getRegionIterArg(use.getOperandNumber()),
                           use.getOperandNumber(), true}); // divergent use
          continue;
        }
        if (auto ifOp = dyn_cast<scf::IfOp>(yieldOp->getParentOp())) {
          queue.push_back({ifOp.getResult(use.getOperandNumber()),
                           info.yieldArgNo, true}); // divergent use
          continue;
        }
        assert(0 && "Unexpected use of accumulator");
      } else if (auto selectOp = dyn_cast<arith::SelectOp>(use.getOwner())) {
        queue.push_back({selectOp.getResult(), info.yieldArgNo, true});
      } else if (use.getOwner() == accAlloc) {
        yieldArgNo = info.yieldArgNo;
      } else {
        // Op other than yield or accAlloc. Mark as divergent use if
        // we had to go through selectOp or ifOp.
        hasDivergentUses = info.divergentUse;
      }
    }
  }
  return yieldArgNo;
}

SmallVector<Operation *> getDirectAccUses(ttng::TMEMLoadOp accDef) {
  SmallVector<Operation *> accUses;
  for (auto user : accDef.getResult().getUsers()) {
    if (!isa<arith::SelectOp>(user) && !isa<scf::YieldOp>(user)) {
      accUses.push_back(user);
    }
  }
  return accUses;
}

std::optional<MMAInfo::AccOverridePoint>
getAccOverridePointInLoop(scf::ForOp forOp, ttng::TMEMAllocOp accUse,
                          ttng::TMEMLoadOp accDef) {
  MMAInfo::AccOverridePoint accOverridePoint;
  accOverridePoint.isFlag = false;
  DenseSet<Value> seen;
  Value v = accUse.getSrc();
  if (v == nullptr) {
    // Uninitialized accumulator means unused accumulator
    accOverridePoint.op = accUse;
    return accOverridePoint;
  }
  int dist = 0;
  while (auto blockArg = dyn_cast<BlockArgument>(v)) {
    if (!seen.insert(v).second) {
      return std::nullopt;
    }
    assert(blockArg.getOwner() == forOp.getBody());
    auto yieldOp = cast<scf::YieldOp>(blockArg.getOwner()->getTerminator());
    v = yieldOp.getOperand(blockArg.getArgNumber() - 1);
    dist++;
  }
  if (!v.getDefiningOp()) {
    return std::nullopt;
  }
  accOverridePoint.distance = dist;
  bool thenOverrides = false;
  if (auto selectOp = dyn_cast<arith::SelectOp>(v.getDefiningOp())) {
    accOverridePoint.op = selectOp;
    bool trueIsConst =
        (selectOp.getTrueValue().getDefiningOp<arith::ConstantOp>() != nullptr);
    bool falseIsConst =
        (selectOp.getFalseValue().getDefiningOp<arith::ConstantOp>() !=
         nullptr);
    if (trueIsConst && falseIsConst) {
      // Both values are constant, so the select overrides unconditionally
      accOverridePoint.initValue = v;
      return accOverridePoint;
    } else if (trueIsConst) {
      accOverridePoint.initValue = selectOp.getTrueValue();
      thenOverrides = true;
    } else if (falseIsConst) {
      accOverridePoint.initValue = selectOp.getFalseValue();
      thenOverrides = false;
    } else {
      return std::nullopt;
    }
    accOverridePoint.condition = selectOp.getCondition();
    if (!thenOverrides) {
      IRRewriter builder(selectOp);
      Value vTrue = builder.create<arith::ConstantOp>(
          selectOp.getLoc(), builder.getBoolAttr(true));
      accOverridePoint.condition = builder.create<arith::XOrIOp>(
          selectOp.getLoc(), accOverridePoint.condition, vTrue);
    }
  } else if (v.getDefiningOp() != accDef) {
    assert(!isa<scf::IfOp>(v.getDefiningOp()) &&
           "Expected unconditional override op");
    accOverridePoint.op = v.getDefiningOp();
    accOverridePoint.initValue = v;
  } else {
    return std::nullopt;
  }

  return accOverridePoint;
}

std::optional<MMAInfo::AccOverridePoint>
getAccUseFlagFalseInLoop(scf::ForOp forOp, Value useAccFlagUse) {
  DenseSet<Value> seen;
  Value v = useAccFlagUse;
  int dist = 0;
  while (auto blockArg = dyn_cast<BlockArgument>(v)) {
    if (!seen.insert(v).second) {
      return {};
    }
    assert(blockArg.getOwner() == forOp.getBody());
    auto yieldOp = cast<scf::YieldOp>(blockArg.getOwner()->getTerminator());
    v = yieldOp.getOperand(blockArg.getArgNumber() - 1);
    dist++;
  }
  if (!v.getDefiningOp() || !forOp->isAncestor(v.getDefiningOp())) {
    return std::nullopt;
  }
  assert(v.getType().isInteger(1));

  IRRewriter builder(v.getDefiningOp()->getNextNode());
  MMAInfo::AccOverridePoint accOverridePoint;
  accOverridePoint.isFlag = true;
  accOverridePoint.distance = dist;
  Location loc = v.getDefiningOp()->getLoc();
  auto vTrue =
      builder.create<arith::ConstantOp>(loc, builder.getBoolAttr(true));
  accOverridePoint.op = v.getDefiningOp();
  accOverridePoint.condition = builder.create<arith::XOrIOp>(loc, v, vTrue);

  return accOverridePoint;
}

std::optional<MMAInfo::AccOverridePoint>
getAccOverrideOrFlagFalseInLoop(scf::ForOp forOp,
                                ttng::MMAv5OpInterface mmaOp) {
  auto tmemAllocAndLoad = getTMemAllocAndLoad(mmaOp);
  assert(tmemAllocAndLoad.has_value() && "Expected tmem alloc and load");
  auto [accAlloc, accLoad] = tmemAllocAndLoad.value();
  auto accOverridePoint = getAccOverridePointInLoop(forOp, accAlloc, accLoad);

  if (!accOverridePoint.has_value()) {
    auto useAccFlag = mmaOp.useAccumulator();
    accOverridePoint = getAccUseFlagFalseInLoop(forOp, useAccFlag);
  }

  return accOverridePoint;
}

// Given a result of MemDescSubview, or Alloca, create a MemDescSubview with a
// single buffer slice (leading dimension equal to 1), at the given index.
Value createSingleBufferView(IRRewriter &builder, Value alloc, Value idx) {
  assert(isa<ttg::MemDescType>(alloc.getType()) && "Expected MemDescType");
  auto allocDescType = cast<ttg::MemDescType>(alloc.getType());
  SmallVector<int64_t> shape;
  if (allocDescType.getShape().size() > 1) {
    shape.insert(shape.end(), allocDescType.getShape().begin() + 1,
                 allocDescType.getShape().end());
  } else {
    shape.push_back(1);
  }
  auto viewDescType = ttg::MemDescType::get(
      shape, allocDescType.getElementType(), allocDescType.getEncoding(),
      allocDescType.getMemorySpace(), allocDescType.getMutableMemory());
  SmallVector<Value> idxs = {idx};
  if (allocDescType.getShape().size() > 1) {
    Value zero = builder.create<arith::ConstantIntOp>(alloc.getLoc(), 0, 32);
    for (unsigned i = 1; i < allocDescType.getShape().size(); i++) {
      idxs.push_back(zero);
    }
  }
  return builder.create<ttg::MemDescSubviewOp>(alloc.getLoc(), viewDescType,
                                               alloc, idxs);
}

Value createSingleBufferView(IRRewriter &builder, Value alloc, int idx) {
  return createSingleBufferView(
      builder, alloc,
      builder.create<arith::ConstantIntOp>(alloc.getLoc(), idx, 32));
}

Value createBarrierAlloc(scf::ForOp forOp, int numStages) {
  IRRewriter rewriter(forOp->getContext());
  rewriter.setInsertionPoint(forOp);
  MLIRContext *ctx = forOp.getContext();
  Location loc = forOp.getLoc();
  unsigned numCTAs = triton::gpu::TritonGPUDialect::getNumCTAs(
      forOp->getParentOfType<ModuleOp>());
  Attribute sharedMemorySpace = ttg::SharedMemorySpaceAttr::get(ctx);
  auto barrierCTALayout = ttg::CTALayoutAttr::get(
      /*context=*/ctx, /*CTAsPerCGA=*/{numCTAs},
      /*CTASplitNum=*/{1}, /*CTAOrder=*/{0});
  auto barrierEncoding =
      ttg::SwizzledSharedEncodingAttr::get(ctx, 1, 1, 1, {0}, barrierCTALayout);
  ttg::MemDescType barrierMemDescType =
      ttg::MemDescType::get({numStages}, rewriter.getI64Type(), barrierEncoding,
                            sharedMemorySpace, /*mutableMemory=*/true);
  Value barrierAlloc =
      rewriter.create<ttg::LocalAllocOp>(loc, barrierMemDescType, Value());
  for (unsigned i = 0; i < numStages; i++) {
    Value barrierView = createSingleBufferView(rewriter, barrierAlloc, i);
    rewriter.create<ttng::InitBarrierOp>(forOp->getLoc(), barrierView, 1);
  }
  return barrierAlloc;
}

ttng::TMEMAllocOp createTMemAlloc(IRRewriter &builder,
                                  ttng::TMEMAllocOp oldTMemAllocOp,
                                  bool multiBufferred, int numStages) {
  Location loc = oldTMemAllocOp.getLoc();
  auto oldRetType = oldTMemAllocOp.getType();
  SmallVector<int64_t> shape = {oldRetType.getShape().begin(),
                                oldRetType.getShape().end()};
  if (multiBufferred) {
    shape.insert(shape.begin(), numStages);
  }
  Type accMemDescType = triton::gpu::MemDescType::get(
      shape, oldRetType.getElementType(), oldRetType.getEncoding(),
      oldRetType.getMemorySpace(), /*mutableMemory=*/true);
  return builder.create<ttng::TMEMAllocOp>(oldTMemAllocOp.getLoc(),
                                           accMemDescType, nullptr);
}

void createInitStore(IRRewriter &builder, ttng::TMEMAllocOp allocOp,
                     Value initVal, bool multiBufferred) {
  Value bufferSlice = allocOp;
  if (multiBufferred) {
    bufferSlice = createSingleBufferView(builder, allocOp, 0);
  }
  Value vTrue = builder.create<arith::ConstantIntOp>(allocOp.getLoc(), 1, 1);
  builder.create<ttng::TMEMStoreOp>(allocOp.getLoc(), bufferSlice, initVal,
                                    vTrue);
}

Operation *findNearestCommonDominator(ArrayRef<Operation *> ops,
                                      DominanceInfo &domInfo) {
  if (ops.size() == 0) {
    return nullptr;
  }
  if (ops.size() == 1) {
    return ops[0];
  }
  llvm::SmallPtrSet<Block *, 16> blocks;
  for (auto op : ops) {
    blocks.insert(op->getBlock());
  }
  Block *domBlock = domInfo.findNearestCommonDominator(blocks);
  if (domBlock == nullptr) {
    return nullptr;
  }
  SmallVector<Operation *> ancestorOps;
  for (auto op : ops) {
    ancestorOps.push_back(domBlock->findAncestorOpInBlock(*op));
  }
  Operation *dom = ancestorOps[0];
  for (unsigned i = 1; i < ops.size(); i++) {
    if (ancestorOps[i]->isBeforeInBlock(dom)) {
      dom = ancestorOps[i];
    }
  }
  return dom;
}

void updateAccUsesInLoop(IRRewriter &builder, scf::ForOp forOp, MMAInfo &info,
                         ttng::TMEMAllocOp newAlloc, int numStages) {
  DominanceInfo domInfo(forOp);
  SmallVector<Operation *> directUses = getDirectAccUses(info.accLoad);
  if (!directUses.empty()) {
    Operation *domOp = findNearestCommonDominator(directUses, domInfo);
    assert(domOp != nullptr && "Could not find a common dominator");
    builder.setInsertionPoint(domOp);
    Value extractSlice = newAlloc;
    if (info.accIsMultiBuffered) {
      extractSlice =
          createSingleBufferView(builder, newAlloc, info.accExtractIdx);
    }
    auto load = builder.create<ttng::TMEMLoadOp>(
        domOp->getLoc(), info.accLoad.getType(), extractSlice);
    // If accumulator is multi-buffered, it is implicit that we put the load
    // in the last stage.
    int pipelineStage = info.accIsMultiBuffered ? numStages - 1 : 0;
    annotateWithPipelineStage(
        builder, forOp.getBody()->findAncestorOpInBlock(*load.getOperation()),
        pipelineStage);
    for (auto user : directUses) {
      user->replaceUsesOfWith(info.accLoad, load);
    }
  }
}

void updateAccUsesOutsideLoop(IRRewriter &builder, scf::ForOp forOp,
                              const MMAInfo &info, ttng::TMEMAllocOp newAlloc,
                              int extractIdxArgNo) {
  builder.setInsertionPointAfter(forOp);
  if (!info.yieldArgNo.has_value()) {
    return;
  }
  if (forOp.getResult(info.yieldArgNo.value()).getUsers().empty()) {
    return;
  }
  Value bufferSlice = newAlloc;
  if (info.accIsMultiBuffered) {
    Value extractIdxVal = forOp.getResult(extractIdxArgNo);
    bufferSlice = createSingleBufferView(builder, newAlloc, extractIdxVal);
  }
  auto load = builder.create<ttng::TMEMLoadOp>(
      forOp.getLoc(), forOp.getResult(info.yieldArgNo.value()).getType(),
      bufferSlice);
  forOp.getResult(info.yieldArgNo.value()).replaceAllUsesWith(load);
}

void updateAccDefsInLoop(IRRewriter &builder, scf::ForOp forOp, MMAInfo &info,
                         ttng::TMEMAllocOp newAlloc, int numStages) {
  assert(info.accDef.has_value());
  Operation *def = info.accDef->op;
  Value condition = info.accDef->condition;
  Location loc = def->getLoc();

  builder.setInsertionPointAfter(def);
  if (condition && condition.getDefiningOp()) {
    builder.setInsertionPointAfter(condition.getDefiningOp());
  }
  // if insertion point is outside the loop body, move it inside
  if (builder.getBlock() != forOp.getBody()) {
    builder.setInsertionPointAfter(&forOp.getBody()->front());
  }
  Value numStagesVal = builder.create<arith::ConstantIntOp>(loc, numStages, 32);

  Value newInsertIdx = builder.create<arith::AddIOp>(
      loc, info.accInsertIdx, builder.create<arith::ConstantIntOp>(loc, 1, 32));
  Value insWrap = builder.create<arith::CmpIOp>(loc, arith::CmpIPredicate::eq,
                                                newInsertIdx, numStagesVal);
  newInsertIdx = builder.create<arith::SelectOp>(
      loc, newInsertIdx.getType(), insWrap,
      builder.create<arith::ConstantIntOp>(loc, 0, 32), newInsertIdx);
  if (condition) {
    newInsertIdx =
        builder.create<arith::SelectOp>(loc, newInsertIdx.getType(), condition,
                                        newInsertIdx, info.accInsertIdx);
  }
  annotateWithPipelineStage(builder, newInsertIdx.getDefiningOp(), 0);

  Value newExtractIdx = builder.create<arith::AddIOp>(
      loc, info.accExtractIdx,
      builder.create<arith::ConstantIntOp>(loc, 1, 32));
  auto extWrap = builder.create<arith::CmpIOp>(loc, arith::CmpIPredicate::eq,
                                               newExtractIdx, numStagesVal);
  newExtractIdx = builder.create<arith::SelectOp>(
      loc, newExtractIdx.getType(), extWrap,
      builder.create<arith::ConstantIntOp>(loc, 0, 32), newExtractIdx);
  if (info.accDef->condition) {
    newExtractIdx = builder.create<arith::SelectOp>(
        loc, newExtractIdx.getType(), info.accDef->condition, newExtractIdx,
        info.accExtractIdx);
  }
  annotateWithPipelineStage(builder, newExtractIdx.getDefiningOp(), 1);

  if (info.accDef->initValue) {
    Value bufferSlice = createSingleBufferView(builder, newAlloc, newInsertIdx);
    Value vTrue = builder.create<arith::ConstantIntOp>(loc, 1, 1);
    auto tmemStore = builder.create<ttng::TMEMStoreOp>(
        loc, bufferSlice, info.accDef->initValue,
        condition ? condition : vTrue);
    annotateWithPipelineStage(builder, tmemStore, 0);
  }

  // Always update the for yield with the new insert and extract indices
  auto forYield = cast<scf::YieldOp>(forOp.getBody()->getTerminator());
  forYield->replaceUsesOfWith(info.accInsertIdx, newInsertIdx);
  forYield->replaceUsesOfWith(info.accExtractIdx, newExtractIdx);

  // Only update rest of the uses if the override is dist 0 (the same
  // loop iteration)
  if (info.accDef->distance == 0) {
    replaceAllUsesDominatedBy(newInsertIdx.getDefiningOp(), newInsertIdx,
                              info.accInsertIdx);
    replaceAllUsesDominatedBy(newExtractIdx.getDefiningOp(), newExtractIdx,
                              info.accExtractIdx);
  }

  if (info.accDef->initValue && condition) {
    assert(isa<arith::SelectOp>(info.accDef->op));
    info.accDef->op->erase();
  }

  info.accInsertIdx = newInsertIdx;
  info.accExtractIdx = newExtractIdx;
}

// Hoist tmem_allocs outside of the loop and update the mma ops to use the
// hoisted tmem allocs. Also, update the acc loads and stores to use the new
// tmem allocs.
void hoistAndUseTMemAlloc(IRRewriter &builder, scf::ForOp forOp,
                          ttng::MMAv5OpInterface mmaOp, MMAInfo &info,
                          int numStages) {
  builder.setInsertionPoint(forOp);
  Value zero = builder.create<arith::ConstantIntOp>(forOp.getLoc(), 0, 32);
  Value one = builder.create<arith::ConstantIntOp>(forOp.getLoc(), 1, 32);
  Value numStagesVal =
      builder.create<arith::ConstantIntOp>(forOp.getLoc(), numStages, 32);
  Value vTrue = builder.create<arith::ConstantIntOp>(forOp.getLoc(), 1, 1);

  builder.setInsertionPoint(forOp);
  ttng::TMEMAllocOp newAlloc = createTMemAlloc(
      builder, info.accAlloc, info.accIsMultiBuffered, numStages);
  bool chainedAcc = info.yieldArgNo.has_value();
  if (chainedAcc) {
    Value accInitValue = forOp.getInitArgs()[info.yieldArgNo.value()];
    createInitStore(builder, newAlloc, accInitValue, info.accIsMultiBuffered);
  }

  // Update mma ops to use the hoisted tmem allocs
  Value insertSlice = newAlloc;
  if (info.accIsMultiBuffered) {
    builder.setInsertionPoint(mmaOp);
    insertSlice =
        createSingleBufferView(builder, insertSlice, info.accInsertIdx);
  }

  mmaOp.setAccumulator(insertSlice);

  updateAccUsesInLoop(builder, forOp, info, newAlloc, numStages);
  assert(isa<BlockArgument>(info.accExtractIdx));
  int extractIdxArgNo =
      cast<BlockArgument>(info.accExtractIdx).getArgNumber() - 1;
  updateAccUsesOutsideLoop(builder, forOp, info, newAlloc, extractIdxArgNo);

  // Short circuit loop carry value that was holding the accumulator value,
  // removing the last reference to the loaded accumulator.
  if (info.yieldArgNo.has_value()) {
    forOp.getBody()->getTerminator()->setOperand(
        info.yieldArgNo.value(), forOp.getInitArgs()[info.yieldArgNo.value()]);
  }

  if (info.accIsMultiBuffered) {
    updateAccDefsInLoop(builder, forOp, info, newAlloc, numStages);
  }

  info.accLoad.erase();
  info.accAlloc.erase();
  info.accAlloc = newAlloc;
}

// Create multi-buffered barrier allocs and lower the MMA to MMA + wait barrier
void createBarrierAndWaitOps(IRRewriter &builder, scf::ForOp forOp,
                             ttng::MMAv5OpInterface mmaOp, MMAInfo &info,
                             int numStages) {
  builder.setInsertionPoint(forOp);
  Value zero = builder.create<arith::ConstantIntOp>(forOp.getLoc(), 0, 32);
  Value one = builder.create<arith::ConstantIntOp>(forOp.getLoc(), 1, 32);
  Value numStagesVal =
      builder.create<arith::ConstantIntOp>(forOp.getLoc(), numStages, 32);

  info.barrierAlloc = createBarrierAlloc(forOp, numStages);

  Location loc = mmaOp->getLoc();
  builder.setInsertionPoint(mmaOp);

  Value barrierSlice =
      createSingleBufferView(builder, info.barrierAlloc, info.barrierIdx);
  mmaOp.setBarrier(barrierSlice);

  builder.setInsertionPointAfter(mmaOp);
  auto waitOp =
      builder.create<ttng::WaitBarrierOp>(loc, barrierSlice, info.phase);
  annotateWithPipelineStage(builder, waitOp, numStages - 1);

  Value newBarrierIdx =
      builder.create<arith::AddIOp>(loc, info.barrierIdx, one);
  auto barWrap = builder.create<arith::CmpIOp>(loc, arith::CmpIPredicate::eq,
                                               newBarrierIdx, numStagesVal);

  // New barrierIdx and phase are in the first stage, so they can be used by
  // the ops that are ahead of them in either order or stages.
  newBarrierIdx = builder.create<arith::SelectOp>(loc, newBarrierIdx.getType(),
                                                  barWrap, zero, newBarrierIdx);
  replaceAllUsesDominatedBy(newBarrierIdx.getDefiningOp(), newBarrierIdx,
                            info.barrierIdx);
  info.barrierIdx = newBarrierIdx;
  annotateWithPipelineStage(builder, info.barrierIdx.getDefiningOp(), 0);

  Value originalPhase = info.phase;
  Value newPhase = builder.create<arith::SelectOp>(
      loc, info.phase.getType(), barWrap,
      builder.create<arith::XOrIOp>(loc, info.phase, one), info.phase);
  replaceAllUsesDominatedBy(newPhase.getDefiningOp(), newPhase, info.phase);
  info.phase = newPhase;
  annotateWithPipelineStage(builder, info.phase.getDefiningOp(), 0);

  // We need to add a barrier before load from the accumulator, if it is in the
  // same stage as the dot.
  ttng::TMEMLoadOp tmemLoad = nullptr;
  SmallVector<Operation *> users = {info.accAlloc->getUsers().begin(),
                                    info.accAlloc->getUsers().end()};
  while (!users.empty()) {
    auto user = users.pop_back_val();
    if (isa<ttg::MemDescSubviewOp>(user)) {
      users.append(user->getUsers().begin(), user->getUsers().end());
    }
    if (isa<ttng::TMEMLoadOp>(user) && forOp->isAncestor(user)) {
      if (tmemLoad) {
        assert(tmemLoad == cast<ttng::TMEMLoadOp>(user) &&
               "Should have only one tmem load from the accumulator");
      }
      tmemLoad = cast<ttng::TMEMLoadOp>(user);
    }
  }
  if (tmemLoad) {
    int loadStage =
        getPipelineStage(forOp.getBody()->findAncestorOpInBlock(*tmemLoad));
    int mmaOpStage = getPipelineStage(mmaOp);
    if (loadStage == mmaOpStage) {
      builder.setInsertionPoint(tmemLoad);
      auto barrier =
          builder.create<ttng::WaitBarrierOp>(loc, barrierSlice, originalPhase);
      annotateWithPipelineStage(
          builder, forOp.getBody()->findAncestorOpInBlock(*barrier),
          mmaOpStage);
    }
  }
}

bool isSafeToPipeline(ttng::TCGen5MMAScaledOp scaledDot) {
  auto getNumUsers = [](Value value) {
    return std::distance(value.user_begin(), value.user_end());
  };

  auto isCopiedByTMEMCopy = [=](Value scale) {
    if (getNumUsers(scale) != 2) {
      // MMA and TMEM copy must be the only users
      return false;
    }

    for (auto user : scale.getUsers()) {
      if (!isa<ttng::TMEMCopyOp, ttng::TCGen5MMAScaledOp>(user)) {
        // If the scale is used by TMEM copy and the only other user is the
        // scaled dot op, MMA pipelining is safe to apply.
        return false;
      }
    }
    return true;
  };

  return isCopiedByTMEMCopy(scaledDot.getAScale()) &&
         isCopiedByTMEMCopy(scaledDot.getBScale());
}

// Find MMAs eligible for pipelining and lower them by:
// 1. Hoisting the accumulator allocation outside of the loop.
// 2. Creating a barrier alloc and lowering the MMA to MMA + wait barrier.
// 3. Updating the uses of the accumulator in the loop to use the new tmem
// alloc.
FailureOr<scf::ForOp> preProcessLoopForTC05MMAPipelining(scf::ForOp forOp,
                                                         int numStages) {
  SmallVector<Operation *> mmaOps;
  forOp.walk([&](Operation *op) {
    // Skip MMA nested in another forOp
    if (op->getParentOfType<scf::ForOp>() == forOp) {
      if (isa<ttng::TCGen5MMAOp>(op)) {
        mmaOps.push_back(op);
      } else if (auto scaledDot = dyn_cast<ttng::TCGen5MMAScaledOp>(op)) {
        if (isSafeToPipeline(scaledDot)) {
          mmaOps.push_back(op);
        } else {
          op->emitWarning("Skipping pipelining of an MMAv5 scaled op because "
                          "TMEM copy is not used.");
        }
      }
    }
  });

  if (mmaOps.empty()) {
    return failure();
  }

  mmaOps = getMMAsWithMultiBufferredOperands(forOp, mmaOps);

  if (mmaOps.empty()) {
    return failure();
  }

  IRRewriter builder(forOp->getContext());
  for (auto op : mmaOps) {
    // Avoid pipelining if in the backward slice of the mmaOp there is an
    // operation that is already assigned a stage, as it would make the pipeline
    // deeper than we are prepared for.
    auto mmaOp = cast<ttng::MMAv5OpInterface>(op);
    SetVector<Operation *> backwardSlice;
    BackwardSliceOptions opt;
    opt.omitBlockArguments = true;
    getBackwardSlice(mmaOp, &backwardSlice, opt);
    if (llvm::any_of(backwardSlice, [&](Operation *op) {
          return op->hasAttr(kPipelineStageAttrName);
        })) {
      continue;
    }

    auto allocAndLoadOpt = getTMemAllocAndLoad(mmaOp);
    if (!allocAndLoadOpt) {
      continue;
    }
    auto [accAlloc, accLoad] = allocAndLoadOpt.value();
    bool hasDivergentUses = false;
    std::optional<int> yieldArgNo =
        trackAccChain(forOp, accLoad, accAlloc, hasDivergentUses);
    if (hasDivergentUses) {
      // If we can't tell for sure that the value is coming from the mma
      // accumulator, skip.
      continue;
    }
    if (yieldArgNo.has_value()) {
      int accInitArgNo =
          cast<BlockArgument>(accAlloc.getSrc()).getArgNumber() - 1;
      assert(yieldArgNo.value() == accInitArgNo);
    }

    std::optional<MMAInfo::AccOverridePoint> accOverridePoint =
        getAccOverrideOrFlagFalseInLoop(forOp, mmaOp);

    if (accOverridePoint.has_value() && accOverridePoint->distance > 1) {
      // We only support an override up to 1 iteration back.
      continue;
    }

    SmallVector<Operation *> accUses = getDirectAccUses(accLoad);
    DominanceInfo domOpInfo(forOp);
    Operation *newAccLoadInsertPoint =
        findNearestCommonDominator(accUses, domOpInfo);
    // Check pipelining and multi-buffering constraints
    // 1. Really needs multibuffering - if the acc is used unconditionally in
    // the loop, or under different conditions. If we cannot multibuffer in this
    // case, we may as well not pipeline at all, as we will have to wait after
    // the dot in every loop iteration.
    scf::IfOp topLevelIf =
        newAccLoadInsertPoint
            ? dyn_cast<scf::IfOp>(forOp.getBody()->findAncestorOpInBlock(
                  *newAccLoadInsertPoint))
            : nullptr;
    bool requiresMultiBuffer = accUses.size() > 0 && !topLevelIf;
    // If we override the acc in the loop, it is generally hard to handle it
    // without multibuffering. We make an exception if it not a physical
    // override of a value, but just setting a flag that acc is not used. In
    // this case we don't need different buffer to store init value.
    requiresMultiBuffer |=
        accOverridePoint.has_value() && !accOverridePoint->isFlag;

    // 2. If the acc is not owerwritten in the loop (by op other than the dot),
    // it cannot be multi-buffered. This is because the overwrite is the only
    // way to initialize next buffer without incurring a copy.
    bool canMultiBuffer = accOverridePoint.has_value() &&
                          !mlir::triton::getDisallowAccMultiBuffer(forOp);
    if (requiresMultiBuffer && !canMultiBuffer) {
      continue;
    }

<<<<<<< HEAD
    MMAInfo mmaInfo;
    mmaInfo.accAlloc = accAlloc;
    mmaInfo.accLoad = accLoad;
    mmaInfo.accDef = accOverridePoint;
    mmaInfo.yieldArgNo = yieldArgNo;
    mmaInfo.accIsMultiBuffered = requiresMultiBuffer;
=======
    MMAInfo mmaInfo = {.accAlloc = accAlloc,
                       .accLoad = accLoad,
                       .accDef = accOverridePoint,
                       .yieldArgNo = yieldArgNo,
                       .accIsMultiBuffered = canMultiBuffer};
>>>>>>> c5036b9b

    builder.setInsertionPoint(forOp);
    Value zero = builder.create<arith::ConstantIntOp>(forOp.getLoc(), 0, 32);

    // Update for loop with new arguments
    SmallVector<Value> newOperands;
    const int argsPerMMA = 4;
    newOperands.push_back(zero); // phase
    newOperands.push_back(zero); // barrierIdx
    newOperands.push_back(zero); // accInsertIdx
    newOperands.push_back(zero); // accExtractIdx
    assert(newOperands.size() == argsPerMMA);

    int firstNewOperandIndex = forOp.getInitArgs().size();
    auto newForOp = replaceForOpWithNewSignature(builder, forOp, newOperands);
    forOp.erase();
    forOp = newForOp;

    mmaInfo.phase = forOp.getRegionIterArg(firstNewOperandIndex + 0);
    mmaInfo.barrierIdx = forOp.getRegionIterArg(firstNewOperandIndex + 1);
    mmaInfo.accInsertIdx = forOp.getRegionIterArg(firstNewOperandIndex + 2);
    mmaInfo.accExtractIdx = forOp.getRegionIterArg(firstNewOperandIndex + 3);

    SmallVector<Value> newYieldOperands;
    newYieldOperands.push_back(mmaInfo.phase);
    newYieldOperands.push_back(mmaInfo.barrierIdx);
    newYieldOperands.push_back(mmaInfo.accInsertIdx);
    newYieldOperands.push_back(mmaInfo.accExtractIdx);

    appendToForOpYield(forOp, newYieldOperands);

    annotateWithPipelineStage(builder, mmaOp, 0);
    hoistAndUseTMemAlloc(builder, forOp, mmaOp, mmaInfo, numStages);
    createBarrierAndWaitOps(builder, forOp, mmaOp, mmaInfo, numStages);

    // Invalidate and dealloc barrier
    builder.setInsertionPointAfter(forOp);
    Location loc = mmaOp->getLoc();
    for (int i = 0; i < numStages; i++) {
      Value barrierView =
          createSingleBufferView(builder, mmaInfo.barrierAlloc, i);
      builder.create<ttng::InvalBarrierOp>(loc, barrierView);
    }
    builder.create<ttg::LocalDeallocOp>(loc, mmaInfo.barrierAlloc);
  }

  return forOp;
}

bool insertUsersOfOp(tt::CoarseSchedule &coarseSchedule, Operation *op,
                     int stage, tt::CoarseSchedule::Cluster cluster) {
  bool changed = false;
  for (auto user : op->getUsers()) {
    if (coarseSchedule.count(user) == 0) {
      changed = true;
      coarseSchedule.insert(user, stage, cluster);
      insertUsersOfOp(coarseSchedule, user, stage, cluster);
    }
  }
  return changed;
}

bool getTC05MMASchedule(scf::ForOp &forOp, int numStages,
                        tt::PipeliningOption &options) {
  tt::CoarseSchedule coarseSchedule(numStages);
  tt::CoarseSchedule::Cluster cluster = coarseSchedule.clusters.newAtFront();
  for (auto &op : forOp.getBody()->without_terminator()) {
    if (op.hasAttr(kPipelineStageAttrName)) {
      int stage =
          op.getAttrOfType<IntegerAttr>(kPipelineStageAttrName).getInt();
      coarseSchedule.insert(&op, stage, cluster);
    }
  }

  auto scheduleDependencies = [&]() {
    bool fixedPoint = false;
    while (!fixedPoint) {
      fixedPoint = true;
      // Schedule upstream dependencies
      for (int stage = 0; stage < numStages; stage++) {
        for (auto &op : forOp.getBody()->without_terminator()) {
          if (coarseSchedule.count(&op) && coarseSchedule[&op].first == stage) {
            bool changed = coarseSchedule.insertDepsOfOp(&op, stage, cluster,
                                                         /*includeArg=*/false);
            fixedPoint &= !changed;
          }
        }
      }
      // Schedule downstream dependencies
      for (int stage = numStages - 1; stage >= 0; stage--) {
        for (auto &op : forOp.getBody()->without_terminator()) {
          if (coarseSchedule.count(&op) && coarseSchedule[&op].first == stage) {
            bool changed = insertUsersOfOp(coarseSchedule, &op, stage, cluster);
            fixedPoint &= !changed;
          }
        }
      }
    }
  };

  scheduleDependencies();

  // Make sure that async loads are scheduled in the same stage they are used.
  DenseMap<ttg::LocalAllocOp, int> allocToStage;
  DenseMap<ttg::LocalAllocOp, ttng::WaitBarrierOp> allocToBarrierWait;
  for (auto &op : forOp.getBody()->without_terminator()) {
    if (auto barrierWait = dyn_cast<ttng::WaitBarrierOp>(op)) {
      auto localAlloc = findShmemAlloc(barrierWait.getAlloc());
      assert(localAlloc);
      assert(allocToBarrierWait.count(localAlloc) == 0);
      allocToBarrierWait[localAlloc] = barrierWait;
      continue;
    }
    if (!coarseSchedule.count(&op))
      continue;

    auto [stage, cluster] = coarseSchedule[&op];
    for (auto arg : op.getOperands()) {
      auto memDescTy = dyn_cast<ttg::MemDescType>(arg.getType());
      if (!memDescTy)
        continue;

      auto localAlloc = findShmemAlloc(arg);
      if (!localAlloc)
        continue;

      allocToStage[localAlloc] = stage;
    }
  }

  for (auto &op : forOp.getBody()->without_terminator()) {
    Value memDesc;
    Value barrier;
    if (auto copyOp = dyn_cast<ttg::AsyncCopyGlobalToLocalOp>(op)) {
      memDesc = copyOp.getResult();
    } else if (auto copyOp = dyn_cast<ttng::AsyncTMACopyGlobalToLocalOp>(op)) {
      memDesc = copyOp.getResult();
      barrier = copyOp.getBarrier();
    } else if (auto gatherOp = dyn_cast<ttng::AsyncTMAGatherOp>(op)) {
      memDesc = gatherOp.getResult();
      barrier = gatherOp.getBarrier();
    } else if (auto storeOp = dyn_cast<ttng::AsyncTMACopyLocalToGlobalOp>(op)) {
      memDesc = storeOp.getSrc();
    } else if (auto scatterOp = dyn_cast<ttng::AsyncTMAScatterOp>(op)) {
      memDesc = scatterOp.getSrc();
    } else {
      continue;
    }
    auto localAlloc = findShmemAlloc(memDesc);
    assert(localAlloc);
    int stage = allocToStage[localAlloc];
    coarseSchedule.insert(&op, stage, cluster);

    // Schedule any barrier wait in the same stage as well, otherwise we will
    // change the loop distance to the wait.
    if (!barrier)
      continue;
    auto barrierAlloc = findShmemAlloc(barrier);
    assert(barrierAlloc);
    auto waitOp = allocToBarrierWait[barrierAlloc];
    // NOTE: barriers can be grouped onto multiple loads, so schedule into the
    // eariest stage where the result is used. This means we reduce the distance
    // between the tma issue and wait, but it is at least correct.
    coarseSchedule.insertMinimum(waitOp, stage, cluster);
  }

  scheduleDependencies();

  // Schedule everything else to stage 0
  for (auto &op : forOp.getBody()->without_terminator()) {
    op.removeAttr(kPipelineStageAttrName);
    if (coarseSchedule.count(&op) == 0) {
      coarseSchedule.insert(&op, 0, cluster);
    }
  }

  std::vector<std::pair<Operation *, unsigned>> schedule =
      coarseSchedule.createFinalSchedule(forOp);

  options.getScheduleFn =
      [schedule](scf::ForOp forOp,
                 std::vector<std::pair<Operation *, unsigned>> &s) {
        s = std::move(schedule);
      };
  options.peelEpilogue = false;
  options.predicateFn = tt::predicateOp;
  options.supportDynamicLoops = true;

  return true;
}

} // namespace

void mlir::triton::pipelineTC05MMALoops(ModuleOp module,
                                        const SmallVector<scf::ForOp> &forOps,
                                        int numStages, bool disableExpander) {
  for (auto forOp : forOps) {
    FailureOr<scf::ForOp> newForOp =
        preProcessLoopForTC05MMAPipelining(forOp, numStages);
    if (succeeded(newForOp)) {
      (*newForOp)->setAttr(kPipelineAttrName,
                           UnitAttr::get(module.getContext()));
    }
  }
  // Run canonicalization to clean up the short-circuited loop carried values.
  mlir::RewritePatternSet patterns(module.getContext());
  scf::ForOp::getCanonicalizationPatterns(patterns, module.getContext());
  if (applyPatternsGreedily(module, std::move(patterns)).failed()) {
    llvm::errs() << "Failed to canonicalize the module\n";
    return;
  }

  if (!disableExpander) {
    SmallVector<scf::ForOp> loops;
    module->walk([&](scf::ForOp forOp) {
      if (forOp->getAttr(kPipelineAttrName))
        loops.push_back(forOp);
    });

    for (auto forOp : loops) {
      mlir::triton::PipeliningOption options;
      bool foundSchedule = getTC05MMASchedule(forOp, /*numStages=*/2, options);
      assert(foundSchedule && "Failed to find a schedule for TC05MMA");

      IRRewriter rewriter(forOp->getContext());
      rewriter.setInsertionPoint(forOp);
      FailureOr<scf::ForOp> newForOp =
          mlir::triton::pipelineForLoop(rewriter, forOp, options);
    }
  }
}<|MERGE_RESOLUTION|>--- conflicted
+++ resolved
@@ -758,20 +758,12 @@
       continue;
     }
 
-<<<<<<< HEAD
     MMAInfo mmaInfo;
     mmaInfo.accAlloc = accAlloc;
     mmaInfo.accLoad = accLoad;
     mmaInfo.accDef = accOverridePoint;
     mmaInfo.yieldArgNo = yieldArgNo;
-    mmaInfo.accIsMultiBuffered = requiresMultiBuffer;
-=======
-    MMAInfo mmaInfo = {.accAlloc = accAlloc,
-                       .accLoad = accLoad,
-                       .accDef = accOverridePoint,
-                       .yieldArgNo = yieldArgNo,
-                       .accIsMultiBuffered = canMultiBuffer};
->>>>>>> c5036b9b
+    mmaInfo.accIsMultiBuffered = canMultiBuffer;
 
     builder.setInsertionPoint(forOp);
     Value zero = builder.create<arith::ConstantIntOp>(forOp.getLoc(), 0, 32);
