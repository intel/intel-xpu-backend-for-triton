--- conflicted
+++ resolved
@@ -383,62 +383,7 @@
     std::optional<MMAInfo> mmaInfoOr = ttng::getMMAInfo(forOp, mmaOp, domInfo);
     if (!mmaInfoOr)
       continue;
-<<<<<<< HEAD
-    }
-    if (yieldArgNo.has_value()) {
-      int accInitArgNo =
-          cast<BlockArgument>(accAlloc.getSrc()).getArgNumber() - 1;
-      assert(yieldArgNo.value() == accInitArgNo);
-    }
-
-    std::optional<MMAInfo::AccOverridePoint> accOverridePoint =
-        getAccOverrideOrFlagFalseInLoop(forOp, mmaOp);
-
-    if (accOverridePoint.has_value() && accOverridePoint->distance > 1) {
-      // We only support an override up to 1 iteration back.
-      continue;
-    }
-
-    SmallVector<Operation *> accUses = getDirectAccUses(accLoad);
-    DominanceInfo domOpInfo(forOp);
-    Operation *newAccLoadInsertPoint =
-        findNearestCommonDominator(accUses, domOpInfo);
-    // Check pipelining and multi-buffering constraints
-    // 1. Really needs multibuffering - if the acc is used unconditionally in
-    // the loop, or under different conditions. If we cannot multibuffer in this
-    // case, we may as well not pipeline at all, as we will have to wait after
-    // the dot in every loop iteration.
-    scf::IfOp topLevelIf =
-        newAccLoadInsertPoint
-            ? dyn_cast<scf::IfOp>(forOp.getBody()->findAncestorOpInBlock(
-                  *newAccLoadInsertPoint))
-            : nullptr;
-    bool requiresMultiBuffer = accUses.size() > 0 && !topLevelIf;
-    // If we override the acc in the loop, it is generally hard to handle it
-    // without multibuffering. We make an exception if it not a physical
-    // override of a value, but just setting a flag that acc is not used. In
-    // this case we don't need different buffer to store init value.
-    requiresMultiBuffer |=
-        accOverridePoint.has_value() && !accOverridePoint->isFlag;
-
-    // 2. If the acc is not owerwritten in the loop (by op other than the dot),
-    // it cannot be multi-buffered. This is because the overwrite is the only
-    // way to initialize next buffer without incurring a copy.
-    bool canMultiBuffer = accOverridePoint.has_value() &&
-                          !mlir::triton::getDisallowAccMultiBuffer(forOp);
-    if (requiresMultiBuffer && !canMultiBuffer) {
-      continue;
-    }
-
-    MMAInfo mmaInfo;
-    mmaInfo.accAlloc = accAlloc;
-    mmaInfo.accLoad = accLoad;
-    mmaInfo.accDef = accOverridePoint;
-    mmaInfo.yieldArgNo = yieldArgNo;
-    mmaInfo.accIsMultiBuffered = canMultiBuffer;
-=======
     MMAInfo mmaInfo = std::move(*mmaInfoOr);
->>>>>>> 5ce37548
 
     builder.setInsertionPoint(forOp);
     Value zero = builder.create<arith::ConstantIntOp>(forOp.getLoc(), 0, 32);
