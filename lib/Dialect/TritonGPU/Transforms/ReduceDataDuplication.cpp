--- conflicted
+++ resolved
@@ -44,7 +44,6 @@
         return;
       if (!cvtNeedsSharedMemory(srcType, dstType))
         return;
-<<<<<<< HEAD
       // FIXME [Dot LL]
       // We support this one via LLs, as the LocalLoad path is buggy
       bool largeKWidth =
@@ -52,12 +51,8 @@
       if (largeKWidth) {
         return;
       }
-      auto srcOrder = triton::gpu::getOrder(srcEncoding);
-      auto rank = srcOrder.size();
-=======
       auto srcThreadOrder = triton::gpu::getThreadOrder(srcEncoding);
       auto rank = srcThreadOrder.size();
->>>>>>> 38a11b85
       SmallVector<unsigned> sharedOrder;
       if (rank == 3) {
         // add all elements except the element that is zero
