#include "mlir/IR/TypeUtilities.h"
#include "mlir/Support/LogicalResult.h"
#include "mlir/Transforms/GreedyPatternRewriteDriver.h"
#include "triton/Analysis/Utility.h"
#include "triton/Dialect/TritonGPU/IR/Dialect.h"
#include "triton/Dialect/TritonGPU/Transforms/Passes.h"
#include "triton/Dialect/TritonGPU/Transforms/Utility.h"
#include "triton/Tools/Sys/GetEnv.hpp"
#include "llvm/ADT/TypeSwitch.h"
#include "llvm/Support/Debug.h"
#include <memory>

using namespace mlir;
namespace tt = mlir::triton;
namespace ttg = mlir::triton::gpu;
namespace {
using tt::DotOp;
using ttg::BlockedEncodingAttr;
using ttg::ConvertLayoutOp;
using ttg::DotOperandEncodingAttr;
using ttg::NvidiaMmaEncodingAttr;
using ttg::SliceEncodingAttr;

// Get the highest version supported for the hardware and the dot.
static int getMMAVersionSafe(int computeCapability, tt::DotOp op) {
  int baseVersion = 0;
  if (computeCapability < 75) {
    baseVersion = 1;
  } else if (computeCapability < 90) {
    baseVersion = 2;
  } else if (computeCapability < 100) {
    baseVersion = 3;
  } else {
    assert(false && "computeCapability not supported");
  }

  for (; baseVersion >= 1; baseVersion--) {
    if (supportMMA(op, baseVersion)) {
      return baseVersion;
    }
  }

  return 0;
}

SmallVector<unsigned>
warpsPerTileV2(tt::DotOp dotOp, const ArrayRef<int64_t> shape, int numWarps) {
  auto rank = shape.size();
  // Early exit for batched matmul
  if (rank == 3)
    return {(unsigned)numWarps, 1, 1};

  auto filter = [&dotOp](Operation *op) {
    return op->getParentRegion() == dotOp->getParentRegion() &&
           !isa<tt::TransOp>(op);
  };
  auto slices = multiRootGetSlice(dotOp, {filter}, {filter});
  bool hasChainedDot = false;
  for (Operation *op : slices) {
    if (isa<tt::DotOp>(op) && (op != dotOp)) {
      auto chainedDot = cast<tt::DotOp>(op);
      auto resTy = chainedDot.getResult().getType();
      if (resTy.getRank() != rank) {
        continue;
      }
      if (auto mmaEncoding =
              resTy.getEncoding().dyn_cast<NvidiaMmaEncodingAttr>()) {
        return ttg::getWarpsPerCTA(mmaEncoding);
      }
      hasChainedDot = true;
    }
  }
  if (hasChainedDot) {
    if (shape[0] >= shape[1]) {
      return {(unsigned)numWarps, 1};
    } else {
      return {1, (unsigned)numWarps};
    }
  }

  SmallVector<unsigned> ret(rank, 1);
  SmallVector<int64_t> shapePerWarp(rank, 1);
  shapePerWarp[rank - 1] = 8;
  shapePerWarp[rank - 2] = 16;
  // TODO (@daadaada): double-check.
  // original logic in
  // https://github.com/openai/triton/blob/master/lib/codegen/analysis/layout.cc#L252
  // seems buggy for shape = [32, 16] ?
  do {
    if (ret[0] * ret[1] >= numWarps)
      break;
    if (shape[0] / shapePerWarp[0] / ret[0] >=
        shape[1] / (shapePerWarp[1] * 2) / ret[1]) {
      if (ret[0] < shape[0] / shapePerWarp[0]) {
        ret[0] *= 2;
      } else
        ret[1] *= 2;
    } else {
      ret[1] *= 2;
    }
  } while (true);
  return ret;
}

SmallVector<unsigned, 2>
warpsPerTileV3(tt::DotOp dotOp, const ArrayRef<int64_t> shape, int numWarps,
               const SmallVector<unsigned, 3> &instrShape) {
  SetVector<Operation *> slices;
  mlir::getForwardSlice(dotOp.getResult(), &slices);
  if (llvm::find_if(slices, [](Operation *op) { return isa<tt::DotOp>(op); }) !=
      slices.end())
    return {(unsigned)numWarps, 1};

  // For MMAv3, the smallest indivisible unit of warp shape is (4, 1).
  SmallVector<unsigned, 2> ret = {4, 1};
  SmallVector<int64_t, 2> shapePerWarp = {16, instrShape[1]};
  do {
    if (ret[0] * ret[1] >= numWarps)
      break;
    if (shape[0] > shapePerWarp[0] * ret[0]) {
      ret[0] *= 2;
    } else {
      ret[1] *= 2;
    }
  } while (true);
  return ret;
}

class BlockedToMMA : public mlir::RewritePattern {
  int computeCapability;
  mutable int mmaV1Counter{}; // used to generate ID for MMAv1 encoding
  mutable llvm::DenseMap<Operation *, unsigned> dotOpInstNs;

  static bool bwdFilter(Operation *op) {
    return op->getNumOperands() == 1 &&
           (isa<tt::FpToFpOp, tt::BitcastOp, ttg::ConvertLayoutOp>(op) ||
            isPureUnaryInlineAsm(op) ||
            op->getDialect()->getTypeID() ==
                mlir::TypeID::get<arith::ArithDialect>());
  }

  // Finds the first different bitwidth in the chain of shape-preserving
  // unary ops that x depends on.
  // There are two primary scenarios:
  // (1) Upcasting: A sequence such as loading an fp16, followed by arithmetic
  // operations, then bitcasting to fp32, and finally computing in fp32.
  // (2) Downcasting: This might involve loading an fp32, performing arithmetic
  // operations, bitcasting to fp16, and finally computing in fp16.
  // In the upcasting scenario, element reordering converts the original
  // elements distribution to the order of higher precision primitives. As a
  // result, kwidth can be the bitwidth of the lower precision primitive.
  // Conversely, in the downcasting scenario, no reordering is performed,
  // making it directory use the lower precision primitive.
  static int computeOrigBitWidth(Value x) {
    int finalBitWidth = getElementTypeOrSelf(x).getIntOrFloatBitWidth();
    int origBitWidth = finalBitWidth;
    SetVector<Operation *> slice;
    mlir::BackwardSliceOptions opt;
    opt.omitBlockArguments = true;
    opt.filter = bwdFilter;
    getBackwardSlice(x, &slice, opt);
    for (auto op : slice) {
      if (Value arg = op->getOperand(0))
        if (auto argTy = dyn_cast<RankedTensorType>(arg.getType())) {
          auto argBitWidth = argTy.getElementType().getIntOrFloatBitWidth();
          if (argBitWidth != origBitWidth) {
            origBitWidth = std::min<int>(origBitWidth, argBitWidth);
            break;
          }
        }
    }
    return origBitWidth;
  }

public:
  BlockedToMMA(mlir::MLIRContext *context, int computeCapability)
      : mlir::RewritePattern(tt::DotOp::getOperationName(), 2, context),
        computeCapability(computeCapability) {}

  static SmallVector<unsigned, 3>
  getWarpsPerTile(tt::DotOp dotOp, const ArrayRef<int64_t> shape, int version,
                  int numWarps, const SmallVector<unsigned, 3> &instrShape) {
    switch (version) {
    case 2:
      return warpsPerTileV2(dotOp, shape, numWarps);
    case 3:
      return warpsPerTileV3(dotOp, shape, numWarps, instrShape);
    default:
      assert(false && "not supported version");
      return {0, 0};
    }
  }

  static Value getMMAv3Operand(Value v, mlir::PatternRewriter &rewriter,
                               int opIdx) {
    OpBuilder::InsertionGuard g(rewriter);
    Value arg = v;
    if (auto cvtOp = v.getDefiningOp<ttg::ConvertLayoutOp>())
      arg = cvtOp.getSrc();
    auto argType = cast<RankedTensorType>(arg.getType());
    auto eltType = argType.getElementType();
    assert(argType.getEncoding() && "unexpected tensor type");
    auto newOrder = ttg::getOrder(argType.getEncoding());

    // MMAv3 with transpose only supports f16 and bf16 data type
    // fallback to MMAv3 without transpose for other data types
    if (!eltType.isF16() && !eltType.isBF16()) {
      if (opIdx == 1) {
        newOrder = {0, 1};
      } else {
        newOrder = {1, 0};
      }
    }

    auto CTALayout = ttg::getCTALayout(argType.getEncoding());
    auto newLayout = ttg::SharedEncodingAttr::get(
        argType.getContext(), argType.getShape(), newOrder, CTALayout,
        argType.getElementType());
    auto newType = tt::MemDescType::get(argType.getShape(),
                                        argType.getElementType(), newLayout);
    rewriter.setInsertionPointAfterValue(arg);
    return rewriter.create<ttg::LocalAllocOp>(arg.getLoc(), newType, arg);
  }

  mlir::LogicalResult
  matchAndRewrite(mlir::Operation *op,
                  mlir::PatternRewriter &rewriter) const override {
    if (computeCapability < 70)
      return failure();
    auto dotOp = cast<tt::DotOp>(op);
    auto ctx = op->getContext();
    // TODO: Check data-types and SM compatibility
    RankedTensorType oldRetType = dotOp.getType();
    if (!oldRetType.getEncoding() ||
        oldRetType.getEncoding().isa<ttg::NvidiaMmaEncodingAttr>())
      return failure();

    // get MMA encoding for the given number of warps
    auto retShapePerCTA = ttg::getShapePerCTA(oldRetType);
    auto mod = op->getParentOfType<mlir::ModuleOp>();
    int numWarps = ttg::TritonGPUDialect::getNumWarps(mod);
    auto CTALayout = ttg::getCTALayout(oldRetType.getEncoding());

    int versionMajor = getMMAVersionSafe(computeCapability, dotOp);
    if (!versionMajor)
      return failure();

    auto instrShape = mmaVersionToInstrShape(versionMajor, retShapePerCTA,
                                             dotOp.getA().getType(), numWarps);
    // operands
    Value a = dotOp.getA();
    Value b = dotOp.getB();
    auto oldAType = dotOp.getA().getType();
    auto oldBType = dotOp.getB().getType();

    ttg::NvidiaMmaEncodingAttr mmaEnc;
    if (versionMajor == 1) {
      SetVector<Operation *> aBwdSlices, bBwdSlices;
      auto isCvt = [](Operation *op) { return isa<ConvertLayoutOp>(op); };
      mlir::BackwardSliceOptions opt;
      opt.omitBlockArguments = true;
      opt.filter = isCvt;
      getBackwardSlice(a, &aBwdSlices, opt);
      getBackwardSlice(b, &bBwdSlices, opt);
      // get the source of the first conversion found in slices
      auto getCvtArgOrder = [](Operation *op) {
        return cast<ConvertLayoutOp>(op)
            .getSrc()
            .getType()
            .getEncoding()
            .cast<BlockedEncodingAttr>()
            .getOrder();
      };
      bool isARow = true;
      bool isBRow = true;
      Operation *aOp = a.getDefiningOp();
      Operation *bOp = b.getDefiningOp();
      if (!aBwdSlices.empty())
        aOp = aBwdSlices[0];
      if (!bBwdSlices.empty())
        bOp = bBwdSlices[0];
      if (aOp)
        isARow = getCvtArgOrder(aOp)[0] == 1;
      if (bOp)
        isBRow = getCvtArgOrder(bOp)[0] == 1;

      mmaEnc = ttg::NvidiaMmaEncodingAttr::get(
          oldRetType.getContext(), versionMajor, numWarps, CTALayout,
          instrShape, oldAType.getShape(), oldBType.getShape(), retShapePerCTA,
          isARow, isBRow, mmaV1Counter++);
    } else if (versionMajor == 2 || versionMajor == 3) {
      int versionMinor = computeCapability == 75 ? 1 : 0;
      auto warpsPerTile = getWarpsPerTile(dotOp, retShapePerCTA, versionMajor,
                                          numWarps, instrShape);
      mmaEnc = ttg::NvidiaMmaEncodingAttr::get(
          oldRetType.getContext(), versionMajor, versionMinor, warpsPerTile,
          CTALayout, instrShape);
    }
    auto newRetType = RankedTensorType::get(
        oldRetType.getShape(), oldRetType.getElementType(), mmaEnc);
    // convert accumulator
    auto oldAcc = dotOp.getOperand(2);
    auto newAcc = rewriter.create<ttg::ConvertLayoutOp>(oldAcc.getLoc(),
                                                        newRetType, oldAcc);

    if (versionMajor == 3) {
      a = getMMAv3Operand(a, rewriter, 0);
      b = getMMAv3Operand(b, rewriter, 1);
    } else {

      // convert operands
      int minBitwidth =
          std::min(computeOrigBitWidth(a), computeOrigBitWidth(b));
      Type minType = IntegerType::get(ctx, minBitwidth);
      // convert A operand
      auto newAEncoding = ttg::DotOperandEncodingAttr::get(
          oldAType.getContext(), 0, newRetType.getEncoding(),
          minBitwidth > 0 ? minType : oldAType.getElementType());
      auto newAType = RankedTensorType::get(
          oldAType.getShape(), oldAType.getElementType(), newAEncoding);
      a = rewriter.create<ttg::ConvertLayoutOp>(a.getLoc(), newAType, a);
      // convert B operand
      auto newBEncoding = ttg::DotOperandEncodingAttr::get(
          oldBType.getContext(), 1, newRetType.getEncoding(),
          minBitwidth > 0 ? minType : oldBType.getElementType());
      auto newBType = RankedTensorType::get(
          oldBType.getShape(), oldBType.getElementType(), newBEncoding);
      b = rewriter.create<ttg::ConvertLayoutOp>(b.getLoc(), newBType, b);
    }
    // convert dot instruction
    auto newDot = rewriter.create<tt::DotOp>(dotOp.getLoc(), newRetType, a, b,
                                             newAcc, dotOp.getInputPrecision(),
                                             dotOp.getMaxNumImpreciseAcc());

    rewriter.replaceOpWithNewOp<ttg::ConvertLayoutOp>(op, oldRetType,
                                                      newDot.getResult());
    return success();
  }
};
} // namespace

static Value promoteOperand(OpBuilder &builder, Location loc, Value operand,
                            Type promotedType) {
<<<<<<< HEAD
  auto tensorPromotedType =
      operand.getType().cast<RankedTensorType>().cloneWith(std::nullopt,
                                                           promotedType);
  Type elemType = tensorPromotedType.getElementType();
  return llvm::TypeSwitch<Type, Value>(elemType)
      .Case<FloatType>([&](auto) {
        return builder.create<tt::FpToFpOp>(loc, tensorPromotedType, operand);
      })
      .Case<IntegerType>([&](auto) {
        unsigned tgtBitWidth = elemType.getIntOrFloatBitWidth(),
                 valBitWidth = operand.getType()
                                   .cast<RankedTensorType>()
                                   .getElementTypeBitWidth();
        Operation *castOp = (valBitWidth <= tgtBitWidth)
                                ? builder.create<arith::ExtSIOp>(
                                      loc, tensorPromotedType, operand)
                                : builder.create<arith::TruncIOp>(
                                      loc, tensorPromotedType, operand);
        return castOp->getResult(0);
      });
=======
  Type tensorPromotedType = cast<RankedTensorType>(operand.getType())
                                .cloneWith(std::nullopt, promotedType);
  return builder.create<tt::FpToFpOp>(loc, tensorPromotedType, operand);
>>>>>>> 52f07f1e
}

// promote operands of dot op if the existing combination is not natively
// supported.
static void decomposeMixedModeDotOp(ModuleOp mod, int computeCapability) {
  mod.walk([=](tt::DotOp dotOp) -> void {
    auto D = dotOp.getD();
    OpBuilder builder(dotOp);
    Type AElType = dotOp.getA().getType().getElementType();
    Type promoteType;
    NvidiaMmaEncodingAttr mmaLayout =
        D.getType().getEncoding().dyn_cast<NvidiaMmaEncodingAttr>();
    if (mmaLayout) {
      bool isNativeFP8 = AElType.isFloat8E5M2() || AElType.isFloat8E4M3FNUZ();
      // promote operands for sm < 89 since fp8 mma is not natively supported
      // promote operands for sm >= 90 when mma is not v3
      if (!isNativeFP8 ||
          (isNativeFP8 && (computeCapability == 89 || mmaLayout.isHopper())))
        return;
      promoteType = builder.getF16Type();
    } else {
      // FMA case.
      Type AElType = dotOp.getA().getType().getElementType();
      Type DElType = D.getType().getElementType();
      if (AElType == DElType)
        return;
      promoteType = DElType;
    }
    Location loc = dotOp.getLoc();
    Value promotedA = promoteOperand(builder, loc, dotOp.getA(), promoteType);
    Value promotedB = promoteOperand(builder, loc, dotOp.getB(), promoteType);
    dotOp.setOperand(0, promotedA);
    dotOp.setOperand(1, promotedB);
  });
}

#define GEN_PASS_CLASSES
#include "triton/Dialect/TritonGPU/Transforms/Passes.h.inc"

class TritonGPUAccelerateMatmulPass
    : public TritonGPUAccelerateMatmulBase<TritonGPUAccelerateMatmulPass> {
public:
  TritonGPUAccelerateMatmulPass() = default;
  TritonGPUAccelerateMatmulPass(int computeCapability) {
    this->computeCapability = computeCapability;
  }
  void runOnOperation() override {
    MLIRContext *context = &getContext();
    ModuleOp m = getOperation();

    mlir::RewritePatternSet patterns(context);
    patterns.add<::BlockedToMMA>(context, computeCapability);
    if (applyPatternsAndFoldGreedily(m, std::move(patterns)).failed()) {
      signalPassFailure();
    }
    // Now that we have picked the mma type, decompose dot that are not natively
    // supported.
    decomposeMixedModeDotOp(m, computeCapability);
  }
};

std::unique_ptr<Pass>
mlir::triton::gpu::createAccelerateMatmulPass(int computeCapability) {
  return std::make_unique<TritonGPUAccelerateMatmulPass>(computeCapability);
}<|MERGE_RESOLUTION|>--- conflicted
+++ resolved
@@ -6,7 +6,6 @@
 #include "triton/Dialect/TritonGPU/Transforms/Passes.h"
 #include "triton/Dialect/TritonGPU/Transforms/Utility.h"
 #include "triton/Tools/Sys/GetEnv.hpp"
-#include "llvm/ADT/TypeSwitch.h"
 #include "llvm/Support/Debug.h"
 #include <memory>
 
@@ -341,32 +340,9 @@
 
 static Value promoteOperand(OpBuilder &builder, Location loc, Value operand,
                             Type promotedType) {
-<<<<<<< HEAD
-  auto tensorPromotedType =
-      operand.getType().cast<RankedTensorType>().cloneWith(std::nullopt,
-                                                           promotedType);
-  Type elemType = tensorPromotedType.getElementType();
-  return llvm::TypeSwitch<Type, Value>(elemType)
-      .Case<FloatType>([&](auto) {
-        return builder.create<tt::FpToFpOp>(loc, tensorPromotedType, operand);
-      })
-      .Case<IntegerType>([&](auto) {
-        unsigned tgtBitWidth = elemType.getIntOrFloatBitWidth(),
-                 valBitWidth = operand.getType()
-                                   .cast<RankedTensorType>()
-                                   .getElementTypeBitWidth();
-        Operation *castOp = (valBitWidth <= tgtBitWidth)
-                                ? builder.create<arith::ExtSIOp>(
-                                      loc, tensorPromotedType, operand)
-                                : builder.create<arith::TruncIOp>(
-                                      loc, tensorPromotedType, operand);
-        return castOp->getResult(0);
-      });
-=======
   Type tensorPromotedType = cast<RankedTensorType>(operand.getType())
                                 .cloneWith(std::nullopt, promotedType);
   return builder.create<tt::FpToFpOp>(loc, tensorPromotedType, operand);
->>>>>>> 52f07f1e
 }
 
 // promote operands of dot op if the existing combination is not natively
