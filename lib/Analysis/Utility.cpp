--- conflicted
+++ resolved
@@ -798,11 +798,7 @@
   // they're fully subsumed by the linear-layout checks.
   return !cvtReordersRegisters(srcTy, dstTy) &&
          !cvtNeedsWarpShuffle(srcTy, dstTy) &&
-<<<<<<< HEAD
          !triton::gpu::intel::isDpasToDotShortcut(srcTy, dstTy) &&
-         !matchMmaV3AndDotOperandLayout(srcTy, dstTy) &&
-=======
->>>>>>> c6abb226
          // to be removed when generalized warp shuffle conversions
          // are ready:
          !matchMFMAAndDotOperandShuffleCase(srcTy, dstTy);
