#include "triton/Analysis/Utility.h"

#include <deque>

#include "intel/include/Analysis/Utility.h"
#include "mlir/Analysis/DataFlow/ConstantPropagationAnalysis.h"
#include "mlir/Analysis/DataFlow/DeadCodeAnalysis.h"
#include "mlir/Conversion/LLVMCommon/Pattern.h"
#include "mlir/Dialect/ControlFlow/IR/ControlFlowOps.h"
#include "mlir/Dialect/LLVMIR/LLVMDialect.h"
#include "mlir/IR/Dialect.h"
#include "mlir/IR/Matchers.h"
#include "mlir/Support/LLVM.h"
#include "triton/Conversion/TritonToTritonGPU/TritonToTritonGPUPass.h"
#include "triton/Dialect/Triton/IR/Dialect.h"
#include "triton/Dialect/Triton/IR/Utility.h"
#include "triton/Dialect/TritonGPU/IR/Dialect.h"
#include "triton/Dialect/TritonGPU/IR/LinearLayoutConversions.h"
#include "triton/Dialect/TritonNvidiaGPU/IR/Dialect.h"
#include "triton/Tools/LinearLayout.h"
#include "triton/Tools/Sys/GetEnv.hpp"

namespace mlir {
namespace {

using namespace triton;
using namespace triton::gpu;

int getParentAxis(Attribute layout, int axis) {
  if (auto sliceEncoding = dyn_cast<SliceEncodingAttr>(layout)) {
    axis = axis < sliceEncoding.getDim() ? axis : axis + 1;
    return getParentAxis(sliceEncoding.getParent(), axis);
  }
  return axis;
}

SmallVector<unsigned> getParentOrder(Attribute layout) {
  if (auto sliceEncoding = mlir::dyn_cast<SliceEncodingAttr>(layout)) {
    return getParentOrder(sliceEncoding.getParent());
  }
  return getThreadOrder(layout);
}

} // namespace

// TODO(jlebar): Move this class into namespace triton.
bool ReduceOpHelper::isReductionOnLayoutFastAxis() {
  return getParentAxis(getSrcLayout(), axis) ==
         getParentOrder(getSrcLayout())[0];
}

SmallVector<unsigned> ReduceOpHelper::getOrderWithAxisAtBeginning() {
  auto srcLayout = getSrcLayout();
  auto order = getOrder(srcLayout);
  auto it = std::find(order.begin(), order.end(), axis);
  // delete the axis from order
  order.erase(it);
  // insert axis at the beginning of order
  order.insert(order.begin(), axis);
  return order;
}

// Thread offset is the thread index offset of two adjacent threads on the
// reduction axis within the warp.
unsigned ReduceOpHelper::getThreadOffsetOnReductionAxis() {
  auto srcLayout = getSrcLayout();

  // If the reduction axis is the fast axis of the parent layout
  if (isReductionOnLayoutFastAxis()) {
    return 1;
  }

  unsigned threadOffset = 1;
  if (auto sliceLayout = mlir::dyn_cast<SliceEncodingAttr>(srcLayout)) {
    auto parentLayout = sliceLayout.getParent();
    auto threadsPerWarp = getThreadsPerWarp(parentLayout);
    threadOffset = threadsPerWarp[sliceLayout.getDim()];
  } else {
    auto threadsPerWarp = getThreadsPerWarp(srcLayout);
    auto order = getThreadOrder(srcLayout);
    for (unsigned i = 0; i < order.size(); i++) {
      if (order[i] == axis)
        break;
      threadOffset *= threadsPerWarp[order[i]];
    }
  }
  return threadOffset;
}

// Cases where distributed shared memory is not required in ConvertLayout:
// (1) numCTAs == 1
// (2) numCTAs > 1 but srcCTALayout == dstCTALayout
// TODO: Case with SliceLayout as srcLayout and numCTAs > 1 is to be implemented
// in the future
bool shouldUseDistSmem(Attribute srcLayout, Attribute dstLayout) {
  unsigned numCTAs = getNumCTAs(srcLayout);
  assert(numCTAs == getNumCTAs(dstLayout) &&
         "Invalid layout conversion: the numbers of CTAs of src and dst "
         "layouts are different");

  // Case (1): Never use dsmem when numCTAs == 1
  if (numCTAs == 1)
    return false;

  // Case where CTAsPerCGA of srcLayout in the sliced dim is not 1 is not
  // implemented yet
  if (auto sliceLayout = mlir::dyn_cast<SliceEncodingAttr>(srcLayout)) {
    auto dim = sliceLayout.getDim();
    auto CTAsPerCGA = getCTAsPerCGA(sliceLayout.getParent());
    if (CTAsPerCGA[dim] != 1)
      llvm::report_fatal_error("Layout conversion to be implemented");
  }

  // Case where CTAsPerCGA of dstLayout in the sliced dim is not 1 is supported
  if (auto sliceLayout = mlir::dyn_cast<SliceEncodingAttr>(dstLayout)) {
    auto dim = sliceLayout.getDim();
    auto CTAsPerCGA = getCTAsPerCGA(sliceLayout.getParent());
    if (CTAsPerCGA[dim] != 1)
      return true;
  }

  // The above two branches make sure that it is legal to call getCTALayout of
  // srcLayout and dstLayout

  // Case (2): Do not use dsmem when srcCTALayout == dstCTALayout
  auto srcCTALayout = getCTALayout(srcLayout);
  auto dstCTALayout = getCTALayout(dstLayout);
  if (srcCTALayout == dstCTALayout)
    return false;

  // Dsmem access is required when srcCTALayout != dstCTALayout
  return true;
}

unsigned ReduceOpHelper::getInterWarpSize() {
  auto srcReduceDimSize = static_cast<unsigned>(srcShape[axis]);
  unsigned sizeIntraWarps = getIntraWarpSize();
  return std::min(srcReduceDimSize / sizeIntraWarps,
                  getWarpsPerCTA(getSrcLayout())[axis]);
}

unsigned ReduceOpHelper::getIntraWarpSize() {
  auto srcReduceDimSize = static_cast<unsigned>(srcShape[axis]);
  return std::min(srcReduceDimSize, getThreadsPerWarp(getSrcLayout())[axis]);
}

unsigned ReduceOpHelper::getInterWarpSizeWithUniqueData() {
  auto srcReduceDimSize = static_cast<unsigned>(srcShape[axis]);
  unsigned sizeIntraWarps = getIntraWarpSizeWithUniqueData();
  return std::min(
      srcReduceDimSize / sizeIntraWarps,
      getWarpsPerCTAWithUniqueData(getSrcLayout(), getSrcShape())[axis]);
}

unsigned ReduceOpHelper::getIntraWarpSizeWithUniqueData() {
  auto srcReduceDimSize = static_cast<unsigned>(srcShape[axis]);
  unsigned elementPerThreads =
      getUniqueContigPerThread(getSrcLayout(), getSrcShape())[axis];
  return std::min(
      srcReduceDimSize / elementPerThreads,
      getThreadsPerWarpWithUniqueData(getSrcLayout(), getSrcShape())[axis]);
}

unsigned ReduceOpHelper::getThreadsReductionAxis() {
  auto srcLayout = getSrcLayout();
  auto srcShape = getSrcShape();
  return getThreadsPerWarpWithUniqueData(srcLayout, srcShape)[axis] *
         getWarpsPerCTAWithUniqueData(srcLayout, srcShape)[axis];
}

bool ReduceOpHelper::isWarpSynchronous() {
  auto srcLayout = getSrcLayout();
  // FIXME: In the default path tensors will always have a layout. Tensors do
  // not have a layout only in the advanced path. We need to find a workaround
  // in order to remove this change.
  if (!srcLayout)
    return true;
  auto srcShape = getSrcShape();
  return getWarpsPerCTAWithUniqueData(srcLayout, srcShape)[axis] == 1;
}

SmallVector<unsigned> ReduceOpHelper::getScratchRepShape() {
  SmallVector<unsigned> smemShape;
  // that case doesn't need inter-warp communication
  if (isWarpSynchronous())
    return {0, 0};

  smemShape = convertType<unsigned>(getSrcShape());
  smemShape[axis] = getInterWarpSizeWithUniqueData();

  return smemShape;
}

unsigned ReduceOpHelper::getScratchSizeInBytes() {
  auto smemShape = getScratchRepShape();
  auto elems = product<unsigned>(smemShape);

  unsigned bytesPerElem = 0;
  for (const auto &ty : srcElementTypes) {
    bytesPerElem += ceil<unsigned>(ty.getIntOrFloatBitWidth(), 8);
  }
  return bytesPerElem * elems;
}

bool ReduceOpHelper::isReduceWithinCTA() {
  auto axis = getAxis();
  auto srcLayout = getSrcLayout();
  auto CTASplitNum = getCTASplitNum(srcLayout);
  assert(axis < CTASplitNum.size());
  return CTASplitNum[axis] == 1;
}

bool ReduceOpHelper::isSupportedLayout() {
  // Layout optimization passes such as PlanCTAPass and
  // RemoveLayoutConversionPass should avoid cross-CTA reduction
  if (!isReduceWithinCTA()) {
    return false;
  }

  auto srcLayout = getSrcLayout();
  if (isa<BlockedEncodingAttr>(srcLayout)) {
    return true;
  }
  if (auto mmaLayout = dyn_cast<MmaEncodingTrait>(srcLayout)) {
    return mmaLayout.supportReduction();
  }
  if (auto sliceLayout = dyn_cast<SliceEncodingAttr>(srcLayout)) {
    return true;
  }
  return false;
}

unsigned ScanLoweringHelper::getAxisNumElementsPerThread() {
  return getEncoding().getSizePerThread()[getAxis()];
}

unsigned ScanLoweringHelper::getNonAxisNumElementsPerThread() {
  SmallVector<unsigned> sizePerThreads = getContigPerThread(getEncoding());
  sizePerThreads[getAxis()] = 1;
  return product<unsigned>(sizePerThreads);
}

Region &ScanLoweringHelper::getCombineOp() { return scanOp.getCombineOp(); }

unsigned ScanLoweringHelper::getAxisNumThreadsPerWarp() {
  return getThreadsPerWarp(getEncoding())[getAxis()];
}

unsigned ScanLoweringHelper::getAxisNumThreadsPerWarpWithUniqueData() {
  return getThreadsPerWarpWithUniqueData(getEncoding(), getShape())[getAxis()];
}

unsigned ScanLoweringHelper::getNonAxisNumThreadsPerWarp() {
  auto threadsPerWarp = getThreadsPerWarp(getEncoding());
  threadsPerWarp[getAxis()] = 1;
  return product<unsigned>(threadsPerWarp);
}

// Return the flat numbers of threads computing independent scan results.
unsigned ScanLoweringHelper::getNonAxisNumThreadsPerCTA() {
  unsigned numParallelThreadsPerWarp = getNonAxisNumThreadsPerWarp();
  auto warpsPerCTA = getWarpsPerCTA(getEncoding());
  warpsPerCTA[getAxis()] = 1;
  unsigned numParallelWarpsPerCTA = product<unsigned>(warpsPerCTA);
  return numParallelThreadsPerWarp * numParallelWarpsPerCTA;
}

unsigned ScanLoweringHelper::getAxisNumWarps() {
  return getWarpsPerCTA(getEncoding())[getAxis()];
}

unsigned ScanLoweringHelper::getAxisNumWarpsWithUniqueData() {
  return getWarpsPerCTAWithUniqueData(getEncoding(), getShape())[getAxis()];
}

unsigned ScanLoweringHelper::getAxisNumBlocks() {
  auto sizePerThreads = getSizePerThread(getEncoding());
  auto threadsPerWarp = getThreadsPerWarp(getEncoding());
  auto warpsPerCTA = getWarpsPerCTA(getEncoding());
  unsigned axis = getAxis();
  return ceil<unsigned>(
      getShape()[axis],
      (sizePerThreads[axis] * threadsPerWarp[axis] * warpsPerCTA[axis]));
}

unsigned ScanLoweringHelper::getNonAxisNumBlocks() {
  auto sizePerThreads = getSizePerThread(getEncoding());
  auto threadsPerWarp = getThreadsPerWarp(getEncoding());
  auto warpsPerCTA = getWarpsPerCTA(getEncoding());
  unsigned axis = getAxis();
  unsigned numBlocks = 1;
  for (unsigned i = 0; i < sizePerThreads.size(); i++) {
    if (i == axis)
      continue;
    numBlocks *=
        ceil<unsigned>(getShape()[i], (sizePerThreads[i] * threadsPerWarp[i] *
                                       warpsPerCTA[i]));
  }
  return numBlocks;
}

bool ScanLoweringHelper::isSupported() {
  // TODO: Support the following cases:
  // 1. Scan on non-blocking encodings
  if (!isa<BlockedEncodingAttr>(getEncoding()))
    return false;
  return true;
}

unsigned ScanLoweringHelper::getScratchSizeInElems() {
  auto mod = scanOp->getParentOfType<ModuleOp>();
  unsigned numWarps = TritonGPUDialect::getNumWarps(mod);
  unsigned numNonAxisElementsPerWarp =
      getNonAxisNumThreadsPerWarp() * getNonAxisNumElementsPerThread();
  unsigned numElements = numWarps * numNonAxisElementsPerWarp *
                         getAxisNumBlocks() * getNonAxisNumBlocks();
  return numElements;
}

unsigned ScanLoweringHelper::getScratchSizeInBytes() {
  unsigned axisNumWarps = getAxisNumWarpsWithUniqueData();
  if (axisNumWarps == 1)
    return 0;
  unsigned elementSizeInBytes = 0;
  for (const auto &ty : srcElementTypes) {
    elementSizeInBytes += ceil<unsigned>(ty.getIntOrFloatBitWidth(), 8);
  }
  return elementSizeInBytes * getScratchSizeInElems();
}

SmallVector<std::pair<SmallVector<int64_t>, SmallVector<int64_t>>>
getReshapeDecomposition(ArrayRef<int64_t> srcShape,
                        ArrayRef<int64_t> dstShape) {
  SmallVector<std::pair<SmallVector<int64_t>, SmallVector<int64_t>>> ret;

  if (srcShape.empty()) {
    assert(dstShape.empty());
    return ret;
  }
  ret.push_back({});

  int srcIdx = 0;
  int dstIdx = 0;
  int srcNElems = 1;
  int dstNElems = 1;
  while (srcIdx < srcShape.size() || dstIdx < dstShape.size()) {
    if (srcNElems < dstNElems || //
        (srcIdx < srcShape.size() && srcNElems == 1) ||
        (srcIdx < srcShape.size() && srcShape[srcIdx] == 1)) {
      assert(srcIdx < srcShape.size());
      srcNElems *= srcShape[srcIdx];
      ret.back().first.push_back(srcIdx);
      srcIdx++;
    } else if (dstNElems < srcNElems ||
               (dstIdx < dstShape.size() && dstShape[dstIdx] == 1)) {
      assert(dstIdx < dstShape.size());
      dstNElems *= dstShape[dstIdx];
      ret.back().second.push_back(dstIdx);
      dstIdx++;
    } else {
      ret.push_back({});
      srcNElems = 1;
      dstNElems = 1;
    }
  }
  return ret;
}

BlockedEncodingAttr ScanLoweringHelper::getEncoding() {
  return cast<BlockedEncodingAttr>(srcEncoding);
}

unsigned ScanLoweringHelper::getAxisElementStride() {
  auto order = getOrder(getEncoding());
  unsigned stride = 1;
  for (unsigned dim : order) {
    if (dim == getAxis())
      return stride;
    stride *= getContigPerThread(getEncoding())[dim];
  }
  llvm_unreachable("Axis not found in order");
}

unsigned ScanLoweringHelper::getAxisThreadStride() {
  auto order = getOrder(getEncoding());
  unsigned stride = 1;
  for (unsigned dim : order) {
    if (dim == getAxis())
      return stride;
    stride *= getEncoding().getThreadsPerWarp()[dim];
  }
  llvm_unreachable("Axis not found in order");
}

unsigned ScanLoweringHelper::getAxisBlockStride() {
  auto order = getOrder(getEncoding());
  unsigned stride = 1;
  auto sizePerThreads = getSizePerThread(getEncoding());
  auto threadsPerWarp = getThreadsPerWarp(getEncoding());
  auto warpsPerCTA = getWarpsPerCTA(getEncoding());
  for (unsigned dim : order) {
    if (dim == getAxis())
      return stride;
    stride *= ceil<unsigned int>(getShape()[dim], sizePerThreads[dim] *
                                                      threadsPerWarp[dim] *
                                                      warpsPerCTA[dim]);
  }
  llvm_unreachable("Axis not found in order");
}

unsigned getNumScratchElements(ArrayRef<unsigned> shape) {
  if (shape.empty())
    return 0;
  return product<unsigned>(shape);
}

static bool supportMFMAGranularity(int m, int n, int k) {
  // these limitations are dtype dependent, in future we may relax them
  const static std::pair<int, int> mfmaTypes[2] = {{32, 8}, {16, 16}};
  for (const auto &mfmaType : mfmaTypes) {
    auto [granularityMN, granularityK] = mfmaType;
    if (m % granularityMN != 0 || n % granularityMN != 0)
      continue;
    if (k % granularityK != 0)
      continue;
    return true;
  }
  return false;
}

bool supportMFMATypes(Type a, Type b) {
  if (a.getIntOrFloatBitWidth() != b.getIntOrFloatBitWidth())
    return false;

  auto F8E5M2 = TypeID::get<Float8E5M2Type>();
  auto F8E4M3FN = TypeID::get<Float8E4M3FNType>();
  auto F8E4M3FNUZ = TypeID::get<Float8E4M3FNUZType>();
  auto F8E5M2FNUZ = TypeID::get<Float8E5M2FNUZType>();
  auto F16 = TypeID::get<Float16Type>();
  auto BF16 = TypeID::get<BFloat16Type>();
  auto F32 = TypeID::get<Float32Type>();
  auto Int = TypeID::get<IntegerType>();
  DenseSet<std::pair<TypeID, TypeID>> supportedTypes = {
      {F32, F32},
      {F16, F16},
      {BF16, BF16},
      {F8E5M2, F8E5M2},
      {F8E4M3FN, F8E4M3FN},
      {F8E4M3FNUZ, F8E4M3FNUZ},
      {F8E4M3FNUZ, F8E5M2FNUZ},
      {F8E5M2FNUZ, F8E4M3FNUZ},
      {F8E5M2FNUZ, F8E5M2FNUZ},
      {Int, Int}};

  if (!supportedTypes.contains({a.getTypeID(), b.getTypeID()}))
    return false;

  if (a.isIntOrIndex() && a.getIntOrFloatBitWidth() != 8)
    return false;
  return true;
}

bool supportMFMA(triton::DotOp op) {
  auto aTy = cast<RankedTensorType>(op.getA().getType());
  auto bTy = cast<RankedTensorType>(op.getB().getType());

  auto aElemTy = aTy.getElementType();
  auto bElemTy = bTy.getElementType();

  if (!supportMFMATypes(aElemTy, bElemTy))
    return false;

  auto aShape = aTy.getShape();
  auto bShape = bTy.getShape();

  auto rank = aShape.size();
  assert(bShape.size() == rank);
  auto M = aShape[rank - 2];
  auto N = bShape[rank - 1];
  auto K = aShape[rank - 1];
  assert(K == bShape[rank - 2]);
  if (!supportMFMAGranularity(M, N, K))
    return false;

  return true;
}

bool supportMMA(triton::DotOp op, int version) {
  // Refer to mma section for the data type supported by Volta and Hopper
  // Tensor Core in
  // https://docs.nvidia.com/cuda/parallel-thread-execution/index.html#warp-level-matrix-fragment-mma-884-f16
  auto aElemTy = op.getA().getType().getElementType();
  auto bElemTy = op.getB().getType().getElementType();
  if (version == 3) {
    if (triton::tools::getBoolEnv("DISABLE_MMA_V3"))
      return false;
    auto retType = op.getType();
    RankedTensorType typeA = op.getA().getType();
    int k = typeA.getShape().back();
    // If k size is smaller than the native mma size, we cannot use MMA.
    if (k < 256 / aElemTy.getIntOrFloatBitWidth())
      return false;
    auto retShapePerCTA = getShapePerCTA(retType);
    auto rank = retShapePerCTA.size();
    auto mod = op->getParentOfType<ModuleOp>();
    int numWarps = TritonGPUDialect::getNumWarps(mod);
    // TODO(Keren): for now, fallback to MMAv2 if handling batch matmul.
    if (rank == 3)
      return false;
    if (!(numWarps % 4 == 0 && retShapePerCTA[rank - 2] % 64 == 0 &&
          retShapePerCTA[rank - 1] % 8 == 0 &&
          (aElemTy.isFloat8E5M2() || aElemTy.isFloat8E4M3FN() ||
           aElemTy.isInteger(8) || aElemTy.isF16() || aElemTy.isBF16() ||
           aElemTy.isF32()))) {
      return false;
    }
    // We cannot use MMA_V3 if we need to accumulate in F32 within the MMA op.
    if (op.getMaxNumImpreciseAcc() < 32 &&
        (aElemTy.isFloat8E5M2() || aElemTy.isFloat8E4M3FN()) &&
        cast<RankedTensorType>(op.getType()).getElementType().isF32()) {
      return false;
    }
  }
  if (aElemTy.isF32() && bElemTy.isF32()) {
    return op.getInputPrecision() == InputPrecision::TF32 && version >= 2;
  }
  return supportMMA(op.getA(), version) && supportMMA(op.getB(), version);
}

bool supportMMA(Value value, int version) {
  // Tell whether a DotOp support MMA by the operand type(either $a or $b).
  // We cannot get both the operand types(in TypeConverter), here we assume the
  // types of both the operands are identical here.
  assert((version == 1 || version == 2 || version == 3) &&
         "Unexpected MMA layout version found");
  auto elemTy = cast<TensorOrMemDesc>(value.getType()).getElementType();
  // FP8 is not natively supported on all mma versions but it can always be
  // promoted to fp16 therefore we can always support it.
  bool isFP8 = elemTy.isFloat8E5M2() || elemTy.isFloat8E4M3FN() ||
               elemTy.isFloat8E5M2FNUZ() || elemTy.isFloat8E4M3FNUZ();
  return isFP8 || elemTy.isF16() || elemTy.isBF16() ||
         (elemTy.isF32() && version >= 2) ||
         (elemTy.isInteger(8) && version >= 2);
}

bool isBlockedToDotShortcut(RankedTensorType &srcTy, RankedTensorType &dstTy) {
  auto blockedLayout = dyn_cast<BlockedEncodingAttr>(srcTy.getEncoding());
  auto dotOperandLayout = dyn_cast<DotOperandEncodingAttr>(dstTy.getEncoding());
  if (blockedLayout == nullptr || dotOperandLayout == nullptr)
    return false;
  auto parentLayout =
      dyn_cast<BlockedEncodingAttr>(dotOperandLayout.getParent());
  if (parentLayout == nullptr)
    return false;
  auto opShape = srcTy.getShape();
  auto rank = opShape.size();

  int kDim = dotOperandLayout.getOpIdx() == 0 ? rank - 1 : rank - 2;
  int nonKDim = dotOperandLayout.getOpIdx() == 0 ? rank - 2 : rank - 1;
  auto ctaLayout = blockedLayout.getCTALayout();

  // The following logic checks that a source blocked layout matches a
  // destination dot operand layout. This means that given tensor in source
  // layout could be converted into destination layout without any data movement
  // between registers or threads.
  //
  // It is considered a match if
  // 1) Each thread in source layout holds a whole copy of all elements along
  //    the K dimension of a tensor
  // 2) Distribution of data along all other non-K dimensions(Batch/M/N)
  //    matches between source and destination parent layouts.
  //
  // First condition comes from the property of dot operand layout with Blocked
  // parent: size per threads along K dimension equals size of the tensor along
  // K. Second condition comes from other property: dot operand layout
  // inherits non-K dimensions from it's parent layout.
  //
  // clang-format off
  //
  // For example, following conversion is a no op:
  //   tensor<128x32xf16,                          #blocked<{sizePerThread = [2, 32], threadsPerWarp = [32, 1]}>>
  //     ->
  //   tensor<128x32xf16, #dot_op<{opIdx=0, parent=#blocked<{sizePerThread = [2, 8], threadsPerWarp = [32, 1]}>>>
  //
  // clang-format on
  bool ctaLayoutCompatible =
      ctaLayout.getCTASplitNum()[kDim] == 1 &&
      blockedLayout.getCTALayout() == parentLayout.getCTALayout();
  bool threadHoldsWholeKDim =
      blockedLayout.getSizePerThread()[kDim] == opShape[kDim];
  bool nonKDimCompatible =
      blockedLayout.getOrder() == parentLayout.getOrder() &&
      blockedLayout.getSizePerThread()[nonKDim] ==
          parentLayout.getSizePerThread()[nonKDim] &&
      blockedLayout.getThreadsPerWarp()[nonKDim] ==
          parentLayout.getThreadsPerWarp()[nonKDim] &&
      blockedLayout.getWarpsPerCTA()[nonKDim] ==
          parentLayout.getWarpsPerCTA()[nonKDim];
  bool matrixDimsCompatible =
      ctaLayoutCompatible && threadHoldsWholeKDim && nonKDimCompatible;
  if (rank == 2)
    return matrixDimsCompatible;

  // additional check for batch dimension if it is present
  assert(rank == 3);
  bool bDimCompatible =
      blockedLayout.getSizePerThread()[0] ==
          parentLayout.getSizePerThread()[0] &&
      blockedLayout.getThreadsPerWarp()[0] ==
          parentLayout.getThreadsPerWarp()[0] &&
      blockedLayout.getWarpsPerCTA()[0] == parentLayout.getWarpsPerCTA()[0];
  return matrixDimsCompatible && bDimCompatible;
}

bool isMfmaToDotShortcut(RankedTensorType srcTy, RankedTensorType dstTy) {
  auto mfmaLayout = dyn_cast<AMDMfmaEncodingAttr>(srcTy.getEncoding());
  auto dotOperandLayout = dyn_cast<DotOperandEncodingAttr>(dstTy.getEncoding());
  if (mfmaLayout == nullptr || dotOperandLayout == nullptr)
    return false;
  // TODO: Remove the restriction on the warpsPerCTA once chain dot testing is
  // improved. In addition, we can enable this shortcut for regular MFMA
  // layout when opIdx == 1.
  return mfmaLayout.getWarpsPerCTA()[1] == 1 &&
         dotOperandLayout.getOpIdx() == 0 && mfmaLayout.getIsTransposed() &&
         dotOperandLayout.getKWidth() == getContigPerThread(mfmaLayout)[1] &&
         dotOperandLayout.getParent() == mfmaLayout &&
         (mfmaLayout.getMDim() == 32 || mfmaLayout.getMDim() == 16) &&
         (srcTy.getElementType().isF16() || srcTy.getElementType().isBF16());
}

// For MMAV3 dotOperand layout matches mma operand for f16 and bf16 cases.
bool matchMmaV3AndDotOperandLayout(RankedTensorType srcTy,
                                   RankedTensorType dstTy) {
  auto mmaLayout = dyn_cast<NvidiaMmaEncodingAttr>(srcTy.getEncoding());
  auto dotOperandLayout = dyn_cast<DotOperandEncodingAttr>(dstTy.getEncoding());
  if (!mmaLayout || !dotOperandLayout) {
    return false;
  }
  int elementTypeSize = srcTy.getElementType().getIntOrFloatBitWidth();
  auto parentTy = RankedTensorType::get(
      srcTy.getShape(), srcTy.getElementType(), dotOperandLayout.getParent());
  auto ans = mmaLayout.getVersionMajor() == 3 &&
             dotOperandLayout.getOpIdx() == 0 &&
             mmaLayout.getWarpsPerCTA()[1] == 1 &&
             !cvtNeedsSharedMemory(parentTy, srcTy) &&
             (elementTypeSize == 16 || elementTypeSize == 8);
  return ans;
}

bool cvtReordersRegisters(RankedTensorType srcTy, RankedTensorType dstTy) {
  MLIRContext *ctx = srcTy.getContext();
  std::optional<LinearLayout> srcLayout =
      toLinearLayout(srcTy.getShape(), srcTy.getEncoding());
  std::optional<LinearLayout> dstLayout =
      toLinearLayout(dstTy.getShape(), dstTy.getEncoding());
  if (srcLayout.has_value() && dstLayout.has_value()) {
    // comp describes the layout function for converting from src to dst.
    LinearLayout comp = srcLayout->invertAndCompose(*dstLayout);
    StringAttr kLane = StringAttr::get(ctx, "lane");
    StringAttr kWarp = StringAttr::get(ctx, "warp");
    StringAttr kBlock = StringAttr::get(ctx, "block");
    // TODO(jlebar): These checks are overly-restrictive.  For example, we can
    // transfer by shuffling registers (case 1) if and only if all of the bases
    // for `register` have 0s for lane, warp, and block.  But the check below is
    // stronger than this, checking also that the choice of lane/warp/block does
    // not affect the permutation of registers.  If we allow different
    // lane/warp/blocks to have different permutations, we can generalize this.
    if (comp.divideRight(LinearLayout::identity1D(comp.getInDimSize(kLane),
                                                  kLane, kLane) *
                         LinearLayout::identity1D(comp.getInDimSize(kWarp),
                                                  kWarp, kWarp) *
                         LinearLayout::identity1D(comp.getInDimSize(kBlock),
                                                  kBlock, kBlock))
            .has_value()) {
      return true;
    }
  }
  return false;
}

bool cvtNeedsWarpShuffle(RankedTensorType srcTy, RankedTensorType dstTy) {
  MLIRContext *ctx = srcTy.getContext();
  std::optional<LinearLayout> srcLayout =
      toLinearLayout(srcTy.getShape(), srcTy.getEncoding());
  std::optional<LinearLayout> dstLayout =
      toLinearLayout(dstTy.getShape(), dstTy.getEncoding());
  if (srcLayout.has_value() && dstLayout.has_value()) {
    // comp describes the layout function for converting from src to dst.
    LinearLayout comp = srcLayout->invertAndCompose(*dstLayout);
    StringAttr kWarp = StringAttr::get(ctx, "warp");
    StringAttr kBlock = StringAttr::get(ctx, "block");
    if (comp.divideRight(LinearLayout::identity1D(comp.getInDimSize(kWarp),
                                                  kWarp, kWarp) *
                         LinearLayout::identity1D(comp.getInDimSize(kBlock),
                                                  kBlock, kBlock))
            .has_value()) {
      return true;
    }
  }
  return false;
}

bool cvtNeedsSharedMemory(RankedTensorType srcTy, RankedTensorType dstTy) {
  // TODO(jlebar): Remove these special cases (`isMmaToDotShortcut`,
  // `isBlockedToDotShortcut` and `isMfmaToDotShortcut`) once they're fully
  // subsumed by the linear-layout checks.
  // TODO(Keren): We didn't check `cvtNeedsWarpShuffle` here because it's not
  // supported yet in Triton's backend.
  return !cvtReordersRegisters(srcTy, dstTy) &&
<<<<<<< HEAD
         !triton::gpu::intel::isDpasToDotShortcut(srcTy, dstTy) &&
=======
         !isBlockedToDotShortcut(srcTy, dstTy) &&
>>>>>>> 5f9bb95d
         !isMmaToDotShortcut(srcTy, dstTy) &&
         !isMfmaToDotShortcut(srcTy, dstTy);
}

bool atomicNeedsSharedMemory(Value value) {
  auto type = value.getType();
  if (isa<RankedTensorType>(type) || value.use_empty())
    return false;
  return true;
}

bool isMmaToDotShortcut(RankedTensorType srcTy, RankedTensorType dstTy) {
  if (matchMmaV3AndDotOperandLayout(srcTy, dstTy))
    return true;
  // dot_op<opIdx=0, parent=#mma> = #mma
  // when #mma = MmaEncoding<version=2, warpsPerCTA=[..., 1]>
  auto mmaLayout = dyn_cast<NvidiaMmaEncodingAttr>(srcTy.getEncoding());
  auto dotOperandLayout = dyn_cast<DotOperandEncodingAttr>(dstTy.getEncoding());
  return mmaLayout && dotOperandLayout && mmaLayout.getVersionMajor() == 2 &&
         mmaLayout.getWarpsPerCTA()[1] == 1 &&
         dotOperandLayout.getOpIdx() == 0 &&
         dotOperandLayout.getParent() == mmaLayout &&
         !srcTy.getElementType().isF32();
}

namespace {

/// A data structure similar to SetVector but maintains
/// a deque instead of a vector to allow for efficient
/// push_back and pop_front operations.
/// Using SetVector doesn't suffice our needs because
/// it only pushes and pops from the back.
/// For example, if we have a queue like this:
/// 0->4 1->2->3
///    ^--------
/// where 3 depends on 4, once we pop 3, we found
/// 4 is not ready, so we check 2 and push 3 back
/// to the queue.
struct DFSSubgraphState {
  DFSSubgraphState() : set(), deque() {}
  DenseSet<Operation *> set;
  std::deque<Operation *> deque;

  bool push_back(Operation *op) {
    if (set.insert(op).second) {
      deque.push_back(op);
      return true;
    }
    return false;
  }

  Operation *pop_front() {
    Operation *op = deque.front();
    deque.pop_front();
    set.erase(op);
    return op;
  }

  bool empty() { return deque.empty(); }
};

/// DFS post-order implementation that maintains a global count to work across
/// multiple invocations, to help implement topological sort on multi-root DAGs.
/// We traverse all operations but only record the ones that appear in
/// `toSort` for the final result.
struct DFSState {
  DFSState(const SetVector<Operation *> &set) : toSort(set), seen() {}
  const SetVector<Operation *> &toSort;
  SmallVector<Operation *, 16> topologicalCounts;
  DenseSet<Operation *> seen;

  /// We mark each op as ready if all its operands and parents ops are seen. If
  /// an op is ready, we add it to the queue. Otherwise, we keep adding its
  /// operands to the ancestors set.
  /// We always want an op to be scheduled after all its parents to handle
  /// correctly cases with scf operations.
  void addToReadyQueue(Operation *op, DFSSubgraphState &subGraph,
                       SmallVector<Operation *, 4> &readyQueue) {
    bool ready = true;
    for (Value operand : op->getOperands()) {
      auto def = operand.getDefiningOp();
      if (def && !seen.count(def)) {
        subGraph.push_back(def);
        ready = false;
      }
    }
    Operation *parent = op->getParentOp();
    while (parent) {
      if (!seen.count(parent)) {
        subGraph.push_back(parent);
        ready = false;
      }
      parent = parent->getParentOp();
    }
    if (ready)
      readyQueue.push_back(op);
  }
};

void dfsPostorder(Operation *root, DFSState *state) {
  DFSSubgraphState subGraph;
  subGraph.push_back(root);
  SmallVector<Operation *> ops;
  while (!subGraph.empty()) {
    // Nodes in the ready queue are ready to be processed.
    // Meaning that either their operands are all seen or they have null
    // operands.
    SmallVector<Operation *, 4> readyQueue;
    auto *current = subGraph.pop_front();
    state->addToReadyQueue(current, subGraph, readyQueue);
    while (!readyQueue.empty()) {
      Operation *current = readyQueue.pop_back_val();
      if (!state->seen.insert(current).second)
        continue;
      ops.push_back(current);
      for (Value result : current->getResults()) {
        for (Operation *op : result.getUsers())
          state->addToReadyQueue(op, subGraph, readyQueue);
      }
      for (Region &region : current->getRegions()) {
        for (Operation &op : region.getOps())
          state->addToReadyQueue(&op, subGraph, readyQueue);
      }
    }
  }

  for (Operation *op : llvm::reverse(ops)) {
    if (state->toSort.count(op) > 0)
      state->topologicalCounts.push_back(op);
  }
}

} // namespace

SetVector<Operation *>
multiRootTopologicalSort(const SetVector<Operation *> &toSort) {
  if (toSort.empty()) {
    return toSort;
  }

  // Run from each root with global count and `seen` set.
  DFSState state(toSort);
  for (auto *s : toSort) {
    assert(toSort.count(s) == 1 && "NYI: multi-sets not supported");
    dfsPostorder(s, &state);
  }

  // Reorder and return.
  SetVector<Operation *> res;
  for (auto it = state.topologicalCounts.rbegin(),
            eit = state.topologicalCounts.rend();
       it != eit; ++it) {
    res.insert(*it);
  }
  return res;
}

SetVector<Operation *> multiRootGetSlice(Operation *op,
                                         TransitiveFilter backwardFilter,
                                         TransitiveFilter forwardFilter) {
  SetVector<Operation *> slice;
  slice.insert(op);

  unsigned currentIndex = 0;
  SetVector<Operation *> backwardSlice;
  SetVector<Operation *> forwardSlice;
  while (currentIndex != slice.size()) {
    auto *currentOp = (slice)[currentIndex];
    // Compute and insert the backwardSlice starting from currentOp.
    backwardSlice.clear();
    BackwardSliceOptions opt;
    opt.omitBlockArguments = true;
    opt.filter = backwardFilter;
    getBackwardSlice(currentOp, &backwardSlice, opt);
    slice.insert(backwardSlice.begin(), backwardSlice.end());

    // Compute and insert the forwardSlice starting from currentOp.
    forwardSlice.clear();
    getForwardSlice(currentOp, &forwardSlice, forwardFilter);
    slice.insert(forwardSlice.begin(), forwardSlice.end());
    ++currentIndex;
  }
  return multiRootTopologicalSort(slice);
}

namespace {
// Copied from TestDeadCodeAnalysis.cpp, because some dead code analysis
// interacts with constant propagation, but SparseConstantPropagation
// doesn't seem to be sufficient.
class ConstantAnalysis : public DataFlowAnalysis {
public:
  using DataFlowAnalysis::DataFlowAnalysis;

  LogicalResult initialize(Operation *top) override {
    WalkResult result = top->walk([&](Operation *op) {
      if (failed(visit(op)))
        return WalkResult::interrupt();
      return WalkResult::advance();
    });
    return success(!result.wasInterrupted());
  }

  LogicalResult visit(ProgramPoint point) override {
    Operation *op = point.get<Operation *>();
    Attribute value;
    if (matchPattern(op, m_Constant(&value))) {
      auto *constant = getOrCreate<dataflow::Lattice<dataflow::ConstantValue>>(
          op->getResult(0));
      propagateIfChanged(constant, constant->join(dataflow::ConstantValue(
                                       value, op->getDialect())));
      return success();
    }
    // Dead code analysis requires every operands has initialized ConstantValue
    // state before it is visited.
    // https://github.com/llvm/llvm-project/blob/2ec1aba2b69faa1de5f71832a48e25aa3b5d5314/mlir/lib/Analysis/DataFlow/DeadCodeAnalysis.cpp#L322
    // That's why we need to set all operands to unknown constants.
    setAllToUnknownConstants(op->getResults());
    for (Region &region : op->getRegions()) {
      for (Block &block : region.getBlocks())
        setAllToUnknownConstants(block.getArguments());
    }
    return success();
  }

private:
  /// Set all given values as not constants.
  void setAllToUnknownConstants(ValueRange values) {
    dataflow::ConstantValue unknownConstant(nullptr, nullptr);
    for (Value value : values) {
      auto *constant =
          getOrCreate<dataflow::Lattice<dataflow::ConstantValue>>(value);
      propagateIfChanged(constant, constant->join(unknownConstant));
    }
  }
};
} // namespace

std::unique_ptr<DataFlowSolver> createDataFlowSolver() {
  auto solver = std::make_unique<DataFlowSolver>();
  solver->load<dataflow::DeadCodeAnalysis>();
  solver->load<ConstantAnalysis>();
  return solver;
}

static MakeTensorPtrOp getMakeTensorPtrOpImpl(Operation *op, Value v) {

  if (auto makeTensorPtrOp = dyn_cast<MakeTensorPtrOp>(op)) {
    return makeTensorPtrOp;
  }

  if (auto advanceOp = dyn_cast<AdvanceOp>(op)) {
    return getMakeTensorPtrOp(advanceOp.getPtr());
  }

  if (auto branch = dyn_cast<RegionBranchOpInterface>(op)) {
    auto idx = cast<OpResult>(v).getResultNumber();
    llvm::SmallVector<scf::YieldOp> yieldOps;
    op->walk([&](Operation *op) {
      if (auto yieldOp = dyn_cast<scf::YieldOp>(op))
        yieldOps.push_back(yieldOp);
    });

    // benzh@ if multi yields, all yields operand should come from same arg.
    Value newValue = yieldOps[0].getOperands()[idx];
    return getMakeTensorPtrOp(newValue);
  }

  llvm_unreachable("Unable to getMakeTensorPtr()");
}

MakeTensorPtrOp getMakeTensorPtrOp(Value v) {
  using BranchOps = llvm::SetVector<std::pair<Operation *, int>>;
  llvm::DenseMap<Block *, BranchOps> blockToCFOps;
  auto moduleOp =
      v.getParentBlock()->getParentOp()->getParentOfType<ModuleOp>();

  moduleOp.walk([&](Operation *op) {
    if (auto br = dyn_cast<cf::BranchOp>(op)) {
      Block *block = br.getDest();
      blockToCFOps[block].insert({op, -1});
    }
    if (auto condBr = dyn_cast<cf::CondBranchOp>(op)) {
      Block *blockT = condBr.getTrueDest();
      Block *blockF = condBr.getFalseDest();
      blockToCFOps[blockT].insert({condBr, 1});
      blockToCFOps[blockF].insert({condBr, 0});
    }
  });

  if (Operation *definingOp = v.getDefiningOp())
    return getMakeTensorPtrOpImpl(definingOp, v);

  // If there is no defining op, v must be a BlockArgument.
  BlockArgument arg = cast<BlockArgument>(v);
  unsigned argNum = arg.getArgNumber();
  Operation *argOwner = arg.getOwner()->getParentOp();

  if (auto forOp = dyn_cast<scf::ForOp>(argOwner))
    return getMakeTensorPtrOp(
        forOp.getOperand(argNum + forOp.getNumControlOperands() - 1));
  if (auto funcOp = dyn_cast<FunctionOpInterface>(argOwner)) {
    Block *block = arg.getOwner();
    Operation *op;
    int tOrF;
    std::tie(op, tOrF) = blockToCFOps[block][0];
    if (auto br = dyn_cast<cf::BranchOp>(op))
      return getMakeTensorPtrOp(br.getDestOperands()[argNum]);
    if (auto condBr = dyn_cast<cf::CondBranchOp>(op))
      return getMakeTensorPtrOp(tOrF ? condBr.getTrueDestOperands()[argNum]
                                     : condBr.getFalseDestOperands()[argNum]);
    return getMakeTensorPtrOp(argOwner->getOperand(argNum));
  }
  llvm_unreachable("Unable to getMakeTensorPtr()");
}

} // namespace mlir<|MERGE_RESOLUTION|>--- conflicted
+++ resolved
@@ -707,11 +707,8 @@
   // TODO(Keren): We didn't check `cvtNeedsWarpShuffle` here because it's not
   // supported yet in Triton's backend.
   return !cvtReordersRegisters(srcTy, dstTy) &&
-<<<<<<< HEAD
          !triton::gpu::intel::isDpasToDotShortcut(srcTy, dstTy) &&
-=======
          !isBlockedToDotShortcut(srcTy, dstTy) &&
->>>>>>> 5f9bb95d
          !isMmaToDotShortcut(srcTy, dstTy) &&
          !isMfmaToDotShortcut(srcTy, dstTy);
 }
