#include "triton/Analysis/Utility.h"

#include <deque>

#include "intel/include/Analysis/Utility.h"
#include "mlir/Analysis/DataFlow/ConstantPropagationAnalysis.h"
#include "mlir/Analysis/DataFlow/DeadCodeAnalysis.h"
#include "mlir/Conversion/LLVMCommon/Pattern.h"
#include "mlir/Dialect/ControlFlow/IR/ControlFlowOps.h"
#include "mlir/Dialect/LLVMIR/LLVMDialect.h"
#include "mlir/IR/Dialect.h"
#include "mlir/IR/Matchers.h"
#include "mlir/Support/LLVM.h"
#include "triton/Analysis/Allocation.h"
#include "triton/Conversion/MLIRTypes.h"
#include "triton/Dialect/Triton/IR/Dialect.h"
#include "triton/Dialect/Triton/IR/Utility.h"
#include "triton/Dialect/TritonGPU/IR/Dialect.h"
#include "triton/Dialect/TritonGPU/IR/LinearLayoutConversions.h"
#include "triton/Dialect/TritonNvidiaGPU/IR/Dialect.h"
#include "triton/Tools/LayoutUtils.h"
#include "triton/Tools/LinearLayout.h"
#include "triton/Tools/Sys/GetEnv.hpp"

namespace mlir {
namespace {

using namespace triton;
using namespace triton::gpu;

<<<<<<< HEAD
int getParentAxis(Attribute layout, int axis) {
  if (auto sliceEncoding = dyn_cast<SliceEncodingAttr>(layout)) {
    axis = axis < sliceEncoding.getDim() ? axis : axis + 1;
    return getParentAxis(sliceEncoding.getParent(), axis);
  }
  return axis;
}

SmallVector<unsigned> getParentOrder(Attribute layout) {
  if (auto sliceEncoding = mlir::dyn_cast<SliceEncodingAttr>(layout)) {
    return getParentOrder(sliceEncoding.getParent());
  }
  return getThreadOrder(layout);
}

} // namespace

// TODO(jlebar): Move this class into namespace triton.
bool ReduceOpHelper::isReductionOnLayoutFastAxis() {
  return getParentAxis(getSrcLayout(), axis) ==
         getParentOrder(getSrcLayout())[0];
}

SmallVector<unsigned> ReduceOpHelper::getOrderWithAxisAtBeginning() {
  auto srcLayout = getSrcLayout();
  auto order = getOrder(srcLayout);
=======
SmallVector<unsigned> ReduceOpHelper::getOrderWithAxisAtBeginning() {
  auto order = toLinearEncoding(srcEncoding, srcShape).getOrder();
>>>>>>> 750c1075
  auto it = std::find(order.begin(), order.end(), axis);
  // delete the axis from order
  order.erase(it);
  // insert axis at the beginning of order
  order.insert(order.begin(), axis);
  return order;
}

// Thread offset is the thread index offset of two adjacent threads on the
// reduction axis within the warp.
unsigned ReduceOpHelper::getThreadOffsetOnReductionAxis() {
  auto *ctx = srcEncoding.getContext();
  auto linearLayout = toLinearLayout(srcShape, srcEncoding);
  auto kLane = mlir::StringAttr::get(ctx, "lane");
  const auto &bases = linearLayout.getBases();
  const auto &lanes = bases.find(kLane)->second;
  auto offset = 1;
  for (const auto &lane : lanes) {
    if (lane[axis] != 0)
      break;
    offset *= 2;
  }
  return offset;
}

// Cases where distributed shared memory is not required in ConvertLayout:
// (1) numCTAs == 1
// (2) numCTAs > 1 but srcCTALayout == dstCTALayout
// TODO: Case with SliceLayout as srcLayout and numCTAs > 1 is to be implemented
// in the future
bool shouldUseDistSmem(Attribute srcLayout, Attribute dstLayout) {
  unsigned numCTAs = getNumCTAs(srcLayout);
  assert(numCTAs == getNumCTAs(dstLayout) &&
         "Invalid layout conversion: the numbers of CTAs of src and dst "
         "layouts are different");

  // Case (1): Never use dsmem when numCTAs == 1
  if (numCTAs == 1)
    return false;

  // Case where CTAsPerCGA of srcLayout in the sliced dim is not 1 is not
  // implemented yet
  if (auto sliceLayout = mlir::dyn_cast<SliceEncodingAttr>(srcLayout)) {
    auto dim = sliceLayout.getDim();
    auto CTAsPerCGA = getCTAsPerCGA(sliceLayout.getParent());
    if (CTAsPerCGA[dim] != 1)
      llvm::report_fatal_error("Layout conversion to be implemented");
  }

  // Case where CTAsPerCGA of dstLayout in the sliced dim is not 1 is supported
  if (auto sliceLayout = mlir::dyn_cast<SliceEncodingAttr>(dstLayout)) {
    auto dim = sliceLayout.getDim();
    auto CTAsPerCGA = getCTAsPerCGA(sliceLayout.getParent());
    if (CTAsPerCGA[dim] != 1)
      return true;
  }

  // The above two branches make sure that it is legal to call getCTALayout of
  // srcLayout and dstLayout

  // Case (2): Do not use dsmem when srcCTALayout == dstCTALayout
  auto srcCTALayout = getCTALayout(srcLayout);
  auto dstCTALayout = getCTALayout(dstLayout);
  if (srcCTALayout == dstCTALayout)
    return false;

  // Dsmem access is required when srcCTALayout != dstCTALayout
  return true;
}

unsigned ReduceOpHelper::getInterWarpSizeWithUniqueData() {
  return getWarpsPerCTAWithUniqueData(srcEncoding, srcShape)[axis];
}

unsigned ReduceOpHelper::getIntraWarpSizeWithUniqueData() {
  return getThreadsPerWarpWithUniqueData(srcEncoding, srcShape)[axis];
}

bool ReduceOpHelper::isWarpSynchronous() {
<<<<<<< HEAD
  auto srcLayout = getSrcLayout();
  // FIXME: In the default path tensors will always have a layout. Tensors do
  // not have a layout only in the advanced path. We need to find a workaround
  // in order to remove this change.
  if (!srcLayout)
    return true;
  auto srcShape = getSrcShape();
  return getWarpsPerCTAWithUniqueData(srcLayout, srcShape)[axis] == 1;
=======
  return getWarpsPerCTAWithUniqueData(srcEncoding, srcShape)[axis] == 1;
>>>>>>> 750c1075
}

SmallVector<unsigned> ReduceOpHelper::getScratchRepShape() {
  SmallVector<unsigned> smemShape;
  // This case doesn't need inter-warp communication
  if (isWarpSynchronous())
    return {0, 0};

  smemShape = convertType<unsigned>(srcShape);
  smemShape[axis] = getInterWarpSizeWithUniqueData();

  return smemShape;
}

unsigned ReduceOpHelper::getScratchSizeInBytes() {
  auto smemShape = getScratchRepShape();
  auto elems = product<unsigned>(smemShape);

  unsigned bytesPerElem = 0;
  for (const auto &ty : srcElementTypes) {
    bytesPerElem += ceil<unsigned>(ty.getIntOrFloatBitWidth(), 8);
  }
  return bytesPerElem * elems;
}

bool ReduceOpHelper::isReduceWithinCTA() {
  return getCTASplitNum(srcEncoding)[axis] == 1;
}

bool ReduceOpHelper::isSupportedLayout() {
  // Layout optimization passes such as PlanCTAPass and
  // RemoveLayoutConversionPass should avoid cross-CTA reduction
  if (!isReduceWithinCTA()) {
    return false;
  }

  // TODO: Remove the following constraint to support all valid layouts
  if (isa<BlockedEncodingAttr, LinearEncodingAttr, SliceEncodingAttr>(
          srcEncoding)) {
    return true;
  }

  if (auto mmaLayout = dyn_cast<MmaEncodingTrait>(srcEncoding)) {
    return mmaLayout.supportReduction();
  }
  return false;
}

unsigned ScanLoweringHelper::getAxisNumElementsPerThread() {
  return getEncoding().getSizePerThread()[getAxis()];
}

unsigned ScanLoweringHelper::getNonAxisNumElementsPerThread() {
  SmallVector<unsigned> sizePerThreads = getContigPerThread(getEncoding());
  sizePerThreads[getAxis()] = 1;
  return product<unsigned>(sizePerThreads);
}

Region &ScanLoweringHelper::getCombineOp() { return scanOp.getCombineOp(); }

unsigned ScanLoweringHelper::getAxisNumThreadsPerWarp() {
  return getThreadsPerWarp(getEncoding())[getAxis()];
}

unsigned ScanLoweringHelper::getAxisNumThreadsPerWarpWithUniqueData() {
  return getThreadsPerWarpWithUniqueData(getEncoding(), getShape())[getAxis()];
}

unsigned ScanLoweringHelper::getNonAxisNumThreadsPerWarp() {
  auto threadsPerWarp = getThreadsPerWarp(getEncoding());
  threadsPerWarp[getAxis()] = 1;
  return product<unsigned>(threadsPerWarp);
}

// Return the flat numbers of threads computing independent scan results.
unsigned ScanLoweringHelper::getNonAxisNumThreadsPerCTA() {
  unsigned numParallelThreadsPerWarp = getNonAxisNumThreadsPerWarp();
  auto warpsPerCTA = getWarpsPerCTA(getEncoding());
  warpsPerCTA[getAxis()] = 1;
  unsigned numParallelWarpsPerCTA = product<unsigned>(warpsPerCTA);
  return numParallelThreadsPerWarp * numParallelWarpsPerCTA;
}

unsigned ScanLoweringHelper::getAxisNumWarps() {
  return getWarpsPerCTA(getEncoding())[getAxis()];
}

unsigned ScanLoweringHelper::getAxisNumWarpsWithUniqueData() {
  return getWarpsPerCTAWithUniqueData(getEncoding(), getShape())[getAxis()];
}

unsigned ScanLoweringHelper::getAxisNumBlocks() {
  auto sizePerThreads = getSizePerThread(getEncoding());
  auto threadsPerWarp = getThreadsPerWarp(getEncoding());
  auto warpsPerCTA = getWarpsPerCTA(getEncoding());
  unsigned axis = getAxis();
  return ceil<unsigned>(
      getShape()[axis],
      (sizePerThreads[axis] * threadsPerWarp[axis] * warpsPerCTA[axis]));
}

unsigned ScanLoweringHelper::getNonAxisNumBlocks() {
  auto sizePerThreads = getSizePerThread(getEncoding());
  auto threadsPerWarp = getThreadsPerWarp(getEncoding());
  auto warpsPerCTA = getWarpsPerCTA(getEncoding());
  unsigned axis = getAxis();
  unsigned numBlocks = 1;
  for (unsigned i = 0; i < sizePerThreads.size(); i++) {
    if (i == axis)
      continue;
    numBlocks *=
        ceil<unsigned>(getShape()[i], (sizePerThreads[i] * threadsPerWarp[i] *
                                       warpsPerCTA[i]));
  }
  return numBlocks;
}

bool ScanLoweringHelper::isSupported() {
  // TODO: Support the following cases:
  // 1. Scan on non-blocking encodings
  if (!isa<BlockedEncodingAttr>(srcEncoding))
    return false;
  return true;
}

unsigned ScanLoweringHelper::getScratchSizeInElems() {
  unsigned numWarps = product(getEncoding().getWarpsPerCTA());
  unsigned numNonAxisElementsPerWarp =
      getNonAxisNumThreadsPerWarp() * getNonAxisNumElementsPerThread();
  unsigned numElements = numWarps * numNonAxisElementsPerWarp *
                         getAxisNumBlocks() * getNonAxisNumBlocks();
  return numElements;
}

unsigned ScanLoweringHelper::getScratchSizeInBytes() {
  // Lowering will fail later if the layout is not supported.
  if (!isSupported())
    return 0;

  unsigned axisNumWarps = getAxisNumWarpsWithUniqueData();
  if (axisNumWarps == 1)
    return 0;
  unsigned elementSizeInBytes = 0;
  for (const auto &ty : srcElementTypes) {
    elementSizeInBytes += ceil<unsigned>(ty.getIntOrFloatBitWidth(), 8);
  }
  return elementSizeInBytes * getScratchSizeInElems();
}

std::optional<DecomposedWarpConversion>
getWarpLayoutConvertDecomposition(RankedTensorType srcTy,
                                  RankedTensorType dstTy) {
  auto conversion = minimalCvtLayout(srcTy, dstTy);

  MLIRContext *ctx = srcTy.getContext();
  auto kRegister = StringAttr::get(ctx, "register");
  auto kLane = StringAttr::get(ctx, "lane");

  // We have already checked that data movement is only required within a warp,
  // thus we can discard the block and warp dimensions.
  LinearLayout C = conversion.sublayout({kLane, kRegister}, {kLane, kRegister});

  // `C` is map from `(dst_lane, dst_reg) -> (src_lane, src_reg)`. From the
  // perspetive of the destination lane, it tells us which register from which
  // lane to get the value. Since the source and destination layouts are
  // subpermutation matrices, the overall transformation amounts to permuting
  // data around (plus broadcasting, if necessary).
  //
  // Warp shuffles allow indexing into another lane, but does not allowing
  // selecting the register. Suppose we decompose `C` into `C = P1 ∘ W ∘ P2`,
  // where `W` is a warp shuffle and `P1` and `P2` are (lane-dependent) register
  // permutations within a lane. Start from `C` and work backwards.
  //
  // Given any `C`, is it possible that for a given destination register, two
  // destination lanes map to different source registers in the same source
  // lane. This is impossible to represent using a shuffle. This happens when,
  // with respect to the identity layout, a register base is swapped with a lane
  // base (when the destination lane changes, the source register changes but
  // the lane does not).
  //
  // Example:
  //
  //   src = {register = [[1,0], [2,0]], lane = [[0,1], [0,2]]}
  //   dst = {register = [[0,1], [2,0]], lane = [[1,0], [0,2]]}
  //   cvt = dst, since src is the identity layout
  //
  // The map from destination -> source looks like:
  //
  //             dst_lane
  // dst_reg       0      1      2      3
  //  0          T0:0   T0:1   T2:0   T2:1
  //  1          T1:0   T1:1   T3:0   T3:1
  //  2          T0:2   T0:3   T2:2   T2:3
  //  3          T1:2   T1:3   T3:2   T3:3
  //
  // Note for each destination register, two lanes want two different registers
  // in the same source lane (T0:0 -> T0:0, T1:0 -> T0:1). This is impossible to
  // represent with a warp shuffle, because the source lane (e.g. T0) can only
  // supply one of its registers as the shuffle value.
  //
  // The goal of `P2` is to permute registers within a thread so that this does
  // not happen. Specifically, pick `P2` such that bases in
  // `(P2^-1 ∘ C).sublayout(kLane, {kLane, kRegister})` has non-zero lane
  // components when the register components are non-zero.
  //
  // P2 can only change the register mapping within a thread. Constrain P2 as:
  //
  //   P2 = [ I 0 ]
  //        [ P I ]
  //
  // Then `P2^-1 ∘ C` is:
  //
  //   [ I  0 ] [ C(r,r) C(r,l) ] = [ C(r,r)             C(r,l)           ]
  //   [ P' I ] [ C(l,r) C(l,l) ]   [ P'*C(r,r)+C(l,r)   P'*C(r,l)+C(l,l) ]
  //
  // Where addition in GF(2) is xor.
  //
  // We can see that P' selects rows (i.e. bases) from the upper half (register)
  // and combines them with the lower half (lane). Because the goal is for P' to
  // select register bases `i` where C(r,l)[i] != 0, we know P'*C(r,r) = 0,
  // since the corresponding C(r,r)[i] element in the same row will be zero.
  //
  // Note that solutions for P' do not always exist (no register permutation
  // will decompose C to make the warp shuffle possible), and this happens when
  // there aren't enough non-zero bases in C(r,l).
  //
  // Find the indices of the missing lane bases: rows in the lower half where
  // the register component is non-zero but the lane component is zero.
  SmallVector<int> missingLaneRows;
  for (int i : llvm::seq(C.getInDimSizeLog2(kLane))) {
    ArrayRef<int32_t> /*C(l,(r,l))[i]*/ lowerHalfRow = C.getBasis(kLane, i);
    assert(lowerHalfRow.size() == 2);
    if (/*C(l,r)[i]*/ lowerHalfRow[0] != 0) {
      assert(/*C(l,l)[i]*/ lowerHalfRow[1] == 0);
      missingLaneRows.push_back(i);
    } else if (lowerHalfRow[1] == 0) {
      // If there is broadcasting along the lane, then C'(l,l) below won't be
      // invertible. Intuitively, the dst tensor contains a subset of the src
      // tensor's data, so recovering the src tensor through permutation alone
      // is impossible. We would need an affine component (bfly shuffle).
      return {};
    }
  }

  // Find rows in the upper-half  of C (i.e. the (reg) -> (reg, lane) submatrix)
  // that can be selected by P' to make the lane components in the lower half
  // (i.e. the (lane) -> (lane) submatrix) non-zero.
  std::vector<std::vector<int32_t>> PPrimeLaneBases(C.getInDimSizeLog2(kLane),
                                                    {0});
  for (int i : llvm::seq(C.getInDimSizeLog2(kRegister))) {
    ArrayRef<int32_t> /*C(r,(r,l))[i]*/ upperHalfRow = C.getBasis(kRegister, i);
    assert(upperHalfRow.size() == 2);
    if (/*C(r,l)[i]*/ upperHalfRow[1] == 0)
      continue;

    assert(upperHalfRow[0] == 0);
    int32_t laneBase = upperHalfRow[1];
    assert(/*C(r,r)[i]*/ upperHalfRow[0] == 0);
    if (!missingLaneRows.empty()) {
      // Select row i into row j from the missing rows. The order in which the
      // missing rows are selected doesn't really matter.
      PPrimeLaneBases[missingLaneRows.pop_back_val()][0] |= (1 << i);
    }
  }
  if (!missingLaneRows.empty()) {
    // The decomposition failed. No solution for P' is possible.
    return {};
  }

  // P' outputs the destination register.
  LinearLayout PPrime({{kLane, std::move(PPrimeLaneBases)}},
                      {{kRegister, C.getInDimSize(kRegister)}},
                      /*requiresSurjective=*/false);

  // Form P2^-1 from P'.
  unsigned dstRegSize = C.getInDimSize(kRegister);
  unsigned numLanes = C.getInDimSize(kLane);
  LinearLayout P2invTop =
      LinearLayout::identity1D(dstRegSize, kRegister, kRegister)
          .concatOuts(
              LinearLayout::zeros1D(dstRegSize, kRegister, kLane, numLanes));
  LinearLayout P2invBot =
      PPrime.concatOuts(LinearLayout::identity1D(numLanes, kLane, kLane));
  LinearLayout P2inv = P2invTop.concatIns(P2invBot);

  // Check that P2^-1 was formed correctly.
  assert(P2inv.sublayoutIsZero(kRegister, kLane));
  assert(squareSublayoutIsPermutation(P2inv, kLane));

  LinearLayout Cp = P2inv.compose(C);

  // Now we have C' = P2^-1 ∘ C = W ∘ P1. W is considerably easier to compute.
  // A warp shuffle is a function from `(register, lane) -> (lane)`, i.e.
  //
  //   W = [ I R' ]
  //       [ 0 L  ]
  //
  // `W^-1 ∘ C'` will be
  //
  //   [ I R ] [ C'(r,r) C'(r,l) ] = [ ... C'(r,l) + R*C'(l,l) ]
  //   [ 0 L ] [ C'(l,r) C'(l,l) ] = [ ... L*C'(l,l)           ]
  //
  // Since P1 cannot change lanes, we know that
  //
  //   W^-1 ∘ C' = [ ... 0 ]
  //               [ ... I ]
  //
  // Thus L = C'(l,l)^-1, and R = -C'(r,l) * C'(l,l)^-1. (0 - LL) = LL in GF(2).
  // We know that C'(l,l) has a suitable pseudo-inverse.
  LinearLayout L = Cp.sublayout(kLane, kLane).pseudoinvert();
  LinearLayout R = Cp.sublayout(kRegister, kLane).compose(L);

  // Now form W^-1.
  LinearLayout WinvLeft =
      LinearLayout::identity1D(dstRegSize, kRegister, kRegister)
          .concatIns(
              LinearLayout::zeros1D(numLanes, kLane, kRegister, dstRegSize));
  LinearLayout Winv = WinvLeft.concatOuts(R.concatIns(L));

  // Check that Winv was formed correctly. P1 is just what's left over.
  LinearLayout P1 = Winv.compose(Cp);
  assert(P1.sublayoutIsZero(kRegister, kLane));
  assert(squareSublayoutIsIdentity(P1, kLane));

  // Grab just the interesting parts of the decomposed layouts.
  P1 = P1.sublayout({kLane, kRegister}, kRegister);
  P2inv = P2inv.sublayout({kLane, kRegister}, kRegister);
  Cp = Cp.sublayout({kLane, kRegister}, kLane);

  // To minimize the number of selects emitted on the source side, determine the
  // minimum set of registers that could be selected from each thread.
  // InstCombine *might* be able to crush this, but if the sizePerThread is
  // large, it's truly a huge number of selects that get emitted.
  // If reducedP1 is trivial, then we will emit
  // shflSrc = select(i == i, src[i], undef) and this will get trivially folded,
  // so don't worry about this case.
  LinearLayout reducedP1 = P1.removeZeroBasesAlongDim(kLane);
  LinearLayout reducedP2 = P2inv.removeZeroBasesAlongDim(kLane);

  // The number of emitted selects can still be quite large if the layout is not
  // cooperative. This happens when the source register is more correlated
  // with the desination lane than the destination register (i.e. the number of
  // non-zero bases). The number of selects impacts performance and grows
  // exponentially with the number of non-zero bases. Experiments show that more
  // than 1 select causes performance to be slower than shared memory.
  if (reducedP1.getInDimSize(kLane) > 2 || reducedP2.getInDimSize(kLane) > 2)
    return {};

  // HACK: Workaround AMD codegen path generating transient invalid layouts.
  auto isInvalidDotEnc = [](RankedTensorType type) {
    auto dotEnc = dyn_cast<DotOperandEncodingAttr>(type.getEncoding());
    return dotEnc && dotEnc.getKWidth() == 0;
  };
  if (isInvalidDotEnc(srcTy) || isInvalidDotEnc(dstTy))
    return {};

  // When the element type is smaller than 32 bits, values are upcasted to i32
  // for shuffles. When the shared memory conversion can use vector stores of
  // sufficiently large length, the shared memory conversion is faster.
  // TODO: Implementing shuffling packed 16 and 8 bit values.
  auto [inVec, outVec] = getScratchCvtInOutVecLengths(srcTy, dstTy);
  if (!isa<PointerType>(srcTy.getElementType()) &&
      srcTy.getElementTypeBitWidth() < 32 && inVec > 4 && outVec > 4)
    return {};

  // Return just the interesting parts of the decomposed layouts.
  return {{std::move(P1), std::move(Cp), std::move(P2inv), std::move(reducedP1),
           std::move(reducedP2)}};
}

SmallVector<std::pair<SmallVector<int64_t>, SmallVector<int64_t>>>
getReshapeDecomposition(ArrayRef<int64_t> srcShape,
                        ArrayRef<int64_t> dstShape) {
  SmallVector<std::pair<SmallVector<int64_t>, SmallVector<int64_t>>> ret;

  if (srcShape.empty()) {
    assert(dstShape.empty());
    return ret;
  }
  ret.push_back({});

  int srcIdx = 0;
  int dstIdx = 0;
  int srcNElems = 1;
  int dstNElems = 1;
  while (srcIdx < srcShape.size() || dstIdx < dstShape.size()) {
    if (srcNElems < dstNElems || //
        (srcIdx < srcShape.size() && srcNElems == 1) ||
        (srcIdx < srcShape.size() && srcShape[srcIdx] == 1)) {
      assert(srcIdx < srcShape.size());
      srcNElems *= srcShape[srcIdx];
      ret.back().first.push_back(srcIdx);
      srcIdx++;
    } else if (dstNElems < srcNElems ||
               (dstIdx < dstShape.size() && dstShape[dstIdx] == 1)) {
      assert(dstIdx < dstShape.size());
      dstNElems *= dstShape[dstIdx];
      ret.back().second.push_back(dstIdx);
      dstIdx++;
    } else {
      ret.push_back({});
      srcNElems = 1;
      dstNElems = 1;
    }
  }
  return ret;
}

BlockedEncodingAttr ScanLoweringHelper::getEncoding() {
  return cast<BlockedEncodingAttr>(srcEncoding);
}

unsigned ScanLoweringHelper::getAxisElementStride() {
  auto order = getOrder(getEncoding());
  unsigned stride = 1;
  for (unsigned dim : order) {
    if (dim == getAxis())
      return stride;
    stride *= getContigPerThread(getEncoding())[dim];
  }
  llvm_unreachable("Axis not found in order");
}

unsigned ScanLoweringHelper::getAxisThreadStride() {
  auto order = getOrder(getEncoding());
  unsigned stride = 1;
  for (unsigned dim : order) {
    if (dim == getAxis())
      return stride;
    stride *= getEncoding().getThreadsPerWarp()[dim];
  }
  llvm_unreachable("Axis not found in order");
}

unsigned ScanLoweringHelper::getAxisBlockStride() {
  auto order = getOrder(getEncoding());
  unsigned stride = 1;
  auto sizePerThreads = getSizePerThread(getEncoding());
  auto threadsPerWarp = getThreadsPerWarp(getEncoding());
  auto warpsPerCTA = getWarpsPerCTA(getEncoding());
  for (unsigned dim : order) {
    if (dim == getAxis())
      return stride;
    stride *= ceil<unsigned int>(getShape()[dim], sizePerThreads[dim] *
                                                      threadsPerWarp[dim] *
                                                      warpsPerCTA[dim]);
  }
  llvm_unreachable("Axis not found in order");
}

GatherLoweringHelper::GatherLoweringHelper(triton::GatherOp gatherOp)
    : gatherOp(gatherOp) {}

unsigned GatherLoweringHelper::getScratchSizeInBytes() {
  // If the gather is warp-local, no scratch space is needed.
  if (isWarpLocal())
    return 0;

  // Otherwise, performing the gather will require scratch space to communicate
  // the source tensor across threads. For now, assume the whole source tensor
  // is written back to shared memory.
  RankedTensorType srcType = gatherOp.getSrc().getType();
  return product(srcType.getShape()) *
         ceil<unsigned>(srcType.getElementTypeBitWidth(), 8);
}

bool GatherLoweringHelper::isWarpLocal() {
  // The gather is warp-local if for each column along the gather axis in the
  // source and index tensors, all the elements are owned by the same warp.
  RankedTensorType srcType = gatherOp.getSrc().getType();
  RankedTensorType idxType = gatherOp.getIndices().getType();
  LinearLayout srcLayout =
      toLinearLayout(srcType.getShape(), srcType.getEncoding());
  LinearLayout idxLayout =
      toLinearLayout(idxType.getShape(), idxType.getEncoding());

  Builder b(gatherOp.getContext());
  StringAttr kBlock = b.getStringAttr("block");
  StringAttr kWarp = b.getStringAttr("warp");
  StringAttr kLane = b.getStringAttr("lane");
  StringAttr kGatherDim =
      b.getStringAttr("dim" + std::to_string(gatherOp.getAxis()));

  // The tensor layouts must be distributed layouts, where the basis matrix is a
  // subpermutation matrix (permutation matrix plus zeros for broadcasting).
  // FIXME(jeff): Check this invariant somehow.
  //
  // We want to know if all elements of a column along the gather axis are
  // mapped to the same set of warps, which means the gather can be performed
  // entirely within the warp. We need to query
  //
  //   srcLayout.invert().sublayoutIsZero({kGatherDim}, {kBlock, kWarp})
  //
  // But due to broadcasting, the matrix might not be invertible. But since the
  // matrix is a permutation matrix (checked below), we can instead query
  //
  //   srcLayout.sublayoutIsZero({kBlock, kWarp}, {kGatherDim})
  //
  // Which implies that changing the warp will not change the gather dimension.
  // And since there is no swizzling, this applies to all warps.
  if (!srcLayout.sublayoutIsZero({kBlock, kWarp}, kGatherDim) ||
      !idxLayout.sublayoutIsZero({kBlock, kWarp}, kGatherDim))
    return false;

  SmallVector<StringAttr> otherDims;
  for (unsigned dim = 0, rank = srcType.getRank(); dim < rank; ++dim) {
    if (dim != gatherOp.getAxis()) {
      otherDims.push_back(b.getStringAttr("dim" + Twine(dim)));
    }
  }

  // If the gather axis `dimN` is invariant to the warp, but the `(block, warp)`
  // mapping to all other dimensions must be the same for both layouts. If so,
  // then the warp that owns a particular index element also owns all the source
  // elements it could index into.
  if (srcLayout.sublayout({kBlock, kWarp}, otherDims) !=
      idxLayout.sublayout({kBlock, kWarp}, otherDims))
    return false;

  // The two constraints above ensure that data-movement to perform the gather
  // operation are contained within a warp. The subsequent constraints simplify
  // codegen.

  // Require that for any given gather column, the threads mapped to the column
  // in the index and source tensors are the same. This means we don't need to
  // xor shuffle across threads before emitting index shuffles; we push warp
  // shuffling to layout conversions.
  return srcLayout.sublayout(kLane, otherDims) ==
         idxLayout.sublayout(kLane, otherDims);
}

unsigned getNumScratchElements(ArrayRef<unsigned> shape) {
  if (shape.empty())
    return 0;
  return product<unsigned>(shape);
}

bool supportMMA(triton::DotOp op, int version) {
  // Refer to mma section for the data type supported by Volta and Hopper
  // Tensor Core in
  // https://docs.nvidia.com/cuda/parallel-thread-execution/index.html#warp-level-matrix-fragment-mma-884-f16
  auto aElemTy = op.getA().getType().getElementType();
  auto bElemTy = op.getB().getType().getElementType();
  if (version == 5) {
    if (triton::tools::getBoolEnv("DISABLE_MMA_V5"))
      return false;
    auto retType = op.getType();
    auto retShapePerCTA = getShapePerCTA(retType);
    auto rank = retShapePerCTA.size();
    int numWarps = lookupNumWarps(op);
    if (aElemTy.isInteger() || bElemTy.isInteger() ||
        retType.getElementType().isInteger())
      return false;
    if (op.getType().getRank() != 2)
      return false;
    if (!(numWarps % 4 == 0 && retShapePerCTA[rank - 2] % 64 == 0 &&
          retShapePerCTA[rank - 1] % 8 == 0))
      return false;
    return true;
  }
  if (version == 3) {
    if (triton::tools::getBoolEnv("DISABLE_MMA_V3"))
      return false;
    auto retType = op.getType();
    RankedTensorType typeA = op.getA().getType();
    int k = typeA.getShape().back();
    // If k size is smaller than the native mma size, we cannot use MMA.
    if (k < 256 / aElemTy.getIntOrFloatBitWidth())
      return false;
    auto retShapePerCTA = getShapePerCTA(retType);
    auto rank = retShapePerCTA.size();
    int numWarps = lookupNumWarps(op);
    // TODO(Keren): for now, fallback to MMAv2 if handling batch matmul.
    if (rank == 3)
      return false;
    if (!(numWarps % 4 == 0 && retShapePerCTA[rank - 2] % 64 == 0 &&
          retShapePerCTA[rank - 1] % 8 == 0 &&
          (llvm::isa<Float8E5M2Type, Float8E4M3FNType>(aElemTy) ||
           aElemTy.isInteger(8) || aElemTy.isF16() || aElemTy.isBF16() ||
           aElemTy.isF32()))) {
      return false;
    }
    // We cannot use MMA_V3 if we need to accumulate in F32 within the MMA op.
    if (op.getMaxNumImpreciseAcc() < 32 &&
        (llvm::isa<Float8E5M2Type, Float8E4M3FNType>(aElemTy)) &&
        cast<RankedTensorType>(op.getType()).getElementType().isF32()) {
      return false;
    }
  }
  if (aElemTy.isF32() && bElemTy.isF32()) {
    return op.getInputPrecision() == InputPrecision::TF32 && version >= 2;
  }
  return supportMMA(op.getA(), version) && supportMMA(op.getB(), version);
}

bool supportMMA(Value value, int version) {
  // Tell whether a DotOp support MMA by the operand type(either $a or $b).
  // We cannot get both the operand types(in TypeConverter), here we assume the
  // types of both the operands are identical here.
  assert((version == 1 || version == 2 || version == 3) &&
         "Unexpected MMA layout version found");
  auto elemTy =
      cast<triton::gpu::TensorOrMemDesc>(value.getType()).getElementType();
  // FP8 is not natively supported on all mma versions but it can always be
  // promoted to fp16 therefore we can always support it.
  bool isFP8 = llvm::isa<Float8E5M2Type, Float8E4M3FNType, Float8E5M2FNUZType,
                         Float8E4M3FNUZType>(elemTy);
  return isFP8 || elemTy.isF16() || elemTy.isBF16() ||
         (elemTy.isF32() && version >= 2) ||
         (elemTy.isInteger(8) && version >= 2);
}

bool isBlockedToDotShortcut(RankedTensorType srcTy, RankedTensorType dstTy) {
  auto blockedLayout = dyn_cast<BlockedEncodingAttr>(srcTy.getEncoding());
  auto dotOperandLayout = dyn_cast<DotOperandEncodingAttr>(dstTy.getEncoding());
  if (blockedLayout == nullptr || dotOperandLayout == nullptr)
    return false;
  auto parentLayout =
      dyn_cast<BlockedEncodingAttr>(dotOperandLayout.getParent());
  if (parentLayout == nullptr)
    return false;
  auto opShape = srcTy.getShape();
  auto rank = opShape.size();

  int kDim = dotOperandLayout.getOpIdx() == 0 ? rank - 1 : rank - 2;
  int nonKDim = dotOperandLayout.getOpIdx() == 0 ? rank - 2 : rank - 1;
  auto ctaLayout = blockedLayout.getCTALayout();

  // The following logic checks that a source blocked layout matches a
  // destination dot operand layout. This means that given tensor in source
  // layout could be converted into destination layout without any data movement
  // between registers or threads.
  //
  // It is considered a match if
  // 1) Each thread in source layout holds a whole copy of all elements along
  //    the K dimension of a tensor
  // 2) Distribution of data along all other non-K dimensions(Batch/M/N)
  //    matches between source and destination parent layouts.
  //
  // First condition comes from the property of dot operand layout with Blocked
  // parent: size per threads along K dimension equals size of the tensor along
  // K. Second condition comes from other property: dot operand layout
  // inherits non-K dimensions from it's parent layout.
  //
  // clang-format off
  //
  // For example, following conversion is a no op:
  //   tensor<128x32xf16,                          #blocked<{sizePerThread = [2, 32], threadsPerWarp = [32, 1]}>>
  //     ->
  //   tensor<128x32xf16, #dot_op<{opIdx=0, parent=#blocked<{sizePerThread = [2, 8], threadsPerWarp = [32, 1]}>>>
  //
  // clang-format on
  bool ctaLayoutCompatible =
      ctaLayout.getCTASplitNum()[kDim] == 1 &&
      blockedLayout.getCTALayout() == parentLayout.getCTALayout();
  bool threadHoldsWholeKDim =
      blockedLayout.getSizePerThread()[kDim] == opShape[kDim];
  bool nonKDimCompatible =
      blockedLayout.getOrder() == parentLayout.getOrder() &&
      blockedLayout.getSizePerThread()[nonKDim] ==
          parentLayout.getSizePerThread()[nonKDim] &&
      blockedLayout.getThreadsPerWarp()[nonKDim] ==
          parentLayout.getThreadsPerWarp()[nonKDim] &&
      blockedLayout.getWarpsPerCTA()[nonKDim] ==
          parentLayout.getWarpsPerCTA()[nonKDim];
  bool matrixDimsCompatible =
      ctaLayoutCompatible && threadHoldsWholeKDim && nonKDimCompatible;
  if (rank == 2)
    return matrixDimsCompatible;

  // additional check for batch dimension if it is present
  assert(rank == 3);
  bool bDimCompatible =
      blockedLayout.getSizePerThread()[0] ==
          parentLayout.getSizePerThread()[0] &&
      blockedLayout.getThreadsPerWarp()[0] ==
          parentLayout.getThreadsPerWarp()[0] &&
      blockedLayout.getWarpsPerCTA()[0] == parentLayout.getWarpsPerCTA()[0];
  return matrixDimsCompatible && bDimCompatible;
}

// For MMAV3 dotOperand layout matches mma operand for f16 and bf16 cases.
bool matchMmaV3AndDotOperandLayout(RankedTensorType srcTy,
                                   RankedTensorType dstTy) {
  auto mmaLayout = dyn_cast<NvidiaMmaEncodingAttr>(srcTy.getEncoding());
  auto dotOperandLayout = dyn_cast<DotOperandEncodingAttr>(dstTy.getEncoding());
  if (!mmaLayout || !dotOperandLayout) {
    return false;
  }
  int elementTypeSize = srcTy.getElementType().getIntOrFloatBitWidth();
  auto parentTy = RankedTensorType::get(
      srcTy.getShape(), srcTy.getElementType(), dotOperandLayout.getParent());
  auto ans = mmaLayout.getVersionMajor() == 3 &&
             dotOperandLayout.getOpIdx() == 0 &&
             mmaLayout.getWarpsPerCTA()[1] == 1 &&
             !cvtNeedsSharedMemory(parentTy, srcTy) && elementTypeSize == 8 &&
             dotOperandLayout.getKWidth() == 32 / elementTypeSize;
  return ans;
}

bool matchMFMAAndDotOperandShuffleCase(RankedTensorType srcTy,
                                       RankedTensorType dstTy) {
  auto mfmaLayout = dyn_cast<AMDMfmaEncodingAttr>(srcTy.getEncoding());
  auto dotOperandLayout = dyn_cast<DotOperandEncodingAttr>(dstTy.getEncoding());
  if (!mfmaLayout || !dotOperandLayout)
    return false;

  // Currently supporting 32x32 and 16x16 FP8 MFMA -> dot operand case
  return dotOperandLayout.getParent() == mfmaLayout &&
         dotOperandLayout.getOpIdx() == 0 && mfmaLayout.getIsTransposed() &&
         dotOperandLayout.getKWidth() == 8 &&
         getContigPerThread(mfmaLayout)[1] == 4 &&
         ((mfmaLayout.getMDim() == 16 && mfmaLayout.getNDim() == 16) ||
          (mfmaLayout.getMDim() == 32 && mfmaLayout.getNDim() == 32)) &&
         triton::type::isFloat8(srcTy.getElementType()) &&
         triton::type::isFloat8(dstTy.getElementType()) &&
         mfmaLayout.getWarpsPerCTA()[1] == 1;
}

// We get the smallest submap of srcTy^{-1} * dstTy that is not the identity
// under kBlock, kWarp or kLane (in that order). The idea here is that if we
// have a transformation that's the identity on kBlock, we don't need to use
// distributed shared memory. If it's also the identity on kWarp, we can
// transfer via warp-shuffles, and if it's the identity on kLane just have to
// reorder the registers
LinearLayout minimalCvtLayout(RankedTensorType srcTy, RankedTensorType dstTy) {
  MLIRContext *ctx = srcTy.getContext();
  LinearLayout srcLayout =
      toLinearLayout(srcTy.getShape(), srcTy.getEncoding());
  LinearLayout dstLayout =
      toLinearLayout(dstTy.getShape(), dstTy.getEncoding());
  StringAttr kRegister = StringAttr::get(ctx, "register");
  StringAttr kLane = StringAttr::get(ctx, "lane");
  StringAttr kWarp = StringAttr::get(ctx, "warp");
  StringAttr kBlock = StringAttr::get(ctx, "block");

  auto comp = dstLayout.invertAndCompose(srcLayout);
  // We try to quotient by the largest subspace first
  auto dims = SmallVector<StringRef>{"block", "warp", "lane", "register"};
  for (auto dim : dims) {
    auto quotient = comp.quotient(StringAttr::get(ctx, dim));
    if (!quotient.has_value()) {
      break;
    }
    comp = *quotient;
  }
  return comp;
}

bool cvtReordersRegisters(RankedTensorType srcTy, RankedTensorType dstTy) {
  auto layout = minimalCvtLayout(srcTy, dstTy);
  MLIRContext *ctx = srcTy.getContext();
  auto kRegister = StringAttr::get(ctx, "register");
  auto outDims = to_vector(layout.getOutDimNames());
  return outDims.empty() || ArrayRef(outDims) == ArrayRef({kRegister});
}

bool cvtNeedsWarpShuffle(RankedTensorType srcTy, RankedTensorType dstTy) {
  auto layout = minimalCvtLayout(srcTy, dstTy);
  MLIRContext *ctx = srcTy.getContext();
  auto kRegister = StringAttr::get(ctx, "register");
  auto kLane = StringAttr::get(ctx, "lane");
  return to_vector(layout.getOutDimNames()) ==
         SmallVector<StringAttr, 2>{kRegister, kLane};
}

bool cvtNeedsSharedMemory(RankedTensorType srcTy, RankedTensorType dstTy) {
  // TODO(jlebar): Remove these special cases (`isBlockedToDotShortcut` and
  // `isMfmaToDotShortcut`) once they're fully subsumed by the linear-layout
  // checks.
  return !cvtReordersRegisters(srcTy, dstTy) &&
         !(cvtNeedsWarpShuffle(srcTy, dstTy) &&
           getWarpLayoutConvertDecomposition(srcTy, dstTy)) &&
         !triton::gpu::intel::isDpasToDotShortcut(srcTy, dstTy) &&
         !isBlockedToDotShortcut(srcTy, dstTy) &&
         !matchMmaV3AndDotOperandLayout(srcTy, dstTy) &&
         // to be removed when generalized warp shuffle conversions
         // are ready:
         !matchMFMAAndDotOperandShuffleCase(srcTy, dstTy);
}

bool atomicNeedsSharedMemory(Value value) {
  auto type = value.getType();
  if (isa<RankedTensorType>(type) || value.use_empty())
    return false;
  return true;
}

namespace {

/// A data structure similar to SetVector but maintains
/// a deque instead of a vector to allow for efficient
/// push_back and pop_front operations.
/// Using SetVector doesn't suffice our needs because
/// it only pushes and pops from the back.
/// For example, if we have a queue like this:
/// 0->4 1->2->3
///    ^--------
/// where 3 depends on 4, once we pop 3, we found
/// 4 is not ready, so we check 2 and push 3 back
/// to the queue.
struct DFSSubgraphState {
  DFSSubgraphState() : set(), deque() {}
  DenseSet<Operation *> set;
  std::deque<Operation *> deque;

  bool push_back(Operation *op) {
    if (set.insert(op).second) {
      deque.push_back(op);
      return true;
    }
    return false;
  }

  Operation *pop_front() {
    Operation *op = deque.front();
    deque.pop_front();
    set.erase(op);
    return op;
  }

  bool empty() { return deque.empty(); }
};

/// DFS post-order implementation that maintains a global count to work across
/// multiple invocations, to help implement topological sort on multi-root DAGs.
/// We traverse all operations but only record the ones that appear in
/// `toSort` for the final result.
struct DFSState {
  DFSState(const SetVector<Operation *> &set) : toSort(set), seen() {}
  const SetVector<Operation *> &toSort;
  SmallVector<Operation *, 16> topologicalCounts;
  DenseSet<Operation *> seen;

  /// We mark each op as ready if all its operands and parents ops are seen. If
  /// an op is ready, we add it to the queue. Otherwise, we keep adding its
  /// operands to the ancestors set.
  /// We always want an op to be scheduled after all its parents to handle
  /// correctly cases with scf operations.
  void addToReadyQueue(Operation *op, DFSSubgraphState &subGraph,
                       SmallVector<Operation *, 4> &readyQueue) {
    bool ready = true;
    for (Value operand : op->getOperands()) {
      auto def = operand.getDefiningOp();
      if (def && !seen.count(def)) {
        subGraph.push_back(def);
        ready = false;
      }
    }
    Operation *parent = op->getParentOp();
    while (parent) {
      if (!seen.count(parent)) {
        subGraph.push_back(parent);
        ready = false;
      }
      parent = parent->getParentOp();
    }
    if (ready)
      readyQueue.push_back(op);
  }
};

void dfsPostorder(Operation *root, DFSState *state) {
  DFSSubgraphState subGraph;
  subGraph.push_back(root);
  SmallVector<Operation *> ops;
  while (!subGraph.empty()) {
    // Nodes in the ready queue are ready to be processed.
    // Meaning that either their operands are all seen or they have null
    // operands.
    SmallVector<Operation *, 4> readyQueue;
    auto *current = subGraph.pop_front();
    state->addToReadyQueue(current, subGraph, readyQueue);
    while (!readyQueue.empty()) {
      Operation *current = readyQueue.pop_back_val();
      if (!state->seen.insert(current).second)
        continue;
      ops.push_back(current);
      for (Value result : current->getResults()) {
        for (Operation *op : result.getUsers())
          state->addToReadyQueue(op, subGraph, readyQueue);
      }
      for (Region &region : current->getRegions()) {
        for (Operation &op : region.getOps())
          state->addToReadyQueue(&op, subGraph, readyQueue);
      }
    }
  }

  for (Operation *op : llvm::reverse(ops)) {
    if (state->toSort.count(op) > 0)
      state->topologicalCounts.push_back(op);
  }
}

} // namespace

SetVector<Operation *>
multiRootTopologicalSort(const SetVector<Operation *> &toSort) {
  if (toSort.empty()) {
    return toSort;
  }

  // Run from each root with global count and `seen` set.
  DFSState state(toSort);
  for (auto *s : toSort) {
    assert(toSort.count(s) == 1 && "NYI: multi-sets not supported");
    dfsPostorder(s, &state);
  }

  // Reorder and return.
  SetVector<Operation *> res;
  for (auto it = state.topologicalCounts.rbegin(),
            eit = state.topologicalCounts.rend();
       it != eit; ++it) {
    res.insert(*it);
  }
  return res;
}

SetVector<Operation *> multiRootGetSlice(Operation *op,
                                         TransitiveFilter backwardFilter,
                                         TransitiveFilter forwardFilter) {
  SetVector<Operation *> slice;
  slice.insert(op);

  unsigned currentIndex = 0;
  SetVector<Operation *> backwardSlice;
  SetVector<Operation *> forwardSlice;
  while (currentIndex != slice.size()) {
    auto *currentOp = (slice)[currentIndex];
    // Compute and insert the backwardSlice starting from currentOp.
    backwardSlice.clear();
    BackwardSliceOptions opt;
    opt.omitBlockArguments = true;
    opt.filter = backwardFilter;
    getBackwardSlice(currentOp, &backwardSlice, opt);
    slice.insert(backwardSlice.begin(), backwardSlice.end());

    // Compute and insert the forwardSlice starting from currentOp.
    forwardSlice.clear();
    getForwardSlice(currentOp, &forwardSlice, forwardFilter);
    slice.insert(forwardSlice.begin(), forwardSlice.end());
    ++currentIndex;
  }
  return multiRootTopologicalSort(slice);
}

namespace {
// Copied from TestDeadCodeAnalysis.cpp, because some dead code analysis
// interacts with constant propagation, but SparseConstantPropagation
// doesn't seem to be sufficient.
class ConstantAnalysis : public DataFlowAnalysis {
public:
  using DataFlowAnalysis::DataFlowAnalysis;

  LogicalResult initialize(Operation *top) override {
    WalkResult result = top->walk([&](Operation *op) {
      ProgramPoint programPoint(op);
      if (failed(visit(&programPoint)))
        return WalkResult::interrupt();
      return WalkResult::advance();
    });
    return success(!result.wasInterrupted());
  }

  LogicalResult visit(ProgramPoint *point) override {
    Operation *op = point->getOperation();
    Attribute value;
    if (matchPattern(op, m_Constant(&value))) {
      auto *constant = getOrCreate<dataflow::Lattice<dataflow::ConstantValue>>(
          op->getResult(0));
      propagateIfChanged(constant, constant->join(dataflow::ConstantValue(
                                       value, op->getDialect())));
      return success();
    }
    // Dead code analysis requires every operands has initialized ConstantValue
    // state before it is visited.
    // https://github.com/llvm/llvm-project/blob/2ec1aba2b69faa1de5f71832a48e25aa3b5d5314/mlir/lib/Analysis/DataFlow/DeadCodeAnalysis.cpp#L322
    // That's why we need to set all operands to unknown constants.
    setAllToUnknownConstants(op->getResults());
    for (Region &region : op->getRegions()) {
      for (Block &block : region.getBlocks())
        setAllToUnknownConstants(block.getArguments());
    }
    return success();
  }

private:
  /// Set all given values as not constants.
  void setAllToUnknownConstants(ValueRange values) {
    dataflow::ConstantValue unknownConstant(nullptr, nullptr);
    for (Value value : values) {
      auto *constant =
          getOrCreate<dataflow::Lattice<dataflow::ConstantValue>>(value);
      propagateIfChanged(constant, constant->join(unknownConstant));
    }
  }
};
} // namespace

std::unique_ptr<DataFlowSolver> createDataFlowSolver() {
  auto solver = std::make_unique<DataFlowSolver>();
  solver->load<dataflow::DeadCodeAnalysis>();
  solver->load<ConstantAnalysis>();
  return solver;
}

static MakeTensorPtrOp getMakeTensorPtrOpImpl(Operation *op, Value v) {

  if (auto makeTensorPtrOp = dyn_cast<MakeTensorPtrOp>(op)) {
    return makeTensorPtrOp;
  }

  if (auto advanceOp = dyn_cast<AdvanceOp>(op)) {
    return getMakeTensorPtrOp(advanceOp.getPtr());
  }

  if (auto branch = dyn_cast<RegionBranchOpInterface>(op)) {
    auto idx = cast<OpResult>(v).getResultNumber();
    llvm::SmallVector<scf::YieldOp> yieldOps;
    op->walk([&](Operation *op) {
      if (auto yieldOp = dyn_cast<scf::YieldOp>(op))
        yieldOps.push_back(yieldOp);
    });

    // benzh@ if multi yields, all yields operand should come from same arg.
    Value newValue = yieldOps[0].getOperands()[idx];
    return getMakeTensorPtrOp(newValue);
  }

  llvm_unreachable("Unable to getMakeTensorPtr()");
}

MakeTensorPtrOp getMakeTensorPtrOp(Value v) {
  using BranchOps = llvm::SetVector<std::pair<Operation *, int>>;
  llvm::DenseMap<Block *, BranchOps> blockToCFOps;
  auto moduleOp =
      v.getParentBlock()->getParentOp()->getParentOfType<ModuleOp>();

  moduleOp.walk([&](Operation *op) {
    if (auto br = dyn_cast<cf::BranchOp>(op)) {
      Block *block = br.getDest();
      blockToCFOps[block].insert({op, -1});
    }
    if (auto condBr = dyn_cast<cf::CondBranchOp>(op)) {
      Block *blockT = condBr.getTrueDest();
      Block *blockF = condBr.getFalseDest();
      blockToCFOps[blockT].insert({condBr, 1});
      blockToCFOps[blockF].insert({condBr, 0});
    }
  });

  if (Operation *definingOp = v.getDefiningOp())
    return getMakeTensorPtrOpImpl(definingOp, v);

  // If there is no defining op, v must be a BlockArgument.
  BlockArgument arg = cast<BlockArgument>(v);
  unsigned argNum = arg.getArgNumber();
  Operation *argOwner = arg.getOwner()->getParentOp();

  if (auto forOp = dyn_cast<scf::ForOp>(argOwner))
    return getMakeTensorPtrOp(
        forOp.getOperand(argNum + forOp.getNumControlOperands() - 1));
  if (auto funcOp = dyn_cast<FunctionOpInterface>(argOwner)) {
    Block *block = arg.getOwner();
    Operation *op;
    int tOrF;
    std::tie(op, tOrF) = blockToCFOps[block][0];
    if (auto br = dyn_cast<cf::BranchOp>(op))
      return getMakeTensorPtrOp(br.getDestOperands()[argNum]);
    if (auto condBr = dyn_cast<cf::CondBranchOp>(op))
      return getMakeTensorPtrOp(tOrF ? condBr.getTrueDestOperands()[argNum]
                                     : condBr.getFalseDestOperands()[argNum]);
    return getMakeTensorPtrOp(argOwner->getOperand(argNum));
  }
  llvm_unreachable("Unable to getMakeTensorPtr()");
}

} // namespace mlir<|MERGE_RESOLUTION|>--- conflicted
+++ resolved
@@ -28,7 +28,6 @@
 using namespace triton;
 using namespace triton::gpu;
 
-<<<<<<< HEAD
 int getParentAxis(Attribute layout, int axis) {
   if (auto sliceEncoding = dyn_cast<SliceEncodingAttr>(layout)) {
     axis = axis < sliceEncoding.getDim() ? axis : axis + 1;
@@ -46,19 +45,9 @@
 
 } // namespace
 
-// TODO(jlebar): Move this class into namespace triton.
-bool ReduceOpHelper::isReductionOnLayoutFastAxis() {
-  return getParentAxis(getSrcLayout(), axis) ==
-         getParentOrder(getSrcLayout())[0];
-}
-
 SmallVector<unsigned> ReduceOpHelper::getOrderWithAxisAtBeginning() {
-  auto srcLayout = getSrcLayout();
+  auto srcLayout = srcEncoding;
   auto order = getOrder(srcLayout);
-=======
-SmallVector<unsigned> ReduceOpHelper::getOrderWithAxisAtBeginning() {
-  auto order = toLinearEncoding(srcEncoding, srcShape).getOrder();
->>>>>>> 750c1075
   auto it = std::find(order.begin(), order.end(), axis);
   // delete the axis from order
   order.erase(it);
@@ -138,8 +127,7 @@
 }
 
 bool ReduceOpHelper::isWarpSynchronous() {
-<<<<<<< HEAD
-  auto srcLayout = getSrcLayout();
+  auto srcLayout = srcEncoding;
   // FIXME: In the default path tensors will always have a layout. Tensors do
   // not have a layout only in the advanced path. We need to find a workaround
   // in order to remove this change.
@@ -147,9 +135,6 @@
     return true;
   auto srcShape = getSrcShape();
   return getWarpsPerCTAWithUniqueData(srcLayout, srcShape)[axis] == 1;
-=======
-  return getWarpsPerCTAWithUniqueData(srcEncoding, srcShape)[axis] == 1;
->>>>>>> 750c1075
 }
 
 SmallVector<unsigned> ReduceOpHelper::getScratchRepShape() {
