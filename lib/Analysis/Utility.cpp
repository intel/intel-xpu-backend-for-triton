--- conflicted
+++ resolved
@@ -826,11 +826,7 @@
   return !cvtReordersRegisters(srcTy, dstTy) &&
          !(cvtNeedsWarpShuffle(srcTy, dstTy) &&
            getWarpLayoutConvertDecomposition(srcTy, dstTy)) &&
-<<<<<<< HEAD
          !triton::gpu::intel::isDpasToDotShortcut(srcTy, dstTy) &&
-         !isBlockedToDotShortcut(srcTy, dstTy) &&
-=======
->>>>>>> 72193bb9
          !matchMmaV3AndDotOperandLayout(srcTy, dstTy) &&
          // to be removed when generalized warp shuffle conversions
          // are ready:
