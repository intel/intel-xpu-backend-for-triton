--- conflicted
+++ resolved
@@ -472,229 +472,6 @@
   auto pLane = LinearLayout(std::move(pLaneBases), {{kLane, 1 << nLaneBases}},
                             /*requireSurjective=*/true);
   return {std::move(pReg), std::move(pLane), std::move(mixedTranspositions)};
-<<<<<<< HEAD
-}
-
-static SmallVector<DecomposedWarpConversion::TranspositionInfo>
-getTranspositionSelectors(SmallVector<std::pair<int, int>> &mixedTranspositions,
-                          std::vector<std::vector<int32_t>> &regBases,
-                          int bitwidth) {
-  // When possible, we fuse permutations of 'low' register bits together
-  // with a mixed transposition, resulting in byte permute instructions instead
-  // of `select` instructions. After processing, no low register bits appear in
-  // the returned list of mixed transpositions.
-  int m = mixedTranspositions.size();
-  int nRegBases = regBases.size();
-  int nPackPrelim = llvm::Log2_32(std::clamp(32 / bitwidth, 1, 4));
-  int nPack = std::min(nPackPrelim, nRegBases - m);
-
-  SmallVector<DecomposedWarpConversion::TranspositionInfo> ret;
-  ret.reserve(mixedTranspositions.size());
-  if (nPack == 0) {
-    for (auto &t : mixedTranspositions)
-      ret.push_back(DecomposedWarpConversion::TranspositionInfo{t});
-    return ret;
-  }
-  // Consider for example the cycle
-  //
-  //        (r2 r1 l0 r0 r3) = (r0 l0) * (r2 r1 r0 r3)
-  //                         = (r3 r0) * (r3 l0) * (r3 r1) * (r3 r2)
-  //
-  // with `nPack` = 2 so that r0 and r1 are considered low bits. We want to
-  // factor out any low bits from `pReg` and to incorporate them into the data
-  // of the mixed transposition. After processing, the contribution to `pReg`
-  // is reduced to (r3 r2) and the mixed transposition recorded is (r3 l0), with
-  // the effects of (r3 r0) and (r3 r1) encoded in the returned selectors.
-  // In general, low bits occurring immediately before l_j modify the selectors
-  // of the `prmt` before the shuffle, while low bits occurring immediately
-  // after l_k modify the selectors of the `prmt` after the shuffle. Unmodified
-  // selectors correspond to `select` instructions.
-  // Cases like (l0 r0 r1) must be handled by selecting a 'partner' bit that is
-  // not used in another mixed transposition and conjugating out a low bit:
-  //
-  //           (l0 r0 r1) = (r2 r1) * (l0 r0 r2) * (r2 r1)
-  //                      = (r2 r1) * (r2 r0) * (r2 l0) * (r2 r1).
-  //
-  // Conjugation does not affect `pReg`. However, the set of fused mixed and
-  // low-bit transpositions is noncommutative in cases where there are no
-  // intervening high bits in between distinct sequences of lane bits as the
-  // paired low bit is used in modifying the selectors of both factors:
-  //
-  //    (l0 r0 r1 l1 r2) = (r3 r0)(r3 l0)(r3 r0) * (r2 l1)(r2 r1)(r2 r0).
-  //
-  // The `*` is standard composition of permutations. The groupings correspond
-  // to different `TranspositionInfo` objects. For example, the permutation
-  // `(r3 r0)(r3 l0)(r3 r0) = (r0 l0)` has mixed transposition `(r3 l0)` with
-  // pre- and post-shuffle selectors determined by the `r0` bit.
-  // Processing of mixed transpositions is performed by determining the `head`
-  // and `tail` of an excision of bits in cycles of `pReg` and building lists
-  // of low bits acting as selector modifiers. In the noncommutative cases, we
-  // opt to restrict the number of post-shuffle modifiers to one.
-
-  auto permuteSelector = [nPack](uint16_t sel, int bitIdx) {
-    int lo = bitIdx + (2 - nPack);
-    uint16_t maskHi = 0x4444;
-    uint16_t maskLo = 0x1111 << lo;
-    uint16_t fixed = sel & ~maskHi & ~maskLo;
-    int shift = 2 - lo;
-    return fixed | ((maskHi & sel) >> shift) | ((maskLo & sel) << shift);
-  };
-  auto generateSelectors = [&](int head, int tail, auto &&lowBits) {
-    uint16_t topSel = 0x3210;
-    uint16_t botSel = 0x7654;
-    for (auto lowBit : lowBits) {
-      topSel = permuteSelector(topSel, lowBit);
-      botSel = permuteSelector(botSel, lowBit);
-      if (lowBit != head && lowBit != tail)
-        regBases[lowBit][0] = 1 << lowBit;
-    }
-    return std::pair{topSel, botSel};
-  };
-
-  llvm::SmallSet<int32_t, 6> pairedRegBits;
-  for (auto [rBit, lBit] : mixedTranspositions)
-    pairedRegBits.insert(rBit);
-
-  // A low bit in a mixed transposition must be replaced by a high bit. The
-  // choice of high bit can affect instruction count. If the first high bit
-  // found when walking along `pReg` is unpaired, then that bit is the best
-  // choice. We reorder the transpositions to guarantee this during processing.
-  auto next = [&](int b) { return llvm::Log2_32(regBases[b][0]); };
-  auto nextHighFree = [&](auto p) {
-    int curr = p.first;
-    do {
-      if (curr >= nPack)
-        return curr == p.first || !pairedRegBits.contains(curr);
-      curr = next(curr);
-    } while (curr != p.first);
-    return false;
-  };
-  std::stable_partition(mixedTranspositions.begin(), mixedTranspositions.end(),
-                        nextHighFree);
-  // If `P` has an isolated low-bit mixed transposition, and `pReg` maps a low
-  // bit to an open high bit, then the high bit should be used as the partner.
-  auto prev = [&](int b) {
-    int tail = b;
-    int curr = next(b);
-    while (curr != b) {
-      tail = curr;
-      curr = next(curr);
-    }
-    return tail;
-  };
-  auto findPartner = [&](int lowBit, auto &preShufLoBits) {
-    if (nPack == 2) {
-      int otherLow = 1 - lowBit;
-      int b = next(otherLow);
-      if (next(lowBit) == lowBit && b >= nPack && !pairedRegBits.contains(b) &&
-          !pairedRegBits.contains(otherLow)) {
-        preShufLoBits.push_back(otherLow);
-        regBases[prev(otherLow)][0] = 1 << b;
-        pairedRegBits.insert(b);
-        return b;
-      }
-    }
-    int potentialPartner = nPack;
-    while (pairedRegBits.contains(potentialPartner))
-      ++potentialPartner;
-    pairedRegBits.insert(potentialPartner);
-    return potentialPartner;
-  };
-
-  for (auto p : mixedTranspositions) {
-    int rBit = p.first;
-    int lBit = p.second;
-    SmallVector<int> cycle;
-    int currBit = rBit;
-    do {
-      cycle.push_back(currBit);
-      currBit = next(currBit);
-    } while (currBit != rBit);
-
-    // Find any low register bits adjacent to the excised lane bits which aren't
-    // used in other mixed transpositions.
-    auto isBoundary = [&](int bit) {
-      return bit >= nPack || (pairedRegBits.contains(bit) && bit != rBit);
-    };
-    auto forwardEnd = llvm::find_if(cycle, isBoundary);
-    auto backwardEnd = std::find_if(cycle.rbegin(), cycle.rend(), isBoundary);
-    SmallVector<int> postShufLoBits(cycle.begin(), forwardEnd);
-    SmallVector<int> preShufLoBits(cycle.rbegin(), backwardEnd);
-    int head;
-    int tail;
-    int partnerBit = -1;
-
-    // Case work to determine what to conjugate out.
-    if (forwardEnd != cycle.end()) {
-      if (*forwardEnd == rBit || !pairedRegBits.contains(*forwardEnd)) {
-        // End at original or unpaired high bit. E.g. (l0 r0 r2) or (l0 r2)
-        // No conjugation needed.
-        head = partnerBit = *forwardEnd;
-      } else {
-        // End at different paired bit. E.g. (l0 r0 r1 l1 r2)
-        // Non-leading factor in a noncommutative case.
-        // Conjugate by first low bit in forward walk.
-        head = postShufLoBits.front();
-        preShufLoBits.push_back(head);
-        postShufLoBits.resize(1);
-        pairedRegBits.erase(head);
-      }
-      tail = *backwardEnd;
-      if (tail < nPack && pairedRegBits.contains(tail)) {
-        // Non-terminal factor in a noncommutative case.
-        preShufLoBits.insert(preShufLoBits.begin(), tail);
-      }
-    } else {
-      if (next(rBit) != rBit && pairedRegBits.contains(next(rBit))) {
-        // Symmetric noncommutative case. E.g. (l0 r0 l1 r1)
-        preShufLoBits.erase(preShufLoBits.begin());
-        postShufLoBits.pop_back();
-        pairedRegBits.erase(postShufLoBits.front());
-        head = rBit;
-        tail = next(rBit);
-      } else {
-        // Isolated low bits with single mixed transposition. E.g. (l0 r0 r1)
-        if (postShufLoBits.size() == 2)
-          postShufLoBits.pop_back();
-        head = tail = preShufLoBits.front();
-      }
-    }
-
-    if (partnerBit < 0)
-      partnerBit = findPartner(head, preShufLoBits);
-    auto [topPostSel, botPostSel] =
-        generateSelectors(head, tail, llvm::reverse(postShufLoBits));
-    auto [topPreSel, botPreSel] = generateSelectors(head, tail, preShufLoBits);
-    regBases[tail][0] = 1 << head;
-
-    DecomposedWarpConversion::TranspositionInfo info;
-    info.transposition = {partnerBit, lBit};
-    info.topPreSel = topPreSel;
-    info.botPreSel = botPreSel;
-    info.topPostSel = topPostSel;
-    info.botPostSel = botPostSel;
-
-    // In noncommutative cases, post-shuffle selectors of non-leading terms come
-    // from a single low bit by design, so we can determine where to insert a
-    // non-terminal factor by examining processed selectors.
-    if (!preShufLoBits.empty()) {
-      uint16_t sel = (nPack - preShufLoBits.back()) == 2 ? 0x6240 : 0x5410;
-      auto it =
-          llvm::find_if(ret, [&](auto &t) { return t.topPostSel == sel; });
-      ret.insert(it, info);
-    } else {
-      ret.push_back(info);
-    }
-  }
-  if (nPack == 2 && regBases[0][0] == 2 && regBases[1][0] == 1 && ret.size()) {
-    // If (r0 r1) was originally in `P`, fold it into a mixed transposition.
-    auto &t = ret.back();
-    t.topPostSel = 0x3120;
-    t.botPostSel = 0x7564;
-  }
-  return ret;
-=======
->>>>>>> 83fbc0e2
 }
 
 SmallVector<std::pair<SmallVector<int64_t>, SmallVector<int64_t>>>
