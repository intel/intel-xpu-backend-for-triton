--- conflicted
+++ resolved
@@ -945,12 +945,9 @@
   // `isMfmaToDotShortcut`) once they're fully subsumed by the linear-layout
   // checks.
   return !cvtReordersRegisters(srcTy, dstTy) &&
-<<<<<<< HEAD
-         !triton::gpu::intel::isDpasToDotShortcut(srcTy, dstTy) &&
-=======
          !(cvtNeedsWarpShuffle(srcTy, dstTy) &&
            getWarpLayoutConvertDecomposition(srcTy, dstTy)) &&
->>>>>>> 5fa83594
+         !triton::gpu::intel::isDpasToDotShortcut(srcTy, dstTy) &&
          !isBlockedToDotShortcut(srcTy, dstTy) &&
          !matchMmaV3AndDotOperandLayout(srcTy, dstTy) &&
          // to be removed when generalized warp shuffle conversions
