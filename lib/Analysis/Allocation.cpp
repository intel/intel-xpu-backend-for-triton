#include "triton/Analysis/Allocation.h"

#include <algorithm>
#include <limits>
#include <numeric>

#include "mlir/Analysis/Liveness.h"
#include "mlir/Dialect/Tensor/IR/Tensor.h"
#include "mlir/Support/LLVM.h"
#include "triton/Analysis/Alias.h"
#include "triton/Dialect/Triton/IR/Dialect.h"
#include "triton/Dialect/Triton/IR/Utility.h"
#include "triton/Dialect/TritonGPU/IR/Dialect.h"
#include "llvm/ADT/SmallVector.h"

namespace mlir {

//===----------------------------------------------------------------------===//
// Shared Memory Allocation Analysis
//===----------------------------------------------------------------------===//
namespace triton {

// Bitwidth of pointers
constexpr int kPtrBitWidth = 64;

static SmallVector<unsigned> getRepShapeForCvt(RankedTensorType srcTy,
                                               RankedTensorType dstTy) {
  Attribute srcLayout = srcTy.getEncoding();
  Attribute dstLayout = dstTy.getEncoding();

  if (!cvtNeedsSharedMemory(srcTy, dstTy)) {
    return {};
  }

  if (shouldUseDistSmem(srcLayout, dstLayout)) {
    // TODO: padding to avoid bank conflicts
    return convertType<unsigned, int64_t>(gpu::getShapePerCTA(srcTy));
  }

  assert(srcLayout && dstLayout && "Unexpected layout in getRepShapeForCvt()");

  auto srcShapePerCTA = gpu::getShapePerCTA(srcTy);
  auto dstShapePerCTA = gpu::getShapePerCTA(dstTy);
  auto srcShapePerCTATile =
      gpu::getShapePerCTATile(srcLayout, srcTy.getShape());
  auto dstShapePerCTATile =
      gpu::getShapePerCTATile(dstLayout, dstTy.getShape());

  assert(srcTy.getRank() == dstTy.getRank() &&
         "src and dst must have the same rank");

  unsigned rank = dstTy.getRank();
  SmallVector<unsigned> repShape(rank);
  for (unsigned d = 0; d < rank; ++d) {
    repShape[d] =
        std::max(std::min<unsigned>(srcShapePerCTA[d], srcShapePerCTATile[d]),
                 std::min<unsigned>(dstShapePerCTA[d], dstShapePerCTATile[d]));
  }
  return repShape;
}

// Both `atomic_cas` and `atomic_rmw need a single scratch element if returning
// a scalar value because Triton's block-based programming model ensures that
// all threads in each block see the same return value, even those threads that
// do not participate in the atomic operation
static SmallVector<unsigned> getRepShapeForAtomic(Value result) {
  SmallVector<unsigned> smemShape;
  if (atomicNeedsSharedMemory(result)) {
    smemShape.push_back(1);
  }
  return smemShape;
}

ScratchConfig getScratchConfigForCvt(RankedTensorType srcTy,
                                     RankedTensorType dstTy) {
  // Initialize vector sizes and stride
  auto repShape = getRepShapeForCvt(srcTy, dstTy);
  if (repShape.empty())
    return ScratchConfig({}, {});
  ScratchConfig scratchConfig(repShape, repShape);
  auto rank = repShape.size();
  Attribute srcLayout = srcTy.getEncoding();
  Attribute dstLayout = dstTy.getEncoding();

  assert(cvtNeedsSharedMemory(srcTy, dstTy));

  auto inOrd = gpu::getOrder(srcLayout);
  auto outOrd = gpu::getOrder(dstLayout);
  scratchConfig.order = outOrd;

  unsigned srcContigPerThread =
      gpu::getUniqueContigPerThread(srcLayout, srcTy.getShape())[inOrd[0]];
  unsigned dstContigPerThread =
      gpu::getUniqueContigPerThread(dstLayout, dstTy.getShape())[outOrd[0]];
  // TODO: Fix the legacy issue that ourOrd[0] == 0 always means
  //       that we cannot do vectorization.
  unsigned innerDim = rank - 1;
  scratchConfig.inVec = outOrd[0] != innerDim  ? 1
                        : inOrd[0] != innerDim ? 1
                                               : srcContigPerThread;
  scratchConfig.outVec = outOrd[0] != innerDim ? 1 : dstContigPerThread;

  if (mlir::isa<gpu::NvidiaMmaEncodingAttr>(srcLayout) &&
      mlir::isa<gpu::BlockedEncodingAttr>(dstLayout)) {
    // when storing from mma layout and loading in blocked layout vectorizing
    // the load back gives better performance even if there is a
    // transposition.
    scratchConfig.outVec = dstContigPerThread;
  }

  // No padding is required if the tensor is 1-D, or if all dimensions except
  // the first accessed dimension have a size of 1.
  if (rank <= 1 || product(repShape) == repShape[outOrd[0]])
    return scratchConfig;

  auto paddedSize = std::max(scratchConfig.inVec, scratchConfig.outVec);
  scratchConfig.paddedRepShape[outOrd[0]] += paddedSize;
  return scratchConfig;
}

unsigned defaultAllocationAnalysisScratchSizeFn(Operation *op) {
  if (auto reduceOp = dyn_cast<ReduceOp>(op)) {
    ReduceOpHelper helper(reduceOp);
    return helper.getScratchSizeInBytes();
  }
  if (auto scanOp = dyn_cast<ScanOp>(op)) {
    ScanLoweringHelper helper(scanOp);
    return helper.getScratchSizeInBytes();
  }
  if (auto histogram = dyn_cast<HistogramOp>(op)) {
    auto dstTy = histogram.getType();
    int threadsPerWarp = gpu::TritonGPUDialect::getThreadsPerWarp(
        op->getParentOfType<ModuleOp>());
    return std::max<int>(dstTy.getNumElements(), threadsPerWarp) *
           std::max<int>(8, dstTy.getElementTypeBitWidth()) / 8;
  }
  if (auto cvtLayout = dyn_cast<gpu::ConvertLayoutOp>(op)) {
    auto srcTy = cvtLayout.getSrc().getType();
    auto dstTy = cvtLayout.getType();
    auto srcEncoding = srcTy.getEncoding();
    auto dstEncoding = dstTy.getEncoding();
    if (mlir::isa<gpu::SharedEncodingAttr>(srcEncoding) ||
        mlir::isa<gpu::SharedEncodingAttr>(dstEncoding)) {
      // Conversions from/to shared memory do not need scratch memory.
      return 0;
    }
    // ConvertLayoutOp with both input/output non-shared_layout
    // TODO: Besides of implementing ConvertLayoutOp via shared memory, it's
    //       also possible to realize it with other approaches in restricted
    //       conditions, such as warp-shuffle
    auto scratchConfig = getScratchConfigForCvt(srcTy, dstTy);
    auto elems = getNumScratchElements(scratchConfig.paddedRepShape);
    return isa<PointerType>(srcTy.getElementType())
               ? elems * kPtrBitWidth / 8
               : elems * std::max<int>(8, srcTy.getElementTypeBitWidth()) / 8;
  }
  if (isa<AtomicRMWOp, AtomicCASOp>(op)) {
    auto value = op->getOperand(0);
    // only scalar requires scratch memory
    // make it explicit for readability
    if (dyn_cast<RankedTensorType>(value.getType())) {
      return 0;
    }
    auto smemShape = getRepShapeForAtomic(op->getResult(0));
    auto elems = getNumScratchElements(smemShape);
    auto elemTy = cast<PointerType>(value.getType()).getPointeeType();
    assert(!isa<PointerType>(elemTy) && "unexpected pointer type");
    return elems * std::max<int>(8, elemTy.getIntOrFloatBitWidth()) / 8;
  }
  if (auto createTensormap = dyn_cast<ExperimentalTensormapCreateOp>(op)) {
    constexpr int32_t kTMASize = 128;
    return kTMASize;
  }
  return 0;
}

class AllocationAnalysis {
public:
  AllocationAnalysis(Operation *operation,
                     Allocation::FuncAllocMapT *funcAllocMap,
                     Allocation *allocation,
                     AllocationAnalysisScratchSizeFn scratchSizeGetter)
      : operation(operation), funcAllocMap(funcAllocMap),
        allocation(allocation), scratchSizeGetter(scratchSizeGetter) {
    run();
  }

private:
  using BufferT = Allocation::BufferT;

  /// Value -> Liveness Range
  /// Use MapVector to ensure determinism.
  using BufferRangeMapT = llvm::MapVector<BufferT *, Interval<size_t>>;
  /// Nodes -> Nodes
  using GraphT = DenseMap<BufferT *, DenseSet<BufferT *>>;

  void run() {
    getValuesAndSizes();
    resolveLiveness();
    computeOffsets();
  }

  /// Initializes explicitly defined shared memory values for a given operation.
  void getExplicitValueSize(Operation *op) {
    for (Value result : op->getResults()) {
      auto alloc = result.getDefiningOp<gpu::LocalAllocOp>();
      if (alloc && alloc.isSharedMemoryAlloc()) {
        // Bytes could be a different value once we support padding or other
        // allocation policies.
        auto allocType = alloc.getType();
        auto shapePerCTA = gpu::getShapePerCTA(allocType);
        auto bytes = product<int64_t>(shapePerCTA) *
                     allocType.getElementTypeBitWidth() / 8;

        auto alignment = alloc.getAlignmentOrDefault();
        allocation->addBuffer<BufferT::BufferKind::Explicit>(result, bytes,
                                                             alignment);
      }
    }
  }

  template <BufferT::BufferKind T>
  void maybeAddScratchBuffer(Operation *op, unsigned bytes,
                             unsigned alignment) {
    if (bytes > 0)
      allocation->addBuffer<T>(op, bytes, alignment);
  }

  template <BufferT::BufferKind T>
  void maybeAddScratchBuffer(Operation *op, unsigned bytes) {
    if (bytes > 0)
      allocation->addBuffer<T>(op, bytes);
  }

  /// Initializes temporary shared memory for a given operation.
  void getScratchValueSize(Operation *op) {
    constexpr size_t scratchAlignment = 128;
    if (auto callOp = dyn_cast<CallOpInterface>(op)) {
      auto callable = callOp.resolveCallable();
      auto funcOp = dyn_cast<FunctionOpInterface>(callable);
      auto *funcAlloc = &(*funcAllocMap)[funcOp];
      auto bytes = funcAlloc->getSharedMemorySize();
      maybeAddScratchBuffer<BufferT::BufferKind::Virtual>(op, bytes,
                                                          scratchAlignment);
      return;
    }
    unsigned bytes = scratchSizeGetter(op);
    maybeAddScratchBuffer<BufferT::BufferKind::Scratch>(op, bytes,
                                                        scratchAlignment);
  }

  void getValueAlias(Value value, SharedMemoryAliasAnalysis &analysis) {
    dataflow::Lattice<AliasInfo> *latticeElement =
        analysis.getLatticeElement(value);
    if (latticeElement) {
      AliasInfo &info = latticeElement->getValue();
      if (!info.getAllocs().empty()) {
        for (auto alloc : info.getAllocs()) {
          allocation->addAlias(value, alloc);
        }
      }
    }
  }

  /// Extract all shared memory values and their sizes
  void getValuesAndSizes() {
    // Get the alloc values
    operation->walk<WalkOrder::PreOrder>([&](Operation *op) {
      getExplicitValueSize(op);
      getScratchValueSize(op);
    });
    // Get the alias values
    std::unique_ptr<DataFlowSolver> solver = createDataFlowSolver();
    SharedMemoryAliasAnalysis *aliasAnalysis =
        solver->load<SharedMemoryAliasAnalysis>();
    if (failed(solver->initializeAndRun(operation))) {
      // TODO: return error instead of bailing out..
      llvm_unreachable("failed to run SharedMemoryAliasAnalysis");
    }
    operation->walk<WalkOrder::PreOrder>([&](Operation *op) {
      for (auto operand : op->getOperands()) {
        getValueAlias(operand, *aliasAnalysis);
      }
      for (auto value : op->getResults()) {
        getValueAlias(value, *aliasAnalysis);
      }
    });
  }

  /// Computes the liveness range of the allocated value.
  /// Each buffer is allocated only once.
  void resolveExplicitBufferLiveness(
      function_ref<Interval<size_t>(Value value)> getLiveness) {
    for (auto valueBufferIter : allocation->getValueBuffer()) {
      auto value = valueBufferIter.first;
      auto *buffer = valueBufferIter.second;
      bufferRange[buffer] = getLiveness(value);
    }
  }

  /// Extends the liveness range by unionizing the liveness range of the aliased
  /// values because each allocated buffer could be an alias of others, if block
  /// arguments are involved.
  void resolveAliasBufferLiveness(
      function_ref<Interval<size_t>(Value value)> getLiveness) {
    for (auto aliasBufferIter : allocation->getAliasBuffer()) {
      auto value = aliasBufferIter.first;
      auto buffers = aliasBufferIter.second;
      auto range = getLiveness(value);
      for (auto *buffer : buffers) {
        auto minId = range.start();
        auto maxId = range.end();
        if (bufferRange.count(buffer)) {
          // Extend the allocated buffer's range
          minId = std::min(minId, bufferRange[buffer].start());
          maxId = std::max(maxId, bufferRange[buffer].end());
        }
        bufferRange[buffer] = Interval(minId, maxId);
      }
    }
  }

  /// Computes the liveness range of scratched buffers.
  /// Some operations may have a temporary buffer that is not explicitly
  /// allocated, but is used to store intermediate results.
  void resolveScratchBufferLiveness(
      const DenseMap<Operation *, size_t> &operationId) {
    // Analyze liveness of scratch buffers and virtual buffers.
    auto processScratchMemory = [&](const auto &container) {
      for (auto opScratchIter : container) {
        // Any scratch memory's live range is the current operation's live
        // range.
        auto *op = opScratchIter.first;
        auto *buffer = opScratchIter.second;
        bufferRange.insert({buffer, Interval(operationId.lookup(op),
                                             operationId.lookup(op) + 1)});
      }
    };
    processScratchMemory(allocation->getOpScratch());
    processScratchMemory(allocation->getOpVirtual());
  }

  /// Resolves liveness of all values involved under the root operation.
  void resolveLiveness() {
    // Assign an ID to each operation using post-order traversal.
    // To achieve the correct liveness range, the parent operation's ID
    // should be greater than each of its child operation's ID .
    // Example:
    //     ...
    //     %5 = triton.convert_layout %4
    //     %6 = scf.for ... iter_args(%arg0 = %0) -> (i32) {
    //       %2 = triton.convert_layout %5
    //       ...
    //       scf.yield %arg0
    //     }
    // For example, %5 is defined in the parent region and used in
    // the child region, and is not passed as a block argument.
    // %6 should should have an ID greater than its child operations,
    // otherwise %5 liveness range ends before the child operation's liveness
    // range ends.
    DenseMap<Operation *, size_t> operationId;
    operation->walk<WalkOrder::PostOrder>(
        [&](Operation *op) { operationId[op] = operationId.size(); });

    // Analyze liveness of explicit buffers
    Liveness liveness(operation);
    auto getValueLivenessRange = [&](Value value) {
      auto liveOperations = liveness.resolveLiveness(value);
      auto minId = std::numeric_limits<size_t>::max();
      auto maxId = std::numeric_limits<size_t>::min();
      std::for_each(liveOperations.begin(), liveOperations.end(),
                    [&](Operation *liveOp) {
                      if (operationId[liveOp] < minId) {
                        minId = operationId[liveOp];
                      }
                      if ((operationId[liveOp] + 1) > maxId) {
                        maxId = operationId[liveOp] + 1;
                      }
                    });
      return Interval(minId, maxId);
    };

    resolveExplicitBufferLiveness(getValueLivenessRange);
    resolveAliasBufferLiveness(getValueLivenessRange);
    resolveScratchBufferLiveness(operationId);
  }

  /// Computes the shared memory offsets for all related values.
  /// Paper: Algorithms for Compile-Time Memory Optimization
  /// (https://dl.acm.org/doi/pdf/10.5555/314500.315082)
  void computeOffsets() {
    SmallVector<BufferT *> buffers;
    for (auto bufferIter : bufferRange) {
      buffers.emplace_back(bufferIter.first);
    }

    calculateStarts(buffers);

    // NOTE: The original paper doesn't consider interference between
    // the bumped ranges. Buffers that previously do not interfere with
    // could interfere after offset bumping if their liveness ranges overlap.
    // Therefore, we rerun the interference graph algorithm after bumping so
    // that we regroup the buffers and color them again. Since we always
    // increase the buffer offset and keep reducing conflicts, we will
    // eventually reach a fixed point.
    GraphT interference;
    buildInterferenceGraph(buffers, interference);
    do {
      allocate(buffers, interference);
      buildInterferenceGraph(buffers, interference);
    } while (!interference.empty());
  }

  /// Computes the initial shared memory offsets.
  void calculateStarts(const SmallVector<BufferT *> &buffers) {
    //  v = values in shared memory
    //  t = triplet of (size, start, end)
    //  shared memory space
    //  -
    //  |         *******t4
    //  | /|\ v2 inserts t4, t5, and t6
    //  |  |
    //  | ******t5         ************t6
    //  | ^^^^^v2^^^^^^
    //  |  |      *********************t2
    //  | \|/ v2 erases t1
    //  | ******t1 ^^^^^^^^^v1^^^^^^^^^ ************t3
    //  |---------------------------------------------| liveness range
    //    1 2 3 4 5 6 7 8 9 10 11 12 13 14 15 16 17 ...
    // If the available triple's range is less than a given buffer range,
    // we won't know if there has been an overlap without using graph coloring.
    // Start -> Liveness Range
    using TripleMapT = std::multimap<size_t, Interval<size_t>>;
    TripleMapT tripleMap;
    tripleMap.insert(std::make_pair(0, Interval<size_t>()));
    SmallVector<BufferT *> xBuffers = buffers;
    while (!xBuffers.empty()) {
      auto tripleIt = tripleMap.begin();
      auto offset = tripleIt->first;
      auto range = tripleIt->second;
      tripleMap.erase(tripleIt);
      auto bufferIt =
          std::find_if(xBuffers.begin(), xBuffers.end(), [&](auto *buffer) {
            auto xRange = bufferRange[buffer];
            bool res = xRange.intersects(range);
            for (auto val : tripleMap)
              res = res &&
                    !val.second.intersects(xRange); // only one buffer intersect
            return res;
          });
      if (bufferIt != xBuffers.end()) {
        auto buffer = *bufferIt;
        auto xSize = buffer->size;
        auto xRange = bufferRange.lookup(buffer);
        // TODO(Keren): A buffer's size shouldn't be determined here, have to
        // clean it up
        size_t alignOffset = buffer->setOffsetAligned(offset);
        tripleMap.insert({alignOffset + xSize,
                          Interval{std::max(range.start(), xRange.start()),
                                   std::min(range.end(), xRange.end())}});
        // We could either insert (range.start, xRange.start) or (range.start,
        // xRange.end), both are correct and determine the potential buffer
        // offset, and the graph coloring algorithm will solve the interference,
        // if any
        if (range.start() < xRange.start())
          tripleMap.insert({offset, Interval{range.start(), xRange.end()}});
        if (xRange.end() < range.end())
          tripleMap.insert({offset, Interval{xRange.start(), range.end()}});
        xBuffers.erase(bufferIt);
      }
    }
  }

  /// Builds a graph of all shared memory values. Edges are created between
  /// shared memory values that are overlapping.
  void buildInterferenceGraph(const SmallVector<BufferT *> &buffers,
                              GraphT &interference) {
    // Reset interference graph
    interference.clear();
    for (auto x : buffers) {
      for (auto y : buffers) {
        if (x == y)
          continue;
        auto xStart = x->offset;
        auto yStart = y->offset;
        auto xSize = x->size;
        auto ySize = y->size;
        Interval xSizeRange = {xStart, xStart + xSize};
        Interval ySizeRange = {yStart, yStart + ySize};
        auto xOpRange = bufferRange.lookup(x);
        auto yOpRange = bufferRange.lookup(y);
        if (xOpRange.intersects(yOpRange) &&
            xSizeRange.intersects(ySizeRange)) {
          interference[x].insert(y);
        }
      }
    }
  }

  /// Finalizes shared memory offsets considering interference.
  void allocate(const SmallVector<BufferT *> &buffers,
                const GraphT &interference) {
    // Reset shared memory size
    allocation->setSharedMemorySize(0);
    // First-fit graph coloring
    // Neighbors are nodes that interfere with each other.
    // We color a node by finding the index of the first available
    // non-neighboring node or the first neighboring node without any color.
    // Nodes with the same color do not interfere with each other.
    DenseMap<BufferT *, int> colors;
    for (auto value : buffers) {
      colors[value] = (value == buffers[0]) ? 0 : -1;
    }
    SmallVector<bool> available(buffers.size());
    for (auto x : buffers) {
      std::fill(available.begin(), available.end(), true);
      for (auto y : interference.lookup(x)) {
        int color = colors[y];
        if (color >= 0) {
          available[color] = false;
        }
      }
      auto it = std::find(available.begin(), available.end(), true);
      colors[x] = std::distance(available.begin(), it);
    }
    // Finalize allocation
    // color0: [0, 7), [0, 8), [0, 15) -> [0, 7), [0, 8), [0, 15)
    // color1: [7, 9) -> [0 + 1 * 15, 9 + 1 * 15) -> [15, 24)
    // color2: [8, 12) -> [8 + 2 * 15, 12 + 2 * 15) -> [38, 42)
    // TODO(Keren): We are wasting memory here.
    // Nodes with color2 can actually start with 24.
    for (auto x : buffers) {
      size_t newOffset = 0;
      for (auto y : interference.lookup(x)) {
        newOffset = std::max(newOffset, y->offset + y->size);
      }
      if (colors.lookup(x) != 0)
        x->setOffsetAligned(newOffset);
      allocation->setSharedMemorySize(
          std::max(allocation->getSharedMemorySize(), x->offset + x->size));
    }
  }

private:
  Operation *operation;
  Allocation::FuncAllocMapT *funcAllocMap;
  Allocation *allocation;
  BufferRangeMapT bufferRange;
  AllocationAnalysisScratchSizeFn scratchSizeGetter;
};

} // namespace triton

<<<<<<< HEAD
template <>
void Allocation::run<triton::AllocationAnalysis>(FuncAllocMapT &funcAllocMap) {
  triton::AllocationAnalysis(getOperation(), &funcAllocMap, this);
=======
void Allocation::run(
    FuncAllocMapT &funcAllocMap,
    triton::AllocationAnalysisScratchSizeFn scratchSizeGetter) {
  triton::AllocationAnalysis(getOperation(), &funcAllocMap, this,
                             scratchSizeGetter);
>>>>>>> 32b0fce9
}

std::map<Operation *, SmallVector<Allocation::BufferId>>
Allocation::getLiveBuffers() {
  std::map<Operation *, SmallVector<BufferId>> liveBuffers;

  Operation *rootOperation = getOperation();
  mlir::Liveness liveness(rootOperation);
  auto analyzeOperation = [&](Operation *op) -> void {
    auto scratchBuffer = getBufferId(op);
    if (scratchBuffer != InvalidBufferId)
      liveBuffers[op].push_back(scratchBuffer);
    for (auto result : op->getOpResults()) {
      auto bufferId = getBufferId(result);
      if (bufferId == Allocation::InvalidBufferId)
        continue;
      auto liveOperations = liveness.resolveLiveness(result);
      for (auto depOp : liveOperations)
        liveBuffers[depOp].push_back(bufferId);
    }
  };
  rootOperation->walk(analyzeOperation);
  return liveBuffers;
}

} // namespace mlir<|MERGE_RESOLUTION|>--- conflicted
+++ resolved
@@ -551,17 +551,11 @@
 
 } // namespace triton
 
-<<<<<<< HEAD
-template <>
-void Allocation::run<triton::AllocationAnalysis>(FuncAllocMapT &funcAllocMap) {
-  triton::AllocationAnalysis(getOperation(), &funcAllocMap, this);
-=======
 void Allocation::run(
     FuncAllocMapT &funcAllocMap,
     triton::AllocationAnalysisScratchSizeFn scratchSizeGetter) {
   triton::AllocationAnalysis(getOperation(), &funcAllocMap, this,
                              scratchSizeGetter);
->>>>>>> 32b0fce9
 }
 
 std::map<Operation *, SmallVector<Allocation::BufferId>>
