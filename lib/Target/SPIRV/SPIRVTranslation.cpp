#include "mlir/Conversion/Passes.h"
#include "mlir/Dialect/SPIRV/IR/SPIRVOps.h"
#include "mlir/Dialect/SPIRV/IR/TargetAndABI.h"
#include "mlir/ExecutionEngine/ExecutionEngine.h"
#include "mlir/ExecutionEngine/OptUtils.h"
#include "mlir/IR/Dialect.h"
#include "mlir/Pass/Pass.h"
#include "mlir/Pass/PassManager.h"
#include "mlir/Target/LLVMIR/LLVMTranslationInterface.h"
#include "mlir/Target/SPIRV/Serialization.h"
#include "mlir/Transforms/Passes.h"
#include "triton/Conversion/TritonGPUToLLVM/TritonGPUToLLVMPass.h"
#include "triton/Conversion/TritonGPUToSPIRV/TritonGPUToSPIRVPass.h"
#include "triton/Tools/Sys/GetEnv.hpp"

#include "SPIRV-Tools/tools/io.h"
#include "spirv-tools/libspirv.hpp"
#include "spirv-tools/linker.hpp"
#include "spirv-tools/optimizer.hpp"
#include "triton/Dialect/TritonGPU/IR/Dialect.h"

#include <dlfcn.h>
#include <filesystem>

namespace mlir {
namespace triton {

static spv_target_env defaultSPIRVTargetEnv = SPV_ENV_OPENCL_2_2;

LogicalResult assembleSPIRV(std::string spirvCode, raw_ostream &output) {
  auto DisMessagePrinter = [](spv_message_level_t Level, const char *source,
                              const spv_position_t &position,
                              const char *message) -> void {
    llvm::errs() << " spirv assemble error: " << message << "\n";
  };
  spvtools::SpirvTools SpvTool(defaultSPIRVTargetEnv);
  SpvTool.SetMessageConsumer(DisMessagePrinter);

  std::vector<uint32_t> binary;
  if (!SpvTool.Assemble(spirvCode, &binary, SPV_TEXT_TO_BINARY_OPTION_NONE)) {
<<<<<<< HEAD
=======
    // return failure("SPIRV: Failed to assemble the code");
>>>>>>> c697fb25
    return failure();
  }
  std::stringstream is;
  is.rdbuf()->pubsetbuf(reinterpret_cast<char *>(&binary[0]),
                        binary.size() * sizeof(uint32_t));
  output << is.str();
  return mlir::success();
}

LogicalResult disassembleSPIRV(uint32_t *binary_ptr, size_t binary_size,
                               raw_ostream &output) {
  auto DisMessagePrinter = [](spv_message_level_t Level, const char *source,
                              const spv_position_t &position,
                              const char *message) -> void {
    llvm::errs() << " spirv disassemble error: " << message << "\n";
  };
  spvtools::SpirvTools SpvTool(defaultSPIRVTargetEnv);
  SpvTool.SetMessageConsumer(DisMessagePrinter);

  std::string spriv_code;
  if (!SpvTool.Disassemble(binary_ptr, binary_size, &spriv_code)) {
<<<<<<< HEAD
=======
    // return failure("SPIRV: Failed to generate textual assembly");
>>>>>>> c697fb25
    return failure();
  }
  output << spriv_code;
  return mlir::success();
}

static LogicalResult
getInterfaceVariables(spirv::FuncOp funcOp,
                      SmallVectorImpl<Attribute> &interfaceVars) {
  auto module = funcOp->getParentOfType<spirv::ModuleOp>();
  if (!module) {
    return failure();
  }
  SetVector<Operation *> interfaceVarSet;

  // TODO: This should in reality traverse the entry function
  // call graph and collect all the interfaces. For now, just traverse the
  // instructions in this function.
  funcOp.walk([&](spirv::AddressOfOp addressOfOp) {
    auto var =
        module.lookupSymbol<spirv::GlobalVariableOp>(addressOfOp.getVariable());
    // TODO: Per SPIR-V spec: "Before version 1.4, the interface’s
    // storage classes are limited to the Input and Output storage classes.
    // Starting with version 1.4, the interface’s storage classes are all
    // storage classes used in declaring all global variables referenced by the
    // entry point’s call tree." We should consider the target environment here.
    switch (var.getType().cast<spirv::PointerType>().getStorageClass()) {
    case spirv::StorageClass::Input:
    case spirv::StorageClass::Output:
      interfaceVarSet.insert(var.getOperation());
      break;
    default:
      break;
    }
  });
  for (auto &var : interfaceVarSet) {
    interfaceVars.push_back(SymbolRefAttr::get(
        funcOp.getContext(), cast<spirv::GlobalVariableOp>(var).getSymName()));
  }
  return success();
}

static bool linkExternLib(std::vector<uint32_t> &binary,
                          std::map<std::string, std::string> &externLibPaths) {
  if (externLibPaths.empty())
    return true;

  spvtools::Context ctx(defaultSPIRVTargetEnv);
  auto print_msg_to_stderr = [](spv_message_level_t, const char *,
                                const spv_position_t &, const char *m) {
    llvm::errs() << " spirv link error: " << m << "\n";
  };
  ctx.SetMessageConsumer(print_msg_to_stderr);

  spvtools::LinkerOptions link_option;
  link_option.SetAllowPartialLinkage(true);
  link_option.SetCreateLibrary(false);

  std::vector<std::vector<uint32_t>> libs{binary};
  for (auto &path : externLibPaths) {
    // Read the library binary.
    std::vector<uint32_t> lib;
    if (!ReadBinaryFile<uint32_t>(path.second.c_str(), &lib)) {
      llvm::errs() << "Failed to load library: " << path.second;
      return false;
    }
    libs.push_back(lib);
  }

  std::vector<uint32_t> linked_binary;
  if (SPV_SUCCESS != spvtools::Link(ctx, libs, &linked_binary, link_option)) {
    llvm::errs() << "Failed to link libs:";
    for (auto &path : externLibPaths) {
      llvm::errs() << " " << path.first;
    }
    return false;
  }

  binary.swap(linked_binary);

  return true;
}

static bool optimizeSPIRVModule(std::vector<uint32_t> &binary) {
  spvtools::Optimizer optimizer(defaultSPIRVTargetEnv);
  auto print_msg_to_stderr = [](spv_message_level_t, const char *,
                                const spv_position_t &, const char *m) {
    llvm::errs() << " spirv opt error: " << m << "\n";
  };
  optimizer.SetMessageConsumer(print_msg_to_stderr);
  //  optimizer.SetTimeReport(&std::cout);

  spvtools::ValidatorOptions validator_options;
  spvtools::OptimizerOptions optimizer_options;
  optimizer_options.set_validator_options(validator_options);
  optimizer_options.set_run_validator(false);

  auto runOptimizer = [&](const std::vector<std::string> &flags,
                          std::vector<uint32_t> &binary) {
    if (!optimizer.RegisterPassesFromFlags(flags)) {
      llvm::errs() << " spirv opt error: pass register failed"
                   << "\n";
      return false;
    }

    std::vector<uint32_t> optimized;
    bool ok = optimizer.Run(binary.data(), binary.size(), &optimized,
                            optimizer_options);

    binary.swap(optimized);
    return ok;
  };

  // There is no recursive aggresive opt in SPIRV optimizer. We run the opt in
  // two stage.
  if (runOptimizer({"--eliminate-dead-functions", "--eliminate-dead-inserts",
                    "--eliminate-dead-variables", "--eliminate-dead-members",
                    "--eliminate-dead-code-aggressive",
                    "--eliminate-dead-input-components"},
                   binary) &&
      runOptimizer({"--eliminate-dead-const"}, binary)) {
    return true;
  }
  return false;
}

static std::map<std::string, std::string>
getExternLibs(spirv::ModuleOp module) {
  std::map<std::string, std::string> externLibs;
  SmallVector<spirv::FuncOp> funcs;
  module.walk([&](spirv::FuncOp func) {
    if (func.isExternal())
      funcs.push_back(func);
  });

  for (auto &func : funcs) {
    if (func.getOperation()->hasAttr("libname")) {
      auto name =
          func.getOperation()->getAttr("libname").dyn_cast<StringAttr>();
      auto path =
          func.getOperation()->getAttr("libpath").dyn_cast<StringAttr>();
      if (name) {
        std::string libName = name.str();
        // Note: skip the libdevice path. Use the Intel IMF lib.
        if (libName.compare("libdevice") != 0)
          externLibs[libName] = path.str();
      }
    }
  }

  if (module.getOperation()->hasAttr("triton_gpu.externs")) {
    auto dict = module.getOperation()
                    ->getAttr("triton_gpu.externs")
                    .dyn_cast<DictionaryAttr>();
    for (auto &attr : dict) {
      auto libName = attr.getName().strref().trim().str();
      // Note: skip the libdevice path. Use the Intel IMF lib.
      if (libName.compare("libdevice") != 0) {
        externLibs[libName] =
            attr.getValue().dyn_cast<StringAttr>().strref().trim().str();
      }
    }
  }

  if (!funcs.empty()) {
    std::vector<std::string> lib_names = {"libsycl-fallback-imf.spv",
                                          "libsycl-fallback-imf-fp64.spv"};
    // first search for environmental path
    std::string env_path = ::triton::tools::getenv("TRITON_LIBDEVICE_PATH");
    if (!env_path.empty()) {
      for (auto &lib_name : lib_names) {
        externLibs.try_emplace(lib_name, env_path + "/" + lib_name);
      }
      return externLibs;
    }
    namespace fs = std::filesystem;
    // Search for math lib relative to its library path if used from Python
    // Then native code is in `triton/_C/libtriton.so` and libdevice in
    // `triton/third_party/sycl/lib/libsycl-fallback-imf.spv`
    static const auto this_library_path = [] {
      Dl_info fileinfo;
      if (dladdr(reinterpret_cast<void *>(&getExternLibs), &fileinfo) == 0) {
        return std::filesystem::path();
      }
      return std::filesystem::path(fileinfo.dli_fname);
    }();
    static const auto runtime_path =
        this_library_path.parent_path().parent_path() / "third_party" / "xpu" /
        "lib";
    if (fs::exists(runtime_path)) {
      for (auto &lib_name : lib_names) {
        externLibs.try_emplace(lib_name, (runtime_path / lib_name).string());
      }
    } else {
      static const auto this_file_path = std::filesystem::path(__FILE__);
      static const auto compiletime_path = this_file_path.parent_path()
                                               .parent_path()
                                               .parent_path()
                                               .parent_path() /
                                           "python" / "triton" / "third_party" /
                                           "xpu" / "lib";
      if (!fs::exists(compiletime_path)) {
        std::string error_msg = "Can't find libdevice at neither " +
                                runtime_path.string() + " nor " +
                                compiletime_path.string();
        llvm::report_fatal_error(error_msg.c_str());
      }
      for (auto &lib_name : lib_names) {
        externLibs.try_emplace(lib_name,
                               (compiletime_path / lib_name).string());
      }
    }
  }

  return externLibs;
}

static LogicalResult translateTritonSPIRVToSPIRVIR(ModuleOp module,
                                                   raw_ostream &output) {
  if (!module)
    return failure();

  SmallVector<uint32_t, 0> binary;

  SmallVector<spirv::ModuleOp, 1> spirvModules;
  OpBuilder builder(module->getContext());

  module.walk([&](ModuleOp op) {
    auto newModuleOp =
        builder.create<spirv::ModuleOp>(op.getLoc(), op.getName());

    unsigned threadsPerWarp =
        triton::gpu::TritonGPUDialect::getThreadsPerWarp(op);

    auto &region = op.getRegion();
    auto &parent = *newModuleOp.getBody()->getParent();
    auto iter = newModuleOp.getBody()->getIterator();

    parent.getBlocks().splice(iter, region.getBlocks());

    // Remove the terminator block that was automatically added by builder
    auto &last_block = newModuleOp.getBodyRegion().back();
    last_block.getParent()->getBlocks().remove(last_block);

    // copy the attributes
    newModuleOp->setAttrs(op->getAttrDictionary());

    // Set the spirv module attributes
    newModuleOp->setAttr(
        triton::gpu::TritonGPUDialect::getThreadsPerWarpAttrName(),
        IntegerAttr::get(mlir::IntegerType::get(builder.getContext(), 32),
                         llvm::APInt(32, threadsPerWarp)));

    newModuleOp->setAttr("addressing_model",
                         builder.getAttr<spirv::AddressingModelAttr>(
                             spirv::AddressingModel::Physical64));
    newModuleOp->setAttr(
        "memory_model",
        builder.getAttr<spirv::MemoryModelAttr>(spirv::MemoryModel::OpenCL));
    spirv::Capability caps_opencl[] = {
        // clang-format off
            spirv::Capability::Addresses,
            spirv::Capability::Float16Buffer,
            spirv::Capability::Int64,
            spirv::Capability::Int16,
            spirv::Capability::Int8,
            spirv::Capability::Kernel,
            spirv::Capability::Linkage,
            spirv::Capability::Vector16,
            spirv::Capability::GenericPointer,
            spirv::Capability::Groups,
            spirv::Capability::Float16,
            spirv::Capability::Float64,
            spirv::Capability::AtomicFloat32AddEXT,
            spirv::Capability::ExpectAssumeKHR,
            spirv::Capability::SubgroupDispatch,
            spirv::Capability::GroupNonUniformShuffle,
        // clang-format on
    };
    spirv::Extension exts_opencl[] = {
        spirv::Extension::SPV_EXT_shader_atomic_float_add,
        spirv::Extension::SPV_KHR_expect_assume};
    newModuleOp->setAttr("vce_triple", spirv::VerCapExtAttr::get(
                                           spirv::Version::V_1_4, caps_opencl,
                                           exts_opencl, builder.getContext()));

    spirvModules.push_back(newModuleOp);
  });

  if (spirvModules.empty())
    return module.emitError("found no 'spv.module' op");

  if (spirvModules.size() != 1)
    return module.emitError("found more than one 'spv.module' op");

  for (auto &sprivModule : spirvModules) {
    int threadsPerWarp = sprivModule->getAttr("triton_gpu.threads-per-warp")
                             .cast<IntegerAttr>()
                             .getInt();
    sprivModule.walk([&](spirv::FuncOp op) {
      auto entryPointAttrName = spirv::getEntryPointABIAttrName();
      auto entryPointAttr =
          op->getAttrOfType<spirv::EntryPointABIAttr>(entryPointAttrName);
      if (!entryPointAttr) {
        return;
      }

      OpBuilder::InsertionGuard moduleInsertionGuard(builder);
      auto spirvModule = op->getParentOfType<spirv::ModuleOp>();
      builder.setInsertionPointToEnd(spirvModule.getBody());

      // Adds the spv.EntryPointOp after collecting all the interface variables
      // needed.
      SmallVector<Attribute, 1> interfaceVars;
      if (failed(getInterfaceVariables(op, interfaceVars))) {
        return;
      }

      builder.create<spirv::EntryPointOp>(
          op.getLoc(), spirv::ExecutionModel::Kernel, op, interfaceVars);

      builder.create<spirv::ExecutionModeOp>(
          op.getLoc(), op, spirv::ExecutionMode::SubgroupSize, threadsPerWarp);

      op->removeAttr(entryPointAttrName);
      op->removeAttr("sym_visibility");
    });
    // Clean up the Triton attribute.
    sprivModule.walk([&](mlir::Operation *op) {
      op->removeAttr("tt.contiguity");
      op->removeAttr("tt.divisibility");
    });
  }

  if (failed(spirv::serialize(spirvModules[0], binary)))
    return failure();

  // Link external libraries before perform optimizations.
  // This allows the optimizers to inline and perform
  // analyses on the used library functions, and eliminate any unused functions
  // as dead code.
  auto externLibs = getExternLibs(spirvModules[0]);
  std::vector<uint32_t> linked_binary(binary.data(),
                                      binary.data() + binary.size());
  if (!linkExternLib(linked_binary, externLibs))
    return failure();

  if (!optimizeSPIRVModule(linked_binary))
    return failure();

  if (failed(
          disassembleSPIRV(linked_binary.data(), linked_binary.size(), output)))
    return failure();

  return mlir::success();
}

std::string
translateTritonGPUToSPIRVIR(mlir::ModuleOp module,
                            std::map<std::string, int> computeCapability) {
  mlir::PassManager pm(module->getContext());
  mlir::registerPassManagerCLOptions();
  if (failed(applyPassManagerCLOptions(pm))) {
    llvm::errs() << "failed to apply pass manager CL options\n";
    return nullptr;
  }
  auto printingFlags = mlir::OpPrintingFlags();
  printingFlags.elideLargeElementsAttrs(16);
  pm.enableIRPrinting(
      /*shouldPrintBeforePass=*/nullptr,
      /*shouldPrintAfterPass=*/
      [](mlir::Pass *pass, mlir::Operation *) {
        return ::triton::tools::getBoolEnv("MLIR_ENABLE_DUMP");
      },
      /*printModuleScope=*/false,
      /*printAfterOnlyOnChange=*/true,
      /*printAfterOnlyOnFailure*/ false, llvm::dbgs(), printingFlags);

  pm.addPass(mlir::createConvertSCFToCFPass());
  pm.addPass(createConvertTritonGPUToSPIRVPass(std::move(computeCapability)));
  //  pm.addPass(mlir::arith::createConvertArithToSPIRVPass());
  // Canonicalize to eliminate the remaining UnrealizedConversionCastOp
  pm.addPass(mlir::createReconcileUnrealizedCastsPass());
  // pm.addPass(mlir::createCanonicalizerPass());
  // Simplify the IR
  pm.addPass(mlir::createCSEPass());
  pm.addPass(mlir::createSymbolDCEPass());
  // pm.addPass(mlir::createCanonicalizerPass());

  std::string spirvModule;
  if (failed(pm.run(module))) {
    llvm::errs() << "Pass execution failed";
    return spirvModule;
  }

  llvm::raw_string_ostream os(spirvModule);
  if (failed(translateTritonSPIRVToSPIRVIR(module, os))) {
    llvm::errs() << "Translate to SPIRV IR failed";
    return spirvModule;
  }

  return spirvModule;
}

void addExternalLibs(mlir::ModuleOp &module,
                     const std::vector<std::string> &names,
                     const std::vector<std::string> &paths) {
  if (names.empty() || names.size() != paths.size())
    return;
  llvm::SmallVector<NamedAttribute, 2> attrs;

  for (size_t i = 0; i < names.size(); ++i) {
    auto name = StringAttr::get(module->getContext(), names[i]);
    auto path = StringAttr::get(module->getContext(), paths[i]);
    NamedAttribute attr(name, path);
    attrs.push_back(attr);
  }

  DictionaryAttr dict = DictionaryAttr::get(module->getContext(), attrs);

  module.getOperation()->setAttr("triton_gpu.externs", dict);
}

} // namespace triton
} // namespace mlir<|MERGE_RESOLUTION|>--- conflicted
+++ resolved
@@ -38,10 +38,7 @@
 
   std::vector<uint32_t> binary;
   if (!SpvTool.Assemble(spirvCode, &binary, SPV_TEXT_TO_BINARY_OPTION_NONE)) {
-<<<<<<< HEAD
-=======
     // return failure("SPIRV: Failed to assemble the code");
->>>>>>> c697fb25
     return failure();
   }
   std::stringstream is;
@@ -63,10 +60,7 @@
 
   std::string spriv_code;
   if (!SpvTool.Disassemble(binary_ptr, binary_size, &spriv_code)) {
-<<<<<<< HEAD
-=======
     // return failure("SPIRV: Failed to generate textual assembly");
->>>>>>> c697fb25
     return failure();
   }
   output << spriv_code;
