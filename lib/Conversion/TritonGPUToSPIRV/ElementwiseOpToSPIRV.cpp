--- conflicted
+++ resolved
@@ -392,7 +392,6 @@
 
     mlir::OpBuilder b(v.getDefiningOp()->getParentOfType<spirv::FuncOp>());
     NamedAttrList attributes(extraAttrs);
-<<<<<<< HEAD
     attributes.set(
             "libname", StringAttr::get(v.getContext(),libName));
     attributes.set(
@@ -402,19 +401,6 @@
     attributes.set(
             "linkage_attributes", linkageAttr);
     auto ret = b.create<spirv::FuncOp>(v.getLoc(), funcName, funcType, spirv::FunctionControl::Inline, attributes);
-=======
-    attributes.set("libname", StringAttr::get(v.getContext(), libName));
-    attributes.set("libpath", StringAttr::get(v.getContext(), ""));
-    attributes.set("linkage_attributes",
-                   ArrayAttr::get(v.getContext(),
-                                  {
-                                      StringAttr::get(v.getContext(), funcName),
-                                      StringAttr::get(v.getContext(), "Import"),
-                                  }));
-    auto ret =
-        b.create<spirv::FuncOp>(v.getLoc(), funcName, funcType,
-                                spirv::FunctionControl::Inline, attributes);
->>>>>>> e7659416
     return ret;
   }
 };
@@ -667,19 +653,9 @@
         "libname", StringAttr::get(op->getContext(), op.getLibname()));
     ret.getOperation()->setAttr(
         "libpath", StringAttr::get(op->getContext(), op.getLibpath()));
-<<<<<<< HEAD
     auto linkageTypeAttr = b.getAttr<::mlir::spirv::LinkageTypeAttr>(spirv::LinkageType::Import);
     auto linkageAttr = b.getAttr<::mlir::spirv::LinkageAttributesAttr>(funcName.lower(), linkageTypeAttr);
     ret.getOperation()->setAttr("linkage_attributes", linkageAttr);
-=======
-    ret.getOperation()->setAttr(
-        "linkage_attributes",
-        ArrayAttr::get(op->getContext(),
-                       {
-                           StringAttr::get(op->getContext(), funcName),
-                           StringAttr::get(op->getContext(), "Import"),
-                       }));
->>>>>>> e7659416
     return ret;
   }
 };
