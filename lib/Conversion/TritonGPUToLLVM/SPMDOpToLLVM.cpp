#include "PatternTritonGPUOpToLLVM.h"
#include "Utility.h"

namespace {

using namespace mlir;
using namespace mlir::triton;

struct GetProgramIdOpConversion
    : public ConvertTritonGPUOpToLLVMPattern<triton::GetProgramIdOp> {
  using ConvertTritonGPUOpToLLVMPattern<
      triton::GetProgramIdOp>::ConvertTritonGPUOpToLLVMPattern;

  LogicalResult
  matchAndRewrite(triton::GetProgramIdOp op, OpAdaptor adaptor,
                  ConversionPatternRewriter &rewriter) const override {
    Value programId =
        llGetPid(op.getAxisAsInt(), op->getLoc(),
                 op->getParentOfType<ModuleOp>(), rewriter, target);
    rewriter.replaceOp(op, programId);
    return success();
  }
};

struct GetNumProgramsOpConversion
    : public ConvertTritonGPUOpToLLVMPattern<triton::GetNumProgramsOp> {
  using ConvertTritonGPUOpToLLVMPattern<
      triton::GetNumProgramsOp>::ConvertTritonGPUOpToLLVMPattern;

  LogicalResult
  matchAndRewrite(triton::GetNumProgramsOp op, OpAdaptor adaptor,
                  ConversionPatternRewriter &rewriter) const override {
    if (target == triton::Target::GENX) {
      Location loc = op->getLoc();
      assert(op.getAxis() < 3);

      Value blockId =
          rewriter.create<::mlir::gpu::GridDimOp>(loc, dims[op.getAxis()]);
      rewriter.replaceOpWithNewOp<arith::IndexCastOp>(op, i32_ty, blockId);

      return success();
    }

    // It is not easy to get the compute capability here, so we use numCTAs to
    // decide the semantic of GetNumProgramsOp. If numCTAs = 1, then
    // GetNumProgramsOp is converted to "%nctaid", otherwise it is converted to
    // "%nclusterid".
    auto moduleOp = op->getParentOfType<ModuleOp>();
    assert(moduleOp && "Parent ModuleOp not found for GetProgramIdOp");
    int numCTAs = triton::gpu::TritonGPUDialect::getNumCTAs(moduleOp);

    Location loc = op->getLoc();
    assert(op.getAxis() < 3);
    std::string sreg = numCTAs == 1 ? "%nctaid." : "%nclusterid.";
    sreg.append(1, 'x' + op.getAxis()); // 0 -> 'x', 1 -> 'y', 2 -> 'z'

    Value numPrograms = LLVM::getSRegValue(rewriter, loc, sreg);
    rewriter.replaceOp(op, numPrograms);
    return success();
  }

  static constexpr mlir::gpu::Dimension dims[] = {mlir::gpu::Dimension::x,
                                                  mlir::gpu::Dimension::y,
                                                  mlir::gpu::Dimension::z};
};

<<<<<<< HEAD
// TODO[goostavz]: GetThreadIdOp/GetClusterCTAIdOp is a temporary solution
// before async dialect is done. These concepts should appear in ttgpu
// level, and they are planned to be deprecated along with ttgpu.mbarrier_xxx
// ops.
struct GetThreadIdOpConversion : public ConvertTritonGPUOpToLLVMPattern<
                                     triton::nvidia_gpu::GetThreadIdOp> {
  using ConvertTritonGPUOpToLLVMPattern<
      triton::nvidia_gpu::GetThreadIdOp>::ConvertTritonGPUOpToLLVMPattern;

  LogicalResult
  matchAndRewrite(triton::nvidia_gpu::GetThreadIdOp op, OpAdaptor adaptor,
                  ConversionPatternRewriter &rewriter) const override {
    rewriter.replaceOp(op, getThreadId(rewriter, op->getLoc()));
    return success();
  }
};

struct GetCanonicalWarpIdConversion
    : public ConvertTritonGPUOpToLLVMPattern<
          triton::nvidia_gpu::GetCanonicalWarpId> {
  using ConvertTritonGPUOpToLLVMPattern<
      triton::nvidia_gpu::GetCanonicalWarpId>::ConvertTritonGPUOpToLLVMPattern;

  LogicalResult
  matchAndRewrite(triton::nvidia_gpu::GetCanonicalWarpId op, OpAdaptor adaptor,
                  ConversionPatternRewriter &rewriter) const override {
    rewriter.replaceOp(op, GetCanonicalWarpId(rewriter, op->getLoc()));
    return success();
  }
};

=======
>>>>>>> dd2a3236
struct GetClusterCTAIdOpConversion
    : public ConvertTritonGPUOpToLLVMPattern<
          triton::nvidia_gpu::GetClusterCTAIdOp> {
  using ConvertTritonGPUOpToLLVMPattern<
      triton::nvidia_gpu::GetClusterCTAIdOp>::ConvertTritonGPUOpToLLVMPattern;

  LogicalResult
  matchAndRewrite(triton::nvidia_gpu::GetClusterCTAIdOp op, OpAdaptor adaptor,
                  ConversionPatternRewriter &rewriter) const override {
    rewriter.replaceOp(op, getClusterCTAId(rewriter, op->getLoc()));
    return success();
  }
};

} // namespace

<<<<<<< HEAD
void mlir::triton::populateSPMDOpToLLVMPattern(
    TritonGPUToLLVMTypeConverter &typeConverter, RewritePatternSet &patterns,
    Target target, PatternBenefit benefit) {
  patterns.add<GetProgramIdOpConversion>(typeConverter, target, benefit);
  patterns.add<GetNumProgramsOpConversion>(typeConverter, target, benefit);
  patterns.add<GetThreadIdOpConversion>(typeConverter, target, benefit);
  patterns.add<GetCanonicalWarpIdConversion>(typeConverter, target, benefit);
  patterns.add<GetClusterCTAIdOpConversion>(typeConverter, target, benefit);
=======
void mlir::triton::populateSPMDOpToLLVMPattern(LLVMTypeConverter &typeConverter,
                                               RewritePatternSet &patterns,
                                               PatternBenefit benefit) {
  patterns.add<GetProgramIdOpConversion>(typeConverter, benefit);
  patterns.add<GetNumProgramsOpConversion>(typeConverter, benefit);
  patterns.add<GetClusterCTAIdOpConversion>(typeConverter, benefit);
>>>>>>> dd2a3236
}<|MERGE_RESOLUTION|>--- conflicted
+++ resolved
@@ -64,40 +64,6 @@
                                                   mlir::gpu::Dimension::z};
 };
 
-<<<<<<< HEAD
-// TODO[goostavz]: GetThreadIdOp/GetClusterCTAIdOp is a temporary solution
-// before async dialect is done. These concepts should appear in ttgpu
-// level, and they are planned to be deprecated along with ttgpu.mbarrier_xxx
-// ops.
-struct GetThreadIdOpConversion : public ConvertTritonGPUOpToLLVMPattern<
-                                     triton::nvidia_gpu::GetThreadIdOp> {
-  using ConvertTritonGPUOpToLLVMPattern<
-      triton::nvidia_gpu::GetThreadIdOp>::ConvertTritonGPUOpToLLVMPattern;
-
-  LogicalResult
-  matchAndRewrite(triton::nvidia_gpu::GetThreadIdOp op, OpAdaptor adaptor,
-                  ConversionPatternRewriter &rewriter) const override {
-    rewriter.replaceOp(op, getThreadId(rewriter, op->getLoc()));
-    return success();
-  }
-};
-
-struct GetCanonicalWarpIdConversion
-    : public ConvertTritonGPUOpToLLVMPattern<
-          triton::nvidia_gpu::GetCanonicalWarpId> {
-  using ConvertTritonGPUOpToLLVMPattern<
-      triton::nvidia_gpu::GetCanonicalWarpId>::ConvertTritonGPUOpToLLVMPattern;
-
-  LogicalResult
-  matchAndRewrite(triton::nvidia_gpu::GetCanonicalWarpId op, OpAdaptor adaptor,
-                  ConversionPatternRewriter &rewriter) const override {
-    rewriter.replaceOp(op, GetCanonicalWarpId(rewriter, op->getLoc()));
-    return success();
-  }
-};
-
-=======
->>>>>>> dd2a3236
 struct GetClusterCTAIdOpConversion
     : public ConvertTritonGPUOpToLLVMPattern<
           triton::nvidia_gpu::GetClusterCTAIdOp> {
@@ -114,21 +80,10 @@
 
 } // namespace
 
-<<<<<<< HEAD
 void mlir::triton::populateSPMDOpToLLVMPattern(
     TritonGPUToLLVMTypeConverter &typeConverter, RewritePatternSet &patterns,
     Target target, PatternBenefit benefit) {
   patterns.add<GetProgramIdOpConversion>(typeConverter, target, benefit);
   patterns.add<GetNumProgramsOpConversion>(typeConverter, target, benefit);
-  patterns.add<GetThreadIdOpConversion>(typeConverter, target, benefit);
-  patterns.add<GetCanonicalWarpIdConversion>(typeConverter, target, benefit);
   patterns.add<GetClusterCTAIdOpConversion>(typeConverter, target, benefit);
-=======
-void mlir::triton::populateSPMDOpToLLVMPattern(LLVMTypeConverter &typeConverter,
-                                               RewritePatternSet &patterns,
-                                               PatternBenefit benefit) {
-  patterns.add<GetProgramIdOpConversion>(typeConverter, benefit);
-  patterns.add<GetNumProgramsOpConversion>(typeConverter, benefit);
-  patterns.add<GetClusterCTAIdOpConversion>(typeConverter, benefit);
->>>>>>> dd2a3236
 }