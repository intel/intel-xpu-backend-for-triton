--- conflicted
+++ resolved
@@ -489,15 +489,8 @@
 } // namespace
 
 void mlir::triton::populateReduceOpToLLVMPatterns(
-<<<<<<< HEAD
     TritonGPUToLLVMTypeConverter &typeConverter, RewritePatternSet &patterns,
-    int numWarps, ModuleAxisInfoAnalysis &axisInfoAnalysis,
     int computeCapability, Target target, PatternBenefit benefit) {
   patterns.add<ReduceOpConversion>(typeConverter, computeCapability, target,
                                    benefit);
-=======
-    LLVMTypeConverter &typeConverter, RewritePatternSet &patterns,
-    int computeCapability, PatternBenefit benefit) {
-  patterns.add<ReduceOpConversion>(typeConverter, computeCapability, benefit);
->>>>>>> 8681e996
 }