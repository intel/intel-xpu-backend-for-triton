#include "PatternTritonGPUOpToLLVM.h"
#include "Utility.h"
#include "mlir/Dialect/LLVMIR/NVVMDialect.h"
#include "triton/Dialect/TritonGPU/Transforms/Utility.h"
#include "triton/Dialect/TritonNvidiaGPU/Transforms/Utility.h"

using namespace mlir;
using namespace mlir::triton;

using ::mlir::LLVM::delinearize;
using ::mlir::LLVM::linearize;
using ::mlir::LLVM::loadShared;
using ::mlir::LLVM::shflSync;
using ::mlir::LLVM::storeShared;
using ::mlir::triton::gpu::getOrder;
using ::mlir::triton::gpu::getTotalElemsPerThread;

namespace {
struct ReduceOpConversion
    : public ConvertTritonGPUReduceScanToLLVMPattern<triton::ReduceOp> {
public:
<<<<<<< HEAD
  ReduceOpConversion(
      TritonGPUToLLVMTypeConverter &typeConverter,
      ConvertTritonGPUOpToLLVMPatternBase::IndexCacheInfo &indexCacheInfo,
      int computeCapability, Target target, PatternBenefit benefit)
      : ConvertTritonGPUReduceScanToLLVMPattern<triton::ReduceOp>(
            typeConverter, indexCacheInfo, target, benefit),
=======
  ReduceOpConversion(TritonGPUToLLVMTypeConverter &typeConverter,
                     int computeCapability, PatternBenefit benefit)
      : ConvertTritonGPUReduceScanToLLVMPattern<triton::ReduceOp>(typeConverter,
                                                                  benefit),
>>>>>>> e4c91aeb
        computeCapability(computeCapability) {}

  LogicalResult
  matchAndRewrite(triton::ReduceOp op, OpAdaptor adaptor,
                  ConversionPatternRewriter &rewriter) const override {
    ReduceOpHelper helper(op);
    assert(helper.isSupportedLayout() &&
           "Unexpected srcLayout in ReduceOpConversion");
    Location loc = op->getLoc();

    auto srcValues = unpackInputs(loc, op, adaptor, rewriter);
    std::map<SmallVector<unsigned>, SmallVector<Value>> accs;
    std::map<SmallVector<unsigned>, SmallVector<Value>> indices;
    // First reduce all the values along axis within each thread.
    reduceWithinThreads(helper, srcValues, accs, indices, rewriter);

    // Then reduce across threads within a warp.
    reduceWithinWarps(helper, accs, rewriter);

    if (helper.isWarpSynchronous()) {
      // If all the values to be reduced are within the same warp there is
      // nothing left to do.
      packResults(helper, accs, rewriter);
      return success();
    }

    // Compute a shared memory base per operand.
    auto smemShape = helper.getScratchConfig();

    SmallVector<Value> smemBases =
        getSmemBases(op, product<unsigned>(smemShape), rewriter, target);

    storeWarpReduceToSharedMemory(helper, accs, indices, smemBases, rewriter);

    sync(rewriter, loc, op);

    // The second round of shuffle reduction
    //   now the problem size: sizeInterWarps, s1, s2, .. , sn
    //   where sizeInterWarps is 2^m
    //
    // Each thread needs to process:
    //   elemsPerThread = sizeInterWarps * s1 * s2 .. Sn / numThreads
    accumulatePartialReductions(helper, smemBases, rewriter);

    // We could avoid this barrier in some of the layouts, however this is not
    // the general case.
    // TODO: optimize the barrier in case the layouts are accepted.
    sync(rewriter, loc, op);

    // set output values
    loadReductionAndPackResult(helper, smemShape, smemBases, rewriter);

    return success();
  }

private:
  int computeCapability;

  void accumulate(ConversionPatternRewriter &rewriter, Region &combineOp,
                  SmallVector<Value> &acc, ValueRange cur, bool isFirst) const {
    if (isFirst) {
      acc = SmallVector<Value>(cur.begin(), cur.end());
      return;
    }

    // Create a new copy of the reduce block, and inline it
    Block *currentBlock = rewriter.getBlock();
    Region &parent = *currentBlock->getParent();
    rewriter.cloneRegionBefore(combineOp, &parent.front());
    auto &newReduce = parent.front();
    auto returnOp = dyn_cast<triton::ReduceReturnOp>(newReduce.getTerminator());

    llvm::SmallVector<Value> combineArgs(2 * acc.size());
    for (unsigned i = 0; i < acc.size(); ++i) {
      combineArgs[i] = acc[i];
      combineArgs[acc.size() + i] = cur[i];
    }

    rewriter.inlineBlockBefore(&newReduce, &*rewriter.getInsertionPoint(),
                               combineArgs);

    auto results = returnOp.getResult();
    for (unsigned i = 0; i < acc.size(); ++i) {
      acc[i] = results[i];
    }

    // Delete the terminator, which is no longer used
    rewriter.eraseOp(returnOp);
  }

  SmallVector<SmallVector<Value>>
  unpackInputs(Location loc, triton::ReduceOp op, OpAdaptor adaptor,
               ConversionPatternRewriter &rewriter) const {
    auto types = op.getInputTypes();
    auto operands = adaptor.getOperands();
    unsigned srcElems = getTotalElemsPerThread(types[0]);
    SmallVector<SmallVector<Value>> srcValues(srcElems);
    for (unsigned i = 0; i < op.getNumOperands(); ++i) {
      auto values =
          getTypeConverter()->unpackLLElements(loc, operands[i], rewriter);

      assert(values.size() == srcValues.size());
      for (unsigned j = 0; j < srcValues.size(); ++j) {
        srcValues[j].push_back(values[j]);
      }
    }
    return srcValues;
  }

  void sync(ConversionPatternRewriter &rewriter, Location loc,
            triton::ReduceOp op) const {
    // TODO[shuhaoj]: change hard code style of numThreads. Hide async_agent
    // attr.
    if (getWSAgentId(op)) {
      barSync(rewriter, op, getAgentIds(op).front(), 128);
    } else {
      barrier();
    }
  }

  // Check if the reduction can use a redux op and return the kind.
  std::optional<NVVM::ReduxKind> matchReduxKind(triton::ReduceOp op) const {
    if (computeCapability < 80)
      return std::nullopt;
    if (op.getNumOperands() != 1 || op.getNumResults() != 1)
      return std::nullopt;
    Block *block = &(*op.getCombineOp().begin());
    Operation *yield = block->getTerminator();
    Operation *reduceOp = yield->getOperand(0).getDefiningOp();
    if (!reduceOp || reduceOp->getNumOperands() != 2 ||
        reduceOp->getNumResults() != 1)
      return std::nullopt;
    auto intType = reduceOp->getResultTypes()[0].dyn_cast<IntegerType>();
    if (!intType || intType.getWidth() > 32)
      return std::nullopt;
    if (reduceOp->getOperand(0) != block->getArgument(0) ||
        reduceOp->getOperand(1) != block->getArgument(1))
      return std::nullopt;
    if (isa<arith::AddIOp>(reduceOp))
      return NVVM::ReduxKind::ADD;
    if (isa<arith::AndIOp>(reduceOp))
      return NVVM::ReduxKind::AND;
    if (isa<arith::OrIOp>(reduceOp))
      return NVVM::ReduxKind::OR;
    if (isa<arith::XOrIOp>(reduceOp))
      return NVVM::ReduxKind::XOR;
    if (isa<arith::MinSIOp>(reduceOp))
      return NVVM::ReduxKind::MIN;
    if (isa<arith::MinUIOp>(reduceOp))
      return NVVM::ReduxKind::UMIN;
    if (isa<arith::MaxSIOp>(reduceOp))
      return NVVM::ReduxKind::MAX;
    if (isa<arith::MaxUIOp>(reduceOp))
      return NVVM::ReduxKind::UMAX;
    return std::nullopt;
  }

  // Reduce along op axis for elements that are in the same thread. The
  // accumulated value is stored in accs.
  void reduceWithinThreads(
      ReduceOpHelper &helper, SmallVector<SmallVector<Value>> &srcValues,
      std::map<SmallVector<unsigned>, SmallVector<Value>> &accs,
      std::map<SmallVector<unsigned>, SmallVector<Value>> &indices,
      ConversionPatternRewriter &rewriter) const {
    triton::ReduceOp op = helper.getOperation();
    RankedTensorType operandType = op.getInputTypes()[0];
    // Assumes offsets don't actually depend on type
    SmallVector<SmallVector<unsigned>> offset =
        emitOffsetForLayout(helper.getSrcLayout(), operandType);
    unsigned srcElems = getTotalElemsPerThread(operandType);
    auto *combineOp = &op.getCombineOp();
    auto srcIndices = emitIndices(op.getLoc(), rewriter, helper.getSrcLayout(),
                                  operandType, true);
    // reduce within threads
    for (unsigned i = 0; i < srcElems; ++i) {
      SmallVector<unsigned> key = offset[i];
      key[op.getAxis()] = 0;
      bool isFirst = accs.find(key) == accs.end();
      accumulate(rewriter, *combineOp, accs[key], srcValues[i], isFirst);
      if (isFirst)
        indices[key] = srcIndices[i];
    }
  }

  // Apply warp reduction across the given number of contiguous lanes using op
  // region and the accumulator values as source.
  void warpReduce(ConversionPatternRewriter &rewriter, Location loc,
                  SmallVector<Value> &acc, triton::ReduceOp op,
                  unsigned numLaneToReduce, unsigned interleave) const {
    if (auto kind = matchReduxKind(op)) {
      // Based on benchmarking on A100 redux op gives a speed up only when doing
      // a single reduction (not partitioned) and when the mask is static.
      // Therefore we currently only enable it to reduce across all the lanes.
      if (numLaneToReduce == 32) {
        assert(acc.size() == 1);
        Value mask = i32_val(0xFFFFFFFF);
        // Even though we currently don't use redux for partitioned reduction
        // the code below supports it in case we want to tweak the heuristic.
        if (numLaneToReduce < 32) {
          // For partitioned reduction we need to calculate the mask so that
          // each group of numLaneToReduce threads has the correct mask.
          unsigned bitmask = (1 << numLaneToReduce) - 1;
          Value threadId = getThreadId(rewriter, loc);
          Value laneId = urem(threadId, i32_val(32));
          mask = shl(i32_val(bitmask),
                     and_(laneId, i32_val(~(numLaneToReduce - 1))));
        }
        for (unsigned i = 0; i < acc.size(); ++i) {
          unsigned bitwidth = acc[i].getType().cast<IntegerType>().getWidth();
          if (bitwidth < 32) {
            if (*kind == NVVM::ReduxKind::MIN || *kind == NVVM::ReduxKind::MAX)
              acc[i] = sext(i32_ty, acc[i]);
            else
              acc[i] = zext(i32_ty, acc[i]);
          }
          acc[i] = rewriter.create<NVVM::ReduxOp>(loc, acc[i].getType(), acc[0],
                                                  *kind, mask);
          if (bitwidth < 32)
            acc[i] = trunc(int_ty(bitwidth), acc[i]);
        }
        return;
      }
    }

    for (unsigned N = numLaneToReduce / 2; N > 0; N >>= 1) {
      SmallVector<Value> shfl(acc.size());
      for (unsigned i = 0; i < acc.size(); ++i) {
        shfl[i] = shflSync(loc, rewriter, acc[i], N * interleave, target);
      }
      accumulate(rewriter, op.getCombineOp(), acc, shfl, false);
    }
  }

  // Reduce across threads within each warp.
  void
  reduceWithinWarps(ReduceOpHelper &helper,
                    std::map<SmallVector<unsigned>, SmallVector<Value>> &accs,
                    ConversionPatternRewriter &rewriter) const {
    triton::ReduceOp op = helper.getOperation();
    unsigned sizeIntraWarps = helper.getIntraWarpSizeWithUniqueData();
    unsigned threadOffsetOnReductionAxis =
        helper.getThreadOffsetOnReductionAxis();
    for (auto it : accs) {
      const SmallVector<unsigned> &key = it.first;
      SmallVector<Value> &acc = accs[key];
      warpReduce(rewriter, op.getLoc(), acc, op, sizeIntraWarps,
                 threadOffsetOnReductionAxis);
    }
  }

  // Pack the accumulator values and replace the reduce op with the result.
  void packResults(ReduceOpHelper &helper,
                   std::map<SmallVector<unsigned>, SmallVector<Value>> &accs,
                   ConversionPatternRewriter &rewriter) const {
    triton::ReduceOp op = helper.getOperation();
    Location loc = op.getLoc();
    unsigned axis = op.getAxis();
    SmallVector<Value> results(op.getNumOperands());
    for (unsigned i = 0; i < op.getNumOperands(); ++i) {
      if (auto resultTy =
              op.getResult()[i].getType().dyn_cast<RankedTensorType>()) {
        auto resultLayout = resultTy.getEncoding().cast<SliceEncodingAttr>();
        unsigned resultElems = getTotalElemsPerThread(resultTy);
        SmallVector<SmallVector<unsigned>> resultOffset =
            emitOffsetForLayout(resultLayout, resultTy);
        SmallVector<Value> resultVals;
        for (int j = 0; j < resultElems; j++) {
          auto key = resultOffset[j];
          key.insert(key.begin() + axis, 0);
          resultVals.push_back(accs[key][i]);
        }
        results[i] = getTypeConverter()->packLLElements(loc, resultVals,
                                                        rewriter, resultTy);
      } else
        results[i] = accs.begin()->second[i];
    }
    rewriter.replaceOp(op, results);
  }

  SmallVector<Value>
  getMultiDimWarpId(ReduceOpHelper &helper, Value &warpId, Location &loc,
                    ConversionPatternRewriter &rewriter) const {
    auto srcLayout = helper.getSrcLayout();
    auto srcShape = helper.getSrcShape();
    auto order = getOrder(srcLayout);
    SmallVector<Value> multiDimWarpId;

    // 2x2 warps with slice dim = 0, warpId = 2 ends up writing at the same
    // address as warpId = 0 since the warpsPerCTA is [1, 2], need to figure out
    // a way to properly delinearize warpId in the slice case
    if (auto sliceLayout = srcLayout.dyn_cast<SliceEncodingAttr>()) {
      auto parentLayout = sliceLayout.getParent();
      auto parentWarpsPerCTA = triton::gpu::getWarpsPerCTA(parentLayout);
      auto parentOrder = triton::gpu::getOrder(parentLayout);
      multiDimWarpId =
          delinearize(rewriter, loc, warpId, parentWarpsPerCTA, parentOrder);
      multiDimWarpId.erase(multiDimWarpId.begin() + sliceLayout.getDim());
    } else {
      auto warpsPerCTA =
          triton::gpu::getWarpsPerCTAWithUniqueData(srcLayout, srcShape);
      multiDimWarpId = delinearize(rewriter, loc, warpId, warpsPerCTA, order);
    }
    return multiDimWarpId;
  }

  void storeWarpReduceToSharedMemory(
      ReduceOpHelper &helper,
      std::map<SmallVector<unsigned>, SmallVector<Value>> &accs,
      std::map<SmallVector<unsigned>, SmallVector<Value>> &indices,
      SmallVector<Value> &smemBases,
      ConversionPatternRewriter &rewriter) const {
    triton::ReduceOp op = helper.getOperation();
    Location loc = op.getLoc();
    Value threadId = getThreadId(rewriter, loc);
    Value warpSize = i32_val(32);
    Value warpId = udiv(threadId, warpSize);
    Value laneId = urem(threadId, warpSize);
    auto srcLayout = helper.getSrcLayout();
    auto srcShape = helper.getSrcShape();
    unsigned axis = op.getAxis();
    auto smemShape = helper.getScratchConfig();

    auto threadsPerWarp =
        triton::gpu::getThreadsPerWarpWithUniqueData(srcLayout, srcShape);
    auto order = getOrder(srcLayout);
    SmallVector<Value> multiDimLaneId =
        delinearize(rewriter, loc, laneId, threadsPerWarp, order);
    Value laneIdAxis = multiDimLaneId[axis];
    Value zero = i32_val(0);
    Value laneZero = icmp_eq(laneIdAxis, zero);

    SmallVector<Value> multiDimWarpId =
        getMultiDimWarpId(helper, warpId, loc, rewriter);
    Value warpIdAxis = multiDimWarpId[axis];

    auto smemOrder = helper.getOrderWithAxisAtBeginning();
    for (auto it : accs) {
      const SmallVector<unsigned> &key = it.first;
      SmallVector<Value> &acc = it.second;

      SmallVector<Value> writeIdx = indices[key];
      writeIdx[axis] = warpIdAxis;
      Value writeOffset =
          linearize(rewriter, loc, writeIdx, smemShape, smemOrder);
      for (unsigned i = 0; i < op.getNumOperands(); ++i) {
        auto elemTy = getElementType(op, i);
        Value writePtr = gep(ptr_ty(rewriter.getContext(), 3), elemTy,
                             smemBases[i], writeOffset);
        storeShared(rewriter, loc, writePtr, acc[i], laneZero, target);
      }
    }
  }

  // Load the reduction of each warp and accumulate them to a final value and
  // store back to shared memory.
  void accumulatePartialReductions(ReduceOpHelper &helper,
                                   SmallVector<Value> &smemBases,
                                   ConversionPatternRewriter &rewriter) const {
    triton::ReduceOp op = helper.getOperation();
    auto srcLayout = helper.getSrcLayout();
    auto smemShape = helper.getScratchConfig();
    unsigned elems = product<unsigned>(smemShape);
    unsigned sizeInterWarps = helper.getInterWarpSizeWithUniqueData();
    Location loc = op.getLoc();

    Value threadId = getThreadId(rewriter, loc);
    Value warpSize = i32_val(32);
    Value laneId = urem(threadId, warpSize);
    Value zero = i32_val(0);

    auto mod = op.getOperation()->getParentOfType<ModuleOp>();
    unsigned numThreads =
        product<unsigned>(triton::gpu::getWarpsPerCTA(srcLayout)) *
        triton::gpu::TritonGPUDialect::getThreadsPerWarp(mod);
    unsigned elemsPerThread = std::max<unsigned>(elems / numThreads, 1);
    Value threadIsNeeded = icmp_slt(threadId, i32_val(elems));
    Value readOffset = threadId;
    for (unsigned round = 0; round < elemsPerThread; ++round) {
      SmallVector<Value> acc(op.getNumOperands());
      for (unsigned i = 0; i < op.getNumOperands(); ++i) {
        auto elemTy = getElementType(op, i);
        Value readPtr = gep(ptr_ty(rewriter.getContext(), 3), elemTy,
                            smemBases[i], readOffset);
        acc[i] =
            loadShared(rewriter, loc, readPtr, elemTy, threadIsNeeded, target);
      }
      warpReduce(rewriter, loc, acc, op, sizeInterWarps, 1 /* interleave */);
      // only the first thread in each sizeInterWarps is writing
      Value writeOffset = readOffset;
      SmallVector<Value> writePtrs(op.getNumOperands());
      for (unsigned i = 0; i < op.getNumOperands(); ++i) {
        auto elemTy = getElementType(op, i);
        writePtrs[i] = gep(ptr_ty(rewriter.getContext(), 3), elemTy,
                           smemBases[i], writeOffset);
      }

      Value laneIdModSizeInterWarps = urem(laneId, i32_val(sizeInterWarps));
      Value laneIdModSizeInterWarpsIsZero =
          icmp_eq(laneIdModSizeInterWarps, zero);
      Value pred = and_(threadIsNeeded, laneIdModSizeInterWarpsIsZero);

      for (unsigned i = 0; i < op.getNumOperands(); ++i) {
        storeShared(rewriter, loc, writePtrs[i], acc[i], pred, target);
      }

      if (round != elemsPerThread - 1) {
        readOffset = add(readOffset, i32_val(numThreads));
      }
    }
  }

  // Load the final reduction from shared memory and replace the reduce result
  // with it.
  void loadReductionAndPackResult(ReduceOpHelper &helper,
                                  SmallVector<unsigned> smemShape,
                                  SmallVector<Value> &smemBases,
                                  ConversionPatternRewriter &rewriter) const {
    triton::ReduceOp op = helper.getOperation();
    Location loc = op.getLoc();
    auto srcLayout = helper.getSrcLayout();
    auto axis = op.getAxis();
    auto smemOrder = helper.getOrderWithAxisAtBeginning();
    SmallVector<Value> results(op.getNumOperands());
    for (unsigned i = 0; i < op.getNumOperands(); ++i) {
      auto elemTy = getElementType(op, i);
      if (auto resultTy =
              op.getResult()[i].getType().dyn_cast<RankedTensorType>()) {
        // nd-tensor where n >= 1
        auto resultLayout = resultTy.getEncoding().cast<SliceEncodingAttr>();
        unsigned resultElems = getTotalElemsPerThread(resultTy);
        auto resultIndices =
            emitIndices(loc, rewriter, resultLayout, resultTy, true);
        assert(resultIndices.size() == resultElems);

        SmallVector<Value> resultVals(resultElems);
        for (size_t j = 0; j < resultElems; ++j) {
          SmallVector<Value> readIdx = resultIndices[j];
          readIdx.insert(readIdx.begin() + op.getAxis(), i32_val(0));
          Value readOffset =
              linearize(rewriter, loc, readIdx, smemShape, smemOrder);
          Value readPtr = gep(ptr_ty(rewriter.getContext(), 3), elemTy,
                              smemBases[i], readOffset);
          resultVals[j] = load(elemTy, readPtr);
        }

        results[i] = getTypeConverter()->packLLElements(loc, resultVals,
                                                        rewriter, resultTy);
      } else {
        // 0d-tensor -> scalar
        results[i] = load(elemTy, smemBases[i]);
      }
    }
    rewriter.replaceOp(op, results);
  }
};
} // namespace

void mlir::triton::populateReduceOpToLLVMPatterns(
    TritonGPUToLLVMTypeConverter &typeConverter, RewritePatternSet &patterns,
    int numWarps, ModuleAxisInfoAnalysis &axisInfoAnalysis,
<<<<<<< HEAD
    ConvertTritonGPUOpToLLVMPatternBase::IndexCacheInfo &indexCacheInfo,
    int computeCapability, Target target, PatternBenefit benefit) {
  patterns.add<ReduceOpConversion>(typeConverter, indexCacheInfo,
                                   computeCapability, target, benefit);
=======
    int computeCapability, PatternBenefit benefit) {
  patterns.add<ReduceOpConversion>(typeConverter, computeCapability, benefit);
>>>>>>> e4c91aeb
}<|MERGE_RESOLUTION|>--- conflicted
+++ resolved
@@ -19,19 +19,11 @@
 struct ReduceOpConversion
     : public ConvertTritonGPUReduceScanToLLVMPattern<triton::ReduceOp> {
 public:
-<<<<<<< HEAD
-  ReduceOpConversion(
-      TritonGPUToLLVMTypeConverter &typeConverter,
-      ConvertTritonGPUOpToLLVMPatternBase::IndexCacheInfo &indexCacheInfo,
-      int computeCapability, Target target, PatternBenefit benefit)
+  ReduceOpConversion(TritonGPUToLLVMTypeConverter &typeConverter,
+                     int computeCapability, Target target,
+                     PatternBenefit benefit)
       : ConvertTritonGPUReduceScanToLLVMPattern<triton::ReduceOp>(
-            typeConverter, indexCacheInfo, target, benefit),
-=======
-  ReduceOpConversion(TritonGPUToLLVMTypeConverter &typeConverter,
-                     int computeCapability, PatternBenefit benefit)
-      : ConvertTritonGPUReduceScanToLLVMPattern<triton::ReduceOp>(typeConverter,
-                                                                  benefit),
->>>>>>> e4c91aeb
+            typeConverter, target, benefit),
         computeCapability(computeCapability) {}
 
   LogicalResult
@@ -492,13 +484,7 @@
 void mlir::triton::populateReduceOpToLLVMPatterns(
     TritonGPUToLLVMTypeConverter &typeConverter, RewritePatternSet &patterns,
     int numWarps, ModuleAxisInfoAnalysis &axisInfoAnalysis,
-<<<<<<< HEAD
-    ConvertTritonGPUOpToLLVMPatternBase::IndexCacheInfo &indexCacheInfo,
     int computeCapability, Target target, PatternBenefit benefit) {
-  patterns.add<ReduceOpConversion>(typeConverter, indexCacheInfo,
-                                   computeCapability, target, benefit);
-=======
-    int computeCapability, PatternBenefit benefit) {
-  patterns.add<ReduceOpConversion>(typeConverter, computeCapability, benefit);
->>>>>>> e4c91aeb
+  patterns.add<ReduceOpConversion>(typeConverter, computeCapability, target,
+                                   benefit);
 }