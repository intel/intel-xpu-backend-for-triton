--- conflicted
+++ resolved
@@ -198,20 +198,10 @@
 };
 } // namespace
 
-<<<<<<< HEAD
 void mlir::triton::populateDotOpToLLVMPatterns(
     TritonGPUToLLVMTypeConverter &typeConverter, RewritePatternSet &patterns,
-    int numWarps, ModuleAxisInfoAnalysis &axisInfoAnalysis, Target target,
-    PatternBenefit benefit) {
+    Target target, PatternBenefit benefit) {
   patterns.add<DotOpConversion>(typeConverter, target, benefit);
   patterns.add<DotAsyncOpConversion>(typeConverter, target, benefit);
   patterns.add<DotWaitOpConversion>(typeConverter, target, benefit);
-=======
-void mlir::triton::populateDotOpToLLVMPatterns(LLVMTypeConverter &typeConverter,
-                                               RewritePatternSet &patterns,
-                                               PatternBenefit benefit) {
-  patterns.add<DotOpConversion>(typeConverter, benefit);
-  patterns.add<DotAsyncOpConversion>(typeConverter, benefit);
-  patterns.add<DotWaitOpConversion>(typeConverter, benefit);
->>>>>>> 8681e996
 }