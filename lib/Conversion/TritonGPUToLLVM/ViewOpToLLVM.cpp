--- conflicted
+++ resolved
@@ -141,9 +141,9 @@
   using OpAdaptor = typename ExperimentalInterleaveOp::Adaptor;
 
   explicit InterleaveOpConversion(TritonGPUToLLVMTypeConverter &typeConverter,
-                                  PatternBenefit benefit = 1)
-      : ConvertTritonGPUOpToLLVMPattern<ExperimentalInterleaveOp>(typeConverter,
-                                                                  benefit) {}
+                                  Target target, PatternBenefit benefit = 1)
+      : ConvertTritonGPUOpToLLVMPattern<ExperimentalInterleaveOp>(
+            typeConverter, target, benefit) {}
 
   LogicalResult
   matchAndRewrite(ExperimentalInterleaveOp op, OpAdaptor adaptor,
@@ -296,20 +296,11 @@
                                   ModuleAxisInfoAnalysis &axisInfoAnalysis,
                                   ModuleAllocation &allocation, Target target,
                                   PatternBenefit benefit) {
-<<<<<<< HEAD
   patterns.add<ReshapeOpConversion>(typeConverter, target, benefit);
   patterns.add<ExpandDimsOpConversion>(typeConverter, target, benefit);
   patterns.add<SplatOpConversion>(typeConverter, target, benefit);
   patterns.add<ArithConstantSplatOpConversion>(typeConverter, target, benefit);
   patterns.add<CatOpConversion>(typeConverter, target, benefit);
+  patterns.add<InterleaveOpConversion>(typeConverter, target, benefit);
   patterns.add<TransOpConversion>(typeConverter, target, benefit);
-=======
-  patterns.add<ReshapeOpConversion>(typeConverter, benefit);
-  patterns.add<ExpandDimsOpConversion>(typeConverter, benefit);
-  patterns.add<SplatOpConversion>(typeConverter, benefit);
-  patterns.add<ArithConstantSplatOpConversion>(typeConverter, benefit);
-  patterns.add<CatOpConversion>(typeConverter, benefit);
-  patterns.add<InterleaveOpConversion>(typeConverter, benefit);
-  patterns.add<TransOpConversion>(typeConverter, benefit);
->>>>>>> addd94e4
 }