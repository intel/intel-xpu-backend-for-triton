#include "PatternTritonGPUOpToLLVM.h"
#include "triton/Dialect/TritonGPU/IR/TritonGPUAttrDefs.cpp.inc"

using namespace mlir;
using namespace mlir::triton;
using namespace mlir::triton::gpu;

using ::mlir::LLVM::getSharedMemoryObjectFromStruct;

namespace {
struct SplatOpConversion
    : public ConvertTritonGPUOpToLLVMPattern<triton::SplatOp> {
  using ConvertTritonGPUOpToLLVMPattern<
      triton::SplatOp>::ConvertTritonGPUOpToLLVMPattern;

  // Convert SplatOp or arith::ConstantOp with SplatElementsAttr to a
  // LLVM::StructType value.
  //
  // @elemType: the element type in operand.
  // @resType: the return type of the Splat-like op.
  // @constVal: a LLVM::ConstantOp or other scalar value.
  static Value convertSplatLikeOp(Type elemType, Type resType, Value constVal,
                                  TritonGPUToLLVMTypeConverter *typeConverter,
                                  ConversionPatternRewriter &rewriter,
                                  Location loc) {
    auto tensorTy = resType.cast<RankedTensorType>();
    // Check the converted type for the tensor as depending on the encoding the
    // converter may pick different element types.
    auto srcType = typeConverter->convertType(tensorTy);
    if (auto structTy = dyn_cast<LLVM::LLVMStructType>(srcType))
      srcType = structTy.getBody()[0];
    // If the type sizes don't match we need to pack constants.
    if (srcType.isIntOrFloat() && constVal.getType().getIntOrFloatBitWidth() !=
                                      srcType.getIntOrFloatBitWidth()) {
      unsigned cstBitWidth = constVal.getType().getIntOrFloatBitWidth();
      unsigned srcBitWidth = srcType.getIntOrFloatBitWidth();
      assert(cstBitWidth <= srcBitWidth && srcBitWidth % cstBitWidth == 0);
      unsigned ratio = srcBitWidth / cstBitWidth;
      Type intTy = IntegerType::get(elemType.getContext(), cstBitWidth);
      VectorType vecType = VectorType::get(ratio, intTy);
      Value intCst = bitcast(constVal, intTy);
      Value vec = undef(vecType);
      for (unsigned i = 0; i < ratio; ++i)
        vec = insert_element(vecType, vec, intCst, int_val(32, i));
      constVal = vec;
    }
    auto llSrc = bitcast(constVal, srcType);
    size_t elemsPerThread = getTotalElemsPerThread(tensorTy);
    llvm::SmallVector<Value> elems(elemsPerThread, llSrc);
    return packLLElements(loc, typeConverter, elems, rewriter, resType);
  }

  LogicalResult matchAndRewrite(triton::SplatOp op, OpAdaptor adaptor,
                                ConversionPatternRewriter &rewriter) const {
    auto loc = op->getLoc();
    auto src = adaptor.getSrc();
    auto llStruct = convertSplatLikeOp(src.getType(), op.getType(), src,
                                       getTypeConverter(), rewriter, loc);
    rewriter.replaceOp(op, {llStruct});
    return success();
  }
};

// This pattern helps to convert arith::ConstantOp(with SplatElementsAttr),
// the logic is the same as triton::SplatOp, so the underlying implementation
// is reused.
struct ArithConstantSplatOpConversion
    : public ConvertTritonGPUOpToLLVMPattern<arith::ConstantOp> {
  using ConvertTritonGPUOpToLLVMPattern<
      arith::ConstantOp>::ConvertTritonGPUOpToLLVMPattern;

  LogicalResult
  matchAndRewrite(arith::ConstantOp op, OpAdaptor adaptor,
                  ConversionPatternRewriter &rewriter) const override {
    auto value = op.getValue();
    if (!value.dyn_cast<SplatElementsAttr>())
      return failure();

    auto loc = op->getLoc();

    LLVM::ConstantOp arithConstantOp;
    auto values = op.getValue().dyn_cast<SplatElementsAttr>();
    auto elemType = values.getElementType();

    Attribute val;
    if (elemType.isBF16() || type::isFloat(elemType)) {
      val = values.getValues<FloatAttr>()[0];
    } else if (type::isInt(elemType)) {
      val = values.getValues<IntegerAttr>()[0];
    } else {
      llvm::errs() << "ArithConstantSplatOpConversion get unsupported type: "
                   << value.getType() << "\n";
      return failure();
    }

    auto constOp = rewriter.create<LLVM::ConstantOp>(loc, elemType, val);
    auto llStruct = SplatOpConversion::convertSplatLikeOp(
        elemType, op.getType(), constOp, getTypeConverter(), rewriter, loc);
    rewriter.replaceOp(op, llStruct);

    return success();
  }
};

struct CatOpConversion : public ConvertTritonGPUOpToLLVMPattern<CatOp> {
  using OpAdaptor = typename CatOp::Adaptor;

  explicit CatOpConversion(TritonGPUToLLVMTypeConverter &typeConverter,
                           Target target, PatternBenefit benefit = 1)
      : ConvertTritonGPUOpToLLVMPattern<CatOp>(typeConverter, target, benefit) {
  }

  LogicalResult
  matchAndRewrite(CatOp op, OpAdaptor adaptor,
                  ConversionPatternRewriter &rewriter) const override {
    Location loc = op->getLoc();
    auto resultTy = op.getType().template cast<RankedTensorType>();
    unsigned elems = getTotalElemsPerThread(resultTy);
    Type elemTy =
        this->getTypeConverter()->convertType(resultTy.getElementType());
    SmallVector<Type> types(elems, elemTy);
    // unpack input values
    auto lhsVals = unpackLLElements(loc, adaptor.getLhs(), rewriter);
    auto rhsVals = unpackLLElements(loc, adaptor.getRhs(), rewriter);
    // concatenate (and potentially reorder) values
    SmallVector<Value> retVals;
    for (Value v : lhsVals)
      retVals.push_back(v);
    for (Value v : rhsVals)
      retVals.push_back(v);
    // pack and replace
    Value ret =
        packLLElements(loc, getTypeConverter(), retVals, rewriter, resultTy);
    rewriter.replaceOp(op, ret);
    return success();
  }
};

<<<<<<< HEAD
struct InterleaveOpConversion
    : public ConvertTritonGPUOpToLLVMPattern<ExperimentalInterleaveOp> {
  using OpAdaptor = typename ExperimentalInterleaveOp::Adaptor;

  explicit InterleaveOpConversion(TritonGPUToLLVMTypeConverter &typeConverter,
                                  Target target, PatternBenefit benefit = 1)
      : ConvertTritonGPUOpToLLVMPattern<ExperimentalInterleaveOp>(
            typeConverter, target, benefit) {}
=======
struct JoinOpConversion : public ConvertOpToLLVMPattern<ExperimentalJoinOp> {
  using OpAdaptor = typename ExperimentalJoinOp::Adaptor;

  explicit JoinOpConversion(LLVMTypeConverter &typeConverter,
                            PatternBenefit benefit = 1)
      : ConvertOpToLLVMPattern<ExperimentalJoinOp>(typeConverter, benefit) {}
>>>>>>> 2a95b3cf

  LogicalResult
  matchAndRewrite(ExperimentalJoinOp op, OpAdaptor adaptor,
                  ConversionPatternRewriter &rewriter) const override {
    // We rely on the following invariants of this op (which are checked by its
    // verifier):
    //
    // - The op has a blocked encoding.
    // - The last dimension (the one we're joining) is also the most minor
    //   dimension.
    // - The input and output encodings are the same, except the output has
    //   2 elements per thread in the last dim.
    //
    // With these invariants, join is trivial: We just return the i'th element
    // from lhs, followed by the i'th elem from rhs.
    Location loc = op->getLoc();
    auto resultTy = op.getType().cast<RankedTensorType>();

    SmallVector<Value> lhsVals =
        unpackLLElements(loc, adaptor.getLhs(), rewriter);
    SmallVector<Value> rhsVals =
        unpackLLElements(loc, adaptor.getRhs(), rewriter);
    assert(lhsVals.size() == rhsVals.size());

    SmallVector<Value> joinedVals;
    for (int i = 0; i < lhsVals.size(); i++) {
      joinedVals.push_back(lhsVals[i]);
      joinedVals.push_back(rhsVals[i]);
    }

<<<<<<< HEAD
    Value ret = packLLElements(loc, getTypeConverter(), interleavedVals,
                               rewriter, resultTy);
=======
    Value ret =
        packLLElements(loc, typeConverter, joinedVals, rewriter, resultTy);
>>>>>>> 2a95b3cf
    rewriter.replaceOp(op, ret);
    return success();
  }
};

<<<<<<< HEAD
struct ReshapeOpConversion : public ConvertTritonGPUOpToLLVMPattern<ReshapeOp> {
=======
struct SplitOpConversion : public ConvertOpToLLVMPattern<ExperimentalSplitOp> {
  using OpAdaptor = typename ExperimentalSplitOp::Adaptor;
  using ConvertOpToLLVMPattern::ConvertOpToLLVMPattern;

  LogicalResult
  matchAndRewrite(ExperimentalSplitOp op, OpAdaptor adaptor,
                  ConversionPatternRewriter &rewriter) const override {
    // We rely on the following invariants of this op (which are checked by its
    // verifier):
    //
    // - The op has a blocked encoding.
    // - The last dimension (the one we're spliting) is also the most minor
    //   dimension, and has sizePerThread=2.
    //
    // With these invariants, split is trivial: Every other value goes into
    // return value 0, and every other goes into return value 1.
    Location loc = op->getLoc();
    auto typeConverter = getTypeConverter();

    SmallVector<Value> srcVals =
        unpackLLElements(loc, adaptor.getSrc(), rewriter);
    assert(srcVals.size() % 2 == 0);

    SmallVector<Value> outLhsVals;
    SmallVector<Value> outRhsVals;
    for (int i = 0; i < srcVals.size(); i += 2) {
      outLhsVals.push_back(srcVals[i]);
      outRhsVals.push_back(srcVals[i + 1]);
    }

    auto resultTy = op.getResult(0).getType().cast<RankedTensorType>();
    Value retLhs =
        packLLElements(loc, typeConverter, outLhsVals, rewriter, resultTy);
    Value retRhs =
        packLLElements(loc, typeConverter, outRhsVals, rewriter, resultTy);
    rewriter.replaceOp(op, {retLhs, retRhs});
    return success();
  }
};

struct ReshapeOpConversion : public ConvertOpToLLVMPattern<ReshapeOp> {
>>>>>>> 2a95b3cf
  using OpAdaptor = typename ReshapeOp::Adaptor;
  explicit ReshapeOpConversion(TritonGPUToLLVMTypeConverter &typeConverter,

                               Target target, PatternBenefit benefit = 1)
      : ConvertTritonGPUOpToLLVMPattern<ReshapeOp>(typeConverter, target,
                                                   benefit) {}

  LogicalResult
  matchAndRewrite(ReshapeOp op, OpAdaptor adaptor,
                  ConversionPatternRewriter &rewriter) const override {
    Location loc = op->getLoc();
    if (triton::gpu::isExpensiveView(op.getSrc().getType(), op.getType())) {
      return emitOptionalError(loc,
                               "expensive view not supported on reshape op");
    }
    auto resultTy = op.getType().template cast<RankedTensorType>();
    auto srcTy = op.getSrc().getType().template cast<RankedTensorType>();

    auto vals = unpackLLElements(loc, adaptor.getSrc(), rewriter);
    Value ret =
        packLLElements(loc, this->getTypeConverter(), vals, rewriter, resultTy);
    rewriter.replaceOp(op, ret);
    return success();
  }
};

struct ExpandDimsOpConversion
    : public ConvertTritonGPUOpToLLVMPattern<ExpandDimsOp> {
  using OpAdaptor = typename ExpandDimsOp::Adaptor;
  explicit ExpandDimsOpConversion(TritonGPUToLLVMTypeConverter &typeConverter,
                                  Target target, PatternBenefit benefit = 1)
      : ConvertTritonGPUOpToLLVMPattern<ExpandDimsOp>(typeConverter, target,
                                                      benefit) {}

  LogicalResult
  matchAndRewrite(ExpandDimsOp op, OpAdaptor adaptor,
                  ConversionPatternRewriter &rewriter) const override {
    Location loc = op->getLoc();
    auto srcVals = unpackLLElements(loc, adaptor.getSrc(), rewriter);

    auto srcTy = op.getSrc().getType().cast<RankedTensorType>();
    auto resultTy = op.getType().template cast<RankedTensorType>();
    auto srcLayout = srcTy.getEncoding().dyn_cast<SliceEncodingAttr>();
    if (!srcLayout) {
      return emitOptionalError(
          loc, "ExpandDimsOp only supports SliceEncodingAttr as its input");
    }

    auto resultLayout = resultTy.getEncoding();

    auto srcOffsets = emitOffsetForLayout(srcLayout, srcTy);
    auto resultOffsets = emitOffsetForLayout(resultLayout, resultTy);
    std::map<SmallVector<unsigned>, Value> srcValues;
    for (size_t i = 0; i < srcOffsets.size(); i++) {
      srcValues[srcOffsets[i]] = srcVals[i];
    }

    SmallVector<Value> resultVals;
    for (size_t i = 0; i < resultOffsets.size(); i++) {
      auto offset = resultOffsets[i];
      offset.erase(offset.begin() + srcLayout.getDim());
      resultVals.push_back(srcValues.at(offset));
    }
    Value ret = packLLElements(loc, this->getTypeConverter(), resultVals,
                               rewriter, resultTy);
    rewriter.replaceOp(op, ret);
    return success();
  }
};

struct TransOpConversion : public ConvertTritonGPUOpToLLVMPattern<TransOp> {
  using ConvertTritonGPUOpToLLVMPattern::ConvertTritonGPUOpToLLVMPattern;

  LogicalResult
  matchAndRewrite(TransOp op, OpAdaptor adaptor,
                  ConversionPatternRewriter &rewriter) const override {
    Location loc = op->getLoc();
    auto resultTy = op.getType().cast<RankedTensorType>();

    if (auto enc = resultTy.getEncoding().dyn_cast<SharedEncodingAttr>()) {
      auto llvmElemTy =
          getTypeConverter()->convertType(resultTy.getElementType());
      auto srcSmemObj = getSharedMemoryObjectFromStruct(loc, adaptor.getSrc(),
                                                        llvmElemTy, rewriter);
      auto dstSmemObj = SharedMemoryObject(
          srcSmemObj.base, srcSmemObj.baseElemType,
          /*strides=*/applyPermutation(srcSmemObj.strides, op.getOrder()),
          /*offsets=*/applyPermutation(srcSmemObj.offsets, op.getOrder()));
      auto retVal = getStructFromSharedMemoryObject(loc, dstSmemObj, rewriter);
      rewriter.replaceOp(op, retVal);
      return success();
    } else if (auto enc =
                   resultTy.getEncoding().dyn_cast<BlockedEncodingAttr>()) {
      // If the dst encoding is blocked, then TransOp::inferReturnTypes
      // ensures that:
      //  - the src encoding is also blocked, and
      //  - the translation from src to dst is just a "renaming" of the
      //    registers, i.e. each thread has exactly the same values.
      // Thus the transpose op simply returns the same values it got.
      auto vals = unpackLLElements(loc, adaptor.getSrc(), rewriter);
      Value ret = packLLElements(loc, this->getTypeConverter(), vals, rewriter,
                                 resultTy);
      rewriter.replaceOp(op, ret);
      return success();
    }

    return emitOptionalError(loc, "unsupported encoding for TransOp");
  }
};

struct BroadcastOpConversion
    : public ConvertTritonGPUOpToLLVMPattern<triton::BroadcastOp> {
  using ConvertTritonGPUOpToLLVMPattern<
      triton::BroadcastOp>::ConvertTritonGPUOpToLLVMPattern;

  LogicalResult
  matchAndRewrite(triton::BroadcastOp op, OpAdaptor adaptor,
                  ConversionPatternRewriter &rewriter) const override {
    // Following the order of indices in the legacy code, a broadcast of:
    //   [s(0), s(1) ... s(k-1),    1, s(k+1), s(k+2) ... s(n-1)]
    // =>
    //   [s(0), s(1) ... s(k-1), s(k), s(k+1), s(k+2) ... s(n-1)]
    //
    // logically maps to a broadcast within a thread's scope:
    //   [cta(0)..cta(k-1),     1,cta(k+1)..cta(n-1),spt(0)..spt(k-1),
    //   1,spt(k+1)..spt(n-1)]
    // =>
    //   [cta(0)..cta(k-1),cta(k),cta(k+1)..cta(n-1),spt(0)..spt(k-1),spt(k),spt(k+1)..spt(n-1)]
    //
    // regardless of the order of the layout
    //
    Location loc = op->getLoc();
    Value src = adaptor.getSrc();
    Value result = op.getResult();
    auto srcTy = op.getSrc().getType().cast<RankedTensorType>();
    auto resultTy = result.getType().cast<RankedTensorType>();
    auto srcLayout = srcTy.getEncoding();
    auto resultLayout = resultTy.getEncoding();
    auto srcShape = srcTy.getShape();
    auto resultShape = resultTy.getShape();
    unsigned rank = srcTy.getRank();
    auto typeConverter = getTypeConverter();

    assert(rank == resultTy.getRank());
    auto order = triton::gpu::getOrder(srcLayout);
    auto srcOffsets = emitOffsetForLayout(srcLayout, srcTy);
    auto resultOffsets = emitOffsetForLayout(resultLayout, resultTy);
    SmallVector<Value> srcVals = unpackLLElements(loc, src, rewriter);

    std::map<SmallVector<unsigned>, Value> srcValues;
    for (size_t i = 0; i < srcOffsets.size(); i++) {
      srcValues[srcOffsets[i]] = srcVals[i];
    }

    SmallVector<Value> resultVals;
    for (size_t i = 0; i < resultOffsets.size(); i++) {
      auto offset = resultOffsets[i];
      for (size_t j = 0; j < srcShape.size(); j++)
        if (srcShape[j] == 1)
          offset[j] = 0;
      resultVals.push_back(srcValues.at(offset));
    }

    Value resultStruct =
        packLLElements(loc, typeConverter, resultVals, rewriter, resultTy);
    rewriter.replaceOp(op, {resultStruct});
    return success();
  }
};

} // namespace

void mlir::triton::populateViewOpToLLVMPatterns(
<<<<<<< HEAD
    TritonGPUToLLVMTypeConverter &typeConverter, RewritePatternSet &patterns,
    Target target, PatternBenefit benefit) {
  patterns.add<ReshapeOpConversion>(typeConverter, target, benefit);
  patterns.add<ExpandDimsOpConversion>(typeConverter, target, benefit);
  patterns.add<SplatOpConversion>(typeConverter, target, benefit);
  patterns.add<ArithConstantSplatOpConversion>(typeConverter, target, benefit);
  patterns.add<CatOpConversion>(typeConverter, target, benefit);
  patterns.add<InterleaveOpConversion>(typeConverter, target, benefit);
  patterns.add<TransOpConversion>(typeConverter, target, benefit);
  patterns.add<BroadcastOpConversion>(typeConverter, target, benefit);
=======
    LLVMTypeConverter &typeConverter, RewritePatternSet &patterns,
    PatternBenefit benefit) {
  patterns.add<ReshapeOpConversion>(typeConverter, benefit);
  patterns.add<ExpandDimsOpConversion>(typeConverter, benefit);
  patterns.add<SplatOpConversion>(typeConverter, benefit);
  patterns.add<ArithConstantSplatOpConversion>(typeConverter, benefit);
  patterns.add<CatOpConversion>(typeConverter, benefit);
  patterns.add<JoinOpConversion>(typeConverter, benefit);
  patterns.add<SplitOpConversion>(typeConverter, benefit);
  patterns.add<TransOpConversion>(typeConverter, benefit);
  patterns.add<BroadcastOpConversion>(typeConverter, benefit);
>>>>>>> 2a95b3cf
}<|MERGE_RESOLUTION|>--- conflicted
+++ resolved
@@ -136,23 +136,14 @@
   }
 };
 
-<<<<<<< HEAD
-struct InterleaveOpConversion
-    : public ConvertTritonGPUOpToLLVMPattern<ExperimentalInterleaveOp> {
-  using OpAdaptor = typename ExperimentalInterleaveOp::Adaptor;
-
-  explicit InterleaveOpConversion(TritonGPUToLLVMTypeConverter &typeConverter,
-                                  Target target, PatternBenefit benefit = 1)
-      : ConvertTritonGPUOpToLLVMPattern<ExperimentalInterleaveOp>(
-            typeConverter, target, benefit) {}
-=======
-struct JoinOpConversion : public ConvertOpToLLVMPattern<ExperimentalJoinOp> {
+struct JoinOpConversion
+    : public ConvertTritonGPUOpToLLVMPattern<ExperimentalJoinOp> {
   using OpAdaptor = typename ExperimentalJoinOp::Adaptor;
 
-  explicit JoinOpConversion(LLVMTypeConverter &typeConverter,
-                            PatternBenefit benefit = 1)
-      : ConvertOpToLLVMPattern<ExperimentalJoinOp>(typeConverter, benefit) {}
->>>>>>> 2a95b3cf
+  explicit JoinOpConversion(TritonGPUToLLVMTypeConverter &typeConverter,
+                            Target target, PatternBenefit benefit = 1)
+      : ConvertTritonGPUOpToLLVMPattern<ExperimentalJoinOp>(typeConverter,
+                                                            target, benefit) {}
 
   LogicalResult
   matchAndRewrite(ExperimentalJoinOp op, OpAdaptor adaptor,
@@ -170,6 +161,7 @@
     // from lhs, followed by the i'th elem from rhs.
     Location loc = op->getLoc();
     auto resultTy = op.getType().cast<RankedTensorType>();
+    auto typeConverter = getTypeConverter();
 
     SmallVector<Value> lhsVals =
         unpackLLElements(loc, adaptor.getLhs(), rewriter);
@@ -183,21 +175,13 @@
       joinedVals.push_back(rhsVals[i]);
     }
 
-<<<<<<< HEAD
-    Value ret = packLLElements(loc, getTypeConverter(), interleavedVals,
-                               rewriter, resultTy);
-=======
     Value ret =
         packLLElements(loc, typeConverter, joinedVals, rewriter, resultTy);
->>>>>>> 2a95b3cf
     rewriter.replaceOp(op, ret);
     return success();
   }
 };
 
-<<<<<<< HEAD
-struct ReshapeOpConversion : public ConvertTritonGPUOpToLLVMPattern<ReshapeOp> {
-=======
 struct SplitOpConversion : public ConvertOpToLLVMPattern<ExperimentalSplitOp> {
   using OpAdaptor = typename ExperimentalSplitOp::Adaptor;
   using ConvertOpToLLVMPattern::ConvertOpToLLVMPattern;
@@ -238,8 +222,7 @@
   }
 };
 
-struct ReshapeOpConversion : public ConvertOpToLLVMPattern<ReshapeOp> {
->>>>>>> 2a95b3cf
+struct ReshapeOpConversion : public ConvertTritonGPUOpToLLVMPattern<ReshapeOp> {
   using OpAdaptor = typename ReshapeOp::Adaptor;
   explicit ReshapeOpConversion(TritonGPUToLLVMTypeConverter &typeConverter,
 
@@ -413,7 +396,6 @@
 } // namespace
 
 void mlir::triton::populateViewOpToLLVMPatterns(
-<<<<<<< HEAD
     TritonGPUToLLVMTypeConverter &typeConverter, RewritePatternSet &patterns,
     Target target, PatternBenefit benefit) {
   patterns.add<ReshapeOpConversion>(typeConverter, target, benefit);
@@ -421,20 +403,7 @@
   patterns.add<SplatOpConversion>(typeConverter, target, benefit);
   patterns.add<ArithConstantSplatOpConversion>(typeConverter, target, benefit);
   patterns.add<CatOpConversion>(typeConverter, target, benefit);
-  patterns.add<InterleaveOpConversion>(typeConverter, target, benefit);
+  patterns.add<JoinOpConversion>(typeConverter, target, benefit);
   patterns.add<TransOpConversion>(typeConverter, target, benefit);
   patterns.add<BroadcastOpConversion>(typeConverter, target, benefit);
-=======
-    LLVMTypeConverter &typeConverter, RewritePatternSet &patterns,
-    PatternBenefit benefit) {
-  patterns.add<ReshapeOpConversion>(typeConverter, benefit);
-  patterns.add<ExpandDimsOpConversion>(typeConverter, benefit);
-  patterns.add<SplatOpConversion>(typeConverter, benefit);
-  patterns.add<ArithConstantSplatOpConversion>(typeConverter, benefit);
-  patterns.add<CatOpConversion>(typeConverter, benefit);
-  patterns.add<JoinOpConversion>(typeConverter, benefit);
-  patterns.add<SplitOpConversion>(typeConverter, benefit);
-  patterns.add<TransOpConversion>(typeConverter, benefit);
-  patterns.add<BroadcastOpConversion>(typeConverter, benefit);
->>>>>>> 2a95b3cf
 }