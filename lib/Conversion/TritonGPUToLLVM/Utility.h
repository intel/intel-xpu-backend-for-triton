#ifndef TRITON_CONVERSION_TRITONGPU_TO_LLVM_UTILITY_H
#define TRITON_CONVERSION_TRITONGPU_TO_LLVM_UTILITY_H

#include "mlir/Conversion/LLVMCommon/Pattern.h"
#include "mlir/Dialect/ControlFlow/IR/ControlFlowOps.h"
#include "mlir/Dialect/LLVMIR/GENXDialect.h"
#include "mlir/Dialect/LLVMIR/LLVMDialect.h"
#include "triton/Analysis/Utility.h"
#include "triton/Conversion/MLIRTypes.h"
#include "triton/Conversion/TritonGPUToLLVM/PTXAsmFormat.h"
#include "triton/Conversion/TritonGPUToLLVM/Passes.h"

// Shortcuts for some commonly used LLVM ops to keep code simple and intuitive
// Operators
#define inttoptr(...) rewriter.create<LLVM::IntToPtrOp>(loc, __VA_ARGS__)
#define ptrtoint(...) rewriter.create<LLVM::PtrToIntOp>(loc, __VA_ARGS__)
#define zext(...) rewriter.create<LLVM::ZExtOp>(loc, __VA_ARGS__)
#define trunc(...) rewriter.create<LLVM::TruncOp>(loc, __VA_ARGS__)
#define sext(...) rewriter.create<LLVM::SExtOp>(loc, __VA_ARGS__)
#define fpext(...) rewriter.create<LLVM::FPExtOp>(loc, __VA_ARGS__)
#define trunc(...) rewriter.create<LLVM::TruncOp>(loc, __VA_ARGS__)
#define udiv(...) rewriter.create<LLVM::UDivOp>(loc, __VA_ARGS__)
#define urem(...) rewriter.create<LLVM::URemOp>(loc, __VA_ARGS__)
#define add(...) rewriter.create<LLVM::AddOp>(loc, __VA_ARGS__)
#define sub(...) rewriter.create<LLVM::SubOp>(loc, __VA_ARGS__)
#define fadd(...) rewriter.create<LLVM::FAddOp>(loc, __VA_ARGS__)
#define mul(...) rewriter.create<LLVM::MulOp>(loc, __VA_ARGS__)
#define fmul(...) rewriter.create<LLVM::FMulOp>(loc, __VA_ARGS__)
#define lshr(...) rewriter.create<LLVM::LShrOp>(loc, __VA_ARGS__)
#define smax(...) rewriter.create<LLVM::SMaxOp>(loc, __VA_ARGS__)
#define umax(...) rewriter.create<LLVM::UMaxOp>(loc, __VA_ARGS__)
#define fmax(...) rewriter.create<LLVM::MaxNumOp>(loc, __VA_ARGS__)
#define smin(...) rewriter.create<LLVM::SMinOp>(loc, __VA_ARGS__)
#define umin(...) rewriter.create<LLVM::UMinOp>(loc, __VA_ARGS__)
#define fmin(...) rewriter.create<LLVM::MinNumOp>(loc, __VA_ARGS__)
#define shl(...) rewriter.create<LLVM::ShlOp>(loc, __VA_ARGS__)
#define lshr(...) rewriter.create<LLVM::LShrOp>(loc, __VA_ARGS__)
#define and_(...) rewriter.create<LLVM::AndOp>(loc, __VA_ARGS__)
#define xor_(...) rewriter.create<LLVM::XOrOp>(loc, __VA_ARGS__)
#define or_(...) rewriter.create<LLVM::OrOp>(loc, __VA_ARGS__)
#define bitcast(val__, type__)                                                 \
  rewriter.create<LLVM::BitcastOp>(loc, type__, val__)
#define gep(...) rewriter.create<LLVM::GEPOp>(loc, __VA_ARGS__)
#define ptr_ty(...) LLVM::LLVMPointerType::get(__VA_ARGS__)
#define insert_val(...) rewriter.create<LLVM::InsertValueOp>(loc, __VA_ARGS__)
#define extract_val(...) rewriter.create<LLVM::ExtractValueOp>(loc, __VA_ARGS__)
#define insert_element(...)                                                    \
  rewriter.create<LLVM::InsertElementOp>(loc, __VA_ARGS__)
#define extract_element(...)                                                   \
  rewriter.create<LLVM::ExtractElementOp>(loc, __VA_ARGS__)
#define load(...) rewriter.create<LLVM::LoadOp>(loc, __VA_ARGS__)
#define store(val, ptr) rewriter.create<LLVM::StoreOp>(loc, val, ptr)
#define load_dsmem(...) LLVM::createLoadDSmem(loc, rewriter, __VA_ARGS__)
#define store_dsmem(...) LLVM::createStoreDSmem(loc, rewriter, __VA_ARGS__)
#define fcmp_ogt(lhs, rhs)                                                     \
  rewriter.create<LLVM::FCmpOp>(loc, rewriter.getI1Type(),                     \
                                LLVM::FCmpPredicate::ogt, lhs, rhs)
#define fcmp_olt(lhs, rhs)                                                     \
  rewriter.create<LLVM::FCmpOp>(loc, rewriter.getI1Type(),                     \
                                LLVM::FCmpPredicate::olt, lhs, rhs)
#define fcmp_eq(lhs, rhs)                                                      \
  rewriter.create<LLVM::FCmpOp>(loc, rewriter.getI1Type(),                     \
                                LLVM::FCmpPredicate::oeq, lhs, rhs)
#define icmp_eq(...)                                                           \
  rewriter.create<LLVM::ICmpOp>(loc, LLVM::ICmpPredicate::eq, __VA_ARGS__)
#define icmp_ne(...)                                                           \
  rewriter.create<LLVM::ICmpOp>(loc, LLVM::ICmpPredicate::ne, __VA_ARGS__)
#define icmp_slt(...)                                                          \
  rewriter.create<LLVM::ICmpOp>(loc, LLVM::ICmpPredicate::slt, __VA_ARGS__)
#define icmp_sle(...)                                                          \
  rewriter.create<LLVM::ICmpOp>(loc, LLVM::ICmpPredicate::sle, __VA_ARGS__)
#define icmp_sgt(...)                                                          \
  rewriter.create<LLVM::ICmpOp>(loc, LLVM::ICmpPredicate::sgt, __VA_ARGS__)
#define icmp_sge(...)                                                          \
  rewriter.create<LLVM::ICmpOp>(loc, LLVM::ICmpPredicate::sge, __VA_ARGS__)
#define icmp_ult(...)                                                          \
  rewriter.create<LLVM::ICmpOp>(loc, LLVM::ICmpPredicate::ult, __VA_ARGS__)
#define icmp_ule(...)                                                          \
  rewriter.create<LLVM::ICmpOp>(loc, LLVM::ICmpPredicate::ule, __VA_ARGS__)
#define icmp_ugt(...)                                                          \
  rewriter.create<LLVM::ICmpOp>(loc, LLVM::ICmpPredicate::ugt, __VA_ARGS__)
#define icmp_uge(...)                                                          \
  rewriter.create<LLVM::ICmpOp>(loc, LLVM::ICmpPredicate::uge, __VA_ARGS__)
#define select(...) rewriter.create<LLVM::SelectOp>(loc, __VA_ARGS__)
#define address_of(...) rewriter.create<LLVM::AddressOfOp>(loc, __VA_ARGS__)
#define barrier() rewriter.create<mlir::gpu::BarrierOp>(loc)
#define barSync(rewriter, op, bar, numThreads)                                 \
  do {                                                                         \
    ::mlir::triton::PTXBuilder ptxBuilder;                                     \
    auto &barSyncOp = *ptxBuilder.create<>("bar.sync");                        \
    barSyncOp(ptxBuilder.newConstantOperand(bar),                              \
              ptxBuilder.newConstantOperand(numThreads));                      \
    auto voidTy = void_ty(op->getContext());                                   \
    ptxBuilder.launch(rewriter, op->getLoc(), voidTy);                         \
  } while (0)
#define undef(...) rewriter.create<LLVM::UndefOp>(loc, __VA_ARGS__)
#define null(...) rewriter.create<LLVM::ZeroOp>(loc, __VA_ARGS__)
#define call(...) rewriter.create<LLVM::CallOp>(loc, __VA_ARGS__)
#define addrspacecast(...)                                                     \
  rewriter.create<LLVM::AddrSpaceCastOp>(loc, __VA_ARGS__)

// Types
#define int_ty(width) rewriter.getIntegerType(width)
#define i64_ty rewriter.getIntegerType(64)
#define i32_ty rewriter.getIntegerType(32)
#define i16_ty rewriter.getIntegerType(16)
#define i32_ty rewriter.getIntegerType(32)
#define i64_ty rewriter.getIntegerType(64)
#define ui32_ty rewriter.getIntegerType(32, false)
#define f16_ty rewriter.getF16Type()
#define bf16_ty rewriter.getBF16Type()
#define i8_ty rewriter.getIntegerType(8)
#define i1_ty rewriter.getI1Type()
#define f32_ty rewriter.getF32Type()
#define f64_ty rewriter.getF64Type()
#define vec_ty(type, num) VectorType::get(num, type)
#define void_ty(ctx) LLVM::LLVMVoidType::get(ctx)
#define struct_ty(...) LLVM::LLVMStructType::getLiteral(ctx, __VA_ARGS__)
#define array_ty(elemTy, count) LLVM::LLVMArrayType::get(elemTy, count)

// Constants
#define f16_val(...) LLVM::createConstantF16(loc, rewriter, __VA_ARGS__)
#define f32_val(...) LLVM::createConstantF32(loc, rewriter, __VA_ARGS__)
#define f64_val(...) LLVM::createConstantF64(loc, rewriter, __VA_ARGS__)
#define i32_val(...) LLVM::createConstantI32(loc, rewriter, __VA_ARGS__)
#define i64_val(...) LLVM::createConstantI64(loc, rewriter, __VA_ARGS__)
#define int_val(width, val)                                                    \
  LLVM::createLLVMIntegerConstant(rewriter, loc, width, val)
#define tid_val() getThreadId(rewriter, loc)

// Attributes
#define i32_arr_attr(...) rewriter.getI32ArrayAttr({__VA_ARGS__})
#define i64_arr_attr(...) rewriter.getI64ArrayAttr({__VA_ARGS__})

namespace mlir {
namespace triton {

// Delinearize supposing order is [0, 1, .. , n]
template <typename T>
llvm::SmallVector<T> getMultiDimIndexImpl(T linearIndex,
                                          llvm::ArrayRef<T> shape) {
  // shape: {a, b, c, d}  ->  accMul: {1, a, a*b, a*b*c}
  size_t rank = shape.size();
  T accMul = product(shape.drop_back());
  T linearRemain = linearIndex;
  llvm::SmallVector<T> multiDimIndex(rank);
  for (int i = rank - 1; i >= 0; --i) {
    multiDimIndex[i] = linearRemain / accMul;
    linearRemain = linearRemain % accMul;
    if (i != 0) {
      accMul = accMul / shape[i - 1];
    }
  }
  return multiDimIndex;
}

template <typename T>
llvm::SmallVector<T> getMultiDimIndex(T linearIndex, llvm::ArrayRef<T> shape,
                                      llvm::ArrayRef<unsigned> order) {
  size_t rank = shape.size();
  assert(rank == order.size());
  auto reordered = applyPermutation(shape, order);
  auto reorderedMultiDim = getMultiDimIndexImpl<T>(linearIndex, reordered);
  llvm::SmallVector<T> multiDim(rank);
  for (unsigned i = 0; i < rank; ++i) {
    multiDim[order[i]] = reorderedMultiDim[i];
  }
  return multiDim;
}

// Linearize supposing order is [0, 1, .. , n]
template <typename T>
T getLinearIndexImpl(llvm::ArrayRef<T> multiDimIndex, llvm::ArrayRef<T> shape) {
  assert(multiDimIndex.size() == shape.size());
  // shape: {a, b, c, d}  ->  accMul: {1, a, a*b, a*b*c}
  size_t rank = shape.size();
  T accMul = product(shape.drop_back());
  T linearIndex = 0;
  for (int i = rank - 1; i >= 0; --i) {
    linearIndex += multiDimIndex[i] * accMul;
    if (i != 0) {
      accMul = accMul / shape[i - 1];
    }
  }
  return linearIndex;
}

template <typename T>
T getLinearIndex(llvm::ArrayRef<T> multiDimIndex, llvm::ArrayRef<T> shape,
                 llvm::ArrayRef<unsigned> order) {
  assert(shape.size() == order.size());
  return getLinearIndexImpl<T>(applyPermutation(multiDimIndex, order),
                               applyPermutation(shape, order));
}

} // namespace triton

namespace LLVM {
using namespace mlir::triton;

/// Create a predicated block, using \p cond as the condition and \p ops for the
/// values supplied by the conditional branch to the exit block. The \p
/// thenOpsFn function is used to inject operations in the 'then' branch:
///   cf.cond_br %cond, ^br1, ^br2(%ops)
///   ^br1:
///     %then_ops = `thenOpsFn()`
///     cf.br ^br2(%then_ops)
///   ^br2(%block_ops):
template <typename ThenOpsFn>
Block &createPredicatedBlock(ConversionPatternRewriter &rewriter, Location loc,
                             Value cond, ArrayRef<Value> ops,
                             ThenOpsFn &&thenOpsFn) {
  Block *insertionBlock = rewriter.getInsertionBlock();
  Block *thenBlock =
      rewriter.splitBlock(insertionBlock, rewriter.getInsertionPoint());
  Block *endBlock = rewriter.splitBlock(thenBlock, thenBlock->begin());

  rewriter.setInsertionPointToEnd(insertionBlock);
  rewriter.create<cf::CondBranchOp>(loc, cond, thenBlock, endBlock, ops);

  rewriter.setInsertionPointToStart(thenBlock);
  auto thenOps = thenOpsFn();
  assert(thenOps.size() == ops.size() && "Inconsistent size");
  assert(llvm::all_of(llvm::enumerate(ops, thenOps),
                      [](const auto &enumerator) {
                        auto [index, op, thenOp] = enumerator;
                        return op.getType() == thenOp.getType();
                      }) &&
         "type mismatch found");

  if (thenOps.empty())
    rewriter.create<cf::BranchOp>(loc, endBlock);
  else
    rewriter.create<cf::BranchOp>(loc, endBlock, thenOps);

  for (Value op : thenOps)
    endBlock->addArgument(op.getType(), op.getLoc());

  rewriter.setInsertionPointToStart(endBlock);
  return *endBlock;
}

/// Create a predicated block, using \p cond as the condition and \p thenOpsFn
/// to inject operations in the 'then' branch:
///   cf.cond_br %cond, ^br1, ^br2
///   ^br1:
///     `thenOpsFn()`
///     cf.br ^br2
///   ^br2:
template <typename ThenOpsFn>
Block &createPredicatedBlock(ConversionPatternRewriter &rewriter, Location loc,
                             Value cond, ThenOpsFn &&thenOpsFn) {
  return createPredicatedBlock(rewriter, loc, cond, {}, thenOpsFn);
}

/// Create a 32-bit integer constant.
Value createConstantI32(Location loc, OpBuilder &rewriter, int32_t v);

/// Create a 64-bit integer constant.
Value createConstantI64(Location loc, OpBuilder &rewriter, int64_t v);

/// Create a 16-bit float constant.
Value createConstantF16(Location loc, OpBuilder &rewriter, float v);

/// Create a 32-bit float constant.
Value createConstantF32(Location loc, OpBuilder &rewriter, float v);

/// Create a 64-bit float constant.
Value createConstantF64(Location loc, OpBuilder &rewriter, double v);

/// Create NaN constant of specified type.
Value createNaNConstant(Location loc, OpBuilder &rewriter, Type type);

/// Create an index type constant.
Value createIndexConstant(OpBuilder &builder, Location loc,
                          TypeConverter *converter, int64_t value);

/// Create an integer constant of \param width bits.
Value createLLVMIntegerConstant(OpBuilder &builder, Location loc, short width,
                                int64_t value);

/// Usage of macro load_dsmem
/// (1) load_dsmem(addr, ctaId)
/// (2) load_dsmem(addr, ctaId, vec)
Value createLoadDSmem(Location loc, PatternRewriter &rewriter, Value addr,
                      Value ctaId, Type elemTy);
SmallVector<Value> createLoadDSmem(Location loc, PatternRewriter &rewriter,
                                   Value addr, Value ctaId, unsigned vec,
                                   Type elemTy);

/// Usage of macro store_dsmem
/// (1) store_dsmem(addr, ctaId, value, pred)
/// (2) store_dsmem(addr, ctaId, value)
/// (3) store_dsmem(addr, ctaId, values, pred)
/// (4) store_dsmem(addr, ctaId, values)
void createStoreDSmem(Location loc, PatternRewriter &rewriter, Value addr,
                      Value ctaId, Value value, Value pred);
void createStoreDSmem(Location loc, PatternRewriter &rewriter, Value addr,
                      Value ctaId, Value value);
void createStoreDSmem(Location loc, PatternRewriter &rewriter, Value addr,
                      Value ctaId, ArrayRef<Value> values, Value pred);
void createStoreDSmem(Location loc, PatternRewriter &rewriter, Value addr,
                      Value ctaId, ArrayRef<Value> values);

/// Helper function to get strides from a given shape and its order
SmallVector<Value>
getStridesFromShapeAndOrder(ArrayRef<int64_t> shape, ArrayRef<unsigned> order,
                            Location loc, ConversionPatternRewriter &rewriter);
struct SharedMemoryObject {
  Value base; // i32 ptr. The start address of the shared memory object after
              // the initial allocation or the last slicing operation.
  Type baseElemType;
  // We need to store strides as Values, not integers, because the
  // extract_slice instruction can take a slice at arbitrary offsets.
  // Take $a[16:32, 16:32] as an example; though we know the stride of $a[0] is
  // 32, we need to let the instruction that uses $a be aware of that.
  // Otherwise, when we use $a, we only know that the shape of $a is 16x16. If
  // we store strides into an attribute array of integers, the information
  // cannot pass through block argument assignment because attributes are
  // associated with operations, not Values.
  // TODO(Keren): We may need to figure out a way to store strides as integers
  // if we want to support more optimizations.
  SmallVector<Value>
      strides; // i32 int. The strides of the shared memory object.
  SmallVector<Value> offsets; // i32 int.
  // Offsets are applied at the last slicing operation.
  // We can use offsets to recover the previous base.
  // The offsets are zero at the initial allocation.

  SharedMemoryObject(Value base, Type baseElemType, ArrayRef<Value> strides,
                     ArrayRef<Value> offsets)
      : base(base), baseElemType(baseElemType),
        strides(strides.begin(), strides.end()),
        offsets(offsets.begin(), offsets.end()) {}

  SharedMemoryObject(Value base, Type baseElemType, ArrayRef<int64_t> shape,
                     ArrayRef<unsigned> order, Location loc,
                     ConversionPatternRewriter &rewriter)
      : base(base), baseElemType(baseElemType) {
    strides = getStridesFromShapeAndOrder(shape, order, loc, rewriter);
    offsets.append(order.size(), i32_val(0));
  }

  SmallVector<Value> getStrides() const { return strides; }
  SmallVector<Value> getOffsets() const { return offsets; }
  Value getBase() const { return base; }
  Type getBaseElemType() const { return baseElemType; }

  SmallVector<Value> getElems() const {
    SmallVector<Value> elems;
    elems.push_back(base);
    elems.append(strides.begin(), strides.end());
    elems.append(offsets.begin(), offsets.end());
    return elems;
  }

  SmallVector<Type> getTypes() const {
    SmallVector<Type> types;
    types.push_back(base.getType());
    types.append(strides.size(), IntegerType::get(base.getContext(), 32));
    types.append(offsets.size(), IntegerType::get(base.getContext(), 32));
    return types;
  }

  Value getCSwizzleOffset(int order) const {
    assert(order >= 0 && order < strides.size());
    return offsets[order];
  }

  Value getBaseBeforeSlice(int order, Location loc,
                           ConversionPatternRewriter &rewriter) const {
    Value cSwizzleOffset = getCSwizzleOffset(order);
    Value offset = sub(i32_val(0), cSwizzleOffset);
    Type type = base.getType();
    return gep(type, baseElemType, base, offset);
  }
};

SharedMemoryObject
getSharedMemoryObjectFromStruct(Location loc, Value llvmStruct, Type elemTy,
                                ConversionPatternRewriter &rewriter);

// Convert an \param linear to a multi-dim coordinate given \param shape and
// \param order.
SmallVector<Value> delinearize(ConversionPatternRewriter &rewriter,
                               Location loc, Value linear,
                               ArrayRef<unsigned> shape,
                               ArrayRef<unsigned> order);

SmallVector<Value> delinearize(ConversionPatternRewriter &rewriter,
                               Location loc, unsigned linear,
                               ArrayRef<unsigned> shape);

SmallVector<Value> delinearize(ConversionPatternRewriter &rewriter,
                               Location loc, Value linear,
                               ArrayRef<unsigned> shape);

Value linearize(ConversionPatternRewriter &rewriter, Location loc,
                ArrayRef<Value> multiDim, ArrayRef<unsigned> shape,
                ArrayRef<unsigned> order);

Value linearize(ConversionPatternRewriter &rewriter, Location loc,
                ArrayRef<Value> multiDim, ArrayRef<unsigned> shape);

Value storeShared(ConversionPatternRewriter &rewriter, Location loc, Value ptr,
                  Value val, Value pred, triton::Target target);

Value loadShared(ConversionPatternRewriter &rewriter, Location loc, Value ptr,
                 Type elemTy, Value pred, triton::Target target);

Value shflSync(Location loc, ConversionPatternRewriter &rewriter, Value val,
               int i, triton::Target target);
Value shflUpSync(Location loc, ConversionPatternRewriter &rewriter, Value val,
                 int i, triton::Target target);
Value shflIdxSync(Location loc, ConversionPatternRewriter &rewriter, Value val,
                  int i, triton::Target target);
Value shflIdxSync(Location loc, ConversionPatternRewriter &rewriter, Value val,
                  Value i, triton::Target target);
Value getSRegValue(OpBuilder &b, Location loc, const std::string &sRegStr);

Value addStringToModule(Location loc, ConversionPatternRewriter &rewriter,
                        StringRef key, StringRef content,
                        unsigned addressSpace);

static bool isKernel(FunctionOpInterface funcOp) {
  return funcOp.getVisibility() == SymbolTable::Visibility::Public;
}

static Value getStackPointer(PatternRewriter &rewriter,
                             FunctionOpInterface funcOp, Target target) {
  auto mod = funcOp->getParentOfType<ModuleOp>();
  if (target == triton::Target::GENX) {
    LLVM::LLVMPointerType ptrTy =
        ptr_ty(rewriter.getContext(), GENX::GENXMemorySpace::kWorkgroup);
    if (mod->getAttrOfType<IntegerAttr>("triton_gpu.shared").getInt() == 0)
      return rewriter.create<LLVM::UndefOp>(funcOp.getLoc(), ptrTy);
    return funcOp.getArgument(funcOp.getNumArguments() - 1);
  }
  LLVM::GlobalOp globalBase = nullptr;
  mod.walk([&](LLVM::GlobalOp op) {
    if (op.getSymName() == "global_smem")
      globalBase = op;
  });
  assert(globalBase);
  if (isKernel(funcOp))
    return rewriter.create<LLVM::AddressOfOp>(funcOp.getLoc(), globalBase);
  else
    return funcOp.getArgument(funcOp.getNumArguments() - 1);
}

static Value getSharedMemoryBase(Location loc,
                                 ConversionPatternRewriter &rewriter,
                                 Operation *op, Target target) {
  auto ptrTy = LLVM::LLVMPointerType::get(rewriter.getContext(), 3);
  FunctionOpInterface func =
      op->template getParentOfType<FunctionOpInterface>();
  assert(op->hasAttr("allocation.offset"));
  size_t offset = op->getAttr("allocation.offset")
                      .cast<IntegerAttr>()
                      .getValue()
                      .getZExtValue();
  Value offVal = i32_val(offset);
  Value base =
      gep(ptrTy, i8_ty, LLVM::getStackPointer(rewriter, func, target), offVal);
  return base;
}
<<<<<<< HEAD

} // namespace LLVM
=======
} // namespace LLVM

/* ------------------------------------ */
// Returns CTA level thread idx
static Value getThreadIdInCTA(ConversionPatternRewriter &rewriter,
                              Location loc) {
  Value tid =
      rewriter.create<::mlir::gpu::ThreadIdOp>(loc, ::mlir::gpu::Dimension::x);
  return rewriter.create<arith::IndexCastOp>(loc, i32_ty, tid);
}

// Returns CTA level thread idx for not ws mode.
// Returns agent level thread idx for ws mode.
static Value getThreadId(ConversionPatternRewriter &rewriter, Location loc) {
  Value tid = getThreadIdInCTA(rewriter, loc);
  auto mod = rewriter.getBlock()->getParent()->getParentOfType<ModuleOp>();
  if (triton::nvidia_gpu::TritonNvidiaGPUDialect::getWSSupportedAttr(mod)) {
    Value _128 = rewriter.create<arith::ConstantIntOp>(loc, 128, 32);
    tid = rewriter.create<arith::RemSIOp>(loc, tid, _128);
  }
  return tid;
}

static Value GetCanonicalWarpId(ConversionPatternRewriter &rewriter,
                                Location loc) {
  return rewriter.create<triton::nvgpu::CanonicalWarpIdOp>(
      loc, rewriter.getI32Type());
}

static Value getClusterCTAId(ConversionPatternRewriter &rewriter,
                             Location loc) {
  return rewriter.create<triton::nvgpu::ClusterCTAIdOp>(loc,
                                                        rewriter.getI32Type());
}

// -----------------------------------------------------------------------
// Shared memory utilities
// -----------------------------------------------------------------------
using LLVM::getMultiDimIndex;
using LLVM::SharedMemoryObject;
using ::mlir::LLVM::delinearize;
using ::mlir::LLVM::SharedMemoryObject;
using ::mlir::triton::gpu::BlockedEncodingAttr;
using ::mlir::triton::gpu::CTALayoutAttr;
using ::mlir::triton::gpu::DotOperandEncodingAttr;
using ::mlir::triton::gpu::NvidiaMmaEncodingAttr;
using ::mlir::triton::gpu::SliceEncodingAttr;

static Value dot(ConversionPatternRewriter &rewriter, Location loc,
                 ArrayRef<Value> offsets, ArrayRef<Value> strides) {
  assert(offsets.size() == strides.size());
  Value ret = i32_val(0);
  for (auto [offset, stride] : llvm::zip(offsets, strides)) {
    ret = add(ret, mul(offset, stride));
  }
  return ret;
}

// -----------------------------------------------------------------------
// Blocked layout indices
// -----------------------------------------------------------------------

// Get an index-base for each dimension for a \param blockedLayout.
static SmallVector<Value> emitBaseIndexWithinCTAForBlockedLayout(
    Location loc, ConversionPatternRewriter &rewriter,
    const BlockedEncodingAttr &blockedLayout, RankedTensorType type) {
  auto shape = type.getShape();
  Value threadId = getThreadId(rewriter, loc);
  Value warpSize = i32_val(32);
  Value laneId = urem(threadId, warpSize);
  Value warpId = udiv(threadId, warpSize);
  auto sizePerThread = blockedLayout.getSizePerThread();
  auto threadsPerWarp = blockedLayout.getThreadsPerWarp();
  auto warpsPerCTA = blockedLayout.getWarpsPerCTA();
  auto order = blockedLayout.getOrder();
  auto shapePerCTA = triton::gpu::getShapePerCTA(blockedLayout, shape);
  unsigned rank = shape.size();

  // delinearize threadId to get the base index
  SmallVector<Value> multiDimWarpId =
      delinearize(rewriter, loc, warpId, warpsPerCTA, order);
  SmallVector<Value> multiDimThreadId =
      delinearize(rewriter, loc, laneId, threadsPerWarp, order);

  SmallVector<Value> multiDimBase(rank);
  for (unsigned k = 0; k < rank; ++k) {
    // Wrap around multiDimWarpId/multiDimThreadId in case
    // shapePerCTATile[k] > shapePerCTA[k]
    auto maxWarps =
        ceil<unsigned>(shapePerCTA[k], sizePerThread[k] * threadsPerWarp[k]);
    auto maxThreads = ceil<unsigned>(shapePerCTA[k], sizePerThread[k]);
    multiDimWarpId[k] = urem(multiDimWarpId[k], i32_val(maxWarps));
    multiDimThreadId[k] = urem(multiDimThreadId[k], i32_val(maxThreads));
    // multiDimBase[k] = (multiDimThreadId[k] +
    //                    multiDimWarpId[k] * threadsPerWarp[k]) *
    //                   sizePerThread[k];
    Value threadsPerWarpK = i32_val(threadsPerWarp[k]);
    Value sizePerThreadK = i32_val(sizePerThread[k]);
    multiDimBase[k] =
        mul(sizePerThreadK,
            add(multiDimThreadId[k], mul(multiDimWarpId[k], threadsPerWarpK)));
  }
  return multiDimBase;
}

static SmallVector<SmallVector<unsigned>>
emitOffsetForBlockedLayout(const BlockedEncodingAttr &blockedLayout,
                           RankedTensorType type) {
  auto shape = type.getShape();
  auto sizePerThread = blockedLayout.getSizePerThread();
  auto threadsPerWarp = blockedLayout.getThreadsPerWarp();
  auto warpsPerCTA = blockedLayout.getWarpsPerCTA();
  auto order = blockedLayout.getOrder();
  auto shapePerCTATile = getShapePerCTATile(blockedLayout);
  auto shapePerCTA = triton::gpu::getShapePerCTA(blockedLayout, shape);

  unsigned rank = shape.size();
  SmallVector<unsigned> tilesPerDim(rank);
  for (unsigned k = 0; k < rank; ++k)
    tilesPerDim[k] = ceil<unsigned>(shapePerCTA[k], shapePerCTATile[k]);

  unsigned elemsPerThread = triton::gpu::getTotalElemsPerThread(type);
  unsigned totalSizePerThread = product<unsigned>(sizePerThread);
  SmallVector<SmallVector<unsigned>> reorderedOffset(elemsPerThread);
  for (unsigned n = 0; n < elemsPerThread; ++n) {
    unsigned linearNanoTileId = n / totalSizePerThread;
    unsigned linearNanoTileElemId = n % totalSizePerThread;
    SmallVector<unsigned> multiDimNanoTileId =
        getMultiDimIndex<unsigned>(linearNanoTileId, tilesPerDim, order);
    SmallVector<unsigned> multiDimNanoTileElemId =
        getMultiDimIndex<unsigned>(linearNanoTileElemId, sizePerThread, order);
    for (unsigned k = 0; k < rank; ++k) {
      unsigned reorderedMultiDimId =
          multiDimNanoTileId[k] *
              (sizePerThread[k] * threadsPerWarp[k] * warpsPerCTA[k]) +
          multiDimNanoTileElemId[k];
      reorderedOffset[n].push_back(reorderedMultiDimId);
    }
  }
  return reorderedOffset;
}

// -----------------------------------------------------------------------
// Mma layout indices
// -----------------------------------------------------------------------

static SmallVector<Value> emitBaseIndexWithinCTAForMmaLayoutV1(
    Location loc, ConversionPatternRewriter &rewriter,
    const NvidiaMmaEncodingAttr &mmaLayout, RankedTensorType type) {
  auto shape = type.getShape();
  auto wpt = mmaLayout.getWarpsPerCTA();
  static constexpr std::array<int, 3> fpw{{2, 2, 1}};
  auto [isARow, isBRow, isAVec4, isBVec4, _] =
      mmaLayout.decodeVoltaLayoutStates();

  Value thread = getThreadId(rewriter, loc);
  auto *ctx = thread.getContext();
  Value _1 = i32_val(1);
  Value _2 = i32_val(2);
  Value _4 = i32_val(4);
  Value _16 = i32_val(16);
  Value _32 = i32_val(32);
  Value _fpw0 = i32_val(fpw[0]);
  Value _fpw1 = i32_val(fpw[1]);

  // A info
  auto aRep = mmaLayout.getMMAv1Rep(0);
  auto aSpw = mmaLayout.getMMAv1ShapePerWarp(0);
  // B info
  auto bSpw = mmaLayout.getMMAv1ShapePerWarp(1);
  auto bRep = mmaLayout.getMMAv1Rep(1);

  SmallVector<int, 2> rep({aRep[0], bRep[1]});
  SmallVector<int, 2> spw({aSpw[0], bSpw[1]});
  SmallVector<unsigned, 2> shapePerCTA({spw[0] * wpt[0], spw[1] * wpt[1]});

  Value lane = urem(thread, _32);
  Value warp = udiv(thread, _32);

  Value warp0 = urem(warp, i32_val(wpt[0]));
  Value warp12 = udiv(warp, i32_val(wpt[0]));
  Value warp1 = urem(warp12, i32_val(wpt[1]));

  // warp offset
  Value offWarpM = mul(warp0, i32_val(spw[0]));
  Value offWarpN = mul(warp1, i32_val(spw[1]));
  // quad offset
  Value offQuadM = mul(udiv(and_(lane, _16), _4), _fpw0);
  Value offQuadN = mul(udiv(and_(lane, _16), _4), _fpw1);
  // pair offset
  Value offPairM = udiv(urem(lane, _16), _4);
  offPairM = urem(offPairM, _fpw0);
  offPairM = mul(offPairM, _4);
  Value offPairN = udiv(urem(lane, _16), _4);
  offPairN = udiv(offPairN, _fpw0);
  offPairN = urem(offPairN, _fpw1);
  offPairN = mul(offPairN, _4);
  offPairM = mul(offPairM, i32_val(rep[0] / 2));
  offQuadM = mul(offQuadM, i32_val(rep[0] / 2));
  offPairN = mul(offPairN, i32_val(rep[1] / 2));
  offQuadN = mul(offQuadN, i32_val(rep[1] / 2));
  // quad pair offset
  Value offLaneM = add(offPairM, offQuadM);
  Value offLaneN = add(offPairN, offQuadN);
  // a, b offset
  Value offsetAM = add(offWarpM, offLaneM);
  Value offsetBN = add(offWarpN, offLaneN);
  // m indices
  Value offsetCM = add(and_(lane, _1), offsetAM);
  // n indices
  Value offsetCN = add((and_(lane, _2)), (add(offWarpN, offPairN)));
  return {offsetCM, offsetCN};
}

static SmallVector<SmallVector<unsigned>>
emitOffsetForMmaLayoutV1(const NvidiaMmaEncodingAttr &mmaLayout,
                         RankedTensorType type) {
  auto shape = type.getShape();

  auto [isARow, isBRow, isAVec4, isBVec4, _] =
      mmaLayout.decodeVoltaLayoutStates();

  // TODO: seems like the apttern below to get `rep`/`spw` appears quite often
  // A info
  auto aRep = mmaLayout.getMMAv1Rep(0);
  auto aSpw = mmaLayout.getMMAv1ShapePerWarp(0);
  // B info
  auto bSpw = mmaLayout.getMMAv1ShapePerWarp(1);
  auto bRep = mmaLayout.getMMAv1Rep(1);

  auto wpt = mmaLayout.getWarpsPerCTA();
  static constexpr std::array<int, 3> fpw{{2, 2, 1}};
  SmallVector<int, 2> rep({aRep[0], bRep[1]});
  SmallVector<int, 2> spw({aSpw[0], bSpw[1]});
  SmallVector<unsigned, 2> shapePerCTA({spw[0] * wpt[0], spw[1] * wpt[1]});

  SmallVector<unsigned> idxM;
  for (unsigned m = 0; m < shape[0]; m += shapePerCTA[0])
    for (unsigned mm = 0; mm < rep[0]; ++mm)
      idxM.push_back(m + mm * 2);

  SmallVector<unsigned> idxN;
  for (int n = 0; n < shape[1]; n += shapePerCTA[1]) {
    for (int nn = 0; nn < rep[1]; ++nn) {
      idxN.push_back(n + nn / 2 * 4 + (nn % 2) * 2 * fpw[1] * rep[1]);
      idxN.push_back(n + nn / 2 * 4 + (nn % 2) * 2 * fpw[1] * rep[1] + 1);
    }
  }

  SmallVector<SmallVector<unsigned>> ret;
  for (unsigned x1 : idxN) {   // N
    for (unsigned x0 : idxM) { // M
      SmallVector<unsigned> idx(2);
      idx[0] = x0; // M
      idx[1] = x1; // N
      ret.push_back(std::move(idx));
    }
  }
  return ret;
}

static SmallVector<SmallVector<unsigned>>
emitOffsetForMmaLayoutV2(const NvidiaMmaEncodingAttr &mmaLayout,
                         RankedTensorType type) {
  auto shape = type.getShape();
  auto shapePerCTA = getShapePerCTA(mmaLayout, shape);
  SmallVector<SmallVector<unsigned>> ret;

  auto rank = shape.size();
  for (unsigned i = 0; i < shapePerCTA[rank - 2];
       i += getShapePerCTATile(mmaLayout)[rank - 2]) {
    for (unsigned j = 0; j < shapePerCTA[rank - 1];
         j += getShapePerCTATile(mmaLayout)[rank - 1]) {
      if (rank == 3) {
        ret.push_back({0, i, j});
        ret.push_back({0, i, j + 1});
        ret.push_back({0, i + 8, j});
        ret.push_back({0, i + 8, j + 1});
      } else {
        ret.push_back({i, j});
        ret.push_back({i, j + 1});
        ret.push_back({i + 8, j});
        ret.push_back({i + 8, j + 1});
      }
    }
  }
  return ret;
}

static SmallVector<Value> emitBaseIndexWithinCTAForMmaLayoutV2V3(
    Location loc, ConversionPatternRewriter &rewriter,
    const NvidiaMmaEncodingAttr &mmaLayout, RankedTensorType type) {
  auto shape = type.getShape();
  auto _warpsPerCTA = mmaLayout.getWarpsPerCTA();
  auto rank = shape.size();
  assert(rank == 2 || rank == 3);
  auto order = triton::gpu::getOrder(mmaLayout);
  ArrayRef<unsigned int> instrShape = mmaLayout.getInstrShape();
  SmallVector<Value> warpsPerCTA;
  for (unsigned i = 0; i < rank; ++i)
    warpsPerCTA.push_back(i32_val(_warpsPerCTA[i]));
  auto shapePerCTA = getShapePerCTA(mmaLayout, shape);

  Value threadId = getThreadId(rewriter, loc);
  Value warpSize = i32_val(32);
  Value laneId = urem(threadId, warpSize);
  Value warpId = udiv(threadId, warpSize);

  uint32_t repM =
      (_warpsPerCTA[rank - 2] * instrShape[rank - 2]) / shapePerCTA[rank - 2];
  uint32_t repN =
      (_warpsPerCTA[rank - 1] * instrShape[rank - 1]) / shapePerCTA[rank - 1];

  uint32_t warpsM;
  if (repM > 1)
    warpsM = _warpsPerCTA[rank - 2] / repM;
  else
    warpsM = shape[rank - 2] / instrShape[rank - 2];

  uint32_t warpsN;
  if (repN > 1)
    warpsN = _warpsPerCTA[rank - 1] / repN;
  else
    warpsN = shape[rank - 1] / instrShape[rank - 1];

  SmallVector<Value> multiDimWarpId(rank);
  if (mmaLayout.isHopper()) {
    // TODO[goostavz]: the tiling order from CTA->warp level is different for
    // MMAv2/3. This is a workaround since we don't explicitly have warpGrp
    // level in the layout definition, and the tiling order of warpGrp->warp
    // must be fixed to meet the HW's needs. We may need to consider to
    // explicitly define warpGrpPerCTA for MMAv3 layout.
    assert(rank == 2 && "MMAv3 layout is does not support 3D tensor yet");
    multiDimWarpId[rank - 2] = urem(warpId, warpsPerCTA[rank - 2]);
    multiDimWarpId[rank - 1] =
        urem(udiv(warpId, warpsPerCTA[rank - 2]), warpsPerCTA[rank - 1]);
  } else {
    multiDimWarpId = delinearize(rewriter, loc, warpId, _warpsPerCTA, order);
  }
  Value warpIdM = urem(multiDimWarpId[rank - 2], i32_val(warpsM));
  Value warpIdN = urem(multiDimWarpId[rank - 1], i32_val(warpsN));

  Value offWarpM = mul(warpIdM, i32_val(instrShape[rank - 2]));
  Value offWarpN = mul(warpIdN, i32_val(instrShape[rank - 1]));

  SmallVector<Value> multiDimBase(rank);
  if (rank == 3)
    multiDimBase[0] = multiDimWarpId[0];
  multiDimBase[rank - 2] = add(udiv(laneId, i32_val(4)), offWarpM);
  multiDimBase[rank - 1] =
      add(mul(i32_val(2), urem(laneId, i32_val(4))), offWarpN);
  return multiDimBase;
}

static SmallVector<SmallVector<unsigned>>
emitOffsetForMmaLayoutV3(const NvidiaMmaEncodingAttr &mmaLayout,
                         RankedTensorType type) {
  auto shape = type.getShape();
  auto shapePerCTA = getShapePerCTA(mmaLayout, shape);
  SmallVector<SmallVector<unsigned>> ret;
  ArrayRef<unsigned int> instrShape = mmaLayout.getInstrShape();

  for (unsigned i = 0; i < shapePerCTA[0];
       i += getShapePerCTATile(mmaLayout)[0]) {
    for (unsigned j = 0; j < shapePerCTA[1];
         j += getShapePerCTATile(mmaLayout)[1]) {
      for (unsigned k = 0; k < instrShape[1]; k += 8) {
        ret.push_back({i, j + k});
        ret.push_back({i, j + k + 1});
        ret.push_back({i + 8, j + k});
        ret.push_back({i + 8, j + k + 1});
      }
    }
  }
  return ret;
}

static SmallVector<SmallVector<unsigned>>
emitOffsetForLayout(Attribute layout, RankedTensorType type);

static SmallVector<SmallVector<unsigned>>
emitOffsetForSliceLayout(const SliceEncodingAttr &sliceLayout,
                         RankedTensorType type) {
  auto parentEncoding = sliceLayout.getParent();
  unsigned dim = sliceLayout.getDim();
  auto parentShape = sliceLayout.paddedShape(type.getShape());
  RankedTensorType parentTy =
      RankedTensorType::get(parentShape, type.getElementType(), parentEncoding);
  auto parentOffsets = emitOffsetForLayout(parentEncoding, parentTy);

  unsigned numOffsets = parentOffsets.size();
  SmallVector<SmallVector<unsigned>> resultOffsets;
  std::set<SmallVector<unsigned>> uniqueOffsets;

  for (unsigned i = 0; i < numOffsets; ++i) {
    SmallVector<unsigned> offsets = parentOffsets[i];
    offsets.erase(offsets.begin() + dim);
    if (uniqueOffsets.find(offsets) == uniqueOffsets.end()) {
      resultOffsets.push_back(offsets);
      uniqueOffsets.insert(offsets);
    }
  }
  return resultOffsets;
}

//

// -----------------------------------------------------------------------
// Get offsets / indices for any layout
// -----------------------------------------------------------------------

static SmallVector<Value>
emitCTAOffsetForLayout(Location loc, ConversionPatternRewriter &rewriter,
                       Attribute layout, ArrayRef<int64_t> shape) {
  unsigned rank = shape.size();
  SmallVector<unsigned> CTAsPerCGA = triton::gpu::getCTAsPerCGA(layout);
  SmallVector<unsigned> CTASplitNum = triton::gpu::getCTASplitNum(layout);
  SmallVector<unsigned> CTAOrder = triton::gpu::getCTAOrder(layout);
  SmallVector<int64_t> shapePerCTA =
      triton::gpu::getShapePerCTA(CTASplitNum, shape);

  // Delinearize clusterCTAId
  Value clusterCTAId = getClusterCTAId(rewriter, loc);
  SmallVector<Value> multiDimClusterCTAId =
      delinearize(rewriter, loc, clusterCTAId, CTAsPerCGA, CTAOrder);

  // CTA Wrapping
  for (unsigned i = 0; i < rank; ++i) {
    // This wrapping rule must be consistent with getShapePerCTA
    unsigned splitNum = std::min<unsigned>(shape[i], CTASplitNum[i]);
    multiDimClusterCTAId[i] = urem(multiDimClusterCTAId[i], i32_val(splitNum));
  }

  SmallVector<Value> CTAOffset(rank);
  for (unsigned i = 0; i < rank; ++i)
    CTAOffset[i] = mul(multiDimClusterCTAId[i], i32_val(shapePerCTA[i]));

  return CTAOffset;
}

static SmallVector<Value>
emitBaseIndexForLayout(Location loc, ConversionPatternRewriter &rewriter,
                       Attribute layout, RankedTensorType type,
                       bool withCTAOffset) {
  auto shape = type.getShape();

  SmallVector<Value> baseIndex;
  ConversionPatternRewriter::InsertionGuard guard(rewriter);
  SmallVector<Value> result;
  if (auto blockedLayout = layout.dyn_cast<BlockedEncodingAttr>()) {
    result = emitBaseIndexWithinCTAForBlockedLayout(loc, rewriter,
                                                    blockedLayout, type);
  } else if (auto mmaLayout = layout.dyn_cast<NvidiaMmaEncodingAttr>()) {
    if (mmaLayout.isVolta())
      result =
          emitBaseIndexWithinCTAForMmaLayoutV1(loc, rewriter, mmaLayout, type);
    if (mmaLayout.isAmpere() || mmaLayout.isHopper())
      result = emitBaseIndexWithinCTAForMmaLayoutV2V3(loc, rewriter, mmaLayout,
                                                      type);
  } else if (auto sliceLayout = layout.dyn_cast<SliceEncodingAttr>()) {
    auto parentLayout = sliceLayout.getParent();
    auto parentShape = sliceLayout.paddedShape(type.getShape());
    RankedTensorType parentTy =
        RankedTensorType::get(parentShape, type.getElementType(), parentLayout);
    result = emitBaseIndexForLayout(loc, rewriter, parentLayout, parentTy,
                                    withCTAOffset);
    result.erase(result.begin() + sliceLayout.getDim());
    // CTAOffset has been added in emitBaseIndexForLayout of parentLayout
    return result;
  } else {
    llvm_unreachable("unsupported emitBaseIndexForLayout");
  }
  if (withCTAOffset) {
    auto CTAOffset = emitCTAOffsetForLayout(loc, rewriter, layout, shape);
    assert(CTAOffset.size() == result.size() && "Rank mismatch");
    for (unsigned k = 0; k < result.size(); ++k)
      result[k] = add(result[k], CTAOffset[k]);
  }
  return result;
}

static SmallVector<SmallVector<unsigned>>
emitOffsetForLayout(Attribute layout, RankedTensorType type) {
  if (auto blockedLayout = layout.dyn_cast<BlockedEncodingAttr>())
    return emitOffsetForBlockedLayout(blockedLayout, type);
  if (auto mmaLayout = layout.dyn_cast<NvidiaMmaEncodingAttr>()) {
    if (mmaLayout.isVolta())
      return emitOffsetForMmaLayoutV1(mmaLayout, type);
    if (mmaLayout.isAmpere())
      return emitOffsetForMmaLayoutV2(mmaLayout, type);
    if (mmaLayout.isHopper())
      return emitOffsetForMmaLayoutV3(mmaLayout, type);
  }
  if (auto sliceLayout = layout.dyn_cast<SliceEncodingAttr>())
    return emitOffsetForSliceLayout(sliceLayout, type);
  llvm_unreachable("unsupported emitOffsetForLayout");
}

// Emit indices calculation within each ConversionPattern, and returns a
// [elemsPerThread X rank] index matrix.
static SmallVector<SmallVector<Value>>
emitIndices(Location loc, ConversionPatternRewriter &rewriter, Attribute layout,
            RankedTensorType type, bool withCTAOffset) {
  // step 1, delinearize threadId to get the base index
  auto multiDimBase =
      emitBaseIndexForLayout(loc, rewriter, layout, type, withCTAOffset);
  // step 2, get offset of each element
  auto offset = emitOffsetForLayout(layout, type);
  // step 3, add offset to base, and reorder the sequence
  // of indices to guarantee that elems in the same
  // sizePerThread are adjacent in order
  auto shape = type.getShape();
  unsigned rank = shape.size();
  unsigned elemsPerThread = offset.size();
  SmallVector<SmallVector<Value>> multiDimIdx(elemsPerThread,
                                              SmallVector<Value>(rank));
  for (unsigned n = 0; n < elemsPerThread; ++n)
    for (unsigned k = 0; k < rank; ++k)
      multiDimIdx[n][k] = add(multiDimBase[k], i32_val(offset[n][k]));
  return multiDimIdx;
}

/* ---------------- */
/* ---------------- */
DenseMap<unsigned, Value> static getSwizzledSharedPtrs(
    Location loc, unsigned inVec, RankedTensorType srcTy,
    triton::gpu::SharedEncodingAttr resSharedLayout, Type resElemTy,
    SharedMemoryObject smemObj, ConversionPatternRewriter &rewriter,
    SmallVectorImpl<Value> &offsetVals, SmallVectorImpl<Value> &srcStrides) {
  // This utility computes the pointers for accessing the provided swizzled
  // shared memory layout `resSharedLayout`. More specifically, it computes,
  // for all indices (row, col) of `srcEncoding` such that idx % inVec = 0,
  // the pointer: ptr[(row, col)] = base + (rowOff * strides[ord[1]] +
  // colOff) where :
  //   phase = (row // perPhase) % maxPhase
  //   rowOff = row
  //   colOff = colOffSwizzled + colOffOrdered
  //     colOffSwizzled = ((col // outVec) ^ phase) * outVec
  //     colOffOrdered = (col % outVec) // minVec * minVec
  //
  // Note 1:
  // -------
  // Because swizzling happens at a granularity of outVec, we need to
  // decompose the offset into a swizzled factor and a non-swizzled
  // (ordered) factor
  //
  // Note 2:
  // -------
  // If we have x, y, z of the form:
  // x = 0b00000xxxx
  // y = 0byyyyy0000
  // z = 0b00000zzzz
  // then (x + y) XOR z = 0byyyyxxxx XOR 0b00000zzzz = (x XOR z) + y
  // This means that we can use some immediate offsets for shared memory
  // operations.
  auto dstPtrTy = ptr_ty(rewriter.getContext(), 3);
  auto dstOffset = dot(rewriter, loc, offsetVals, smemObj.strides);
  Value dstPtrBase = gep(dstPtrTy, resElemTy, smemObj.base, dstOffset);

  auto srcEncoding = srcTy.getEncoding();
  auto srcShape = srcTy.getShape();
  auto srcShapePerCTA = triton::gpu::getShapePerCTA(srcTy);
  unsigned numElems = triton::gpu::getTotalElemsPerThread(srcTy);
  // swizzling params as described in TritonGPUAttrDefs.td
  unsigned outVec = resSharedLayout.getVec();
  unsigned perPhase = resSharedLayout.getPerPhase();
  unsigned maxPhase = resSharedLayout.getMaxPhase();
  // Order
  auto inOrder = triton::gpu::getOrder(srcEncoding);
  auto outOrder = triton::gpu::getOrder(resSharedLayout);
  assert(maxPhase == 1 ||
         outVec * maxPhase <= srcShape[outOrder[0]] &&
             "Swizzling would generate out of bounds memory accesses");
  // Tensor indices held by the current thread, as LLVM values
  auto srcIndices = emitIndices(loc, rewriter, srcEncoding, srcTy, false);
  // Swizzling with leading offsets (e.g. Hopper GMMA)
  unsigned swizzlingByteWidth = 0;
  if (resSharedLayout.getHasLeadingOffset()) {
    if (perPhase == 4 && maxPhase == 2)
      swizzlingByteWidth = 32;
    else if (perPhase == 2 && maxPhase == 4)
      swizzlingByteWidth = 64;
    else if (perPhase == 1 && maxPhase == 8)
      swizzlingByteWidth = 128;
    else
      llvm::report_fatal_error("Unsupported shared layout.");
  }
  unsigned numElemsPerSwizzlingRow =
      swizzlingByteWidth * 8 / resElemTy.getIntOrFloatBitWidth();
  Value numElemsPerSwizzlingRowVal = i32_val(numElemsPerSwizzlingRow);
  unsigned leadingDimOffset;
  if (outOrder.size() >= 2) {
    leadingDimOffset = numElemsPerSwizzlingRow * srcShapePerCTA[outOrder[1]];
  } else {
    leadingDimOffset = numElemsPerSwizzlingRow;
  }

  Value leadingDimOffsetVal = i32_val(leadingDimOffset);
  // Return values
  DenseMap<unsigned, Value> ret;
  // cache for non-immediate offsets
  DenseMap<unsigned, Value> cacheCol, cacheRow;
  unsigned minVec = std::min(outVec, inVec);
  for (unsigned elemIdx = 0; elemIdx < numElems; elemIdx += minVec) {
    Value offset = i32_val(0);
    // Extract multi dimensional index for current element
    auto idx = srcIndices[elemIdx];
    Value idxCol = idx[outOrder[0]]; // contiguous dimension
    Value idxRow, strideRow;
    if (outOrder.size() >= 2) {
      idxRow = idx[outOrder[1]]; // discontiguous dimension
      strideRow = srcStrides[outOrder[1]];
    } else {
      idxRow = i32_val(0);
      strideRow = i32_val(0);
    }
    Value strideCol = srcStrides[outOrder[0]];
    // compute phase = (row // perPhase) % maxPhase
    Value phase = urem(udiv(idxRow, i32_val(perPhase)), i32_val(maxPhase));
    // extract dynamic/static offset for immediate offsetting
    unsigned immedateOffCol = 0;
    unsigned immedateOffRow = 0;
    if (leadingDimOffset) {
      // hopper
      offset =
          mul(udiv(idxCol, numElemsPerSwizzlingRowVal), leadingDimOffsetVal);
      // Shrink by swizzling blocks
      idxCol = urem(idxCol, numElemsPerSwizzlingRowVal);
      strideRow = numElemsPerSwizzlingRowVal;
    } else {
      if (auto add = dyn_cast_or_null<LLVM::AddOp>(idxCol.getDefiningOp()))
        if (auto _cst = dyn_cast_or_null<LLVM::ConstantOp>(
                add.getRhs().getDefiningOp())) {
          unsigned cst =
              _cst.getValue().cast<IntegerAttr>().getValue().getSExtValue();
          unsigned key = cst % (outVec * maxPhase);
          cacheCol.insert({key, idxCol});
          idxCol = cacheCol[key];
          immedateOffCol = cst / (outVec * maxPhase) * (outVec * maxPhase);
        }
      if (auto add = dyn_cast_or_null<LLVM::AddOp>(idxRow.getDefiningOp()))
        if (auto _cst = dyn_cast_or_null<LLVM::ConstantOp>(
                add.getRhs().getDefiningOp())) {
          unsigned cst =
              _cst.getValue().cast<IntegerAttr>().getValue().getSExtValue();
          unsigned key = cst % (perPhase * maxPhase);
          cacheRow.insert({key, idxRow});
          idxRow = cacheRow[key];
          immedateOffRow = cst / (perPhase * maxPhase) * (perPhase * maxPhase);
        }
    }
    // row offset is simply row index
    Value rowOff = mul(idxRow, strideRow);
    // because swizzling happens at a granularity of outVec, we need to
    // decompose the offset into a swizzled factor and a non-swizzled
    // (ordered) factor: colOffSwizzled = ((col // outVec) ^ phase) * outVec
    // colOffOrdered = (col % outVec) // minVec * minVec
    Value colOffSwizzled = xor_(udiv(idxCol, i32_val(outVec)), phase);
    colOffSwizzled = mul(colOffSwizzled, i32_val(outVec));
    Value colOffOrdered = urem(idxCol, i32_val(outVec));
    colOffOrdered = udiv(colOffOrdered, i32_val(minVec));
    colOffOrdered = mul(colOffOrdered, i32_val(minVec));
    Value colOff = add(colOffSwizzled, colOffOrdered);
    // compute non-immediate offset
    if (outOrder.size() == 3)
      offset = add(offset, mul(idx[outOrder[2]], srcStrides[outOrder[2]]));
    offset = add(offset, add(rowOff, mul(colOff, strideCol)));
    Value currPtr = gep(dstPtrTy, resElemTy, dstPtrBase, offset);
    // compute immediate offset
    Value immediateOff;
    if (outOrder.size() >= 2) {
      immediateOff = add(mul(i32_val(immedateOffRow), srcStrides[outOrder[1]]),
                         i32_val(immedateOffCol));
    } else {
      immediateOff = i32_val(immedateOffCol);
    }

    ret[elemIdx] = gep(dstPtrTy, resElemTy, currPtr, immediateOff);
  }
  return ret;
}

static SmallVector<Value>
loadSharedToDistributed(Value dst, ArrayRef<SmallVector<Value>> dstIndices,
                        Value src, SharedMemoryObject smemObj, Type elemTy,
                        Location loc, ConversionPatternRewriter &rewriter) {
  auto dstTy = dst.getType().cast<RankedTensorType>();
  auto dstShape = dstTy.getShape();
  assert(dstShape.size() == 2 && "Unexpected rank of loadSharedToDistributed");
  auto srcTy = src.getType().cast<RankedTensorType>();
  auto dstDistributedLayout = dstTy.getEncoding();
  if (auto mmaLayout = dstDistributedLayout.dyn_cast<NvidiaMmaEncodingAttr>()) {
    assert((!mmaLayout.isVolta()) &&
           "ConvertLayout Shared->MMAv1 is not supported yet");
  }
  auto srcSharedLayout =
      srcTy.getEncoding().cast<triton::gpu::SharedEncodingAttr>();
  auto srcElemTy = srcTy.getElementType();
  auto dstElemTy = dstTy.getElementType();
  auto inOrd = triton::gpu::getOrder(srcSharedLayout);
  auto outOrd = triton::gpu::getOrder(dstDistributedLayout);
  unsigned outVec = inOrd == outOrd
                        ? triton::gpu::getUniqueContigPerThread(
                              dstDistributedLayout, dstShape)[outOrd[0]]
                        : 1;
  unsigned inVec = srcSharedLayout.getVec();
  unsigned minVec = std::min(outVec, inVec);
  unsigned outElems = triton::gpu::getTotalElemsPerThread(dstTy);
  SmallVector<Value> offsetVals = {i32_val(0), i32_val(0)};
  assert(outElems == dstIndices.size());

  DenseMap<unsigned, Value> sharedPtrs =
      getSwizzledSharedPtrs(loc, outVec, dstTy, srcSharedLayout, elemTy,
                            smemObj, rewriter, offsetVals, smemObj.strides);
  assert(outElems % minVec == 0 && "Unexpected number of elements");
  unsigned numVecs = outElems / minVec;
  auto wordTy = vec_ty(elemTy, minVec);
  SmallVector<Value> outVals(outElems);
  for (unsigned i = 0; i < numVecs; ++i) {
    Value smemAddr = sharedPtrs[i * minVec];
    smemAddr = bitcast(smemAddr, ptr_ty(rewriter.getContext(), 3));
    Value valVec = load(wordTy, smemAddr);
    for (unsigned v = 0; v < minVec; ++v) {
      Value currVal = extract_element(dstElemTy, valVec, i32_val(v));
      outVals[i * minVec + v] = currVal;
    }
  }
  return outVals;
}

static void storeDistributedToShared(Value src, ArrayRef<Value> inVals,
                                     ArrayRef<Value> dstStrides,
                                     ArrayRef<SmallVector<Value>> srcIndices,
                                     Value dst, Value smemBase, Type elemTy,
                                     Location loc,
                                     ConversionPatternRewriter &rewriter) {
  auto srcTy = src.getType().cast<RankedTensorType>();
  auto srcShape = srcTy.getShape();
  auto rank = srcShape.size();
  assert(rank == 2 ||
         rank == 3 && "Unexpected rank of storeDistributedToShared");
  auto dstTy = dst.getType().cast<RankedTensorType>();
  auto srcDistributedLayout = srcTy.getEncoding();
  if (auto mmaLayout = srcDistributedLayout.dyn_cast<NvidiaMmaEncodingAttr>()) {
    assert((!mmaLayout.isVolta()) &&
           "ConvertLayout MMAv1->Shared is not supported yet");
  }
  auto dstSharedLayout =
      dstTy.getEncoding().cast<triton::gpu::SharedEncodingAttr>();
  auto dstElemTy = dstTy.getElementType();
  auto inOrd = triton::gpu::getOrder(srcDistributedLayout);
  auto outOrd = dstSharedLayout.getOrder();
  unsigned inVec = inOrd == outOrd
                       ? triton::gpu::getUniqueContigPerThread(
                             srcDistributedLayout, srcShape)[inOrd[0]]
                       : 1;
  unsigned outVec = dstSharedLayout.getVec();
  unsigned minVec = std::min(outVec, inVec);
  unsigned numElems = triton::gpu::getTotalElemsPerThread(srcTy);
  assert(numElems == srcIndices.size());
  auto wordTy = vec_ty(elemTy, minVec);
  Value word;

  SmallVector<Value, 3> srcStrides(dstStrides);
  SmallVector<Value, 3> offsetVals(rank, i32_val(0));
  SharedMemoryObject smemObj(smemBase, elemTy, srcStrides, offsetVals);

  DenseMap<unsigned, Value> sharedPtrs =
      getSwizzledSharedPtrs(loc, inVec, srcTy, dstSharedLayout, elemTy, smemObj,
                            rewriter, offsetVals, srcStrides);

  for (unsigned i = 0; i < numElems; ++i) {
    if (i % minVec == 0)
      word = undef(wordTy);
    word = insert_element(wordTy, word, inVals[i], i32_val(i % minVec));
    if (i % minVec == minVec - 1) {
      Value smemAddr = sharedPtrs[i / minVec * minVec];
      smemAddr = bitcast(smemAddr, ptr_ty(rewriter.getContext(), 3));
      store(word, smemAddr);
    }
  }
}

static Value
getStructFromSharedMemoryObject(Location loc, const SharedMemoryObject &smemObj,
                                ConversionPatternRewriter &rewriter) {
  auto elems = smemObj.getElems();
  auto types = smemObj.getTypes();
  auto structTy =
      LLVM::LLVMStructType::getLiteral(rewriter.getContext(), types);
  // pack into struct
  Value llvmStruct = rewriter.create<LLVM::UndefOp>(loc, structTy);
  for (const auto &v : llvm::enumerate(elems)) {
    assert(v.value() && "can not insert null values");
    llvmStruct = insert_val(structTy, llvmStruct, v.value(), v.index());
  }
  return llvmStruct;
}
>>>>>>> f38f22aa

static SmallVector<Value>
unpackLLElements(Location loc, Value llvmStruct,
                 ConversionPatternRewriter &rewriter) {
  assert(bool(llvmStruct) && "can not unpack null values");
  if (llvmStruct.getType().isIntOrIndexOrFloat() ||
      llvmStruct.getType().isa<triton::PointerType>() ||
      llvmStruct.getType().isa<LLVM::LLVMPointerType>())
    return {llvmStruct};
  ArrayRef<Type> types =
      llvmStruct.getType().cast<LLVM::LLVMStructType>().getBody();
  SmallVector<Value> results(types.size());
  for (unsigned i = 0; i < types.size(); ++i) {
    Type type = types[i];
    results[i] = extract_val(type, llvmStruct, i);
  }
  return results;
}

static Value packLLElements(Location loc,
                            const LLVMTypeConverter *typeConverter,
                            ValueRange resultVals,
                            ConversionPatternRewriter &rewriter, Type type) {
  auto structType =
      typeConverter->convertType(type).dyn_cast<LLVM::LLVMStructType>();
  if (!structType) {
    assert(resultVals.size() == 1);
    return *resultVals.begin();
  }

  auto elementTypes = structType.getBody();
  if (elementTypes.size() != resultVals.size()) {
    emitError(loc) << " size mismatch when packing elements for LLVM struct"
                   << " expected " << elementTypes.size() << " but got "
                   << resultVals.size();
  }
  Value llvmStruct = rewriter.create<LLVM::UndefOp>(loc, structType);
  for (const auto &v : llvm::enumerate(resultVals)) {
    if (!v.value()) {
      emitError(loc)
          << "cannot insert null values into struct, but tried to insert"
          << v.value();
    }
    if (v.value().getType() != elementTypes[v.index()]) {
      emitError(loc) << "invalid element type in packLLEElements. Expected "
                     << elementTypes[v.index()] << " but got "
                     << v.value().getType();
    }
    llvmStruct = insert_val(structType, llvmStruct, v.value(), v.index());
  }
  return llvmStruct;
}

static Value llGetPid(int axis, Location loc, ModuleOp moduleOp,
                      ConversionPatternRewriter &rewriter,
                      mlir::triton::Target target) {
  assert(axis >= 0);
  assert(axis < 3);
  assert(moduleOp);

  if (target == triton::Target::GENX) {
    constexpr mlir::gpu::Dimension dims[] = {mlir::gpu::Dimension::x,
                                             mlir::gpu::Dimension::y,
                                             mlir::gpu::Dimension::z};

    Value blockId = rewriter.create<::mlir::gpu::BlockIdOp>(loc, dims[axis]);
    return rewriter.create<arith::IndexCastOp>(loc, i32_ty, blockId);
  }

  // It is not easy to get the compute capability here, so we use numCTAs to
  // decide the semantic of GetProgramIdOp. If numCTAs = 1, then
  // GetProgramIdOp is converted to "%ctaid", otherwise it is converted to
  // "%clusterid".
  int numCTAs = triton::gpu::TritonGPUDialect::getNumCTAs(moduleOp);

  std::string sreg = numCTAs == 1 ? "%ctaid." : "%clusterid.";
  sreg.append(1, 'x' + axis); // 0 -> 'x', 1 -> 'y', 2 -> 'z'
  return LLVM::getSRegValue(rewriter, loc, sreg);
}

} // namespace mlir

#endif<|MERGE_RESOLUTION|>--- conflicted
+++ resolved
@@ -9,6 +9,12 @@
 #include "triton/Conversion/MLIRTypes.h"
 #include "triton/Conversion/TritonGPUToLLVM/PTXAsmFormat.h"
 #include "triton/Conversion/TritonGPUToLLVM/Passes.h"
+#include "triton/Dialect/NVGPU/IR/Dialect.h"
+#include "triton/Dialect/TritonNvidiaGPU/IR/Dialect.h"
+#include <set>
+
+using namespace mlir;
+using namespace mlir::triton;
 
 // Shortcuts for some commonly used LLVM ops to keep code simple and intuitive
 // Operators
@@ -464,10 +470,7 @@
       gep(ptrTy, i8_ty, LLVM::getStackPointer(rewriter, func, target), offVal);
   return base;
 }
-<<<<<<< HEAD
-
-} // namespace LLVM
-=======
+
 } // namespace LLVM
 
 /* ------------------------------------ */
@@ -1266,7 +1269,6 @@
   }
   return llvmStruct;
 }
->>>>>>> f38f22aa
 
 static SmallVector<Value>
 unpackLLElements(Location loc, Value llvmStruct,
