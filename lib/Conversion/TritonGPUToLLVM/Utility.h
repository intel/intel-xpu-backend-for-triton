--- conflicted
+++ resolved
@@ -7,11 +7,6 @@
 #include "mlir/Dialect/LLVMIR/LLVMDialect.h"
 #include "triton/Analysis/Utility.h"
 #include "triton/Conversion/MLIRTypes.h"
-<<<<<<< HEAD
-#include "triton/Conversion/TritonGPUToLLVM/PTXAsmFormat.h"
-#include "triton/Conversion/TritonGPUToLLVM/Passes.h"
-=======
->>>>>>> e16a58f8
 #include "triton/Dialect/NVGPU/IR/Dialect.h"
 #include "triton/Dialect/TritonIntelGPU/IR/Dialect.h"
 #include "triton/Dialect/TritonNvidiaGPU/IR/Dialect.h"
@@ -405,15 +400,6 @@
 Value linearize(ConversionPatternRewriter &rewriter, Location loc,
                 ArrayRef<Value> multiDim, ArrayRef<unsigned> shape);
 
-<<<<<<< HEAD
-Value storeShared(ConversionPatternRewriter &rewriter, Location loc, Value ptr,
-                  Value val, Value pred, triton::Target target);
-
-Value loadShared(ConversionPatternRewriter &rewriter, Location loc, Value ptr,
-                 Type elemTy, Value pred, triton::Target target);
-
-=======
->>>>>>> e16a58f8
 Value shflSync(Location loc, ConversionPatternRewriter &rewriter, Value val,
                int i, triton::Target target);
 Value shflUpSync(Location loc, ConversionPatternRewriter &rewriter, Value val,
@@ -421,13 +407,7 @@
 Value shflIdxSync(Location loc, ConversionPatternRewriter &rewriter, Value val,
                   int i, triton::Target target);
 Value shflIdxSync(Location loc, ConversionPatternRewriter &rewriter, Value val,
-<<<<<<< HEAD
                   Value i, triton::Target target);
-Value getSRegValue(OpBuilder &b, Location loc, const std::string &sRegStr);
-
-=======
-                  Value i);
->>>>>>> e16a58f8
 Value addStringToModule(Location loc, ConversionPatternRewriter &rewriter,
                         StringRef key, StringRef content,
                         unsigned addressSpace);
@@ -1398,36 +1378,6 @@
   return llvmStruct;
 }
 
-<<<<<<< HEAD
-static Value llGetPid(int axis, Location loc, ModuleOp moduleOp,
-                      ConversionPatternRewriter &rewriter,
-                      mlir::triton::Target target) {
-  assert(axis >= 0);
-  assert(axis < 3);
-  assert(moduleOp);
-
-  if (target == triton::Target::GENX) {
-    constexpr mlir::gpu::Dimension dims[] = {mlir::gpu::Dimension::x,
-                                             mlir::gpu::Dimension::y,
-                                             mlir::gpu::Dimension::z};
-
-    Value blockId = rewriter.create<::mlir::gpu::BlockIdOp>(loc, dims[axis]);
-    return rewriter.create<arith::IndexCastOp>(loc, i32_ty, blockId);
-  }
-
-  // It is not easy to get the compute capability here, so we use numCTAs to
-  // decide the semantic of GetProgramIdOp. If numCTAs = 1, then
-  // GetProgramIdOp is converted to "%ctaid", otherwise it is converted to
-  // "%clusterid".
-  int numCTAs = triton::gpu::TritonGPUDialect::getNumCTAs(moduleOp);
-
-  std::string sreg = numCTAs == 1 ? "%ctaid." : "%clusterid.";
-  sreg.append(1, 'x' + axis); // 0 -> 'x', 1 -> 'y', 2 -> 'z'
-  return LLVM::getSRegValue(rewriter, loc, sreg);
-}
-
-=======
->>>>>>> e16a58f8
 } // namespace mlir
 
 #endif