--- conflicted
+++ resolved
@@ -152,20 +152,6 @@
       TritonGPUToLLVMTypeConverter &typeConverter, Target target)
       : converter(&typeConverter), target(target) {}
 
-<<<<<<< HEAD
-  explicit ConvertTritonGPUOpToLLVMPatternBase(
-      TritonGPUToLLVMTypeConverter &typeConverter,
-      IndexCacheInfo indexCacheInfo, Target target)
-      : converter(&typeConverter), indexCacheInfo(indexCacheInfo),
-        target(target) {}
-
-  explicit ConvertTritonGPUOpToLLVMPatternBase(
-      TritonGPUToLLVMTypeConverter &typeConverter, TMAMetadataTy *tmaMetadata,
-      Target target)
-      : converter(&typeConverter), tmaMetadata(tmaMetadata), target(target) {}
-
-=======
->>>>>>> e4c91aeb
   TritonGPUToLLVMTypeConverter *getTypeConverter() const { return converter; }
 
   static Value
@@ -655,36 +641,8 @@
       if (mmaLayout.isAmpere() || mmaLayout.isHopper())
         result = emitBaseIndexWithinCTAForMmaLayoutV2V3(loc, rewriter,
                                                         mmaLayout, type);
-<<<<<<< HEAD
-        if (mmaLayout.isAmpere() || mmaLayout.isHopper())
-          result = emitBaseIndexWithinCTAForMmaLayoutV2V3(loc, rewriter,
-                                                          mmaLayout, type);
-      } else if (auto dpasLayout = layout.dyn_cast<DpasEncodingAttr>()) {
-        result = emitBaseIndexForDpasLayout(loc, rewriter, dpasLayout, type);
-      } else if (auto sliceLayout = layout.dyn_cast<SliceEncodingAttr>()) {
-        auto parentLayout = sliceLayout.getParent();
-        auto parentShape = sliceLayout.paddedShape(type.getShape());
-        RankedTensorType parentTy = RankedTensorType::get(
-            parentShape, type.getElementType(), parentLayout);
-        result = emitBaseIndexForLayout(loc, rewriter, parentLayout, parentTy,
-                                        withCTAOffset);
-        result.erase(result.begin() + sliceLayout.getDim());
-        // CTAOffset has been added in emitBaseIndexForLayout of parentLayout
-        return result;
-      } else {
-        llvm_unreachable("unsupported emitBaseIndexForLayout");
-      }
-      if (withCTAOffset) {
-        auto CTAOffset = emitCTAOffsetForLayout(loc, rewriter, layout, shape);
-        assert(CTAOffset.size() == result.size() && "Rank mismatch");
-        for (unsigned k = 0; k < result.size(); ++k)
-          result[k] = add(result[k], CTAOffset[k]);
-      }
-      if (cache) {
-        cache->insert(std::make_pair(key, result));
-        *insertPt = rewriter.saveInsertionPoint();
-      }
-=======
+    } else if (auto dpasLayout = layout.dyn_cast<DpasEncodingAttr>()) {
+      result = emitBaseIndexForDpasLayout(loc, rewriter, dpasLayout, type);
     } else if (auto sliceLayout = layout.dyn_cast<SliceEncodingAttr>()) {
       auto parentLayout = sliceLayout.getParent();
       auto parentShape = sliceLayout.paddedShape(type.getShape());
@@ -694,7 +652,6 @@
                                       withCTAOffset);
       result.erase(result.begin() + sliceLayout.getDim());
       // CTAOffset has been added in emitBaseIndexForLayout of parentLayout
->>>>>>> e4c91aeb
       return result;
     } else {
       llvm_unreachable("unsupported emitBaseIndexForLayout");
@@ -728,7 +685,6 @@
     llvm_unreachable("unsupported emitOffsetForLayout");
   }
 
-<<<<<<< HEAD
   void emitDpasOffsetForCTA(const DpasEncodingAttr &dpasLayout,
                             SmallVector<SmallVector<unsigned>> &offsets,
                             unsigned ctaOffsetX, unsigned ctaOffsetY) const {
@@ -743,46 +699,6 @@
     }
   }
 
-  // -----------------------------------------------------------------------
-  // Emit indices
-  // -----------------------------------------------------------------------
-  SmallVector<SmallVector<Value>>
-  emitIndices(Location loc, ConversionPatternRewriter &b, Attribute layout,
-              RankedTensorType type, bool withCTAOffset = true) const {
-    IndexCacheKeyT key{layout, type, withCTAOffset};
-    auto cache = indexCacheInfo.indexCache;
-    auto insertPt = indexCacheInfo.indexInsertPoint;
-    if (cache && cache->count(key) > 0) {
-      return cache->lookup(key);
-    } else {
-      ConversionPatternRewriter::InsertionGuard guard(b);
-      if (cache)
-        restoreInsertionPointIfSet(insertPt, b);
-      SmallVector<SmallVector<Value>> result;
-      if (auto blocked = layout.dyn_cast<BlockedEncodingAttr>()) {
-        result = emitIndicesForDistributedLayout(loc, b, blocked, type,
-                                                 withCTAOffset);
-      } else if (auto mma = layout.dyn_cast<NvidiaMmaEncodingAttr>()) {
-        result =
-            emitIndicesForDistributedLayout(loc, b, mma, type, withCTAOffset);
-      } else if (auto dpasLayout = layout.dyn_cast<DpasEncodingAttr>()) {
-        result = emitIndicesForDistributedLayout(loc, b, dpasLayout, type,
-                                                 withCTAOffset);
-      } else if (auto slice = layout.dyn_cast<SliceEncodingAttr>()) {
-        result =
-            emitIndicesForDistributedLayout(loc, b, slice, type, withCTAOffset);
-      } else {
-        llvm_unreachable(
-            "emitIndices for layouts other than blocked, mma, and slice not "
-            "implemented yet");
-      }
-      if (cache) {
-        cache->insert(std::make_pair(key, result));
-        *insertPt = b.saveInsertionPoint();
-      }
-      return result;
-    }
-=======
   // Emit indices calculation within each ConversionPattern, and returns a
   // [elemsPerThread X rank] index matrix.
   SmallVector<SmallVector<Value>>
@@ -806,7 +722,6 @@
       for (unsigned k = 0; k < rank; ++k)
         multiDimIdx[n][k] = add(multiDimBase[k], i32_val(offset[n][k]));
     return multiDimIdx;
->>>>>>> e4c91aeb
   }
 
 private:
@@ -1207,12 +1122,7 @@
 
 protected:
   TritonGPUToLLVMTypeConverter *converter;
-<<<<<<< HEAD
-  IndexCacheInfo indexCacheInfo;
-  mlir::triton::gpu::TMAMetadataTy *tmaMetadata;
   Target target;
-=======
->>>>>>> e4c91aeb
 };
 
 template <typename SourceOp>
@@ -1228,24 +1138,6 @@
       : ConvertOpToLLVMPattern<SourceOp>(typeConverter, benefit),
         ConvertTritonGPUOpToLLVMPatternBase(typeConverter, target) {}
 
-<<<<<<< HEAD
-  explicit ConvertTritonGPUOpToLLVMPattern(
-      TritonGPUToLLVMTypeConverter &typeConverter,
-      IndexCacheInfo indexCacheInfo, Target target, PatternBenefit benefit = 1)
-      : ConvertOpToLLVMPattern<SourceOp>(typeConverter, benefit),
-        ConvertTritonGPUOpToLLVMPatternBase(typeConverter, indexCacheInfo,
-                                            target) {}
-
-  explicit ConvertTritonGPUOpToLLVMPattern(
-      TritonGPUToLLVMTypeConverter &typeConverter,
-      mlir::triton::gpu::TMAMetadataTy *tmaMetadata, Target target,
-      PatternBenefit benefit = 1)
-      : ConvertOpToLLVMPattern<SourceOp>(typeConverter, benefit),
-        ConvertTritonGPUOpToLLVMPatternBase(typeConverter, tmaMetadata,
-                                            target) {}
-
-=======
->>>>>>> e4c91aeb
 protected:
   TritonGPUToLLVMTypeConverter *getTypeConverter() const {
     LLVMTypeConverter *ret =
