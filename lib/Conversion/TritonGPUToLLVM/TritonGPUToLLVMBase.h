#ifndef TRITON_CONVERSION_TRITONGPU_TO_LLVM_BASE_H
#define TRITON_CONVERSION_TRITONGPU_TO_LLVM_BASE_H

// TODO: refactor so that it doesn't fail if Allocation.h
// is included after utility.h (due to conflict in `store` macro
// and <atomic>
#include "triton/Analysis/Allocation.h"

#include "TypeConverter.h"
//
#include "Utility.h"
#include "mlir/IR/TypeUtilities.h"
#include "triton/Analysis/AxisInfo.h"
#include "triton/Conversion/TritonGPUToLLVM/Passes.h"
#include "triton/Dialect/NVGPU/IR/Dialect.h"
#include "triton/Dialect/TritonGPU/IR/Dialect.h"
#include "triton/Dialect/TritonNvidiaGPU/IR/Dialect.h"
#include "triton/Target/PTX/TmaMetadata.h"
#include <set>
#include <type_traits>

#define DEBUG_TYPE "ttgpu_to_llvm"

constexpr ::llvm::StringLiteral kAttrNumTMALoadDescsName =
    "triton_gpu.num-tma-load";
constexpr ::llvm::StringLiteral kAttrNumTMAStoreDescsName =
    "triton_gpu.num-tma-store";
using namespace mlir;
using namespace mlir::triton;

using ::mlir::LLVM::delinearize;
using ::mlir::LLVM::SharedMemoryObject;
using ::mlir::triton::gpu::BlockedEncodingAttr;
using ::mlir::triton::gpu::CTALayoutAttr;
using ::mlir::triton::gpu::DotOperandEncodingAttr;
using ::mlir::triton::gpu::DpasEncodingAttr;
using ::mlir::triton::gpu::NvidiaMmaEncodingAttr;
using ::mlir::triton::gpu::SliceEncodingAttr;
using ::mlir::triton::gpu::TMAMetadataTy;
namespace ttng = ::mlir::triton::nvidia_gpu;

typedef DenseMap<Operation *, triton::MakeTensorPtrOp> TensorPtrMapT;

// FuncOpConversion/FuncOpConversionBase is borrowed from
// https://github.com/llvm/llvm-project/blob/fae656b2dd80246c3c6f01e9c77c49560368752c/mlir/lib/Conversion/FuncToLLVM/FuncToLLVM.cpp#L276
// since it is not exposed on header files in mlir v14
// TODO(Superjomn): remove the code when MLIR v15.0 is included.
// All the rights are reserved by the LLVM community.

struct FuncOpConversionBase : public ConvertOpToLLVMPattern<triton::FuncOp> {
protected:
  /// Only retain those attributes that are not constructed by
  /// `LLVMFuncOp::build`. If `filterArgAttrs` is set, also filter out argument
  /// attributes.
  static void filterFuncAttributes(triton::FuncOp op, bool filterArgAttrs,
                                   SmallVectorImpl<NamedAttribute> &result) {

    for (const auto &attr : op->getAttrs()) {
      if (attr.getName() == SymbolTable::getSymbolAttrName() ||
          attr.getName() == op.getFunctionTypeAttrName() ||
          attr.getName() == "std.varargs" ||
          (filterArgAttrs && attr.getName() == op.getArgAttrsAttrName()))
        continue;
      result.push_back(attr);
    }
  }

  /// Helper function for wrapping all attributes into a single DictionaryAttr
  static auto wrapAsStructAttrs(OpBuilder &b, ArrayAttr attrs) {
    return DictionaryAttr::get(b.getContext(),
                               b.getNamedAttr("llvm.struct_attrs", attrs));
  }

protected:
  using ConvertOpToLLVMPattern<triton::FuncOp>::ConvertOpToLLVMPattern;

  // Convert input FuncOp to LLVMFuncOp by using the LLVMTypeConverter provided
  // to this legalization pattern.
  LLVM::LLVMFuncOp
  convertFuncOpToLLVMFuncOp(triton::FuncOp funcOp,
                            ConversionPatternRewriter &rewriter) const {
    // Convert the original function arguments. They are converted using the
    // LLVMTypeConverter provided to this legalization pattern.
    auto varargsAttr = funcOp->getAttrOfType<BoolAttr>("func.varargs");
    TypeConverter::SignatureConversion result(funcOp.getNumArguments());
    auto llvmType = getTypeConverter()->convertFunctionSignature(
        funcOp.getFunctionType(), varargsAttr && varargsAttr.getValue(), false,
        result);
    if (!llvmType)
      return nullptr;

    // Propagate argument/result attributes to all converted arguments/result
    // obtained after converting a given original argument/result.
    SmallVector<NamedAttribute, 4> attributes;
    filterFuncAttributes(funcOp, /*filterArgAttrs=*/true, attributes);
    if (ArrayAttr resAttrDicts = funcOp.getAllResultAttrs()) {
      assert(!resAttrDicts.empty() && "expected array to be non-empty");
      auto newResAttrDicts =
          (funcOp.getNumResults() == 1)
              ? resAttrDicts
              : rewriter.getArrayAttr(
                    {wrapAsStructAttrs(rewriter, resAttrDicts)});
      attributes.push_back(
          rewriter.getNamedAttr(funcOp.getResAttrsAttrName(), newResAttrDicts));
    }
    if (ArrayAttr argAttrDicts = funcOp.getAllArgAttrs()) {
      SmallVector<Attribute, 4> newArgAttrs(
          llvmType.cast<LLVM::LLVMFunctionType>().getNumParams());
      for (unsigned i = 0, e = funcOp.getNumArguments(); i < e; ++i) {
        auto mapping = result.getInputMapping(i);
        assert(mapping && "unexpected deletion of function argument");
        for (size_t j = 0; j < mapping->size; ++j)
          newArgAttrs[mapping->inputNo + j] = argAttrDicts[i];
      }
      attributes.push_back(rewriter.getNamedAttr(
          funcOp.getArgAttrsAttrName(), rewriter.getArrayAttr(newArgAttrs)));
    }
    for (const auto &pair : llvm::enumerate(attributes)) {
      if (pair.value().getName() == "llvm.linkage") {
        attributes.erase(attributes.begin() + pair.index());
        break;
      }
    }

    // Create an LLVM function, use external linkage by default until MLIR
    // functions have linkage.
    LLVM::Linkage linkage = LLVM::Linkage::External;
    if (auto linkageAttr = funcOp->getDiscardableAttr("llvm.linkage")) {
      auto attr = linkageAttr.dyn_cast<mlir::LLVM::LinkageAttr>();
      if (!attr) {
        funcOp->emitError()
            << "Contains llvm.linkage attribute not of type LLVM::LinkageAttr";
        return nullptr;
      }
      linkage = attr.getLinkage();
    }
    auto newFuncOp = rewriter.create<LLVM::LLVMFuncOp>(
        funcOp.getLoc(), funcOp.getName(), llvmType, linkage,
        /*dsoLocal*/ false, LLVM::CConv::C, /*comdat=*/SymbolRefAttr{},
        attributes);
    rewriter.inlineRegionBefore(funcOp.getBody(), newFuncOp.getBody(),
                                newFuncOp.end());
    if (failed(rewriter.convertRegionTypes(&newFuncOp.getBody(), *typeConverter,
                                           &result)))
      return nullptr;

    return newFuncOp;
  }
};

struct IndexCacheKeyT {
  Attribute layout;
  RankedTensorType type;
  bool withCTAOffset;
};

struct CacheKeyDenseMapInfo {
  static IndexCacheKeyT getEmptyKey() {
    auto *pointer = llvm::DenseMapInfo<void *>::getEmptyKey();
    return {mlir::Attribute(static_cast<mlir::Attribute::ImplType *>(pointer)),
            RankedTensorType{}, true};
  }
  static IndexCacheKeyT getTombstoneKey() {
    auto *pointer = llvm::DenseMapInfo<void *>::getTombstoneKey();
    auto tombstone = llvm::DenseMapInfo<RankedTensorType>::getTombstoneKey();
    return {mlir::Attribute(static_cast<mlir::Attribute::ImplType *>(pointer)),
            tombstone, true};
  }
  static unsigned getHashValue(IndexCacheKeyT key) {
    return llvm::hash_combine(mlir::hash_value(key.layout),
                              mlir::hash_value(key.type),
                              llvm::hash_value(key.withCTAOffset));
  }
  static bool isEqual(IndexCacheKeyT LHS, IndexCacheKeyT RHS) {
    return LHS.layout == RHS.layout && LHS.type == RHS.type &&
           LHS.withCTAOffset == RHS.withCTAOffset;
  }
};

class ConvertTritonGPUOpToLLVMPatternBase {
public:
  // Two levels of value cache in emitting indices calculation:
  // Key: {layout, shape, withCTAOffset}
  struct IndexCacheInfo {
    DenseMap<IndexCacheKeyT, SmallVector<Value>, CacheKeyDenseMapInfo>
        *baseIndexCache = nullptr;
    DenseMap<IndexCacheKeyT, SmallVector<SmallVector<Value>>,
             CacheKeyDenseMapInfo> *indexCache = nullptr;
    OpBuilder::InsertPoint *indexInsertPoint = nullptr;
  };

  explicit ConvertTritonGPUOpToLLVMPatternBase(
      TritonGPUToLLVMTypeConverter &typeConverter, Target target)
      : converter(&typeConverter), target(target) {}

  explicit ConvertTritonGPUOpToLLVMPatternBase(
      TritonGPUToLLVMTypeConverter &typeConverter,
      IndexCacheInfo indexCacheInfo, Target target)
      : converter(&typeConverter), indexCacheInfo(indexCacheInfo),
        target(target) {}

  explicit ConvertTritonGPUOpToLLVMPatternBase(
<<<<<<< HEAD
      TritonGPUToLLVMTypeConverter &typeConverter, ModuleAllocation &allocation,
      Target target)
      : converter(&typeConverter), allocation(&allocation), target(target) {}

  explicit ConvertTritonGPUOpToLLVMPatternBase(
      TritonGPUToLLVMTypeConverter &typeConverter, ModuleAllocation &allocation,
      IndexCacheInfo indexCacheInfo, Target target)
      : converter(&typeConverter), allocation(&allocation),
        indexCacheInfo(indexCacheInfo), target(target) {}

  explicit ConvertTritonGPUOpToLLVMPatternBase(
      TritonGPUToLLVMTypeConverter &typeConverter, ModuleAllocation &allocation,
      TMAMetadataTy *tmaMetadata, Target target)
      : converter(&typeConverter), allocation(&allocation),
        tmaMetadata(tmaMetadata), target(target) {}
=======
      TritonGPUToLLVMTypeConverter &typeConverter, TMAMetadataTy *tmaMetadata)
      : converter(&typeConverter), tmaMetadata(tmaMetadata) {}
>>>>>>> b0c50ebb

  TritonGPUToLLVMTypeConverter *getTypeConverter() const { return converter; }

  static Value
  getStructFromSharedMemoryObject(Location loc,
                                  const SharedMemoryObject &smemObj,
                                  ConversionPatternRewriter &rewriter) {
    auto elems = smemObj.getElems();
    auto types = smemObj.getTypes();
    auto structTy =
        LLVM::LLVMStructType::getLiteral(rewriter.getContext(), types);
    // pack into struct
    Value llvmStruct = rewriter.create<LLVM::UndefOp>(loc, structTy);
    for (const auto &v : llvm::enumerate(elems)) {
      assert(v.value() && "can not insert null values");
      llvmStruct = insert_val(structTy, llvmStruct, v.value(), v.index());
    }
    return llvmStruct;
  }

  // Returns CTA level thread idx
  Value getThreadIdInCTA(ConversionPatternRewriter &rewriter,
                         Location loc) const {
    Value tid = rewriter.create<::mlir::gpu::ThreadIdOp>(
        loc, ::mlir::gpu::Dimension::x);
    return rewriter.create<arith::IndexCastOp>(loc, i32_ty, tid);
  }

  // Returns CTA level thread idx for not ws mode.
  // Returns agent level thread idx for ws mode.
  Value getThreadId(ConversionPatternRewriter &rewriter, Location loc) const {
    Value tid = getThreadIdInCTA(rewriter, loc);
    auto mod = rewriter.getBlock()->getParent()->getParentOfType<ModuleOp>();
    if (ttng::TritonNvidiaGPUDialect::getWSSupportedAttr(mod)) {
      Value _128 = rewriter.create<arith::ConstantIntOp>(loc, 128, 32);
      tid = rewriter.create<arith::RemSIOp>(loc, tid, _128);
    }
    return tid;
  }

  Value GetCanonicalWarpId(ConversionPatternRewriter &rewriter,
                           Location loc) const {
    return rewriter.create<triton::nvgpu::CanonicalWarpIdOp>(
        loc, rewriter.getI32Type());
  }

  Value getClusterCTAId(ConversionPatternRewriter &rewriter,
                        Location loc) const {
    switch (target) {
    case triton::Target::NVVM:
      return rewriter.create<triton::nvgpu::ClusterCTAIdOp>(
          loc, rewriter.getI32Type());
    case triton::Target::ROCDL:
    case triton::Target::GENX:
      // Clusters of thread blocks aren't supported.
      return rewriter.create<arith::ConstantIntOp>(loc, 0, 32);
    default:
      llvm_unreachable("Unexpected target");
    }
  }

  // -----------------------------------------------------------------------
  // Shared memory utilities
  // -----------------------------------------------------------------------

  DenseMap<unsigned, Value>
  getSwizzledSharedPtrs(Location loc, unsigned inVec, RankedTensorType srcTy,
                        triton::gpu::SharedEncodingAttr resSharedLayout,
                        Type resElemTy, SharedMemoryObject smemObj,
                        ConversionPatternRewriter &rewriter,
                        SmallVectorImpl<Value> &offsetVals,
                        SmallVectorImpl<Value> &srcStrides) const {
    // This utility computes the pointers for accessing the provided swizzled
    // shared memory layout `resSharedLayout`. More specifically, it computes,
    // for all indices (row, col) of `srcEncoding` such that idx % inVec = 0,
    // the pointer: ptr[(row, col)] = base + (rowOff * strides[ord[1]] +
    // colOff) where :
    //   phase = (row // perPhase) % maxPhase
    //   rowOff = row
    //   colOff = colOffSwizzled + colOffOrdered
    //     colOffSwizzled = ((col // outVec) ^ phase) * outVec
    //     colOffOrdered = (col % outVec) // minVec * minVec
    //
    // Note 1:
    // -------
    // Because swizzling happens at a granularity of outVec, we need to
    // decompose the offset into a swizzled factor and a non-swizzled
    // (ordered) factor
    //
    // Note 2:
    // -------
    // If we have x, y, z of the form:
    // x = 0b00000xxxx
    // y = 0byyyyy0000
    // z = 0b00000zzzz
    // then (x + y) XOR z = 0byyyyxxxx XOR 0b00000zzzz = (x XOR z) + y
    // This means that we can use some immediate offsets for shared memory
    // operations.
    auto dstPtrTy = ptr_ty(rewriter.getContext(), 3);
    auto dstOffset = dot(rewriter, loc, offsetVals, smemObj.strides);
    Value dstPtrBase = gep(dstPtrTy, getTypeConverter()->convertType(resElemTy),
                           smemObj.base, dstOffset);

    auto srcEncoding = srcTy.getEncoding();
    auto srcShape = srcTy.getShape();
    auto srcShapePerCTA = triton::gpu::getShapePerCTA(srcTy);
    unsigned numElems = triton::gpu::getTotalElemsPerThread(srcTy);
    // swizzling params as described in TritonGPUAttrDefs.td
    unsigned outVec = resSharedLayout.getVec();
    unsigned perPhase = resSharedLayout.getPerPhase();
    unsigned maxPhase = resSharedLayout.getMaxPhase();
    // Order
    auto inOrder = triton::gpu::getOrder(srcEncoding);
    auto outOrder = triton::gpu::getOrder(resSharedLayout);
    assert(maxPhase == 1 ||
           outVec * maxPhase <= srcShape[outOrder[0]] &&
               "Swizzling would generate out of bounds memory accesses");
    // Tensor indices held by the current thread, as LLVM values
    auto srcIndices = emitIndices(loc, rewriter, srcEncoding, srcTy, false);
    // Swizzling with leading offsets (e.g. Hopper GMMA)
    unsigned swizzlingByteWidth = 0;
    if (resSharedLayout.getHasLeadingOffset()) {
      if (perPhase == 4 && maxPhase == 2)
        swizzlingByteWidth = 32;
      else if (perPhase == 2 && maxPhase == 4)
        swizzlingByteWidth = 64;
      else if (perPhase == 1 && maxPhase == 8)
        swizzlingByteWidth = 128;
      else
        llvm::report_fatal_error("Unsupported shared layout.");
    }
    unsigned numElemsPerSwizzlingRow =
        swizzlingByteWidth * 8 / resElemTy.getIntOrFloatBitWidth();
    Value numElemsPerSwizzlingRowVal = i32_val(numElemsPerSwizzlingRow);
    unsigned leadingDimOffset;
    if (outOrder.size() == 2) {
      leadingDimOffset = numElemsPerSwizzlingRow * srcShapePerCTA[outOrder[1]];
    } else {
      leadingDimOffset = numElemsPerSwizzlingRow;
    }

    Value leadingDimOffsetVal = i32_val(leadingDimOffset);
    // Return values
    DenseMap<unsigned, Value> ret;
    // cache for non-immediate offsets
    DenseMap<unsigned, Value> cacheCol, cacheRow;
    unsigned minVec = std::min(outVec, inVec);
    for (unsigned elemIdx = 0; elemIdx < numElems; elemIdx += minVec) {
      Value offset = i32_val(0);
      // Extract multi dimensional index for current element
      auto idx = srcIndices[elemIdx];
      Value idxCol = idx[outOrder[0]]; // contiguous dimension
      Value idxRow, strideRow;
      if (outOrder.size() == 2) {
        idxRow = idx[outOrder[1]]; // discontiguous dimension
        strideRow = srcStrides[outOrder[1]];
      } else {
        idxRow = i32_val(0);
        strideRow = i32_val(0);
      }
      Value strideCol = srcStrides[outOrder[0]];
      // compute phase = (row // perPhase) % maxPhase
      Value phase = urem(udiv(idxRow, i32_val(perPhase)), i32_val(maxPhase));
      // extract dynamic/static offset for immediate offsetting
      unsigned immedateOffCol = 0;
      unsigned immedateOffRow = 0;
      if (leadingDimOffset) {
        // hopper
        offset =
            mul(udiv(idxCol, numElemsPerSwizzlingRowVal), leadingDimOffsetVal);
        // Shrink by swizzling blocks
        idxCol = urem(idxCol, numElemsPerSwizzlingRowVal);
        strideRow = numElemsPerSwizzlingRowVal;
      } else {
        if (auto add = dyn_cast_or_null<LLVM::AddOp>(idxCol.getDefiningOp()))
          if (auto _cst = dyn_cast_or_null<LLVM::ConstantOp>(
                  add.getRhs().getDefiningOp())) {
            unsigned cst =
                _cst.getValue().cast<IntegerAttr>().getValue().getSExtValue();
            unsigned key = cst % (outVec * maxPhase);
            cacheCol.insert({key, idxCol});
            idxCol = cacheCol[key];
            immedateOffCol = cst / (outVec * maxPhase) * (outVec * maxPhase);
          }
        if (auto add = dyn_cast_or_null<LLVM::AddOp>(idxRow.getDefiningOp()))
          if (auto _cst = dyn_cast_or_null<LLVM::ConstantOp>(
                  add.getRhs().getDefiningOp())) {
            unsigned cst =
                _cst.getValue().cast<IntegerAttr>().getValue().getSExtValue();
            unsigned key = cst % (perPhase * maxPhase);
            cacheRow.insert({key, idxRow});
            idxRow = cacheRow[key];
            immedateOffRow =
                cst / (perPhase * maxPhase) * (perPhase * maxPhase);
          }
      }
      // row offset is simply row index
      Value rowOff = mul(idxRow, strideRow);
      // because swizzling happens at a granularity of outVec, we need to
      // decompose the offset into a swizzled factor and a non-swizzled
      // (ordered) factor: colOffSwizzled = ((col // outVec) ^ phase) * outVec
      // colOffOrdered = (col % outVec) // minVec * minVec
      Value colOffSwizzled = xor_(udiv(idxCol, i32_val(outVec)), phase);
      colOffSwizzled = mul(colOffSwizzled, i32_val(outVec));
      Value colOffOrdered = urem(idxCol, i32_val(outVec));
      colOffOrdered = udiv(colOffOrdered, i32_val(minVec));
      colOffOrdered = mul(colOffOrdered, i32_val(minVec));
      Value colOff = add(colOffSwizzled, colOffOrdered);
      // compute non-immediate offset
      offset = add(offset, add(rowOff, mul(colOff, strideCol)));
      Value currPtr = gep(dstPtrTy, getTypeConverter()->convertType(resElemTy),
                          dstPtrBase, offset);
      // compute immediate offset
      Value immediateOff;
      if (outOrder.size() == 2) {
        immediateOff =
            add(mul(i32_val(immedateOffRow), srcStrides[outOrder[1]]),
                i32_val(immedateOffCol));
      } else {
        immediateOff = i32_val(immedateOffCol);
      }

      ret[elemIdx] = gep(dstPtrTy, getTypeConverter()->convertType(resElemTy),
                         currPtr, immediateOff);
    }
    return ret;
  }

  SmallVector<Value>
  loadSharedToDistributed(Value dst, ArrayRef<SmallVector<Value>> dstIndices,
                          Value src, SharedMemoryObject smemObj, Type elemTy,
                          Location loc,
                          ConversionPatternRewriter &rewriter) const {
    auto dstTy = dst.getType().cast<RankedTensorType>();
    auto dstShape = dstTy.getShape();
    assert(dstShape.size() == 2 &&
           "Unexpected rank of loadSharedToDistributed");
    auto srcTy = src.getType().cast<RankedTensorType>();
    auto dstDistributedLayout = dstTy.getEncoding();
    if (auto mmaLayout =
            dstDistributedLayout.dyn_cast<NvidiaMmaEncodingAttr>()) {
      assert((!mmaLayout.isVolta()) &&
             "ConvertLayout Shared->MMAv1 is not supported yet");
    }
    auto srcSharedLayout =
        srcTy.getEncoding().cast<triton::gpu::SharedEncodingAttr>();
    auto srcElemTy = srcTy.getElementType();
    auto dstElemTy = dstTy.getElementType();
    auto inOrd = triton::gpu::getOrder(srcSharedLayout);
    auto outOrd = triton::gpu::getOrder(dstDistributedLayout);
    unsigned outVec = inOrd == outOrd
                          ? triton::gpu::getUniqueContigPerThread(
                                dstDistributedLayout, dstShape)[outOrd[0]]
                          : 1;
    unsigned inVec = srcSharedLayout.getVec();
    unsigned minVec = std::min(outVec, inVec);
    unsigned outElems = triton::gpu::getTotalElemsPerThread(dstTy);
    SmallVector<Value> offsetVals = {i32_val(0), i32_val(0)};
    assert(outElems == dstIndices.size());

    DenseMap<unsigned, Value> sharedPtrs =
        getSwizzledSharedPtrs(loc, outVec, dstTy, srcSharedLayout, srcElemTy,
                              smemObj, rewriter, offsetVals, smemObj.strides);
    assert(outElems % minVec == 0 && "Unexpected number of elements");
    unsigned numVecs = outElems / minVec;
    auto wordTy = vec_ty(elemTy, minVec);
    SmallVector<Value> outVals(outElems);
    for (unsigned i = 0; i < numVecs; ++i) {
      Value smemAddr = sharedPtrs[i * minVec];
      smemAddr = bitcast(smemAddr, ptr_ty(rewriter.getContext(), 3));
      Value valVec = load(wordTy, smemAddr);
      for (unsigned v = 0; v < minVec; ++v) {
        Value currVal = extract_element(dstElemTy, valVec, i32_val(v));
        outVals[i * minVec + v] = currVal;
      }
    }
    return outVals;
  }

  void storeDistributedToShared(Value src, Value llSrc,
                                ArrayRef<Value> dstStrides,
                                ArrayRef<SmallVector<Value>> srcIndices,
                                Value dst, Value smemBase, Type elemTy,
                                Location loc,
                                ConversionPatternRewriter &rewriter) const {
    auto srcTy = src.getType().cast<RankedTensorType>();
    auto srcShape = srcTy.getShape();
    assert(srcShape.size() == 2 &&
           "Unexpected rank of storeDistributedToShared");
    auto dstTy = dst.getType().cast<RankedTensorType>();
    auto srcDistributedLayout = srcTy.getEncoding();
    if (auto mmaLayout =
            srcDistributedLayout.dyn_cast<NvidiaMmaEncodingAttr>()) {
      assert((!mmaLayout.isVolta()) &&
             "ConvertLayout MMAv1->Shared is not supported yet");
    }
    auto dstSharedLayout =
        dstTy.getEncoding().cast<triton::gpu::SharedEncodingAttr>();
    auto dstElemTy = dstTy.getElementType();
    auto inOrd = triton::gpu::getOrder(srcDistributedLayout);
    auto outOrd = dstSharedLayout.getOrder();
    unsigned inVec = inOrd == outOrd
                         ? triton::gpu::getUniqueContigPerThread(
                               srcDistributedLayout, srcShape)[inOrd[0]]
                         : 1;
    unsigned outVec = dstSharedLayout.getVec();
    unsigned minVec = std::min(outVec, inVec);
    unsigned numElems = triton::gpu::getTotalElemsPerThread(srcTy);
    assert(numElems == srcIndices.size());
    auto inVals = getTypeConverter()->unpackLLElements(loc, llSrc, rewriter);
    auto wordTy = vec_ty(elemTy, minVec);
    Value word;

    SmallVector<Value> srcStrides = {dstStrides[0], dstStrides[1]};
    SmallVector<Value> offsetVals = {i32_val(0), i32_val(0)};
    SharedMemoryObject smemObj(smemBase, elemTy, srcStrides, offsetVals);

    DenseMap<unsigned, Value> sharedPtrs =
        getSwizzledSharedPtrs(loc, inVec, srcTy, dstSharedLayout, dstElemTy,
                              smemObj, rewriter, offsetVals, srcStrides);

    for (unsigned i = 0; i < numElems; ++i) {
      if (i % minVec == 0)
        word = undef(wordTy);
      word = insert_element(wordTy, word, inVals[i], i32_val(i % minVec));
      if (i % minVec == minVec - 1) {
        Value smemAddr = sharedPtrs[i / minVec * minVec];
        smemAddr = bitcast(smemAddr, ptr_ty(rewriter.getContext(), 3));
        store(word, smemAddr);
      }
    }
  }

  // -----------------------------------------------------------------------
  // Utilities
  // -----------------------------------------------------------------------
  Value getMask(Type valueTy, ConversionPatternRewriter &rewriter,
                Location loc) const {
    auto tensorTy = valueTy.dyn_cast<RankedTensorType>();
    Value mask = int_val(1, 1);
    auto tid = tid_val();
    auto clusterCTAId = getClusterCTAId(rewriter, loc);
    if (tensorTy) {
      auto layout = tensorTy.getEncoding();
      auto shape = tensorTy.getShape();
      unsigned rank = shape.size();
      auto sizePerThread = triton::gpu::getSizePerThread(layout);
      auto threadsPerWarp = triton::gpu::getThreadsPerWarp(layout);
      auto warpsPerCTA = triton::gpu::getWarpsPerCTA(layout);
      auto order = triton::gpu::getOrder(layout);
      auto shapePerCTATile = triton::gpu::getShapePerCTATile(layout, shape);
      Value warpSize = i32_val(32);
      Value laneId = urem(tid, warpSize);
      Value warpId = udiv(tid, warpSize);
      SmallVector<Value> multiDimWarpId =
          delinearize(rewriter, loc, warpId, warpsPerCTA, order);
      SmallVector<Value> multiDimThreadId =
          delinearize(rewriter, loc, laneId, threadsPerWarp, order);
      for (unsigned dim = 0; dim < rank; ++dim) {
        // if there is no data replication across threads on this dimension
        if (shape[dim] >= shapePerCTATile[dim])
          continue;
        // Otherwise, we need to mask threads that will replicate data on this
        // dimension. Calculate the thread index on this dimension for the CTA
        Value threadDim =
            add(mul(multiDimWarpId[dim], i32_val(threadsPerWarp[dim])),
                multiDimThreadId[dim]);
        mask = and_(mask, icmp_slt(mul(threadDim, i32_val(sizePerThread[dim])),
                                   i32_val(shape[dim])));
      }
      // Do not write duplicated data when multicast is enabled
      if (triton::gpu::getNumCTAs(layout) > 1) {
        auto _0 = i32_val(0);
        auto CTAsPerCGA = triton::gpu::getCTAsPerCGA(layout);
        auto CTASplitNum = triton::gpu::getCTASplitNum(layout);
        auto CTAOrder = triton::gpu::getCTAOrder(layout);

        auto multiDimClusterCTAId =
            delinearize(rewriter, loc, clusterCTAId, CTAsPerCGA, CTAOrder);

        for (unsigned dim = 0; dim < rank; ++dim) {
          // Skip when multicast is not enabled in this dimension
          if (CTAsPerCGA[dim] == CTASplitNum[dim])
            continue;
          // This wrapping rule must be consistent with emitCTAOffsetForLayout
          unsigned splitNum = std::min<unsigned>(shape[dim], CTASplitNum[dim]);
          Value repId = udiv(multiDimClusterCTAId[dim], i32_val(splitNum));
          // Consider the example where CTAsPerCGA = [4] and CTASplitNum = [2]:
          //     CTA0 and CTA2 holds data of block0,
          //     CTA1 and CTA3 holds data of block1.
          // Only CTA0 and CTA1 are expected to write while CTA2 and CTA3 should
          // be masked. We add the following mask:
          //     multiDimClusterCTAId[dim] / splitNum == 0
          // Actually in all existing cases of multicast, splitNum is always 1.
          // The mask is equivalent to:
          //     multiDimClusterCTAId[dim] == 0
          mask = and_(mask, icmp_eq(repId, _0));
        }
      }
    } else {
      // If the tensor is not ranked, then it is a scalar and only thread 0 of
      // CTA0 can write
      mask = and_(mask, icmp_eq(clusterCTAId, i32_val(0)));
      mask = and_(mask, icmp_eq(tid, i32_val(0)));
    }
    return mask;
  }

  Value dot(ConversionPatternRewriter &rewriter, Location loc,
            ArrayRef<Value> offsets, ArrayRef<Value> strides) const {
    assert(offsets.size() == strides.size());
    Value ret = i32_val(0);
    for (auto [offset, stride] : llvm::zip(offsets, strides)) {
      ret = add(ret, mul(offset, stride));
    }
    return ret;
  }

  struct SmallVectorKeyInfo {
    static unsigned getHashValue(const SmallVector<unsigned> &key) {
      return llvm::hash_combine_range(key.begin(), key.end());
    }
    static bool isEqual(const SmallVector<unsigned> &lhs,
                        const SmallVector<unsigned> &rhs) {
      return lhs == rhs;
    }
    static SmallVector<unsigned> getEmptyKey() {
      return SmallVector<unsigned>();
    }
    static SmallVector<unsigned> getTombstoneKey() {
      return {std::numeric_limits<unsigned>::max()};
    }
  };

  // -----------------------------------------------------------------------
  // Get offsets / indices for any layout
  // -----------------------------------------------------------------------

  SmallVector<Value> emitCTAOffsetForLayout(Location loc,
                                            ConversionPatternRewriter &rewriter,
                                            Attribute layout,
                                            ArrayRef<int64_t> shape) const {
    unsigned rank = shape.size();
    SmallVector<unsigned> CTAsPerCGA = triton::gpu::getCTAsPerCGA(layout);
    SmallVector<unsigned> CTASplitNum = triton::gpu::getCTASplitNum(layout);
    SmallVector<unsigned> CTAOrder = triton::gpu::getCTAOrder(layout);
    SmallVector<int64_t> shapePerCTA =
        triton::gpu::getShapePerCTA(CTASplitNum, shape);

    // Delinearize clusterCTAId
    Value clusterCTAId = getClusterCTAId(rewriter, loc);
    SmallVector<Value> multiDimClusterCTAId =
        delinearize(rewriter, loc, clusterCTAId, CTAsPerCGA, CTAOrder);

    // CTA Wrapping
    for (unsigned i = 0; i < rank; ++i) {
      // This wrapping rule must be consistent with getShapePerCTA
      unsigned splitNum = std::min<unsigned>(shape[i], CTASplitNum[i]);
      multiDimClusterCTAId[i] =
          urem(multiDimClusterCTAId[i], i32_val(splitNum));
    }

    SmallVector<Value> CTAOffset(rank);
    for (unsigned i = 0; i < rank; ++i)
      CTAOffset[i] = mul(multiDimClusterCTAId[i], i32_val(shapePerCTA[i]));

    return CTAOffset;
  }

  SmallVector<Value> emitBaseIndexForLayout(Location loc,
                                            ConversionPatternRewriter &rewriter,
                                            Attribute layout,
                                            RankedTensorType type,
                                            bool withCTAOffset) const {
    auto shape = type.getShape();
    IndexCacheKeyT key{layout, type, withCTAOffset};
    auto cache = indexCacheInfo.baseIndexCache;
    auto insertPt = indexCacheInfo.indexInsertPoint;

    SmallVector<Value> baseIndex;
    if (cache && cache->count(key) > 0) {
      return cache->lookup(key);
    } else {
      ConversionPatternRewriter::InsertionGuard guard(rewriter);
      if (cache)
        restoreInsertionPointIfSet(insertPt, rewriter);
      SmallVector<Value> result;
      if (auto blockedLayout = layout.dyn_cast<BlockedEncodingAttr>()) {
        result = emitBaseIndexWithinCTAForBlockedLayout(loc, rewriter,
                                                        blockedLayout, type);
      } else if (auto mmaLayout = layout.dyn_cast<NvidiaMmaEncodingAttr>()) {
        if (mmaLayout.isVolta())
          result = emitBaseIndexWithinCTAForMmaLayoutV1(loc, rewriter,
                                                        mmaLayout, type);
        if (mmaLayout.isAmpere() || mmaLayout.isHopper())
          result = emitBaseIndexWithinCTAForMmaLayoutV2V3(loc, rewriter,
                                                          mmaLayout, type);
      } else if (auto dpasLayout = layout.dyn_cast<DpasEncodingAttr>()) {
        result = emitBaseIndexForDpasLayout(loc, rewriter, dpasLayout, type);
      } else if (auto sliceLayout = layout.dyn_cast<SliceEncodingAttr>()) {
        auto parentLayout = sliceLayout.getParent();
        auto parentShape = sliceLayout.paddedShape(type.getShape());
        RankedTensorType parentTy = RankedTensorType::get(
            parentShape, type.getElementType(), parentLayout);
        result = emitBaseIndexForLayout(loc, rewriter, parentLayout, parentTy,
                                        withCTAOffset);
        result.erase(result.begin() + sliceLayout.getDim());
        // CTAOffset has been added in emitBaseIndexForLayout of parentLayout
        return result;
      } else {
        llvm_unreachable("unsupported emitBaseIndexForLayout");
      }
      if (withCTAOffset) {
        auto CTAOffset = emitCTAOffsetForLayout(loc, rewriter, layout, shape);
        assert(CTAOffset.size() == result.size() && "Rank mismatch");
        for (unsigned k = 0; k < result.size(); ++k)
          result[k] = add(result[k], CTAOffset[k]);
      }
      if (cache) {
        cache->insert(std::make_pair(key, result));
        *insertPt = rewriter.saveInsertionPoint();
      }
      return result;
    }
  }

  SmallVector<SmallVector<unsigned>>
  emitOffsetForLayout(Attribute layout, RankedTensorType type) const {
    if (auto blockedLayout = layout.dyn_cast<BlockedEncodingAttr>())
      return emitOffsetForBlockedLayout(blockedLayout, type);
    if (auto mmaLayout = layout.dyn_cast<NvidiaMmaEncodingAttr>()) {
      if (mmaLayout.isVolta())
        return emitOffsetForMmaLayoutV1(mmaLayout, type);
      if (mmaLayout.isAmpere())
        return emitOffsetForMmaLayoutV2(mmaLayout, type);
      if (mmaLayout.isHopper())
        return emitOffsetForMmaLayoutV3(mmaLayout, type);
    }
    if (auto dpasLayout = layout.dyn_cast<DpasEncodingAttr>()) {
      return emitOffsetForDpasLayout(dpasLayout, type);
    }
    if (auto sliceLayout = layout.dyn_cast<SliceEncodingAttr>())
      return emitOffsetForSliceLayout(sliceLayout, type);
    llvm_unreachable("unsupported emitOffsetForLayout");
  }

  void emitDpasOffsetForCTA(const DpasEncodingAttr &dpasLayout,
                            SmallVector<SmallVector<unsigned>> &offsets,
                            unsigned ctaOffsetX, unsigned ctaOffsetY) const {
    unsigned elemsPerThreadPerGroup =
        triton::gpu::getContigPerThread(dpasLayout)[0];
    unsigned warpSize = getWarpSize(dpasLayout);
    SmallVector<unsigned> shapePerCTA = getShapePerCTATile(dpasLayout);

    for (unsigned elem = 0; elem < elemsPerThreadPerGroup; elem++) {
      offsets.push_back(
          {ctaOffsetX * shapePerCTA[0] + elem, ctaOffsetY * shapePerCTA[1]});
    }
  }

  // -----------------------------------------------------------------------
  // Emit indices
  // -----------------------------------------------------------------------
  SmallVector<SmallVector<Value>>
  emitIndices(Location loc, ConversionPatternRewriter &b, Attribute layout,
              RankedTensorType type, bool withCTAOffset = true) const {
    IndexCacheKeyT key{layout, type, withCTAOffset};
    auto cache = indexCacheInfo.indexCache;
    auto insertPt = indexCacheInfo.indexInsertPoint;
    if (cache && cache->count(key) > 0) {
      return cache->lookup(key);
    } else {
      ConversionPatternRewriter::InsertionGuard guard(b);
      if (cache)
        restoreInsertionPointIfSet(insertPt, b);
      SmallVector<SmallVector<Value>> result;
      if (auto blocked = layout.dyn_cast<BlockedEncodingAttr>()) {
        result = emitIndicesForDistributedLayout(loc, b, blocked, type,
                                                 withCTAOffset);
      } else if (auto mma = layout.dyn_cast<NvidiaMmaEncodingAttr>()) {
        result =
            emitIndicesForDistributedLayout(loc, b, mma, type, withCTAOffset);
      } else if (auto dpasLayout = layout.dyn_cast<DpasEncodingAttr>()) {
        result = emitIndicesForDistributedLayout(loc, b, dpasLayout, type,
                                                 withCTAOffset);
      } else if (auto slice = layout.dyn_cast<SliceEncodingAttr>()) {
        result =
            emitIndicesForDistributedLayout(loc, b, slice, type, withCTAOffset);
      } else {
        llvm_unreachable(
            "emitIndices for layouts other than blocked, mma, and slice not "
            "implemented yet");
      }
      if (cache) {
        cache->insert(std::make_pair(key, result));
        *insertPt = b.saveInsertionPoint();
      }
      return result;
    }
  }

private:
  void restoreInsertionPointIfSet(OpBuilder::InsertPoint *insertPt,
                                  ConversionPatternRewriter &rewriter) const {
    if (insertPt->isSet()) {
      rewriter.restoreInsertionPoint(*insertPt);
    } else {
      auto func =
          rewriter.getInsertionPoint()->getParentOfType<LLVM::LLVMFuncOp>();
      rewriter.setInsertionPointToStart(&func.getBody().front());
    }
  }

  // -----------------------------------------------------------------------
  // Blocked layout indices
  // -----------------------------------------------------------------------

  // Get an index-base for each dimension for a \param blockedLayout.
  SmallVector<Value> emitBaseIndexWithinCTAForBlockedLayout(
      Location loc, ConversionPatternRewriter &rewriter,
      const BlockedEncodingAttr &blockedLayout, RankedTensorType type) const {
    auto shape = type.getShape();
    Value threadId = getThreadId(rewriter, loc);
    Value warpSize = i32_val(32);
    Value laneId = urem(threadId, warpSize);
    Value warpId = udiv(threadId, warpSize);
    auto sizePerThread = blockedLayout.getSizePerThread();
    auto threadsPerWarp = blockedLayout.getThreadsPerWarp();
    auto warpsPerCTA = blockedLayout.getWarpsPerCTA();
    auto order = blockedLayout.getOrder();
    auto shapePerCTA = triton::gpu::getShapePerCTA(blockedLayout, shape);
    unsigned rank = shape.size();

    // delinearize threadId to get the base index
    SmallVector<Value> multiDimWarpId =
        delinearize(rewriter, loc, warpId, warpsPerCTA, order);
    SmallVector<Value> multiDimThreadId =
        delinearize(rewriter, loc, laneId, threadsPerWarp, order);

    SmallVector<Value> multiDimBase(rank);
    for (unsigned k = 0; k < rank; ++k) {
      // Wrap around multiDimWarpId/multiDimThreadId in case
      // shapePerCTATile[k] > shapePerCTA[k]
      auto maxWarps =
          ceil<unsigned>(shapePerCTA[k], sizePerThread[k] * threadsPerWarp[k]);
      auto maxThreads = ceil<unsigned>(shapePerCTA[k], sizePerThread[k]);
      multiDimWarpId[k] = urem(multiDimWarpId[k], i32_val(maxWarps));
      multiDimThreadId[k] = urem(multiDimThreadId[k], i32_val(maxThreads));
      // multiDimBase[k] = (multiDimThreadId[k] +
      //                    multiDimWarpId[k] * threadsPerWarp[k]) *
      //                   sizePerThread[k];
      Value threadsPerWarpK = i32_val(threadsPerWarp[k]);
      Value sizePerThreadK = i32_val(sizePerThread[k]);
      multiDimBase[k] =
          mul(sizePerThreadK, add(multiDimThreadId[k],
                                  mul(multiDimWarpId[k], threadsPerWarpK)));
    }
    return multiDimBase;
  }

  SmallVector<SmallVector<unsigned>>
  emitOffsetForBlockedLayout(const BlockedEncodingAttr &blockedLayout,
                             RankedTensorType type) const {
    auto shape = type.getShape();
    auto sizePerThread = blockedLayout.getSizePerThread();
    auto threadsPerWarp = blockedLayout.getThreadsPerWarp();
    auto warpsPerCTA = blockedLayout.getWarpsPerCTA();
    auto order = blockedLayout.getOrder();
    auto shapePerCTATile = getShapePerCTATile(blockedLayout);
    auto shapePerCTA = triton::gpu::getShapePerCTA(blockedLayout, shape);

    unsigned rank = shape.size();
    SmallVector<unsigned> tilesPerDim(rank);
    for (unsigned k = 0; k < rank; ++k)
      tilesPerDim[k] = ceil<unsigned>(shapePerCTA[k], shapePerCTATile[k]);

    unsigned elemsPerThread = triton::gpu::getTotalElemsPerThread(type);
    unsigned totalSizePerThread = product<unsigned>(sizePerThread);
    SmallVector<SmallVector<unsigned>> reorderedOffset(elemsPerThread);
    for (unsigned n = 0; n < elemsPerThread; ++n) {
      unsigned linearNanoTileId = n / totalSizePerThread;
      unsigned linearNanoTileElemId = n % totalSizePerThread;
      SmallVector<unsigned> multiDimNanoTileId =
          getMultiDimIndex<unsigned>(linearNanoTileId, tilesPerDim, order);
      SmallVector<unsigned> multiDimNanoTileElemId = getMultiDimIndex<unsigned>(
          linearNanoTileElemId, sizePerThread, order);
      for (unsigned k = 0; k < rank; ++k) {
        unsigned reorderedMultiDimId =
            multiDimNanoTileId[k] *
                (sizePerThread[k] * threadsPerWarp[k] * warpsPerCTA[k]) +
            multiDimNanoTileElemId[k];
        reorderedOffset[n].push_back(reorderedMultiDimId);
      }
    }
    return reorderedOffset;
  }

  // -----------------------------------------------------------------------
  // Mma layout indices
  // -----------------------------------------------------------------------

  SmallVector<Value> emitBaseIndexWithinCTAForMmaLayoutV1(
      Location loc, ConversionPatternRewriter &rewriter,
      const NvidiaMmaEncodingAttr &mmaLayout, RankedTensorType type) const {
    auto shape = type.getShape();
    auto wpt = mmaLayout.getWarpsPerCTA();
    static constexpr std::array<int, 3> fpw{{2, 2, 1}};
    auto [isARow, isBRow, isAVec4, isBVec4, _] =
        mmaLayout.decodeVoltaLayoutStates();

    Value thread = getThreadId(rewriter, loc);
    auto *ctx = thread.getContext();
    Value _1 = i32_val(1);
    Value _2 = i32_val(2);
    Value _4 = i32_val(4);
    Value _16 = i32_val(16);
    Value _32 = i32_val(32);
    Value _fpw0 = i32_val(fpw[0]);
    Value _fpw1 = i32_val(fpw[1]);

    // A info
    auto aRep = mmaLayout.getMMAv1Rep(0);
    auto aSpw = mmaLayout.getMMAv1ShapePerWarp(0);
    // B info
    auto bSpw = mmaLayout.getMMAv1ShapePerWarp(1);
    auto bRep = mmaLayout.getMMAv1Rep(1);

    SmallVector<int, 2> rep({aRep[0], bRep[1]});
    SmallVector<int, 2> spw({aSpw[0], bSpw[1]});
    SmallVector<unsigned, 2> shapePerCTA({spw[0] * wpt[0], spw[1] * wpt[1]});

    Value lane = urem(thread, _32);
    Value warp = udiv(thread, _32);

    Value warp0 = urem(warp, i32_val(wpt[0]));
    Value warp12 = udiv(warp, i32_val(wpt[0]));
    Value warp1 = urem(warp12, i32_val(wpt[1]));

    // warp offset
    Value offWarpM = mul(warp0, i32_val(spw[0]));
    Value offWarpN = mul(warp1, i32_val(spw[1]));
    // quad offset
    Value offQuadM = mul(udiv(and_(lane, _16), _4), _fpw0);
    Value offQuadN = mul(udiv(and_(lane, _16), _4), _fpw1);
    // pair offset
    Value offPairM = udiv(urem(lane, _16), _4);
    offPairM = urem(offPairM, _fpw0);
    offPairM = mul(offPairM, _4);
    Value offPairN = udiv(urem(lane, _16), _4);
    offPairN = udiv(offPairN, _fpw0);
    offPairN = urem(offPairN, _fpw1);
    offPairN = mul(offPairN, _4);
    offPairM = mul(offPairM, i32_val(rep[0] / 2));
    offQuadM = mul(offQuadM, i32_val(rep[0] / 2));
    offPairN = mul(offPairN, i32_val(rep[1] / 2));
    offQuadN = mul(offQuadN, i32_val(rep[1] / 2));
    // quad pair offset
    Value offLaneM = add(offPairM, offQuadM);
    Value offLaneN = add(offPairN, offQuadN);
    // a, b offset
    Value offsetAM = add(offWarpM, offLaneM);
    Value offsetBN = add(offWarpN, offLaneN);
    // m indices
    Value offsetCM = add(and_(lane, _1), offsetAM);
    // n indices
    Value offsetCN = add((and_(lane, _2)), (add(offWarpN, offPairN)));
    return {offsetCM, offsetCN};
  }

  SmallVector<SmallVector<unsigned>>
  emitOffsetForMmaLayoutV1(const NvidiaMmaEncodingAttr &mmaLayout,
                           RankedTensorType type) const {
    auto shape = type.getShape();

    auto [isARow, isBRow, isAVec4, isBVec4, _] =
        mmaLayout.decodeVoltaLayoutStates();

    // TODO: seems like the apttern below to get `rep`/`spw` appears quite often
    // A info
    auto aRep = mmaLayout.getMMAv1Rep(0);
    auto aSpw = mmaLayout.getMMAv1ShapePerWarp(0);
    // B info
    auto bSpw = mmaLayout.getMMAv1ShapePerWarp(1);
    auto bRep = mmaLayout.getMMAv1Rep(1);

    auto wpt = mmaLayout.getWarpsPerCTA();
    static constexpr std::array<int, 3> fpw{{2, 2, 1}};
    SmallVector<int, 2> rep({aRep[0], bRep[1]});
    SmallVector<int, 2> spw({aSpw[0], bSpw[1]});
    SmallVector<unsigned, 2> shapePerCTA({spw[0] * wpt[0], spw[1] * wpt[1]});

    SmallVector<unsigned> idxM;
    for (unsigned m = 0; m < shape[0]; m += shapePerCTA[0])
      for (unsigned mm = 0; mm < rep[0]; ++mm)
        idxM.push_back(m + mm * 2);

    SmallVector<unsigned> idxN;
    for (int n = 0; n < shape[1]; n += shapePerCTA[1]) {
      for (int nn = 0; nn < rep[1]; ++nn) {
        idxN.push_back(n + nn / 2 * 4 + (nn % 2) * 2 * fpw[1] * rep[1]);
        idxN.push_back(n + nn / 2 * 4 + (nn % 2) * 2 * fpw[1] * rep[1] + 1);
      }
    }

    SmallVector<SmallVector<unsigned>> ret;
    for (unsigned x1 : idxN) {   // N
      for (unsigned x0 : idxM) { // M
        SmallVector<unsigned> idx(2);
        idx[0] = x0; // M
        idx[1] = x1; // N
        ret.push_back(std::move(idx));
      }
    }
    return ret;
  }

  SmallVector<SmallVector<unsigned>>
  emitOffsetForMmaLayoutV2(const NvidiaMmaEncodingAttr &mmaLayout,
                           RankedTensorType type) const {
    auto shape = type.getShape();
    auto shapePerCTA = getShapePerCTA(mmaLayout, shape);
    SmallVector<SmallVector<unsigned>> ret;

    for (unsigned i = 0; i < shapePerCTA[0];
         i += getShapePerCTATile(mmaLayout)[0]) {
      for (unsigned j = 0; j < shapePerCTA[1];
           j += getShapePerCTATile(mmaLayout)[1]) {
        ret.push_back({i, j});
        ret.push_back({i, j + 1});
        ret.push_back({i + 8, j});
        ret.push_back({i + 8, j + 1});
      }
    }
    return ret;
  }

  // -----------------------------------------------------------------------
  // Dpas layout indices
  // -----------------------------------------------------------------------

  SmallVector<Value>
  emitBaseIndexForDpasLayout(Location loc, ConversionPatternRewriter &rewriter,
                             const DpasEncodingAttr &dpasLayout,
                             RankedTensorType type) const {
    Value threadId = getThreadId(rewriter, loc);
    Value warpSize = i32_val(triton::gpu::getWarpSize(dpasLayout));
    Value warpId = udiv(threadId, warpSize);
    Value laneId = urem(threadId, warpSize);

    SmallVector<Value> warpsPerCTA = {i32_val(dpasLayout.getWarpsPerCTA()[0]),
                                      i32_val(dpasLayout.getWarpsPerCTA()[1])};
    ArrayRef<int64_t> shape = type.getShape();

    // Compute the 2-dim coordinates of the warp containing the tensor element
    // operated on by this thread.
    SmallVector<unsigned> warpShape = {8, 16};
    Value rowWarpId =
        urem(urem(warpId, warpsPerCTA[0]), i32_val(shape[0] / warpShape[0]));
    Value colWarpId = urem(urem(udiv(warpId, warpsPerCTA[0]), warpsPerCTA[1]),
                           i32_val(shape[1] / warpShape[1]));
    Value rowWarpOffset = mul(rowWarpId, i32_val(warpShape[0]));
    Value colWarpOffset = mul(colWarpId, i32_val(warpShape[1]));

    // Compute the 2-dim coordinates of the first element in the warp operated
    // on by this thread.
    SmallVector<unsigned> threadsPerWarp = getThreadsPerWarp(dpasLayout);
    SmallVector<unsigned> contigPerThread = getContigPerThread(dpasLayout);
    SmallVector<Value> multiDimBase = {
        add(mul(i32_val(contigPerThread[0]),
                udiv(laneId, i32_val(threadsPerWarp[1]))),
            rowWarpOffset),
        add(mul(i32_val(contigPerThread[1]),
                urem(laneId, i32_val(threadsPerWarp[1]))),
            colWarpOffset)};
    return multiDimBase;
  }

  SmallVector<Value> emitBaseIndexWithinCTAForMmaLayoutV2V3(
      Location loc, ConversionPatternRewriter &rewriter,
      const NvidiaMmaEncodingAttr &mmaLayout, RankedTensorType type) const {
    auto shape = type.getShape();
    auto _warpsPerCTA = mmaLayout.getWarpsPerCTA();
    assert(_warpsPerCTA.size() == 2);
    auto order = triton::gpu::getOrder(mmaLayout);
    ArrayRef<unsigned int> instrShape = mmaLayout.getInstrShape();
    SmallVector<Value> warpsPerCTA = {i32_val(_warpsPerCTA[0]),
                                      i32_val(_warpsPerCTA[1])};
    auto shapePerCTA = getShapePerCTA(mmaLayout, shape);

    Value threadId = getThreadId(rewriter, loc);
    Value warpSize = i32_val(32);
    Value laneId = urem(threadId, warpSize);
    Value warpId = udiv(threadId, warpSize);

    uint32_t repM = (_warpsPerCTA[0] * instrShape[0]) / shapePerCTA[0];
    uint32_t repN = (_warpsPerCTA[1] * instrShape[1]) / shapePerCTA[1];

    uint32_t warpsM;
    if (repM > 1)
      warpsM = _warpsPerCTA[0] / repM;
    else
      warpsM = shape[0] / instrShape[0];

    uint32_t warpsN;
    if (repN > 1)
      warpsN = _warpsPerCTA[1] / repN;
    else
      warpsN = shape[1] / instrShape[1];

    SmallVector<Value> multiDimWarpId(2);
    if (mmaLayout.isHopper()) {
      // TODO[goostavz]: the tiling order from CTA->warp level is different for
      // MMAv2/3. This is a workaround since we don't explicitly have warpGrp
      // level in the layout definition, and the tiling order of warpGrp->warp
      // must be fixed to meet the HW's needs. We may need to consider to
      // explicitly define warpGrpPerCTA for MMAv3 layout.
      multiDimWarpId[0] = urem(warpId, warpsPerCTA[0]);
      multiDimWarpId[1] = urem(udiv(warpId, warpsPerCTA[0]), warpsPerCTA[1]);
    } else {
      multiDimWarpId = delinearize(rewriter, loc, warpId, _warpsPerCTA, order);
    }
    Value warpId0 = urem(multiDimWarpId[0], i32_val(warpsM));
    Value warpId1 = urem(multiDimWarpId[1], i32_val(warpsN));

    Value offWarp0 = mul(warpId0, i32_val(instrShape[0]));
    Value offWarp1 = mul(warpId1, i32_val(instrShape[1]));

    SmallVector<Value> multiDimBase(2);
    multiDimBase[0] = add(udiv(laneId, i32_val(4)), offWarp0);
    multiDimBase[1] = add(mul(i32_val(2), urem(laneId, i32_val(4))), offWarp1);
    return multiDimBase;
  }

  SmallVector<SmallVector<unsigned>>
  emitOffsetForDpasLayout(const DpasEncodingAttr &dpasLayout,
                          RankedTensorType type) const {
    ArrayRef<int64_t> shape = type.getShape();
    SmallVector<SmallVector<unsigned>> offsets;
    SmallVector<unsigned> shapePerCTA = getShapePerCTATile(dpasLayout);

    for (unsigned i = 0; i < shape[0]; i += shapePerCTA[0]) {
      for (unsigned j = 0; j < shape[1]; j += shapePerCTA[1]) {
        emitDpasOffsetForCTA(dpasLayout, offsets, i, j);
      }
    }

    return offsets;
  }

  SmallVector<SmallVector<unsigned>>
  emitOffsetForMmaLayoutV3(const NvidiaMmaEncodingAttr &mmaLayout,
                           RankedTensorType type) const {
    auto shape = type.getShape();
    auto shapePerCTA = getShapePerCTA(mmaLayout, shape);
    SmallVector<SmallVector<unsigned>> ret;
    ArrayRef<unsigned int> instrShape = mmaLayout.getInstrShape();

    for (unsigned i = 0; i < shapePerCTA[0];
         i += getShapePerCTATile(mmaLayout)[0]) {
      for (unsigned j = 0; j < shapePerCTA[1];
           j += getShapePerCTATile(mmaLayout)[1]) {
        for (unsigned k = 0; k < instrShape[1]; k += 8) {
          ret.push_back({i, j + k});
          ret.push_back({i, j + k + 1});
          ret.push_back({i + 8, j + k});
          ret.push_back({i + 8, j + k + 1});
        }
      }
    }
    return ret;
  }

  // Emit indices calculation within each ConversionPattern, and returns a
  // [elemsPerThread X rank] index matrix.
  SmallVector<SmallVector<Value>> emitIndicesForDistributedLayout(
      Location loc, ConversionPatternRewriter &rewriter, Attribute layout,
      RankedTensorType type, bool withCTAOffset) const {
    // step 1, delinearize threadId to get the base index
    auto multiDimBase =
        emitBaseIndexForLayout(loc, rewriter, layout, type, withCTAOffset);
    // step 2, get offset of each element
    auto offset = emitOffsetForLayout(layout, type);
    // step 3, add offset to base, and reorder the sequence
    // of indices to guarantee that elems in the same
    // sizePerThread are adjacent in order
    auto shape = type.getShape();
    unsigned rank = shape.size();
    unsigned elemsPerThread = offset.size();
    SmallVector<SmallVector<Value>> multiDimIdx(elemsPerThread,
                                                SmallVector<Value>(rank));
    for (unsigned n = 0; n < elemsPerThread; ++n)
      for (unsigned k = 0; k < rank; ++k)
        multiDimIdx[n][k] = add(multiDimBase[k], i32_val(offset[n][k]));
    return multiDimIdx;
  }

  SmallVector<SmallVector<unsigned>>
  emitOffsetForSliceLayout(const SliceEncodingAttr &sliceLayout,
                           RankedTensorType type) const {
    auto parentEncoding = sliceLayout.getParent();
    unsigned dim = sliceLayout.getDim();
    auto parentShape = sliceLayout.paddedShape(type.getShape());
    RankedTensorType parentTy = RankedTensorType::get(
        parentShape, type.getElementType(), parentEncoding);
    auto parentOffsets = emitOffsetForLayout(parentEncoding, parentTy);

    unsigned numOffsets = parentOffsets.size();
    SmallVector<SmallVector<unsigned>> resultOffsets;
    std::set<SmallVector<unsigned>> uniqueOffsets;

    for (unsigned i = 0; i < numOffsets; ++i) {
      SmallVector<unsigned> offsets = parentOffsets[i];
      offsets.erase(offsets.begin() + dim);
      if (uniqueOffsets.find(offsets) == uniqueOffsets.end()) {
        resultOffsets.push_back(offsets);
        uniqueOffsets.insert(offsets);
      }
    }
    return resultOffsets;
  }

protected:
  TritonGPUToLLVMTypeConverter *converter;
  IndexCacheInfo indexCacheInfo;
  mlir::triton::gpu::TMAMetadataTy *tmaMetadata;
  Target target;
};

template <typename SourceOp>
class ConvertTritonGPUOpToLLVMPattern
    : public ConvertOpToLLVMPattern<SourceOp>,
      public ConvertTritonGPUOpToLLVMPatternBase {
public:
  using OpAdaptor = typename SourceOp::Adaptor;

  explicit ConvertTritonGPUOpToLLVMPattern(
      TritonGPUToLLVMTypeConverter &typeConverter, Target target,
      PatternBenefit benefit = 1)
      : ConvertOpToLLVMPattern<SourceOp>(typeConverter, benefit),
        ConvertTritonGPUOpToLLVMPatternBase(typeConverter, target) {}

  explicit ConvertTritonGPUOpToLLVMPattern(
<<<<<<< HEAD
      TritonGPUToLLVMTypeConverter &typeConverter, ModuleAllocation &allocation,
      Target target, PatternBenefit benefit = 1)
      : ConvertOpToLLVMPattern<SourceOp>(typeConverter, benefit),
        ConvertTritonGPUOpToLLVMPatternBase(typeConverter, allocation, target) {
  }

  explicit ConvertTritonGPUOpToLLVMPattern(
=======
>>>>>>> b0c50ebb
      TritonGPUToLLVMTypeConverter &typeConverter,
      IndexCacheInfo indexCacheInfo, Target target, PatternBenefit benefit = 1)
      : ConvertOpToLLVMPattern<SourceOp>(typeConverter, benefit),
        ConvertTritonGPUOpToLLVMPatternBase(typeConverter, indexCacheInfo,
                                            target) {}

  explicit ConvertTritonGPUOpToLLVMPattern(
<<<<<<< HEAD
      TritonGPUToLLVMTypeConverter &typeConverter, ModuleAllocation &allocation,
      IndexCacheInfo indexCacheInfo, Target target, PatternBenefit benefit = 1)
      : ConvertOpToLLVMPattern<SourceOp>(typeConverter, benefit),
        ConvertTritonGPUOpToLLVMPatternBase(typeConverter, allocation,
                                            indexCacheInfo, target) {}

  explicit ConvertTritonGPUOpToLLVMPattern(
      TritonGPUToLLVMTypeConverter &typeConverter, ModuleAllocation &allocation,
      mlir::triton::gpu::TMAMetadataTy *tmaMetadata, Target target,
      PatternBenefit benefit = 1)
      : ConvertOpToLLVMPattern<SourceOp>(typeConverter, benefit),
        ConvertTritonGPUOpToLLVMPatternBase(typeConverter, allocation,
                                            tmaMetadata, target) {}
=======
      TritonGPUToLLVMTypeConverter &typeConverter,
      mlir::triton::gpu::TMAMetadataTy *tmaMetadata, PatternBenefit benefit = 1)
      : ConvertOpToLLVMPattern<SourceOp>(typeConverter, benefit),
        ConvertTritonGPUOpToLLVMPatternBase(typeConverter, tmaMetadata) {}
>>>>>>> b0c50ebb

protected:
  TritonGPUToLLVMTypeConverter *getTypeConverter() const {
    LLVMTypeConverter *ret =
        ((ConvertTritonGPUOpToLLVMPatternBase *)this)->getTypeConverter();
    return (TritonGPUToLLVMTypeConverter *)ret;
  }
};

namespace mlir::triton {
class ReduceOp;
class ScanOp;
} // namespace mlir::triton

template <typename SourceOp>
class ConvertTritonGPUReduceScanToLLVMPattern
    : public ConvertTritonGPUOpToLLVMPattern<SourceOp> {
public:
  // Make sure the class is only instantiated with Reduce and Scan
  static_assert(std::is_same_v<SourceOp, ReduceOp> ||
                std::is_same_v<SourceOp, ScanOp>);

  using ConvertTritonGPUOpToLLVMPatternBase::getTypeConverter;
  using ConvertTritonGPUOpToLLVMPattern<
      SourceOp>::ConvertTritonGPUOpToLLVMPattern;

  // Return the pointee type of the shared memory pointer for operand i.
  Type getElementType(SourceOp op, int i) const {
    auto ty = op.getInputTypes()[i].getElementType();
    return getTypeConverter()->convertType(ty);
  }

  // Helper to compute the smem bases in both reductions and scans
  SmallVector<Value> getSmemBases(SourceOp op, unsigned elems,
                                  ConversionPatternRewriter &rewriter) const {
    auto loc = op.getLoc();
    // indices will store the index of the op operands in descending order
    // of their bitwidths
    std::vector<unsigned> indices(op.getNumOperands());
    std::iota(indices.begin(), indices.end(), 0);

    std::sort(indices.begin(), indices.end(), [&](unsigned i, unsigned j) {
      return op.getElementTypes()[i].getIntOrFloatBitWidth() >
             op.getElementTypes()[j].getIntOrFloatBitWidth();
    });
    // Assign base index to each operand in their order in indices
    std::map<unsigned, Value> indexToBase;
    indexToBase[indices[0]] =
        LLVM::getSharedMemoryBase(loc, rewriter, op.getOperation());
    for (unsigned i = 1; i < op.getNumOperands(); ++i) {
      indexToBase[indices[i]] = gep(
          ptr_ty(rewriter.getContext(), 3), getElementType(op, indices[i - 1]),
          indexToBase[indices[i - 1]], i32_val(elems));
    }
    // smemBases[k] is the base pointer for the k-th operand
    SmallVector<Value> smemBases(op.getNumOperands());
    for (unsigned i = 0; i < op.getNumOperands(); ++i) {
      smemBases[i] = indexToBase[i];
    }
    return smemBases;
  }
};

#endif<|MERGE_RESOLUTION|>--- conflicted
+++ resolved
@@ -200,26 +200,9 @@
         target(target) {}
 
   explicit ConvertTritonGPUOpToLLVMPatternBase(
-<<<<<<< HEAD
-      TritonGPUToLLVMTypeConverter &typeConverter, ModuleAllocation &allocation,
+      TritonGPUToLLVMTypeConverter &typeConverter, TMAMetadataTy *tmaMetadata,
       Target target)
-      : converter(&typeConverter), allocation(&allocation), target(target) {}
-
-  explicit ConvertTritonGPUOpToLLVMPatternBase(
-      TritonGPUToLLVMTypeConverter &typeConverter, ModuleAllocation &allocation,
-      IndexCacheInfo indexCacheInfo, Target target)
-      : converter(&typeConverter), allocation(&allocation),
-        indexCacheInfo(indexCacheInfo), target(target) {}
-
-  explicit ConvertTritonGPUOpToLLVMPatternBase(
-      TritonGPUToLLVMTypeConverter &typeConverter, ModuleAllocation &allocation,
-      TMAMetadataTy *tmaMetadata, Target target)
-      : converter(&typeConverter), allocation(&allocation),
-        tmaMetadata(tmaMetadata), target(target) {}
-=======
-      TritonGPUToLLVMTypeConverter &typeConverter, TMAMetadataTy *tmaMetadata)
-      : converter(&typeConverter), tmaMetadata(tmaMetadata) {}
->>>>>>> b0c50ebb
+      : converter(&typeConverter), tmaMetadata(tmaMetadata), target(target) {}
 
   TritonGPUToLLVMTypeConverter *getTypeConverter() const { return converter; }
 
@@ -1262,16 +1245,6 @@
         ConvertTritonGPUOpToLLVMPatternBase(typeConverter, target) {}
 
   explicit ConvertTritonGPUOpToLLVMPattern(
-<<<<<<< HEAD
-      TritonGPUToLLVMTypeConverter &typeConverter, ModuleAllocation &allocation,
-      Target target, PatternBenefit benefit = 1)
-      : ConvertOpToLLVMPattern<SourceOp>(typeConverter, benefit),
-        ConvertTritonGPUOpToLLVMPatternBase(typeConverter, allocation, target) {
-  }
-
-  explicit ConvertTritonGPUOpToLLVMPattern(
-=======
->>>>>>> b0c50ebb
       TritonGPUToLLVMTypeConverter &typeConverter,
       IndexCacheInfo indexCacheInfo, Target target, PatternBenefit benefit = 1)
       : ConvertOpToLLVMPattern<SourceOp>(typeConverter, benefit),
@@ -1279,26 +1252,12 @@
                                             target) {}
 
   explicit ConvertTritonGPUOpToLLVMPattern(
-<<<<<<< HEAD
-      TritonGPUToLLVMTypeConverter &typeConverter, ModuleAllocation &allocation,
-      IndexCacheInfo indexCacheInfo, Target target, PatternBenefit benefit = 1)
-      : ConvertOpToLLVMPattern<SourceOp>(typeConverter, benefit),
-        ConvertTritonGPUOpToLLVMPatternBase(typeConverter, allocation,
-                                            indexCacheInfo, target) {}
-
-  explicit ConvertTritonGPUOpToLLVMPattern(
-      TritonGPUToLLVMTypeConverter &typeConverter, ModuleAllocation &allocation,
+      TritonGPUToLLVMTypeConverter &typeConverter,
       mlir::triton::gpu::TMAMetadataTy *tmaMetadata, Target target,
       PatternBenefit benefit = 1)
       : ConvertOpToLLVMPattern<SourceOp>(typeConverter, benefit),
-        ConvertTritonGPUOpToLLVMPatternBase(typeConverter, allocation,
-                                            tmaMetadata, target) {}
-=======
-      TritonGPUToLLVMTypeConverter &typeConverter,
-      mlir::triton::gpu::TMAMetadataTy *tmaMetadata, PatternBenefit benefit = 1)
-      : ConvertOpToLLVMPattern<SourceOp>(typeConverter, benefit),
-        ConvertTritonGPUOpToLLVMPatternBase(typeConverter, tmaMetadata) {}
->>>>>>> b0c50ebb
+        ConvertTritonGPUOpToLLVMPatternBase(typeConverter, tmaMetadata,
+                                            target) {}
 
 protected:
   TritonGPUToLLVMTypeConverter *getTypeConverter() const {
@@ -1333,7 +1292,8 @@
 
   // Helper to compute the smem bases in both reductions and scans
   SmallVector<Value> getSmemBases(SourceOp op, unsigned elems,
-                                  ConversionPatternRewriter &rewriter) const {
+                                  ConversionPatternRewriter &rewriter,
+                                  Target target) const {
     auto loc = op.getLoc();
     // indices will store the index of the op operands in descending order
     // of their bitwidths
@@ -1347,7 +1307,7 @@
     // Assign base index to each operand in their order in indices
     std::map<unsigned, Value> indexToBase;
     indexToBase[indices[0]] =
-        LLVM::getSharedMemoryBase(loc, rewriter, op.getOperation());
+        LLVM::getSharedMemoryBase(loc, rewriter, op.getOperation(), target);
     for (unsigned i = 1; i < op.getNumOperands(); ++i) {
       indexToBase[indices[i]] = gep(
           ptr_ty(rewriter.getContext(), 3), getElementType(op, indices[i - 1]),
