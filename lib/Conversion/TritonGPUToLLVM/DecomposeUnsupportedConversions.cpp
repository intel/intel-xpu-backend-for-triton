#include "triton/Analysis/Utility.h"
#include "triton/Conversion/TritonGPUToLLVM/Patterns.h"
#include "triton/Dialect/Triton/IR/Dialect.h"
#include "triton/Dialect/TritonGPU/IR/Attributes.h"
#include "triton/Dialect/TritonGPU/IR/Dialect.h"

using namespace mlir;
using namespace mlir::triton;

namespace {

static void addAttrs(Operation *op, ArrayRef<mlir::NamedAttribute> attrs) {
  for (const NamedAttribute attr : attrs)
    op->setAttr(attr.getName(), attr.getValue());
}

} // namespace

namespace mlir::triton::gpu {

void decomposeSplatOpToSharedLayoutConversion(ModuleOp module) {
  int numWarps = triton::gpu::TritonGPUDialect::getNumWarps(module);
  int numCTAs = triton::gpu::TritonGPUDialect::getNumCTAs(module);
  int threadsPerWarp = triton::gpu::TritonGPUDialect::getThreadsPerWarp(module);
  module.walk([&](triton::SplatOp splatOp) -> void {
    auto dstType = cast<RankedTensorType>(splatOp.getType());
    auto shared = dyn_cast_or_null<triton::gpu::SharedEncodingAttr>(
        dstType.getEncoding());
    if (shared) {
      OpBuilder builder(splatOp);
      SmallVector<unsigned, 4> sizePerThread(dstType.getRank(), 1);
      auto newType = RankedTensorType::get(
          dstType.getShape(), dstType.getElementType(),
          triton::gpu::BlockedEncodingAttr::get(
              module.getContext(), dstType.getShape(), sizePerThread,
              getOrder(shared), numWarps, threadsPerWarp, numCTAs));
      auto newSplat = builder.create<triton::SplatOp>(splatOp.getLoc(), newType,
                                                      splatOp.getSrc());
      auto newConvert = builder.create<triton::gpu::ConvertLayoutOp>(
          splatOp.getLoc(), dstType, newSplat.getResult());
      splatOp.replaceAllUsesWith(newConvert.getResult());
      splatOp.erase();
    }
  });
}

void decomposeTensorCoreToDotLayoutConversion(ModuleOp module,
                                              ShortcutFn shortcutFn) {
  int numWarps = triton::gpu::TritonGPUDialect::getNumWarps(module);
  int numCTAs = triton::gpu::TritonGPUDialect::getNumCTAs(module);
  int threadsPerWarp = triton::gpu::TritonGPUDialect::getThreadsPerWarp(module);

  module.walk([&](triton::gpu::ConvertLayoutOp cvtOp) -> void {
    OpBuilder builder(cvtOp);
    auto srcType = cast<RankedTensorType>(cvtOp.getSrc().getType());
    auto dstType = cast<RankedTensorType>(cvtOp.getType());
    auto srcMma = dyn_cast<MmaEncodingTrait>(srcType.getEncoding());
    auto dstDotOp =
        dyn_cast<triton::gpu::DotOperandEncodingAttr>(dstType.getEncoding());
    if (srcMma && dstDotOp && !shortcutFn(srcType, dstType)) {
      auto tmpType = RankedTensorType::get(
          dstType.getShape(), dstType.getElementType(),
          triton::gpu::BlockedEncodingAttr::get(
              module.getContext(), srcType.getShape(), getSizePerThread(srcMma),
              getOrder(srcMma), numWarps, threadsPerWarp, numCTAs));
      auto tmp = builder.create<triton::gpu::ConvertLayoutOp>(
          cvtOp.getLoc(), tmpType, cvtOp.getSrc());
      addAttrs(tmp, cvtOp->getAttrs());
      auto newConvert = builder.create<triton::gpu::ConvertLayoutOp>(
          cvtOp.getLoc(), dstType, tmp);
      addAttrs(newConvert, cvtOp->getAttrs());
      cvtOp.replaceAllUsesWith(newConvert.getResult());
      cvtOp.erase();
    }
  });
}

void decomposeBlockedToDotLayoutConversion(ModuleOp module) {
  int numWarps = triton::gpu::TritonGPUDialect::getNumWarps(module);
  int numCTAs = triton::gpu::TritonGPUDialect::getNumCTAs(module);
  int threadsPerWarp = triton::gpu::TritonGPUDialect::getThreadsPerWarp(module);
  module.walk([&](triton::gpu::ConvertLayoutOp cvtOp) -> void {
    OpBuilder builder(cvtOp);
    auto srcType = cast<RankedTensorType>(cvtOp.getSrc().getType());
    auto dstType = cast<RankedTensorType>(cvtOp.getType());
    if (!cvtNeedsSharedMemory(srcType, dstType))
      return;
    auto srcBlocked =
        dyn_cast<triton::gpu::BlockedEncodingAttr>(srcType.getEncoding());
    auto dstDotOp =
        dyn_cast<triton::gpu::DotOperandEncodingAttr>(dstType.getEncoding());
    if (srcBlocked && dstDotOp) {
<<<<<<< HEAD
      // FIXME [Dot LL]
      // We support this one via LLs, as the LocalLoad path is buggy
      if (auto mma = dyn_cast<NvidiaMmaEncodingAttr>(dstDotOp.getParent())) {
        bool largeKWidth =
            dstDotOp.getKWidth() * dstType.getElementTypeBitWidth() > 64;
        if (mma.isAmpere() && largeKWidth) {
          return;
        }
      }

=======
      auto dotParent = dyn_cast<NvidiaMmaEncodingAttr>(dstDotOp.getParent());
      if (dotParent && dotParent.isAmpere()) {
        return;
      }
>>>>>>> 1cf7b1b3
      Attribute sharedMemorySpace =
          triton::gpu::SharedMemorySpaceAttr::get(srcType.getContext());
      auto tmpType = MemDescType::get(
          dstType.getShape(), dstType.getElementType(),
          triton::gpu::SharedEncodingAttr::get(
              module.getContext(), dstDotOp, srcType.getShape(),
              srcBlocked.getOrder(), srcBlocked.getCTALayout(),
              srcType.getElementType()),
          sharedMemorySpace);
      auto tmp = builder.create<triton::gpu::LocalAllocOp>(
          cvtOp.getLoc(), tmpType, cvtOp.getSrc());
      addAttrs(tmp, cvtOp->getAttrs());
      auto newConvert = builder.create<triton::gpu::LocalLoadOp>(cvtOp.getLoc(),
                                                                 dstType, tmp);
      addAttrs(newConvert, cvtOp->getAttrs());
      cvtOp.replaceAllUsesWith(newConvert.getResult());
      cvtOp.erase();
    }
  });
}

} // namespace mlir::triton::gpu<|MERGE_RESOLUTION|>--- conflicted
+++ resolved
@@ -90,23 +90,10 @@
     auto dstDotOp =
         dyn_cast<triton::gpu::DotOperandEncodingAttr>(dstType.getEncoding());
     if (srcBlocked && dstDotOp) {
-<<<<<<< HEAD
-      // FIXME [Dot LL]
-      // We support this one via LLs, as the LocalLoad path is buggy
-      if (auto mma = dyn_cast<NvidiaMmaEncodingAttr>(dstDotOp.getParent())) {
-        bool largeKWidth =
-            dstDotOp.getKWidth() * dstType.getElementTypeBitWidth() > 64;
-        if (mma.isAmpere() && largeKWidth) {
-          return;
-        }
-      }
-
-=======
       auto dotParent = dyn_cast<NvidiaMmaEncodingAttr>(dstDotOp.getParent());
       if (dotParent && dotParent.isAmpere()) {
         return;
       }
->>>>>>> 1cf7b1b3
       Attribute sharedMemorySpace =
           triton::gpu::SharedMemorySpaceAttr::get(srcType.getContext());
       auto tmpType = MemDescType::get(
