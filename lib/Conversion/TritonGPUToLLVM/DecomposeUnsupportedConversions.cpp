--- conflicted
+++ resolved
@@ -18,35 +18,6 @@
 
 namespace mlir::triton::gpu {
 
-<<<<<<< HEAD
-void decomposeSplatOpToSharedLayoutConversion(ModuleOp module) {
-  int numWarps = triton::gpu::TritonGPUDialect::getNumWarps(module);
-  int numCTAs = triton::gpu::TritonGPUDialect::getNumCTAs(module);
-  int threadsPerWarp = triton::gpu::TritonGPUDialect::getThreadsPerWarp(module);
-  module.walk([&](triton::SplatOp splatOp) -> void {
-    auto dstType = cast<RankedTensorType>(splatOp.getType());
-    auto shared = dyn_cast_or_null<triton::gpu::SharedEncodingAttr>(
-        dstType.getEncoding());
-    if (shared) {
-      OpBuilder builder(splatOp);
-      SmallVector<unsigned, 4> sizePerThread(dstType.getRank(), 1);
-      auto newType = RankedTensorType::get(
-          dstType.getShape(), dstType.getElementType(),
-          triton::gpu::BlockedEncodingAttr::get(
-              module.getContext(), dstType.getShape(), sizePerThread,
-              getOrder(shared), numWarps, threadsPerWarp, numCTAs));
-      auto newSplat = builder.create<triton::SplatOp>(splatOp.getLoc(), newType,
-                                                      splatOp.getSrc());
-      auto newConvert = builder.create<triton::gpu::ConvertLayoutOp>(
-          splatOp.getLoc(), dstType, newSplat.getResult());
-      splatOp.replaceAllUsesWith(newConvert.getResult());
-      splatOp.erase();
-    }
-  });
-}
-
-=======
->>>>>>> 635435fc
 void decomposeTensorCoreToDotLayoutConversion(ModuleOp module,
                                               ShortcutFn shortcutFn) {
   int numWarps = triton::gpu::TritonGPUDialect::getNumWarps(module);
