--- conflicted
+++ resolved
@@ -51,173 +51,6 @@
   }
 };
 
-<<<<<<< HEAD
-// --------------------------------------------------------------------------
-// -- MBarrier related Ops lowering, to be moved to a separate file ---------
-// --------------------------------------------------------------------------
-struct AllocMBarrierOpConversion : public ConvertTritonGPUOpToLLVMPattern<
-                                       triton::nvidia_gpu::AllocMBarrierOp> {
-  using ConvertTritonGPUOpToLLVMPattern<
-      triton::nvidia_gpu::AllocMBarrierOp>::ConvertTritonGPUOpToLLVMPattern;
-
-  LogicalResult
-  matchAndRewrite(triton::nvidia_gpu::AllocMBarrierOp op, OpAdaptor adaptor,
-                  ConversionPatternRewriter &rewriter) const override {
-    Location loc = op->getLoc();
-    Value smemBase =
-        LLVM::getSharedMemoryBase(loc, rewriter, op.getOperation(), target);
-    auto resultTy = op.getType();
-    auto resultTensorTy = resultTy.dyn_cast<RankedTensorType>();
-    Type elemPtrTy = ptr_ty(rewriter.getContext(), 3);
-    Type llvmElemTy;
-    if (resultTensorTy) {
-      llvmElemTy =
-          getTypeConverter()->convertType(resultTensorTy.getElementType());
-    } else {
-      auto resultPtrTy = resultTy.dyn_cast<triton::PointerType>();
-      assert(resultPtrTy && "Unknown type for AllocMBarrierOp");
-      llvmElemTy =
-          getTypeConverter()->convertType(resultPtrTy.getPointeeType());
-    }
-    smemBase = bitcast(smemBase, elemPtrTy);
-    auto threadId = getThreadId(rewriter, loc);
-    auto pred = icmp_eq(threadId, i32_val(0));
-    int numMBarriers = 1;
-    if (resultTensorTy) {
-      assert(resultTensorTy.getRank() == 1 &&
-             "unexpected rank for AllocMBarrierOp");
-      numMBarriers = resultTensorTy.getShape()[0];
-    }
-    for (int i = 0; i < numMBarriers; ++i) {
-      Value smem = smemBase;
-      if (i > 0) {
-        smem = gep(elemPtrTy, llvmElemTy, smem, i32_val(i));
-      }
-      rewriter.create<triton::nvgpu::MBarrierInitOp>(loc, smem, pred,
-                                                     op.getCount());
-    }
-    if (resultTensorTy) {
-      auto llvmElemTy =
-          getTypeConverter()->convertType(resultTensorTy.getElementType());
-      auto smemObj = SharedMemoryObject(
-          smemBase, llvmElemTy, resultTensorTy.getShape(), {0}, loc, rewriter);
-      auto retVal = getStructFromSharedMemoryObject(loc, smemObj, rewriter);
-      rewriter.replaceOp(op, retVal);
-    } else {
-      rewriter.replaceOp(op, smemBase);
-    }
-    return success();
-  }
-};
-
-struct MBarrierArriveOpConversion : public ConvertTritonGPUOpToLLVMPattern<
-                                        triton::nvidia_gpu::MBarrierArriveOp> {
-  using ConvertTritonGPUOpToLLVMPattern<
-      triton::nvidia_gpu::MBarrierArriveOp>::ConvertTritonGPUOpToLLVMPattern;
-
-  LogicalResult
-  matchAndRewrite(triton::nvidia_gpu::MBarrierArriveOp op, OpAdaptor adaptor,
-                  ConversionPatternRewriter &rewriter) const override {
-    Location loc = op->getLoc();
-    auto mbarrier = adaptor.getMbarrier();
-    bool trackAsyncOp = op.getTrackAsyncOp();
-    triton::nvgpu::MBarriveType type = triton::nvgpu::MBarriveType::normal;
-    uint32_t txCount = op.getTxCount();
-    auto remoteCtaId = adaptor.getRemoteCtaId();
-    if (trackAsyncOp) {
-      type = triton::nvgpu::MBarriveType::cp_async;
-    } else if (remoteCtaId) {
-      assert(txCount == 0 &&
-             "remote arrive of transaction mbarrier is not implemented yet");
-      type = triton::nvgpu::MBarriveType::remote;
-    } else if (txCount > 0) {
-      type = triton::nvgpu::MBarriveType::expect_tx;
-    }
-    Value pred = adaptor.getPred();
-    if (pred == nullptr) {
-      pred = int_val(/*width*/ 1, 1);
-    }
-    rewriter.replaceOpWithNewOp<triton::nvgpu::MBarrierArriveOp>(
-        op, mbarrier, pred, remoteCtaId, type, txCount);
-    return success();
-  }
-};
-
-struct MBarrierWaitOpConversion : public ConvertTritonGPUOpToLLVMPattern<
-                                      triton::nvidia_gpu::MBarrierWaitOp> {
-  using ConvertTritonGPUOpToLLVMPattern<
-      triton::nvidia_gpu::MBarrierWaitOp>::ConvertTritonGPUOpToLLVMPattern;
-
-  LogicalResult
-  matchAndRewrite(triton::nvidia_gpu::MBarrierWaitOp op, OpAdaptor adaptor,
-                  ConversionPatternRewriter &rewriter) const override {
-    Location loc = op->getLoc();
-    rewriter.replaceOpWithNewOp<triton::nvgpu::MBarrierWaitOp>(
-        op, adaptor.getMbarrier(), adaptor.getPhase());
-    return success();
-  }
-};
-
-struct ExtractMBarrierOpConversion
-    : public ConvertTritonGPUOpToLLVMPattern<
-          triton::nvidia_gpu::ExtractMBarrierOp> {
-  using ConvertTritonGPUOpToLLVMPattern<
-      triton::nvidia_gpu::ExtractMBarrierOp>::ConvertTritonGPUOpToLLVMPattern;
-
-  LogicalResult
-  matchAndRewrite(triton::nvidia_gpu::ExtractMBarrierOp op, OpAdaptor adaptor,
-                  ConversionPatternRewriter &rewriter) const override {
-    Location loc = op->getLoc();
-    auto elemTy =
-        op.getTensor().getType().cast<RankedTensorType>().getElementType();
-    auto tensorStruct = adaptor.getTensor();
-    auto index = adaptor.getIndex();
-    auto ptrTy = LLVM::LLVMPointerType::get(rewriter.getContext(), 3);
-    auto basePtr =
-        extract_val(ptrTy, tensorStruct, rewriter.getDenseI64ArrayAttr(0));
-    Value result =
-        gep(ptrTy, getTypeConverter()->convertType(elemTy), basePtr, index);
-    rewriter.replaceOp(op, result);
-    return success();
-  }
-};
-
-struct NamedBarrierArriveOpConversion
-    : public ConvertTritonGPUOpToLLVMPattern<
-          triton::nvidia_gpu::NamedBarrierArriveOp> {
-  using ConvertTritonGPUOpToLLVMPattern<
-      triton::nvidia_gpu::NamedBarrierArriveOp>::
-      ConvertTritonGPUOpToLLVMPattern;
-
-  LogicalResult
-  matchAndRewrite(triton::nvidia_gpu::NamedBarrierArriveOp op,
-                  OpAdaptor adaptor,
-                  ConversionPatternRewriter &rewriter) const override {
-    Location loc = op->getLoc();
-    rewriter.replaceOpWithNewOp<triton::nvgpu::NamedBarrierArriveOp>(
-        op, adaptor.getBar(), adaptor.getNumThreads());
-    return success();
-  }
-};
-
-struct NamedBarrierWaitOpConversion
-    : public ConvertTritonGPUOpToLLVMPattern<
-          triton::nvidia_gpu::NamedBarrierWaitOp> {
-  using ConvertTritonGPUOpToLLVMPattern<
-      triton::nvidia_gpu::NamedBarrierWaitOp>::ConvertTritonGPUOpToLLVMPattern;
-
-  LogicalResult
-  matchAndRewrite(triton::nvidia_gpu::NamedBarrierWaitOp op, OpAdaptor adaptor,
-                  ConversionPatternRewriter &rewriter) const override {
-    Location loc = op->getLoc();
-    rewriter.replaceOpWithNewOp<triton::nvgpu::NamedBarrierWaitOp>(
-        op, adaptor.getBar(), adaptor.getNumThreads());
-    return success();
-  }
-};
-
-=======
->>>>>>> dd2a3236
 struct FenceAsyncSharedOpConversion
     : public ConvertTritonGPUOpToLLVMPattern<
           triton::nvidia_gpu::FenceAsyncSharedOp> {
@@ -236,21 +69,8 @@
 } // namespace
 
 void mlir::triton::populateBarrierOpToLLVMPatterns(
-<<<<<<< HEAD
     TritonGPUToLLVMTypeConverter &typeConverter, RewritePatternSet &patterns,
     Target target, PatternBenefit benefit) {
   patterns.add<BarrierOpConversion>(typeConverter, target, benefit);
-  patterns.add<AllocMBarrierOpConversion>(typeConverter, target, benefit);
-  patterns.add<MBarrierArriveOpConversion>(typeConverter, target, benefit);
-  patterns.add<MBarrierWaitOpConversion>(typeConverter, target, benefit);
-  patterns.add<ExtractMBarrierOpConversion>(typeConverter, target, benefit);
-  patterns.add<NamedBarrierArriveOpConversion>(typeConverter, target, benefit);
-  patterns.add<NamedBarrierWaitOpConversion>(typeConverter, target, benefit);
   patterns.add<FenceAsyncSharedOpConversion>(typeConverter, target, benefit);
-=======
-    LLVMTypeConverter &typeConverter, RewritePatternSet &patterns,
-    PatternBenefit benefit) {
-  patterns.add<BarrierOpConversion>(typeConverter, benefit);
-  patterns.add<FenceAsyncSharedOpConversion>(typeConverter, benefit);
->>>>>>> dd2a3236
 }