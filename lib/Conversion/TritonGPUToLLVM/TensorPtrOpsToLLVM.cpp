/*
 * Copyright (c) 2023 NVIDIA Corporation & Affiliates. All rights reserved.
 *
 * Permission is hereby granted, free of charge, to any person obtaining
 * a copy of this software and associated documentation files
 * (the "Software"), to deal in the Software without restriction,
 * including without limitation the rights to use, copy, modify, merge,
 * publish, distribute, sublicense, and/or sell copies of the Software,
 * and to permit persons to whom the Software is furnished to do so,
 * subject to the following conditions:
 *
 * The above copyright notice and this permission notice shall be
 * included in all copies or substantial portions of the Software.
 *
 * THE SOFTWARE IS PROVIDED "AS IS", WITHOUT WARRANTY OF ANY KIND,
 * EXPRESS OR IMPLIED, INCLUDING BUT NOT LIMITED TO THE WARRANTIES OF
 * MERCHANTABILITY, FITNESS FOR A PARTICULAR PURPOSE AND NONINFRINGEMENT.
 * IN NO EVENT SHALL THE AUTHORS OR COPYRIGHT HOLDERS BE LIABLE FOR ANY
 * CLAIM, DAMAGES OR OTHER LIABILITY, WHETHER IN AN ACTION OF CONTRACT,
 * TORT OR OTHERWISE, ARISING FROM, OUT OF OR IN CONNECTION WITH THE
 * SOFTWARE OR THE USE OR OTHER DEALINGS IN THE SOFTWARE.
 */
#include "PatternTritonGPUOpToLLVM.h"

using namespace mlir;
using namespace mlir::triton;

namespace {
struct MakeTensorPtrOpConversion
    : public ConvertTritonGPUOpToLLVMPattern<triton::MakeTensorPtrOp> {
  using ConvertTritonGPUOpToLLVMPattern<
      triton::MakeTensorPtrOp>::ConvertTritonGPUOpToLLVMPattern;

  LogicalResult
  matchAndRewrite(triton::MakeTensorPtrOp op, OpAdaptor adaptor,
                  ConversionPatternRewriter &rewriter) const override {

    // struct { offset0, offset1, shape0, shape1, stride0,
    // stride1, base_ptr};
    auto offsets = adaptor.getOffsets();
    auto shapes = adaptor.getShape();
    auto strides = adaptor.getStrides();
    auto base = adaptor.getBase();
    auto result = op.getResult();

    SmallVector<Value> elems;
    for (auto offset : offsets)
      elems.push_back(offset);
    for (auto shape : shapes)
      elems.push_back(shape);
    for (auto stride : strides)
      elems.push_back(stride);

    elems.push_back(base);

    auto newValue = getTypeConverter()->packLLElements(
        op.getLoc(), elems, rewriter, result.getType());
    rewriter.replaceOp(op, newValue);
    return success();
  }
};

struct AdvanceOpConversion
    : public ConvertTritonGPUOpToLLVMPattern<triton::AdvanceOp> {
  using ConvertTritonGPUOpToLLVMPattern<
      triton::AdvanceOp>::ConvertTritonGPUOpToLLVMPattern;

  LogicalResult
  matchAndRewrite(triton::AdvanceOp op, OpAdaptor adaptor,
                  ConversionPatternRewriter &rewriter) const override {
    // struct { offset0, offset1, shape0, shape1, stride0,
    // stride1, base_ptr};
    auto loc = op.getLoc();
    auto ptrType = op.getPtr().getType();
    auto tensorPtr = adaptor.getPtr();

    auto offsets = adaptor.getOffsets();
    auto elems = getTypeConverter()->unpackLLElements(loc, tensorPtr, rewriter);

    SmallVector<Value, 2> newOffsets;

    for (auto [offset, oldOffset] : llvm::zip_first(offsets, elems)) {
      newOffsets.push_back((add(offset, oldOffset)));
    }

    for (size_t i = 0; i < newOffsets.size(); ++i) {
      elems[i] = newOffsets[i];
    }

    auto newValue = getTypeConverter()->packLLElements(op.getLoc(), elems,
                                                       rewriter, ptrType);
    rewriter.replaceOp(op, newValue);
    return success();
  }
};
} // namespace

void mlir::triton::populateTensorPtrOpsToLLVMPatterns(
<<<<<<< HEAD
    TritonGPUToLLVMTypeConverter &typeConverter, RewritePatternSet &patterns,
    int numWarps, ModuleAxisInfoAnalysis &axisInfoAnalysis, Target target,
    PatternBenefit benefit) {
  patterns.add<MakeTensorPtrOpConversion>(typeConverter, target, benefit);
  patterns.add<AdvanceOpConversion>(typeConverter, target, benefit);
=======
    LLVMTypeConverter &typeConverter, RewritePatternSet &patterns,
    PatternBenefit benefit) {
  patterns.add<MakeTensorPtrOpConversion>(typeConverter, benefit);
  patterns.add<AdvanceOpConversion>(typeConverter, benefit);
>>>>>>> 8681e996
  return;
}<|MERGE_RESOLUTION|>--- conflicted
+++ resolved
@@ -96,17 +96,9 @@
 } // namespace
 
 void mlir::triton::populateTensorPtrOpsToLLVMPatterns(
-<<<<<<< HEAD
     TritonGPUToLLVMTypeConverter &typeConverter, RewritePatternSet &patterns,
-    int numWarps, ModuleAxisInfoAnalysis &axisInfoAnalysis, Target target,
-    PatternBenefit benefit) {
+    Target target, PatternBenefit benefit) {
   patterns.add<MakeTensorPtrOpConversion>(typeConverter, target, benefit);
   patterns.add<AdvanceOpConversion>(typeConverter, target, benefit);
-=======
-    LLVMTypeConverter &typeConverter, RewritePatternSet &patterns,
-    PatternBenefit benefit) {
-  patterns.add<MakeTensorPtrOpConversion>(typeConverter, benefit);
-  patterns.add<AdvanceOpConversion>(typeConverter, benefit);
->>>>>>> 8681e996
   return;
 }