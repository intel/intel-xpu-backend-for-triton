#include "mlir/Dialect/ControlFlow/IR/ControlFlowOps.h"
#include "mlir/Dialect/LLVMIR/GENXDialect.h"
#include "mlir/Dialect/SPIRV/IR/SPIRVDialect.h"
#include "mlir/IR/Matchers.h"
#include "mlir/IR/TypeUtilities.h"
#include "llvm/ADT/TypeSwitch.h"

#include "PatternTritonGPUOpToLLVM.h"
#include "Utility.h"

#include "triton/Dialect/TritonGPU/Transforms/Utility.h"

#include <numeric>

using namespace mlir;
using namespace mlir::triton;

using ::mlir::LLVM::delinearize;
using ::mlir::LLVM::getSharedMemoryObjectFromStruct;
using ::mlir::LLVM::linearize;
using ::mlir::triton::gpu::getCTALayout;
using ::mlir::triton::gpu::getShapePerCTA;
using ::mlir::triton::gpu::getTotalElemsPerThread;
using ::mlir::triton::gpu::SharedEncodingAttr;

namespace {
<<<<<<< HEAD
=======

// Return the mask for the unique data accessed by given tensor type.
// Used to mask out the redundant data accessed by threads.
Value redundantDataMask(Type valueTy, ConversionPatternRewriter &rewriter,
                        Location loc) {
  auto tensorTy = valueTy.dyn_cast<RankedTensorType>();
  Value mask = int_val(1, 1);
  auto tid = tid_val();
  auto clusterCTAId = getClusterCTAId(rewriter, loc);
  if (tensorTy) {
    auto layout = tensorTy.getEncoding();
    auto shape = tensorTy.getShape();
    unsigned rank = shape.size();
    auto sizePerThread = triton::gpu::getSizePerThread(layout);
    auto threadsPerWarp = triton::gpu::getThreadsPerWarp(layout);
    auto warpsPerCTA = triton::gpu::getWarpsPerCTA(layout);
    auto order = triton::gpu::getOrder(layout);
    auto shapePerCTATile = triton::gpu::getShapePerCTATile(layout, shape);
    Value warpSize = i32_val(32);
    Value laneId = urem(tid, warpSize);
    Value warpId = udiv(tid, warpSize);
    SmallVector<Value> multiDimWarpId =
        delinearize(rewriter, loc, warpId, warpsPerCTA, order);
    SmallVector<Value> multiDimThreadId =
        delinearize(rewriter, loc, laneId, threadsPerWarp, order);
    for (unsigned dim = 0; dim < rank; ++dim) {
      // if there is no data replication across threads on this dimension
      if (shape[dim] >= shapePerCTATile[dim])
        continue;
      // Otherwise, we need to mask threads that will replicate data on this
      // dimension. Calculate the thread index on this dimension for the CTA
      Value threadDim =
          add(mul(multiDimWarpId[dim], i32_val(threadsPerWarp[dim])),
              multiDimThreadId[dim]);
      mask = and_(mask, icmp_slt(mul(threadDim, i32_val(sizePerThread[dim])),
                                 i32_val(shape[dim])));
    }
    // Do not write duplicated data when multicast is enabled
    if (triton::gpu::getNumCTAs(layout) > 1) {
      auto _0 = i32_val(0);
      auto CTAsPerCGA = triton::gpu::getCTAsPerCGA(layout);
      auto CTASplitNum = triton::gpu::getCTASplitNum(layout);
      auto CTAOrder = triton::gpu::getCTAOrder(layout);

      auto multiDimClusterCTAId =
          delinearize(rewriter, loc, clusterCTAId, CTAsPerCGA, CTAOrder);

      for (unsigned dim = 0; dim < rank; ++dim) {
        // Skip when multicast is not enabled in this dimension
        if (CTAsPerCGA[dim] == CTASplitNum[dim])
          continue;
        // This wrapping rule must be consistent with emitCTAOffsetForLayout
        unsigned splitNum = std::min<unsigned>(shape[dim], CTASplitNum[dim]);
        Value repId = udiv(multiDimClusterCTAId[dim], i32_val(splitNum));
        // Consider the example where CTAsPerCGA = [4] and CTASplitNum = [2]:
        //     CTA0 and CTA2 holds data of block0,
        //     CTA1 and CTA3 holds data of block1.
        // Only CTA0 and CTA1 are expected to write while CTA2 and CTA3 should
        // be masked. We add the following mask:
        //     multiDimClusterCTAId[dim] / splitNum == 0
        // Actually in all existing cases of multicast, splitNum is always 1.
        // The mask is equivalent to:
        //     multiDimClusterCTAId[dim] == 0
        mask = and_(mask, icmp_eq(repId, _0));
      }
    }
  } else {
    // If the tensor is not ranked, then it is a scalar and only thread 0 of
    // CTA0 can write
    mask = and_(mask, icmp_eq(clusterCTAId, i32_val(0)));
    mask = and_(mask, icmp_eq(tid, i32_val(0)));
  }
  return mask;
}

>>>>>>> d5115dba
// Contains some helper functions for both Load and Store conversions.
struct LoadStoreConversionBase {
  explicit LoadStoreConversionBase(ModuleAxisInfoAnalysis &axisAnalysisPass)
      : axisAnalysisPass(axisAnalysisPass) {}

  unsigned getContiguity(Value ptr) const {
    auto tensorTy = ptr.getType().dyn_cast<RankedTensorType>();
    if (!tensorTy)
      return 1;
    return axisAnalysisPass.getPtrContiguity(ptr);
  }

  unsigned getVectorSize(Value ptr) const {
    auto tensorTy = ptr.getType().dyn_cast<RankedTensorType>();
    if (!tensorTy)
      return 1;
    auto contiguity = getContiguity(ptr);
    auto pointeeBitWidth = triton::getPointeeBitWidth(tensorTy);
    // The maximum vector size is 128 bits on NVIDIA GPUs.
    return std::min<unsigned>(128 / pointeeBitWidth, contiguity);
  }

  unsigned getMaskAlignment(Value mask) const {
    return axisAnalysisPass.getMaskAlignment(mask);
  }

protected:
  ModuleAxisInfoAnalysis &axisAnalysisPass;
};

struct LoadOpConversion
    : public ConvertTritonGPUOpToLLVMPattern<triton::LoadOp>,
      public LoadStoreConversionBase {
  using ConvertTritonGPUOpToLLVMPattern<
      triton::LoadOp>::ConvertTritonGPUOpToLLVMPattern;

  LoadOpConversion(TritonGPUToLLVMTypeConverter &converter,
                   ModuleAxisInfoAnalysis &axisAnalysisPass,
                   triton::Target target, PatternBenefit benefit)
      : ConvertTritonGPUOpToLLVMPattern<triton::LoadOp>(converter, target,
                                                        benefit),
        LoadStoreConversionBase(axisAnalysisPass) {}

  LogicalResult
  matchAndRewrite(triton::LoadOp op, OpAdaptor adaptor,
                  ConversionPatternRewriter &rewriter) const override {
    auto loc = op->getLoc();
    auto typeConverter = getTypeConverter();
    auto *ctx = rewriter.getContext();

    // original values
    Value ptr = op.getPtr();
    Value mask = op.getMask();
    Value other = op.getOther();

    // adaptor values
    assert(!isTensorPointerType(ptr.getType()) &&
           "Cannot convert load with a tensor pointer into LLVM; "
           "this case should be transformed to normal load before lowering");
    Value llPtr = adaptor.getPtr();
    Value llMask = adaptor.getMask();
    Value llOther = adaptor.getOther();

    // Determine the vectorization size
    Type valueElemTy =
        typeConverter->convertType(getElementTypeOrSelf(op.getType()));
    unsigned vec = getVectorSize(ptr);
    unsigned numElems = getTotalElemsPerThread(ptr.getType());
    if (llMask)
      vec = std::min<size_t>(vec, getMaskAlignment(mask));

    // Get the LLVM values for pointers
    auto ptrElems = unpackLLElements(loc, llPtr, rewriter);
    assert(ptrElems.size() == numElems);

    // Get the LLVM values for mask
    SmallVector<Value> maskElems;
    if (llMask) {
      maskElems = unpackLLElements(loc, llMask, rewriter);
      assert(maskElems.size() == numElems);
    }

    // Get the LLVM values for `other`
    // TODO: (goostavz) handle when other is const but not splat, which
    //       should be rarely seen
    bool otherIsSplatConstInt = false;
    DenseElementsAttr constAttr;
    int64_t splatVal = 0;
    if (other && valueElemTy.isa<IntegerType>() &&
        matchPattern(other, m_Constant(&constAttr)) && constAttr.isSplat() &&
        constAttr.getElementType().isa<IntegerType>()) {
      otherIsSplatConstInt = true;
      splatVal = constAttr.getSplatValue<APInt>().getSExtValue();
    }
    SmallVector<Value> otherElems;
    if (other) {
      otherElems = unpackLLElements(loc, llOther, rewriter);
    }

    // vectorized iteration through all the pointer/mask/other elements
    const int valueElemNBits =
        std::max(8u, valueElemTy.getIntOrFloatBitWidth());
    const int numVecs = numElems / vec;

    SmallVector<Value> loadedVals;
    for (size_t vecStart = 0; vecStart < numElems; vecStart += vec) {
      // TODO: optimization when ptr is GEP with constant offset
      size_t in_off = 0;

      const size_t maxWordWidth = std::max<size_t>(32, valueElemNBits);
      const size_t totalWidth = valueElemNBits * vec;
      const size_t width = std::min(totalWidth, maxWordWidth);
      const size_t nWords = std::max<size_t>(1, totalWidth / width);
      const size_t wordNElems = width / valueElemNBits;
      const size_t movWidth = width < 16 ? 16 : width;
      assert(wordNElems * nWords * numVecs == numElems);

      Value pred = mask ? maskElems[vecStart] : int_val(1, 1);

      if (target == triton::Target::GENX) {
        SmallVector<Type> retTys(nWords, IntegerType::get(getContext(), width));
        Type retTy = retTys.size() > 1
                         ? vec_ty(IntegerType::get(ctx, width), nWords)
                         : retTys[0];

        Value other_ = undef(retTy);
        if (other) {
          for (size_t ii = 0; ii < nWords; ++ii) {
            size_t size = width / valueElemNBits;

            auto vecTy = vec_ty(valueElemTy, size);
            Value v = undef(vecTy);
            for (size_t s = 0; s < size; ++s) {
              Value falseVal = otherElems[vecStart + ii * size + s];
              Value sVal = createIndexAttrConstant(
                  rewriter, loc, this->getTypeConverter()->getIndexType(), s);
              v = insert_element(vecTy, v, falseVal, sVal);
            }
            v = bitcast(v, IntegerType::get(ctx, width));

            if (otherIsSplatConstInt) {
              for (size_t s = 0; s < 32; s += valueElemNBits)
                splatVal |= splatVal << valueElemNBits;
              v = int_val(width, splatVal);
            }

            Value iiVal = createIndexAttrConstant(
                rewriter, loc, this->getTypeConverter()->getIndexType(), ii);
            if (nWords > 1) {
              other_ = insert_element(retTy, other_, v, iiVal);
            } else {
              other_ = v;
            }
          }
        }

        // Create a predicated load operation.
        Block &endBlock = LLVM::createPredicatedBlock(
            rewriter, loc, pred, SmallVector<Value, 1>{other_}, [&]() {
              Value addrElem =
                  bitcast(ptrElems[vecStart], ptr_ty(ctx, 1 /*global*/));
              Value ret = load(retTy, addrElem);
              return SmallVector<Value, 1>{ret};
            });
        Value ret = *endBlock.args_begin();

        // Extract and store return values
        SmallVector<Value> rets;
        for (unsigned int ii = 0; ii < nWords; ++ii) {
          Value curr;
          if (retTy.isa<VectorType>()) {
            curr =
                extract_element(IntegerType::get(ctx, width), ret, i32_val(ii));
          } else {
            curr = ret;
          }
          curr = bitcast(curr, LLVM::getFixedVectorType(
                                   valueElemTy, width / valueElemNBits));
          rets.push_back(curr);
        }
        int tmp = width / valueElemNBits;
        for (size_t ii = 0; ii < vec; ++ii) {
          Value loaded =
              extract_element(valueElemTy, rets[ii / tmp], i32_val(ii % tmp));
          loadedVals.push_back(loaded);
        }
      } else { // Not target::SPIRV || target::GENX

        // TODO(Superjomn) Add cache policy fields to StoreOp.
        // TODO(Superjomn) Deal with cache policy here.
        const bool hasL2EvictPolicy = false;

        PTXBuilder ptxBuilder;

        const std::string readConstraint =
            (width == 64) ? "l" : ((width == 32) ? "r" : "c");
        const std::string writeConstraint =
            (width == 64) ? "=l" : ((width == 32) ? "=r" : "=c");

        // prepare asm operands
        auto *dstsOpr = ptxBuilder.newListOperand();
        for (size_t wordIdx = 0; wordIdx < nWords; ++wordIdx) {
          auto *opr = ptxBuilder.newOperand(writeConstraint,
                                            /*init=*/true); // =r operations
          dstsOpr->listAppend(opr);
        }

        auto *addrOpr =
            ptxBuilder.newAddrOperand(ptrElems[vecStart], "l", in_off);

        // Define the instruction opcode
        auto &ld = ptxBuilder.create<>("ld")
                       ->o("volatile", op.getIsVolatile())
                       .global()
                       .o("ca", op.getCache() == triton::CacheModifier::CA)
                       .o("cg", op.getCache() == triton::CacheModifier::CG)
                       .o("L1::evict_first",
                          op.getEvict() == triton::EvictionPolicy::EVICT_FIRST)
                       .o("L1::evict_last",
                          op.getEvict() == triton::EvictionPolicy::EVICT_LAST)
                       .o("L1::cache_hint", hasL2EvictPolicy)
                       .v(nWords)
                       .b(width);

        PTXBuilder::Operand *evictOpr{};

        // Here lack a mlir::Value to bind to this operation, so disabled.
        // if (has_l2_evict_policy)
        //   evictOpr = ptxBuilder.newOperand(l2Evict, "l");

        if (!evictOpr)
          ld(dstsOpr, addrOpr).predicate(pred, "b");
        else
          ld(dstsOpr, addrOpr, evictOpr).predicate(pred, "b");

        if (other) {
          for (size_t ii = 0; ii < nWords; ++ii) {
            // PTX doesn't support mov.u8, so we need to use mov.u16
            PTXInstr &mov =
                ptxBuilder.create<>("mov")->o("u" + std::to_string(movWidth));

            size_t size = width / valueElemNBits;

            auto vecTy = LLVM::getFixedVectorType(valueElemTy, size);
            Value v = undef(vecTy);
            for (size_t s = 0; s < size; ++s) {
              Value falseVal = otherElems[vecStart + ii * size + s];
              Value sVal = createIndexAttrConstant(
                  rewriter, loc, this->getTypeConverter()->getIndexType(), s);
              v = insert_element(vecTy, v, falseVal, sVal);
            }
            v = bitcast(v, IntegerType::get(getContext(), width));

            PTXInstr::Operand *opr{};

            if (otherIsSplatConstInt) {
              for (size_t s = 0; s < 32; s += valueElemNBits)
                splatVal |= splatVal << valueElemNBits;
              opr = ptxBuilder.newConstantOperand(splatVal);
            } else
              opr = ptxBuilder.newOperand(v, readConstraint);

            mov(dstsOpr->listGet(ii), opr).predicateNot(pred, "b");
          }
        }

        // Create inline ASM signature
        SmallVector<Type> retTys(nWords, IntegerType::get(getContext(), width));
        Type retTy =
            retTys.size() > 1
                ? LLVM::LLVMStructType::getLiteral(getContext(), retTys)
                : retTys[0];

        // TODO: if (has_l2_evict_policy)
        // auto asmDialectAttr =
        // LLVM::AsmDialectAttr::get(rewriter.getContext(),
        //                                                 LLVM::AsmDialect::AD_ATT);
        Value ret = ptxBuilder.launch(rewriter, loc, retTy);

        // Extract and store return values
        SmallVector<Value> rets;
        for (unsigned int ii = 0; ii < nWords; ++ii) {
          Value curr;
          if (retTy.isa<LLVM::LLVMStructType>()) {
            curr = extract_val(IntegerType::get(getContext(), width), ret, ii);
          } else {
            curr = ret;
          }
          curr = bitcast(curr, LLVM::getFixedVectorType(
                                   valueElemTy, width / valueElemNBits));
          rets.push_back(curr);
        }
        int tmp = width / valueElemNBits;
        for (size_t ii = 0; ii < vec; ++ii) {
          Value vecIdx = createIndexAttrConstant(
              rewriter, loc, this->getTypeConverter()->getIndexType(),
              ii % tmp);
          Value loaded = extract_element(valueElemTy, rets[ii / tmp], vecIdx);
          loadedVals.push_back(loaded);
        }
      }
    } // end vec

    Type llvmResultStructTy = typeConverter->convertType(op.getType());
    Value resultStruct = packLLElements(loc, typeConverter, loadedVals,
                                        rewriter, llvmResultStructTy);
    rewriter.replaceOp(op, {resultStruct});
    return success();
  }
};

struct StoreOpConversion
    : public ConvertTritonGPUOpToLLVMPattern<triton::StoreOp>,
      public LoadStoreConversionBase {
  using ConvertTritonGPUOpToLLVMPattern<
      triton::StoreOp>::ConvertTritonGPUOpToLLVMPattern;

  StoreOpConversion(TritonGPUToLLVMTypeConverter &converter,
                    ModuleAxisInfoAnalysis &axisAnalysisPass,
                    triton::Target target, PatternBenefit benefit)
      : ConvertTritonGPUOpToLLVMPattern<triton::StoreOp>(converter, target,
                                                         benefit),
        LoadStoreConversionBase(axisAnalysisPass) {}

  LogicalResult
  matchAndRewrite(triton::StoreOp op, OpAdaptor adaptor,
                  ConversionPatternRewriter &rewriter) const override {
    Value ptr = op.getPtr();
    Value value = op.getValue();

    Value llPtr = adaptor.getPtr();
    Value llMask = adaptor.getMask();
    Value llValue = adaptor.getValue();

    auto loc = op->getLoc();
    MLIRContext *ctx = rewriter.getContext();

    auto valueTy = value.getType();
    Type valueElemTy =
        typeConverter->convertType(getElementTypeOrSelf(valueTy));

    unsigned vec = getVectorSize(ptr);
    unsigned elemsPerThread = getTotalElemsPerThread(ptr.getType());

    auto ptrElems = unpackLLElements(loc, llPtr, rewriter);
    auto valueElems = unpackLLElements(loc, llValue, rewriter);
    assert(ptrElems.size() == valueElems.size());

    // Determine the vectorization size
    SmallVector<Value> maskElems;
    if (llMask) {
      Value mask = op.getMask();
      maskElems = unpackLLElements(loc, llMask, rewriter);
      assert(valueElems.size() == maskElems.size());

      unsigned maskAlign = getMaskAlignment(mask);
      vec = std::min(vec, maskAlign);
    }

    Value mask = redundantDataMask(valueTy, rewriter, loc);
    const size_t dtsize =
        std::max<int>(1, valueElemTy.getIntOrFloatBitWidth() / 8);
    const size_t valueElemNBits = dtsize * 8;

    const int numVecs = elemsPerThread / vec;
    for (size_t vecStart = 0; vecStart < elemsPerThread; vecStart += vec) {
      // TODO: optimization when ptr is AddPtr with constant offset
      size_t in_off = 0;

      const size_t maxWordWidth = std::max<size_t>(32, valueElemNBits);
      const size_t totalWidth = valueElemNBits * vec;
      const size_t width = std::min(totalWidth, maxWordWidth);
      const size_t nWords = std::max<size_t>(1, totalWidth / width);
      const size_t wordNElems = width / valueElemNBits;
      assert(wordNElems * nWords * numVecs == elemsPerThread);

      // TODO(Superjomn) Add cache policy fields to StoreOp.
      // TODO(Superjomn) Deal with cache policy here.

      Type valArgTy = IntegerType::get(ctx, width);
      auto wordTy = vec_ty(valueElemTy, wordNElems);

      SmallVector<std::pair<Value, std::string>> asmArgs;
      for (size_t wordIdx = 0; wordIdx < nWords; ++wordIdx) {
        // llWord is a width-len composition
        Value llWord = undef(wordTy);
        // Insert each value element to the composition
        for (size_t elemIdx = 0; elemIdx < wordNElems; ++elemIdx) {
          const size_t elemOffset = vecStart + wordIdx * wordNElems + elemIdx;
          assert(elemOffset < valueElems.size());
          Value elem = valueElems[elemOffset];
          if (elem.getType().isInteger(1))
            elem = sext(i8_ty, elem);
          elem = bitcast(elem, valueElemTy);

          llWord = insert_element(wordTy, llWord, elem, i32_val(elemIdx));
        }
        llWord = bitcast(llWord, valArgTy);
        std::string constraint =
            (width == 64) ? "l" : ((width == 32) ? "r" : "c");
        asmArgs.emplace_back(llWord, constraint);
      }

      Value maskVal = llMask ? and_(mask, maskElems[vecStart]) : mask;

      if (target == triton::Target::GENX) {
        auto vecTy = vec_ty(valArgTy, nWords);
        Value vecWord = undef(vecTy);
        for (int index = 0; index < asmArgs.size(); ++index) {
          auto llWord = asmArgs[index].first;
          vecWord = insert_element(vecTy, vecWord, llWord, i32_val(index));
        }

        // Create a predicated store operation.
        mlir::LLVM::createPredicatedBlock(rewriter, loc, maskVal, [&] {
          Value addrElem =
              bitcast(ptrElems[vecStart], ptr_ty(ctx, 1 /*global*/));
          store(vecWord, addrElem);
          return ArrayRef<Value>();
        });
      } else {
        // Prepare the PTX inline asm.
        PTXBuilder ptxBuilder;
        auto *asmArgList = ptxBuilder.newListOperand(asmArgs);

        auto *asmAddr =
            ptxBuilder.newAddrOperand(ptrElems[vecStart], "l", in_off);

        auto &ptxStoreInstr =
            ptxBuilder.create<>("st")
                ->global()
                .o("wb", op.getCache() == triton::CacheModifier::WB)
                .o("cg", op.getCache() == triton::CacheModifier::CG)
                .o("cs", op.getCache() == triton::CacheModifier::CS)
                .o("wt", op.getCache() == triton::CacheModifier::WT)
                .o("L1::evict_first",
                   op.getEvict() == triton::EvictionPolicy::EVICT_FIRST)
                .o("L1::evict_last",
                   op.getEvict() == triton::EvictionPolicy::EVICT_LAST)
                .v(nWords)
                .b(width);
        ptxStoreInstr(asmAddr, asmArgList).predicate(maskVal, "b");

        Type boolTy =
            getTypeConverter()->convertType(rewriter.getIntegerType(1));
        llvm::SmallVector<Type> argTys({boolTy, ptr.getType()});
        argTys.insert(argTys.end(), nWords, valArgTy);

        auto asmReturnTy = void_ty(ctx);

        ptxBuilder.launch(rewriter, loc, asmReturnTy);
      }
    } // for
    rewriter.eraseOp(op);
    return success();
  }
};
void createBarrier(ConversionPatternRewriter &rewriter, Location loc,
                   int numCTAs) {
  if (numCTAs == 1) {
    barrier();
  } else {
    rewriter.create<triton::nvidia_gpu::ClusterArriveOp>(loc, false);
    rewriter.create<triton::nvidia_gpu::ClusterWaitOp>(loc);
  }
}

struct AtomicCASOpConversion
    : public ConvertTritonGPUOpToLLVMPattern<triton::AtomicCASOp>,
      public LoadStoreConversionBase {
  using ConvertTritonGPUOpToLLVMPattern<
      triton::AtomicCASOp>::ConvertTritonGPUOpToLLVMPattern;

  AtomicCASOpConversion(TritonGPUToLLVMTypeConverter &converter,
                        ModuleAxisInfoAnalysis &axisAnalysisPass,
                        triton::Target target, PatternBenefit benefit)
      : ConvertTritonGPUOpToLLVMPattern<triton::AtomicCASOp>(converter, target,
                                                             benefit),
        LoadStoreConversionBase(axisAnalysisPass) {}

  LogicalResult
  matchAndRewrite(triton::AtomicCASOp op, OpAdaptor adaptor,
                  ConversionPatternRewriter &rewriter) const override {
    auto loc = op.getLoc();
    MLIRContext *ctx = rewriter.getContext();

    auto moduleOp = op->getParentOfType<ModuleOp>();
    assert(moduleOp && "Parent ModuleOp not found for AtomicCASOp");
    int numCTAs = triton::gpu::TritonGPUDialect::getNumCTAs(moduleOp);

    Value llPtr = adaptor.getPtr();
    Value llCmp = adaptor.getCmp();
    Value llVal = adaptor.getVal();

    auto ptrElements = unpackLLElements(loc, llPtr, rewriter);
    auto cmpElements = unpackLLElements(loc, llCmp, rewriter);
    auto valElements = unpackLLElements(loc, llVal, rewriter);

    auto valueTy = op.getType();
    auto tensorTy = valueTy.dyn_cast<RankedTensorType>();
    Type valueElemTy =
        tensorTy ? getTypeConverter()->convertType(tensorTy.getElementType())
                 : valueTy;
    auto valueElemNBits = valueElemTy.getIntOrFloatBitWidth();
    auto elemsPerThread = getTotalElemsPerThread(op.getVal().getType());
    // vec = 1 for scalar
    auto vec = getVectorSize(op.getPtr());
    // tensor
    if (tensorTy) {
      auto valTy = op.getVal().getType().cast<RankedTensorType>();
      vec = std::min<unsigned>(vec, valTy.getElementType().isF16() ? 2 : 1);
    }

    Value mask = redundantDataMask(valueTy, rewriter, loc);
    auto vecTy = vec_ty(valueElemTy, vec);
    SmallVector<Value> resultVals(elemsPerThread);

    for (size_t i = 0; i < elemsPerThread; i += vec) {
      Value casVal = undef(vecTy);
      for (int ii = 0; ii < vec; ++ii) {
        Value iiVal = createIndexAttrConstant(
            rewriter, loc, getTypeConverter()->getIndexType(), ii);
        casVal = insert_element(vecTy, casVal, valElements[i + ii], iiVal);
      }

      Value casPtr = ptrElements[i];
      Value casCmp = cmpElements[i];
      casVal = valElements[i];

      switch (target) {
      case triton::Target::ROCDL:
      case triton::Target::NVVM: {
        PTXBuilder ptxBuilderAtomicCAS;
        std::string tyId = valueElemNBits * vec == 64
                               ? "l"
                               : (valueElemNBits * vec == 32 ? "r" : "h");
        auto *dstOpr =
            ptxBuilderAtomicCAS.newOperand("=" + tyId, /*init=*/true);
        auto *ptrOpr = ptxBuilderAtomicCAS.newAddrOperand(casPtr, "l");
        auto *cmpOpr = ptxBuilderAtomicCAS.newOperand(casCmp, tyId);
        auto *valOpr = ptxBuilderAtomicCAS.newOperand(casVal, tyId);
        auto &atom = *ptxBuilderAtomicCAS.create<PTXInstr>("atom");
        auto sTy = "b" + std::to_string(valueElemNBits);
        std::string semStr;
        llvm::raw_string_ostream os(semStr);
        os << op.getSem();
        auto scope = stringifyMemSyncScope(op.getScope()).str();
        atom.global().o(semStr).o(scope).o("cas").o(sTy);
        atom(dstOpr, ptrOpr, cmpOpr, valOpr).predicate(mask);

        if (tensorTy) {
          auto retType = vec == 1 ? valueElemTy : vecTy;
          auto ret = ptxBuilderAtomicCAS.launch(rewriter, loc, retType);
          for (int ii = 0; ii < vec; ++ii) {
            resultVals[i + ii] =
                vec == 1 ? ret : extract_element(valueElemTy, ret, i32_val(ii));
          }
        } else {
          auto old = ptxBuilderAtomicCAS.launch(rewriter, loc, valueElemTy);
          createBarrier(rewriter, loc, numCTAs);
          Value atomPtr = LLVM::getSharedMemoryBase(loc, rewriter,
                                                    op.getOperation(), target);
          atomPtr = bitcast(atomPtr, ptr_ty(ctx, 3));
          // Only threads with mask = True store the result
          PTXBuilder ptxBuilderStore;
          auto *dstOprStore = ptxBuilderStore.newAddrOperand(atomPtr, "r");
          auto *valOprStore = ptxBuilderStore.newOperand(old, "r");
          auto &st = *ptxBuilderStore.create<PTXInstr>("st");
          st.shared().o(sTy);
          st(dstOprStore, valOprStore).predicate(mask);
          auto ASMReturnTy = void_ty(ctx);
          ptxBuilderStore.launch(rewriter, loc, ASMReturnTy);
          createBarrier(rewriter, loc, numCTAs);
          Value ret = load(valueElemTy, atomPtr);
          createBarrier(rewriter, loc, numCTAs);
          rewriter.replaceOp(op, {ret});
        }
      } break;
      case triton::Target::GENX: {
        assert((valueElemNBits == 32 || valueElemNBits == 64) &&
               "Unexpected width");

        Value zero = (valueElemNBits == 32) ? i32_val(0) : i64_val(0);
        Block &endBlock =
            mlir::LLVM::createPredicatedBlock(rewriter, loc, mask, {zero}, [&] {
              // casPtr = bitcast(casPtr, ptr_ty(ctx, 1));
              casCmp = bitcast(casCmp, zero.getType());
              casVal = bitcast(casVal, zero.getType());

              auto cmpxchg = rewriter.create<LLVM::AtomicCmpXchgOp>(
                  loc, casPtr, casCmp, casVal, LLVM::AtomicOrdering::acq_rel,
                  LLVM::AtomicOrdering::monotonic);
              Value newLoaded =
                  rewriter.create<LLVM::ExtractValueOp>(loc, cmpxchg, 0);
              return SmallVector<Value, 1>{newLoaded};
            });

        Value ret = endBlock.getArgument(0);
        Type retType = (!tensorTy || vec == 1) ? valueElemTy : vecTy;
        ret = bitcast(ret, retType);

        if (tensorTy) {
          for (int ii = 0; ii < vec; ++ii) {
            resultVals[i + ii] =
                vec == 1 ? ret : extract_element(valueElemTy, ret, i32_val(ii));
          }
        } else {
          createBarrier(rewriter, loc, numCTAs);
          Value atomPtr = LLVM::getSharedMemoryBase(loc, rewriter,
                                                    op.getOperation(), target);
          atomPtr = bitcast(atomPtr, ptr_ty(ctx, 3));
          mlir::LLVM::storeShared(rewriter, loc, atomPtr, ret, mask, target);
          createBarrier(rewriter, loc, numCTAs);
          Value ret = load(valueElemTy, atomPtr);
          createBarrier(rewriter, loc, numCTAs);
          rewriter.replaceOp(op, {ret});
        }
      } break;
      default:
        llvm_unreachable("Unhandled target");
      }
    }

    if (tensorTy) {
      Type structTy = getTypeConverter()->convertType(tensorTy);
      Value resultStruct = packLLElements(loc, getTypeConverter(), resultVals,
                                          rewriter, structTy);
      rewriter.replaceOp(op, {resultStruct});
    }
    return success();
  }
};

struct AtomicRMWOpConversion
    : public ConvertTritonGPUOpToLLVMPattern<triton::AtomicRMWOp>,
      public LoadStoreConversionBase {
  using ConvertTritonGPUOpToLLVMPattern<
      triton::AtomicRMWOp>::ConvertTritonGPUOpToLLVMPattern;

  AtomicRMWOpConversion(TritonGPUToLLVMTypeConverter &converter,
                        ModuleAxisInfoAnalysis &axisAnalysisPass,
                        triton::Target target, PatternBenefit benefit)
      : ConvertTritonGPUOpToLLVMPattern<triton::AtomicRMWOp>(converter, target,
                                                             benefit),
        LoadStoreConversionBase(axisAnalysisPass) {}

  LogicalResult
  matchAndRewrite(triton::AtomicRMWOp op, OpAdaptor adaptor,
                  ConversionPatternRewriter &rewriter) const override {
    auto loc = op.getLoc();
    MLIRContext *ctx = rewriter.getContext();

    auto moduleOp = op->getParentOfType<ModuleOp>();
    assert(moduleOp && "Parent ModuleOp not found for AtomicRMWOp");
    int numCTAs = triton::gpu::TritonGPUDialect::getNumCTAs(moduleOp);

    auto atomicRmwAttr = op.getAtomicRmwOp();

    Value val = op.getVal();
    Value ptr = op.getPtr();

    Value llPtr = adaptor.getPtr();
    Value llVal = adaptor.getVal();
    Value llMask = adaptor.getMask();

    auto valElements = unpackLLElements(loc, llVal, rewriter);
    auto ptrElements = unpackLLElements(loc, llPtr, rewriter);
    SmallVector<Value> maskElements;
    if (llMask)
      maskElements = unpackLLElements(loc, llMask, rewriter);

    auto valueTy = op.getType();
    auto tensorTy = valueTy.dyn_cast<RankedTensorType>();
    Type valueElemTy =
        tensorTy ? getTypeConverter()->convertType(tensorTy.getElementType())
                 : valueTy;
    const size_t valueElemNBits = valueElemTy.getIntOrFloatBitWidth();
    auto elemsPerThread = getTotalElemsPerThread(val.getType());
    // vec = 1, numElements = 1 for scalar
    auto vec = getVectorSize(ptr);
    int numElems = 1;
    // tensor
    if (tensorTy) {
      auto valTy = val.getType().cast<RankedTensorType>();
      vec = std::min<unsigned>(vec, valTy.getElementType().isF16() ? 2 : 1);
      // mask
      numElems = tensorTy.getNumElements();
    }
    Value mask = redundantDataMask(valueTy, rewriter, loc);

    auto vecTy = vec_ty(valueElemTy, vec);
    SmallVector<Value> resultVals(elemsPerThread);
    for (size_t i = 0; i < elemsPerThread; i += vec) {
      Value rmwVal = undef(vecTy);
      for (int ii = 0; ii < vec; ++ii) {
        Value iiVal = createIndexAttrConstant(
            rewriter, loc, getTypeConverter()->getIndexType(), ii);
        rmwVal = insert_element(vecTy, rmwVal, valElements[i + ii], iiVal);
      }

      Value rmwPtr = ptrElements[i];
      Value rmwMask = llMask ? and_(mask, maskElements[i]) : mask;

      switch (target) {
      case triton::Target::ROCDL:
      case triton::Target::NVVM: {
        std::string sTy;
        PTXBuilder ptxBuilderAtomicRMW;
        std::string tyId = valueElemNBits * vec == 64
                               ? "l"
                               : (valueElemNBits * vec == 32 ? "r" : "h");
        auto *dstOpr =
            ptxBuilderAtomicRMW.newOperand("=" + tyId, /*init=*/true);
        auto *ptrOpr = ptxBuilderAtomicRMW.newAddrOperand(rmwPtr, "l");
        auto *valOpr = ptxBuilderAtomicRMW.newOperand(rmwVal, tyId);

        auto scope = stringifyMemSyncScope(op.getScope()).str();
        auto &atom = ptxBuilderAtomicRMW.create<>("atom")->global().o(scope);
        auto rmwOp = stringifyRMWOp(atomicRmwAttr).str();
        auto sBits = std::to_string(valueElemNBits);
        switch (atomicRmwAttr) {
        case RMWOp::AND:
          sTy = "b" + sBits;
          break;
        case RMWOp::OR:
          sTy = "b" + sBits;
          break;
        case RMWOp::XOR:
          sTy = "b" + sBits;
          break;
        case RMWOp::ADD:
          sTy = "u" + sBits;
          break;
        case RMWOp::FADD:
          rmwOp = "add";
          rmwOp += (valueElemNBits == 16 ? ".noftz" : "");
          sTy = "f" + sBits;
          sTy += (vec == 2 && valueElemNBits == 16) ? "x2" : "";
          break;
        case RMWOp::MAX:
          sTy = "s" + sBits;
          break;
        case RMWOp::MIN:
          sTy = "s" + sBits;
          break;
        case RMWOp::UMAX:
          rmwOp = "max";
          sTy = "u" + sBits;
          break;
        case RMWOp::UMIN:
          rmwOp = "min";
          sTy = "u" + sBits;
          break;
        case RMWOp::XCHG:
          sTy = "b" + sBits;
          break;
        default:
          return failure();
        }
        std::string semStr;
        llvm::raw_string_ostream os(semStr);
        os << op.getSem();
        atom.o(semStr).o(rmwOp).o(sTy);
        if (tensorTy) {
          atom(dstOpr, ptrOpr, valOpr).predicate(rmwMask);
          auto retType = vec == 1 ? valueElemTy : vecTy;
          auto ret = ptxBuilderAtomicRMW.launch(rewriter, loc, retType);
          for (int ii = 0; ii < vec; ++ii) {
            resultVals[i + ii] =
                vec == 1 ? ret : extract_element(valueElemTy, ret, i32_val(ii));
          }
        } else {
          auto ASMReturnTy = void_ty(ctx);
          atom(dstOpr, ptrOpr, valOpr).predicate(rmwMask);
          auto old = ptxBuilderAtomicRMW.launch(rewriter, loc, valueElemTy);
          if (op->user_begin() == op->user_end()) {
            rewriter.replaceOp(op, {old});
            return success();
          }
          Value atomPtr = LLVM::getSharedMemoryBase(loc, rewriter,
                                                    op.getOperation(), target);
          atomPtr = bitcast(atomPtr, ptr_ty(ctx, 3));
          // Only threads with rmwMask = True store the result
          PTXBuilder ptxBuilderStore;
          auto &storeShared =
              ptxBuilderStore.create<>("st")->shared().o("b" + sBits);
          auto *ptrOpr = ptxBuilderStore.newAddrOperand(atomPtr, "r");
          auto *valOpr = ptxBuilderStore.newOperand(old, tyId);
          storeShared(ptrOpr, valOpr).predicate(rmwMask);
          ptxBuilderStore.launch(rewriter, loc, void_ty(ctx));
          createBarrier(rewriter, loc, numCTAs);
          Value ret = load(valueElemTy, atomPtr);
          createBarrier(rewriter, loc, numCTAs);
          rewriter.replaceOp(op, {ret});
        }
      } break;
      case triton::Target::GENX: {
        assert((valueElemNBits == 16 || valueElemNBits == 32 ||
                valueElemNBits == 64) &&
               "Unexpected width");

        Value zero;
        llvm::TypeSwitch<mlir::Type>(valueElemTy)
            .Case<mlir::IntegerType>(
                [&](auto ty) { zero = int_val(valueElemNBits, 0); })
            .Case<mlir::Float16Type>([&](auto ty) { zero = f16_val(0); })
            .Case<mlir::Float32Type>([&](auto ty) { zero = f32_val(0); })
            .Case<mlir::Float64Type>([&](auto ty) { zero = f64_val(0); });

        Block &endBlock = mlir::LLVM::createPredicatedBlock(
            rewriter, loc, rmwMask, {zero}, [&] {
              mlir::LLVM::AtomicBinOp rmwKind;
              switch (atomicRmwAttr) {
              case RMWOp::AND:
                rmwKind = LLVM::AtomicBinOp::_and;
                break;
              case RMWOp::OR:
                rmwKind = LLVM::AtomicBinOp::_or;
                break;
              case RMWOp::XOR:
                rmwKind = LLVM::AtomicBinOp::_xor;
                break;
              case RMWOp::ADD:
                rmwKind = LLVM::AtomicBinOp::add;
                break;
              case RMWOp::FADD:
                rmwKind = LLVM::AtomicBinOp::fadd;
                break;
              case RMWOp::MAX:
                rmwKind = LLVM::AtomicBinOp::max;
                break;
              case RMWOp::UMAX:
                rmwKind = LLVM::AtomicBinOp::umax;
                break;
              case RMWOp::MIN:
                rmwKind = LLVM::AtomicBinOp::min;
                break;
              case RMWOp::UMIN:
                rmwKind = LLVM::AtomicBinOp::umin;
                break;
              case RMWOp::XCHG:
                rmwKind = LLVM::AtomicBinOp::xchg;
                break;
              }

              rmwVal = bitcast(rmwVal, valueElemTy);
              auto atomRMW = rewriter.create<LLVM::AtomicRMWOp>(
                  loc, rmwKind, rmwPtr, rmwVal, LLVM::AtomicOrdering::acq_rel);
              return SmallVector<Value, 1>{atomRMW.getRes()};
            });

        Value ret = endBlock.getArgument(0);
        Type retType = (!tensorTy || vec == 1) ? valueElemTy : vecTy;
        ret = bitcast(ret, retType);

        if (tensorTy) {
          for (int ii = 0; ii < vec; ++ii) {
            resultVals[i + ii] =
                vec == 1 ? ret : extract_element(valueElemTy, ret, i32_val(ii));
          }
        } else {
          Value atomPtr = LLVM::getSharedMemoryBase(loc, rewriter,
                                                    op.getOperation(), target);
          atomPtr = bitcast(atomPtr, ptr_ty(ctx, 3));
          // Only threads with rmwMask = True store the result
          mlir::LLVM::storeShared(rewriter, loc, atomPtr, ret, rmwMask, target);
          createBarrier(rewriter, loc, numCTAs);
          Value loadVal = load(valueElemTy, atomPtr);
          createBarrier(rewriter, loc, numCTAs);
          rewriter.replaceOp(op, {loadVal});
        }
      } break;
      default:
        llvm_unreachable("Unhandled target");
      }
    }

    if (tensorTy) {
      Type structTy = getTypeConverter()->convertType(tensorTy);
      Value resultStruct = packLLElements(loc, getTypeConverter(), resultVals,
                                          rewriter, structTy);
      rewriter.replaceOp(op, {resultStruct});
    }
    return success();
  }
};

struct InsertSliceOpConversion
    : public ConvertTritonGPUOpToLLVMPattern<tensor::InsertSliceOp> {
  using ConvertTritonGPUOpToLLVMPattern<
      tensor::InsertSliceOp>::ConvertTritonGPUOpToLLVMPattern;

  LogicalResult
  matchAndRewrite(tensor::InsertSliceOp op, OpAdaptor adaptor,
                  ConversionPatternRewriter &rewriter) const override {

    // This function has been removed upstream and should only exist for genx
    assert(target == triton::Target::GENX &&
           "InsertSliceOpConversion: genx target not supported yet");

    // %dst = insert_slice %src into %dst[%offsets]
    Location loc = op->getLoc();
    Value dst = op.getDest();
    Value src = op.getSource();
    Value res = op.getResult();
    auto funcOp = op->getParentOfType<FunctionOpInterface>();

    auto srcTy = src.getType().dyn_cast<RankedTensorType>();
    auto srcLayout = srcTy.getEncoding().dyn_cast<BlockedEncodingAttr>();
    auto srcShape = srcTy.getShape();
    assert(srcLayout && "Unexpected srcLayout in InsertSliceOpConversion");

    auto dstTy = dst.getType().dyn_cast<RankedTensorType>();
    auto dstLayout = dstTy.getEncoding().dyn_cast<SharedEncodingAttr>();
    auto llDst = adaptor.getDest();
    assert(dstLayout && "Unexpected dstLayout in InsertSliceOpConversion");
    assert(op.hasUnitStride() &&
           "Only unit stride supported by InsertSliceOpConversion");

    // newBase = base + offset
    // Triton support either static and dynamic offsets
    auto smemObj = getSharedMemoryObjectFromStruct(
        loc, llDst, dstTy.getElementType(), rewriter);
    SmallVector<Value, 4> offsets;
    SmallVector<Value, 4> srcStrides;
    auto mixedOffsets = op.getMixedOffsets();
    for (auto i = 0; i < mixedOffsets.size(); ++i) {
      if (op.isDynamicOffset(i)) {
        offsets.emplace_back(adaptor.getOffsets()[i]);
      } else {
        offsets.emplace_back(i32_val(op.getStaticOffset(i)));
      }
      // Like insert_slice_async, we only support slice from one dimension,
      // which has a slice size of 1
      if (op.getStaticSize(i) != 1) {
        srcStrides.emplace_back(smemObj.strides[i]);
      }
    }

    // Compute the offset based on the original strides of the shared memory
    // object
    auto offset = dot(rewriter, loc, offsets, smemObj.strides);
    auto elemTy = getTypeConverter()->convertType(dstTy.getElementType());
    auto elemPtrTy = ptr_ty(rewriter.getContext(), 3);
    auto smemBase = gep(elemPtrTy, elemTy, smemObj.base, offset);

    auto inVals = unpackLLElements(loc, adaptor.getSource(), rewriter);
    auto srcIndices = emitIndices(loc, rewriter, srcLayout, srcTy, true);
    storeDistributedToShared(src, inVals, srcStrides, srcIndices, dst, smemBase,
                             elemTy, loc, rewriter);
    // Barrier is not necessary.
    // The membar pass knows that it writes to shared memory and will handle it
    // properly.
    rewriter.replaceOp(op, llDst);
    return success();
  }
};

struct InsertSliceAsyncOpConversion
    : public ConvertTritonGPUOpToLLVMPattern<triton::gpu::InsertSliceAsyncOp>,
      public LoadStoreConversionBase {
  using ConvertTritonGPUOpToLLVMPattern<
      triton::gpu::InsertSliceAsyncOp>::ConvertTritonGPUOpToLLVMPattern;

  InsertSliceAsyncOpConversion(TritonGPUToLLVMTypeConverter &converter,
                               ModuleAxisInfoAnalysis &axisAnalysisPass,
                               Target target, PatternBenefit benefit)
      : ConvertTritonGPUOpToLLVMPattern<triton::gpu::InsertSliceAsyncOp>(
            converter, target, benefit),
        LoadStoreConversionBase(axisAnalysisPass) {}

  LogicalResult
  matchAndRewrite(triton::gpu::InsertSliceAsyncOp op, OpAdaptor adaptor,
                  ConversionPatternRewriter &rewriter) const override {

    // This function should not be called on the genx target since all
    // InsertSliceAsyncOps would be decomposed into InsertSliceOps by the
    // decomposeInsertSliceAsyncOp function.
    // FIXME: remove this assertion once a suitable replacement instruction
    // exists for the generated PTX in this function (cp.async.cg.shared.global)
    assert(target != triton::Target::GENX &&
           "InsertSliceAsyncOpConversion: genx target not supported yet");

    // insert_slice_async %src, %dst, %index, %mask, %other
    auto loc = op.getLoc();
    Value res = op.getResult();
    Value mask = op.getMask();
    Value other = op.getOther();
    auto funcOp = op->getParentOfType<FunctionOpInterface>();

    auto srcTy = op.getSrc().getType();
    auto dstTy = op.getDst().getType();
    auto resElemTy = getTypeConverter()->convertType(dstTy.getElementType());
    auto srcLayout = srcTy.getEncoding();
    assert((srcLayout.isa<BlockedEncodingAttr, SliceEncodingAttr>() &&
            "Unexpected srcLayout in InsertSliceAsyncOpConversion"));
    auto resSharedLayout = dstTy.getEncoding().cast<SharedEncodingAttr>();
    auto srcShape = srcTy.getShape();
    assert((srcShape.size() <= 3) &&
           "insert_slice_async: Unexpected rank of %src");

    Value llDst = adaptor.getDst();
    Value llSrc = adaptor.getSrc();
    Value llMask = adaptor.getMask();
    Value llOther = adaptor.getOther();
    Value llIndex = adaptor.getIndex();

    // %src
    auto srcElems = unpackLLElements(loc, llSrc, rewriter);

    // %dst
    auto smemObj =
        getSharedMemoryObjectFromStruct(loc, llDst, resElemTy, rewriter);
    auto axis = op->getAttrOfType<IntegerAttr>("axis").getInt();
    SmallVector<Value, 4> offsetVals;
    SmallVector<Value, 4> srcStrides;
    for (auto i = 0; i < dstTy.getShape().size(); ++i) {
      if (i == axis) {
        offsetVals.emplace_back(llIndex);
      } else {
        offsetVals.emplace_back(i32_val(0));
        srcStrides.emplace_back(smemObj.strides[i]);
      }
    }
    // Compute the offset based on the original dimensions of the shared
    // memory object
    auto dstOffset = dot(rewriter, loc, offsetVals, smemObj.strides);
    auto dstPtrTy = ptr_ty(rewriter.getContext(), 3);
    Value dstPtrBase = gep(dstPtrTy, resElemTy, smemObj.base, dstOffset);

    // %mask
    SmallVector<Value> maskElems;
    if (llMask) {
      maskElems = unpackLLElements(loc, llMask, rewriter);
      assert(srcElems.size() == maskElems.size());
    }

    // %other
    SmallVector<Value> otherElems;
    if (llOther) {
      // FIXME(Keren): always assume other is 0 for now
      // It's not necessary for now because the pipeline pass will skip
      // generating insert_slice_async if the load op has any "other" tensor.
      // assert(false && "insert_slice_async: Other value not supported yet");
      otherElems = unpackLLElements(loc, llOther, rewriter);
      assert(srcElems.size() == otherElems.size());
    }

    // We don't use getVec() here because we are copying from memory to memory.
    // If contiguity > vector size, we can have one pointer maintaining the
    // start of the vector and the other pointer moving to the next vector.
    unsigned inVec = getContiguity(op.getSrc());
    unsigned outVec = resSharedLayout.getVec();
    unsigned minVec = inVec;
    if (outVec > 1)
      minVec = std::min(outVec, inVec);
    unsigned numElems = getTotalElemsPerThread(srcTy);
    unsigned perPhase = resSharedLayout.getPerPhase();
    unsigned maxPhase = resSharedLayout.getMaxPhase();
    DenseMap<unsigned, Value> sharedPtrs =
        getSwizzledSharedPtrs(loc, inVec, srcTy, resSharedLayout, resElemTy,
                              smemObj, rewriter, offsetVals, srcStrides);

    // A sharedLayout encoding has a "vec" parameter.
    // On the column dimension, if inVec > outVec, it means we have to divide
    // single vector read into multiple ones
    auto numVecCols = std::max<unsigned>(inVec / outVec, 1);

    for (unsigned elemIdx = 0; elemIdx < numElems; elemIdx += minVec) {
      // 16 * 8 = 128bits
      auto maxBitWidth =
          std::max<unsigned>(128, resElemTy.getIntOrFloatBitWidth());
      auto vecBitWidth = resElemTy.getIntOrFloatBitWidth() * minVec;
      auto bitWidth = std::min<unsigned>(maxBitWidth, vecBitWidth);
      auto numWords = vecBitWidth / bitWidth;
      auto numWordElems = bitWidth / resElemTy.getIntOrFloatBitWidth();

      // Tune CG and CA here.
      auto byteWidth = bitWidth / 8;
      CacheModifier srcCacheModifier =
          byteWidth == 16 ? CacheModifier::CG : CacheModifier::CA;
      assert(byteWidth == 16 || byteWidth == 8 || byteWidth == 4);
      auto resByteWidth = resElemTy.getIntOrFloatBitWidth() / 8;

      Value basePtr = sharedPtrs[elemIdx];
      for (size_t wordIdx = 0; wordIdx < numWords; ++wordIdx) {
        PTXBuilder ptxBuilder;
        auto wordElemIdx = wordIdx * numWordElems;
        auto &copyAsyncOp =
            *ptxBuilder.create<PTXCpAsyncLoadInstr>(srcCacheModifier);
        auto *dstOperand =
            ptxBuilder.newAddrOperand(basePtr, "r", wordElemIdx * resByteWidth);
        auto *srcOperand =
            ptxBuilder.newAddrOperand(srcElems[elemIdx + wordElemIdx], "l");
        auto *copySize = ptxBuilder.newConstantOperand(byteWidth);
        auto *srcSize = copySize;
        if (op.getMask()) {
          // We don't use predicate in this case, setting src-size to 0
          // if there's any mask. cp.async will automatically fill the
          // remaining slots with 0 if cp-size > src-size.
          // XXX(Keren): Always assume other = 0 for now.
          auto selectOp = select(maskElems[elemIdx + wordElemIdx],
                                 i32_val(byteWidth), i32_val(0));
          srcSize = ptxBuilder.newOperand(selectOp, "r");
        }

        // When 'other != 0' is supported, we will need to fold the op.getMask()
        // and redundantDataMask() into the same predicate, the way it is done
        // for LoadOp.
        Value maskVal = redundantDataMask(srcTy, rewriter, loc);

        // TODO: Masking does not work for CTA multicast with cp.async. This is
        // a quick and dirty workaround to avoid the issue.
        bool skipMaskForMultiCTA = triton::gpu::getNumCTAs(srcLayout) > 1;
        if (!skipMaskForMultiCTA) {
          copyAsyncOp(dstOperand, srcOperand, copySize, srcSize)
              .predicate(maskVal);
        } else {
          copyAsyncOp(dstOperand, srcOperand, copySize, srcSize);
        }
        ptxBuilder.launch(rewriter, loc, void_ty(getContext()));
      }
    }

    rewriter.replaceOp(op, llDst);
    return success();
  }
};

struct ExtractSliceOpConversion
    : public ConvertTritonGPUOpToLLVMPattern<triton::gpu::ExtractSliceOp> {
  using ConvertTritonGPUOpToLLVMPattern<
      triton::gpu::ExtractSliceOp>::ConvertTritonGPUOpToLLVMPattern;

  LogicalResult
  matchAndRewrite(triton::gpu::ExtractSliceOp op, OpAdaptor adaptor,
                  ConversionPatternRewriter &rewriter) const override {
    // %dst = extract_slice %src[%offsets]
    Location loc = op->getLoc();
    auto srcTy = op.getSrc().getType();
    auto srcLayout = srcTy.getEncoding().dyn_cast<SharedEncodingAttr>();
    assert(srcLayout && "Unexpected resultLayout in ExtractSliceOpConversion");
    assert(op.hasUnitStride() &&
           "Only unit stride supported by ExtractSliceOpConversion");

    auto typeConverter = getTypeConverter();
    auto llvmElemTy = typeConverter->convertType(srcTy.getElementType());

    // newBase = base + offset
    // Triton supports either static and dynamic offsets
    auto smemObj = LLVM::getSharedMemoryObjectFromStruct(loc, adaptor.getSrc(),
                                                         llvmElemTy, rewriter);
    SmallVector<Value, 4> opOffsetVals;
    SmallVector<Value, 4> offsetVals;
    auto mixedOffsets = op.getMixedOffsets();
    for (auto i = 0, j = 0; i < mixedOffsets.size(); ++i) {
      if (op.isDynamicOffset(i)) {
        // adaptor.getOffsets() returns list of variable offsets. the size of
        // the list may not be the same as mixedOffsets
        opOffsetVals.emplace_back(adaptor.getOffsets()[j]);
        ++j;
      } else
        opOffsetVals.emplace_back(i32_val(op.getStaticOffset(i)));
      offsetVals.emplace_back(add(smemObj.offsets[i], opOffsetVals[i]));
    }
    // Compute the offset based on the original strides of the shared memory
    // object
    auto offset = dot(rewriter, loc, opOffsetVals, smemObj.strides);
    // newShape = rank_reduce(shape)
    // Triton only supports static tensor sizes
    SmallVector<Value, 4> strideVals;
    for (auto i = 0; i < op.getStaticSizes().size(); ++i) {
      if (op.getStaticSize(i) == 1) {
        offsetVals.erase(offsetVals.begin() + i);
      } else {
        strideVals.emplace_back(smemObj.strides[i]);
      }
    }

    auto elemPtrTy = ptr_ty(rewriter.getContext(), 3);
    smemObj =
        SharedMemoryObject(gep(elemPtrTy, llvmElemTy, smemObj.base, offset),
                           llvmElemTy, strideVals, offsetVals);
    auto retVal = getStructFromSharedMemoryObject(loc, smemObj, rewriter);
    rewriter.replaceOp(op, retVal);
    return success();
  }
};

struct AsyncWaitOpConversion
    : public ConvertTritonGPUOpToLLVMPattern<triton::gpu::AsyncWaitOp> {
  using ConvertTritonGPUOpToLLVMPattern<
      triton::gpu::AsyncWaitOp>::ConvertTritonGPUOpToLLVMPattern;

  LogicalResult
  matchAndRewrite(triton::gpu::AsyncWaitOp op, OpAdaptor adaptor,
                  ConversionPatternRewriter &rewriter) const override {
    PTXBuilder ptxBuilder;
    auto &asyncWaitOp = *ptxBuilder.create<>("cp.async.wait_group");
    auto num = op->getAttrOfType<IntegerAttr>("num").getInt();
    asyncWaitOp(ptxBuilder.newConstantOperand(num));

    auto ctx = op.getContext();
    auto loc = op.getLoc();
    auto voidTy = void_ty(ctx);
    ptxBuilder.launch(rewriter, loc, voidTy);

    // Safe to remove the op since it doesn't have any return value.
    rewriter.eraseOp(op);
    return success();
  }
};

struct AsyncCommitGroupOpConversion
    : public ConvertTritonGPUOpToLLVMPattern<triton::gpu::AsyncCommitGroupOp> {
  using ConvertTritonGPUOpToLLVMPattern<
      triton::gpu::AsyncCommitGroupOp>::ConvertTritonGPUOpToLLVMPattern;

  LogicalResult
  matchAndRewrite(triton::gpu::AsyncCommitGroupOp op, OpAdaptor adaptor,
                  ConversionPatternRewriter &rewriter) const override {

    PTXBuilder ptxBuilder;
    ptxBuilder.create<>("cp.async.commit_group")->operator()();
    ptxBuilder.launch(rewriter, op.getLoc(), void_ty(op.getContext()));
    // Safe to remove the op since it doesn't have any return value.
    rewriter.eraseOp(op);
    return success();
  }
};

struct AsyncBulkWaitOpConversion
    : public ConvertTritonGPUOpToLLVMPattern<triton::gpu::AsyncBulkWaitOp> {
  using ConvertTritonGPUOpToLLVMPattern<
      triton::gpu::AsyncBulkWaitOp>::ConvertTritonGPUOpToLLVMPattern;

  LogicalResult
  matchAndRewrite(triton::gpu::AsyncBulkWaitOp op, OpAdaptor adaptor,
                  ConversionPatternRewriter &rewriter) const override {
    PTXBuilder ptxBuilder;
    auto &asyncBulkWaitOp = *ptxBuilder.create<>("cp.async.bulk.wait_group");
    auto num = op->getAttrOfType<IntegerAttr>("num").getInt();
    asyncBulkWaitOp(ptxBuilder.newConstantOperand(num));

    auto ctx = op.getContext();
    auto loc = op.getLoc();
    auto voidTy = void_ty(ctx);
    ptxBuilder.launch(rewriter, loc, voidTy);

    // Safe to remove the op since it doesn't have any return value.
    rewriter.eraseOp(op);
    return success();
  }
};

struct AsyncBulkCommitGroupOpConversion
    : public ConvertTritonGPUOpToLLVMPattern<
          triton::gpu::AsyncBulkCommitGroupOp> {
  using ConvertTritonGPUOpToLLVMPattern<
      triton::gpu::AsyncBulkCommitGroupOp>::ConvertTritonGPUOpToLLVMPattern;

  LogicalResult
  matchAndRewrite(triton::gpu::AsyncBulkCommitGroupOp op, OpAdaptor adaptor,
                  ConversionPatternRewriter &rewriter) const override {

    PTXBuilder ptxBuilder;
    ptxBuilder.create<>("cp.async.bulk.commit_group")->operator()();
    ptxBuilder.launch(rewriter, op.getLoc(), void_ty(op.getContext()));
    // Safe to remove the op since it doesn't have any return value.
    rewriter.eraseOp(op);
    return success();
  }
};

} // namespace

void mlir::triton::populateLoadStoreOpToLLVMPatterns(
    TritonGPUToLLVMTypeConverter &typeConverter, RewritePatternSet &patterns,
    ModuleAxisInfoAnalysis &axisInfoAnalysis, Target target,
    PatternBenefit benefit) {
  patterns.add<LoadOpConversion>(typeConverter, axisInfoAnalysis, target,
                                 benefit);
  patterns.add<StoreOpConversion>(typeConverter, axisInfoAnalysis, target,
                                  benefit);
  patterns.add<AtomicCASOpConversion>(typeConverter, axisInfoAnalysis, target,
                                      benefit);
  patterns.add<AtomicRMWOpConversion>(typeConverter, axisInfoAnalysis, target,
                                      benefit);
  patterns.add<InsertSliceOpConversion>(typeConverter, target, benefit);
  patterns.add<InsertSliceAsyncOpConversion>(typeConverter, axisInfoAnalysis,
                                             target, benefit);
  patterns.add<ExtractSliceOpConversion>(typeConverter, target, benefit);
  patterns.add<AsyncCommitGroupOpConversion>(typeConverter, target, benefit);
  patterns.add<AsyncWaitOpConversion>(typeConverter, target, benefit);
  patterns.add<AsyncBulkCommitGroupOpConversion>(typeConverter, target,
                                                 benefit);
  patterns.add<AsyncBulkWaitOpConversion>(typeConverter, target, benefit);
}<|MERGE_RESOLUTION|>--- conflicted
+++ resolved
@@ -24,8 +24,6 @@
 using ::mlir::triton::gpu::SharedEncodingAttr;
 
 namespace {
-<<<<<<< HEAD
-=======
 
 // Return the mask for the unique data accessed by given tensor type.
 // Used to mask out the redundant data accessed by threads.
@@ -44,7 +42,7 @@
     auto warpsPerCTA = triton::gpu::getWarpsPerCTA(layout);
     auto order = triton::gpu::getOrder(layout);
     auto shapePerCTATile = triton::gpu::getShapePerCTATile(layout, shape);
-    Value warpSize = i32_val(32);
+    Value warpSize = getModuleWarpSize(rewriter, loc);
     Value laneId = urem(tid, warpSize);
     Value warpId = udiv(tid, warpSize);
     SmallVector<Value> multiDimWarpId =
@@ -101,7 +99,6 @@
   return mask;
 }
 
->>>>>>> d5115dba
 // Contains some helper functions for both Load and Store conversions.
 struct LoadStoreConversionBase {
   explicit LoadStoreConversionBase(ModuleAxisInfoAnalysis &axisAnalysisPass)
@@ -461,7 +458,7 @@
       vec = std::min(vec, maskAlign);
     }
 
-    Value mask = redundantDataMask(valueTy, rewriter, loc);
+    Value mask = getMask(valueTy, rewriter, loc);
     const size_t dtsize =
         std::max<int>(1, valueElemTy.getIntOrFloatBitWidth() / 8);
     const size_t valueElemNBits = dtsize * 8;
@@ -615,7 +612,7 @@
       vec = std::min<unsigned>(vec, valTy.getElementType().isF16() ? 2 : 1);
     }
 
-    Value mask = redundantDataMask(valueTy, rewriter, loc);
+    Value mask = getMask(valueTy, rewriter, loc);
     auto vecTy = vec_ty(valueElemTy, vec);
     SmallVector<Value> resultVals(elemsPerThread);
 
@@ -790,7 +787,7 @@
       // mask
       numElems = tensorTy.getNumElements();
     }
-    Value mask = redundantDataMask(valueTy, rewriter, loc);
+    Value mask = getMask(valueTy, rewriter, loc);
 
     auto vecTy = vec_ty(valueElemTy, vec);
     SmallVector<Value> resultVals(elemsPerThread);
