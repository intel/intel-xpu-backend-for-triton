#include "PatternTritonGPUOpToLLVM.h"
#include "Utility.h"
#include "mlir/Dialect/ControlFlow/IR/ControlFlowOps.h"
#include "mlir/Dialect/LLVMIR/GENXDialect.h"

namespace {

using namespace mlir;
using namespace mlir::triton;

using ::mlir::LLVM::getSharedMemoryObjectFromStruct;
using ::mlir::LLVM::getSRegValue;
using ::mlir::triton::gpu::getTotalElemsPerThread;
using ::mlir::triton::gpu::SharedEncodingAttr;

Value llGetPid(int axis, Location loc, ModuleOp moduleOp,
               ConversionPatternRewriter &rewriter,
               mlir::triton::Target target) {
  assert(axis >= 0);
  assert(axis < 3);
  assert(moduleOp);

  if (target == Target::GENX) {
    constexpr mlir::gpu::Dimension dims[] = {mlir::gpu::Dimension::x,
                                             mlir::gpu::Dimension::y,
                                             mlir::gpu::Dimension::z};

    Value blockId = rewriter.create<::mlir::gpu::BlockIdOp>(loc, dims[axis]);
    return rewriter.create<arith::IndexCastOp>(loc, i32_ty, blockId);
  }

  // It is not easy to get the compute capability here, so we use numCTAs to
  // decide the semantic of GetProgramIdOp. If numCTAs = 1, then
  // GetProgramIdOp is converted to "%ctaid", otherwise it is converted to
  // "%clusterid".
  int numCTAs = triton::gpu::TritonGPUDialect::getNumCTAs(moduleOp);

  std::string sreg = numCTAs == 1 ? "%ctaid." : "%clusterid.";
  sreg.append(1, 'x' + axis); // 0 -> 'x', 1 -> 'y', 2 -> 'z'
  return getSRegValue(rewriter, loc, sreg);
}

struct ReturnOpConversion : public ConvertOpToLLVMPattern<triton::ReturnOp> {
  using ConvertOpToLLVMPattern<triton::ReturnOp>::ConvertOpToLLVMPattern;

  LogicalResult
  matchAndRewrite(triton::ReturnOp op, OpAdaptor adaptor,
                  ConversionPatternRewriter &rewriter) const override {
    unsigned numArguments = op.getNumOperands();

    // Currently, Triton kernel function always return nothing.
    // TODO(Superjomn) add support for non-inline device function
    if (numArguments > 0) {
      return rewriter.notifyMatchFailure(
          op, "Only kernel function with nothing returned is supported.");
    }

    rewriter.replaceOpWithNewOp<LLVM::ReturnOp>(op, TypeRange(), ValueRange(),
                                                op->getAttrs());
    return success();
  }
};

struct BroadcastOpConversion
    : public ConvertTritonGPUOpToLLVMPattern<triton::BroadcastOp> {
  using ConvertTritonGPUOpToLLVMPattern<
      triton::BroadcastOp>::ConvertTritonGPUOpToLLVMPattern;

  LogicalResult
  matchAndRewrite(triton::BroadcastOp op, OpAdaptor adaptor,
                  ConversionPatternRewriter &rewriter) const override {
    // Following the order of indices in the legacy code, a broadcast of:
    //   [s(0), s(1) ... s(k-1),    1, s(k+1), s(k+2) ... s(n-1)]
    // =>
    //   [s(0), s(1) ... s(k-1), s(k), s(k+1), s(k+2) ... s(n-1)]
    //
    // logically maps to a broadcast within a thread's scope:
    //   [cta(0)..cta(k-1),     1,cta(k+1)..cta(n-1),spt(0)..spt(k-1),
    //   1,spt(k+1)..spt(n-1)]
    // =>
    //   [cta(0)..cta(k-1),cta(k),cta(k+1)..cta(n-1),spt(0)..spt(k-1),spt(k),spt(k+1)..spt(n-1)]
    //
    // regardless of the order of the layout
    //
    Location loc = op->getLoc();
    Value src = adaptor.getSrc();
    Value result = op.getResult();
    auto srcTy = op.getSrc().getType().cast<RankedTensorType>();
    auto resultTy = result.getType().cast<RankedTensorType>();
    auto srcLayout = srcTy.getEncoding();
    auto resultLayout = resultTy.getEncoding();
    auto srcShape = srcTy.getShape();
    auto resultShape = resultTy.getShape();
    unsigned rank = srcTy.getRank();

    assert(rank == resultTy.getRank());
    auto order = triton::gpu::getOrder(srcLayout);
    auto srcOffsets = emitOffsetForLayout(srcLayout, srcTy);
    auto resultOffsets = emitOffsetForLayout(resultLayout, resultTy);
    SmallVector<Value> srcVals =
        getTypeConverter()->unpackLLElements(loc, src, rewriter);

    DenseMap<SmallVector<unsigned>, Value, SmallVectorKeyInfo> srcValues;
    for (size_t i = 0; i < srcOffsets.size(); i++) {
      srcValues[srcOffsets[i]] = srcVals[i];
    }

    SmallVector<Value> resultVals;
    for (size_t i = 0; i < resultOffsets.size(); i++) {
      auto offset = resultOffsets[i];
      for (size_t j = 0; j < srcShape.size(); j++)
        if (srcShape[j] == 1)
          offset[j] = 0;
      resultVals.push_back(srcValues.lookup(offset));
    }

    Value resultStruct =
        getTypeConverter()->packLLElements(loc, resultVals, rewriter, resultTy);
    rewriter.replaceOp(op, {resultStruct});
    return success();
  }
};

// The input print op contains:
//  - a "prefix" (string) specified by the user, and
//  - one or more "operands" (tensors).
//
// For each operand, we print all of the values contained in this GPU thread,
// one per line, along with the index of the value in its tensor.
struct PrintOpConversion
    : public ConvertTritonGPUOpToLLVMPattern<triton::PrintOp> {
  using ConvertTritonGPUOpToLLVMPattern<
      triton::PrintOp>::ConvertTritonGPUOpToLLVMPattern;

  LogicalResult
  matchAndRewrite(triton::PrintOp op, OpAdaptor adaptor,
                  ConversionPatternRewriter &rewriter) const override {
    auto loc = op->getLoc();

    llvm::SmallString<64> msgNewline(op.getPrefix());

    Value prefixStr = LLVM::addStringToModule(
        loc, rewriter, "printfPrefix_", msgNewline,
        (target == Target::GENX) ? GENX::GENXMemorySpace::kUniformConstant : 0);

    auto getPid = [&](int axis) {
      return llGetPid(axis, loc, op->getParentOfType<ModuleOp>(), rewriter,
                      target);
    };
    std::array<Value, 3> pid = {getPid(0), getPid(1), getPid(2)};

    // Simple printf of a string without any tensors.
    if (op.getNumOperands() == 0) {
      std::string formatStr;
      llvm::raw_string_ostream os(formatStr);
      os << "pid (" << getFormatSubstr(pid[0]) << ", "
         << getFormatSubstr(pid[1]) << ", " << getFormatSubstr(pid[2]) << ")%s";
      llPrintf(formatStr, {pid[0], pid[1], pid[2], prefixStr}, rewriter,
               target);
    } else {
      for (size_t i = 0; i < op.getNumOperands(); i++) {
        // Elements of the tensor that are resident in this GPU thread.
        auto elems = getTypeConverter()->unpackLLElements(
            loc, adaptor.getOperands()[i], rewriter);

        // Get the indices of `elems` within the tensor.  Note that if `elems`
        // has an "interesting" layout, then these will not be in any
        // particularly nice order.

        // Extract the shape of the tensor being printed and use it to figure
        // out how many digits we need for each of the dimensions.
        SmallVector<int, 8> dimWidths;
        SmallVector<SmallVector<Value>> indices;
        if (auto rankedTy =
                op.getOperand(i).getType().dyn_cast<RankedTensorType>()) {
          indices =
              emitIndices(loc, rewriter, rankedTy.getEncoding(), rankedTy);
          for (int64_t dim : rankedTy.getShape()) {
            if (dim > 0) {
              dimWidths.push_back(static_cast<int>(std::ceil(std::log10(dim))));
            } else {
              dimWidths.push_back(0);
            }
          }
        } else {
          // We're printing a scalar.
          assert(elems.size() == 1);
          indices.push_back({});
        }

        if (!elems.empty()) {
          printTensor(prefixStr, /*operand=*/i,
                      /*numOperands=*/op.getNumOperands(), elems, pid, indices,
                      dimWidths, rewriter);
        }
      }
    }
    rewriter.eraseOp(op);
    return success();
  }

  void printTensor(Value prefixStr, size_t operand, size_t numOperands,
                   ArrayRef<Value> elems, std::array<Value, 3> pid,
                   ArrayRef<SmallVector<Value>> indices,
                   ArrayRef<int> dimWidths,
                   ConversionPatternRewriter &rewriter) const {
    assert(!elems.empty());
    assert(elems.size() == indices.size());
    assert(dimWidths.size() == indices.front().size());

    size_t rank = dimWidths.size();

    // Format is:
    //   pid (<x>, <y>, <z>) idx (<i1>, <i2>, ...)<prefix> (operand <n>) <elem>
    // where we leave off "(operand <n>)" if there's only one operand.
    //
    // The Python wrapper munges `prefix` so that it prints nicely (e.g. starts
    // with " " and ends with ": ").

    Value formatStrValue;
    for (int i = 0; i < elems.size(); i++) {
      std::string formatStr;
      llvm::raw_string_ostream os(formatStr);

      // nvptx printf can only accept 32 args; if we pass more than that, it
      // will print garbage for the trailing args.
      constexpr int kMaxPrintfOperands = 32;
      SmallVector<Value, kMaxPrintfOperands> printfOperands;

      // TODO(jlebar): We really should pad the pid, but because the max pid is
      // not known at compile-time, this would require nontrivial device-side
      // work.
      os << "pid (";
      for (int j = 0; j < pid.size(); j++) {
        if (j != 0) {
          os << ", ";
        }
        os << getFormatSubstr(pid[j]);
        printfOperands.push_back(pid[j]);
      }
      os << ") ";

      // If `rank` is large enough, we could end up exceeding
      // kMaxPrintfOperands.  In that case, just truncate the index.
      // (Subtract 2 because we're going to add two operands after the index.)
      int maxAllowedRank = kMaxPrintfOperands - printfOperands.size() - 2;

      os << "idx (";
      const auto &index = indices[i];
      for (size_t dim = 0; dim < index.size(); dim++) {
        if (dim != 0) {
          os << ", ";
        }
        if (dim == maxAllowedRank) {
          os << "... (truncated)";
          break;
        }
        os << getFormatSubstr(index[dim], /*width=*/dimWidths[dim]);
        printfOperands.push_back(index[dim]);
      }
      os << ")";

      os << "%s";
      printfOperands.push_back(prefixStr);

      if (numOperands > 1) {
        os << "(operand " << operand << ") ";
      }

      auto elem = elems[i];
      os << getFormatSubstr(elem);
      printfOperands.push_back(elem);

      // It's the same format string each iteration, but it's a lot easier if we
      // construct the format string at the same time as we populate
      // printfOperands.  But we don't want to create BLOCK_SIZE duplicate
      // strings, so we cache the Value.
      if (i == 0) {
        formatStrValue = llPrintf(formatStr, printfOperands, rewriter, target);
      } else {
        llPrintf(formatStrValue, printfOperands, rewriter, target);
      }
    }
  }

  std::string getFormatSubstr(Value value,
                              std::optional<int> width = std::nullopt) const {
    std::string prefix = "%";
    if (width.has_value()) {
      prefix += std::to_string(*width);
    }

    Type type = value.getType();
    if (type.isa<LLVM::LLVMPointerType>()) {
      return prefix + "p";
    } else if (type.isBF16() || type.isF16() || type.isF32() || type.isF64()) {
      return prefix + "f";
    } else if (type.isSignedInteger()) {
      if (type.getIntOrFloatBitWidth() == 64)
        return prefix + "lli";
      else
        return prefix + "i";
    } else if (type.isUnsignedInteger() || type.isSignlessInteger()) {
      if (type.getIntOrFloatBitWidth() == 64)
        return prefix + "llu";
      else
        return prefix + "u";
    }
    assert(false && "not supported type");
    return "";
  }

  // declare __spirv_ocl_printf(i8*, ...) as external function
  static LLVM::LLVMFuncOp
  getSpirvPrintfDeclaration(ConversionPatternRewriter &rewriter) {
    auto moduleOp =
        rewriter.getBlock()->getParent()->getParentOfType<ModuleOp>();
    StringRef funcName("_Z18__spirv_ocl_printf");
    Operation *funcOp = moduleOp.lookupSymbol(funcName);
    if (funcOp)
      return cast<LLVM::LLVMFuncOp>(*funcOp);

    MLIRContext *context = rewriter.getContext();
    auto ptrTy = LLVM::LLVMPointerType::get(
        context, GENX::GENXMemorySpace::kUniformConstant);
    SmallVector<Type> argsType{ptrTy};
    auto retType = i32_ty;
    auto funcType =
        LLVM::LLVMFunctionType::get(retType, argsType, /*isVarArg*/ true);

    ConversionPatternRewriter::InsertionGuard guard(rewriter);
    rewriter.setInsertionPointToStart(moduleOp.getBody());

    auto printFunc = rewriter.create<LLVM::LLVMFuncOp>(
        UnknownLoc::get(context), funcName, funcType, LLVM::Linkage::External,
        /*dsoLocal*/ false, LLVM::CConv::SPIR_FUNC, /*comdat=*/SymbolRefAttr{});
    printFunc->setAttr("nounwind", rewriter.getUnitAttr());

    return printFunc;
  }

  // declare vprintf(i8*, i8*) as external function
  static LLVM::LLVMFuncOp
  getVprintfDeclaration(ConversionPatternRewriter &rewriter) {
    auto moduleOp =
        rewriter.getBlock()->getParent()->getParentOfType<ModuleOp>();
    StringRef funcName("vprintf");
    Operation *funcOp = moduleOp.lookupSymbol(funcName);
    if (funcOp)
      return cast<LLVM::LLVMFuncOp>(*funcOp);

    auto *context = rewriter.getContext();

    SmallVector<Type> argsType{ptr_ty(context), ptr_ty(context)};
    auto funcType = LLVM::LLVMFunctionType::get(i32_ty, argsType);

    ConversionPatternRewriter::InsertionGuard guard(rewriter);
    rewriter.setInsertionPointToStart(moduleOp.getBody());

    return rewriter.create<LLVM::LLVMFuncOp>(UnknownLoc::get(context), funcName,
                                             funcType);
  }

  // extend integer to int32, extend float to float64
  // this comes from vprintf alignment requirements.
  static std::pair<Type, Value>
  promoteValue(ConversionPatternRewriter &rewriter, Value value) {
    auto *context = rewriter.getContext();
    auto type = value.getType();
    Value newOp = value;
    Type newType = type;
    auto loc = UnknownLoc::get(context);

    bool bUnsigned = type.isUnsignedInteger();
    if (type.isIntOrIndex() && type.getIntOrFloatBitWidth() < 32) {
      if (bUnsigned) {
        newType = ui32_ty;
        newOp = zext(newType, value);
      } else {
        newType = i32_ty;
        newOp = sext(newType, value);
      }
    } else if (type.isBF16() || type.isF16() || type.isF32()) {
      newType = f64_ty;
      newOp = fpext(newType, value);
    }

    return {newType, newOp};
  }

  // Returns a Value for the format string, which you can reuse.
  static Value llPrintf(StringRef msg, ValueRange args,
                        ConversionPatternRewriter &rewriter, Target target) {
    assert(!msg.empty() && "printf with empty string not supported");
    llvm::SmallString<64> msgNewline(msg);
    msgNewline.push_back('\n');
    Value msgValue = LLVM::addStringToModule(
        UnknownLoc::get(rewriter.getContext()), rewriter, "printfFormat_",
        msgNewline,
        (target == Target::GENX) ? GENX::GENXMemorySpace::kUniformConstant : 0);
    llPrintf(msgValue, args, rewriter, target);
    return msgValue;
  }

  static void llPrintf(Value msg, ValueRange args,
                       ConversionPatternRewriter &rewriter, Target target) {
    auto *ctx = rewriter.getContext();
    Type ptr = ptr_ty(ctx);
    auto moduleOp =
        rewriter.getBlock()->getParent()->getParentOfType<ModuleOp>();
    auto funcOp = (target == Target::GENX) ? getSpirvPrintfDeclaration(rewriter)
                                           : getVprintfDeclaration(rewriter);
    auto loc = UnknownLoc::get(ctx);

    Value one = i32_val(1);
    Value zero = i32_val(0);

    Value bufferPtr = null(ptr);

    SmallVector<Value> operands;
    operands.push_back(msg);
    if (target == Target::GENX) {
      // __spirv_ocl_printf expects the value instead of pointer to value
      for (auto arg : args) {
        operands.push_back(arg);
      }
    } else {
      SmallVector<Value, 16> newArgs;
      if (args.size() >= 1) {
        SmallVector<Type> argTypes;
        for (auto arg : args) {
          Type newType;
          Value newArg;
          std::tie(newType, newArg) = promoteValue(rewriter, arg);
          argTypes.push_back(newType);
          newArgs.push_back(newArg);
        }

        Type structTy = LLVM::LLVMStructType::getLiteral(ctx, argTypes);
        auto allocated =
            rewriter.create<LLVM::AllocaOp>(loc, ptr_ty(ctx), structTy, one,
                                            /*alignment=*/0);

        for (const auto &entry : llvm::enumerate(newArgs)) {
          auto index = i32_val(entry.index());
          auto fieldPtr = gep(ptr_ty(ctx), structTy, allocated,
                              ArrayRef<Value>{zero, index});
          store(entry.value(), fieldPtr);
        }
        bufferPtr = bitcast(allocated, ptr);
      }
    }

    call(funcOp, operands);
  }
};

struct AssertOpConversion
    : public ConvertTritonGPUOpToLLVMPattern<triton::AssertOp> {
  using ConvertTritonGPUOpToLLVMPattern<
      triton::AssertOp>::ConvertTritonGPUOpToLLVMPattern;

  LogicalResult
  matchAndRewrite(triton::AssertOp op, OpAdaptor adaptor,
                  ConversionPatternRewriter &rewriter) const override {
    auto loc = op.getLoc();
    auto ctx = rewriter.getContext();
    auto elems = getTypeConverter()->unpackLLElements(
        loc, adaptor.getCondition(), rewriter);
    auto elemTy = elems[0].getType();
    Value condition = int_val(elemTy.getIntOrFloatBitWidth(), 0);
    for (auto elem : elems) {
      if (elemTy.isSignedInteger() || elemTy.isSignlessInteger()) {
        condition =
            or_(condition,
                icmp_eq(elem, rewriter.create<LLVM::ConstantOp>(
                                  loc, elemTy, rewriter.getZeroAttr(elemTy))));
      } else {
        assert(false && "Unsupported type for assert");
        return failure();
      }
    }
    llAssert(op, condition, adaptor.getMessage(), adaptor.getFile(),
             adaptor.getFunc(), adaptor.getLine(), rewriter, target);
    rewriter.eraseOp(op);
    return success();
  }

  // op: the op at which the assert is inserted. Unlike printf, we need to
  // know about the op to split the block.
  static void llAssert(Operation *op, Value condition, StringRef message,
                       StringRef file, StringRef func, int line,
                       ConversionPatternRewriter &rewriter, Target target) {
    ConversionPatternRewriter::InsertionGuard guard(rewriter);
    auto ctx = rewriter.getContext();
    auto loc = op->getLoc();

    // #block1
    // if (condition) {
    //   #block2
    //   __assertfail(message);
    // }
    // #block3
    Block *prevBlock = op->getBlock();
    Block *ifBlock = rewriter.splitBlock(prevBlock, op->getIterator());
    rewriter.setInsertionPointToStart(ifBlock);

    auto funcOp = getAssertfailDeclaration(rewriter, target);
    auto moduleOp =
        rewriter.getBlock()->getParent()->getParentOfType<ModuleOp>();
    unsigned addrSpace =
        (target == Target::GENX) ? GENX::GENXMemorySpace::kCrossWorkgroup : 0;
    Value messageString = LLVM::addStringToModule(
        loc, rewriter, "assertMessage_", message, addrSpace);
    Value fileString =
        LLVM::addStringToModule(loc, rewriter, "assertFile_", file, addrSpace);
    Value funcString =
        LLVM::addStringToModule(loc, rewriter, "assertFunc_", func, addrSpace);
    Value lineNumber = i32_val(line);

    SmallVector<Value> operands;
    if (target == Target::GENX) {
      Value messageStringPtr = addrspacecast(
          ptr_ty(ctx, GENX::GENXMemorySpace::kGeneric), messageString);
      Value fileStringPtr = addrspacecast(
          ptr_ty(ctx, GENX::GENXMemorySpace::kGeneric), fileString);
      Value funcStringPtr = addrspacecast(
          ptr_ty(ctx, GENX::GENXMemorySpace::kGeneric), funcString);
      operands = {messageStringPtr, fileStringPtr, lineNumber, funcStringPtr};
    } else {
      operands = {messageString, fileString, lineNumber, funcString,
                  int_val(sizeof(size_t) * 8, sizeof(char))};
    }
    LLVM::CallOp ret = call(funcOp, operands);

    if (target == Target::GENX) {
      ret.setCConv(LLVM::cconv::CConv::SPIR_FUNC);
    }

    // Split a block after the call.
    Block *thenBlock = rewriter.splitBlock(ifBlock, op->getIterator());
    rewriter.setInsertionPointToEnd(ifBlock);
    rewriter.create<cf::BranchOp>(loc, thenBlock);
    rewriter.setInsertionPointToEnd(prevBlock);
    rewriter.create<cf::CondBranchOp>(loc, condition, ifBlock, thenBlock);
  }

  static LLVM::LLVMFuncOp
  getAssertfailDeclaration(ConversionPatternRewriter &rewriter, Target target) {
    auto moduleOp =
        rewriter.getBlock()->getParent()->getParentOfType<ModuleOp>();
    StringRef funcName =
        (target == Target::GENX) ? "__assert_fail" : "__assertfail";
    Operation *funcOp = moduleOp.lookupSymbol(funcName);
    if (funcOp)
      return cast<LLVM::LLVMFuncOp>(*funcOp);

    // void __assert_fail(const char * assertion, const char * file, unsigned
    // int line, const char * function);
    auto *ctx = rewriter.getContext();
    SmallVector<Type> argsType;
    if (target == Target::GENX) {
      argsType = {ptr_ty(ctx, GENX::GENXMemorySpace::kGeneric),
                  ptr_ty(ctx, GENX::GENXMemorySpace::kGeneric), i32_ty,
                  ptr_ty(ctx, GENX::GENXMemorySpace::kGeneric)};
    } else {
      argsType = {ptr_ty(ctx), ptr_ty(ctx), i32_ty, ptr_ty(ctx),
                  rewriter.getIntegerType(sizeof(size_t) * 8)};
    }
    auto funcType = LLVM::LLVMFunctionType::get(void_ty(ctx), argsType);

    ConversionPatternRewriter::InsertionGuard guard(rewriter);
    rewriter.setInsertionPointToStart(moduleOp.getBody());

    auto func = rewriter.create<LLVM::LLVMFuncOp>(UnknownLoc::get(ctx),
                                                  funcName, funcType);
    if (target == Target::GENX) {
      func.setCConv(LLVM::cconv::CConv::SPIR_FUNC);
    }

    return func;
  }
};

struct MakeRangeOpConversion
    : public ConvertTritonGPUOpToLLVMPattern<triton::MakeRangeOp> {

  MakeRangeOpConversion(
      TritonGPUToLLVMTypeConverter &converter,
      ConvertTritonGPUOpToLLVMPatternBase::IndexCacheInfo &indexCacheInfo,
      Target target, PatternBenefit benefit)
      : ConvertTritonGPUOpToLLVMPattern<triton::MakeRangeOp>(
            converter, indexCacheInfo, target, benefit) {}

  LogicalResult
  matchAndRewrite(triton::MakeRangeOp op, OpAdaptor adaptor,
                  ConversionPatternRewriter &rewriter) const override {
    Location loc = op->getLoc();
    auto rankedTy = op.getResult().getType().cast<RankedTensorType>();
    auto shape = rankedTy.getShape();
    auto layout = rankedTy.getEncoding();

    auto elemTy = rankedTy.getElementType();
    assert(elemTy.isInteger(32));
    Value start = createIndexAttrConstant(rewriter, loc, elemTy, op.getStart());
    auto idxs = emitIndices(loc, rewriter, layout, rankedTy);
    unsigned elems = idxs.size();
    SmallVector<Value> retVals(elems);
    // TODO: slice layout has more elements than expected.
    // Unexpected behavior for make range, but generally OK when followed by
    // expand dims + broadcast. very weird behavior otherwise potentially.
    for (const auto &multiDim : llvm::enumerate(idxs)) {
      assert(multiDim.value().size() == 1);
      retVals[multiDim.index()] = add(multiDim.value()[0], start);
    }
    Value result =
        getTypeConverter()->packLLElements(loc, retVals, rewriter, rankedTy);
    rewriter.replaceOp(op, result);
    return success();
  }
};

struct GetProgramIdOpConversion
    : public ConvertTritonGPUOpToLLVMPattern<triton::GetProgramIdOp> {
  using ConvertTritonGPUOpToLLVMPattern<
      triton::GetProgramIdOp>::ConvertTritonGPUOpToLLVMPattern;

  LogicalResult
  matchAndRewrite(triton::GetProgramIdOp op, OpAdaptor adaptor,
                  ConversionPatternRewriter &rewriter) const override {
    Value programId =
        llGetPid(op.getAxisAsInt(), op->getLoc(),
                 op->getParentOfType<ModuleOp>(), rewriter, target);
    rewriter.replaceOp(op, programId);
    return success();
  }
};

struct GetNumProgramsOpConversion
    : public ConvertTritonGPUOpToLLVMPattern<triton::GetNumProgramsOp> {
  using ConvertTritonGPUOpToLLVMPattern<
      triton::GetNumProgramsOp>::ConvertTritonGPUOpToLLVMPattern;

  LogicalResult
  matchAndRewrite(triton::GetNumProgramsOp op, OpAdaptor adaptor,
                  ConversionPatternRewriter &rewriter) const override {

    if (target == triton::Target::GENX) {
      Location loc = op->getLoc();
      assert(op.getAxis() < 3);

      Value blockId =
          rewriter.create<::mlir::gpu::GridDimOp>(loc, dims[op.getAxis()]);
      rewriter.replaceOpWithNewOp<arith::IndexCastOp>(op, i32_ty, blockId);

      return success();
    }

    // It is not easy to get the compute capability here, so we use numCTAs to
    // decide the semantic of GetNumProgramsOp. If numCTAs = 1, then
    // GetNumProgramsOp is converted to "%nctaid", otherwise it is converted
    // to
    // "%nclusterid".
    auto moduleOp = op->getParentOfType<ModuleOp>();
    assert(moduleOp && "Parent ModuleOp not found for GetProgramIdOp");
    int numCTAs = triton::gpu::TritonGPUDialect::getNumCTAs(moduleOp);

    Location loc = op->getLoc();
    assert(op.getAxis() < 3);
    std::string sreg = numCTAs == 1 ? "%nctaid." : "%nclusterid.";
    sreg.append(1, 'x' + op.getAxis()); // 0 -> 'x', 1 -> 'y', 2 -> 'z'

    Value numPrograms = getSRegValue(rewriter, loc, sreg);
    rewriter.replaceOp(op, numPrograms);
    return success();
  }

  static constexpr mlir::gpu::Dimension dims[] = {mlir::gpu::Dimension::x,
                                                  mlir::gpu::Dimension::y,
                                                  mlir::gpu::Dimension::z};
};

// TODO[goostavz]: GetThreadIdOp/GetClusterCTAIdOp is a temporary solution
// before async dialect is done. These concepts should appear in ttgpu
// level, and they are planned to be deprecated along with ttgpu.mbarrier_xxx
// ops.
struct GetThreadIdOpConversion : public ConvertTritonGPUOpToLLVMPattern<
                                     triton::nvidia_gpu::GetThreadIdOp> {
  using ConvertTritonGPUOpToLLVMPattern<
      triton::nvidia_gpu::GetThreadIdOp>::ConvertTritonGPUOpToLLVMPattern;

  LogicalResult
  matchAndRewrite(triton::nvidia_gpu::GetThreadIdOp op, OpAdaptor adaptor,
                  ConversionPatternRewriter &rewriter) const override {
    rewriter.replaceOp(op, getThreadId(rewriter, op->getLoc()));
    return success();
  }
};

struct GetCanonicalWarpIdConversion
    : public ConvertTritonGPUOpToLLVMPattern<
          triton::nvidia_gpu::GetCanonicalWarpId> {
  using ConvertTritonGPUOpToLLVMPattern<
      triton::nvidia_gpu::GetCanonicalWarpId>::ConvertTritonGPUOpToLLVMPattern;

  LogicalResult
  matchAndRewrite(triton::nvidia_gpu::GetCanonicalWarpId op, OpAdaptor adaptor,
                  ConversionPatternRewriter &rewriter) const override {
    rewriter.replaceOp(op, GetCanonicalWarpId(rewriter, op->getLoc()));
    return success();
  }
};

struct GetClusterCTAIdOpConversion
    : public ConvertTritonGPUOpToLLVMPattern<
          triton::nvidia_gpu::GetClusterCTAIdOp> {
  using ConvertTritonGPUOpToLLVMPattern<
      triton::nvidia_gpu::GetClusterCTAIdOp>::ConvertTritonGPUOpToLLVMPattern;

  LogicalResult
  matchAndRewrite(triton::nvidia_gpu::GetClusterCTAIdOp op, OpAdaptor adaptor,
                  ConversionPatternRewriter &rewriter) const override {
    rewriter.replaceOp(op, getClusterCTAId(rewriter, op->getLoc()));
    return success();
  }
};

struct AddPtrOpConversion
    : public ConvertTritonGPUOpToLLVMPattern<triton::AddPtrOp> {
  using ConvertTritonGPUOpToLLVMPattern<
      triton::AddPtrOp>::ConvertTritonGPUOpToLLVMPattern;

  LogicalResult
  matchAndRewrite(triton::AddPtrOp op, OpAdaptor adaptor,
                  ConversionPatternRewriter &rewriter) const override {
    Location loc = op->getLoc();
    auto resultTy = op.getType();
    auto offsetTy = op.getOffset().getType();
    auto resultTensorTy = resultTy.dyn_cast<RankedTensorType>();
    if (resultTensorTy) {
      unsigned elems = getTotalElemsPerThread(resultTy);
      Type elemTy =
          getTypeConverter()->convertType(resultTensorTy.getElementType()
                                              .cast<triton::PointerType>()
                                              .getPointeeType());
      Type ptrTy =
          getTypeConverter()->convertType(resultTensorTy.getElementType());
      auto ptrs =
          getTypeConverter()->unpackLLElements(loc, adaptor.getPtr(), rewriter);
      auto offsets = getTypeConverter()->unpackLLElements(
          loc, adaptor.getOffset(), rewriter);
      SmallVector<Value> resultVals(elems);
      for (unsigned i = 0; i < elems; ++i) {
        resultVals[i] = gep(ptrTy, elemTy, ptrs[i], offsets[i]);
      }
      Value view = getTypeConverter()->packLLElements(loc, resultVals, rewriter,
                                                      resultTy);
      rewriter.replaceOp(op, view);
    } else {
      assert(resultTy.isa<triton::PointerType>());
      auto resultPtrTy = getTypeConverter()->convertType(resultTy);
      auto resultElemTy = getTypeConverter()->convertType(
          resultTy.cast<triton::PointerType>().getPointeeType());
      Value result =
          gep(resultPtrTy, resultElemTy, adaptor.getPtr(), adaptor.getOffset());
      rewriter.replaceOp(op, result);
    }
    return success();
  }
};

struct AllocTensorOpConversion
    : public ConvertTritonGPUOpToLLVMPattern<triton::gpu::AllocTensorOp> {
  using ConvertTritonGPUOpToLLVMPattern<
      triton::gpu::AllocTensorOp>::ConvertTritonGPUOpToLLVMPattern;

  LogicalResult
  matchAndRewrite(triton::gpu::AllocTensorOp op, OpAdaptor adaptor,
                  ConversionPatternRewriter &rewriter) const override {
    Location loc = op->getLoc();
    Value smemBase =
        LLVM::getSharedMemoryBase(loc, rewriter, op.getOperation());
    auto resultTy = op.getType().dyn_cast<RankedTensorType>();
    auto elemPtrTy = ptr_ty(rewriter.getContext(), 3);
    smemBase = bitcast(smemBase, elemPtrTy);
    auto sharedLayout = resultTy.getEncoding().cast<SharedEncodingAttr>();
    auto order = sharedLayout.getOrder();
    // Workaround for 3D tensors
    // TODO: we need to modify the pipeline pass to give a proper shared
    // encoding to 3D tensors
    SmallVector<unsigned> newOrder;
    if (resultTy.getShape().size() != order.size()) {
      for (auto i = 0; i < order.size(); ++i)
        newOrder.push_back(order[i] + 1);
      newOrder.push_back(0);
    } else {
      newOrder = SmallVector<unsigned>(order.begin(), order.end());
    }

    auto llvmElemTy =
        getTypeConverter()->convertType(resultTy.getElementType());
    auto shapePerCTA = getShapePerCTA(sharedLayout, resultTy.getShape());
    auto smemObj = SharedMemoryObject(smemBase, llvmElemTy, shapePerCTA,
                                      newOrder, loc, rewriter);
    auto retVal = getStructFromSharedMemoryObject(loc, smemObj, rewriter);
    rewriter.replaceOp(op, retVal);
    return success();
  }
};

struct DeallocTensorOpConversion
    : public ConvertTritonGPUOpToLLVMPattern<triton::gpu::DeallocTensorOp> {
  using ConvertTritonGPUOpToLLVMPattern<
      triton::gpu::DeallocTensorOp>::ConvertTritonGPUOpToLLVMPattern;

  LogicalResult
  matchAndRewrite(triton::gpu::DeallocTensorOp op, OpAdaptor adaptor,
                  ConversionPatternRewriter &rewriter) const override {
    rewriter.eraseOp(op);
    return success();
  }
};

struct ExtractSliceOpConversion
    : public ConvertTritonGPUOpToLLVMPattern<triton::gpu::ExtractSliceOp> {
  using ConvertTritonGPUOpToLLVMPattern<
      triton::gpu::ExtractSliceOp>::ConvertTritonGPUOpToLLVMPattern;

  LogicalResult
  matchAndRewrite(triton::gpu::ExtractSliceOp op, OpAdaptor adaptor,
                  ConversionPatternRewriter &rewriter) const override {
    // %dst = extract_slice %src[%offsets]
    Location loc = op->getLoc();
    auto srcTy = op.getSource().getType().dyn_cast<RankedTensorType>();
    auto srcLayout = srcTy.getEncoding().dyn_cast<SharedEncodingAttr>();
    assert(srcLayout && "Unexpected resultLayout in ExtractSliceOpConversion");
    assert(op.hasUnitStride() &&
           "Only unit stride supported by ExtractSliceOpConversion");

    auto llvmElemTy = getTypeConverter()->convertType(srcTy.getElementType());

    // newBase = base + offset
    // Triton supports either static and dynamic offsets
    auto smemObj = LLVM::getSharedMemoryObjectFromStruct(
        loc, adaptor.getSource(), llvmElemTy, rewriter);
    SmallVector<Value, 4> opOffsetVals;
    SmallVector<Value, 4> offsetVals;
    auto mixedOffsets = op.getMixedOffsets();
    for (auto i = 0, j = 0; i < mixedOffsets.size(); ++i) {
      if (op.isDynamicOffset(i)) {
        // adaptor.getOffsets() returns list of variable offsets. the size of
        // the list may not be the same as mixedOffsets
        opOffsetVals.emplace_back(adaptor.getOffsets()[j]);
        ++j;
      } else
        opOffsetVals.emplace_back(i32_val(op.getStaticOffset(i)));
      offsetVals.emplace_back(add(smemObj.offsets[i], opOffsetVals[i]));
    }
    // Compute the offset based on the original strides of the shared memory
    // object
    auto offset = dot(rewriter, loc, opOffsetVals, smemObj.strides);
    // newShape = rank_reduce(shape)
    // Triton only supports static tensor sizes
    SmallVector<Value, 4> strideVals;
    for (auto i = 0; i < op.getStaticSizes().size(); ++i) {
      if (op.getStaticSize(i) == 1) {
        offsetVals.erase(offsetVals.begin() + i);
      } else {
        strideVals.emplace_back(smemObj.strides[i]);
      }
    }

    auto elemPtrTy = ptr_ty(rewriter.getContext(), 3);
    smemObj =
        SharedMemoryObject(gep(elemPtrTy, llvmElemTy, smemObj.base, offset),
                           llvmElemTy, strideVals, offsetVals);
    auto retVal = getStructFromSharedMemoryObject(loc, smemObj, rewriter);
    rewriter.replaceOp(op, retVal);
    return success();
  }
};

struct AsyncWaitOpConversion
    : public ConvertTritonGPUOpToLLVMPattern<triton::gpu::AsyncWaitOp> {
  using ConvertTritonGPUOpToLLVMPattern<
      triton::gpu::AsyncWaitOp>::ConvertTritonGPUOpToLLVMPattern;

  LogicalResult
  matchAndRewrite(triton::gpu::AsyncWaitOp op, OpAdaptor adaptor,
                  ConversionPatternRewriter &rewriter) const override {
    PTXBuilder ptxBuilder;
    auto &asyncWaitOp = *ptxBuilder.create<>("cp.async.wait_group");
    auto num = op->getAttrOfType<IntegerAttr>("num").getInt();
    asyncWaitOp(ptxBuilder.newConstantOperand(num));

    auto ctx = op.getContext();
    auto loc = op.getLoc();
    auto voidTy = void_ty(ctx);
    ptxBuilder.launch(rewriter, loc, voidTy);

    // Safe to remove the op since it doesn't have any return value.
    rewriter.eraseOp(op);
    return success();
  }
};

struct AsyncCommitGroupOpConversion
    : public ConvertTritonGPUOpToLLVMPattern<triton::gpu::AsyncCommitGroupOp> {
  using ConvertTritonGPUOpToLLVMPattern<
      triton::gpu::AsyncCommitGroupOp>::ConvertTritonGPUOpToLLVMPattern;

  LogicalResult
  matchAndRewrite(triton::gpu::AsyncCommitGroupOp op, OpAdaptor adaptor,
                  ConversionPatternRewriter &rewriter) const override {

    PTXBuilder ptxBuilder;
    ptxBuilder.create<>("cp.async.commit_group")->operator()();
    ptxBuilder.launch(rewriter, op.getLoc(), void_ty(op.getContext()));
    // Safe to remove the op since it doesn't have any return value.
    rewriter.eraseOp(op);
    return success();
  }
};

struct AsyncBulkWaitOpConversion
    : public ConvertTritonGPUOpToLLVMPattern<triton::gpu::AsyncBulkWaitOp> {
  using ConvertTritonGPUOpToLLVMPattern<
      triton::gpu::AsyncBulkWaitOp>::ConvertTritonGPUOpToLLVMPattern;

  LogicalResult
  matchAndRewrite(triton::gpu::AsyncBulkWaitOp op, OpAdaptor adaptor,
                  ConversionPatternRewriter &rewriter) const override {
    PTXBuilder ptxBuilder;
    auto &asyncBulkWaitOp = *ptxBuilder.create<>("cp.async.bulk.wait_group");
    auto num = op->getAttrOfType<IntegerAttr>("num").getInt();
    asyncBulkWaitOp(ptxBuilder.newConstantOperand(num));

    auto ctx = op.getContext();
    auto loc = op.getLoc();
    auto voidTy = void_ty(ctx);
    ptxBuilder.launch(rewriter, loc, voidTy);

    // Safe to remove the op since it doesn't have any return value.
    rewriter.eraseOp(op);
    return success();
  }
};

struct AsyncBulkCommitGroupOpConversion
    : public ConvertTritonGPUOpToLLVMPattern<
          triton::gpu::AsyncBulkCommitGroupOp> {
  using ConvertTritonGPUOpToLLVMPattern<
      triton::gpu::AsyncBulkCommitGroupOp>::ConvertTritonGPUOpToLLVMPattern;

  LogicalResult
  matchAndRewrite(triton::gpu::AsyncBulkCommitGroupOp op, OpAdaptor adaptor,
                  ConversionPatternRewriter &rewriter) const override {

    PTXBuilder ptxBuilder;
    ptxBuilder.create<>("cp.async.bulk.commit_group")->operator()();
    ptxBuilder.launch(rewriter, op.getLoc(), void_ty(op.getContext()));
    // Safe to remove the op since it doesn't have any return value.
    rewriter.eraseOp(op);
    return success();
  }
};

} // namespace

void mlir::triton::populateTritonGPUToLLVMPatterns(
    TritonGPUToLLVMTypeConverter &typeConverter, RewritePatternSet &patterns,
    int numWarps, ModuleAxisInfoAnalysis &axisInfoAnalysis,
    ConvertTritonGPUOpToLLVMPatternBase::IndexCacheInfo &indexCacheInfo,
<<<<<<< HEAD
    triton::Target target, PatternBenefit benefit) {
  patterns.add<AddPtrOpConversion>(typeConverter, target, benefit);
  patterns.add<AllocTensorOpConversion>(typeConverter, moduleAllocation, target,
                                        benefit);
  patterns.add<DeallocTensorOpConversion>(typeConverter, target, benefit);
  patterns.add<AsyncCommitGroupOpConversion>(typeConverter, target, benefit);
  patterns.add<AsyncWaitOpConversion>(typeConverter, target, benefit);
  patterns.add<AsyncBulkCommitGroupOpConversion>(typeConverter, target,
                                                 benefit);
  patterns.add<AsyncBulkWaitOpConversion>(typeConverter, target, benefit);
  patterns.add<BroadcastOpConversion>(typeConverter, target, benefit);
  patterns.add<ExtractSliceOpConversion>(typeConverter, moduleAllocation,
                                         target, benefit);
  patterns.add<GetProgramIdOpConversion>(typeConverter, target, benefit);
  patterns.add<GetNumProgramsOpConversion>(typeConverter, target, benefit);
  patterns.add<GetThreadIdOpConversion>(typeConverter, target, benefit);
  patterns.add<GetCanonicalWarpIdConversion>(typeConverter, target, benefit);
  patterns.add<GetClusterCTAIdOpConversion>(typeConverter, target, benefit);
  patterns.add<MakeRangeOpConversion>(typeConverter, indexCacheInfo, target,
                                      benefit);
=======
    PatternBenefit benefit) {
  patterns.add<AddPtrOpConversion>(typeConverter, benefit);
  patterns.add<AllocTensorOpConversion>(typeConverter, benefit);
  patterns.add<DeallocTensorOpConversion>(typeConverter, benefit);
  patterns.add<AsyncCommitGroupOpConversion>(typeConverter, benefit);
  patterns.add<AsyncWaitOpConversion>(typeConverter, benefit);
  patterns.add<AsyncBulkCommitGroupOpConversion>(typeConverter, benefit);
  patterns.add<AsyncBulkWaitOpConversion>(typeConverter, benefit);
  patterns.add<BroadcastOpConversion>(typeConverter, benefit);
  patterns.add<ExtractSliceOpConversion>(typeConverter, benefit);
  patterns.add<GetProgramIdOpConversion>(typeConverter, benefit);
  patterns.add<GetNumProgramsOpConversion>(typeConverter, benefit);
  patterns.add<GetThreadIdOpConversion>(typeConverter, benefit);
  patterns.add<GetCanonicalWarpIdConversion>(typeConverter, benefit);
  patterns.add<GetClusterCTAIdOpConversion>(typeConverter, benefit);
  patterns.add<MakeRangeOpConversion>(typeConverter, indexCacheInfo, benefit);
>>>>>>> b0c50ebb
  patterns.add<ReturnOpConversion>(typeConverter, benefit);
  patterns.add<PrintOpConversion>(typeConverter, target, benefit);
  patterns.add<AssertOpConversion>(typeConverter, target, benefit);
}<|MERGE_RESOLUTION|>--- conflicted
+++ resolved
@@ -779,7 +779,7 @@
                   ConversionPatternRewriter &rewriter) const override {
     Location loc = op->getLoc();
     Value smemBase =
-        LLVM::getSharedMemoryBase(loc, rewriter, op.getOperation());
+        LLVM::getSharedMemoryBase(loc, rewriter, op.getOperation(), target);
     auto resultTy = op.getType().dyn_cast<RankedTensorType>();
     auto elemPtrTy = ptr_ty(rewriter.getContext(), 3);
     smemBase = bitcast(smemBase, elemPtrTy);
@@ -971,11 +971,9 @@
     TritonGPUToLLVMTypeConverter &typeConverter, RewritePatternSet &patterns,
     int numWarps, ModuleAxisInfoAnalysis &axisInfoAnalysis,
     ConvertTritonGPUOpToLLVMPatternBase::IndexCacheInfo &indexCacheInfo,
-<<<<<<< HEAD
     triton::Target target, PatternBenefit benefit) {
   patterns.add<AddPtrOpConversion>(typeConverter, target, benefit);
-  patterns.add<AllocTensorOpConversion>(typeConverter, moduleAllocation, target,
-                                        benefit);
+  patterns.add<AllocTensorOpConversion>(typeConverter, target, benefit);
   patterns.add<DeallocTensorOpConversion>(typeConverter, target, benefit);
   patterns.add<AsyncCommitGroupOpConversion>(typeConverter, target, benefit);
   patterns.add<AsyncWaitOpConversion>(typeConverter, target, benefit);
@@ -983,8 +981,7 @@
                                                  benefit);
   patterns.add<AsyncBulkWaitOpConversion>(typeConverter, target, benefit);
   patterns.add<BroadcastOpConversion>(typeConverter, target, benefit);
-  patterns.add<ExtractSliceOpConversion>(typeConverter, moduleAllocation,
-                                         target, benefit);
+  patterns.add<ExtractSliceOpConversion>(typeConverter, target, benefit);
   patterns.add<GetProgramIdOpConversion>(typeConverter, target, benefit);
   patterns.add<GetNumProgramsOpConversion>(typeConverter, target, benefit);
   patterns.add<GetThreadIdOpConversion>(typeConverter, target, benefit);
@@ -992,24 +989,6 @@
   patterns.add<GetClusterCTAIdOpConversion>(typeConverter, target, benefit);
   patterns.add<MakeRangeOpConversion>(typeConverter, indexCacheInfo, target,
                                       benefit);
-=======
-    PatternBenefit benefit) {
-  patterns.add<AddPtrOpConversion>(typeConverter, benefit);
-  patterns.add<AllocTensorOpConversion>(typeConverter, benefit);
-  patterns.add<DeallocTensorOpConversion>(typeConverter, benefit);
-  patterns.add<AsyncCommitGroupOpConversion>(typeConverter, benefit);
-  patterns.add<AsyncWaitOpConversion>(typeConverter, benefit);
-  patterns.add<AsyncBulkCommitGroupOpConversion>(typeConverter, benefit);
-  patterns.add<AsyncBulkWaitOpConversion>(typeConverter, benefit);
-  patterns.add<BroadcastOpConversion>(typeConverter, benefit);
-  patterns.add<ExtractSliceOpConversion>(typeConverter, benefit);
-  patterns.add<GetProgramIdOpConversion>(typeConverter, benefit);
-  patterns.add<GetNumProgramsOpConversion>(typeConverter, benefit);
-  patterns.add<GetThreadIdOpConversion>(typeConverter, benefit);
-  patterns.add<GetCanonicalWarpIdConversion>(typeConverter, benefit);
-  patterns.add<GetClusterCTAIdOpConversion>(typeConverter, benefit);
-  patterns.add<MakeRangeOpConversion>(typeConverter, indexCacheInfo, benefit);
->>>>>>> b0c50ebb
   patterns.add<ReturnOpConversion>(typeConverter, benefit);
   patterns.add<PrintOpConversion>(typeConverter, target, benefit);
   patterns.add<AssertOpConversion>(typeConverter, target, benefit);
