--- conflicted
+++ resolved
@@ -1,6 +1,7 @@
 #include "mlir/Analysis/DataFlowFramework.h"
 #include "mlir/Conversion/ArithToLLVM/ArithToLLVM.h"
 #include "mlir/Conversion/ControlFlowToLLVM/ControlFlowToLLVM.h"
+#include "mlir/Conversion/GPUToGENX/GPUToGENXPass.h"
 #include "mlir/Conversion/GPUToNVVM/GPUToNVVMPass.h"
 #include "mlir/Conversion/LLVMCommon/VectorPattern.h"
 #include "mlir/Conversion/MathToLLVM/MathToLLVM.h"
@@ -8,6 +9,7 @@
 #include "mlir/Dialect/ControlFlow/IR/ControlFlowOps.h"
 #include "mlir/Dialect/Index/IR/IndexDialect.h"
 #include "mlir/Dialect/Index/IR/IndexOps.h"
+#include "mlir/Dialect/LLVMIR/GENXDialect.h"
 #include "mlir/Dialect/LLVMIR/LLVMDialect.h"
 #include "mlir/Dialect/LLVMIR/NVVMDialect.h"
 #include "mlir/Pass/Pass.h"
@@ -25,11 +27,6 @@
 #include "PatternTritonGPUOpToLLVM.h"
 #include "TypeConverter.h"
 #include "Utility.h"
-<<<<<<< HEAD
-#include "mlir/Dialect/ControlFlow/IR/ControlFlowOps.h"
-#include "mlir/Dialect/LLVMIR/GENXDialect.h"
-=======
->>>>>>> 8681e996
 
 namespace mlir {
 namespace triton {
@@ -49,49 +46,7 @@
 using namespace mlir::triton;
 namespace ttng = mlir::triton::nvidia_gpu;
 
-<<<<<<< HEAD
-using ::mlir::LLVM::getSharedMemoryObjectFromStruct;
-using ::mlir::LLVM::getSRegValue;
-using ::mlir::triton::gpu::getTotalElemsPerThread;
-using ::mlir::triton::gpu::SharedEncodingAttr;
-
-Value llGetPid(int axis, Location loc, ModuleOp moduleOp,
-               ConversionPatternRewriter &rewriter,
-               mlir::triton::Target target) {
-  assert(axis >= 0);
-  assert(axis < 3);
-  assert(moduleOp);
-
-  if (target == Target::GENX) {
-    constexpr mlir::gpu::Dimension dims[] = {mlir::gpu::Dimension::x,
-                                             mlir::gpu::Dimension::y,
-                                             mlir::gpu::Dimension::z};
-
-    Value blockId = rewriter.create<::mlir::gpu::BlockIdOp>(loc, dims[axis]);
-    return rewriter.create<arith::IndexCastOp>(loc, i32_ty, blockId);
-  }
-
-  // It is not easy to get the compute capability here, so we use numCTAs to
-  // decide the semantic of GetProgramIdOp. If numCTAs = 1, then
-  // GetProgramIdOp is converted to "%ctaid", otherwise it is converted to
-  // "%clusterid".
-  int numCTAs = triton::gpu::TritonGPUDialect::getNumCTAs(moduleOp);
-
-  std::string sreg = numCTAs == 1 ? "%ctaid." : "%clusterid.";
-  sreg.append(1, 'x' + axis); // 0 -> 'x', 1 -> 'y', 2 -> 'z'
-  return getSRegValue(rewriter, loc, sreg);
-}
-
-struct ReturnOpConversion : public ConvertOpToLLVMPattern<triton::ReturnOp> {
-  using ConvertOpToLLVMPattern<triton::ReturnOp>::ConvertOpToLLVMPattern;
-
-  LogicalResult
-  matchAndRewrite(triton::ReturnOp op, OpAdaptor adaptor,
-                  ConversionPatternRewriter &rewriter) const override {
-    unsigned numArguments = op.getNumOperands();
-=======
 namespace {
->>>>>>> 8681e996
 
 // pass ws related named attrs.
 static void addAttrs(Operation *op, ArrayRef<mlir::NamedAttribute> attrs) {
@@ -110,536 +65,6 @@
   }
 };
 
-<<<<<<< HEAD
-struct BroadcastOpConversion
-    : public ConvertTritonGPUOpToLLVMPattern<triton::BroadcastOp> {
-  using ConvertTritonGPUOpToLLVMPattern<
-      triton::BroadcastOp>::ConvertTritonGPUOpToLLVMPattern;
-
-  LogicalResult
-  matchAndRewrite(triton::BroadcastOp op, OpAdaptor adaptor,
-                  ConversionPatternRewriter &rewriter) const override {
-    // Following the order of indices in the legacy code, a broadcast of:
-    //   [s(0), s(1) ... s(k-1),    1, s(k+1), s(k+2) ... s(n-1)]
-    // =>
-    //   [s(0), s(1) ... s(k-1), s(k), s(k+1), s(k+2) ... s(n-1)]
-    //
-    // logically maps to a broadcast within a thread's scope:
-    //   [cta(0)..cta(k-1),     1,cta(k+1)..cta(n-1),spt(0)..spt(k-1),
-    //   1,spt(k+1)..spt(n-1)]
-    // =>
-    //   [cta(0)..cta(k-1),cta(k),cta(k+1)..cta(n-1),spt(0)..spt(k-1),spt(k),spt(k+1)..spt(n-1)]
-    //
-    // regardless of the order of the layout
-    //
-    Location loc = op->getLoc();
-    Value src = adaptor.getSrc();
-    Value result = op.getResult();
-    auto srcTy = op.getSrc().getType().cast<RankedTensorType>();
-    auto resultTy = result.getType().cast<RankedTensorType>();
-    auto srcLayout = srcTy.getEncoding();
-    auto resultLayout = resultTy.getEncoding();
-    auto srcShape = srcTy.getShape();
-    auto resultShape = resultTy.getShape();
-    unsigned rank = srcTy.getRank();
-
-    assert(rank == resultTy.getRank());
-    auto order = triton::gpu::getOrder(srcLayout);
-    auto srcOffsets = emitOffsetForLayout(srcLayout, srcTy);
-    auto resultOffsets = emitOffsetForLayout(resultLayout, resultTy);
-    SmallVector<Value> srcVals =
-        getTypeConverter()->unpackLLElements(loc, src, rewriter);
-
-    DenseMap<SmallVector<unsigned>, Value, SmallVectorKeyInfo> srcValues;
-    for (size_t i = 0; i < srcOffsets.size(); i++) {
-      srcValues[srcOffsets[i]] = srcVals[i];
-    }
-
-    SmallVector<Value> resultVals;
-    for (size_t i = 0; i < resultOffsets.size(); i++) {
-      auto offset = resultOffsets[i];
-      for (size_t j = 0; j < srcShape.size(); j++)
-        if (srcShape[j] == 1)
-          offset[j] = 0;
-      resultVals.push_back(srcValues.lookup(offset));
-    }
-
-    Value resultStruct =
-        getTypeConverter()->packLLElements(loc, resultVals, rewriter, resultTy);
-    rewriter.replaceOp(op, {resultStruct});
-    return success();
-  }
-};
-
-// The input print op contains:
-//  - a "prefix" (string) specified by the user, and
-//  - one or more "operands" (tensors).
-//
-// For each operand, we print all of the values contained in this GPU thread,
-// one per line, along with the index of the value in its tensor.
-struct PrintOpConversion
-    : public ConvertTritonGPUOpToLLVMPattern<triton::PrintOp> {
-  using ConvertTritonGPUOpToLLVMPattern<
-      triton::PrintOp>::ConvertTritonGPUOpToLLVMPattern;
-
-  LogicalResult
-  matchAndRewrite(triton::PrintOp op, OpAdaptor adaptor,
-                  ConversionPatternRewriter &rewriter) const override {
-    auto loc = op->getLoc();
-
-    llvm::SmallString<64> msgNewline(op.getPrefix());
-
-    Value prefixStr = LLVM::addStringToModule(
-        loc, rewriter, "printfPrefix_", msgNewline,
-        (target == Target::GENX) ? GENX::GENXMemorySpace::kUniformConstant : 0);
-
-    auto getPid = [&](int axis) {
-      return llGetPid(axis, loc, op->getParentOfType<ModuleOp>(), rewriter,
-                      target);
-    };
-    std::array<Value, 3> pid = {getPid(0), getPid(1), getPid(2)};
-
-    // Simple printf of a string without any tensors.
-    if (op.getNumOperands() == 0) {
-      std::string formatStr;
-      llvm::raw_string_ostream os(formatStr);
-      os << "pid (" << getFormatSubstr(pid[0]) << ", "
-         << getFormatSubstr(pid[1]) << ", " << getFormatSubstr(pid[2]) << ")%s";
-      llPrintf(formatStr, {pid[0], pid[1], pid[2], prefixStr}, rewriter,
-               target);
-    } else {
-      for (size_t i = 0; i < op.getNumOperands(); i++) {
-        // Elements of the tensor that are resident in this GPU thread.
-        auto elems = getTypeConverter()->unpackLLElements(
-            loc, adaptor.getOperands()[i], rewriter);
-
-        // Get the indices of `elems` within the tensor.  Note that if `elems`
-        // has an "interesting" layout, then these will not be in any
-        // particularly nice order.
-
-        // Extract the shape of the tensor being printed and use it to figure
-        // out how many digits we need for each of the dimensions.
-        SmallVector<int, 8> dimWidths;
-        SmallVector<SmallVector<Value>> indices;
-        if (auto rankedTy =
-                op.getOperand(i).getType().dyn_cast<RankedTensorType>()) {
-          indices = emitIndices(loc, rewriter, rankedTy.getEncoding(), rankedTy,
-                                true);
-          for (int64_t dim : rankedTy.getShape()) {
-            if (dim > 0) {
-              dimWidths.push_back(static_cast<int>(std::ceil(std::log10(dim))));
-            } else {
-              dimWidths.push_back(0);
-            }
-          }
-        } else {
-          // We're printing a scalar.
-          assert(elems.size() == 1);
-          indices.push_back({});
-        }
-
-        if (!elems.empty()) {
-          printTensor(prefixStr, /*operand=*/i,
-                      /*numOperands=*/op.getNumOperands(), elems, pid, indices,
-                      dimWidths, rewriter);
-        }
-      }
-    }
-    rewriter.eraseOp(op);
-    return success();
-  }
-
-  void printTensor(Value prefixStr, size_t operand, size_t numOperands,
-                   ArrayRef<Value> elems, std::array<Value, 3> pid,
-                   ArrayRef<SmallVector<Value>> indices,
-                   ArrayRef<int> dimWidths,
-                   ConversionPatternRewriter &rewriter) const {
-    assert(!elems.empty());
-    assert(elems.size() == indices.size());
-    assert(dimWidths.size() == indices.front().size());
-
-    size_t rank = dimWidths.size();
-
-    // Format is:
-    //   pid (<x>, <y>, <z>) idx (<i1>, <i2>, ...)<prefix> (operand <n>) <elem>
-    // where we leave off "(operand <n>)" if there's only one operand.
-    //
-    // The Python wrapper munges `prefix` so that it prints nicely (e.g. starts
-    // with " " and ends with ": ").
-
-    Value formatStrValue;
-    for (int i = 0; i < elems.size(); i++) {
-      std::string formatStr;
-      llvm::raw_string_ostream os(formatStr);
-
-      // nvptx printf can only accept 32 args; if we pass more than that, it
-      // will print garbage for the trailing args.
-      constexpr int kMaxPrintfOperands = 32;
-      SmallVector<Value, kMaxPrintfOperands> printfOperands;
-
-      // TODO(jlebar): We really should pad the pid, but because the max pid is
-      // not known at compile-time, this would require nontrivial device-side
-      // work.
-      os << "pid (";
-      for (int j = 0; j < pid.size(); j++) {
-        if (j != 0) {
-          os << ", ";
-        }
-        os << getFormatSubstr(pid[j]);
-        printfOperands.push_back(pid[j]);
-      }
-      os << ") ";
-
-      // If `rank` is large enough, we could end up exceeding
-      // kMaxPrintfOperands.  In that case, just truncate the index.
-      // (Subtract 2 because we're going to add two operands after the index.)
-      int maxAllowedRank = kMaxPrintfOperands - printfOperands.size() - 2;
-
-      os << "idx (";
-      const auto &index = indices[i];
-      for (size_t dim = 0; dim < index.size(); dim++) {
-        if (dim != 0) {
-          os << ", ";
-        }
-        if (dim == maxAllowedRank) {
-          os << "... (truncated)";
-          break;
-        }
-        os << getFormatSubstr(index[dim], /*width=*/dimWidths[dim]);
-        printfOperands.push_back(index[dim]);
-      }
-      os << ")";
-
-      os << "%s";
-      printfOperands.push_back(prefixStr);
-
-      if (numOperands > 1) {
-        os << "(operand " << operand << ") ";
-      }
-
-      auto elem = elems[i];
-      os << getFormatSubstr(elem);
-      printfOperands.push_back(elem);
-
-      // It's the same format string each iteration, but it's a lot easier if we
-      // construct the format string at the same time as we populate
-      // printfOperands.  But we don't want to create BLOCK_SIZE duplicate
-      // strings, so we cache the Value.
-      if (i == 0) {
-        formatStrValue = llPrintf(formatStr, printfOperands, rewriter, target);
-      } else {
-        llPrintf(formatStrValue, printfOperands, rewriter, target);
-      }
-    }
-  }
-
-  std::string getFormatSubstr(Value value,
-                              std::optional<int> width = std::nullopt) const {
-    std::string prefix = "%";
-    if (width.has_value()) {
-      prefix += std::to_string(*width);
-    }
-
-    Type type = value.getType();
-    if (type.isa<LLVM::LLVMPointerType>()) {
-      return prefix + "p";
-    } else if (type.isBF16() || type.isF16() || type.isF32() || type.isF64()) {
-      return prefix + "f";
-    } else if (type.isSignedInteger()) {
-      if (type.getIntOrFloatBitWidth() == 64)
-        return prefix + "lli";
-      else
-        return prefix + "i";
-    } else if (type.isUnsignedInteger() || type.isSignlessInteger()) {
-      if (type.getIntOrFloatBitWidth() == 64)
-        return prefix + "llu";
-      else
-        return prefix + "u";
-    }
-    assert(false && "not supported type");
-    return "";
-  }
-
-  // declare __spirv_ocl_printf(i8*, ...) as external function
-  static LLVM::LLVMFuncOp
-  getSpirvPrintfDeclaration(ConversionPatternRewriter &rewriter) {
-    auto moduleOp =
-        rewriter.getBlock()->getParent()->getParentOfType<ModuleOp>();
-    StringRef funcName("_Z18__spirv_ocl_printf");
-    Operation *funcOp = moduleOp.lookupSymbol(funcName);
-    if (funcOp)
-      return cast<LLVM::LLVMFuncOp>(*funcOp);
-
-    MLIRContext *context = rewriter.getContext();
-    auto ptrTy = LLVM::LLVMPointerType::get(
-        context, GENX::GENXMemorySpace::kUniformConstant);
-    SmallVector<Type> argsType{ptrTy};
-    auto retType = i32_ty;
-    auto funcType =
-        LLVM::LLVMFunctionType::get(retType, argsType, /*isVarArg*/ true);
-
-    ConversionPatternRewriter::InsertionGuard guard(rewriter);
-    rewriter.setInsertionPointToStart(moduleOp.getBody());
-
-    auto printFunc = rewriter.create<LLVM::LLVMFuncOp>(
-        UnknownLoc::get(context), funcName, funcType, LLVM::Linkage::External,
-        /*dsoLocal*/ false, LLVM::CConv::SPIR_FUNC, /*comdat=*/SymbolRefAttr{});
-    printFunc->setAttr("nounwind", rewriter.getUnitAttr());
-
-    return printFunc;
-  }
-
-  // declare vprintf(i8*, i8*) as external function
-  static LLVM::LLVMFuncOp
-  getVprintfDeclaration(ConversionPatternRewriter &rewriter) {
-    auto moduleOp =
-        rewriter.getBlock()->getParent()->getParentOfType<ModuleOp>();
-    StringRef funcName("vprintf");
-    Operation *funcOp = moduleOp.lookupSymbol(funcName);
-    if (funcOp)
-      return cast<LLVM::LLVMFuncOp>(*funcOp);
-
-    auto *context = rewriter.getContext();
-
-    SmallVector<Type> argsType{ptr_ty(context), ptr_ty(context)};
-    auto funcType = LLVM::LLVMFunctionType::get(i32_ty, argsType);
-
-    ConversionPatternRewriter::InsertionGuard guard(rewriter);
-    rewriter.setInsertionPointToStart(moduleOp.getBody());
-
-    return rewriter.create<LLVM::LLVMFuncOp>(UnknownLoc::get(context), funcName,
-                                             funcType);
-  }
-
-  // extend integer to int32, extend float to float64
-  // this comes from vprintf alignment requirements.
-  static std::pair<Type, Value>
-  promoteValue(ConversionPatternRewriter &rewriter, Value value) {
-    auto *context = rewriter.getContext();
-    auto type = value.getType();
-    Value newOp = value;
-    Type newType = type;
-    auto loc = UnknownLoc::get(context);
-
-    bool bUnsigned = type.isUnsignedInteger();
-    if (type.isIntOrIndex() && type.getIntOrFloatBitWidth() < 32) {
-      if (bUnsigned) {
-        newType = ui32_ty;
-        newOp = zext(newType, value);
-      } else {
-        newType = i32_ty;
-        newOp = sext(newType, value);
-      }
-    } else if (type.isBF16() || type.isF16() || type.isF32()) {
-      newType = f64_ty;
-      newOp = fpext(newType, value);
-    }
-
-    return {newType, newOp};
-  }
-
-  // Returns a Value for the format string, which you can reuse.
-  static Value llPrintf(StringRef msg, ValueRange args,
-                        ConversionPatternRewriter &rewriter, Target target) {
-    assert(!msg.empty() && "printf with empty string not supported");
-    llvm::SmallString<64> msgNewline(msg);
-    msgNewline.push_back('\n');
-    Value msgValue = LLVM::addStringToModule(
-        UnknownLoc::get(rewriter.getContext()), rewriter, "printfFormat_",
-        msgNewline,
-        (target == Target::GENX) ? GENX::GENXMemorySpace::kUniformConstant : 0);
-    llPrintf(msgValue, args, rewriter, target);
-    return msgValue;
-  }
-
-  static void llPrintf(Value msg, ValueRange args,
-                       ConversionPatternRewriter &rewriter, Target target) {
-    auto *ctx = rewriter.getContext();
-    Type ptr = ptr_ty(ctx);
-    auto moduleOp =
-        rewriter.getBlock()->getParent()->getParentOfType<ModuleOp>();
-    auto funcOp = (target == Target::GENX) ? getSpirvPrintfDeclaration(rewriter)
-                                           : getVprintfDeclaration(rewriter);
-    auto loc = UnknownLoc::get(ctx);
-
-    Value one = i32_val(1);
-    Value zero = i32_val(0);
-
-    Value bufferPtr = null(ptr);
-
-    SmallVector<Value> operands;
-    operands.push_back(msg);
-    if (target == Target::GENX) {
-      // __spirv_ocl_printf expects the value instead of pointer to value
-      for (auto arg : args) {
-        operands.push_back(arg);
-      }
-    } else {
-      SmallVector<Value, 16> newArgs;
-      if (args.size() >= 1) {
-        SmallVector<Type> argTypes;
-        for (auto arg : args) {
-          Type newType;
-          Value newArg;
-          std::tie(newType, newArg) = promoteValue(rewriter, arg);
-          argTypes.push_back(newType);
-          newArgs.push_back(newArg);
-        }
-
-        Type structTy = LLVM::LLVMStructType::getLiteral(ctx, argTypes);
-        auto allocated =
-            rewriter.create<LLVM::AllocaOp>(loc, ptr_ty(ctx), structTy, one,
-                                            /*alignment=*/0);
-
-        for (const auto &entry : llvm::enumerate(newArgs)) {
-          auto index = i32_val(entry.index());
-          auto fieldPtr = gep(ptr_ty(ctx), structTy, allocated,
-                              ArrayRef<Value>{zero, index});
-          store(entry.value(), fieldPtr);
-        }
-        bufferPtr = bitcast(allocated, ptr);
-      }
-    }
-
-    call(funcOp, operands);
-  }
-};
-
-struct AssertOpConversion
-    : public ConvertTritonGPUOpToLLVMPattern<triton::AssertOp> {
-  using ConvertTritonGPUOpToLLVMPattern<
-      triton::AssertOp>::ConvertTritonGPUOpToLLVMPattern;
-
-  LogicalResult
-  matchAndRewrite(triton::AssertOp op, OpAdaptor adaptor,
-                  ConversionPatternRewriter &rewriter) const override {
-    auto loc = op.getLoc();
-    auto ctx = rewriter.getContext();
-    auto elems = getTypeConverter()->unpackLLElements(
-        loc, adaptor.getCondition(), rewriter);
-    auto elemTy = elems[0].getType();
-    Value condition = int_val(elemTy.getIntOrFloatBitWidth(), 0);
-    for (auto elem : elems) {
-      if (elemTy.isSignedInteger() || elemTy.isSignlessInteger()) {
-        condition =
-            or_(condition,
-                icmp_eq(elem, rewriter.create<LLVM::ConstantOp>(
-                                  loc, elemTy, rewriter.getZeroAttr(elemTy))));
-      } else {
-        assert(false && "Unsupported type for assert");
-        return failure();
-      }
-    }
-    llAssert(op, condition, adaptor.getMessage(), adaptor.getFile(),
-             adaptor.getFunc(), adaptor.getLine(), rewriter, target);
-    rewriter.eraseOp(op);
-    return success();
-  }
-
-  // op: the op at which the assert is inserted. Unlike printf, we need to
-  // know about the op to split the block.
-  static void llAssert(Operation *op, Value condition, StringRef message,
-                       StringRef file, StringRef func, int line,
-                       ConversionPatternRewriter &rewriter, Target target) {
-    ConversionPatternRewriter::InsertionGuard guard(rewriter);
-    auto ctx = rewriter.getContext();
-    auto loc = op->getLoc();
-
-    // #block1
-    // if (condition) {
-    //   #block2
-    //   __assertfail(message);
-    // }
-    // #block3
-    Block *prevBlock = op->getBlock();
-    Block *ifBlock = rewriter.splitBlock(prevBlock, op->getIterator());
-    rewriter.setInsertionPointToStart(ifBlock);
-
-    auto funcOp = getAssertfailDeclaration(rewriter, target);
-    auto moduleOp =
-        rewriter.getBlock()->getParent()->getParentOfType<ModuleOp>();
-    unsigned addrSpace =
-        (target == Target::GENX) ? GENX::GENXMemorySpace::kCrossWorkgroup : 0;
-    Value messageString = LLVM::addStringToModule(
-        loc, rewriter, "assertMessage_", message, addrSpace);
-    Value fileString =
-        LLVM::addStringToModule(loc, rewriter, "assertFile_", file, addrSpace);
-    Value funcString =
-        LLVM::addStringToModule(loc, rewriter, "assertFunc_", func, addrSpace);
-    Value lineNumber = i32_val(line);
-
-    SmallVector<Value> operands;
-    if (target == Target::GENX) {
-      Value messageStringPtr = addrspacecast(
-          ptr_ty(ctx, GENX::GENXMemorySpace::kGeneric), messageString);
-      Value fileStringPtr = addrspacecast(
-          ptr_ty(ctx, GENX::GENXMemorySpace::kGeneric), fileString);
-      Value funcStringPtr = addrspacecast(
-          ptr_ty(ctx, GENX::GENXMemorySpace::kGeneric), funcString);
-      operands = {messageStringPtr, fileStringPtr, lineNumber, funcStringPtr};
-    } else {
-      operands = {messageString, fileString, lineNumber, funcString,
-                  int_val(sizeof(size_t) * 8, sizeof(char))};
-    }
-    LLVM::CallOp ret = call(funcOp, operands);
-
-    if (target == Target::GENX) {
-      ret.setCConv(LLVM::cconv::CConv::SPIR_FUNC);
-    }
-
-    // Split a block after the call.
-    Block *thenBlock = rewriter.splitBlock(ifBlock, op->getIterator());
-    rewriter.setInsertionPointToEnd(ifBlock);
-    rewriter.create<cf::BranchOp>(loc, thenBlock);
-    rewriter.setInsertionPointToEnd(prevBlock);
-    rewriter.create<cf::CondBranchOp>(loc, condition, ifBlock, thenBlock);
-  }
-
-  static LLVM::LLVMFuncOp
-  getAssertfailDeclaration(ConversionPatternRewriter &rewriter, Target target) {
-    auto moduleOp =
-        rewriter.getBlock()->getParent()->getParentOfType<ModuleOp>();
-    StringRef funcName =
-        (target == Target::GENX) ? "__assert_fail" : "__assertfail";
-    Operation *funcOp = moduleOp.lookupSymbol(funcName);
-    if (funcOp)
-      return cast<LLVM::LLVMFuncOp>(*funcOp);
-
-    // void __assert_fail(const char * assertion, const char * file, unsigned
-    // int line, const char * function);
-    auto *ctx = rewriter.getContext();
-    SmallVector<Type> argsType;
-    if (target == Target::GENX) {
-      argsType = {ptr_ty(ctx, GENX::GENXMemorySpace::kGeneric),
-                  ptr_ty(ctx, GENX::GENXMemorySpace::kGeneric), i32_ty,
-                  ptr_ty(ctx, GENX::GENXMemorySpace::kGeneric)};
-    } else {
-      argsType = {ptr_ty(ctx), ptr_ty(ctx), i32_ty, ptr_ty(ctx),
-                  rewriter.getIntegerType(sizeof(size_t) * 8)};
-    }
-    auto funcType = LLVM::LLVMFunctionType::get(void_ty(ctx), argsType);
-
-    ConversionPatternRewriter::InsertionGuard guard(rewriter);
-    rewriter.setInsertionPointToStart(moduleOp.getBody());
-
-    auto func = rewriter.create<LLVM::LLVMFuncOp>(UnknownLoc::get(ctx),
-                                                  funcName, funcType);
-    if (target == Target::GENX) {
-      func.setCConv(LLVM::cconv::CConv::SPIR_FUNC);
-    }
-
-    return func;
-  }
-};
-
-struct MakeRangeOpConversion
-    : public ConvertTritonGPUOpToLLVMPattern<triton::MakeRangeOp> {
-
-  MakeRangeOpConversion(TritonGPUToLLVMTypeConverter &converter, Target target,
-                        PatternBenefit benefit)
-      : ConvertTritonGPUOpToLLVMPattern<triton::MakeRangeOp>(converter, target,
-                                                             benefit) {}
-=======
 class FoldSplatMaskInInsertAsync : public mlir::RewritePattern {
 
 public:
@@ -670,8 +95,9 @@
 
 struct FuncOpConversion : public ConvertOpToLLVMPattern<triton::FuncOp> {
   FuncOpConversion(LLVMTypeConverter &converter, int numWarps,
-                   PatternBenefit benefit)
-      : ConvertOpToLLVMPattern(converter, benefit), numWarps(numWarps) {}
+                   triton::Target target, PatternBenefit benefit)
+      : ConvertOpToLLVMPattern(converter, benefit), numWarps(numWarps),
+        target(target) {}
 
   /// Only retain those attributes that are not constructed by
   /// `LLVMFuncOp::build`. If `filterArgAttrs` is set, also filter out argument
@@ -718,7 +144,6 @@
                                 amendedFuncOp.end());
     return amendedFuncOp;
   }
->>>>>>> 8681e996
 
   LogicalResult
   matchAndRewrite(triton::FuncOp funcOp, OpAdaptor adaptor,
@@ -733,91 +158,38 @@
     if (!newFuncOp) {
       return failure();
     }
-<<<<<<< HEAD
-    Value result =
-        getTypeConverter()->packLLElements(loc, retVals, rewriter, rankedTy);
-    rewriter.replaceOp(op, result);
-    return success();
-  }
-};
-
-struct GetProgramIdOpConversion
-    : public ConvertTritonGPUOpToLLVMPattern<triton::GetProgramIdOp> {
-  using ConvertTritonGPUOpToLLVMPattern<
-      triton::GetProgramIdOp>::ConvertTritonGPUOpToLLVMPattern;
-
-  LogicalResult
-  matchAndRewrite(triton::GetProgramIdOp op, OpAdaptor adaptor,
-                  ConversionPatternRewriter &rewriter) const override {
-    Value programId =
-        llGetPid(op.getAxisAsInt(), op->getLoc(),
-                 op->getParentOfType<ModuleOp>(), rewriter, target);
-    rewriter.replaceOp(op, programId);
-    return success();
-  }
-};
-
-struct GetNumProgramsOpConversion
-    : public ConvertTritonGPUOpToLLVMPattern<triton::GetNumProgramsOp> {
-  using ConvertTritonGPUOpToLLVMPattern<
-      triton::GetNumProgramsOp>::ConvertTritonGPUOpToLLVMPattern;
-
-  LogicalResult
-  matchAndRewrite(triton::GetNumProgramsOp op, OpAdaptor adaptor,
-                  ConversionPatternRewriter &rewriter) const override {
-
-    if (target == triton::Target::GENX) {
-      Location loc = op->getLoc();
-      assert(op.getAxis() < 3);
-
-      Value blockId =
-          rewriter.create<::mlir::gpu::GridDimOp>(loc, dims[op.getAxis()]);
-      rewriter.replaceOpWithNewOp<arith::IndexCastOp>(op, i32_ty, blockId);
-
-      return success();
-    }
-
-    // It is not easy to get the compute capability here, so we use numCTAs to
-    // decide the semantic of GetNumProgramsOp. If numCTAs = 1, then
-    // GetNumProgramsOp is converted to "%nctaid", otherwise it is converted
-    // to
-    // "%nclusterid".
-    auto moduleOp = op->getParentOfType<ModuleOp>();
-    assert(moduleOp && "Parent ModuleOp not found for GetProgramIdOp");
-    int numCTAs = triton::gpu::TritonGPUDialect::getNumCTAs(moduleOp);
-
-    Location loc = op->getLoc();
-    assert(op.getAxis() < 3);
-    std::string sreg = numCTAs == 1 ? "%nctaid." : "%nclusterid.";
-    sreg.append(1, 'x' + op.getAxis()); // 0 -> 'x', 1 -> 'y', 2 -> 'z'
-
-    Value numPrograms = getSRegValue(rewriter, loc, sreg);
-    rewriter.replaceOp(op, numPrograms);
-    return success();
-  }
-
-  static constexpr mlir::gpu::Dimension dims[] = {mlir::gpu::Dimension::x,
-                                                  mlir::gpu::Dimension::y,
-                                                  mlir::gpu::Dimension::z};
-};
-
-// TODO[goostavz]: GetThreadIdOp/GetClusterCTAIdOp is a temporary solution
-// before async dialect is done. These concepts should appear in ttgpu
-// level, and they are planned to be deprecated along with ttgpu.mbarrier_xxx
-// ops.
-struct GetThreadIdOpConversion : public ConvertTritonGPUOpToLLVMPattern<
-                                     triton::nvidia_gpu::GetThreadIdOp> {
-  using ConvertTritonGPUOpToLLVMPattern<
-      triton::nvidia_gpu::GetThreadIdOp>::ConvertTritonGPUOpToLLVMPattern;
-=======
 
     auto ctx = funcOp->getContext();
 
-    if (LLVM::isKernel(funcOp)) {
-      // Set an attribute to indicate this function is a kernel entry.
-      newFuncOp->setAttr("nvvm.kernel",
-                         rewriter.getIntegerAttr(type::u1Ty(ctx), 1));
-    } else {
+    switch (target) {
+    case Target::NVVM:
+    case Target::ROCDL:
+      if (LLVM::isKernel(funcOp)) {
+        // Set an attribute to indicate this function is a kernel entry.
+        newFuncOp->setAttr("nvvm.kernel",
+                           rewriter.getIntegerAttr(type::u1Ty(ctx), 1));
+      }
+      // Set an attribute for maxntidx, it could be used in latter LLVM codegen
+      // for `nvvm.annotation` metadata.
+      newFuncOp->setAttr("nvvm.maxntid",
+                         rewriter.getDenseI32ArrayAttr(32 * numWarps));
+      break;
+    case Target::GENX:
+      NamedAttrList attrs;
+      auto mod = funcOp->getParentOfType<ModuleOp>();
+      int threadsPerWarp =
+          triton::gpu::TritonGPUDialect::getThreadsPerWarp(mod);
+      if (LLVM::isKernel(funcOp))
+        attrs.append(GENX::GENXDialect::getKernelFuncAttrName(),
+                     rewriter.getI32IntegerAttr(1));
+      attrs.append(GENX::GENXDialect::getMaxWorkGroupSizeAttrName(),
+                   rewriter.getI32ArrayAttr({threadsPerWarp * numWarps, 1, 1}));
+      attrs.append(GENX::GENXDialect::getReqdSubGroupSizeAttrName(),
+                   rewriter.getI32ArrayAttr(threadsPerWarp));
+      newFuncOp->setDialectAttrs(attrs);
+      break;
+    }
+    if (!LLVM::isKernel(funcOp)) {
       // The noinline attribute will be used by the LLVM codegen to prevent
       // inlining.
       // https://github.com/llvm/llvm-project/blob/main/mlir/lib/Dialect/LLVMIR/IR/LLVMInlining.cpp#L267
@@ -825,49 +197,31 @@
           ArrayAttr::get(ctx, rewriter.getStringAttr("noinline")));
       rewriter.eraseOp(amendedFuncOp);
     }
-    // Set an attribute for maxntidx, it could be used in latter LLVM codegen
-    // for `nvvm.annotation` metadata.
-    newFuncOp->setAttr("nvvm.maxntid",
-                       rewriter.getDenseI32ArrayAttr(32 * numWarps));
 
     // required by AxisInfoAnalysis
     rewriter.eraseOp(funcOp);
     return success();
   }
->>>>>>> 8681e996
 
 private:
   int numWarps{0};
+  triton::Target target;
 };
 
-<<<<<<< HEAD
-struct GetCanonicalWarpIdConversion
-    : public ConvertTritonGPUOpToLLVMPattern<
-          triton::nvidia_gpu::GetCanonicalWarpId> {
-  using ConvertTritonGPUOpToLLVMPattern<
-      triton::nvidia_gpu::GetCanonicalWarpId>::ConvertTritonGPUOpToLLVMPattern;
-
-  LogicalResult
-  matchAndRewrite(triton::nvidia_gpu::GetCanonicalWarpId op, OpAdaptor adaptor,
-                  ConversionPatternRewriter &rewriter) const override {
-    rewriter.replaceOp(op, GetCanonicalWarpId(rewriter, op->getLoc()));
-    return success();
-  }
-};
-
-struct GetClusterCTAIdOpConversion
-    : public ConvertTritonGPUOpToLLVMPattern<
-          triton::nvidia_gpu::GetClusterCTAIdOp> {
-  using ConvertTritonGPUOpToLLVMPattern<
-      triton::nvidia_gpu::GetClusterCTAIdOp>::ConvertTritonGPUOpToLLVMPattern;
-=======
 class TritonLLVMConversionTarget : public ConversionTarget {
 public:
   explicit TritonLLVMConversionTarget(MLIRContext &ctx, Target target)
       : ConversionTarget(ctx) {
     addLegalDialect<LLVM::LLVMDialect>();
-    addLegalDialect<NVVM::NVVMDialect>();
-    addLegalDialect<mlir::triton::nvgpu::NVGPUDialect>();
+    switch (target) {
+    case Target::NVVM:
+      addLegalDialect<NVVM::NVVMDialect>();
+      addLegalDialect<mlir::triton::nvgpu::NVGPUDialect>();
+      break;
+    case Target::GENX:
+      addLegalDialect<GENX::GENXDialect>();
+      break;
+    }
     addIllegalDialect<triton::TritonDialect>();
     addIllegalDialect<triton::gpu::TritonGPUDialect>();
     addIllegalDialect<triton::nvidia_gpu::TritonNvidiaGPUDialect>();
@@ -879,191 +233,12 @@
 struct ConvertTritonGPUToLLVM
     : public triton::impl::ConvertTritonGPUToLLVMBase<ConvertTritonGPUToLLVM> {
   using ConvertTritonGPUToLLVMBase::ConvertTritonGPUToLLVMBase;
->>>>>>> 8681e996
 
   void getDependentDialects(DialectRegistry &registry) const override {
     registry.insert<triton::nvgpu::NVGPUDialect, LLVM::LLVMDialect,
-                    NVVM::NVVMDialect>();
-  }
-
-<<<<<<< HEAD
-struct AddPtrOpConversion
-    : public ConvertTritonGPUOpToLLVMPattern<triton::AddPtrOp> {
-  using ConvertTritonGPUOpToLLVMPattern<
-      triton::AddPtrOp>::ConvertTritonGPUOpToLLVMPattern;
-
-  LogicalResult
-  matchAndRewrite(triton::AddPtrOp op, OpAdaptor adaptor,
-                  ConversionPatternRewriter &rewriter) const override {
-    Location loc = op->getLoc();
-    auto resultTy = op.getType();
-    auto offsetTy = op.getOffset().getType();
-    auto resultTensorTy = resultTy.dyn_cast<RankedTensorType>();
-    if (resultTensorTy) {
-      unsigned elems = getTotalElemsPerThread(resultTy);
-      Type elemTy =
-          getTypeConverter()->convertType(resultTensorTy.getElementType()
-                                              .cast<triton::PointerType>()
-                                              .getPointeeType());
-      Type ptrTy =
-          getTypeConverter()->convertType(resultTensorTy.getElementType());
-      auto ptrs =
-          getTypeConverter()->unpackLLElements(loc, adaptor.getPtr(), rewriter);
-      auto offsets = getTypeConverter()->unpackLLElements(
-          loc, adaptor.getOffset(), rewriter);
-      SmallVector<Value> resultVals(elems);
-      for (unsigned i = 0; i < elems; ++i) {
-        resultVals[i] = gep(ptrTy, elemTy, ptrs[i], offsets[i]);
-      }
-      Value view = getTypeConverter()->packLLElements(loc, resultVals, rewriter,
-                                                      resultTy);
-      rewriter.replaceOp(op, view);
-    } else {
-      assert(resultTy.isa<triton::PointerType>());
-      auto resultPtrTy = getTypeConverter()->convertType(resultTy);
-      auto resultElemTy = getTypeConverter()->convertType(
-          resultTy.cast<triton::PointerType>().getPointeeType());
-      Value result =
-          gep(resultPtrTy, resultElemTy, adaptor.getPtr(), adaptor.getOffset());
-      rewriter.replaceOp(op, result);
-    }
-    return success();
-  }
-};
-
-struct AllocTensorOpConversion
-    : public ConvertTritonGPUOpToLLVMPattern<triton::gpu::AllocTensorOp> {
-  using ConvertTritonGPUOpToLLVMPattern<
-      triton::gpu::AllocTensorOp>::ConvertTritonGPUOpToLLVMPattern;
-
-  LogicalResult
-  matchAndRewrite(triton::gpu::AllocTensorOp op, OpAdaptor adaptor,
-                  ConversionPatternRewriter &rewriter) const override {
-    Location loc = op->getLoc();
-    Value smemBase =
-        LLVM::getSharedMemoryBase(loc, rewriter, op.getOperation(), target);
-    auto resultTy = op.getType().dyn_cast<RankedTensorType>();
-    auto elemPtrTy = ptr_ty(rewriter.getContext(), 3);
-    smemBase = bitcast(smemBase, elemPtrTy);
-    auto sharedLayout = resultTy.getEncoding().cast<SharedEncodingAttr>();
-    auto order = sharedLayout.getOrder();
-    // Workaround for 3D tensors
-    // TODO: we need to modify the pipeline pass to give a proper shared
-    // encoding to 3D tensors
-    SmallVector<unsigned> newOrder;
-    if (resultTy.getShape().size() != order.size()) {
-      for (auto i = 0; i < order.size(); ++i)
-        newOrder.push_back(order[i] + 1);
-      newOrder.push_back(0);
-    } else {
-      newOrder = SmallVector<unsigned>(order.begin(), order.end());
-    }
-
-    auto llvmElemTy =
-        getTypeConverter()->convertType(resultTy.getElementType());
-    auto shapePerCTA = getShapePerCTA(sharedLayout, resultTy.getShape());
-    auto smemObj = SharedMemoryObject(smemBase, llvmElemTy, shapePerCTA,
-                                      newOrder, loc, rewriter);
-    auto retVal = getStructFromSharedMemoryObject(loc, smemObj, rewriter);
-    rewriter.replaceOp(op, retVal);
-    return success();
-  }
-};
-
-struct DeallocTensorOpConversion
-    : public ConvertTritonGPUOpToLLVMPattern<triton::gpu::DeallocTensorOp> {
-  using ConvertTritonGPUOpToLLVMPattern<
-      triton::gpu::DeallocTensorOp>::ConvertTritonGPUOpToLLVMPattern;
-
-  LogicalResult
-  matchAndRewrite(triton::gpu::DeallocTensorOp op, OpAdaptor adaptor,
-                  ConversionPatternRewriter &rewriter) const override {
-    rewriter.eraseOp(op);
-    return success();
-  }
-};
-
-struct ExtractSliceOpConversion
-    : public ConvertTritonGPUOpToLLVMPattern<triton::gpu::ExtractSliceOp> {
-  using ConvertTritonGPUOpToLLVMPattern<
-      triton::gpu::ExtractSliceOp>::ConvertTritonGPUOpToLLVMPattern;
-
-  LogicalResult
-  matchAndRewrite(triton::gpu::ExtractSliceOp op, OpAdaptor adaptor,
-                  ConversionPatternRewriter &rewriter) const override {
-    // %dst = extract_slice %src[%offsets]
-    Location loc = op->getLoc();
-    auto srcTy = op.getSource().getType().dyn_cast<RankedTensorType>();
-    auto srcLayout = srcTy.getEncoding().dyn_cast<SharedEncodingAttr>();
-    assert(srcLayout && "Unexpected resultLayout in ExtractSliceOpConversion");
-    assert(op.hasUnitStride() &&
-           "Only unit stride supported by ExtractSliceOpConversion");
-
-    auto llvmElemTy = getTypeConverter()->convertType(srcTy.getElementType());
-
-    // newBase = base + offset
-    // Triton supports either static and dynamic offsets
-    auto smemObj = LLVM::getSharedMemoryObjectFromStruct(
-        loc, adaptor.getSource(), llvmElemTy, rewriter);
-    SmallVector<Value, 4> opOffsetVals;
-    SmallVector<Value, 4> offsetVals;
-    auto mixedOffsets = op.getMixedOffsets();
-    for (auto i = 0, j = 0; i < mixedOffsets.size(); ++i) {
-      if (op.isDynamicOffset(i)) {
-        // adaptor.getOffsets() returns list of variable offsets. the size of
-        // the list may not be the same as mixedOffsets
-        opOffsetVals.emplace_back(adaptor.getOffsets()[j]);
-        ++j;
-      } else
-        opOffsetVals.emplace_back(i32_val(op.getStaticOffset(i)));
-      offsetVals.emplace_back(add(smemObj.offsets[i], opOffsetVals[i]));
-    }
-    // Compute the offset based on the original strides of the shared memory
-    // object
-    auto offset = dot(rewriter, loc, opOffsetVals, smemObj.strides);
-    // newShape = rank_reduce(shape)
-    // Triton only supports static tensor sizes
-    SmallVector<Value, 4> strideVals;
-    for (auto i = 0; i < op.getStaticSizes().size(); ++i) {
-      if (op.getStaticSize(i) == 1) {
-        offsetVals.erase(offsetVals.begin() + i);
-      } else {
-        strideVals.emplace_back(smemObj.strides[i]);
-      }
-    }
-
-    auto elemPtrTy = ptr_ty(rewriter.getContext(), 3);
-    smemObj =
-        SharedMemoryObject(gep(elemPtrTy, llvmElemTy, smemObj.base, offset),
-                           llvmElemTy, strideVals, offsetVals);
-    auto retVal = getStructFromSharedMemoryObject(loc, smemObj, rewriter);
-    rewriter.replaceOp(op, retVal);
-    return success();
-  }
-};
-
-struct AsyncWaitOpConversion
-    : public ConvertTritonGPUOpToLLVMPattern<triton::gpu::AsyncWaitOp> {
-  using ConvertTritonGPUOpToLLVMPattern<
-      triton::gpu::AsyncWaitOp>::ConvertTritonGPUOpToLLVMPattern;
-
-  LogicalResult
-  matchAndRewrite(triton::gpu::AsyncWaitOp op, OpAdaptor adaptor,
-                  ConversionPatternRewriter &rewriter) const override {
-    PTXBuilder ptxBuilder;
-    auto &asyncWaitOp = *ptxBuilder.create<>("cp.async.wait_group");
-    auto num = op->getAttrOfType<IntegerAttr>("num").getInt();
-    asyncWaitOp(ptxBuilder.newConstantOperand(num));
-
-    auto ctx = op.getContext();
-    auto loc = op.getLoc();
-    auto voidTy = void_ty(ctx);
-    ptxBuilder.launch(rewriter, loc, voidTy);
-
-    // Safe to remove the op since it doesn't have any return value.
-    rewriter.eraseOp(op);
-    return success();
-=======
+                    NVVM::NVVMDialect, GENX::GENXDialect>();
+  }
+
   ConvertTritonGPUToLLVM(int32_t computeCapability, Target target,
                          mlir::triton::gpu::TMAMetadataTy *tmaMetadata)
       : ConvertTritonGPUToLLVMBase({computeCapability, target}),
@@ -1087,6 +262,9 @@
     if (Attribute attr = mod->getAttr("triton_gpu.num-warp-groups-per-cta")) {
       numWarps *= attr.cast<IntegerAttr>().getInt();
     }
+
+    // Preprocess
+    decomposeInsertSliceAsyncOp(mod);
 
     // Allocate shared memory and set barrier
     ModuleAllocation allocation(mod);
@@ -1133,7 +311,7 @@
       TritonGPUToLLVMTypeConverter typeConverter(context, option);
       TritonLLVMFunctionConversionTarget funcTarget(*context, target);
       RewritePatternSet funcPatterns(context);
-      funcPatterns.add<FuncOpConversion>(typeConverter, numWarps,
+      funcPatterns.add<FuncOpConversion>(typeConverter, numWarps, target,
                                          /*benefit=*/1);
       mlir::cf::populateControlFlowToLLVMConversionPatterns(typeConverter,
                                                             funcPatterns);
@@ -1145,7 +323,7 @@
     // initSharedMemory is run before the conversion of call and ret ops,
     // because the call op has to know the shared memory base address of each
     // function
-    initSharedMemory(typeConverter);
+    initSharedMemory(typeConverter, target);
     ModuleAxisInfoAnalysis axisInfoAnalysis(mod);
 
     // Emit logics to get threadId/blockIds/linearized clusterCTAId etc. and
@@ -1165,33 +343,46 @@
 
     RewritePatternSet patterns(context);
     int benefit = 10;
-    populateConvertLayoutOpToLLVMPatterns(typeConverter, patterns, benefit);
-    populateDotOpToLLVMPatterns(typeConverter, patterns, benefit);
-    populateElementwiseOpToLLVMPatterns(
-        typeConverter, patterns, axisInfoAnalysis, computeCapability, benefit);
+    populateConvertLayoutOpToLLVMPatterns(typeConverter, patterns, target,
+                                          benefit);
+    populateDotOpToLLVMPatterns(typeConverter, patterns, target, benefit);
+    populateElementwiseOpToLLVMPatterns(typeConverter, patterns,
+                                        axisInfoAnalysis, computeCapability,
+                                        target, benefit);
     populateLoadStoreOpToLLVMPatterns(typeConverter, patterns, axisInfoAnalysis,
-                                      tmaMetadata, &tensorPtrMap, benefit);
+                                      tmaMetadata, &tensorPtrMap, target,
+                                      benefit);
     populateReduceOpToLLVMPatterns(typeConverter, patterns, computeCapability,
-                                   benefit);
-    populateScanOpToLLVMPatterns(typeConverter, patterns, benefit);
-    populateViewOpToLLVMPatterns(typeConverter, patterns, benefit);
-    populateBarrierOpToLLVMPatterns(typeConverter, patterns, benefit);
-    populateTensorPtrOpsToLLVMPatterns(typeConverter, patterns, benefit);
-    populateClusterOpsToLLVMPatterns(typeConverter, patterns, benefit);
-    populateRegReallocOpToLLVMPatterns(typeConverter, patterns, benefit);
-    populateHistogramOpToLLVMPatterns(typeConverter, patterns, benefit);
-    populatePrintOpToLLVMPattern(typeConverter, patterns, benefit);
-    populateAssertOpToLLVMPattern(typeConverter, patterns, benefit);
-    populateMemoryOpToLLVMPattern(typeConverter, patterns, benefit);
-    populateControlFlowOpToLLVMPattern(typeConverter, patterns, benefit);
-    populateMakeRangeOpToLLVMPattern(typeConverter, patterns, benefit);
-    populateSPMDOpToLLVMPattern(typeConverter, patterns, benefit);
+                                   target, benefit);
+    populateScanOpToLLVMPatterns(typeConverter, patterns, target, benefit);
+    populateViewOpToLLVMPatterns(typeConverter, patterns, target, benefit);
+    populateBarrierOpToLLVMPatterns(typeConverter, patterns, target, benefit);
+    populateTensorPtrOpsToLLVMPatterns(typeConverter, patterns, target,
+                                       benefit);
+    populateClusterOpsToLLVMPatterns(typeConverter, patterns, target, benefit);
+    populateRegReallocOpToLLVMPatterns(typeConverter, patterns, target,
+                                       benefit);
+    populateHistogramOpToLLVMPatterns(typeConverter, patterns, target, benefit);
+    populatePrintOpToLLVMPattern(typeConverter, patterns, target, benefit);
+    populateAssertOpToLLVMPattern(typeConverter, patterns, target, benefit);
+    populateMemoryOpToLLVMPattern(typeConverter, patterns, target, benefit);
+    populateControlFlowOpToLLVMPattern(typeConverter, patterns, target,
+                                       benefit);
+    populateMakeRangeOpToLLVMPattern(typeConverter, patterns, target, benefit);
+    populateSPMDOpToLLVMPattern(typeConverter, patterns, target, benefit);
     // TODO(thomas): this should probably be done in a separate step to not
     // interfere with our own lowering of arith ops. Add arith/math's patterns
     // to help convert scalar expression to LLVM.
     mlir::arith::populateArithToLLVMConversionPatterns(typeConverter, patterns);
     mlir::populateMathToLLVMConversionPatterns(typeConverter, patterns);
-    mlir::populateGpuToNVVMConversionPatterns(typeConverter, patterns);
+    switch (target) {
+    case Target::NVVM:
+      mlir::populateGpuToNVVMConversionPatterns(typeConverter, patterns);
+      break;
+    case Target::GENX:
+      mlir::populateGpuToGENXConversionPatterns(typeConverter, patterns);
+      break;
+    }
     mlir::cf::populateControlFlowToLLVMConversionPatterns(typeConverter,
                                                           patterns);
     if (failed(applyPartialConversion(mod, convTarget, std::move(patterns))))
@@ -1205,91 +396,168 @@
         id.replaceAllUsesWith(zero);
       });
     }
->>>>>>> 8681e996
-  }
-
-<<<<<<< HEAD
-struct AsyncCommitGroupOpConversion
-    : public ConvertTritonGPUOpToLLVMPattern<triton::gpu::AsyncCommitGroupOp> {
-  using ConvertTritonGPUOpToLLVMPattern<
-      triton::gpu::AsyncCommitGroupOp>::ConvertTritonGPUOpToLLVMPattern;
-
-  LogicalResult
-  matchAndRewrite(triton::gpu::AsyncCommitGroupOp op, OpAdaptor adaptor,
-                  ConversionPatternRewriter &rewriter) const override {
-
-    PTXBuilder ptxBuilder;
-    ptxBuilder.create<>("cp.async.commit_group")->operator()();
-    ptxBuilder.launch(rewriter, op.getLoc(), void_ty(op.getContext()));
-    // Safe to remove the op since it doesn't have any return value.
-    rewriter.eraseOp(op);
-    return success();
-=======
+  }
+
 private:
   mlir::triton::gpu::TMAMetadataTy *tmaMetadata = nullptr;
 
-  void initSharedMemory(LLVMTypeConverter &typeConverter) {
+  void initSharedMemory(LLVMTypeConverter &typeConverter, Target target) {
     ModuleOp mod = getOperation();
     OpBuilder b(mod.getBodyRegion());
     auto ctx = mod.getContext();
     auto loc = mod.getLoc();
     auto elemTy = typeConverter.convertType(b.getIntegerType(8));
-    // Set array size 0 and external linkage indicates that we use dynamic
-    // shared allocation to allow a larger shared memory size for each kernel.
+    switch (target) {
+    case Target::NVVM:
+    case Target::ROCDL: {
+      // Set array size 0 and external linkage indicates that we use dynamic
+      // shared allocation to allow a larger shared memory size for each kernel.
+      //
+      // Ask for 16B alignment on global_smem because that's the largest we
+      // should ever need (4xi32).
+      auto arrayTy = LLVM::LLVMArrayType::get(elemTy, 0);
+      auto global = b.create<LLVM::GlobalOp>(
+          loc, arrayTy, /*isConstant=*/false, LLVM::Linkage::External,
+          "global_smem", /*value=*/Attribute(), /*alignment=*/16,
+          // Add ROCm support.
+          static_cast<unsigned>(NVVM::NVVMMemorySpace::kSharedMemorySpace));
+    } break;
+    case Target::GENX: {
+    } break;
+    }
+  }
+
+  // pass ws related named attrs.
+  static void addWSNamedAttrs(Operation *op,
+                              ArrayRef<mlir::NamedAttribute> attrs) {
+    for (const NamedAttribute attr : attrs)
+      if (attr.getName() == "async_agent" ||
+          attr.getName() == "agent.mutex_role")
+        op->setAttr(attr.getName(), attr.getValue());
+  }
+
+  void decomposeInsertSliceAsyncOp(ModuleOp mod) const {
+
+    // The function has been deprecated upstream but is required to work on
+    // genx. The current rewrite pattern for InsertSliceAsync generates PTX and
+    // there is no matching instruciton on genx at the moment.
+    // FIXME: remove this function once a suitable replacement is available.
+    if (target != triton::Target::GENX)
+      return;
+
+    ModuleAxisInfoAnalysis axisInfoAnalysis(mod);
+    // TODO(Keren): This is a hacky knob that may cause performance regression
+    // when decomposition has been performed. We should remove this knob once we
+    // have thorough analysis on async wait. Currently, we decompose
+    // `insert_slice_async` into `load` and `insert_slice` without knowing which
+    // `async_wait` is responsible for the `insert_slice_async`. To guarantee
+    // correctness, we blindly set the `async_wait` to wait for all async ops.
     //
-    // Ask for 16B alignment on global_smem because that's the largest we should
-    // ever need (4xi32).
-    auto arrayTy = LLVM::LLVMArrayType::get(elemTy, 0);
-    auto global = b.create<LLVM::GlobalOp>(
-        loc, arrayTy, /*isConstant=*/false, LLVM::Linkage::External,
-        "global_smem", /*value=*/Attribute(), /*alignment=*/16,
-        // Add ROCm support.
-        static_cast<unsigned>(NVVM::NVVMMemorySpace::kSharedMemorySpace));
->>>>>>> 8681e996
-  }
-
-<<<<<<< HEAD
-struct AsyncBulkWaitOpConversion
-    : public ConvertTritonGPUOpToLLVMPattern<triton::gpu::AsyncBulkWaitOp> {
-  using ConvertTritonGPUOpToLLVMPattern<
-      triton::gpu::AsyncBulkWaitOp>::ConvertTritonGPUOpToLLVMPattern;
-
-  LogicalResult
-  matchAndRewrite(triton::gpu::AsyncBulkWaitOp op, OpAdaptor adaptor,
-                  ConversionPatternRewriter &rewriter) const override {
-    PTXBuilder ptxBuilder;
-    auto &asyncBulkWaitOp = *ptxBuilder.create<>("cp.async.bulk.wait_group");
-    auto num = op->getAttrOfType<IntegerAttr>("num").getInt();
-    asyncBulkWaitOp(ptxBuilder.newConstantOperand(num));
-
-    auto ctx = op.getContext();
-    auto loc = op.getLoc();
-    auto voidTy = void_ty(ctx);
-    ptxBuilder.launch(rewriter, loc, voidTy);
-
-    // Safe to remove the op since it doesn't have any return value.
-    rewriter.eraseOp(op);
-    return success();
+    // There are two options to improve this:
+    // 1. We can perform a dataflow analysis to find the `async_wait` that is
+    // responsible for the `insert_slice_async` in the backend.
+    // 2. We can modify the pipeline to perform the decomposition before the
+    // `async_wait` is inserted. However, it is also risky because we don't know
+    // the correct vectorized shape yet in the pipeline pass. Making the
+    // pipeline pass aware of the vectorization could introduce additional
+    // dependencies on the AxisInfoAnalysis and the Coalesce analysis.
+    bool decomposed = false;
+    // insert_slice_async %src, %dst, %idx, %mask, %other
+    // =>
+    // %tmp = load %src, %mask, %other
+    // %res = insert_slice %tmp into %dst[%idx]
+    mod.walk([&](triton::gpu::InsertSliceAsyncOp insertSliceAsyncOp) -> void {
+      OpBuilder builder(insertSliceAsyncOp);
+
+      // Get the vectorized load size
+      auto src = insertSliceAsyncOp.getSrc();
+      auto dst = insertSliceAsyncOp.getDst();
+      auto mask = insertSliceAsyncOp.getMask();
+      auto srcTy = src.getType().cast<RankedTensorType>();
+      auto dstTy = dst.getType().cast<RankedTensorType>();
+      auto srcBlocked =
+          srcTy.getEncoding().dyn_cast<triton::gpu::BlockedEncodingAttr>();
+      auto resSharedLayout =
+          dstTy.getEncoding().dyn_cast<triton::gpu::SharedEncodingAttr>();
+      auto resElemTy = dstTy.getElementType();
+      unsigned inVec = axisInfoAnalysis.getPtrContiguity(src);
+      if (mask)
+        inVec =
+            std::min<unsigned>(axisInfoAnalysis.getMaskAlignment(mask), inVec);
+      unsigned outVec = resSharedLayout.getVec();
+      unsigned minVec = inVec;
+      if (outVec > 1)
+        minVec = std::min(outVec, inVec);
+      auto maxBitWidth =
+          std::max<unsigned>(128, resElemTy.getIntOrFloatBitWidth());
+      auto vecBitWidth = resElemTy.getIntOrFloatBitWidth() * minVec;
+      auto bitWidth = std::min<unsigned>(maxBitWidth, vecBitWidth);
+      auto byteWidth = bitWidth / 8;
+
+      // If the load byte width is not eligible or the current compute
+      // capability does not support async copy, then we do decompose
+      if (triton::gpu::InsertSliceAsyncOp::getEligibleLoadByteWidth(
+              computeCapability)
+              .contains(byteWidth)) {
+        return;
+      }
+
+      // load
+      auto tmpTy =
+          RankedTensorType::get(srcTy.getShape(), resElemTy, srcBlocked);
+      auto loadOp = builder.create<triton::LoadOp>(
+          insertSliceAsyncOp.getLoc(), tmpTy, insertSliceAsyncOp.getSrc(),
+          insertSliceAsyncOp.getMask(), insertSliceAsyncOp.getOther(),
+          // TODO(Chenggang): confirm `boundaryCheck` and `padding`
+          /*boundaryCheck=*/nullptr, /*padding=*/nullptr,
+          insertSliceAsyncOp.getCache(), insertSliceAsyncOp.getEvict(),
+          insertSliceAsyncOp.getIsVolatile());
+      addWSNamedAttrs(loadOp, insertSliceAsyncOp->getAttrs());
+
+      // insert_slice
+      auto axis = insertSliceAsyncOp.getAxis();
+      auto intAttr = [&](int64_t v) { return builder.getI64IntegerAttr(v); };
+      auto offsets = SmallVector<OpFoldResult>(dstTy.getRank(), intAttr(0));
+      auto sizes = SmallVector<OpFoldResult>(dstTy.getRank(), intAttr(1));
+      auto strides = SmallVector<OpFoldResult>(dstTy.getRank(), intAttr(1));
+      offsets[axis] = insertSliceAsyncOp.getIndex();
+      for (size_t i = 0; i < dstTy.getRank(); i++) {
+        if (i != axis)
+          sizes[i] = intAttr(dstTy.getShape()[i]);
+      }
+      auto insertSliceOp = builder.create<tensor::InsertSliceOp>(
+          insertSliceAsyncOp.getLoc(), loadOp, insertSliceAsyncOp.getDst(),
+          offsets, sizes, strides);
+      addWSNamedAttrs(insertSliceOp, insertSliceAsyncOp->getAttrs());
+
+      // Replace
+      insertSliceAsyncOp.replaceAllUsesWith(insertSliceOp.getResult());
+      insertSliceAsyncOp.erase();
+      decomposed = true;
+    });
+
+    mod.walk([&](triton::gpu::AsyncCommitGroupOp asyncCommitGroupOp) -> void {
+      if (!triton::gpu::AsyncCommitGroupOp::isSupported(computeCapability))
+        asyncCommitGroupOp.erase();
+    });
+
+    mod.walk([&](triton::gpu::AsyncWaitOp asyncWaitOp) -> void {
+      if (!triton::gpu::AsyncWaitOp::isSupported(computeCapability)) {
+        // async wait is supported in Ampere and later
+        asyncWaitOp.erase();
+      } else if (decomposed) {
+        // Wait for all previous async ops
+        OpBuilder builder(asyncWaitOp);
+        auto newWaitOp =
+            builder.create<triton::gpu::AsyncWaitOp>(asyncWaitOp.getLoc(), 0);
+        addWSNamedAttrs(newWaitOp, asyncWaitOp->getAttrs());
+        asyncWaitOp.erase();
+      }
+    });
   }
 };
 
-struct AsyncBulkCommitGroupOpConversion
-    : public ConvertTritonGPUOpToLLVMPattern<
-          triton::gpu::AsyncBulkCommitGroupOp> {
-  using ConvertTritonGPUOpToLLVMPattern<
-      triton::gpu::AsyncBulkCommitGroupOp>::ConvertTritonGPUOpToLLVMPattern;
-=======
-  static Value promoteOperand(OpBuilder &builder, Location loc, Value operand,
-                              Type promotedType) {
-    Type tensorPromotedType =
-        operand.getType().cast<RankedTensorType>().cloneWith(std::nullopt,
-                                                             promotedType);
-    return builder.create<triton::FpToFpOp>(loc, tensorPromotedType, operand);
-  }
-};
-
 } // anonymous namespace
->>>>>>> 8681e996
 
 namespace mlir {
 namespace triton {
@@ -1304,34 +572,5 @@
                                                   tmaMetadata);
 }
 
-<<<<<<< HEAD
-} // namespace
-
-void mlir::triton::populateTritonGPUToLLVMPatterns(
-    TritonGPUToLLVMTypeConverter &typeConverter, RewritePatternSet &patterns,
-    int numWarps, ModuleAxisInfoAnalysis &axisInfoAnalysis,
-    triton::Target target, PatternBenefit benefit) {
-  patterns.add<AddPtrOpConversion>(typeConverter, target, benefit);
-  patterns.add<AllocTensorOpConversion>(typeConverter, target, benefit);
-  patterns.add<DeallocTensorOpConversion>(typeConverter, target, benefit);
-  patterns.add<AsyncCommitGroupOpConversion>(typeConverter, target, benefit);
-  patterns.add<AsyncWaitOpConversion>(typeConverter, target, benefit);
-  patterns.add<AsyncBulkCommitGroupOpConversion>(typeConverter, target,
-                                                 benefit);
-  patterns.add<AsyncBulkWaitOpConversion>(typeConverter, target, benefit);
-  patterns.add<BroadcastOpConversion>(typeConverter, target, benefit);
-  patterns.add<ExtractSliceOpConversion>(typeConverter, target, benefit);
-  patterns.add<GetProgramIdOpConversion>(typeConverter, target, benefit);
-  patterns.add<GetNumProgramsOpConversion>(typeConverter, target, benefit);
-  patterns.add<GetThreadIdOpConversion>(typeConverter, target, benefit);
-  patterns.add<GetCanonicalWarpIdConversion>(typeConverter, target, benefit);
-  patterns.add<GetClusterCTAIdOpConversion>(typeConverter, target, benefit);
-  patterns.add<MakeRangeOpConversion>(typeConverter, target, benefit);
-  patterns.add<ReturnOpConversion>(typeConverter, benefit);
-  patterns.add<PrintOpConversion>(typeConverter, target, benefit);
-  patterns.add<AssertOpConversion>(typeConverter, target, benefit);
-}
-=======
 } // namespace triton
-} // namespace mlir
->>>>>>> 8681e996
+} // namespace mlir