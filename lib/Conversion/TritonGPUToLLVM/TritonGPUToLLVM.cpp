--- conflicted
+++ resolved
@@ -994,21 +994,13 @@
   patterns.add<AddPtrOpConversion>(typeConverter, target, benefit);
   patterns.add<AllocTensorOpConversion>(typeConverter, moduleAllocation, target,
                                         benefit);
-<<<<<<< HEAD
+  patterns.add<DeallocTensorOpConversion>(typeConverter, target, benefit);
   patterns.add<AsyncCommitGroupOpConversion>(typeConverter, target, benefit);
   patterns.add<AsyncWaitOpConversion>(typeConverter, target, benefit);
   patterns.add<AsyncBulkCommitGroupOpConversion>(typeConverter, target,
                                                  benefit);
   patterns.add<AsyncBulkWaitOpConversion>(typeConverter, target, benefit);
   patterns.add<BroadcastOpConversion>(typeConverter, target, benefit);
-=======
-  patterns.add<DeallocTensorOpConversion>(typeConverter, benefit);
-  patterns.add<AsyncCommitGroupOpConversion>(typeConverter, benefit);
-  patterns.add<AsyncWaitOpConversion>(typeConverter, benefit);
-  patterns.add<AsyncBulkCommitGroupOpConversion>(typeConverter, benefit);
-  patterns.add<AsyncBulkWaitOpConversion>(typeConverter, benefit);
-  patterns.add<BroadcastOpConversion>(typeConverter, benefit);
->>>>>>> 6efcc926
   patterns.add<ExtractSliceOpConversion>(typeConverter, moduleAllocation,
                                          target, benefit);
   patterns.add<GetProgramIdOpConversion>(typeConverter, target, benefit);
