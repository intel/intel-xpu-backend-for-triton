--- conflicted
+++ resolved
@@ -529,14 +529,7 @@
 
 void mlir::triton::populateScanOpToLLVMPatterns(
     TritonGPUToLLVMTypeConverter &typeConverter, RewritePatternSet &patterns,
-    int numWarps, ModuleAxisInfoAnalysis &axisInfoAnalysis,
-<<<<<<< HEAD
-    ConvertTritonGPUOpToLLVMPatternBase::IndexCacheInfo &indexCacheInfo,
-    Target target, PatternBenefit benefit) {
-  patterns.add<ScanOpConversion>(typeConverter, indexCacheInfo, target,
-                                 benefit);
-=======
+    int numWarps, ModuleAxisInfoAnalysis &axisInfoAnalysis, Target target,
     PatternBenefit benefit) {
-  patterns.add<ScanOpConversion>(typeConverter, benefit);
->>>>>>> e4c91aeb
+  patterns.add<ScanOpConversion>(typeConverter, target, benefit);
 }