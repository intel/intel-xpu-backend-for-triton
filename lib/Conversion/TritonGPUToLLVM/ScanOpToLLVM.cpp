--- conflicted
+++ resolved
@@ -392,13 +392,8 @@
   unsigned axis = helper.getAxis();
   auto srcEncoding = helper.getEncoding();
 
-<<<<<<< HEAD
-  auto threadsPerWarp = triton::gpu::getThreadsPerWarp(srcEncoding);
-  auto warpsPerCTA = triton::gpu::getWarpsPerCTA(srcEncoding);
-=======
   auto threadsPerWarp = srcEncoding.getThreadsPerWarp();
   auto warpsPerCTA = srcEncoding.getWarpsPerCTA();
->>>>>>> 593a1b5b
   auto [multiDimLaneId, isRepresentativeLane] =
       getMultiDimLaneId(rewriter, helper, laneId);
   auto [multiDimWarpId, isRepresentativeWarp] =
