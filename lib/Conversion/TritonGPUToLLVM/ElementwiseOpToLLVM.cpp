--- conflicted
+++ resolved
@@ -6,9 +6,14 @@
 using namespace mlir::triton;
 using ::mlir::triton::gpu::getTotalElemsPerThread;
 
+static SmallVector<Value> identity_func(Location loc,
+                                        ConversionPatternRewriter &rewriter,
+                                        const SmallVector<Value> &v) {
+  return v;
+}
+
 /* ----- FP8E5M2 ------ */
 // This data-type is the standard FP8E5M2 format
-<<<<<<< HEAD
 static SmallVector<Value>
 Fp16_to_Fp8E5M2_func(Location loc, ConversionPatternRewriter &rewriter,
                      const SmallVector<Value> &v) {
@@ -33,10 +38,6 @@
           extract_element(i8_ty, a1, i32_val(3))};
 }
 
-static const std::string Fp16_to_Fp8E5M2(bool hasNativeFP) {
-  std::string ret;
-=======
-
 struct Fp8ConversionDesc {
   std::string ptx;
   int inVecWidthBits;
@@ -46,7 +47,6 @@
 
 static const Fp8ConversionDesc Fp16_to_Fp8E5M2_RTNE(bool hasNativeFP) {
   Fp8ConversionDesc ret;
->>>>>>> bd735962
   if (!hasNativeFP) {
     ret = {"{                            \n"
            ".reg .b32 a<2>;              \n"
@@ -63,7 +63,15 @@
   return ret;
 }
 
-<<<<<<< HEAD
+const Fp8ConversionDesc Fp16_to_Fp8E5M2_RTZ = {
+    "{                            \n"
+    ".reg .b32 a<2>;              \n"
+    "and.b32 a0, $1, 0xfffefffe;  \n"   // a0 &= 0xfffefffe
+    "and.b32 a1, $2, 0xfffefffe;  \n"   // (strip lowest bit)
+    "prmt.b32 $0, a0, a1, 0x7531; \n\t" // output = a1a0
+    "}",
+    32, 32, 4};
+
 static SmallVector<Value>
 Fp8E5M2_to_Fp16_func(Location loc, ConversionPatternRewriter &rewriter,
                      const SmallVector<Value> &v) {
@@ -91,21 +99,8 @@
           extract_element(f16_ty, fp16x2Vec1, i32_val(1))};
 }
 
-static const std::string Fp8E5M2_to_Fp16(bool hasNativeFP) {
-  std::string ret;
-=======
-const Fp8ConversionDesc Fp16_to_Fp8E5M2_RTZ = {
-    "{                            \n"
-    ".reg .b32 a<2>;              \n"
-    "and.b32 a0, $1, 0xfffefffe;  \n"   // a0 &= 0xfffefffe
-    "and.b32 a1, $2, 0xfffefffe;  \n"   // (strip lowest bit)
-    "prmt.b32 $0, a0, a1, 0x7531; \n\t" // output = a1a0
-    "}",
-    32, 32, 4};
-
 static const Fp8ConversionDesc Fp8E5M2_to_Fp16(bool hasNativeFP) {
   Fp8ConversionDesc ret;
->>>>>>> bd735962
   if (!hasNativeFP) {
     ret = {"{                           \n"
            "prmt.b32 $0, 0, $2, 0x5140; \n\t"
@@ -118,7 +113,6 @@
   return ret;
 }
 
-<<<<<<< HEAD
 static SmallVector<Value>
 Fp8E5M2_to_Bf16_func(Location loc, ConversionPatternRewriter &rewriter,
                      const SmallVector<Value> &v) {
@@ -159,12 +153,8 @@
           extract_element(i16_ty, bf16x2Vec1, i32_val(1))};
 }
 
-static const std::string Fp8E5M2_to_Bf16(bool hasNativeFP) {
-  std::string ret;
-=======
 static const Fp8ConversionDesc Fp8E5M2_to_Bf16(bool hasNativeFP) {
   Fp8ConversionDesc ret;
->>>>>>> bd735962
   if (!hasNativeFP) {
     ret = {
         "{                                        \n"
@@ -215,7 +205,6 @@
   return ret;
 }
 
-<<<<<<< HEAD
 static SmallVector<Value>
 Bf16_to_Fp8E5M2_func(Location loc, ConversionPatternRewriter &rewriter,
                      const SmallVector<Value> &v) {
@@ -296,12 +285,8 @@
           extract_element(i8_ty, fp8x4Vec, i32_val(3))};
 }
 
-static const std::string Bf16_to_Fp8E5M2(bool hasNativeFP) {
-  std::string ret;
-=======
 static const Fp8ConversionDesc Bf16_to_Fp8E5M2(bool hasNativeFP) {
   Fp8ConversionDesc ret;
->>>>>>> bd735962
   if (!hasNativeFP) {
     ret = {
         "{                                           \n" // bf16=fp8>>3 + 112<<7
@@ -358,6 +343,7 @@
   }
   return ret;
 }
+
 /* ----- FP8E4M3B15 ------ */
 // This data-type is a variant of the standard FP8E4M3 format.
 // It was designed for fast software conversion to FP16 on
@@ -420,7 +406,6 @@
     "}                                      \n",
     32, 32, 4};
 
-<<<<<<< HEAD
 static SmallVector<Value>
 Fp16_to_Fp8E4M3B15_func(Location loc, ConversionPatternRewriter &rewriter,
                         const SmallVector<Value> &v) {
@@ -464,10 +449,7 @@
           extract_element(i8_ty, b1, i32_val(3))};
 }
 
-static const std::string Fp16_to_Fp8E4M3B15(bool has_minx2) {
-=======
 static const Fp8ConversionDesc Fp16_to_Fp8E4M3B15(bool has_minx2) {
->>>>>>> bd735962
   std::string ret;
   ret += "{                                      \n"
          ".reg .pred p<4>;                       \n"
@@ -512,7 +494,6 @@
 // $0 = (($2 << 1) & 0x80008000u) | (($2 << 7) & 0x3f803f80u);
 // $1 = (($2 << 0) & 0x80008000u) | (($2 << 0) & 0x3f803f80u);
 // WARN: subnormal (0bs0000xxx) are not handled
-<<<<<<< HEAD
 static SmallVector<Value>
 Fp8E4M3B15x4_to_Fp16_func(Location loc, ConversionPatternRewriter &rewriter,
                           const SmallVector<Value> &v) {
@@ -541,10 +522,7 @@
           extract_element(f16_ty, fp16x2Vec1, i32_val(1))};
 }
 
-static const std::string Fp8E4M3B15x4_to_Fp16 =
-=======
 static const Fp8ConversionDesc Fp8E4M3B15x4_to_Fp16 = {
->>>>>>> bd735962
     "{                                      \n"
     ".reg .b32 a<2>;                        \n"
     "add.u32 a0, $2, $2;                    \n"
@@ -562,7 +540,6 @@
 //       ((e4.y >> 0) & (0x80008000u >> 0)) |
 //       ((e4.y >> 0) & (0x3f803f80u >> 0)) ;
 // WARN: subnormal (0bs0000xxx) are not handled
-<<<<<<< HEAD
 
 static SmallVector<Value>
 Fp16_to_Fp8E4M3B15x4_func(Location loc, ConversionPatternRewriter &rewriter,
@@ -596,10 +573,7 @@
           extract_element(i8_ty, fp8x4Vec, i32_val(3))};
 }
 
-static const std::string Fp16_to_Fp8E4M3B15x4 =
-=======
 static const Fp8ConversionDesc Fp16_to_Fp8E4M3B15x4 = {
->>>>>>> bd735962
     "{                                       \n"
     ".reg .b32 a<2>;                         \n"
     "shr.b32  a0, $1, 1;                     \n"
@@ -643,10 +617,11 @@
 }
 
 // Fp8E4M3 (x2) -> Fp16 (x2) (packed)
-<<<<<<< HEAD
-static const std::string Fp8E4M3Nv_to_Fp16 = "{ \n"
-                                             "cvt.rn.f16x2.e4m3x2 $0, $1; \n"
-                                             "}";
+static const Fp8ConversionDesc Fp8E4M3Nv_to_Fp16 = {
+    "{ \n"
+    "cvt.rn.f16x2.e4m3x2 $0, $1; \n"
+    "}",
+    16, 32, 2};
 
 // Fp16 -> Fp8E4M3 (packed)
 static SmallVector<Value>
@@ -672,13 +647,6 @@
   return {extract_element(i8_ty, b0, i32_val(1)),
           extract_element(i8_ty, b0, i32_val(3))};
 }
-=======
-static const Fp8ConversionDesc Fp8E4M3Nv_to_Fp16 = {
-    "{ \n"
-    "cvt.rn.f16x2.e4m3x2 $0, $1; \n"
-    "}",
-    16, 32, 2};
->>>>>>> bd735962
 
 // Fp16 (x2) -> Fp8E4M3 (x2) (packed)
 static const Fp8ConversionDesc Fp16_to_Fp8E4M3Nv = {
@@ -1335,12 +1303,21 @@
 
   static Value convertFp32ToBf16(Location loc,
                                  ConversionPatternRewriter &rewriter,
-<<<<<<< HEAD
-                                 const Value &v, const Target &target) {
+                                 const Value &v, const RoundingMode rounding,
+                                 const Target &target) {
     switch (target) {
     case mlir::triton::Target::NVVM: {
       PTXBuilder builder;
-      auto &cvt = *builder.create("cvt.rn.bf16.f32");
+      StringRef ptx;
+      switch (rounding) {
+      case RoundingMode::RTNE:
+        ptx = "cvt.rn.bf16.f32";
+        break;
+      case RoundingMode::RTZ:
+        ptx = "cvt.rz.bf16.f32";
+        break;
+      }
+      auto &cvt = *builder.create(ptx.str());
       auto res = builder.newOperand("=h");
       auto operand = builder.newOperand(v, "r");
       cvt(res, operand);
@@ -1373,13 +1350,28 @@
     }
   }
 
-  static Value convertFp32ToFp16NZ(Location loc,
-                                   ConversionPatternRewriter &rewriter,
-                                   const Value &v, const Target &target) {
+  static Value convertFp32ToFp16(Location loc,
+                                 ConversionPatternRewriter &rewriter,
+                                 const Value &v, const RoundingMode rounding,
+                                 const Target &target) {
     switch (target) {
     case mlir::triton::NVVM: {
       PTXBuilder builder;
-      auto &cvt = *builder.create("cvt.rz.f16.f32");
+      StringRef ptx;
+      switch (rounding) {
+      case RoundingMode::RTNE:
+        ptx = "cvt.rn.f16.f32";
+        break;
+      case RoundingMode::RTZ:
+        ptx = "cvt.rz.f16.f32";
+        break;
+      default:
+        llvm::errs() << "WARNING: unsupported rounding mode for f32->f16 "
+                        "conversion: "
+                     << stringifyRoundingMode(rounding) << "\n";
+        llvm_unreachable("");
+      }
+      auto &cvt = *builder.create(ptx.str());
       auto res = builder.newOperand("=h");
       auto operand = builder.newOperand(v, "r");
       cvt(res, operand);
@@ -1393,58 +1385,10 @@
     }
   }
 
-  ConverterT getConversionFunc(Type srcTy, Type dstTy,
-                               const Target &target) const {
-=======
-                                 const Value &v, const RoundingMode rounding) {
-    PTXBuilder builder;
-    StringRef ptx;
-    switch (rounding) {
-    case RoundingMode::RTNE:
-      ptx = "cvt.rn.bf16.f32";
-      break;
-    case RoundingMode::RTZ:
-      ptx = "cvt.rz.bf16.f32";
-      break;
-    }
-    auto &cvt = *builder.create(ptx.str());
-    auto res = builder.newOperand("=h");
-    auto operand = builder.newOperand(v, "r");
-    cvt(res, operand);
-    // TODO: This is a hack to get the right type. We should be able to invoke
-    // the type converter
-    return builder.launch(rewriter, loc, i16_ty, false);
-  }
-
-  static Value convertFp32ToFp16(Location loc,
-                                 ConversionPatternRewriter &rewriter,
-                                 const Value &v, const RoundingMode rounding) {
-    PTXBuilder builder;
-    StringRef ptx;
-    switch (rounding) {
-    case RoundingMode::RTNE:
-      ptx = "cvt.rn.f16.f32";
-      break;
-    case RoundingMode::RTZ:
-      ptx = "cvt.rz.f16.f32";
-      break;
-    default:
-      llvm::errs() << "WARNING: unsupported rounding mode for f32->f16 "
-                      "conversion: "
-                   << stringifyRoundingMode(rounding) << "\n";
-      llvm_unreachable("");
-    }
-    auto &cvt = *builder.create(ptx.str());
-    auto res = builder.newOperand("=h");
-    auto operand = builder.newOperand(v, "r");
-    cvt(res, operand);
-    return builder.launch(rewriter, loc, f16_ty, false);
-  }
-
   std::pair<ConverterT, size_t>
   getConversionFunc(Type srcTy, Type dstTy,
-                    std::optional<RoundingMode> roundingMode) const {
->>>>>>> bd735962
+                    std::optional<RoundingMode> roundingMode,
+                    const Target &target) const {
     auto F8E4M3B15TyID = TypeID::get<mlir::Float8E4M3B11FNUZType>();
     auto F8E4M3TyID = TypeID::get<mlir::Float8E4M3FNUZType>();
     auto F8E5M2TyID = TypeID::get<mlir::Float8E5M2Type>();
@@ -1454,49 +1398,51 @@
     auto F32TyID = TypeID::get<mlir::Float32Type>();
     auto F64TyID = TypeID::get<mlir::Float64Type>();
 
-<<<<<<< HEAD
     switch (target) {
     case mlir::triton::Target::NVVM: {
-      static DenseMap<std::pair<TypeID, TypeID>, std::string> srcMap = {
-          // F8 -> F16
-          {{F8E4M3B15TyID, F16TyID}, Fp8E4M3B15_to_Fp16},
-          {{F8E4M3FNTyID, F16TyID}, Fp8E4M3B15x4_to_Fp16},
-          {{F8E4M3TyID, F16TyID}, Fp8E4M3Nv_to_Fp16},
-          {{F8E5M2TyID, F16TyID}, Fp8E5M2_to_Fp16(computeCapability >= 90)},
-          // F16 -> F8
-          {{F16TyID, F8E4M3B15TyID},
-           Fp16_to_Fp8E4M3B15(computeCapability >= 80)},
-          {{F16TyID, F8E4M3FNTyID}, Fp16_to_Fp8E4M3B15x4},
-          {{F16TyID, F8E4M3TyID}, Fp16_to_Fp8E4M3Nv},
-          {{F16TyID, F8E5M2TyID}, Fp16_to_Fp8E5M2(computeCapability >= 90)},
-          // F8 -> BF16
-          {{F8E5M2TyID, BF16TyID}, Fp8E5M2_to_Bf16(computeCapability >= 90)},
-          {{F8E4M3TyID, BF16TyID}, Fp8E4M3Nv_to_Bf16},
-          // BF16 -> F8
-          {{BF16TyID, F8E5M2TyID}, Bf16_to_Fp8E5M2(computeCapability >= 90)},
-          {{BF16TyID, F8E4M3TyID}, Bf16_to_Fp8E4M3Nv},
-          // F32 -> F8
-          {{F32TyID, F8E4M3TyID}, Fp32_to_Fp8E4M3Nv},
-          {{F32TyID, F8E5M2TyID}, Fp32_to_Fp8E5M2},
-      };
-      int inVecWidthBits = 32;
-      int outVecWidthBits = 32;
-      if (srcTy.isFloat8E4M3FNUZ() ||
-          (computeCapability >= 90 && srcTy.isFloat8E5M2() && dstTy.isF16())) {
-        inVecWidthBits = 16;
-        outVecWidthBits = 32;
-      }
-      if (dstTy.isFloat8E4M3FNUZ() ||
-          (computeCapability >= 90 && dstTy.isFloat8E5M2())) {
-        inVecWidthBits = 32;
-        outVecWidthBits = 16;
-      }
-
-      std::pair<TypeID, TypeID> key = {srcTy.getTypeID(), dstTy.getTypeID()};
+      auto undefRounding = static_cast<RoundingMode>(-1);
+
+      static DenseMap<std::tuple<TypeID, TypeID, RoundingMode>,
+                      Fp8ConversionDesc>
+          srcMap = {
+              // F8 -> F16
+              {{F8E4M3B15TyID, F16TyID, undefRounding}, Fp8E4M3B15_to_Fp16},
+              {{F8E4M3FNTyID, F16TyID, undefRounding}, Fp8E4M3B15x4_to_Fp16},
+              {{F8E4M3TyID, F16TyID, undefRounding}, Fp8E4M3Nv_to_Fp16},
+              {{F8E5M2TyID, F16TyID, undefRounding},
+               Fp8E5M2_to_Fp16(computeCapability >= 90)},
+              // F16 -> F8
+              {{F16TyID, F8E4M3B15TyID, RoundingMode::RTNE},
+               Fp16_to_Fp8E4M3B15(computeCapability >= 80)},
+              {{F16TyID, F8E4M3FNTyID, RoundingMode::RTNE},
+               Fp16_to_Fp8E4M3B15x4},
+              {{F16TyID, F8E4M3TyID, RoundingMode::RTNE}, Fp16_to_Fp8E4M3Nv},
+              {{F16TyID, F8E5M2TyID, RoundingMode::RTNE},
+               Fp16_to_Fp8E5M2_RTNE(computeCapability >= 90)},
+              {{F16TyID, F8E5M2TyID, RoundingMode::RTZ}, Fp16_to_Fp8E5M2_RTZ},
+              // F8 -> BF16
+              {{F8E5M2TyID, BF16TyID, undefRounding},
+               Fp8E5M2_to_Bf16(computeCapability >= 90)},
+              {{F8E4M3TyID, BF16TyID, undefRounding}, Fp8E4M3Nv_to_Bf16},
+              // BF16 -> F8
+              {{BF16TyID, F8E5M2TyID, RoundingMode::RTNE},
+               Bf16_to_Fp8E5M2(computeCapability >= 90)},
+              {{BF16TyID, F8E4M3TyID, RoundingMode::RTNE}, Bf16_to_Fp8E4M3Nv},
+              // F32 -> F8
+              {{F32TyID, F8E4M3TyID, RoundingMode::RTNE}, Fp32_to_Fp8E4M3Nv},
+              {{F32TyID, F8E5M2TyID, RoundingMode::RTNE}, Fp32_to_Fp8E5M2},
+          };
+      std::tuple<TypeID, TypeID, RoundingMode> key = {
+          srcTy.getTypeID(), dstTy.getTypeID(),
+          roundingMode.value_or(undefRounding)};
       if (srcMap.count(key) == 0) {
         llvm::errs() << "Unsupported conversion from " << srcTy << " to "
-                     << dstTy << "\n";
-        llvm_unreachable("");
+                     << dstTy;
+        if (roundingMode.has_value())
+          llvm::errs() << " with rounding mode "
+                       << stringifyRoundingMode(roundingMode.value());
+        llvm::errs() << "\n";
+        llvm::report_fatal_error("Unsupported rounding mode for conversion.");
       }
       if (computeCapability < 90 &&
           (srcTy.isFloat8E4M3FNUZ() || dstTy.isFloat8E4M3FNUZ())) {
@@ -1505,30 +1451,39 @@
                      << "\n";
         llvm_unreachable("");
       }
-      return makeConverterFromPtx(srcMap.lookup(key),
-                                  getTypeConverter()->convertType(srcTy),
-                                  getTypeConverter()->convertType(dstTy),
-                                  inVecWidthBits, outVecWidthBits);
+      auto convDesc = srcMap.lookup(key);
+      return {makeConverterFromPtx(
+                  convDesc.ptx, getTypeConverter()->convertType(srcTy),
+                  getTypeConverter()->convertType(dstTy),
+                  convDesc.inVecWidthBits, convDesc.outVecWidthBits),
+              convDesc.numElements};
     } break;
     default: {
-      static DenseMap<std::pair<TypeID, TypeID>, ConverterT> srcMap = {
-          // F8 -> F16
-          {{F8E4M3B15TyID, F16TyID}, Fp8E4M3B15_to_Fp16_func},
-          {{F8E4M3FNTyID, F16TyID}, Fp8E4M3B15x4_to_Fp16_func},
-          {{F8E4M3TyID, F16TyID}, Fp8E4M3Nv_to_Fp16_func},
-          {{F8E5M2TyID, F16TyID}, Fp8E5M2_to_Fp16_func},
-          // F16 -> F8
-          {{F16TyID, F8E4M3B15TyID}, Fp16_to_Fp8E4M3B15_func},
-          {{F16TyID, F8E4M3FNTyID}, Fp16_to_Fp8E4M3B15x4_func},
-          {{F16TyID, F8E4M3TyID}, Fp16_to_Fp8E4M3Nv_func},
-          {{F16TyID, F8E5M2TyID}, Fp16_to_Fp8E5M2_func},
-          // F8 -> BF16
-          {{F8E5M2TyID, BF16TyID}, Fp8E5M2_to_Bf16_func},
-          {{F8E4M3TyID, BF16TyID}, Fp8E4M3Nv_to_Bf16_func},
-          // BF16 -> F8
-          {{BF16TyID, F8E5M2TyID}, Bf16_to_Fp8E5M2_func},
-          {{BF16TyID, F8E4M3TyID}, Bf16_to_Fp8E4M3Nv_func},
-      };
+      if (srcTy.getTypeID() == dstTy.getTypeID())
+        if (srcTy.getTypeID() == F8E4M3TyID || dstTy.getTypeID() == F8E4M3TyID)
+          return {identity_func, 2};
+        else
+          return {identity_func, 4};
+
+      static DenseMap<std::pair<TypeID, TypeID>, std::pair<ConverterT, size_t>>
+          srcMap = {
+              // F8 -> F16
+              {{F8E4M3B15TyID, F16TyID}, {Fp8E4M3B15_to_Fp16_func, 4}},
+              {{F8E4M3FNTyID, F16TyID}, {Fp8E4M3B15x4_to_Fp16_func, 4}},
+              {{F8E4M3TyID, F16TyID}, {Fp8E4M3Nv_to_Fp16_func, 2}},
+              {{F8E5M2TyID, F16TyID}, {Fp8E5M2_to_Fp16_func, 4}},
+              // F16 -> F8
+              {{F16TyID, F8E4M3B15TyID}, {Fp16_to_Fp8E4M3B15_func, 4}},
+              {{F16TyID, F8E4M3FNTyID}, {Fp16_to_Fp8E4M3B15x4_func, 4}},
+              {{F16TyID, F8E4M3TyID}, {Fp16_to_Fp8E4M3Nv_func, 2}},
+              {{F16TyID, F8E5M2TyID}, {Fp16_to_Fp8E5M2_func, 4}},
+              // F8 -> BF16
+              {{F8E5M2TyID, BF16TyID}, {Fp8E5M2_to_Bf16_func, 4}},
+              {{F8E4M3TyID, BF16TyID}, {Fp8E4M3Nv_to_Bf16_func, 4}},
+              // BF16 -> F8
+              {{BF16TyID, F8E5M2TyID}, {Bf16_to_Fp8E5M2_func, 4}},
+              {{BF16TyID, F8E4M3TyID}, {Bf16_to_Fp8E4M3Nv_func, 4}},
+          };
 
       std::pair<TypeID, TypeID> key = {srcTy.getTypeID(), dstTy.getTypeID()};
       if (srcMap.count(key) == 0) {
@@ -1537,60 +1492,8 @@
         llvm_unreachable("");
       }
       return srcMap.lookup(key);
-=======
-    auto undefRounding = static_cast<RoundingMode>(-1);
-
-    static DenseMap<std::tuple<TypeID, TypeID, RoundingMode>, Fp8ConversionDesc>
-        srcMap = {
-            // F8 -> F16
-            {{F8E4M3B15TyID, F16TyID, undefRounding}, Fp8E4M3B15_to_Fp16},
-            {{F8E4M3FNTyID, F16TyID, undefRounding}, Fp8E4M3B15x4_to_Fp16},
-            {{F8E4M3TyID, F16TyID, undefRounding}, Fp8E4M3Nv_to_Fp16},
-            {{F8E5M2TyID, F16TyID, undefRounding},
-             Fp8E5M2_to_Fp16(computeCapability >= 90)},
-            // F16 -> F8
-            {{F16TyID, F8E4M3B15TyID, RoundingMode::RTNE},
-             Fp16_to_Fp8E4M3B15(computeCapability >= 80)},
-            {{F16TyID, F8E4M3FNTyID, RoundingMode::RTNE}, Fp16_to_Fp8E4M3B15x4},
-            {{F16TyID, F8E4M3TyID, RoundingMode::RTNE}, Fp16_to_Fp8E4M3Nv},
-            {{F16TyID, F8E5M2TyID, RoundingMode::RTNE},
-             Fp16_to_Fp8E5M2_RTNE(computeCapability >= 90)},
-            {{F16TyID, F8E5M2TyID, RoundingMode::RTZ}, Fp16_to_Fp8E5M2_RTZ},
-            // F8 -> BF16
-            {{F8E5M2TyID, BF16TyID, undefRounding},
-             Fp8E5M2_to_Bf16(computeCapability >= 90)},
-            {{F8E4M3TyID, BF16TyID, undefRounding}, Fp8E4M3Nv_to_Bf16},
-            // BF16 -> F8
-            {{BF16TyID, F8E5M2TyID, RoundingMode::RTNE},
-             Bf16_to_Fp8E5M2(computeCapability >= 90)},
-            {{BF16TyID, F8E4M3TyID, RoundingMode::RTNE}, Bf16_to_Fp8E4M3Nv},
-            // F32 -> F8
-            {{F32TyID, F8E4M3TyID, RoundingMode::RTNE}, Fp32_to_Fp8E4M3Nv},
-            {{F32TyID, F8E5M2TyID, RoundingMode::RTNE}, Fp32_to_Fp8E5M2},
-        };
-    std::tuple<TypeID, TypeID, RoundingMode> key = {
-        srcTy.getTypeID(), dstTy.getTypeID(),
-        roundingMode.value_or(undefRounding)};
-    if (srcMap.count(key) == 0) {
-      llvm::errs() << "Unsupported conversion from " << srcTy << " to "
-                   << dstTy;
-      if (roundingMode.has_value())
-        llvm::errs() << " with rounding mode "
-                     << stringifyRoundingMode(roundingMode.value());
-      llvm::errs() << "\n";
-      llvm::report_fatal_error("Unsupported rounding mode for conversion.");
->>>>>>> bd735962
-    }
-    }
-<<<<<<< HEAD
-=======
-    auto convDesc = srcMap.lookup(key);
-    return {makeConverterFromPtx(
-                convDesc.ptx, getTypeConverter()->convertType(srcTy),
-                getTypeConverter()->convertType(dstTy), convDesc.inVecWidthBits,
-                convDesc.outVecWidthBits),
-            convDesc.numElements};
->>>>>>> bd735962
+    }
+    }
   }
 
   SmallVector<Value> createDestOps(triton::FpToFpOp op, OpAdaptor adaptor,
@@ -1620,7 +1523,7 @@
       SmallVector<Value> outVals;
       for (Value v : operands[0]) {
         outVals.push_back(
-            convertFp32ToFp16(loc, rewriter, v, roundingMode.value()));
+            convertFp32ToFp16(loc, rewriter, v, roundingMode.value(), target));
       }
       return outVals;
     }
@@ -1631,7 +1534,7 @@
       SmallVector<Value> outVals;
       for (Value v : operands[0]) {
         outVals.push_back(
-            convertFp32ToBf16(loc, rewriter, v, roundingMode.value()));
+            convertFp32ToBf16(loc, rewriter, v, roundingMode.value(), target));
       }
       return outVals;
     }
@@ -1644,30 +1547,17 @@
     bool isDstFP32 = dstElementType.isF32();
     Type srcType = useFP16IntermediateSrc ? f16_ty : srcElementType;
     Type dstType = isDstFP32 ? f16_ty : dstElementType;
-<<<<<<< HEAD
-=======
     auto [cvtFunc, numElements] =
-        getConversionFunc(srcType, dstType, roundingMode);
->>>>>>> bd735962
+        getConversionFunc(srcType, dstType, roundingMode, target);
     SmallVector<Value> inVals;
     for (unsigned i = 0; i < std::min(numElements, operands.size()); i++) {
       inVals.push_back(operands[i][0]);
     }
     if (useFP16IntermediateSrc)
       for (Value &v : inVals)
-<<<<<<< HEAD
-        v = convertFp32ToFp16NZ(loc, rewriter, v, target);
-=======
-        v = convertFp32ToFp16(loc, rewriter, v, RoundingMode::RTZ);
->>>>>>> bd735962
+        v = convertFp32ToFp16(loc, rewriter, v, RoundingMode::RTZ, target);
     inVals.resize(numElements, undef(typeConverter->convertType(srcType)));
-    SmallVector<Value> outVals;
-    if (srcType != dstType) {
-      auto cvtFunc = getConversionFunc(srcType, dstType, target);
-      outVals = cvtFunc(loc, rewriter, inVals);
-    } else {
-      outVals = inVals;
-    }
+    SmallVector<Value> outVals = cvtFunc(loc, rewriter, inVals);
     assert(outVals.size() == inVals.size());
     outVals.resize(std::min(numElements, operands.size()));
     if (isDstFP32)
@@ -1691,7 +1581,9 @@
   auto v1 = FpToFpOpConversion::convertBf16ToFp32(loc, rewriter, operands[0][1],
                                                   target);
   auto result = rewriter.create<OP>(loc, f32_ty, v0, v1);
-  return FpToFpOpConversion::convertFp32ToBf16(loc, rewriter, result, target);
+  auto undefRounding = static_cast<RoundingMode>(-1);
+  return FpToFpOpConversion::convertFp32ToBf16(loc, rewriter, result,
+                                               undefRounding, target);
 }
 
 struct CmpIOpConversion
@@ -2232,20 +2124,15 @@
       default: {
         auto value =
             rewriter.create<LLVM::SIToFPOp>(loc, f32_ty, operands[0][0]);
-        return {FpToFpOpConversion::convertFp32ToBf16(loc, rewriter, value,
-                                                      target)};
+        return {FpToFpOpConversion::convertFp32ToBf16(
+            loc, rewriter, value, RoundingMode::RTNE, target)};
       }
       }
       llvm_unreachable("");
     } else if (outElemTy.isBF16()) {
       auto value = rewriter.create<LLVM::SIToFPOp>(loc, f32_ty, operands[0][0]);
-<<<<<<< HEAD
-      return {
-          FpToFpOpConversion::convertFp32ToBf16(loc, rewriter, value, target)};
-=======
-      return {FpToFpOpConversion::convertFp32ToBf16(loc, rewriter, value,
-                                                    RoundingMode::RTNE)};
->>>>>>> bd735962
+      return {FpToFpOpConversion::convertFp32ToBf16(
+          loc, rewriter, value, RoundingMode::RTNE, target)};
     } else {
       return {rewriter.create<LLVM::SIToFPOp>(loc, elemTy, operands[0][0])};
     }
@@ -2312,14 +2199,9 @@
     if (outElemTy.isBF16()) {
       auto inElemTy = getElementType(op.getIn());
       assert(inElemTy.isF32() && "unsupported conversion");
-<<<<<<< HEAD
-      return {FpToFpOpConversion::convertFp32ToBf16(loc, rewriter,
-                                                    operands[0][0], target)};
-=======
       return {// Trunc uses the default rounding mode: RTNE
               FpToFpOpConversion::convertFp32ToBf16(
-                  loc, rewriter, operands[0][0], RoundingMode::RTNE)};
->>>>>>> bd735962
+                  loc, rewriter, operands[0][0], RoundingMode::RTNE, target)};
     } else {
       return {rewriter.create<LLVM::FPTruncOp>(loc, elemTy, operands[0][0])};
     }
