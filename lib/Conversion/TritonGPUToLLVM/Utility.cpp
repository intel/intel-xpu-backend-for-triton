#include "Utility.h"
#include "TypeConverter.h"
#include "mlir/Dialect/LLVMIR/GENXDialect.h"
#include "mlir/Dialect/LLVMIR/NVVMDialect.h"
#include "triton/Dialect/NVGPU/IR/Dialect.h"
namespace mlir {

namespace LLVM {
using namespace mlir::triton;

Value createConstantI32(Location loc, OpBuilder &rewriter, int32_t v) {
  auto i32ty = rewriter.getIntegerType(32);
  return rewriter.create<LLVM::ConstantOp>(loc, i32ty,
                                           IntegerAttr::get(i32ty, v));
}

Value createConstantI64(Location loc, OpBuilder &rewriter, int64_t v) {
  auto i64ty = rewriter.getIntegerType(64);
  return rewriter.create<LLVM::ConstantOp>(loc, i64ty,
                                           IntegerAttr::get(i64ty, v));
}

Value createConstantF16(Location loc, OpBuilder &rewriter, float v) {
  auto type = type::f16Ty(rewriter.getContext());
  return rewriter.create<LLVM::ConstantOp>(loc, type,
                                           rewriter.getF16FloatAttr(v));
}

Value createConstantF32(Location loc, OpBuilder &rewriter, float v) {
  auto type = type::f32Ty(rewriter.getContext());
  return rewriter.create<LLVM::ConstantOp>(loc, type,
                                           rewriter.getF32FloatAttr(v));
}

Value createConstantF64(Location loc, OpBuilder &rewriter, double v) {
  auto type = type::f64Ty(rewriter.getContext());
  return rewriter.create<LLVM::ConstantOp>(loc, type,
                                           rewriter.getF64FloatAttr(v));
}

Value createNaNConstant(Location loc, OpBuilder &rewriter, Type type) {
  if (!type.isa<FloatType>()) {
    llvm::report_fatal_error("Creating NaN constant for non-float type!");
  }
  return rewriter.create<LLVM::ConstantOp>(
      loc, type, APFloat::getNaN(type.cast<FloatType>().getFloatSemantics()));
}

// Create an index type constant.
Value createIndexConstant(OpBuilder &builder, Location loc,
                          TypeConverter *converter, int64_t value) {
  Type ty = converter->convertType(builder.getIndexType());
  return builder.create<LLVM::ConstantOp>(loc, ty,
                                          builder.getIntegerAttr(ty, value));
}

// Create an integer constant of \param width bits.
Value createLLVMIntegerConstant(OpBuilder &builder, Location loc, short width,
                                int64_t value) {
  Type ty = builder.getIntegerType(width);
  return builder.create<LLVM::ConstantOp>(loc, ty,
                                          builder.getIntegerAttr(ty, value));
}

// A wrapper of LoadDSmemOp when vec = 1
// (1) Get bitwidth from elemTy
// (2) Create LoadDSmemOp
// (3) Bitcast result from dataTy (u16/u32/u64) back to elemTy
Value createLoadDSmem(Location loc, PatternRewriter &rewriter, Value addr,
                      Value ctaId, Type elemTy) {
  assert(addr.getType().isa<LLVMPointerType>() &&
         "addr must be a pointer type");
  auto ptrTy = addr.getType().cast<LLVMPointerType>();
  assert(ptrTy.getAddressSpace() == 3 && "Invalid addr space for load_dsmem");
  unsigned bitwidth = elemTy.getIntOrFloatBitWidth();
  Value ret =
      rewriter.create<triton::nvgpu::LoadDSmemOp>(loc, addr, ctaId, bitwidth);
  return bitcast(ret, elemTy);
}

// A wrapper of LoadDSmemOp when vec > 1
// (1) Get bitwidth from elemTy
// (2) Create LoadDSmemOp and extract results from retStruct
// (3) Bitcast results from dataTy (u16/u32/u64) back to elemTy
SmallVector<Value> createLoadDSmem(Location loc, PatternRewriter &rewriter,
                                   Value addr, Value ctaId, unsigned vec,
                                   Type elemTy) {
  assert(addr.getType().isa<LLVMPointerType>() &&
         "addr must be a pointer type");
  auto ptrTy = addr.getType().cast<LLVMPointerType>();
  assert(ptrTy.getAddressSpace() == 3 && "Invalid addr space for load_dsmem");
  unsigned bitwidth = elemTy.getIntOrFloatBitWidth();
  Value retStruct = rewriter.create<triton::nvgpu::LoadDSmemOp>(
      loc, addr, ctaId, bitwidth, vec);
  SmallVector<Value> retVals;
  for (unsigned i = 0; i < vec; ++i) {
    auto dataTy = rewriter.getIntegerType(bitwidth);
    Value data = extract_val(dataTy, retStruct, i);
    retVals.push_back(bitcast(data, elemTy));
  }
  return retVals;
}

// A wrapper of StoreDSmemOp when vec = 1
// (1) Get bitwidth from elemTy
// (2) Bitcast value from elemTy to dataTy (u16/u32/u64)
// (3) Create StoreDSmemOp
void createStoreDSmem(Location loc, PatternRewriter &rewriter, Value addr,
                      Value ctaId, Value value, Value pred) {
  assert(addr.getType().isa<LLVMPointerType>() &&
         "addr must be a pointer type");
  auto ptrTy = addr.getType().cast<LLVMPointerType>();
  assert(ptrTy.getAddressSpace() == 3 && "Invalid addr space for load_dsmem");
  unsigned bitwidth = value.getType().getIntOrFloatBitWidth();
  auto dataTy = rewriter.getIntegerType(bitwidth);
  Value data = bitcast(value, dataTy);
  rewriter.create<triton::nvgpu::StoreDSmemOp>(loc, addr, ctaId, data, pred);
}

// A wrapper of StoreDSmemOp when vec = 1 and pred = 1
void createStoreDSmem(Location loc, PatternRewriter &rewriter, Value addr,
                      Value ctaId, Value value) {
  Value pred = int_val(/*width=*/1, 1);
  createStoreDSmem(loc, rewriter, addr, ctaId, value, pred);
}

// A wrapper of StoreDSmemOp when vec > 1
// (1) Get bitwidth from elemTy
// (2) Bitcast values from elemTy to dataTy (u16/u32/u64)
// (3) Create StoreDSmemOp
void createStoreDSmem(Location loc, PatternRewriter &rewriter, Value addr,
                      Value ctaId, ArrayRef<Value> values, Value pred) {
  assert(addr.getType().isa<LLVMPointerType>() &&
         "addr must be a pointer type");
  auto ptrTy = addr.getType().cast<LLVMPointerType>();
  assert(ptrTy.getAddressSpace() == 3 && "Invalid addr space for load_dsmem");
  unsigned bitwidth = 0;
  if (!values.empty()) {
    bitwidth = values.back().getType().getIntOrFloatBitWidth();
  }
  auto dataTy = rewriter.getIntegerType(bitwidth);
  SmallVector<Value> data;
  for (unsigned i = 0; i < values.size(); ++i)
    data.push_back(bitcast(values[i], dataTy));
  rewriter.create<triton::nvgpu::StoreDSmemOp>(loc, addr, ctaId, data, pred);
}

// A wrapper of StoreDSmemOp when vec > 1 and pred = 1
void createStoreDSmem(Location loc, PatternRewriter &rewriter, Value addr,
                      Value ctaId, ArrayRef<Value> values) {
  Value pred = int_val(/*width=*/1, 1);
  createStoreDSmem(loc, rewriter, addr, ctaId, values, pred);
}

SharedMemoryObject
getSharedMemoryObjectFromStruct(Location loc, Value llvmStruct, Type elemTy,
                                ConversionPatternRewriter &rewriter) {
  ArrayRef<Type> types =
      llvmStruct.getType().cast<LLVM::LLVMStructType>().getBody();
  SmallVector<Value> elems(types.size());
  for (unsigned i = 0; i < types.size(); ++i) {
    Type type = types[i];
    elems[i] = extract_val(type, llvmStruct, i);
  }

  auto rank = (elems.size() - 1) / 2;
  return {/*base=*/elems[0],
          /*baseElemType=*/elemTy,
          /*strides=*/{elems.begin() + 1, elems.begin() + 1 + rank},
          /*offsets=*/{elems.begin() + 1 + rank, elems.end()}};
}

SmallVector<Value>
getStridesFromShapeAndOrder(ArrayRef<int64_t> shape, ArrayRef<unsigned> order,
                            Location loc, ConversionPatternRewriter &rewriter) {
  auto rank = shape.size();
  SmallVector<Value> strides(rank);
  int64_t stride = 1;
  for (auto idx : order) {
    strides[idx] = i32_val(stride);
    stride *= shape[idx];
  }
  return strides;
}

// Convert an \param linear to a multi-dim coordinate given \param shape and
// \param order.
SmallVector<Value> delinearize(ConversionPatternRewriter &rewriter,
                               Location loc, Value linear,
                               ArrayRef<unsigned> shape,
                               ArrayRef<unsigned> order) {
  unsigned rank = shape.size();
  assert(rank == order.size());
  auto reordered = applyPermutation(shape, order);
  SmallVector<Value> reorderedMultiDim(rank);
  if (auto constantOp = linear.getDefiningOp<arith::ConstantOp>()) {
    unsigned intVal =
        constantOp.getValue().cast<IntegerAttr>().getValue().getSExtValue();
    reorderedMultiDim = delinearize(rewriter, loc, intVal, reordered);
  } else {
    reorderedMultiDim = delinearize(rewriter, loc, linear, reordered);
  }
  SmallVector<Value> multiDim(rank);
  for (unsigned i = 0; i < rank; ++i) {
    multiDim[order[i]] = reorderedMultiDim[i];
  }
  return multiDim;
}

SmallVector<Value> delinearize(ConversionPatternRewriter &rewriter,
                               Location loc, unsigned linear,
                               ArrayRef<unsigned> shape) {
  unsigned rank = shape.size();
  assert(rank > 0);
  SmallVector<Value> multiDim(rank);
  unsigned remained = linear;
  for (auto &&en : llvm::enumerate(shape)) {
    unsigned dimSize = en.value();
    multiDim[en.index()] = i32_val(remained % dimSize);
    remained = remained / dimSize;
  }
  return multiDim;
}

SmallVector<Value> delinearize(ConversionPatternRewriter &rewriter,
                               Location loc, Value linear,
                               ArrayRef<unsigned> shape) {
  unsigned rank = shape.size();
  assert(rank > 0);
  SmallVector<Value> multiDim(rank);
  Value remained = linear;
  for (auto &&en : llvm::enumerate(shape)) {
    Value dimSize = i32_val(en.value());
    multiDim[en.index()] = urem(remained, dimSize);
    remained = udiv(remained, dimSize);
  }
  return multiDim;
}

Value linearize(ConversionPatternRewriter &rewriter, Location loc,
                ArrayRef<Value> multiDim, ArrayRef<unsigned> shape,
                ArrayRef<unsigned> order) {
  return linearize(rewriter, loc, applyPermutation(multiDim, order),
                   applyPermutation(shape, order));
}

Value linearize(ConversionPatternRewriter &rewriter, Location loc,
                ArrayRef<Value> multiDim, ArrayRef<unsigned> shape) {
  auto rank = multiDim.size();
  Value linear = i32_val(0);
  if (rank > 0) {
    linear = multiDim.back();
    for (auto [dim, dimShape] :
         llvm::reverse(llvm::zip(multiDim.drop_back(), shape.drop_back()))) {
      Value dimSize = i32_val(dimShape);
      linear = add(mul(linear, dimSize), dim);
    }
  }
  return linear;
}

<<<<<<< HEAD
Value storeShared(ConversionPatternRewriter &rewriter, Location loc, Value ptr,
                  Value val, Value pred, triton::Target target) {
  switch (target) {
  case triton::Target::ROCDL:
  case triton::Target::NVVM: {
    MLIRContext *ctx = rewriter.getContext();
    unsigned bits = std::max(8u, val.getType().getIntOrFloatBitWidth());
    const char *c = bits == 64 ? "l" : (bits == 16 ? "h" : "r");

    PTXBuilder builder;
    auto *ptrOpr = builder.newAddrOperand(ptr, "r");
    auto *valOpr = builder.newOperand(val, c);
    auto &st = builder.create<>("st")->shared().b(bits);
    st(ptrOpr, valOpr).predicate(pred, "b");
    return builder.launch(rewriter, loc, void_ty(ctx));
  } break;
  case triton::Target::GENX: {
    createPredicatedBlock(rewriter, loc, pred, [&] {
      store(val, ptr);
      return ArrayRef<Value>();
    });
    return Value();
  } break;
  }
  llvm_unreachable("unsupported triton::Target");
}

Value loadShared(ConversionPatternRewriter &rewriter, Location loc, Value ptr,
                 Type elemTy, Value pred, triton::Target target) {
  switch (target) {
  case triton::Target::ROCDL:
  case triton::Target::NVVM: {
    MLIRContext *ctx = rewriter.getContext();
    auto ptrTy = ptr.getType().cast<LLVMPointerType>();
    assert(ptrTy.getAddressSpace() == 3 && "Invalid addr space for loadShared");
    unsigned bitwidth = std::max(8u, elemTy.getIntOrFloatBitWidth());

    const char *c = bitwidth == 64 ? "=l" : (bitwidth == 16 ? "=h" : "=r");

    PTXBuilder builder;
    auto *dOpr = builder.newOperand(c);
    auto *ptrOpr = builder.newAddrOperand(ptr, "r");
    auto &ld = builder.create<>("ld")->shared().b(bitwidth);
    ld(dOpr, ptrOpr).predicate(pred, "b");
    return builder.launch(rewriter, loc, elemTy);
  } break;
  case triton::Target::GENX: {
    assert(ptr.getType().cast<LLVMPointerType>().getAddressSpace() == 3 &&
           "Invalid addr space for loadShared");
    Value undef = undef(elemTy);
    Block &endBlock = createPredicatedBlock(rewriter, loc, pred,
                                            SmallVector<Value, 1>{undef}, [&] {
                                              Value ret = load(elemTy, ptr);
                                              return SmallVector<Value, 1>{ret};
                                            });
    return *endBlock.args_begin();
  } break;
  }
  llvm_unreachable("unsupported triton::Target");
}

static GENX::ShflKind toGenXShuffleMode(NVVM::ShflKind mode) {
  switch (mode) {
  case NVVM::ShflKind::bfly:
    return GENX::ShflKind::XOR;
  case NVVM::ShflKind::up:
    return GENX::ShflKind::UP;
  case NVVM::ShflKind::down:
    return GENX::ShflKind::DOWN;
  case NVVM::ShflKind::idx:
    return GENX::ShflKind::IDX;
  }
  llvm_unreachable("unsupported NVVM::ShflKind");
}

=======
>>>>>>> e16a58f8
static Value commonShflSync(Location loc, ConversionPatternRewriter &rewriter,
                            Value val, Value i, NVVM::ShflKind mode,
                            Value clamp, triton::Target target) {
  unsigned bits = val.getType().getIntOrFloatBitWidth();

  if (bits == 64) {
    Type vecTy = vec_ty(f32_ty, 2);
    Value vec = bitcast(val, vecTy);
    Value val0 = extract_element(f32_ty, vec, i32_val(0));
    Value val1 = extract_element(f32_ty, vec, i32_val(1));
    val0 = commonShflSync(loc, rewriter, val0, i, mode, clamp, target);
    val1 = commonShflSync(loc, rewriter, val1, i, mode, clamp, target);
    vec = undef(vecTy);
    vec = insert_element(vecTy, vec, val0, i32_val(0));
    vec = insert_element(vecTy, vec, val1, i32_val(1));
    return bitcast(vec, val.getType());
  }
  Type type = val.getType();

  switch (target) {
  case triton::Target::ROCDL:
  case triton::Target::NVVM: {
    if (type != i32_ty) {
      val = bitcast(val, int_ty(bits));
      if (bits < 32)
        val = zext(i32_ty, val);
    }
    Value mask = i32_val(0xFFFFFFFF);
    Value result = rewriter.create<NVVM::ShflOp>(loc, i32_ty, mask, val, i,
                                                 clamp, mode, UnitAttr());
    if (type != i32_ty) {
      if (bits < 32)
        result = trunc(int_ty(bits), result);
      result = bitcast(result, type);
    }

    return result;
  }
  case triton::Target::GENX: {
    return rewriter.create<GENX::SubGroupShuffleOp>(loc, type, val, i,
                                                    toGenXShuffleMode(mode));
  }
  }
  llvm_unreachable("Invalid target");
}

Value shflSync(Location loc, ConversionPatternRewriter &rewriter, Value val,
               int i, Target target) {
  return commonShflSync(loc, rewriter, val, i32_val(i), NVVM::ShflKind::bfly,
                        i32_val(0x1f), target);
}

Value shflUpSync(Location loc, ConversionPatternRewriter &rewriter, Value val,
                 int i, Target target) {
  return commonShflSync(loc, rewriter, val, i32_val(i), NVVM::ShflKind::up,
                        i32_val(0x0), target);
}

Value shflIdxSync(Location loc, ConversionPatternRewriter &rewriter, Value val,
                  int i, Target target) {
  return shflIdxSync(loc, rewriter, val, i32_val(i), target);
}

Value shflIdxSync(Location loc, ConversionPatternRewriter &rewriter, Value val,
                  Value i, Target target) {
  return commonShflSync(loc, rewriter, val, i, NVVM::ShflKind::idx,
                        i32_val(0x1f), target);
}

Value addStringToModule(Location loc, ConversionPatternRewriter &rewriter,
                        StringRef key, StringRef content,
                        unsigned addressSpace) {
  auto moduleOp = rewriter.getBlock()->getParent()->getParentOfType<ModuleOp>();
  auto ctx = moduleOp.getContext();
  unsigned stringNumber = 0;
  SmallString<16> stringConstName;
  do {
    stringConstName.clear();
    (key + Twine(stringNumber++)).toStringRef(stringConstName);
  } while (moduleOp.lookupSymbol(stringConstName));

  llvm::SmallString<64> contentStr(content);
  // SPIRV needs c-string
  contentStr.push_back('\0');
  size_t contentSize = contentStr.size_in_bytes();
  auto globalType = LLVM::LLVMArrayType::get(i8_ty, contentSize);

  LLVM::GlobalOp global;
  {
    ConversionPatternRewriter::InsertionGuard guard(rewriter);
    rewriter.setInsertionPointToStart(moduleOp.getBody());
    global = rewriter.create<LLVM::GlobalOp>(
        UnknownLoc::get(ctx), globalType,
        /*isConstant=*/true, LLVM::Linkage::Internal, stringConstName,
        rewriter.getStringAttr(contentStr), /*alignment=*/0, addressSpace);
  }

  Value zero = i32_val(0);
  Type globalPtrType = LLVM::LLVMPointerType::get(ctx, global.getAddrSpace());
  Value globalPtr = rewriter.create<LLVM::AddressOfOp>(
      UnknownLoc::get(ctx), globalPtrType, global.getSymName());
  Value stringStart = gep(ptr_ty(ctx, global.getAddrSpace()), i8_ty, globalPtr,
                          SmallVector<Value>({zero}));
  return stringStart;
}

} // namespace LLVM
} // namespace mlir<|MERGE_RESOLUTION|>--- conflicted
+++ resolved
@@ -259,84 +259,6 @@
   return linear;
 }
 
-<<<<<<< HEAD
-Value storeShared(ConversionPatternRewriter &rewriter, Location loc, Value ptr,
-                  Value val, Value pred, triton::Target target) {
-  switch (target) {
-  case triton::Target::ROCDL:
-  case triton::Target::NVVM: {
-    MLIRContext *ctx = rewriter.getContext();
-    unsigned bits = std::max(8u, val.getType().getIntOrFloatBitWidth());
-    const char *c = bits == 64 ? "l" : (bits == 16 ? "h" : "r");
-
-    PTXBuilder builder;
-    auto *ptrOpr = builder.newAddrOperand(ptr, "r");
-    auto *valOpr = builder.newOperand(val, c);
-    auto &st = builder.create<>("st")->shared().b(bits);
-    st(ptrOpr, valOpr).predicate(pred, "b");
-    return builder.launch(rewriter, loc, void_ty(ctx));
-  } break;
-  case triton::Target::GENX: {
-    createPredicatedBlock(rewriter, loc, pred, [&] {
-      store(val, ptr);
-      return ArrayRef<Value>();
-    });
-    return Value();
-  } break;
-  }
-  llvm_unreachable("unsupported triton::Target");
-}
-
-Value loadShared(ConversionPatternRewriter &rewriter, Location loc, Value ptr,
-                 Type elemTy, Value pred, triton::Target target) {
-  switch (target) {
-  case triton::Target::ROCDL:
-  case triton::Target::NVVM: {
-    MLIRContext *ctx = rewriter.getContext();
-    auto ptrTy = ptr.getType().cast<LLVMPointerType>();
-    assert(ptrTy.getAddressSpace() == 3 && "Invalid addr space for loadShared");
-    unsigned bitwidth = std::max(8u, elemTy.getIntOrFloatBitWidth());
-
-    const char *c = bitwidth == 64 ? "=l" : (bitwidth == 16 ? "=h" : "=r");
-
-    PTXBuilder builder;
-    auto *dOpr = builder.newOperand(c);
-    auto *ptrOpr = builder.newAddrOperand(ptr, "r");
-    auto &ld = builder.create<>("ld")->shared().b(bitwidth);
-    ld(dOpr, ptrOpr).predicate(pred, "b");
-    return builder.launch(rewriter, loc, elemTy);
-  } break;
-  case triton::Target::GENX: {
-    assert(ptr.getType().cast<LLVMPointerType>().getAddressSpace() == 3 &&
-           "Invalid addr space for loadShared");
-    Value undef = undef(elemTy);
-    Block &endBlock = createPredicatedBlock(rewriter, loc, pred,
-                                            SmallVector<Value, 1>{undef}, [&] {
-                                              Value ret = load(elemTy, ptr);
-                                              return SmallVector<Value, 1>{ret};
-                                            });
-    return *endBlock.args_begin();
-  } break;
-  }
-  llvm_unreachable("unsupported triton::Target");
-}
-
-static GENX::ShflKind toGenXShuffleMode(NVVM::ShflKind mode) {
-  switch (mode) {
-  case NVVM::ShflKind::bfly:
-    return GENX::ShflKind::XOR;
-  case NVVM::ShflKind::up:
-    return GENX::ShflKind::UP;
-  case NVVM::ShflKind::down:
-    return GENX::ShflKind::DOWN;
-  case NVVM::ShflKind::idx:
-    return GENX::ShflKind::IDX;
-  }
-  llvm_unreachable("unsupported NVVM::ShflKind");
-}
-
-=======
->>>>>>> e16a58f8
 static Value commonShflSync(Location loc, ConversionPatternRewriter &rewriter,
                             Value val, Value i, NVVM::ShflKind mode,
                             Value clamp, triton::Target target) {
