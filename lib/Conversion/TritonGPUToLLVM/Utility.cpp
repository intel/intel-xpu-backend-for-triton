#include "triton/Conversion/TritonGPUToLLVM/Utility.h"
#include "mlir/Dialect/LLVMIR/LLVMDialect.h"
#include "mlir/IR/Attributes.h"
#include "mlir/Transforms/RegionUtils.h"
#include "triton/Analysis/Allocation.h"
#include "triton/Conversion/TritonGPUToLLVM/TargetInfoBase.h"
#include "triton/Dialect/Triton/IR/Dialect.h"
#include "triton/Dialect/TritonGPU/IR/Attributes.h"
#include "triton/Dialect/TritonGPU/IR/LinearLayoutConversions.h"
#include "triton/Dialect/TritonGPU/Transforms/Utility.h"
#include "triton/Tools/LayoutUtils.h"
#include "triton/Tools/LinearLayout.h"
#include "llvm/ADT/STLExtras.h"
#include "llvm/Support/MathExtras.h"

#include <functional>

#if defined(_MSC_VER) && !defined(__clang__)
// from https://gist.github.com/pps83/3210a2f980fd02bb2ba2e5a1fc4a2ef0
#include <intrin.h>

static int __builtin_clz(unsigned x) {
  unsigned long r;
  _BitScanReverse(&r, x);
  return static_cast<int>(r ^ 31);
}

static int __builtin_ctz(unsigned x) {
  unsigned long r;
  _BitScanForward(&r, x);
  return static_cast<int>(r);
}

#endif

// This reverts #5645, because it introduced increased register pressure in AMD
// backend.
// TODO: remove when new implementation performance reaches target level
namespace {

LinearLayout getRegToSharedLayout(MLIRContext *ctx, ArrayRef<int64_t> shape,
                                  LinearLayout regLayout,
                                  triton::gpu::SharedEncodingTrait dstEnc,
                                  int elemBitWidth,
                                  ArrayRef<int64_t> allocShape) {
  StringAttr kBlock = StringAttr::get(ctx, ("block"));
  int rank = shape.size();

  LinearLayout sharedLayout =
      triton::gpu::toLinearLayout(shape, dstEnc, allocShape);
  auto sharedOrder = triton::gpu::getOrder(dstEnc, shape);

  // sharedLayout's in-dims are currently (offset, block).  Reshape to
  // (offsetX1, offsetX2, ..., block) so that we can apply the N-dimensional
  // shmem strides.  (The offsetX's appear in minor-to-major order.)
  auto sharedLegacy = cast<triton::gpu::SwizzledSharedEncodingAttr>(dstEnc);
  SmallVector<std::pair<StringAttr, int32_t>> multiDimSharedSize;
  for (int i = 0; i < rank; i++) {
    int dim = sharedOrder[i];
    int64_t size = std::max(
        int64_t{1},
        shape[dim] / sharedLegacy.getCTALayout().getCTASplitNum()[dim]);
    multiDimSharedSize.push_back(
        {StringAttr::get(ctx, ("offset" + std::to_string(dim))), size});
  }
  multiDimSharedSize.push_back({kBlock, sharedLayout.getInDimSize(kBlock)});
  sharedLayout = sharedLayout.reshapeIns(multiDimSharedSize);

  // regToSharedLayout maps from (register, lane, warp, block) to (offsetX1,
  // ..., offsetXN, block), where the offsetX's are in minor-to-major order.
  return regLayout.invertAndCompose(sharedLayout);
}

} // namespace

namespace mlir {

namespace triton::gpu {
Type getFunctionType(Type resultType, ValueRange operands) {
  SmallVector<Type> operandTypes(operands.getTypes());
  return LLVM::LLVMFunctionType::get(resultType, operandTypes);
}

LLVM::LLVMFuncOp appendOrGetExternFuncOp(RewriterBase &rewriter, Operation *op,
                                         StringRef funcName, Type funcType,
                                         StringRef libname /*= ""*/,
                                         StringRef libpath /*= ""*/) {
  using LLVM::LLVMFuncOp;

  auto funcAttr = StringAttr::get(op->getContext(), funcName);
  Operation *funcOp = SymbolTable::lookupNearestSymbolFrom(op, funcAttr);
  if (funcOp)
    return cast<LLVMFuncOp>(*funcOp);

  Operation *parent = op;
  if (!isa<LLVM::LLVMFuncOp>(op))
    parent = op->getParentOfType<LLVM::LLVMFuncOp>();
  OpBuilder b(parent);
  auto ret = b.create<LLVMFuncOp>(op->getLoc(), funcName, funcType);
  ret.getOperation()->setAttr("libname",
                              StringAttr::get(op->getContext(), libname));
  ret.getOperation()->setAttr("libpath",
                              StringAttr::get(op->getContext(), libpath));
  return ret;
}

Value matrixVectorProd(TritonLLVMOpBuilder &b, const LinearLayout &A, Value x) {
  assert(A.getNumInDims() == 1);
  assert(A.getNumOutDims() == 1);
  auto flatten = [](const std::vector<std::vector<int32_t>> &matrix) {
    SmallVector<int32_t> ret;
    for (const auto &row : matrix) {
      ret.push_back(row[0]);
    }
    return ret;
  };
  auto nCol = A.getTotalInDimSizeLog2();
  auto nRow = A.getTotalOutDimSizeLog2();
  SmallVector<int32_t> matrix = flatten(A.getBases().begin()->second);
  assert(matrix.size() == nCol);

  // We iterate the matrix following the diagonals
  // The idea here is that we want to generate code of the form:
  // \xor_i (x & mask_i) << s_i
  // where s_i may by positive or negative (left or right shift)
  // The hope here (and we see it in codegen) is that LLVM can turn
  // the xor into a sum and then the sum + LHS/RHS can be fused into a mad.lo
  // Get the i-th diagonal
  auto getMask = [&](int i) {
    uint32_t mask = 0;
    int row = i < 0 ? -i : 0;
    int col = i < 0 ? 0 : i;
    while (row < nRow && col < nCol) {
      uint32_t bitValue = (matrix[col] >> row) & 1u;
      mask |= bitValue << col;
      ++row;
      ++col;
    }
    return mask;
  };

  uint32_t explicitCols = 0;

  {
    SmallVector<uint32_t> masks;
    for (int i = -nRow + 1; i < nCol; i++) {
      masks.push_back(getMask(i));
    }
    bool reachedFixedPoint = false;
    while (!reachedFixedPoint) {
      reachedFixedPoint = true;
      for (uint32_t m : masks) {
        uint32_t c = m & ~explicitCols;
        if ((c != 0) && ((c & (c - 1)) == 0)) {
          // found a single-element diagonal
          explicitCols |= c;
          reachedFixedPoint = false;
        }
      }
    }
  }

  // handle any diagonals that have survived
  Value ret = b.i32_val(0);
  for (int i = -nRow + 1; i < nCol; i++) {
    auto mask = getMask(i) & ~explicitCols;
    if (mask == 0)
      continue;
    auto masked = b.and_(x, b.i32_val(mask));
    ret = b.xor_(ret, i >= 0 ? Value(b.lshr(masked, b.i32_val(i)))
                             : Value(b.shl(masked, b.i32_val(-i))));
  }

  // handle any explicit columns:
  Value zero = b.i32_val(0);
  for (int i = 0; i < nCol; i++) {
    if ((explicitCols >> i) & 1) {
      Value bit = b.and_(x, b.i32_val(1 << i));
      Value bit_is_zero = b.icmp_eq(bit, zero);
      int32_t basis = matrix[i];
      if (basis == 0)
        continue;
      ret = b.xor_(ret, b.select(bit_is_zero, zero, b.i32_val(basis)));
    }
  }
  return ret;
}

} // namespace triton::gpu

SmallVector<std::pair<StringAttr, Value>>
applyLinearLayout(Location loc, RewriterBase &rewriter,
                  const LinearLayout &layout,
                  ArrayRef<std::pair<StringAttr, Value>> indices) {
  auto b = TritonLLVMOpBuilder(loc, rewriter);
  assert(layout.getNumInDims() == indices.size());
  assert(llvm::equal(layout.getInDimNames(), llvm::make_first_range(indices)));
  // Trivial layout
  if (layout.getNumOutDims() == 0) {
    return {};
  }

  // This function can emit a lot of MLIR code, which ultimately makes
  // compilation slow.  (We think this shouldn't be the case -- it's not *that*
  // much code -- but we're not clear on how to fix the slowness, which happens
  // in the bowels of MLIR.)
  //
  // As a result we go through some contortions to avoid emitting code where
  // possible.

  // Manually constant-fold the layout where possible.
  SmallVector<std::pair<StringAttr, int32_t>> constantIns;
  SmallVector<std::pair<StringAttr, Value>> nonConstantIns;
  for (auto [inDimName, idx] : indices) {
    APInt constant;
    if (matchPattern(idx, m_ConstantInt(&constant))) {
      constantIns.push_back({inDimName, constant.getSExtValue()});
    } else {
      constantIns.push_back({inDimName, 0});
      nonConstantIns.push_back({inDimName, idx});
    }
  }

  // Compute constant part of the output and wrap it as values
  Value zero = b.i32_val(0);
  SmallVector<std::pair<StringAttr, Value>> outIndices;
  for (auto [outDimName, constant] : layout.apply(constantIns)) {
    if (constant == 0)
      outIndices.push_back({outDimName, zero});
    else
      outIndices.push_back({outDimName, b.i32_val(constant)});
  }

  if (nonConstantIns.size() == 0) {
    return outIndices;
  }

  // Happy path: Only one output.
  if (outIndices.size() == 1) {
    SmallVector<StringAttr> inDimNames;
    // Concatenate input
    Value x = b.i32_val(0);
    int shift = 0;
    for (auto [inDimName, idx] : nonConstantIns) {
      inDimNames.push_back(inDimName);
      x = b.or_(x, b.shl(idx, b.i32_val(shift)));
      shift += layout.getInDimSizeLog2(inDimName);
    }
    // Flatten ins
    auto matrix = layout.sublayout(inDimNames, outIndices[0].first);
    matrix = matrix.flattenIns();
    auto out = triton::gpu::matrixVectorProd(b, matrix, x);
    outIndices[0].second = b.xor_(outIndices[0].second, out);
    return outIndices;
  }

  for (auto [inDimName, idx] : indices) {
    APInt constant;
    if (matchPattern(idx, m_ConstantInt(&constant))) {
      continue;
    }
    int nBits = layout.getInDimSizeLog2(inDimName);
    for (int i = 0; i < nBits; i++) {
      Value bit = b.and_(idx, b.i32_val(1 << i));
      Value bit_is_zero = b.icmp_eq(bit, zero);
      for (auto &[outDimName, outIdx] : outIndices) {
        int32_t basis = layout.getBasis(inDimName, i, outDimName);
        if (basis == 0)
          continue;
        outIdx = b.xor_(outIdx, b.select(bit_is_zero, zero, b.i32_val(basis)));
      }
    }
  }

  return outIndices;
}

std::optional<int> getWarpGroupStartThreadId(Block *block) {
  using namespace triton::gpu;

  // Look for an enclosing `ttg.warp_specialize` op.
  while (block && block->getParentOp() &&
         !isa<WarpSpecializePartitionsOp>(block->getParentOp()))
    block = block->getParentOp()->getBlock();
  if (!block || !block->getParentOp())
    return {};

  auto partitions = cast<WarpSpecializePartitionsOp>(block->getParentOp());
  unsigned idx = block->getParent()->getRegionNumber();
  WarpSpecializeOp ws = partitions.getParentOp();
  std::optional<ArrayRef<int32_t>> startIds = ws.getWarpGroupStartIds();
  assert(startIds && "cannot get warp group ID before warp group allocation");
  int32_t warpStartId = (*startIds)[idx];
  int threadsPerWarp =
      TritonGPUDialect::getThreadsPerWarp(ws->getParentOfType<ModuleOp>());
  return warpStartId * threadsPerWarp;
}

Value getThreadId(OpBuilder &rewriter, Location loc) {
  Value tid =
      rewriter.create<::mlir::gpu::ThreadIdOp>(loc, ::mlir::gpu::Dimension::x);
  tid = rewriter.create<arith::IndexCastOp>(loc, i32_ty, tid);

  Operation *lookupPt = &rewriter.getInsertionBlock()->front();
  int threadsPerWarp = triton::gpu::lookupThreadsPerWarp(rewriter);
  int numWarps = triton::gpu::lookupNumWarps(lookupPt);
  int upperBound = numWarps * threadsPerWarp;

  TritonLLVMOpBuilder b(loc, rewriter);

  // If this is being created inside a warp specialize op, compute the relative
  // thread ID within the warp group.
  if (std::optional<int> startId =
          getWarpGroupStartThreadId(rewriter.getInsertionBlock())) {
    tid = rewriter.create<arith::SubIOp>(loc, tid, b.i32_val(*startId));
  }

  if (llvm::isPowerOf2_32(upperBound)) {
    // help LLVM's known bits analysis:
    tid = b.and_(tid, b.i32_val(upperBound - 1));
  }

  return tid;
}

std::pair<Value, Value> getLaneAndWarpId(OpBuilder &rewriter, Location loc) {
  TritonLLVMOpBuilder b(loc, rewriter);
  Value tid = getThreadId(rewriter, loc);
  int threadsPerWarp = triton::gpu::lookupThreadsPerWarp(rewriter);
  Value warpSizeVal = b.i32_val(threadsPerWarp);

  // If there is only one warp, the warp ID is always 0.
  Operation *lookupPt = &rewriter.getInsertionBlock()->front();
  Value laneId;
  Value warpId;
  if (triton::gpu::lookupNumWarps(lookupPt) == 1) {
    laneId = tid;
    warpId = b.i32_val(0);
  } else {
    laneId = b.urem(tid, warpSizeVal);
    warpId = b.udiv(tid, warpSizeVal);
  }

  return {laneId, warpId};
}

Value getLaneId(OpBuilder &rewriter, Location loc) {
  return getLaneAndWarpId(rewriter, loc).first;
}

// Helper function: applies linear layout vectorized over register indices
SmallVector<SmallVector<std::pair<StringAttr, Value>>>
applyLinearLayoutVec(Location loc, RewriterBase &rewriter,
                     const LinearLayout &layout,
                     ArrayRef<std::pair<StringAttr, Value>> indices,
                     ArrayRef<uint32_t> registers) {
  auto b = TritonLLVMOpBuilder(loc, rewriter);
  MLIRContext *ctx = rewriter.getContext();

  StringAttr kRegister = str_attr("register");

  // Precompute the base (with register = 0)
  SmallVector<std::pair<StringAttr, Value>> indicesWithZeroReg;
  for (const auto &[attr, val] : indices) {
    if (attr == kRegister)
      indicesWithZeroReg.emplace_back(attr, b.i32_val(0));
    else
      indicesWithZeroReg.emplace_back(attr, val);
  }

  auto baseIndices =
      applyLinearLayout(loc, rewriter, layout, indicesWithZeroReg);

  SmallVector<SmallVector<std::pair<StringAttr, Value>>> ret;

  // Iterate over registers, applying XOR trick
  for (auto reg : registers) {
    SmallVector<std::pair<StringAttr, int32_t>> constRegIndices;
    for (const auto &[attr, val] : indices) {
      constRegIndices.emplace_back(attr, attr == kRegister ? reg : 0);
    }
    auto regIndices = layout.apply(constRegIndices);

    SmallVector<std::pair<StringAttr, Value>> combinedIndices;
    for (auto [base, regIdx] : llvm::zip(baseIndices, regIndices)) {
      assert(base.first == regIdx.first);
      Value combined = b.xor_(base.second, b.i32_val(regIdx.second));
      combinedIndices.emplace_back(base.first, combined);
    }

    ret.push_back(combinedIndices);
  }

  return ret;
}

// Refactored emitIndices function using applyLinearLayoutVec
SmallVector<SmallVector<Value>>
emitIndices(Location loc, RewriterBase &rewriter, const TargetInfoBase &target,
            Attribute layout, RankedTensorType type, bool withCTAOffset) {
  auto b = TritonLLVMOpBuilder(loc, rewriter);
  MLIRContext *ctx = rewriter.getContext();
  auto shape = type.getShape();

  LinearLayout ll = triton::gpu::toLinearLayout(shape, layout, {});

  StringAttr kRegister = str_attr("register");
  StringAttr kLane = str_attr("lane");
  StringAttr kWarp = str_attr("warp");
  StringAttr kBlock = str_attr("block");

  auto [laneId, warpId] = getLaneAndWarpId(rewriter, loc);
  Value blockId =
      withCTAOffset ? target.getClusterCTAId(rewriter, loc) : b.i32_val(0);

  SmallVector<std::pair<StringAttr, Value>> commonIndices = {
      {kRegister, b.i32_val(0)},
      {kLane, laneId},
      {kWarp, warpId},
      {kBlock, blockId}};

  // Vectorize over registers
  SmallVector<uint32_t> registerIndices;
  for (unsigned reg = 0; reg < ll.getInDimSize(kRegister); ++reg)
    registerIndices.push_back(reg);

  auto vecIndices =
      applyLinearLayoutVec(loc, rewriter, ll, commonIndices, registerIndices);

  unsigned rank = shape.size();
  SmallVector<SmallVector<Value>> ret;
  for (auto &indices : vecIndices) {
    SmallVector<Value> vals;
    assert(indices.size() == rank);
    for (auto &idx : indices)
      vals.push_back(idx.second);
    ret.push_back(vals);
  }

  return ret;
}

Value emitPadding(Location loc, RewriterBase &rewriter,
                  triton::gpu::PaddedSharedEncodingAttr layout,
                  unsigned bitwidth, Value smemOffset, bool offsetInBytes) {
  TritonLLVMOpBuilder b(loc, rewriter);

  assert((bitwidth >= 8) && "Invalid bitwidth for padded shared layout");
  Value padOffset = b.i32_val(0);
  unsigned offScale = offsetInBytes ? bitwidth / 8 : 1;
  for (auto [interval, padding] :
       llvm::zip_equal(layout.getIntervals(), layout.getPaddings())) {
    unsigned intervalScaled = offScale * interval;
    unsigned paddingScaled = offScale * padding;
    Value iVal = b.i32_val(llvm::Log2_32(intervalScaled));
    Value pVal = b.i32_val(llvm::Log2_32(paddingScaled));
    padOffset = b.add(padOffset, b.shl(b.ashr(smemOffset, iVal), pVal));
  }
  return padOffset;
}

namespace {
std::pair<int, ColumnAction>
largestVectorisation(MLIRContext *ctx, const LinearLayout &cvt, int bitwidth,
                     std::optional<int> maybeMaxVecElems = std::nullopt) {
  // Find the largest vectorisation we can use:
  StringAttr kReg = str_attr("register");
  StringAttr kOffset = str_attr("offset");
  LinearLayout quot;
  LinearLayout tile;
  ColumnAction permutation;
  // If there are restrictions on the vectorisation, we don't allow
  // permutations.
  auto allowPerm = !maybeMaxVecElems.has_value();
  auto maxVecElems = maybeMaxVecElems.value_or(128 / bitwidth);
  for (int v = maxVecElems; v >= 1; v /= 2) {
    tile = LinearLayout::identity1D(v, kReg, kOffset);
    auto maybePerm = regPermForDivide(cvt, tile, /*left=*/true);
    if (!maybePerm) {
      continue;
    }
    permutation = *maybePerm;
    if (!allowPerm && !permutation.isIdentity()) {
      continue;
    }
    auto newCvt = permutation.apply(cvt);
    auto maybeQuot = divideLeft(newCvt, tile);
    if (!maybeQuot) {
      continue;
    }
    return {v, permutation};
  }
  llvm_unreachable("No vectorisation found");
}
} // namespace

SmallVector<Value>
lowerLdStShared(Location loc, MLIRContext *ctx, LinearLayout cvt,
                ArrayRef<Value> valsArray, // Input for store, output for load
                Type llvmElemTy, Value smemBase,
                std::function<Value(Value)> calcPaddedOffset,
                Value affineOffset, uint64_t maskSpanAffineOffset,
                ConversionPatternRewriter &rewriter,
                const TargetInfoBase &targetInfo, Operation *localLoadOp) {

  bool isStore = !valsArray.empty();
  auto b = TritonLLVMOpBuilder(loc, rewriter);

  auto emitLdSt = [&](ConversionPatternRewriter &rewriter, Location loc,
                      ArrayRef<Value> vals, Value shmemAddr, int idx,
                      VectorType vecTy) -> SmallVector<Value> {
    auto length = vecTy.getNumElements();
    if (isStore) {
      Value valsVec =
          packLLVector(loc, ArrayRef<Value>(vals).slice(idx, length), rewriter);
      targetInfo.storeDShared(rewriter, loc, shmemAddr, std::nullopt, valsVec,
                              /*pred=*/b.true_val());
      return {};
    } else {
      assert(vals.empty());
      Value valsVec =
          targetInfo.loadDShared(rewriter, loc, shmemAddr, std::nullopt, vecTy,
                                 /*pred=*/b.true_val(), localLoadOp);
      return unpackLLVector(loc, valsVec, rewriter);
    }
  };
  return lowerLdSt(loc, ctx, cvt, valsArray, llvmElemTy, smemBase,
                   calcPaddedOffset, affineOffset, maskSpanAffineOffset,
                   rewriter, targetInfo, {}, emitLdSt);
}

SmallVector<Value> lowerLdSt(
    Location loc, MLIRContext *ctx, LinearLayout cvt,
    ArrayRef<Value> valsArray, // Input for store, output for load
    Type llvmElemTy, Value smemBase,
    std::function<Value(Value)> calcPaddedOffset, Value affineOffset,
    uint64_t maskSpanAffineOffset, ConversionPatternRewriter &rewriter,
    const TargetInfoBase &targetInfo, std::optional<int> maybeMaxVecElems,
    std::function<SmallVector<Value>(ConversionPatternRewriter &, Location,
                                     ArrayRef<Value>, Value, int, VectorType)>
        lowerInst) {
  auto vals = to_vector(valsArray);
  bool isStore = !vals.empty();
  auto b = TritonLLVMOpBuilder(loc, rewriter);
  auto smemPtrTy = ptr_ty(ctx, 3);
  auto kReg = str_attr("register");
  auto kLane = str_attr("lane");
  auto kWarp = str_attr("warp");
  auto kOffset = str_attr("offset");
  auto bitwidth = llvmElemTy.getIntOrFloatBitWidth();

  auto [elemsPerVec, permutation] =
      largestVectorisation(ctx, cvt, bitwidth, maybeMaxVecElems);

  cvt = permutation.apply(cvt);
  if (isStore) {
    vals = permutation.apply(vals);
  }

  auto tile = LinearLayout::identity1D(elemsPerVec, kReg, kOffset);
  auto quot = *divideLeft(cvt, tile);
  LinearLayout reps = zerosLike(tile) * quot;

  auto [nAdditive, permStrides] =
      actionAdditiveStrides(reps, maskSpanAffineOffset);
  reps = permStrides.apply(reps);
  if (isStore) {
    vals = permStrides.apply(vals);
  }

  // PTX expects the address increments to be done in bytes
  // If we don't perform the computations in i8, the compiler would
  // have to divide the computation by bitwdith / 8 and then lift this
  // shl, which often it's not able to do.
  auto i8Tile =
      zerosLike(LinearLayout::identity1D(bitwidth / 8, kReg, kOffset));
  auto i8Reps = i8Tile * reps;

  auto [laneId, warpId] = getLaneAndWarpId(rewriter, loc);
  auto regBaseI8 =
      applyLinearLayout(
          loc, rewriter, i8Reps,
          {{kReg, b.i32_val(0)}, {kLane, laneId}, {kWarp, warpId}})[0]
          .second;
  // TODO compute the offset already in i8
  auto affineOffsetI8 = b.mul(affineOffset, b.i32_val(bitwidth / 8));
  regBaseI8 = b.xor_(regBaseI8, affineOffsetI8);
  SmallVector<Value> outVals;
  auto vecTy = vec_ty(llvmElemTy, elemsPerVec);
  for (int i = 0; i < cvt.getInDimSize(kReg); i += nAdditive) {
    auto regIdx = reps.apply({{kReg, i}, {kLane, 0}, {kWarp, 0}})[0].second;
    auto regIdxI8 = regIdx * (bitwidth / 8);
    Value offset = b.xor_(regBaseI8, b.i32_val(regIdxI8));
    for (int j = 0; j < nAdditive; j += elemsPerVec) {
      // all these constants will go as immediate values to LDS/STS
      auto regIdxAdd =
          reps.apply({{kReg, j}, {kLane, 0}, {kWarp, 0}})[0].second;
      auto regIdxAddI8 = regIdxAdd * (bitwidth / 8);
      Value innerOffset = b.add(offset, b.i32_val(regIdxAddI8));
      auto vecAddr =
          b.gep(smemPtrTy, i8_ty, smemBase, calcPaddedOffset(innerOffset),
                LLVM::GEPNoWrapFlags::inbounds);
      llvm::append_range(outVals,
                         lowerInst(rewriter, loc, vals, vecAddr, i + j, vecTy));
    }
  }

  // Permute the values back if we are loading
  if (!isStore) {
    auto invPermStrides = permStrides.inverse();
    outVals = invPermStrides.apply(outVals);
    auto invPerm = permutation.inverse();
    outVals = invPerm.apply(outVals);
  }
  return outVals;
}

SmallVector<Value>
lowerLocalLdSt(Location loc, MLIRContext *ctx,
               LinearLayout cvt,          // Map from registers to offset
               ArrayRef<Value> valsArray, // Input for store, empty for load
               Type llvmElemTy, triton::gpu::MemDescType srcTy,
               SharedMemoryObject smemObj, ConversionPatternRewriter &rewriter,
               const TargetInfoBase &targetInfo, Operation *localLoadOp) {
  assert(cvt.getNumOutDims() == 1);
  assert(*cvt.getOutDimNames().begin() == str_attr("offset"));
  auto calcPaddedOffset = [&](Value smemOffset) {
    TritonLLVMOpBuilder b(loc, rewriter);
    auto bitwidth = llvmElemTy.getIntOrFloatBitWidth();
    if (auto paddedLayout = dyn_cast<triton::gpu::PaddedSharedEncodingAttr>(
            srcTy.getEncoding())) {
      // Apply the offset needed for padding.
      Value padOffset = emitPadding(loc, rewriter, paddedLayout, bitwidth,
                                    smemOffset, /*offsetInBytes=*/true);
      smemOffset = b.add(smemOffset, padOffset);
    }
    return smemOffset;
  };
  auto isStore = !valsArray.empty();
  // Remove broadcasting in the registers
  auto removeBroadcastSrc = actionRemoveBroadcastedRegs(cvt);
  if (!removeBroadcastSrc.isIdentity()) {
    auto prmtCvt = removeBroadcastSrc.apply(cvt);
    auto inVals = to_vector(valsArray);
    if (isStore) {
      inVals = removeBroadcastSrc.apply(inVals);
    }
    auto outVals = lowerLocalLdSt(loc, ctx, prmtCvt, inVals, llvmElemTy, srcTy,
                                  smemObj, rewriter, targetInfo, localLoadOp);
    if (!isStore) {
      outVals = broadcastAs(outVals, cvt);
    }
    return outVals;
  }
  auto affineOffset = smemObj.getShmemOffset(loc, rewriter, srcTy);
  auto maskSpanAffineOffset = smemObj.getMaskSpanOffsets(srcTy);
  return lowerLdStShared(
      loc, ctx, cvt, valsArray, llvmElemTy, smemObj.getBase(), calcPaddedOffset,
      affineOffset, maskSpanAffineOffset, rewriter, targetInfo, localLoadOp);
}

bool emitTransferBetweenRegistersAndShared(
    LinearLayout &regLayout, triton::gpu::MemDescType sharedTy, Type elemLlvmTy,
    std::optional<int32_t> maxVecElems, const SharedMemoryObject &smemObj,
    Location loc, RewriterBase &rewriter, const TargetInfoBase &target,
    Value laneId, Value warpId,
    std::function<void(VectorType, Value /*shmemAddr*/)> perVectorCallback) {
  MLIRContext *ctx = rewriter.getContext();
  auto b = TritonLLVMOpBuilder(loc, rewriter);

  StringAttr kBlock = str_attr("block");
  StringAttr kRegister = str_attr("register");
  StringAttr kLane = str_attr("lane");
  StringAttr kWarp = str_attr("warp");
  StringAttr kOffset = str_attr("offset");

  auto shape = sharedTy.getShape();
  auto paddedLayout =
      dyn_cast<triton::gpu::PaddedSharedEncodingAttr>(sharedTy.getEncoding());
  LinearLayout regToSharedLayout = LinearLayout::empty();
  if (paddedLayout) {
    regToSharedLayout =
        regLayout.reshapeOuts({{kOffset, regLayout.getTotalOutDimSize()}});
  } else {
    auto sharedLL = triton::gpu::toLinearLayout(sharedTy);
    regToSharedLayout = regLayout.invertAndCompose(sharedLL);
  }

  // TODO(jlebar): We don't currently support loading from shared memory in a
  // different CTA.  We'd need to emit `mapa.shared::cluster` instructions.
  if (regToSharedLayout.hasInDim(kBlock) &&
      regToSharedLayout.hasOutDim(kBlock) &&
      !regToSharedLayout.isTrivialOver({kBlock})) {
    return false;
  }

  // Determine how many consecutive registers map to consecutive shmem elements
  // in out-dimension offsetN.  This is our load instruction's vector width.
  //
  // It's OK if the vector width we choose here is wider than the hardware
  // supports; LLVM will legalize it.
  int vecElems =
      std::min({regToSharedLayout.getNumConsecutiveInOut(),
                maxVecElems.value_or(std::numeric_limits<int>::max())});
  if (paddedLayout) {
    vecElems = std::min(vecElems, int(paddedLayout.getMinInterval()));
  }

  auto withCTAOffset = triton::gpu::getNumCTAs(sharedTy.getEncoding()) > 1;
  Value blockId =
      withCTAOffset ? target.getClusterCTAId(rewriter, loc) : b.i32_val(0);

  int numElems = regToSharedLayout.getInDimSize(kRegister);
  auto vecTy = vec_ty(elemLlvmTy, vecElems);
  SmallVector<uint32_t> regIds;
  for (int i = 0; i < numElems / vecElems; i++) {
    regIds.push_back(i * vecElems);
  }

  auto smemBase = smemObj.getBase();

  auto indicesVec = applyLinearLayoutVec(loc, rewriter, regToSharedLayout,
                                         {{kRegister, b.i32_val(0)},
                                          {kLane, laneId},
                                          {kWarp, warpId},
                                          {kBlock, blockId}},
                                         regIds);

  // Compute affine offset given by memdesc_subview
  auto offset = smemObj.getShmemOffset(loc, rewriter, sharedTy);
  SmallVector<Value> vecAddrVec;
  for (auto &indices : indicesVec) {
    Value smemOffset = indices[0].second;
    smemOffset = b.xor_(smemOffset, offset);
    if (paddedLayout) {
      // Apply the offset needed for padding.
      auto bitwidth = elemLlvmTy.getIntOrFloatBitWidth();
      Value padOffset = emitPadding(loc, rewriter, paddedLayout, bitwidth,
                                    smemOffset, /*offsetInBytes=*/false);
      smemOffset = b.add(smemOffset, padOffset);
    }
    auto vecAddr = b.gep(smemBase.getType(), elemLlvmTy, smemBase, smemOffset,
                         LLVM::GEPNoWrapFlags::inbounds);
    vecAddrVec.push_back(vecAddr);
  }

  for (Value &vecAddr : vecAddrVec) {
    perVectorCallback(vecTy, vecAddr);
  }
  return true;
}

bool emitTransferBetweenRegistersAndShared(
    RankedTensorType registerTy, triton::gpu::MemDescType sharedTy,
    Type elemLlvmTy, std::optional<int32_t> maxVecElems,
    const SharedMemoryObject &smemObj, Location loc, RewriterBase &rewriter,
    const TargetInfoBase &target,
    std::function<void(VectorType, Value /*shmemAddr*/)> perVectorCallback) {
  auto regLayout = triton::gpu::toLinearLayout(registerTy);
  auto [laneId, warpId] = getLaneAndWarpId(rewriter, loc);
  return emitTransferBetweenRegistersAndShared(
      regLayout, sharedTy, elemLlvmTy, maxVecElems, smemObj, loc, rewriter,
      target, laneId, warpId, perVectorCallback);
}

<<<<<<< HEAD
SmallVector<Value> loadSharedToDistributed(triton::gpu::LocalLoadOp localLoadOp,
                                           Type elemLlvmTy,
                                           const SharedMemoryObject &smemObj,
                                           Location loc, RewriterBase &rewriter,
                                           const TargetInfoBase &target) {
  auto srcTy = localLoadOp.getSrc().getType();
  auto dstTy = localLoadOp.getResult().getType();

  auto b = TritonLLVMOpBuilder(loc, rewriter);
  SmallVector<Value> ret;
  bool success = emitTransferBetweenRegistersAndShared(
      dstTy, srcTy, elemLlvmTy, /*maxVecElems=*/256, smemObj, loc, rewriter,
      target, [&](VectorType vecTy, Value vecAddr) {
        auto vecVal = b.load(vecTy, vecAddr);
        target.localLoadOpAnnotation(localLoadOp, vecVal);
        vecVal.setAlignment(vecTy.getNumElements() *
                            elemLlvmTy.getIntOrFloatBitWidth() / 8);

        for (int v = 0; v < vecTy.getNumElements(); v++) {
          ret.push_back(b.extract_element(elemLlvmTy, vecVal, b.i32_val(v)));
        }
      });
  if (!success)
    llvm::report_fatal_error("Failed to emit transfer from shared to register");

  return ret;
}

void storeDistributedToShared(triton::gpu::MemDescType dstTy,
                              RankedTensorType srcTy, Type elemLlvmTy,
                              ArrayRef<Value> srcVals,
                              const SharedMemoryObject &smemObj, Location loc,
                              RewriterBase &rewriter,
                              const TargetInfoBase &target) {
  auto b = TritonLLVMOpBuilder(loc, rewriter);
  bool success = emitTransferBetweenRegistersAndShared(
      srcTy, dstTy, elemLlvmTy, /*maxVecElems=*/std::nullopt, smemObj, loc,
      rewriter, target, [&](VectorType vecTy, Value vecAddr) {
        ArrayRef<Value> vals = srcVals.take_front(vecTy.getNumElements());
        srcVals = srcVals.drop_front(vecTy.getNumElements());

        Value vec = b.undef(vecTy);
        for (int i = 0; i < vals.size(); i++) {
          vec = b.insert_element(vec, vals[i], b.i32_val(i));
        }
        b.store(vec, vecAddr)
            .setAlignment(vecTy.getNumElements() *
                          elemLlvmTy.getIntOrFloatBitWidth() / 8);
      });

  if (!success)
    llvm::report_fatal_error("Failed to emit transfer from register to shared");
}

=======
>>>>>>> 620c5916
SmallVector<Value> unpackLLElements(Location loc, Value llvmStruct,
                                    RewriterBase &rewriter) {
  assert(bool(llvmStruct) && "can not unpack null values");
  if (llvmStruct.getType().isIntOrIndexOrFloat() ||
      isa<triton::PointerType>(llvmStruct.getType()) ||
      isa<LLVM::LLVMPointerType>(llvmStruct.getType()))
    return {llvmStruct};
  ArrayRef<Type> types =
      cast<LLVM::LLVMStructType>(llvmStruct.getType()).getBody();
  SmallVector<Value> results(types.size());
  auto b = TritonLLVMOpBuilder(loc, rewriter);
  for (unsigned i = 0; i < types.size(); ++i) {
    Type type = types[i];
    results[i] = b.extract_val(type, llvmStruct, i);
  }
  return results;
}

Value packLLElements(Location loc, const LLVMTypeConverter *typeConverter,
                     ValueRange resultVals, RewriterBase &rewriter, Type type) {
  auto structType =
      dyn_cast<LLVM::LLVMStructType>(typeConverter->convertType(type));
  if (!structType) {
    assert(resultVals.size() == 1);
    return *resultVals.begin();
  }

  auto elementTypes = structType.getBody();
  if (elementTypes.size() != resultVals.size()) {
    emitError(loc) << " size mismatch when packing elements for LLVM struct"
                   << " expected " << elementTypes.size() << " but got "
                   << resultVals.size();
    llvm::report_fatal_error(
        "size mismatch when packing elements for LLVM struct");
  }
  Value llvmStruct = rewriter.create<LLVM::UndefOp>(loc, structType);
  auto b = TritonLLVMOpBuilder(loc, rewriter);
  for (auto [i, value] : llvm::enumerate(resultVals)) {
    assert(value && "unexpected null value");
    if (value.getType() != elementTypes[i]) {
      LDBG("type " << type << " structType " << structType);
      LDBG("value " << value);
      emitError(loc) << "invalid element type in packLLElements. Expected "
                     << elementTypes[i] << " but got " << value.getType();
      llvm::report_fatal_error(
          "element type mismatch when packing elements for LLVM struct");
    }
    llvmStruct = b.insert_val(structType, llvmStruct, value, i);
  }
  return llvmStruct;
}

SmallVector<Value> unpackLLVector(Location loc, Value llvmVec,
                                  RewriterBase &rewriter) {
  assert(bool(llvmVec) && "cannot unpack null value");
  if (llvmVec.getType().isIntOrIndexOrFloat() ||
      isa<triton::PointerType>(llvmVec.getType()) ||
      isa<LLVM::LLVMPointerType>(llvmVec.getType()))
    return {llvmVec};

  auto b = TritonLLVMOpBuilder(loc, rewriter);
  SmallVector<Value> results;
  for (int i = 0; i < cast<VectorType>(llvmVec.getType()).getNumElements();
       i++) {
    results.push_back(b.extract_element(llvmVec, b.i32_val(i)));
  }
  return results;
}

Value packLLVector(Location loc, ValueRange vals, RewriterBase &rewriter) {
  assert(vals.size() > 0);
  auto vecType = vec_ty(vals[0].getType(), vals.size());
  auto b = TritonLLVMOpBuilder(loc, rewriter);
  Value vec = b.undef(vecType);
  for (int i = 0; i < vals.size(); i++) {
    vec = b.insert_element(vec, vals[i], b.i32_val(i));
  }
  return vec;
}

std::optional<LLVM::AtomicBinOp> matchAtomicOp(RMWOp atomicOp) {
  switch (atomicOp) {
  case RMWOp::AND:
    return LLVM::AtomicBinOp::_and;
  case RMWOp::OR:
    return LLVM::AtomicBinOp::_or;
  case RMWOp::XOR:
    return LLVM::AtomicBinOp::_xor;
  case RMWOp::ADD:
    return LLVM::AtomicBinOp::add;
  case RMWOp::FADD:
    return LLVM::AtomicBinOp::fadd;
  case RMWOp::MAX:
    return LLVM::AtomicBinOp::max;
  case RMWOp::MIN:
    return LLVM::AtomicBinOp::min;
  case RMWOp::UMAX:
    return LLVM::AtomicBinOp::umax;
  case RMWOp::UMIN:
    return LLVM::AtomicBinOp::umin;
  case RMWOp::XCHG:
    return LLVM::AtomicBinOp::xchg;
  default:
    return {};
  }
}

std::optional<LLVM::AtomicOrdering> getMemoryOrdering(MemSemantic memOrdering) {
  switch (memOrdering) {
  case MemSemantic::RELAXED:
    return LLVM::AtomicOrdering::monotonic;
  case MemSemantic::ACQUIRE:
    return LLVM::AtomicOrdering::acquire;
  case MemSemantic::RELEASE:
    return LLVM::AtomicOrdering::release;
  case MemSemantic::ACQUIRE_RELEASE:
    return LLVM::AtomicOrdering::acq_rel;
  default:
    return {};
  }
}

bool isSimpleSharedMemoryAccess(ArrayRef<int64_t> shape,
                                ArrayRef<int64_t> allocShape,
                                triton::gpu::SharedEncodingTrait sharedEnc) {
  auto rank = shape.size();
  auto paddedLayout =
      dyn_cast<triton::gpu::PaddedSharedEncodingAttr>(sharedEnc);
  auto swizzledLayout =
      dyn_cast<triton::gpu::SwizzledSharedEncodingAttr>(sharedEnc);
  auto nvmmaLayout = dyn_cast<triton::gpu::NVMMASharedEncodingAttr>(sharedEnc);
  bool noSwizzling = paddedLayout ||
                     (swizzledLayout && swizzledLayout.getMaxPhase() == 1) ||
                     (nvmmaLayout && nvmmaLayout.getSwizzlingByteWidth() == 0);
  return /*no swizzling*/ noSwizzling ||
         /*swizzling but same shape*/ shape == allocShape ||
         /*swizzling and rank-reduced and rank >= 2*/
         (shape == allocShape.take_back(rank) && rank >= 2);
}

llvm::MapVector<StringAttr, int32_t> getAllFreeVarMasks(MLIRContext *ctx) {
  // Mask where all elements are redundant
  auto kReg = str_attr("reg");
  auto kLane = str_attr("lane");
  auto kWarp = str_attr("warp");
  auto kBlock = str_attr("block");

  int32_t fullMask = -1;
  llvm::MapVector<StringAttr, int32_t> ret;
  for (auto dimName : {kReg, kLane, kWarp, kBlock}) {
    ret[dimName] = fullMask;
  }
  return ret;
}

llvm::MapVector<StringAttr, int32_t> getFreeVariableMasks(Type type) {
  auto ctx = type.getContext();
  auto tensorTy = dyn_cast<RankedTensorType>(type);
  if (!tensorTy) {
    return getAllFreeVarMasks(ctx);
  }
  auto ll = triton::gpu::toLinearLayout(tensorTy);
  return ll.getFreeVariableMasks();
}

SmallVector<SmallVector<unsigned>> emitOffsetForLayout(Attribute layout,
                                                       RankedTensorType type) {
  MLIRContext *ctx = layout.getContext();
  auto shape = type.getShape();
  unsigned rank = shape.size();

  auto ll = triton::gpu::toLinearLayout(type);

  StringAttr kRegister = str_attr("register");
  StringAttr kLane = str_attr("lane");
  StringAttr kWarp = str_attr("warp");
  StringAttr kBlock = str_attr("block");

  SmallVector<SmallVector<unsigned>> offsets;
  for (int i = 0; i < ll.getInDimSize(str_attr("register")); i++) {
    auto idxs = ll.apply({{kRegister, i}, {kLane, 0}, {kWarp, 0}, {kBlock, 0}});
    assert(idxs.size() == rank);
    for (unsigned k = 0; k < rank; ++k) {
      assert(idxs[k].first == str_attr("dim" + std::to_string(k)));
    }
    offsets.push_back(
        llvm::to_vector_of<unsigned>(llvm::make_second_range(idxs)));
  }
  return offsets;
}

namespace LLVM {
using namespace mlir::triton;
using mlir::triton::gpu::getOrder;

Value createConstantI1(Location loc, OpBuilder &rewriter, bool v) {
  auto i1ty = rewriter.getIntegerType(1);
  return rewriter.create<LLVM::ConstantOp>(loc, i1ty,
                                           IntegerAttr::get(i1ty, v));
}

Value createConstantI32(Location loc, OpBuilder &rewriter, int32_t v) {
  auto i32ty = rewriter.getIntegerType(32);
  return rewriter.create<LLVM::ConstantOp>(loc, i32ty,
                                           IntegerAttr::get(i32ty, v));
}

Value createConstantI64(Location loc, OpBuilder &rewriter, int64_t v) {
  auto i64ty = rewriter.getIntegerType(64);
  return rewriter.create<LLVM::ConstantOp>(loc, i64ty,
                                           IntegerAttr::get(i64ty, v));
}

Value createConstantF16(Location loc, OpBuilder &rewriter, float v) {
  auto type = type::f16Ty(rewriter.getContext());
  return rewriter.create<LLVM::ConstantOp>(loc, type,
                                           rewriter.getF16FloatAttr(v));
}

Value createConstantBF16(Location loc, OpBuilder &rewriter, float v) {
  APFloat apf(v);
  bool ignored;
  apf.convert(APFloat::BFloat(), APFloat::rmNearestTiesToEven, &ignored);
  auto type = type::bf16Ty(rewriter.getContext());
  auto attr = FloatAttr::get(type, apf);
  return rewriter.create<LLVM::ConstantOp>(loc, type, attr);
}

Value createConstantF32(Location loc, OpBuilder &rewriter, float v) {
  auto type = type::f32Ty(rewriter.getContext());
  return rewriter.create<LLVM::ConstantOp>(loc, type,
                                           rewriter.getF32FloatAttr(v));
}

Value createConstantF64(Location loc, OpBuilder &rewriter, double v) {
  auto type = type::f64Ty(rewriter.getContext());
  return rewriter.create<LLVM::ConstantOp>(loc, type,
                                           rewriter.getF64FloatAttr(v));
}

Value createNaNConstant(Location loc, OpBuilder &rewriter, Type type) {
  if (!isa<FloatType>(type)) {
    llvm::report_fatal_error("Creating NaN constant for non-float type!");
  }
  return rewriter.create<LLVM::ConstantOp>(
      loc, type, APFloat::getNaN(cast<FloatType>(type).getFloatSemantics()));
}

// Create an index type constant.
Value createIndexConstant(OpBuilder &builder, Location loc,
                          const TypeConverter *converter, int64_t value) {
  Type ty = converter->convertType(builder.getIndexType());
  return builder.create<LLVM::ConstantOp>(loc, ty,
                                          builder.getIntegerAttr(ty, value));
}

// Create an integer constant of \param width bits.
Value createLLVMIntegerConstant(OpBuilder &builder, Location loc, short width,
                                int64_t value) {
  Type ty = builder.getIntegerType(width);
  return builder.create<LLVM::ConstantOp>(loc, ty,
                                          builder.getIntegerAttr(ty, value));
}

LLVM::CallOp createLLVMCallOp(OpBuilder &builder, Location loc,
                              LLVMFuncOp funcOp, ValueRange args) {
  auto op = builder.create<LLVM::CallOp>(loc, funcOp, args);
  op.getProperties().setOpBundleSizes(builder.getDenseI32ArrayAttr({}));
  op.getProperties().setOperandSegmentSizes({static_cast<int>(args.size()), 0});
  return op;
}

LLVM::CallIntrinsicOp
createLLVMIntrinsicCallOp(OpBuilder &builder, Location loc, StringRef intrinsic,
                          TypeRange types, ValueRange args) {
  auto op = builder.create<LLVM::CallIntrinsicOp>(loc, types, args);
  op.getProperties().setIntrin(builder.getStringAttr(intrinsic));
  op.getProperties().setOpBundleSizes(builder.getDenseI32ArrayAttr({}));
  op.getProperties().setOperandSegmentSizes({static_cast<int>(args.size()), 0});
  return op;
}

SharedMemoryObject::SharedMemoryObject(Value base, Type baseElemType,
                                       ArrayRef<Value> offsets)
    : base(base), baseElemType(baseElemType),
      offsets(offsets.begin(), offsets.end()) {}

SharedMemoryObject::SharedMemoryObject(Value base, Type baseElemType,
                                       int64_t rank, Location loc,
                                       RewriterBase &rewriter)
    : base(base), baseElemType(baseElemType) {
  auto b = TritonLLVMOpBuilder(loc, rewriter);
  offsets.append(rank, b.i32_val(0));
}

SmallVector<Value> SharedMemoryObject::getElems() const {
  SmallVector<Value> elems;
  elems.push_back(base);
  elems.append(offsets.begin(), offsets.end());
  return elems;
}

SmallVector<Type> SharedMemoryObject::getTypes() const {
  SmallVector<Type> types;
  types.push_back(base.getType());
  types.append(offsets.size(), IntegerType::get(base.getContext(), 32));
  return types;
}

SmallVector<Value>
SharedMemoryObject::getStrides(triton::gpu::MemDescType memDesc, Location loc,
                               RewriterBase &rewriter) const {
  auto allocShape = memDesc.getAllocShape();
  auto allocShapePerCTA =
      triton::gpu::getAllocationShapePerCTA(memDesc.getEncoding(), allocShape);
  auto layoutOrder = triton::gpu::getOrder(memDesc);
  auto allocStrides = SharedMemoryObject::getStridesForShape(
      allocShapePerCTA, layoutOrder, loc, rewriter);
  return SmallVector<Value>(allocStrides.end() - offsets.size(),
                            allocStrides.end());
}

Value SharedMemoryObject::getBaseBeforeSlice(int dim, Location loc,
                                             RewriterBase &rewriter) const {
  auto b = TritonLLVMOpBuilder(loc, rewriter);
  Value cSwizzleOffset = getCSwizzleOffset(dim);
  Value offset = b.sub(b.i32_val(0), cSwizzleOffset);
  Type type = base.getType();
  return b.gep(type, baseElemType, base, offset);
}

SmallVector<unsigned>
SharedMemoryObject::getOrderForShape(ArrayRef<int64_t> shape,
                                     ArrayRef<unsigned> layoutOrder) {
  SmallVector<unsigned> order(shape.size());
  // Default minor-to-major order
  std::iota(order.rbegin(), order.rend(), 0);
  if (layoutOrder.size() > 0) {
    // If a layout order is provided, we assume it specifies the order in
    // which the dimensions are first accessed, and unspecified dimensions
    // retain the minor-to-major order. For example, if order = [2, 1, 0] and
    // layoutOrder = [0, 1], we need to shift `layoutOrder`
    // by -1 (move them right). The resulting order will then be [1, 2, 0].
    int rankDiff = layoutOrder.size() - shape.size();
    auto minRank = std::min<size_t>(shape.size(), layoutOrder.size());
    for (size_t i = 0; i < minRank; ++i)
      order[i] = layoutOrder[i] - rankDiff;
    assert(isPermutationOfIota(order) && "Invalid order");
  }
  return order;
}

SmallVector<Value>
SharedMemoryObject::getStridesForShape(ArrayRef<int64_t> shape,
                                       ArrayRef<unsigned> layoutOrder,
                                       Location loc, RewriterBase &rewriter) {
  SmallVector<Value> strides(shape.size());
  auto order = SharedMemoryObject::getOrderForShape(shape, layoutOrder);
  int64_t stride = 1;
  auto b = TritonLLVMOpBuilder(loc, rewriter);
  for (auto idx : order) {
    strides[idx] = b.i32_val(stride);
    stride *= shape[idx];
  }
  return strides;
}

uint64_t
SharedMemoryObject::getMaskSpanOffsets(triton::gpu::MemDescType srcTy) {
  auto ctx = srcTy.getContext();
  auto shape = srcTy.getShape();
  auto allocShape = srcTy.getAllocShape();
  assert(allocShape.size() >= shape.size());
  assert(allocShape.size() - shape.size() <= 1);
  allocShape = allocShape.take_back(shape.size());

  // Early exist when there is no subview
  if (allocShape == shape) {
    return 0;
  }
  auto totalLl =
      triton::gpu::toLinearLayout(allocShape, srcTy.getEncoding(), allocShape);
  auto dimNames = standardOutDimNames(ctx, shape.size());
  // Remove the kBlock dimension
  auto kOffset = StringAttr::get(ctx, "offset");
  totalLl = totalLl.sublayout({kOffset}, dimNames);
  // Map from dimNames to offset
  auto invLl = totalLl.invert();
  SmallVector<std::pair<StringAttr, int32_t>> logicalOffsets;
  for (auto dim : standardOutDimNames(srcTy.getContext(), shape.size())) {
    logicalOffsets.push_back({dim, 0});
  }

  auto ret = 0;
  for (auto [dim, shapes] : llvm::enumerate(llvm::zip(shape, allocShape))) {
    auto [shape, allocShape] = shapes;
    for (int j = llvm::Log2_32(shape); j < llvm::Log2_32(allocShape); ++j) {
      logicalOffsets[dim].second = 1 << j;
      ret |= invLl.apply(logicalOffsets)[0].second;
    }
    // Reset the offset for the next dimension
    logicalOffsets[dim].second = 0;
  }
  return ret;
}

Value SharedMemoryObject::getShmemOffset(Location loc, RewriterBase &rewriter,
                                         triton::gpu::MemDescType srcTy) const {
  auto ctx = srcTy.getContext();
  auto b = TritonLLVMOpBuilder(loc, rewriter);

  // If it did not have a memdesc_subview, we don't need to compute the offset
  // as it is zero
  if (!isAffineSharedMemoryAccess(srcTy)) {
    return b.i32_val(0);
  }

  // We return the offset without the padding. The padding will be added in the
  // lowering
  if (auto paddedSharedEncoding =
          dyn_cast<triton::gpu::PaddedSharedEncodingAttr>(
              srcTy.getEncoding())) {
    auto allocShape64 = srcTy.getAllocShape();
    SmallVector<unsigned> allocShape(allocShape64.begin(), allocShape64.end());
    return LLVM::linearize(rewriter, loc, offsets, allocShape);
  }

  auto dimNames = standardOutDimNames(ctx, offsets.size());
  SmallVector<std::pair<StringAttr, Value>> logicalOffsets;
  for (auto [dim, offset] : llvm::zip(dimNames, offsets)) {
    logicalOffsets.push_back({dim, offset});
  }

  LinearLayout ll = triton::gpu::toLinearLayout(srcTy);
  ll = ll.sublayout({str_attr("offset")}, dimNames);
  auto offset =
      applyLinearLayout(loc, rewriter, ll.invert(), logicalOffsets)[0].second;
  return offset;
}

Value getStructFromSharedMemoryObject(Location loc,
                                      const SharedMemoryObject &smemObj,
                                      RewriterBase &rewriter) {
  auto b = TritonLLVMOpBuilder(loc, rewriter);
  auto elems = smemObj.getElems();
  auto types = smemObj.getTypes();
  auto structTy =
      LLVM::LLVMStructType::getLiteral(rewriter.getContext(), types);
  // pack into struct
  Value llvmStruct = rewriter.create<LLVM::UndefOp>(loc, structTy);
  for (const auto &v : llvm::enumerate(elems)) {
    assert(v.value() && "can not insert null values");
    llvmStruct = b.insert_val(structTy, llvmStruct, v.value(), v.index());
  }
  return llvmStruct;
}

SharedMemoryObject getSharedMemoryObjectFromStruct(Location loc,
                                                   Value llvmStruct,
                                                   Type elemTy,
                                                   RewriterBase &rewriter) {
  auto b = TritonLLVMOpBuilder(loc, rewriter);
  ArrayRef<Type> types =
      cast<LLVM::LLVMStructType>(llvmStruct.getType()).getBody();
  SmallVector<Value> elems(types.size());
  for (unsigned i = 0; i < types.size(); ++i) {
    Type type = types[i];
    elems[i] = b.extract_val(type, llvmStruct, i);
  }
  return {/*base=*/elems[0],
          /*baseElemType=*/elemTy,
          /*offsets=*/{elems.begin() + 1, elems.end()}};
}

Value getStackPointer(RewriterBase &rewriter, FunctionOpInterface funcOp) {
  // See NOTE: [Additional Function Arguments]
  if (!isKernel(funcOp)) {
    return funcOp.getArgument(funcOp.getNumArguments() - 2);
  }

  auto mod = funcOp->getParentOfType<ModuleOp>();
  auto globalBase = dyn_cast<LLVM::GlobalOp>(mod.lookupSymbol("global_smem"));
  assert(globalBase);
  return rewriter.create<LLVM::AddressOfOp>(funcOp.getLoc(), globalBase);
}

Value getGlobalScratchPtr(Location loc, RewriterBase &rewriter,
                          const TargetInfoBase &targetInfo,
                          FunctionOpInterface funcOp, Value allocOffset = {}) {
  // See NOTE: [Additional Function Arguments]
  if (!isKernel(funcOp)) {
    // Base for this function
    auto gmemBase = funcOp.getArgument(funcOp.getNumArguments() - 1);
    if (!allocOffset) {
      return gmemBase;
    }

    auto ptrTy = mlir::LLVM::LLVMPointerType::get(rewriter.getContext(), 1);
    auto b = TritonLLVMOpBuilder(loc, rewriter);
    return b.gep(ptrTy, i8_ty, gmemBase, allocOffset);
  }

  // Base for entire kernel
  auto gmemBase = funcOp.getArgument(funcOp.getNumArguments() - 1);

  ModuleOp mod = funcOp.getOperation()->getParentOfType<ModuleOp>();
  auto allocSizeAttr = mod.getOperation()->getAttrOfType<mlir::IntegerAttr>(
      "ttg.global_scratch_memory_size");
  if (!allocSizeAttr) {
    return gmemBase;
  }

  Value gridIdx[3];
  Value gridDim[2];
  for (int k = 0; k < 3; ++k) {
    gridIdx[k] = rewriter.create<GetProgramIdOp>(loc, k);
  }
  for (int k = 0; k < 2; ++k) {
    gridDim[k] = rewriter.create<GetNumProgramsOp>(loc, k);
  }

  auto b = TritonLLVMOpBuilder(loc, rewriter);
  Value linearId = gridIdx[2];
  for (int k = 0; k < 2; ++k) {
    linearId = b.add(gridIdx[1 - k], b.mul(linearId, gridDim[1 - k]));
  }
  auto numCTAs = triton::gpu::TritonGPUDialect::getNumCTAs(mod);
  if (numCTAs > 1) {
    linearId = b.mul(linearId, b.i32_val(numCTAs));
    linearId = b.add(linearId, targetInfo.getClusterCTAId(rewriter, loc));
  }

  auto allocSize = allocSizeAttr.getValue().getZExtValue();

  Value offset = b.mul(linearId, b.i32_val(allocSize));
  if (allocOffset) {
    offset = b.add(offset, allocOffset);
  }

  auto *ctx = rewriter.getContext();
  auto res =
      b.gep(mlir::LLVM::LLVMPointerType::get(ctx, 1), i8_ty, gmemBase, offset);
  return res;
}

Value getSharedMemoryBase(Location loc, RewriterBase &rewriter,
                          const TargetInfoBase &target, Operation *op) {
  auto ptrTy = LLVM::LLVMPointerType::get(rewriter.getContext(),
                                          target.getSharedAddressSpace());
  auto func = op->template getParentOfType<FunctionOpInterface>();
  if (!func)
    func = cast<FunctionOpInterface>(op);

  assert(op->hasAttr("allocation.offset"));
  size_t offset = cast<IntegerAttr>(op->getAttr("allocation.offset"))
                      .getValue()
                      .getZExtValue();
  auto b = TritonLLVMOpBuilder(loc, rewriter);
  Value offVal = b.i32_val(offset);
  Value base =
      b.gep(ptrTy, i8_ty, LLVM::getStackPointer(rewriter, func), offVal);
  return base;
}

// Extract the bits of `a` that are set in `mask`
Value pext_i32(RewriterBase &rewriter, Location loc, Value a, uint32_t mask) {
  auto b = TritonLLVMOpBuilder(loc, rewriter);
  assert(a.getType() == i32_ty && "a must be i32");
  // Handle width = 32 to avoid doing 1 << 32
  if (mask == 0xFFFFFFFF)
    return a;

  // Implements the blocked algorithm from
  // https://forums.developer.nvidia.com/t/pdep-and-pext-functionality-for-cuda/270973
  uint32_t mskConst = mask;
  uint32_t extcnt = 0;
  Value result = b.i32_val(0);
  while (mskConst) {
    uint32_t oldmsk = mskConst;
    uint32_t bitgrplsb = mskConst & (-mskConst);
    mskConst &= bitgrplsb + mskConst;
    uint32_t bitgrp = mskConst ^ oldmsk;
    uint32_t lsbpos = 31 - __builtin_clz(bitgrplsb);
    // like popcount for a number 0..01..1..0 but portable
    uint32_t grplen = __builtin_ctz(~(bitgrp >> lsbpos));
    uint32_t shift = lsbpos - extcnt;
    extcnt += grplen;
    result =
        b.or_(result, b.lshr(b.and_(b.i32_val(bitgrp), a), b.i32_val(shift)));
  }
  return result;
}

std::tuple<SmallVector<Value>, Value>
delinearize(RewriterBase &rewriter, Location loc,
            triton::gpu::DistributedEncodingTrait layout,
            ArrayRef<int64_t> shape, StringAttr dimName, Value linear) {
  auto b = TritonLLVMOpBuilder(loc, rewriter);
  auto ll = triton::gpu::toLinearLayout(shape, layout, {});
  auto linearLayout =
      triton::gpu::LinearEncodingAttr::get(rewriter.getContext(), ll);
  assert(ll.hasInDim(dimName));
  int32_t freeVarMask = ll.getFreeVariableMasks()[dimName];
  auto isRepresentative = b.true_val();
  if (freeVarMask != 0) {
    isRepresentative =
        b.icmp_eq(b.and_(b.i32_val(freeVarMask), linear), b.i32_val(0));
    // We remove the bits of linear that are set to one in freeVarMask
    int32_t nonFreeVarMask = ~freeVarMask & (ll.getInDimSize(dimName) - 1);
    linear = pext_i32(rewriter, loc, linear, nonFreeVarMask);
  }

  auto orderDim = linearLayout.orderPerDim(dimName, linearLayout.getOrder());
  auto shapeDim = linearLayout.basesPerDim(dimName);
  auto multiDim = delinearize(rewriter, loc, linear, shapeDim, orderDim);

  return std::make_tuple(std::move(multiDim), isRepresentative);
}

// Convert an \param index to a multi-dim coordinate given \param shape and
// \param order.
SmallVector<Value> delinearize(RewriterBase &rewriter, Location loc,
                               Value linear, ArrayRef<unsigned> shape,
                               ArrayRef<unsigned> order) {
  unsigned rank = shape.size();
  assert(rank == order.size());
  auto reordered = applyPermutation(shape, order);
  SmallVector<Value> reorderedMultiDim(rank);
  if (auto constantOp = linear.getDefiningOp<arith::ConstantOp>()) {
    unsigned intVal = mlir::cast<IntegerAttr>(constantOp.getValue())
                          .getValue()
                          .getSExtValue();
    reorderedMultiDim = delinearize(rewriter, loc, intVal, reordered);
  } else {
    reorderedMultiDim = delinearize(rewriter, loc, linear, reordered);
  }
  SmallVector<Value> multiDim(rank);
  for (unsigned i = 0; i < rank; ++i) {
    multiDim[order[i]] = reorderedMultiDim[i];
  }
  return multiDim;
}

SmallVector<Value> delinearize(RewriterBase &rewriter, Location loc,
                               unsigned linear, ArrayRef<unsigned> shape) {
  auto b = TritonLLVMOpBuilder(loc, rewriter);
  unsigned rank = shape.size();
  assert(rank > 0);
  SmallVector<Value> multiDim(rank);
  unsigned remained = linear;
  for (auto &&en : llvm::enumerate(shape)) {
    unsigned dimSize = en.value();
    multiDim[en.index()] = b.i32_val(remained % dimSize);
    remained = remained / dimSize;
  }
  return multiDim;
}

SmallVector<Value> delinearize(RewriterBase &rewriter, Location loc,
                               Value linear, ArrayRef<unsigned> shape) {
  auto b = TritonLLVMOpBuilder(loc, rewriter);
  unsigned rank = shape.size();
  assert(rank > 0);
  SmallVector<Value> multiDim(rank);
  Value remained = linear;
  for (auto &&en : llvm::enumerate(shape)) {
    Value dimSize = b.i32_val(en.value());
    multiDim[en.index()] = b.urem(remained, dimSize);
    remained = b.udiv(remained, dimSize);
  }
  return multiDim;
}

SmallVector<unsigned> delinearize(unsigned linear, ArrayRef<unsigned> shape,
                                  ArrayRef<unsigned> order) {
  auto rank = shape.size();
  assert(order.size() == rank);
  SmallVector<unsigned> multiDim(rank);
  for (auto dim : order) {
    multiDim[dim] = linear % shape[dim];
    linear /= shape[dim];
  }
  assert(linear == 0);
  return multiDim;
}

Value linearize(RewriterBase &rewriter, Location loc, ArrayRef<Value> multiDim,
                ArrayRef<unsigned> shape, ArrayRef<unsigned> order) {
  return linearize(rewriter, loc, applyPermutation(multiDim, order),
                   applyPermutation(shape, order));
}

Value linearize(RewriterBase &rewriter, Location loc, ArrayRef<Value> multiDim,
                ArrayRef<unsigned> shape) {
  auto b = TritonLLVMOpBuilder(loc, rewriter);
  auto rank = multiDim.size();
  Value linear = b.i32_val(0);
  if (rank > 0) {
    linear = multiDim.back();
    for (auto [dim, dimShape] :
         llvm::reverse(llvm::zip(multiDim.drop_back(), shape.drop_back()))) {
      Value dimSize = b.i32_val(dimShape);
      linear = b.add(b.mul(linear, dimSize), dim);
    }
  }
  return linear;
}

size_t linearize(ArrayRef<unsigned> multiDim, ArrayRef<unsigned> shape,
                 ArrayRef<unsigned> order) {
  size_t linear = 0;
  for (unsigned dim : llvm::reverse(order))
    linear = linear * shape[dim] + multiDim[dim];
  return linear;
}

Value addStringToModule(Location loc, RewriterBase &rewriter, StringRef key,
                        StringRef content) {
  auto b = TritonLLVMOpBuilder(loc, rewriter);
  auto moduleOp = rewriter.getBlock()->getParent()->getParentOfType<ModuleOp>();
  auto ctx = moduleOp.getContext();
  unsigned stringNumber = 0;
  SmallString<16> stringConstName;
  do {
    stringConstName.clear();
    (key + Twine(stringNumber++)).toStringRef(stringConstName);
  } while (moduleOp.lookupSymbol(stringConstName));

  llvm::SmallString<64> contentStr(content);
  size_t contentSize = contentStr.size_in_bytes();
  auto globalType = LLVM::LLVMArrayType::get(i8_ty, contentSize);

  LLVM::GlobalOp global;
  {
    RewriterBase::InsertionGuard guard(rewriter);
    rewriter.setInsertionPointToStart(moduleOp.getBody());
    global = rewriter.create<LLVM::GlobalOp>(
        UnknownLoc::get(ctx), globalType,
        /*isConstant=*/true, LLVM::Linkage::Internal, stringConstName,
        rewriter.getStringAttr(contentStr));
  }

  Value zero = b.i32_val(0);
  Type globalPtrType = LLVM::LLVMPointerType::get(ctx, global.getAddrSpace());
  Value globalPtr = rewriter.create<LLVM::AddressOfOp>(
      UnknownLoc::get(ctx), globalPtrType, global.getSymName());
  Value stringStart =
      b.gep(ptr_ty(ctx), i8_ty, globalPtr, SmallVector<Value>({zero}));
  return stringStart;
}

} // namespace LLVM

Value dot(RewriterBase &rewriter, Location loc, ArrayRef<Value> offsets,
          ArrayRef<Value> strides) {
  assert(offsets.size() == strides.size());
  auto b = TritonLLVMOpBuilder(loc, rewriter);
  Value ret = b.i32_val(0);
  for (auto [offset, stride] : llvm::zip(offsets, strides)) {
    ret = b.add(ret, b.mul(offset, stride));
  }
  return ret;
}

// Isolated a single warp specialize op from above.
static void
makeWarpGroupsIsolatedFromAbove(triton::gpu::WarpSpecializeOp wsOp) {
  SetVector<Value> captures;
  getUsedValuesDefinedAbove(wsOp.getPartitionOpHolder(), captures);
  for (Value capture : captures) {
    wsOp->insertOperands(wsOp.getNumOperands(), capture);
    for (Region *region : wsOp.getPartitionRegions()) {
      BlockArgument arg =
          region->addArgument(capture.getType(), capture.getLoc());
      replaceAllUsesInRegionWith(capture, arg, *region);
    }
  }
}

void makeAllWarpGroupsIsolatedFromAbove(Operation *op) {
  op->walk([](triton::gpu::WarpSpecializeOp wsOp) {
    makeWarpGroupsIsolatedFromAbove(wsOp);
  });
}

namespace {

// Determine which registers are read/written in which iteration of the shmem
// transfer specified by `layout`.
SmallVector<SmallVector<int> /*registers*/>
collectRegsForIter(MLIRContext *ctx, const LinearLayout &layout) {
  StringAttr kRegister = str_attr("register");
  StringAttr kLane = str_attr("lane");
  StringAttr kWarp = str_attr("warp");
  StringAttr kBlock = str_attr("block");
  StringAttr kIteration = str_attr("iteration");

  // The choice of iteration should be determined only by the register.  That
  // is, it should be correct to split the register dimension into iterations.
  assert(layout.sublayoutIsZero({kLane, kWarp, kBlock}, {kIteration}));

  LinearLayout sublayout = layout.sublayout({kRegister}, {kIteration});
  SmallVector<SmallVector<int>> ret(sublayout.getOutDimSize(kIteration));
  for (int reg = 0; reg < sublayout.getInDimSize(kRegister); reg++) {
    auto idx = sublayout.apply({{kRegister, reg}});
    ret[idx.begin()->second].push_back(reg);
  }
  return ret;
}

SmallVector<Value> transferWithinBlockImpl(ArrayRef<Value> inVals,
                                           triton::gpu::ConvertLayoutOp op,
                                           const LinearLayout &srcLayout,
                                           const LinearLayout &dstLayout,
                                           const TargetInfoBase &targetInfo,
                                           RewriterBase &rewriter) {
  MLIRContext *ctx = op.getContext();
  auto loc = op.getLoc();
  auto b = TritonLLVMOpBuilder(loc, rewriter);

  RankedTensorType srcTy = op.getSrc().getType();
  auto srcElemTy = srcTy.getElementType();
  const bool isInt1 = srcElemTy.isInteger(1);

  StringAttr kRegister = str_attr("register");
  StringAttr kLane = str_attr("lane");
  StringAttr kWarp = str_attr("warp");
  StringAttr kBlock = str_attr("block");
  StringAttr kOffset = str_attr("offset");
  StringAttr kIteration = str_attr("iteration");

  auto [laneId, warpId] = getLaneAndWarpId(rewriter, loc);

  auto scratchConfig =
      getScratchConfigForCvt(op.getSrc().getType(), op.getType());
  auto tensorShapePerCTA =
      convertType<unsigned, int64_t>(triton::gpu::getShapePerCTA(
          op.getSrc().getType().getEncoding(), op.getType().getShape()));
  // Input dims: [offset, iteration, block]
  // Output dims: dimN-1, dimN-2, ..., dim0, where N is obtained from repShape
  LinearLayout sharedLayout =
      triton::gpu::chooseShemLayoutForRegToRegConversion(
          ctx, tensorShapePerCTA, scratchConfig.repShape, scratchConfig.order);

  // Layout for the store from registers to shared memory.
  //
  // Note: If two threads in the same warp write to the same shmem offset, the
  // hardware resolves that without a stall or a bank conflict.  Therefore we
  // don't need to avoid duplicate writes.
  // Input dims: [reg, lane, warp]
  // Output dims: [offset, iteration]
  bool isStMatrix = targetInfo.canUseStMatrix(
      op.getSrc().getType(), scratchConfig.repShape,
      scratchConfig.paddedRepShape, scratchConfig.order,
      /*swizzleByteSize=*/0);
  LinearLayout shmemStoreLayout =
      isStMatrix ? triton::gpu::chooseStMatrixLayout(ctx, op.getSrc().getType(),
                                                     /*swizzleByteSize=*/0)
                 : srcLayout.invertAndCompose(sharedLayout);

  const int shmemAllocatedNumElems =
      getNumScratchElements(scratchConfig.paddedRepShape);
  assert(shmemStoreLayout.getOutDimSize(kOffset) <= shmemAllocatedNumElems);

  // Layout for the load from shmem to registers.
  LinearLayout shmemLoadLayout = dstLayout.invertAndCompose(sharedLayout);

  // Check that the `register` fully determines the `iteration`.  That is,
  // each thread does exactly the same reads and writes to shmem on each
  // iteration, just with different input/output registers.
  assert(
      shmemStoreLayout.sublayoutIsZero({kLane, kWarp, kBlock}, {kIteration}));
  assert(shmemLoadLayout.sublayoutIsZero({kLane, kWarp, kBlock}, {kIteration}));

  // iteration -> registers
  SmallVector<SmallVector<int>> inRegsForIter =
      collectRegsForIter(ctx, shmemStoreLayout);
  SmallVector<SmallVector<int>> outRegsForIter =
      collectRegsForIter(ctx, shmemLoadLayout);

  Value smemBase =
      LLVM::getSharedMemoryBase(loc, rewriter, targetInfo, op.getOperation());
  auto sharedPtrTy = smemBase.getType();
  Type elemTy = inVals[0].getType();
  auto outSize = shmemLoadLayout.getInDimSize(kRegister);
  auto iterations = sharedLayout.getInDimSize(kIteration);
  assert(scratchConfig.inVec * iterations <= inVals.size());
  assert(scratchConfig.outVec * iterations <= outSize);

  // Check only one dimension has been padded.
  // This means the difference between the padded shape and the original shape
  // should only be in one dimension, specifically in
  // `scratchConfig.order[0]`.
  auto rank = scratchConfig.repShape.size();
  for (auto i = 0; i < rank; i++) {
    if (i == scratchConfig.order[0]) {
      continue;
    }
    assert(scratchConfig.repShape[i] == scratchConfig.paddedRepShape[i]);
  }
  auto paddedStride = scratchConfig.repShape[scratchConfig.order[0]];
  auto paddedSize =
      scratchConfig.paddedRepShape[scratchConfig.order[0]] - paddedStride;

  // Linear layout function is split in two parts below:
  //
  // L(r, t, w, b) = L(0, t, w, b) xor L(r, 0, 0, 0)
  //   offset      =    regBase   xor    regIdx
  //
  // It is the same hack as what we've done in the emitIndices function to get
  // around performance issues on AMD GPUs
  auto getVecAddr = [&](LinearLayout &layout, Value &regBase,
                        int regSlice) -> Value {
    auto regIdx =
        layout
            .apply(
                {{kRegister, regSlice}, {kLane, 0}, {kWarp, 0}, {kBlock, 0}})[0]
            .second;
    Value offset = b.xor_(regBase, b.i32_val(regIdx));
    if (paddedSize > 0) {
      assert(llvm::isPowerOf2_32(paddedStride));
      assert(llvm::isPowerOf2_32(paddedSize));
      auto rshiftVal = llvm::Log2_32(paddedStride);
      auto lshiftVal = llvm::Log2_32(paddedSize);
      offset = b.add(
          b.shl(b.lshr(offset, b.i32_val(rshiftVal)), b.i32_val(lshiftVal)),
          offset);
    }
    auto vecAddr = b.gep(sharedPtrTy, elemTy, smemBase, offset,
                         LLVM::GEPNoWrapFlags::inbounds);
    return vecAddr;
  };

  auto storeBase = applyLinearLayout(loc, rewriter, shmemStoreLayout,
                                     {{kRegister, b.i32_val(0)},
                                      {kLane, laneId},
                                      {kWarp, warpId},
                                      {kBlock, b.i32_val(0)}})[0]
                       .second;
  auto loadBase = applyLinearLayout(loc, rewriter, shmemLoadLayout,
                                    {{kRegister, b.i32_val(0)},
                                     {kLane, laneId},
                                     {kWarp, warpId},
                                     {kBlock, b.i32_val(0)}})[0]
                      .second;
  // register idx -> Value
  llvm::MapVector<int, Value> outVals;
  for (int i = 0; i < iterations; i++) {
    if (i != 0)
      b.barrier();

    auto &inRegs = inRegsForIter[i];
    auto &outRegs = outRegsForIter[i];

    // When using `stmatrix`, we can store `inVec` elements even if they are
    // not contiguous
    auto inVec = isStMatrix ? shmemStoreLayout.getNumConsecutiveInOut()
                            : scratchConfig.inVec;
    for (int j = 0; j < inVals.size() / iterations; j += inVec) {
      auto inRegSlice = inRegs[j];
      Value vecAddr = getVecAddr(shmemStoreLayout, storeBase, inRegSlice);
      SmallVector<Value> inValsVec;
      for (int k = 0; k < inVec; k++)
        inValsVec.push_back(inVals[inRegSlice + k]);
      Value valsVec = packLLVector(loc, inValsVec, rewriter);
      if (isStMatrix) {
        targetInfo.storeMatrixShared(rewriter, loc, vecAddr, valsVec);
      } else {
        targetInfo.storeDShared(rewriter, loc, vecAddr, std::nullopt, valsVec,
                                /*pred=*/b.true_val());
      }
    }

    b.barrier();

    for (int j = 0; j < outSize / iterations; j += scratchConfig.outVec) {
      auto outRegSlice = outRegs[j];
      auto vecAddr = getVecAddr(shmemLoadLayout, loadBase, outRegSlice);
      Value valsVec =
          targetInfo.loadDShared(rewriter, loc, vecAddr, std::nullopt,
                                 vec_ty(elemTy, scratchConfig.outVec),
                                 /*pred=*/b.true_val());
      for (Value v : unpackLLVector(loc, valsVec, rewriter)) {
        if (isInt1) {
          // TODO(Intel): special handling for the boolean case required. Does
          // this prevent a later optimization that we can't handle, or is
          // there something about the layout/SLM loads and stores that
          // requires special "transcribing" the boolean to the result of the
          // cmp?
          outVals[outRegSlice++] =
              b.icmp_ne(v, rewriter.create<LLVM::ConstantOp>(
                               loc, i8_ty, rewriter.getI8IntegerAttr(0)));
        } else {
          outVals[outRegSlice++] = v;
        }
      }
    }
  }

  SmallVector<Value> outValsVec;
  for (size_t i = 0; i < outVals.size(); i++)
    outValsVec.push_back(outVals[i]);
  return outValsVec;
}

} // namespace

Value transferWithinBlockPadding(triton::gpu::ConvertLayoutOp op, Value src,
                                 const TargetInfoBase &targetInfo,
                                 const LLVMTypeConverter *typeConverter,
                                 RewriterBase &rewriter) {
  MLIRContext *ctx = op.getContext();
  auto loc = op.getLoc();
  auto b = TritonLLVMOpBuilder(loc, rewriter);
  auto srcTy = op.getSrc().getType();
  auto dstTy = op.getType();

  // Remove the kBlock dimension from the layout as it's the identity in the
  // cvt
  auto srcLayout = triton::gpu::toLinearLayout(srcTy);
  auto dstLayout = triton::gpu::toLinearLayout(dstTy);

  SmallVector<Value> inVals = unpackLLElements(loc, src, rewriter);
  assert(!inVals.empty());

  // We munge the input values by converting i<n> (n<8) elements to i8 and
  // pointers to i64. This is necessary because TargetInfo::loadDShared and
  // storeDShared can't handle vectors of pointers or sub-byte elements.
  auto elemTy = srcTy.getElementType();
  auto isSubByteInt = elemTy.isInteger() && elemTy.getIntOrFloatBitWidth() < 8;
  auto isPtr = isa<triton::PointerType>(elemTy);
  auto llvmElemTyOrig = typeConverter->convertType(elemTy);
  if (isSubByteInt)
    elemTy = IntegerType::get(elemTy.getContext(), 8);
  else if (isPtr)
    elemTy = IntegerType::get(elemTy.getContext(), 64);
  auto llvmElemTy = typeConverter->convertType(elemTy);

  // Munge input values
  for (const auto &it : llvm::enumerate(inVals)) {
    if (isSubByteInt) {
      inVals[it.index()] = b.zext(llvmElemTy, it.value());
    } else if (isPtr) {
      inVals[it.index()] = b.ptrtoint(llvmElemTy, it.value());
    }
  }

  // Pretty sure this is the identity function ATM
  // It'd be better to simply call `quotient({kBlock})` and
  // remove kBlock from transferWithinBlockImpl
  auto srcLayoutWithinBlock = triton::gpu::getLayoutWithinBlock(srcLayout);
  auto dstLayoutWithinBlock = triton::gpu::getLayoutWithinBlock(dstLayout);
  SmallVector<Value> outVals =
      transferWithinBlockImpl(inVals, op, srcLayoutWithinBlock,
                              dstLayoutWithinBlock, targetInfo, rewriter);

  // Unmunge output values
  for (const auto &it : llvm::enumerate(outVals)) {
    if (isSubByteInt) {
      outVals[it.index()] = b.trunc(llvmElemTyOrig, it.value());
    } else if (isPtr) {
      outVals[it.index()] = b.inttoptr(llvmElemTyOrig, it.value());
    }
  }

  Value result =
      packLLElements(loc, typeConverter, outVals, rewriter, op.getType());
  return result;
}

SmallVector<Value> inlineRegionImpl(RewriterBase &rewriter, Region &region,
                                    ArrayRef<Value> args,
                                    mlir::TypeID terminatorTypeId,
                                    Location loc) {
  // Inline regions with multiple blocks
  //
  //        Before                                   After
  //                                              ┌─────────┐
  //                                              │ op1     │
  //                    ┌──────────┐              │ cf.br   │
  //                    │region[0] │              └────┬────┘
  //                    │cf.cond_br├─┐            ┌────▼─────┐
  //                    └────┬─────┘ │            │region[0] │
  //                         │       │            │cf.cond_br├─┐
  // ┌───────┐          ┌────▼────┐  │            └────┬─────┘ │
  // │  op1  │  IP      │region[1]│  │            ┌────▼────┐  │
  // │       │◄───      │yield ...│  │            │region[1]│  │
  // │  op2  │          └─────────┘  │          ┌─┤cf.br    │  │
  // └───────┘                       │          │ └─────────┘  │
  //                    ┌─────────┐  │          │ ┌─────────┐  │
  //                    │region[2]│◄─┘          │ │region[2]│◄─┘
  //                    │yield    │             │ │cf.br    │
  //                    └─────────┘             │ └────┬────┘
  //                                            │ ┌────▼────┐
  //                                            └►│op2      │
  //                                              └─────────┘
  auto *curBlock = rewriter.getInsertionBlock();
  auto opPosition = rewriter.getInsertionPoint();
  auto *remainingOpsBlock = rewriter.splitBlock(curBlock, opPosition);

  IRMapping regionMap;
  Region &parent = *curBlock->getParent();
  rewriter.cloneRegionBefore(region, parent, parent.end(), regionMap);
  rewriter.setInsertionPointToEnd(curBlock);
  rewriter.create<LLVM::BrOp>(loc, args, regionMap.lookup(&region.front()));

  ValueRange terminatorOperands;
  for (Block &origBlock : region) {
    Block *newBlock = regionMap.lookup(&origBlock);
    rewriter.moveBlockBefore(newBlock, remainingOpsBlock);

    auto terminator = newBlock->getTerminator();
    if (terminator->getRegisteredInfo()->getTypeID() == terminatorTypeId) {
      terminatorOperands = terminator->getOperands();
      rewriter.setInsertionPointAfter(terminator);
      rewriter.replaceOpWithNewOp<LLVM::BrOp>(terminator, terminatorOperands,
                                              remainingOpsBlock);
    }
  }

  rewriter.setInsertionPointToStart(remainingOpsBlock);
  SmallVector<Value> vals;
  for (auto resultTy : terminatorOperands.getType()) {
    auto val = remainingOpsBlock->addArgument(resultTy, loc);
    vals.push_back(val);
  }
  return vals;
}

} // namespace mlir<|MERGE_RESOLUTION|>--- conflicted
+++ resolved
@@ -763,63 +763,6 @@
       target, laneId, warpId, perVectorCallback);
 }
 
-<<<<<<< HEAD
-SmallVector<Value> loadSharedToDistributed(triton::gpu::LocalLoadOp localLoadOp,
-                                           Type elemLlvmTy,
-                                           const SharedMemoryObject &smemObj,
-                                           Location loc, RewriterBase &rewriter,
-                                           const TargetInfoBase &target) {
-  auto srcTy = localLoadOp.getSrc().getType();
-  auto dstTy = localLoadOp.getResult().getType();
-
-  auto b = TritonLLVMOpBuilder(loc, rewriter);
-  SmallVector<Value> ret;
-  bool success = emitTransferBetweenRegistersAndShared(
-      dstTy, srcTy, elemLlvmTy, /*maxVecElems=*/256, smemObj, loc, rewriter,
-      target, [&](VectorType vecTy, Value vecAddr) {
-        auto vecVal = b.load(vecTy, vecAddr);
-        target.localLoadOpAnnotation(localLoadOp, vecVal);
-        vecVal.setAlignment(vecTy.getNumElements() *
-                            elemLlvmTy.getIntOrFloatBitWidth() / 8);
-
-        for (int v = 0; v < vecTy.getNumElements(); v++) {
-          ret.push_back(b.extract_element(elemLlvmTy, vecVal, b.i32_val(v)));
-        }
-      });
-  if (!success)
-    llvm::report_fatal_error("Failed to emit transfer from shared to register");
-
-  return ret;
-}
-
-void storeDistributedToShared(triton::gpu::MemDescType dstTy,
-                              RankedTensorType srcTy, Type elemLlvmTy,
-                              ArrayRef<Value> srcVals,
-                              const SharedMemoryObject &smemObj, Location loc,
-                              RewriterBase &rewriter,
-                              const TargetInfoBase &target) {
-  auto b = TritonLLVMOpBuilder(loc, rewriter);
-  bool success = emitTransferBetweenRegistersAndShared(
-      srcTy, dstTy, elemLlvmTy, /*maxVecElems=*/std::nullopt, smemObj, loc,
-      rewriter, target, [&](VectorType vecTy, Value vecAddr) {
-        ArrayRef<Value> vals = srcVals.take_front(vecTy.getNumElements());
-        srcVals = srcVals.drop_front(vecTy.getNumElements());
-
-        Value vec = b.undef(vecTy);
-        for (int i = 0; i < vals.size(); i++) {
-          vec = b.insert_element(vec, vals[i], b.i32_val(i));
-        }
-        b.store(vec, vecAddr)
-            .setAlignment(vecTy.getNumElements() *
-                          elemLlvmTy.getIntOrFloatBitWidth() / 8);
-      });
-
-  if (!success)
-    llvm::report_fatal_error("Failed to emit transfer from register to shared");
-}
-
-=======
->>>>>>> 620c5916
 SmallVector<Value> unpackLLElements(Location loc, Value llvmStruct,
                                     RewriterBase &rewriter) {
   assert(bool(llvmStruct) && "can not unpack null values");
