#include "PatternTritonGPUOpToLLVM.h"
#include "Utility.h"

#include "triton/Dialect/TritonGPU/Transforms/Utility.h"
#include "triton/Dialect/TritonNvidiaGPU/Transforms/Utility.h"

using ::mlir::LLVM::getSharedMemoryObjectFromStruct;
using ::mlir::LLVM::getStridesFromShapeAndOrder;
using ::mlir::LLVM::linearize;

using ::mlir::LLVM::getSharedMemoryObjectFromStruct;
using ::mlir::LLVM::getStridesFromShapeAndOrder;
using ::mlir::triton::gpu::DotOperandEncodingAttr;
using ::mlir::triton::gpu::getContigPerThread;
using ::mlir::triton::gpu::getOrder;
using ::mlir::triton::gpu::getShapePerCTA;
using ::mlir::triton::gpu::getShapePerCTATile;
using ::mlir::triton::gpu::getSizePerThread;
using ::mlir::triton::gpu::getTotalElemsPerThread;
using ::mlir::triton::gpu::isaDistributedLayout;
using ::mlir::triton::gpu::SharedEncodingAttr;

// Forward declarations

namespace SharedToDotOperandMMAv1 {
using CoordTy = SmallVector<Value>;
using ValueTable = std::map<std::pair<int, int>, std::pair<Value, Value>>;

SmallVector<CoordTy> getMNCoords(Value thread, Location loc,
                                 ConversionPatternRewriter &rewriter,
                                 ArrayRef<unsigned int> wpt,
                                 const NvidiaMmaEncodingAttr &mmaLayout,
                                 ArrayRef<int64_t> shape, bool isARow,
                                 bool isBRow, bool isAVec4, bool isBVec4);

Value convertLayout(int opIdx, Value tensor, const SharedMemoryObject &smemObj,
                    Value thread, Location loc,
                    TritonGPUToLLVMTypeConverter *typeConverter,
                    ConversionPatternRewriter &rewriter, Type resultTy);

} // namespace SharedToDotOperandMMAv1

namespace SharedToDotOperandMMAv2 {
Value convertLayout(int opIdx, ConversionPatternRewriter &rewriter,
                    Location loc, Value tensor,
                    DotOperandEncodingAttr bEncoding,
                    const SharedMemoryObject &smemObj,
                    TritonGPUToLLVMTypeConverter *typeConverter, Value thread);
}

namespace SharedToDotOperandFMA {
Value convertLayout(int opIdx, Value B, Value llB, BlockedEncodingAttr dLayout,
                    Value thread, Location loc,
                    TritonGPUToLLVMTypeConverter *typeConverter,
                    ConversionPatternRewriter &rewriter);
}

namespace SharedToDotOperandDPAS {
Value convertLayout(int opIdx, ConversionPatternRewriter &rewriter,
                    Location loc, Value tensor,
                    DotOperandEncodingAttr bEncoding,
                    const SharedMemoryObject &smemObj,
                    TritonGPUToLLVMTypeConverter *typeConverter, Value thread);
} // namespace SharedToDotOperandDPAS

namespace {
struct ConvertLayoutOpConversion
    : public ConvertTritonGPUOpToLLVMPattern<triton::gpu::ConvertLayoutOp> {
public:
  using ConvertTritonGPUOpToLLVMPattern<
      triton::gpu::ConvertLayoutOp>::ConvertTritonGPUOpToLLVMPattern;

  LogicalResult
  matchAndRewrite(triton::gpu::ConvertLayoutOp op, OpAdaptor adaptor,
                  ConversionPatternRewriter &rewriter) const override {
    Value src = op.getSrc();
    Value dst = op.getResult();
    auto srcTy = src.getType().cast<RankedTensorType>();
    auto dstTy = dst.getType().cast<RankedTensorType>();
    Attribute srcLayout = srcTy.getEncoding();
    Attribute dstLayout = dstTy.getEncoding();
    if (isaDistributedLayout(srcLayout) &&
        dstLayout.isa<SharedEncodingAttr>()) {
      return lowerDistributedToShared(op, adaptor, rewriter);
    }
    if (srcLayout.isa<SharedEncodingAttr>() &&
        dstLayout.isa<DotOperandEncodingAttr>()) {
      return lowerSharedToDotOperand(op, adaptor, rewriter);
    }
    // forwarding on mma->mma shortcut, lower distributed->distributed otherwise
    if (srcLayout.isa<NvidiaMmaEncodingAttr>() &&
        dstLayout.isa<NvidiaMmaEncodingAttr>()) {
      if (isMmaToMmaShortcut(srcTy, dstTy)) {
        return lowerMmaToMma(op, adaptor, rewriter);
      }
    }
    if (isaDistributedLayout(srcLayout) && isaDistributedLayout(dstLayout)) {
      return lowerDistributedToDistributed(op, adaptor, rewriter);
    }
    if (srcLayout.isa<NvidiaMmaEncodingAttr>() &&
        dstLayout.isa<DotOperandEncodingAttr>()) {
      return lowerMmaToDotOperand(op, adaptor, rewriter);
    }
    if (srcLayout.isa<SharedEncodingAttr>() &&
        isaDistributedLayout(dstLayout)) {
      return lowerSharedToDistributed(op, adaptor, rewriter);
    }
    // TODO: to be implemented
    llvm_unreachable("unsupported layout conversion");
    return failure();
  }

private:
  SmallVector<Value>
  getMultiDimOffset(Attribute layout, Location loc,
                    ConversionPatternRewriter &rewriter, unsigned elemId,
                    RankedTensorType type,
                    ArrayRef<unsigned> multiDimCTAInRepId,
                    ArrayRef<unsigned> shapePerCTATile) const {
    auto shape = type.getShape();
    unsigned rank = shape.size();
    if (auto blockedLayout = layout.dyn_cast<BlockedEncodingAttr>()) {
      auto multiDimOffsetFirstElem =
          emitBaseIndexForLayout(loc, rewriter, blockedLayout, type, false);
      SmallVector<Value> multiDimOffset(rank);
      SmallVector<unsigned> multiDimElemId = getMultiDimIndex<unsigned>(
          elemId, getSizePerThread(layout), getOrder(layout));
      for (unsigned d = 0; d < rank; ++d) {
        multiDimOffset[d] =
            add(multiDimOffsetFirstElem[d],
                i32_val(multiDimCTAInRepId[d] * shapePerCTATile[d] +
                        multiDimElemId[d]));
      }
      return multiDimOffset;
    }
    if (auto sliceLayout = layout.dyn_cast<SliceEncodingAttr>()) {
      unsigned dim = sliceLayout.getDim();
      auto parentEncoding = sliceLayout.getParent();
      auto parentSizePerThread = getSizePerThread(parentEncoding);
      auto parentShape = sliceLayout.paddedShape(shape);
      auto parentTy = RankedTensorType::get(parentShape, type.getElementType(),
                                            parentEncoding);
      auto offsets = emitOffsetForLayout(layout, type);
      auto parentOffset = emitOffsetForLayout(parentEncoding, parentTy);
      SmallVector<int> idxs;
      for (SmallVector<unsigned> off : offsets) {
        off.insert(off.begin() + dim, 0);
        auto it = std::find(parentOffset.begin(), parentOffset.end(), off);
        idxs.push_back(std::distance(parentOffset.begin(), it));
      }
      auto multiDimOffsetParent = getMultiDimOffset(
          parentEncoding, loc, rewriter, idxs[elemId], parentTy,
          sliceLayout.paddedShape(multiDimCTAInRepId),
          sliceLayout.paddedShape(shapePerCTATile));
      SmallVector<Value> multiDimOffset(rank);
      for (unsigned d = 0; d < rank + 1; ++d) {
        if (d == dim)
          continue;
        unsigned slicedD = d < dim ? d : (d - 1);
        multiDimOffset[slicedD] = multiDimOffsetParent[d];
      }
      return multiDimOffset;
    }
    if (auto mmaLayout = layout.dyn_cast<NvidiaMmaEncodingAttr>()) {
      auto shapePerCTA = getShapePerCTA(mmaLayout, shape);
      auto instrShape = mmaLayout.getInstrShape();
      SmallVector<Value> mmaColIdx(4);
      SmallVector<Value> mmaRowIdx(2);
      Value threadId = getThreadId(rewriter, loc);
      Value warpSize = i32_val(32);
      Value laneId = urem(threadId, warpSize);
      Value warpId = udiv(threadId, warpSize);
      // TODO: fix the bug in MMAEncodingAttr document
      SmallVector<Value> multiDimWarpId(2);
      auto warpsPerCTA = mmaLayout.getWarpsPerCTA();
      if (mmaLayout.isHopper()) {
        multiDimWarpId[0] = urem(warpId, i32_val(warpsPerCTA[0]));
        multiDimWarpId[1] = udiv(warpId, i32_val(warpsPerCTA[0]));
      } else {
        auto order = triton::gpu::getOrder(mmaLayout);
        multiDimWarpId = delinearize(rewriter, loc, warpId, warpsPerCTA, order);
      }
      Value _1 = i32_val(1);
      Value _2 = i32_val(2);
      Value _4 = i32_val(4);
      Value _8 = i32_val(8);
      Value _16 = i32_val(16);
      if (mmaLayout.isAmpere() || mmaLayout.isHopper()) {
        multiDimWarpId[0] =
            urem(multiDimWarpId[0],
                 i32_val(ceil<unsigned>(shapePerCTA[0], instrShape[0])));
        multiDimWarpId[1] =
            urem(multiDimWarpId[1],
                 i32_val(ceil<unsigned>(shapePerCTA[1], instrShape[1])));

        Value mmaGrpId = udiv(laneId, _4);
        Value mmaGrpIdP8 = add(mmaGrpId, _8);
        Value mmaThreadIdInGrp = urem(laneId, _4);
        Value mmaThreadIdInGrpM2 = mul(mmaThreadIdInGrp, _2);
        Value mmaThreadIdInGrpM2P1 = add(mmaThreadIdInGrpM2, _1);
        Value rowWarpOffset = mul(multiDimWarpId[0], i32_val(instrShape[0]));
        mmaRowIdx[0] = add(mmaGrpId, rowWarpOffset);
        mmaRowIdx[1] = add(mmaGrpIdP8, rowWarpOffset);
        Value colWarpOffset = mul(multiDimWarpId[1], i32_val(instrShape[1]));
        mmaColIdx[0] = add(mmaThreadIdInGrpM2, colWarpOffset);
        mmaColIdx[1] = add(mmaThreadIdInGrpM2P1, colWarpOffset);
      } else if (mmaLayout.isVolta()) {
        // Volta doesn't follow the pattern here."
      } else {
        llvm_unreachable("Unexpected MMALayout version");
      }

      assert(rank == 2);
      SmallVector<Value> multiDimOffset(rank);
      if (mmaLayout.isHopper()) {
        unsigned elemIdRem4 = elemId % 4;
        unsigned nGrpId = elemId / 4;
        multiDimOffset[0] = elemIdRem4 < 2 ? mmaRowIdx[0] : mmaRowIdx[1];
        multiDimOffset[1] = elemIdRem4 % 2 == 0 ? mmaColIdx[0] : mmaColIdx[1];
        multiDimOffset[1] = add(multiDimOffset[1], i32_val(8 * nGrpId));
        multiDimOffset[0] =
            add(multiDimOffset[0],
                i32_val(multiDimCTAInRepId[0] * shapePerCTATile[0]));
        multiDimOffset[1] =
            add(multiDimOffset[1],
                i32_val(multiDimCTAInRepId[1] * shapePerCTATile[1]));
      } else if (mmaLayout.isAmpere()) {
        multiDimOffset[0] = elemId < 2 ? mmaRowIdx[0] : mmaRowIdx[1];
        multiDimOffset[1] = elemId % 2 == 0 ? mmaColIdx[0] : mmaColIdx[1];
        multiDimOffset[0] =
            add(multiDimOffset[0],
                i32_val(multiDimCTAInRepId[0] * shapePerCTATile[0]));
        multiDimOffset[1] =
            add(multiDimOffset[1],
                i32_val(multiDimCTAInRepId[1] * shapePerCTATile[1]));
      } else if (mmaLayout.isVolta()) {
        auto [isARow, isBRow, isAVec4, isBVec4, _] =
            mmaLayout.decodeVoltaLayoutStates();
        auto coords = SharedToDotOperandMMAv1::getMNCoords(
            threadId, loc, rewriter, mmaLayout.getWarpsPerCTA(), mmaLayout,
            shape, isARow, isBRow, isAVec4, isBVec4);
        return coords[elemId];
      } else {
        llvm_unreachable("Unexpected MMALayout version");
      }
      return multiDimOffset;
    }
    if (auto dpasLayout = layout.dyn_cast<DpasEncodingAttr>()) {
      SmallVector<Value> multiDimBase =
          emitBaseIndexForLayout(loc, rewriter, layout, type, false);
      SmallVector<SmallVector<unsigned>> offsets;
      emitDpasOffsetForCTA(dpasLayout, offsets, multiDimCTAInRepId[0],
                           multiDimCTAInRepId[1]);

      SmallVector<Value> multiDimOffset = {
          add(multiDimBase[0], i32_val(offsets[elemId][0])),
          add(multiDimBase[1], i32_val(offsets[elemId][1]))};
      return multiDimOffset;
    }
    llvm_unreachable("unexpected layout in getMultiDimOffset");
  }

  SmallVector<Value>
  getWrappedMultiDimOffset(ConversionPatternRewriter &rewriter, Location loc,
                           ArrayRef<Value> multiDimOffset,
                           ArrayRef<unsigned> shape,
                           SmallVector<unsigned> shapePerCTATile,
                           SmallVector<int64_t> shapePerCTA) const {
    unsigned rank = shape.size();
    SmallVector<Value> multiDimOffsetWrapped(rank);
    for (unsigned d = 0; d < rank; ++d) {
      if (shapePerCTATile[d] > shapePerCTA[d])
        multiDimOffsetWrapped[d] = urem(multiDimOffset[d], i32_val(shape[d]));
      else
        multiDimOffsetWrapped[d] = multiDimOffset[d];
    }
    return multiDimOffsetWrapped;
  }

  // shared memory rd/st for blocked or mma layout with data padding
  void processReplica(Location loc, ConversionPatternRewriter &rewriter,
                      bool stNotRd, RankedTensorType type,
                      ArrayRef<unsigned> numCTAsEachRep,
                      ArrayRef<unsigned> multiDimRepId, unsigned vec,
                      ArrayRef<unsigned> paddedRepShape,
                      ArrayRef<unsigned> origRepShape,
                      ArrayRef<unsigned> outOrd, SmallVector<Value> &vals,
                      Value smemBase) const {
    auto accumNumCTAsEachRep = product<unsigned>(numCTAsEachRep);
    auto layout = type.getEncoding();
    auto rank = type.getRank();
    auto sizePerThread = getSizePerThread(layout);
    auto accumSizePerThread = product<unsigned>(sizePerThread);
    SmallVector<unsigned> numCTATiles(rank);
    auto shapePerCTATile = getShapePerCTATile(layout);
    auto shapePerCTA = getShapePerCTA(layout, type.getShape());
    auto order = getOrder(layout);
    for (unsigned d = 0; d < rank; ++d) {
      numCTATiles[d] = ceil<unsigned>(shapePerCTA[d], shapePerCTATile[d]);
    }
    auto elemTy = type.getElementType();
    bool isInt1 = elemTy.isInteger(1);
    bool isPtr = elemTy.isa<triton::PointerType>();
    auto llvmElemTyOrig = getTypeConverter()->convertType(elemTy);
    if (isInt1)
      elemTy = IntegerType::get(elemTy.getContext(), 8);
    else if (isPtr)
      elemTy = IntegerType::get(elemTy.getContext(), 64);

    auto llvmElemTy = getTypeConverter()->convertType(elemTy);

    for (unsigned ctaId = 0; ctaId < accumNumCTAsEachRep; ++ctaId) {
      auto multiDimCTAInRepId =
          getMultiDimIndex<unsigned>(ctaId, numCTAsEachRep, order);
      SmallVector<unsigned> multiDimCTAId(rank);
      for (const auto &it : llvm::enumerate(multiDimCTAInRepId)) {
        auto d = it.index();
        multiDimCTAId[d] = multiDimRepId[d] * numCTAsEachRep[d] + it.value();
      }

      auto linearCTAId =
          getLinearIndex<unsigned>(multiDimCTAId, numCTATiles, order);
      // TODO: This is actually redundant index calculation, we should
      //       consider of caching the index calculation result in case
      //       of performance issue observed.
      for (unsigned elemId = 0; elemId < accumSizePerThread; elemId += vec) {
        SmallVector<Value> multiDimOffset =
            getMultiDimOffset(layout, loc, rewriter, elemId, type,
                              multiDimCTAInRepId, shapePerCTATile);
        SmallVector<Value> multiDimOffsetWrapped = getWrappedMultiDimOffset(
            rewriter, loc, multiDimOffset, origRepShape, shapePerCTATile,
            shapePerCTA);
        Value offset = linearize(rewriter, loc, multiDimOffsetWrapped,
                                 paddedRepShape, outOrd);
        auto elemPtrTy = ptr_ty(rewriter.getContext(), 3);
        Value ptr = gep(elemPtrTy, llvmElemTy, smemBase, offset);
        auto vecTy = vec_ty(llvmElemTy, vec);
        ptr = bitcast(ptr, ptr_ty(rewriter.getContext(), 3));
        if (stNotRd) {
          Value valVec = undef(vecTy);
          for (unsigned v = 0; v < vec; ++v) {
            auto currVal = vals[elemId + linearCTAId * accumSizePerThread + v];
            if (isInt1)
              currVal = zext(llvmElemTy, currVal);
            else if (isPtr)
              currVal = ptrtoint(llvmElemTy, currVal);
            valVec = insert_element(vecTy, valVec, currVal, i32_val(v));
          }
          store(valVec, ptr);
        } else {
          Value valVec = load(vecTy, ptr);
          for (unsigned v = 0; v < vec; ++v) {
            Value currVal = extract_element(llvmElemTy, valVec, i32_val(v));
            if (isInt1)
              currVal = icmp_ne(currVal,
                                rewriter.create<LLVM::ConstantOp>(
                                    loc, i8_ty, rewriter.getI8IntegerAttr(0)));
            else if (isPtr)
              currVal = inttoptr(llvmElemTyOrig, currVal);
            vals[elemId + linearCTAId * accumSizePerThread + v] = currVal;
          }
        }
      }
    }
  }

  // The MMAV1's result is quite different from the existing "Replica"
  // structure, add a new simple but clear implementation for it to avoid
  // modifying the logic of the existing one.
  void processReplicaForMMAV1(Location loc, ConversionPatternRewriter &rewriter,
                              bool stNotRd, RankedTensorType type,
                              ArrayRef<unsigned> multiDimRepId, unsigned vec,
                              ArrayRef<unsigned> paddedRepShape,
                              ArrayRef<unsigned> outOrd,
                              SmallVector<Value> &vals, Value smemBase,
                              ArrayRef<int64_t> shape,
                              bool isDestMma = false) const {
    unsigned accumNumCTAsEachRep = 1;
    auto layout = type.getEncoding();
    NvidiaMmaEncodingAttr mma = layout.dyn_cast<NvidiaMmaEncodingAttr>();
    auto sliceLayout = layout.dyn_cast<SliceEncodingAttr>();
    if (sliceLayout)
      mma = sliceLayout.getParent().cast<NvidiaMmaEncodingAttr>();

    auto order = getOrder(layout);
    auto rank = type.getRank();
    int accumSizePerThread = vals.size();

    SmallVector<unsigned> numCTAs(rank, 1);
    SmallVector<unsigned> numCTAsEachRep(rank, 1);
    SmallVector<unsigned> shapePerCTATile = getShapePerCTATile(layout, shape);
    SmallVector<int64_t> shapePerCTA = getShapePerCTA(layout, shape);
    auto elemTy = getTypeConverter()->convertType(type.getElementType());

    int ctaId = 0;

    auto multiDimCTAInRepId =
        getMultiDimIndex<unsigned>(ctaId, numCTAsEachRep, order);
    SmallVector<unsigned> multiDimCTAId(rank);
    for (const auto &it : llvm::enumerate(multiDimCTAInRepId)) {
      auto d = it.index();
      multiDimCTAId[d] = multiDimRepId[d] * numCTAsEachRep[d] + it.value();
    }

    std::vector<std::pair<SmallVector<Value>, Value>> coord2valT(
        accumSizePerThread);
    bool needTrans = outOrd[0] != 0;
    if (sliceLayout || isDestMma)
      needTrans = false;

    vec = needTrans ? 2 : 1;
    {
      // We need to transpose the coordinates and values here to enable vec=2
      // when store to smem.
      std::vector<std::pair<SmallVector<Value>, Value>> coord2val(
          accumSizePerThread);
      for (unsigned elemId = 0; elemId < accumSizePerThread; ++elemId) {
        // TODO[Superjomn]: Move the coordinate computation out of loop, it is
        // duplicate in Volta.
        SmallVector<Value> multiDimOffset =
            getMultiDimOffset(layout, loc, rewriter, elemId, type,
                              multiDimCTAInRepId, shapePerCTATile);
        coord2val[elemId] = std::make_pair(multiDimOffset, vals[elemId]);
      }

      if (needTrans) {
        // do transpose
        int numM = mma.getMMAv1NumOuter(shapePerCTA, 0);
        int numN = accumSizePerThread / numM;

        for (int r = 0; r < numM; r++) {
          for (int c = 0; c < numN; c++) {
            coord2valT[r * numN + c] = std::move(coord2val[c * numM + r]);
          }
        }
      } else {
        coord2valT = std::move(coord2val);
      }
    }

    // Now the coord2valT has the transposed and contiguous elements(with
    // vec=2), the original vals is not needed.
    for (unsigned elemId = 0; elemId < accumSizePerThread; elemId += vec) {
      auto coord = coord2valT[elemId].first;
      Value offset = linearize(rewriter, loc, coord, paddedRepShape, outOrd);
      auto elemPtrTy = ptr_ty(rewriter.getContext(), 3);
      Value ptr = gep(elemPtrTy, elemTy, smemBase, offset);
      auto vecTy = vec_ty(elemTy, vec);
      ptr = bitcast(ptr, ptr_ty(rewriter.getContext(), 3));
      if (stNotRd) {
        Value valVec = undef(vecTy);
        for (unsigned v = 0; v < vec; ++v) {
          auto currVal = coord2valT[elemId + v].second;
          valVec = insert_element(vecTy, valVec, currVal, i32_val(v));
        }
        store(valVec, ptr);
      } else {
        Value valVec = load(vecTy, ptr);
        for (unsigned v = 0; v < vec; ++v) {
          Value currVal = extract_element(elemTy, valVec, i32_val(v));
          vals[elemId + v] = currVal;
        }
      }
    }
  }

  LogicalResult
  lowerDistToDistWithDistSmem(triton::gpu::ConvertLayoutOp op,
                              OpAdaptor adaptor,
                              ConversionPatternRewriter &rewriter) const {
    auto loc = op.getLoc();

    Value src = op.getSrc();
    Value dst = op.getResult();
    auto srcTy = src.getType().cast<RankedTensorType>();
    auto dstTy = dst.getType().cast<RankedTensorType>();
    auto srcLayout = srcTy.getEncoding();
    auto dstLayout = dstTy.getEncoding();
    auto srcShapePerCTA = getShapePerCTA(srcTy);
    auto srcCTAsPerCGA = triton::gpu::getCTAsPerCGA(srcLayout);
    auto srcCTAOrder = triton::gpu::getCTAOrder(srcLayout);
    unsigned rank = srcShapePerCTA.size();

    auto llvmElemTy = getTypeConverter()->convertType(dstTy.getElementType());
    auto elemPtrTy = ptr_ty(rewriter.getContext(), 3);

    Value smemBase =
        LLVM::getSharedMemoryBase(loc, rewriter, op.getOperation());
    smemBase = bitcast(smemBase, elemPtrTy);
    auto smemShape = convertType<unsigned, int64_t>(srcShapePerCTA);

    // Store to local shared memory
    {
      auto inVals =
          getTypeConverter()->unpackLLElements(loc, adaptor.getSrc(), rewriter);
      auto inIndices =
          emitIndices(loc, rewriter, srcLayout, srcTy, /*withCTAOffset*/ false);

      assert(inIndices.size() == inVals.size() &&
             "Unexpected number of indices emitted");

      for (unsigned i = 0; i < inIndices.size(); ++i) {
        Value offset = linearize(rewriter, loc, inIndices[i], smemShape);
        Value ptr = gep(elemPtrTy, llvmElemTy, smemBase, offset);
        store(inVals[i], ptr);
      }
    }

    // Cluster barrier
    rewriter.create<triton::nvidia_gpu::ClusterArriveOp>(loc, false);
    rewriter.create<triton::nvidia_gpu::ClusterWaitOp>(loc);

    // Load from remote shared memory
    {
      SmallVector<Value> srcShapePerCTACache;
      for (unsigned i = 0; i < rank; ++i)
        srcShapePerCTACache.push_back(i32_val(srcShapePerCTA[i]));

      SmallVector<Value> outVals;
      auto outIndices =
          emitIndices(loc, rewriter, dstLayout, dstTy, /*withCTAOffset*/ true);

      for (unsigned i = 0; i < outIndices.size(); ++i) {
        auto coord = outIndices[i];
        assert(coord.size() == rank && "Unexpected rank of index emitted");

        SmallVector<Value> multiDimCTAId, localCoord;
        for (unsigned d = 0; d < rank; ++d) {
          multiDimCTAId.push_back(udiv(coord[d], srcShapePerCTACache[d]));
          localCoord.push_back(urem(coord[d], srcShapePerCTACache[d]));
        }

        Value remoteCTAId =
            linearize(rewriter, loc, multiDimCTAId, srcCTAsPerCGA, srcCTAOrder);
        Value localOffset = linearize(rewriter, loc, localCoord, smemShape);

        Value ptr = gep(elemPtrTy, llvmElemTy, smemBase, localOffset);
        outVals.push_back(load_dsmem(ptr, remoteCTAId, llvmElemTy));
      }

      Value result =
          getTypeConverter()->packLLElements(loc, outVals, rewriter, dstTy);
      rewriter.replaceOp(op, result);
    }

    // Cluster barrier
    rewriter.create<triton::nvidia_gpu::ClusterArriveOp>(loc, false);
    rewriter.create<triton::nvidia_gpu::ClusterWaitOp>(loc);

    return success();
  }

  // blocked/mma -> blocked/mma.
  // Data padding in shared memory to avoid bank conflict.
  LogicalResult
  lowerDistributedToDistributed(triton::gpu::ConvertLayoutOp op,
                                OpAdaptor adaptor,
                                ConversionPatternRewriter &rewriter) const {
    auto loc = op.getLoc();
    Value src = op.getSrc();
    Value dst = op.getResult();
    auto srcTy = src.getType().cast<RankedTensorType>();
    auto dstTy = dst.getType().cast<RankedTensorType>();
    Attribute srcLayout = srcTy.getEncoding();
    Attribute dstLayout = dstTy.getEncoding();

    if (shouldUseDistSmem(srcLayout, dstLayout))
      return lowerDistToDistWithDistSmem(op, adaptor, rewriter);
    Value smemBase =
        LLVM::getSharedMemoryBase(loc, rewriter, op.getOperation());
    auto elemPtrTy = ptr_ty(rewriter.getContext(), 3);
    smemBase = bitcast(smemBase, elemPtrTy);
    auto shape = dstTy.getShape();
    unsigned rank = dstTy.getRank();
    SmallVector<unsigned> numReplicates(rank);
    SmallVector<unsigned> inNumCTAsEachRep(rank);
    SmallVector<unsigned> outNumCTAsEachRep(rank);
    SmallVector<unsigned> inNumCTAs(rank);
    SmallVector<unsigned> outNumCTAs(rank);
    auto srcShapePerCTATile = getShapePerCTATile(srcLayout, srcTy.getShape());
    auto dstShapePerCTATile = getShapePerCTATile(dstLayout, shape);
    auto shapePerCTA = getShapePerCTA(srcLayout, shape);

    // For Volta, all the coords for a CTA are calculated.
    bool isSrcMmaV1{}, isDstMmaV1{};
    if (auto mmaLayout = srcLayout.dyn_cast<NvidiaMmaEncodingAttr>()) {
      isSrcMmaV1 = mmaLayout.isVolta();
    }
    if (auto sliceLayout = srcLayout.dyn_cast<SliceEncodingAttr>()) {
      isSrcMmaV1 =
          sliceLayout.getParent().isa<NvidiaMmaEncodingAttr>() &&
          sliceLayout.getParent().cast<NvidiaMmaEncodingAttr>().isVolta();
    }
    if (auto mmaLayout = dstLayout.dyn_cast<NvidiaMmaEncodingAttr>()) {
      isDstMmaV1 = mmaLayout.isVolta();
    }
    if (auto sliceLayout = dstLayout.dyn_cast<SliceEncodingAttr>()) {
      isDstMmaV1 =
          sliceLayout.getParent().isa<NvidiaMmaEncodingAttr>() &&
          sliceLayout.getParent().cast<NvidiaMmaEncodingAttr>().isVolta();
    }

    for (unsigned d = 0; d < rank; ++d) {
      unsigned inPerCTA =
          std::min<unsigned>(shapePerCTA[d], srcShapePerCTATile[d]);
      unsigned outPerCTA =
          std::min<unsigned>(shapePerCTA[d], dstShapePerCTATile[d]);
      unsigned maxPerCTA = std::max(inPerCTA, outPerCTA);
      numReplicates[d] = ceil<unsigned>(shapePerCTA[d], maxPerCTA);
      inNumCTAsEachRep[d] = maxPerCTA / inPerCTA;
      outNumCTAsEachRep[d] = maxPerCTA / outPerCTA;
      assert(maxPerCTA % inPerCTA == 0 && maxPerCTA % outPerCTA == 0);
      inNumCTAs[d] = ceil<unsigned>(shapePerCTA[d], inPerCTA);
      outNumCTAs[d] = ceil<unsigned>(shapePerCTA[d], outPerCTA);
    }
    // Potentially we need to store for multiple CTAs in this replication
    auto accumNumReplicates = product<unsigned>(numReplicates);
    auto vals =
        getTypeConverter()->unpackLLElements(loc, adaptor.getSrc(), rewriter);
    unsigned inVec = 0;
    unsigned outVec = 0;
    auto origRepShape = getRepShapeForCvtLayout(op);
    auto paddedRepShape = getScratchConfigForCvtLayout(op, inVec, outVec);
    if (getElementTypeOrSelf(op.getType())
            .isa<mlir::Float8E4M3B11FNUZType, mlir::Float8E4M3FNType>()) {
      assert(inVec % 4 == 0 && "conversion not supported for FP8E4M3B15");
      assert(outVec % 4 == 0 && "conversion not supported for FP8E4M3B15");
    }

    unsigned outElems = getTotalElemsPerThread(dstTy);
    auto outOrd = getOrder(dstLayout);
    SmallVector<Value> outVals(outElems);

    for (unsigned repId = 0; repId < accumNumReplicates; ++repId) {
      auto multiDimRepId =
          getMultiDimIndex<unsigned>(repId, numReplicates, outOrd);
      if (repId != 0) {
        // TODO[shuhaoj]: change hard code style of numThreads. Hide async
        // attr.  Better way to determine barId (number of agents are limited).
        if (auto optionalAgentId = getWSAgentId(op)) {
          int agentId = *optionalAgentId, roleId = 0;
          if (auto optionalRoleId = getWSRoleId(op))
            roleId = *optionalRoleId;
          int barId = agentId + roleId + nameBarrierIdBegin;
          assert(barId < nameBarrierIdEnd);
          auto bar = rewriter.create<LLVM::ConstantOp>(
              loc, i32_ty, rewriter.getI32IntegerAttr(barId));
          auto kNumThreads = rewriter.create<LLVM::ConstantOp>(
              loc, i32_ty, rewriter.getI32IntegerAttr(128));
          rewriter.create<triton::nvgpu::NamedBarrierWaitOp>(loc, bar,
                                                             kNumThreads);
        } else {
          barrier();
        }
      }
      if (srcLayout.isa<BlockedEncodingAttr>() ||
          srcLayout.isa<SliceEncodingAttr>() ||
          srcLayout.isa<DpasEncodingAttr>() ||
          srcLayout.isa<NvidiaMmaEncodingAttr>()) {
        if (isSrcMmaV1)
          processReplicaForMMAV1(loc, rewriter, /*stNotRd*/ true, srcTy,
                                 multiDimRepId, inVec, paddedRepShape, outOrd,
                                 vals, smemBase, shape);
        else if (isStMatrixCompatible(srcTy) && accumNumReplicates == 1 &&
                 outOrd[0] == 1 && paddedRepShape[1] % 8 == 0) {
          Value llvmSrc = adaptor.getSrc();
          storeDistributedToSharedWithStMatrix(srcTy, llvmSrc, smemBase,
                                               paddedRepShape, origRepShape,
                                               loc, rewriter);
        } else
          processReplica(loc, rewriter, /*stNotRd*/ true, srcTy,
                         inNumCTAsEachRep, multiDimRepId, inVec, paddedRepShape,
                         origRepShape, outOrd, vals, smemBase);
      } else {
        llvm::report_fatal_error(
            "ConvertLayout with input layout not implemented");
        return failure();
      }

      // TODO[shuhaoj]: change hard code style of numThreads. Hide async_agent
      // attr.  Better way to determine barId (number of agents are limited).
      if (auto optionalAgentId = getWSAgentId(op)) {
        int agentId = *optionalAgentId, roleId = 0;
        if (auto optionalRoleId = getWSRoleId(op))
          roleId = *optionalRoleId;
        int barId = agentId + roleId + nameBarrierIdBegin;
        assert(barId < nameBarrierIdEnd);
        auto bar = rewriter.create<LLVM::ConstantOp>(
            loc, i32_ty, rewriter.getI32IntegerAttr(barId));
        auto kNumThreads = rewriter.create<LLVM::ConstantOp>(
            loc, i32_ty, rewriter.getI32IntegerAttr(128));
        rewriter.create<triton::nvgpu::NamedBarrierWaitOp>(loc, bar,
                                                           kNumThreads);
      } else {
        barrier();
      }
      if (dstLayout.isa<BlockedEncodingAttr>() ||
          dstLayout.isa<SliceEncodingAttr>() ||
          dstLayout.isa<DpasEncodingAttr>() ||
          dstLayout.isa<NvidiaMmaEncodingAttr>()) {
        if (isDstMmaV1)
          processReplicaForMMAV1(loc, rewriter, /*stNotRd*/ false, dstTy,
                                 multiDimRepId, outVec, paddedRepShape, outOrd,
                                 outVals, smemBase, shape, /*isDestMma=*/true);
        else
          processReplica(loc, rewriter, /*stNotRd*/ false, dstTy,
                         outNumCTAsEachRep, multiDimRepId, outVec,
                         paddedRepShape, origRepShape, outOrd, outVals,
                         smemBase);
      } else {
        llvm::report_fatal_error(
            "ConvertLayout with output layout not implemented");
        return failure();
      }
    }

    Value result =
        getTypeConverter()->packLLElements(loc, outVals, rewriter, dstTy);
    rewriter.replaceOp(op, result);

    return success();
  }

  LogicalResult
  lowerSharedToDistributed(triton::gpu::ConvertLayoutOp op, OpAdaptor adaptor,
                           ConversionPatternRewriter &rewriter) const {
    auto loc = op.getLoc();
    Value src = op.getSrc();
    Value dst = op.getResult();
    auto srcTy = src.getType().cast<RankedTensorType>();
    auto srcShape = srcTy.getShape();
    auto dstTy = dst.getType().cast<RankedTensorType>();
    auto dstShape = dstTy.getShape();
    assert(dstShape.size() == 2 &&
           "Unexpected rank of ConvertLayout(shared->blocked)");
    auto srcSharedLayout = srcTy.getEncoding().cast<SharedEncodingAttr>();
    auto dstLayout = dstTy.getEncoding();
    auto inOrd = getOrder(srcSharedLayout);

    auto smemObj = getSharedMemoryObjectFromStruct(
        loc, adaptor.getSrc(),
        getTypeConverter()->convertType(srcTy.getElementType()), rewriter);
    auto elemTy = getTypeConverter()->convertType(dstTy.getElementType());

    auto srcStrides =
        getStridesFromShapeAndOrder(srcShape, inOrd, loc, rewriter);
    auto dstIndices = emitIndices(loc, rewriter, dstLayout, dstTy);

    SmallVector<Value> outVals = loadSharedToDistributed(
        dst, dstIndices, src, smemObj, elemTy, loc, rewriter);

    Value result =
        getTypeConverter()->packLLElements(loc, outVals, rewriter, dstTy);
    rewriter.replaceOp(op, result);

    return success();
  }

  Value computeStMatrixAddr(Value laneId, int matStride, Location loc,
                            ConversionPatternRewriter &rewriter) const {
    Value rowInMat = urem(laneId, i32_val(8)); // row in the 8x8 matrix
    // linear index of the matrix in the 2x2 matrices
    // Decompose matIndex => s_0, s_1, that is the coordinate in 2x2 matrices in
    // a warp.
    Value matIndex = udiv(laneId, i32_val(8));
    Value s0 = urem(matIndex, i32_val(2));
    Value s1 = udiv(matIndex, i32_val(2));
    Value mIndex = add(rowInMat, mul(s0, i32_val(8)));
    int m8n8Stride = 8;
    Value offset =
        add(mul(mIndex, i32_val(matStride)), mul(s1, i32_val(m8n8Stride)));
    return offset;
  }

  void stMatrixm8n8x4(Value offset, ArrayRef<Value> vals, int indexOffset,
                      Value smemBase, Type elemTy, Location loc,
                      ConversionPatternRewriter &rewriter) const {
    SmallVector<Value> inputs;
    auto prTy = ptr_ty(rewriter.getContext(), 3);
    // Pack the input into 2xf16
    Type packedTy = vec_ty(vals[0].getType(), 2);
    for (int i = 0; i < 4; i++) {
      Value input = undef(packedTy);
      for (int j = 0; j < 2; j++) {
        input = insert_element(packedTy, input, vals[indexOffset + i * 2 + j],
                               i32_val(j));
      }
      inputs.push_back(bitcast(input, i32_ty));
    }
    Value addr = gep(smemBase.getType(),
                     getTypeConverter()->convertType(elemTy), smemBase, offset);
    rewriter.create<triton::nvgpu::StoreMatrixOp>(loc, addr, inputs);
  }

  void storeDistributedToSharedWithStMatrix(
      RankedTensorType tensorTy, Value llvmSrc, Value smemBase,
      ArrayRef<unsigned> paddedRepShape, ArrayRef<unsigned> origRepShape,
      Location loc, ConversionPatternRewriter &rewriter) const {
    auto shapePerCTA = getShapePerCTA(tensorTy);
    auto mmaLayout = tensorTy.getEncoding().cast<NvidiaMmaEncodingAttr>();
    auto order = triton::gpu::getOrder(mmaLayout);
    auto warpsPerCTA = mmaLayout.getWarpsPerCTA();
    auto shapePerCTATile = getShapePerCTATile(mmaLayout);
    ArrayRef<unsigned> mmaShape = mmaLayout.getInstrShape();
    // 4xm8n8 matches exactly the size of 1 warp of wgmma layout for 16bit type
    // and has a shape of 16x16.
    int instrN = mmaShape[1] * warpsPerCTA[1];
    int instrM = mmaShape[0] * warpsPerCTA[0];
    std::array<int, 2> numRep = {ceil((int)origRepShape[0], instrM),
                                 ceil((int)origRepShape[1], instrN)};

    Value thread = getThreadId(rewriter, loc);
    Value warp = udiv(thread, i32_val(32));
    Value lane = urem(thread, i32_val(32));

    SmallVector<Value> multiDimWarpId =
        delinearize(rewriter, loc, warp, warpsPerCTA);

    auto inVals = getTypeConverter()->unpackLLElements(loc, llvmSrc, rewriter);
    // Compute the relative offset for each lane.
    Value stMatrixLaneOffset =
        computeStMatrixAddr(lane, paddedRepShape[1], loc, rewriter);
    multiDimWarpId[0] = mul(multiDimWarpId[0], i32_val(mmaShape[0]));
    multiDimWarpId[1] = mul(multiDimWarpId[1], i32_val(mmaShape[1]));
    SmallVector<Value> multiDimOffsetWrapped =
        getWrappedMultiDimOffset(rewriter, loc, multiDimWarpId, origRepShape,
                                 shapePerCTATile, shapePerCTA);
    Value relativeOffset =
        linearize(rewriter, loc, multiDimOffsetWrapped, paddedRepShape, order);
    relativeOffset = add(relativeOffset, stMatrixLaneOffset);
    int indexOffset = 0;
    int m8n8x4Stride = 16;
    int numNChunk = mmaShape[1] / m8n8x4Stride;
    for (int m = 0; m < numRep[0]; m++) {
      for (int n = 0; n < numRep[1]; n++) {
        for (int k = 0; k < numNChunk; k++) {
          Value addr =
              add(relativeOffset, i32_val(k * m8n8x4Stride + n * instrN +
                                          m * instrM * paddedRepShape[1]));
          stMatrixm8n8x4(addr, inVals, indexOffset, smemBase,
                         tensorTy.getElementType(), loc, rewriter);
          indexOffset += 8;
        }
      }
    }
  }

  bool isStMatrixCompatible(RankedTensorType tensorTy) const {
    auto mmaLayout = tensorTy.getEncoding().dyn_cast<NvidiaMmaEncodingAttr>();
    if (!mmaLayout || !mmaLayout.isHopper())
      return false;
    if (tensorTy.getElementType().getIntOrFloatBitWidth() != 16)
      return false;
    return true;
  }

  // blocked -> shared.
  // Swizzling in shared memory to avoid bank conflict. Normally used for
  // A/B operands of dots.
  LogicalResult
  lowerDistributedToShared(triton::gpu::ConvertLayoutOp op, OpAdaptor adaptor,
                           ConversionPatternRewriter &rewriter) const {
    auto loc = op.getLoc();
    Value src = op.getSrc();
    Value dst = op.getResult();
    auto srcTy = src.getType().cast<RankedTensorType>();
    auto srcShape = srcTy.getShape();
    auto dstTy = dst.getType().cast<RankedTensorType>();
    auto dstShapePerCTA = triton::gpu::getShapePerCTA(dstTy);
    assert(srcShape.size() == 2 &&
           "Unexpected rank of ConvertLayout(blocked->shared)");
    auto srcLayout = srcTy.getEncoding();
    auto dstSharedLayout = dstTy.getEncoding().cast<SharedEncodingAttr>();
    auto inOrd = getOrder(srcLayout);
    auto outOrd = dstSharedLayout.getOrder();
    Value smemBase =
        LLVM::getSharedMemoryBase(loc, rewriter, op.getOperation());
    auto elemTy = getTypeConverter()->convertType(srcTy.getElementType());
    auto elemPtrTy = ptr_ty(rewriter.getContext(), 3);
    smemBase = bitcast(smemBase, elemPtrTy);

    int32_t elemSize = elemTy.getIntOrFloatBitWidth();
    auto mmaLayout = srcLayout.dyn_cast<NvidiaMmaEncodingAttr>();
    unsigned numElems = triton::gpu::getTotalElemsPerThread(srcTy);
    auto dstStrides =
        getStridesFromShapeAndOrder(dstShapePerCTA, outOrd, loc, rewriter);
    auto srcIndices = emitIndices(loc, rewriter, srcLayout, srcTy, false);
    storeDistributedToShared(src, adaptor.getSrc(), dstStrides, srcIndices, dst,
                             smemBase, elemTy, loc, rewriter);
    auto smemObj = SharedMemoryObject(smemBase, elemTy, dstShapePerCTA, outOrd,
                                      loc, rewriter);
    auto retVal = getStructFromSharedMemoryObject(loc, smemObj, rewriter);
    rewriter.replaceOp(op, retVal);
    return success();
  }

  // shared -> mma_operand
  LogicalResult
  lowerSharedToDotOperand(triton::gpu::ConvertLayoutOp op, OpAdaptor adaptor,
                          ConversionPatternRewriter &rewriter) const {
    auto loc = op.getLoc();
    Value src = op.getSrc();
    Value dst = op.getResult();
    auto dstTensorTy = dst.getType().cast<RankedTensorType>();
    auto srcTensorTy = src.getType().cast<RankedTensorType>();
    auto dotOperandLayout =
        dstTensorTy.getEncoding().cast<DotOperandEncodingAttr>();
    auto sharedLayout = srcTensorTy.getEncoding().cast<SharedEncodingAttr>();

    bool isOuter{};
    int K{};
    if (dotOperandLayout.getOpIdx() == 0) // $a
      K = dstTensorTy.getShape()[sharedLayout.getOrder()[0]];
    else // $b
      K = dstTensorTy.getShape()[sharedLayout.getOrder()[1]];
    isOuter = K == 1;

    Value res;
    if (auto mmaLayout = dotOperandLayout.getParent()
                             .dyn_cast_or_null<NvidiaMmaEncodingAttr>()) {
      res = lowerSharedToDotOperandMMA(op, adaptor, rewriter, mmaLayout,
                                       dotOperandLayout, isOuter);
    } else if (auto dpasLayout = dotOperandLayout.getParent()
                                     .dyn_cast_or_null<DpasEncodingAttr>()) {
      res = lowerSharedToDotOperandDPAS(op, adaptor, rewriter, dpasLayout,
                                        dotOperandLayout, isOuter);
    } else if (auto blockedLayout =
                   dotOperandLayout.getParent()
                       .dyn_cast_or_null<BlockedEncodingAttr>()) {
      auto dotOpLayout =
          dstTensorTy.getEncoding().cast<DotOperandEncodingAttr>();
      auto thread = getThreadId(rewriter, loc);
      res = SharedToDotOperandFMA::convertLayout(
          dotOpLayout.getOpIdx(), src, adaptor.getSrc(), blockedLayout, thread,
          loc, getTypeConverter(), rewriter);
    } else {
      assert(false && "Unsupported dot operand layout found");
    }

    rewriter.replaceOp(op, res);
    return success();
  }

  // mma -> dot_operand
  LogicalResult
  lowerMmaToDotOperand(triton::gpu::ConvertLayoutOp op, OpAdaptor adaptor,
                       ConversionPatternRewriter &rewriter) const {
    auto loc = op.getLoc();
    auto srcTy = op.getSrc().getType().cast<RankedTensorType>();
    auto dstTy = op.getResult().getType().cast<RankedTensorType>();
    if (matchMmaV3AndDotOperandLayout(srcTy, dstTy)) {
      rewriter.replaceOp(op, adaptor.getSrc());
      return success();
    }

    if (isMmaToDotShortcut(srcTy, dstTy)) {
      // get source values
      auto vals =
          getTypeConverter()->unpackLLElements(loc, adaptor.getSrc(), rewriter);
      unsigned elems = getTotalElemsPerThread(srcTy);
      Type elemTy =
          this->getTypeConverter()->convertType(srcTy.getElementType());
      // for the destination type, we need to pack values together
      // so they can be consumed by tensor core operations
      SmallVector<Value> vecVals;
      SmallVector<Type> types;
      // For some reasons, LLVM's NVPTX backend inserts unnecessary (?) integer
      // instructions to pack & unpack sub-word integers. A workaround is to
      // store the results of ldmatrix in i32
      auto elemSize = elemTy.getIntOrFloatBitWidth();
      if (auto intTy = elemTy.dyn_cast<IntegerType>() && elemSize <= 16) {
        auto fold = 32 / elemSize;
        for (unsigned i = 0; i < elems; i += fold) {
          Value val = i32_val(0);
          for (unsigned j = 0; j < fold; j++) {
            auto ext =
                shl(i32_ty, zext(i32_ty, vals[i + j]), i32_val(elemSize * j));
            val = or_(i32_ty, val, ext);
          }
          vecVals.push_back(val);
        }
        elems = elems / (32 / elemSize);
        types = SmallVector<Type>(elems, i32_ty);
      } else {
        unsigned vecSize = std::max<unsigned>(32 / elemSize, 1);
        Type vecTy = vec_ty(elemTy, vecSize);
        types = SmallVector<Type>(elems / vecSize, vecTy);
        for (unsigned i = 0; i < elems; i += vecSize) {
          Value packed = rewriter.create<LLVM::UndefOp>(loc, vecTy);
          for (unsigned j = 0; j < vecSize; j++)
            packed = insert_element(vecTy, packed, vals[i + j], i32_val(j));
          vecVals.push_back(packed);
        }
      }

      // This needs to be ordered the same way that
      // ldmatrix.x4 would order it
      // TODO: this needs to be refactor so we don't
      // implicitly depends on how emitOffsetsForMMAV2
      // is implemented
      SmallVector<Value> reorderedVals;
      for (unsigned i = 0; i < vecVals.size(); i += 4) {
        reorderedVals.push_back(bitcast(vecVals[i], i32_ty));
        reorderedVals.push_back(bitcast(vecVals[i + 2], i32_ty));
        reorderedVals.push_back(bitcast(vecVals[i + 1], i32_ty));
        reorderedVals.push_back(bitcast(vecVals[i + 3], i32_ty));
      }

      Value view = getTypeConverter()->packLLElements(loc, reorderedVals,
                                                      rewriter, dstTy);
      rewriter.replaceOp(op, view);
      return success();
    }
    return failure();
  }

  // mma -> mma
  LogicalResult lowerMmaToMma(triton::gpu::ConvertLayoutOp op,
                              OpAdaptor adaptor,
                              ConversionPatternRewriter &rewriter) const {
    auto loc = op.getLoc();
    auto srcTy = op.getSrc().getType().cast<RankedTensorType>();
    auto dstTy = op.getResult().getType().cast<RankedTensorType>();
    if (triton::gpu::getTotalElemsPerThread(srcTy) ==
        triton::gpu::getTotalElemsPerThread(dstTy)) {
      rewriter.replaceOp(op, adaptor.getSrc());
      return success();
    }
    // get source values
    auto vals =
        getTypeConverter()->unpackLLElements(loc, adaptor.getSrc(), rewriter);
    SmallVector<Value> retVals;
    SmallVector<unsigned> dstElementPerThread =
        triton::gpu::getElemsPerThread(dstTy);
    SmallVector<unsigned> srcElementPerThread =
        triton::gpu::getElemsPerThread(srcTy);
    for (unsigned j = 0; j < dstElementPerThread[0]; j++) {
      for (unsigned i = 0; i < dstElementPerThread[1]; i++) {
        if (i >= srcElementPerThread[1] || j >= srcElementPerThread[0]) {
          retVals.push_back(undef(vals[0].getType()));
          continue;
        }
        unsigned index = i + j * srcElementPerThread[1];
        retVals.push_back(vals[index]);
      }
    }
    assert(retVals.size() == triton::gpu::getTotalElemsPerThread(dstTy));
    Value view =
        getTypeConverter()->packLLElements(loc, retVals, rewriter, dstTy);
    rewriter.replaceOp(op, view);
    return success();
  }

  // shared -> dot_operand if the result layout is mma
  Value
  lowerSharedToDotOperandMMA(triton::gpu::ConvertLayoutOp op, OpAdaptor adaptor,
                             ConversionPatternRewriter &rewriter,
                             const NvidiaMmaEncodingAttr &mmaLayout,
                             const DotOperandEncodingAttr &dotOperandLayout,
                             bool isOuter) const {
    auto loc = op.getLoc();
    Value src = op.getSrc();
    Value dst = op.getResult();
    bool isMMA = supportMMA(dst, mmaLayout.getVersionMajor());

    auto llvmElemTy = getTypeConverter()->convertType(
        src.getType().cast<RankedTensorType>().getElementType());

    auto smemObj = getSharedMemoryObjectFromStruct(loc, adaptor.getSrc(),
                                                   llvmElemTy, rewriter);
    Value res;
    if (!isOuter && mmaLayout.isAmpere()) { // tensor core v2
      res = SharedToDotOperandMMAv2::convertLayout(
          dotOperandLayout.getOpIdx(), rewriter, loc, src, dotOperandLayout,
          smemObj, getTypeConverter(), getThreadId(rewriter, loc));
    } else if (!isOuter && mmaLayout.isVolta() && isMMA) { // tensor core v1
      bool isMMAv1Row = mmaLayout.getMMAv1IsRow(dotOperandLayout.getOpIdx());
      auto srcSharedLayout = src.getType()
                                 .cast<RankedTensorType>()
                                 .getEncoding()
                                 .cast<SharedEncodingAttr>();

      // Can only convert [1, 0] to row or [0, 1] to col for now
      if ((srcSharedLayout.getOrder()[0] == 1 && !isMMAv1Row) ||
          (srcSharedLayout.getOrder()[0] == 0 && isMMAv1Row)) {
        llvm::errs() << "Unsupported Shared -> DotOperand[MMAv1] conversion\n";
        return Value();
      }

      res = SharedToDotOperandMMAv1::convertLayout(
          dotOperandLayout.getOpIdx(), src, smemObj, getThreadId(rewriter, loc),
          loc, getTypeConverter(), rewriter, dst.getType());
    } else {
      assert(false && "Unsupported mma layout found");
    }
    return res;
  }

  // shared -> dot_operand if the result layout is dpas
  Value lowerSharedToDotOperandDPAS(
      triton::gpu::ConvertLayoutOp op, OpAdaptor adaptor,
      ConversionPatternRewriter &rewriter, const DpasEncodingAttr &dpasLayout,
      const DotOperandEncodingAttr &dotOperandLayout, bool isOuter) const {
    auto loc = op.getLoc();
    Value src = op.getSrc();
    Value dst = op.getResult();

    auto llvmElemTy = getTypeConverter()->convertType(
        src.getType().cast<RankedTensorType>().getElementType());

    auto smemObj = getSharedMemoryObjectFromStruct(loc, adaptor.getSrc(),
                                                   llvmElemTy, rewriter);
    Value res;
    if (!isOuter) {
      res = SharedToDotOperandDPAS::convertLayout(
          dotOperandLayout.getOpIdx(), rewriter, loc, src, dotOperandLayout,
          smemObj, getTypeConverter(), tid_val());
    } else {
      assert(false && "unsupported layout found");
    }
    return res;
  }
};
} // namespace

void mlir::triton::populateConvertLayoutOpToLLVMPatterns(
    TritonGPUToLLVMTypeConverter &typeConverter, RewritePatternSet &patterns,
    int numWarps, ModuleAxisInfoAnalysis &axisInfoAnalysis,
    ConvertTritonGPUOpToLLVMPatternBase::IndexCacheInfo &indexCacheInfo,
<<<<<<< HEAD
    triton::Target target, PatternBenefit benefit) {
  patterns.add<ConvertLayoutOpConversion>(typeConverter, allocation,
                                          indexCacheInfo, target, benefit);
=======
    PatternBenefit benefit) {
  patterns.add<ConvertLayoutOpConversion>(typeConverter, indexCacheInfo,
                                          benefit);
>>>>>>> b0c50ebb
}<|MERGE_RESOLUTION|>--- conflicted
+++ resolved
@@ -485,7 +485,7 @@
     auto elemPtrTy = ptr_ty(rewriter.getContext(), 3);
 
     Value smemBase =
-        LLVM::getSharedMemoryBase(loc, rewriter, op.getOperation());
+        LLVM::getSharedMemoryBase(loc, rewriter, op.getOperation(), target);
     smemBase = bitcast(smemBase, elemPtrTy);
     auto smemShape = convertType<unsigned, int64_t>(srcShapePerCTA);
 
@@ -567,7 +567,7 @@
     if (shouldUseDistSmem(srcLayout, dstLayout))
       return lowerDistToDistWithDistSmem(op, adaptor, rewriter);
     Value smemBase =
-        LLVM::getSharedMemoryBase(loc, rewriter, op.getOperation());
+        LLVM::getSharedMemoryBase(loc, rewriter, op.getOperation(), target);
     auto elemPtrTy = ptr_ty(rewriter.getContext(), 3);
     smemBase = bitcast(smemBase, elemPtrTy);
     auto shape = dstTy.getShape();
@@ -874,7 +874,7 @@
     auto inOrd = getOrder(srcLayout);
     auto outOrd = dstSharedLayout.getOrder();
     Value smemBase =
-        LLVM::getSharedMemoryBase(loc, rewriter, op.getOperation());
+        LLVM::getSharedMemoryBase(loc, rewriter, op.getOperation(), target);
     auto elemTy = getTypeConverter()->convertType(srcTy.getElementType());
     auto elemPtrTy = ptr_ty(rewriter.getContext(), 3);
     smemBase = bitcast(smemBase, elemPtrTy);
@@ -1127,13 +1127,7 @@
     TritonGPUToLLVMTypeConverter &typeConverter, RewritePatternSet &patterns,
     int numWarps, ModuleAxisInfoAnalysis &axisInfoAnalysis,
     ConvertTritonGPUOpToLLVMPatternBase::IndexCacheInfo &indexCacheInfo,
-<<<<<<< HEAD
-    triton::Target target, PatternBenefit benefit) {
-  patterns.add<ConvertLayoutOpConversion>(typeConverter, allocation,
-                                          indexCacheInfo, target, benefit);
-=======
-    PatternBenefit benefit) {
-  patterns.add<ConvertLayoutOpConversion>(typeConverter, indexCacheInfo,
+    Target target, PatternBenefit benefit) {
+  patterns.add<ConvertLayoutOpConversion>(typeConverter, indexCacheInfo, target,
                                           benefit);
->>>>>>> b0c50ebb
 }