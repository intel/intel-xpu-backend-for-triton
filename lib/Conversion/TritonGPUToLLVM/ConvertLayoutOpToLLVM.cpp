#include "mlir/Conversion/LLVMCommon/TypeConverter.h"
#include "mlir/Support/LogicalResult.h"
#include "triton/Analysis/Utility.h"
#include "triton/Conversion/TritonGPUToLLVM/TargetInfoBase.h"
#include "triton/Conversion/TritonGPUToLLVM/Utility.h"

#include "triton/Analysis/Allocation.h"
#include "triton/Dialect/Triton/IR/Types.h"
#include "triton/Dialect/Triton/IR/Utility.h"
#include "triton/Dialect/TritonGPU/IR/Attributes.h"
#include "triton/Dialect/TritonGPU/IR/LinearLayoutConversions.h"
#include "triton/Dialect/TritonGPU/Transforms/Utility.h"
#include "triton/Tools/GenericSwizzling.h"
#include "triton/Tools/LayoutUtils.h"
#include "llvm/ADT/SmallSet.h"

#include "triton/Conversion/TritonGPUToLLVM/PatternTritonGPUOpToLLVM.h"

namespace {

using namespace mlir;
using namespace mlir::triton::gpu;

constexpr int kPtrBitWidth = 64;
struct ConvertLayoutOpUsingLinearLayoutsConversion
    : public ConvertOpToLLVMPattern<ConvertLayoutOp> {
  const TargetInfoBase &targetInfo;

  // Set benefit to 2 so that this pattern applies before other convert-layout
  // conversions.  TODO(jlebar): Eventually we want this to be the only pattern.
  explicit ConvertLayoutOpUsingLinearLayoutsConversion(
      LLVMTypeConverter &typeConverter, const TargetInfoBase &targetInfo,
      PatternBenefit benefit = 1)
      : ConvertOpToLLVMPattern(typeConverter, benefit), targetInfo(targetInfo) {
  }

  LogicalResult
  matchAndRewrite(ConvertLayoutOp op, OpAdaptor adaptor,
                  ConversionPatternRewriter &rewriter) const override {
    MLIRContext *ctx = op.getContext();

    const auto &shape = op.getType().getShape();
    auto srcTy = op.getSrc().getType();
    auto dstTy = op.getType();

    LinearLayout conversion = minimalCvtLayout(srcTy, dstTy);
    LinearLayout srcLayout = toLinearLayout(srcTy);
    LinearLayout dstLayout = toLinearLayout(dstTy);

    StringAttr kBlock = str_attr("block");
    StringAttr kWarp = str_attr("warp");
    StringAttr kLane = str_attr("lane");
    StringAttr kRegister = str_attr("register");

    assert(to_vector(conversion.getInDimNames()) ==
           to_vector(conversion.getOutDimNames()));
    auto dims = conversion.getInDimNames();
    if (llvm::is_contained(dims, kBlock)) {
      // Case 1: Transfer between values in different CTAs.
      //          This requires moving values through distributed shared memory.
      return rewriter.notifyMatchFailure(
          op, "NYI: Transfer between different CTAs");
    } else if (llvm::is_contained(dims, kWarp)) {
      // Case 2: Transfer between values in the same CTA, in which case we move
      //         values through shared memory.
      return transferWithinBlock(op, srcLayout, dstLayout, adaptor, rewriter);
    } else if (llvm::is_contained(dims, kLane)) {
      // Case 3. Transfer between values in the same warp, in which case we try
      //         to move values using warp shuffles, though if the pattern is
      //         expensive enough we fall back to using shared memory
      if (cvtNeedsWarpShuffle(srcTy, dstTy))
        return transferWithinWarp(op, adaptor, rewriter);

      // TODO: Since data is only transferred within a warp over shared memory,
      // we should use `bar.warp.sync` instead of `barrier`, which will improve
      // latency when warps issue barriers on different cycles.
      return transferWithinBlock(op, srcLayout, dstLayout, adaptor, rewriter);
    } else if (llvm::is_contained(dims, kRegister)) {
      // Case 4. Transfer between values in the same thread, in which case we
      //         simply reorder the elements of adaptor.getSrc().
      return transferWithinThread(op, conversion, adaptor, rewriter);
    } else {
      // Cast 5. The two layouts are equivalent. We should probably remove
      // these in RemoveLayoutConversion.
      rewriter.replaceOp(op, adaptor.getSrc());
      return success();
    }
  }

  LogicalResult
  transferWithinThread(ConvertLayoutOp op, const LinearLayout &conversion,
                       OpAdaptor adaptor,
                       ConversionPatternRewriter &rewriter) const {
    MLIRContext *ctx = op.getContext();
    auto loc = op.getLoc();
    StringAttr kRegister = str_attr("register");
    assert(!cvtNeedsSharedMemory(op.getSrc().getType(), op.getType()));

    auto srcTy = op.getSrc().getType();
    auto dstTy = op.getType();
    auto inVals = unpackLLElements(loc, adaptor.getSrc(), rewriter);
    SmallVector<Value> outVals(conversion.getInDimSize(kRegister));
    for (int i = 0; i < outVals.size(); i++) {
      auto srcIdx = conversion.apply({{kRegister, i}}).begin()->second;
      outVals[i] = inVals[srcIdx];
    }
    Value result = packLLElements(loc, getTypeConverter(), outVals, rewriter,
                                  op.getType());
    rewriter.replaceOp(op, result);
    return success();
  }

  LogicalResult transferWithinBlock(ConvertLayoutOp op,
                                    const LinearLayout &srcLayout,
                                    const LinearLayout &dstLayout,
                                    OpAdaptor adaptor,
                                    ConversionPatternRewriter &rewriter) const {
    assert(cvtNeedsSharedMemory(op.getSrc().getType(), op.getType()));

    // Try to use swizzling to implement the conversion
<<<<<<< HEAD
    // HACK Remove once AMD tests pass for the swizzling path
    if (targetInfo.isCuda() && succeeded(transferWithinBlockSwizzling(
                                   op, adaptor.getSrc(), rewriter))) {
=======
    if (succeeded(transferWithinBlockSwizzling(op, adaptor.getSrc(), targetInfo,
                                               getTypeConverter(), rewriter))) {
>>>>>>> 8cb3a831
      return success();
    }

    Value result = transferWithinBlockPadding(op, adaptor.getSrc(), targetInfo,
                                              getTypeConverter(), rewriter);

    rewriter.replaceOp(op, result);
    return success();
  }

  // Use warp shuffles to implement a layout conversion where data only needs to
  // be moved within warps.
  LogicalResult transferWithinWarp(ConvertLayoutOp op, OpAdaptor adaptor,
                                   ConversionPatternRewriter &rewriter) const {
    auto loc = op.getLoc();
    auto *ctx = op.getContext();
    auto b = TritonLLVMOpBuilder(loc, rewriter);
    auto srcTy = op.getSrc().getType();
    auto dstTy = op.getType();
    StringAttr kReg = str_attr("register");
    StringAttr kLane = str_attr("lane");

    auto factors = getWarpLayoutConvertDecomposition(srcTy, dstTy);
    auto &[pReg, pLane, mixedTranspositions] = factors;
    int m = mixedTranspositions.size();
    bool pLaneIsTrivial = squareSublayoutIsIdentity(pLane, kLane);
    assert((m > 0 || !pLaneIsTrivial) && "Shuffles not needed for conversion");

    // The desired layout conversion can be expressed as a permutation P of
    // hardware index bits for the `kLane` and `kReg` dimensions. The `factors`
    // of P describe a decomposition
    //
    //                 P = P_mixed \circ P_lane \circ P_reg,
    //
    // where P_reg and P_lane are permutations involving only register or only
    // lane index bits and P_mixed is a product of disjoint transpositions of
    // register index bits with lane index bits. Our goal is to implement P
    // using predicated selects and warp-shuffles. We have two tools for this:
    //  - An out-of-place `Ship` method which implements one mixed transposition
    //    at a time using 1.5 * R selects and .5 * R shuffles each.
    //  - An in-place `Swap` method which can simultaneously implement P_lane
    //    and multiple mixed transpositions at a time using 2 * m * R selects
    //    and either (1 - (1/2)^m) * R shuffles if `pLaneIsTrivial` or R
    //    shuffles otherwise.
    // Here, R denotes the number of 32-bit registers in use after packing (or
    // splitting, if applied to 64-bit types or pointers), and in the `Swap`
    // method, `m` denotes the number of mixed transpositions passed in.
    auto inVals = unpackLLElements(loc, adaptor.getSrc(), rewriter);

    // To avoid unnecessary data movement, we remove any broadcasting in the
    // register dimension from the `inVals`.
    auto srcLayout = toLinearLayout(srcTy);
    auto removeBroadcastSrc = actionRemoveBroadcastedRegs(srcLayout);
    inVals = removeBroadcastSrc.apply(inVals);

    // If the target layout has a larger register dimension than the source
    // layout, then we broadcast along the register dimension to match size. The
    // removal of broadcasting above and introduction here is expected by the
    // `factors`.
    int regDim = inVals.size();
    int pRegDim = pReg.getInDimSize(kReg);
    if (pRegDim > regDim) {
      SmallVector<Value> original(inVals.begin(), inVals.end());
      inVals.clear();
      inVals.reserve(pRegDim);
      while (inVals.size() < pRegDim)
        inVals.append(original.begin(), original.end());
      regDim = pRegDim;
    }

    // The `mixedTranspositions` and `pReg` apply to register indices before any
    // packing (i.e., register indices should be read as element indices). To
    // ensure that only elements which end up in the same destination lane are
    // packed into a common register, we swap any 'low' register bits out with
    // unused higher index register bits in the list of `mixedTranspositions`
    // and apply their effects to `inVals` before packing.
    //
    // The fraction of elements in a lane that must be moved to another lane
    // under the layout conversion is 1 - (1/2)^m. The remaining fraction can be
    // packed into 32-bit registers so long as they fit.
    auto elemTy = getTypeConverter()->convertType(srcTy.getElementType());
    int bitwidth =
        elemTy.isIntOrFloat() ? elemTy.getIntOrFloatBitWidth() : kPtrBitWidth;
    int nPackPrelim = llvm::Log2_32(std::clamp(32 / bitwidth, 1, 4));
    int nReg = pReg.getTotalInDimSizeLog2();
    int nPack = std::min(nPackPrelim, nReg - m);

    // Determine any needed register bit conjugations.
    SmallVector<std::pair<int32_t, int32_t>> regConjugations;
    llvm::SmallSet<int32_t, 6> usedRegBits;
    if (nPack > 0) {
      // Any `regBitIdx` not originally in `mixedTranspositions` and `>= nPack`
      // can be used to swap out the original 'low' bit index.
      for (auto [regBitIdx, laneBitIdx] : mixedTranspositions)
        usedRegBits.insert(regBitIdx);
      int potentialHighIdx = nPack;
      for (auto &[regBitIdx, laneBitIdx] : mixedTranspositions) {
        if (regBitIdx < nPack) {
          while (usedRegBits.contains(potentialHighIdx))
            ++potentialHighIdx;
          regConjugations.emplace_back(regBitIdx, potentialHighIdx);
          regBitIdx = potentialHighIdx++;
        }
      }
    }

    // Apply pReg and any conjugations.
    SmallVector<Value> newInVals(regDim);
    auto swapBits = [](const auto &p, int num) {
      int bit0 = (num >> p.first) & 1;
      int bit1 = (num >> p.second) & 1;
      if (bit0 != bit1)
        num ^= ((1 << p.first) | (1 << p.second));
      return num;
    };
    auto applyConj = [&](int idx) {
      for (const auto &p : regConjugations)
        idx = swapBits(p, idx);
      return idx;
    };
    for (const auto &[i, v] : llvm::enumerate(inVals))
      newInVals[applyConj(pReg.apply({{kReg, i}})[0].second)] = v;
    inVals = std::move(newInVals);

    // Pack registers if possible.
    int elemsPerVec = 1 << nPack;
    int bitsPacked = elemsPerVec * std::max(bitwidth, 8);
    auto packedIntTy = int_ty(bitsPacked);
    bool padTo32 = bitsPacked < 32;
    if (elemsPerVec > 1) {
      SmallVector<Value> packedVals;
      packedVals.reserve(regDim / elemsPerVec);
      if (bitwidth < 8)
        llvm::for_each(inVals, [&](Value &v) { v = b.zext(i8_ty, v); });
      for (int i = 0; i < regDim; i += elemsPerVec) {
        auto slice = ArrayRef<Value>(inVals).slice(i, elemsPerVec);
        Value v = packLLVector(loc, slice, rewriter);
        v = b.bitcast(v, packedIntTy);
        if (padTo32)
          v = b.zext(i32_ty, v);
        packedVals.emplace_back(v);
      }
      inVals = std::move(packedVals);
    }

    SmallVector<Value> outVals;
    if (m == 1 && pLaneIsTrivial) {
      outVals = transferWithinWarpShipImpl(loc, rewriter, inVals, nPack,
                                           mixedTranspositions[0]);
    } else {
      outVals = transferWithinWarpSwapImpl(loc, rewriter, inVals, nPack, pLane,
                                           pLaneIsTrivial, mixedTranspositions);
    }

    // Unpack registers if needed.
    if (elemsPerVec > 1) {
      SmallVector<Value> unpackedVals;
      unpackedVals.reserve(regDim);
      auto vecTy = vec_ty(bitwidth < 8 ? i8_ty : elemTy, elemsPerVec);
      auto unpackVal = [&](Value v) {
        if (padTo32)
          v = b.trunc(packedIntTy, v);
        v = b.bitcast(v, vecTy);
        return unpackLLVector(loc, v, rewriter);
      };
      for (auto v : outVals) {
        auto unpacked = unpackVal(v);
        unpackedVals.append(unpacked.begin(), unpacked.end());
      }
      if (bitwidth < 8)
        llvm::for_each(unpackedVals, [&](Value &v) { v = b.trunc(elemTy, v); });
      outVals = std::move(unpackedVals);
    }

    // Perform the second half of any prescribed register bit conjugations.
    if (!regConjugations.empty()) {
      SmallVector<Value> newOutVals(regDim);
      for (const auto &[i, v] : llvm::enumerate(outVals))
        newOutVals[applyConj(i)] = v;
      outVals = std::move(newOutVals);
    }

    // If `dstLayout` has a smaller `kReg` dimension than `srcLayout` after
    // broadcasting is removed, then drop the extra registers from `outVals`.
    auto dstLayout = toLinearLayout(dstTy);
    auto removeBroadcastDst = actionRemoveBroadcastedRegs(dstLayout);
    auto strippedDstLayout = removeBroadcastDst.apply(dstLayout);
    outVals.resize(strippedDstLayout.getInDimSize(kReg));

    // Introduce broadcasting in registers if expected by `dstLayout`.
    if (!removeBroadcastDst.isIdentity())
      outVals = broadcastAs(outVals, dstLayout);

    Value result = packLLElements(loc, getTypeConverter(), outVals, rewriter,
                                  op.getType());
    rewriter.replaceOp(op, result);
    return success();
  }

  SmallVector<Value> transferWithinWarpSwapImpl(
      Location loc, ConversionPatternRewriter &rewriter, ArrayRef<Value> inVals,
      int nPack, const LinearLayout &pLane, bool pLaneIsTrivial,
      ArrayRef<std::pair<int, int>> mixedTranspositions) const {
    auto *ctx = rewriter.getContext();
    auto b = TritonLLVMOpBuilder(loc, rewriter);
    StringAttr kReg = str_attr("register");
    StringAttr kLane = str_attr("lane");

    SmallVector<Value> vals(inVals.begin(), inVals.end());
    int m = mixedTranspositions.size();
    int numRegs = inVals.size();
    // A single mixed transposition (r_i l_j) which swaps the i-th register
    // index bit and the j-th lane index bit of an element applies a tiled 2x2
    // block transpose with block size (1 << i) by (1 << j) to the data. This
    // can be realized as:
    //
    //             [ A B ] selp [ A D ] shfl [ A D ] selp [ A C ]
    //             [ C D ] ---> [ C B ] ---> [ B C ] ---> [ B D ].
    //
    // In linear-algebraic terms, this is the factorization over GF(2):
    //
    //   1. r_i ^= l_j (selp)                     selp    shfl    selp
    //   2. l_j ^= r_i (shfl)        [ 0 1 ]     [ 1 1 ] [ 1 0 ] [ 1 1 ]
    //   3. r_i ^= l_j (selp),       [ 1 0 ]  =  [ 0 1 ] [ 1 1 ] [ 0 1 ],
    //
    // where we pass in bits as column vectors [r_i, l_j].
    //
    // When the transpositions are all disjoint, we can group the three stages
    // of each transposition together. The two combined `selp` stages each use
    // `numRegs` selects per transposition, while the `shfl` stage only requires
    // code emission when at least one of the `r_i` bits is on, resulting in
    // `(1 - (1/2)^m) * numRegs` shuffles in total. If `pLane` is nontrivial,
    // then we can conjugate its effects through the first two stages and fuse
    // it with the second stage, resulting in `numRegs` shuffles instead.
    Value laneId = getLaneId(rewriter, loc);

    // Implement r_i ^= l_j using `numRegs` independent selects.
    auto applyConditionalSwap = [&](int rBitIdx, int lBitIdx) {
      SmallVector<Value> newVals(numRegs);
      Value lBitVal = b.and_(laneId, b.i32_val(1 << lBitIdx));
      Value lBitOff = b.icmp_eq(lBitVal, b.i32_val(0));

      int tileSize = 1 << (rBitIdx + 1);
      int numTiles = numRegs / tileSize;
      for (int tileIdx = 0; tileIdx < numTiles; ++tileIdx) {
        int baseIdx = tileIdx * tileSize;
        for (int i = 0; i < tileSize / 2; ++i) {
          int idx = baseIdx + i;
          int partnerIdx = idx + (1 << rBitIdx);
          Value val = vals[idx];
          Value partnerVal = vals[partnerIdx];
          newVals[idx] = b.select(lBitOff, val, partnerVal);
          newVals[partnerIdx] = b.select(lBitOff, partnerVal, val);
        }
      }
      return newVals;
    };

    auto pLaneInv = pLane.invert();
    const auto &pLInvBases = pLaneInv.getBases().lookup(kLane);

    // Perform r_i ^= l_{pLaneInv(j)}.
    for (auto [origRBitIdx, origLBitIdx] : mixedTranspositions) {
      int rBitIdx = origRBitIdx - nPack;
      int lBitIdx = llvm::Log2_32(pLInvBases[origLBitIdx][0]);
      vals = applyConditionalSwap(rBitIdx, lBitIdx);
    }
    // Perform l_{pLaneInv(j)} ^= r_i and apply pLane.
    Value laneIdPerm;
    if (pLaneIsTrivial) {
      laneIdPerm = laneId;
    } else {
      laneIdPerm = triton::gpu::matrixVectorProd(b, pLaneInv, laneId);
    }
    for (int r = 0; r < numRegs; ++r) {
      int mask = 0;
      for (auto [origRBitIdx, lBitIdx] : mixedTranspositions) {
        int rBitIdx = origRBitIdx - nPack;
        if (r & (1 << rBitIdx)) {
          mask |= pLInvBases[lBitIdx][0];
        }
      }
      if (!pLaneIsTrivial || mask > 0) {
        Value srcIdx = b.xor_(laneIdPerm, b.i32_val(mask));
        vals[r] = targetInfo.shuffleIdx(rewriter, loc, vals[r], srcIdx);
      }
    }
    // Perform r_i ^= l_j.
    for (auto [origRBitIdx, lBitIdx] : mixedTranspositions) {
      int rBitIdx = origRBitIdx - nPack;
      vals = applyConditionalSwap(rBitIdx, lBitIdx);
    }
    return vals;
  }

  SmallVector<Value>
  transferWithinWarpShipImpl(Location loc, ConversionPatternRewriter &rewriter,
                             ArrayRef<Value> inVals, int nPack,
                             std::pair<int, int> mixedTransposition) const {
    // Implements the effects of a single mixed transposition as in
    // `transferWithinWarpSwapImpl`, but uses auxiliary registers to hold the
    // values to be shuffled, resulting in fewer emitted instructions.
    int numRegs = inVals.size();
    auto [origRBitIdx, lBitIdx] = mixedTransposition;
    int rBitIdx = origRBitIdx - nPack;
    int tileSize = 1 << (rBitIdx + 1);
    int numTiles = numRegs / tileSize;

    auto b = TritonLLVMOpBuilder(loc, rewriter);
    Value laneId = getLaneId(rewriter, loc);
    Value lBitVal = b.and_(laneId, b.i32_val(1 << lBitIdx));
    Value lBitOff = b.icmp_eq(lBitVal, b.i32_val(0));
    SmallVector<Value> outVals(numRegs);

    for (int tileIdx = 0; tileIdx < numTiles; ++tileIdx) {
      int baseIdx = tileIdx * tileSize;
      for (int i = 0; i < tileSize / 2; ++i) {
        int idx = baseIdx + i;
        int partnerIdx = idx + (1 << rBitIdx);
        Value valToShip = b.select(lBitOff, inVals[partnerIdx], inVals[idx]);
        Value shippedVal =
            targetInfo.shuffleXor(rewriter, loc, valToShip, (1 << lBitIdx));
        outVals[idx] = b.select(lBitOff, inVals[idx], shippedVal);
        outVals[partnerIdx] = b.select(lBitOff, shippedVal, inVals[partnerIdx]);
      }
    }
    return outVals;
  }
};

} // namespace

void mlir::triton::populateConvertLayoutOpToLLVMPatterns(
    LLVMTypeConverter &typeConverter, const TargetInfoBase &targetInfo,
    RewritePatternSet &patterns, PatternBenefit benefit) {
  patterns.add<ConvertLayoutOpUsingLinearLayoutsConversion>(
      typeConverter, targetInfo, benefit);
}<|MERGE_RESOLUTION|>--- conflicted
+++ resolved
@@ -118,14 +118,8 @@
     assert(cvtNeedsSharedMemory(op.getSrc().getType(), op.getType()));
 
     // Try to use swizzling to implement the conversion
-<<<<<<< HEAD
-    // HACK Remove once AMD tests pass for the swizzling path
-    if (targetInfo.isCuda() && succeeded(transferWithinBlockSwizzling(
-                                   op, adaptor.getSrc(), rewriter))) {
-=======
     if (succeeded(transferWithinBlockSwizzling(op, adaptor.getSrc(), targetInfo,
                                                getTypeConverter(), rewriter))) {
->>>>>>> 8cb3a831
       return success();
     }
 
