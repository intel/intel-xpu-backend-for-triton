import pytest
import torch
from triton.testing import do_bench
from triton_kernels.reduce import reduce, reduce_torch, PostprocessFn, FnSpecs
from triton_kernels.numerics_details.mxfp import upcast_from_mxfp_torch, downcast_to_mxfp_torch
from triton_kernels.numerics import InFlexData, OutFlexData
import triton
import triton.language as tl


def init_mask(mask_mode, B, M, N, device):
    if mask_mode == "none":
        return None
    if mask_mode == "full":
        mask = (torch.rand((B, M, N), device=device) > 0.3).to(torch.int8)
    if mask_mode == "broadcast_b":
        mask = (torch.rand((1, M, N), device=device) > 0.3).to(torch.int8)
    if mask_mode == "broadcast_m":
        mask = (torch.rand((B, 1, N), device=device) > 0.3).to(torch.int8)
    if mask_mode == "broadcast_n":
        mask = (torch.rand((B, M, 1), device=device) > 0.3).to(torch.int8)
    return mask.expand(B, M, N)


def dtype_str_to_torch(dtype_str: str) -> torch.dtype:
    if dtype_str == "float4_e2m1":
        return torch.uint8
    if dtype_str == "float8":
        return torch.float8_e4m3fn
    return getattr(torch, dtype_str)


@triton.jit
def plus_a_reduce(x, a):
    y = x + a
    return tl.sum(y.reshape([x.shape[0], x.shape[1] // 2, 2]), axis=2)


@pytest.mark.parametrize("B, M, N, postprocess_fn", [
    (311, 384, 384, None),
    (384, 311, 384, None),
    (384, 384, 311, None),
    (512, 512, 512, None),
    (512, 512, 512, "plus_ten"),
    (4, 4, 4, None),
])
@pytest.mark.parametrize("dtype_str", [
    "float16",
    "float32",
    "mxfloat8",
    "flexfloat8",
])
@pytest.mark.parametrize("mask_mode", [
    "none",  # no mask
    "full",  # full-sized mask [B,M,N]
    "broadcast_b",  # broadcast over B: [1,M,N]
    "broadcast_m",  # broadcast over M: [B,1,N]
    "broadcast_n",  # broadcast over N: [B,M,1]
])
@pytest.mark.parametrize("dim", [0, 1, 2])
def test_op(B, M, N, dtype_str, dim, mask_mode, postprocess_fn, device):
    is_hip = triton.runtime.driver.active.get_current_target().backend == "hip"
    is_pre_h100 = torch.cuda.is_available() and torch.cuda.get_device_capability() < (9, 0)
    if (is_hip or is_pre_h100) and "float8" in dtype_str:
        pytest.skip("float8 not supported on CUDA < 9.0")
    torch.manual_seed(0)
<<<<<<< HEAD
    x = torch.randn((B, M, N), device=device, dtype=torch.float32)
=======
    device = "cuda"
    x = torch.randn((B, M, N), device=device, dtype=torch.float32, requires_grad=True)
>>>>>>> dcad2709
    x_mscale, x_flex = None, None
    y_flex_tri, y_flex_ref = None, None
    if is_mx := dtype_str.startswith("mx"):
        dtype = dtype_str_to_torch(dtype_str.removeprefix("mx"))
        x, x_mscale = downcast_to_mxfp_torch(x.to(torch.float16), dtype, axis=-1)
    if is_flex := dtype_str.startswith("flex"):
        dtype = dtype_str_to_torch(dtype_str.removeprefix("flex"))
        expected_scale = torch.tensor([4], device=device, dtype=torch.float32)
        x_flex = InFlexData(scale=torch.tensor([2], device=device, dtype=torch.float32))
        x = x / x_flex.scale
        x = x.to(dtype)
        y_flex_tri = OutFlexData(expected_scale=expected_scale, actual_scale=torch.empty_like(expected_scale))
        y_flex_ref = OutFlexData(expected_scale=expected_scale, actual_scale=torch.empty_like(expected_scale))
    mask = init_mask(mask_mode, B, M, N, device)
    expected_exception = ValueError if dim == 2 and is_mx else None
    if expected_exception is not None:
        with pytest.raises(expected_exception):
            reduce(x, dim=dim, mask=mask, x_mxscale=x_mscale)
        return
    if postprocess_fn == "plus_ten":
        postprocess_fn_tri = PostprocessFn(specs=FnSpecs("plus_a", plus_a_reduce, ("a", ), reduction_n=2),
                                           fn_args=(10, ))
        postprocess_fn_ref = lambda x: (x + 10).reshape([x.shape[0], x.shape[1] // 2, 2]).sum(dim=2)
    else:
        postprocess_fn_tri = postprocess_fn_ref = None
    # run forward pass
    x_tri = x.clone().detach().requires_grad_(True)
    x_ref = x.clone().detach().requires_grad_(True)
    y_tri, y_tri_mxscale = reduce(x_tri, dim=dim, mask=mask, x_mxscale=x_mscale, x_flex=x_flex, y_flex=y_flex_tri,
                                  postprocess_fn1=postprocess_fn_tri)
    y_ref, y_ref_mxscale = reduce_torch(x_ref, dim=dim, mask=mask, x_mxscale=x_mscale, x_flex=x_flex, y_flex=y_flex_ref,
                                        postprocess_fn1=postprocess_fn_ref)
    if is_mx:
        y_ref = upcast_from_mxfp_torch(y_ref, y_ref_mxscale, torch.float16, axis=-1)
        y_tri = upcast_from_mxfp_torch(y_tri, y_tri_mxscale, torch.float16, axis=-1)
    assert torch.allclose(y_tri.float(), y_ref.float(), atol=1e-3, rtol=1e-3)
    if is_flex:
        torch.allclose(y_flex_tri.actual_scale, y_flex_ref.actual_scale, atol=1e-3, rtol=1e-3)
    run_bwd = postprocess_fn is None and "float8" not in dtype_str
    if run_bwd:
        dy = torch.randn_like(y_tri)
        y_tri.backward(dy)
        y_ref.backward(dy)
        assert torch.allclose(x_tri.grad.float(), x_ref.grad.float(), atol=1e-3, rtol=1e-3)


def bench_reduce(B: int = 4, M: int = 4096, N: int = 4096, *, dim: int = 0, dtype: torch.dtype = torch.float16,
                 iters: int = 200, mask_mode: str = "none"):
    torch.manual_seed(0)
    device = "cuda"
    x = torch.randn((B, M, N), device=device, dtype=torch.float32).to(dtype)
    mask = init_mask(mask_mode, B, M, N, device)
    ms = do_bench(lambda: reduce(x, dim=dim, mask=mask), rep=iters)
    nnz = x.numel() if mask is None else (mask.expand(B, M, N) != 0).sum()
    read_bytes = nnz * x.element_size()
    out_elems = (M * N) if dim == 0 else ((B * N) if dim == 1 else (B * M))
    write_bytes = out_elems * x.element_size()
    mask_bytes = 0 if mask is None else (mask.numel() * mask.element_size())
    bytes_total = read_bytes + write_bytes + mask_bytes
    gbps = (bytes_total) / ms / 1e6
    desc = f"reduce: B={B}, M={M}, N={N}, dim={dim}, dtype={str(dtype).split('.')[-1]}, mask={mask_mode}"
    print(f"{desc} -> {gbps:.2f} GB/s")


# bench_reduce(B=4, M=8192, N=8192, dim=0, dtype=torch.float16, mask_mode="none")
# bench_reduce(B=8192, M=4, N=8192, dim=1, dtype=torch.float16, mask_mode="broadcast_n")
# bench_reduce(B=8192, M=4, N=8192, dim=1, dtype=torch.float16, mask_mode="broadcast_m")
# bench_reduce(B=8192, M=4, N=8192, dim=1, dtype=torch.float16, mask_mode="broadcast_b")<|MERGE_RESOLUTION|>--- conflicted
+++ resolved
@@ -64,12 +64,7 @@
     if (is_hip or is_pre_h100) and "float8" in dtype_str:
         pytest.skip("float8 not supported on CUDA < 9.0")
     torch.manual_seed(0)
-<<<<<<< HEAD
-    x = torch.randn((B, M, N), device=device, dtype=torch.float32)
-=======
-    device = "cuda"
     x = torch.randn((B, M, N), device=device, dtype=torch.float32, requires_grad=True)
->>>>>>> dcad2709
     x_mscale, x_flex = None, None
     y_flex_tri, y_flex_ref = None, None
     if is_mx := dtype_str.startswith("mx"):
