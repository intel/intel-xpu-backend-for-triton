--- conflicted
+++ resolved
@@ -12,21 +12,9 @@
 from triton_kernels.testing import assert_equal
 
 
-<<<<<<< HEAD
-@pytest.mark.parametrize("n_gates", [4, 16, 128, 1990])
-@pytest.mark.parametrize("n_batches", [1, 7, 33])
-def test_make_ragged_tensor_metadata(n_gates, n_batches, device):
+@pytest.mark.parametrize("n_slices", [1, 7, 33, 911, 1025])
+def test_make_ragged_tensor_metadata(n_slices, device):
     torch.manual_seed(0)
-    batch_sizes = torch.randint(0, 200, (n_batches, ), dtype=torch.int32, device=device)
-    batch_sizes[torch.randint(0, n_batches, (1, ))] = 0
-    meta = make_ragged_tensor_metadata(batch_sizes, n_gates)
-    ref = make_ragged_tensor_metadata_torch(batch_sizes, n_gates)
-    assert_equal(meta.batch_offs, ref.batch_offs)
-=======
-@pytest.mark.parametrize("n_slices", [1, 7, 33, 911, 1025])
-def test_make_ragged_tensor_metadata(n_slices):
-    torch.manual_seed(0)
-    device = "cuda"
     max_slice_size = 200
     n_total_rows = max_slice_size * n_slices
     slice_sizes = torch.randint(0, max_slice_size, (n_slices, ), dtype=torch.int32, device=device)
@@ -35,7 +23,6 @@
     ref = make_ragged_tensor_metadata_torch(slice_sizes, n_total_rows)
     assert_equal(meta.slice_sizes, ref.slice_sizes)
     assert_equal(meta.slice_offs, ref.slice_offs)
->>>>>>> e5e0081d
     assert_equal(meta.block_offs_data, ref.block_offs_data)
     assert_equal(meta.block_schedule_data, ref.block_schedule_data)
 
