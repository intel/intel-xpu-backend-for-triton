--- conflicted
+++ resolved
@@ -369,22 +369,12 @@
                 pytest.skip("Scale preshuffling on AMD GPU has not been emulated on non-CDNA4 arch yet.")
             if "mx" not in weight_dtype_str:
                 pytest.skip("Non-scale swizzling not supported on CDNA4 yet")
-<<<<<<< HEAD
-            if n % 32 != 0 or k % (32 * 8) != 0:
-                pytest.skip(f"Shape {m}x{n}x{k} is not supported for scale swizzling on AMD GPU")
         if is_cuda():
             if torch.cuda.get_device_capability()[0] < 9:
                 pytest.skip("NYI. Ampere swizzling.")
             if torch.cuda.get_device_capability()[0] < 10:
                 if "mxfloat4" not in weight_dtype_str:
                     pytest.skip("NYI. Hopper swizzling just implemented for mxfp4.")
-=======
-        if torch.cuda.get_device_capability()[0] < 9:
-            pytest.skip("NYI. Ampere swizzling.")
-        if torch.cuda.get_device_capability()[0] < 10:
-            if "mxfloat4" not in weight_dtype_str:
-                pytest.skip("NYI. Hopper swizzling just implemented for mxfp4.")
->>>>>>> e4e68d1b
 
     expt_is_inner = (inner_expt_opt is not None)
     if expt_is_inner:
