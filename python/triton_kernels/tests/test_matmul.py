# isort: off
# fmt: off
from dataclasses import dataclass, fields, replace
import itertools
import pytest
import torch
from typing import Union
import triton
# matmul utilities
import triton_kernels.matmul_ogs_details.opt_flags as opt_flags
from triton_kernels.matmul_ogs import FlexCtx, RoutingData, InnerRoutingData, PrecisionConfig, FusedActivation, FnSpecs, FnName, Epilogue
from triton_kernels.matmul_ogs import GatherIndx, ScatterIndx
from triton_kernels.matmul_ogs import matmul_ogs_set_idle_sms, matmul_ogs, matmul_ogs_torch
from triton_kernels.swiglu import swiglu, swiglu_fn, PrecisionConfig as SwiGLUPrecisionConfig
from triton_kernels.tensor import convert_layout, wrap_torch_tensor, FP4, make_ragged_tensor_metadata
from triton_kernels.tensor_details import layout
from triton_kernels.topk import topk
# numerics utilities
from triton_kernels.numerics import InFlexData, OutFlexData
from triton_kernels.numerics_details.mxfp import downcast_to_mxfp, upcast_from_mxfp, quantize_mxfp8_fn, downcast_to_mxfp_torch, upcast_from_mxfp_torch, MXFP_BLOCK_SIZE
# testing utilities
from triton_kernels.testing import assert_close, compute_actual_scale
# target-specific utilities
from triton_kernels.target_info import is_hip, is_hip_cdna3, is_cuda, is_hip_cdna4

# ---------------
# initialize data
# ---------------


def alloc_rand(shape, device, dtype, requires_grad=True):
    if dtype.itemsize == 1:
        tmp = 2**-(torch.randint(4, 8, shape, device=device, dtype=torch.float16))
        return tmp.to(dtype).requires_grad_(requires_grad)
    return torch.randn(shape, device=device, dtype=dtype, requires_grad=requires_grad)


def alloc_rand_like(x):
    return alloc_rand(x.shape, x.device, x.dtype, x.requires_grad)


def init_routing_data(m, n_expts_tot, n_expts_act, do_gather, do_scatter, device="cuda"):
    logits = torch.randn((m, n_expts_tot), dtype=torch.float16, device=device, requires_grad=True)
    sparse_logits = topk(logits, n_expts_act)
    dispatch_indx = sparse_logits.mask_metadata.row_sorted_indx
    combine_indx = sparse_logits.mask_metadata.col_sorted_indx
    ragged_batch_metadata = make_ragged_tensor_metadata(sparse_logits.mask_metadata.col_sum, dispatch_indx.shape[0])
    routing_data = RoutingData(None, ragged_batch_metadata.slice_sizes, n_expts_tot, n_expts_act, ragged_batch_metadata)
    gather_idx = GatherIndx(combine_indx, dispatch_indx) if do_gather else None
    scatter_idx =  ScatterIndx(dispatch_indx, combine_indx) if do_scatter else None
    return m, routing_data, gather_idx, scatter_idx


def init_compute_data(m, n, k, rdata, gindx, sindx, n_expts_tot, n_expts_act, mode, act_dtype, weight_dtype,
                      has_y_gammas, requires_grad=True, device="cuda",
                      inner_expt_opt=None, padding_block_k=None):
    torch.manual_seed(0)
    assert mode in {'batched', "plain", 'ragged'}
    if inner_expt_opt is not None:
        assert gindx is None and sindx is None
        # Rotate tensor shapes (dw = x.T @ dy)
        m, k = k, m * n_expts_act + padding_block_k * n_expts_tot
        in_m = m
    else:
        in_m = m * (n_expts_act if gindx is None else 1)
    shape_x = (n_expts_tot, in_m, k) if mode == 'batched' else (in_m, k)
    shape_batch = tuple() if (mode == "plain" or inner_expt_opt is not None) else (n_expts_tot, )
    x = alloc_rand(shape_x, device=device, dtype=act_dtype, requires_grad=requires_grad)
    w = alloc_rand(shape_batch + (k, n), device=device, dtype=weight_dtype, requires_grad=requires_grad)
    bias = alloc_rand(shape_batch + (n, ), device=device, dtype=torch.float32, requires_grad=requires_grad)
    gs0 = 2**torch.randint(-5, 0, (m * n_expts_act, ), device=device, dtype=torch.float32, requires_grad=requires_grad)
    gs1 = 2**torch.randint(-5, 0, (m * n_expts_act, ), device=device, dtype=torch.float32, requires_grad=requires_grad)
    gs0 = gs0.detach().requires_grad_(requires_grad)
    gs1 = gs1.detach().requires_grad_(requires_grad)
    if mode == 'batched' or (not has_y_gammas) or (has_y_gammas and (gindx is not None) and act_dtype.itemsize >= 2):
        gs0 = None
        gs1 = None
    if is_cuda() and "float8" in str(weight_dtype) and torch.cuda.get_device_capability()[0] < 10:
        w = w.transpose(-1, -2).contiguous().transpose(-1, -2)

    def _apply_padding_and_fill_unused_part_with_nan(t, is_padded):
        nan_val = float("nan")
        if t.element_size() == 1:
            t = t.view(torch.int8)
            nan_val = 127

        start = 0
        if is_padded:
            for this_expt_nrows in rdata.expt_hist.tolist():
                end = start + this_expt_nrows
                padding_end = start + triton.cdiv(this_expt_nrows, padding_block_k) * padding_block_k
                t[end:padding_end, :] = 0
                start = padding_end
            assert start <= t.shape[0]
            t[start:, :] = nan_val
        else:
            n_actual_rows = rdata.expt_hist.sum().item()
            if n_actual_rows + padding_block_k < t.shape[0]:
                t[n_actual_rows+padding_block_k:, :] = nan_val

    if inner_expt_opt is not None:
        bias = None
        _apply_padding_and_fill_unused_part_with_nan(x.T, "pad_x" in inner_expt_opt)
        _apply_padding_and_fill_unused_part_with_nan(w, "pad_w" in inner_expt_opt)

    return x, w, bias, gs0, gs1


# ---------------
# numerics stuff
# ---------------


def init_precision(out_dtype, act_use_flexpoint, weight_dtype, weight_mxfp, mode, n_expts_tot=1, expt_is_inner=False, device="cuda"):
    weight_use_flexpoint = weight_dtype.itemsize == 1 and not weight_mxfp
    # flexpoint
    make_tensor = lambda val0, val1: torch.tensor([val0, val1] * (n_expts_tot // 2) +
                                                  ([val0]
                                                   if n_expts_tot % 2 else []), dtype=torch.float32, device=device)
    make_scalar = lambda val: torch.tensor([val], dtype=torch.float32, device=device)
    make = lambda val0, val1, is_tensor: make_tensor(val0, val1) if is_tensor else make_scalar(val0)

    in_flex_data = lambda scale, use_flex: InFlexData(dtype=out_dtype, scale=make_scalar(scale)
                                                      ) if use_flex else InFlexData()
    flex_ctx = FlexCtx(
        lhs_data=in_flex_data(1.25, act_use_flexpoint),
        rhs_data=InFlexData(
            dtype=weight_dtype,
            scale=make(1.50, 1.25, not expt_is_inner),
        ) if weight_use_flexpoint else InFlexData(),
        out_data=OutFlexData(
            dtype=out_dtype,
            expected_scale=make_scalar(4.00),
            actual_scale=make_scalar(0),
            checksum_scale=None,
        ) if act_use_flexpoint else OutFlexData(),
    )
    return PrecisionConfig(flex_ctx=flex_ctx, acc_scale=2.0 if act_use_flexpoint or weight_use_flexpoint else 1.0,
                           out_dtype=out_dtype)


def apply_precision(x_tri, w_tri, bias_tri, gs0_tri, gs1_tri, precision_config):
    flex_ctx = precision_config.flex_ctx

    def apply(x, scale):
        if scale is None:
            x = x.clone()
        elif scale.numel() == 1:
            x = x.float() * scale
        else:
            assert x.ndim == 3
            assert scale.numel() == x.shape[0]
            x = x.float() * scale[:, None, None]
        return x.detach().requires_grad_()

    return (
        apply(x_tri, flex_ctx.lhs_data.scale),
        apply(w_tri, flex_ctx.rhs_data.scale),
        None if bias_tri is None else apply(bias_tri, None),
        None if gs0_tri is None else apply(gs0_tri, None),
        None if gs1_tri is None else apply(gs1_tri, None),
    )


def dtype_str_to_torch(dtype_str: str) -> torch.dtype:
    return torch.uint8 if dtype_str == "float4_e2m1" else getattr(torch, dtype_str)


# Scope to ensure that the opt_flags_constraints are reset after the test
@pytest.fixture
def opt_flags_scope(request):
    yield
    opt_flags.reset_opt_flags_constraints()


# ---------------
# unit tests
# ---------------


@dataclass
class Case:
    m: int
    n: int
    k: int
    mode: str
    act_dtype_str: str
    weight_dtype_str: str
    n_expts_tot: int = 1
    n_expts_act: int = 1
    split_k: int = 1
    hbm_swizzling: bool = False
    epilogue_subtile: Union[int, None] = None
    x_transpose: bool = False
    w_transpose: bool = False
    y_transpose: bool = False
    colmajor_mxfp_weight: bool = True


@pytest.mark.parametrize(
    ", ".join(f.name for f in fields(Case)),
    [
        tuple(getattr(case, f.name) for f in fields(Case)) for case in [
            # Zero-sized args:
            Case(0, 5, 7, "ragged", "float16", "float16"),
            Case(5, 0, 7, "ragged", "float16", "float16"),
            Case(5, 7, 0, "ragged", "float16", "float16"),
            Case(0, 5, 7, "batched", "float16", "float16"),
            Case(5, 0, 7, "batched", "float16", "float16"),
            Case(5, 7, 0, "batched", "float16", "float16"),
            # Non-mx types:
            Case(16, 256, 256, "ragged", "float16", "float16", 128, 4),
            Case(16, 256, 256, "ragged", "float16", "float16", 128, 4, split_k=3),
            Case(16, 256, 256, "ragged", "float16", "float16", 128, 4, split_k=3),
            Case(300, 400, 400, "batched", "float8_e5m2", "float8_e5m2", 5, 1),
            Case(16, 256, 256, "batched", "float16", "float16", 5, 1),
            Case(16, 256, 256, "ragged", "float16", "float16", 3, 1),
            Case(256, 256, 256, "ragged", "float16", "float16", 4, 1),
            Case(256, 256, 256, "ragged", "float16", "float16", 4, 1, split_k=3),
            Case(300, 400, 400, "batched", "float16", "float16", 5, 1),
            Case(300, 400, 400, "ragged", "float16", "float16"),
            Case(300, 400, 400, "ragged", "float8_e5m2", "float8_e5m2"),
            Case(1000, 400, 400, "ragged", "float8_e5m2", "float8_e5m2", 3, 1),
            Case(600, 400, 400, "ragged", "float8_e5m2", "float8_e5m2", 4, 2, epilogue_subtile=1),
            Case(600, 400, 400, "ragged", "float8_e5m2", "float8_e5m2", 4, 2, epilogue_subtile=2),
            Case(600, 400, 400, "ragged", "float8_e5m2", "float8_e5m2", 4, 2, epilogue_subtile=4),
            Case(600, 400, 400, "ragged", "float8_e5m2", "float8_e5m2", 4, 2),
            Case(600, 400, 400, "ragged", "float8_e5m2", "float8_e5m2", 4, 2, split_k=2),
            Case(1000, 400, 400, "ragged", "float16", "float16", 3, 1),
            Case(1000, 700, 700, "ragged", "float16", "float16", 8, 2),
            Case(1000, 700, 700, "ragged", "float16", "float16", 8, 2, split_k=9),
            Case(16, 16, 1000, "batched", "float16", "float16", 5, 1, split_k=None),
            Case(16, 16, 1000, "batched", "float8_e5m2", "float8_e5m2", 5, 1, split_k=None),
            Case(16, 16, 2048, "batched", "float8_e5m2", "float8_e5m2", 6, 1, split_k=5),
            # mx types:
            Case(16, 256, 256, "plain", "bfloat16", "mxfloat4_e2m1", 1, 1),
            Case(16, 256, 256, "plain", "bfloat16", "mxfloat4_e2m1", 1, 1, hbm_swizzling=True),
            Case(16, 256, 256, "plain", "bfloat16", "mxfloat4_e2m1", 1, 1, hbm_swizzling=True, epilogue_subtile=4),
            Case(16, 256, 256, "ragged", "bfloat16", "mxfloat4_e2m1", 1, 1),
            Case(16, 256, 256, "ragged", "bfloat16", "mxfloat4_e2m1", 1, 1, hbm_swizzling=True),
            Case(1000, 700, 700, "batched", "bfloat16", "mxfloat4_e2m1", 8, 2),
            Case(1000, 700, 700, "batched", "bfloat16", "mxfloat4_e2m1", 8, 2, hbm_swizzling=True),
            Case(1000, 700, 700, "ragged", "bfloat16", "mxfloat4_e2m1", 8, 2, split_k=9),
            Case(1000, 512, 256, "ragged", "bfloat16", "mxfloat4_e2m1", 8, 2, split_k=9, hbm_swizzling=True),
            Case(300, 400, 400, "ragged", "bfloat16", "mxfloat8_e4m3fn", 8, 4),
            Case(300, 400, 400, "ragged", "bfloat16", "mxfloat8_e4m3fn", 8, 4, hbm_swizzling=True),
            Case(300, 400, 400, "batched", "bfloat16", "mxfloat8_e5m2", 32, 4),
            Case(1000, 700, 2, "batched", "bfloat16", "mxfloat4_e2m1", 8, 2),
            # Cover (N or K) % 128 == 64 (https://github.com/triton-lang/triton/pull/7203)
            Case(1, 1472, 1472, "ragged", "bfloat16", "mxfloat4_e2m1", 128, 4),
            Case(16, 256, 256, "ragged", "float8_e5m2", "mxfloat4_e2m1", 128, 4, hbm_swizzling=True),
            Case(1000, 704, 832, "batched", "float8_e5m2", "mxfloat4_e2m1", 3, 1, hbm_swizzling=True),
            Case(1000, 704, 832, "batched", "float8_e5m2", "mxfloat4_e2m1", 3, 1, hbm_swizzling=True),
            Case(1000, 704, 832, "batched", "float8_e5m2", "mxfloat4_e2m1", 3, 1),
            Case(1000, 704, 800, "ragged", "float8_e5m2", "mxfloat4_e2m1", 8, 2, split_k=9),
            Case(1000, 704, 800, "ragged", "float8_e5m2", "mxfloat4_e2m1", 8, 2, split_k=9, hbm_swizzling=True),
            Case(1000, 704, 800, "ragged", "float8_e5m2", "mxfloat4_e2m1", 8, 2),
            Case(1000, 704, 800, "ragged", "float8_e5m2", "mxfloat4_e2m1", 8, 2, hbm_swizzling=True),
            Case(300, 400, 400, "ragged", "float8_e5m2", "mxfloat8_e4m3fn", 8, 4),
            Case(300, 400, 400, "ragged", "float8_e5m2", "mxfloat8_e4m3fn", 8, 4, hbm_swizzling=True),
            Case(300, 400, 832, "ragged", "float8_e5m2", "mxfloat4_e2m1", 8, 4),
            Case(300, 400, 832, "ragged", "float8_e5m2", "mxfloat4_e2m1", 8, 4, hbm_swizzling=True),
            Case(300, 400, 400, "batched", "float8_e5m2", "mxfloat8_e4m3fn", 32, 4),
            Case(300, 400, 400, "batched", "float8_e5m2", "mxfloat8_e4m3fn", 32, 4, hbm_swizzling=True),
            Case(256, 256, 256, "ragged", "float8_e5m2", "mxfloat4_e2m1", 128, 4, hbm_swizzling=True),
            Case(256, 256, 256, "ragged", "float8_e5m2", "mxfloat4_e2m1", 128, 4, hbm_swizzling=False),
            Case(16, 256, 256, "ragged", "mxfloat8_e4m3fn", "mxfloat4_e2m1", 128, 4, hbm_swizzling=True),
            Case(1000, 704, 800, "batched", "mxfloat8_e4m3fn", "mxfloat4_e2m1", 3, 1, hbm_swizzling=True),
            Case(1000, 704, 800, "batched", "mxfloat8_e4m3fn", "mxfloat4_e2m1", 2, 1),
            Case(1000, 704, 800, "ragged", "mxfloat8_e4m3fn", "mxfloat4_e2m1", 8, 2, split_k=9),
            Case(1000, 704, 800, "ragged", "mxfloat8_e4m3fn", "mxfloat4_e2m1", 8, 2, split_k=9, hbm_swizzling=True),
            Case(1000, 704, 800, "ragged", "mxfloat8_e4m3fn", "mxfloat4_e2m1", 8, 2, split_k=9, colmajor_mxfp_weight=False),
            Case(1000, 704, 800, "ragged", "mxfloat8_e4m3fn", "mxfloat4_e2m1", 8, 2),
            Case(1000, 704, 800, "ragged", "mxfloat8_e4m3fn", "mxfloat4_e2m1", 8, 2, hbm_swizzling=True),
            Case(300, 400, 400, "ragged", "mxfloat8_e4m3fn", "mxfloat8_e4m3fn", 8, 4),
            Case(300, 512, 512, "ragged", "mxfloat8_e4m3fn", "mxfloat8_e4m3fn", 8, 4),
            Case(300, 400, 400, "ragged", "mxfloat8_e4m3fn", "mxfloat8_e4m3fn", 8, 4, hbm_swizzling=True),
            Case(300, 400, 800, "ragged", "mxfloat8_e4m3fn", "mxfloat4_e2m1", 8, 4),
            Case(300, 400, 800, "ragged", "mxfloat8_e4m3fn", "mxfloat4_e2m1", 8, 4, hbm_swizzling=True),
            Case(300, 400, 400, "batched", "mxfloat8_e4m3fn", "mxfloat8_e4m3fn", 32, 4),
            Case(300, 400, 400, "batched", "mxfloat8_e4m3fn", "mxfloat8_e4m3fn", 32, 4, hbm_swizzling=True),
            # AMD
            Case(300, 400, 400, "ragged", "float8_e4m3fnuz", "float8_e4m3fnuz"),
            Case(1000, 400, 400, "ragged", "float8_e4m3fnuz", "float8_e4m3fnuz", 3, 1),
            Case(600, 400, 400, "ragged", "float8_e4m3fnuz", "float8_e4m3fnuz", 4, 2),
            Case(600, 400, 400, "ragged", "float8_e4m3fnuz", "float8_e4m3fnuz", 4, 2, split_k=2),
            Case(300, 400, 400, "ragged", "float8_e4m3fn", "float8_e4m3fn"),
            Case(1000, 400, 400, "ragged", "float8_e4m3fn", "float8_e4m3fn", 3, 1),
            Case(600, 400, 400, "ragged", "float8_e4m3fn", "float8_e4m3fn", 4, 2),
        ] + [
            Case(320, 400, 400, mode, dtype, dtype, n_expts_tot, n_expts_act,
                 x_transpose=x_transpose, w_transpose=w_transpose, y_transpose=y_transpose)
            for (mode, n_expts_tot, n_expts_act) in (
                ("batched", 1, 1),
                ("ragged", 8, 4),
                ("ragged", 32, 4),
            )
            for dtype in ("float16", "float8_e5m2")
            for x_transpose in (False, True)
            for w_transpose in (False, True)
            for y_transpose in (False, True)
        ]
    ],
)
@pytest.mark.parametrize("block_m", [16, 128])
@pytest.mark.parametrize("do_gather, do_scatter, inner_expt_opt", [
    (False, False, None),
    (True, False, None),
    (False, True, None),
    (False, True, None),
    (True, True, None),
    (True, True, None),
    (False, False, "pad_w"),
    (False, False, "pad_x"),
])
@pytest.mark.parametrize("has_y_gammas", [False, True])
@pytest.mark.parametrize("is_persistent", [False, True])
def test_op(m, n, k, split_k, do_gather, do_scatter, inner_expt_opt, has_y_gammas, is_persistent, n_expts_tot,
            n_expts_act, mode, act_dtype_str, weight_dtype_str, block_m, hbm_swizzling, colmajor_mxfp_weight, epilogue_subtile,
            x_transpose, w_transpose, y_transpose,
            device, opt_flags_scope):
    # We catch and re-invoke pytest.skip(), because otherwise pytest may hold a reference to
    # the frame that called pytest.skip, including all the tensors, leading to OOM.
    skip_message = None
    try:
        _test_op(m, n, k, split_k, do_gather, do_scatter, inner_expt_opt, has_y_gammas, is_persistent, n_expts_tot,
                 n_expts_act, mode, act_dtype_str, weight_dtype_str, block_m, hbm_swizzling, colmajor_mxfp_weight, epilogue_subtile,
                 x_transpose, w_transpose, y_transpose,
                 device, opt_flags_scope)
    except pytest.skip.Exception as e:
        skip_message = str(e)

    if skip_message is not None:
        pytest.skip(skip_message)

def _test_op(m, n, k, split_k, do_gather, do_scatter, inner_expt_opt, has_y_gammas, is_persistent, n_expts_tot,
            n_expts_act, mode, act_dtype_str, weight_dtype_str, block_m, hbm_swizzling, colmajor_mxfp_weight, epilogue_subtile,
            x_transpose, w_transpose, y_transpose,
            device, opt_flags_scope):
    # TODO: remove when Triton FP8 supports proper RTNE
    if is_cuda():
        if "float8" in weight_dtype_str and torch.cuda.get_device_capability()[0] < 9:
            pytest.skip("Float8 not tested on A100")
        if act_dtype_str == "float16" and "mx" in weight_dtype_str and torch.cuda.get_device_capability()[0] >= 10:
            pytest.skip("float16 x mx not supported with cuda capability >= 10")
        if weight_dtype_str.startswith("mx"):
            if "float8" in act_dtype_str and torch.cuda.get_device_capability()[0] < 10:
                pytest.skip("float8 x mx not supported with cuda capability < 10")

    elif is_hip():
        if "float8" in act_dtype_str and "mx" in weight_dtype_str and not is_hip_cdna4():
            pytest.skip("float8 x mx only supported on CDNA4")
        if "float8" in act_dtype_str and "mxfloat8" in weight_dtype_str:
            pytest.skip("NYI: float8 x mxfloat8 not tested on AMD GPU")
        if act_dtype_str.startswith("mx") and weight_dtype_str.startswith("mx"):
            pytest.skip("NYI: mx x mx not tested on AMD GPU")
        if is_persistent:
            pytest.skip("NYI: Persistent kernel not supported on AMD GPU")
        if split_k is not None and split_k > 1:
            pytest.skip("splitK hasn't been fully tested on AMD GPU.")

    if "float8_e4m3fnuz" in (weight_dtype_str, act_dtype_str) and not is_hip_cdna3():
        pytest.xfail("float8_e4m3fnuz only tested on AMD CDNA3 Platform")

<<<<<<< HEAD
    if fused_scatter and split_k is not None and split_k > 1:
        pytest.xfail("fused scatter scratchpad not supported with split_k")

=======
>>>>>>> 318fa9c4
    if hbm_swizzling:
        if is_hip():
            if not is_hip_cdna4():
                pytest.skip("Scale preshuffling on AMD GPU has not been emulated on non-CDNA4 arch yet.")
            if "mx" not in weight_dtype_str:
                pytest.skip("Non-scale swizzling not supported on CDNA4 yet")
            if n % 32 != 0 or k % (32 * 8) != 0:
                pytest.skip(f"Shape {m}x{n}x{k} is not supported for scale swizzling on AMD GPU")
        if is_cuda():
            if torch.cuda.get_device_capability()[0] < 9:
                pytest.skip("NYI. Ampere swizzling.")
            if torch.cuda.get_device_capability()[0] < 10:
                if "mxfloat4" not in weight_dtype_str:
                    pytest.skip("NYI. Hopper swizzling just implemented for mxfp4.")
                if k % 64 != 0 or n % 64 != 0:
                    # Automatic padding not implemented for Hopper swizzle
                    pytest.skip("Hopper swizzling acts on a 64x64 tile (4x1 mma tiles).")

    expt_is_inner = (inner_expt_opt is not None)
    if expt_is_inner:
        if mode != "ragged":
            pytest.skip("inner_expt_opt only meaningful with ragged")
        if "mx" in act_dtype_str and inner_expt_opt != "pad_x":
            pytest.skip("inner_expt_opt and act mx only supported with pad_x")
        if "mx" in weight_dtype_str:
            if inner_expt_opt != "pad_w":
                pytest.skip("inner_expt_opt and weight mx only supported with pad_w")
            if is_persistent and not hbm_swizzling:
                pytest.skip("FIXME: Fatal Python error: Aborted")
            if is_hip():
                if act_dtype_str == "bfloat16":
                    pytest.skip("FIXME: failed to translate module to LLVM IR")
                if hbm_swizzling:
                    pytest.skip("NYI: nner_expt_opt and HBM swizzling")

    # launch metadata for batched / mx types may not work yet.
    torch.manual_seed(0)

    block_k = None
    if is_cuda() and is_persistent and weight_dtype_str.startswith("mx") and torch.cuda.get_device_capability()[0] < 10:
        # Override block_k for testing correctness. The default is temporarily 128 for
        # performance reasons which doesn't work with persistent matmul.
        # TODO: revisit when Triton is better for H100 + MXFP4
        block_k = 256

    constraints = {
        "block_m": block_m,
        "block_k": block_k,
        "split_k": split_k,
        "is_persistent": is_persistent,
        "epilogue_subtile": epilogue_subtile,
    }

    if is_hip() and hbm_swizzling and "float4" in weight_dtype_str:
        # Minimum block size to satisfy scale preshuffling
        constraints.update({
            "block_m": 32,
            "block_n": 32,
            "block_k": 256
        })

    opt_flags.update_opt_flags_constraints(constraints)

    weight_mxfp = weight_dtype_str.startswith("mx")
    weight_mxfp4 = weight_mxfp and "float4" in weight_dtype_str
    if weight_mxfp:
        weight_dtype_str = weight_dtype_str[2:]
    act_mxfp8 = act_dtype_str.startswith("mx")
    act_is_float8 = act_dtype_str.startswith("float8")
    if act_mxfp8:
        act_dtype_str = act_dtype_str[2:]
        quantize_mxfp8_spec = FnSpecs(
            FnName.QUANTIZE_MXFP8.name, quantize_mxfp8_fn, (), ()
        )

    test_bwd = False
    weight_dtype = dtype_str_to_torch(weight_dtype_str)
    act_dtype = dtype_str_to_torch(act_dtype_str)
    precision_opt = init_precision(act_dtype, act_is_float8, weight_dtype, weight_mxfp,
                                   mode, n_expts_tot, expt_is_inner, device=device)
    # precision_opt.x_pad_trans_requires_flexpoint = False
    if mode == "ragged":
        m, rdata, gindx, sindx = init_routing_data(m, n_expts_tot, n_expts_act, do_gather, do_scatter,
                                                   device=device)
    else:
        rdata = gindx = sindx = None

    padding_block_k = 32
    if hbm_swizzling:
        if torch.cuda.is_available() and torch.cuda.get_device_capability()[0] >= 10:
            # Blackwell scale swizzling constraint
            # https://github.com/triton-lang/triton/blob/814b862166c756d9f33238844f4ac047e0243388/python/triton_kernels/triton_kernels/tensor_details/layout_details/blackwell_scale.py#L45
            padding_block_k = 128
        elif not is_persistent:
            padding_block_k = 64
    x_tri, w_tri, bias_tri, gs0_tri, gs1_tri = init_compute_data(m, n, k, rdata, gindx, sindx, n_expts_tot, n_expts_act,
                                                                 mode, torch.bfloat16 if act_mxfp8 else act_dtype,  #
                                                                 torch.bfloat16 if weight_mxfp else weight_dtype,
                                                                 has_y_gammas, requires_grad=test_bwd, device=device,
                                                                 inner_expt_opt=inner_expt_opt, padding_block_k=padding_block_k)
    x_ref, w_ref, bias_ref, gs0_ref, gs1_ref = apply_precision(x_tri, w_tri, bias_tri, gs0_tri, gs1_tri, precision_opt)

    if x_transpose:
        x_tri = x_tri.detach().transpose(-1, -2).contiguous().transpose(-1, -2).requires_grad_(test_bwd)
    if w_transpose:
        w_tri = w_tri.detach().transpose(-1, -2).contiguous().transpose(-1, -2).requires_grad_(test_bwd)
    if y_transpose:
        if mode == "batched":
            yT_shape = (n_expts_tot, n, x_tri.shape[-2])
        elif expt_is_inner:
            yT_shape = (n_expts_tot, n, k)
        elif sindx is not None:
            yT_shape = (n, m)
        else:
            n_rows = x_tri.shape[-2] if gindx is None else gindx.dst_indx.shape[0]
            yT_shape = (n, n_rows)
        y_tri_in = torch.empty(yT_shape, dtype=act_dtype, device=device).transpose(-1, -2)
    else:
        y_tri_in = None

    if w_tri.shape[0] == 1 and mode != "batched":
        # Test the case when weight has dim 2, i.e., shape (K, N).
        w_tri = w_tri.squeeze(0).detach().requires_grad_(test_bwd)
        w_ref = w_ref.squeeze(0).detach().requires_grad_(test_bwd)

    if weight_mxfp:
        mx_axis = w_tri.ndim - 2
        # compute layouts
        w_layout, w_layout_opts = layout.StridedLayout, dict()
        w_scale_layout, w_scale_layout_opts = layout.StridedLayout, dict()
        if hbm_swizzling and weight_mxfp4:
            w_layout, w_layout_opts = layout.make_default_matmul_mxfp4_w_layout(mx_axis=mx_axis)
            w_scale_layout, w_scale_layout_opts = layout.make_default_matmul_mxfp4_w_scale_layout(
                mx_axis=mx_axis, num_warps=8)
        # downcast to mxfp
        w_tri_orig = w_tri
        if colmajor_mxfp_weight:
            w_tri, w_scale_tri = downcast_to_mxfp(w_tri, weight_dtype, axis=mx_axis)
            w_ref = upcast_from_mxfp(w_tri, w_scale_tri, torch.bfloat16, axis=mx_axis)
            w_tri_dtype = FP4 if weight_mxfp4 else weight_dtype
            w_tri = wrap_torch_tensor(w_tri, w_tri_dtype)
            w_scale_tri = wrap_torch_tensor(w_scale_tri)
            # convert layouts
            w_tri = convert_layout(w_tri, w_layout, **w_layout_opts)
            w_scale_tri = convert_layout(w_scale_tri, w_scale_layout, **w_scale_layout_opts)
        else:
            if is_cuda() and torch.cuda.get_device_capability()[0] < 10:
                pytest.skip("transposed mxfp weight not supported with cuda capability < 10")
            if block_m == 16:
                pytest.skip("PassManager::run failed from Triton compiler")
            # TODO: swizzling for rowmajor

            # A typical use case is we already quantized col-major weight,
            # and we want matmul with its transposed row-major weight w/o
            # requantization.

            # put abs_max of each 32x32 block to diagonal so scales of transposed agree
            w_ndim = w_tri.ndim
            if w_ndim == 2:
                w_tri = w_tri.unsqueeze(0)
            BLOCK_SIZE = int(MXFP_BLOCK_SIZE)
            for e, i, j in itertools.product(range(w_tri.shape[0]), range(0, w_tri.shape[1], BLOCK_SIZE), range(0, w_tri.shape[2], BLOCK_SIZE)):
                i_end = min(i+BLOCK_SIZE, w_tri.shape[1])
                j_end = min(j+BLOCK_SIZE, w_tri.shape[2])
                block = w_tri[e, i:i_end, j:j_end]
                m_abs = block.abs().max()
                i_len = i_end - i
                j_len = j_end - j
                min_len = min(i_len, j_len)
                signs = torch.randint(0, 2, (max(i_len, j_len),), device=w_tri.device) * 2 - 1
                block.diagonal(dim1=-2, dim2=-1)[:] = signs[:min_len] * m_abs
                if j_len > i_len:
                    block[i_len - 1, i_len:] = signs[min_len:] * m_abs
                elif i_len > j_len:
                    block[j_len:, j_len - 1] = signs[min_len:] * m_abs
            if w_ndim == 2:
                w_tri = w_tri.squeeze(0)

            # matmul with rowmajor weight expects scale is separately
            # constructed (not much additional memory needed).
            _, w_scale_tri = downcast_to_mxfp(w_tri, weight_dtype, axis=mx_axis)
            # reuse quantized value from colmajor
            w_tri_rowmajor, w_scale_tri_rowmajor = downcast_to_mxfp(w_tri.mT.contiguous(), weight_dtype, axis=mx_axis)
            w_ref = upcast_from_mxfp(w_tri_rowmajor, w_scale_tri_rowmajor, torch.bfloat16, axis=mx_axis).mT.contiguous()
            w_tri = w_tri_rowmajor.data.mT

            def _pad_and_block(x: torch.Tensor) -> torch.Tensor:
                x = torch.nn.functional.pad(x, (0, x.shape[-1] % BLOCK_SIZE), mode="replicate")
                return x.view(*x.shape[:-1], x.shape[-1] // BLOCK_SIZE, BLOCK_SIZE)

            # check if generated scale is transpose-invariant as intended construction
            # [cdiv(K, 32), N] -> dedup to [cdiv(K, 32), cdiv(N, 32)]
            w_scale_tri_blocked = _pad_and_block(w_scale_tri)
            w_scale_tri_sampled = w_scale_tri_blocked[..., 0:1]
            # [cdiv(N, 32), K] -> dedup to [cdiv(N, 32), cdiv(K, 32)]
            w_scale_tri_rowmajor_blocked = _pad_and_block(w_scale_tri_rowmajor)
            w_scale_tri_rowmajor_sampled = w_scale_tri_rowmajor_blocked[..., 0:1]
            assert torch.equal(w_scale_tri_sampled.expand_as(w_scale_tri_blocked), w_scale_tri_blocked)
            assert torch.equal(w_scale_tri_rowmajor_sampled.expand_as(w_scale_tri_rowmajor_blocked), w_scale_tri_rowmajor_blocked)
            assert torch.equal(w_scale_tri_sampled.squeeze(-1), w_scale_tri_rowmajor_sampled.squeeze(-1).mT)

        precision_opt.weight_scale = w_scale_tri
    epilogue = None
    if act_mxfp8:
        x_tri, x_mx_scales_tri = downcast_to_mxfp(x_tri, act_dtype, axis=-1)
        x_ref = upcast_from_mxfp(x_tri, x_mx_scales_tri, torch.bfloat16, axis=-1)
        is_input_batched = x_tri.ndim == 3
        y_shape = x_tri.shape if is_input_batched else (1,) + x_tri.shape
        n_rows = y_shape[1] if gindx is None or mode == "batched" else gindx.dst_indx.shape[0]
        y_shape = (y_shape[0], n_rows, w_tri_orig.shape[-1])
        if sindx is None or mode == "batched":
            if not is_input_batched:
                y_shape = (y_shape[1], y_shape[2])
        else:
            y_shape = (n_rows // rdata.n_expts_act, y_shape[-1])
        y_scale_shape = y_shape[:-1] + (triton.cdiv(y_shape[-1], MXFP_BLOCK_SIZE),)
        y_scale = torch.empty(y_scale_shape, dtype=torch.uint8, device=x_tri.device)
        precision_opt = replace(precision_opt, act_scale=x_mx_scales_tri, out_scale=y_scale)
        epilogue = Epilogue(quantize_mxfp8_spec, tuple(), tuple(), effective_itemsize=6.0)
    else:
        y_scale = None

    if mode == "batched":
        rdata, gindx, sindx = None, None, None
    flex = precision_opt.flex_ctx

    if expt_is_inner:
        inner_routing_data = InnerRoutingData(
            base=rdata, block_k=padding_block_k,
            x_is_padded="pad_x" in inner_expt_opt,
            w_is_padded="pad_w" in inner_expt_opt,
        )
        rdata = None
    else:
        inner_routing_data = None

    # triton
    try:
        tri_y = matmul_ogs(x_tri, w_tri, bias_tri, rdata, gindx, sindx, precision_opt,
                           gammas=gs1_ref, epilogue=epilogue, y=y_tri_in,
                           inner_routing_data=inner_routing_data)
    except (opt_flags.InapplicableConstraint, NotImplementedError) as e:
        pytest.xfail(f"inapplicable opt_flags constraint {e}")
    if y_tri_in is not None:
        assert tri_y.data_ptr() == y_tri_in.data_ptr()
        assert tri_y.shape == y_tri_in.shape
        assert tri_y.stride() == y_tri_in.stride()
    # If split_k > 1, then the intermediate tensor is fp32.
    sep_gather = mode == "ragged" and do_gather and n_expts_act > 1 and split_k == 1
    sep_scatter = mode == "ragged" and do_scatter and n_expts_act > 1 and split_k == 1
    y_scale = flex.out_data.expected_scale if act_is_float8 else 1

    def round_x(x, idx):
        return x.to(act_dtype).to(torch.float32) if sep_gather else x

    round_y = lambda y: (y / y_scale).to(act_dtype).to(torch.float32) * y_scale if sep_scatter else y
    ref_y = matmul_ogs_torch(x_ref, w_ref, bias_ref,  #
                             rdata, gindx, sindx, round_x=round_x, round_y=round_y, gammas=gs1_ref,
                             inner_routing_data=inner_routing_data, device=device)

    def scale(val, scal):
        if scal is None:
            return val
        elif scal.numel() == 1:
            return val / scal
        else:
            assert val.ndim == 3
            return val / scal[:, None, None]

    if act_mxfp8:
        tri_y = upcast_from_mxfp(tri_y, precision_opt.out_scale, target_dtype=torch.bfloat16, axis=-1).to(ref_y.dtype)
        ref_y_quant, ref_y_scale = downcast_to_mxfp_torch(ref_y, act_dtype, axis=-1)
        ref_y = upcast_from_mxfp_torch(ref_y_quant, ref_y_scale, target_dtype=ref_y.dtype, axis=-1)
        maxtol = 4e-1
        rmstol = 4e-2
    elif weight_mxfp4:
        if act_is_float8:
            maxtol = 8e-2
        else:
            maxtol = 3e-2
        rmstol = None
    else:
        maxtol = None
        rmstol = None
    assert_close(scale(ref_y, flex.out_data.expected_scale), tri_y, maxtol=maxtol, rmstol=rmstol)

    if act_is_float8:
        tri_y_scale = flex.out_data.actual_scale.clone()
        ref_y_scale = compute_actual_scale(ref_y, tri_y.dtype, tri_y_scale.numel() > 1)
        assert torch.all((ref_y_scale - tri_y_scale).abs() < 1e-10), \
               f"ref_y_scale: {ref_y_scale}, tri_y_scale: {tri_y_scale.item()}"


# Test that we don't use unsupported block sizes.
@pytest.mark.parametrize("m", [8, 16, 32, 64, 128])
@pytest.mark.parametrize("n", [8, 16, 32, 64, 128])
@pytest.mark.parametrize("k", [8, 16, 32, 64, 128])
def test_small_batch_matmul(m, n, k, device):
    if is_hip():
        pytest.skip("Not fully tested on AMD")

    if m * n * k > 16384:
        pytest.skip()

    BATCH_SIZE = 10000

    def _make_tensor(shape, dtype, trans):
        if trans:
            shape = (shape[0], shape[2], shape[1])
        t = alloc_rand(shape, device, dtype)
        return t.transpose(1, 2) if trans else t

    for x_transpose, w_transpose, bias, dtype in itertools.product(
        (False, True),
        (False, True),
        (False, True),
        (torch.float16, torch.bfloat16, torch.float8_e5m2),
    ):
        if is_cuda() and (
            torch.cuda.get_device_capability()[0] < 10
            and dtype is torch.float8_e5m2
            and (not w_transpose)
        ):
            continue  # Not supported

        x = _make_tensor((BATCH_SIZE, m, k), dtype, x_transpose)
        w = _make_tensor((BATCH_SIZE, k, n), dtype, w_transpose)
        bias = _make_tensor((BATCH_SIZE, n), torch.float32, False) if bias else None
        tri_y = matmul_ogs(x, w, bias)

        # ref_y = matmul_ogs_torch(x.float(), w.float(), bias)

        # This is faster than matmul_ogs_torch.
        ref_y = torch.bmm(x.float(), w.float())
        if bias is not None:
            ref_y += bias[:, None, :]

        assert_close(
            ref_y,
            tri_y,
            maxtol=4e-1 if dtype is torch.float8_e5m2 else None,
            rmstol=4e-2 if dtype is torch.float8_e5m2 else None,
        )


def test_set_idle_sms():
    if not is_cuda():
        pytest.skip("Only supported on CUDA")
    from triton_kernels.matmul_ogs_details.opt_flags import make_opt_flags
    num_idle_sms = 24
    matmul_ogs_set_idle_sms(num_idle_sms)
    flags = make_opt_flags(torch.float32, torch.float32, torch.float32, PrecisionConfig(), \
                           1, 1024, 1024, 1024, None, True, False, 1, False, False, None)
    assert flags.idle_sms == num_idle_sms


@pytest.mark.parametrize("m, n, k, mode", [
    (1200, 704, 608, "ragged"),
    (800, 800, 400, "batched"),
])
@pytest.mark.parametrize("split_k", [1, 2])
@pytest.mark.parametrize("do_gather, do_scatter", [
    (False, False),
    (True, False),
    (False, True),
    (True, True),
])
@pytest.mark.parametrize("is_persistent, epilogue_subtile", [
    (False, None),
    (True, 1),
    (True, 4),
])
@pytest.mark.parametrize("swiglu_alpha, swiglu_limit", [
    (1.1, 1.4),
    (1.0, 1.2),
    (0.7, 1.0),
])
def test_fused_act(m, n, k, mode, split_k, do_gather, do_scatter, is_persistent, epilogue_subtile,
                   swiglu_alpha, swiglu_limit, device, opt_flags_scope):
<<<<<<< HEAD
    if fused_scatter and split_k > 1:
        pytest.xfail("fused scatter scratchpad not supported with split_k")
=======
>>>>>>> 318fa9c4
    torch.manual_seed(0)
    constraints = {
        "is_persistent": is_persistent,
        "epilogue_subtile": epilogue_subtile,
        "split_k": split_k,
    }
    n_expts_tot, n_expts_act = 1, 1
    opt_flags.update_opt_flags_constraints(constraints)

    weight_dtype, act_dtype = torch.float16, torch.float16
    if mode == "ragged":
        m, rdata, gindx, sindx = init_routing_data(m, n_expts_tot, n_expts_act, do_gather, do_scatter,
                                                   device=device)
    else:
        rdata = gindx = sindx = None

    precision_opt = init_precision(act_dtype, str(act_dtype).startswith("torch.float8"), weight_dtype, False, mode, n_expts_tot, device=device)
    x, w, bias, _, _ = init_compute_data(m, n, k, rdata, gindx, sindx, n_expts_tot, n_expts_act, mode,
                                         act_dtype, weight_dtype, False, requires_grad=False, device=device)

    if mode == "batched":
        rdata, gindx, sindx = None, None, None

    try:
        a = swiglu(matmul_ogs(x, w, bias, rdata, gindx, sindx, precision_opt), swiglu_alpha,
                   precision_config=SwiGLUPrecisionConfig(swiglu_limit))
        b = matmul_ogs(
            x, w, bias, rdata, gindx, sindx, precision_opt,
            fused_activation=FusedActivation(FnSpecs("swiglu", swiglu_fn, ("alpha", "limit"), reduction_n=2),
                                             (swiglu_alpha, swiglu_limit)))
    except opt_flags.InapplicableConstraint:
        pytest.xfail("inapplicable constraint")

    assert_close(a, b)


@pytest.mark.parametrize("m, n, k", [
    (320, 2**19, 0),
    (4096, 4096, 0),
])
@pytest.mark.parametrize("view_x_as_zero_cols", [False, True])
def test_zero_reduction_dim(m, n, k, view_x_as_zero_cols, device):
    torch.manual_seed(0)

    if view_x_as_zero_cols:
        x = torch.randn(m, m, device=device, dtype=torch.bfloat16)
        x = x[:0, :].transpose(-1, -2)
    else:
        x = torch.randn(m, k, device=device, dtype=torch.bfloat16)
    w = torch.randn(k, n, device=device, dtype=torch.bfloat16)
    bias = torch.randn(n, device=device, dtype=torch.float32)

    try:
        tri_y = matmul_ogs(x, w, bias)
    except opt_flags.InapplicableConstraint:
        pytest.xfail("inapplicable constraint")
    ref_y = matmul_ogs_torch(x, w, bias, round_x=lambda x, idx: x, round_y=lambda y: y, device=device)

    assert_close(ref_y, tri_y)<|MERGE_RESOLUTION|>--- conflicted
+++ resolved
@@ -362,12 +362,6 @@
     if "float8_e4m3fnuz" in (weight_dtype_str, act_dtype_str) and not is_hip_cdna3():
         pytest.xfail("float8_e4m3fnuz only tested on AMD CDNA3 Platform")
 
-<<<<<<< HEAD
-    if fused_scatter and split_k is not None and split_k > 1:
-        pytest.xfail("fused scatter scratchpad not supported with split_k")
-
-=======
->>>>>>> 318fa9c4
     if hbm_swizzling:
         if is_hip():
             if not is_hip_cdna4():
@@ -747,11 +741,6 @@
 ])
 def test_fused_act(m, n, k, mode, split_k, do_gather, do_scatter, is_persistent, epilogue_subtile,
                    swiglu_alpha, swiglu_limit, device, opt_flags_scope):
-<<<<<<< HEAD
-    if fused_scatter and split_k > 1:
-        pytest.xfail("fused scatter scratchpad not supported with split_k")
-=======
->>>>>>> 318fa9c4
     torch.manual_seed(0)
     constraints = {
         "is_persistent": is_persistent,
