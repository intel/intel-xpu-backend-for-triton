# isort: off
# fmt: off
from dataclasses import dataclass, fields, replace
import itertools
import pytest
import torch
from typing import Union
import triton
# matmul utilities
import triton_kernels.matmul_ogs_details.opt_flags as opt_flags
from triton_kernels.matmul_ogs import FlexCtx, RoutingData, InnerRoutingData, PrecisionConfig, FusedActivation, FnSpecs, FnName, Epilogue
from triton_kernels.matmul_ogs import GatherIndx, ScatterIndx
from triton_kernels.matmul_ogs import matmul_ogs_set_idle_sms, matmul_ogs, matmul_ogs_torch
from triton_kernels.swiglu import swiglu, swiglu_fn, PrecisionConfig as SwiGLUPrecisionConfig
from triton_kernels.tensor import convert_layout, wrap_torch_tensor, FP4, make_ragged_tensor_metadata
from triton_kernels.tensor_details import layout
from triton_kernels.topk import topk
# numerics utilities
from triton_kernels.numerics import InFlexData, OutFlexData
from triton_kernels.numerics_details.mxfp import downcast_to_mxfp, upcast_from_mxfp, quantize_mxfp8_fn, downcast_to_mxfp_torch, upcast_from_mxfp_torch, MXFP_BLOCK_SIZE
# testing utilities
from triton_kernels.testing import assert_close, compute_actual_scale
# target-specific utilities
from triton_kernels.target_info import is_hip, is_hip_cdna3, is_cuda, is_hip_cdna4

# ---------------
# initialize data
# ---------------


def alloc_rand(shape, device, dtype, requires_grad=True):
    if dtype.itemsize == 1:
        tmp = 2**-(torch.randint(4, 8, shape, device=device, dtype=torch.float16))
        return tmp.to(dtype).requires_grad_(requires_grad)
    return torch.randn(shape, device=device, dtype=dtype, requires_grad=requires_grad)


def alloc_rand_like(x):
    return alloc_rand(x.shape, x.device, x.dtype, x.requires_grad)


def init_routing_data(m, n_expts_tot, n_expts_act, do_gather, do_scatter, device="cuda"):
    logits = torch.randn((m, n_expts_tot), dtype=torch.float16, device=device, requires_grad=True)
    sparse_logits = topk(logits, n_expts_act)
    dispatch_indx = sparse_logits.mask_metadata.col_sorted_indx
    combine_indx = sparse_logits.mask_metadata.row_sorted_indx
    ragged_batch_metadata = make_ragged_tensor_metadata(sparse_logits.mask_metadata.col_sum, dispatch_indx.shape[0])
    routing_data = RoutingData(None, ragged_batch_metadata.slice_sizes, n_expts_tot, n_expts_act, ragged_batch_metadata)
    gather_idx = GatherIndx(combine_indx, dispatch_indx) if do_gather else None
    scatter_idx =  ScatterIndx(dispatch_indx, combine_indx) if do_scatter else None
    return m, routing_data, gather_idx, scatter_idx


def init_compute_data(m, n, k, rdata, gindx, sindx, n_expts_tot, n_expts_act, mode, act_dtype, weight_dtype,
                      has_y_gammas, requires_grad=True, device="cuda",
                      inner_expt_opt=None, padding_block_k=None):
    torch.manual_seed(0)
    assert mode in {'batched', "plain", 'ragged'}
    if inner_expt_opt is not None:
        assert gindx is None and sindx is None
        # Rotate tensor shapes (dw = x.T @ dy)
        m, k = k, m * n_expts_act + padding_block_k * n_expts_tot
        in_m = m
    else:
        in_m = m * (n_expts_act if gindx is None else 1)
    shape_x = (n_expts_tot, in_m, k) if mode == 'batched' else (in_m, k)
    shape_batch = tuple() if (mode == "plain" or inner_expt_opt is not None) else (n_expts_tot, )
    x = alloc_rand(shape_x, device=device, dtype=act_dtype, requires_grad=requires_grad)
    w = alloc_rand(shape_batch + (k, n), device=device, dtype=weight_dtype, requires_grad=requires_grad)
    bias = alloc_rand(shape_batch + (n, ), device=device, dtype=torch.float32, requires_grad=requires_grad)
    gs0 = 2**torch.randint(-5, 0, (m * n_expts_act, ), device=device, dtype=torch.float32, requires_grad=requires_grad)
    gs1 = 2**torch.randint(-5, 0, (m * n_expts_act, ), device=device, dtype=torch.float32, requires_grad=requires_grad)
    gs0 = gs0.detach().requires_grad_(requires_grad)
    gs1 = gs1.detach().requires_grad_(requires_grad)
    if mode == 'batched' or (not has_y_gammas) or (has_y_gammas and (gindx is not None) and act_dtype.itemsize >= 2):
        gs0 = None
        gs1 = None
    if is_cuda() and "float8" in str(weight_dtype) and torch.cuda.get_device_capability()[0] < 10:
        w = w.transpose(-1, -2).contiguous().transpose(-1, -2)

    def _apply_padding_and_fill_unused_part_with_nan(t, is_padded):
        nan_val = float("nan")
        if t.element_size() == 1:
            t = t.view(torch.int8)
            nan_val = 127

        start = 0
        if is_padded:
            for this_expt_nrows in rdata.expt_hist.tolist():
                end = start + this_expt_nrows
                padding_end = start + triton.cdiv(this_expt_nrows, padding_block_k) * padding_block_k
                t[end:padding_end, :] = 0
                start = padding_end
            assert start <= t.shape[0]
            t[start:, :] = nan_val
        else:
            n_actual_rows = rdata.expt_hist.sum().item()
            if n_actual_rows + padding_block_k < t.shape[0]:
                t[n_actual_rows+padding_block_k:, :] = nan_val

    if inner_expt_opt is not None:
        bias = None
        _apply_padding_and_fill_unused_part_with_nan(x.T, "pad_x" in inner_expt_opt)
        _apply_padding_and_fill_unused_part_with_nan(w, "pad_w" in inner_expt_opt)

    return x, w, bias, gs0, gs1


# ---------------
# numerics stuff
# ---------------


def init_precision(out_dtype, act_use_flexpoint, weight_dtype, weight_mxfp, mode, n_expts_tot=1, expt_is_inner=False, device="cuda"):
    weight_use_flexpoint = weight_dtype.itemsize == 1 and not weight_mxfp
    # flexpoint
    make_tensor = lambda val0, val1: torch.tensor([val0, val1] * (n_expts_tot // 2) +
                                                  ([val0]
                                                   if n_expts_tot % 2 else []), dtype=torch.float32, device=device)
    make_scalar = lambda val: torch.tensor([val], dtype=torch.float32, device=device)
    make = lambda val0, val1, is_tensor: make_tensor(val0, val1) if is_tensor else make_scalar(val0)

    in_flex_data = lambda scale, use_flex: InFlexData(dtype=out_dtype, scale=make_scalar(scale)
                                                      ) if use_flex else InFlexData()
    flex_ctx = FlexCtx(
        lhs_data=in_flex_data(1.25, act_use_flexpoint),
        rhs_data=InFlexData(
            dtype=weight_dtype,
            scale=make(1.50, 1.25, not expt_is_inner),
        ) if weight_use_flexpoint else InFlexData(),
        out_data=OutFlexData(
            dtype=out_dtype,
            expected_scale=make(4.00, 5.00, mode == "batched" or expt_is_inner),
            actual_scale=make(0, 0, mode == "batched" or expt_is_inner),
            checksum_scale=None,
        ) if act_use_flexpoint else OutFlexData(),
    )
    return PrecisionConfig(flex_ctx=flex_ctx, acc_scale=2.0 if act_use_flexpoint or weight_use_flexpoint else 1.0,
                           out_dtype=out_dtype)


def apply_precision(x_tri, w_tri, bias_tri, gs0_tri, gs1_tri, precision_config):
    flex_ctx = precision_config.flex_ctx

    def apply(x, scale):
        if scale is None:
            x = x.clone()
        elif scale.numel() == 1:
            x = x.float() * scale
        else:
            assert x.ndim == 3
            assert scale.numel() == x.shape[0]
            x = x.float() * scale[:, None, None]
        return x.detach().requires_grad_()

    return (
        apply(x_tri, flex_ctx.lhs_data.scale),
        apply(w_tri, flex_ctx.rhs_data.scale),
        None if bias_tri is None else apply(bias_tri, None),
        None if gs0_tri is None else apply(gs0_tri, None),
        None if gs1_tri is None else apply(gs1_tri, None),
    )


def dtype_str_to_torch(dtype_str: str) -> torch.dtype:
    return torch.uint8 if dtype_str == "float4_e2m1" else getattr(torch, dtype_str)


# Scope to ensure that the opt_flags_constraints are reset after the test
@pytest.fixture
def opt_flags_scope(request):
    yield
    opt_flags.reset_opt_flags_constraints()


# ---------------
# unit tests
# ---------------


@dataclass
class Case:
    m: int
    n: int
    k: int
    mode: str
    act_dtype_str: str
    weight_dtype_str: str
    n_expts_tot: int = 1
    n_expts_act: int = 1
    split_k: int = 1
    hbm_swizzling: bool = False
    epilogue_subtile: Union[int, None] = None
    x_transpose: bool = False
    w_transpose: bool = False
    y_transpose: bool = False
    colmajor_mxfp_weight: bool = True


@pytest.mark.parametrize(
    ", ".join(f.name for f in fields(Case)),
    [
        tuple(getattr(case, f.name) for f in fields(Case)) for case in [
            # Zero-sized args:
            Case(0, 5, 7, "ragged", "float16", "float16"),
            Case(5, 0, 7, "ragged", "float16", "float16"),
            Case(5, 7, 0, "ragged", "float16", "float16"),
            Case(0, 5, 7, "batched", "float16", "float16"),
            Case(5, 0, 7, "batched", "float16", "float16"),
            Case(5, 7, 0, "batched", "float16", "float16"),
            # Non-mx types:
            Case(16, 256, 256, "ragged", "float16", "float16", 128, 4),
            Case(16, 256, 256, "ragged", "float16", "float16", 128, 4, split_k=3),
            Case(16, 256, 256, "ragged", "float16", "float16", 128, 4, split_k=3),
            Case(300, 400, 400, "batched", "float8_e5m2", "float8_e5m2", 5, 1),
            Case(16, 256, 256, "batched", "float16", "float16", 5, 1),
            Case(16, 256, 256, "ragged", "float16", "float16", 3, 1),
            Case(256, 256, 256, "ragged", "float16", "float16", 4, 1),
            Case(256, 256, 256, "ragged", "float16", "float16", 4, 1, split_k=3),
            Case(300, 400, 400, "batched", "float16", "float16", 5, 1),
            Case(300, 400, 400, "ragged", "float16", "float16"),
            Case(300, 400, 400, "ragged", "float8_e5m2", "float8_e5m2"),
            Case(1000, 400, 400, "ragged", "float8_e5m2", "float8_e5m2", 3, 1),
            Case(600, 400, 400, "ragged", "float8_e5m2", "float8_e5m2", 4, 2, epilogue_subtile=1),
            Case(600, 400, 400, "ragged", "float8_e5m2", "float8_e5m2", 4, 2, epilogue_subtile=2),
            Case(600, 400, 400, "ragged", "float8_e5m2", "float8_e5m2", 4, 2, epilogue_subtile=4),
            Case(600, 400, 400, "ragged", "float8_e5m2", "float8_e5m2", 4, 2),
            Case(600, 400, 400, "ragged", "float8_e5m2", "float8_e5m2", 4, 2, split_k=2),
            Case(1000, 400, 400, "ragged", "float16", "float16", 3, 1),
            Case(1000, 700, 700, "ragged", "float16", "float16", 8, 2),
            Case(1000, 700, 700, "ragged", "float16", "float16", 8, 2, split_k=9),
            Case(16, 16, 1000, "batched", "float16", "float16", 5, 1, split_k=None),
            Case(16, 16, 1000, "batched", "float8_e5m2", "float8_e5m2", 5, 1, split_k=None),
            Case(16, 16, 2048, "batched", "float8_e5m2", "float8_e5m2", 6, 1, split_k=5),
            # mx types:
            Case(16, 256, 256, "plain", "bfloat16", "mxfloat4_e2m1", 1, 1),
            Case(16, 256, 256, "plain", "bfloat16", "mxfloat4_e2m1", 1, 1, hbm_swizzling=True),
            Case(16, 256, 256, "plain", "bfloat16", "mxfloat4_e2m1", 1, 1, hbm_swizzling=True, epilogue_subtile=4),
            Case(16, 256, 256, "ragged", "bfloat16", "mxfloat4_e2m1", 1, 1),
            Case(16, 256, 256, "ragged", "bfloat16", "mxfloat4_e2m1", 1, 1, hbm_swizzling=True),
            Case(1000, 700, 700, "batched", "bfloat16", "mxfloat4_e2m1", 8, 2),
            Case(1000, 700, 700, "batched", "bfloat16", "mxfloat4_e2m1", 8, 2, hbm_swizzling=True),
            Case(1000, 700, 700, "ragged", "bfloat16", "mxfloat4_e2m1", 8, 2, split_k=9),
            Case(1000, 512, 256, "ragged", "bfloat16", "mxfloat4_e2m1", 8, 2, split_k=9, hbm_swizzling=True),
            Case(300, 400, 400, "ragged", "bfloat16", "mxfloat8_e4m3fn", 8, 4),
            Case(300, 400, 400, "ragged", "bfloat16", "mxfloat8_e4m3fn", 8, 4, hbm_swizzling=True),
            Case(300, 400, 400, "batched", "bfloat16", "mxfloat8_e5m2", 32, 4),
            Case(1000, 700, 2, "batched", "bfloat16", "mxfloat4_e2m1", 8, 2),
            # Cover (N or K) % 128 == 64 (https://github.com/triton-lang/triton/pull/7203)
            Case(1, 1472, 1472, "ragged", "bfloat16", "mxfloat4_e2m1", 128, 4),
            Case(16, 256, 256, "ragged", "float8_e5m2", "mxfloat4_e2m1", 128, 4, hbm_swizzling=True),
            Case(1000, 704, 832, "batched", "float8_e5m2", "mxfloat4_e2m1", 3, 1, hbm_swizzling=True),
            Case(1000, 704, 832, "batched", "float8_e5m2", "mxfloat4_e2m1", 3, 1, hbm_swizzling=True),
            Case(1000, 704, 832, "batched", "float8_e5m2", "mxfloat4_e2m1", 3, 1),
            Case(1000, 704, 800, "ragged", "float8_e5m2", "mxfloat4_e2m1", 8, 2, split_k=9),
            Case(1000, 704, 800, "ragged", "float8_e5m2", "mxfloat4_e2m1", 8, 2, split_k=9, hbm_swizzling=True),
            Case(1000, 704, 800, "ragged", "float8_e5m2", "mxfloat4_e2m1", 8, 2),
            Case(1000, 704, 800, "ragged", "float8_e5m2", "mxfloat4_e2m1", 8, 2, hbm_swizzling=True),
            Case(300, 400, 400, "ragged", "float8_e5m2", "mxfloat8_e4m3fn", 8, 4),
            Case(300, 400, 400, "ragged", "float8_e5m2", "mxfloat8_e4m3fn", 8, 4, hbm_swizzling=True),
            Case(300, 400, 832, "ragged", "float8_e5m2", "mxfloat4_e2m1", 8, 4),
            Case(300, 400, 832, "ragged", "float8_e5m2", "mxfloat4_e2m1", 8, 4, hbm_swizzling=True),
            Case(300, 400, 400, "batched", "float8_e5m2", "mxfloat8_e4m3fn", 32, 4),
            Case(300, 400, 400, "batched", "float8_e5m2", "mxfloat8_e4m3fn", 32, 4, hbm_swizzling=True),
            Case(256, 256, 256, "ragged", "float8_e5m2", "mxfloat4_e2m1", 128, 4, hbm_swizzling=True),
            Case(256, 256, 256, "ragged", "float8_e5m2", "mxfloat4_e2m1", 128, 4, hbm_swizzling=False),
            Case(16, 256, 256, "ragged", "mxfloat8_e4m3fn", "mxfloat4_e2m1", 128, 4, hbm_swizzling=True),
            Case(1000, 704, 800, "batched", "mxfloat8_e4m3fn", "mxfloat4_e2m1", 3, 1, hbm_swizzling=True),
            Case(1000, 704, 800, "batched", "mxfloat8_e4m3fn", "mxfloat4_e2m1", 2, 1),
            Case(1000, 704, 800, "ragged", "mxfloat8_e4m3fn", "mxfloat4_e2m1", 8, 2, split_k=9),
            Case(1000, 704, 800, "ragged", "mxfloat8_e4m3fn", "mxfloat4_e2m1", 8, 2, split_k=9, hbm_swizzling=True),
            Case(1000, 704, 800, "ragged", "mxfloat8_e4m3fn", "mxfloat4_e2m1", 8, 2, split_k=9, colmajor_mxfp_weight=False),
            Case(1000, 704, 800, "ragged", "mxfloat8_e4m3fn", "mxfloat4_e2m1", 8, 2),
            Case(1000, 704, 800, "ragged", "mxfloat8_e4m3fn", "mxfloat4_e2m1", 8, 2, hbm_swizzling=True),
            Case(300, 400, 400, "ragged", "mxfloat8_e4m3fn", "mxfloat8_e4m3fn", 8, 4),
            Case(300, 512, 512, "ragged", "mxfloat8_e4m3fn", "mxfloat8_e4m3fn", 8, 4),
            Case(300, 400, 400, "ragged", "mxfloat8_e4m3fn", "mxfloat8_e4m3fn", 8, 4, hbm_swizzling=True),
            Case(300, 400, 800, "ragged", "mxfloat8_e4m3fn", "mxfloat4_e2m1", 8, 4),
            Case(300, 400, 800, "ragged", "mxfloat8_e4m3fn", "mxfloat4_e2m1", 8, 4, hbm_swizzling=True),
            Case(300, 400, 400, "batched", "mxfloat8_e4m3fn", "mxfloat8_e4m3fn", 32, 4),
            Case(300, 400, 400, "batched", "mxfloat8_e4m3fn", "mxfloat8_e4m3fn", 32, 4, hbm_swizzling=True),
            # AMD
            Case(300, 400, 400, "ragged", "float8_e4m3fnuz", "float8_e4m3fnuz"),
            Case(1000, 400, 400, "ragged", "float8_e4m3fnuz", "float8_e4m3fnuz", 3, 1),
            Case(600, 400, 400, "ragged", "float8_e4m3fnuz", "float8_e4m3fnuz", 4, 2),
            Case(600, 400, 400, "ragged", "float8_e4m3fnuz", "float8_e4m3fnuz", 4, 2, split_k=2),
            Case(300, 400, 400, "ragged", "float8_e4m3fn", "float8_e4m3fn"),
            Case(1000, 400, 400, "ragged", "float8_e4m3fn", "float8_e4m3fn", 3, 1),
            Case(600, 400, 400, "ragged", "float8_e4m3fn", "float8_e4m3fn", 4, 2),
        ] + [
            Case(320, 400, 400, mode, dtype, dtype, n_expts_tot, n_expts_act,
                 x_transpose=x_transpose, w_transpose=w_transpose, y_transpose=y_transpose)
            for (mode, n_expts_tot, n_expts_act) in (
                ("batched", 1, 1),
                ("ragged", 8, 4),
                ("ragged", 32, 4),
            )
            for dtype in ("float16", "float8_e5m2")
            for x_transpose in (False, True)
            for w_transpose in (False, True)
            for y_transpose in (False, True)
        ]
    ],
)
@pytest.mark.parametrize("block_m", [16, 128])
@pytest.mark.parametrize("do_gather, do_scatter, fused_scatter, inner_expt_opt", [
    (False, False, False, None),
    (True, False, False, None),
    (False, True, False, None),
    (False, True, True, None),
    (True, True, False, None),
    (True, True, True, None),
    (False, False, False, "pad_w"),
    (False, False, False, "pad_x"),
])
@pytest.mark.parametrize("has_y_gammas", [False, True])
@pytest.mark.parametrize("is_persistent", [False, True])
def test_op(m, n, k, split_k, do_gather, do_scatter, fused_scatter, inner_expt_opt, has_y_gammas, is_persistent, n_expts_tot,
            n_expts_act, mode, act_dtype_str, weight_dtype_str, block_m, hbm_swizzling, colmajor_mxfp_weight, epilogue_subtile,
            x_transpose, w_transpose, y_transpose,
            device, opt_flags_scope):
    # We catch and re-invoke pytest.skip(), because otherwise pytest may hold a reference to
    # the frame that called pytest.skip, including all the tensors, leading to OOM.
    skip_message = None
    try:
        _test_op(m, n, k, split_k, do_gather, do_scatter, fused_scatter, inner_expt_opt, has_y_gammas, is_persistent, n_expts_tot,
                 n_expts_act, mode, act_dtype_str, weight_dtype_str, block_m, hbm_swizzling, colmajor_mxfp_weight, epilogue_subtile,
                 x_transpose, w_transpose, y_transpose,
                 device, opt_flags_scope)
    except pytest.skip.Exception as e:
        skip_message = str(e)

    if skip_message is not None:
        pytest.skip(skip_message)

def _test_op(m, n, k, split_k, do_gather, do_scatter, fused_scatter, inner_expt_opt, has_y_gammas, is_persistent, n_expts_tot,
            n_expts_act, mode, act_dtype_str, weight_dtype_str, block_m, hbm_swizzling, colmajor_mxfp_weight, epilogue_subtile,
            x_transpose, w_transpose, y_transpose,
            device, opt_flags_scope):
    # TODO: remove when Triton FP8 supports proper RTNE
    if is_cuda():
        if "float8" in weight_dtype_str and torch.cuda.get_device_capability()[0] < 9:
            pytest.skip("Float8 not tested on A100")
        if act_dtype_str == "float16" and "mx" in weight_dtype_str and torch.cuda.get_device_capability()[0] >= 10:
            pytest.skip("float16 x mx not supported with cuda capability >= 10")
        if weight_dtype_str.startswith("mx"):
            if "float8" in act_dtype_str and torch.cuda.get_device_capability()[0] < 10:
                pytest.skip("float8 x mx not supported with cuda capability < 10")

    elif is_hip():
        if "float8" in act_dtype_str and "mx" in weight_dtype_str and not is_hip_cdna4():
            pytest.skip("float8 x mx only supported on CDNA4")
        if "float8" in act_dtype_str and "mxfloat8" in weight_dtype_str:
            pytest.skip("NYI: float8 x mxfloat8 not tested on AMD GPU")
        if act_dtype_str.startswith("mx") and weight_dtype_str.startswith("mx"):
            pytest.skip("NYI: mx x mx not tested on AMD GPU")
        if is_persistent:
            pytest.skip("NYI: Persistent kernel not supported on AMD GPU")
        if split_k is not None and split_k > 1:
            pytest.skip("splitK hasn't been fully tested on AMD GPU.")

    if "float8_e4m3fnuz" in (weight_dtype_str, act_dtype_str) and not is_hip_cdna3():
        pytest.xfail("float8_e4m3fnuz only tested on AMD CDNA3 Platform")

    if fused_scatter and split_k is not None and split_k > 1:
        pytest.xfail("fused scatter scratchpad not supported with split_k")

    if hbm_swizzling:
        if is_hip():
            if not is_hip_cdna4():
                pytest.skip("Scale preshuffling on AMD GPU has not been emulated on non-CDNA4 arch yet.")
            if "mx" not in weight_dtype_str:
                pytest.skip("Non-scale swizzling not supported on CDNA4 yet")
            if n % 32 != 0 or k % (32 * 8) != 0:
                pytest.skip(f"Shape {m}x{n}x{k} is not supported for scale swizzling on AMD GPU")
        if is_cuda():
            if torch.cuda.get_device_capability()[0] < 9:
                pytest.skip("NYI. Ampere swizzling.")
            if torch.cuda.get_device_capability()[0] < 10:
                if "mxfloat4" not in weight_dtype_str:
                    pytest.skip("NYI. Hopper swizzling just implemented for mxfp4.")
                if k % 64 != 0 or n % 64 != 0:
                    # Automatic padding not implemented for Hopper swizzle
                    pytest.skip("Hopper swizzling acts on a 64x64 tile (4x1 mma tiles).")

    expt_is_inner = (inner_expt_opt is not None)
    if expt_is_inner:
        if mode != "ragged":
            pytest.skip("inner_expt_opt only meaningful with ragged")
        if "mx" in act_dtype_str and inner_expt_opt != "pad_x":
            pytest.skip("inner_expt_opt and act mx only supported with pad_x")
        if "mx" in weight_dtype_str:
            if inner_expt_opt != "pad_w":
                pytest.skip("inner_expt_opt and weight mx only supported with pad_w")
            if is_persistent and not hbm_swizzling:
                pytest.skip("FIXME: Fatal Python error: Aborted")
            if is_hip():
                if act_dtype_str == "bfloat16":
                    pytest.skip("FIXME: failed to translate module to LLVM IR")
                if hbm_swizzling:
                    pytest.skip("NYI: nner_expt_opt and HBM swizzling")

    # launch metadata for batched / mx types may not work yet.
    torch.manual_seed(0)

    block_k = None
    if is_cuda() and is_persistent and weight_dtype_str.startswith("mx") and torch.cuda.get_device_capability()[0] < 10:
        # Override block_k for testing correctness. The default is temporarily 128 for
        # performance reasons which doesn't work with persistent matmul.
        # TODO: revisit when Triton is better for H100 + MXFP4
        block_k = 256

    constraints = {
        "block_m": block_m,
        "block_k": block_k,
        "split_k": split_k,
        "fused_scatter": fused_scatter,
        "is_persistent": is_persistent,
        "epilogue_subtile": epilogue_subtile,
    }

    if is_hip() and hbm_swizzling and "float4" in weight_dtype_str:
        # Minimum block size to satisfy scale preshuffling
        constraints.update({
            "block_m": 32,
            "block_n": 32,
            "block_k": 256
        })

    opt_flags.update_opt_flags_constraints(constraints)

    weight_mxfp = weight_dtype_str.startswith("mx")
    weight_mxfp4 = weight_mxfp and "float4" in weight_dtype_str
    if weight_mxfp:
        weight_dtype_str = weight_dtype_str[2:]
    act_mxfp8 = act_dtype_str.startswith("mx")
    act_is_float8 = act_dtype_str.startswith("float8")
    if act_mxfp8:
        act_dtype_str = act_dtype_str[2:]
        quantize_mxfp8_spec = FnSpecs(
            FnName.QUANTIZE_MXFP8.name, quantize_mxfp8_fn, (), ()
        )

    test_bwd = False
    weight_dtype = dtype_str_to_torch(weight_dtype_str)
    act_dtype = dtype_str_to_torch(act_dtype_str)
    precision_opt = init_precision(act_dtype, act_is_float8, weight_dtype, weight_mxfp,
                                   mode, n_expts_tot, expt_is_inner, device=device)
    # precision_opt.x_pad_trans_requires_flexpoint = False
    if mode == "ragged":
        m, rdata, gindx, sindx = init_routing_data(m, n_expts_tot, n_expts_act, do_gather, do_scatter,
                                                   device=device)
    else:
        rdata = gindx = sindx = None

    padding_block_k = 32
    if hbm_swizzling:
        if torch.cuda.get_device_capability()[0] >= 10:
            # Blackwell scale swizzling constraint
            # https://github.com/triton-lang/triton/blob/814b862166c756d9f33238844f4ac047e0243388/python/triton_kernels/triton_kernels/tensor_details/layout_details/blackwell_scale.py#L45
            padding_block_k = 128
        elif not is_persistent:
            padding_block_k = 64
    x_tri, w_tri, bias_tri, gs0_tri, gs1_tri = init_compute_data(m, n, k, rdata, gindx, sindx, n_expts_tot, n_expts_act,
                                                                 mode, torch.bfloat16 if act_mxfp8 else act_dtype,  #
                                                                 torch.bfloat16 if weight_mxfp else weight_dtype,
                                                                 has_y_gammas, requires_grad=test_bwd, device=device,
                                                                 inner_expt_opt=inner_expt_opt, padding_block_k=padding_block_k)
    x_ref, w_ref, bias_ref, gs0_ref, gs1_ref = apply_precision(x_tri, w_tri, bias_tri, gs0_tri, gs1_tri, precision_opt)

    if x_transpose:
        x_tri = x_tri.detach().transpose(-1, -2).contiguous().transpose(-1, -2).requires_grad_(test_bwd)
    if w_transpose:
        w_tri = w_tri.detach().transpose(-1, -2).contiguous().transpose(-1, -2).requires_grad_(test_bwd)
    if y_transpose:
        if mode == "batched":
            yT_shape = (n_expts_tot, n, x_tri.shape[-2])
        elif expt_is_inner:
            yT_shape = (n_expts_tot, n, k)
        elif sindx is not None:
            yT_shape = (n, m)
        else:
            n_rows = x_tri.shape[-2] if gindx is None else gindx.dst_indx.shape[0]
            yT_shape = (n, n_rows)
        y_tri_in = torch.empty(yT_shape, dtype=act_dtype, device=device).transpose(-1, -2)
    else:
        y_tri_in = None

    if w_tri.shape[0] == 1 and mode != "batched":
        # Test the case when weight has dim 2, i.e., shape (K, N).
        w_tri = w_tri.squeeze(0).detach().requires_grad_(test_bwd)
        w_ref = w_ref.squeeze(0).detach().requires_grad_(test_bwd)

    if weight_mxfp:
        mx_axis = w_tri.ndim - 2
        # compute layouts
        w_layout, w_layout_opts = layout.StridedLayout, dict()
        w_scale_layout, w_scale_layout_opts = layout.StridedLayout, dict()
        if hbm_swizzling and weight_mxfp4:
            w_layout, w_layout_opts = layout.make_default_matmul_mxfp4_w_layout(mx_axis=mx_axis)
            w_scale_layout, w_scale_layout_opts = layout.make_default_matmul_mxfp4_w_scale_layout(
                mx_axis=mx_axis, num_warps=8)
        # downcast to mxfp
        w_tri_orig = w_tri
        if colmajor_mxfp_weight:
            w_tri, w_scale_tri = downcast_to_mxfp(w_tri, weight_dtype, axis=mx_axis)
            w_ref = upcast_from_mxfp(w_tri, w_scale_tri, torch.bfloat16, axis=mx_axis)
            w_tri_dtype = FP4 if weight_mxfp4 else weight_dtype
            w_tri = wrap_torch_tensor(w_tri, w_tri_dtype)
            w_scale_tri = wrap_torch_tensor(w_scale_tri)
            # convert layouts
            w_tri = convert_layout(w_tri, w_layout, **w_layout_opts)
            w_scale_tri = convert_layout(w_scale_tri, w_scale_layout, **w_scale_layout_opts)
        else:
            if is_cuda() and torch.cuda.get_device_capability()[0] < 10:
                pytest.skip("transposed mxfp weight not supported with cuda capability < 10")
            if block_m == 16:
                pytest.skip("PassManager::run failed from Triton compiler")
            # TODO: swizzling for rowmajor

            # A typical use case is we already quantized col-major weight,
            # and we want matmul with its transposed row-major weight w/o
            # requantization.

            # put abs_max of each 32x32 block to diagonal so scales of transposed agree
            w_ndim = w_tri.ndim
            if w_ndim == 2:
                w_tri = w_tri.unsqueeze(0)
            BLOCK_SIZE = int(MXFP_BLOCK_SIZE)
            for e, i, j in itertools.product(range(w_tri.shape[0]), range(0, w_tri.shape[1], BLOCK_SIZE), range(0, w_tri.shape[2], BLOCK_SIZE)):
                i_end = min(i+BLOCK_SIZE, w_tri.shape[1])
                j_end = min(j+BLOCK_SIZE, w_tri.shape[2])
                block = w_tri[e, i:i_end, j:j_end]
                m_abs = block.abs().max()
                i_len = i_end - i
                j_len = j_end - j
                min_len = min(i_len, j_len)
                signs = torch.randint(0, 2, (max(i_len, j_len),), device=w_tri.device) * 2 - 1
                block.diagonal(dim1=-2, dim2=-1)[:] = signs[:min_len] * m_abs
                if j_len > i_len:
                    block[i_len - 1, i_len:] = signs[min_len:] * m_abs
                elif i_len > j_len:
                    block[j_len:, j_len - 1] = signs[min_len:] * m_abs
            if w_ndim == 2:
                w_tri = w_tri.squeeze(0)

            # matmul with rowmajor weight expects scale is separately
            # constructed (not much additional memory needed).
            _, w_scale_tri = downcast_to_mxfp(w_tri, weight_dtype, axis=mx_axis)
            # reuse quantized value from colmajor
            w_tri_rowmajor, w_scale_tri_rowmajor = downcast_to_mxfp(w_tri.mT.contiguous(), weight_dtype, axis=mx_axis)
            w_ref = upcast_from_mxfp(w_tri_rowmajor, w_scale_tri_rowmajor, torch.bfloat16, axis=mx_axis).mT.contiguous()
            w_tri = w_tri_rowmajor.data.mT

            def _pad_and_block(x: torch.Tensor) -> torch.Tensor:
                x = torch.nn.functional.pad(x, (0, x.shape[-1] % BLOCK_SIZE), mode="replicate")
                return x.view(*x.shape[:-1], x.shape[-1] // BLOCK_SIZE, BLOCK_SIZE)

            # check if generated scale is transpose-invariant as intended construction
            # [cdiv(K, 32), N] -> dedup to [cdiv(K, 32), cdiv(N, 32)]
            w_scale_tri_blocked = _pad_and_block(w_scale_tri)
            w_scale_tri_sampled = w_scale_tri_blocked[..., 0:1]
            # [cdiv(N, 32), K] -> dedup to [cdiv(N, 32), cdiv(K, 32)]
            w_scale_tri_rowmajor_blocked = _pad_and_block(w_scale_tri_rowmajor)
            w_scale_tri_rowmajor_sampled = w_scale_tri_rowmajor_blocked[..., 0:1]
            assert torch.equal(w_scale_tri_sampled.expand_as(w_scale_tri_blocked), w_scale_tri_blocked)
            assert torch.equal(w_scale_tri_rowmajor_sampled.expand_as(w_scale_tri_rowmajor_blocked), w_scale_tri_rowmajor_blocked)
            assert torch.equal(w_scale_tri_sampled.squeeze(-1), w_scale_tri_rowmajor_sampled.squeeze(-1).mT)

        precision_opt.weight_scale = w_scale_tri
    epilogue = None
    if act_mxfp8:
        x_tri, x_mx_scales_tri = downcast_to_mxfp(x_tri, act_dtype, axis=-1)
        x_ref = upcast_from_mxfp(x_tri, x_mx_scales_tri, torch.bfloat16, axis=-1)
        is_input_batched = x_tri.ndim == 3
        y_shape = x_tri.shape if is_input_batched else (1,) + x_tri.shape
        n_rows = y_shape[1] if gindx is None or mode == "batched" else gindx.dst_indx.shape[0]
        y_shape = (y_shape[0], n_rows, w_tri_orig.shape[-1])
        if sindx is None or mode == "batched":
            if not is_input_batched:
                y_shape = (y_shape[1], y_shape[2])
        else:
            y_shape = (n_rows // rdata.n_expts_act, y_shape[-1])
        y_scale_shape = y_shape[:-1] + (triton.cdiv(y_shape[-1], MXFP_BLOCK_SIZE),)
        y_scale = torch.empty(y_scale_shape, dtype=torch.uint8, device=x_tri.device)
        precision_opt = replace(precision_opt, act_scale=x_mx_scales_tri, out_scale=y_scale)
        epilogue = Epilogue(quantize_mxfp8_spec, tuple(), tuple(), effective_itemsize=6.0)
    else:
        y_scale = None

    if mode == "batched":
        rdata, gindx, sindx = None, None, None
    flex = precision_opt.flex_ctx

    if expt_is_inner:
        inner_routing_data = InnerRoutingData(
            base=rdata, block_k=padding_block_k,
            x_is_padded="pad_x" in inner_expt_opt,
            w_is_padded="pad_w" in inner_expt_opt,
        )
        rdata = None
    else:
        inner_routing_data = None

    # triton
    try:
        tri_y = matmul_ogs(x_tri, w_tri, bias_tri, rdata, gindx, sindx, precision_opt,
                           gammas=gs1_ref, epilogue=epilogue, y=y_tri_in,
                           inner_routing_data=inner_routing_data)
<<<<<<< HEAD
    except (opt_flags.InapplicableConstraint, NotImplementedError):
        pytest.xfail("inapplicable opt_flags constraint")
=======
    except (opt_flags.InapplicableConstraint, NotImplementedError) as e:
        pytest.skip(f"inapplicable opt_flags constraint {e}")
>>>>>>> 40dd0c41
    if y_tri_in is not None:
        assert tri_y.data_ptr() == y_tri_in.data_ptr()
        assert tri_y.shape == y_tri_in.shape
        assert tri_y.stride() == y_tri_in.stride()
    # If split_k > 1, then the intermediate tensor is fp32.
    sep_gather = mode == "ragged" and do_gather and n_expts_act > 1 and split_k == 1
    sep_scatter = mode == "ragged" and do_scatter and n_expts_act > 1 and split_k == 1
    y_scale = flex.out_data.expected_scale if act_is_float8 else 1

    def round_x(x, idx):
        return x.to(act_dtype).to(torch.float32) if sep_gather else x

    round_y = lambda y: (y / y_scale).to(act_dtype).to(torch.float32) * y_scale if sep_scatter else y
    ref_y = matmul_ogs_torch(x_ref, w_ref, bias_ref,  #
                             rdata, gindx, sindx, round_x=round_x, round_y=round_y, gammas=gs1_ref,
                             inner_routing_data=inner_routing_data, device=device)

    def scale(val, scal):
        if scal is None:
            return val
        elif scal.numel() == 1:
            return val / scal
        else:
            assert val.ndim == 3
            return val / scal[:, None, None]

    if act_mxfp8:
        tri_y = upcast_from_mxfp(tri_y, precision_opt.out_scale, target_dtype=torch.bfloat16, axis=-1).to(ref_y.dtype)
        ref_y_quant, ref_y_scale = downcast_to_mxfp_torch(ref_y, act_dtype, axis=-1)
        ref_y = upcast_from_mxfp_torch(ref_y_quant, ref_y_scale, target_dtype=ref_y.dtype, axis=-1)
        maxtol = 4e-1
        rmstol = 4e-2
    elif weight_mxfp4:
        if act_is_float8:
            maxtol = 8e-2
        else:
            maxtol = 3e-2
        rmstol = None
    else:
        maxtol = None
        rmstol = None
    assert_close(scale(ref_y, flex.out_data.expected_scale), tri_y, maxtol=maxtol, rmstol=rmstol)

    if act_is_float8:
        tri_y_scale = flex.out_data.actual_scale.clone()
        ref_y_scale = compute_actual_scale(ref_y, tri_y.dtype, tri_y_scale.numel() > 1)
        assert torch.all((ref_y_scale - tri_y_scale).abs() < 1e-10), \
               f"ref_y_scale: {ref_y_scale}, tri_y_scale: {tri_y_scale.item()}"


# Test that we don't use unsupported block sizes.
@pytest.mark.parametrize("m", [8, 16, 32, 64, 128])
@pytest.mark.parametrize("n", [8, 16, 32, 64, 128])
@pytest.mark.parametrize("k", [8, 16, 32, 64, 128])
def test_small_batch_matmul(m, n, k, device):
    if is_hip():
        pytest.skip("Not fully tested on AMD")

    if m * n * k > 16384:
        pytest.skip()

    BATCH_SIZE = 10000

    def _make_tensor(shape, dtype, trans):
        if trans:
            shape = (shape[0], shape[2], shape[1])
        t = alloc_rand(shape, device, dtype)
        return t.transpose(1, 2) if trans else t

    for x_transpose, w_transpose, bias, dtype in itertools.product(
        (False, True),
        (False, True),
        (False, True),
        (torch.float16, torch.bfloat16, torch.float8_e5m2),
    ):
        if is_cuda() and (
            torch.cuda.get_device_capability()[0] < 10
            and dtype is torch.float8_e5m2
            and (not w_transpose)
        ):
            continue  # Not supported

        x = _make_tensor((BATCH_SIZE, m, k), dtype, x_transpose)
        w = _make_tensor((BATCH_SIZE, k, n), dtype, w_transpose)
        bias = _make_tensor((BATCH_SIZE, n), torch.float32, False) if bias else None
        tri_y = matmul_ogs(x, w, bias)

        # ref_y = matmul_ogs_torch(x.float(), w.float(), bias)

        # This is faster than matmul_ogs_torch.
        ref_y = torch.bmm(x.float(), w.float())
        if bias is not None:
            ref_y += bias[:, None, :]

        assert_close(
            ref_y,
            tri_y,
            maxtol=4e-1 if dtype is torch.float8_e5m2 else None,
            rmstol=4e-2 if dtype is torch.float8_e5m2 else None,
        )


def test_set_idle_sms():
    if not is_cuda():
        pytest.skip("Only supported on CUDA")
    from triton_kernels.matmul_ogs_details.opt_flags import make_opt_flags
    num_idle_sms = 24
    matmul_ogs_set_idle_sms(num_idle_sms)
    flags = make_opt_flags(torch.float32, torch.float32, torch.float32, PrecisionConfig(), \
                           1, 1024, 1024, 1024, None, True, False, 1, False, False, None)
    assert flags.idle_sms == num_idle_sms


@pytest.mark.parametrize("m, n, k, mode", [
    (1200, 704, 608, "ragged"),
    (800, 800, 400, "batched"),
])
@pytest.mark.parametrize("split_k", [1, 2])
@pytest.mark.parametrize("do_gather, do_scatter, fused_scatter", [
    (False, False, False),
    (True, False, False),
    (False, True, False),
    (True, True, False),
    (True, True, True),
])
@pytest.mark.parametrize("is_persistent, epilogue_subtile", [
    (False, None),
    (True, 1),
    (True, 4),
])
@pytest.mark.parametrize("swiglu_alpha, swiglu_limit", [
    (1.1, 1.4),
    (1.0, 1.2),
    (0.7, 1.0),
])
def test_fused_act(m, n, k, mode, split_k, do_gather, do_scatter, fused_scatter, is_persistent, epilogue_subtile,
                   swiglu_alpha, swiglu_limit, device, opt_flags_scope):
    if fused_scatter and split_k > 1:
        pytest.xfail("fused scatter scratchpad not supported with split_k")
    torch.manual_seed(0)
    constraints = {
        "is_persistent": is_persistent,
        "epilogue_subtile": epilogue_subtile,
        "split_k": split_k,
        "fused_scatter": fused_scatter,
    }
    n_expts_tot, n_expts_act = 1, 1
    opt_flags.update_opt_flags_constraints(constraints)

    weight_dtype, act_dtype = torch.float16, torch.float16
    if mode == "ragged":
        m, rdata, gindx, sindx = init_routing_data(m, n_expts_tot, n_expts_act, do_gather, do_scatter,
                                                   device=device)
    else:
        rdata = gindx = sindx = None

    precision_opt = init_precision(act_dtype, str(act_dtype).startswith("torch.float8"), weight_dtype, False, mode, n_expts_tot, device=device)
    x, w, bias, _, _ = init_compute_data(m, n, k, rdata, gindx, sindx, n_expts_tot, n_expts_act, mode,
                                         act_dtype, weight_dtype, False, requires_grad=False, device=device)

    if mode == "batched":
        rdata, gindx, sindx = None, None, None

    try:
        a = swiglu(matmul_ogs(x, w, bias, rdata, gindx, sindx, precision_opt), swiglu_alpha,
                   precision_config=SwiGLUPrecisionConfig(swiglu_limit))
        b = matmul_ogs(
            x, w, bias, rdata, gindx, sindx, precision_opt,
            fused_activation=FusedActivation(FnSpecs("swiglu", swiglu_fn, ("alpha", "limit")),
                                             (swiglu_alpha, swiglu_limit), 2))
    except opt_flags.InapplicableConstraint:
        pytest.xfail("inapplicable constraint")

    assert_close(a, b)


@pytest.mark.parametrize("m, n, k", [
    (320, 2**19, 0),
    (4096, 4096, 0),
])
@pytest.mark.parametrize("view_x_as_zero_cols", [False, True])
def test_zero_reduction_dim(m, n, k, view_x_as_zero_cols, device):
    torch.manual_seed(0)

    if view_x_as_zero_cols:
        x = torch.randn(m, m, device=device, dtype=torch.bfloat16)
        x = x[:0, :].transpose(-1, -2)
    else:
        x = torch.randn(m, k, device=device, dtype=torch.bfloat16)
    w = torch.randn(k, n, device=device, dtype=torch.bfloat16)
    bias = torch.randn(n, device=device, dtype=torch.float32)

    try:
        tri_y = matmul_ogs(x, w, bias)
    except opt_flags.InapplicableConstraint:
        pytest.xfail("inapplicable constraint")
    ref_y = matmul_ogs_torch(x, w, bias, round_x=lambda x, idx: x, round_y=lambda y: y, device=device)

    assert_close(ref_y, tri_y)<|MERGE_RESOLUTION|>--- conflicted
+++ resolved
@@ -607,13 +607,8 @@
         tri_y = matmul_ogs(x_tri, w_tri, bias_tri, rdata, gindx, sindx, precision_opt,
                            gammas=gs1_ref, epilogue=epilogue, y=y_tri_in,
                            inner_routing_data=inner_routing_data)
-<<<<<<< HEAD
-    except (opt_flags.InapplicableConstraint, NotImplementedError):
-        pytest.xfail("inapplicable opt_flags constraint")
-=======
     except (opt_flags.InapplicableConstraint, NotImplementedError) as e:
-        pytest.skip(f"inapplicable opt_flags constraint {e}")
->>>>>>> 40dd0c41
+        pytest.xfail(f"inapplicable opt_flags constraint {e}")
     if y_tri_in is not None:
         assert tri_y.data_ptr() == y_tri_in.data_ptr()
         assert tri_y.shape == y_tri_in.shape
