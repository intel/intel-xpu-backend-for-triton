--- conflicted
+++ resolved
@@ -279,23 +279,14 @@
             pytest.skip("NYI. X swizzling not tested on AMD GPU yet.")
         if is_cuda() and torch.cuda.get_device_capability()[0] < 10:
             pytest.skip("NYI. X swizzling only implemented for B200 for now.")
-<<<<<<< HEAD
-        if mode != "batched":
-            pytest.xfail("NYI. X swizzling only implemented for batched input for now.")
-=======
->>>>>>> 6d3f3da4
         if not act_dtype_str.startswith("mxfloat8"):
             pytest.xfail(f"NYI. X swizzling only implemented for mxfloat8 act for now. Got {act_dtype_str}")
         if not is_persistent:
             pytest.xfail("NYI. X swizzling only implemented for persistent case for now.")
         if block_m < 128:
-<<<<<<< HEAD
-            pytest.xfail("NYI. X swizzling only implemented for block_m = 128 for now.")
-=======
-            pytest.skip("X swizzling requires block_m >= 128")
+            pytest.xfail("X swizzling requires block_m >= 128")
         if do_gather:
-            pytest.skip("X swizzling requires act to be gathered format")
->>>>>>> 6d3f3da4
+            pytest.xfail("X swizzling requires act to be gathered format")
 
     expt_is_inner = (inner_expt_opt is not None)
     if expt_is_inner:
