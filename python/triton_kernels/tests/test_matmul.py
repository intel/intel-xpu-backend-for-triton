--- conflicted
+++ resolved
@@ -289,15 +289,9 @@
             pytest.xfail("inner_expt_opt and act mx only supported with pad_a")
         if "mx" in weight_dtype_str:
             if inner_expt_opt != "pad_b":
-<<<<<<< HEAD
                 pytest.xfail("inner_expt_opt and weight mx only supported with pad_b")
-            if is_persistent and not hbm_swizzling:
+            if is_persistent and not b_hbm_swizzling:
                 pytest.xfail("FIXME: Fatal Python error: Aborted")
-=======
-                pytest.skip("inner_expt_opt and weight mx only supported with pad_b")
-            if is_persistent and not b_hbm_swizzling:
-                pytest.skip("FIXME: Fatal Python error: Aborted")
->>>>>>> 8c3ab9f5
             if is_hip():
                 if act_dtype_str == "bfloat16":
                     pytest.skip("FIXME: failed to translate module to LLVM IR")
