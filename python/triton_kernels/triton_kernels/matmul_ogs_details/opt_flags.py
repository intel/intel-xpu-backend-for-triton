# isort: off
# fmt: off
from dataclasses import dataclass

import triton
from triton_kernels.target_info import get_cdna_version
from triton_kernels.tensor import FP4
import torch
from .opt_flags_details import opt_flags_amd, opt_flags_nvidia, opt_flags_intel
from triton_kernels.tensor import bitwidth


@dataclass
class OptFlags:
    block_m: int
    block_n: int
    block_k: int
    num_warps: int
    num_stages: int
    group_m: int
    xcd_swizzle: int
    w_cache_modifier: str
    split_k: int
    is_persistent: bool
    fused_scatter: bool
    idle_sms: int
    epilogue_subtile: int | None
    arch: str
    target_kernel_kwargs: dict

    def __post_init__(self):
        if self.fused_scatter and self.split_k != 1:
            raise ValueError("Not supported")


<<<<<<< HEAD
def make_default_opt_flags_intel(
    out_dtype,
    lhs_dtype,
    rhs_dtype,
    precision_config,
    batch_size,
    m,
    n,
    k,
    routing_data,
    can_use_persistent_tma,
    can_use_fused_scatter,
    enforce_bitwise_invariance,
    epilogue_effective_itemsize,
    x_transpose,
    has_y_acc_in,
    constraints,
):
    constraints_supported = ["block_m", "block_k", "split_k", "is_persistent", "fused_scatter", "epilogue_subtile", "num_stages"]
    assert not any([c not in constraints_supported for c in constraints]), constraints.keys()
    # tokens per expert
    if routing_data is None:
        tokens_per_expt = m
    elif routing_data.expected_tokens_per_expt is None:
        tokens_per_expt = max(1, m // routing_data.n_expts_tot)
    else:
        tokens_per_expt = routing_data.expected_tokens_per_expt
    # pid swizzling
    group_m = 8
    xcd_swizzle = 1
    # block_m
    if constraints.get("block_m", None):
        block_m = constraints["block_m"]
    elif enforce_bitwise_invariance:
        block_m = 128
    else:
        block_m = max(16, min(triton.next_power_of_2(tokens_per_expt), 128))
    # block n
    block_n = opt_flags_intel.compute_block_n(n)
    # is_persistent
    is_persistent = constraints.get("is_persistent", False)
    # block k
    if constraints.get("block_k", None) is not None:
        block_k = constraints["block_k"]
    else:
        block_k = opt_flags_intel.compute_block_k(k, is_persistent, precision_config)
    # split_k
    if constraints.get("split_k", None) is not None:
        split_k = constraints["split_k"]
    elif is_persistent or enforce_bitwise_invariance or precision_config.act_scale is not None or precision_config.out_scale is not None:
        split_k = 1
    else:
        estimated_actual_grid_size = opt_flags_intel.compute_grid_size(None, m, n, block_m, block_n)
        split_k = opt_flags_intel.compute_split_k(block_k, k, estimated_actual_grid_size)

    epilogue_subtile = constraints.get('epilogue_subtile', None)
    if epilogue_subtile is None:
        epilogue_subtile = 1

    ret = OptFlags(
        block_m=block_m,
        block_n=block_n,
        block_k=block_k,
        num_warps=opt_flags_intel.compute_num_warps(block_m, block_n),
        num_stages=constraints.get("num_stages", 2),
        fused_scatter=constraints.get('fused_scatter', False),
        group_m=group_m,
        xcd_swizzle=xcd_swizzle,
        w_cache_modifier=None,
        split_k=split_k,
        is_persistent=is_persistent,
        epilogue_subtile=epilogue_subtile,
        arch=None,
        target_kernel_kwargs=dict(),
        idle_sms=0,
    )
    # check constraints
    assert all(getattr(ret, ck) == cv for ck, cv in constraints.items() if cv is not None), f"{ret} != {constraints}"
    return ret
=======
def max_allowable_mn(
    max_mn: int,
    m: int,
    n: int,
    split_k: int,
    ) -> int:
    return 1 if m * n >= max_mn else split_k


def all_constraints_satisfied(opt_flags: OptFlags, constraints: dict) -> bool:
    _split_k_constraints = ['split_k', 'max_allowable_mn']
    assert all(getattr(opt_flags, ck) == cv for ck, cv in constraints.items() if cv is not None and ck not in _split_k_constraints)
    if constraints.get('split_k') and not constraints.get('max_allowable_mn'):
        assert opt_flags.split_k == constraints['split_k']
>>>>>>> 6fce1847


def make_default_opt_flags_amd(
    out_dtype,
    lhs_dtype,
    rhs_dtype,
    precision_config,
    batch_size,
    m,
    n,
    k,
    routing_data,
    can_use_persistent_tma,
    can_use_fused_scatter,
    enforce_bitwise_invariance,
    epilogue_effective_itemsize,
    x_transpose,
    has_y_acc_in,
    constraints,
):
    constraints_supported = ["block_m", "block_n", "block_k", "split_k", "fused_scatter", "is_persistent", "epilogue_subtile", "max_allowable_mn"]
    assert not any([c not in constraints_supported for c in constraints]), constraints.keys()
    # tokens per expert
    if routing_data is None:
        tokens_per_expt = m
    elif routing_data.expected_tokens_per_expt is None:
        tokens_per_expt = max(1, m // routing_data.n_expts_tot)
    else:
        tokens_per_expt = routing_data.expected_tokens_per_expt

    is_cdna4 = get_cdna_version() == 4
    # block_m
    if constraints.get("block_m", None):
        block_m = constraints["block_m"]
    elif enforce_bitwise_invariance:
        block_m = 256 if is_cdna4 else 128
    elif tokens_per_expt >= 512 and n >= 2048:
        block_m = 256 if is_cdna4 else 128
    elif is_cdna4 and m >= 512:
        block_m = 128
    else:
        block_m = max(32, min(triton.next_power_of_2(tokens_per_expt), 64))

    if routing_data is not None:
        grid_m = routing_data.n_blocks(m, block_m)
    else:
        grid_m = triton.cdiv(m, block_m)
    # group_m:
    group_m = 4
    # number of xcds
    num_xcds = 8
    xcd_swizzle = num_xcds
    # block_nk:
    # TODO: Does opt_flags_amd.compute_block_nk need to be refactored?
    block_n, block_k = opt_flags_amd.compute_block_nk(
        n, block_m, grid_m, num_xcds, lhs_dtype, rhs_dtype, precision_config
    )
    is_persistent = constraints.get("is_persistent", False)
    # split_k:
    if constraints.get("max_allowable_mn", 0) > 0 and constraints.get("split_k") is not None:
        split_k = max_allowable_mn(constraints["max_allowable_mn"], m, n, constraints.get("split_k"))
    elif constraints.get("split_k", None) is not None:
        split_k = constraints["split_k"]
    elif is_persistent or enforce_bitwise_invariance:
        split_k = 1
    else:
        grid_size = grid_m * ((n + block_n - 1) // block_n)
        n_cu = torch.cuda.get_device_properties(0).multi_processor_count
        split_k = max(1, n_cu // grid_size)
    # w_cache_modifier:
    w_cache_modifier = ".cg" if block_m <= 32 else None
    # num_warps, num_stages
    num_warps = 2 if (m is not None and m <= 16) else 8
    num_stages = 2
    # AMD-specific
    target_kernel_kwargs = {"waves_per_eu": 0, "matrix_instr_nonkdim": 16, "kpack": 1}
    epilogue_subtile = constraints.get('epilogue_subtile', None)
    if epilogue_subtile is None:
        epilogue_subtile = 1

    # specific configs for F16 x MXFP4 on CDNA4
    # Note that these configs will exceed LDS usage with async copy enabled
    if is_cdna4 and bitwidth(lhs_dtype) == 16 and bitwidth(rhs_dtype) == 4 and precision_config.weight_scale is not None:
        split_k = 1
        if m <= 1024:
            target_kernel_kwargs["waves_per_eu"] = 3
            block_n = 128
            block_k = 256
            num_warps = 4
        else:
            target_kernel_kwargs["waves_per_eu"] = 0
            block_m = 64
            block_n = 512
            block_k = 256
            num_warps = 8

    def replace_with_valid_constraint(k: str, v):
        if constraints.get(k, None) is not None:
            return constraints[k]
        else:
            return v

    ret = OptFlags(
        block_m=replace_with_valid_constraint('block_m', block_m),
        block_n=replace_with_valid_constraint('block_n', block_n),
        block_k=replace_with_valid_constraint('block_k', block_k),
        num_warps=num_warps,
        num_stages=num_stages,
        group_m=group_m,
        xcd_swizzle=xcd_swizzle,
        w_cache_modifier=w_cache_modifier,
        split_k=split_k,
        is_persistent=is_persistent,
        fused_scatter=constraints.get('fused_scatter', False),
        idle_sms=0,
        epilogue_subtile=epilogue_subtile,
        arch=None,
        target_kernel_kwargs=target_kernel_kwargs,
    )
    # check constraints
    all_constraints_satisfied(ret, constraints)
    return ret

def make_default_opt_flags_nvidia(
    out_dtype,
    lhs_dtype,
    rhs_dtype,
    precision_config,
    batch_size,
    m,
    n,
    k,
    routing_data,
    can_use_persistent_tma,
    can_use_fused_scatter,
    enforce_bitwise_invariance,
    epilogue_effective_itemsize,
    x_transpose,
    has_y_acc_in,
    constraints,
):
    constraints_supported = ["block_m", "block_k", "split_k", "is_persistent", "fused_scatter", "epilogue_subtile", "num_stages", "idle_sms", "max_allowable_mn"]
    assert not any([c not in constraints_supported for c in constraints]), constraints.keys()
    # tokens per expert
    if routing_data is None or batch_size > 1:
        tokens_per_expt = m
    elif routing_data.expected_tokens_per_expt is None:
        tokens_per_expt = max(1, m // routing_data.n_expts_tot)
    else:
        tokens_per_expt = routing_data.expected_tokens_per_expt
    # pid swizzling
    group_m = 8
    xcd_swizzle = 1
    # block_m
    if constraints.get("block_m", None):
        block_m = constraints["block_m"]
    elif enforce_bitwise_invariance:
        block_m = 128
    else:
        if tokens_per_expt <= 64 and routing_data is not None and routing_data.expt_hist is not None:
            # Ragged and likely memory bound; set the block size higher to minimize loading weights more than once.
            block_m = max(16, min(triton.next_power_of_2(2 * tokens_per_expt), 64))
        else:
            block_m = max(16, min(triton.next_power_of_2(tokens_per_expt), 128))
    # block n
    arch = None
    block_n, block_n_tma = opt_flags_nvidia.compute_block_n(n, arch, precision_config)
    # is_persistent
    grid_size_tma = opt_flags_nvidia.compute_grid_size(routing_data, batch_size, m, n, block_m, block_n_tma)
    n_sms = torch.cuda.get_device_properties(0).multi_processor_count
    tiles_per_sm = grid_size_tma / n_sms
    supports_persistent = can_use_persistent_tma and (arch is None or int(arch[2:-1]) >= 9)
    if constraints.get("is_persistent", None) is not None:
        is_persistent = constraints["is_persistent"]
    else:
        has_simple_epilogue = precision_config.max_num_imprecise_acc is None
        is_persistent = supports_persistent and has_simple_epilogue and (tiles_per_sm >= 2.0 or lhs_dtype.itemsize <= 1) and out_dtype.itemsize < 4
        # TMA is slower for batched matmuls with small m/n/k.
        if m * n * k < 131072:
            is_persistent = False
    block_n = block_n_tma if is_persistent else block_n
    # block k
    if constraints.get("block_k", None) is not None:
        block_k = constraints["block_k"]
    else:
        block_k = opt_flags_nvidia.compute_block_k(m, k, is_persistent, lhs_dtype, rhs_dtype, precision_config, has_y_acc_in)
    if block_n == 256 and block_k == 128 and block_m <= 64 and is_persistent and rhs_dtype == FP4 and k >= 4096 and tokens_per_expt > 1:
        # Swap block_n and block_k for mxfp4 weights so that block_k is a full cacheline, so long as K is sufficiently large.
        # TODO: swizzle the HBM layout of the weights instead
        block_n, block_k = block_k, block_n
    # split_k
    if constraints.get("max_allowable_mn", 0) > 0 and constraints.get("split_k") is not None:
        split_k = max_allowable_mn(constraints["max_allowable_mn"], m, n, constraints.get("split_k"))
    elif constraints.get("split_k", None) is not None:
        split_k = constraints["split_k"]
    elif is_persistent or enforce_bitwise_invariance or precision_config.act_scale is not None or precision_config.out_scale is not None:
        split_k = 1
    else:
        estimated_actual_grid_size = opt_flags_nvidia.compute_grid_size(None, batch_size, m, n, block_m, block_n)
        split_k = opt_flags_nvidia.compute_split_k(block_k, k, estimated_actual_grid_size)
    if split_k > 1:
        # With split_k, results are written in f32. Use that for the following computations.
        out_dtype = torch.float32
    compute_num_stages_args = (
        precision_config,
        is_persistent,

        block_m,
        block_n,
        block_k,
        out_dtype,
        lhs_dtype,
        rhs_dtype,
        x_transpose,
        epilogue_effective_itemsize,
        has_y_acc_in,
    )

    if constraints.get("epilogue_subtile", None) is not None:
        subtiles_to_check = [constraints["epilogue_subtile"]]
    else:
        subtiles_to_check = [1, 2, 4]
    num_stages = -1
    for ep in subtiles_to_check:
        ns = opt_flags_nvidia.compute_num_stages(*compute_num_stages_args, epilogue_subtile=ep)
        if ns > num_stages:
            epilogue_subtile, num_stages = ep, ns

    if constraints.get("num_stages", None):
        num_stages = constraints["num_stages"]
    assert num_stages >= 1
    # fused scatter scratchpad
    if constraints.get("fused_scatter", None) is not None:
        fused_scatter = constraints["fused_scatter"]
    else:
        fused_scatter = can_use_fused_scatter and split_k == 1
    # Handshake with the HBM swizzling
    num_warps = opt_flags_nvidia.compute_num_warps(block_m, block_n, is_persistent, precision_config)
    ret = OptFlags(
        block_m=block_m,
        block_n=block_n,
        block_k=block_k,
        num_warps=num_warps,
        num_stages=num_stages,
        fused_scatter=fused_scatter,
        group_m=group_m,
        xcd_swizzle=xcd_swizzle,
        w_cache_modifier=None,
        split_k=split_k,
        is_persistent=is_persistent,
        epilogue_subtile=epilogue_subtile,
        arch=arch,
        target_kernel_kwargs=dict(),
        idle_sms=constraints.get("idle_sms", 0),
    )
    # check constraints
    all_constraints_satisfied(ret, constraints)
    return ret

# --------------
# User Interface
# --------------

_opt_flags_constraints: dict = dict()
_opt_flags: OptFlags | None = None

def update_opt_flags_constraints(constraints: dict[str, int]):
    global _opt_flags_constraints
    _opt_flags_constraints.update(constraints)

def reset_opt_flags_constraints():
    global _opt_flags_constraints
    _opt_flags_constraints = dict()

def set_opt_flags(opt_flags: OptFlags):
    global _opt_flags
    assert not _opt_flags_constraints, "setting constraints is incompatible with manual flags override"
    assert not _opt_flags, "opt_flags already set; please reset to None first"
    _opt_flags = opt_flags

class InapplicableConstraint(Exception):
    pass

def make_opt_flags(
    out_dtype,
    lhs_dtype,
    rhs_dtype,
    precision_config,
    batch_size,
    m,
    n,
    k,
    routing_data,
    can_use_persistent_tma,
    can_use_fused_scatter,
    epilogue_effective_itemsize,
    x_transpose,
    has_y_acc_in,
    block_k,
):
    if _opt_flags_constraints.get("is_persistent", False) and not can_use_persistent_tma:
        raise InapplicableConstraint("cannot enforce `is_persistent=True` constraint")
    if _opt_flags_constraints.get("fused_scatter", False) and not can_use_fused_scatter:
        raise InapplicableConstraint("cannot enforce `fused_scatter=True` constraint")
    if _opt_flags_constraints.get("max_allowable_mn"):
        if not _opt_flags_constraints.get("split_k"):
            raise InapplicableConstraint("split_k also needs to be provided with max_allowable_mn")
    enforce_bitwise_invariance = precision_config.enforce_bitwise_invariance
    if _opt_flags is not None:
        assert not _opt_flags_constraints
        assert block_k is None
        return _opt_flags
    opt_flags_constraints = _opt_flags_constraints
    if block_k is not None:
        opt_flags_constraints = opt_flags_constraints.copy()
        opt_flags_constraints.update(block_k=block_k, split_k=1)
    args = [out_dtype, lhs_dtype, rhs_dtype, precision_config, batch_size, m, n, k,
            routing_data, can_use_persistent_tma, can_use_fused_scatter,
            enforce_bitwise_invariance, epilogue_effective_itemsize, x_transpose, has_y_acc_in,
            opt_flags_constraints]
    backend = triton.runtime.driver.active.get_current_target().backend
    if backend == "xpu":
        return make_default_opt_flags_intel(*args)
    if backend == "hip":
        return make_default_opt_flags_amd(*args)
    if backend == "cuda":
        return make_default_opt_flags_nvidia(*args)
    assert False<|MERGE_RESOLUTION|>--- conflicted
+++ resolved
@@ -33,7 +33,22 @@
             raise ValueError("Not supported")
 
 
-<<<<<<< HEAD
+def max_allowable_mn(
+    max_mn: int,
+    m: int,
+    n: int,
+    split_k: int,
+    ) -> int:
+    return 1 if m * n >= max_mn else split_k
+
+
+def all_constraints_satisfied(opt_flags: OptFlags, constraints: dict) -> bool:
+    _split_k_constraints = ['split_k', 'max_allowable_mn']
+    assert all(getattr(opt_flags, ck) == cv for ck, cv in constraints.items() if cv is not None and ck not in _split_k_constraints)
+    if constraints.get('split_k') and not constraints.get('max_allowable_mn'):
+        assert opt_flags.split_k == constraints['split_k']
+
+
 def make_default_opt_flags_intel(
     out_dtype,
     lhs_dtype,
@@ -113,22 +128,6 @@
     # check constraints
     assert all(getattr(ret, ck) == cv for ck, cv in constraints.items() if cv is not None), f"{ret} != {constraints}"
     return ret
-=======
-def max_allowable_mn(
-    max_mn: int,
-    m: int,
-    n: int,
-    split_k: int,
-    ) -> int:
-    return 1 if m * n >= max_mn else split_k
-
-
-def all_constraints_satisfied(opt_flags: OptFlags, constraints: dict) -> bool:
-    _split_k_constraints = ['split_k', 'max_allowable_mn']
-    assert all(getattr(opt_flags, ck) == cv for ck, cv in constraints.items() if cv is not None and ck not in _split_k_constraints)
-    if constraints.get('split_k') and not constraints.get('max_allowable_mn'):
-        assert opt_flags.split_k == constraints['split_k']
->>>>>>> 6fce1847
 
 
 def make_default_opt_flags_amd(
