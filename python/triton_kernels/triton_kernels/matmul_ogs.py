# isort: off
# fmt: off
from dataclasses import dataclass
import itertools
import sys
import torch
import triton
from enum import Enum, auto
import math
# utilities
from triton_kernels import target_info
from triton_kernels.numerics import InFlexData, OutFlexData
from triton_kernels.routing import GatherIndx, RoutingData, ScatterIndx
from triton_kernels.target_info import is_cuda
# details
from .matmul_ogs_details._matmul_ogs import _matmul_ogs
from .matmul_ogs_details._p_matmul_ogs import _p_matmul_ogs, get_per_device_per_stream_alloc_fn
from .matmul_ogs_details._reduce_grouped import _reduce_grouped
from .numerics_details.mxfp import MXFP_BLOCK_SIZE
from .matmul_ogs_details.opt_flags import make_opt_flags, update_opt_flags_constraints, InapplicableConstraint
from .specialize import specialize
from .tensor import Storage, Tensor, FP4, bitwidth, wrap_torch_tensor


@dataclass(frozen=True)
class FnSpecs:
    name: str
    fn: "triton.runtime.jit.JITFunction"
    fn_arg_names: tuple[str]
    fn_arg_do_not_specialize: tuple[str] = tuple()

    @staticmethod
    def default():
        return FnSpecs("dflt", None, tuple())


@dataclass(frozen=True)
class FusedActivation:
    specs: FnSpecs = FnSpecs.default()
    fn_args: tuple[object] = tuple()
    reduction_n: int = 1


@dataclass(frozen=True)
class Epilogue:
    specs: FnSpecs = FnSpecs.default()
    fn_arg_values_matmul: tuple[object] = tuple()
    fn_arg_values_finalize: tuple[object] = tuple()
    effective_itemsize: float = None

class FnName(Enum):
    QUANTIZE_MXFP8 = auto()


EpilogueSpecs = FnSpecs  # TODO: remove this alias when callers are updated

_kernels = dict()


def get_kernels(epilogue: FnSpecs = FnSpecs.default(), fused_activation: FnSpecs = FnSpecs.default()):
    global _kernels
    key = (fused_activation.name, epilogue.name)
    if key in _kernels:
        return _kernels[key]
    spec_constants = {
        "ACTIVATION_FN": fused_activation.fn,
        "EPILOGUE_FN": epilogue.fn,
    }
    spec_tuples = {
        "activation_fn_args": fused_activation.fn_arg_names,
        "epilogue_fn_args": epilogue.fn_arg_names,
    }
    do_not_specialize = fused_activation.fn_arg_do_not_specialize + epilogue.fn_arg_do_not_specialize
    import types

    module = types.ModuleType(f"matmul_ogs_{'_'.join(key)}")
    sys.modules[module.__name__] = module
    module._matmul_ogs = specialize(_matmul_ogs, module, spec_constants, spec_tuples,
                                    do_not_specialize=do_not_specialize)
    module._p_matmul_ogs = specialize(_p_matmul_ogs, module, spec_constants, spec_tuples,
                                      do_not_specialize=do_not_specialize)
    module._reduce_grouped = specialize(_reduce_grouped, module, spec_constants, spec_tuples,
                                        do_not_specialize=do_not_specialize)
    _kernels[key] = module
    return module


# -----------------------------------------------------------------------------
#                    Matrix Multiplication + Outer Gather/Scatter
# -----------------------------------------------------------------------------


def can_overflow_int32(tensor: torch.Tensor):
    max_int32 = (1 << 31) - 1
    offset = 0
    for i in range(tensor.ndim):
        offset += (tensor.shape[i] - 1) * tensor.stride(i)
    return offset > max_int32


def should_upcast_indices(*args):
    return any(tensor is not None and can_overflow_int32(tensor) for tensor in args)


# This supports computing dw for ragged matmul.  Note the correspondence:
#   fwd pass:      y = matmul_ogs(x, w, ...)
#   bwd pass (dw): dw = matmul_ogs(x.T, dy, ...)
#
# Thus, "our" x, w, and y (as seen by matmul_ogs) correspond to x.T, dy, dw, respectively.
# To avoid confusion, now we'll stick to "x, w, y" terminology.
#
# Assume that y.shape == (N_EXPTS, M, N), x.shape == (M, K), w.shape = (K_W, N).
#
# To make things feasible, we require that x and w satisfy the following condition:
#   (1) We don't support gather/scatter indices: in x, all columns for expt #0 are grouped at
#       the leftmost part, followed by expt #1, and so on.  Ditto for w (top to bottom).
#   (2) At least one of x and w are padded: each expert uses a multiple of block_k columns
#       (or rows), and unused values are filled with zero.
#   (3) No inf or nan are allowed in x or w (except for the final padding - see below).
#       This is because we use "multiplying by padded zero region" in lieu of masking.
#   (4) The number of actually used columns/rows equals self.base.expt_hist.sum() and may be
#       less than K or K_W.  In this case, the final "unused" values can be left uninitialized.
#       However, if x or w is unpadded, the first block_k columns/rows of the unused part must
#       not contain nan or inf.
#
# For example, assume N_EXPTS == 5, block_k == 32, and expt_hist == [60, 33, 0, 32, 25].
#
#               if unpadded     if padded
#               -----------     ---------
#   x: expt #0: x[:, :60]       x[:, :60]
#                               x[:, 60:64] - zero padded
#      expt #1: x[:, 60:93]     x[:, 64:97]
#                               x[:, 97:128] - zero padded
#      expt #3: x[:, 93:125]    x[:, 128:160]
#      expt #4: x[:, 125:150]   x[:, 160:185]
#                               x[:, 185:192] - zero padded
#               x[:, 150:min(182, K)] - must not contain inf/nan
#
#               x[:, 182:]      x[:, 192:] - unused (may contain garbage, including inf/nan)
#
#   w is the same, except that rows columns are flipped.
@dataclass
class InnerRoutingData:
    base: RoutingData | None = None
    block_k: int | None = None
    x_is_padded: bool = False
    w_is_padded: bool = False

    # Return value contains: ExptHist, ExptOffs, ExptTileOffs, ExptData,
    #                        EXPT_IS_INNER, X_IS_PADDED, W_IS_PADDED, ExptHistMax
    @staticmethod
    def make_kernel_args(data, block_m):
        if isinstance(data, RoutingData):
            expt_data, block = data.expt_data, block_m
            args = (False, False, False, None)
        elif isinstance(data, InnerRoutingData):
            expt_data, block = data.base.expt_data, data.block_k
            args = (
                True, data.x_is_padded, data.w_is_padded, expt_data.hist.max()
            )
        elif data is None:
            expt_data = None
        else:
            assert None

        if expt_data is None:
            return (None, None, None, None, False, False, False, None)

        return (
            expt_data.hist,
            expt_data.token_offs_raw,
            expt_data.token_offs_pad[block],
            expt_data.block_pid_map[block],
        ) + args


# ---------------------
# Numerics
# ---------------------

# fmt: off

@dataclass(frozen=True)
class FlexCtx:
    lhs_data: InFlexData = InFlexData()
    rhs_data: InFlexData = InFlexData()
    out_data: OutFlexData = OutFlexData()
    acc_data: InFlexData = InFlexData()

@dataclass
class PrecisionConfig:
    max_num_imprecise_acc: int = None
    allow_tf32: bool = True
    flex_ctx: FlexCtx = FlexCtx()
    acc_scale: int = 1.0
    flexpoint_saturate_inf: bool = False
    report_quantization_err_fn: callable = None
    act_scale: Tensor | None = None
    weight_scale: Tensor| None = None
    out_scale: Tensor | None = None
    out_dtype: torch.dtype = None
    enforce_bitwise_invariance: bool = False


# TODO: merge in opt_flags
def get_swap_xw(precision_config, opt_flags):
    if target_info.cuda_capability_geq(10, 0):
        return precision_config.weight_scale is not None and opt_flags.block_m <= 64 and opt_flags.is_persistent
    return False

# ---------------------
# Allocation
# ---------------------

@dataclass
class MatmulAllocation:
    device: str
    output: tuple[tuple[int], torch.dtype]
    scratchpads: dict[str, tuple]

def init_allocation(x, w, precision_config, fused_activation,
                    routing_data, gather_indx, scatter_indx, inner_routing_data, opt_flags):
    # ---- output ------
    N = w.shape[-1]
    # by default - M is number of rows in the activations
    M = x.shape[-2]
    # if the activations are gathered, then M is number of gather indices
    if gather_indx is not None:
        M = gather_indx.src_indx.shape[0]
    # final output
    if routing_data.n_expts_act == 1 or scatter_indx is None:
        y_rows = M
    else:
        Mc = scatter_indx.src_indx.shape[0] // routing_data.n_expts_act # compressed number of rows
        y_rows = Mc
    if inner_routing_data is not None:
        batch_dim = inner_routing_data.base.n_expts_tot
    else:
        batch_dim = x.shape[0] if x.ndim == 3 else 1
    out_shape = (batch_dim, y_rows, N // fused_activation.reduction_n)
    out_dtype = precision_config.out_dtype or x.dtype
    output = (out_shape, out_dtype)
    # ---- scratchpad -----#
    scratchpad = dict()
    if opt_flags.split_k > 1 or (scatter_indx is not None and not opt_flags.fused_scatter):
        scratch_out_dtype = torch.float32 if opt_flags.split_k > 1 else out_dtype
        scratchpad["matmul"] = ((opt_flags.split_k, 1, M, N), scratch_out_dtype)
    if "matmul" in scratchpad and precision_config.out_scale is not None:
        scratchpad["mx_out_scale"] = ((opt_flags.split_k, 1, M, triton.cdiv(N, MXFP_BLOCK_SIZE)), torch.uint8)
    return MatmulAllocation(x.device, output, scratchpad)

def apply_allocation(allocation: MatmulAllocation, output):
    ret = dict()
    if output is None:
        output = torch.empty(allocation.output[0], device=allocation.device, dtype=allocation.output[1])
    else:
        if output.ndim == 2:
            output = output[None, :, :]
        assert output.shape == allocation.output[0]
    ret["output"] = output[None, :, :]
    ret["scratchpad"] = {
        k: torch.empty(v[0], device=allocation.device, dtype=v[1])
            for k, v in allocation.scratchpads.items()
    }
    return ret

# -----------------------------------------------------------------------------
# Canonicalize
# -----------------------------------------------------------------------------
# the `matmul_ogs` kernel can operate on 2D or 3D inputs depending on the mode being used
# we can canonicalize storages to make the implementation more uniform

def _canonicalize_storage(storage, out_ndim, flex_data):
    assert out_ndim >= storage.data.ndim
    # Need to use as_strided instead of view because for a tensor with
    # shape[-2] == 1 can have ambuiguity related to col-wise. Fo example,
    # > t = torch.randn(2, 5, 1).mT
    # > t_view = t.view(t.shape)
    # > t.stride(), t_view.stride()
    # ((5, 1, 1), (5, 5, 1))
    # Our check t_view is col-wise fails since t_view.stride(-2) != 1
    # This case is covered by (m, n, k) == (1000, 700, 2) in test_matmul.py
    new_storage_shape = [1] * (out_ndim - storage.data.ndim) + list(storage.data.shape)
    new_storage_stride = [0] * (out_ndim - storage.data.ndim) + list(storage.data.stride())
    new_storage_data = storage.data.as_strided(new_storage_shape, new_storage_stride)
    if flex_data is not None:
        new_storage_data = flex_data.reinterpret(new_storage_data)
    return Storage(new_storage_data, storage.layout)

#

def reduce_grouped(x: torch.Tensor, indx: torch.Tensor, out: torch.Tensor, out_mx_scale: torch.Tensor,
                   fused_activation, epilogue,
                   x_flex: InFlexData | None = None,
                   out_flex: OutFlexData | None = None, x_mx_scale: torch.Tensor | None = None,
                   out_dtype: bool = None, flexpoint_saturate_inf: bool = False):
    """
    In-place grouped row reduction.

    Arguments
    - x: Tensor[AnyFloat] of shape [(num_groups * K), N]
    - indx: Tensor[Int] of shape [num_groups, K]

    Description
    For each group g in [0, num_groups), this routine sums the K rows of `x`
    specified by `indx[g, :]` and overwrites the row corresponding to the first
    valid (non-negative) index with the per-group sum. Accumulation is performed
    in float32 for numerical stability, and the result is written back in the
    dtype of `x`.

    Behavior and edge cases
    - Invalid (-1) entries are skipped during accumulation and do not generate
      memory traffic. If a group has no valid entries, nothing is written for
      that group.
    - Reduction is performed tile-by-tile along the N dimension within a single
      kernel launch (persistent along N) to minimize launch overhead.

    Performance notes
    - Memory traffic per group is approximately (valid_rows_read + 1) * N * sizeof(x),
      plus index reads. With no invalid entries, this becomes (K + 1) reads/writes
      of length N per group.

    Returns
    - The input tensor `x` (modified in place).
    """
    if indx is None and x.shape[0] == 1:
        return x.squeeze(0), None
    if indx is not None:
        num_groups = indx.shape[0]
    else:
        num_groups = x.shape[-2]
    if x_flex is None:
        x_flex = InFlexData()
    if out_flex is None:
        out_flex = OutFlexData()
    K = 1 if indx is None else indx.shape[1]
    out_dtype = x.dtype if out_dtype is None else out_dtype
    assert x.shape[-1] % fused_activation.reduction_n == 0
    BLOCK_N = 512
    # Resolve scalar flex scales (may be None)
    x_expected_scale = None if x_flex is None else x_flex.scale
    out_expected_scale = None if out_flex is None else out_flex.expected_scale
    out_actual_scale = None if out_flex is None else out_flex.actual_scale
    out_checksum_scale = None if out_flex is None else out_flex.checksum_scale
    # Resolve MXFP output scale row stride
    stride_mxb = 0 if x_mx_scale is None else x_mx_scale.stride(0)
    stride_mxs = 0 if x_mx_scale is None else x_mx_scale.stride(1)
    stride_omxs = 0 if out_mx_scale is None else out_mx_scale.stride(0)
    kernels = get_kernels(epilogue.specs, fused_activation.specs)
    kernels._reduce_grouped[(num_groups, )](
        x_flex.reinterpret(x), x.stride(0), x.stride(2), x.stride(3),  #
        x_expected_scale,  # scalar input scale
        out_flex.reinterpret(out), out.stride(1), out.stride(2),  #
        out_expected_scale, out_actual_scale, out_checksum_scale, indx,  #
        x.shape[0], x.shape[-1],  #
        x_mx_scale, stride_mxb, stride_mxs,  #
        out_mx_scale, stride_omxs,  #
        *fused_activation.fn_args, fused_activation.reduction_n,
        *epilogue.fn_arg_values_finalize,
        HAS_IN_MX_SCALE=x_mx_scale is not None, HAS_OUT_MX_SCALE=out_mx_scale is not None,
        FLEXPOINT_SATURATE_INF=flexpoint_saturate_inf,  #
        BLOCK_N=BLOCK_N, K=K,  #
        num_warps=1,  #
    )
    return out, out_mx_scale

# -----------------------------------------------------------------------------
# Triton Implementation
# -----------------------------------------------------------------------------

def matmul_ogs_set_idle_sms(num_idle_sms):
    """
    persistent kernels will leave `num_idle_sms` idle
    """
    update_opt_flags_constraints({"idle_sms": num_idle_sms})

def matmul_ogs(x, w, bias,
               routing_data: RoutingData | None = None,
               gather_indx: GatherIndx | None = None,
               scatter_indx: ScatterIndx | None = None,
               precision_config: PrecisionConfig | None = None,
               betas: torch.Tensor | None = None,
               gammas: torch.Tensor | None = None,
               out_alpha: float | None = None,
               y: torch.Tensor | None = None,
               fused_activation: FusedActivation | None = None,
               epilogue: Epilogue | None = None,
               y_acc_in: torch.Tensor | None = None,
               inner_routing_data: InnerRoutingData | None = None,
               ):
    """
    Y[:, :] = 0.
    for e in num_experts:
        Y[idxs_y_m(e), :] += matmul(X[idxs_x_m(e), :], W[e, :, :])
    """
    is_input_batched = x.ndim == 3
    if is_input_batched:
        assert gather_indx is None, "gather not supported in batched mode"
        assert scatter_indx is None, "scatter not supported in batched mode"
        assert routing_data is None, "routing not supported in batched mode"
        assert inner_routing_data is None, "routing not supported in batched mode"
        assert w.ndim == 3 and w.shape[0] == x.shape[0]
    if inner_routing_data is not None:
        assert routing_data is None
        assert gather_indx is None
        assert scatter_indx is None
        routing_data = RoutingData(None, None, inner_routing_data.base.n_expts_tot, 1)
    # canonicalize inputs
    if precision_config is None:
        precision_config = PrecisionConfig()
    if fused_activation is None:
        fused_activation = FusedActivation(FnSpecs.default(), tuple(), 1)
    if epilogue is None:
        epilogue = Epilogue(FnSpecs.default(), tuple(), tuple(), False)
    if routing_data is None:
        routing_data = RoutingData(None, None, max(1, w.shape[0]), 1)
    # unpack scales
    w_scale = precision_config.weight_scale
    w_has_mx = w_scale is not None
    is_hopper_fp8 = is_cuda() and not target_info.cuda_capability_geq(10, 0) and bitwidth(w.dtype) == 8
    if w_has_mx: assert w.stride(-2) == 1, "`w` must be column-major when it has data-type mxfp"
    if is_hopper_fp8: assert w.stride(-2) == 1, "`w` must be column-major when it has data-type FP8 on capability < 10"
    if not isinstance(w, Tensor):
        # TODO: remove this code path; using uint8 for mxfp4 weight will bite us when we want to support uint8 for real
        dtype = FP4 if w.dtype == torch.uint8 else w.dtype
        w = wrap_torch_tensor(w, dtype=dtype)
    if w_scale is not None and not isinstance(w_scale, Tensor):
        w_scale = Tensor(w_scale)
    if w_scale is not None:
        w_scale.storage.data = w_scale.data.view(torch.uint8)
        w_scale.dtype = torch.uint8
    x_scale = precision_config.act_scale
    x_has_mx = x_scale is not None
    if x_has_mx: assert x.stride(-1) == 1, "'x' must be row-major when it has data-type mxfp"
    if x_scale is not None and not isinstance(x_scale, Tensor):
        x_scale = Tensor(x_scale)
    if not isinstance(x, Tensor):
        x = Tensor(x, dtype=x.dtype)
    x_transpose = x.stride(-1) != 1
    # determine shapes
    has_gather = gather_indx is not None
    has_scatter = scatter_indx is not None
    is_ragged = routing_data.expt_hist is not None
    M = x.shape[-2] if gather_indx is None else gather_indx.src_indx.shape[0]
    if inner_routing_data is not None:
        batch_size = inner_routing_data.base.n_expts_tot
    else:
        batch_size = w.shape[0] if routing_data.expt_hist is None and w.ndim == 3 else 1
    if y_acc_in is not None:
        y_acc_is_y = y_acc_in.data_ptr() == y.data_ptr() and y_acc_in.stride() == y.stride()
    else:
        y_acc_is_y = None
    K = x.shape[-1]
    K_W, N = w.shape[-2:]
    if x.ndim == 3 and w.ndim == 3:
        assert x.shape[0] == w.shape[0]
    # compute optimization flags
    out_dtype = precision_config.out_dtype or x.dtype
    can_use_tma = (
        x.numel() > 0 and x.storage.is_tma_compliant() and
        w.numel() > 0 and w.storage.is_tma_compliant() and
        (w_scale is None or w_scale.storage.is_tma_compliant()) and
        (not is_ragged or x.stride(-1) == 1) and
        # Currently we don't support tma if y is column major; may revisit later if this becomes an issue.
        (y is None or y.stride(-1) == 1) and
        (y_acc_in is None or y_acc_is_y) and
        # If we use inner_routing_data, w must be either padded or row major, otherwise we get
        # unaligned access.
        (inner_routing_data is None or w.stride(-1) == 1 or inner_routing_data.w_is_padded)
    )
    has_gather_tma = has_gather and target_info.has_tma_gather()
    # hopper w/ mxfp4 doesn't support TMA
    can_use_tma = can_use_tma and (torch.cuda.get_device_capability()[0] > 9 or bitwidth(w.dtype) != 4)
    can_use_fused_scatter = has_scatter and (fused_activation.specs.fn is None) and (epilogue.specs.fn is None) and (routing_data.n_expts_act == 1)
    opt_flags = make_opt_flags(out_dtype, x.dtype, w.dtype, precision_config,
        batch_size, M, N, w.shape[-2], routing_data,
        can_use_tma, can_use_fused_scatter, epilogue.effective_itemsize,
        x_transpose, y_acc_in is not None,
        inner_routing_data.block_k if inner_routing_data is not None else None,
    )
    if not can_use_fused_scatter and opt_flags.fused_scatter:
        raise InapplicableConstraint("Fused scatter is not supported")
    if inner_routing_data is not None:
        assert opt_flags.block_k == inner_routing_data.block_k
        assert opt_flags.split_k == 1
        batch_size = inner_routing_data.base.n_expts_tot
        # For unpadded (row major) x, we cannot use tma because memory access isn't aligned.
        x_has_tma = opt_flags.is_persistent and (x.stride(-1) != 1 or inner_routing_data.x_is_padded)
        # If TMA is used, limit is handled automatically, so we can pretend K is "even".
        # (For unpadded input, we assume that the first block_k unused rows are zero-filled,
        # when routing_data.expt_hist.sum() is less than K or K_W.)
        if opt_flags.is_persistent:
            even_K = x_has_tma or inner_routing_data.x_is_padded
        else:
            even_K = inner_routing_data.x_is_padded and inner_routing_data.w_is_padded
    else:
        batch_size = w.shape[0] if routing_data.expt_hist is None and w.ndim == 3 else 1
        assert K == K_W
        x_has_tma = opt_flags.is_persistent and (has_gather_tma or not has_gather)
        even_K = (K % opt_flags.block_k == 0)
    if w_scale is not None and opt_flags.is_persistent and not target_info.has_native_mxfp():
        raise NotImplementedError("Must use non-persistent kernel for simulated MXFP")
    if w_scale is not None and w_scale.storage.layout.name is not None and not opt_flags.is_persistent and target_info.has_native_mxfp():
        raise NotImplementedError("Must use persistent kernel and be TMA-compliant for native MXFP")
    # fused activation
    matmul_fused_activation = fused_activation
    reduce_fused_activation = FusedActivation()
    if opt_flags.split_k > 1  or (scatter_indx is not None and not opt_flags.fused_scatter):
        matmul_fused_activation, reduce_fused_activation = reduce_fused_activation, matmul_fused_activation
    # allocate output/scratchpad memory
    allocation = init_allocation(x, w, precision_config, fused_activation,
        routing_data, gather_indx, scatter_indx, inner_routing_data, opt_flags)
    memory = apply_allocation(allocation, y)
    # early exit
    if batch_size * M * N == 0:
        ret = memory["output"].squeeze(0)
        if not is_input_batched:
            ret = ret.squeeze(0)
        return ret
    # TMA descriptors require a global memory allocation
    if opt_flags.is_persistent:
        triton.set_allocator(get_per_device_per_stream_alloc_fn(x.device))
    # Intermediate tensors and postprocess kernels for each situation
    has_scratchpad = "matmul" in memory["scratchpad"]
    # Canonical output tensor (matmul scratchpad if present, otherwise final output tensor)
    out_matmul = memory["scratchpad"].get("matmul", memory["output"])
    out_matmul_flex = OutFlexData() if out_matmul.dtype == torch.float32 else precision_config.flex_ctx.out_data
    # Unified mx-scale pointer; when scratchpad exists, prefer its mx buffer
    out_matmul_scale = precision_config.out_scale
    if out_matmul_scale is not None:
        out_matmul_scale = out_matmul_scale.data.view(torch.uint8)
        if has_scratchpad and "mx_out_scale" in memory["scratchpad"]:
            out_matmul_scale = memory["scratchpad"]["mx_out_scale"]
    out_matmul_has_mx = out_matmul_scale is not None and out_matmul.element_size() == 1
    # matrix multiplication
    flex = precision_config.flex_ctx
    bias_stride = None if bias is None else bias.stride(0)
    num_indx = None if scatter_indx is None else scatter_indx.src_indx.shape[0]
    # moe metadata
    block_m = opt_flags.block_m
    expt_data_args = InnerRoutingData.make_kernel_args(inner_routing_data or routing_data, block_m)
    # spmd grid
    grid_m = triton.cdiv(M, opt_flags.block_m)
    if routing_data.expt_data is not None:
        grid_m = routing_data.n_blocks(M, opt_flags.block_m)
    grid_n = triton.cdiv(N, opt_flags.block_n)
    max_grid = batch_size * grid_m * grid_n * opt_flags.split_k
    grid = min(target_info.num_sms() - opt_flags.idle_sms, max_grid) if opt_flags.is_persistent else max_grid
    # canonicalize storage
    has_scatter_tma = opt_flags.fused_scatter and target_info.has_tma_gather()
    y = wrap_torch_tensor(out_matmul.view(math.prod(out_matmul.shape[:-1]), out_matmul.shape[-1]) if opt_flags.fused_scatter else out_matmul.view(math.prod(out_matmul.shape[:-2]), *out_matmul.shape[-2:]))
    x_storage = _canonicalize_storage(x.storage, 2 if has_gather_tma else 3, flex.lhs_data)
    w_storage = _canonicalize_storage(w.storage, 3, flex.rhs_data)
    y_storage = _canonicalize_storage(y.storage, 2 if has_scatter_tma else 3, flex.out_data)
    # create tma descriptor for x
    if y_acc_in is not None:
        assert opt_flags.split_k == 1, "y_acc_in + split_k is not supported."
        assert scatter_indx is None, "y_acc_in + scatter is not supported."
        if y_acc_in.ndim == 2:
            y_acc_in = y_acc_in.unsqueeze(0)
        assert y_acc_in.shape == out_matmul.shape[-3:]
        y_acc_strides = y_acc_in.stride()
    else:
        y_acc_strides = (None, None, None)

    x_tma_block_size = [1, opt_flags.block_k] if has_gather_tma else [1, opt_flags.block_m, opt_flags.block_k]
    x_tma_mode = None if not x_has_tma else "ragged" if is_ragged and not has_gather_tma else "dense"
    x_tensor_or_tma = x_storage.make_tma(x_tma_block_size, x_tma_mode) if x_has_tma else x_storage.data
    # create tma descriptor for y
    y_has_tma = (
        opt_flags.is_persistent and (has_scatter_tma or not opt_flags.fused_scatter)
        and (y_acc_in is None or y_acc_is_y)
    )
    block_n = opt_flags.block_n // opt_flags.epilogue_subtile // matmul_fused_activation.reduction_n
    y_tma_block_size = [1, block_n] if has_scatter_tma else [1, opt_flags.block_m, block_n]
    y_tma_mode = None if not y_has_tma else "ragged" if is_ragged and not has_scatter_tma else "dense"
    y_tensor_or_tma = y_storage.make_tma(y_tma_block_size, y_tma_mode) if y_has_tma else y_storage.data
    # create tma descriptor for w
    w_has_tma = opt_flags.is_persistent
    w_tensor_or_tma = w_storage.make_tma([1, opt_flags.block_k, opt_flags.block_n], "dense") if w_has_tma else w_storage.data
    # create tma descriptor for w_scale
    w_scale_tensor_or_tma = w_scale
    w_scale_has_tma = opt_flags.is_persistent and w_scale is not None
    w_scale_tensor_or_tma =  w_scale.storage.make_tma([opt_flags.block_n, opt_flags.block_k], "dense") if w_scale_has_tma else w_scale
    # canonicalize strides
    x_strides = [0]*(3 - x_storage.data.ndim) + list(x_storage.data.stride())
    x_scale_strides = x_scale.stride() if x_has_mx else (None, None, None)
    x_scale_strides = (0, ) * (3 - len(x_scale_strides)) + x_scale_strides
    w_scale_strides = w_scale.stride() if w_has_mx and not w_scale_has_tma else (None, None, None)
    w_scale_strides = (0, ) * (3 - len(w_scale_strides)) + w_scale_strides
    out_matmul_scale_strides = out_matmul_scale.stride() if out_matmul_has_mx else (None, None, None, None)
    out_matmul_scale_strides = (0, ) * (4 - len(out_matmul_scale_strides)) + out_matmul_scale_strides
    # launch kernel
    kernels = get_kernels(epilogue.specs, matmul_fused_activation.specs)
    # When stride(-2) == stride(-1) == 1, it's ambiguous whether W is transposed
    # (i.e. col-wise). Since this matters when w_has_mx is True and w_transpose
    # is True the fast code path, stride(-2) == 1 takes precedence, e.g., vs.
    # w_transpose = w_storage.data.stride()[-1] != 1
    w_transpose = w_storage.data.stride()[-2] == 1

    (kernels._p_matmul_ogs if opt_flags.is_persistent else kernels._matmul_ogs)[(grid,)](
                   y_tensor_or_tma, y_storage.data, *out_matmul.stride(),
                   *((None, out_matmul_scale, None) if out_matmul_has_mx else out_matmul_flex),
                   *out_matmul_scale_strides[-4:],
                   x_tensor_or_tma, x_storage.data, *x_strides, x_transpose,
                   flex.lhs_data.scale,
                   None if x_scale is None else x_scale.data.view(torch.uint8), *x_scale_strides,
                   w_tensor_or_tma, w_storage.data, *w_storage.data.stride(), w_transpose,
                   flex.rhs_data.scale,
                   w_scale_tensor_or_tma, *w_scale_strides,
                   flex.acc_data.reinterpret(y_acc_in), *y_acc_strides,
                   flex.acc_data.scale, y_acc_is_y,
                   bias, bias_stride,
                   x.shape[-2] if routing_data.expt_hist is None else None,
                   N, K, K_W,
                   betas, gammas,
                   None if gather_indx is None else gather_indx.src_indx,
                   None if scatter_indx is None else scatter_indx.src_indx,
                   num_indx,
                   None if not opt_flags.fused_scatter else scatter_indx.dst_indx,
                   None if not opt_flags.fused_scatter else scatter_indx.dst_indx.shape[0],
                   *expt_data_args,
                   batch_size, grid_m, grid_n,
                   out_alpha,
                   *matmul_fused_activation.fn_args, matmul_fused_activation.reduction_n,
                   *epilogue.fn_arg_values_matmul,
                   routing_data.n_expts_tot, routing_data.n_expts_act,
                   precision_config.max_num_imprecise_acc,
                   precision_config.allow_tf32,
                   precision_config.flexpoint_saturate_inf,
                   flex.rhs_data.is_per_batch,
                   flex.out_data.is_per_batch,
                   flex.acc_data.is_per_batch,
                   opt_flags.block_m,
                   opt_flags.block_n,
                   opt_flags.block_k,
                   opt_flags.group_m,
                   XCD_SWIZZLE=opt_flags.xcd_swizzle,
                   SWIZZLE_MX_VALUE=w.storage.layout.name,
                   SWIZZLE_MX_SCALE=None if w_scale is None else w_scale.storage.layout.name,
                   EPILOGUE_SUBTILE=opt_flags.epilogue_subtile,
                   SPLIT_K=opt_flags.split_k,
                   EVEN_K=even_K,
                   W_CACHE_MODIFIER=opt_flags.w_cache_modifier,
                   TOKENS_PER_EXPT_FOR_ANNOTATION=routing_data.expected_tokens_per_expt,
                   num_warps=opt_flags.num_warps,
                   num_stages=opt_flags.num_stages,
                   arch=opt_flags.arch,
                   UPCAST_INDICES=should_upcast_indices(x, w, out_matmul),
                   X_TMA_MODE=x_tma_mode,
                   Y_TMA_MODE=y_tma_mode,
                   SWAP_XW=get_swap_xw(precision_config, opt_flags),
                   IS_EPILOGUE_QUANT_MXFP8=epilogue.specs.name == FnName.QUANTIZE_MXFP8.name,
                   NUM_SMS = grid if opt_flags.is_persistent else 0,
                   **opt_flags.target_kernel_kwargs)
    # Build grouped reduction inputs in a uniform way
    group_indx = None if scatter_indx is None or opt_flags.fused_scatter else scatter_indx.src_indx.view(-1, routing_data.n_expts_act)
    out_final, out_final_mx_scale = reduce_grouped(
        out_matmul,
        group_indx,
        memory["output"].squeeze(0),
        precision_config.out_scale,
        reduce_fused_activation,
        epilogue,
        x_flex=InFlexData(dtype=out_matmul_flex.dtype, scale=out_matmul_flex.expected_scale),
        out_flex=precision_config.flex_ctx.out_data,
        x_mx_scale=out_matmul_scale.squeeze(1) if out_matmul_has_mx else None,
        out_dtype=memory["output"].dtype,
        flexpoint_saturate_inf=precision_config.flexpoint_saturate_inf,
    )
    if not (is_input_batched or inner_routing_data is not None):
        out_final = out_final.squeeze(0)
    if out_final_mx_scale is not None:
        precision_config.out_scale = out_final_mx_scale
    return out_final

# -----------------------------------------------------------------------------
# Reference Implementation
# -----------------------------------------------------------------------------

def matmul_ogs_torch(x, w, bias,
                 routing_data: RoutingData = None,
                 gather_indx: GatherIndx = None,
                 scatter_indx: ScatterIndx = None,
                 precision_config: PrecisionConfig = None,
                 betas = None,
                 gammas = None,
                 inner_routing_data: InnerRoutingData | None = None,
                 round_x = None, round_y = None,
<<<<<<< HEAD
                 device: str = "cuda"):
=======
                 ):
    if inner_routing_data is not None:
        assert bias is None, "Not supported yet"
        m, n = x.shape[-2], w.shape[-1]
        block_k = inner_routing_data.block_k
        n_expts_tot = inner_routing_data.base.n_expts_tot
        out = torch.zeros((n_expts_tot, m, n), dtype=torch.float32, device=x.device)
        start_x = start_w = 0
        for expt in range(n_expts_tot):
            k = inner_routing_data.base.expt_hist[expt].item()
            if k > 0:
                out[expt] = matmul_ogs_torch(
                    x[:, start_x:start_x+k], w[start_w:start_w+k, :], None,
                    None, None, None, None, betas, gammas, None, round_x, round_y
                )
            padded_k = triton.cdiv(k, block_k) * block_k
            start_x += padded_k if inner_routing_data.x_is_padded else k
            start_w += padded_k if inner_routing_data.w_is_padded else k
        return out

>>>>>>> 22b1a44d
    is_input_batched = x.ndim == 3
    assert x.dtype.itemsize > 1
    assert w.dtype.itemsize > 1
    if is_input_batched:
        assert gather_indx is None, "gather not supported in batched mode"
        assert scatter_indx is None, "scatter not supported in batched mode"
        assert routing_data is None, "routing not supported in batched mode"
        assert w.ndim == 3 and w.shape[0] == x.shape[0]
    if round_x is None:
        round_x = lambda x, idx: x
    if round_y is None:
        round_y = lambda x: x
    if bias is not None and bias.ndim == 1:
        bias = bias.view(1, *bias.shape)
    if w.ndim == 2:
        w = w.view(1, *w.shape)
    if x.ndim == 2:
        x = x.view(1, *x.shape)
    if routing_data is None:
        routing_data = RoutingData(None, None, w.shape[0], 1)
    n_expts_act = routing_data.n_expts_act
    # memory offsets
    if routing_data.n_expts_tot > 1 and not is_input_batched:
        sizes = routing_data.expt_hist
        off = torch.zeros(sizes.shape[0] + 1, dtype=torch.int32)
        off[1:] = torch.cumsum(sizes, 0)
        offs = list(itertools.pairwise(off))
    else:
        offs = [[0, x.shape[1]] for _ in range(w.shape[0])]
    # compute
    n_rows = x.shape[1] if gather_indx is None else gather_indx.dst_indx.shape[0]
    y = torch.zeros((x.shape[0], n_rows, w.shape[-1]), device=x.device, dtype=x.dtype)
    for i, (lo, hi) in enumerate(offs):
        if gather_indx is None:
            idx = torch.arange(lo, hi, device=x.device)
        else:
            idx = gather_indx.src_indx[lo:hi] // n_expts_act
        batch = i if is_input_batched else 0
        out = torch.matmul(round_x(x[batch, idx, :], torch.arange(lo, hi, device=device)).float(),
                           w[i].float())
        if bias is not None:
            out += bias[i, :] if betas is None else bias[i, :] * betas[lo:hi, None]
        if gammas is not None:
            out *= gammas[lo:hi, None]
        y[batch, lo:hi, :] = round_y(out)
    if not is_input_batched:
        y = y.view(y.shape[1], y.shape[2])
    if scatter_indx is None:
        return y
    # accumulate output from all experts
    n_rows = y.shape[0] // n_expts_act
    out = torch.zeros((n_rows, y.shape[-1]), dtype=torch.float32, device=x.device)
    for i, (lo, hi) in enumerate(offs):
        dst_idx = scatter_indx.dst_indx[lo:hi] // n_expts_act
        msk = dst_idx != -1
        out[dst_idx[msk], :] += y[lo:hi, :][msk, :].float()
    return out<|MERGE_RESOLUTION|>--- conflicted
+++ resolved
@@ -687,10 +687,7 @@
                  gammas = None,
                  inner_routing_data: InnerRoutingData | None = None,
                  round_x = None, round_y = None,
-<<<<<<< HEAD
                  device: str = "cuda"):
-=======
-                 ):
     if inner_routing_data is not None:
         assert bias is None, "Not supported yet"
         m, n = x.shape[-2], w.shape[-1]
@@ -710,7 +707,6 @@
             start_w += padded_k if inner_routing_data.w_is_padded else k
         return out
 
->>>>>>> 22b1a44d
     is_input_batched = x.ndim == 3
     assert x.dtype.itemsize > 1
     assert w.dtype.itemsize > 1
