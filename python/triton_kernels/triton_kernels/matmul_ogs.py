# isort: off
# fmt: off
from dataclasses import dataclass, field
import itertools
import torch
import triton
from enum import Enum, auto
import math
# utilities
from triton_kernels import target_info
from triton_kernels.numerics import InFlexData, OutFlexData
from triton_kernels.target_info import is_cuda
# details
from .matmul_ogs_details._matmul_ogs import _matmul_ogs
from .matmul_ogs_details._p_matmul_ogs import _p_matmul_ogs, get_per_device_per_stream_alloc_fn
from .numerics_details.mxfp import MXFP_BLOCK_SIZE
from .tensor_details.layout_details.strided import StridedLayout
from .matmul_ogs_details.opt_flags import make_opt_flags, update_opt_flags_constraints
from .specialize import FnSpecs, SpecializationModule, ClosureArg
from .tensor import Storage, Tensor, FP4, bitwidth, wrap_torch_tensor, RaggedTensorMetadata
from .reduce import reduce
from .reduce import PostprocessFn as ReducePostprocessFn


@dataclass
class GatherIndx:
    """
    Indices for an operation that performs:
    Y = X[src_idx, :]
    """
    # array such that `dst_idx[src_idx] = arange(0, N)`
    src_indx: torch.Tensor
    dst_indx: torch.Tensor


@dataclass
class ScatterIndx:
    """
    Indices for an operation that performs:
    Y[dst_idx, :] = X
    """
    # array such that `dst_idx[src_idx] = arange(0, N)`
    src_indx: torch.Tensor
    dst_indx: torch.Tensor

@dataclass
class RoutingData:
    gate_scal: torch.Tensor = field()
    expt_hist: torch.Tensor = field()
    n_expts_tot: int = field()
    n_expts_act: int = field()
    expt_data: RaggedTensorMetadata = None

    # Used to make perf annotation cleaner: when we use expert sharding, we can
    # use this to tell the "expected" number of local tokens per expert, because
    # the actual number can vary per each input.
    expected_tokens_per_expt: int = field(default=None)

    def n_blocks(self, n_rows, block_m):
        if n_rows <= self.n_expts_tot:
            return n_rows
        else:
            return triton.cdiv(max(n_rows - self.n_expts_tot + 1, 0), block_m) + self.n_expts_tot - 1

@dataclass(frozen=True)
class FusedActivation:
    specs: FnSpecs = FnSpecs.default()
    fn_args: tuple[object] = tuple()


@dataclass(frozen=True)
class Epilogue:
    specs: FnSpecs = FnSpecs.default()
    fn_arg_values_matmul: tuple[object] = tuple()
    fn_arg_values_finalize: tuple[object] = tuple()
    effective_itemsize: float = None

class FnName(Enum):
    QUANTIZE_MXFP8 = auto()


@dataclass(frozen=True)
class FusedComm:
    out_handles: torch.Tensor
    scatter_shard_indx: torch.Tensor | None = None
    reduce_rank: int = 0
    n_reduce_shards: int = 1

specializations = SpecializationModule("matmul_ogs",
    kernels=[("_matmul_ogs", _matmul_ogs), ("_p_matmul_ogs", _p_matmul_ogs)],
    closure_args={
        "epilogue": ClosureArg("EPILOGUE_FN", "epilogue_fn_args"), #
        "activation": ClosureArg("ACTIVATION_FN", "activation_fn_args"), #
    },
)
# -----------------------------------------------------------------------------
#                    Matrix Multiplication + Outer Gather/Scatter
# -----------------------------------------------------------------------------


def can_overflow_int32(tensor: torch.Tensor):
    max_int32 = (1 << 31) - 1
    offset = 0
    for i in range(tensor.ndim):
        offset += (tensor.shape[i] - 1) * tensor.stride(i)
    return offset > max_int32


def should_upcast_indices(*args):
    return any(tensor is not None and can_overflow_int32(tensor) for tensor in args)


# This supports computing dw for ragged matmul.  Note the correspondence:
#   fwd pass:      y = matmul_ogs(x, w, ...)
#   bwd pass (dw): dw = matmul_ogs(x.T, dy, ...)
#
# Thus, "our" x, w, and y (as seen by matmul_ogs) correspond to x.T, dy, dw, respectively.
# To avoid confusion, now we'll stick to "x, w, y" terminology.
#
# Assume that y.shape == (N_EXPTS, M, N), x.shape == (M, K), w.shape = (K_W, N).
#
# To make things feasible, we require that x and w satisfy the following condition:
#   (1) We don't support gather/scatter indices: in x, all columns for expt #0 are grouped at
#       the leftmost part, followed by expt #1, and so on.  Ditto for w (top to bottom).
#   (2) At least one of x and w are padded: each expert uses a multiple of block_k columns
#       (or rows), and unused values are filled with zero.
#   (3) No inf or nan are allowed in x or w (except for the final padding - see below).
#       This is because we use "multiplying by padded zero region" in lieu of masking.
#   (4) The number of actually used columns/rows equals self.base.expt_hist.sum() and may be
#       less than K or K_W.  In this case, the final "unused" values can be left uninitialized.
#       However, if x or w is unpadded, the first block_k columns/rows of the unused part must
#       not contain nan or inf.
#
# For example, assume N_EXPTS == 5, block_k == 32, and expt_hist == [60, 33, 0, 32, 25].
#
#               if unpadded     if padded
#               -----------     ---------
#   x: expt #0: x[:, :60]       x[:, :60]
#                               x[:, 60:64] - zero padded
#      expt #1: x[:, 60:93]     x[:, 64:97]
#                               x[:, 97:128] - zero padded
#      expt #3: x[:, 93:125]    x[:, 128:160]
#      expt #4: x[:, 125:150]   x[:, 160:185]
#                               x[:, 185:192] - zero padded
#               x[:, 150:min(182, K)] - must not contain inf/nan
#
#               x[:, 182:]      x[:, 192:] - unused (may contain garbage, including inf/nan)
#
#   w is the same, except that rows columns are flipped.
@dataclass
class InnerRoutingData:
    base: RoutingData | None = None
    block_k: int | None = None
    x_is_padded: bool = False
    w_is_padded: bool = False

    # Return value contains: ExptHist, ExptOffs, ExptTileOffs, ExptData,
    #                        EXPT_IS_INNER, X_IS_PADDED, W_IS_PADDED, ExptHistMax
    @staticmethod
    def make_kernel_args(data, block_m):
        if isinstance(data, RoutingData):
            expt_data, block = data.expt_data, block_m
            args = (False, False, False, None)
        elif isinstance(data, InnerRoutingData):
            expt_data, block = data.base.expt_data, data.block_k
            args = (
                True, data.x_is_padded, data.w_is_padded, expt_data.slice_sizes.max()
            )
        elif data is None:
            expt_data = None
        else:
            assert None

        if expt_data is None:
            return (None, None, None, None, False, False, False, None)

        return (
            expt_data.slice_sizes,
            expt_data.slice_offs,
            expt_data.block_offs(block),
            expt_data.block_schedule(block),
        ) + args


# ---------------------
# Numerics
# ---------------------

# fmt: off

@dataclass(frozen=True)
class FlexCtx:
    lhs_data: InFlexData = InFlexData()
    rhs_data: InFlexData = InFlexData()
    out_data: OutFlexData = OutFlexData()
    acc_data: InFlexData = InFlexData()

@dataclass
class PrecisionConfig:
    max_num_imprecise_acc: int = None
    allow_tf32: bool = True
    flex_ctx: FlexCtx = FlexCtx()
    acc_scale: int = 1.0
    flexpoint_saturate_inf: bool = False
    report_quantization_err_fn: callable = None
    act_scale: Tensor | None = None
    weight_scale: Tensor| None = None
    out_scale: Tensor | None = None
    out_dtype: torch.dtype = None
    enforce_bitwise_invariance: bool = False


# TODO: merge in opt_flags
def get_swap_xw(precision_config, opt_flags):
    if target_info.cuda_capability_geq(10, 0):
        return precision_config.weight_scale is not None and opt_flags.block_m <= 64 and opt_flags.is_persistent
    return False

# ---------------------
# Allocation
# ---------------------

@dataclass
class MatmulAllocation:
    device: str
    output: tuple[tuple[int], torch.dtype]
    scratchpads: dict[str, tuple]

def init_allocation(x, w, precision_config, fused_activation,
                    routing_data, gather_indx, scatter_indx, inner_routing_data,
                    n_reduce_shards, opt_flags):
    # ---- output ------
    N = w.shape[-1]
    # by default - M is number of rows in the activations
    M = x.shape[-2]
    # if the activations are gathered, then M is number of gather indices
    if gather_indx is not None:
        M = gather_indx.src_indx.shape[0]
    if scatter_indx is not None:
        M = scatter_indx.src_indx.shape[0]
    if scatter_indx is None:
        y_rows = M
    else:
        y_rows = M // routing_data.n_expts_act
    y_rows *= n_reduce_shards
    if inner_routing_data is not None:
        batch_dim = inner_routing_data.base.n_expts_tot
    else:
        batch_dim = x.shape[0] if x.ndim == 3 else 1
    out_shape = (batch_dim, y_rows, N // fused_activation.specs.reduction_n)
    out_dtype = precision_config.out_dtype or x.dtype
    output = (out_shape, out_dtype)
    # ---- scratchpad -----#
    scratchpad = dict()
    N_scratch = N // fused_activation.specs.reduction_n if opt_flags.split_k == 1 else N
    if opt_flags.split_k > 1 or scatter_indx is not None:
        scratch_out_dtype = torch.float32 if opt_flags.split_k > 1 else out_dtype
        scratchpad["matmul"] = ((opt_flags.split_k, batch_dim, M, N_scratch), scratch_out_dtype)
    if "matmul" in scratchpad and precision_config.out_scale is not None:
        assert batch_dim == 1, "batch_dim > 1 not supported yet"
        scratchpad["mx_out_scale"] = ((opt_flags.split_k, 1, M, triton.cdiv(N_scratch, MXFP_BLOCK_SIZE)), torch.uint8)
    return MatmulAllocation(x.device, output, scratchpad)

def apply_allocation(allocation: MatmulAllocation, output):
    ret = dict()
    if output is None:
        output = torch.empty(allocation.output[0], device=allocation.device, dtype=allocation.output[1])
    else:
        if output.ndim == 2:
            output = output[None, :, :]
        assert output.shape == allocation.output[0]
    ret["output"] = output[None, :, :]
    ret["scratchpad"] = {
        k: torch.empty(v[0], device=allocation.device, dtype=v[1])
            for k, v in allocation.scratchpads.items()
    }
    return ret

# -----------------------------------------------------------------------------
# Canonicalize
# -----------------------------------------------------------------------------
# the `matmul_ogs` kernel can operate on 2D or 3D inputs depending on the mode being used
# we can canonicalize storages to make the implementation more uniform

def _canonicalize_storage(storage, out_ndim, flex_data):
    assert out_ndim >= storage.data.ndim
    # Need to use as_strided instead of view because for a tensor with
    # shape[-2] == 1 can have ambuiguity related to col-wise. Fo example,
    # > t = torch.randn(2, 5, 1).mT
    # > t_view = t.view(t.shape)
    # > t.stride(), t_view.stride()
    # ((5, 1, 1), (5, 5, 1))
    # Our check t_view is col-wise fails since t_view.stride(-2) != 1
    # This case is covered by (m, n, k) == (1000, 700, 2) in test_matmul.py
    new_storage_shape = [1] * (out_ndim - storage.data.ndim) + list(storage.data.shape)
    new_storage_stride = [0] * (out_ndim - storage.data.ndim) + list(storage.data.stride())
    new_storage_data = storage.data.as_strided(new_storage_shape, new_storage_stride)
    if flex_data is not None:
        new_storage_data = flex_data.reinterpret(new_storage_data)
    return Storage(new_storage_data, storage.layout)


# -----------------------------------------------------------------------------
# Triton Implementation
# -----------------------------------------------------------------------------

def matmul_ogs_set_idle_sms(num_idle_sms):
    """
    persistent kernels will leave `num_idle_sms` idle
    """
    update_opt_flags_constraints({"idle_sms": num_idle_sms})

def matmul_ogs(x, w, bias,
    routing_data: RoutingData | None = None,
    gather_indx: GatherIndx | None = None,
    scatter_indx: ScatterIndx | None = None,
    precision_config: PrecisionConfig | None = None,
    betas: torch.Tensor | None = None,
    gammas: torch.Tensor | None = None,
    out_alpha: float | None = None,
    y: torch.Tensor | None = None,
    fused_comm: FusedComm | None = None,
    fused_activation: FusedActivation | None = None,
    epilogue: Epilogue | None = None,
    y_acc_in: torch.Tensor | None = None,
    inner_routing_data: InnerRoutingData | None = None,
):
    """
    Y[:, :] = 0.
    for e in num_experts:
        Y[idxs_y_m(e), :] += matmul(X[idxs_x_m(e), :], W[e, :, :])

    matmul can be optionally fused with all gather or scatter at the end for the output. When fused_comm is specified, the m-th row of the output will be stored to (m * n_reduce_shards + reduce_rank) -th row
    of each rank id in range [scatter_shard_indx[m] * n_reduce_shards, (scatter_shard_indx[m] + 1) * n_reduce_shards) if scatter_shard_indx is not None, otherwise the output will be all gathered across all reduce ranks.
    When scatter_shard_indx is specified, the caller should ensure that the indices of different shards do not conflict.

    The output buffer for fused comm should be pre-allocated and passed in via fused_comm.out_handles, which contains ipc handles to the output tensors, each with shape (n_rows * n_reduce_shards, n_cols).
    """
    is_input_batched = x.ndim == 3
    if is_input_batched:
        assert gather_indx is None, "gather not supported in batched mode"
        assert scatter_indx is None, "scatter not supported in batched mode"
        assert routing_data is None, "routing not supported in batched mode"
        assert inner_routing_data is None, "routing not supported in batched mode"
        assert fused_comm is None, "fused comm is not supported in batched mode"
        assert w.ndim == 3 and w.shape[0] == x.shape[0]
    if inner_routing_data is not None:
        assert routing_data is None
        assert gather_indx is None
        assert scatter_indx is None
        routing_data = RoutingData(
            None, None, inner_routing_data.base.n_expts_tot, 1,
            expected_tokens_per_expt=inner_routing_data.base.expected_tokens_per_expt,
        )
    # canonicalize inputs
    if precision_config is None:
        precision_config = PrecisionConfig()
    if fused_activation is None:
        fused_activation = FusedActivation(FnSpecs.default(), tuple())
    if epilogue is None:
        epilogue = Epilogue(FnSpecs.default(), tuple(), tuple(), False)
    if routing_data is None:
        routing_data = RoutingData(None, None, max(1, w.shape[0]), 1)
    # unpack scales
    w_scale = precision_config.weight_scale
    w_has_mx = w_scale is not None
    is_hopper_fp8 = is_cuda() and not target_info.cuda_capability_geq(10, 0) and bitwidth(w.dtype) == 8
    if is_hopper_fp8: assert w.stride(-2) == 1, "`w` must be column-major when it has data-type FP8 on capability < 10"
    if not isinstance(w, Tensor):
        # TODO: remove this code path; using uint8 for mxfp4 weight will bite us when we want to support uint8 for real
        dtype = FP4 if w.dtype == torch.uint8 else w.dtype
        w = wrap_torch_tensor(w, dtype=dtype)
    if w_has_mx and is_cuda() and (torch.cuda.get_device_capability()[0] < 10 or w.storage.layout is not None and not isinstance(w.storage.layout, StridedLayout)):
        assert w.stride(-2) == 1, "`w` must be column-major when it has data-type mxfp and (swizzled or not on >=Blackwell)"
    if w_scale is not None and not isinstance(w_scale, Tensor):
        w_scale = Tensor(w_scale)
    if w_scale is not None:
        w_scale.storage.data = w_scale.data.view(torch.uint8)
        w_scale.dtype = torch.uint8
    x_scale = precision_config.act_scale
    x_has_mx = x_scale is not None
    if x_has_mx: assert x.stride(-1) == 1, "'x' must be row-major when it has data-type mxfp"
    if x_scale is not None and not isinstance(x_scale, Tensor):
        x_scale = Tensor(x_scale)
    if not isinstance(x, Tensor):
        x = Tensor(x, dtype=x.dtype)
    x_transpose = x.stride(-1) != 1
    # determine shapes
    has_gather = gather_indx is not None
    has_scatter = scatter_indx is not None
    is_ragged = routing_data.expt_hist is not None
    M = x.shape[-2] if gather_indx is None else gather_indx.src_indx.shape[0]
    if inner_routing_data is not None:
        batch_size = inner_routing_data.base.n_expts_tot
    else:
        batch_size = w.shape[0] if routing_data.expt_hist is None and w.ndim == 3 else 1
    if y_acc_in is not None:
        y_acc_is_y = y_acc_in.data_ptr() == y.data_ptr() and y_acc_in.stride() == y.stride()
    else:
        y_acc_is_y = None
    K = x.shape[-1]
    K_W, N = w.shape[-2:]
    if x.ndim == 3 and w.ndim == 3:
        assert x.shape[0] == w.shape[0]
    # compute optimization flags
    out_dtype = precision_config.out_dtype or x.dtype
    can_use_tma = (
        x.numel() > 0 and x.storage.is_tma_compliant() and
        w.numel() > 0 and w.storage.is_tma_compliant() and
        (w_scale is None or w_scale.storage.is_tma_compliant()) and
        (not is_ragged or x.stride(-1) == 1) and
        # Currently we don't support tma if y is column major; may revisit later if this becomes an issue.
        (y is None or y.stride(-1) == 1) and
        (y_acc_in is None or y_acc_is_y) and
        # If we use inner_routing_data, w must be either padded or row major, otherwise we get
        # unaligned access.
        (inner_routing_data is None or w.stride(-1) == 1 or inner_routing_data.w_is_padded)
    )
    has_gather_tma = has_gather and target_info.has_tma_gather()
    # hopper w/ mxfp4 doesn't support TMA
<<<<<<< HEAD
    can_use_tma = can_use_tma and is_cuda() and (torch.cuda.get_device_capability()[0] > 9 or bitwidth(w.dtype) != 4)
=======
    can_use_tma = can_use_tma and (torch.cuda.get_device_capability()[0] > 9 or bitwidth(w.dtype) != 4)
    can_use_split_k = scatter_indx is None and not x_has_mx and not w_has_mx
>>>>>>> 318fa9c4
    opt_flags = make_opt_flags(out_dtype, x.dtype, w.dtype, precision_config,
        batch_size, M, N, w.shape[-2], routing_data,
        can_use_tma, can_use_split_k, epilogue.effective_itemsize,
        x_transpose, y_acc_in is not None,
        inner_routing_data.block_k if inner_routing_data is not None else None,
    )
    if inner_routing_data is not None:
        assert opt_flags.block_k == inner_routing_data.block_k
        assert opt_flags.split_k == 1
        batch_size = inner_routing_data.base.n_expts_tot
        # For unpadded (row major) x, we cannot use tma because memory access isn't aligned.
        x_has_tma = opt_flags.is_persistent and (x.stride(-1) != 1 or inner_routing_data.x_is_padded)
        # If TMA is used, limit is handled automatically, so we can pretend K is "even".
        # (For unpadded input, we assume that the first block_k unused rows are zero-filled,
        # when routing_data.expt_hist.sum() is less than K or K_W.)
        if opt_flags.is_persistent:
            even_K = x_has_tma or inner_routing_data.x_is_padded
        else:
            even_K = inner_routing_data.x_is_padded and inner_routing_data.w_is_padded
    else:
        batch_size = w.shape[0] if routing_data.expt_hist is None and w.ndim == 3 else 1
        assert K == K_W
        x_has_tma = opt_flags.is_persistent and (has_gather_tma or not has_gather)
        even_K = (K % opt_flags.block_k == 0)
    if w_scale is not None and opt_flags.is_persistent and not target_info.has_native_mxfp():
        raise NotImplementedError("Must use non-persistent kernel for simulated MXFP")
    if w_scale is not None and w_scale.storage.layout.name is not None and not opt_flags.is_persistent and target_info.has_native_mxfp():
        raise NotImplementedError("Must use persistent kernel and be TMA-compliant for native MXFP")
    # fused activation
    matmul_fused_activation = fused_activation
    reduce_fused_activation = FusedActivation()
    if opt_flags.split_k > 1:
        matmul_fused_activation, reduce_fused_activation = reduce_fused_activation, matmul_fused_activation
    # allocate output/scratchpad memory
    allocation = init_allocation(x, w, precision_config, fused_activation,
        routing_data, gather_indx, scatter_indx, inner_routing_data, fused_comm.n_reduce_shards if fused_comm is not None else 1, opt_flags)
    memory = apply_allocation(allocation, y)
    # early exit
    if batch_size * M * N == 0:
        ret = memory["output"].squeeze(0)
        if not is_input_batched:
            ret = ret.squeeze(0)
        return ret
    # TMA descriptors require a global memory allocation
    if opt_flags.is_persistent:
        triton.set_allocator(get_per_device_per_stream_alloc_fn(x.device))
    # Intermediate tensors and postprocess kernels for each situation
    has_scratchpad = "matmul" in memory["scratchpad"]
    # Canonical output tensor (matmul scratchpad if present, otherwise final output tensor)
    out_matmul = memory["scratchpad"].get("matmul", memory["output"])
    out_matmul_flex = OutFlexData() if out_matmul.dtype == torch.float32 else precision_config.flex_ctx.out_data
    # Unified mx-scale pointer; when scratchpad exists, prefer its mx buffer
    out_matmul_scale = precision_config.out_scale
    if out_matmul_scale is not None:
        out_matmul_scale = out_matmul_scale.data.view(torch.uint8)
        if has_scratchpad and "mx_out_scale" in memory["scratchpad"]:
            out_matmul_scale = memory["scratchpad"]["mx_out_scale"]
    out_matmul_has_mx = out_matmul_scale is not None and out_matmul.element_size() == 1
    # matrix multiplication
    flex = precision_config.flex_ctx
    bias_stride = None if bias is None else bias.stride(0)
    num_indx = None if scatter_indx is None else scatter_indx.src_indx.shape[0]
    # moe metadata
    block_m = opt_flags.block_m
    expt_data_args = InnerRoutingData.make_kernel_args(inner_routing_data or routing_data, block_m)
    # spmd grid
    grid_m = triton.cdiv(M, opt_flags.block_m)
    if routing_data.expt_data is not None:
        grid_m = routing_data.n_blocks(M, opt_flags.block_m)
    grid_n = triton.cdiv(N, opt_flags.block_n)
    max_grid = batch_size * grid_m * grid_n * opt_flags.split_k
    grid = min(target_info.num_sms() - opt_flags.idle_sms, max_grid) if opt_flags.is_persistent else max_grid
    # canonicalize storage
    has_scatter_tma = scatter_indx is not None and target_info.has_tma_gather()
    y = wrap_torch_tensor(out_matmul.view(math.prod(out_matmul.shape[:-1]), out_matmul.shape[-1]) if has_scatter else out_matmul.view(math.prod(out_matmul.shape[:-2]), *out_matmul.shape[-2:]))
    x_storage = _canonicalize_storage(x.storage, 2 if has_gather_tma else 3, flex.lhs_data)
    w_storage = _canonicalize_storage(w.storage, 3, flex.rhs_data)
    y_storage = _canonicalize_storage(y.storage, 2 if has_scatter_tma else 3, flex.out_data)
    # create tma descriptor for x
    if y_acc_in is not None:
        assert opt_flags.split_k == 1, "y_acc_in + split_k is not supported."
        assert scatter_indx is None, "y_acc_in + scatter is not supported."
        if y_acc_in.ndim == 2:
            y_acc_in = y_acc_in.unsqueeze(0)
        assert y_acc_in.shape == out_matmul.shape[-3:]
        y_acc_strides = y_acc_in.stride()
    else:
        y_acc_strides = (None, None, None)

    x_tma_block_size = [1, opt_flags.block_k] if has_gather_tma else [1, opt_flags.block_m, opt_flags.block_k]
    x_tma_mode = None if not x_has_tma else "ragged" if is_ragged and not has_gather_tma else "dense"
    x_tensor_or_tma = x_storage.make_tma(x_tma_block_size, x_tma_mode) if x_has_tma else x_storage.data
    # create tma descriptor for y
    y_has_tma = (
        opt_flags.is_persistent and (scatter_indx is None or has_scatter_tma)
        and (y_acc_in is None or y_acc_is_y)
    )
    block_n = opt_flags.block_n // opt_flags.epilogue_subtile // matmul_fused_activation.specs.reduction_n
    y_tma_block_size = [1, block_n] if has_scatter_tma else [1, opt_flags.block_m, block_n]
    y_tma_mode = None if not y_has_tma else "ragged" if is_ragged and not has_scatter_tma else "dense"
    y_tensor_or_tma = y_storage.make_tma(y_tma_block_size, y_tma_mode) if y_has_tma else y_storage.data
    # create tma descriptor for w
    w_has_tma = opt_flags.is_persistent
    w_tensor_or_tma = w_storage.make_tma([1, opt_flags.block_k, opt_flags.block_n], "dense") if w_has_tma else w_storage.data
    # create tma descriptor for w_scale
    w_scale_has_tma = opt_flags.is_persistent and w_scale is not None
    w_transpose = w_storage.data.stride()[-2] == 1
    if w_scale_has_tma:
        w_scale_storage = w_scale.storage
        w_scale_tma_block_size = [opt_flags.block_n, opt_flags.block_k] if w_transpose else [opt_flags.block_k, opt_flags.block_n]
        if isinstance(w_scale.storage.layout, StridedLayout):
            w_scale_storage = _canonicalize_storage(w_scale.storage, 3, None)
            w_scale_tma_block_size = [1] + w_scale_tma_block_size
        w_scale_tensor_or_tma = w_scale_storage.make_tma(w_scale_tma_block_size, "dense")
    else:
        w_scale_tensor_or_tma = w_scale
    # canonicalize strides
    x_strides = [0]*(3 - x_storage.data.ndim) + list(x_storage.data.stride())
    x_scale_strides = x_scale.stride() if x_has_mx else (None, None, None)
    x_scale_strides = (0, ) * (3 - len(x_scale_strides)) + x_scale_strides
    w_scale_strides = w_scale.stride() if w_has_mx and not w_scale_has_tma else (None, None, None)
    w_scale_strides = (0, ) * (3 - len(w_scale_strides)) + w_scale_strides
    out_matmul_scale_strides = out_matmul_scale.stride() if out_matmul_has_mx else (None, None, None, None)
    out_matmul_scale_strides = (0, ) * (4 - len(out_matmul_scale_strides)) + out_matmul_scale_strides
    # launch kernel
    kernels = specializations.get(epilogue=epilogue.specs, activation=matmul_fused_activation.specs)
    # When stride(-2) == stride(-1) == 1, it's ambiguous whether W is transposed
    # (i.e. col-wise). Since this matters when w_has_mx is True and w_transpose
    # is True the fast code path, stride(-2) == 1 takes precedence, e.g., vs.
    # w_transpose = w_storage.data.stride()[-1] != 1
    if gather_indx is not None:
        gather_src_indx = torch.div(gather_indx.src_indx, routing_data.n_expts_act, rounding_mode='trunc')
    fused_comm_kwargs = {
        "pYPtrs": fused_comm.out_handles,
        "ScatterShardIndx": fused_comm.scatter_shard_indx,
        "reduce_rank": fused_comm.reduce_rank,
        "n_reduce_shards": fused_comm.n_reduce_shards,
    } if fused_comm is not None else {}
    # if routing_data.n_expts_act > 1:
    #     y_storage.data.view(torch.uint8).zero_()
    (kernels._p_matmul_ogs if opt_flags.is_persistent else kernels._matmul_ogs)[(grid,)](
                   y_tensor_or_tma, y_storage.data, *out_matmul.stride(),
                   *((None, out_matmul_scale, None) if out_matmul_has_mx else out_matmul_flex),
                   *out_matmul_scale_strides[-4:],
                   x_tensor_or_tma, x_storage.data, *x_strides, x_transpose,
                   flex.lhs_data.scale,
                   None if x_scale is None else x_scale.data.view(torch.uint8), *x_scale_strides,
                   w_tensor_or_tma, w_storage.data, *w_storage.data.stride(), w_transpose,
                   flex.rhs_data.scale,
                   w_scale_tensor_or_tma, *w_scale_strides,
                   flex.acc_data.reinterpret(y_acc_in), *y_acc_strides,
                   flex.acc_data.scale, y_acc_is_y,
                   bias, bias_stride,
                   x.shape[-2] if routing_data.expt_hist is None else None,
                   N, K, K_W,
                   betas, gammas,
                   None if gather_indx is None else gather_src_indx,
                   None if gather_indx is None else gather_indx.dst_indx,  # Only for launch_metadata
                   None if scatter_indx is None else scatter_indx.src_indx,
                   num_indx,
                   None if scatter_indx is None else scatter_indx.dst_indx,
                   None if scatter_indx is None else scatter_indx.dst_indx.shape[0],
                   *expt_data_args,
                   batch_size, grid_m, grid_n,
                   out_alpha,
                   *matmul_fused_activation.fn_args, matmul_fused_activation.specs.reduction_n,
                   *epilogue.fn_arg_values_matmul,
                   routing_data.n_expts_tot,
                   precision_config.max_num_imprecise_acc,
                   precision_config.allow_tf32,
                   precision_config.flexpoint_saturate_inf,
                   flex.rhs_data.is_per_batch,
                   out_matmul_flex.is_per_batch,
                   flex.acc_data.is_per_batch,
                   opt_flags.block_m,
                   opt_flags.block_n,
                   opt_flags.block_k,
                   opt_flags.group_m,
                   INIT_OUTPUT_TO_ZERO=routing_data.n_expts_act == 1,
                   XCD_SWIZZLE=opt_flags.xcd_swizzle,
                   SWIZZLE_MX_VALUE=w.storage.layout.name,
                   SWIZZLE_MX_SCALE=None if w_scale is None else w_scale.storage.layout.name,
                   EPILOGUE_SUBTILE=opt_flags.epilogue_subtile,
                   SPLIT_K=opt_flags.split_k,
                   EVEN_K=even_K,
                   W_CACHE_MODIFIER=opt_flags.w_cache_modifier,
                   TOKENS_PER_EXPT_FOR_ANNOTATION=routing_data.expected_tokens_per_expt,
                   num_warps=opt_flags.num_warps,
                   num_stages=opt_flags.num_stages,
                   arch=opt_flags.arch,
                   UPCAST_INDICES=should_upcast_indices(x, w, out_matmul),
                   X_TMA_MODE=x_tma_mode,
                   Y_TMA_MODE=y_tma_mode,
                   SWAP_XW=get_swap_xw(precision_config, opt_flags),
                   IS_EPILOGUE_QUANT_MXFP8=epilogue.specs.name == FnName.QUANTIZE_MXFP8.name,
                   NUM_SMS = grid if opt_flags.is_persistent else 0,
                   **fused_comm_kwargs,
                   **opt_flags.target_kernel_kwargs)

    assert not (opt_flags.split_k > 1 and scatter_indx is not None)
    out_final_mx_scale = None
    if opt_flags.split_k > 1:
        assert not out_matmul_has_mx
        postprocess_fn1 = ReducePostprocessFn(specs=reduce_fused_activation.specs, fn_args=reduce_fused_activation.fn_args)
        postprocess_fn2 = None if has_scatter else ReducePostprocessFn(specs=epilogue.specs, fn_args=epilogue.fn_arg_values_finalize)
        y, y_mx_scale = reduce(
            x = out_matmul.view(out_matmul.shape[0], -1, out_matmul.shape[-1]),
            dim = 0,
            # output data/metadata
            y = memory["output"].view(-1, memory["output"].shape[-1]),
            y_dtype = memory["output"].dtype,
            y_flex = precision_config.flex_ctx.out_data,
            y_flex_saturate_inf = precision_config.flexpoint_saturate_inf,
            y_has_mx = precision_config.out_scale is not None,
            # fused functions
            postprocess_fn1 = postprocess_fn1,
            postprocess_fn2 = postprocess_fn2,
        )
        y_shape = out_matmul.shape[1:-1] + (out_matmul.shape[-1] // reduce_fused_activation.specs.reduction_n,)
        out_matmul = y.view(*y_shape).unsqueeze(0)
        if y_mx_scale is not None:
            out_final_mx_scale = y_mx_scale.view(out_matmul.shape[-2], triton.cdiv(out_matmul.shape[-1], 32))
    # TODO: change `matmul_ogs` semantics and move this to another op!
    if scatter_indx is not None:
        mask = (scatter_indx.src_indx != -1).view(out_matmul.shape[-2]//routing_data.n_expts_act, routing_data.n_expts_act, 1)
        out_matmul = out_matmul.view(out_matmul.shape[-2]//routing_data.n_expts_act, routing_data.n_expts_act, -1)
        mask = mask.expand_as(out_matmul)
        out_matmul_scale_shape = out_matmul.shape[:-1] + (triton.cdiv(out_matmul.shape[-1], 32),)
        postprocess_fn = ReducePostprocessFn(specs=epilogue.specs, fn_args=epilogue.fn_arg_values_finalize)
        x_flex = InFlexData(dtype=out_matmul_flex.dtype, scale=out_matmul_flex.expected_scale)
        out_final, out_final_mx_scale = reduce(out_matmul, dim=1, postprocess_fn2=postprocess_fn, x_flex=x_flex, #
                                            mask=mask,
                                            y=memory["output"].squeeze(0).squeeze(0),
                                            x_mxscale=out_matmul_scale.view(*out_matmul_scale_shape) if out_matmul_has_mx else None,
                                            y_has_mx=precision_config.out_scale is not None,
                                            y_flex=precision_config.flex_ctx.out_data,
                                            y_flex_saturate_inf=precision_config.flexpoint_saturate_inf,
                                            )
        out_final = out_final.unsqueeze(0)
    else:
        out_final = out_matmul.squeeze(0)

    if not (is_input_batched or inner_routing_data is not None):
        out_final = out_final.squeeze(0)
    if out_final_mx_scale is not None:
        precision_config.out_scale = out_final_mx_scale
    return out_final

# -----------------------------------------------------------------------------
# Reference Implementation
# -----------------------------------------------------------------------------

def matmul_ogs_torch(x, w, bias,
                 routing_data: RoutingData = None,
                 gather_indx: GatherIndx = None,
                 scatter_indx: ScatterIndx = None,
                 precision_config: PrecisionConfig = None,
                 betas = None,
                 gammas = None,
                 inner_routing_data: InnerRoutingData | None = None,
                 round_x = None, round_y = None,
                 device: str = "cuda"):
    if inner_routing_data is not None:
        assert bias is None, "Not supported yet"
        m, n = x.shape[-2], w.shape[-1]
        block_k = inner_routing_data.block_k
        n_expts_tot = inner_routing_data.base.n_expts_tot
        out = torch.zeros((n_expts_tot, m, n), dtype=torch.float32, device=x.device)
        start_x = start_w = 0
        for expt in range(n_expts_tot):
            k = inner_routing_data.base.expt_hist[expt].item()
            if k > 0:
                out[expt] = matmul_ogs_torch(
                    x[:, start_x:start_x+k], w[start_w:start_w+k, :], None,
                    None, None, None, None, betas, gammas, None, round_x, round_y, device
                )
            padded_k = triton.cdiv(k, block_k) * block_k
            start_x += padded_k if inner_routing_data.x_is_padded else k
            start_w += padded_k if inner_routing_data.w_is_padded else k
        return out

    is_input_batched = x.ndim == 3
    assert x.dtype.itemsize > 1
    assert w.dtype.itemsize > 1
    if is_input_batched:
        assert gather_indx is None, "gather not supported in batched mode"
        assert scatter_indx is None, "scatter not supported in batched mode"
        assert routing_data is None, "routing not supported in batched mode"
        assert w.ndim == 3 and w.shape[0] == x.shape[0]
    if round_x is None:
        round_x = lambda x, idx: x
    if round_y is None:
        round_y = lambda x: x
    if bias is not None and bias.ndim == 1:
        bias = bias.view(1, *bias.shape)
    if w.ndim == 2:
        w = w.view(1, *w.shape)
    if x.ndim == 2:
        x = x.view(1, *x.shape)
    if routing_data is None:
        routing_data = RoutingData(None, None, w.shape[0], 1)
    n_expts_act = routing_data.n_expts_act
    # memory offsets
    if routing_data.n_expts_tot > 1 and not is_input_batched:
        sizes = routing_data.expt_hist
        off = torch.zeros(sizes.shape[0] + 1, dtype=torch.int32)
        off[1:] = torch.cumsum(sizes, 0)
        offs = list(itertools.pairwise(off))
    else:
        offs = [[0, x.shape[1]] for _ in range(w.shape[0])]
    # compute
    n_rows = x.shape[1] if gather_indx is None else gather_indx.dst_indx.shape[0]
    y = torch.zeros((x.shape[0], n_rows, w.shape[-1]), device=x.device, dtype=x.dtype)
    for i, (lo, hi) in enumerate(offs):
        if gather_indx is None:
            idx = torch.arange(lo, hi, device=x.device)
        else:
            idx = gather_indx.src_indx[lo:hi] // n_expts_act
        batch = i if is_input_batched else 0
        out = torch.matmul(round_x(x[batch, idx, :], torch.arange(lo, hi, device=device)).float(),
                           w[i].float())
        if bias is not None:
            out += bias[i, :] if betas is None else bias[i, :] * betas[lo:hi, None]
        if gammas is not None:
            out *= gammas[lo:hi, None]
        y[batch, lo:hi, :] = round_y(out)
    if not is_input_batched:
        y = y.view(y.shape[1], y.shape[2])
    if scatter_indx is None:
        return y
    # accumulate output from all experts
    n_rows = y.shape[0] // n_expts_act
    out = torch.zeros((n_rows, y.shape[-1]), dtype=torch.float32, device=x.device)
    for i, (lo, hi) in enumerate(offs):
        dst_idx = scatter_indx.dst_indx[lo:hi] // n_expts_act
        msk = dst_idx != -1
        out[dst_idx[msk], :] += y[lo:hi, :][msk, :].float()
    return out


def post_matmul_comm_torch(y: torch.Tensor, rank: int, n_reduce_shards: int,
                           world_size: int,
                           scatter_shard_indx: torch.Tensor | None = None,
):
    """
    Reference implementation of post matmul communication.

    y: the local matmul output
    rank: the global rank
    n_reduce_shards: the number of reduce shards
    world_size: the world size
    scatter_shard_indx: the shard indices for the scatter. None if all gather.

    Output shape:
    (batch_size, n_rows, n_cols) -> (batch_size, n_rows * n_reduce_shards, n_cols) if batched, otherwise
    (n_rows, n_cols) -> (n_rows * n_reduce_shards, n_cols)
    """
    from torch import distributed as dist
    # if n_reduce_shards == 1:
    #     return y

    ys = [torch.empty_like(y) for _ in range(world_size)]
    dist.all_gather(ys, y)
    out_shape = (*y.shape[:-2], y.shape[-2] * n_reduce_shards, y.shape[-1])

    if scatter_shard_indx is None:
        # all gather
        assert n_reduce_shards == world_size
        return torch.cat(ys, dim=-1).reshape(out_shape)
    else:
        # Note: when multiple ranks scatter to the same destination, the result is undefined.
        scatter_shard_indx_global = torch.empty((world_size, *scatter_shard_indx.shape), device=scatter_shard_indx.device, dtype=scatter_shard_indx.dtype)
        dist.all_gather([scatter_shard_indx_global[i] for i in range(world_size)], scatter_shard_indx)

        assert len(out_shape) == 2, "batched mode not supported"
        result = torch.zeros(out_shape, device=y.device, dtype=y.dtype)
        reduce_shard_id = rank // n_reduce_shards

        for i in range(world_size // n_reduce_shards):
            scatter_mask = scatter_shard_indx_global[i * n_reduce_shards, :] == reduce_shard_id
            for j in range(n_reduce_shards):
                out_slice = result.as_strided(
                    (result.shape[0] // n_reduce_shards, result.shape[1]),
                    (result.stride(0) * n_reduce_shards, result.stride(1)),
                    storage_offset=j * result.stride(0),
                )
                out_slice[scatter_mask, :] = ys[i * n_reduce_shards + j][scatter_mask, :]
        return result<|MERGE_RESOLUTION|>--- conflicted
+++ resolved
@@ -418,12 +418,8 @@
     )
     has_gather_tma = has_gather and target_info.has_tma_gather()
     # hopper w/ mxfp4 doesn't support TMA
-<<<<<<< HEAD
     can_use_tma = can_use_tma and is_cuda() and (torch.cuda.get_device_capability()[0] > 9 or bitwidth(w.dtype) != 4)
-=======
-    can_use_tma = can_use_tma and (torch.cuda.get_device_capability()[0] > 9 or bitwidth(w.dtype) != 4)
     can_use_split_k = scatter_indx is None and not x_has_mx and not w_has_mx
->>>>>>> 318fa9c4
     opt_flags = make_opt_flags(out_dtype, x.dtype, w.dtype, precision_config,
         batch_size, M, N, w.shape[-2], routing_data,
         can_use_tma, can_use_split_k, epilogue.effective_itemsize,
