--- conflicted
+++ resolved
@@ -120,13 +120,10 @@
         py::module::import("triton.experimental.gluon.language._layouts");
     auto amdLayouts =
         py::module::import("triton.experimental.gluon.language.amd._layouts");
-<<<<<<< HEAD
     auto intelLayouts =
         py::module::import("triton.experimental.gluon.language.intel._layouts");
-=======
     auto blackwellLayouts = py::module::import(
         "triton.experimental.gluon.language.nvidia.blackwell");
->>>>>>> ff5c1e77
     AutoLayout = py::object(layouts.attr("AutoLayout")).release();
     BlockedLayout = py::object(layouts.attr("BlockedLayout")).release();
     SliceLayout = py::object(layouts.attr("SliceLayout")).release();
@@ -273,14 +270,12 @@
     return layouts.PaddedSharedLayout(intervalPaddingPairs,
                                       ll.getBases().lookup(kOffset),
                                       ll.getBases().lookup(kBlock), shape);
-<<<<<<< HEAD
   } else if (auto intelDpas = dyn_cast<ttg::intel::DpasEncodingAttr>(layout)) {
     return layouts.IntelDPASLayout(
         intelDpas.getRepeatCount(), intelDpas.getSystolicDepth(),
         intelDpas.getExecutionSize(), intelDpas.getOpsPerChannel(),
         toStdVector(intelDpas.getWarpsPerCTA()),
         toStdVector(intelDpas.getRepCluster()), intelDpas.getThreadsPerWarp());
-=======
   } else if (auto tmemScales =
                  dyn_cast<ttng::TensorMemoryScalesEncodingAttr>(layout)) {
     return layouts.TensorMemoryScalesLayout(std::vector<unsigned>{
@@ -290,7 +285,6 @@
         std::vector<unsigned>{tmem.getBlockM(), tmem.getBlockN()},
         tmem.getColStride(),
         std::vector<unsigned>{tmem.getCTASplitM(), tmem.getCTASplitN()});
->>>>>>> ff5c1e77
   }
 
   throw py::value_error("Unhandled encoding encountered");
