--- conflicted
+++ resolved
@@ -287,50 +287,15 @@
       instrCbPtr = &passInstrCb;
     }
 
-<<<<<<< HEAD
-        PipelineTuningOptions tuningOptions;
-        tuningOptions.LoopUnrolling = true;
-        tuningOptions.LoopInterleaving = true;
-        tuningOptions.LoopVectorization = true;
-        // SLPVectorizer causes test_core.py::test_dot_mulbroadcasted to fail.
-        // It vectorizes @llvm.fmuladd.f32 with @llvm.fmuladd.v32f32. We can
-        // consider to reenable SLP vectorization when the failure is
-        // investigated.
-        tuningOptions.SLPVectorization = false;
-
-        if (!triple.empty())
-          mod->setTargetTriple(triple.c_str());
-
-        PassBuilder pb(nullptr /*targetMachine*/, tuningOptions, std::nullopt,
-                       instrCbPtr);
-
-        std::string pluginFile =
-            mlir::triton::tools::getStrEnv("LLVM_PASS_PLUGIN_PATH");
-
-        if (!pluginFile.empty()) {
-          // TODO: Add some logging here that we inserted a pass into the LLVM
-          // pass pipeline
-          auto passPlugin = llvm::PassPlugin::Load(pluginFile);
-          if (!passPlugin) {
-            llvm::Error Err = passPlugin.takeError();
-            std::string ErrMsg =
-                "Pass Plugin Error: " + llvm::toString(std::move(Err));
-            throw std::runtime_error(ErrMsg);
-          }
-          passPlugin->registerPassBuilderCallbacks(pb);
-        }
-=======
     PipelineTuningOptions tuningOptions;
     tuningOptions.LoopUnrolling = true;
     tuningOptions.LoopInterleaving = true;
     tuningOptions.LoopVectorization = true;
-    // TODO: currently we run SLP vectorizer with an empty target machine.
-    // This cause the vectorizer to create larger vector which could be bad.
-    // Disabling it would currently cause regressions as this pass also applies
-    // some scheduling that helps performance in some cases. We should work on
-    // using NVPTX target instead and address the performance regressions with
-    // some scheduling solution.
-    tuningOptions.SLPVectorization = true;
+    // SLPVectorizer causes test_core.py::test_dot_mulbroadcasted to fail.
+    // It vectorizes @llvm.fmuladd.f32 with @llvm.fmuladd.v32f32. We can
+    // consider to reenable SLP vectorization when the failure is
+    // investigated.
+    tuningOptions.SLPVectorization = false;
 
     PassBuilder pb(nullptr /*targetMachine*/, tuningOptions, std::nullopt,
                    instrCbPtr);
@@ -350,7 +315,6 @@
       }
       passPlugin->registerPassBuilderCallbacks(pb);
     }
->>>>>>> 69539b8e
 
     pb.registerModuleAnalyses(mam);
     pb.registerCGSCCAnalyses(cgam);
