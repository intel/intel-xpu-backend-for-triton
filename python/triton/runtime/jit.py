from __future__ import annotations, division
import ast
import hashlib
import inspect
import os
import textwrap
from collections import defaultdict, namedtuple
from functools import cached_property
from typing import Callable, Generic, Iterable, List, Optional, TypeVar, Union, cast, overload
from ..runtime.driver import driver

TRITON_MODULE = __name__[:-len(".runtime.jit")]

T = TypeVar("T")

# -----------------------------------------------------------------------------
# Dependencies Finder
# -----------------------------------------------------------------------------


class DependenciesFinder(ast.NodeVisitor):
    """
    This AST visitor is used to find dependencies of a JITFunction. This can
    be used to invalidate a JITFunction's hash when its source code -- or
    that of its dependencies -- changes.
    """

    def __init__(self, globals, src) -> None:
        super().__init__()
        self.ret = hashlib.sha1(src.encode("utf-8")).hexdigest()
        self.globals = globals

    def visit_Name(self, node):
        return self.globals.get(node.id, None)

    def visit_Attribute(self, node):
        lhs = self.visit(node.value)
        while isinstance(lhs, ast.Attribute):
            lhs = self.visit(lhs.value)
        if lhs is None or (getattr(lhs, "__name__", "") == TRITON_MODULE):
            return None
        return getattr(lhs, node.attr)

    def visit_Call(self, node):
        func = self.visit(node.func)
        if func is None:
            return
        if inspect.isbuiltin(func):
            return
        if func.__module__ and (func.__module__.startswith(TRITON_MODULE)):
            return
        assert isinstance(
            func, JITFunction
        ), f'Function "{func.__name__}" is being called from a Triton function but is not a Triton function itself. Decorate it with @triton.jit to fix this'
        func_cache_key = func.cache_key
        noinline = str(getattr(func, "noinline", False))
        self.ret = (self.ret + func_cache_key + noinline).encode("utf-8")
        self.ret = hashlib.sha1(self.ret).hexdigest()


# -----------------------------------------------------------------------------
# JITFunction
# -----------------------------------------------------------------------------


def _normalize_ty(ty) -> str:
    if isinstance(ty, type):
        return ty.__name__
    elif isinstance(ty, str):
        return ty
    return repr(ty)


class KernelParam:
    """Represents a parameter to a @jit'ed function.

    A parameter is just the name plus metadata; a parameter plus a value is a
    KernelArg.
    """

    def __init__(self, num: int, param: inspect.Parameter, do_not_specialize: bool):
        self.num = num
        self._param = param
        self.do_not_specialize = do_not_specialize

    @cached_property
    def name(self):
        return self._param.name

    @cached_property
    def annotation(self):
        if not self._param.annotation or self._param.annotation == inspect.Parameter.empty:
            return ""
        return _normalize_ty(self._param.annotation)

    @cached_property
    def is_constexpr(self):
        return "constexpr" in self.annotation

    @property
    def default(self):
        return self._param.default

    @property
    def has_default(self):
        return self._param.default != inspect.Parameter.empty


class KernelArg:
    """Represents an argument to a @jit'ed function.

    An argument is a parameter plus a value.
    """

    def __init__(self, value, param):
        self.value = value
        self.param = param

    @property
    def name(self):
        return self.param.name

    def signature_key(self):
        annotation = self.param.annotation
        if "Tensor" in annotation:
            return self.value.dtype
        elif annotation == "bool":
            return "i1"
        elif annotation == "float":
            return "fp32"
        else:
            return JITFunction._key_of(self.value)

    def specialization_key(self):
        assert not self.param.do_not_specialize

        if hasattr(self.value, "data_ptr"):
            return (self.value.data_ptr() % JITFunction.divisibility == 0, )

        if isinstance(self.value, int):
            # bool is a subclass of int, so we don't check explicitly above.
            return (
                self.value % JITFunction.divisibility == 0,
                self.value % JITFunction.divisibility_8 == 0,
                self.value == 1,
            )

        return (False, )


class KernelInterface(Generic[T]):
    run: T

    def __getitem__(self, grid) -> T:
        """
        A JIT function is launched with: fn[grid](*args, **kwargs).
        Hence JITFunction.__getitem__ returns a callable proxy that
        memorizes the grid.
        """
        return lambda *args, **kwargs: self.run(grid=grid, warmup=False, *args, **kwargs)
        # return cast(T, functools.partial(cast(Callable, self.run), grid=grid))


class JITFunction(KernelInterface[T]):
    # Hook for inspecting compiled functions and modules
    cache_hook = None
    divisibility = 16
    # As Hopper TMA load and store primitive requires the tensor stride to be 16-byte aligned.
    # And we only support WGMMA with float16 dtype on Hopper for now.
    # So whether the LoadOp and StoreOp will lowering into TMA copy depend on whether the tensor stride is divisible by 8.
    # TODO: Make it more reasonable to handle multiple dtypes.
    divisibility_8 = 8

    @staticmethod
    def _key_of(arg):
        if hasattr(arg, "dtype"):
            return arg.dtype
        elif isinstance(arg, bool):
            return "i1"
        elif isinstance(arg, int):
            if -(2**31) <= arg and arg <= 2**31 - 1:
                return "i32"
            elif 2**63 <= arg and arg <= 2**64 - 1:
                return "u64"
            else:
                return "i64"
        elif isinstance(arg, float):
            return "fp32"
        elif arg is None:
            return None
        else:
            raise TypeError(f"Unsupported type {type(arg)} for {arg}")

    @staticmethod
    def _spec_of(arg):
        if hasattr(arg, "data_ptr"):
            return arg.data_ptr() % JITFunction.divisibility == 0
        elif isinstance(arg, int):
            return (arg % 16 == 0, arg == 1)
        return (arg is None, )

    # TODO(jlebar): Fold this into the KernelArg class.
    def _get_config(self, *args):
        from ..compiler import AttrsDescriptor

        def is_divisible_by_16(x):
            if hasattr(x, "data_ptr"):
                return x.data_ptr() % JITFunction.divisibility == 0
            elif isinstance(x, int):
                return x % JITFunction.divisibility == 0
            if x is None:
                return True
            return False

        def is_divisible_by_8(x):
            if isinstance(x, int):
                return x % JITFunction.divisibility_8 == 0
            if x is None:
                return True
            return False

        divisible_by_16 = {
            param.num
            for param, arg in zip(self.params, args)
            if is_divisible_by_16(arg) and not param.do_not_specialize
        }
        divisible_by_8 = {
            param.num
            for param, arg in zip(self.params, args)
            if is_divisible_by_8(arg) and not param.do_not_specialize
        }
        equal_to_1 = {
            param.num
            for param, arg in zip(self.params, args)
            if isinstance(arg, int) and not isinstance(arg, bool) and arg == 1 and not param.do_not_specialize
        }
        # folded equal_to_1 and None
        # TODO: method to collect all folded args
        none_args = {param.num for param, arg in zip(self.params, args) if arg is None and not param.do_not_specialize}
        ids_of_folded_args = equal_to_1 | none_args
        return AttrsDescriptor(tuple(divisible_by_16), tuple(equal_to_1), tuple(ids_of_folded_args),
                               tuple(divisible_by_8))
        # return _triton.code_gen.instance_descriptor(divisible_by_16,
        # equal_to_1)

    @staticmethod
    def _type_of(key):
        # `None` is nullptr.  Implicitly convert to *i8.
        if key is None:
            return "*i8"
        dtype_str = str(key).split(".")[-1]
        tys = {
            "bool": "i1",
            "float8e4nv": "fp8e4nv",
            "float8e5": "fp8e5",
            "float8e4b15": "fp8e4b15",
            "float8e4b15x4": "fp8e4b15x4",
            "float8_e4m3fn": "fp8e4nv",
            "float8_e5m2": "fp8e5",
            "float16": "fp16",
            "bfloat16": "bf16",
            "float32": "fp32",
            "float64": "fp64",
            "int8": "i8",
            "int16": "i16",
            "int32": "i32",
            "int64": "i64",
            "uint8": "u8",
            "uint16": "u16",
            "uint32": "u32",
            "uint64": "u64",
        }
        # reinterpret can create triton type
        for v in list(tys.values()):
            tys[v] = v
        return key if isinstance(key, str) else f"*{tys[dtype_str]}"

    def _make_constants(self, constexpr_key):
        constants = dict(zip(self.constexprs, constexpr_key))
        return constants

    def _call_hook(
        self,
        key,
        signature,
        device,
        constants,
        num_warps,
        num_ctas,
        num_stages,
        enable_warp_specialization,
        enable_fp_fusion,
        extern_libs,
        configs,
    ):
        if JITFunction.cache_hook is None:
            return False

        name = self.fn.__name__
        module = self.fn.__module__
        arg_reprs = ", ".join([f"{param.name}: {ty}" for param, ty in zip(self.params, key[1])])
        repr = f"{name}[num_warps={num_warps}, num_ctas={num_ctas}, num_stages={num_stages}, enable_warp_specialization={enable_warp_specialization}, enable_fp_fusion={enable_fp_fusion}]({arg_reprs})"
        key = str(key)

        class LegacyCompiler:

            def __init__(self, module, name):
                self.module = module
                self.name = name
                pass

        kwargs = dict(
            signature=signature,
            device=device,
            constants=constants,
            num_warps=num_warps,
            num_ctas=num_ctas,
            num_stages=num_stages,
            enable_warp_specialization=enable_warp_specialization,
            enable_fp_fusion=enable_fp_fusion,
            extern_libs=extern_libs,
            configs=configs,
        )

        return JITFunction.cache_hook(
            key=key,
            repr=repr,
            fn=LegacyCompiler(module, name),
            compile={"key": key, **kwargs},
            is_manual_warmup=False,
            already_compiled=False,
        )

    def run(self, *args, grid, warmup, **kwargs):
        from ..compiler import CompiledKernel, compile, ASTSource, make_backend
        # deprecated arguments
        assert "device_type" not in kwargs, "device_type option is deprecated; current target will be used"
        assert "device" not in kwargs, "device option is deprecated; current device will be used"
        assert "stream" not in kwargs, "stream option is deprecated; current stream will be used"
        # parse options
        device = driver.active.get_current_device()
        stream = driver.active.get_current_stream(device)
        target = driver.active.get_current_target()
        backend = make_backend(target)
        kwargs["debug"] = self.debug
        options = backend.parse_options(kwargs)
        # bind non-reserved keyword args and set defaults
        kwargs = {k: v for k, v in kwargs.items() if not k in options.__dict__}
        bound_args = self.signature.bind(*args, **kwargs)
        bound_args.apply_defaults()
        assert len(bound_args.arguments) == len(self.params)
        # canonicalize grid
        assert grid is not None
        if callable(grid):
            # Arguments are passed as a dict to `grid`, by contract.
            # TODO(jlebar): In the new launch API, pass the compiler flags as a
            # second parameter to `grid`.
            grid = grid(dict(bound_args.arguments))
        grid_size = len(grid)
        grid_0 = grid[0]
        grid_1 = grid[1] if grid_size > 1 else 1
        grid_2 = grid[2] if grid_size > 2 else 1
        # compute cache key
        args = [KernelArg(arg_value, param) for (_, arg_value), param in zip(bound_args.arguments.items(), self.params)]
        sig_key = tuple(arg.signature_key() for arg in args if not arg.param.is_constexpr)
        spec_key = tuple(arg.specialization_key() for arg in args if not arg.param.do_not_specialize)
        constexpr_key = tuple(arg.value for arg in args if arg.param.is_constexpr)
        key = (sig_key, constexpr_key, spec_key, options)
        # Kernel is not cached; we have to compile.
        if key not in self.cache[device]:
            configs = (self._get_config(*[arg.value for arg in args]), )
            constants = {
                arg.param.num: arg.value
                for arg in args
                if arg.param.is_constexpr or arg.param.num in configs[0].equal_to_1 or arg.value is None
            }
            for i, arg in constants.items():
                if callable(arg):
                    raise TypeError(f"Callable constexpr at index {i} is not supported")

            # Build kernel signature -- doesn't include constexpr arguments.
            signature = {
                arg.param.num: self._type_of(self._key_of(arg.value))
                for arg in args
                if not arg.param.is_constexpr
            }

            if self._call_hook(key, signature, device, constants, options.num_warps, options.num_ctas,
                               options.num_stages, options.enable_warp_specialization, options.enable_fp_fusion,
                               options.extern_libs, configs):
                return None
            # compile the kernel
            src = ASTSource(self, signature, constants, configs[0])
            self.cache[device][key] = compile(
                src,
                target=target,
                options=options.__dict__,
            )

        kernel = self.cache[device][key]
        if not warmup:
            args = [arg.value for arg in args if not arg.param.is_constexpr]
            metadata = kernel.metadata
<<<<<<< HEAD
            if driver.get_current_target()[0] == "xpu":
                dev_obj, ctxt_obj, q_obj = driver.utils.get_dev_ctxt_queue_objs()
                kernel.run(grid_0, grid_1, grid_2, metadata.num_warps,
                           metadata.num_ctas,  # number of warps/ctas per instance
                           metadata.cluster_dims[0], metadata.cluster_dims[1], metadata.cluster_dims[2],  # cluster
                           metadata.shared, driver.utils.use_icl(), stream, q_obj, dev_obj, ctxt_obj, kernel.function,
                           CompiledKernel.launch_enter_hook, CompiledKernel.launch_exit_hook, metadata,
                           driver.utils.get_event_pool(),
                           *driver.assemble_tensormap_to_arg(metadata.tensormaps_info, args))
            else:
                kernel.run(grid_0, grid_1, grid_2, metadata.num_warps,
                           metadata.num_ctas,  # number of warps/ctas per instance
                           metadata.cluster_dims[0], metadata.cluster_dims[1], metadata.cluster_dims[2],  # cluster
                           metadata.shared, stream, kernel.function, CompiledKernel.launch_enter_hook,
                           CompiledKernel.launch_exit_hook, metadata,
                           *driver.assemble_tensormap_to_arg(metadata.tensormaps_info, args))
=======

            kernel.run(grid_0, grid_1, grid_2, metadata.num_warps,
                       metadata.num_ctas,  # number of warps/ctas per instance
                       metadata.cluster_dims[0], metadata.cluster_dims[1], metadata.cluster_dims[2],  # cluster
                       metadata.shared, stream, kernel.function, CompiledKernel.launch_enter_hook,
                       CompiledKernel.launch_exit_hook, metadata,
                       *driver.active.assemble_tensormap_to_arg(metadata.tensormaps_info, args))
>>>>>>> 8157d825
        return kernel

    def __init__(self, fn, version=None, do_not_specialize=None, debug=None, noinline=None):
        do_not_specialize = do_not_specialize if do_not_specialize else []

        self.fn = fn
        self.module = fn.__module__
        self.version = version
        self.signature = inspect.signature(fn)
        self.do_not_specialize = do_not_specialize
        self.starting_line_number = inspect.getsourcelines(fn)[1]

        self.params = []
        for i, param in enumerate(self.signature.parameters.values()):
            dns = do_not_specialize and (i in do_not_specialize or param.name in do_not_specialize)
            self.params.append(KernelParam(i, param, dns))

        # function source code (without decorators)
        self.src = textwrap.dedent(inspect.getsource(fn))
        self.src = self.src[self.src.find("def"):]
        # cache of just-in-time compiled kernels
        self.cache = defaultdict(dict)
        self.hash = None
        # JITFunction can be instantiated as kernel
        # when called with a grid using __getitem__
        self.kernel = None
        self.debug = True if os.environ.get("TRITON_DEBUG", "0") == "1" else debug
        self.noinline = noinline

        # TODO(jlebar): Remove uses of these fields outside this file, then
        # remove the fields here.
        self.arg_names = [p.name for p in self.params]
        self.constexprs = [p.num for p in self.params if p.is_constexpr]

        # reuse docs of wrapped function
        self.__doc__ = fn.__doc__
        self.__name__ = fn.__name__
        self.__globals__ = fn.__globals__
        self.__module__ = fn.__module__

    @property
    def cache_key(self):
        # TODO : hash should be attribute of `self`
        if self.hash is None:
            dependencies_finder = DependenciesFinder(globals=self.__globals__, src=self.src)
            dependencies_finder.visit(self.parse())
            self.hash = dependencies_finder.ret + str(self.starting_line_number)
        return self.hash

    def warmup(self, *args, grid, **kwargs):
        return self.run(grid=grid, warmup=True, *map(MockTensor.wrap_dtype, args), **kwargs)

    # we do not parse `src` in the constructor because
    # the user might want to monkey-patch self.src dynamically.
    # Our unit tests do this, for example.
    def parse(self):
        tree = ast.parse(self.src)
        assert isinstance(tree, ast.Module)
        assert len(tree.body) == 1
        assert isinstance(tree.body[0], ast.FunctionDef)
        return tree

    def __call__(self, *args, **kwargs):
        raise RuntimeError("Cannot call @triton.jit'd outside of the scope of a kernel")

    def __setattr__(self, name, value):
        super(JITFunction, self).__setattr__(name, value)
        # - when `.src` attribute is set, cache path needs
        #   to be reinitialized
        if name == "src":
            self.hash = None

    def __repr__(self):
        return f"JITFunction({self.module}:{self.fn.__name__})"


# -----------------------------------------------------------------------------
# `jit` decorator
# -----------------------------------------------------------------------------


@overload
def jit(fn: T) -> JITFunction[T]:
    ...


@overload
def jit(
    *,
    version=None,
    do_not_specialize: Optional[Iterable[int]] = None,
    debug: Optional[bool] = None,
    noinline: Optional[bool] = None,
) -> Callable[[T], JITFunction[T]]:
    ...


def jit(
    fn: Optional[T] = None,
    *,
    version=None,
    do_not_specialize: Optional[Iterable[int]] = None,
    debug: Optional[bool] = None,
    noinline: Optional[bool] = None,
) -> Union[JITFunction[T], Callable[[T], JITFunction[T]]]:
    """
    Decorator for JIT-compiling a function using the Triton compiler.

    :note: When a jit'd function is called, arguments are
        implicitly converted to pointers if they have a :code:`.data_ptr()` method
        and a `.dtype` attribute.

    :note: This function will be compiled and run on the GPU. It will only have access to:

           * python primitives,
           * builtins within the triton package,
           * arguments to this function,
           * other jit'd functions

    :param fn: the function to be jit-compiled
    :type fn: Callable
    """

    def decorator(fn: T) -> JITFunction[T]:
        assert callable(fn)
        if os.getenv("TRITON_INTERPRET", "0") == "1":
            from .interpreter import InterpretedFunction
            return InterpretedFunction(fn)
        else:
            return JITFunction(
                fn,
                version=version,
                do_not_specialize=do_not_specialize,
                debug=debug,
                noinline=noinline,
            )

    if fn is not None:
        return decorator(fn)

    else:
        return decorator


# -----------------------------------------------------------------------------
# Utilities for mocking tensors
# -----------------------------------------------------------------------------


class MockTensor:
    """
    Can be used in place of real tensors when calling:
        kernel.warmup(MockTensor(torch.float32), ...)
    """

    @staticmethod
    def wrap_dtype(arg):
        if arg.__class__.__name__ == "dtype" and arg.__module__ == "torch":
            return MockTensor(arg)
        return arg

    def __init__(self, dtype):
        self.dtype = dtype

    @staticmethod
    def data_ptr():
        return 0  # optimistically assumes multiple of 16


class TensorWrapper:

    def __init__(self, base, dtype):
        self.dtype = dtype
        self.base = base
        self.device = base.device
        self.shape = self.base.shape

    def data_ptr(self):
        return self.base.data_ptr()

    def stride(self, i):
        return self.base.stride(i)

    def __str__(self) -> str:
        return f"TensorWrapper[{self.dtype}]({self.base})"

    def element_size(self):
        return self.base.element_size()


def reinterpret(tensor, dtype):
    if isinstance(tensor, TensorWrapper):
        if dtype == tensor.base.dtype:
            # Reinterpreting to the original interpretation; return the base.
            return tensor.base
        else:
            # Reinterpreting a wrapped tensor to a different type.
            return TensorWrapper(tensor.base, dtype)
    elif hasattr(tensor, "data_ptr"):
        # A new wrapper is needed around an unwrapped tensor.
        return TensorWrapper(tensor, dtype)
    else:
        raise TypeError(f"Cannot reinterpret a {type(tensor)}.")<|MERGE_RESOLUTION|>--- conflicted
+++ resolved
@@ -401,32 +401,22 @@
         if not warmup:
             args = [arg.value for arg in args if not arg.param.is_constexpr]
             metadata = kernel.metadata
-<<<<<<< HEAD
-            if driver.get_current_target()[0] == "xpu":
-                dev_obj, ctxt_obj, q_obj = driver.utils.get_dev_ctxt_queue_objs()
+            if driver.active.get_current_target()[0] == "xpu":
+                dev_obj, ctxt_obj, q_obj = driver.active.utils.get_dev_ctxt_queue_objs()
                 kernel.run(grid_0, grid_1, grid_2, metadata.num_warps,
                            metadata.num_ctas,  # number of warps/ctas per instance
                            metadata.cluster_dims[0], metadata.cluster_dims[1], metadata.cluster_dims[2],  # cluster
-                           metadata.shared, driver.utils.use_icl(), stream, q_obj, dev_obj, ctxt_obj, kernel.function,
-                           CompiledKernel.launch_enter_hook, CompiledKernel.launch_exit_hook, metadata,
-                           driver.utils.get_event_pool(),
-                           *driver.assemble_tensormap_to_arg(metadata.tensormaps_info, args))
+                           metadata.shared, driver.active.utils.use_icl(), stream, q_obj, dev_obj, ctxt_obj,
+                           kernel.function, CompiledKernel.launch_enter_hook, CompiledKernel.launch_exit_hook, metadata,
+                           driver.active.utils.get_event_pool(),
+                           *driver.active.assemble_tensormap_to_arg(metadata.tensormaps_info, args))
             else:
                 kernel.run(grid_0, grid_1, grid_2, metadata.num_warps,
                            metadata.num_ctas,  # number of warps/ctas per instance
                            metadata.cluster_dims[0], metadata.cluster_dims[1], metadata.cluster_dims[2],  # cluster
                            metadata.shared, stream, kernel.function, CompiledKernel.launch_enter_hook,
                            CompiledKernel.launch_exit_hook, metadata,
-                           *driver.assemble_tensormap_to_arg(metadata.tensormaps_info, args))
-=======
-
-            kernel.run(grid_0, grid_1, grid_2, metadata.num_warps,
-                       metadata.num_ctas,  # number of warps/ctas per instance
-                       metadata.cluster_dims[0], metadata.cluster_dims[1], metadata.cluster_dims[2],  # cluster
-                       metadata.shared, stream, kernel.function, CompiledKernel.launch_enter_hook,
-                       CompiledKernel.launch_exit_hook, metadata,
-                       *driver.active.assemble_tensormap_to_arg(metadata.tensormaps_info, args))
->>>>>>> 8157d825
+                           *driver.active.assemble_tensormap_to_arg(metadata.tensormaps_info, args))
         return kernel
 
     def __init__(self, fn, version=None, do_not_specialize=None, debug=None, noinline=None):
