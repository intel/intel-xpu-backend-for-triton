from __future__ import annotations, division
import ast
import hashlib
import inspect
import os
import textwrap
from collections import defaultdict, namedtuple
from functools import cached_property
from typing import Callable, Generic, Iterable, List, Optional, TypeVar, Union, cast, overload
from ..runtime.driver import driver

TRITON_MODULE = __name__[:-len(".runtime.jit")]

T = TypeVar("T")

# -----------------------------------------------------------------------------
# Dependencies Finder
# -----------------------------------------------------------------------------


class DependenciesFinder(ast.NodeVisitor):
    """
    This AST visitor is used to find dependencies of a JITFunction. This can
    be used to invalidate a JITFunction's hash when its source code -- or
    that of its dependencies -- changes.
    """

    def __init__(self, globals, src) -> None:
        super().__init__()
        self.ret = hashlib.sha1(src.encode("utf-8")).hexdigest()
        self.globals = globals

    def visit_Name(self, node):
        return self.globals.get(node.id, None)

    def visit_Attribute(self, node):
        lhs = self.visit(node.value)
        while isinstance(lhs, ast.Attribute):
            lhs = self.visit(lhs.value)
        if lhs is None or (getattr(lhs, "__name__", "") == TRITON_MODULE):
            return None
        return getattr(lhs, node.attr)

    def visit_Call(self, node):
        func = self.visit(node.func)
        if func is None:
            return
        if inspect.isbuiltin(func):
            return
        if func.__module__ and (func.__module__.startswith(TRITON_MODULE)):
            return
        assert isinstance(
            func, JITFunction
        ), f'Function "{func.__name__}" is being called from a Triton function but is not a Triton function itself. Decorate it with @triton.jit to fix this'
        func_cache_key = func.cache_key
        noinline = str(getattr(func, "noinline", False))
        self.ret = (self.ret + func_cache_key + noinline).encode("utf-8")
        self.ret = hashlib.sha1(self.ret).hexdigest()


# -----------------------------------------------------------------------------
# JITFunction
# -----------------------------------------------------------------------------


def _normalize_ty(ty) -> str:
    if isinstance(ty, type):
        return ty.__name__
    elif isinstance(ty, str):
        return ty
    return repr(ty)


class KernelParam:
    """Represents a parameter to a @jit'ed function.

    A parameter is just the name plus metadata; a parameter plus a value is a
    KernelArg.
    """

    def __init__(self, num: int, param: inspect.Parameter, do_not_specialize: bool):
        self.num = num
        self._param = param
        self.do_not_specialize = do_not_specialize

    @cached_property
    def name(self):
        return self._param.name

    @cached_property
    def annotation(self):
        if not self._param.annotation or self._param.annotation == inspect.Parameter.empty:
            return ""
        return _normalize_ty(self._param.annotation)

    @cached_property
    def is_constexpr(self):
        return "constexpr" in self.annotation

    @property
    def default(self):
        return self._param.default

    @property
    def has_default(self):
        return self._param.default != inspect.Parameter.empty


class KernelArg:
    """Represents an argument to a @jit'ed function.

    An argument is a parameter plus a value.
    """

    def __init__(self, value, param):
        self.value = value
        self.param = param

    @property
    def name(self):
        return self.param.name

    def signature_key(self):
        annotation = self.param.annotation
        if "Tensor" in annotation:
            return self.value.dtype
        elif annotation == "bool":
            return "i1"
        elif annotation == "float":
            return "fp32"
        else:
            return JITFunction._key_of(self.value)

    def specialization_key(self):
        assert not self.param.do_not_specialize

        if hasattr(self.value, "data_ptr"):
            return (self.value.data_ptr() % JITFunction.divisibility == 0, )

        if isinstance(self.value, int):
            # bool is a subclass of int, so we don't check explicitly above.
            return (
                self.value % JITFunction.divisibility == 0,
                self.value % JITFunction.divisibility_8 == 0,
                self.value == 1,
            )

        return (False, )


class KernelInterface(Generic[T]):
    run: T

    def __getitem__(self, grid) -> T:
        """
        A JIT function is launched with: fn[grid](*args, **kwargs).
        Hence JITFunction.__getitem__ returns a callable proxy that
        memorizes the grid.
        """
        return lambda *args, **kwargs: self.run(grid=grid, warmup=False, *args, **kwargs)
        # return cast(T, functools.partial(cast(Callable, self.run), grid=grid))


class JITFunction(KernelInterface[T]):
    # Hook for inspecting compiled functions and modules
    cache_hook = None
    divisibility = 16
    # As Hopper TMA load and store primitive requires the tensor stride to be 16-byte aligned.
    # And we only support WGMMA with float16 dtype on Hopper for now.
    # So whether the LoadOp and StoreOp will lowering into TMA copy depend on whether the tensor stride is divisible by 8.
    # TODO: Make it more reasonable to handle multiple dtypes.
    divisibility_8 = 8

    @staticmethod
    def _key_of(arg):
        if hasattr(arg, "dtype"):
            return arg.dtype
        elif isinstance(arg, bool):
            return "i1"
        elif isinstance(arg, int):
            if -(2**31) <= arg and arg <= 2**31 - 1:
                return "i32"
            elif 2**63 <= arg and arg <= 2**64 - 1:
                return "u64"
            else:
                return "i64"
        elif isinstance(arg, float):
            return "fp32"
        elif arg is None:
            return None
        else:
            raise TypeError(f"Unsupported type {type(arg)} for {arg}")

    @staticmethod
    def _spec_of(arg):
        if hasattr(arg, "data_ptr"):
            return arg.data_ptr() % JITFunction.divisibility == 0
        elif isinstance(arg, int):
            return (arg % 16 == 0, arg == 1)
        return (arg is None, )

    # TODO(jlebar): Fold this into the KernelArg class.
    def _get_config(self, *args):
        from ..compiler import AttrsDescriptor

        def is_divisible_by_16(x):
            if hasattr(x, "data_ptr"):
                return x.data_ptr() % JITFunction.divisibility == 0
            elif isinstance(x, int):
                return x % JITFunction.divisibility == 0
            if x is None:
                return True
            return False

        def is_divisible_by_8(x):
            if isinstance(x, int):
                return x % JITFunction.divisibility_8 == 0
            if x is None:
                return True
            return False

        divisible_by_16 = {
            param.num
            for param, arg in zip(self.params, args)
            if is_divisible_by_16(arg) and not param.do_not_specialize
        }
        divisible_by_8 = {
            param.num
            for param, arg in zip(self.params, args)
            if is_divisible_by_8(arg) and not param.do_not_specialize
        }
        equal_to_1 = {
            param.num
            for param, arg in zip(self.params, args)
            if isinstance(arg, int) and not isinstance(arg, bool) and arg == 1 and not param.do_not_specialize
        }
        # folded equal_to_1 and None
        # TODO: method to collect all folded args
        none_args = {param.num for param, arg in zip(self.params, args) if arg is None and not param.do_not_specialize}
        ids_of_folded_args = equal_to_1 | none_args
        return AttrsDescriptor(tuple(divisible_by_16), tuple(equal_to_1), tuple(ids_of_folded_args),
                               tuple(divisible_by_8))
        # return _triton.code_gen.instance_descriptor(divisible_by_16,
        # equal_to_1)

    @staticmethod
    def _type_of(key):
        # `None` is nullptr.  Implicitly convert to *i8.
        if key is None:
            return "*i8"
        dtype_str = str(key).split(".")[-1]
        tys = {
            "bool": "i1",
            "float8e4nv": "fp8e4nv",
            "float8e5": "fp8e5",
            "float8e4b15": "fp8e4b15",
            "float8e4b15x4": "fp8e4b15x4",
            "float8_e4m3fn": "fp8e4nv",
            "float8_e5m2": "fp8e5",
            "float16": "fp16",
            "bfloat16": "bf16",
            "float32": "fp32",
            "float64": "fp64",
            "int8": "i8",
            "int16": "i16",
            "int32": "i32",
            "int64": "i64",
            "uint8": "u8",
            "uint16": "u16",
            "uint32": "u32",
            "uint64": "u64",
        }
        # reinterpret can create triton type
        for v in list(tys.values()):
            tys[v] = v
        return key if isinstance(key, str) else f"*{tys[dtype_str]}"

    def _make_constants(self, constexpr_key):
        constants = dict(zip(self.constexprs, constexpr_key))
        return constants

    def _call_hook(
        self,
        key,
        signature,
        device,
        constants,
        num_warps,
        num_ctas,
        num_stages,
        enable_warp_specialization,
        enable_fp_fusion,
        extern_libs,
        configs,
    ):
        if JITFunction.cache_hook is None:
            return False

        name = self.fn.__name__
        module = self.fn.__module__
        arg_reprs = ", ".join([f"{param.name}: {ty}" for param, ty in zip(self.params, key[1])])
        repr = f"{name}[num_warps={num_warps}, num_ctas={num_ctas}, num_stages={num_stages}, enable_warp_specialization={enable_warp_specialization}, enable_fp_fusion={enable_fp_fusion}]({arg_reprs})"
        key = str(key)

        class LegacyCompiler:

            def __init__(self, module, name):
                self.module = module
                self.name = name
                pass

        kwargs = dict(
            signature=signature,
            device=device,
            constants=constants,
            num_warps=num_warps,
            num_ctas=num_ctas,
            num_stages=num_stages,
            enable_warp_specialization=enable_warp_specialization,
            enable_fp_fusion=enable_fp_fusion,
            extern_libs=extern_libs,
            configs=configs,
        )

        return JITFunction.cache_hook(
            key=key,
            repr=repr,
            fn=LegacyCompiler(module, name),
            compile={"key": key, **kwargs},
            is_manual_warmup=False,
            already_compiled=False,
        )

    def run(self, *args, grid, warmup, **kwargs):
        from ..compiler import CompiledKernel, compile, ASTSource, make_backend
        # deprecated arguments
        assert "device_type" not in kwargs, "device_type option is deprecated; current target will be used"
        assert "device" not in kwargs, "device option is deprecated; current device will be used"
        assert "stream" not in kwargs, "stream option is deprecated; current stream will be used"
        # parse options
        device = driver.get_current_device()
        stream = driver.get_current_stream(device)
        target = driver.get_current_target()
        backend = make_backend(target)
        kwargs["debug"] = self.debug
        options = backend.parse_options(kwargs)
        # bind non-reserved keyword args and set defaults
        kwargs = {k: v for k, v in kwargs.items() if not k in options.__dict__}
        bound_args = self.signature.bind(*args, **kwargs)
        bound_args.apply_defaults()
        assert len(bound_args.arguments) == len(self.params)
        # canonicalize grid
        assert grid is not None
        if callable(grid):
            # Arguments are passed as a dict to `grid`, by contract.
            # TODO(jlebar): In the new launch API, pass the compiler flags as a
            # second parameter to `grid`.
            grid = grid(dict(bound_args.arguments))
        grid_size = len(grid)
        grid_0 = grid[0]
        grid_1 = grid[1] if grid_size > 1 else 1
        grid_2 = grid[2] if grid_size > 2 else 1
        # compute cache key
        args = [KernelArg(arg_value, param) for (_, arg_value), param in zip(bound_args.arguments.items(), self.params)]
        sig_key = tuple(arg.signature_key() for arg in args if not arg.param.is_constexpr)
        spec_key = tuple(arg.specialization_key() for arg in args if not arg.param.do_not_specialize)
        constexpr_key = tuple(arg.value for arg in args if arg.param.is_constexpr)
        key = (sig_key, constexpr_key, spec_key, options)
        # Kernel is not cached; we have to compile.
        if key not in self.cache[device]:
            configs = (self._get_config(*[arg.value for arg in args]), )
            constants = {
                arg.param.num: arg.value
                for arg in args
                if arg.param.is_constexpr or arg.param.num in configs[0].equal_to_1 or arg.value is None
            }
            for i, arg in constants.items():
                if callable(arg):
                    raise TypeError(f"Callable constexpr at index {i} is not supported")

            # Build kernel signature -- doesn't include constexpr arguments.
            signature = {
                arg.param.num: self._type_of(self._key_of(arg.value))
                for arg in args
                if not arg.param.is_constexpr
            }

            if self._call_hook(key, signature, device, constants, options.num_warps, options.num_ctas,
                               options.num_stages, options.enable_warp_specialization, options.enable_fp_fusion,
                               options.extern_libs, configs):
                return None
            # compile the kernel
            src = ASTSource(self, signature, constants, configs[0])
            self.cache[device][key] = compile(
                src,
                target=target,
                options=options.__dict__,
            )

        kernel = self.cache[device][key]
        if not warmup:
<<<<<<< HEAD
            if self.is_spirv:
                event_pool = get_event_pool(self.is_spirv)
                use_icl = 1
                stream = torch.xpu.current_stream().sycl_queue
                dev_obj = 0
                ctxt_obj = 0
                q_obj = 0
                kernel.run(grid_0, grid_1, grid_2, kernel.num_warps,
                           kernel.num_ctas,  # number of warps/ctas per instance
                           kernel.cluster_dims[0], kernel.cluster_dims[1], kernel.cluster_dims[2],  # cluster
                           kernel.shared, use_icl, stream, q_obj, dev_obj, ctxt_obj, kernel.function,
                           CompiledKernel.launch_enter_hook, CompiledKernel.launch_exit_hook, kernel, event_pool,
                           *driver.assemble_tensormap_to_arg(kernel.metadata["tensormaps_info"], data_ptr_arg_values))
=======
            args = [arg.value for arg in args if not arg.param.is_constexpr]
            metadata = kernel.metadata
            if driver.get_current_target()[0] == "xpu":
                dev_obj, ctxt_obj, q_obj = driver.utils.get_dev_ctxt_queue_objs()
                kernel.run(grid_0, grid_1, grid_2, metadata.num_warps,
                           metadata.num_ctas,  # number of warps/ctas per instance
                           metadata.cluster_dims[0], metadata.cluster_dims[1], metadata.cluster_dims[2],  # cluster
                           metadata.shared, driver.utils.use_icl(), stream, q_obj, dev_obj, ctxt_obj, kernel.function,
                           CompiledKernel.launch_enter_hook, CompiledKernel.launch_exit_hook, metadata,
                           driver.utils.get_event_pool(),
                           *driver.assemble_tensormap_to_arg(metadata.tensormaps_info, args))
>>>>>>> 52ba889b
            else:
                kernel.run(grid_0, grid_1, grid_2, metadata.num_warps,
                           metadata.num_ctas,  # number of warps/ctas per instance
                           metadata.cluster_dims[0], metadata.cluster_dims[1], metadata.cluster_dims[2],  # cluster
                           metadata.shared, stream, kernel.function, CompiledKernel.launch_enter_hook,
                           CompiledKernel.launch_exit_hook, metadata,
                           *driver.assemble_tensormap_to_arg(metadata.tensormaps_info, args))
        return kernel

    def __init__(self, fn, version=None, do_not_specialize=None, debug=None, noinline=None):
        do_not_specialize = do_not_specialize if do_not_specialize else []

        self.fn = fn
        self.module = fn.__module__
        self.version = version
        self.signature = inspect.signature(fn)
        self.do_not_specialize = do_not_specialize
        self.starting_line_number = inspect.getsourcelines(fn)[1]

        self.params = []
        for i, param in enumerate(self.signature.parameters.values()):
            dns = do_not_specialize and (i in do_not_specialize or param.name in do_not_specialize)
            self.params.append(KernelParam(i, param, dns))

        # function source code (without decorators)
        self.src = textwrap.dedent(inspect.getsource(fn))
        self.src = self.src[self.src.find("def"):]
        # cache of just-in-time compiled kernels
        self.cache = defaultdict(dict)
        self.hash = None
        # JITFunction can be instantiated as kernel
        # when called with a grid using __getitem__
        self.kernel = None
        self.debug = True if os.environ.get("TRITON_DEBUG", "0") == "1" else debug
        self.noinline = noinline

        # TODO(jlebar): Remove uses of these fields outside this file, then
        # remove the fields here.
        self.arg_names = [p.name for p in self.params]
        self.constexprs = [p.num for p in self.params if p.is_constexpr]

        # reuse docs of wrapped function
        self.__doc__ = fn.__doc__
        self.__name__ = fn.__name__
        self.__globals__ = fn.__globals__
        self.__module__ = fn.__module__

    @property
    def cache_key(self):
        # TODO : hash should be attribute of `self`
        if self.hash is None:
            dependencies_finder = DependenciesFinder(globals=self.__globals__, src=self.src)
            dependencies_finder.visit(self.parse())
            self.hash = dependencies_finder.ret + str(self.starting_line_number)
        return self.hash

    def warmup(self, *args, grid, **kwargs):
        return self.run(grid=grid, warmup=True, *map(MockTensor.wrap_dtype, args), **kwargs)

    # we do not parse `src` in the constructor because
    # the user might want to monkey-patch self.src dynamically.
    # Our unit tests do this, for example.
    def parse(self):
        tree = ast.parse(self.src)
        assert isinstance(tree, ast.Module)
        assert len(tree.body) == 1
        assert isinstance(tree.body[0], ast.FunctionDef)
        return tree

    def __call__(self, *args, **kwargs):
        raise RuntimeError("Cannot call @triton.jit'd outside of the scope of a kernel")

    def __setattr__(self, name, value):
        super(JITFunction, self).__setattr__(name, value)
        # - when `.src` attribute is set, cache path needs
        #   to be reinitialized
        if name == "src":
            self.hash = None

    def __repr__(self):
        return f"JITFunction({self.module}:{self.fn.__name__})"


# -----------------------------------------------------------------------------
# `jit` decorator
# -----------------------------------------------------------------------------


@overload
def jit(fn: T) -> JITFunction[T]:
    ...


@overload
def jit(
    *,
    version=None,
    do_not_specialize: Optional[Iterable[int]] = None,
    debug: Optional[bool] = None,
    noinline: Optional[bool] = None,
) -> Callable[[T], JITFunction[T]]:
    ...


def jit(
    fn: Optional[T] = None,
    *,
    version=None,
    do_not_specialize: Optional[Iterable[int]] = None,
    debug: Optional[bool] = None,
    noinline: Optional[bool] = None,
) -> Union[JITFunction[T], Callable[[T], JITFunction[T]]]:
    """
    Decorator for JIT-compiling a function using the Triton compiler.

    :note: When a jit'd function is called, arguments are
        implicitly converted to pointers if they have a :code:`.data_ptr()` method
        and a `.dtype` attribute.

    :note: This function will be compiled and run on the GPU. It will only have access to:

           * python primitives,
           * builtins within the triton package,
           * arguments to this function,
           * other jit'd functions

    :param fn: the function to be jit-compiled
    :type fn: Callable
    """

    def decorator(fn: T) -> JITFunction[T]:
        assert callable(fn)
        if os.getenv("TRITON_INTERPRET", "0") == "1":
            from .interpreter import InterpretedFunction
            return InterpretedFunction(fn)
        else:
            return JITFunction(
                fn,
                version=version,
                do_not_specialize=do_not_specialize,
                debug=debug,
                noinline=noinline,
            )

    if fn is not None:
        return decorator(fn)

    else:
        return decorator


# -----------------------------------------------------------------------------
# Utilities for mocking tensors
# -----------------------------------------------------------------------------


class MockTensor:
    """
    Can be used in place of real tensors when calling:
        kernel.warmup(MockTensor(torch.float32), ...)
    """

    @staticmethod
    def wrap_dtype(arg):
        if arg.__class__.__name__ == "dtype" and arg.__module__ == "torch":
            return MockTensor(arg)
        return arg

    def __init__(self, dtype):
        self.dtype = dtype

    @staticmethod
    def data_ptr():
        return 0  # optimistically assumes multiple of 16


class TensorWrapper:

    def __init__(self, base, dtype):
        self.dtype = dtype
        self.base = base
        self.device = base.device
        self.shape = self.base.shape

    def data_ptr(self):
        return self.base.data_ptr()

    def stride(self, i):
        return self.base.stride(i)

    def __str__(self) -> str:
        return f"TensorWrapper[{self.dtype}]({self.base})"

    def element_size(self):
        return self.base.element_size()


def reinterpret(tensor, dtype):
    if isinstance(tensor, TensorWrapper):
        if dtype == tensor.base.dtype:
            # Reinterpreting to the original interpretation; return the base.
            return tensor.base
        else:
            # Reinterpreting a wrapped tensor to a different type.
            return TensorWrapper(tensor.base, dtype)
    elif hasattr(tensor, "data_ptr"):
        # A new wrapper is needed around an unwrapped tensor.
        return TensorWrapper(tensor, dtype)
    else:
        raise TypeError(f"Cannot reinterpret a {type(tensor)}.")<|MERGE_RESOLUTION|>--- conflicted
+++ resolved
@@ -399,33 +399,21 @@
 
         kernel = self.cache[device][key]
         if not warmup:
-<<<<<<< HEAD
-            if self.is_spirv:
-                event_pool = get_event_pool(self.is_spirv)
+            args = [arg.value for arg in args if not arg.param.is_constexpr]
+            metadata = kernel.metadata
+            if driver.get_current_target()[0] == "xpu":
                 use_icl = 1
                 stream = torch.xpu.current_stream().sycl_queue
                 dev_obj = 0
                 ctxt_obj = 0
                 q_obj = 0
-                kernel.run(grid_0, grid_1, grid_2, kernel.num_warps,
-                           kernel.num_ctas,  # number of warps/ctas per instance
-                           kernel.cluster_dims[0], kernel.cluster_dims[1], kernel.cluster_dims[2],  # cluster
-                           kernel.shared, use_icl, stream, q_obj, dev_obj, ctxt_obj, kernel.function,
-                           CompiledKernel.launch_enter_hook, CompiledKernel.launch_exit_hook, kernel, event_pool,
-                           *driver.assemble_tensormap_to_arg(kernel.metadata["tensormaps_info"], data_ptr_arg_values))
-=======
-            args = [arg.value for arg in args if not arg.param.is_constexpr]
-            metadata = kernel.metadata
-            if driver.get_current_target()[0] == "xpu":
-                dev_obj, ctxt_obj, q_obj = driver.utils.get_dev_ctxt_queue_objs()
                 kernel.run(grid_0, grid_1, grid_2, metadata.num_warps,
                            metadata.num_ctas,  # number of warps/ctas per instance
                            metadata.cluster_dims[0], metadata.cluster_dims[1], metadata.cluster_dims[2],  # cluster
-                           metadata.shared, driver.utils.use_icl(), stream, q_obj, dev_obj, ctxt_obj, kernel.function,
+                           metadata.shared, use_icl, stream, q_obj, dev_obj, ctxt_obj, kernel.function,
                            CompiledKernel.launch_enter_hook, CompiledKernel.launch_exit_hook, metadata,
                            driver.utils.get_event_pool(),
                            *driver.assemble_tensormap_to_arg(metadata.tensormaps_info, args))
->>>>>>> 52ba889b
             else:
                 kernel.run(grid_0, grid_1, grid_2, metadata.num_warps,
                            metadata.num_ctas,  # number of warps/ctas per instance
