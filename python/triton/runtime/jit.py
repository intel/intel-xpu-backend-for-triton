from __future__ import annotations, division
import ast
import hashlib
import inspect
import itertools
import os
import re
import textwrap
from collections import defaultdict
from functools import cached_property
from typing import Callable, Generic, Iterable, Optional, TypeVar, Union, overload, Dict, Any, Tuple
from ..runtime.driver import driver
from types import ModuleType

TRITON_MODULE = __name__[:-len(".runtime.jit")]

T = TypeVar("T")

# -----------------------------------------------------------------------------
# Dependencies Finder
# -----------------------------------------------------------------------------


class DependenciesFinder(ast.NodeVisitor):
    """
    This AST visitor is used to find dependencies of a JITFunction. This can
    be used to invalidate a JITFunction's hash when its source code -- or
    that of its dependencies -- changes.

    This visitor also keeps track of the global variables touched by the
    JITFunction.  When we launch the kernel, we check that these have the same
    values as they did when we ran this visitor.  If not, we raise an error (or
    otherwise we could recompile).
    """

    def __init__(self, name, globals, src) -> None:
        super().__init__()
        self.name = name
        self.hasher = hashlib.sha256(src.encode("utf-8"))

        # This function's __globals__ dict.
        self.globals = globals

        # Python builtins that can be accessed from Triton kernels.
        self.supported_python_builtins = {
            'float',
            'getattr',
            'int',
            'isinstance',
            'len',
            'list',
            'max',
            'min',
            'print',
            'range',
        }

        # used_global_vals tells us which global variables are used by this
        # function and all those it transitively calls, plus the values of those
        # variables when each function was initially run.  (That is, if A calls
        # C, and B calls C, then the values for C in used_global_vals will be
        # from the first time C was run, either by A or B.)
        #
        # Each function may have a different __globals__ dict, so the global
        # variable `foo` may actually have a different value in the different
        # functions.  Thus this map is actually
        #  (var_name, id(__globals__)) -> (var_value, __globals__).
        self.used_global_vals: Dict[Tuple[str, int], Tuple[Any, Dict[str, Any]]] = {}

        self.visiting_arg_default_value = False

    @property
    def ret(self):
        return self.hasher.hexdigest()

    def _is_triton_builtin(self, node, func):
        if inspect.isbuiltin(node.func):
            return True
        module = getattr(func, "__module__", "")
        return module.startswith(TRITON_MODULE)

    def _update_hash(self, func):
        if isinstance(func, JITFunction):
            # Merge our used_global_vals with those of the called function,
            # after checking that all overlapping values are consistent.
            for k in self.used_global_vals.keys() & func.used_global_vals.keys():
                var_name, _ = k
                v1, _ = self.used_global_vals[k]
                v2, _ = func.used_global_vals[k]
                if v1 != v2:
                    raise RuntimeError(
                        f"Global variable {var_name} has value {v1} when compiling {self.name}, but inner kernel {func.__name__} has conflicting value {v2} from when it was first compiled.  This is not allowed."
                    )
            self.used_global_vals.update(func.used_global_vals)
            # update hash
            func_key = func.cache_key
            func_key += str(getattr(func, "noinline", False))
            self.hasher.update(func_key.encode("utf-8"))

    def visit_Name(self, node):
        if type(node.ctx) is ast.Store:
            return node.id

        if node.id in self.local_names:
            # The global name is hidden by the local name.
            return None

        val = self.globals.get(node.id, None)

        # Only keep track of "interesting" global variables, that non-evil users
        # might change.  Don't consider functions, modules, builtins, etc.  This
        # helps keep the list of vars we have to check small.
        if (val is not None  #
                # Python default arguments are resolved only once, when the
                # function is defined.  So if you do `foo(a=A)` and the value of
                # A changes, foo will still use the old value of A.
                and not self.visiting_arg_default_value
                # It would be pretty evil if someone did `import x` and then
                # `x = blah`.
                and type(val) is not ModuleType
                # It would be pretty evil if we used function `foo` inside of
                # `bar` and then someone did `foo = baz`.
                and not isinstance(val, JITFunction) and not getattr(val, "__triton_builtin__", False)  #
                and node.id not in self.supported_python_builtins):
            self.used_global_vals[(node.id, id(self.globals))] = (val, self.globals)

        self._update_hash(val)
        return val

    def visit_Tuple(self, node):
        # We need to explicitly return the tuple values so that visit_Assign can
        # access them in the case of `a, b = ...`.
        return [self.visit(elt) for elt in node.elts]

    def visit_Attribute(self, node):
        lhs = self.visit(node.value)
        while isinstance(lhs, ast.Attribute):
            lhs = self.visit(lhs.value)
        if lhs is None or (getattr(lhs, "__name__", "") == TRITON_MODULE):
            return None
        ret = getattr(lhs, node.attr)
        self._update_hash(ret)
        return ret

    def visit_FunctionDef(self, node):
        # Save the local name, which may hide the global name.
        self.local_names = {arg.arg for arg in node.args.args}
        self.generic_visit(node)

    def visit_arguments(self, node):
        # The purpose of this function is to visit everything in `arguments`
        # just like `generic_visit`, except when we're visiting default values
        # (i.e. the `foo` part of `def fn(x = foo)`), we set
        # self.visiting_arg_default_value = True.  This allows visit_Name to be
        # aware that we're inside function default values, which have special
        # semantics.

        # According to the AST docs, the arguments node has the following structure.
        #
        # arguments = (arg* posonlyargs, arg* args, arg? vararg, arg* kwonlyargs,
        #              expr* kw_defaults, arg? kwarg, expr* defaults)
        def visit_defaults(defaults):
            try:
                assert not self.visiting_arg_default_value
                self.visiting_arg_default_value = True
                for expr in defaults:
                    if expr is not None:
                        self.visit(expr)
            finally:
                self.visiting_arg_default_value = False

        for arg in itertools.chain(node.posonlyargs, node.args, [node.vararg] if node.vararg else [], node.kwonlyargs):
            self.visit(arg)

        visit_defaults(node.kw_defaults)

        if node.kwarg is not None:
            self.visit(node.kwarg)

        visit_defaults(node.defaults)

    def visitAssnTarget(self, node):
        # Target is either a single string, or a list of strings (if the assn
        # target is a tuple).
        target = self.visit(node)
        if isinstance(target, list):
            self.local_names |= set(target)
        else:
            self.local_names.add(target)

    def visit_Assign(self, node):
        if len(node.targets) != 1:
            # TODO(jlebar): I don't actually know how to hit this.  You don't
            # get it from `a, b = ...` -- in that case, node.targets is a single
            # Tuple, and in fact we *do* need to handle that case if we want
            # existing code to work.
            raise TypeError("Simultaneous multiple assignment is not supported.")

        self.visitAssnTarget(node.targets[0])

        # This will re-visit the target, but that's OK.
        self.generic_visit(node)

    def visit_AnnAssign(self, node):
        self.visitAssnTarget(node.target)

        # This will re-visit the target, but that's OK.
        self.generic_visit(node)

    def visit_For(self, node):
        self.visitAssnTarget(node.target)

        # This will re-visit the target, but that's fine.
        self.generic_visit(node)


# -----------------------------------------------------------------------------
# JITFunction
# -----------------------------------------------------------------------------


def _normalize_ty(ty) -> str:
    if isinstance(ty, type):
        return ty.__name__
    elif isinstance(ty, str):
        return ty
    return repr(ty)


class KernelParam:
    """Represents a parameter (name plus metadata) to a @jit'ed function."""

    def __init__(self, num: int, param: inspect.Parameter, do_not_specialize: bool,
                 do_not_specialize_on_alignment: bool):
        self.num = num
        self._param = param
        self.do_not_specialize = do_not_specialize
        self.do_not_specialize_on_alignment = do_not_specialize_on_alignment

    @cached_property
    def name(self):
        return self._param.name

    @cached_property
    def annotation(self):
        if not self._param.annotation or self._param.annotation == inspect.Parameter.empty:
            return ""
        return _normalize_ty(self._param.annotation)

    @cached_property
    def annotation_type(self):
        annotation = self.annotation
        for ty1, ty2 in [("uint", 'u'), ("int", 'i')]:
            width = annotation[annotation.find(ty1) + len(ty1):]
            if width and ty1 in annotation:
                return f"{ty2}{width}"
        if annotation == "bool":
            return "u1"
        return ""

    @cached_property
    def is_constexpr(self):
        return "constexpr" in self.annotation

    @cached_property
    def is_const(self):
        return "const" in self.annotation and not self.is_constexpr

    @property
    def default(self):
        return self._param.default

    @property
    def has_default(self):
        return self._param.default != inspect.Parameter.empty


def compute_spec_key(v, align):

    if align and hasattr(v, "data_ptr") and (v.data_ptr() % 16 == 0):
        return "D"
    elif isinstance(v, int):
        # bool is a subclass of int, so we don't check explicitly above.
        if align and (v % 16 == 0):
            return "D"
        elif v == 1:
            return "1"
    return "N"


dtype2str = {}


def mangle_type(arg, is_const=False):

    if arg is None:
        return "none"
    elif isinstance(arg, bool):
        return "i1"
    elif isinstance(arg, int):
        if -(2**31) <= arg and arg <= 2**31 - 1:
            return "i32"
        elif 2**63 <= arg and arg <= 2**64 - 1:
            return "u64"
        else:
            return "i64"
    elif isinstance(arg, float):
        return "fp32"
    elif hasattr(arg, "tma_desc_cpu_ptr"):
        return "nvTmaDesc"
    else:
        # dtypes are hashable so we can memoize this mapping:
        dsk = (arg.dtype, is_const)
        res = dtype2str.get(dsk, None)
        if res is None:
            res = ("*k" if dsk[1] else "*") + type_canonicalisation_dict[str(dsk[0]).split('.')[-1]]
            dtype2str[dsk] = res
        return res


class KernelInterface(Generic[T]):
    run: T

    def __getitem__(self, grid) -> T:
        """
        A JIT function is launched with: fn[grid](*args, **kwargs).
        Hence JITFunction.__getitem__ returns a callable proxy that
        memorizes the grid.
        """
        return lambda *args, **kwargs: self.run(grid=grid, warmup=False, *args, **kwargs)
        # return cast(T, functools.partial(cast(Callable, self.run), grid=grid))


def serialize_specialization_data(name, signature, constants, attrs, options, key):
    constants = {key: str(value) if value.__class__.__name__ == "dtype" else value for key, value in constants.items()}
    import json
    obj = {
        'name': name, 'signature': signature, 'constants': constants, 'attrs': attrs.to_dict(), 'options':
        options.__dict__, 'key': key
    }
    serialized_obj = json.dumps(obj)
    return serialized_obj


def create_function_from_signature(sig, kparams, backend):
    """
    Equivalent to sig.bind followed by apply_defaults. This generates a
    native Python function (using exec) which can be memoized on a per-kernel
    basis to avoid having to run these expensive functions -- which constitute
    much of the kernel launch overhead -- every time we run the kernel.
    """

    assert len(sig.parameters) == len(kparams)

    # Create the function argument list and the dict entries for the return statement
    func_args = []
    dict_entries = []
    constexpr_vals = []
    non_constexpr_vals = []
    signature_types = []
    specialisations = []

    for ((name, sp), kp) in zip(sig.parameters.items(), kparams):
        if sp.default is inspect.Parameter.empty:
            func_args.append(name)
            dict_entries.append(f"'{name}': {name}")
        else:
            func_args.append(f"{name}=default_{name}")
            dict_entries.append(f"'{name}': {name}")
        if kp.is_constexpr:
            constexpr_vals.append(name)
        else:
            non_constexpr_vals.append(name)
            if not kp.do_not_specialize:
                if not kp.do_not_specialize_on_alignment:
                    specialisations.append('compute_spec_key(%s, align=True)' % name)
                else:
                    specialisations.append('compute_spec_key(%s, align=False)' % name)
            if kp.annotation_type:
                signature_types.append('"%s"' % kp.annotation_type)
            else:
                signature_types.append('mangle_type(%s, %s)' % (name, 'True' if kp.is_const else 'False'))

    cache_key = ''.join([x + ', ' for x in signature_types + specialisations])
    constexpr_vals = ''.join([x + ', ' for x in constexpr_vals])
    non_constexpr_vals = ''.join([x + ', ' for x in non_constexpr_vals])

    func_args.append('**excess_kwargs')

    # Join all arguments into a function definition string
    args_str = ', '.join(func_args)
    dict_str = ', '.join(dict_entries)
    func_body = "def dynamic_func(%s):\n    return {%s}, (%s), (%s), (%s), excess_kwargs" % (
        args_str, dict_str, cache_key, constexpr_vals, non_constexpr_vals)

    # Prepare defaults to be inserted into function namespace
    func_namespace = {
        f"default_{name}": param.default
        for name, param in sig.parameters.items()
        if param.default is not inspect.Parameter.empty
    }

    func_namespace['mangle_type'] = mangle_type
    func_namespace['compute_spec_key'] = backend.compute_spec_key

    # Execute the function string in func_namespace to create the function
    exec(func_body, func_namespace)

    # Extract the newly created function from the namespace
    return func_namespace['dynamic_func']


type_canonicalisation_dict = {
    "bool": "i1",
    "float8e4nv": "fp8e4nv",
    "float8e5": "fp8e5",
    "float8e4b15": "fp8e4b15",
    "float8_e4m3fn": "fp8e4nv",
    "float8e4b8": "fp8e4b8",
    "float8_e4m3fnuz": "fp8e4b8",
    "float8_e5m2": "fp8e5",
    "float8e5b16": "fp8e5b16",
    "float8_e5m2fnuz": "fp8e5b16",
    "float16": "fp16",
    "bfloat16": "bf16",
    "float32": "fp32",
    "float64": "fp64",
    "int8": "i8",
    "int16": "i16",
    "int32": "i32",
    "int64": "i64",
    "uint8": "u8",
    "uint16": "u16",
    "uint32": "u32",
    "uint64": "u64",
}

for v in list(type_canonicalisation_dict.values()):
    type_canonicalisation_dict[v] = v


class JITFunction(KernelInterface[T]):
    # Hook for inspecting compiled functions and modules
    cache_hook = None
    # Hook to signal that a kernel is done compiling and inspect compiled function.
    # cache_hook will always be called before compilation and compiled_hook after.
    compiled_hook = None

    @staticmethod
    def _key_of(arg):
        if hasattr(arg, "dtype"):
            return arg.dtype
        elif isinstance(arg, bool):
            return "i1"
        elif isinstance(arg, int):
            if -(2**31) <= arg and arg <= 2**31 - 1:
                return "i32"
            elif 2**63 <= arg and arg <= 2**64 - 1:
                return "u64"
            else:
                return "i64"
        elif isinstance(arg, float):
            return "fp32"
        elif arg is None:
            return None
        else:
            raise TypeError(f"Unsupported type {type(arg)} for {arg}")

    @staticmethod
    def _type_of(key, is_const=False):
        # `None` is nullptr.  Implicitly convert to *i8.
        if key is None:
            return "*i8"
        elif isinstance(key, str):
            return key

        dtype_str = str(key).split(".")[-1]
        dtype_str = type_canonicalisation_dict[dtype_str]
        const_str = "*k" if is_const else "*"
        return const_str + dtype_str

    def _make_constants(self, constexpr_key):
        constants = dict(zip(self.constexprs, constexpr_key))
        return constants

    def _call_hook(
        self,
        key,
        signature,
        device,
        constants,
        options,
        configs,
        is_warmup,
        before,
    ):
        hook = JITFunction.cache_hook if before else JITFunction.compiled_hook
        if hook is None:
            return False

        name = self.fn.__name__
        module = self.fn.__module__
        arg_reprs = ", ".join([f"{param.name}: {ty}" for param, ty in zip(self.params, key[1])])
        repr = f"{name}[num_warps={options.num_warps}, num_ctas={options.num_ctas}, num_stages={options.num_stages}, enable_fp_fusion={options.enable_fp_fusion}]({arg_reprs})"

        class JitFunctionInfo:

            def __init__(self, module, name, jit_function):
                self.module = module
                self.name = name
                self.jit_function = jit_function
                pass

        specialization_data = serialize_specialization_data(name, signature, constants, configs[0], options, key)

        kwargs = {
            'signature': signature,
            'device': device,
            'constants': constants,
            'num_warps': options.num_warps,
            'num_ctas': options.num_ctas,
            'num_stages': options.num_stages,
            'enable_fp_fusion': options.enable_fp_fusion,
            'extern_libs': options.extern_libs,
            'configs': configs,
            'specialization_data': specialization_data,
            'is_warmup': is_warmup,
        }

        return hook(
            key=key,
            repr=repr,
            fn=JitFunctionInfo(module, name, self),
            compile={"key": key, **kwargs},
            is_manual_warmup=is_warmup,
            already_compiled=False,
        )

    def add_pre_run_hook(self, hook):
        '''
        Add a hook that will be executed prior to the execution of run
        function with args and kwargs passed into the kernel
        '''
        assert callable(hook)
        self.pre_run_hooks.append(hook)

    def create_binder(self):
        """
        Precompute as much as possible.
        """
        from ..compiler import CompiledKernel, compile, ASTSource, make_backend
        target = driver.active.get_current_target()
        backend = make_backend(target)
        self.CompiledKernel = CompiledKernel
        self.compile = compile
        self.ASTSource = ASTSource
        binder = create_function_from_signature(self.signature, self.params, backend)
        self.constexpr_indices = [i for (i, p) in enumerate(self.params) if p.is_constexpr]
        self.non_constexpr_indices = [i for (i, p) in enumerate(self.params) if not p.is_constexpr]
        self.specialised_indices = [
            i for (i, p) in enumerate(self.params) if (not p.do_not_specialize) and (not p.is_constexpr)
        ]
        return [target, backend, binder]

    def run(self, *args, grid, warmup, **kwargs):
        kwargs["debug"] = kwargs.get("debug", self.debug) or os.environ.get("TRITON_DEBUG", "0") == "1"

        # parse options
        device = driver.active.get_current_device()
        stream = driver.active.get_current_stream(device)

        # Execute pre run hooks with args and kwargs
        for hook in self.pre_run_hooks:
            hook(*args, **kwargs)

        # This is a length-4 list [kernel_cache, target, backend, binder]:
        device_cache = self.device_caches[device]
        if len(device_cache) == 1:
            device_cache[1:] = self.create_binder()
        bound_args, sig_and_spec, constexpr_vals, non_constexpr_vals, excess_kwargs = device_cache[3](*args, **kwargs)

        # compute cache key
        key = ''.join(sig_and_spec) + str((constexpr_vals, excess_kwargs))
        kernel = device_cache[0].get(key, None)

        if kernel is None:
            # Kernel is not cached; we have to compile.
            target = device_cache[1]
            backend = device_cache[2]
            options = backend.parse_options(kwargs)

            # deprecated arguments
            assert "device_type" not in kwargs, "device_type option is deprecated; current target will be used"
            assert "device" not in kwargs, "device option is deprecated; current device will be used"
            assert "stream" not in kwargs, "stream option is deprecated; current stream will be used"
            for k in excess_kwargs:
                if k not in options.__dict__:
                    raise KeyError("Keyword argument %s was specified but unrecognised" % k)

            bound_vals = tuple(bound_args.values())

            # `None` is nullptr. Implicitly convert to *i8. This needs to be
            # done here rather than when we build the signature as otherwise
            # the kernel cache key could not distinguish between byte pointers
            # and None arguments, resulting in a downstream mismatch:
            sigkeys = [self.params[i].name for i in self.non_constexpr_indices]
            sigvals = sig_and_spec[:len(sigkeys)]
            signature = {k: ('*i8' if (v == 'none') else v) for (k, v) in zip(sigkeys, sigvals)}

            configs = (backend.get_attrs_descriptor(self.params, bound_vals), )
            constant_params = configs[0].get_constants()
            constants = {
                p.name: v
                for (v, p) in zip(bound_vals, self.params)
                if p.is_constexpr or (p.num in constant_params) or v is None
            }
            for i, arg in constants.items():
                if callable(arg):
                    raise TypeError(f"Callable constexpr at index {i} is not supported")

            if self._call_hook(key, signature, device, constants, options, configs, warmup, before=True):
                return None
            # compile the kernel
<<<<<<< HEAD
            src = self.ASTSource(self, signature, constants, configs[0])
            kernel = self.compile(
                src,
                target=target,
                options=options.__dict__,
            )
            self.cache[device][key] = kernel
            self._call_hook(key, signature, device, constants, options, configs, warmup, before=False)
=======
            src = self.ASTSource(self, signature, constexprs, attrs)
            kernel = self.compile(src, target=target, options=options.__dict__)
            device_cache[0][key] = kernel
            self._call_hook(key, signature, device, constexprs, options, [attrs], warmup, before=False)
>>>>>>> 82fec379

        # Check that used global values have not changed.
        not_present = object()
        for (name, _), (val, globals_dict) in self.used_global_vals.items():
            if (newVal := globals_dict.get(name, not_present)) != val:
                raise RuntimeError(
                    f"Global variable {name} has changed since we compiled this kernel, from {val} to {newVal}")

        if not warmup:
            # canonicalize grid
            assert grid is not None
            if callable(grid):
                # Arguments are passed as a dict to `grid`, by contract.
                # TODO(jlebar): In the new launch API, pass the compiler flags as a
                # second parameter to `grid`.
                grid = grid(bound_args)
            grid_size = len(grid)
            grid_0 = grid[0]
            grid_1 = grid[1] if grid_size > 1 else 1
            grid_2 = grid[2] if grid_size > 2 else 1

            # launch kernel
            launch_metadata = kernel.launch_metadata(grid, stream, *non_constexpr_vals)
            kernel.run(grid_0, grid_1, grid_2, stream, kernel.function, kernel.packed_metadata, launch_metadata,
                       self.CompiledKernel.launch_enter_hook, self.CompiledKernel.launch_exit_hook, *non_constexpr_vals)
        return kernel

    def __init__(self, fn, version=None, do_not_specialize=None, do_not_specialize_on_alignment=None, debug=None,
                 noinline=None, repr=None, launch_metadata=None):
        do_not_specialize = do_not_specialize if do_not_specialize else []
        do_not_specialize_on_alignment = do_not_specialize_on_alignment if do_not_specialize_on_alignment else []

        self.fn = fn
        self.module = fn.__module__
        self.version = version
        self.signature = inspect.signature(fn)
        self.do_not_specialize = do_not_specialize
        self.do_not_specialize_on_alignment = do_not_specialize_on_alignment
        self.starting_line_number = inspect.getsourcelines(fn)[1]
        self.repr = lambda _: fn.__name__ if repr is None else repr(_)
        self.launch_metadata = launch_metadata

        self.params = []
        for i, param in enumerate(self.signature.parameters.values()):
            dns = i in do_not_specialize or param.name in do_not_specialize
            dns_oa = i in do_not_specialize_on_alignment or param.name in do_not_specialize_on_alignment
            self.params.append(KernelParam(i, param, dns, dns_oa))

        # function source code (without decorators)
        self.src = textwrap.dedent(inspect.getsource(fn))
        self.src = self.src[re.search(r"^def\s+\w+\s*\(", self.src, re.MULTILINE).start():]
        # cache of just-in-time compiled kernels
        self.device_caches = defaultdict(lambda: [{}])
        self.hash = None

        # Map of global variables used by the function and any functions it
        # transitively calls, plus their values.  The values are collected when
        # the function is first compiled.  Then every time we run the function,
        # we check that the values of the globals match what's expected,
        # otherwise we raise an error.
        #
        # Different functions can have different __globals__ maps, so the map
        # key is actually (var name, id(__globals__)), and the map value is
        # (value, __globals__).
        self.used_global_vals: Dict[Tuple[str, int], Tuple[Any, Dict[str, Any]]] = {}

        # JITFunction can be instantiated as kernel
        # when called with a grid using __getitem__
        self.kernel = None
        self.debug = debug
        self.noinline = noinline

        # TODO(jlebar): Remove uses of these fields outside this file, then
        # remove the fields here.
        self.arg_names = [p.name for p in self.params]
        self.constexprs = [p.num for p in self.params if p.is_constexpr]

        # Hooks that will be called prior to executing "run"
        self.pre_run_hooks = []

        # reuse docs of wrapped function
        self.__doc__ = fn.__doc__
        self.__name__ = fn.__name__
        self.__globals__ = fn.__globals__
        self.__module__ = fn.__module__

    @property
    def cache_key(self):
        # TODO : hash should be attribute of `self`
        if self.hash is None:
            dependencies_finder = DependenciesFinder(name=self.__name__, globals=self.__globals__, src=self.src)
            dependencies_finder.visit(self.parse())
            self.hash = dependencies_finder.ret + str(self.starting_line_number)
            self.used_global_vals = dict(sorted(dependencies_finder.used_global_vals.items()))
        return self.hash

    def warmup(self, *args, grid, **kwargs):
        return self.run(grid=grid, warmup=True, *map(MockTensor.wrap_dtype, args), **kwargs)

    def preload(self, specialization_data):
        from ..compiler import compile, ASTSource
        from triton.backends.compiler import AttrsDescriptor
        import json
        import triton.language as tl
        device = driver.active.get_current_device()
        deserialized_obj = json.loads(specialization_data)
        if deserialized_obj['name'] != self.fn.__name__:
            raise RuntimeError(
                f"Specialization data is for {deserialized_obj['name']} but trying to preload for {self.fn.__name__}")
        constants = {
            key: tl.dtype(value) if tl.dtype.is_dtype(value) else value
            for key, value in deserialized_obj['constants'].items()
        }
        signature = dict(deserialized_obj['signature'].items())
        src = ASTSource(self, signature, constants, AttrsDescriptor.from_dict(deserialized_obj['attrs']))
        options = {
            key: tuple(value) if isinstance(value, list) else value
            for key, value in deserialized_obj['options'].items()
        }
        key = deserialized_obj['key']
        kernel = compile(src, None, options)
        self.device_caches[device][0][key] = kernel
        return kernel

    # we do not parse `src` in the constructor because
    # the user might want to monkey-patch self.src dynamically.
    # Our unit tests do this, for example.
    def parse(self):
        tree = ast.parse(self.src)
        assert isinstance(tree, ast.Module)
        assert len(tree.body) == 1
        assert isinstance(tree.body[0], ast.FunctionDef)
        return tree

    def __call__(self, *args, **kwargs):
        raise RuntimeError("Cannot call @triton.jit'd outside of the scope of a kernel")

    def __setattr__(self, name, value):
        super(JITFunction, self).__setattr__(name, value)
        # - when `.src` attribute is set, cache path needs
        #   to be reinitialized
        if name == "src":
            self.hash = None

    def __repr__(self):
        return f"JITFunction({self.module}:{self.fn.__name__})"


# -----------------------------------------------------------------------------
# `jit` decorator
# -----------------------------------------------------------------------------


@overload
def jit(fn: T) -> JITFunction[T]:
    ...


@overload
def jit(
    *,
    version=None,
    repr: Optional[Callable] = None,
    launch_metadata: Optional[Callable] = None,
    do_not_specialize: Optional[Iterable[int]] = None,
    do_not_specialize_on_alignment: Optional[Iterable[int]] = None,
    debug: Optional[bool] = None,
    noinline: Optional[bool] = None,
) -> Callable[[T], JITFunction[T]]:
    ...


def jit(
    fn: Optional[T] = None,
    *,
    version=None,
    repr: Optional[Callable] = None,
    launch_metadata: Optional[Callable] = None,
    do_not_specialize: Optional[Iterable[int]] = None,
    do_not_specialize_on_alignment: Optional[Iterable[int]] = None,
    debug: Optional[bool] = None,
    noinline: Optional[bool] = None,
) -> Union[JITFunction[T], Callable[[T], JITFunction[T]]]:
    """
    Decorator for JIT-compiling a function using the Triton compiler.

    :note: When a jit'd function is called, arguments are
        implicitly converted to pointers if they have a :code:`.data_ptr()` method
        and a `.dtype` attribute.

    :note: This function will be compiled and run on the GPU. It will only have access to:

           * python primitives,
           * builtins within the triton package,
           * arguments to this function,
           * other jit'd functions

    :param fn: the function to be jit-compiled
    :type fn: Callable
    """

    def decorator(fn: T) -> JITFunction[T]:
        assert callable(fn)
        if os.getenv("TRITON_INTERPRET", "0") == "1":
            from .interpreter import InterpretedFunction
            return InterpretedFunction(fn, version=version, do_not_specialize=do_not_specialize,
                                       do_not_specialize_on_alignment=do_not_specialize_on_alignment, debug=debug,
                                       noinline=noinline, repr=repr, launch_metadata=launch_metadata)
        else:
            return JITFunction(
                fn,
                version=version,
                do_not_specialize=do_not_specialize,
                do_not_specialize_on_alignment=do_not_specialize_on_alignment,
                debug=debug,
                noinline=noinline,
                repr=repr,
                launch_metadata=launch_metadata,
            )

    if fn is not None:
        return decorator(fn)

    else:
        return decorator


# -----------------------------------------------------------------------------
# Utilities for mocking tensors
# -----------------------------------------------------------------------------


class MockTensor:
    """
    Can be used in place of real tensors when calling:
        kernel.warmup(MockTensor(torch.float32), ...)
    """

    @staticmethod
    def wrap_dtype(arg):
        if arg.__class__.__name__ == "dtype" and arg.__module__ == "torch":
            return MockTensor(arg)
        return arg

    def __init__(self, dtype):
        self.dtype = dtype

    @staticmethod
    def data_ptr():
        return 0  # optimistically assumes multiple of 16

    @staticmethod
    def ptr_range():
        return 0  # optimistically assumes 32 bit pointer range


class TensorWrapper:

    def __init__(self, base, dtype):
        self.dtype = dtype
        self.base = base
        self.data = base.data
        self.device = base.device
        self.shape = self.base.shape

    def data_ptr(self):
        return self.base.data_ptr()

    def stride(self, i):
        return self.base.stride(i)

    def __str__(self) -> str:
        return f"TensorWrapper[{self.dtype}]({self.base})"

    def element_size(self):
        return self.base.element_size()

    def cpu(self):
        return TensorWrapper(self.base.cpu(), self.dtype)

    def copy_(self, other):
        self.base.copy_(other.base)

    def clone(self):
        return TensorWrapper(self.base.clone(), self.dtype)

    def to(self, device):
        return TensorWrapper(self.base.to(device), self.dtype)

    def new_empty(self, sizes):
        return TensorWrapper(self.base.new_empty(sizes), self.dtype)


def reinterpret(tensor, dtype):
    if isinstance(tensor, TensorWrapper):
        if dtype == tensor.base.dtype:
            # Reinterpreting to the original interpretation; return the base.
            return tensor.base
        else:
            # Reinterpreting a wrapped tensor to a different type.
            return TensorWrapper(tensor.base, dtype)
    elif hasattr(tensor, "data_ptr"):
        # A new wrapper is needed around an unwrapped tensor.
        return TensorWrapper(tensor, dtype)
    else:
        raise TypeError(f"Cannot reinterpret a {type(tensor)}.")


def get_jit_fn_file_line(fn):
    base_fn = fn
    while not isinstance(base_fn, JITFunction):
        base_fn = base_fn.fn
    file_name = base_fn.fn.__code__.co_filename
    lines, begin_line = inspect.getsourcelines(base_fn.fn)
    # Match the following pattern:
    # @triton.autotune(...) <- foo.__code__.co_firstlineno
    # @triton.heuristics(...)
    # @triton.jit
    # def foo(...): <- this line is the first line
    for idx, line in enumerate(lines):
        if line.strip().startswith("def "):
            begin_line += idx
            break
    return file_name, begin_line<|MERGE_RESOLUTION|>--- conflicted
+++ resolved
@@ -621,21 +621,14 @@
             if self._call_hook(key, signature, device, constants, options, configs, warmup, before=True):
                 return None
             # compile the kernel
-<<<<<<< HEAD
             src = self.ASTSource(self, signature, constants, configs[0])
             kernel = self.compile(
                 src,
                 target=target,
                 options=options.__dict__,
             )
-            self.cache[device][key] = kernel
+            device_cache[0][key] = kernel
             self._call_hook(key, signature, device, constants, options, configs, warmup, before=False)
-=======
-            src = self.ASTSource(self, signature, constexprs, attrs)
-            kernel = self.compile(src, target=target, options=options.__dict__)
-            device_cache[0][key] = kernel
-            self._call_hook(key, signature, device, constexprs, options, [attrs], warmup, before=False)
->>>>>>> 82fec379
 
         # Check that used global values have not changed.
         not_present = object()
