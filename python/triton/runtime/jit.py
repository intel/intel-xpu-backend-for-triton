--- conflicted
+++ resolved
@@ -616,21 +616,14 @@
             if self._call_hook(key, signature, device, constants, options, configs, warmup, before=True):
                 return None
             # compile the kernel
-<<<<<<< HEAD
             src = self.ASTSource(self, signature, constants, configs[0])
             kernel = self.compile(
                 src,
                 target=target,
                 options=options.__dict__,
             )
-            device_cache[0][key] = kernel
+            kernel_cache[key] = kernel
             self._call_hook(key, signature, device, constants, options, configs, warmup, before=False)
-=======
-            src = self.ASTSource(self, signature, constexprs, attrs)
-            kernel = self.compile(src, target=target, options=options.__dict__)
-            kernel_cache[key] = kernel
-            self._call_hook(key, signature, device, constexprs, options, [attrs], warmup, before=False)
->>>>>>> b155d8a8
 
         # Check that used global values have not changed.
         not_present = object()
