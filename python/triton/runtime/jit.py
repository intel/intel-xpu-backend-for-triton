from __future__ import annotations, division
import ast
import hashlib
import inspect
import itertools
import os
import textwrap
from collections import defaultdict, namedtuple
from functools import cached_property
from typing import Callable, Generic, Iterable, List, Optional, TypeVar, Union, cast, overload
from ..runtime.driver import driver

TRITON_MODULE = __name__[:-len(".runtime.jit")]

T = TypeVar("T")

# -----------------------------------------------------------------------------
# Dependencies Finder
# -----------------------------------------------------------------------------


class DependenciesFinder(ast.NodeVisitor):
    """
    This AST visitor is used to find dependencies of a JITFunction. This can
    be used to invalidate a JITFunction's hash when its source code -- or
    that of its dependencies -- changes.
    """

    def __init__(self, globals, src) -> None:
        super().__init__()
        self.hasher = hashlib.sha256(src.encode("utf-8"))
        self.globals = globals

    @property
    def ret(self):
        return self.hasher.hexdigest()

    def visit_Name(self, node):
        if node.id in self.local_names:
            # The global name is hidden by the local name.
            return None
        return self.globals.get(node.id, None)

    def visit_Attribute(self, node):
        lhs = self.visit(node.value)
        while isinstance(lhs, ast.Attribute):
            lhs = self.visit(lhs.value)
        if lhs is None or (getattr(lhs, "__name__", "") == TRITON_MODULE):
            return None
        return getattr(lhs, node.attr)

    def visit_Call(self, node):

        def is_triton_builtin(func):
            if inspect.isbuiltin(node.func):
                return True
            module = getattr(func, "__module__", "")
            return module.startswith(TRITON_MODULE)

        func = self.visit(node.func)
        assert func is None or is_triton_builtin(func) or isinstance(
            func, JITFunction
        ), f'Function "{func.__name__}" is being called from a Triton function but is not a Triton function itself. Decorate it with @triton.jit to fix this'

        # Traverse arguments as well as node.func so we can find JITFunctions
        # passed to tl.reduce or tl.associative_scan as the combine_fn
        for obj in itertools.chain(
            (func, ),
                map(self.visit, node.args),
            (self.visit(kw.value) for kw in node.keywords),
        ):
            if not isinstance(obj, JITFunction):
                continue
            if is_triton_builtin(obj):
                continue

            func_cache_key = obj.cache_key
            noinline = str(getattr(obj, "noinline", False))

            key = func_cache_key + noinline
            self.hasher.update(key.encode("utf-8"))

    def visit_FunctionDef(self, node):
        # Save the local name which may hide the global name.
        self.local_names = [arg.arg for arg in node.args.args]
        self.generic_visit(node)

    def visit_Assign(self, node):
        _names = []
        for target in node.targets:
            _names += [self.visit(target)]
        if len(_names) == 1:
            self.local_names += _names
        else:
            raise TypeError("Simultaneous multiple assignment is not supported.")
        self.generic_visit(node)


# -----------------------------------------------------------------------------
# JITFunction
# -----------------------------------------------------------------------------


def _normalize_ty(ty) -> str:
    if isinstance(ty, type):
        return ty.__name__
    elif isinstance(ty, str):
        return ty
    return repr(ty)


class KernelParam:
    """Represents a parameter to a @jit'ed function.

    A parameter is just the name plus metadata; a parameter plus a value is a
    KernelArg.
    """

    def __init__(self, num: int, param: inspect.Parameter, do_not_specialize: bool):
        self.num = num
        self._param = param
        self.do_not_specialize = do_not_specialize

    @cached_property
    def name(self):
        return self._param.name

    @cached_property
    def annotation(self):
        if not self._param.annotation or self._param.annotation == inspect.Parameter.empty:
            return ""
        return _normalize_ty(self._param.annotation)

    @cached_property
    def is_constexpr(self):
        return "constexpr" in self.annotation

    @cached_property
    def is_const(self):
        return "const" in self.annotation and not self.is_constexpr

    @property
    def default(self):
        return self._param.default

    @property
    def has_default(self):
        return self._param.default != inspect.Parameter.empty


class KernelArg:
    """Represents an argument to a @jit'ed function.

    An argument is a parameter plus a value.
    """

    def __init__(self, value, param):
        self.value = value
        self.param = param

    @property
    def name(self):
        return self.param.name

    def mangled_type(self):
        annotation = self.param.annotation
        const_str = "const " if self.param.is_const else ""
        is_pointer = False
        for ty1, ty2 in [("uint", 'u'), ("int", 'i')]:
            width = annotation[annotation.find(ty1) + len(ty1):]
            if width and ty1 in annotation:
                return f"{ty2}{width}"
        if annotation == "bool":
            return "u1"

        if "Tensor" in annotation:
            key = self.value.dtype
        else:
            key = JITFunction._key_of(self.value)
        return JITFunction._type_of(key, self.param.is_const)

    def specialization_key(self):
        assert not self.param.do_not_specialize

        if hasattr(self.value, "data_ptr"):
            return (self.value.data_ptr() % JITFunction.divisibility == 0, )

        if isinstance(self.value, int):
            # bool is a subclass of int, so we don't check explicitly above.
            return (
                self.value % JITFunction.divisibility == 0,
                self.value == 1,
            )

        return (False, )


class KernelInterface(Generic[T]):
    run: T

    def __getitem__(self, grid) -> T:
        """
        A JIT function is launched with: fn[grid](*args, **kwargs).
        Hence JITFunction.__getitem__ returns a callable proxy that
        memorizes the grid.
        """
        return lambda *args, **kwargs: self.run(grid=grid, warmup=False, *args, **kwargs)
        # return cast(T, functools.partial(cast(Callable, self.run), grid=grid))


def serialize_specialization_data(name, signature, constants, attrs, options, key):
    constants = {key: str(value) if value.__class__.__name__ == "dtype" else value for key, value in constants.items()}
    import json
    obj = {
        'name': name, 'signature': signature, 'constants': constants, 'attrs': attrs.to_dict(), 'options':
        options.__dict__, 'key': key
    }
    serialized_obj = json.dumps(obj)
    return serialized_obj


class JITFunction(KernelInterface[T]):
    # Hook for inspecting compiled functions and modules
    cache_hook = None
    divisibility = 16

    @staticmethod
    def _key_of(arg):
        if hasattr(arg, "dtype"):
            return arg.dtype
        elif isinstance(arg, bool):
            return "i1"
        elif isinstance(arg, int):
            if -(2**31) <= arg and arg <= 2**31 - 1:
                return "i32"
            elif 2**63 <= arg and arg <= 2**64 - 1:
                return "u64"
            else:
                return "i64"
        elif isinstance(arg, float):
            return "fp32"
        elif arg is None:
            return None
        else:
            raise TypeError(f"Unsupported type {type(arg)} for {arg}")

    @staticmethod
    def _spec_of(arg):
        if hasattr(arg, "data_ptr"):
            return arg.data_ptr() % JITFunction.divisibility == 0
        elif isinstance(arg, int):
            return (arg % 16 == 0, arg == 1)
        return (arg is None, )

    # TODO(jlebar): Fold this into the KernelArg class.
    def _get_config(self, *args):
        from ..compiler import AttrsDescriptor

        def is_divisible_by_16(x):
            if hasattr(x, "data_ptr"):
                return x.data_ptr() % JITFunction.divisibility == 0
            elif isinstance(x, int):
                return x % JITFunction.divisibility == 0
            if x is None:
                return True
            return False

        divisible_by_16 = {
            param.num
            for param, arg in zip(self.params, args)
            if is_divisible_by_16(arg) and not param.do_not_specialize
        }
        equal_to_1 = {
            param.num
            for param, arg in zip(self.params, args)
            if isinstance(arg, int) and not isinstance(arg, bool) and arg == 1 and not param.do_not_specialize
        }
        # folded equal_to_1 and None
        # TODO: method to collect all folded args
        return AttrsDescriptor(tuple(divisible_by_16), tuple(equal_to_1))
        # return _triton.code_gen.instance_descriptor(divisible_by_16,
        # equal_to_1)

    @staticmethod
    def _type_of(key, is_const=False):
        # `None` is nullptr.  Implicitly convert to *i8.
        if key is None:
            return "*i8"
        dtype_str = str(key).split(".")[-1]
        tys = {
            "bool": "i1",
            "float8e4nv": "fp8e4nv",
            "float8e5": "fp8e5",
            "float8e4b15": "fp8e4b15",
            "float8_e4m3fn": "fp8e4nv",
            "float8e4b8": "fp8e4b8",
            "float8_e4m3fnuz": "fp8e4b8",
            "float8_e5m2": "fp8e5",
            "float8e5b16": "fp8e5b16",
            "float8_e5m2fnuz": "fp8e5b16",
            "float16": "fp16",
            "bfloat16": "bf16",
            "float32": "fp32",
            "float64": "fp64",
            "int8": "i8",
            "int16": "i16",
            "int32": "i32",
            "int64": "i64",
            "uint8": "u8",
            "uint16": "u16",
            "uint32": "u32",
            "uint64": "u64",
        }
        # reinterpret can create triton type
        for v in list(tys.values()):
            tys[v] = v
        const_str = "k" if is_const else ""
        return key if isinstance(key, str) else f"*{const_str}{tys[dtype_str]}"

    def _make_constants(self, constexpr_key):
        constants = dict(zip(self.constexprs, constexpr_key))
        return constants

    def _call_hook(
        self,
        key,
        signature,
        device,
        constants,
        options,
        configs,
    ):
        if JITFunction.cache_hook is None:
            return False

        name = self.fn.__name__
        module = self.fn.__module__
        arg_reprs = ", ".join([f"{param.name}: {ty}" for param, ty in zip(self.params, key[1])])
        repr = f"{name}[num_warps={options.num_warps}, num_ctas={options.num_ctas}, num_stages={options.num_stages}, enable_fp_fusion={options.enable_fp_fusion}]({arg_reprs})"

        class JitFunctionInfo:

            def __init__(self, module, name, jit_function):
                self.module = module
                self.name = name
                self.jit_function = jit_function
                pass

        specialization_data = serialize_specialization_data(name, signature, constants, configs[0], options, key)

        kwargs = dict(
            signature=signature,
            device=device,
            constants=constants,
            num_warps=options.num_warps,
            num_ctas=options.num_ctas,
            num_stages=options.num_stages,
            enable_fp_fusion=options.enable_fp_fusion,
            extern_libs=options.extern_libs,
            configs=configs,
            specialization_data=specialization_data,
        )

        return JITFunction.cache_hook(
            key=key,
            repr=repr,
            fn=JitFunctionInfo(module, name, self),
            compile={"key": key, **kwargs},
            is_manual_warmup=False,
            already_compiled=False,
        )

    def add_pre_run_hook(self, hook):
        '''
        Add a hook that will be executed prior to the execution of run
        function with args and kwargs passed into the kernel
        '''
        assert callable(hook)
        self.pre_run_hooks.append(hook)

    def run(self, *args, grid, warmup, **kwargs):
        from ..compiler import CompiledKernel, compile, ASTSource, make_backend
        # deprecated arguments
        assert "device_type" not in kwargs, "device_type option is deprecated; current target will be used"
        assert "device" not in kwargs, "device option is deprecated; current device will be used"
        assert "stream" not in kwargs, "stream option is deprecated; current stream will be used"
        # parse options
        device = driver.active.get_current_device()
        stream = driver.active.get_current_stream(device)
        target = driver.active.get_current_target()
        backend = make_backend(target)
        kwargs["debug"] = self.debug
        options = backend.parse_options(kwargs)

        # Execute pre run hooks with args and kwargs
        for hook in self.pre_run_hooks:
            hook(*args, **kwargs)

        # bind non-reserved keyword args and set defaults
        kwargs = {k: v for k, v in kwargs.items() if not k in options.__dict__}
        bound_args = self.signature.bind(*args, **kwargs)
        bound_args.apply_defaults()
        assert len(bound_args.arguments) == len(self.params)
        # canonicalize grid
        assert grid is not None
        if callable(grid):
            # Arguments are passed as a dict to `grid`, by contract.
            # TODO(jlebar): In the new launch API, pass the compiler flags as a
            # second parameter to `grid`.
            grid = grid(dict(bound_args.arguments))
        grid_size = len(grid)
        grid_0 = grid[0]
        grid_1 = grid[1] if grid_size > 1 else 1
        grid_2 = grid[2] if grid_size > 2 else 1
        # compute cache key
        args = [KernelArg(arg_value, param) for (_, arg_value), param in zip(bound_args.arguments.items(), self.params)]
        sig_key = tuple(arg.mangled_type() for arg in args if not arg.param.is_constexpr)
        spec_key = tuple(arg.specialization_key() for arg in args if not arg.param.do_not_specialize)
        constexpr_key = tuple(arg.value for arg in args if arg.param.is_constexpr)
        key = (sig_key, constexpr_key, spec_key, options)
        key = str(key)
        # Kernel is not cached; we have to compile.
        if key not in self.cache[device]:
            configs = (self._get_config(*[arg.value for arg in args]), )
            constants = {
                arg.param.name: arg.value
                for arg in args
                if arg.param.is_constexpr or arg.param.num in configs[0].equal_to_1 or arg.value is None
            }
            for i, arg in constants.items():
                if callable(arg):
                    raise TypeError(f"Callable constexpr at index {i} is not supported")

            # Build kernel signature -- doesn't include constexpr arguments.
            signature = {arg.param.name: arg.mangled_type() for arg in args if not arg.param.is_constexpr}

            if self._call_hook(key, signature, device, constants, options, configs):
                return None
            # compile the kernel
            src = ASTSource(self, signature, constants, configs[0])
            self.cache[device][key] = compile(
                src,
                target=target,
                options=options.__dict__,
            )

        kernel = self.cache[device][key]

        # Verify key signature from the cache
        signature = {arg.param.name: arg.mangled_type() for arg in args if not arg.param.is_constexpr}
        if kernel.src.signature != signature:
            raise RuntimeError(
                f"Signature mismatch for cached kernel {self.fn.__name__}:\n"\
                f"  Cached signature: {kernel.src.signature}\n"\
                f"  Call signature:   {signature}"
            )

        if not warmup:
            args = [arg.value for arg in args if not arg.param.is_constexpr]
<<<<<<< HEAD
            metadata = kernel.metadata
            kernel.run(grid_0, grid_1, grid_2, metadata.num_warps,
                       metadata.num_ctas,  # number of warps/ctas per instance
                       metadata.cluster_dims[0], metadata.cluster_dims[1], metadata.cluster_dims[2],  # cluster
                       metadata.shared, stream, kernel.function, CompiledKernel.launch_enter_hook,
                       CompiledKernel.launch_exit_hook, metadata, *args)
=======
            launch_metadata = kernel.launch_metadata(grid, stream, *args)
            kernel.run(grid_0, grid_1, grid_2, stream, kernel.function, kernel.metadata, launch_metadata,
                       CompiledKernel.launch_enter_hook, CompiledKernel.launch_exit_hook, *args)
>>>>>>> 88abff68
        return kernel

    def __init__(self, fn, version=None, do_not_specialize=None, debug=None, noinline=None, repr=None,
                 launch_metadata=None):
        do_not_specialize = do_not_specialize if do_not_specialize else []

        self.fn = fn
        self.module = fn.__module__
        self.version = version
        self.signature = inspect.signature(fn)
        self.do_not_specialize = do_not_specialize
        self.starting_line_number = inspect.getsourcelines(fn)[1]
        self.repr = lambda _: fn.__name__ if repr is None else repr(_)
        self.launch_metadata = launch_metadata

        self.params = []
        for i, param in enumerate(self.signature.parameters.values()):
            dns = do_not_specialize and (i in do_not_specialize or param.name in do_not_specialize)
            self.params.append(KernelParam(i, param, dns))

        # function source code (without decorators)
        self.src = textwrap.dedent(inspect.getsource(fn))
        self.src = self.src[self.src.find("def"):]
        # cache of just-in-time compiled kernels
        self.cache = defaultdict(dict)
        self.hash = None
        # JITFunction can be instantiated as kernel
        # when called with a grid using __getitem__
        self.kernel = None
        self.debug = True if os.environ.get("TRITON_DEBUG", "0") == "1" else debug
        self.noinline = noinline

        # TODO(jlebar): Remove uses of these fields outside this file, then
        # remove the fields here.
        self.arg_names = [p.name for p in self.params]
        self.constexprs = [p.num for p in self.params if p.is_constexpr]

        # Hooks that will be called prior to executing "run"
        self.pre_run_hooks = []

        # reuse docs of wrapped function
        self.__doc__ = fn.__doc__
        self.__name__ = fn.__name__
        self.__globals__ = fn.__globals__
        self.__module__ = fn.__module__

    @property
    def cache_key(self):
        # TODO : hash should be attribute of `self`
        if self.hash is None:
            dependencies_finder = DependenciesFinder(globals=self.__globals__, src=self.src)
            dependencies_finder.visit(self.parse())
            self.hash = dependencies_finder.ret + str(self.starting_line_number)
        return self.hash

    def warmup(self, *args, grid, **kwargs):
        return self.run(grid=grid, warmup=True, *map(MockTensor.wrap_dtype, args), **kwargs)

    def preload(self, specialization_data):
        from ..compiler import AttrsDescriptor, compile, ASTSource
        import json
        import triton.language as tl
        device = driver.active.get_current_device()
        deserialized_obj = json.loads(specialization_data)
        if deserialized_obj['name'] != self.fn.__name__:
            raise RuntimeError(
                f"Specialization data is for {deserialized_obj['name']} but trying to preload for {self.fn.__name__}")
        constants = {
            key: tl.dtype(value) if tl.dtype.is_dtype(value) else value
            for key, value in deserialized_obj['constants'].items()
        }
        signature = {key: value for key, value in deserialized_obj['signature'].items()}
        src = ASTSource(self, signature, constants, AttrsDescriptor.from_dict(deserialized_obj['attrs']))
        options = {
            key: tuple(value) if isinstance(value, list) else value
            for key, value in deserialized_obj['options'].items()
        }
        key = deserialized_obj['key']
        kernel = compile(src, None, options)
        self.cache[device][key] = kernel
        return kernel

    # we do not parse `src` in the constructor because
    # the user might want to monkey-patch self.src dynamically.
    # Our unit tests do this, for example.
    def parse(self):
        tree = ast.parse(self.src)
        assert isinstance(tree, ast.Module)
        assert len(tree.body) == 1
        assert isinstance(tree.body[0], ast.FunctionDef)
        return tree

    def __call__(self, *args, **kwargs):
        raise RuntimeError("Cannot call @triton.jit'd outside of the scope of a kernel")

    def __setattr__(self, name, value):
        super(JITFunction, self).__setattr__(name, value)
        # - when `.src` attribute is set, cache path needs
        #   to be reinitialized
        if name == "src":
            self.hash = None

    def __repr__(self):
        return f"JITFunction({self.module}:{self.fn.__name__})"


# -----------------------------------------------------------------------------
# `jit` decorator
# -----------------------------------------------------------------------------


@overload
def jit(fn: T) -> JITFunction[T]:
    ...


@overload
def jit(
    *,
    version=None,
    repr: Optional[Callable] = None,
    launch_metadata: Optional[Callable] = None,
    do_not_specialize: Optional[Iterable[int]] = None,
    debug: Optional[bool] = None,
    noinline: Optional[bool] = None,
) -> Callable[[T], JITFunction[T]]:
    ...


def jit(
    fn: Optional[T] = None,
    *,
    version=None,
    repr: Optional[Callable] = None,
    launch_metadata: Optional[Callable] = None,
    do_not_specialize: Optional[Iterable[int]] = None,
    debug: Optional[bool] = None,
    noinline: Optional[bool] = None,
) -> Union[JITFunction[T], Callable[[T], JITFunction[T]]]:
    """
    Decorator for JIT-compiling a function using the Triton compiler.

    :note: When a jit'd function is called, arguments are
        implicitly converted to pointers if they have a :code:`.data_ptr()` method
        and a `.dtype` attribute.

    :note: This function will be compiled and run on the GPU. It will only have access to:

           * python primitives,
           * builtins within the triton package,
           * arguments to this function,
           * other jit'd functions

    :param fn: the function to be jit-compiled
    :type fn: Callable
    """

    def decorator(fn: T) -> JITFunction[T]:
        assert callable(fn)
        if os.getenv("TRITON_INTERPRET", "0") == "1":
            from .interpreter import InterpretedFunction
            return InterpretedFunction(fn)
        else:
            return JITFunction(
                fn,
                version=version,
                do_not_specialize=do_not_specialize,
                debug=debug,
                noinline=noinline,
                repr=repr,
                launch_metadata=launch_metadata,
            )

    if fn is not None:
        return decorator(fn)

    else:
        return decorator


# -----------------------------------------------------------------------------
# Utilities for mocking tensors
# -----------------------------------------------------------------------------


class MockTensor:
    """
    Can be used in place of real tensors when calling:
        kernel.warmup(MockTensor(torch.float32), ...)
    """

    @staticmethod
    def wrap_dtype(arg):
        if arg.__class__.__name__ == "dtype" and arg.__module__ == "torch":
            return MockTensor(arg)
        return arg

    def __init__(self, dtype):
        self.dtype = dtype

    @staticmethod
    def data_ptr():
        return 0  # optimistically assumes multiple of 16


class TensorWrapper:

    def __init__(self, base, dtype):
        self.dtype = dtype
        self.base = base
        self.device = base.device
        self.shape = self.base.shape

    def data_ptr(self):
        return self.base.data_ptr()

    def stride(self, i):
        return self.base.stride(i)

    def __str__(self) -> str:
        return f"TensorWrapper[{self.dtype}]({self.base})"

    def element_size(self):
        return self.base.element_size()

    def cpu(self):
        return TensorWrapper(self.base.cpu(), self.dtype)

    def copy_(self, other):
        self.base.copy_(other.base)

    def to(self, device):
        return TensorWrapper(self.base.to(device), self.dtype)


def reinterpret(tensor, dtype):
    if isinstance(tensor, TensorWrapper):
        if dtype == tensor.base.dtype:
            # Reinterpreting to the original interpretation; return the base.
            return tensor.base
        else:
            # Reinterpreting a wrapped tensor to a different type.
            return TensorWrapper(tensor.base, dtype)
    elif hasattr(tensor, "data_ptr"):
        # A new wrapper is needed around an unwrapped tensor.
        return TensorWrapper(tensor, dtype)
    else:
        raise TypeError(f"Cannot reinterpret a {type(tensor)}.")<|MERGE_RESOLUTION|>--- conflicted
+++ resolved
@@ -420,7 +420,7 @@
         key = (sig_key, constexpr_key, spec_key, options)
         key = str(key)
         # Kernel is not cached; we have to compile.
-        if key not in self.cache[device]:
+        if True or key not in self.cache[device]:
             configs = (self._get_config(*[arg.value for arg in args]), )
             constants = {
                 arg.param.name: arg.value
@@ -430,10 +430,10 @@
             for i, arg in constants.items():
                 if callable(arg):
                     raise TypeError(f"Callable constexpr at index {i} is not supported")
-
+    
             # Build kernel signature -- doesn't include constexpr arguments.
             signature = {arg.param.name: arg.mangled_type() for arg in args if not arg.param.is_constexpr}
-
+    
             if self._call_hook(key, signature, device, constants, options, configs):
                 return None
             # compile the kernel
@@ -455,20 +455,14 @@
                 f"  Call signature:   {signature}"
             )
 
+        print("Sarbojit is here")
+        assert false 
+        
         if not warmup:
             args = [arg.value for arg in args if not arg.param.is_constexpr]
-<<<<<<< HEAD
-            metadata = kernel.metadata
-            kernel.run(grid_0, grid_1, grid_2, metadata.num_warps,
-                       metadata.num_ctas,  # number of warps/ctas per instance
-                       metadata.cluster_dims[0], metadata.cluster_dims[1], metadata.cluster_dims[2],  # cluster
-                       metadata.shared, stream, kernel.function, CompiledKernel.launch_enter_hook,
-                       CompiledKernel.launch_exit_hook, metadata, *args)
-=======
             launch_metadata = kernel.launch_metadata(grid, stream, *args)
             kernel.run(grid_0, grid_1, grid_2, stream, kernel.function, kernel.metadata, launch_metadata,
                        CompiledKernel.launch_enter_hook, CompiledKernel.launch_exit_hook, *args)
->>>>>>> 88abff68
         return kernel
 
     def __init__(self, fn, version=None, do_not_specialize=None, debug=None, noinline=None, repr=None,
