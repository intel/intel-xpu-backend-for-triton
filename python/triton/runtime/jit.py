from __future__ import annotations, division
import ast
import hashlib
import inspect
import os
import textwrap
from collections import defaultdict, namedtuple
from functools import cached_property
from typing import Callable, Generic, Iterable, List, Optional, TypeVar, Union, cast, overload
from ..runtime.driver import driver

TRITON_MODULE = __name__[:-len(".runtime.jit")]

T = TypeVar("T")

# -----------------------------------------------------------------------------
# Dependencies Finder
# -----------------------------------------------------------------------------


class DependenciesFinder(ast.NodeVisitor):
    """
    This AST visitor is used to find dependencies of a JITFunction. This can
    be used to invalidate a JITFunction's hash when its source code -- or
    that of its dependencies -- changes.
    """

    def __init__(self, globals, src) -> None:
        super().__init__()
        self.ret = hashlib.sha1(src.encode("utf-8")).hexdigest()
        self.globals = globals

    def visit_Name(self, node):
        return self.globals.get(node.id, None)

    def visit_Attribute(self, node):
        lhs = self.visit(node.value)
        while isinstance(lhs, ast.Attribute):
            lhs = self.visit(lhs.value)
        if lhs is None or (getattr(lhs, "__name__", "") == TRITON_MODULE):
            return None
        return getattr(lhs, node.attr)

    def visit_Call(self, node):
        func = self.visit(node.func)
        if func is None:
            return
        if inspect.isbuiltin(func):
            return
        if func.__module__ and (func.__module__.startswith(TRITON_MODULE)):
            return
        assert isinstance(
            func, JITFunction
        ), f'Function "{func.__name__}" is being called from a Triton function but is not a Triton function itself. Decorate it with @triton.jit to fix this'
        func_cache_key = func.cache_key
        noinline = str(getattr(func, "noinline", False))
        self.ret = (self.ret + func_cache_key + noinline).encode("utf-8")
        self.ret = hashlib.sha1(self.ret).hexdigest()


# -----------------------------------------------------------------------------
# JITFunction
# -----------------------------------------------------------------------------


def _normalize_ty(ty) -> str:
    if isinstance(ty, type):
        return ty.__name__
    elif isinstance(ty, str):
        return ty
    return repr(ty)


class KernelParam:
    """Represents a parameter to a @jit'ed function.

    A parameter is just the name plus metadata; a parameter plus a value is a
    KernelArg.
    """

    def __init__(self, num: int, param: inspect.Parameter, do_not_specialize: bool):
        self.num = num
        self._param = param
        self.do_not_specialize = do_not_specialize

    @cached_property
    def name(self):
        return self._param.name

    @cached_property
    def annotation(self):
        if not self._param.annotation or self._param.annotation == inspect.Parameter.empty:
            return ""
        return _normalize_ty(self._param.annotation)

    @cached_property
    def is_constexpr(self):
        return "constexpr" in self.annotation

    @property
    def default(self):
        return self._param.default

    @property
    def has_default(self):
        return self._param.default != inspect.Parameter.empty


class KernelArg:
    """Represents an argument to a @jit'ed function.

    An argument is a parameter plus a value.
    """

    def __init__(self, value, param):
        self.value = value
        self.param = param

    @property
    def name(self):
        return self.param.name

    def signature_key(self):
        annotation = self.param.annotation
        if "Tensor" in annotation:
            return self.value.dtype
        elif annotation == "bool":
            return "i1"
        elif annotation == "float":
            return "fp32"
        else:
            return JITFunction._key_of(self.value)

    def specialization_key(self):
        assert not self.param.do_not_specialize

        if hasattr(self.value, "data_ptr"):
            return (self.value.data_ptr() % JITFunction.divisibility == 0, )

        if isinstance(self.value, int):
            # bool is a subclass of int, so we don't check explicitly above.
            return (
                self.value % JITFunction.divisibility == 0,
                self.value % JITFunction.divisibility_8 == 0,
                self.value == 1,
            )

        return (False, )


class KernelInterface(Generic[T]):
    run: T

    def __getitem__(self, grid) -> T:
        """
        A JIT function is launched with: fn[grid](*args, **kwargs).
        Hence JITFunction.__getitem__ returns a callable proxy that
        memorizes the grid.
        """
        return lambda *args, **kwargs: self.run(grid=grid, warmup=False, *args, **kwargs)
        # return cast(T, functools.partial(cast(Callable, self.run), grid=grid))


class JITFunction(KernelInterface[T]):
    # Hook for inspecting compiled functions and modules
    cache_hook = None
    divisibility = 16
    # As Hopper TMA load and store primitive requires the tensor stride to be 16-byte aligned.
    # And we only support WGMMA with float16 dtype on Hopper for now.
    # So whether the LoadOp and StoreOp will lowering into TMA copy depend on whether the tensor stride is divisible by 8.
    # TODO: Make it more reasonable to handle multiple dtypes.
    divisibility_8 = 8

    @staticmethod
    def _key_of(arg):
        if hasattr(arg, "dtype"):
            return arg.dtype
        elif isinstance(arg, bool):
            return "i1"
        elif isinstance(arg, int):
            if -(2**31) <= arg and arg <= 2**31 - 1:
                return "i32"
            elif 2**63 <= arg and arg <= 2**64 - 1:
                return "u64"
            else:
                return "i64"
        elif isinstance(arg, float):
            return "fp32"
        elif arg is None:
            return None
        else:
            raise TypeError(f"Unsupported type {type(arg)} for {arg}")

    @staticmethod
    def _spec_of(arg):
        if hasattr(arg, "data_ptr"):
            return arg.data_ptr() % JITFunction.divisibility == 0
        elif isinstance(arg, int):
            return (arg % 16 == 0, arg == 1)
        return (arg is None, )

    # TODO(jlebar): Fold this into the KernelArg class.
    def _get_config(self, *args):
        from ..compiler import AttrsDescriptor

        def is_divisible_by_16(x):
            if hasattr(x, "data_ptr"):
                return x.data_ptr() % JITFunction.divisibility == 0
            elif isinstance(x, int):
                return x % JITFunction.divisibility == 0
            if x is None:
                return True
            return False

        def is_divisible_by_8(x):
            if isinstance(x, int):
                return x % JITFunction.divisibility_8 == 0
            if x is None:
                return True
            return False

        divisible_by_16 = {
            param.num
            for param, arg in zip(self.params, args)
            if is_divisible_by_16(arg) and not param.do_not_specialize
        }
        divisible_by_8 = {
            param.num
            for param, arg in zip(self.params, args)
            if is_divisible_by_8(arg) and not param.do_not_specialize
        }
        equal_to_1 = {
            param.num
            for param, arg in zip(self.params, args)
            if isinstance(arg, int) and not isinstance(arg, bool) and arg == 1 and not param.do_not_specialize
        }
        # folded equal_to_1 and None
        # TODO: method to collect all folded args
        none_args = {param.num for param, arg in zip(self.params, args) if arg is None and not param.do_not_specialize}
        ids_of_folded_args = equal_to_1 | none_args
        return AttrsDescriptor(tuple(divisible_by_16), tuple(equal_to_1), tuple(ids_of_folded_args),
                               tuple(divisible_by_8))
        # return _triton.code_gen.instance_descriptor(divisible_by_16,
        # equal_to_1)

    @staticmethod
    def _type_of(key):
        # `None` is nullptr.  Implicitly convert to *i8.
        if key is None:
            return "*i8"
        dtype_str = str(key).split(".")[-1]
        tys = {
            "bool": "i1",
            "float8e4nv": "fp8e4nv",
            "float8e5": "fp8e5",
            "float8e4b15": "fp8e4b15",
            "float8e4b15x4": "fp8e4b15x4",
            "float8_e4m3fn": "fp8e4nv",
            "float8_e5m2": "fp8e5",
            "float16": "fp16",
            "bfloat16": "bf16",
            "float32": "fp32",
            "float64": "fp64",
            "int8": "i8",
            "int16": "i16",
            "int32": "i32",
            "int64": "i64",
            "uint8": "u8",
            "uint16": "u16",
            "uint32": "u32",
            "uint64": "u64",
        }
        # reinterpret can create triton type
        for v in list(tys.values()):
            tys[v] = v
        return key if isinstance(key, str) else f"*{tys[dtype_str]}"

    def _make_constants(self, constexpr_key):
        constants = dict(zip(self.constexprs, constexpr_key))
        return constants

    def _call_hook(
        self,
        key,
        signature,
        device,
        constants,
        num_warps,
        num_ctas,
        num_stages,
        enable_warp_specialization,
        enable_fp_fusion,
        extern_libs,
        configs,
    ):
        if JITFunction.cache_hook is None:
            return False

        name = self.fn.__name__
        module = self.fn.__module__
        arg_reprs = ", ".join([f"{param.name}: {ty}" for param, ty in zip(self.params, key[1])])
        repr = f"{name}[num_warps={num_warps}, num_ctas={num_ctas}, num_stages={num_stages}, enable_warp_specialization={enable_warp_specialization}, enable_fp_fusion={enable_fp_fusion}]({arg_reprs})"
        key = str(key)

        class LegacyCompiler:

            def __init__(self, module, name):
                self.module = module
                self.name = name
                pass

        kwargs = dict(
            signature=signature,
            device=device,
            constants=constants,
            num_warps=num_warps,
            num_ctas=num_ctas,
            num_stages=num_stages,
            enable_warp_specialization=enable_warp_specialization,
            enable_fp_fusion=enable_fp_fusion,
            extern_libs=extern_libs,
            configs=configs,
        )

        return JITFunction.cache_hook(
            key=key,
            repr=repr,
            fn=LegacyCompiler(module, name),
            compile={"key": key, **kwargs},
            is_manual_warmup=False,
            already_compiled=False,
        )

    def run(self, *args, grid, warmup, **kwargs):
        from ..compiler import CompiledKernel, compile, ASTSource, make_backend
        # deprecated arguments
        assert "device_type" not in kwargs, "device_type option is deprecated; current target will be used"
        assert "device" not in kwargs, "device option is deprecated; current device will be used"
        assert "stream" not in kwargs, "stream option is deprecated; current stream will be used"
        # parse options
        device = driver.get_current_device()
        stream = driver.get_current_stream(device)
        target = driver.get_current_target()
        backend = make_backend(target)
        kwargs["debug"] = self.debug
        options = backend.parse_options(kwargs)
        # bind non-reserved keyword args and set defaults
        kwargs = {k: v for k, v in kwargs.items() if not k in options.__dict__}
        bound_args = self.signature.bind(*args, **kwargs)
        bound_args.apply_defaults()
        assert len(bound_args.arguments) == len(self.params)
        # canonicalize grid
        assert grid is not None
        if callable(grid):
            # Arguments are passed as a dict to `grid`, by contract.
            # TODO(jlebar): In the new launch API, pass the compiler flags as a
            # second parameter to `grid`.
            grid = grid(dict(bound_args.arguments))
        grid_size = len(grid)
        grid_0 = grid[0]
        grid_1 = grid[1] if grid_size > 1 else 1
        grid_2 = grid[2] if grid_size > 2 else 1
        # compute cache key
        args = [KernelArg(arg_value, param) for (_, arg_value), param in zip(bound_args.arguments.items(), self.params)]
        sig_key = tuple(arg.signature_key() for arg in args if not arg.param.is_constexpr)
        spec_key = tuple(arg.specialization_key() for arg in args if not arg.param.do_not_specialize)
        constexpr_key = tuple(arg.value for arg in args if arg.param.is_constexpr)
        key = (sig_key, constexpr_key, spec_key, options)
        # Kernel is not cached; we have to compile.
        if key not in self.cache[device]:
            configs = (self._get_config(*[arg.value for arg in args]), )
            constants = {
                arg.param.num: arg.value
                for arg in args
                if arg.param.is_constexpr or arg.param.num in configs[0].equal_to_1 or arg.value is None
            }
            for i, arg in constants.items():
                if callable(arg):
                    raise TypeError(f"Callable constexpr at index {i} is not supported")

            # Build kernel signature -- doesn't include constexpr arguments.
            signature = {
                arg.param.num: self._type_of(self._key_of(arg.value))
                for arg in args
                if not arg.param.is_constexpr
            }

            if self._call_hook(key, signature, device, constants, options.num_warps, options.num_ctas,
                               options.num_stages, options.enable_warp_specialization, options.enable_fp_fusion,
                               options.extern_libs, configs):
                return None
            # compile the kernel
            src = ASTSource(self, signature, constants, configs[0])
            self.cache[device][key] = compile(
                src,
                target=target,
                options=options.__dict__,
            )

        kernel = self.cache[device][key]
        if not warmup:
            args = [arg.value for arg in args if not arg.param.is_constexpr]
<<<<<<< HEAD
            if driver.get_current_target()[0] == "xpu":
                dev_obj, ctxt_obj, q_obj = driver.utils.get_dev_ctxt_queue_objs()
                kernel.run(grid_0, grid_1, grid_2, kernel.num_warps,
                           kernel.num_ctas,  # number of warps/ctas per instance
                           kernel.cluster_dims[0], kernel.cluster_dims[1], kernel.cluster_dims[2],  # cluster
                           kernel.shared, driver.utils.use_icl(), stream, q_obj, dev_obj, ctxt_obj, kernel.function,
                           CompiledKernel.launch_enter_hook, CompiledKernel.launch_exit_hook, kernel,
                           driver.utils.get_event_pool(),
                           *driver.assemble_tensormap_to_arg(kernel.metadata["tensormaps_info"], args))
            else:
                kernel.run(grid_0, grid_1, grid_2, kernel.num_warps,
                           kernel.num_ctas,  # number of warps/ctas per instance
                           kernel.cluster_dims[0], kernel.cluster_dims[1], kernel.cluster_dims[2],  # cluster
                           kernel.shared, stream, kernel.function, CompiledKernel.launch_enter_hook,
                           CompiledKernel.launch_exit_hook, kernel,
                           *driver.assemble_tensormap_to_arg(kernel.metadata["tensormaps_info"], args))
=======
            metadata = kernel.metadata
            kernel.run(grid_0, grid_1, grid_2, metadata.num_warps,
                       metadata.num_ctas,  # number of warps/ctas per instance
                       metadata.cluster_dims[0], metadata.cluster_dims[1], metadata.cluster_dims[2],  # cluster
                       metadata.shared, stream, kernel.function, CompiledKernel.launch_enter_hook,
                       CompiledKernel.launch_exit_hook, metadata,
                       *driver.assemble_tensormap_to_arg(metadata.tensormaps_info, args))
>>>>>>> f3e2d840
        return kernel

    def __init__(self, fn, version=None, do_not_specialize=None, debug=None, noinline=None):
        do_not_specialize = do_not_specialize if do_not_specialize else []

        self.fn = fn
        self.module = fn.__module__
        self.version = version
        self.signature = inspect.signature(fn)
        self.do_not_specialize = do_not_specialize
        self.starting_line_number = inspect.getsourcelines(fn)[1]

        self.params = []
        for i, param in enumerate(self.signature.parameters.values()):
            dns = do_not_specialize and (i in do_not_specialize or param.name in do_not_specialize)
            self.params.append(KernelParam(i, param, dns))

        # function source code (without decorators)
        self.src = textwrap.dedent(inspect.getsource(fn))
        self.src = self.src[self.src.find("def"):]
        # cache of just-in-time compiled kernels
        self.cache = defaultdict(dict)
        self.hash = None
        # JITFunction can be instantiated as kernel
        # when called with a grid using __getitem__
        self.kernel = None
        self.debug = True if os.environ.get("TRITON_DEBUG", "0") == "1" else debug
        self.noinline = noinline

        # TODO(jlebar): Remove uses of these fields outside this file, then
        # remove the fields here.
        self.arg_names = [p.name for p in self.params]
        self.constexprs = [p.num for p in self.params if p.is_constexpr]

        # reuse docs of wrapped function
        self.__doc__ = fn.__doc__
        self.__name__ = fn.__name__
        self.__globals__ = fn.__globals__
        self.__module__ = fn.__module__

    @property
    def cache_key(self):
        # TODO : hash should be attribute of `self`
        if self.hash is None:
            dependencies_finder = DependenciesFinder(globals=self.__globals__, src=self.src)
            dependencies_finder.visit(self.parse())
            self.hash = dependencies_finder.ret + str(self.starting_line_number)
        return self.hash

    def warmup(self, *args, grid, **kwargs):
        return self.run(grid=grid, warmup=True, *map(MockTensor.wrap_dtype, args), **kwargs)

    # we do not parse `src` in the constructor because
    # the user might want to monkey-patch self.src dynamically.
    # Our unit tests do this, for example.
    def parse(self):
        tree = ast.parse(self.src)
        assert isinstance(tree, ast.Module)
        assert len(tree.body) == 1
        assert isinstance(tree.body[0], ast.FunctionDef)
        return tree

    def __call__(self, *args, **kwargs):
        raise RuntimeError("Cannot call @triton.jit'd outside of the scope of a kernel")

    def __setattr__(self, name, value):
        super(JITFunction, self).__setattr__(name, value)
        # - when `.src` attribute is set, cache path needs
        #   to be reinitialized
        if name == "src":
            self.hash = None

    def __repr__(self):
        return f"JITFunction({self.module}:{self.fn.__name__})"


# -----------------------------------------------------------------------------
# `jit` decorator
# -----------------------------------------------------------------------------


@overload
def jit(fn: T) -> JITFunction[T]:
    ...


@overload
def jit(
    *,
    version=None,
    do_not_specialize: Optional[Iterable[int]] = None,
    debug: Optional[bool] = None,
    noinline: Optional[bool] = None,
) -> Callable[[T], JITFunction[T]]:
    ...


def jit(
    fn: Optional[T] = None,
    *,
    version=None,
    do_not_specialize: Optional[Iterable[int]] = None,
    debug: Optional[bool] = None,
    noinline: Optional[bool] = None,
) -> Union[JITFunction[T], Callable[[T], JITFunction[T]]]:
    """
    Decorator for JIT-compiling a function using the Triton compiler.

    :note: When a jit'd function is called, arguments are
        implicitly converted to pointers if they have a :code:`.data_ptr()` method
        and a `.dtype` attribute.

    :note: This function will be compiled and run on the GPU. It will only have access to:

           * python primitives,
           * builtins within the triton package,
           * arguments to this function,
           * other jit'd functions

    :param fn: the function to be jit-compiled
    :type fn: Callable
    """

    def decorator(fn: T) -> JITFunction[T]:
        assert callable(fn)
        if os.getenv("TRITON_INTERPRET", "0") == "1":
            from .interpreter import InterpretedFunction
            return InterpretedFunction(fn)
        else:
            return JITFunction(
                fn,
                version=version,
                do_not_specialize=do_not_specialize,
                debug=debug,
                noinline=noinline,
            )

    if fn is not None:
        return decorator(fn)

    else:
        return decorator


# -----------------------------------------------------------------------------
# Utilities for mocking tensors
# -----------------------------------------------------------------------------


class MockTensor:
    """
    Can be used in place of real tensors when calling:
        kernel.warmup(MockTensor(torch.float32), ...)
    """

    @staticmethod
    def wrap_dtype(arg):
        if arg.__class__.__name__ == "dtype" and arg.__module__ == "torch":
            return MockTensor(arg)
        return arg

    def __init__(self, dtype):
        self.dtype = dtype

    @staticmethod
    def data_ptr():
        return 0  # optimistically assumes multiple of 16


class TensorWrapper:

    def __init__(self, base, dtype):
        self.dtype = dtype
        self.base = base
        self.device = base.device
        self.shape = self.base.shape

    def data_ptr(self):
        return self.base.data_ptr()

    def stride(self, i):
        return self.base.stride(i)

    def __str__(self) -> str:
        return f"TensorWrapper[{self.dtype}]({self.base})"

    def element_size(self):
        return self.base.element_size()


def reinterpret(tensor, dtype):
    if isinstance(tensor, TensorWrapper):
        if dtype == tensor.base.dtype:
            # Reinterpreting to the original interpretation; return the base.
            return tensor.base
        else:
            # Reinterpreting a wrapped tensor to a different type.
            return TensorWrapper(tensor.base, dtype)
    elif hasattr(tensor, "data_ptr"):
        # A new wrapper is needed around an unwrapped tensor.
        return TensorWrapper(tensor, dtype)
    else:
        raise TypeError(f"Cannot reinterpret a {type(tensor)}.")<|MERGE_RESOLUTION|>--- conflicted
+++ resolved
@@ -400,32 +400,23 @@
         kernel = self.cache[device][key]
         if not warmup:
             args = [arg.value for arg in args if not arg.param.is_constexpr]
-<<<<<<< HEAD
+            metadata = kernel.metadata
             if driver.get_current_target()[0] == "xpu":
                 dev_obj, ctxt_obj, q_obj = driver.utils.get_dev_ctxt_queue_objs()
-                kernel.run(grid_0, grid_1, grid_2, kernel.num_warps,
-                           kernel.num_ctas,  # number of warps/ctas per instance
-                           kernel.cluster_dims[0], kernel.cluster_dims[1], kernel.cluster_dims[2],  # cluster
-                           kernel.shared, driver.utils.use_icl(), stream, q_obj, dev_obj, ctxt_obj, kernel.function,
-                           CompiledKernel.launch_enter_hook, CompiledKernel.launch_exit_hook, kernel,
+                kernel.run(grid_0, grid_1, grid_2, metadata.num_warps,
+                           metadata.num_ctas,  # number of warps/ctas per instance
+                           metadata.cluster_dims[0], metadata.cluster_dims[1], metadata.cluster_dims[2],  # cluster
+                           metadata.shared, driver.utils.use_icl(), stream, q_obj, dev_obj, ctxt_obj, kernel.function,
+                           CompiledKernel.launch_enter_hook, CompiledKernel.launch_exit_hook, metadata,
                            driver.utils.get_event_pool(),
-                           *driver.assemble_tensormap_to_arg(kernel.metadata["tensormaps_info"], args))
+                           *driver.assemble_tensormap_to_arg(metadata.tensormaps_info, args))
             else:
-                kernel.run(grid_0, grid_1, grid_2, kernel.num_warps,
-                           kernel.num_ctas,  # number of warps/ctas per instance
-                           kernel.cluster_dims[0], kernel.cluster_dims[1], kernel.cluster_dims[2],  # cluster
-                           kernel.shared, stream, kernel.function, CompiledKernel.launch_enter_hook,
-                           CompiledKernel.launch_exit_hook, kernel,
-                           *driver.assemble_tensormap_to_arg(kernel.metadata["tensormaps_info"], args))
-=======
-            metadata = kernel.metadata
-            kernel.run(grid_0, grid_1, grid_2, metadata.num_warps,
-                       metadata.num_ctas,  # number of warps/ctas per instance
-                       metadata.cluster_dims[0], metadata.cluster_dims[1], metadata.cluster_dims[2],  # cluster
-                       metadata.shared, stream, kernel.function, CompiledKernel.launch_enter_hook,
-                       CompiledKernel.launch_exit_hook, metadata,
-                       *driver.assemble_tensormap_to_arg(metadata.tensormaps_info, args))
->>>>>>> f3e2d840
+                kernel.run(grid_0, grid_1, grid_2, metadata.num_warps,
+                           metadata.num_ctas,  # number of warps/ctas per instance
+                           metadata.cluster_dims[0], metadata.cluster_dims[1], metadata.cluster_dims[2],  # cluster
+                           metadata.shared, stream, kernel.function, CompiledKernel.launch_enter_hook,
+                           CompiledKernel.launch_exit_hook, metadata,
+                           *driver.assemble_tensormap_to_arg(metadata.tensormaps_info, args))
         return kernel
 
     def __init__(self, fn, version=None, do_not_specialize=None, debug=None, noinline=None):
