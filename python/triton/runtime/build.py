--- conflicted
+++ resolved
@@ -45,8 +45,8 @@
     if scheme == 'posix_local':
         scheme = 'posix_prefix'
     py_include_dir = sysconfig.get_paths(scheme=scheme)["include"]
-<<<<<<< HEAD
-    include_dirs = include_dirs + [srcdir, py_include_dir]
+    custom_backend_dirs = set(os.getenv(var) for var in ('TRITON_CUDACRT_PATH', 'TRITON_CUDART_PATH'))
+    include_dirs = include_dirs + [srcdir, py_include_dir, *custom_backend_dirs]
 
     if is_xpu():
         icpx = None
@@ -67,11 +67,6 @@
         cc_cmd = [cc, "-O3"]
 
     cc_cmd += [src, "-shared", "-fPIC", "-o", so]
-=======
-    custom_backend_dirs = set(os.getenv(var) for var in ('TRITON_CUDACRT_PATH', 'TRITON_CUDART_PATH'))
-    include_dirs = include_dirs + [srcdir, py_include_dir, *custom_backend_dirs]
-    cc_cmd = [cc, src, "-O3", "-shared", "-fPIC", "-o", so]
->>>>>>> 13edc454
     cc_cmd += [f'-l{lib}' for lib in libraries]
     cc_cmd += [f"-L{dir}" for dir in library_dirs]
     cc_cmd += [f"-I{dir}" for dir in include_dirs if dir is not None]
