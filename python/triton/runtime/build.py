import contextlib
import sys
import io
import sysconfig
import os
import shutil
import subprocess
import setuptools
import platform
from .CLFinder import initialize_visual_studio_env


def is_xpu():
    import torch
    return torch.xpu.is_available()


@contextlib.contextmanager
def quiet():
    old_stdout, old_stderr = sys.stdout, sys.stderr
    sys.stdout, sys.stderr = io.StringIO(), io.StringIO()
    try:
        yield
    finally:
        sys.stdout, sys.stderr = old_stdout, old_stderr


<<<<<<< HEAD
def _cc_cmd(cc, src, out, include_dirs, library_dirs, libraries):
    if cc in ["cl", "clang-cl"]:
        cc_cmd = [cc, src, "/nologo", "/O2", "/LD"]
        cc_cmd += [f"/I{dir}" for dir in include_dirs]
        cc_cmd += [f"/Fo{os.path.join(os.path.dirname(out), 'main.obj')}"]
        cc_cmd += ["/link"]
        cc_cmd += [f"/OUT:{out}"]
        cc_cmd += [f"/IMPLIB:{os.path.join(os.path.dirname(out), 'main.lib')}"]
        cc_cmd += [f"/PDB:{os.path.join(os.path.dirname(out), 'main.pdb')}"]
        cc_cmd += [f"/LIBPATH:{dir}" for dir in library_dirs]
        cc_cmd += [f'{lib}.lib' for lib in libraries]
    else:
        cc_cmd = [cc, src, "-O3", "-shared", "-Wno-psabi"]
        if os.name != "nt":
            cc_cmd += ["-fPIC"]
        cc_cmd += [f'-l{lib}' for lib in libraries]
        cc_cmd += [f"-L{dir}" for dir in library_dirs]
        cc_cmd += [f"-I{dir}" for dir in include_dirs]
        cc_cmd += ["-o", out]

    return cc_cmd


def _build(name, src, srcdir, library_dirs, include_dirs, libraries):
=======
def _build(name, src, srcdir, library_dirs, include_dirs, libraries, extra_compile_args=[]):
>>>>>>> 49a52a20
    suffix = sysconfig.get_config_var('EXT_SUFFIX')
    so = os.path.join(srcdir, '{name}{suffix}'.format(name=name, suffix=suffix))
    # try to avoid setuptools if possible
    cc = os.environ.get("CC")
    if cc is None:
        # TODO: support more things here.
        clang = shutil.which("clang")
        gcc = shutil.which("gcc")
        cc = gcc if gcc is not None else clang
        if platform.system() == "Windows":
            cc = "cl"
            initialize_visual_studio_env(["[17.0,18.0)", "[16.0,17.0)"])
        if cc is None:
            raise RuntimeError("Failed to find C compiler. Please specify via CC environment variable.")
    # This function was renamed and made public in Python 3.10
    if hasattr(sysconfig, 'get_default_scheme'):
        scheme = sysconfig.get_default_scheme()
    else:
        scheme = sysconfig._get_default_scheme()
    # 'posix_local' is a custom scheme on Debian. However, starting Python 3.10, the default install
    # path changes to include 'local'. This change is required to use triton with system-wide python.
    if scheme == 'posix_local':
        scheme = 'posix_prefix'
    py_include_dir = sysconfig.get_paths(scheme=scheme)["include"]
    custom_backend_dirs = set(os.getenv(var) for var in ('TRITON_CUDACRT_PATH', 'TRITON_CUDART_PATH'))
    include_dirs = include_dirs + [srcdir, py_include_dir, *custom_backend_dirs]
    extra_compiler_flags = []

    if is_xpu():
        icpx = None
        cxx = os.environ.get("CXX")
        if cxx is None:
            clangpp = shutil.which("clang++")
            gxx = shutil.which("g++")
            icpx = shutil.which("icpx")
            cxx = icpx if os.name == "nt" else icpx or clangpp or gxx
            if cxx is None:
                raise RuntimeError("Failed to find C++ compiler. Please specify via CXX environment variable.")
        cc = cxx
        import numpy as np
        numpy_include_dir = np.get_include()
        include_dirs = include_dirs + [numpy_include_dir]
        if icpx is not None:
            extra_compiler_flags += ["-fsycl"]
        else:
            extra_compiler_flags += ["--std=c++17"]
        if os.name == "nt":
            library_dirs += [os.path.join(sysconfig.get_paths(scheme=scheme)["stdlib"], "..", "libs")]
    else:
        cc_cmd = [cc]

    # for -Wno-psabi, see https://gcc.gnu.org/bugzilla/show_bug.cgi?id=111047
<<<<<<< HEAD
    cc_cmd = _cc_cmd(cc, src, so, include_dirs, library_dirs, libraries)
    cc_cmd += extra_compiler_flags
=======
    cc_cmd += [src, "-O3", "-shared", "-fPIC", "-Wno-psabi", "-o", so]
    cc_cmd += [f'-l{lib}' for lib in libraries]
    cc_cmd += [f"-L{dir}" for dir in library_dirs]
    cc_cmd += [f"-I{dir}" for dir in include_dirs if dir is not None]
    cc_cmd += extra_compile_args
>>>>>>> 49a52a20

    if os.getenv("VERBOSE"):
        print(" ".join(cc_cmd))

    ret = subprocess.check_call(cc_cmd)
    if ret == 0:
        return so
    # extra arguments
    extra_link_args = []
    # create extension module
    ext = setuptools.Extension(
        name=name,
        language='c',
        sources=[src],
        include_dirs=include_dirs,
        extra_compile_args=extra_compile_args + ['-O3' if "-O3" in cc_cmd else "/O2"],
        extra_link_args=extra_link_args,
        library_dirs=library_dirs,
        libraries=libraries,
    )
    # build extension module
    args = ['build_ext']
    args.append('--build-temp=' + srcdir)
    args.append('--build-lib=' + srcdir)
    args.append('-q')
    args = dict(
        name=name,
        ext_modules=[ext],
        script_args=args,
    )
    with quiet():
        setuptools.setup(**args)
    return so<|MERGE_RESOLUTION|>--- conflicted
+++ resolved
@@ -25,7 +25,6 @@
         sys.stdout, sys.stderr = old_stdout, old_stderr
 
 
-<<<<<<< HEAD
 def _cc_cmd(cc, src, out, include_dirs, library_dirs, libraries):
     if cc in ["cl", "clang-cl"]:
         cc_cmd = [cc, src, "/nologo", "/O2", "/LD"]
@@ -49,10 +48,7 @@
     return cc_cmd
 
 
-def _build(name, src, srcdir, library_dirs, include_dirs, libraries):
-=======
 def _build(name, src, srcdir, library_dirs, include_dirs, libraries, extra_compile_args=[]):
->>>>>>> 49a52a20
     suffix = sysconfig.get_config_var('EXT_SUFFIX')
     so = os.path.join(srcdir, '{name}{suffix}'.format(name=name, suffix=suffix))
     # try to avoid setuptools if possible
@@ -79,7 +75,6 @@
     py_include_dir = sysconfig.get_paths(scheme=scheme)["include"]
     custom_backend_dirs = set(os.getenv(var) for var in ('TRITON_CUDACRT_PATH', 'TRITON_CUDART_PATH'))
     include_dirs = include_dirs + [srcdir, py_include_dir, *custom_backend_dirs]
-    extra_compiler_flags = []
 
     if is_xpu():
         icpx = None
@@ -96,25 +91,17 @@
         numpy_include_dir = np.get_include()
         include_dirs = include_dirs + [numpy_include_dir]
         if icpx is not None:
-            extra_compiler_flags += ["-fsycl"]
+            extra_compile_args += ["-fsycl"]
         else:
-            extra_compiler_flags += ["--std=c++17"]
+            extra_compile_args += ["--std=c++17"]
         if os.name == "nt":
             library_dirs += [os.path.join(sysconfig.get_paths(scheme=scheme)["stdlib"], "..", "libs")]
     else:
         cc_cmd = [cc]
 
     # for -Wno-psabi, see https://gcc.gnu.org/bugzilla/show_bug.cgi?id=111047
-<<<<<<< HEAD
     cc_cmd = _cc_cmd(cc, src, so, include_dirs, library_dirs, libraries)
-    cc_cmd += extra_compiler_flags
-=======
-    cc_cmd += [src, "-O3", "-shared", "-fPIC", "-Wno-psabi", "-o", so]
-    cc_cmd += [f'-l{lib}' for lib in libraries]
-    cc_cmd += [f"-L{dir}" for dir in library_dirs]
-    cc_cmd += [f"-I{dir}" for dir in include_dirs if dir is not None]
     cc_cmd += extra_compile_args
->>>>>>> 49a52a20
 
     if os.getenv("VERBOSE"):
         print(" ".join(cc_cmd))
