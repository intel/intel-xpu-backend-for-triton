--- conflicted
+++ resolved
@@ -11,11 +11,7 @@
 
 def _cc_cmd(cc, src, out, include_dirs, library_dirs, libraries):
     if "cl.EXE" in cc or "clang-cl" in cc:
-<<<<<<< HEAD
-        cc_cmd = [cc, "/Zc:__cplusplus", "/std:c++17", src, "/nologo", "/O2", "/LD", "/MD", "/EHsc"]
-=======
-        cc_cmd = [cc, "/Zc:__cplusplus", "/std:c++17", src, "/nologo", "/O2", "/LD", "/wd4996"]
->>>>>>> 00056fa2
+        cc_cmd = [cc, "/Zc:__cplusplus", "/std:c++17", src, "/nologo", "/O2", "/LD", "/wd4996", "/MD", "/EHsc"]
         cc_cmd += [f"/I{dir}" for dir in include_dirs]
         cc_cmd += [f"/Fo{os.path.join(os.path.dirname(out), 'main.obj')}"]
         cc_cmd += ["/link"]
