--- conflicted
+++ resolved
@@ -100,20 +100,12 @@
         cc_cmd = [cc]
 
     # for -Wno-psabi, see https://gcc.gnu.org/bugzilla/show_bug.cgi?id=111047
-<<<<<<< HEAD
     cc_cmd = _cc_cmd(cc, src, so, include_dirs, library_dirs, libraries)
     cc_cmd += ccflags
 
     if os.getenv("VERBOSE"):
         print(" ".join(cc_cmd))
 
-=======
-    cc_cmd = [cc, src, "-O3", "-shared", "-fPIC", "-Wno-psabi", "-o", so]
-    cc_cmd += [_library_flag(lib) for lib in libraries]
-    cc_cmd += [f"-L{dir}" for dir in library_dirs]
-    cc_cmd += [f"-I{dir}" for dir in include_dirs if dir is not None]
-    cc_cmd.extend(ccflags)
->>>>>>> 4327b5b6
     subprocess.check_call(cc_cmd, stdout=subprocess.DEVNULL)
     return so
 
