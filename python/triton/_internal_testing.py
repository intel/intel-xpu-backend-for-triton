import os
import re
import numpy as np
import torch
import triton
import triton.language as tl
import pytest

from numpy.random import RandomState
from typing import Optional, Union
from triton.runtime.jit import TensorWrapper, reinterpret

int_dtypes = ['int8', 'int16', 'int32', 'int64']
uint_dtypes = ['uint8', 'uint16', 'uint32', 'uint64']
integral_dtypes = int_dtypes + uint_dtypes
float_dtypes = ['float16', 'float32', 'float64']
float_dtypes_with_bfloat16 = float_dtypes + ['bfloat16']
dtypes = integral_dtypes + float_dtypes
dtypes_with_bfloat16 = dtypes + ['bfloat16']
torch_float8_dtypes = ['float8_e4m3fn', 'float8_e5m2']
torch_dtypes = ['bool'] + int_dtypes + ['uint8'] + float_dtypes + ['bfloat16']


def is_interpreter():
    return os.environ.get('TRITON_INTERPRET', '0') == '1'


def get_current_target():
    if is_interpreter():
        return None
    return triton.runtime.driver.active.get_current_target()


def is_cuda():
    target = get_current_target()
    return False if target is None else target.backend == "cuda"


def is_hopper():
    return is_cuda() and torch.cuda.get_device_capability()[0] >= 9


def is_hip():
    target = get_current_target()
    return False if target is None else target.backend == "hip"


def is_hip_mi200():
    target = get_current_target()
    return target.backend == 'hip' and target.arch == 'gfx90a'


<<<<<<< HEAD
def is_xpu():
    target = get_current_target()
    return False if target is None else target.backend == "xpu"
=======
def is_hip_mi300():
    target = get_current_target()
    return target.backend == 'hip' and target.arch in ('gfx940', 'gfx941', 'gfx942')


def is_hip_cdna():
    return is_hip_mi200() or is_hip_mi300()
>>>>>>> af0a9f2b


def get_arch():
    target = get_current_target()
    return "" if target is None else str(target.arch)


def numpy_random(shape, dtype_str, rs: Optional[RandomState] = None, low=None, high=None):
    """
    Override `rs` if you're calling this function twice and don't want the same
    result for both calls.
    """
    if isinstance(shape, int):
        shape = (shape, )
    if rs is None:
        rs = RandomState(seed=17)
    if dtype_str in int_dtypes + uint_dtypes:
        iinfo = np.iinfo(getattr(np, dtype_str))
        low = iinfo.min if low is None else max(low, iinfo.min)
        high = iinfo.max if high is None else min(high, iinfo.max)
        dtype = getattr(np, dtype_str)
        x = rs.randint(low, high, shape, dtype=dtype)
        x[x == 0] = 1  # Workaround. Never return zero so tests of division don't error out.
        return x
    elif dtype_str and 'float8' in dtype_str:
        x = rs.randint(20, 40, shape, dtype=np.int8)
        return x
    elif dtype_str in float_dtypes:
        return rs.normal(0, 1, shape).astype(dtype_str)
    elif dtype_str == 'bfloat16':
        return (rs.normal(0, 1, shape).astype('float32').view('uint32') & np.uint32(0xffff0000)).view('float32')
    elif dtype_str in ['bool', 'int1', 'bool_']:
        return rs.normal(0, 1, shape) > 0.0
    else:
        raise RuntimeError(f'Unknown dtype {dtype_str}')


def to_triton(x: np.ndarray, device, dst_type=None) -> Union[TensorWrapper, torch.Tensor]:
    '''
    Note: We need dst_type because the type of x can be different from dst_type.
          For example: x is of type `float32`, dst_type is `bfloat16`.
          If dst_type is None, we infer dst_type from x.
    '''
    t = x.dtype.name
    if t in uint_dtypes:
        signed_type_name = t.lstrip('u')  # e.g. "uint16" -> "int16"
        x_signed = x.astype(getattr(np, signed_type_name))
        return reinterpret(torch.tensor(x_signed, device=device), getattr(tl, t))
    else:
        if dst_type and 'float8' in dst_type:
            return reinterpret(torch.tensor(x, device=device), getattr(tl, dst_type))
        if t == 'float32' and dst_type == 'bfloat16':
            return torch.tensor(x, device=device).bfloat16()
        return torch.tensor(x, device=device)


def torch_dtype_name(dtype) -> str:
    if isinstance(dtype, triton.language.dtype):
        return dtype.name
    elif isinstance(dtype, torch.dtype):
        # 'torch.int64' -> 'int64'
        m = re.match(r'^torch\.(\w+)$', str(dtype))
        return m.group(1)
    else:
        raise TypeError(f'not a triton or torch dtype: {type(dtype)}')


def to_numpy(x):
    if isinstance(x, TensorWrapper):
        return x.base.cpu().numpy().astype(getattr(np, torch_dtype_name(x.dtype)))
    elif isinstance(x, torch.Tensor):
        if x.dtype is torch.bfloat16:
            return x.cpu().float().numpy()
        return x.cpu().numpy()
    else:
        raise ValueError(f"Not a triton-compatible tensor: {x}")


def supports_tma():
    return is_cuda() and torch.cuda.get_device_capability()[0] >= 9


requires_tma = pytest.mark.skipif(not supports_tma(), reason="Requires TMA support (NVIDIA Hopper or higher)")<|MERGE_RESOLUTION|>--- conflicted
+++ resolved
@@ -50,11 +50,6 @@
     return target.backend == 'hip' and target.arch == 'gfx90a'
 
 
-<<<<<<< HEAD
-def is_xpu():
-    target = get_current_target()
-    return False if target is None else target.backend == "xpu"
-=======
 def is_hip_mi300():
     target = get_current_target()
     return target.backend == 'hip' and target.arch in ('gfx940', 'gfx941', 'gfx942')
@@ -62,7 +57,11 @@
 
 def is_hip_cdna():
     return is_hip_mi200() or is_hip_mi300()
->>>>>>> af0a9f2b
+
+
+def is_xpu():
+    target = get_current_target()
+    return False if target is None else target.backend == "xpu"
 
 
 def get_arch():
