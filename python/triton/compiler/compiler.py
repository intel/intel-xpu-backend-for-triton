--- conflicted
+++ resolved
@@ -3,289 +3,24 @@
 import hashlib
 import json
 
-<<<<<<< HEAD
-from .._C.libtriton.triton import (ClusterInfo, TMAInfos, add_external_libs, compile_ptx_to_cubin, get_env_vars,
-                                   get_num_warps, get_shared_memory_size, ir, runtime, translate_llvmir_to_ptx,
-                                   translate_llvmir_to_spirv, translate_triton_gpu_to_llvmir)
-from ..common.backend import get_backend, get_cuda_version_key, path_to_ptxas
-from ..common.build import is_hip
-=======
 from .._C.libtriton.triton import (get_env_vars, ir)
->>>>>>> 72c98339
 # from ..runtime import driver, jit, JITFunction
 # TODO: runtime.errors
 from ..runtime.autotuner import OutOfResources
 from ..runtime.cache import get_cache_manager
 from ..runtime.jit import get_current_device, get_cuda_stream, get_current_target
 from ..runtime.driver import driver
-<<<<<<< HEAD
-from ..runtime.jit import (JITFunction, get_cuda_stream, get_current_device, get_dev_ctxt_queue_objs,
-                           get_device_capability, get_event_pool, get_imm_cmd_list)
-from ..tools.disasm import get_sass
-=======
+from ..runtime.jit import (get_dev_ctxt_queue_objs, get_event_pool, get_imm_cmd_list)
 from .utils import InfoFromBackendForTensorMap
 from .backends.cuda import CUDABackend
+from .backends.xpu import XPUBackend
 from dataclasses import dataclass
->>>>>>> 72c98339
 from .code_generator import ast_to_ttir
 from pathlib import Path
 import re
 
 
 @dataclass
-<<<<<<< HEAD
-class CudaTargetDescriptor:
-    capability: int
-    num_warps: int
-    enable_fp_fusion: bool
-
-
-def _is_cuda(target):
-    return isinstance(target, CudaTargetDescriptor) and target.capability != 'spirv'
-
-
-class LazyDict(dict):
-
-    def __getitem__(self, key):
-        val = dict.__getitem__(self, key)
-        if callable(val):
-            return val()
-        return val
-
-
-def inline_triton_ir(mod):
-    pm = ir.pass_manager(mod.context)
-    pm.enable_debug()
-    pm.add_inliner_pass()
-    pm.run(mod)
-    return mod
-
-
-def ttir_compute_capability_rewrite(mod, target):
-    # For hardware without support, we must rewrite all load/store
-    # with block (tensor) pointers into tensors of pointers
-    pm = ir.pass_manager(mod.context)
-    pm.enable_debug()
-    if _is_cuda(target):
-        pm.add_rewrite_tensor_pointer_pass(target.capability)
-    pm.run(mod)
-    return mod
-
-
-def optimize_ttir(mod, target):
-    mod = inline_triton_ir(mod)
-    mod = ttir_compute_capability_rewrite(mod, target)
-    pm = ir.pass_manager(mod.context)
-    pm.enable_debug()
-    pm.add_inliner_pass()
-    pm.add_triton_combine_pass()
-    pm.add_canonicalizer_pass()
-    pm.add_reorder_broadcast_pass()
-    pm.add_cse_pass()
-    pm.add_licm_pass()
-    pm.add_symbol_dce_pass()
-    pm.run(mod)
-    return mod
-
-
-def ttir_to_ttgir(mod, num_warps, num_ctas, target):
-    pm = ir.pass_manager(mod.context)
-    pm.enable_debug()
-    pm.add_convert_triton_to_tritongpu_pass(num_warps, 32, num_ctas, _get_capability(target))
-    pm.run(mod)
-    return mod
-
-
-def optimize_ttgir(mod, num_stages, num_warps, num_ctas, target, cluster_info, enable_warp_specialization,
-                   enable_persistent, optimize_epilogue):
-    capability = _get_capability(target)
-    is_cuda = _is_cuda(target)
-    pm = ir.pass_manager(mod.context)
-    pm.enable_debug()
-    pm.add_tritongpu_coalesce_pass()
-    # TODO(Qingyi): Move PlanCTAPass to the front of CoalescePass
-    pm.add_plan_cta_pass(cluster_info)
-    if is_cuda:
-        pm.add_tritongpu_rewrite_tensor_pointer_pass(capability)
-        pm.add_plan_cta_pass(cluster_info)
-    pm.add_tritongpu_remove_layout_conversions_pass()
-    if is_cuda:
-        pm.add_tritongpu_accelerate_matmul_pass(capability)
-    pm.add_tritongpu_remove_layout_conversions_pass()
-    if optimize_epilogue:
-        pm.add_tritongpu_optimize_epilogue_pass()
-    pm.add_tritongpu_optimize_dot_operands_pass()
-    pm.add_cse_pass()
-    ws_enabled = False
-    # `num_warps` does not mean the total number of warps of a CTA when
-    # warp specialization is enabled.
-    # it's the responsibility of the compiler to figure out the exact
-    # `num_warps` to use.
-    # TODO: support the case where `num_warps` from user is not 4.
-    if capability // 10 >= 9 and enable_warp_specialization and num_warps == 4:
-        pm.add_tritongpu_ws_feasibility_checking_pass(capability)
-        pm.run(mod)
-        ws_enabled = ir.is_ws_supported(mod)
-        pm = ir.pass_manager(mod.context)
-        pm.enable_debug()
-    if ws_enabled:
-        pm.add_tritongpu_wsdecomposing_pass(capability)
-        pm.add_tritongpu_wspipeline_pass(num_stages, num_warps, capability)
-        pm.add_tritongpu_wsmutex_pass(capability)
-        pm.add_tritongpu_wsmaterialization_pass(capability)
-        pm.add_licm_pass()
-        pm.add_cse_pass()
-    else:
-        pm.add_tritongpu_pipeline_pass(num_stages, num_warps, num_ctas, capability)
-    pm.add_tritongpu_materialize_load_store_pass(num_warps, capability)
-    if capability // 10 <= 8:
-        pm.add_tritongpu_prefetch_pass()
-    pm.add_tritongpu_optimize_dot_operands_pass()
-    pm.add_tritongpu_remove_layout_conversions_pass()
-    pm.add_tritongpu_decompose_conversions_pass()
-    pm.add_tritongpu_ws_fixup_missing_attrs_pass()
-    pm.add_tritongpu_reorder_instructions_pass()
-    pm.add_cse_pass()
-    pm.add_symbol_dce_pass()
-    if capability // 10 >= 9:
-        pm.add_tritongpu_fence_insertion_pass()
-    pm.add_tritongpu_ws_fixup_missing_attrs_pass()
-    pm.add_tritongpu_optimize_thread_locality_pass()
-    pm.add_canonicalizer_pass()
-    pm.run(mod)
-    return mod
-
-
-def _add_external_libs(mod, libs):
-    for name, path in libs.items():
-        if len(name) == 0 or len(path) == 0:
-            return
-    add_external_libs(mod, list(libs.keys()), list(libs.values()))
-
-
-def ttgir_to_llir(mod, extern_libs, target, tma_infos):
-    if extern_libs:
-        _add_external_libs(mod, extern_libs)
-    # TODO: separate tritongpu_to_llvmir for different backends
-    if _is_cuda(target):
-        return translate_triton_gpu_to_llvmir(mod, target.capability, tma_infos, runtime.TARGET.NVVM)
-    elif _is_spirv(target):
-        return translate_triton_gpu_to_llvmir(mod, 0, TMAInfos(), runtime.TARGET.GENX)
-    else:
-        return translate_triton_gpu_to_llvmir(mod, 0, TMAInfos(), runtime.TARGET.ROCDL)
-
-
-# PTX translation
-
-
-@functools.lru_cache()
-def ptx_get_version(cuda_version) -> int:
-    '''
-    Get the highest PTX version supported by the current CUDA driver.
-    '''
-    assert isinstance(cuda_version, str)
-    major, minor = map(int, cuda_version.split('.'))
-    if major == 12:
-        return 80 + minor
-    if major == 11:
-        return 70 + minor
-    if major == 10:
-        return 63 + minor
-    raise RuntimeError("Triton only support CUDA 10.0 or higher")
-
-
-def llir_to_ptx(mod: Any, target: CudaTargetDescriptor, ptx_version: int = None) -> str:
-    '''
-    Translate TritonGPU module to PTX code.
-    :param mod: a TritonGPU dialect module
-    :return: PTX code
-    '''
-    if ptx_version is None:
-        _, cuda_version = path_to_ptxas()
-        ptx_version = ptx_get_version(cuda_version)
-    return translate_llvmir_to_ptx(mod, target.capability, ptx_version, target.enable_fp_fusion)
-
-
-def ptx_to_cubin(ptx: str, target: CudaTargetDescriptor):
-    '''
-    Compile TritonGPU module to cubin.
-    :param ptx: ptx code
-    :param compute_capability: compute capability
-    :return: str
-    '''
-    ptxas, _ = path_to_ptxas()
-    return compile_ptx_to_cubin(ptx, ptxas, target.capability, target.enable_fp_fusion)
-
-
-def llir_to_spv(mod: Any, arch: int = 0, ptx_version: int = 0):
-    '''
-    Translate TritonGPU module to SPIRV bitcode.
-    :param mod: a TritonGPU dialect module
-    :return: SPRIV bitcode
-    '''
-    return translate_llvmir_to_spirv(mod)
-
-
-# ------------------------------------------------------------------------------
-# compiler
-# ------------------------------------------------------------------------------
-def get_kernel_name(src: str, pattern: str) -> str:
-    '''
-    Get kernel name from PTX code.
-    This Kernel name is required when launching the kernel.
-    '''
-    # There is a name mangling in PTX codegen, so the original kernel names in Triton IR are not available in PTX/cubin.
-    assert src
-    for line in src.split('\n'):
-        line = line.strip()
-        if line.startswith(pattern):
-            return line.split()[-1]
-
-
-def get_ir_kernel_name(src: str, pattern: str) -> str:
-    '''
-    Get kernel name from the input source file.
-    This Kernel name is required when launching the kernel.
-    '''
-    # This is the original kernel names in Triton IR for SPIRV target.
-    assert src
-    for line in src.split('\n'):
-        line = line.strip()
-        if line.startswith(pattern):
-            return line.split('@', 1)[-1].split('(', 1)[0]
-
-
-def convert_type_repr(x):
-    # Currently we only capture the pointer type and assume the pointer is on global memory.
-    # TODO: Capture and support shared memory space
-    match = re.search(r'!tt\.ptr<([^,]+)', x)
-    if match is not None:
-        return '*' + convert_type_repr(match.group(1))
-    return x
-
-
-def make_hash(fn, target, env_vars, device_backend, **kwargs):
-    if device_backend is None:
-        version_key = get_cuda_version_key()
-    else:
-        version_key = device_backend.get_version_key()
-    if isinstance(fn, JITFunction):
-        configs = kwargs["configs"]
-        signature = kwargs["signature"]
-        constants = kwargs.get("constants", dict())
-        num_warps = kwargs.get("num_warps", 4)
-        num_ctas = kwargs.get("num_ctas", 1)
-        num_stages = kwargs.get("num_stages", 3)
-        enable_warp_specialization = kwargs.get("enable_warp_specialization", False)
-        enable_persistent = kwargs.get("enable_persistent", False)
-        debug = kwargs.get("debug", False)
-        # Get unique key for the compiled code
-        get_conf_key = lambda conf: (sorted(conf.divisible_by_16), sorted(conf.equal_to_1),
-                                     sorted(conf.ids_of_folded_args), sorted(conf.divisible_by_8))
-        configs_key = [get_conf_key(conf) for conf in configs]
-        env_vars_list = [f"{env_vars[k]}" for k in sorted(env_vars.keys())]
-        key = f"{fn.cache_key}-{version_key}-{''.join(signature.values())}-{configs_key}-{constants}-{num_warps}-{num_stages}-{num_ctas}-{num_stages}-{enable_warp_specialization}-{enable_persistent}-{debug}-{target}-{env_vars_list}"
-=======
 class AttrsDescriptor:
     divisible_by_16: set = None
     equal_to_1: set = None
@@ -304,7 +39,6 @@
 
     def hash(self):
         key = str([sorted(x) for x in self.__dict__.values()])
->>>>>>> 72c98339
         return hashlib.md5(key.encode("utf-8")).hexdigest()
 
 
@@ -362,182 +96,6 @@
     return num_warps
 
 
-<<<<<<< HEAD
-def parse_mlir_module(path, context):
-    module = ir.parse_mlir_module(path, context)
-    # module takes ownership of the context
-    module.context = context
-    return module
-
-
-instance_descriptor = namedtuple("instance_descriptor",
-                                 ["divisible_by_16", "equal_to_1", "ids_of_folded_args", "divisible_by_8"],
-                                 defaults=[set(), set(), set(), set()])
-
-
-def _is_spirv(target):
-    return target.capability == 'spirv'
-
-
-def _get_capability(target):
-    is_cuda = _is_cuda(target)
-    if is_cuda:
-        return target.capability
-    return 0
-
-
-def get_cuda_capability(capability):
-    if capability is None:
-        if os.environ.get("TRITON_TARGET_NVVM", "0") == "1":
-            device = get_current_device()
-            capability = get_device_capability(device)
-            capability = capability[0] * 10 + capability[1]
-        else:
-            capability = "spirv"
-    return capability
-
-
-def get_arch_default_num_warps(device_type):
-    if device_type in ["cuda", "hip", "xpu"]:
-        num_warps = 4
-    else:
-        _device_backend = get_backend(device_type)
-        assert _device_backend
-        arch = _device_backend.get_architecture_descriptor()
-        num_warps = arch["num_warps"]
-    return num_warps
-
-
-def get_arch_default_num_stages(device_type, capability=None):
-    if device_type == "cuda":
-        num_stages = 3 if get_cuda_capability(capability) >= 75 else 2
-    elif device_type == "xpu":
-        num_stages = 2
-    else:
-        _device_backend = get_backend(device_type)
-        assert _device_backend
-        arch = _device_backend.get_architecture_descriptor()
-        num_stages = arch["num_stages"]
-
-    return num_stages
-
-
-def add_spirv_stages(arch, extern_libs, stages):
-    stages["spv"] = (lambda path: Path(path).read_bytes(), lambda src: llir_to_spv(src))
-
-
-def add_cuda_stages(target, extern_libs, stages):
-
-    stages["ptx"] = (lambda path: Path(path).read_text(), lambda src: llir_to_ptx(src, target))
-    stages["cubin"] = (lambda path: Path(path).read_bytes(), lambda src: ptx_to_cubin(src, target))
-
-
-def compile(fn, **kwargs):
-    # Get device type to decide which backend should be used
-    device_type = kwargs.get("device_type", "cuda")
-    capability = kwargs.get("cc", None)
-
-    if is_hip():
-        device_type = "hip"
-    is_cuda = device_type == "cuda"
-    is_spirv = device_type == "xpu"
-    if is_hip():
-        is_cuda = False
-
-    context = ir.context()
-    constants = kwargs.get("constants", dict())
-    num_warps = kwargs.get("num_warps", get_arch_default_num_warps(device_type))
-    assert num_warps > 0 and (num_warps & (num_warps - 1)) == 0, "num_warps must be a power of 2"
-    num_ctas = kwargs.get("num_ctas", 1)
-    num_stages = kwargs.get("num_stages", get_arch_default_num_stages(device_type, capability=capability))
-    enable_fp_fusion = kwargs.get("enable_fp_fusion", True)
-    # TODO[shuhaoj]: Default should be to enable warp specialization once possible
-    enable_warp_specialization = kwargs.get("enable_warp_specialization", False)
-    # TODO[shuhaoj]: persistent can be decoupled with warp specialization
-    enable_persistent = kwargs.get("enable_persistent", enable_warp_specialization)
-    extern_libs = kwargs.get("extern_libs", dict())
-    if extern_libs is None:
-        extern_libs = dict()
-    debug = kwargs.get("debug", False)
-    # Flag to control whether to store mma layout directly
-    optimize_epilogue = False
-    if os.environ.get('OPTIMIZE_EPILOGUE', '') == '1':
-        optimize_epilogue = True
-    #
-    cluster_info = ClusterInfo()
-    if "clusterDims" in kwargs:
-        cluster_info.clusterDimX = kwargs["clusterDims"][0]
-        cluster_info.clusterDimY = kwargs["clusterDims"][1]
-        cluster_info.clusterDimZ = kwargs["clusterDims"][2]
-    tma_infos = TMAInfos()
-    # build architecture descriptor
-    if device_type in ["cuda", "xpu"]:
-        _device_backend = get_backend(device_type)
-        target = CudaTargetDescriptor(capability=get_cuda_capability(capability), num_warps=num_warps,
-                                      enable_fp_fusion=enable_fp_fusion)
-    else:
-        _device_backend = get_backend(device_type)
-        assert _device_backend
-        target = _device_backend.get_architecture_descriptor(**kwargs)
-    # build compilation stages
-    stages = dict()
-    stages["ast"] = (lambda path: fn, None)
-    stages["ttir"] = (lambda path: parse_mlir_module(path, context), lambda src: optimize_ttir(
-        ast_to_ttir(src, signature, configs[0], constants, debug=debug, target=target), target))
-    if is_cuda:
-        stages["ttgir"] = (lambda path: parse_mlir_module(path, context), lambda src: optimize_ttgir(
-            ttir_to_ttgir(src, num_warps, num_ctas, target), num_stages, num_warps, num_ctas, target, cluster_info,
-            enable_warp_specialization, enable_persistent, optimize_epilogue))
-        stages["llir"] = (lambda path: Path(path).read_text(),
-                          lambda src: ttgir_to_llir(src, extern_libs, target, tma_infos))
-        add_cuda_stages(target, extern_libs, stages)
-    elif device_type == "hip":
-        _device_backend.add_stages(target, extern_libs, stages, num_warps=num_warps, num_stages=num_stages)
-    elif device_type == "xpu":
-        stages["ttgir"] = (lambda path: parse_mlir_module(path, context), lambda src: optimize_ttgir(
-            ttir_to_ttgir(src, num_warps, num_ctas, target), num_stages, num_warps, num_ctas, target, cluster_info,
-            enable_warp_specialization, enable_persistent, optimize_epilogue))
-        stages["llir"] = (lambda path: Path(path).read_text(),
-                          lambda src: ttgir_to_llir(src, extern_libs, target, tma_infos))
-        add_spirv_stages(target, extern_libs, stages)
-    else:
-        # pass the user's configuration to the backend device.
-        target["num_warps"] = num_warps
-        target["num_stages"] = num_stages
-        target["num_ctas"] = num_ctas
-        _device_backend.add_stages(target, extern_libs, stages)
-
-    # find out the signature of the function
-    if isinstance(fn, JITFunction):
-        configs = kwargs.get("configs", None)
-        signature = kwargs["signature"]
-        if configs is None:
-            configs = [instance_descriptor()]
-        assert len(configs) == 1
-        kwargs["configs"] = configs
-        name = fn.__name__
-        first_stage = 0
-        if isinstance(signature, str):
-            signature = {k: v.strip() for k, v in enumerate(signature.split(","))}
-        kwargs["signature"] = signature
-    else:
-        assert isinstance(fn, str)
-        _, ir_name = os.path.basename(fn).split(".")
-        src = Path(fn).read_text()
-        import re
-        match = re.search(prototype_pattern[ir_name], src, re.MULTILINE)
-        # TODO: support function attributes at group 3 (e.g., device function)
-        name, signature = match.group(1), match.group(2)
-        types = re.findall(arg_type_pattern[ir_name], signature)
-        if ir_name == 'ttgir':
-            num_warps_from_ir = _get_num_warps_from_ir_str(src)
-            assert "num_warps" not in kwargs or num_warps_from_ir == num_warps, "num_warps in ttgir does not match num_warps in compile"
-            num_warps = num_warps_from_ir
-
-        param_tys = [convert_type_repr(ty) for ty in types]
-        signature = {k: v for k, v in enumerate(param_tys)}
-        first_stage = list(stages.keys()).index(ir_name)
-=======
 class ASTSource:
 
     def __init__(self, fn, signature, constants=None, attrs=None) -> None:
@@ -557,7 +115,6 @@
     def hash(self):
         key = f"{self.fn.cache_key}-{self.attrs.hash()}-{self.signature.values()}-{self.constants}"
         return hashlib.md5(key.encode("utf-8")).hexdigest()
->>>>>>> 72c98339
 
     def make_ir(self, options):
         return ast_to_ttir(self.fn, self, options=options)
@@ -603,7 +160,10 @@
 def compile(src, target=None, compiler_options=None, linker_options=None):
     if target is None:
         target = get_current_target()
-    backend = CUDABackend(target)
+    if target[0] in ['xpu']:
+        backend = XPUBackend(target)
+    else:
+        backend = CUDABackend(target)
     # create backend
     compiler_options = backend.parse_compiler_options(compiler_options or dict())
     linker_options = backend.parse_linker_options(linker_options or dict())
@@ -632,99 +192,6 @@
         **src.metadata(),
     }
     # run compilation pipeline  and populate metadata
-<<<<<<< HEAD
-    for ir_name, (parse, compile_kernel) in list(stages.items())[first_stage:]:
-        ir_filename = f"{name}.{ir_name}"
-
-        if ir_name == ext:
-            next_module = parse(fn)
-        else:
-            path = metadata_group.get(ir_filename)
-            if path is None:
-                next_module = compile_kernel(module)
-                if ir_name == "amdgcn":
-                    extra_file_name = f"{name}.hsaco_path"
-                    metadata_group[ir_filename] = fn_cache_manager.put(next_module[0], ir_filename)
-                    metadata_group[extra_file_name] = fn_cache_manager.put(next_module[1], extra_file_name)
-                else:
-                    metadata_group[ir_filename] = fn_cache_manager.put(next_module, ir_filename)
-                    fn_dump_manager.put(next_module, ir_filename)
-                    if (enable_override and fn_override_manager.has_file(ir_filename)):
-                        print(f"\nOverriding kernel with file {ir_filename}")
-                        full_name = fn_override_manager.get_file(ir_filename)
-                        next_module = parse(full_name)
-            else:
-                if ir_name == "amdgcn":
-                    extra_file_name = f"{name}.hsaco_path"
-                    hasco_path = metadata_group.get(extra_file_name)
-                    assert hasco_path is not None, "Expected to have hsaco_path in metadata when we have the amdgcn"
-                    next_module = (parse(path), parse(hasco_path))
-                else:
-                    next_module = parse(path)
-
-        if ir_name == "cubin":
-            asm[ir_name] = next_module
-            asm["sass"] = lambda: get_sass(next_module)
-        elif ir_name == "amdgcn":
-            asm[ir_name] = str(next_module[0])
-        elif ir_name == "spv":
-            asm[ir_name] = next_module
-        else:
-            asm[ir_name] = str(next_module)
-        if ir_name == "llir" and "shared" not in metadata:
-            if is_hip():
-                metadata["shared"] = _device_backend.get_shared_memory_size(module)
-            else:
-                metadata["shared"] = get_shared_memory_size(module)
-        if ir_name == "ttgir":
-            if is_hip():
-                metadata["num_warps"] = _device_backend.get_num_warps(next_module)
-            else:
-                metadata["enable_warp_specialization"] = ir.is_ws_supported(next_module)
-                if metadata["enable_warp_specialization"]:
-                    metadata["num_warps"] = get_num_warps(next_module)
-        if ir_name == "ptx":
-            metadata["name"] = get_kernel_name(next_module, pattern='// .globl')
-        if ir_name == "amdgcn":
-            metadata["name"] = get_kernel_name(next_module[0], pattern='.globl')
-            asm["hsaco_path"] = next_module[1]
-        if is_spirv and (((ir_name == "ttgir" or ir_name == "llir") and
-                          (list(stages.keys())[first_stage] == ir_name)) or ir_name == "ttir"):
-            metadata["name"] = get_ir_kernel_name(str(next_module), pattern='tt.func public')
-        if not is_cuda and not is_hip() and not is_spirv:
-            _device_backend.add_meta_info(ir_name, module, next_module, metadata, asm)
-        module = next_module
-
-    ids_of_folded_args = tuple([int(k) for k in configs[0].ids_of_folded_args]) if isinstance(fn, JITFunction) else ()
-    if "clusterDims" not in metadata:
-        metadata["clusterDims"] = [cluster_info.clusterDimX, cluster_info.clusterDimY, cluster_info.clusterDimZ]
-
-    if len(tma_infos) > 0:
-        metadata["tensormaps_info"] = parse_tma_info(tma_infos, ids_of_folded_args)
-    # set constant
-    if "tensormaps_info" in metadata:
-        for i, _ in enumerate(metadata["tensormaps_info"]):
-            metadata["tensormaps_info"][i].ids_of_folded_args = ids_of_folded_args
-
-    ids_of_tensormaps = get_ids_of_tensormaps(metadata.get("tensormaps_info", None))
-    if isinstance(fn, JITFunction) and "tensormaps_info" in metadata:
-        fn.tensormaps_info = metadata["tensormaps_info"]
-
-    ids_of_const_exprs = tuple(fn.constexprs) if isinstance(fn, JITFunction) else ()
-    ids = {
-        "ids_of_tensormaps": ids_of_tensormaps, "ids_of_folded_args": ids_of_folded_args, "ids_of_const_exprs":
-        ids_of_const_exprs
-    }
-    # cache manager
-    if is_cuda or is_spirv:
-        so_path = make_stub(name, signature, constants, ids, enable_warp_specialization=enable_warp_specialization)
-    else:
-        so_path = _device_backend.make_launcher_stub(name, signature, constants, ids)
-    # write-back metadata, if it didn't come from the cache
-    if metadata_path is None:
-        metadata_group[metadata_filename] = fn_cache_manager.put(json.dumps(metadata, default=vars), metadata_filename,
-                                                                 binary=False)
-=======
     stages = dict()
     backend.add_stages(stages, compiler_options, linker_options)
     first_stage = list(stages.keys()).index(src.ext)
@@ -736,7 +203,6 @@
     # write-back metadata
     metadata_group[metadata_filename] = fn_cache_manager.put(json.dumps(metadata, default=vars), metadata_filename,
                                                              binary=False)
->>>>>>> 72c98339
     fn_cache_manager.put_group(metadata_filename, metadata_group)
     so_path = backend.make_launcher_stub(src, metadata)
     # return handle to compiled kernel
@@ -776,38 +242,16 @@
         # binaries are lazily initialized
         # because it involves doing runtime things
         # (e.g., checking amount of shared memory on current device)
-<<<<<<< HEAD
-        self.metadata = metadata
-        self.cu_module = None
-        self.cu_function = None
-        self.is_spirv = "spv" in asm
-=======
         self.module = None
         self.function = None
->>>>>>> 72c98339
+        self.is_spirv = "spv" in self.asm
 
     def _init_handles(self):
         if self.module is not None:
             return
-<<<<<<< HEAD
-
-        if self.device_type in ["cuda", "xpu"]:
-            device = get_current_device(self.is_spirv)
-            bin_path = {driver.HIP: "hsaco_path", driver.CUDA: "cubin", driver.SPIRV: "spv"}[driver.backend]
-            max_shared = driver.utils.get_device_properties(device)["max_shared_mem"]
-            fn_load_binary = driver.utils.load_binary
-        else:
-            assert self.device_backend
-            device = self.device_backend.get_current_device()
-            bin_path = self.device_backend.get_kernel_bin()
-            max_shared = self.device_backend.get_device_properties(device)["max_shared_mem"]
-            fn_load_binary = self.device_backend.get_load_binary_fn()
-
-=======
-        device = get_current_device()
+        device = get_current_device(self.is_spirv)
         # not enough shared memory to run the kernel
         max_shared = driver.utils.get_device_properties(device)["max_shared_mem"]
->>>>>>> 72c98339
         if self.shared > max_shared:
             raise OutOfResources(self.shared, max_shared, "shared memory")
         # TODO: n_regs, n_spills should be metadata generated when calling `ptxas`
@@ -819,28 +263,11 @@
             self._init_handles()
         return super().__getattribute__(name)
 
-<<<<<<< HEAD
-    # capture args and expand args with cutensormap*
-    def assemble_tensormap_to_arg(self, args):
-        if self.is_spirv:
-            args_ptr = tuple([arg.data_ptr() if hasattr(arg, 'data_ptr') else arg for arg in args])
-            return args_ptr
-        args_with_tma = list(args)
-        if hasattr(self, 'tensormaps_info'):
-            # tuple for hashable
-            args_ptr = tuple([arg.data_ptr() if hasattr(arg, 'data_ptr') else arg for arg in args])
-            for i, e in enumerate(self.tensormaps_info):
-                args_with_tma.append(CompiledKernel.tensormap_manager[(e, args_ptr)])
-        return args_with_tma
-
-=======
->>>>>>> 72c98339
     def __getitem__(self, grid):
         self._init_handles()
 
         def runner(*args, stream=None):
-<<<<<<< HEAD
-            args_expand = self.assemble_tensormap_to_arg(args)
+            args_expand = driver.assemble_tensormap_to_arg(self.tensormaps_info, args)
             if self.is_spirv:
                 use_icl = 1
                 if stream is None:
@@ -851,26 +278,15 @@
                         stream = 0
                         use_icl = 0
                 event_pool = get_event_pool(self.is_spirv)
-                self.c_wrapper(grid[0], grid[1], grid[2], self.num_warps, self.num_ctas, self.clusterDims[0],
-                               self.clusterDims[1], self.clusterDims[2], self.shared, use_icl, stream, q_obj, dev_obj,
-                               ctxt_obj, self.cu_function, CompiledKernel.launch_enter_hook,
+                self.c_wrapper(grid[0], grid[1], grid[2], self.num_warps, self.num_ctas, self.cluster_dims[0],
+                               self.cluster_dims[1], self.cluster_dims[2], self.shared, use_icl, stream, q_obj, dev_obj,
+                               ctxt_obj, self.function, CompiledKernel.launch_enter_hook,
                                CompiledKernel.launch_exit_hook, self, event_pool, *args_expand)
             else:
                 if stream is None:
-                    if self.device_type in ["cuda"]:
-                        stream = get_cuda_stream()
-                    else:
-                        stream = get_backend(self.device_type).get_stream(None)
-                self.c_wrapper(grid[0], grid[1], grid[2], self.num_warps, self.num_ctas, self.clusterDims[0],
-                               self.clusterDims[1], self.clusterDims[2], self.shared, stream, self.cu_function,
+                    stream = get_cuda_stream()
+                self.c_wrapper(grid[0], grid[1], grid[2], self.num_warps, self.num_ctas, self.cluster_dims[0],
+                               self.cluster_dims[1], self.cluster_dims[2], self.shared, stream, self.function,
                                CompiledKernel.launch_enter_hook, CompiledKernel.launch_exit_hook, self, *args_expand)
-=======
-            args_expand = driver.assemble_tensormap_to_arg(self.tensormaps_info, args)
-            if stream is None:
-                stream = get_cuda_stream()
-            self.c_wrapper(grid[0], grid[1], grid[2], self.num_warps, self.num_ctas, self.cluster_dims[0],
-                           self.cluster_dims[1], self.cluster_dims[2], self.shared, stream, self.function,
-                           CompiledKernel.launch_enter_hook, CompiledKernel.launch_exit_hook, self, *args_expand)
->>>>>>> 72c98339
 
         return runner