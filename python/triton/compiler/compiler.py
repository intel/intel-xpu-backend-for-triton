--- conflicted
+++ resolved
@@ -303,24 +303,18 @@
             if stream is None:
                 device = driver.get_current_device()
                 stream = driver.get_current_stream(device)
-<<<<<<< HEAD
+            md = self.metadata
+            args_expand = driver.assemble_tensormap_to_arg(md.tensormaps_info, args)
             if driver.get_current_target()[0] == "xpu":
                 dev_obj, ctxt_obj, q_obj = driver.utils.get_dev_ctxt_queue_objs()
-                self.run(grid[0], grid[1], grid[2], self.num_warps, self.num_ctas,
-                         self.cluster_dims[0], self.cluster_dims[1], self.cluster_dims[2], self.shared,
+                self.run(grid[0], grid[1], grid[2], md.num_warps,
+                         md.num_ctas, md.cluster_dims[0], md.cluster_dims[1], md.cluster_dims[2], md.shared,
                          driver.utils.use_icl(), stream, q_obj, dev_obj, ctxt_obj, self.function,
-                         CompiledKernel.launch_enter_hook, CompiledKernel.launch_exit_hook, self,
+                         CompiledKernel.launch_enter_hook, CompiledKernel.launch_exit_hook, md,
                          driver.utils.get_event_pool(), *args_expand)
             else:
-                self.run(grid[0], grid[1], grid[2], self.num_warps, self.num_ctas, self.cluster_dims[0],
-                         self.cluster_dims[1], self.cluster_dims[2], self.shared, stream, self.function,
-                         CompiledKernel.launch_enter_hook, CompiledKernel.launch_exit_hook, self, *args_expand)
-=======
-            md = self.metadata
-            args_expand = driver.assemble_tensormap_to_arg(md.tensormaps_info, args)
-            self.run(grid[0], grid[1], grid[2], md.num_warps, md.num_ctas, md.cluster_dims[0], md.cluster_dims[1],
-                     md.cluster_dims[2], md.shared, stream, self.function, CompiledKernel.launch_enter_hook,
-                     CompiledKernel.launch_exit_hook, md, *args_expand)
->>>>>>> f3e2d840
+                self.run(grid[0], grid[1], grid[2], md.num_warps, md.num_ctas, md.cluster_dims[0], md.cluster_dims[1],
+                         md.cluster_dims[2], md.shared, stream, self.function, CompiledKernel.launch_enter_hook,
+                         CompiledKernel.launch_exit_hook, md, *args_expand)
 
         return runner