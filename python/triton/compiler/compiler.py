--- conflicted
+++ resolved
@@ -9,13 +9,7 @@
 from ..runtime.autotuner import OutOfResources
 from ..runtime.cache import get_cache_manager, get_dump_manager, get_override_manager
 from ..runtime.driver import driver
-<<<<<<< HEAD
 from ..tools.disasm import get_sass, get_spvdis
-# TODO: this shouldn't be here
-from .code_generator import ast_to_ttir
-=======
-from ..tools.disasm import get_sass
->>>>>>> 16961b79
 from pathlib import Path
 import re
 import functools
