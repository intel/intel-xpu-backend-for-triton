from __future__ import annotations
import hashlib
import json
from .._C.libtriton import get_cache_invalidating_env_vars, ir
from ..backends import backends
from ..backends.compiler import GPUTarget
from .. import __version__
from ..runtime.autotuner import OutOfResources
from ..runtime.cache import get_cache_manager, get_dump_manager, get_override_manager
from ..runtime.driver import driver
from ..tools.disasm import get_sass, get_spvdis
# TODO: this shouldn't be here
from .code_generator import ast_to_ttir
from . import config
from pathlib import Path
import re
import functools
import os
import sysconfig

# - ^\s*tt\.func\s+ : match the start of the string, any leading whitespace, the keyword func,
#    and any following whitespace
# - (public\s+)? : optionally match the keyword public and any following whitespace
# - (@\w+) : match an @ symbol followed by one or more word characters
#   (letters, digits, or underscores), and capture it as group 1 (the function name)
# - (\((?:%\w+: \S+(?: \{\S+ = \S+ : \S+\})?(?:, )?)*\)) : match a pair of parentheses enclosing
#   zero or more arguments separated by commas, and capture it as group 2 (the argument list)
# - (attributes \{[\S\s]+\})? : optionally match attributes enclosed in braces and capture it as group 3
ptx_prototype_pattern = r"\.(?:visible|extern)\s+\.(?:entry|func)\s+(\w+)\s*\(([^)]*)\)"
prototype_pattern = {
    "ptx": ptx_prototype_pattern,
}

ptx_arg_type_pattern = r"\.param\s+\.(\w+)"
arg_type_pattern = {
    "ptx": ptx_arg_type_pattern,
}


def convert_type_repr(x):
    # Currently we only capture the pointer type and assume the pointer is on global memory.
    # TODO: Capture and support shared memory space
    match = re.search(r'!tt\.ptr<([^,]+)', x)
    tma = re.search(r'tt.nv_tma_desc = 1', x)
    if tma is not None:
        return 'nvTmaDesc'
    x = re.sub(r' {[^}]+}', '', x)
    if match is not None:
        return '*' + convert_type_repr(match.group(1))
    return x


class ASTSource:

    def __init__(self, fn, signature, constexprs=None, attrs=None) -> None:
        self.fn = fn
        self.ext = "ttir"
        self.name = fn.__name__
        self.signature = signature
        self.constants = dict()
        if constexprs is not None:
            for k, v in constexprs.items():
                k = (fn.arg_names.index(k), ) if isinstance(k, str) else k
                assert isinstance(k, tuple)
                self.constants[k] = v
        self.attrs = attrs or dict()
        if isinstance(self.signature, str):
            self.signature = {k: v.strip() for k, v in enumerate(self.signature.split(","))}
        else:
            for k in self.signature.keys():
                if not isinstance(k, str):
                    raise TypeError("Signature keys must be string")

    def hash(self):
        sorted_sig = [v for k, v in sorted(self.signature.items())]
        get_key = lambda x: x.cache_key if hasattr(x, 'cache_key') else str(x)
        constants_key = '-'.join([get_key(v) for k, v in sorted(self.constants.items())])
        key = f"{self.fn.cache_key}-{str(self.attrs)}-{sorted_sig}-{constants_key}"
        return hashlib.sha256(key.encode("utf-8")).hexdigest()

    def make_ir(self, options, codegen_fns, module_map, context):
        return ast_to_ttir(self.fn, self, context=context, options=options, codegen_fns=codegen_fns,
                           module_map=module_map)

    def parse_options(self):
        return dict()


class IRSource:

    def __init__(self, path, context, backend):
        self.path = path
        path = Path(path)
        self.ext = path.suffix[1:]
        self.src = path.read_text()
        ir.load_dialects(context)
        backend.load_dialects(context)

        # We don't have a easy-to-use PTX parser that we can use, so keep that regex for now.
        # TODO - replace with a proper parser
        if self.ext == "ptx":
            match = re.search(prototype_pattern[self.ext], self.src, re.MULTILINE)
            self.name = match.group(1)
            signature = match.group(2)
            types = re.findall(arg_type_pattern[self.ext], signature)
            self.signature = {k: convert_type_repr(ty) for k, ty in enumerate(types)}
        else:
            self.module = ir.parse_mlir_module(self.path, context)
            fn_name = self.module.get_entry_func_name()
            self.name = "@" + fn_name
            funcOp = self.module.get_function(fn_name)
            func_ty = self.module.get_function_signature(funcOp)
            self.signature = {k: ty for k, ty in enumerate(func_ty)}

    def hash(self):
        return hashlib.sha256(self.src.encode("utf-8")).hexdigest()

    def make_ir(self, options, codegen_fns, module_map, context):
        self.module.context = context
        return self.module

    def parse_options(self):
        if self.ext == "ttgir":
            num_warps = self.module.get_int_attr("ttg.num-warps")
            assert num_warps is not None, "Unable to parse ttg.num-warps attribute"
            return {'num_warps': num_warps}
        return dict()


@functools.lru_cache()
def triton_key():
    import pkgutil
    TRITON_PATH = os.path.dirname(os.path.dirname(os.path.abspath(__file__)))
    contents = []
    # frontend
    with open(__file__, "rb") as f:
        contents += [hashlib.sha256(f.read()).hexdigest()]
    # compiler
    path_prefixes = [
        (os.path.join(TRITON_PATH, "compiler"), "triton.compiler."),
        (os.path.join(TRITON_PATH, "backends"), "triton.backends."),
    ]
    for path, prefix in path_prefixes:
        for lib in pkgutil.walk_packages([path], prefix=prefix):
            with open(lib.module_finder.find_spec(lib.name).origin, "rb") as f:
                contents += [hashlib.sha256(f.read()).hexdigest()]

    # backend
    libtriton_hash = hashlib.sha256()
    ext = sysconfig.get_config_var("EXT_SUFFIX").split(".")[-1]
    with open(os.path.join(TRITON_PATH, "_C", f"libtriton.{ext}"), "rb") as f:
        while True:
            chunk = f.read(1024**2)
            if not chunk:
                break
            libtriton_hash.update(chunk)
    contents.append(libtriton_hash.hexdigest())
    # language
    language_path = os.path.join(TRITON_PATH, 'language')
    for lib in pkgutil.walk_packages([language_path], prefix="triton.language."):
        with open(lib.module_finder.find_spec(lib.name).origin, "rb") as f:
            contents += [hashlib.sha256(f.read()).hexdigest()]
    return f'{__version__}' + '-'.join(contents)


@functools.lru_cache()
def max_shared_mem(device):
    return driver.active.utils.get_device_properties(device)["max_shared_mem"]


def parse(full_name, ext, context):
    if ext == "ttir" or ext == "ttgir":
        module = ir.parse_mlir_module(full_name, context)
        module.context = context
        return module
    if ext == "llir" or ext == "ptx" or ext == "amdgcn":
        return Path(full_name).read_text()
    if ext == "cubin" or ext == "hsaco":
        return Path(full_name).read_bytes()
    if ext == "spv":
        return Path(full_name).read_bytes()


def filter_traceback(e: BaseException):
    """
    Removes code_generator.py and related files from tracebacks.

    These are uninteresting to the user -- "just show me *my* code!"
    """
    if config.front_end_debugging():
        return

    if e.__cause__ is not None:
        filter_traceback(e.__cause__)
    if e.__context__ is not None:
        filter_traceback(e.__context__)

    # If a user has a file that matches one of these, they're out of luck.
    BAD_FILES = [
        "/triton/compiler/code_generator.py",
        "/ast.py",
    ]
    BAD_FILES = [bad_file.replace("/", os.sep) for bad_file in BAD_FILES]

    tb = e.__traceback__
    frames = []
    while tb is not None:
        if not any(f for f in BAD_FILES if tb.tb_frame.f_code.co_filename.endswith(f)):
            frames.append(tb)
        tb = tb.tb_next

    for (cur_frame, next_frame) in zip(frames, frames[1:]):
        cur_frame.tb_next = next_frame

    if not frames:
        e.__traceback__ = None
    else:
        frames[-1].tb_next = None
        e.__traceback__ = frames[0]


def compile(src, target=None, options=None):
    if target is None:
        target = driver.active.get_current_target()
    assert isinstance(target, GPUTarget), "target must be of GPUTarget type"
    backend = make_backend(target)
    ir_source = not isinstance(src, ASTSource)
    # create backend
    if ir_source:
        assert isinstance(src, str), "source must be either AST or a filepath"
        context = ir.context()
        src = IRSource(src, context, backend)

    extra_options = src.parse_options()
    options = backend.parse_options(dict(options or dict(), **extra_options))
    # create cache manager
    env_vars = get_cache_invalidating_env_vars()
    key = f"{triton_key()}-{src.hash()}-{backend.hash()}-{options.hash()}-{str(sorted(env_vars.items()))}"
    hash = hashlib.sha256(key.encode("utf-8")).hexdigest()
    fn_cache_manager = get_cache_manager(hash)
    # For dumping/overriding only hash the source as we want it to be independent of triton
    # core changes to make it easier to track kernels by hash.
    enable_override = os.environ.get("TRITON_KERNEL_OVERRIDE", "0") == "1"
    enable_ir_dump = os.environ.get("TRITON_KERNEL_DUMP", "0") == "1"
    store_only_binary = os.environ.get("TRITON_STORE_BINARY_ONLY", "0") == "1"
    fn_override_manager = get_override_manager(src.hash()) if enable_override else None
    fn_dump_manager = get_dump_manager(src.hash()) if enable_ir_dump else None
    # Pre-truncate the file name here to avoid hitting the 255 character limit on common platforms.
    # The final file name in the cache will have a format of f"{filename}.{ext}.tmp.pid_{pid}_{uuid}".
    # A PID string can be 5-character long. A UUID string has typically 36 characters. Let's truncate
    # the file name to 150 characters to be safe.
    file_name = src.name[:150]
    metadata_filename = f"{file_name}.json"
    metadata_group = fn_cache_manager.get_group(metadata_filename) or {}
    metadata_path = metadata_group.get(metadata_filename)
    always_compile = os.environ.get("TRITON_ALWAYS_COMPILE", "0") == "1"
    if not always_compile and metadata_path is not None:
        # cache hit!
        return CompiledKernel(src, metadata_group, hash)
    # initialize metadata
    metadata = {
        "hash": hash,
        "target": target,
        **options.__dict__,
        **env_vars,
    }
    metadata["triton_version"] = __version__
    # run compilation pipeline  and populate metadata
    stages = dict()
    backend.add_stages(stages, options)
    first_stage = list(stages.keys()).index(src.ext)
    # when the source is an IR file, don't apply the passes related to this stage. This makes it easier to write IR level tests.
    if ir_source:
        first_stage += 1

    # For IRSource, we have already grabbed the context + called both
    # ir.load_dialects and backend.load_dialects.
    if not isinstance(src, IRSource):
        context = ir.context()
        ir.load_dialects(context)
        backend.load_dialects(context)

    codegen_fns = backend.get_codegen_implementation(options)
    module_map = backend.get_module_map()
    try:
        module = src.make_ir(options, codegen_fns, module_map, context)
    except Exception as e:
        filter_traceback(e)
        raise
    use_ir_loc = os.environ.get("USE_IR_LOC", None)
    if ir_source and use_ir_loc:
        module.create_location_snapshot(src.path)
        print(f"Creating new locations for {src.path}")

    for ext, compile_ir in list(stages.items())[first_stage:]:
        next_module = compile_ir(module, metadata)
        ir_filename = f"{file_name}.{ext}"
        if (fn_override_manager is not None and (full_name := fn_override_manager.get_file(ir_filename)) is not None):
            print(f"\nOverriding kernel with file {full_name}")
            next_module = parse(full_name, ext, context)
        # If TRITON_STORE_BINARY_ONLY is 1, only store cubin/hsaco/json
        if (not store_only_binary) or (ext in ("cubin", "hsaco", "json", "spv")):
            metadata_group[ir_filename] = fn_cache_manager.put(next_module, ir_filename)
        if fn_dump_manager is not None:
            fn_dump_manager.put(next_module, ir_filename)
        # use an env variable to parse ir from file
        if use_ir_loc == ext:
            ir_full_name = fn_cache_manager.get_file(ir_filename)
            next_module.create_location_snapshot(ir_full_name)
            print(f"Creating new locations for {ir_full_name}")
        module = next_module
    # write-back metadata
    metadata_group[metadata_filename] = fn_cache_manager.put(json.dumps(metadata, default=vars), metadata_filename,
                                                             binary=False)
    fn_cache_manager.put_group(metadata_filename, metadata_group)
    # Compilation completed, disabling multithreading in context.
    # This is needed to safely finalize threads pool inside context: if current process forks before
    # python GC deletes context object, thread pool in child process will be invalid, which could
    # lead to child crash or hang.
    #
    # However disabling multithreading causes the code to hang if the ASAN pass is enabled
    # this is likely due to the llvm-symbolizer forking a process
    # TODO: Reconcile the difference here between the ASAN and non-ASAN path with enabling
    # multithreading in the MLIR context
    if not os.environ.get("TRITON_ENABLE_ASAN", "0") == "1":
        context.disable_multithreading()
    # return handle to compiled kernel
    return CompiledKernel(src, metadata_group, hash)


def make_backend(target):
    actives = [x.compiler for x in backends.values() if x.compiler.supports_target(target)]
    if len(actives) != 1:
        raise RuntimeError(
            f"{len(actives)} compatible backends for target ({target.backend}) ({actives}). There should only be one.")
    return actives[0](target)


class LazyDict:

    def __init__(self, data):
        self.data = data
        self.extras = []

    def get(self) -> None:
        for func, args in self.extras:
            self.data = self.data | func(*args)
        self.extras.clear()
        return self.data

    def add(self, func, args):
        self.extras.append((func, args))


class AsmDict(dict):

    def __missing__(self, key):

        if key == "sass":
            value = get_sass(self["cubin"])
        if key == "spvdis":
            value = get_spvdis(self["spv"])
        else:
            raise KeyError("Unknown key: '%s'" % key)

        self[key] = value
        return value


class CompiledKernel:

    # Hooks for external tools to monitor the execution of triton kernels
    # TODO: move out of this namespace since it's a runtime thing
    launch_enter_hook = None
    launch_exit_hook = None

    def __init__(self, src, metadata_group, hash):
        from collections import namedtuple
        metadata_path = next((Path(p) for c, p in metadata_group.items() if c.endswith(".json")))
        metadata = json.loads(metadata_path.read_text())
        metadata['cluster_dims'] = tuple(metadata['cluster_dims'])
        # JSON serialization dumps the target as a dict. Restore it to a GPUTarget.
        target = metadata['target']
        metadata['target'] = GPUTarget(target['backend'], target['arch'], target['warp_size'])
        KernelMetadata = namedtuple('KernelMetadata', sorted(list(metadata.keys())))
        self.metadata = KernelMetadata(**metadata)
        backend = make_backend(self.metadata.target)
        self.packed_metadata = backend.pack_metadata(self.metadata)
        self.src = src
        self.hash = hash
        self.name = self.metadata.name
        # stores the text of each level of IR that was generated during compilation
        asm_files = [Path(p) for c, p in metadata_group.items() if not c.endswith(".json")]
        binary_ext = backend.binary_ext
        self.asm = AsmDict({
            file.suffix[1:]: file.read_bytes() if file.suffix[1:] == binary_ext else file.read_text()
            for file in asm_files
        })
        self.kernel = self.asm[binary_ext]
        # binaries are lazily initialized
        # because it involves doing runtime things
        # (e.g., checking amount of shared memory on current device)
        self.module = None
        self.function = None

    def _init_handles(self):
        if self.module is not None:
            return
        device = driver.active.get_current_device()
        # create launcher
        self.run = driver.active.launcher_cls(self.src, self.metadata)
        # not enough shared memory to run the kernel
        max_shared = max_shared_mem(device)
        if self.metadata.shared > max_shared:
            raise OutOfResources(self.metadata.shared, max_shared, "shared memory")
        if hasattr(self.metadata, "tmem_size") and self.metadata.tmem_size is not None:
            # Use blackwell max tmem size for now, this should be moved in device properties
            max_tmem_size = 512  # tmem size in number of columns
            if self.metadata.tmem_size > max_tmem_size:
                raise OutOfResources(self.metadata.tmem_size, max_tmem_size, "tensor memory")
        # TODO: n_regs, n_spills should be metadata generated when calling `ptxas`
<<<<<<< HEAD
        self.module, self.function, self.n_regs, self.n_spills = driver.active.utils.load_binary(
            self.name, self.kernel, self.metadata.shared, self.metadata.build_flags, device)
=======
        self.module, self.function, self.n_regs, self.n_spills, self.n_max_threads = driver.active.utils.load_binary(
            self.name, self.kernel, self.metadata.shared, device)
        warp_size = driver.active.get_current_target().warp_size
        if self.metadata.num_warps * warp_size > self.n_max_threads:
            raise OutOfResources(self.metadata.num_warps * warp_size, self.n_max_threads, "threads")
>>>>>>> e2f87c4c

    def __getattribute__(self, name):
        if name == 'run':
            self._init_handles()
        return super().__getattribute__(name)

    def launch_metadata(self, grid, stream, *args):
        if CompiledKernel.launch_enter_hook is None:
            return None
        ret = LazyDict({"name": self.name, "function": self.function, "stream": stream})
        if not isinstance(self.src, ASTSource) or self.src.fn.launch_metadata is None:
            return ret
        arg_dict = {}
        arg_idx = 0
        for i, arg_name in enumerate(self.src.fn.arg_names):
            arg_dict[arg_name] = args[arg_idx]
            arg_idx += 1
        ret.add(self.src.fn.launch_metadata, (grid, self.metadata, arg_dict))
        return ret

    def __getitem__(self, grid):
        self._init_handles()

        def runner(*args, stream=None):
            if stream is None:
                device = driver.active.get_current_device()
                stream = driver.active.get_current_stream(device)
            launch_metadata = self.launch_metadata(grid, stream, *args)
            self.run(grid[0], grid[1], grid[2], stream, self.function, self.packed_metadata, launch_metadata,
                     CompiledKernel.launch_enter_hook, CompiledKernel.launch_exit_hook, *args)

        return runner<|MERGE_RESOLUTION|>--- conflicted
+++ resolved
@@ -419,16 +419,11 @@
             if self.metadata.tmem_size > max_tmem_size:
                 raise OutOfResources(self.metadata.tmem_size, max_tmem_size, "tensor memory")
         # TODO: n_regs, n_spills should be metadata generated when calling `ptxas`
-<<<<<<< HEAD
-        self.module, self.function, self.n_regs, self.n_spills = driver.active.utils.load_binary(
+        self.module, self.function, self.n_regs, self.n_spills, self.n_max_threads = driver.active.utils.load_binary(
             self.name, self.kernel, self.metadata.shared, self.metadata.build_flags, device)
-=======
-        self.module, self.function, self.n_regs, self.n_spills, self.n_max_threads = driver.active.utils.load_binary(
-            self.name, self.kernel, self.metadata.shared, device)
         warp_size = driver.active.get_current_target().warp_size
         if self.metadata.num_warps * warp_size > self.n_max_threads:
             raise OutOfResources(self.metadata.num_warps * warp_size, self.n_max_threads, "threads")
->>>>>>> e2f87c4c
 
     def __getattribute__(self, name):
         if name == 'run':
