--- conflicted
+++ resolved
@@ -14,14 +14,9 @@
 from ..runtime.jit import _normalize_ty, get_jit_fn_file_line
 # ideally we wouldn't need any runtime component
 from ..runtime import JITFunction
-from .._utils import list_list_flatten, list_list_unflatten, find_paths_if, get_iterable_path, set_iterable_path
+from .._utils import list_list_flatten, list_list_unflatten
 
 from .errors import (CompilationError, CompileTimeAssertionFailure, UnsupportedLanguageConstruct)
-<<<<<<< HEAD
-from types import ModuleType
-from triton._utils import list_list_flatten, list_list_unflatten
-=======
->>>>>>> 1f8966b5
 
 
 def mangle_ty(ty):
@@ -370,13 +365,8 @@
         if ret_value is None:
             self.builder.ret([])
             ret_ty = language.void
-<<<<<<< HEAD
         elif isinstance(ret_value, tuple):
-            ret_values = [language.semantic.to_tensor(v, self.builder) for v in ret_value]
-=======
-        elif isinstance(ret_value, language.tuple):
-            ret_values = [semantic.to_tensor(v, self.builder) for v in ret_value.values]
->>>>>>> 1f8966b5
+            ret_values = [semantic.to_tensor(v, self.builder) for v in ret_value]
             ret_types = [v.type for v in ret_values]
             self.builder.ret([v.handle for v in ret_values])
             ret_ty = tuple(ret_types)
@@ -517,22 +507,10 @@
             # by default, constexpr are assigned into python variable
             value = _unwrap_if_constexpr(value)
             if value is not None and \
-<<<<<<< HEAD
                not _is_triton_value(value) and \
                not isinstance(value, native_nontensor_types):
-                value = language.semantic.to_tensor(value, self.builder)
+                value = semantic.to_tensor(value, self.builder)
             self.set_value(name, value)
-=======
-                not _is_triton_value(value) and \
-                not isinstance(value, native_nontensor_types):
-                value = semantic.to_tensor(value, self.builder)
-            return value
-
-        values = _sanitize_value(self.visit(node.value))
-        targets = [node.target] if isinstance(node, ast.AnnAssign) else node.targets
-        assert len(targets) == 1
-        self.assignTarget(targets[0], values)
->>>>>>> 1f8966b5
 
     def visit_AugAssign(self, node):
         name = node.target.id
