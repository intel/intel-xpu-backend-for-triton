import binascii
import hashlib
import importlib.util
import sys
from argparse import ArgumentParser
from dataclasses import dataclass
from pathlib import Path
from typing import List

import triton
from triton._internal_testing import is_cuda, is_xpu
import triton.backends
<<<<<<< HEAD
=======


@dataclass
class CompileArgs:
    '''
    A class to contain arguments from command-line parser.
    '''
    path: str = ''
    kernel_name: str = ''
    signature: str = ''
    grid: str = ''
    target: str | None = None
    num_warps: int = 1
    num_stages: int = 3
    out_name: str | None = None
    out_path: Path | None = None

>>>>>>> 3b279710

desc = """
Triton ahead-of-time compiler:

This program compiles the kernel with name `kernel-name` in the file at the
provided `path` into self-contained C source-code that embeds the `cubin`
data along with utilities to load, unload and launch the kernel.

signature is provided as a list of (optionally divisibility-hinted) types
or constexpr values, e.g.

`compile.py --kernel-name kernel --signature "*fp32:16, i32:16, 1024, i32" --out-name kernel /path/to/kernel.py`

will compile triton.JITFunction of name `kernel` inside the file `/path/to/kernel.py`.
Said kernel will be specialized such that argument 0, 1 are assumed to be multiple of 16,
and argument 2 is assumed to be a compile-time constant of value 1024, i.e. it won't be part of the generated prototype.

The resulting entry point will have signature

CUresult kernel_{specialization_suffix}(CUstream stream, unsigned gX, unsigned gY, unsigned gZ, float* arg0, int32_t arg1, int32_t arg2)

Different such specialized entry points can be combined using the `linker.py` script.

NOTE: when resolving the scope of /path/to/kernel.py, the file will be executed from within its parent directory with the python interpreter
used to run this `compile.py` script
"""


def main():
    # command-line arguments
    parser = ArgumentParser(description=desc)
    parser.add_argument("path",
                        help="Path to Python source containing desired kernel in its scope. File will be executed.")
    parser.add_argument("--kernel-name", "-n", type=str, default="", help="Name of the kernel to compile",
                        required=True)
    parser.add_argument(
        "--target", "-t", type=str, default=None,
        help="The target to compile towards, in format of '<backend>:<arch>:<warp-size>'; "
        "e.g., 'cuda:80:32', 'hip:gfx942:64'. Default to None, which means using current machine's GPU target")
    parser.add_argument("--num-warps", "-w", type=int, default=1, help="Number of warps to launch the kernel")
    parser.add_argument("--threads-per-warp", "-tpw", type=int, default=32, help="Number of theads per warp")
    parser.add_argument("--num-stages", "-ns", type=int, default=3,
                        help="Number of stages (meta-parameter of the kernel)")
    parser.add_argument("--out-name", "-on", type=str, default=None, help="Out name for the compiled kernel")
    parser.add_argument("--out-path", "-o", type=Path, default=None, help="Out filename")
    parser.add_argument("--signature", "-s", type=str, help="Signature of the kernel", required=True)
    parser.add_argument("--grid", "-g", type=str, help="Launch grid of the kernel", required=True)
<<<<<<< HEAD
    parser.add_argument("--grf-mode", "-gm", type=str, default="large", help="Detemine spv build flags")
    parser.add_argument("--generate-native-code", "-gnc", action="store_true",
                        help="Generate native binary instead of SPV for XPU")
    args = parser.parse_args()
=======
    cli_args = parser.parse_args()
    args = CompileArgs(**vars(cli_args))  # A sanity check to ensure class CompileArgs is updated as well.
    compile_kernel(args)
>>>>>>> 3b279710


def compile_kernel(args: CompileArgs):
    out_name = args.out_name if args.out_name else args.kernel_name
    out_path = args.out_path if args.out_path else Path(out_name)

    # execute python sources and extract functions wrapped in JITFunction
    arg_path = Path(args.path)
    sys.path.insert(0, str(arg_path.parent))
    spec = importlib.util.spec_from_file_location(arg_path.stem, arg_path)
    mod = importlib.util.module_from_spec(spec)
    spec.loader.exec_module(mod)
    kernel = getattr(mod, args.kernel_name)
    grid = args.grid.split(",")
    assert len(grid) == 3

    # validate and parse signature
    signature = list(map(lambda s: s.strip(" "), args.signature.split(",")))

    def hash_signature(signature: List[str]):
        m = hashlib.sha256()
        m.update(" ".join(signature).encode())
        return m.hexdigest()[:8]

    meta_sig = f"warps{args.num_warps}xstages{args.num_stages}"
    sig_hash = hash_signature(signature + [meta_sig])

    def constexpr(s):
        try:
            ret = int(s)
            return ret
        except ValueError:
            pass
        try:
            ret = float(s)
            return ret
        except ValueError:
            pass
        return None

    hints = {(i, ): constexpr(s.split(":")[1]) for i, s in enumerate(signature) if ":" in s}
    hints = {k: v for k, v in hints.items() if v is not None}
    constants = {kernel.arg_names[i]: constexpr(s) for i, s in enumerate(signature)}
    constants = {k: v for k, v in constants.items() if v is not None}
    for key, value in hints.items():
        if value == 1:
            constants[kernel.arg_names[key[0]]] = value
    signature = {kernel.arg_names[i]: s.split(":")[0] for i, s in enumerate(signature)}
    for key in constants:
        signature[key] = 'constexpr'
    const_sig = 'x'.join([str(v) for v in constants.values()])
    doc_string = [f"{k}={v}" for k, v in constants.items()]
    doc_string += [f"num_warps={args.num_warps}", f"num_stages={args.num_stages}"]
    # compile ast into cubin
    for h in hints.values():
        assert h in [1, 16], f"Only 1 and 16 are valid hints, got {h}"
    attrs = {k: [["tt.divisibility", 16]] for k, v in hints.items() if v == 16}
    src = triton.compiler.ASTSource(fn=kernel, constexprs=constants, signature=signature, attrs=attrs)
<<<<<<< HEAD
    opts = {"num_warps": args.num_warps, "num_stages": args.num_stages}
    if is_xpu():
        opts = {
            "num_warps": args.num_warps, "num_stages": args.num_stages, "threads_per_warp": args.threads_per_warp,
            "grf_mode": args.grf_mode, "generate_native_code": args.generate_native_code
        }
    ccinfo = triton.compile(src, options=opts)
    if is_cuda():
        if ccinfo.metadata.global_scratch_size > 0:
            raise RuntimeError("AOT compiling kernels with global scratch requirements is not yet implemented")
=======

    target = triton.backends.compiler.GPUTarget(*args.target.split(":")) \
        if args.target else triton.runtime.driver.active.get_current_target()
    backend = triton.compiler.make_backend(target)
    kwargs = {"num_warps": args.num_warps, "num_stages": args.num_stages}
    options = backend.parse_options(kwargs)
    ccinfo = triton.compile(src, target=target, options=options.__dict__)

    if getattr(ccinfo.metadata, "global_scratch_size", 0) > 0:
        raise RuntimeError("AOT compiling kernels with global scratch requirements is not yet implemented")
>>>>>>> 3b279710

    arg_names = []
    arg_types = []
    arg_names_not_1 = []
    arg_types_not_1 = []
    for i, arg_name in enumerate(kernel.arg_names):
        if arg_name not in constants:
            arg_names.append(arg_name)
            arg_types.append(signature[arg_name])
            arg_names_not_1.append(arg_name)
            arg_types_not_1.append(signature[arg_name])
        elif hints.get((i, ), None) == 1:
            arg_names.append(arg_name)
            arg_types.append("i32")

    # dump C stub code
    suffix = ''
    for i, ty in enumerate(signature.values()):
        suffix += str(i)
        if hints.get((i, ), None) == 1:
            suffix += 'c'
        if hints.get((i, ), None) == 16:
            suffix += 'd'
    func_name = '_'.join([out_name, sig_hash, suffix])
<<<<<<< HEAD
    if is_cuda():
        from triton.backends.nvidia.driver import ty_to_cpp
        asm = ccinfo.asm["cubin"]  # store binary data once
        hex_ = str(binascii.hexlify(asm))[2:-1]
        params = {
            "kernel_name": func_name,
            "triton_kernel_name": args.kernel_name,
            "bin_size": len(asm),
            "bin_data": ", ".join([f"0x{x}{y}" for x, y in zip(hex_[::2], hex_[1::2])]),
            "signature": ", ".join([f"{ty_to_cpp(ty)} {name}" for name, ty in zip(arg_names_not_1, arg_types_not_1)]),
            "full_signature": ", ".join([f"{ty_to_cpp(ty)} {name}" for name, ty in zip(arg_names, arg_types)]),
            "arg_pointers": ", ".join([f"&{arg}" for arg in arg_names_not_1] + ["&global_scratch"]),
            "num_args": len(arg_names_not_1) + 1,
            "kernel_docstring": doc_string,
            "shared": ccinfo.metadata.shared,
            "num_warps": args.num_warps,
            "algo_info": '_'.join([const_sig, meta_sig]),
            "gridX": grid[0],
            "gridY": grid[1],
            "gridZ": grid[2],
            "_placeholder": "",
        }
        for ext in ['h', 'c']:
            template_path = Path(__file__).parent / "extra" / "cuda" / f"compile.{ext}"
            with out_path.with_suffix(f".{sig_hash}_{suffix}.{ext}").open("w") as fp:
                fp.write(Path(template_path).read_text().format(**params))
    if is_xpu():
        from triton.backends.intel.driver import ty_to_cpp
        asm = ccinfo.asm["spv"]  # store binary data once
        hex_ = str(binascii.hexlify(asm))[2:-1]
        params = {
            "kernel_name": func_name,
            "triton_kernel_name": args.kernel_name,
            "bin_size": len(asm),
            "bin_data": ", ".join([f"0x{x}{y}" for x, y in zip(hex_[::2], hex_[1::2])]),
            "signature": ", ".join([f"{ty_to_cpp(ty)} {name}" for name, ty in zip(arg_names_not_1, arg_types_not_1)]),
            "full_signature": ", ".join([f"{ty_to_cpp(ty)} {name}" for name, ty in zip(arg_names, arg_types)]),
            "arg_pointers": ", ".join([f"&{arg}" for arg in arg_names_not_1] + ["&global_scratch"]),
            "arg_types": ", ".join(ty_to_cpp(arg) for arg in arg_types_not_1),
            "num_args": len(arg_names_not_1),
            "kernel_docstring": doc_string,
            "shared": ccinfo.metadata.shared,
            "grf_mode": args.grf_mode,
            "build_flags": ccinfo.metadata.build_flags,
            "num_warps": args.num_warps,
            "threads_per_warp": args.threads_per_warp,
            "algo_info": '_'.join([const_sig, meta_sig]),
            "gridX": grid[0],
            "gridY": grid[1],
            "gridZ": grid[2],
            "is_spv": "false" if args.generate_native_code else "true",
            "_placeholder": "",
        }
        for ext in ['h', 'cpp']:
            template_path = Path(__file__).parent / "extra" / "intel" / f"compile.{ext}"
            print(template_path)
            with out_path.with_suffix(f".{sig_hash}_{suffix}.{ext}").open("w") as fp:
                fp.write(Path(template_path).read_text().format(**params))
=======
    asm = ccinfo.asm[backend.binary_ext]  # store binary data once

    hex_ = str(binascii.hexlify(asm))[2:-1]

    ty_to_cpp = triton.runtime.driver.active.map_python_to_cpp_type

    params = {
        "kernel_name": func_name,
        "triton_kernel_name": args.kernel_name,
        "bin_size": len(asm),
        "bin_data": ", ".join([f"0x{x}{y}" for x, y in zip(hex_[::2], hex_[1::2])]),
        "signature": ", ".join([f"{ty_to_cpp(ty)} {name}" for name, ty in zip(arg_names_not_1, arg_types_not_1)]),
        "full_signature": ", ".join([f"{ty_to_cpp(ty)} {name}" for name, ty in zip(arg_names, arg_types)]),
        "arg_pointers": ", ".join([f"&{arg}" for arg in arg_names_not_1] + ["&global_scratch"]),
        "num_args": len(arg_names_not_1) + 1,
        "kernel_docstring": doc_string,
        "shared": ccinfo.metadata.shared,
        "num_warps": args.num_warps,
        "algo_info": '_'.join([const_sig, meta_sig]),
        "gridX": grid[0],
        "gridY": grid[1],
        "gridZ": grid[2],
        "_placeholder": "",
    }
    output_files = []
    backend_name = target.backend
    template_dir = Path(__file__).parent / "extra" / backend_name
    for template_path in template_dir.glob('compile.*'):
        ext = template_path.suffix
        output_file = out_path.with_suffix(f".{sig_hash}_{suffix}{ext}")
        with output_file.open("w") as fp:
            fp.write(template_path.read_text().format(**params))
        output_files.append(output_file)

    return func_name, output_files


if __name__ == "__main__":
    main()
>>>>>>> 3b279710
<|MERGE_RESOLUTION|>--- conflicted
+++ resolved
@@ -8,10 +8,8 @@
 from typing import List
 
 import triton
-from triton._internal_testing import is_cuda, is_xpu
+from triton._internal_testing import is_xpu
 import triton.backends
-<<<<<<< HEAD
-=======
 
 
 @dataclass
@@ -23,13 +21,15 @@
     kernel_name: str = ''
     signature: str = ''
     grid: str = ''
+    grf_mode: str = ''
+    generate_native_code: bool = False
     target: str | None = None
     num_warps: int = 1
+    threads_per_warp: int = 32
     num_stages: int = 3
     out_name: str | None = None
     out_path: Path | None = None
 
->>>>>>> 3b279710
 
 desc = """
 Triton ahead-of-time compiler:
@@ -77,16 +77,12 @@
     parser.add_argument("--out-path", "-o", type=Path, default=None, help="Out filename")
     parser.add_argument("--signature", "-s", type=str, help="Signature of the kernel", required=True)
     parser.add_argument("--grid", "-g", type=str, help="Launch grid of the kernel", required=True)
-<<<<<<< HEAD
     parser.add_argument("--grf-mode", "-gm", type=str, default="large", help="Detemine spv build flags")
     parser.add_argument("--generate-native-code", "-gnc", action="store_true",
                         help="Generate native binary instead of SPV for XPU")
-    args = parser.parse_args()
-=======
     cli_args = parser.parse_args()
     args = CompileArgs(**vars(cli_args))  # A sanity check to ensure class CompileArgs is updated as well.
     compile_kernel(args)
->>>>>>> 3b279710
 
 
 def compile_kernel(args: CompileArgs):
@@ -145,29 +141,21 @@
         assert h in [1, 16], f"Only 1 and 16 are valid hints, got {h}"
     attrs = {k: [["tt.divisibility", 16]] for k, v in hints.items() if v == 16}
     src = triton.compiler.ASTSource(fn=kernel, constexprs=constants, signature=signature, attrs=attrs)
-<<<<<<< HEAD
-    opts = {"num_warps": args.num_warps, "num_stages": args.num_stages}
-    if is_xpu():
-        opts = {
-            "num_warps": args.num_warps, "num_stages": args.num_stages, "threads_per_warp": args.threads_per_warp,
-            "grf_mode": args.grf_mode, "generate_native_code": args.generate_native_code
-        }
-    ccinfo = triton.compile(src, options=opts)
-    if is_cuda():
-        if ccinfo.metadata.global_scratch_size > 0:
-            raise RuntimeError("AOT compiling kernels with global scratch requirements is not yet implemented")
-=======
 
     target = triton.backends.compiler.GPUTarget(*args.target.split(":")) \
         if args.target else triton.runtime.driver.active.get_current_target()
     backend = triton.compiler.make_backend(target)
     kwargs = {"num_warps": args.num_warps, "num_stages": args.num_stages}
+    if is_xpu():
+        kwargs = {
+            "num_warps": args.num_warps, "num_stages": args.num_stages, "threads_per_warp": args.threads_per_warp,
+            "grf_mode": args.grf_mode, "generate_native_code": args.generate_native_code
+        }
     options = backend.parse_options(kwargs)
     ccinfo = triton.compile(src, target=target, options=options.__dict__)
 
     if getattr(ccinfo.metadata, "global_scratch_size", 0) > 0:
         raise RuntimeError("AOT compiling kernels with global scratch requirements is not yet implemented")
->>>>>>> 3b279710
 
     arg_names = []
     arg_types = []
@@ -192,66 +180,6 @@
         if hints.get((i, ), None) == 16:
             suffix += 'd'
     func_name = '_'.join([out_name, sig_hash, suffix])
-<<<<<<< HEAD
-    if is_cuda():
-        from triton.backends.nvidia.driver import ty_to_cpp
-        asm = ccinfo.asm["cubin"]  # store binary data once
-        hex_ = str(binascii.hexlify(asm))[2:-1]
-        params = {
-            "kernel_name": func_name,
-            "triton_kernel_name": args.kernel_name,
-            "bin_size": len(asm),
-            "bin_data": ", ".join([f"0x{x}{y}" for x, y in zip(hex_[::2], hex_[1::2])]),
-            "signature": ", ".join([f"{ty_to_cpp(ty)} {name}" for name, ty in zip(arg_names_not_1, arg_types_not_1)]),
-            "full_signature": ", ".join([f"{ty_to_cpp(ty)} {name}" for name, ty in zip(arg_names, arg_types)]),
-            "arg_pointers": ", ".join([f"&{arg}" for arg in arg_names_not_1] + ["&global_scratch"]),
-            "num_args": len(arg_names_not_1) + 1,
-            "kernel_docstring": doc_string,
-            "shared": ccinfo.metadata.shared,
-            "num_warps": args.num_warps,
-            "algo_info": '_'.join([const_sig, meta_sig]),
-            "gridX": grid[0],
-            "gridY": grid[1],
-            "gridZ": grid[2],
-            "_placeholder": "",
-        }
-        for ext in ['h', 'c']:
-            template_path = Path(__file__).parent / "extra" / "cuda" / f"compile.{ext}"
-            with out_path.with_suffix(f".{sig_hash}_{suffix}.{ext}").open("w") as fp:
-                fp.write(Path(template_path).read_text().format(**params))
-    if is_xpu():
-        from triton.backends.intel.driver import ty_to_cpp
-        asm = ccinfo.asm["spv"]  # store binary data once
-        hex_ = str(binascii.hexlify(asm))[2:-1]
-        params = {
-            "kernel_name": func_name,
-            "triton_kernel_name": args.kernel_name,
-            "bin_size": len(asm),
-            "bin_data": ", ".join([f"0x{x}{y}" for x, y in zip(hex_[::2], hex_[1::2])]),
-            "signature": ", ".join([f"{ty_to_cpp(ty)} {name}" for name, ty in zip(arg_names_not_1, arg_types_not_1)]),
-            "full_signature": ", ".join([f"{ty_to_cpp(ty)} {name}" for name, ty in zip(arg_names, arg_types)]),
-            "arg_pointers": ", ".join([f"&{arg}" for arg in arg_names_not_1] + ["&global_scratch"]),
-            "arg_types": ", ".join(ty_to_cpp(arg) for arg in arg_types_not_1),
-            "num_args": len(arg_names_not_1),
-            "kernel_docstring": doc_string,
-            "shared": ccinfo.metadata.shared,
-            "grf_mode": args.grf_mode,
-            "build_flags": ccinfo.metadata.build_flags,
-            "num_warps": args.num_warps,
-            "threads_per_warp": args.threads_per_warp,
-            "algo_info": '_'.join([const_sig, meta_sig]),
-            "gridX": grid[0],
-            "gridY": grid[1],
-            "gridZ": grid[2],
-            "is_spv": "false" if args.generate_native_code else "true",
-            "_placeholder": "",
-        }
-        for ext in ['h', 'cpp']:
-            template_path = Path(__file__).parent / "extra" / "intel" / f"compile.{ext}"
-            print(template_path)
-            with out_path.with_suffix(f".{sig_hash}_{suffix}.{ext}").open("w") as fp:
-                fp.write(Path(template_path).read_text().format(**params))
-=======
     asm = ccinfo.asm[backend.binary_ext]  # store binary data once
 
     hex_ = str(binascii.hexlify(asm))[2:-1]
@@ -276,8 +204,19 @@
         "gridZ": grid[2],
         "_placeholder": "",
     }
+    if is_xpu():
+        params |= {
+            "arg_types": ", ".join(ty_to_cpp(arg) for arg in arg_types_not_1),
+            "grf_mode": args.grf_mode,
+            "build_flags": ccinfo.metadata.build_flags,
+            "threads_per_warp": args.threads_per_warp,
+            "is_spv": "false" if args.generate_native_code else "true",
+        }
     output_files = []
     backend_name = target.backend
+    if is_xpu():
+        # instead of "xpu"
+        backend_name = "intel"
     template_dir = Path(__file__).parent / "extra" / backend_name
     for template_path in template_dir.glob('compile.*'):
         ext = template_path.suffix
@@ -290,5 +229,4 @@
 
 
 if __name__ == "__main__":
-    main()
->>>>>>> 3b279710
+    main()