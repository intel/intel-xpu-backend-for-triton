from typing import Sequence, List, TypeVar, Tuple, Callable
import math
from triton.language.semantic import TritonSemantic
from . import _core as ttgl
from ._layouts import AutoLayout, DistributedLayout, SliceLayout
from triton._C.libtriton.gluon_ir import GluonOpBuilder
from triton.compiler.code_generator import flatten_values_to_ir, unflatten_ir_values

TensorTy = TypeVar("TensorTy")


def _check(cond: bool, msg_fn: Callable[[], str], category=ValueError):
    if not cond:
        raise category(msg_fn())


class GluonCallerContext:

    def __init__(self, num_warps: int):
        self.num_warps = num_warps

    def mangle(self):
        return f"_NW{self.num_warps}"

    def initialize_callee(self, fn, builder):
        fn.set_attr("ttg.num-warps", builder.get_int32_attr(self.num_warps))


class GluonSemantic(TritonSemantic[TensorTy]):
    tensor = ttgl.tensor
    lang = ttgl

    builder: GluonOpBuilder

    def __init__(self, builder: GluonOpBuilder):
        self.builder = builder

    def _wrap_handle_infer_layout(self, handle, scalar_ty, shape):
        if shape == []:
            ty = scalar_ty
        else:
            ty = ttgl.distributed_type(scalar_ty, shape, self.builder.get_gluon_layout_from_tensor(handle))
        return self.tensor(handle, ty)

    def _wrap_tensor_infer_layout(self, tensor):
        return self._wrap_handle_infer_layout(tensor.handle, tensor.type.scalar, tensor.shape)

    def _broadcast_shapes(self, lhs_shape: List[int], rhs_shape: List[int]):
        if len(lhs_shape) != len(rhs_shape):
            raise ValueError(f"Cannot broadcast, rank mismatch: {lhs_shape}, {rhs_shape}")

        ret_shape = []
        for i, left in enumerate(lhs_shape):
            right = rhs_shape[i]
            if left == 1:
                ret_shape.append(right)
            elif (right == 1) or (right == left):
                ret_shape.append(left)
            else:
                raise ValueError("Cannot make_shape_compatible: incompatible dimensions "
                                 "at index " + str(i) + ": " + str(left) + " and " + str(right))
        return ret_shape

    def expand_dims(self, input: TensorTy, axis: int) -> TensorTy:
        dst_shape = [ttgl._unwrap_if_constexpr(x) for x in input.shape]
        dst_shape.insert(axis, 1)

        if axis < 0:
            axis += len(input.shape)

        _check(isinstance(input.type, ttgl.distributed_type),
               lambda: f"expected expand_dims input to be a distributed_type but got: {input.type!r}")
        layout = input.type.layout
        _check(isinstance(layout, (SliceLayout, AutoLayout)),
               lambda: f"expected expand_dims input to have a SliceLayout, but got: {layout}")
        _check(
            isinstance(layout, AutoLayout) or layout.dim == axis,
            lambda: f"expected expand_dims input layout to be sliced in axis {axis} but got {layout.dim}")

        handle = self.builder.create_expand_dims(input.handle, axis)
        return self._wrap_handle_infer_layout(handle, input.type.scalar, dst_shape)

    def join(self, a: TensorTy, b: TensorTy) -> TensorTy:
        a, b = self.broadcast_impl_value(a, b)
        _check(a.shape != [], "Cannot join scalars in gluon")
        value = super().join(a, b)
        return self._wrap_tensor_infer_layout(value)

    def split(self, a: TensorTy) -> Tuple[TensorTy, TensorTy]:
        lhs, rhs = super().split(a)
        return self._wrap_tensor_infer_layout(lhs), self._wrap_tensor_infer_layout(rhs)

    def permute(self, input: TensorTy, dims: Tuple[int]) -> TensorTy:
        value = super().permute(input, dims)
        return self._wrap_tensor_infer_layout(value)

    def broadcast_impl_shape(self, input: TensorTy, shape: Tuple[int]) -> TensorTy:
        _check(isinstance(input.type, ttgl.distributed_type),
               lambda: f"expected expand_dims input to be a distributed_type but got: {input.type!r}")
        src_shape = input.type.get_block_shapes()
        _check(len(src_shape) == len(shape), lambda: f"Cannot broadcast, rank mismatch: {src_shape}, {shape}")
        if shape == src_shape:
            return input
        for i, item in enumerate(src_shape):
            if shape[i] != item and item != 1:
                raise ValueError(f"Cannot broadcast, the expanded size of the tensor ({shape[i]})"
                                 f" must match the existing size ({item}) at non-singleton dimension"
                                 f" {i}: {src_shape}, {shape}")
        ret_ty = ttgl.distributed_type(input.type.scalar, shape, input.type.layout)
        handle = self.builder.create_broadcast(input.handle, ret_ty.to_ir(self.builder))
        return self.tensor(handle, ret_ty)

    def broadcast_impl_value(self, lhs: TensorTy, rhs: TensorTy) -> TensorTy:
        lhs_ty = lhs.type
        rhs_ty = rhs.type

        if not lhs_ty.is_block() or not rhs_ty.is_block():
            return super().broadcast_impl_value(lhs, rhs)

        _check(isinstance(lhs_ty, ttgl.distributed_type),
               lambda: f"expected broadcast left input to be a distributed_type but got: {lhs_ty!r}")
        _check(isinstance(rhs_ty, ttgl.distributed_type),
               lambda: f"expected broadcast right input to be a distributed_type but got: {rhs_ty!r}")

        lhs_shape = lhs_ty.get_block_shapes()
        rhs_shape = rhs_ty.get_block_shapes()
        ret_shape = self._broadcast_shapes(lhs_shape, rhs_shape)

        is_lhs_auto = isinstance(lhs_ty.layout, AutoLayout)
        is_rhs_auto = isinstance(rhs_ty.layout, AutoLayout)
        if is_lhs_auto and not is_rhs_auto:
            lhs = self.set_auto_layout(lhs, rhs_ty.layout)
        elif is_rhs_auto and not is_lhs_auto:
            rhs = self.set_auto_layout(rhs, lhs_ty.layout)
        elif lhs_ty.layout != rhs_ty.layout:
            raise ValueError(f"Layout mismatch in broadcast: {lhs_ty.layout} vs {rhs_ty.layout}")

        lhs = self.broadcast_impl_shape(lhs, ret_shape)
        rhs = self.broadcast_impl_shape(rhs, ret_shape)
        return lhs, rhs

    def arange(self, start, end, layout):
        shape = [end - start]
        if layout is None:
            layout = AutoLayout()
        ret_ty = ttgl.distributed_type(ttgl.int32, shape, layout)
        return super().arange(start, end, ret_ty=ret_ty)

    def reshape(self, input: TensorTy, dst_shape: List[int], can_reorder: bool):
        _check(not can_reorder, "can_reorder is not supported in gluon")
        value = super().reshape(input, dst_shape, can_reorder)
        return self._wrap_tensor_infer_layout(value)

    def splat(self, value, shape, layout):
        ret_ty = ttgl.distributed_type(value.dtype, shape, layout)
        handle = self.builder.create_splat(ret_ty.to_ir(self.builder), value.handle)
        return ttgl.tensor(handle, ret_ty)

    def full(self, shape, value, dtype, layout):
        scalar = self.make_scalar(value, dtype)
        return self.splat(scalar, shape, layout)

    def convert_layout(self, value, layout, assert_trivial=False):
        ty = value.type
        _check(isinstance(ty, ttgl.distributed_type),
               lambda: f"expected convert_layout input to be a distributed_type but got: {ty!r}")
        ret_ty = ttgl.distributed_type(ty.element_ty, ty.shape, layout)
        ret_ty_ir = ret_ty.to_ir(self.builder)
        if assert_trivial and not self.builder.is_convert_layout_trivial(ret_ty_ir, value.handle):
            raise TypeError(f"layout conversion from {ty.layout} to {layout} is not trivial")
        handle = self.builder.create_convert_layout(ret_ty_ir, value.handle)
        return ttgl.tensor(handle, ret_ty)

    def allocate_shared(self, element_ty, shape, layout, value):
        ty = ttgl.shared_memory_descriptor_type(element_ty, shape, layout, shape)
        if value is not None:
            handle = self.builder.create_local_alloc(ty.to_ir(self.builder), value.handle)
        else:
            handle = self.builder.create_local_alloc(ty.to_ir(self.builder))
        return ttgl.shared_memory_descriptor(handle, element_ty, shape, layout, shape)

    def shared_load(self, mem_desc, layout):
        ret_ty = ttgl.distributed_type(mem_desc.dtype, mem_desc.shape, layout)
        handle = self.builder.create_local_load(ret_ty.to_ir(self.builder), mem_desc.handle)
        return ttgl.tensor(handle, ret_ty)

    def shared_store(self, mem_desc, value):
        assert value.shape == mem_desc.shape, f"source shape {value.shape} and destination shape {mem_desc.shape} must match"
        assert value.dtype == mem_desc.dtype, f"source dtype {value.dtype} and destination dtype {mem_desc.dtype} must match"
        self.builder.create_local_store(mem_desc.handle, value.handle)

    def shared_dealloc(self, mem_desc):
        self.builder.create_local_dealloc(mem_desc.handle)

    def set_auto_layout(self, value, layout):
        src_ty = value.type
        assert isinstance(layout,
                          DistributedLayout), f"set_auto_layout must set to a distributed layout but got {layout}"
        assert isinstance(src_ty.layout,
                          AutoLayout), f"set_auto_layout input must have auto layout but got {value.type.layout}"
        handle = self.builder.create_set_auto_layout(layout._to_ir(self.builder), value.handle)
        res_ty = ttgl.distributed_type(src_ty.element_ty, src_ty.shape, layout)
        return self.tensor(handle, res_ty)

    def _memdesc_subview(self, mem_desc, offsets, shape):
        layout = mem_desc.layout
        ty = ttgl.shared_memory_descriptor_type(mem_desc.dtype, shape, layout, mem_desc.type.alloc_shape)
        builder = self.builder
        handle = builder.create_memdesc_subview(ty.to_ir(builder), mem_desc.handle, offsets)
        return ttgl.shared_memory_descriptor(handle, **ty.__dict__)

    def memdesc_slice(self, mem_desc, start, length, dim):
        offsets = [self.builder.get_int32(0)] * mem_desc.rank
        offsets[dim] = self.to_tensor(start).handle
        shape = list(mem_desc.shape)
        shape[dim] = length
        return self._memdesc_subview(mem_desc, offsets, shape)

    def memdesc_index(self, mem_desc, index):
        shape = mem_desc.shape[1:]
        offsets = [self.builder.get_int32(0)] * mem_desc.rank
        offsets[0] = self.to_tensor(index).handle
        return self._memdesc_subview(mem_desc, offsets, shape)

    def memdesc_trans(self, mem_desc, order):
        assert len(order) == len(
            mem_desc.shape), f"source rank ({mem_desc.rank}) and order length ({len(order)}) must match"

        shape = [mem_desc.shape[i] for i in order]
        alloc_shape = mem_desc.type.alloc_shape
        new_alloc_shape = alloc_shape[:len(alloc_shape) - mem_desc.rank]
        new_alloc_shape += [alloc_shape[len(alloc_shape) - mem_desc.rank:][i] for i in order]

        handle = self.builder.create_memdesc_trans(mem_desc.handle, order)
        layout = self.builder.get_gluon_layout_from_memdesc(handle)
        return ttgl.shared_memory_descriptor(handle, element_ty=mem_desc.dtype, shape=shape,
                                             alloc_shape=new_alloc_shape, layout=layout)

    def memdesc_reshape(self, mem_desc, shape):
        _check(
            math.prod(shape) == math.prod(mem_desc.shape),
            lambda: (f"memdesc_reshape total elements mismatch: "
                     f"{mem_desc.shape} -> {shape}"),
        )

        handle = self.builder.create_memdesc_reshape(mem_desc.handle, shape)
        layout = self.builder.get_gluon_layout_from_memdesc(handle)
        alloc_shape = mem_desc.type.alloc_shape
        prefix_len = len(alloc_shape) - mem_desc.rank
        new_alloc_shape = alloc_shape[:prefix_len] + list(shape)

        return ttgl.shared_memory_descriptor(
            handle,
            element_ty=mem_desc.dtype,
            shape=shape,
            alloc_shape=new_alloc_shape,
            layout=layout,
        )

    def memdesc_reinterpret(self, mem_desc, dtype, shape, layout):
        ty = ttgl.shared_memory_descriptor_type(dtype, shape, layout, shape)
        handle = self.builder.create_memdesc_reinterpret(ty.to_ir(self.builder), mem_desc.handle)
        return ttgl.shared_memory_descriptor(handle, **ty.__dict__)

    def wrap_tensor(self, x, scalar_ty, ret_shape, layout):
        if ret_shape:
            res_ty = ttgl.distributed_type(scalar_ty, ret_shape, layout)
        else:
            res_ty = scalar_ty
        return self.tensor(x, res_ty)

    @staticmethod
    def _check_same_layout(xs):
        for x in xs:
            _check(isinstance(x.type, ttgl.distributed_type), lambda: f"expected distributed_type but got: {x.type!r}")
        layouts = [x.type.layout for x in xs]
        l0 = layouts[0]
        _check(all(l == l0 for l in layouts[1:]),
               lambda: f"Expected inputs to have matching layouts, but got: {layouts}")

    def reduction(self, inputs: Sequence[TensorTy], axis: int, region_builder_fn) -> Tuple[TensorTy, ...]:
        _check(axis is not None, lambda: "All-reduce is not yet implemented in gluon")
        # get result shape
        shape = inputs[0].type.shape
        rank = len(shape)
        _check(0 <= axis < rank, lambda: f"expected reduction axis to be in the range [0, {rank}) but got {axis}")
        self._check_same_layout(inputs)
        ret_shape = [s for i, s in enumerate(shape) if i != axis]
        assert all(t.type.shape == shape for t in inputs), "all reduction inputs must have the same shape"

        reduce_op = self.builder.create_reduce([t.handle for t in inputs], axis)
        region_builder_fn(reduce_op)
        assert reduce_op.verify()

        return tuple(
            self._wrap_handle_infer_layout(reduce_op.get_result(i), inputs[i].type.scalar, ret_shape)
            for i in range(len(inputs)))

    def warp_specialize(self, args, default_partition, worker_partitions, worker_num_warps: Sequence[int],
                        worker_num_regs: Sequence[int], generator):
        num_partitions = len(worker_partitions)
        assert num_partitions == len(
            worker_num_warps
        ), f"warp specialize got {num_partitions} partitions but {len(worker_num_warps)} warp counts"
        assert num_partitions == len(
            worker_num_regs
        ), f"warp specialize got {num_partitions} partitions but {len(worker_num_regs)} register counts"

        builder = self.builder
        insert_pt = builder.get_insertion_point()

        # Emit the default partition to get the result types.
        default_block = builder.new_block()
        builder.set_insertion_point_to_start(default_block)
        default_results = generator.call_JitFunction(default_partition, args, kwargs={})
        mlir_results = []
        if default_results is not None:
            mlir_results = flatten_values_to_ir(default_results)
        builder.create_warp_yield(mlir_results)
        result_types = [r.get_type() for r in mlir_results]

        # Create the warp specialize op.
        builder.restore_insertion_point(insert_pt)
        mlir_args = flatten_values_to_ir(args)
        ws_op = builder.create_warp_specialize(result_types, mlir_args, worker_num_warps)
        ws_op.get_default_region().push_back(default_block)
        ws_op.set_requested_registers(worker_num_regs)

        # Emit the partition regions.
        builder.create_block_with_parent(ws_op.get_partition_op_holder(), [])
        partitions_op = builder.create_warp_specialize_partitions(num_partitions)
        arg_types = [arg.get_type() for arg in mlir_args]
        for i in range(num_partitions):
            caller_context = GluonCallerContext(num_warps=worker_num_warps[i])
            block = builder.create_block_with_parent(partitions_op.get_region(i), arg_types)
            block_args = [block.get_argument(j) for j in range(len(mlir_args))]
<<<<<<< HEAD
            block_args = unflatten_ir_values(block_args, [arg.type for arg in args])
            generator.call_JitFunction(worker_partitions[i], block_args, kwargs={})
=======
            block_args = unflatten_ir_values(block_args, [arg.type for arg in worker_args])
            generator.call_JitFunction(worker_partitions[i], block_args, kwargs={}, caller_context=caller_context)
>>>>>>> 1793a04d
            builder.create_warp_return()

        builder.set_insertion_point_after(ws_op.get_operation())
        mlir_results = [ws_op.get_result(i) for i in range(len(result_types))]
        if default_results is None:
            return
        return tuple(unflatten_ir_values(mlir_results, [r.type for r in default_results]))<|MERGE_RESOLUTION|>--- conflicted
+++ resolved
@@ -334,13 +334,8 @@
             caller_context = GluonCallerContext(num_warps=worker_num_warps[i])
             block = builder.create_block_with_parent(partitions_op.get_region(i), arg_types)
             block_args = [block.get_argument(j) for j in range(len(mlir_args))]
-<<<<<<< HEAD
             block_args = unflatten_ir_values(block_args, [arg.type for arg in args])
-            generator.call_JitFunction(worker_partitions[i], block_args, kwargs={})
-=======
-            block_args = unflatten_ir_values(block_args, [arg.type for arg in worker_args])
             generator.call_JitFunction(worker_partitions[i], block_args, kwargs={}, caller_context=caller_context)
->>>>>>> 1793a04d
             builder.create_warp_return()
 
         builder.set_insertion_point_after(ws_op.get_operation())
