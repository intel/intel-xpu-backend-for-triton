--- conflicted
+++ resolved
@@ -1887,16 +1887,10 @@
                 f"Descriptor block shape must have at least 16 bytes in the last dimension, but got {contig_dim_size} * {elem_size} = {contig_dim_size * elem_size} bytes"
             )
 
-<<<<<<< HEAD
-        strides[-1] = tl._unwrap_if_constexpr(strides[-1])
+        last_stride = tl._unwrap_if_constexpr(strides[-1])
         backend = triton.runtime.driver.active.get_current_target().backend
-        if backend != "xpu" and strides[-1] != 1:
-            raise ValueError(f"Tensor descriptor last dim must be 1 but got {strides[-1]}")
-=======
-        last_stride = tl._unwrap_if_constexpr(strides[-1])
-        if last_stride != 1:
+        if backend != "xpu" and last_stride != 1:
             raise ValueError(f"Tensor descriptor last dim must be 1 but got {last_stride}")
->>>>>>> 60a1996d
 
         shape = [self.make_scalar(x, tl.int32) for x in shape]
         strides = [self.make_scalar(tl._unwrap_if_constexpr(x), tl.int64) for x in strides]
