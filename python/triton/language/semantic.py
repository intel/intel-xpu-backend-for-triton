from __future__ import annotations  # remove after python 3.11
import warnings

from typing import List, Optional, Sequence, Tuple, TypeVar
import numbers

from triton.runtime import driver

from .._C.libtriton import ir
from . import core as tl

import triton

T = TypeVar('T')


class IncompatibleTypeErrorImpl(Exception):

    def __init__(self, type_a, type_b):
        self.type_a = type_a
        self.type_b = type_b
        self.message = "invalid operands of type " + self.type_a.__repr__() + " and " + self.type_b.__repr__()
        super(IncompatibleTypeErrorImpl, self).__init__(self.message)


# ===----------------------------------------------------------------------===##
# Programming Model
# ===----------------------------------------------------------------------===##


def program_id(axis: int, builder: ir.builder) -> tl.tensor:
    if axis not in (0, 1, 2):
        raise ValueError(f"program_id axis must be 0, 1, or 2 but got {axis}")
    return tl.tensor(builder.create_get_program_id(axis), tl.int32)


def num_programs(axis: int, builder: ir.builder) -> tl.tensor:
    if axis not in (0, 1, 2):
        raise ValueError(f"num_programs axis must be 0, 1, or 2 but got {axis}")
    return tl.tensor(builder.create_get_num_programs(axis), tl.int32)


# ===----------------------------------------------------------------------===//
#                               Implicit Casting Utilities
# ===----------------------------------------------------------------------===//


def integer_promote_impl(a_ty: tl.dtype, b_ty: tl.dtype) -> tl.dtype:
    a_rank = a_ty.int_bitwidth
    b_rank = b_ty.int_bitwidth
    a_sn = a_ty.int_signedness
    b_sn = b_ty.int_signedness
    # Rules for signedness taken from "Usual arithmetic conversions" on
    # https://en.cppreference.com/w/c/language/conversion.
    if a_sn == b_sn:
        return a_ty if a_rank > b_rank else b_ty
    elif a_sn == tl.dtype.SIGNEDNESS.UNSIGNED:
        return a_ty if a_rank >= b_rank else b_ty
    elif b_sn == tl.dtype.SIGNEDNESS.UNSIGNED:
        return b_ty if b_rank >= a_rank else a_ty
    raise TypeError(f"unexpected signedness {a_sn} and {b_sn}")


def computation_type_impl(a_ty: tl.dtype, a_is_scalar: bool, b_ty: tl.dtype, b_is_scalar: bool,
                          div_or_mod: bool) -> tl.dtype:
    # 0) For scalars we follow semantics similar to PyTorch, namely:
    # - If the scalar is of a lower or equal kind (bool < uint < int < fp),
    #   it doesn't participate in the promotion
    if a_is_scalar != b_is_scalar:
        scalar_ty, tensor_ty = (a_ty, b_ty) if a_is_scalar else (b_ty, a_ty)
        if scalar_ty.kind().value <= tensor_ty.kind().value:
            # Upcast because of 3) and 4) below!
            if div_or_mod and (tensor_ty in (tl.float16, tl.bfloat16)):
                return tl.float32
            return tensor_ty

    # 1) if one operand is double, the other is implicitly
    #    converted to double
    if a_ty.is_fp64() or b_ty.is_fp64():
        return tl.float64
    # 2) if one operand is float, the other is implicitly
    #    converted to float
    if a_ty.is_fp32() or b_ty.is_fp32():
        return tl.float32
    # 3 ) if one operand is half, the other is implicitly converted to half
    #     unless we're doing / or %, which do not exist natively in PTX for fp16.
    #     Supported PTX op: add, sub, mul, fma, neg, abs, min, max, tanh, ex2, setp
    if a_ty.is_fp16() or b_ty.is_fp16():
        if div_or_mod:
            return tl.float32
        else:
            return tl.float16
    # 4) return bf16 only if both operands are of bf16
    if a_ty.is_bf16() and b_ty.is_bf16():
        if div_or_mod:
            return tl.float32
        else:
            return tl.bfloat16
    if a_ty.is_bf16() or b_ty.is_bf16():
        return tl.float32
    # 5) return fp16 if operands are different fp8
    if a_ty.is_fp8() and b_ty.is_fp8():
        return a_ty if a_ty == b_ty else tl.float16
    if not a_ty.is_int() or not b_ty.is_int():
        raise TypeError(f"unexpected type {a_ty} and {b_ty}")
    # 6 ) both operands are integer and undergo
    #    integer promotion
    if div_or_mod and a_ty.int_signedness != b_ty.int_signedness:
        raise TypeError("Cannot use /, #, or % with " + a_ty.__repr__() + " and " + b_ty.__repr__() +
                        " because they have different signedness;"
                        "this is unlikely to result in a useful answer. Cast them to the same signedness.")
    return integer_promote_impl(a_ty, b_ty)


def to_tensor(x, builder, check_type: bool = True):
    if isinstance(x, bool):
        return tl.tensor(builder.get_int1(x), tl.int1)
    # Note: compile-time const integers are represented by unsigned values
    elif isinstance(x, int):
        if -2**31 <= x < 2**31:
            dtype = tl.int32
        elif 2**31 <= x < 2**32:
            dtype = tl.uint32
        elif -2**63 <= x < 2**63:
            dtype = tl.int64
        elif 2**63 <= x < 2**64:
            dtype = tl.uint64
        else:
            raise ValueError(f'Nonrepresentable integer {x}.')
        return full((), x, dtype=dtype, builder=builder)
    elif isinstance(x, float):
        min_float32 = 2**-126
        max_float32 = (2 - 2**-23) * 2**127
        abs_x = __builtins__['abs'](x)
        if abs_x == float("inf") or\
           abs_x == 0.0 or \
           x != x or \
           min_float32 <= abs_x <= max_float32:
            dtype = tl.float32
        else:
            dtype = tl.float64
        return full((), x, dtype=dtype, builder=builder)

    elif isinstance(x, tl.constexpr):
        return to_tensor(x.value, builder)
    elif isinstance(x, tl.tensor):
        return x
    if check_type:
        raise TypeError(f"cannot convert {x} of type {type(x)} to tensor")
    return x


# ===----------------------------------------------------------------------===//
#                               Binary Operators
# ===----------------------------------------------------------------------===//


def check_ptr_type_impl(type_a: tl.dtype, type_b: tl.dtype, allow_ptr_a: bool) -> None:
    if type_a.is_ptr():
        if not allow_ptr_a:
            raise IncompatibleTypeErrorImpl(type_a, type_b)
        # T* + U* with T != U
        if type_b.is_ptr() and (type_a != type_b):
            raise IncompatibleTypeErrorImpl(type_a, type_b)
        # T* + float
        if type_b.is_floating():
            raise IncompatibleTypeErrorImpl(type_a, type_b)


def binary_op_type_checking_impl(lhs: tl.tensor | numbers.Number, rhs: tl.tensor | numbers.Number, builder: ir.builder,
                                 allow_lhs_ptr=False, allow_rhs_ptr=False, arithmetic_check=True,
                                 div_or_mod=False) -> Tuple[tl.tensor, tl.tensor]:
    lhs_is_scalar = isinstance(lhs, numbers.Number)
    rhs_is_scalar = isinstance(rhs, numbers.Number)
    if lhs_is_scalar:
        lhs_scalar = lhs
        lhs = to_tensor(lhs, builder)
    if rhs_is_scalar:
        rhs_scalar = rhs
        rhs = to_tensor(rhs, builder)

    # implicit typecasting
    lhs_sca_ty = lhs.type.scalar
    rhs_sca_ty = rhs.type.scalar
    check_ptr_type_impl(lhs_sca_ty, rhs_sca_ty, allow_lhs_ptr)
    check_ptr_type_impl(rhs_sca_ty, lhs_sca_ty, allow_rhs_ptr)
    if arithmetic_check and not lhs_sca_ty.is_ptr() and not rhs_sca_ty.is_ptr():
        ret_sca_ty = computation_type_impl(lhs_sca_ty, lhs_is_scalar, rhs_sca_ty, rhs_is_scalar, div_or_mod)
        if (lhs_is_scalar and lhs_scalar < 0 and ret_sca_ty.is_int_unsigned()
                or rhs_is_scalar and rhs_scalar < 0 and ret_sca_ty.is_int_unsigned()):
            raise ValueError("Cannot perform a binary operation between an unsigned tensor and a negative scalar. "
                             "Perform a explicit cast on one of them.")
        if ret_sca_ty.is_int():
            if lhs_is_scalar and not (ret_sca_ty.get_int_min_value() <= lhs_scalar <= ret_sca_ty.get_int_max_value()):
                raise ValueError(f"Scalar {lhs_scalar} is out of range for type {ret_sca_ty}")
            if rhs_is_scalar and not (ret_sca_ty.get_int_min_value() <= rhs_scalar <= ret_sca_ty.get_int_max_value()):
                raise ValueError(f"Scalar {rhs_scalar} is out of range for type {ret_sca_ty}")
        lhs = full(
            (), lhs_scalar, dtype=ret_sca_ty, builder=builder) if lhs_is_scalar else cast(lhs, ret_sca_ty, builder)
        rhs = full(
            (), rhs_scalar, dtype=ret_sca_ty, builder=builder) if rhs_is_scalar else cast(rhs, ret_sca_ty, builder)

    # implicit broadcasting
    lhs, rhs = broadcast_impl_value(lhs, rhs, builder)
    return lhs, rhs


def binary_op_sanitize_overflow_impl(lhs: tl.tensor, rhs: tl.tensor, builder: ir.builder, binary_op: callable):
    if lhs.type.scalar.int_bitwidth >= 64 or not builder.options.sanitize_overflow:
        return
    lhs_sca_ty = lhs.type.scalar
    rhs_sca_ty = rhs.type.scalar
    assert lhs_sca_ty == rhs_sca_ty
    assert lhs_sca_ty.is_int()
    lhs = cast(lhs, tl.int64, builder)
    rhs = cast(rhs, tl.int64, builder)
    ret = binary_op(lhs, rhs, False, builder)
    max_value = lhs_sca_ty.get_int_max_value()
    max_value = tl.tensor(builder.get_int64(max_value), tl.int64)
    min_value = lhs_sca_ty.get_int_min_value()
    min_value = tl.tensor(builder.get_int64(min_value), tl.int64)
    cond = and_(less_equal(ret, max_value, builder), greater_equal(ret, min_value, builder), builder)
    msg = f"int{lhs_sca_ty.int_bitwidth} overflow detected for operation {binary_op.__name__}"
    device_assert(cond, msg, builder)


def add(input: tl.tensor | numbers.Number, other: tl.tensor | numbers.Number, sanitize_overflow: bool,
        builder: ir.builder) -> tl.tensor:
    input, other = binary_op_type_checking_impl(input, other, builder, True, True)
    input_scalar_ty = input.type.scalar
    other_scalar_ty = other.type.scalar
    if input_scalar_ty.is_ptr() and other_scalar_ty.is_ptr():
        raise TypeError("cannot add pointers together")

    # offset + ptr
    # ptr + offset
    if other_scalar_ty.is_ptr() and not input_scalar_ty.is_ptr():
        input, other = other, input
        input_scalar_ty = input.type.scalar
        other_scalar_ty = other.type.scalar
    if input_scalar_ty.is_ptr():
        other_handle = other.handle
        if other.dtype.is_int_unsigned() and other.dtype.int_bitwidth < 64:
            # addptr treats offset as signed. Zero-extend unsigned offsets to ensure they're positive
            if other.type.is_block():
                i64_ty = tl.block_type(tl.int64, other.type.get_block_shapes()).to_ir(builder)
            else:
                i64_ty = tl.int64.to_ir(builder)
            other_handle = builder.create_int_cast(other.handle, i64_ty, False)
        return tl.tensor(builder.create_addptr(input.handle, other_handle), input.type)
    # float + float
    elif input_scalar_ty.is_floating():
        return tl.tensor(builder.create_fadd(input.handle, other.handle), input.type)
    # int + int
    elif input_scalar_ty.is_int():
        if sanitize_overflow:
            binary_op_sanitize_overflow_impl(input, other, builder, add)
        return tl.tensor(builder.create_add(input.handle, other.handle), input.type)
    raise TypeError(f"unexpected type {input_scalar_ty}")


def sub(input: tl.tensor | numbers.Number, other: tl.tensor | numbers.Number, sanitize_overflow: bool,
        builder: ir.builder) -> tl.tensor:
    input, other = binary_op_type_checking_impl(input, other, builder, True, False)
    scalar_ty = input.type.scalar
    # ptr - offset
    if scalar_ty.is_ptr():
        return tl.tensor(builder.create_addptr(input.handle, minus(other, builder).handle), input.type)
    # float - float
    if scalar_ty.is_floating():
        return tl.tensor(builder.create_fsub(input.handle, other.handle), input.type)
    # int - int
    elif scalar_ty.is_int():
        if sanitize_overflow:
            binary_op_sanitize_overflow_impl(input, other, builder, sub)
        return tl.tensor(builder.create_sub(input.handle, other.handle), input.type)
    raise TypeError(f"unexpected type {scalar_ty}")


def mul(input: tl.tensor | numbers.Number, other: tl.tensor | numbers.Number, sanitize_overflow: bool,
        builder: ir.builder) -> tl.tensor:
    input, other = binary_op_type_checking_impl(input, other, builder)
    scalar_ty = input.type.scalar
    # float * float
    if scalar_ty.is_floating():
        return tl.tensor(builder.create_fmul(input.handle, other.handle), input.type)
    # int * int
    elif scalar_ty.is_int():
        if sanitize_overflow:
            binary_op_sanitize_overflow_impl(input, other, builder, mul)
        return tl.tensor(builder.create_mul(input.handle, other.handle), input.type)
    raise TypeError(f"unexpected type {scalar_ty}")


def truediv(input: tl.tensor | numbers.Number, other: tl.tensor | numbers.Number, builder: ir.builder) -> tl.tensor:
    input, other = binary_op_type_checking_impl(input, other, builder, False, False, True, True)
    input_scalar_ty = input.type.scalar
    other_scalar_ty = other.type.scalar
    # float / int
    if input_scalar_ty.is_floating() and other_scalar_ty.is_int():
        other = cast(other, input_scalar_ty, builder)
    # int / float
    elif input_scalar_ty.is_int() and other_scalar_ty.is_floating():
        input = cast(input, other_scalar_ty, builder)
    # int / int (cast to tl.float32)
    elif input_scalar_ty.is_int() and other_scalar_ty.is_int():
        input = cast(input, tl.float32, builder)
        other = cast(other, tl.float32, builder)
    # float / float (cast to the highest exponent type)
    elif input_scalar_ty.is_floating() and other_scalar_ty.is_floating():
        if input_scalar_ty.fp_mantissa_width > other_scalar_ty.fp_mantissa_width:
            other = cast(other, input_scalar_ty, builder)
        else:
            input = cast(input, other_scalar_ty, builder)
    # unreachable
    else:
        raise TypeError(f"unexpected type {input_scalar_ty}")
    return tl.tensor(builder.create_fdiv(input.handle, other.handle), input.type)


def floordiv(input: tl.tensor | numbers.Number, other: tl.tensor | numbers.Number, builder: ir.builder) -> tl.tensor:
    input, other = binary_op_type_checking_impl(input, other, builder, False, False, True, True)
    input_scalar_ty = input.type.scalar
    other_scalar_ty = other.type.scalar
    if input_scalar_ty.is_int() and other_scalar_ty.is_int():
        ret_ty = integer_promote_impl(input_scalar_ty, other_scalar_ty)
        input = cast(input, ret_ty, builder)
        other = cast(other, ret_ty, builder)
        if ret_ty.is_int_signed():
            return tl.tensor(builder.create_sdiv(input.handle, other.handle), input.type)
        else:
            return tl.tensor(builder.create_udiv(input.handle, other.handle), input.type)
    raise TypeError(f"unexpected type {input_scalar_ty}")


def fdiv(input: tl.tensor | numbers.Number, other: tl.tensor | numbers.Number, ieee_rounding: bool,
         builder: ir.builder) -> tl.tensor:
    input_scalar_ty = input.type.scalar
    other_scalar_ty = other.type.scalar
    if not input_scalar_ty.is_floating() or not other_scalar_ty.is_floating():
        raise TypeError("both operands of fdiv must have floating scalar type")
    input, other = binary_op_type_checking_impl(input, other, builder, False, False, False, True)
    ret = builder.create_fdiv(input.handle, other.handle)
    return tl.tensor(ret, input.type)


def mod(input: tl.tensor | numbers.Number, other: tl.tensor | numbers.Number, builder: ir.builder) -> tl.tensor:
    input, other = binary_op_type_checking_impl(input, other, builder, False, False, True, True)
    scalar_ty = input.type.scalar
    other_scalar_ty = other.type.scalar
    # float % float
    if scalar_ty.is_floating():
        return tl.tensor(builder.create_frem(input.handle, other.handle), input.type)
    # % int
    elif scalar_ty.is_int():
        if scalar_ty.int_signedness != other_scalar_ty.int_signedness:
            raise TypeError("Cannot mod " + scalar_ty.__repr__() + " by " + other_scalar_ty.__repr__() + " "
                            "because they have different signedness;"
                            "this is unlikely to result in a useful answer. Cast them to the same signedness.")
        if scalar_ty.is_int_signed():
            return tl.tensor(builder.create_srem(input.handle, other.handle), input.type)
        else:
            return tl.tensor(builder.create_urem(input.handle, other.handle), input.type)
    raise TypeError(f"unexpected type {scalar_ty}")


##############
# other arithmetic ops
##############


def minimum(x: tl.tensor, y: tl.tensor, propagate_nan: tl.PropagateNan, builder: ir.builder):
    x, y = binary_op_type_checking_impl(x, y, builder)
    dtype = x.dtype
    if dtype.is_floating():
        if propagate_nan == tl.PropagateNan.ALL:
            return tl.tensor(builder.create_minimumf(x.handle, y.handle), x.type)
        elif propagate_nan == tl.PropagateNan.NONE:
            return tl.tensor(builder.create_minnumf(x.handle, y.handle), x.type)
        else:
            raise ValueError(f"Unexpected propagate_nan {propagate_nan}")
    elif dtype.is_int_signed():
        return tl.tensor(builder.create_minsi(x.handle, y.handle), x.type)
    elif dtype.is_int_unsigned():
        return tl.tensor(builder.create_minui(x.handle, y.handle), x.type)
    else:
        raise TypeError(f"Unexpected dtype {dtype}")


def maximum(x: tl.tensor, y: tl.tensor, propagate_nan: tl.PropagateNan, builder: ir.builder):
    x, y = binary_op_type_checking_impl(x, y, builder)
    dtype = x.dtype
    if dtype.is_floating():
        if propagate_nan == tl.PropagateNan.ALL:
            return tl.tensor(builder.create_maximumf(x.handle, y.handle), x.type)
        elif propagate_nan == tl.PropagateNan.NONE:
            return tl.tensor(builder.create_maxnumf(x.handle, y.handle), x.type)
        else:
            raise ValueError(f"Unexpected propagate_nan {propagate_nan}")
    elif dtype.is_int_signed():
        return tl.tensor(builder.create_maxsi(x.handle, y.handle), x.type)
    elif dtype.is_int_unsigned():
        return tl.tensor(builder.create_maxui(x.handle, y.handle), x.type)
    else:
        raise TypeError(f"Unexpected dtype {dtype}")


def clamp(x: tl.tensor, min: tl.tensor, max: tl.tensor, propagate_nan: tl.PropagateNan, builder: ir.builder):
    min, max = binary_op_type_checking_impl(min, max, builder)
    x, min = binary_op_type_checking_impl(x, min, builder)
    x, max = binary_op_type_checking_impl(x, max, builder)

    dtype = x.dtype
    if dtype.is_floating():
        return tl.tensor(builder.create_clampf(x.handle, min.handle, max.handle, propagate_nan), x.type)
    else:
        raise TypeError(f"Unexpected dtype {dtype}. Only floating point clamp is supported")


##############
# bitwise ops
##############


def bitwise_op_type_checking_impl(input: tl.tensor, other: tl.tensor,
                                  builder: ir.builder) -> Tuple[tl.tensor, tl.tensor]:
    input, other = binary_op_type_checking_impl(input, other, builder)
    input_sca_ty = input.type.scalar
    other_sca_ty = other.type.scalar
    if not input_sca_ty.is_int() or not other_sca_ty.is_int():
        raise IncompatibleTypeErrorImpl(input_sca_ty, other_sca_ty)
    ret_sca_ty = integer_promote_impl(input_sca_ty, other_sca_ty)
    if ret_sca_ty != input_sca_ty:
        input = cast(input, ret_sca_ty, builder)
    if ret_sca_ty != other_sca_ty:
        other = cast(other, ret_sca_ty, builder)
    return input, other


def and_(input: tl.tensor, other: tl.tensor, builder: ir.builder) -> tl.tensor:
    input, other = bitwise_op_type_checking_impl(input, other, builder)
    return tl.tensor(builder.create_and(input.handle, other.handle), input.type)


def or_(input: tl.tensor, other: tl.tensor, builder: ir.builder) -> tl.tensor:
    input, other = bitwise_op_type_checking_impl(input, other, builder)
    return tl.tensor(builder.create_or(input.handle, other.handle), input.type)


def xor_(input: tl.tensor, other: tl.tensor, builder: ir.builder) -> tl.tensor:
    input, other = bitwise_op_type_checking_impl(input, other, builder)
    return tl.tensor(builder.create_xor(input.handle, other.handle), input.type)


def logical_and(input: tl.tensor, other: tl.tensor, builder: ir.builder) -> tl.tensor:
    if not input.type.is_int1():
        input = bitcast(input, tl.dtype("int1"), builder)
    if not other.type.is_int1():
        other = bitcast(other, tl.dtype("int1"), builder)
    return and_(input, other, builder)


def logical_or(input: tl.tensor, other: tl.tensor, builder: ir.builder) -> tl.tensor:
    if not input.type.is_int1():
        input = bitcast(input, tl.dtype("int1"), builder)
    if not other.type.is_int1():
        other = bitcast(other, tl.dtype("int1"), builder)
    return or_(input, other, builder)


def not_(input: tl.tensor, builder: ir.builder):
    if not input.type.is_int1():
        input = bitcast(input, tl.dtype("int1"), builder)
    return invert(input, builder)


def lshr(input: tl.tensor, other: tl.tensor, builder: ir.builder) -> tl.tensor:
    input, other = bitwise_op_type_checking_impl(input, other, builder)
    return tl.tensor(builder.create_lshr(input.handle, other.handle), input.type)


def ashr(input: tl.tensor, other: tl.tensor, builder: ir.builder) -> tl.tensor:
    input, other = bitwise_op_type_checking_impl(input, other, builder)
    return tl.tensor(builder.create_ashr(input.handle, other.handle), input.type)


def shl(input: tl.tensor, other: tl.tensor, builder: ir.builder) -> tl.tensor:
    input, other = bitwise_op_type_checking_impl(input, other, builder)
    return tl.tensor(builder.create_shl(input.handle, other.handle), input.type)


# ===----------------------------------------------------------------------===//
#                               Unary Operators
# ===----------------------------------------------------------------------===//


def plus(input: tl.tensor) -> tl.tensor:
    return input


def minus(input: tl.tensor, builder: ir.builder) -> tl.tensor:
    input_sca_ty = input.type.scalar
    if input_sca_ty.is_ptr():
        raise ValueError("wrong type argument to unary minus (" + input_sca_ty.__repr__() + ")")
    _0 = tl.tensor(builder.get_null_value(input_sca_ty.to_ir(builder)), input_sca_ty)
    return sub(_0, input, True, builder)


def invert(input: tl.tensor, builder: tl.tensor) -> tl.tensor:
    input_sca_ty = input.type.scalar
    if input_sca_ty.is_ptr() or input_sca_ty.is_floating():
        raise ValueError("wrong type argument to unary invert (" + input_sca_ty.__repr__() + ")")
    _1 = tl.tensor(builder.get_all_ones_value(input_sca_ty.to_ir(builder)), input_sca_ty)
    return xor_(input, _1, builder)


# ===----------------------------------------------------------------------===//
#                               Comparison Operators
# ===----------------------------------------------------------------------===//
def _bool_like(v: tl.tensor) -> tl.block_type:
    if not v.type.is_block():
        return tl.int1
    shape = v.type.shape
    return tl.block_type(tl.int1, shape)


def greater_than(input: tl.tensor, other: tl.tensor, builder: ir.builder) -> tl.tensor:
    input, other = binary_op_type_checking_impl(input, other, builder)
    scalar_ty = input.type.scalar
    # float > float
    if scalar_ty.is_floating():
        return tl.tensor(builder.create_fcmpOGT(input.handle, other.handle), _bool_like(input))
    # > int
    elif scalar_ty.is_int():
        if scalar_ty.is_int_signed():
            return tl.tensor(builder.create_icmpSGT(input.handle, other.handle), _bool_like(input))
        else:
            return tl.tensor(builder.create_icmpUGT(input.handle, other.handle), _bool_like(input))
    raise TypeError(f"unexpected type {scalar_ty}")


def greater_equal(input: tl.tensor, other: tl.tensor, builder: ir.builder) -> tl.tensor:
    input, other = binary_op_type_checking_impl(input, other, builder)
    scalar_ty = input.type.scalar
    # float >= float
    if scalar_ty.is_floating():
        return tl.tensor(builder.create_fcmpOGE(input.handle, other.handle), _bool_like(input))
    # >= int
    elif scalar_ty.is_int():
        if scalar_ty.is_int_signed():
            return tl.tensor(builder.create_icmpSGE(input.handle, other.handle), _bool_like(input))
        else:
            return tl.tensor(builder.create_icmpUGE(input.handle, other.handle), _bool_like(input))
    raise TypeError(f"unexpected type {scalar_ty}")


def less_than(input: tl.tensor, other: tl.tensor, builder: ir.builder) -> tl.tensor:
    input, other = binary_op_type_checking_impl(input, other, builder)
    scalar_ty = input.type.scalar
    # float < float
    if scalar_ty.is_floating():
        return tl.tensor(builder.create_fcmpOLT(input.handle, other.handle), _bool_like(input))
    # < int
    elif scalar_ty.is_int():
        if scalar_ty.is_int_signed():
            return tl.tensor(builder.create_icmpSLT(input.handle, other.handle), _bool_like(input))
        else:
            return tl.tensor(builder.create_icmpULT(input.handle, other.handle), _bool_like(input))
    raise TypeError(f"unexpected type {scalar_ty}")


def less_equal(input: tl.tensor, other: tl.tensor, builder: ir.builder) -> tl.tensor:
    input, other = binary_op_type_checking_impl(input, other, builder)
    scalar_ty = input.type.scalar
    # float < float
    if scalar_ty.is_floating():
        return tl.tensor(builder.create_fcmpOLE(input.handle, other.handle), _bool_like(input))
    # < int
    elif scalar_ty.is_int():
        if scalar_ty.is_int_signed():
            return tl.tensor(builder.create_icmpSLE(input.handle, other.handle), _bool_like(input))
        else:
            return tl.tensor(builder.create_icmpULE(input.handle, other.handle), _bool_like(input))
    raise TypeError(f"unexpected type {scalar_ty}")


def equal(input: tl.tensor, other: tl.tensor, builder: ir.builder) -> tl.tensor:
    input, other = binary_op_type_checking_impl(input, other, builder)
    scalar_ty = input.type.scalar
    # float == float
    if scalar_ty.is_floating():
        return tl.tensor(builder.create_fcmpOEQ(input.handle, other.handle), _bool_like(input))
    # == int
    elif scalar_ty.is_int():
        return tl.tensor(builder.create_icmpEQ(input.handle, other.handle), _bool_like(input))
    raise TypeError(f"unexpected type {scalar_ty}")


def not_equal(input: tl.tensor, other: tl.tensor, builder: ir.builder) -> tl.tensor:
    input, other = binary_op_type_checking_impl(input, other, builder)
    scalar_ty = input.type.scalar
    # float == float
    if scalar_ty.is_floating():
        return tl.tensor(builder.create_fcmpUNE(input.handle, other.handle), _bool_like(input))
    # == int
    elif scalar_ty.is_int():
        return tl.tensor(builder.create_icmpNE(input.handle, other.handle), _bool_like(input))
    raise TypeError(f"unexpected type {scalar_ty}")


# ===----------------------------------------------------------------------===//
#                               Block Creation
# ===----------------------------------------------------------------------===//


def arange(start: int, end: int, builder: ir.builder) -> tl.tensor:
    if not isinstance(start, int) or not isinstance(end, int):
        raise ValueError("arange's arguments must be of type tl.constexpr")
    is_start_int64 = bool(start >> 32)
    is_end_int64 = bool(end >> 32)
    if is_start_int64 or is_end_int64:
        raise ValueError("arange must fit in int32")
    if end <= start:
        raise ValueError("arange's end argument must be greater than the start argument")
    range = end - start
    if (range & (range - 1)) != 0:
        raise ValueError("arange's range must be a power of 2")
    shape = [range]
    ret_ty = tl.block_type(tl.int32, shape)
    return tl.tensor(builder.create_make_range(start, end), ret_ty)


def full(shape: List[int], value, dtype: tl.dtype, builder: ir.builder) -> tl.tensor:
    if isinstance(value, tl.tensor):
        assert value.numel.value == 1, "only accepts size-1 tensor"
        value = cast(value, dtype, builder)
    else:
        # scalar
        if dtype is None:
            raise ValueError("dtype must be specified when value is not a tensor")
        if value == 0:
            value = builder.get_null_value(dtype.to_ir(builder))
        else:
            get_value_fn = getattr(builder, f"get_{dtype.name}")
            value = get_value_fn(value)
        value = tl.tensor(value, dtype)

    return splat(value, shape, builder)


# ===----------------------------------------------------------------------===//
#                               Shape Manipulation
# ===----------------------------------------------------------------------===//


def splat(value: tl.tensor, shape: List[int], builder: ir.builder) -> tl.tensor:
    assert not value.type.is_block(), "Cannot splat a block tensor"
    if len(shape) == 0:
        return value
    ret_ty = tl.block_type(value.dtype, shape)
    return tl.tensor(builder.create_splat(value.handle, shape), ret_ty)


def reshape(input: tl.tensor, dst_shape: List[int], can_reorder: bool, builder: ir.builder) -> tl.tensor:
    numel = 1
    for s in dst_shape:
        numel *= s
    if input.type.numel != numel:
        raise ValueError("reshape() cannot change total number of elements in tensor")
    ret_ty = tl.block_type(input.type.scalar, dst_shape)
    return tl.tensor(builder.create_reshape(input.handle, dst_shape, can_reorder), ret_ty)


def expand_dims(input: tl.tensor, axis: int, builder: ir.builder) -> tl.tensor:
    dst_shape = [tl._unwrap_if_constexpr(x) for x in input.shape]
    dst_shape.insert(axis, 1)

    if not input.type.is_block():
        return splat(input, shape=dst_shape, builder=builder)

    ret_ty = tl.block_type(input.type.scalar, dst_shape)
    return tl.tensor(builder.create_expand_dims(input.handle, axis), ret_ty)


def cat(lhs: tl.tensor, rhs: tl.tensor, can_reorder: bool, builder: ir.builder) -> tl.tensor:
    assert can_reorder, "current implementation of `cat` always may reorder elements"
    assert len(lhs.shape) == 1
    ret_type = tl.block_type(lhs.type.scalar, [lhs.shape[0] + rhs.shape[0]])
    return tl.tensor(builder.create_cat(lhs.handle, rhs.handle), ret_type)


def join(a: tl.tensor, b: tl.tensor, builder: ir.builder) -> tl.tensor:
    a, b = broadcast_impl_value(a, b, builder)

    # The IR can't handle joining two scalars, so upcast them to 1D tensors,
    # then downcast the result.
    was_rank_1 = a.shape == []
    if was_rank_1:
        a = expand_dims(a, 0, builder)
        b = expand_dims(b, 0, builder)

    if isinstance(a.shape[-1], tl.constexpr):
        two = tl.constexpr(2)
    else:
        two = 2
    new_shape = a.shape + [two]

    ret_type = tl.block_type(a.type.scalar, new_shape)
    ret = tl.tensor(builder.create_join(a.handle, b.handle), ret_type)

    if was_rank_1:
        ret = reshape(ret, [2], can_reorder=False, builder=builder)

    return ret


def split(a: tl.tensor, builder: ir.builder) -> Tuple[tl.tensor, tl.tensor]:
    assert (len(a.shape) > 0)
    assert (tl._unwrap_if_constexpr(a.shape[-1]) == 2)

    new_shape = a.shape[:-1]
    ret_type = tl.block_type(a.type.scalar, new_shape)
    outLHS, outRHS = builder.create_split(a.handle)
    return (
        tl.tensor(outLHS, ret_type),
        tl.tensor(outRHS, ret_type),
    )


def permute(input: tl.tensor, dims: Tuple[int], builder: ir.builder) -> tl.tensor:
    if len(input.shape) != len(dims):
        raise ValueError("permute dims must have the same length as input shape")
    if sorted(tl._unwrap_if_constexpr(d) for d in dims) != list(range(len(dims))):
        raise ValueError(f"permute dims must be a permutation of 0, 1, ..., n-1, but were {dims}")

    ret_type = tl.block_type(input.type.scalar, [input.shape[d] for d in dims])
    return tl.tensor(builder.create_trans(input.handle, dims), ret_type)


def broadcast_impl_shape(input: tl.tensor, shape: Tuple[int], builder: ir.builder) -> tl.tensor:
    if not input.type.is_block():
        ret_ty = tl.block_type(input.type, shape)
        return tl.tensor(builder.create_splat(input.handle, shape), ret_ty)
    src_shape = input.type.get_block_shapes()
    if len(src_shape) != len(shape):
        raise ValueError(f"Cannot broadcast, rank mismatch: {src_shape}, {shape}")
    if shape == src_shape:
        return input
    for i, item in enumerate(src_shape):
        if shape[i] != item and item != 1:
            raise ValueError(f"Cannot broadcast, the expanded size of the tensor ({shape[i]})"
                             f" must match the existing size ({item}) at non-singleton dimension"
                             f" {i}: {src_shape}, {shape}")
    ret_ty = tl.block_type(input.type.scalar, shape)
    return tl.tensor(builder.create_broadcast(input.handle, shape), ret_ty)


def broadcast_impl_value(lhs: tl.tensor, rhs: tl.tensor, builder: ir.builder) -> tl.tensor:
    lhs_ty = lhs.type
    rhs_ty = rhs.type

    # make_shape_compatible(block, scalar)
    if lhs_ty.is_block() and not rhs_ty.is_block():
        rhs_ty = tl.block_type(rhs_ty.scalar, lhs_ty.shape)
        rhs = tl.tensor(builder.create_splat(rhs.handle, lhs_ty.get_block_shapes()), rhs_ty)
    # make_shape_compatible(scalar, block)
    elif not lhs_ty.is_block() and rhs_ty.is_block():
        lhs_ty = tl.block_type(lhs_ty.scalar, rhs_ty.shape)
        lhs = tl.tensor(builder.create_splat(lhs.handle, rhs_ty.get_block_shapes()), lhs_ty)
    # make_shape_compatible(block, block)
    elif lhs_ty.is_block() and rhs_ty.is_block():
        lhs_shape = lhs_ty.get_block_shapes()
        rhs_shape = rhs_ty.get_block_shapes()

        if len(lhs_shape) < len(rhs_shape):
            # Add new axes to lhs
            for _ in range(len(lhs_shape), len(rhs_shape)):
                lhs = tl.tensor(builder.create_expand_dims(lhs.handle, 0),
                                tl.block_type(lhs_ty.scalar, [1] + lhs_shape.values))
                lhs_ty = lhs.type
                lhs_shape = lhs_ty.get_block_shapes()
        elif len(rhs_shape) < len(lhs_shape):
            # Add new axes to rhs
            for _ in range(len(rhs_shape), len(lhs_shape)):
                rhs = tl.tensor(builder.create_expand_dims(rhs.handle, 0),
                                tl.block_type(rhs_ty.scalar, [1] + rhs_shape.values))
                rhs_ty = rhs.type
                rhs_shape = rhs_ty.get_block_shapes()
        assert len(rhs_shape) == len(lhs_shape)

        ret_shape = []
        for i, left in enumerate(lhs_shape):
            right = rhs_shape[i]
            if left == 1:
                ret_shape.append(right)
            elif (right == 1) or (right == left):
                ret_shape.append(left)
            else:
                raise ValueError("Cannot make_shape_compatible: incompatible dimensions "
                                 "at index " + str(i) + ": " + str(left) + " and " + str(right))
        if lhs_shape != ret_shape:
            ret_ty = tl.block_type(lhs_ty.scalar, ret_shape)
            lhs = tl.tensor(builder.create_broadcast(lhs.handle, ret_shape), ret_ty)
        if rhs_shape != ret_shape:
            ret_ty = tl.block_type(rhs_ty.scalar, ret_shape)
            rhs = tl.tensor(builder.create_broadcast(rhs.handle, ret_shape), ret_ty)
    # (scalar, scalar) => returns original blocks
    return lhs, rhs


#######
# cast
#######


def _str_to_rounding_mode(rounding_mode: Optional[str]):
    if rounding_mode is None:
        return None
    if rounding_mode == 'rtne':
        return ir.ROUNDING_MODE.RTNE
    if rounding_mode == 'rtz':
        return ir.ROUNDING_MODE.RTZ
    raise ValueError(f"Invalid rounding mode: {rounding_mode}. Supported rounding modes are 'rtne' and 'rtz'.")


def bitcast(input: tl.tensor, dst_ty: tl.dtype, builder: ir.builder) -> tl.tensor:
    src_ty = input.type
    if src_ty.is_block():
        dst_ty = tl.block_type(dst_ty.scalar, input.type.get_block_shapes())
    if src_ty == dst_ty:
        return input
    src_sca_ty = src_ty.scalar
    dst_sca_ty = dst_ty.scalar
    if src_sca_ty.is_ptr() or dst_sca_ty.is_ptr():
        return cast(input, dst_ty, builder)
    # Bitcast
    src_bits = src_sca_ty.primitive_bitwidth
    dst_bits = dst_sca_ty.primitive_bitwidth
    if src_bits != dst_bits:
        raise ValueError("Cannot bitcast data-type of size " + str(src_bits) + " to "
                         "data-type of size " + str(dst_bits))
    return tl.tensor(builder.create_bitcast(input.handle, dst_ty.to_ir(builder)), dst_ty)


def cast(input: tl.tensor, dst_ty: tl.dtype, builder: ir.builder,
         fp_downcast_rounding: Optional[str] = None) -> tl.tensor:
    src_ty = input.type
    if src_ty.is_block():
        dst_ty = tl.block_type(dst_ty.scalar, input.type.get_block_shapes())
    if src_ty == dst_ty:
        return input

    src_sca_ty = src_ty.scalar
    dst_sca_ty = dst_ty.scalar

    # For fp downcasting default rounding mode should be RTNE, for all other conversions it should
    # not be set
    fp_downcast_rounding = _str_to_rounding_mode(fp_downcast_rounding)
    use_custom_rounding = False
    if dst_sca_ty.is_floating() and src_sca_ty.is_floating(
    ) and dst_sca_ty.primitive_bitwidth < src_sca_ty.primitive_bitwidth:
        if fp_downcast_rounding is None: fp_downcast_rounding = ir.ROUNDING_MODE.RTNE
        elif fp_downcast_rounding != ir.ROUNDING_MODE.RTNE: use_custom_rounding = True
    else:
        if fp_downcast_rounding is not None:
            raise ValueError("fp_downcast_rounding should be set only for truncating fp conversions. "
                             "Source scalar type is " + str(src_sca_ty) + " and destination type is " + str(dst_sca_ty))

    if (src_sca_ty.is_fp8e4b15() or dst_sca_ty.is_fp8e4b15()):
        assert builder.codegen_fns.get(
            "convert_custom_types") is not None, "target doesn't provide conversion for this type."
        return builder.codegen_fns["convert_custom_types"](input, dst_ty, fp_downcast_rounding, _builder=builder)
    # Casting with customized floating types involved: fp8 <=> bf16, fp16, fp32, fp64
    # and non-default rounding modes for downcasting
    if (src_sca_ty.is_fp8() and dst_sca_ty.is_floating()) or \
       (src_sca_ty.is_floating() and dst_sca_ty.is_fp8()) or \
       use_custom_rounding:
        return tl.tensor(builder.create_fp_to_fp(input.handle, dst_ty.to_ir(builder), fp_downcast_rounding), dst_ty)

    # bf16 <=> (not fp32)
    if (src_sca_ty.is_fp16() and not dst_sca_ty.is_fp32()) or \
       (src_sca_ty.is_bf16() and not dst_sca_ty.is_fp32()):
        return cast(cast(input, tl.float32, builder), dst_sca_ty, builder)

    # Standard floating types' casting: truncation
    #   fp64 => fp32, fp16, bf16
    #   fp32 => fp16, bf16
    truncate_fp = src_sca_ty.is_floating() and \
        dst_sca_ty.is_floating() and \
        src_sca_ty.primitive_bitwidth > dst_sca_ty.primitive_bitwidth
    if truncate_fp:
        return tl.tensor(builder.create_fp_trunc(input.handle, dst_ty.to_ir(builder)), dst_ty)

    # Standard floating types' casting: extension
    #   fp32 => fp64
    #   fp16 => fp32, fp64
    #   bf16 => fp32, fp64
    ext_fp = src_sca_ty.is_floating() and \
        dst_sca_ty.is_floating() and \
        src_sca_ty.primitive_bitwidth < dst_sca_ty.primitive_bitwidth
    if ext_fp:
        return tl.tensor(builder.create_fp_ext(input.handle, dst_ty.to_ir(builder)), dst_ty)

    # Casting between integer types
    if src_sca_ty.is_int() and dst_sca_ty.is_int() and \
       (src_sca_ty.int_bitwidth != dst_sca_ty.int_bitwidth or src_sca_ty.int_signedness != dst_sca_ty.int_signedness):
        sign_extend = src_sca_ty.is_int_signed() and not src_sca_ty.is_bool()
        if dst_sca_ty.is_bool():
            ty = input.dtype.to_ir(builder)
            _0 = tl.tensor(builder.get_null_value(ty), input.dtype)
            return not_equal(input, _0, builder)
        else:
            return tl.tensor(builder.create_int_cast(input.handle, dst_ty.to_ir(builder), sign_extend), dst_ty)

    # Casting standard floating types to integer types
    if src_sca_ty.is_standard_floating() and dst_sca_ty.is_int():
        if dst_sca_ty.is_bool():
            ty = input.dtype.to_ir(builder)
            _0 = tl.tensor(builder.get_null_value(ty), input.dtype)
            return not_equal(input, _0, builder)
        elif dst_sca_ty.is_int_signed():
            return tl.tensor(builder.create_fp_to_si(input.handle, dst_ty.to_ir(builder)), dst_ty)
        else:
            return tl.tensor(builder.create_fp_to_ui(input.handle, dst_ty.to_ir(builder)), dst_ty)

    # Casting integer types to standard floating types
    if src_sca_ty.is_int() and dst_sca_ty.is_standard_floating():
        if src_sca_ty.is_bool() or not src_sca_ty.is_int_signed():
            return tl.tensor(builder.create_ui_to_fp(input.handle, dst_ty.to_ir(builder)), dst_ty)
        else:
            return tl.tensor(builder.create_si_to_fp(input.handle, dst_ty.to_ir(builder)), dst_ty)

    # Casting pointer types to integer types
    if src_sca_ty.is_ptr() and dst_sca_ty.is_int():
        bitwidth = dst_sca_ty.int_bitwidth
        if bitwidth == 64:
            return tl.tensor(builder.create_ptr_to_int(input.handle, dst_ty.to_ir(builder)), dst_ty)
        if bitwidth == 1:
            return not_equal(cast(input, tl.int64, builder), tl.tensor(builder.get_int64(0), tl.int64), builder)

    # Casting integer types to pointer types
    if src_sca_ty.is_int() and dst_sca_ty.is_ptr():
        return tl.tensor(builder.create_int_to_ptr(input.handle, dst_ty.to_ir(builder)), dst_ty)

    # Casting pointer types to pointer types
    if src_sca_ty.is_ptr() and dst_sca_ty.is_ptr():
        return tl.tensor(builder.create_bitcast(input.handle, dst_ty.to_ir(builder)), dst_ty)

    assert False, f'cannot cast {input} to {dst_ty}'


# ===----------------------------------------------------------------------===//
#                               Memory Operators
# ===----------------------------------------------------------------------===//


def _str_to_load_cache_modifier(cache_modifier):
    cache = ir.CACHE_MODIFIER.NONE  # default
    if cache_modifier:
        if cache_modifier == ".ca":
            cache = ir.CACHE_MODIFIER.CA
        elif cache_modifier == ".cg":
            cache = ir.CACHE_MODIFIER.CG
        elif cache_modifier == ".cv":
            cache = ir.CACHE_MODIFIER.CV
        else:
            raise ValueError(f"Cache modifier {cache_modifier} not supported")
    return cache


def _str_to_store_cache_modifier(cache_modifier):
    cache = ir.CACHE_MODIFIER.NONE  # default
    if cache_modifier:
        if cache_modifier == ".wb":
            cache = ir.CACHE_MODIFIER.WB
        elif cache_modifier == ".cg":
            cache = ir.CACHE_MODIFIER.CG
        elif cache_modifier == ".cs":
            cache = ir.CACHE_MODIFIER.CS
        elif cache_modifier == ".wt":
            cache = ir.CACHE_MODIFIER.WT
        else:
            raise ValueError(f"Cache modifier {cache_modifier} not supported")
    return cache


def _str_to_eviction_policy(eviction_policy):
    eviction = ir.EVICTION_POLICY.NORMAL  # default
    if eviction_policy:
        if eviction_policy == "evict_last":
            eviction = ir.EVICTION_POLICY.EVICT_LAST
        elif eviction_policy == "evict_first":
            eviction = ir.EVICTION_POLICY.EVICT_FIRST
        else:
            raise ValueError(f"Eviction policy {eviction_policy} not supported")
    return eviction


def _str_to_padding_option(padding_option):
    padding = None  # default
    if padding_option:
        if padding_option == "zero":
            padding = ir.PADDING_OPTION.PAD_ZERO
        elif padding_option == "nan":
            padding = ir.PADDING_OPTION.PAD_NAN
        else:
            raise ValueError(f"Padding option {padding_option} not supported")
    return padding


def _str_to_sem(sem_option):
    sem = ir.MEM_SEMANTIC.ACQUIRE_RELEASE
    if sem_option:
        if sem_option == "acquire":
            sem = ir.MEM_SEMANTIC.ACQUIRE
        elif sem_option == "release":
            sem = ir.MEM_SEMANTIC.RELEASE
        elif sem_option == "acq_rel":
            sem = ir.MEM_SEMANTIC.ACQUIRE_RELEASE
        elif sem_option == "relaxed":
            sem = ir.MEM_SEMANTIC.RELAXED
        else:
            raise ValueError(f"Memory semantic {sem_option} not supported")
    return sem


def _str_to_scope(scope_option):
    scope = ir.MEM_SYNC_SCOPE.GPU
    if scope_option:
        if scope_option == "gpu":
            scope = ir.MEM_SYNC_SCOPE.GPU
        elif scope_option == "cta":
            scope = ir.MEM_SYNC_SCOPE.CTA
        elif scope_option == "sys":
            scope = ir.MEM_SYNC_SCOPE.SYSTEM
        else:
            raise ValueError(f"Memory semantic {scope_option} not supported")
    return scope


def _canonicalize_boundary_check(boundary_check, block_shape):
    if boundary_check:
        if not hasattr(boundary_check, "__iter__"):
            boundary_check = [boundary_check]
        boundary_check = [elem.value if isinstance(elem, tl.constexpr) else elem for elem in boundary_check]
        for dim in boundary_check:
            assert isinstance(dim, int) and 0 <= dim < len(block_shape)
        assert len(boundary_check) > 0
        assert len(boundary_check) == len(set(boundary_check)), "Duplicate dimension in `boundary_check`"
        return sorted(boundary_check)
    return ()


def _load_block_pointer(ptr, mask, other, boundary_check, padding, cache, eviction, is_volatile, builder):
    # Load by a block pointer: `pointer_type<block_type<>>`
    # Block pointer can not have `mask` and `other` arguments
    if mask is not None or other is not None:
        raise ValueError("`mask` and `other` arguments cannot be specified for loading block pointers")

    elt_ty = ptr.type.element_ty.element_ty
    assert elt_ty != tl.int1, "`tl.int1` should be rewritten in `tl.make_block_ptr`"
    if elt_ty.is_int() and padding == ir.PADDING_OPTION.PAD_NAN:
        raise ValueError("Padding option `nan` is not supported for integer block pointers")

    # `dst_ty` is de-referenced type of the pointer type
    dst_ty = ptr.type.element_ty

    # Check `boundary_check` argument
    boundary_check = _canonicalize_boundary_check(boundary_check, dst_ty.get_block_shapes())

    # Build IR
    return tl.tensor(
        builder.create_tensor_pointer_load(ptr.handle, boundary_check, padding, cache, eviction, is_volatile), dst_ty)


def _load_legacy(ptr, mask, other, boundary_check, padding, cache, eviction, is_volatile, builder):
    # Load by a tensor of pointers or a pointer of scalar: `block_type<pointer_type<>>` or `pointer_type<>`
    if not ptr.type.scalar.is_ptr():
        raise ValueError(f"Unsupported ptr type {ptr.type.__repr__()} in `tl.load`")

    # Check `mask`, `other`, `boundary_check`, and `padding` arguments
    if mask is None and other is not None:
        raise ValueError("`other` cannot be provided without `mask`")
    if padding or boundary_check:
        raise ValueError("`padding_option` or `boundary_check` argument is not supported for loading a tensor of"
                         "pointers or loading a scalar. Because the compiler does not know the boundary; please "
                         "use block pointers (defined by `make_block_ptr`) instead")

    # For a pointer of scalar, check the type of `mask` and `other`
    if not ptr.type.is_block():
        if mask and mask.type.is_block():
            raise ValueError("Mask argument cannot be block type if pointer argument is not a block")
        if other and other.type.is_block():
            raise ValueError("Other argument cannot be block type if pointer argument is not a block")

    # Make `mask` and `other` into the same shape as `ptr`
    if ptr.type.is_block():
        if mask is not None:
            mask = broadcast_impl_shape(mask, ptr.type.get_block_shapes(), builder)
        if other is not None:
            other = broadcast_impl_shape(other, ptr.type.get_block_shapes(), builder)

    # Get `pointer_type<elt_ty>` and `elt_ty`
    ptr_ty = ptr.type.scalar
    elt_ty = ptr_ty.element_ty

    # Treat `pointer_type<tl.int1>` as `pointer_type<tl.int8>`
    is_bool = elt_ty == tl.int1
    if is_bool:
        elt_ty = tl.int8
        ptr_ty = tl.pointer_type(elt_ty, ptr_ty.address_space)
        ptr = cast(ptr, ptr_ty, builder)

    # Cast `other` into `elt_ty` type
    if other is not None:
        other = cast(other, elt_ty, builder)

    # Create loaded result type `dst_ty`
    if ptr.type.is_block():
        shape = ptr.type.get_block_shapes()
        dst_ty = tl.block_type(elt_ty, shape)
    else:
        # Load by de-referencing the pointer of scalar
        dst_ty = elt_ty

    # Build IR
    if mask is None:
        ret = tl.tensor(builder.create_load(ptr.handle, cache, eviction, is_volatile), dst_ty)
    else:
        ret = tl.tensor(
            builder.create_masked_load(ptr.handle, mask.handle, other.handle if other else None, cache, eviction,
                                       is_volatile), dst_ty)
    if is_bool:
        ret = cast(ret, tl.int1, builder)
    return ret


def load(ptr: tl.tensor, mask: Optional[tl.tensor], other: Optional[tl.tensor], boundary_check: Tuple,
         padding_option: str, cache_modifier: str, eviction_policy: str, is_volatile: bool,
         builder: ir.builder) -> tl.tensor:
    # Cache, eviction and padding options
    cache = _str_to_load_cache_modifier(cache_modifier)
    eviction = _str_to_eviction_policy(eviction_policy)
    padding = _str_to_padding_option(padding_option)

    if ptr.type.is_ptr() and ptr.type.element_ty.is_block():
        # Load by a block pointer: `pointer_type<block_type<>>`
        return _load_block_pointer(ptr, mask, other, boundary_check, padding, cache, eviction, is_volatile, builder)
    else:
        # Load by a tensor of pointers or a pointer of scalar: `block_type<pointer_type<>>` or `pointer_type<>`
        return _load_legacy(ptr, mask, other, boundary_check, padding, cache, eviction, is_volatile, builder)


def descriptor_load(desc: tl.tensor_descriptor_base, offsets, cache_modifier: str, eviction_policy: str,
                    builder: ir.builder) -> tl.tensor:
    assert isinstance(desc, tl.tensor_descriptor_base)
    ndim = len(desc.block_shape)
    assert len(offsets) == ndim, f"expected {ndim} offsets, but got {len(offsets)}"

    offsets = _convert_to_ir_values(builder, offsets, require_i64=False)
    x = builder.create_descriptor_load(desc.handle, offsets, _str_to_load_cache_modifier(cache_modifier),
                                       _str_to_eviction_policy(eviction_policy))
    return tl.tensor(x, desc.block_type)


def validate_store_like(desc: tl.tensor_descriptor_base, value: tl.tensor, offsets) -> None:
    assert isinstance(desc, tl.tensor_descriptor_base)
    ndim = len(desc.block_shape)
    assert len(offsets) == ndim, f"expected {ndim} offsets, but got {len(offsets)}"
    assert value.shape == desc.block_shape


def descriptor_store(desc: tl.tensor_descriptor_base, value: tl.tensor, offsets, builder: ir.builder) -> tl.tensor:
    validate_store_like(desc, value, offsets)
    offsets = _convert_to_ir_values(builder, offsets, require_i64=False)
    return tl.tensor(builder.create_descriptor_store(desc.handle, value.handle, offsets), tl.void)


def descriptor_atomic_add(desc: tl.tensor_descriptor_base, value: tl.tensor, offsets, builder: ir.builder) -> tl.tensor:
    validate_store_like(desc, value, offsets)
    assert desc.dtype in {tl.uint32, tl.int32, tl.uint64, tl.float32, tl.float16, tl.bfloat16}, "Unsupported dtype"
    offsets = _convert_to_ir_values(builder, offsets, require_i64=False)
    kind = ir.DESCRIPTOR_REDUCE_KIND.ADD
    return tl.tensor(builder.create_descriptor_reduce(kind, desc.handle, value.handle, offsets), tl.void)


def _has_native_tma():
    target = driver.active.get_current_target()
    return (target.backend == "cuda" and target.arch >= 90)


def _descriptor_atomic_min_max_supported(dtype):
    assert dtype in {tl.uint32, tl.int32, tl.uint64, tl.int64, tl.float16, tl.bfloat16}, "Unsupported dtype"
    if dtype in {tl.float16, tl.bfloat16}:
        assert _has_native_tma(), "16-bit float types require native tma support"


def descriptor_atomic_min(desc: tl.tensor_descriptor_base, value: tl.tensor, offsets, builder: ir.builder) -> tl.tensor:
    validate_store_like(desc, value, offsets)
    _descriptor_atomic_min_max_supported(desc.dtype)
    offsets = _convert_to_ir_values(builder, offsets, require_i64=False)
    kind = ir.DESCRIPTOR_REDUCE_KIND.MIN
    return tl.tensor(builder.create_descriptor_reduce(kind, desc.handle, value.handle, offsets), tl.void)


def descriptor_atomic_max(desc: tl.tensor_descriptor_base, value: tl.tensor, offsets, builder: ir.builder) -> tl.tensor:
    validate_store_like(desc, value, offsets)
    _descriptor_atomic_min_max_supported(desc.dtype)
    offsets = _convert_to_ir_values(builder, offsets, require_i64=False)
    kind = ir.DESCRIPTOR_REDUCE_KIND.MAX
    return tl.tensor(builder.create_descriptor_reduce(kind, desc.handle, value.handle, offsets), tl.void)


def descriptor_atomic_and(desc: tl.tensor_descriptor_base, value: tl.tensor, offsets, builder: ir.builder) -> tl.tensor:
    validate_store_like(desc, value, offsets)
    assert desc.dtype in {tl.uint32, tl.int32, tl.uint64, tl.int64}, "Unsupported dtype"
    offsets = _convert_to_ir_values(builder, offsets, require_i64=False)
    kind = ir.DESCRIPTOR_REDUCE_KIND.AND
    return tl.tensor(builder.create_descriptor_reduce(kind, desc.handle, value.handle, offsets), tl.void)


def descriptor_atomic_or(desc: tl.tensor_descriptor_base, value: tl.tensor, offsets, builder: ir.builder) -> tl.tensor:
    validate_store_like(desc, value, offsets)
    assert desc.dtype in {tl.uint32, tl.int32, tl.uint64, tl.int64}, "Unsupported dtype"
    offsets = _convert_to_ir_values(builder, offsets, require_i64=False)
    kind = ir.DESCRIPTOR_REDUCE_KIND.OR
    return tl.tensor(builder.create_descriptor_reduce(kind, desc.handle, value.handle, offsets), tl.void)


def descriptor_atomic_xor(desc: tl.tensor_descriptor_base, value: tl.tensor, offsets, builder: ir.builder) -> tl.tensor:
    validate_store_like(desc, value, offsets)
    assert desc.dtype in {tl.uint32, tl.int32, tl.uint64, tl.int64}, "Unsupported dtype"
    offsets = _convert_to_ir_values(builder, offsets, require_i64=False)
    kind = ir.DESCRIPTOR_REDUCE_KIND.XOR
    return tl.tensor(builder.create_descriptor_reduce(kind, desc.handle, value.handle, offsets), tl.void)


def descriptor_gather(desc, x_offsets, y_offset, cache_modifier: str, eviction_policy: str,
                      builder: ir.builder) -> tl.tensor:
    assert isinstance(desc, tl.tensor_descriptor_base)
    assert cache_modifier == "", "cache modifier is not supported yet"
    assert eviction_policy == "", "eviction policy is not supported yet"

    # Validate descriptor.
    assert len(desc.block_shape) == 2, f"descriptor must be 2D, but got {desc.block_shape}"
    assert desc.block_shape[0] == 1, f"descriptor block must have 1 row, but got {desc.block_shape}"

    # Validate offsets.
    assert len(x_offsets.shape) == 1, f"x offsets must be 1D, but got {x_offsets.shape}"

    # Validate minimum block size.
    assert x_offsets.shape[0] >= 8, f"descriptor gather must have at least 8 rows, but got {x_offsets.shape}"
    dtype = desc.dtype
    min_cols = 32 // dtype.primitive_bitwidth * 8
    assert desc.block_shape[
        1] >= min_cols, f"descriptor gather of {dtype} must have at least {min_cols} columns, but got {desc.block_shape[1]}"

    type = tl.block_type(desc.dtype, [x_offsets.shape[0], desc.block_shape[1]])
    y_offset = _convert_to_ir_values(builder, (y_offset, ), require_i64=False)[0]
    x = builder.create_descriptor_gather(desc.handle, x_offsets.handle, y_offset, type.to_ir(builder))
    return tl.tensor(x, type)


def descriptor_scatter(desc, value: tl.tensor, x_offsets, y_offset, builder: ir.builder) -> tl.tensor:
    assert isinstance(desc, tl.tensor_descriptor_base)

    # Validate descriptor.
    assert len(desc.block_shape) == 2, f"descriptor must be 2D, but got {desc.block_shape}"
    assert desc.block_shape[0] == 1, f"descriptor block must have 1 row, but got {desc.block_shape}"

    # Validate offsets.
    assert len(x_offsets.shape) == 1, f"x offsets must be 1D, but got {x_offsets.shapae}"

    # Validate minimum block size.
    assert x_offsets.shape[0] >= 8, f"descriptor scatter must have at least 8 rows, but got {x_offsets.shape}"
    dtype = desc.dtype
    min_cols = 32 // dtype.primitive_bitwidth * 8
    assert desc.block_shape[
        1] >= min_cols, f"descriptor scatter of {dtype} must have at least {min_cols} columns, but got {desc.block_shape[1]}"

    y_offset = _convert_to_ir_values(builder, (y_offset, ), require_i64=False)[0]
    builder.create_descriptor_scatter(desc.handle, value.handle, x_offsets.handle, y_offset)
    return tl.tensor(None, tl.void)


def _store_block_pointer(ptr, val, mask, boundary_check, cache, eviction, builder):
    # Store by a block pointer: `pointer_type<block_type<>>`
    # Block pointers can not have the `mask` argument
    if mask is not None:
        raise ValueError("`mask` and `other` arguments cannot be specified for loading block pointers")

    # Check same shape and element type
    block_shape = ptr.type.element_ty.get_block_shapes()
    if not val.type.is_block():
        val = broadcast_impl_shape(val, block_shape, builder)
    assert val.type.is_block(), "Value argument must be block type or a scalar"
    assert block_shape == val.type.get_block_shapes(
    ), f"Block shape({block_shape}) and value shape({val.type.get_block_shapes()}) mismatch"
    assert ptr.type.element_ty.element_ty == val.type.element_ty, f"Block element type({ptr.type.element_ty.element_ty}) and value element type({val.type.element_ty}) mismatch"

    elt_ty = ptr.type.element_ty.element_ty
    assert elt_ty != tl.int1, "`tl.int1` should be rewritten in `tl.make_block_ptr`"

    # Check `boundary_check` argument
    boundary_check = _canonicalize_boundary_check(boundary_check, block_shape)

    # Cast to target data type
    val = cast(val, elt_ty, builder)

    # Build IR
    return tl.tensor(builder.create_tensor_pointer_store(ptr.handle, val.handle, boundary_check, cache, eviction),
                     tl.void)


def _store_legacy(ptr, val, mask, boundary_check, cache, eviction, builder):
    # Store by a tensor of pointers or a pointer of scalar: `block_type<pointer_type<>>` or `pointer_type<>`
    if not ptr.type.scalar.is_ptr():
        raise ValueError(f"Unsupported ptr type {ptr.type.__repr__()} in `tl.store`")

    # Check `boundary_check` argument
    if boundary_check:
        raise ValueError("`boundary_check` argument is not supported for storing a tensor of pointers or storing a "
                         "scalar. Because the compiler does not know the boundary; please use block pointers "
                         "(defined by `make_block_ptr`) instead")

    # For a pointer of scalar, check the type of `val` and `mask`
    if not ptr.type.is_block():
        if val.type.is_block():
            raise ValueError("Value argument cannot be block type if pointer argument is not a block")
        if mask and mask.type.is_block():
            raise ValueError("Mask argument cannot be block type if pointer argument is not a block")

    # Make `mask` and `val` into the same shape as `ptr`
    if ptr.type.is_block():
        val = broadcast_impl_shape(val, ptr.type.get_block_shapes(), builder)
        if mask is not None:
            mask = broadcast_impl_shape(mask, ptr.type.get_block_shapes(), builder)

    ptr_ty = ptr.type.scalar
    elt_ty = ptr_ty.element_ty

    # Treat `pointer_type<tl.int1>` as `pointer_type<tl.int8>`
    if elt_ty == tl.int1:
        elt_ty = tl.int8
        ptr_ty = tl.pointer_type(elt_ty, ptr_ty.address_space)
        ptr = cast(ptr, ptr_ty, builder)

    # Cast to target data type
    val = cast(val, elt_ty, builder)

    # Build IR
    if mask is None:
        return tl.tensor(builder.create_store(ptr.handle, val.handle, cache, eviction), tl.void)
    if not mask.type.scalar.is_bool():
        raise ValueError("Mask must have boolean scalar type")
    return tl.tensor(builder.create_masked_store(ptr.handle, val.handle, mask.handle, cache, eviction), tl.void)


def store(ptr: tl.tensor, val: tl.tensor, mask: Optional[tl.tensor], boundary_check, cache_modifier: str,
          eviction_policy: str, builder: ir.builder) -> tl.tensor:
    # Cache and eviction options
    cache = _str_to_store_cache_modifier(cache_modifier)
    eviction = _str_to_eviction_policy(eviction_policy)

    if ptr.type.is_const() or ptr.type.scalar.is_const():
        raise ValueError("Cannot store to a constant pointer")

    if ptr.type.is_ptr() and ptr.type.element_ty.is_block():
        # Store by a block pointer: `pointer_type<block_type<>>`
        return _store_block_pointer(ptr, val, mask, boundary_check, cache, eviction, builder)
    else:
        # Store by a tensor of pointers or a pointer of scalar: `block_type<pointer_type<>>` or `pointer_type<>`
        return _store_legacy(ptr, val, mask, boundary_check, cache, eviction, builder)


#########
# atomic
#########


def atomic_cas(ptr: tl.tensor, cmp: tl.tensor, val: tl.tensor, sem: str, scope: str, builder: ir.builder) -> tl.tensor:
    sem = _str_to_sem(sem)
    scope = _str_to_scope(scope)
    element_ty = ptr.type.scalar.element_ty
    if element_ty.primitive_bitwidth not in [16, 32, 64]:
        raise ValueError("atomic_cas only supports elements with width {16, 32, 64}")
    return tl.tensor(builder.create_atomic_cas(ptr.handle, cmp.handle, val.handle, sem, scope), val.type)


def atom_red_typechecking_impl(ptr: tl.tensor, val: tl.tensor, mask: tl.tensor, op: str,
                               builder: ir.builder) -> Tuple[tl.tensor, tl.tensor, tl.tensor]:
    if not ptr.type.scalar.is_ptr():
        raise ValueError("Pointer argument of store instruction is " + ptr.type.__repr__())
    if ptr.type.is_const() or ptr.type.element_ty.is_const():
        raise ValueError("Cannot store to a constant pointer")
    element_ty = ptr.type.scalar.element_ty
    if element_ty is tl.float16 and op != 'add':
        raise ValueError("atomic_" + op + " does not support fp16")
    if element_ty is tl.bfloat16 and op != 'add':
        raise ValueError("atomic_" + op + " does not support bf16")
    if element_ty in [tl.int16, tl.uint16] or element_ty.primitive_bitwidth < 16:
        raise ValueError("atomic_" + op + " does not support " + str(element_ty))
    if ptr.type.is_block():
        if mask is not None:
            mask = broadcast_impl_shape(mask, ptr.type.get_block_shapes(), builder)
        if val is not None:
            val = broadcast_impl_shape(val, ptr.type.get_block_shapes(), builder)
    val = cast(val, ptr.type.scalar.element_ty, builder)
    if mask is None:
        mask_ir = builder.get_int1(True)
        mask_ty = tl.int1
        if ptr.type.is_block():
            mask_ir = builder.create_splat(mask_ir, ptr.type.get_block_shapes())
            mask_ty = tl.block_type(tl.int1, ptr.type.get_block_shapes())
        mask = tl.tensor(mask_ir, mask_ty)
    return ptr, val, mask


def _signbit(x: tl.tensor, builder: ir.builder) -> tl.tensor:
    bitwidth = x.dtype.primitive_bitwidth
    idtype = tl.get_int_dtype(bitwidth=bitwidth, signed=False)
    ix = x.to(idtype, bitcast=True, _builder=builder)
    signbit = lshr(ix, bitwidth - 1, builder)
    return signbit.to(tl.int1, _builder=builder)


def atomic_max(ptr: tl.tensor, val: tl.tensor, mask: tl.tensor, sem: str, scope: str, builder: ir.builder) -> tl.tensor:
    ptr, val, mask = atom_red_typechecking_impl(ptr, val, mask, 'max', builder)
    sem = _str_to_sem(sem)
    scope = _str_to_scope(scope)
    sca_ty = val.type.scalar
    # direct call to atomic_max for integers
    if sca_ty.is_int():
        if sca_ty.is_int_signed():
            return tl.tensor(
                builder.create_atomic_rmw(ir.ATOMIC_OP.MAX, ptr.handle, val.handle, mask.handle, sem, scope), val.type)
        else:
            return tl.tensor(
                builder.create_atomic_rmw(ir.ATOMIC_OP.UMAX, ptr.handle, val.handle, mask.handle, sem, scope), val.type)
    # for float
    # return atomic_smax(i_ptr, i_val) if val >= 0
    # return atomic_umin(i_ptr, i_val) if val < 0
    if sca_ty not in {tl.float32, tl.float64}:
        raise TypeError(f"atomic_max not supported for dtype {sca_ty}")

    i_type = tl.int32 if sca_ty == tl.float32 else tl.int64
    i_val = bitcast(val, i_type, builder)
    i_ptr = bitcast(ptr, tl.pointer_type(i_type, 1), builder)
    ui_type = tl.uint32 if sca_ty == tl.float32 else tl.uint64
    ui_val = bitcast(val, ui_type, builder)
    ui_ptr = bitcast(ptr, tl.pointer_type(ui_type, 1), builder)
    neg = _signbit(val, builder)
    pos = not_(neg, builder)
    pos_ret = tl.tensor(
        builder.create_atomic_rmw(ir.ATOMIC_OP.MAX, i_ptr.handle, i_val.handle,
                                  and_(mask, pos, builder).handle, sem, scope), i_val.type)
    neg_ret = tl.tensor(
        builder.create_atomic_rmw(ir.ATOMIC_OP.UMIN, ui_ptr.handle, ui_val.handle,
                                  and_(mask, neg, builder).handle, sem, scope), ui_val.type)
    ret = where(pos, pos_ret, neg_ret, builder)
    return bitcast(ret, sca_ty, builder)


def atomic_min(ptr: tl.tensor, val: tl.tensor, mask: tl.tensor, sem: str, scope: str, builder: ir.builder) -> tl.tensor:
    ptr, val, mask = atom_red_typechecking_impl(ptr, val, mask, 'min', builder)
    sem = _str_to_sem(sem)
    scope = _str_to_scope(scope)
    sca_ty = val.type.scalar
    # direct call to atomic_min for integers
    if sca_ty.is_int():
        if sca_ty.is_int_signed():
            return tl.tensor(
                builder.create_atomic_rmw(ir.ATOMIC_OP.MIN, ptr.handle, val.handle, mask.handle, sem, scope), val.type)
        else:
            return tl.tensor(
                builder.create_atomic_rmw(ir.ATOMIC_OP.UMIN, ptr.handle, val.handle, mask.handle, sem, scope), val.type)
    # for float
    # return atomic_smin(i_ptr, i_val) if val >= 0
    # return atomic_umax(i_ptr, i_val) if val < 0
    if sca_ty not in {tl.float32, tl.float64}:
        raise TypeError(f"atomic_min not supported for dtype {sca_ty}")

    i_type = tl.int32 if sca_ty == tl.float32 else tl.int64
    i_val = bitcast(val, i_type, builder)
    i_ptr = bitcast(ptr, tl.pointer_type(i_type, 1), builder)
    ui_type = tl.uint32 if sca_ty == tl.float32 else tl.uint64
    ui_val = bitcast(val, ui_type, builder)
    ui_ptr = bitcast(ptr, tl.pointer_type(ui_type, 1), builder)
    neg = _signbit(val, builder)
    pos = not_(neg, builder)
    pos_ret = tl.tensor(
        builder.create_atomic_rmw(ir.ATOMIC_OP.MIN, i_ptr.handle, i_val.handle,
                                  and_(mask, pos, builder).handle, sem, scope), i_val.type)
    neg_ret = tl.tensor(
        builder.create_atomic_rmw(ir.ATOMIC_OP.UMAX, ui_ptr.handle, ui_val.handle,
                                  and_(mask, neg, builder).handle, sem, scope), ui_ptr.type)
    ret = where(pos, pos_ret, neg_ret, builder)
    return bitcast(ret, sca_ty, builder)


def atomic_add(ptr: tl.tensor, val: tl.tensor, mask: tl.tensor, sem: str, scope: str, builder: ir.builder) -> tl.tensor:
    ptr, val, mask = atom_red_typechecking_impl(ptr, val, mask, 'add', builder)
    sem = _str_to_sem(sem)
    scope = _str_to_scope(scope)
    sca_ty = val.type.scalar
    op = ir.ATOMIC_OP.FADD if sca_ty.is_floating() else ir.ATOMIC_OP.ADD
    return tl.tensor(builder.create_atomic_rmw(op, ptr.handle, val.handle, mask.handle, sem, scope), val.type)


def atomic_and(ptr: tl.tensor, val: tl.tensor, mask: tl.tensor, sem: str, scope: str, builder: ir.builder) -> tl.tensor:
    ptr, val, mask = atom_red_typechecking_impl(ptr, val, mask, 'and', builder)
    sem = _str_to_sem(sem)
    scope = _str_to_scope(scope)
    return tl.tensor(builder.create_atomic_rmw(ir.ATOMIC_OP.AND, ptr.handle, val.handle, mask.handle, sem, scope),
                     val.type)


def atomic_or(ptr: tl.tensor, val: tl.tensor, mask: tl.tensor, sem: str, scope: str, builder: ir.builder) -> tl.tensor:
    ptr, val, mask = atom_red_typechecking_impl(ptr, val, mask, 'or', builder)
    sem = _str_to_sem(sem)
    scope = _str_to_scope(scope)
    return tl.tensor(builder.create_atomic_rmw(ir.ATOMIC_OP.OR, ptr.handle, val.handle, mask.handle, sem, scope),
                     val.type)


def atomic_xor(ptr: tl.tensor, val: tl.tensor, mask: tl.tensor, sem: str, scope: str, builder: ir.builder) -> tl.tensor:
    ptr, val, mask = atom_red_typechecking_impl(ptr, val, mask, 'xor', builder)
    sem = _str_to_sem(sem)
    scope = _str_to_scope(scope)
    return tl.tensor(builder.create_atomic_rmw(ir.ATOMIC_OP.XOR, ptr.handle, val.handle, mask.handle, sem, scope),
                     val.type)


def atomic_xchg(ptr: tl.tensor, val: tl.tensor, mask: tl.tensor, sem: str, scope: str,
                builder: ir.builder) -> tl.tensor:
    ptr, val, mask = atom_red_typechecking_impl(ptr, val, mask, 'xchg', builder)
    sem = _str_to_sem(sem)
    scope = _str_to_scope(scope)
    return tl.tensor(builder.create_atomic_rmw(ir.ATOMIC_OP.XCHG, ptr.handle, val.handle, mask.handle, sem, scope),
                     val.type)


# ===----------------------------------------------------------------------===//
#                               Linear Algebra
# ===----------------------------------------------------------------------===//


def _str_to_dot_input_precision(input_precision, builder):
    assert input_precision.lower() in builder.options.allowed_dot_input_precisions, \
        f"input_precision must be one of {builder.options.allowed_dot_input_precisions}. Got {input_precision}"
    input_precision = input_precision.upper()
    if input_precision == "TF32X3":
        input_precision = "TF32x3"
    return getattr(ir.INPUT_PRECISION, input_precision)


def dot(lhs: tl.tensor, rhs: tl.tensor, acc: tl.tensor, input_precision: Optional[str], max_num_imprecise_acc: int,
        out_dtype: tl.dtype, builder: ir.builder) -> tl.tensor:
    assert lhs.type.is_block() and rhs.type.is_block()

    if lhs.dtype.is_fp8() and rhs.dtype.is_fp8():
        # All combinations of supported fp8 x fp8 are permitted
        pass
    else:
        assert lhs.dtype in (tl.int8, tl.uint8, tl.float16, tl.bfloat16,
                             tl.float32), f"Unsupported lhs dtype {lhs.dtype}"
        assert rhs.dtype in (tl.int8, tl.uint8, tl.float16, tl.bfloat16,
                             tl.float32), f"Unsupported rhs dtype {rhs.dtype}"
        assert lhs.dtype == rhs.dtype, f"Both operands must be same dtype. Got {lhs.dtype} and {rhs.dtype}"

    if lhs.dtype.is_fp8e4b15() or rhs.dtype.is_fp8e4b15():
        if "fp8e4b15" in builder.options.deprecated_fp8_dot_operand_dtypes:
            warnings.warn(
                "the use of fp8e4b15 is deprecated on Hopper and later architectures and can cause significant slow down. It will be removed in a future triton release"
            )
        # We upcast because there's no fp8e4b15 type in MLIR
        lhs = cast(lhs, tl.float16, builder)
        rhs = cast(rhs, tl.float16, builder)

    if input_precision is None:
        input_precision = builder.options.default_dot_input_precision

    input_precision = _str_to_dot_input_precision(input_precision, builder)

    lhs_rank = len(lhs.shape)
    rhs_rank = len(rhs.shape)
    assert lhs_rank == rhs_rank == 2 or lhs_rank == rhs_rank == 3, f"Both inputs must be either 2D or 3D; (lhs: {lhs.shape} vs rhs: {rhs.shape})"
    assert lhs.shape[-1].value == rhs.shape[
        -2].value, f"First input shape ({lhs.shape}) and second input shape {rhs.shape} are not compatible for matmul (second index of first shape ({lhs.shape[-1].value}) must be equal to first index of second shape ({rhs.shape[-2].value})"
    assert builder.codegen_fns.get("min_dot_size") is not None, "target doesn't provide lower shape bounds for dot."
    min_dot_size = builder.codegen_fns["min_dot_size"](lhs.type, rhs.type)
    assert lhs.shape[-2].value >= min_dot_size[0] and lhs.shape[-1].value >= min_dot_size[2] \
        and rhs.shape[-1].value >= min_dot_size[1], \
            f"Input shapes should have M >= {min_dot_size[0]}, N >= {min_dot_size[1]} and K >= {min_dot_size[2]}"
    if lhs.type.scalar.is_int():
        assert lhs.type.scalar == tl.int8, "only int8 supported!"
        _0 = builder.get_int32(0)
        ret_scalar_ty = tl.int32
    elif out_dtype.is_bf16():
        if builder.options.backend_name == 'intel':
            _0 = builder.get_bf16(0)
            ret_scalar_ty = tl.bfloat16
        else:
            raise ValueError(
                "out_dtype=bfloat16 is unsupported. Please use out_dtype=float32/float16 and cast with `.to(tl.bfloat16)`"
            )
    elif lhs.type.scalar.is_fp32() or lhs.type.scalar.is_bf16():
        _0 = builder.get_fp32(0)
        ret_scalar_ty = tl.float32
    else:
        _0 = builder.get_fp16(0) if out_dtype.is_fp16() else builder.get_fp32(0)
        ret_scalar_ty = out_dtype

    M = lhs.type.shape[-2]
    N = rhs.type.shape[-1]
    K = lhs.type.shape[-1]
    B = lhs.type.shape[0] if lhs_rank == 3 else None
    ret_ty = tl.block_type(ret_scalar_ty, [B, M, N] if B else [M, N])
    if acc is None:
        acc_handle = builder.create_splat(_0, [B, M, N] if B else [M, N])
    else:
        acc_handle = acc.handle
        assert acc.type == ret_ty

    # max_num_imprecise_acc only applies to fp8 -> fp32 dot on sm_90
    if max_num_imprecise_acc is None:
        if lhs.dtype.is_fp8() and rhs.dtype.is_fp8():
            max_num_imprecise_acc = builder.options.max_num_imprecise_acc_default
        else:
            max_num_imprecise_acc = 0
    else:
        if lhs.dtype.is_fp8() and rhs.dtype.is_fp8() and max_num_imprecise_acc > K:
            raise ValueError(f"max_num_imprecise_acc ({max_num_imprecise_acc}) must be <= K ({K})")

    return tl.tensor(builder.create_dot(lhs.handle, rhs.handle, acc_handle, input_precision, max_num_imprecise_acc),
                     ret_ty)


def _str_to_fp_type(float_format: str):
    ty_enum = getattr(ir.ScaleDotElemTypeTY, float_format.upper(), None)
    if ty_enum is None:
        raise ValueError(f"Invalid float format: {float_format}.")
    return ty_enum


def _bitcast_to_fp_type(val: tl.tensor, float_format: str, builder: ir.builder):
    """
    If float_format is subbyte, make sure it's packed as uint8 and return it.
    Otherwise, return a tensor (perhaps bitcasting) of the specified float format.
    """
    triton_ty = {"e5m2": tl.float8e5, "e4m3": tl.float8e4nv, "bf16": tl.bfloat16, "fp16": tl.float16}.get(float_format)
    if triton_ty is None:
        assert float_format == "e2m1", f"Internal Error: Unexpected float format: {float_format}"
        assert val.dtype == tl.uint8, f"e2m1 format must be packed as uint8. Got {val.dtype}"
        return val
    if val.dtype == triton_ty:
        return val
    else:
        unsigned_ty = {"e5m2": tl.uint8, "e4m3": tl.uint8, "bf16": tl.uint16, "fp16": tl.uint16}[float_format]
        assert val.dtype == unsigned_ty, f"Unexpected dtype for {float_format}. Got {val.dtype}"
        return bitcast(val, triton_ty, builder)


def dot_scaled(lhs: tl.tensor, lhs_scale: tl.tensor, lhs_format: str, rhs: tl.tensor, rhs_scale: Optional[tl.tensor],
               rhs_format: str, acc: tl.tensor | None, fast_math: bool, lhs_k_pack: bool, rhs_k_pack: bool,
               out_dtype: tl.dtype, builder: ir.builder) -> tl.tensor:
    assert lhs.type.is_block() and rhs.type.is_block()
    #TODO: validate types.
    lhs_rank = len(lhs.shape)
    rhs_rank = len(rhs.shape)
    assert lhs_rank == rhs_rank == 2 or lhs_rank == rhs_rank == 3, f"Both inputs must be either 2D or 3D; (lhs: {lhs.shape} vs rhs: {rhs.shape})"
    lhs_format: str = lhs_format.value
    rhs_format: str = rhs_format.value
    lhs_format_enum = _str_to_fp_type(lhs_format)
    rhs_format_enum = _str_to_fp_type(rhs_format)
    allowed_formats = {"e2m1", "e4m3", "e5m2", "bf16", "fp16"}
    assert lhs_format in allowed_formats, f"NYI: lhs_format {lhs_format}"
    assert rhs_format in allowed_formats, f"NYI: rhs_format {rhs_format}"
    rhs_scale_is_none = rhs_scale is None or (isinstance(rhs_scale, tl.constexpr) and rhs_scale.value is None)
    lhs_scale_is_none = lhs_scale is None or (isinstance(lhs_scale, tl.constexpr) and lhs_scale.value is None)
    lhs = _bitcast_to_fp_type(lhs, lhs_format, builder)
    rhs = _bitcast_to_fp_type(rhs, rhs_format, builder)

    assert lhs_k_pack or lhs_format == "e2m1", "only mxfp4 inputs can be packed along a dimension different than K"
    assert rhs_k_pack or rhs_format == "e2m1", "only mxfp4 inputs can be packed along a dimension different than K"
    M, K_LHS = lhs.type.shape[-2:]
    K_RHS, N = rhs.type.shape[-2:]
    PACKED_A = 2 if lhs_format == "e2m1" else 1
    PACKED_B = 2 if rhs_format == "e2m1" else 1
    PACKED_A_DIM = PACKED_A * K_LHS if lhs_k_pack else K_LHS
    PACKED_B_DIM = PACKED_B * K_RHS if rhs_k_pack else K_RHS
    assert PACKED_B_DIM == PACKED_A_DIM, f"Reduction dimension should pack the same number of elements; (lhs: {lhs.shape} vs rhs: {rhs.shape})"
    #assert K * PACKED_B >= 64, f"scaled_dot NYI for K < 64. Got {K=}"
    B = lhs.type.shape[0] if lhs_rank == 3 else None
    if not lhs_k_pack:
        M = M * PACKED_A
    if not rhs_k_pack:
        N = N * PACKED_B
    ret_ty = tl.block_type(out_dtype, [B, M, N] if B else [M, N])
    _0 = builder.get_fp32(0)
    if acc is None:
        acc_handle = builder.create_splat(_0, [B, M, N] if B else [M, N])
    else:
        acc_handle = acc.handle
        assert acc.type == ret_ty
    rhs_scale_handle = None if rhs_scale_is_none else rhs_scale.handle
    lhs_scale_handle = None if lhs_scale_is_none else lhs_scale.handle
    return tl.tensor(
        builder.create_dot_scaled(lhs.handle, lhs_scale_handle, lhs_format_enum, rhs.handle, rhs_scale_handle,
                                  rhs_format_enum, fast_math, lhs_k_pack, rhs_k_pack, acc_handle), ret_ty)


# ===----------------------------------------------------------------------===//
#                               Indexing
# ===----------------------------------------------------------------------===//


def where(condition: tl.tensor, x: tl.tensor, y: tl.tensor, builder: ir.builder) -> tl.tensor:
    if condition.dtype != tl.int1:
        warnings.warn(
            f"tl.where with a non-boolean condition is deprecated and will error out in a future triton release. Got {condition.dtype}"
        )
    condition = cast(condition, tl.int1, builder)
    x, y = binary_op_type_checking_impl(x, y, builder, True, True)
    # x, y are broadcasted
    if condition.type.is_block():
        condition, x = broadcast_impl_value(condition, x, builder)
        x, y = broadcast_impl_value(x, y, builder)
    else:
        condition, _ = broadcast_impl_value(condition, x, builder)
    ret_ty = x.type
    return tl.tensor(builder.create_select(condition.handle, x.handle, y.handle), ret_ty)


# ===----------------------------------------------------------------------===//
#                               Reduction
# ===----------------------------------------------------------------------===


def wrap_tensor(x, scalar_ty, ret_shape):
    if ret_shape:
        res_ty = tl.block_type(scalar_ty, ret_shape)
    else:
        # 0d-tensor -> scalar
        res_ty = scalar_ty
    return tl.tensor(x, res_ty)


def reduction(inputs: Sequence[tl.tensor], axis: int, region_builder_fn, builder: ir.builder) -> Tuple[tl.tensor, ...]:
    if axis is None:
        inputs = tuple(reshape(t, [t.numel.value], can_reorder=True, builder=builder) for t in inputs)
        axis = 0
    # get result shape
    shape = inputs[0].type.shape
    rank = len(shape)
    assert axis < rank, f"reduction axis must be < inputs rank ({rank})"
    ret_shape = [s for i, s in enumerate(shape) if i != axis]
    assert all(t.type.shape == shape for t in inputs), "all reduction inputs must have the same shape"

    reduce_op = builder.create_reduce([t.handle for t in inputs], axis)
    region_builder_fn(reduce_op)
    reduce_op.verify()

    return tuple(wrap_tensor(reduce_op.get_result(i), inputs[i].type.scalar, ret_shape) for i in range(len(inputs)))


# ===----------------------------------------------------------------------===
#                               Associative Scan
# ===----------------------------------------------------------------------===


def associative_scan(inputs: Sequence[tl.tensor], axis: int, region_builder_fn, reverse: bool,
                     builder: ir.builder) -> Tuple[tl.tensor, ...]:
    shape = inputs[0].type.shape
    rank = len(shape)

    assert -rank <= axis < rank, f"scan axis {axis} must be < inputs rank ({rank})"

    if axis < 0:
        axis += rank

    for t in inputs:
        assert t.type.shape == shape, "all scan inputs must have the same shape"

    scan_op = builder.create_scan([t.handle for t in inputs], axis, reverse)
    region_builder_fn(scan_op)
    scan_op.verify()

    return tuple(wrap_tensor(scan_op.get_result(i), inputs[i].type.scalar, shape) for i in range(len(inputs)))


# ===----------------------------------------------------------------------===
#                               Gather
# ===----------------------------------------------------------------------===


def gather(src: tl.tensor, index: tl.tensor, axis: int, builder: ir.builder) -> tl.tensor:
    assert index.dtype.is_int(), "index must be an integer tensor"

    rank = len(src.type.shape)
    assert len(index.type.shape) == rank, "source and index tensors must have the same rank"

    assert -rank <= axis < rank, f"gather axis {axis} must be < source rank ({rank})"
    if axis < 0:
        axis += rank

    for d in range(rank):
        if d == axis:
            continue
        assert index.type.shape[d] == src.type.shape[d], f"index dim {axis} must match the corresponding source dim"

    gather = builder.create_gather(src.handle, index.handle, axis)
    return wrap_tensor(gather, src.type.scalar, index.type.shape)


# ===----------------------------------------------------------------------===
#                               Histogram
# ===----------------------------------------------------------------------===


def histogram(input: tl.tensor, num_bins: int, builder: ir.builder) -> tl.tensor:
    assert len(input.shape) == 1, "histogram only supports 1D input"
    assert input.dtype.is_int(), "histogram only supports integer input"
    return tl.tensor(builder.create_histogram(input.handle, num_bins), tl.block_type(tl.int32, [num_bins]))


def multiple_of(x: tl.tensor, values: List[int]) -> tl.tensor:
    if max(1, len(x.shape)) != len(values):
        raise ValueError("Shape of input to multiple_of does not match the length of values")
    x.handle.set_attr("tt.divisibility", ir.make_attr(values, x.handle.get_context()))
    return x


def max_contiguous(x: tl.tensor, values: List[int]) -> tl.tensor:
    if len(x.shape) != len(values):
        raise ValueError("Shape of input to max_contiguous does not match the length of values")
    x.handle.set_attr("tt.contiguity", ir.make_attr(values, x.handle.get_context()))
    return x


def max_constancy(x: tl.tensor, values: List[int]) -> tl.tensor:
    if len(x.shape) != len(values):
        raise ValueError("Shape of input to max_constancy does not match the length of values")
    x.handle.set_attr("tt.constancy", ir.make_attr(values, x.handle.get_context()))
    return x


def debug_barrier(builder: ir.builder) -> tl.tensor:
    return tl.tensor(builder.create_barrier(), tl.void)


def device_print(prefix: str, args: List[tl.tensor], hex: bool, builder: ir.builder) -> tl.tensor:
    # It makes sense visually for prefix to end in ": "; make it so.  Also,
    # non-empty prefixes should start with " ".
    if not prefix.endswith(" ") and args:
        prefix += " "
    if not prefix.endswith(": ") and args:
        prefix = prefix[:-1] + ": "
    if len(prefix) > 2 and not prefix.startswith(" "):
        prefix = " " + prefix

    new_args = [arg.handle for arg in args]
    is_signed = [arg.dtype.is_int_signed() for arg in args]
    return tl.tensor(builder.create_print(prefix, hex, new_args, is_signed), tl.void)


def device_assert(cond: tl.tensor, msg: str, builder: ir.builder) -> tl.tensor:
    if not builder.options.debug:
        return
    return tl.tensor(builder.create_assert(cond.handle, msg), tl.void)


def assume(cond, builder: ir.builder) -> tl.tensor:
    return tl.tensor(builder.create_assume(cond.handle), tl.void)


def _convert_elem_to_ir_value(builder, elem, require_i64):
    if isinstance(elem, int):
        elem = tl.constexpr(elem)
    if isinstance(elem, tl.constexpr):
        if require_i64:
            assert -2**63 <= elem.value < 2**63, f"Block pointers only support 64 bit `shape/strides`, " \
                f"got a value {elem.value} which is out of the range"
            return builder.get_int64(elem.value)
        else:
            assert -2**31 <= elem.value < 2**31, f"Block pointers only support 32 bit `offsets/block_shape`, " \
                f"got a value {elem.value} which is out of the range"
            return builder.get_int32(elem.value)
    elif isinstance(elem, tl.tensor):
        assert elem.numel.value == 1, "Expected a scalar in shape/strides/offsets"
        assert elem.dtype.is_int(), "Expected an integer scalar type in shape/strides/offsets"
        if elem.dtype != tl.int64 and require_i64:
            return builder.create_int_cast(elem.handle, builder.get_int64_ty(), elem.dtype.is_int_signed())
        elif elem.dtype != tl.int32 and not require_i64:
            assert False, "Block pointers only support 32 bit `offsets/block_shape`, " \
                "add a `.to(tl.int32)` or use regular indexing for 64 bit support"
        return elem.handle
    assert False, f"Unsupported element type in shape/strides/offsets: {type(elem)}"


def _convert_to_ir_values(builder, list_like, require_i64=True):
    if hasattr(list_like, "__iter__"):
        return [_convert_elem_to_ir_value(builder, elem, require_i64) for elem in list_like]
    return [_convert_elem_to_ir_value(builder, list_like, require_i64)]


def make_block_ptr(base: tl.tensor, shape, strides, offsets, block_shape, order, builder: ir.builder) -> tl.tensor:
    # Convert dynamic arguments to IR values
    # NOTES(Chenggang): current `shape/strides` are `int64_t`, while `offsets/block_shape` are `int32_t`
    shape = _convert_to_ir_values(builder, shape)
    strides = _convert_to_ir_values(builder, strides)
    offsets = _convert_to_ir_values(builder, offsets, require_i64=False)

    # Check `base` type
    if not base.type.is_ptr() or base.type.element_ty.is_block():
        raise ValueError("Expected `base` to be a pointer type (but not a block pointer type or others)")

    # Treat `pointer_type<tl.int1>` as `pointer_type<tl.int8>`
    if base.type.element_ty == tl.int1:
        base = cast(base, tl.pointer_type(tl.int8, base.type.address_space), builder)

    # Check whether `block_shape` is static
    if not hasattr(block_shape, "__iter__"):
        block_shape = [block_shape]
    block_shape = [elem.value if isinstance(elem, tl.constexpr) else elem for elem in block_shape]
    assert all(isinstance(elem, int) and -2**31 <= elem < 2**31 for elem in block_shape), \
        "Expected a list of constant integers (`int32_t` range) in `block_shape`"

    # Check `order`
    if not hasattr(order, "__iter__"):
        order = [order]
    order = [elem.value if isinstance(elem, tl.constexpr) else elem for elem in order]
    assert sorted(order) == list(range(len(order))), "Expected a permutation of (0, 1, ..., len(order)-1) in order"

    # Must have same length
    assert all(len(block_shape) == len(list_like) for list_like in [shape, strides, offsets, order]), \
        "Expected shape/strides/offsets/block_shape to have the same length"

    # Build value, the type is:
    #   `pointer_type<blocked<shape, element_type>>` in Python
    #   `tt.ptr<tensor<shape, element_type>>` in MLIR
    handle = builder.create_make_block_ptr(base.handle, shape, strides, offsets, block_shape, order)
    return tl.tensor(handle, tl.pointer_type(tl.block_type(base.type.element_ty, block_shape)))


def advance(base: tl.tensor, offsets, builder: ir.builder) -> tl.tensor:
    # Convert dynamic offsets to IR values
    offsets = _convert_to_ir_values(builder, offsets, require_i64=False)

    # Advanced block pointer type is the same as before
    return tl.tensor(builder.create_advance(base.handle, offsets), base.type)


def make_tensor_descriptor(
    base: tl.tensor,
    shape: List[tl.tensor],
    strides: List[tl.tensor],
    block_shape: List[tl.constexpr],
    builder: ir.builder,
) -> tl.tensor_descriptor:
    ndim = len(shape)
    if not (1 <= ndim <= 5):
        raise ValueError(f"Expected 1 <= ndim <= 5 but got {ndim} dimensions")
    if len(strides) != ndim:
        raise ValueError(f"Expected {ndim} strides but got {len(strides)}")
    if len(block_shape) != ndim:
        raise ValueError(f"Expected block_shape to have {ndim} dimensions but got {len(strides)}")
    assert isinstance(base.dtype, tl.pointer_type)
    elem_size = base.dtype.element_ty.primitive_bitwidth // 8
    contig_dim_size = tl._unwrap_if_constexpr(block_shape[-1])
    if contig_dim_size * elem_size < 16:
        raise ValueError(
            f"Descriptor block shape must have at least 16 bytes in the last dimension, but got {contig_dim_size} * {elem_size} = {contig_dim_size * elem_size} bytes"
        )

<<<<<<< HEAD
    strides[-1] = tl._constexpr_to_value(strides[-1])
    backend = triton.runtime.driver.active.get_current_target().backend
    if backend != "xpu" and strides[-1] != 1:
=======
    strides[-1] = tl._unwrap_if_constexpr(strides[-1])
    if strides[-1] != 1:
>>>>>>> 0c247e1b
        raise ValueError(f"Tensor descriptor last dim must be 1 but got {strides[-1]}")

    shape = [to_tensor(x, builder) for x in shape]
    strides = [to_tensor(x, builder).to(tl.int64, _builder=builder) for x in strides]

    # Check whether `block_shape` is static
    block_shape = tl._unwrap_shape(block_shape)

    assert isinstance(base.type, tl.pointer_type)
    type = tl.block_type(base.type.element_ty, block_shape)
    base_handle = base.handle
    is_signed_int = base.type.element_ty.is_int_signed()

    handle = builder.create_make_tensor_descriptor(base_handle, [s.handle for s in shape], [s.handle for s in strides],
                                                   block_shape, is_signed_int)
    return tl.tensor_descriptor(handle, shape, strides, type)<|MERGE_RESOLUTION|>--- conflicted
+++ resolved
@@ -1973,14 +1973,9 @@
             f"Descriptor block shape must have at least 16 bytes in the last dimension, but got {contig_dim_size} * {elem_size} = {contig_dim_size * elem_size} bytes"
         )
 
-<<<<<<< HEAD
-    strides[-1] = tl._constexpr_to_value(strides[-1])
+    strides[-1] = tl._unwrap_if_constexpr(strides[-1])
     backend = triton.runtime.driver.active.get_current_target().backend
     if backend != "xpu" and strides[-1] != 1:
-=======
-    strides[-1] = tl._unwrap_if_constexpr(strides[-1])
-    if strides[-1] != 1:
->>>>>>> 0c247e1b
         raise ValueError(f"Tensor descriptor last dim must be 1 but got {strides[-1]}")
 
     shape = [to_tensor(x, builder) for x in shape]
