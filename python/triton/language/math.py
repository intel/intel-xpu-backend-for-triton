from . import core
from . import semantic
from functools import wraps
from typing import List

T = core.TypeVar('T')

<<<<<<< HEAD
def is_xpu():
    import triton
    return triton.runtime.driver.active.get_current_target()[0] == "xpu"


@core.extern
def clz(arg0, _builder=None):
    if is_xpu():
        return core.extern_elementwise(
            "", "", [arg0], {
                (core.dtype("int32"), ): ("__imf_clz", core.dtype("int32")),
                (core.dtype("int64"), ): ("__imf_clzll", core.dtype("int32")),
            }, is_pure=True, _builder=_builder)
    else:
        return core.extern_elementwise(
            "", "", [arg0], {
                (core.dtype("int32"), ): ("__nv_clz", core.dtype("int32")),
                (core.dtype("int64"), ): ("__nv_clzll", core.dtype("int32")),
            }, is_pure=True, _builder=_builder)
=======
>>>>>>> 0bd315f6

def _check_dtype(dtypes: List[str]) -> T:
    """
    We're following libdevice's convention to check accepted data types for math functions.
    It is not a good practice to support all data types as accelerators/GPUs don't support
    many float16 and bfloat16 math operations.
    We should let the users know that they are using and invoke explicit cast to convert
    the data type to the supported one.
    """

<<<<<<< HEAD
@core.extern
def popc(arg0, _builder=None):
    if is_xpu():
        return core.extern_elementwise(
            "", "", [arg0], {
                (core.dtype("int32"), ): ("__imf_popc", core.dtype("int32")),
                (core.dtype("int64"), ): ("__imf_popcll", core.dtype("int32")),
            }, is_pure=True, _builder=_builder)
    else:
        return core.extern_elementwise(
            "", "", [arg0], {
                (core.dtype("int32"), ): ("__nv_popc", core.dtype("int32")),
                (core.dtype("int64"), ): ("__nv_popcll", core.dtype("int32")),
            }, is_pure=True, _builder=_builder)
=======
    def wrapper(fn):
>>>>>>> 0bd315f6

        @wraps(fn)
        def check(*args, **kwargs):
            # concatenate args and kwargs
            all_args = list(args) + list(kwargs.values())
            for arg in [a for a in all_args if isinstance(a, core.tensor)]:
                if arg.type.scalar.name not in dtypes:
                    raise ValueError(f"Expected dtype {dtypes} but got {arg.type.scalar.name}")
            return fn(*args, **kwargs)

<<<<<<< HEAD
@core.extern
def byte_perm(arg0, arg1, arg2, _builder=None):
    if is_xpu():
        return core.extern_elementwise("", "", [arg0, arg1, arg2], {
            (core.dtype("int32"), core.dtype("int32"), core.dtype("int32")): ("__imf_byte_perm", core.dtype("int32")),
        }, is_pure=True, _builder=_builder)
    else:
        return core.extern_elementwise("", "", [arg0, arg1, arg2], {
            (core.dtype("int32"), core.dtype("int32"), core.dtype("int32")): ("__nv_byte_perm", core.dtype("int32")),
        }, is_pure=True, _builder=_builder)
=======
        return check
>>>>>>> 0bd315f6

    return wrapper

<<<<<<< HEAD
@core.extern
def mulhi(arg0, arg1, _builder=None):
    if is_xpu():
        return core.extern_elementwise(
            "", "", [arg0, arg1], {
                (core.dtype("int32"), core.dtype("int32")): ("__imf_mulhi", core.dtype("int32")),
                (core.dtype("uint32"), core.dtype("uint32")): ("__imf_umulhi", core.dtype("uint32")),
                (core.dtype("int64"), core.dtype("int64")): ("__imf_mul64hi", core.dtype("int64")),
                (core.dtype("uint64"), core.dtype("uint64")): ("__imf_umul64hi", core.dtype("uint64")),
            }, is_pure=True, _builder=_builder)
    else:
        return core.extern_elementwise(
            "", "", [arg0, arg1], {
                (core.dtype("int32"), core.dtype("int32")): ("__nv_mulhi", core.dtype("int32")),
                (core.dtype("uint32"), core.dtype("uint32")): ("__nv_umulhi", core.dtype("uint32")),
                (core.dtype("int64"), core.dtype("int64")): ("__nv_mul64hi", core.dtype("int64")),
                (core.dtype("uint64"), core.dtype("uint64")): ("__nv_umul64hi", core.dtype("uint64")),
            }, is_pure=True, _builder=_builder)
=======
>>>>>>> 0bd315f6

def _add_math_1arg_docstr(name: str) -> core.Callable[[T], T]:

<<<<<<< HEAD
@core.extern
def mul24(arg0, arg1, _builder=None):
    if is_xpu():
        return core.extern_elementwise(
            "", "", [arg0, arg1], {
                (core.dtype("int32"), core.dtype("int32")): ("__imf_mul24", core.dtype("int32")),
                (core.dtype("uint32"), core.dtype("uint32")): ("__imf_umul24", core.dtype("uint32")),
            }, is_pure=True, _builder=_builder)
    else:
        return core.extern_elementwise(
            "", "", [arg0, arg1], {
                (core.dtype("int32"), core.dtype("int32")): ("__nv_mul24", core.dtype("int32")),
                (core.dtype("uint32"), core.dtype("uint32")): ("__nv_umul24", core.dtype("uint32")),
            }, is_pure=True, _builder=_builder)
=======
    def _decorator(func: T) -> T:
        docstr = """
    Computes the element-wise {name} of :code:`x`.
>>>>>>> 0bd315f6

    :param x: the input values
    :type x: Block
    """
        func.__doc__ = docstr.format(name=name)
        return func

    return _decorator

<<<<<<< HEAD
@core.extern
def brev(arg0, _builder=None):
    if is_xpu():
        return core.extern_elementwise(
            "", "", [arg0], {
                (core.dtype("int32"), ): ("__imf_brev", core.dtype("int32")),
                (core.dtype("int64"), ): ("__imf_brevll", core.dtype("int64")),
            }, is_pure=True, _builder=_builder)

    else:
        return core.extern_elementwise(
            "", "", [arg0], {
                (core.dtype("int32"), ): ("__nv_brev", core.dtype("int32")),
                (core.dtype("int64"), ): ("__nv_brevll", core.dtype("int64")),
            }, is_pure=True, _builder=_builder)
=======
>>>>>>> 0bd315f6

def _add_math_2arg_docstr(name: str) -> core.Callable[[T], T]:

<<<<<<< HEAD
@core.extern
def sad(arg0, arg1, arg2, _builder=None):
    if is_xpu():
        return core.extern_elementwise(
            "", "", [arg0, arg1, arg2], {
                (core.dtype("int32"), core.dtype("int32"), core.dtype("uint32")): ("__imf_sad", core.dtype("int32")),
                (core.dtype("uint32"), core.dtype("uint32"), core.dtype("uint32")):
                ("__imf_usad", core.dtype("uint32")),
            }, is_pure=True, _builder=_builder)
    else:
        return core.extern_elementwise(
            "", "", [arg0, arg1, arg2], {
                (core.dtype("int32"), core.dtype("int32"), core.dtype("uint32")): ("__nv_sad", core.dtype("int32")),
                (core.dtype("uint32"), core.dtype("uint32"), core.dtype("uint32")): ("__nv_usad", core.dtype("uint32")),
            }, is_pure=True, _builder=_builder)


@core.extern
def abs(arg0, _builder=None):
    if is_xpu():
        return core.extern_elementwise(
            "", "", [arg0], {
                (core.dtype("int32"), ): ("__imf_abs", core.dtype("int32")),
                (core.dtype("int64"), ): ("__imf_llabs", core.dtype("int64")),
                (core.dtype("fp32"), ): ("__imf_fabsf", core.dtype("fp32")),
                (core.dtype("fp64"), ): ("__imf_fabs", core.dtype("fp64")),
            }, is_pure=True, _builder=_builder)
    else:
        return core.extern_elementwise(
            "", "", [arg0], {
                (core.dtype("int32"), ): ("__nv_abs", core.dtype("int32")),
                (core.dtype("int64"), ): ("__nv_llabs", core.dtype("int64")),
                (core.dtype("fp32"), ): ("__nv_fabsf", core.dtype("fp32")),
                (core.dtype("fp64"), ): ("__nv_fabs", core.dtype("fp64")),
            }, is_pure=True, _builder=_builder)


@core.extern
def floor(arg0, _builder=None):
    if is_xpu():
        return core.extern_elementwise(
            "", "", [arg0], {
                (core.dtype("fp32"), ): ("__imf_floorf", core.dtype("fp32")),
                (core.dtype("fp64"), ): ("__imf_floor", core.dtype("fp64")),
            }, is_pure=True, _builder=_builder)
    else:
        return core.extern_elementwise(
            "", "", [arg0], {
                (core.dtype("fp32"), ): ("__nv_floorf", core.dtype("fp32")),
                (core.dtype("fp64"), ): ("__nv_floor", core.dtype("fp64")),
            }, is_pure=True, _builder=_builder)


@core.extern
def rcp64h(arg0, _builder=None):
    return core.extern_elementwise("", "", [arg0], {
        (core.dtype("fp64"), ): ("__nv_rcp64h", core.dtype("fp64")),
    }, is_pure=True, _builder=_builder)


@core.extern
def rsqrt(arg0, _builder=None):
    if is_xpu():
        return core.extern_elementwise(
            "", "", [arg0], {
                (core.dtype("fp32"), ): ("__imf_rsqrtf", core.dtype("fp32")),
                (core.dtype("fp64"), ): ("__imf_rsqrt", core.dtype("fp64")),
            }, is_pure=True, _builder=_builder)
    else:
        return core.extern_elementwise(
            "", "", [arg0], {
                (core.dtype("fp32"), ): ("__nv_rsqrtf", core.dtype("fp32")),
                (core.dtype("fp64"), ): ("__nv_rsqrt", core.dtype("fp64")),
            }, is_pure=True, _builder=_builder)


@core.extern
def ceil(arg0, _builder=None):
    if is_xpu():
        return core.extern_elementwise(
            "", "", [arg0], {
                (core.dtype("fp64"), ): ("__imf_ceil", core.dtype("fp64")),
                (core.dtype("fp32"), ): ("__imf_ceilf", core.dtype("fp32")),
            }, is_pure=True, _builder=_builder)

    else:
        return core.extern_elementwise(
            "", "", [arg0], {
                (core.dtype("fp64"), ): ("__nv_ceil", core.dtype("fp64")),
                (core.dtype("fp32"), ): ("__nv_ceilf", core.dtype("fp32")),
            }, is_pure=True, _builder=_builder)


@core.extern
def trunc(arg0, _builder=None):
    if is_xpu():
        return core.extern_elementwise(
            "", "", [arg0], {
                (core.dtype("fp64"), ): ("__imf_trunc", core.dtype("fp64")),
                (core.dtype("fp32"), ): ("__imf_truncf", core.dtype("fp32")),
            }, is_pure=True, _builder=_builder)
    else:
        return core.extern_elementwise(
            "", "", [arg0], {
                (core.dtype("fp64"), ): ("__nv_trunc", core.dtype("fp64")),
                (core.dtype("fp32"), ): ("__nv_truncf", core.dtype("fp32")),
            }, is_pure=True, _builder=_builder)


@core.extern
def exp2(arg0, _builder=None):
    if is_xpu():
        return core.extern_elementwise(
            "", "", [arg0], {
                (core.dtype("fp32"), ): ("__imf_exp2f", core.dtype("fp32")),
                (core.dtype("fp64"), ): ("__imf_exp2", core.dtype("fp64")),
            }, is_pure=True, _builder=_builder)
    else:
        return core.extern_elementwise(
            "", "", [arg0], {
                (core.dtype("fp32"), ): ("__nv_exp2f", core.dtype("fp32")),
                (core.dtype("fp64"), ): ("__nv_exp2", core.dtype("fp64")),
            }, is_pure=True, _builder=_builder)


@core.extern
def saturatef(arg0, _builder=None):
    if is_xpu():
        return core.extern_elementwise("", "", [arg0], {
            (core.dtype("fp32"), ): ("__imf_saturatef", core.dtype("fp32")),
        }, is_pure=True, _builder=_builder)
    else:
        return core.extern_elementwise("", "", [arg0], {
            (core.dtype("fp32"), ): ("__nv_saturatef", core.dtype("fp32")),
        }, is_pure=True, _builder=_builder)


@core.extern
def fma_rn(arg0, arg1, arg2, _builder=None):
    return core.extern_elementwise(
        "", "", [arg0, arg1, arg2], {
            (core.dtype("fp32"), core.dtype("fp32"), core.dtype("fp32")): ("__nv_fmaf_rn", core.dtype("fp32")),
            (core.dtype("fp64"), core.dtype("fp64"), core.dtype("fp64")): ("__nv_fma_rn", core.dtype("fp64")),
        }, is_pure=True, _builder=_builder)


@core.extern
def fma_rz(arg0, arg1, arg2, _builder=None):
    return core.extern_elementwise(
        "", "", [arg0, arg1, arg2], {
            (core.dtype("fp32"), core.dtype("fp32"), core.dtype("fp32")): ("__nv_fmaf_rz", core.dtype("fp32")),
            (core.dtype("fp64"), core.dtype("fp64"), core.dtype("fp64")): ("__nv_fma_rz", core.dtype("fp64")),
        }, is_pure=True, _builder=_builder)


@core.extern
def fma_rd(arg0, arg1, arg2, _builder=None):
    return core.extern_elementwise(
        "", "", [arg0, arg1, arg2], {
            (core.dtype("fp32"), core.dtype("fp32"), core.dtype("fp32")): ("__nv_fmaf_rd", core.dtype("fp32")),
            (core.dtype("fp64"), core.dtype("fp64"), core.dtype("fp64")): ("__nv_fma_rd", core.dtype("fp64")),
        }, is_pure=True, _builder=_builder)


@core.extern
def fma_ru(arg0, arg1, arg2, _builder=None):
    return core.extern_elementwise(
        "", "", [arg0, arg1, arg2], {
            (core.dtype("fp32"), core.dtype("fp32"), core.dtype("fp32")): ("__nv_fmaf_ru", core.dtype("fp32")),
            (core.dtype("fp64"), core.dtype("fp64"), core.dtype("fp64")): ("__nv_fma_ru", core.dtype("fp64")),
        }, is_pure=True, _builder=_builder)


@core.extern
def fast_dividef(arg0, arg1, _builder=None):
    return core.extern_elementwise("", "", [arg0, arg1], {
        (core.dtype("fp32"), core.dtype("fp32")): ("__nv_fast_fdividef", core.dtype("fp32")),
    }, is_pure=True, _builder=_builder)


@core.extern
def div_rn(arg0, arg1, _builder=None):
    return core.extern_elementwise(
        "", "", [arg0, arg1], {
            (core.dtype("fp32"), core.dtype("fp32")): ("__nv_fdiv_rn", core.dtype("fp32")),
            (core.dtype("fp64"), core.dtype("fp64")): ("__nv_ddiv_rn", core.dtype("fp64")),
        }, is_pure=True, _builder=_builder)


@core.extern
def div_rz(arg0, arg1, _builder=None):
    return core.extern_elementwise(
        "", "", [arg0, arg1], {
            (core.dtype("fp32"), core.dtype("fp32")): ("__nv_fdiv_rz", core.dtype("fp32")),
            (core.dtype("fp64"), core.dtype("fp64")): ("__nv_ddiv_rz", core.dtype("fp64")),
        }, is_pure=True, _builder=_builder)


@core.extern
def div_rd(arg0, arg1, _builder=None):
    return core.extern_elementwise(
        "", "", [arg0, arg1], {
            (core.dtype("fp32"), core.dtype("fp32")): ("__nv_fdiv_rd", core.dtype("fp32")),
            (core.dtype("fp64"), core.dtype("fp64")): ("__nv_ddiv_rd", core.dtype("fp64")),
        }, is_pure=True, _builder=_builder)


@core.extern
def div_ru(arg0, arg1, _builder=None):
    return core.extern_elementwise(
        "", "", [arg0, arg1], {
            (core.dtype("fp32"), core.dtype("fp32")): ("__nv_fdiv_ru", core.dtype("fp32")),
            (core.dtype("fp64"), core.dtype("fp64")): ("__nv_ddiv_ru", core.dtype("fp64")),
        }, is_pure=True, _builder=_builder)


@core.extern
def rcp_rn(arg0, _builder=None):
    return core.extern_elementwise(
        "", "", [arg0], {
            (core.dtype("fp32"), ): ("__nv_frcp_rn", core.dtype("fp32")),
            (core.dtype("fp64"), ): ("__nv_drcp_rn", core.dtype("fp64")),
        }, is_pure=True, _builder=_builder)


@core.extern
def rcp_rz(arg0, _builder=None):
    return core.extern_elementwise(
        "", "", [arg0], {
            (core.dtype("fp32"), ): ("__nv_frcp_rz", core.dtype("fp32")),
            (core.dtype("fp64"), ): ("__nv_drcp_rz", core.dtype("fp64")),
        }, is_pure=True, _builder=_builder)


@core.extern
def rcp_rd(arg0, _builder=None):
    return core.extern_elementwise(
        "", "", [arg0], {
            (core.dtype("fp32"), ): ("__nv_frcp_rd", core.dtype("fp32")),
            (core.dtype("fp64"), ): ("__nv_drcp_rd", core.dtype("fp64")),
        }, is_pure=True, _builder=_builder)


@core.extern
def rcp_ru(arg0, _builder=None):
    return core.extern_elementwise(
        "", "", [arg0], {
            (core.dtype("fp32"), ): ("__nv_frcp_ru", core.dtype("fp32")),
            (core.dtype("fp64"), ): ("__nv_drcp_ru", core.dtype("fp64")),
        }, is_pure=True, _builder=_builder)


@core.extern
def sqrt_rn(arg0, _builder=None):
    return core.extern_elementwise(
        "", "", [arg0], {
            (core.dtype("fp32"), ): ("__nv_fsqrt_rn", core.dtype("fp32")),
            (core.dtype("fp64"), ): ("__nv_dsqrt_rn", core.dtype("fp64")),
        }, is_pure=True, _builder=_builder)


@core.extern
def sqrt_rz(arg0, _builder=None):
    return core.extern_elementwise(
        "", "", [arg0], {
            (core.dtype("fp32"), ): ("__nv_fsqrt_rz", core.dtype("fp32")),
            (core.dtype("fp64"), ): ("__nv_dsqrt_rz", core.dtype("fp64")),
        }, is_pure=True, _builder=_builder)


@core.extern
def sqrt_rd(arg0, _builder=None):
    return core.extern_elementwise(
        "", "", [arg0], {
            (core.dtype("fp32"), ): ("__nv_fsqrt_rd", core.dtype("fp32")),
            (core.dtype("fp64"), ): ("__nv_dsqrt_rd", core.dtype("fp64")),
        }, is_pure=True, _builder=_builder)


@core.extern
def sqrt_ru(arg0, _builder=None):
    return core.extern_elementwise(
        "", "", [arg0], {
            (core.dtype("fp32"), ): ("__nv_fsqrt_ru", core.dtype("fp32")),
            (core.dtype("fp64"), ): ("__nv_dsqrt_ru", core.dtype("fp64")),
        }, is_pure=True, _builder=_builder)


@core.extern
def sqrt(arg0, _builder=None):
    if is_xpu():
        return core.extern_elementwise(
            "", "", [arg0], {
                (core.dtype("fp32"), ): ("__imf_sqrtf", core.dtype("fp32")),
                (core.dtype("fp64"), ): ("__imf_sqrt", core.dtype("fp64")),
            }, is_pure=True, _builder=_builder)
    else:
        return core.extern_elementwise(
            "", "", [arg0], {
                (core.dtype("fp32"), ): ("__nv_sqrtf", core.dtype("fp32")),
                (core.dtype("fp64"), ): ("__nv_sqrt", core.dtype("fp64")),
            }, is_pure=True, _builder=_builder)


@core.extern
def add_rn(arg0, arg1, _builder=None):
    return core.extern_elementwise(
        "", "", [arg0, arg1], {
            (core.dtype("fp64"), core.dtype("fp64")): ("__nv_dadd_rn", core.dtype("fp64")),
            (core.dtype("fp32"), core.dtype("fp32")): ("__nv_fadd_rn", core.dtype("fp32")),
        }, is_pure=True, _builder=_builder)


@core.extern
def add_rz(arg0, arg1, _builder=None):
    return core.extern_elementwise(
        "", "", [arg0, arg1], {
            (core.dtype("fp64"), core.dtype("fp64")): ("__nv_dadd_rz", core.dtype("fp64")),
            (core.dtype("fp32"), core.dtype("fp32")): ("__nv_fadd_rz", core.dtype("fp32")),
        }, is_pure=True, _builder=_builder)


@core.extern
def add_rd(arg0, arg1, _builder=None):
    return core.extern_elementwise(
        "", "", [arg0, arg1], {
            (core.dtype("fp64"), core.dtype("fp64")): ("__nv_dadd_rd", core.dtype("fp64")),
            (core.dtype("fp32"), core.dtype("fp32")): ("__nv_fadd_rd", core.dtype("fp32")),
        }, is_pure=True, _builder=_builder)


@core.extern
def add_ru(arg0, arg1, _builder=None):
    return core.extern_elementwise(
        "", "", [arg0, arg1], {
            (core.dtype("fp64"), core.dtype("fp64")): ("__nv_dadd_ru", core.dtype("fp64")),
            (core.dtype("fp32"), core.dtype("fp32")): ("__nv_fadd_ru", core.dtype("fp32")),
        }, is_pure=True, _builder=_builder)


@core.extern
def mul_rn(arg0, arg1, _builder=None):
    return core.extern_elementwise(
        "", "", [arg0, arg1], {
            (core.dtype("fp64"), core.dtype("fp64")): ("__nv_dmul_rn", core.dtype("fp64")),
            (core.dtype("fp32"), core.dtype("fp32")): ("__nv_fmul_rn", core.dtype("fp32")),
        }, is_pure=True, _builder=_builder)


@core.extern
def mul_rz(arg0, arg1, _builder=None):
    return core.extern_elementwise(
        "", "", [arg0, arg1], {
            (core.dtype("fp64"), core.dtype("fp64")): ("__nv_dmul_rz", core.dtype("fp64")),
            (core.dtype("fp32"), core.dtype("fp32")): ("__nv_fmul_rz", core.dtype("fp32")),
        }, is_pure=True, _builder=_builder)


@core.extern
def mul_rd(arg0, arg1, _builder=None):
    return core.extern_elementwise(
        "", "", [arg0, arg1], {
            (core.dtype("fp64"), core.dtype("fp64")): ("__nv_dmul_rd", core.dtype("fp64")),
            (core.dtype("fp32"), core.dtype("fp32")): ("__nv_fmul_rd", core.dtype("fp32")),
        }, is_pure=True, _builder=_builder)


@core.extern
def mul_ru(arg0, arg1, _builder=None):
    return core.extern_elementwise(
        "", "", [
            arg0,
            arg1,
        ], {
            (
                core.dtype("fp64"),
                core.dtype("fp64"),
            ): ("__nv_dmul_ru", core.dtype("fp64")),
            (
                core.dtype("fp32"),
                core.dtype("fp32"),
            ): ("__nv_fmul_ru", core.dtype("fp32")),
        }, is_pure=True, _builder=_builder)


@core.extern
def double2float_rn(arg0, _builder=None):
    if is_xpu():
        return core.extern_elementwise("", "", [arg0], {
            (core.dtype("fp64"), ): ("__imf_double2float_rn", core.dtype("fp32")),
        }, is_pure=True, _builder=_builder)
    else:
        return core.extern_elementwise("", "", [arg0], {
            (core.dtype("fp64"), ): ("__nv_double2float_rn", core.dtype("fp32")),
        }, is_pure=True, _builder=_builder)


@core.extern
def double2float_rz(arg0, _builder=None):
    if is_xpu():
        return core.extern_elementwise("", "", [arg0], {
            (core.dtype("fp64"), ): ("__imf_double2float_rz", core.dtype("fp32")),
        }, is_pure=True, _builder=_builder)
    else:
        return core.extern_elementwise("", "", [arg0], {
            (core.dtype("fp64"), ): ("__nv_double2float_rz", core.dtype("fp32")),
        }, is_pure=True, _builder=_builder)


@core.extern
def double2float_rd(arg0, _builder=None):
    if is_xpu():
        return core.extern_elementwise("", "", [arg0], {
            (core.dtype("fp64"), ): ("__imf_double2float_rd", core.dtype("fp32")),
        }, is_pure=True, _builder=_builder)
    else:
        return core.extern_elementwise("", "", [arg0], {
            (core.dtype("fp64"), ): ("__nv_double2float_rd", core.dtype("fp32")),
        }, is_pure=True, _builder=_builder)


@core.extern
def double2float_ru(arg0, _builder=None):
    if is_xpu():
        return core.extern_elementwise("", "", [arg0], {
            (core.dtype("fp64"), ): ("__imf_double2float_ru", core.dtype("fp32")),
        }, is_pure=True, _builder=_builder)
    else:
        return core.extern_elementwise("", "", [arg0], {
            (core.dtype("fp64"), ): ("__nv_double2float_ru", core.dtype("fp32")),
        }, is_pure=True, _builder=_builder)


@core.extern
def double2int_rn(arg0, _builder=None):
    if is_xpu():
        return core.extern_elementwise("", "", [arg0], {
            (core.dtype("fp64"), ): ("__imf_double2int_rn", core.dtype("int32")),
        }, is_pure=True, _builder=_builder)
    else:
        return core.extern_elementwise("", "", [arg0], {
            (core.dtype("fp64"), ): ("__nv_double2int_rn", core.dtype("int32")),
        }, is_pure=True, _builder=_builder)


@core.extern
def double2int_rz(arg0, _builder=None):
    if is_xpu():
        return core.extern_elementwise("", "", [arg0], {
            (core.dtype("fp64"), ): ("__imf_double2int_rz", core.dtype("int32")),
        }, is_pure=True, _builder=_builder)
    else:
        return core.extern_elementwise("", "", [arg0], {
            (core.dtype("fp64"), ): ("__nv_double2int_rz", core.dtype("int32")),
        }, is_pure=True, _builder=_builder)


@core.extern
def double2int_rd(arg0, _builder=None):
    if is_xpu():
        return core.extern_elementwise("", "", [arg0], {
            (core.dtype("fp64"), ): ("__imf_double2int_rd", core.dtype("int32")),
        }, is_pure=True, _builder=_builder)
    else:
        return core.extern_elementwise("", "", [arg0], {
            (core.dtype("fp64"), ): ("__nv_double2int_rd", core.dtype("int32")),
        }, is_pure=True, _builder=_builder)


@core.extern
def double2int_ru(arg0, _builder=None):
    if is_xpu():
        return core.extern_elementwise("", "", [arg0], {
            (core.dtype("fp64"), ): ("__imf_double2int_ru", core.dtype("int32")),
        }, is_pure=True, _builder=_builder)
    else:
        return core.extern_elementwise("", "", [arg0], {
            (core.dtype("fp64"), ): ("__nv_double2int_ru", core.dtype("int32")),
        }, is_pure=True, _builder=_builder)


@core.extern
def double2uint_rn(arg0, _builder=None):
    if is_xpu():
        return core.extern_elementwise("", "", [arg0], {
            (core.dtype("fp64"), ): ("__imf_double2uint_rn", core.dtype("int32")),
        }, is_pure=True, _builder=_builder)
    else:
        return core.extern_elementwise("", "", [arg0], {
            (core.dtype("fp64"), ): ("__nv_double2uint_rn", core.dtype("int32")),
        }, is_pure=True, _builder=_builder)


@core.extern
def double2uint_rz(arg0, _builder=None):
    if is_xpu():
        return core.extern_elementwise("", "", [arg0], {
            (core.dtype("fp64"), ): ("__imf_double2uint_rz", core.dtype("int32")),
        }, is_pure=True, _builder=_builder)
    else:
        return core.extern_elementwise("", "", [arg0], {
            (core.dtype("fp64"), ): ("__nv_double2uint_rz", core.dtype("int32")),
        }, is_pure=True, _builder=_builder)


@core.extern
def double2uint_rd(arg0, _builder=None):
    if is_xpu():
        return core.extern_elementwise("", "", [arg0], {
            (core.dtype("fp64"), ): ("__imf_double2uint_rd", core.dtype("int32")),
        }, is_pure=True, _builder=_builder)
    else:
        return core.extern_elementwise("", "", [arg0], {
            (core.dtype("fp64"), ): ("__nv_double2uint_rd", core.dtype("int32")),
        }, is_pure=True, _builder=_builder)


@core.extern
def double2uint_ru(arg0, _builder=None):
    if is_xpu():
        return core.extern_elementwise("", "", [arg0], {
            (core.dtype("fp64"), ): ("__imf_double2uint_ru", core.dtype("int32")),
        }, is_pure=True, _builder=_builder)
    else:
        return core.extern_elementwise("", "", [arg0], {
            (core.dtype("fp64"), ): ("__nv_double2uint_ru", core.dtype("int32")),
        }, is_pure=True, _builder=_builder)


@core.extern
def int2double_rn(arg0, _builder=None):
    if is_xpu():
        return core.extern_elementwise("", "", [arg0], {
            (core.dtype("int32"), ): ("__imf_int2double_rn", core.dtype("fp64")),
        }, is_pure=True, _builder=_builder)
    else:
        return core.extern_elementwise("", "", [arg0], {
            (core.dtype("int32"), ): ("__nv_int2double_rn", core.dtype("fp64")),
        }, is_pure=True, _builder=_builder)


@core.extern
def uint2double_rn(arg0, _builder=None):
    if is_xpu():
        return core.extern_elementwise("", "", [arg0], {
            (core.dtype("uint32"), ): ("__imf_uint2double_rn", core.dtype("fp64")),
        }, is_pure=True, _builder=_builder)
    else:
        return core.extern_elementwise("", "", [arg0], {
            (core.dtype("uint32"), ): ("__nv_uint2double_rn", core.dtype("fp64")),
        }, is_pure=True, _builder=_builder)


@core.extern
def float2int_rn(arg0, _builder=None):
    if is_xpu():
        return core.extern_elementwise("", "", [arg0], {
            (core.dtype("fp32"), ): ("__imf_float2int_rn", core.dtype("int32")),
        }, is_pure=True, _builder=_builder)
    else:
        return core.extern_elementwise("", "", [arg0], {
            (core.dtype("fp32"), ): ("__nv_float2int_rn", core.dtype("int32")),
        }, is_pure=True, _builder=_builder)


@core.extern
def float2int_rz(arg0, _builder=None):
    if is_xpu():
        return core.extern_elementwise("", "", [arg0], {
            (core.dtype("fp32"), ): ("__imf_float2int_rz", core.dtype("int32")),
        }, is_pure=True, _builder=_builder)
    else:
        return core.extern_elementwise("", "", [arg0], {
            (core.dtype("fp32"), ): ("__nv_float2int_rz", core.dtype("int32")),
        }, is_pure=True, _builder=_builder)


@core.extern
def float2int_rd(arg0, _builder=None):
    if is_xpu():
        return core.extern_elementwise("", "", [arg0], {
            (core.dtype("fp32"), ): ("__imf_float2int_rd", core.dtype("int32")),
        }, is_pure=True, _builder=_builder)
    else:
        return core.extern_elementwise("", "", [arg0], {
            (core.dtype("fp32"), ): ("__nv_float2int_rd", core.dtype("int32")),
        }, is_pure=True, _builder=_builder)


@core.extern
def float2int_ru(arg0, _builder=None):
    if is_xpu():
        return core.extern_elementwise("", "", [arg0], {
            (core.dtype("fp32"), ): ("__imf_float2int_ru", core.dtype("int32")),
        }, is_pure=True, _builder=_builder)
    else:
        return core.extern_elementwise("", "", [arg0], {
            (core.dtype("fp32"), ): ("__nv_float2int_ru", core.dtype("int32")),
        }, is_pure=True, _builder=_builder)


@core.extern
def float2uint_rn(arg0, _builder=None):
    if is_xpu():
        return core.extern_elementwise("", "", [arg0], {
            (core.dtype("fp32"), ): ("__imf_float2uint_rn", core.dtype("int32")),
        }, is_pure=True, _builder=_builder)
    else:
        return core.extern_elementwise("", "", [arg0], {
            (core.dtype("fp32"), ): ("__nv_float2uint_rn", core.dtype("int32")),
        }, is_pure=True, _builder=_builder)


@core.extern
def float2uint_rz(arg0, _builder=None):
    if is_xpu():
        return core.extern_elementwise("", "", [arg0], {
            (core.dtype("fp32"), ): ("__imf_float2uint_rz", core.dtype("int32")),
        }, is_pure=True, _builder=_builder)
    else:
        return core.extern_elementwise("", "", [arg0], {
            (core.dtype("fp32"), ): ("__nv_float2uint_rz", core.dtype("int32")),
        }, is_pure=True, _builder=_builder)


@core.extern
def float2uint_rd(arg0, _builder=None):
    if is_xpu():
        return core.extern_elementwise("", "", [arg0], {
            (core.dtype("fp32"), ): ("__imf_float2uint_rd", core.dtype("int32")),
        }, is_pure=True, _builder=_builder)
    else:
        return core.extern_elementwise("", "", [arg0], {
            (core.dtype("fp32"), ): ("__nv_float2uint_rd", core.dtype("int32")),
        }, is_pure=True, _builder=_builder)


@core.extern
def float2uint_ru(arg0, _builder=None):
    if is_xpu():
        return core.extern_elementwise("", "", [arg0], {
            (core.dtype("fp32"), ): ("__imf_float2uint_ru", core.dtype("int32")),
        }, is_pure=True, _builder=_builder)
    else:
        return core.extern_elementwise("", "", [arg0], {
            (core.dtype("fp32"), ): ("__nv_float2uint_ru", core.dtype("int32")),
        }, is_pure=True, _builder=_builder)


@core.extern
def int2float_rn(arg0, _builder=None):
    if is_xpu():
        return core.extern_elementwise("", "", [arg0], {
            (core.dtype("int32"), ): ("__imf_int2float_rn", core.dtype("fp32")),
        }, is_pure=True, _builder=_builder)
    else:
        return core.extern_elementwise("", "", [arg0], {
            (core.dtype("int32"), ): ("__nv_int2float_rn", core.dtype("fp32")),
        }, is_pure=True, _builder=_builder)


@core.extern
def int2float_rz(arg0, _builder=None):
    if is_xpu():
        return core.extern_elementwise("", "", [arg0], {
            (core.dtype("int32"), ): ("__imf_int2float_rz", core.dtype("fp32")),
        }, is_pure=True, _builder=_builder)
    else:
        return core.extern_elementwise("", "", [arg0], {
            (core.dtype("int32"), ): ("__nv_int2float_rz", core.dtype("fp32")),
        }, is_pure=True, _builder=_builder)


@core.extern
def int2float_rd(arg0, _builder=None):
    if is_xpu():
        return core.extern_elementwise("", "", [arg0], {
            (core.dtype("int32"), ): ("__imf_int2float_rd", core.dtype("fp32")),
        }, is_pure=True, _builder=_builder)
    else:
        return core.extern_elementwise("", "", [arg0], {
            (core.dtype("int32"), ): ("__nv_int2float_rd", core.dtype("fp32")),
        }, is_pure=True, _builder=_builder)


@core.extern
def int2float_ru(arg0, _builder=None):
    if is_xpu():
        return core.extern_elementwise("", "", [arg0], {
            (core.dtype("int32"), ): ("__imf_int2float_ru", core.dtype("fp32")),
        }, is_pure=True, _builder=_builder)
    else:
        return core.extern_elementwise("", "", [arg0], {
            (core.dtype("int32"), ): ("__nv_int2float_ru", core.dtype("fp32")),
        }, is_pure=True, _builder=_builder)


@core.extern
def uint2float_rn(arg0, _builder=None):
    if is_xpu():
        return core.extern_elementwise("", "", [arg0], {
            (core.dtype("uint32"), ): ("__imf_uint2float_rn", core.dtype("fp32")),
        }, is_pure=True, _builder=_builder)
    else:
        return core.extern_elementwise("", "", [arg0], {
            (core.dtype("uint32"), ): ("__nv_uint2float_rn", core.dtype("fp32")),
        }, is_pure=True, _builder=_builder)


@core.extern
def uint2float_rz(arg0, _builder=None):
    if is_xpu():
        return core.extern_elementwise("", "", [arg0], {
            (core.dtype("uint32"), ): ("__imf_uint2float_rz", core.dtype("fp32")),
        }, is_pure=True, _builder=_builder)
    else:
        return core.extern_elementwise("", "", [arg0], {
            (core.dtype("uint32"), ): ("__nv_uint2float_rz", core.dtype("fp32")),
        }, is_pure=True, _builder=_builder)


@core.extern
def uint2float_rd(arg0, _builder=None):
    if is_xpu():
        return core.extern_elementwise("", "", [arg0], {
            (core.dtype("uint32"), ): ("__imf_uint2float_rd", core.dtype("fp32")),
        }, is_pure=True, _builder=_builder)
    else:
        return core.extern_elementwise("", "", [arg0], {
            (core.dtype("uint32"), ): ("__nv_uint2float_rd", core.dtype("fp32")),
        }, is_pure=True, _builder=_builder)


@core.extern
def uint2float_ru(arg0, _builder=None):
    if is_xpu():
        return core.extern_elementwise("", "", [arg0], {
            (core.dtype("uint32"), ): ("__imf_uint2float_ru", core.dtype("fp32")),
        }, is_pure=True, _builder=_builder)
    else:
        return core.extern_elementwise("", "", [arg0], {
            (core.dtype("uint32"), ): ("__nv_uint2float_ru", core.dtype("fp32")),
        }, is_pure=True, _builder=_builder)


@core.extern
def hiloint2double(arg0, arg1, _builder=None):
    if is_xpu():
        return core.extern_elementwise("", "", [arg0, arg1], {
            (core.dtype("int32"), core.dtype("int32")): ("__imf_hiloint2double", core.dtype("fp64")),
        }, is_pure=True, _builder=_builder)
    else:
        return core.extern_elementwise("", "", [arg0, arg1], {
            (core.dtype("int32"), core.dtype("int32")): ("__nv_hiloint2double", core.dtype("fp64")),
        }, is_pure=True, _builder=_builder)


@core.extern
def double2loint(arg0, _builder=None):
    if is_xpu():
        return core.extern_elementwise("", "", [arg0], {
            (core.dtype("fp64"), ): ("__imf_double2loint", core.dtype("int32")),
        }, is_pure=True, _builder=_builder)
    else:
        return core.extern_elementwise("", "", [arg0], {
            (core.dtype("fp64"), ): ("__nv_double2loint", core.dtype("int32")),
        }, is_pure=True, _builder=_builder)


@core.extern
def double2hiint(arg0, _builder=None):
    if is_xpu():
        return core.extern_elementwise("", "", [arg0], {
            (core.dtype("fp64"), ): ("__imf_double2hiint", core.dtype("int32")),
        }, is_pure=True, _builder=_builder)
    else:
        return core.extern_elementwise("", "", [arg0], {
            (core.dtype("fp64"), ): ("__nv_double2hiint", core.dtype("int32")),
        }, is_pure=True, _builder=_builder)


@core.extern
def float2ll_rn(arg0, _builder=None):
    if is_xpu():
        return core.extern_elementwise("", "", [arg0], {
            (core.dtype("fp32"), ): ("__imf_float2ll_rn", core.dtype("int64")),
        }, is_pure=True, _builder=_builder)
    else:
        return core.extern_elementwise("", "", [arg0], {
            (core.dtype("fp32"), ): ("__nv_float2ll_rn", core.dtype("int64")),
        }, is_pure=True, _builder=_builder)


@core.extern
def float2ll_rz(arg0, _builder=None):
    if is_xpu():
        return core.extern_elementwise("", "", [arg0], {
            (core.dtype("fp32"), ): ("__imf_float2ll_rz", core.dtype("int64")),
        }, is_pure=True, _builder=_builder)
    else:
        return core.extern_elementwise("", "", [arg0], {
            (core.dtype("fp32"), ): ("__nv_float2ll_rz", core.dtype("int64")),
        }, is_pure=True, _builder=_builder)


@core.extern
def float2ll_rd(arg0, _builder=None):
    if is_xpu():
        return core.extern_elementwise("", "", [arg0], {
            (core.dtype("fp32"), ): ("__imf_float2ll_rd", core.dtype("int64")),
        }, is_pure=True, _builder=_builder)
    else:
        return core.extern_elementwise("", "", [arg0], {
            (core.dtype("fp32"), ): ("__nv_float2ll_rd", core.dtype("int64")),
        }, is_pure=True, _builder=_builder)


@core.extern
def float2ll_ru(arg0, _builder=None):
    if is_xpu():
        return core.extern_elementwise("", "", [arg0], {
            (core.dtype("fp32"), ): ("__imf_float2ll_ru", core.dtype("int64")),
        }, is_pure=True, _builder=_builder)
    else:
        return core.extern_elementwise("", "", [arg0], {
            (core.dtype("fp32"), ): ("__nv_float2ll_ru", core.dtype("int64")),
        }, is_pure=True, _builder=_builder)


@core.extern
def float2ull_rn(arg0, _builder=None):
    if is_xpu():
        return core.extern_elementwise("", "", [arg0], {
            (core.dtype("fp32"), ): ("__imf_float2ull_rn", core.dtype("int64")),
        }, is_pure=True, _builder=_builder)
    else:
        return core.extern_elementwise("", "", [arg0], {
            (core.dtype("fp32"), ): ("__nv_float2ull_rn", core.dtype("int64")),
        }, is_pure=True, _builder=_builder)


@core.extern
def float2ull_rz(arg0, _builder=None):
    if is_xpu():
        return core.extern_elementwise("", "", [arg0], {
            (core.dtype("fp32"), ): ("__imf_float2ull_rz", core.dtype("int64")),
        }, is_pure=True, _builder=_builder)
    else:
        return core.extern_elementwise("", "", [arg0], {
            (core.dtype("fp32"), ): ("__nv_float2ull_rz", core.dtype("int64")),
        }, is_pure=True, _builder=_builder)


@core.extern
def float2ull_rd(arg0, _builder=None):
    if is_xpu():
        return core.extern_elementwise("", "", [arg0], {
            (core.dtype("fp32"), ): ("__imf_float2ull_rd", core.dtype("int64")),
        }, is_pure=True, _builder=_builder)
    else:
        return core.extern_elementwise("", "", [arg0], {
            (core.dtype("fp32"), ): ("__nv_float2ull_rd", core.dtype("int64")),
        }, is_pure=True, _builder=_builder)


@core.extern
def float2ull_ru(arg0, _builder=None):
    if is_xpu():
        return core.extern_elementwise("", "", [arg0], {
            (core.dtype("fp32"), ): ("__imf_float2ull_ru", core.dtype("int64")),
        }, is_pure=True, _builder=_builder)
    else:
        return core.extern_elementwise("", "", [arg0], {
            (core.dtype("fp32"), ): ("__nv_float2ull_ru", core.dtype("int64")),
        }, is_pure=True, _builder=_builder)


@core.extern
def double2ll_rn(arg0, _builder=None):
    if is_xpu():
        return core.extern_elementwise("", "", [arg0], {
            (core.dtype("fp64"), ): ("__imf_double2ll_rn", core.dtype("int64")),
        }, is_pure=True, _builder=_builder)
    else:
        return core.extern_elementwise("", "", [arg0], {
            (core.dtype("fp64"), ): ("__nv_double2ll_rn", core.dtype("int64")),
        }, is_pure=True, _builder=_builder)


@core.extern
def double2ll_rz(arg0, _builder=None):
    if is_xpu():
        return core.extern_elementwise("", "", [arg0], {
            (core.dtype("fp64"), ): ("__imf_double2ll_rz", core.dtype("int64")),
        }, is_pure=True, _builder=_builder)
    else:
        return core.extern_elementwise("", "", [arg0], {
            (core.dtype("fp64"), ): ("__nv_double2ll_rz", core.dtype("int64")),
        }, is_pure=True, _builder=_builder)


@core.extern
def double2ll_rd(arg0, _builder=None):
    if is_xpu():
        return core.extern_elementwise("", "", [arg0], {
            (core.dtype("fp64"), ): ("__imf_double2ll_rd", core.dtype("int64")),
        }, is_pure=True, _builder=_builder)
    else:
        return core.extern_elementwise("", "", [arg0], {
            (core.dtype("fp64"), ): ("__nv_double2ll_rd", core.dtype("int64")),
        }, is_pure=True, _builder=_builder)


@core.extern
def double2ll_ru(arg0, _builder=None):
    if is_xpu():
        return core.extern_elementwise("", "", [arg0], {
            (core.dtype("fp64"), ): ("__imf_double2ll_ru", core.dtype("int64")),
        }, is_pure=True, _builder=_builder)
    else:
        return core.extern_elementwise("", "", [arg0], {
            (core.dtype("fp64"), ): ("__nv_double2ll_ru", core.dtype("int64")),
        }, is_pure=True, _builder=_builder)


@core.extern
def double2ull_rn(arg0, _builder=None):
    if is_xpu():
        return core.extern_elementwise("", "", [arg0], {
            (core.dtype("fp64"), ): ("__imf_double2ull_rn", core.dtype("int64")),
        }, is_pure=True, _builder=_builder)
    else:
        return core.extern_elementwise("", "", [arg0], {
            (core.dtype("fp64"), ): ("__nv_double2ull_rn", core.dtype("int64")),
        }, is_pure=True, _builder=_builder)


@core.extern
def double2ull_rz(arg0, _builder=None):
    if is_xpu():
        return core.extern_elementwise("", "", [arg0], {
            (core.dtype("fp64"), ): ("__imf_double2ull_rz", core.dtype("int64")),
        }, is_pure=True, _builder=_builder)
    else:
        return core.extern_elementwise("", "", [arg0], {
            (core.dtype("fp64"), ): ("__nv_double2ull_rz", core.dtype("int64")),
        }, is_pure=True, _builder=_builder)


@core.extern
def double2ull_rd(arg0, _builder=None):
    if is_xpu():
        return core.extern_elementwise("", "", [arg0], {
            (core.dtype("fp64"), ): ("__imf_double2ull_rd", core.dtype("int64")),
        }, is_pure=True, _builder=_builder)
    else:
        return core.extern_elementwise("", "", [arg0], {
            (core.dtype("fp64"), ): ("__nv_double2ull_rd", core.dtype("int64")),
        }, is_pure=True, _builder=_builder)


@core.extern
def double2ull_ru(arg0, _builder=None):
    if is_xpu():
        return core.extern_elementwise("", "", [arg0], {
            (core.dtype("fp64"), ): ("__imf_double2ull_ru", core.dtype("int64")),
        }, is_pure=True, _builder=_builder)
    else:
        return core.extern_elementwise("", "", [arg0], {
            (core.dtype("fp64"), ): ("__nv_double2ull_ru", core.dtype("int64")),
        }, is_pure=True, _builder=_builder)


@core.extern
def ll2float_rn(arg0, _builder=None):
    if is_xpu():
        return core.extern_elementwise("", "", [arg0], {
            (core.dtype("int64"), ): ("__imf_ll2float_rn", core.dtype("fp32")),
        }, is_pure=True, _builder=_builder)
    else:
        return core.extern_elementwise("", "", [arg0], {
            (core.dtype("int64"), ): ("__nv_ll2float_rn", core.dtype("fp32")),
        }, is_pure=True, _builder=_builder)


@core.extern
def ll2float_rz(arg0, _builder=None):
    if is_xpu():
        return core.extern_elementwise("", "", [arg0], {
            (core.dtype("int64"), ): ("__imf_ll2float_rz", core.dtype("fp32")),
        }, is_pure=True, _builder=_builder)
    else:
        return core.extern_elementwise("", "", [arg0], {
            (core.dtype("int64"), ): ("__nv_ll2float_rz", core.dtype("fp32")),
        }, is_pure=True, _builder=_builder)


@core.extern
def ll2float_rd(arg0, _builder=None):
    if is_xpu():
        return core.extern_elementwise("", "", [arg0], {
            (core.dtype("int64"), ): ("__imf_ll2float_rd", core.dtype("fp32")),
        }, is_pure=True, _builder=_builder)
    else:
        return core.extern_elementwise("", "", [arg0], {
            (core.dtype("int64"), ): ("__nv_ll2float_rd", core.dtype("fp32")),
        }, is_pure=True, _builder=_builder)


@core.extern
def ll2float_ru(arg0, _builder=None):
    if is_xpu():
        return core.extern_elementwise("", "", [arg0], {
            (core.dtype("int64"), ): ("__imf_ll2float_ru", core.dtype("fp32")),
        }, is_pure=True, _builder=_builder)
    else:
        return core.extern_elementwise("", "", [arg0], {
            (core.dtype("int64"), ): ("__nv_ll2float_ru", core.dtype("fp32")),
        }, is_pure=True, _builder=_builder)


@core.extern
def ull2float_rn(arg0, _builder=None):
    if is_xpu():
        return core.extern_elementwise("", "", [arg0], {
            (core.dtype("uint64"), ): ("__imf_ull2float_rn", core.dtype("fp32")),
        }, is_pure=True, _builder=_builder)

    else:
        return core.extern_elementwise("", "", [arg0], {
            (core.dtype("uint64"), ): ("__nv_ull2float_rn", core.dtype("fp32")),
        }, is_pure=True, _builder=_builder)


@core.extern
def ull2float_rz(arg0, _builder=None):
    if is_xpu():
        return core.extern_elementwise("", "", [arg0], {
            (core.dtype("uint64"), ): ("__imf_ull2float_rz", core.dtype("fp32")),
        }, is_pure=True, _builder=_builder)
    else:
        return core.extern_elementwise("", "", [arg0], {
            (core.dtype("uint64"), ): ("__nv_ull2float_rz", core.dtype("fp32")),
        }, is_pure=True, _builder=_builder)


@core.extern
def ull2float_rd(arg0, _builder=None):
    if is_xpu():
        return core.extern_elementwise("", "", [arg0], {
            (core.dtype("uint64"), ): ("__imf_ull2float_rd", core.dtype("fp32")),
        }, is_pure=True, _builder=_builder)
    else:
        return core.extern_elementwise("", "", [arg0], {
            (core.dtype("uint64"), ): ("__nv_ull2float_rd", core.dtype("fp32")),
        }, is_pure=True, _builder=_builder)


@core.extern
def ull2float_ru(arg0, _builder=None):
    if is_xpu():
        return core.extern_elementwise("", "", [arg0], {
            (core.dtype("uint64"), ): ("__imf_ull2float_ru", core.dtype("fp32")),
        }, is_pure=True, _builder=_builder)
    else:
        return core.extern_elementwise("", "", [arg0], {
            (core.dtype("uint64"), ): ("__nv_ull2float_ru", core.dtype("fp32")),
        }, is_pure=True, _builder=_builder)


@core.extern
def ll2double_rn(arg0, _builder=None):
    if is_xpu():
        return core.extern_elementwise("", "", [arg0], {
            (core.dtype("int64"), ): ("__imf_ll2double_rn", core.dtype("fp64")),
        }, is_pure=True, _builder=_builder)
    else:
        return core.extern_elementwise("", "", [arg0], {
            (core.dtype("int64"), ): ("__nv_ll2double_rn", core.dtype("fp64")),
        }, is_pure=True, _builder=_builder)


@core.extern
def ll2double_rz(arg0, _builder=None):
    if is_xpu():
        return core.extern_elementwise("", "", [arg0], {
            (core.dtype("int64"), ): ("__imf_ll2double_rz", core.dtype("fp64")),
        }, is_pure=True, _builder=_builder)
    else:
        return core.extern_elementwise("", "", [arg0], {
            (core.dtype("int64"), ): ("__nv_ll2double_rz", core.dtype("fp64")),
        }, is_pure=True, _builder=_builder)


@core.extern
def ll2double_rd(arg0, _builder=None):
    if is_xpu():
        return core.extern_elementwise("", "", [arg0], {
            (core.dtype("int64"), ): ("__imf_ll2double_rd", core.dtype("fp64")),
        }, is_pure=True, _builder=_builder)
    else:
        return core.extern_elementwise("", "", [arg0], {
            (core.dtype("int64"), ): ("__nv_ll2double_rd", core.dtype("fp64")),
        }, is_pure=True, _builder=_builder)


@core.extern
def ll2double_ru(arg0, _builder=None):
    if is_xpu():
        return core.extern_elementwise("", "", [arg0], {
            (core.dtype("int64"), ): ("__imf_ll2double_ru", core.dtype("fp64")),
        }, is_pure=True, _builder=_builder)
    else:
        return core.extern_elementwise("", "", [arg0], {
            (core.dtype("int64"), ): ("__nv_ll2double_ru", core.dtype("fp64")),
        }, is_pure=True, _builder=_builder)


@core.extern
def ull2double_rn(arg0, _builder=None):
    if is_xpu():
        return core.extern_elementwise("", "", [arg0], {
            (core.dtype("uint64"), ): ("__imf_ull2double_rn", core.dtype("fp64")),
        }, is_pure=True, _builder=_builder)
    else:
        return core.extern_elementwise("", "", [arg0], {
            (core.dtype("uint64"), ): ("__nv_ull2double_rn", core.dtype("fp64")),
        }, is_pure=True, _builder=_builder)


@core.extern
def ull2double_rz(arg0, _builder=None):
    if is_xpu():
        return core.extern_elementwise("", "", [arg0], {
            (core.dtype("uint64"), ): ("__imf_ull2double_rz", core.dtype("fp64")),
        }, is_pure=True, _builder=_builder)
    else:
        return core.extern_elementwise("", "", [arg0], {
            (core.dtype("uint64"), ): ("__nv_ull2double_rz", core.dtype("fp64")),
        }, is_pure=True, _builder=_builder)


@core.extern
def ull2double_rd(arg0, _builder=None):
    if is_xpu():
        return core.extern_elementwise("", "", [arg0], {
            (core.dtype("uint64"), ): ("__imf_ull2double_rd", core.dtype("fp64")),
        }, is_pure=True, _builder=_builder)
    else:
        return core.extern_elementwise("", "", [arg0], {
            (core.dtype("uint64"), ): ("__nv_ull2double_rd", core.dtype("fp64")),
        }, is_pure=True, _builder=_builder)


@core.extern
def ull2double_ru(arg0, _builder=None):
    if is_xpu():
        return core.extern_elementwise("", "", [arg0], {
            (core.dtype("uint64"), ): ("__imf_ull2double_ru", core.dtype("fp64")),
        }, is_pure=True, _builder=_builder)
    else:
        return core.extern_elementwise("", "", [arg0], {
            (core.dtype("uint64"), ): ("__nv_ull2double_ru", core.dtype("fp64")),
        }, is_pure=True, _builder=_builder)


@core.extern
def int_as_float(arg0, _builder=None):
    if is_xpu():
        return core.extern_elementwise("", "", [arg0], {
            (core.dtype("int32"), ): ("__imf_int_as_float", core.dtype("fp32")),
        }, is_pure=True, _builder=_builder)
    else:
        return core.extern_elementwise("", "", [arg0], {
            (core.dtype("int32"), ): ("__nv_int_as_float", core.dtype("fp32")),
        }, is_pure=True, _builder=_builder)


@core.extern
def float_as_int(arg0, _builder=None):
    if is_xpu():
        return core.extern_elementwise("", "", [arg0], {
            (core.dtype("fp32"), ): ("__imf_float_as_int", core.dtype("int32")),
        }, is_pure=True, _builder=_builder)
    else:
        return core.extern_elementwise("", "", [arg0], {
            (core.dtype("fp32"), ): ("__nv_float_as_int", core.dtype("int32")),
        }, is_pure=True, _builder=_builder)


@core.extern
def uint_as_float(arg0, _builder=None):
    if is_xpu():
        return core.extern_elementwise("", "", [arg0], {
            (core.dtype("uint32"), ): ("__imf_uint_as_float", core.dtype("fp32")),
        }, is_pure=True, _builder=_builder)
    else:
        return core.extern_elementwise("", "", [arg0], {
            (core.dtype("uint32"), ): ("__nv_uint_as_float", core.dtype("fp32")),
        }, is_pure=True, _builder=_builder)


@core.extern
def float_as_uint(arg0, _builder=None):
    if is_xpu():
        return core.extern_elementwise("", "", [arg0], {
            (core.dtype("fp32"), ): ("__imf_float_as_uint", core.dtype("int32")),
        }, is_pure=True, _builder=_builder)
    else:
        return core.extern_elementwise("", "", [arg0], {
            (core.dtype("fp32"), ): ("__nv_float_as_uint", core.dtype("int32")),
        }, is_pure=True, _builder=_builder)


@core.extern
def longlong_as_double(arg0, _builder=None):
    if is_xpu():
        return core.extern_elementwise("", "", [arg0], {
            (core.dtype("int64"), ): ("__imf_longlong_as_double", core.dtype("fp64")),
        }, is_pure=True, _builder=_builder)
    else:
        return core.extern_elementwise("", "", [arg0], {
            (core.dtype("int64"), ): ("__nv_longlong_as_double", core.dtype("fp64")),
        }, is_pure=True, _builder=_builder)


@core.extern
def double_as_longlong(arg0, _builder=None):
    if is_xpu():
        return core.extern_elementwise("", "", [arg0], {
            (core.dtype("fp64"), ): ("__imf_double_as_longlong", core.dtype("int64")),
        }, is_pure=True, _builder=_builder)
    else:
        return core.extern_elementwise("", "", [arg0], {
            (core.dtype("fp64"), ): ("__nv_double_as_longlong", core.dtype("int64")),
        }, is_pure=True, _builder=_builder)


@core.extern
def fast_sinf(arg0, _builder=None):
    return core.extern_elementwise("", "", [arg0], {
        (core.dtype("fp32"), ): ("__nv_fast_sinf", core.dtype("fp32")),
    }, is_pure=True, _builder=_builder)


@core.extern
def fast_cosf(arg0, _builder=None):
    return core.extern_elementwise("", "", [arg0], {
        (core.dtype("fp32"), ): ("__nv_fast_cosf", core.dtype("fp32")),
    }, is_pure=True, _builder=_builder)


@core.extern
def fast_log2f(arg0, _builder=None):
    return core.extern_elementwise("", "", [arg0], {
        (core.dtype("fp32"), ): ("__nv_fast_log2f", core.dtype("fp32")),
    }, is_pure=True, _builder=_builder)


@core.extern
def fast_logf(arg0, _builder=None):
    return core.extern_elementwise("", "", [arg0], {
        (core.dtype("fp32"), ): ("__nv_fast_logf", core.dtype("fp32")),
    }, is_pure=True, _builder=_builder)


@core.extern
def fast_expf(arg0, _builder=None):
    return core.extern_elementwise("", "", [arg0], {
        (core.dtype("fp32"), ): ("__nv_fast_expf", core.dtype("fp32")),
    }, is_pure=True, _builder=_builder)


@core.extern
def fast_tanf(arg0, _builder=None):
    return core.extern_elementwise("", "", [arg0], {
        (core.dtype("fp32"), ): ("__nv_fast_tanf", core.dtype("fp32")),
    }, is_pure=True, _builder=_builder)


@core.extern
def fast_exp10f(arg0, _builder=None):
    return core.extern_elementwise("", "", [arg0], {
        (core.dtype("fp32"), ): ("__nv_fast_exp10f", core.dtype("fp32")),
    }, is_pure=True, _builder=_builder)


@core.extern
def fast_log10f(arg0, _builder=None):
    return core.extern_elementwise("", "", [arg0], {
        (core.dtype("fp32"), ): ("__nv_fast_log10f", core.dtype("fp32")),
    }, is_pure=True, _builder=_builder)


@core.extern
def fast_powf(arg0, arg1, _builder=None):
    return core.extern_elementwise("", "", [arg0, arg1], {
        (core.dtype("fp32"), core.dtype("fp32")): ("__nv_fast_powf", core.dtype("fp32")),
    }, is_pure=True, _builder=_builder)


@core.extern
def hadd(arg0, arg1, _builder=None):
    return core.extern_elementwise(
        "", "", [arg0, arg1], {
            (core.dtype("int32"), core.dtype("int32")): ("__nv_hadd", core.dtype("int32")),
            (core.dtype("uint32"), core.dtype("uint32")): ("__nv_uhadd", core.dtype("uint32")),
        }, is_pure=True, _builder=_builder)


@core.extern
def rhadd(arg0, arg1, _builder=None):
    if is_xpu():
        return core.extern_elementwise(
            "", "", [arg0, arg1], {
                (core.dtype("int32"), core.dtype("int32")): ("__imf_rhadd", core.dtype("int32")),
                (core.dtype("uint32"), core.dtype("uint32")): ("__imf_urhadd", core.dtype("uint32")),
            }, is_pure=True, _builder=_builder)
    else:
        return core.extern_elementwise(
            "", "", [arg0, arg1], {
                (core.dtype("int32"), core.dtype("int32")): ("__nv_rhadd", core.dtype("int32")),
                (core.dtype("uint32"), core.dtype("uint32")): ("__nv_urhadd", core.dtype("uint32")),
            }, is_pure=True, _builder=_builder)


@core.extern
def sub_rn(arg0, arg1, _builder=None):
    return core.extern_elementwise(
        "", "", [arg0, arg1], {
            (core.dtype("fp32"), core.dtype("fp32")): ("__nv_fsub_rn", core.dtype("fp32")),
            (core.dtype("fp64"), core.dtype("fp64")): ("__nv_dsub_rn", core.dtype("fp64")),
        }, is_pure=True, _builder=_builder)


@core.extern
def sub_rz(arg0, arg1, _builder=None):
    return core.extern_elementwise(
        "", "", [arg0, arg1], {
            (core.dtype("fp32"), core.dtype("fp32")): ("__nv_fsub_rz", core.dtype("fp32")),
            (core.dtype("fp64"), core.dtype("fp64")): ("__nv_dsub_rz", core.dtype("fp64")),
        }, is_pure=True, _builder=_builder)


@core.extern
def sub_rd(arg0, arg1, _builder=None):
    return core.extern_elementwise(
        "", "", [arg0, arg1], {
            (core.dtype("fp32"), core.dtype("fp32")): ("__nv_fsub_rd", core.dtype("fp32")),
            (core.dtype("fp64"), core.dtype("fp64")): ("__nv_dsub_rd", core.dtype("fp64")),
        }, is_pure=True, _builder=_builder)


@core.extern
def sub_ru(arg0, arg1, _builder=None):
    return core.extern_elementwise(
        "", "", [arg0, arg1], {
            (core.dtype("fp32"), core.dtype("fp32")): ("__nv_fsub_ru", core.dtype("fp32")),
            (core.dtype("fp64"), core.dtype("fp64")): ("__nv_dsub_ru", core.dtype("fp64")),
        }, is_pure=True, _builder=_builder)


@core.extern
def rsqrt_rn(arg0, _builder=None):
    return core.extern_elementwise("", "", [
        arg0,
    ], {
        (core.dtype("fp32"), ): ("__nv_frsqrt_rn", core.dtype("fp32")),
    }, is_pure=True, _builder=_builder)


@core.extern
def ffs(arg0, _builder=None):
    if is_xpu():
        return core.extern_elementwise(
            "", "", [
                arg0,
            ], {
                (core.dtype("int32"), ): ("__imf_ffs", core.dtype("int32")),
                (core.dtype("int64"), ): ("__imf_ffsll", core.dtype("int32")),
            }, is_pure=True, _builder=_builder)
    else:
        return core.extern_elementwise(
            "", "", [
                arg0,
            ], {
                (core.dtype("int32"), ): ("__nv_ffs", core.dtype("int32")),
                (core.dtype("int64"), ): ("__nv_ffsll", core.dtype("int32")),
            }, is_pure=True, _builder=_builder)


@core.extern
def rint(arg0, _builder=None):
    if is_xpu():
        return core.extern_elementwise(
            "", "", [
                arg0,
            ], {
                (core.dtype("fp32"), ): ("__imf_rintf", core.dtype("fp32")),
                (core.dtype("fp64"), ): ("__imf_rint", core.dtype("fp64")),
            }, is_pure=True, _builder=_builder)
    else:
        return core.extern_elementwise(
            "", "", [
                arg0,
            ], {
                (core.dtype("fp32"), ): ("__nv_rintf", core.dtype("fp32")),
                (core.dtype("fp64"), ): ("__nv_rint", core.dtype("fp64")),
            }, is_pure=True, _builder=_builder)


@core.extern
def llrint(arg0, _builder=None):
    if is_xpu():
        return core.extern_elementwise(
            "", "", [
                arg0,
            ], {
                (core.dtype("fp32"), ): ("__imf_llrintf", core.dtype("int64")),
                (core.dtype("fp64"), ): ("__imf_llrint", core.dtype("int64")),
            }, is_pure=True, _builder=_builder)
    else:
        return core.extern_elementwise(
            "", "", [
                arg0,
            ], {
                (core.dtype("fp32"), ): ("__nv_llrintf", core.dtype("int64")),
                (core.dtype("fp64"), ): ("__nv_llrint", core.dtype("int64")),
            }, is_pure=True, _builder=_builder)


@core.extern
def nearbyint(arg0, _builder=None):
    if is_xpu():
        return core.extern_elementwise(
            "", "", [
                arg0,
            ], {
                (core.dtype("fp32"), ): ("__imf_nearbyintf", core.dtype("fp32")),
                (core.dtype("fp64"), ): ("__imf_nearbyint", core.dtype("fp64")),
            }, is_pure=True, _builder=_builder)
    else:
        return core.extern_elementwise(
            "", "", [
                arg0,
            ], {
                (core.dtype("fp32"), ): ("__nv_nearbyintf", core.dtype("fp32")),
                (core.dtype("fp64"), ): ("__nv_nearbyint", core.dtype("fp64")),
            }, is_pure=True, _builder=_builder)


@core.extern
def isnan(arg0, _builder=None):
    if is_xpu():
        return core.extern_elementwise(
            "", "", [
                arg0,
            ], {
                (core.dtype("fp32"), ): ("__imf_isnanf", core.dtype("int32")),
                (core.dtype("fp64"), ): ("__imf_isnan", core.dtype("int32")),
            }, is_pure=True, _builder=_builder)
    else:
        return core.extern_elementwise(
            "", "", [
                arg0,
            ], {
                (core.dtype("fp32"), ): ("__nv_isnanf", core.dtype("int32")),
                (core.dtype("fp64"), ): ("__nv_isnand", core.dtype("int32")),
            }, is_pure=True, _builder=_builder)


@core.extern
def signbit(arg0, _builder=None):
    if is_xpu():
        return core.extern_elementwise(
            "", "", [
                arg0,
            ], {
                (core.dtype("fp32"), ): ("__imf_signbitf", core.dtype("int32")),
                (core.dtype("fp64"), ): ("__imf_signbit", core.dtype("int32")),
            }, is_pure=True, _builder=_builder)
    else:
        return core.extern_elementwise(
            "", "", [
                arg0,
            ], {
                (core.dtype("fp32"), ): ("__nv_signbitf", core.dtype("int32")),
                (core.dtype("fp64"), ): ("__nv_signbitd", core.dtype("int32")),
            }, is_pure=True, _builder=_builder)


@core.extern
def copysign(arg0, arg1, _builder=None):
    if is_xpu():
        return core.extern_elementwise(
            "", "", [arg0, arg1], {
                (core.dtype("fp32"), core.dtype("fp32")): ("__imf_copysignf", core.dtype("fp32")),
                (core.dtype("fp64"), core.dtype("fp64")): ("__imf_copysign", core.dtype("fp64")),
            }, is_pure=True, _builder=_builder)
    else:
        return core.extern_elementwise(
            "", "", [arg0, arg1], {
                (core.dtype("fp32"), core.dtype("fp32")): ("__nv_copysignf", core.dtype("fp32")),
                (core.dtype("fp64"), core.dtype("fp64")): ("__nv_copysign", core.dtype("fp64")),
            }, is_pure=True, _builder=_builder)


@core.extern
def finitef(arg0, _builder=None):
    if is_xpu():
        return core.extern_elementwise("", "", [arg0], {
            (core.dtype("fp32"), ): ("__imf_isfinitef", core.dtype("int32")),
        }, is_pure=True, _builder=_builder)
    else:
        return core.extern_elementwise("", "", [arg0], {
            (core.dtype("fp32"), ): ("__nv_finitef", core.dtype("int32")),
        }, is_pure=True, _builder=_builder)


@core.extern
def isinf(arg0, _builder=None):
    if is_xpu():
        return core.extern_elementwise(
            "", "", [arg0], {
                (core.dtype("fp32"), ): ("__imf_isinff", core.dtype("int32")),
                (core.dtype("fp64"), ): ("__imf_isinf", core.dtype("int32")),
            }, is_pure=True, _builder=_builder)
    else:
        return core.extern_elementwise(
            "", "", [arg0], {
                (core.dtype("fp32"), ): ("__nv_isinff", core.dtype("int32")),
                (core.dtype("fp64"), ): ("__nv_isinfd", core.dtype("int32")),
            }, is_pure=True, _builder=_builder)


@core.extern
def nextafter(arg0, arg1, _builder=None):
    if is_xpu():
        return core.extern_elementwise(
            "", "", [arg0, arg1], {
                (core.dtype("fp32"), core.dtype("fp32")): ("__imf_nextafterf", core.dtype("fp32")),
                (core.dtype("fp64"), core.dtype("fp64")): ("__imf_nextafter", core.dtype("fp64")),
            }, is_pure=True, _builder=_builder)
    else:
        return core.extern_elementwise(
            "", "", [arg0, arg1], {
                (core.dtype("fp32"), core.dtype("fp32")): ("__nv_nextafterf", core.dtype("fp32")),
                (core.dtype("fp64"), core.dtype("fp64")): ("__nv_nextafter", core.dtype("fp64")),
            }, is_pure=True, _builder=_builder)


@core.extern
def sin(arg0, _builder=None):
    if is_xpu():
        return core.extern_elementwise(
            "", "", [arg0], {
                (core.dtype("fp32"), ): ("__imf_sinf", core.dtype("fp32")),
                (core.dtype("fp64"), ): ("__imf_sin", core.dtype("fp64")),
            }, is_pure=True, _builder=_builder)
    else:
        return core.extern_elementwise(
            "", "", [arg0], {
                (core.dtype("fp32"), ): ("__nv_sinf", core.dtype("fp32")),
                (core.dtype("fp64"), ): ("__nv_sin", core.dtype("fp64")),
            }, is_pure=True, _builder=_builder)


@core.extern
def cos(arg0, _builder=None):
    if is_xpu():
        return core.extern_elementwise(
            "", "", [arg0], {
                (core.dtype("fp32"), ): ("__imf_cosf", core.dtype("fp32")),
                (core.dtype("fp64"), ): ("__imf_cos", core.dtype("fp64")),
            }, is_pure=True, _builder=_builder)
    else:
        return core.extern_elementwise(
            "", "", [arg0], {
                (core.dtype("fp32"), ): ("__nv_cosf", core.dtype("fp32")),
                (core.dtype("fp64"), ): ("__nv_cos", core.dtype("fp64")),
            }, is_pure=True, _builder=_builder)


@core.extern
def sinpi(arg0, _builder=None):
    if is_xpu():
        return core.extern_elementwise(
            "", "", [arg0], {
                (core.dtype("fp32"), ): ("__imf_sinpif", core.dtype("fp32")),
                (core.dtype("fp64"), ): ("__imf_sinpi", core.dtype("fp64")),
            }, is_pure=True, _builder=_builder)
    else:
        return core.extern_elementwise(
            "", "", [arg0], {
                (core.dtype("fp32"), ): ("__nv_sinpif", core.dtype("fp32")),
                (core.dtype("fp64"), ): ("__nv_sinpi", core.dtype("fp64")),
            }, is_pure=True, _builder=_builder)


@core.extern
def cospi(arg0, _builder=None):
    if is_xpu():
        return core.extern_elementwise(
            "", "", [arg0], {
                (core.dtype("fp32"), ): ("__imf_cospif", core.dtype("fp32")),
                (core.dtype("fp64"), ): ("__imf_cospi", core.dtype("fp64")),
            }, is_pure=True, _builder=_builder)
    else:
        return core.extern_elementwise(
            "", "", [arg0], {
                (core.dtype("fp32"), ): ("__nv_cospif", core.dtype("fp32")),
                (core.dtype("fp64"), ): ("__nv_cospi", core.dtype("fp64")),
            }, is_pure=True, _builder=_builder)


@core.extern
def tan(arg0, _builder=None):
    if is_xpu():
        return core.extern_elementwise(
            "", "", [arg0], {
                (core.dtype("fp32"), ): ("__imf_tanf", core.dtype("fp32")),
                (core.dtype("fp64"), ): ("__imf_tan", core.dtype("fp64")),
            }, is_pure=True, _builder=_builder)
    else:
        return core.extern_elementwise(
            "", "", [arg0], {
                (core.dtype("fp32"), ): ("__nv_tanf", core.dtype("fp32")),
                (core.dtype("fp64"), ): ("__nv_tan", core.dtype("fp64")),
            }, is_pure=True, _builder=_builder)


@core.extern
def log2(arg0, _builder=None):
    if is_xpu():
        return core.extern_elementwise(
            "", "", [arg0], {
                (core.dtype("fp32"), ): ("__imf_log2f", core.dtype("fp32")),
                (core.dtype("fp64"), ): ("__imf_log2", core.dtype("fp64")),
            }, is_pure=True, _builder=_builder)
    else:
        return core.extern_elementwise(
            "", "", [arg0], {
                (core.dtype("fp32"), ): ("__nv_log2f", core.dtype("fp32")),
                (core.dtype("fp64"), ): ("__nv_log2", core.dtype("fp64")),
            }, is_pure=True, _builder=_builder)


@core.extern
def exp(arg0, _builder=None):
    if is_xpu():
        return core.extern_elementwise(
            "", "", [arg0], {
                (core.dtype("fp32"), ): ("__imf_expf", core.dtype("fp32")),
                (core.dtype("fp64"), ): ("__imf_exp", core.dtype("fp64")),
            }, is_pure=True, _builder=_builder)
    else:
        return core.extern_elementwise(
            "", "", [arg0], {
                (core.dtype("fp32"), ): ("__nv_expf", core.dtype("fp32")),
                (core.dtype("fp64"), ): ("__nv_exp", core.dtype("fp64")),
            }, is_pure=True, _builder=_builder)


@core.extern
def exp10(arg0, _builder=None):
    if is_xpu():
        return core.extern_elementwise(
            "", "", [arg0], {
                (core.dtype("fp32"), ): ("__imf_exp10f", core.dtype("fp32")),
                (core.dtype("fp64"), ): ("__imf_exp10", core.dtype("fp64")),
            }, is_pure=True, _builder=_builder)
    else:
        return core.extern_elementwise(
            "", "", [arg0], {
                (core.dtype("fp32"), ): ("__nv_exp10f", core.dtype("fp32")),
                (core.dtype("fp64"), ): ("__nv_exp10", core.dtype("fp64")),
            }, is_pure=True, _builder=_builder)


@core.extern
def cosh(arg0, _builder=None):
    if is_xpu():
        return core.extern_elementwise(
            "", "", [arg0], {
                (core.dtype("fp32"), ): ("__imf_coshf", core.dtype("fp32")),
                (core.dtype("fp64"), ): ("__imf_cosh", core.dtype("fp64")),
            }, is_pure=True, _builder=_builder)
    else:
        return core.extern_elementwise(
            "", "", [arg0], {
                (core.dtype("fp32"), ): ("__nv_coshf", core.dtype("fp32")),
                (core.dtype("fp64"), ): ("__nv_cosh", core.dtype("fp64")),
            }, is_pure=True, _builder=_builder)


@core.extern
def sinh(arg0, _builder=None):
    if is_xpu():
        return core.extern_elementwise(
            "", "", [arg0], {
                (core.dtype("fp32"), ): ("__imf_sinhf", core.dtype("fp32")),
                (core.dtype("fp64"), ): ("__imf_sinh", core.dtype("fp64")),
            }, is_pure=True, _builder=_builder)
    else:
        return core.extern_elementwise(
            "", "", [arg0], {
                (core.dtype("fp32"), ): ("__nv_sinhf", core.dtype("fp32")),
                (core.dtype("fp64"), ): ("__nv_sinh", core.dtype("fp64")),
            }, is_pure=True, _builder=_builder)


@core.extern
def tanh(arg0, _builder=None):
    if is_xpu():
        return core.extern_elementwise(
            "", "", [arg0], {
                (core.dtype("fp32"), ): ("__imf_tanhf", core.dtype("fp32")),
                (core.dtype("fp64"), ): ("__imf_tanh", core.dtype("fp64")),
            }, is_pure=True, _builder=_builder)
    else:
        return core.extern_elementwise(
            "", "", [arg0], {
                (core.dtype("fp32"), ): ("__nv_tanhf", core.dtype("fp32")),
                (core.dtype("fp64"), ): ("__nv_tanh", core.dtype("fp64")),
            }, is_pure=True, _builder=_builder)


@core.extern
def atan2(arg0, arg1, _builder=None):
    if is_xpu():
        return core.extern_elementwise(
            "", "", [arg0, arg1], {
                (core.dtype("fp32"), core.dtype("fp32")): ("__imf_atan2f", core.dtype("fp32")),
                (core.dtype("fp64"), core.dtype("fp64")): ("__imf_atan2", core.dtype("fp64")),
            }, is_pure=True, _builder=_builder)
    else:
        return core.extern_elementwise(
            "", "", [arg0, arg1], {
                (core.dtype("fp32"), core.dtype("fp32")): ("__nv_atan2f", core.dtype("fp32")),
                (core.dtype("fp64"), core.dtype("fp64")): ("__nv_atan2", core.dtype("fp64")),
            }, is_pure=True, _builder=_builder)


@core.extern
def atan(arg0, _builder=None):
    if is_xpu():
        return core.extern_elementwise(
            "", "", [arg0], {
                (core.dtype("fp32"), ): ("__imf_atanf", core.dtype("fp32")),
                (core.dtype("fp64"), ): ("__imf_atan", core.dtype("fp64")),
            }, is_pure=True, _builder=_builder)
    else:
        return core.extern_elementwise(
            "", "", [arg0], {
                (core.dtype("fp32"), ): ("__nv_atanf", core.dtype("fp32")),
                (core.dtype("fp64"), ): ("__nv_atan", core.dtype("fp64")),
            }, is_pure=True, _builder=_builder)


@core.extern
def asin(arg0, _builder=None):
    if is_xpu():
        return core.extern_elementwise(
            "", "", [arg0], {
                (core.dtype("fp32"), ): ("__imf_asinf", core.dtype("fp32")),
                (core.dtype("fp64"), ): ("__imf_asin", core.dtype("fp64")),
            }, is_pure=True, _builder=_builder)
    else:
        return core.extern_elementwise(
            "", "", [arg0], {
                (core.dtype("fp32"), ): ("__nv_asinf", core.dtype("fp32")),
                (core.dtype("fp64"), ): ("__nv_asin", core.dtype("fp64")),
            }, is_pure=True, _builder=_builder)


@core.extern
def acos(arg0, _builder=None):
    if is_xpu():
        return core.extern_elementwise(
            "", "", [arg0], {
                (core.dtype("fp32"), ): ("__imf_acosf", core.dtype("fp32")),
                (core.dtype("fp64"), ): ("__imf_acos", core.dtype("fp64")),
            }, is_pure=True, _builder=_builder)
    else:
        return core.extern_elementwise(
            "", "", [arg0], {
                (core.dtype("fp32"), ): ("__nv_acosf", core.dtype("fp32")),
                (core.dtype("fp64"), ): ("__nv_acos", core.dtype("fp64")),
            }, is_pure=True, _builder=_builder)


@core.extern
def log(arg0, _builder=None):
    if is_xpu():
        return core.extern_elementwise(
            "", "", [arg0], {
                (core.dtype("fp32"), ): ("__imf_logf", core.dtype("fp32")),
                (core.dtype("fp64"), ): ("__imf_log", core.dtype("fp64")),
            }, is_pure=True, _builder=_builder)
    else:
        return core.extern_elementwise(
            "", "", [arg0], {
                (core.dtype("fp32"), ): ("__nv_logf", core.dtype("fp32")),
                (core.dtype("fp64"), ): ("__nv_log", core.dtype("fp64")),
            }, is_pure=True, _builder=_builder)


@core.extern
def log10(arg0, _builder=None):
    if is_xpu():
        return core.extern_elementwise(
            "", "", [arg0], {
                (core.dtype("fp32"), ): ("__imf_log10f", core.dtype("fp32")),
                (core.dtype("fp64"), ): ("__imf_log10", core.dtype("fp64")),
            }, is_pure=True, _builder=_builder)
    else:
        return core.extern_elementwise(
            "", "", [arg0], {
                (core.dtype("fp32"), ): ("__nv_log10f", core.dtype("fp32")),
                (core.dtype("fp64"), ): ("__nv_log10", core.dtype("fp64")),
            }, is_pure=True, _builder=_builder)


@core.extern
def log1p(arg0, _builder=None):
    if is_xpu():
        return core.extern_elementwise(
            "", "", [arg0], {
                (core.dtype("fp32"), ): ("__imf_log1pf", core.dtype("fp32")),
                (core.dtype("fp64"), ): ("__imf_log1p", core.dtype("fp64")),
            }, is_pure=True, _builder=_builder)
    else:
        return core.extern_elementwise(
            "", "", [arg0], {
                (core.dtype("fp32"), ): ("__nv_log1pf", core.dtype("fp32")),
                (core.dtype("fp64"), ): ("__nv_log1p", core.dtype("fp64")),
            }, is_pure=True, _builder=_builder)


@core.extern
def acosh(arg0, _builder=None):
    if is_xpu():
        return core.extern_elementwise(
            "", "", [arg0], {
                (core.dtype("fp32"), ): ("__imf_acoshf", core.dtype("fp32")),
                (core.dtype("fp64"), ): ("__imf_acosh", core.dtype("fp64")),
            }, is_pure=True, _builder=_builder)
    else:
        return core.extern_elementwise(
            "", "", [arg0], {
                (core.dtype("fp32"), ): ("__nv_acoshf", core.dtype("fp32")),
                (core.dtype("fp64"), ): ("__nv_acosh", core.dtype("fp64")),
            }, is_pure=True, _builder=_builder)


@core.extern
def asinh(arg0, _builder=None):
    if is_xpu():
        return core.extern_elementwise(
            "", "", [arg0], {
                (core.dtype("fp32"), ): ("__imf_asinhf", core.dtype("fp32")),
                (core.dtype("fp64"), ): ("__imf_asinh", core.dtype("fp64")),
            }, is_pure=True, _builder=_builder)
    else:
        return core.extern_elementwise(
            "", "", [arg0], {
                (core.dtype("fp32"), ): ("__nv_asinhf", core.dtype("fp32")),
                (core.dtype("fp64"), ): ("__nv_asinh", core.dtype("fp64")),
            }, is_pure=True, _builder=_builder)


@core.extern
def atanh(arg0, _builder=None):
    if is_xpu():
        return core.extern_elementwise(
            "", "", [arg0], {
                (core.dtype("fp32"), ): ("__imf_atanhf", core.dtype("fp32")),
                (core.dtype("fp64"), ): ("__imf_atanh", core.dtype("fp64")),
            }, is_pure=True, _builder=_builder)
    else:
        return core.extern_elementwise(
            "", "", [arg0], {
                (core.dtype("fp32"), ): ("__nv_atanhf", core.dtype("fp32")),
                (core.dtype("fp64"), ): ("__nv_atanh", core.dtype("fp64")),
            }, is_pure=True, _builder=_builder)


@core.extern
def expm1(arg0, _builder=None):
    if is_xpu():
        return core.extern_elementwise(
            "", "", [arg0], {
                (core.dtype("fp32"), ): ("__imf_expm1f", core.dtype("fp32")),
                (core.dtype("fp64"), ): ("__imf_expm1", core.dtype("fp64")),
            }, is_pure=True, _builder=_builder)
    else:
        return core.extern_elementwise(
            "", "", [arg0], {
                (core.dtype("fp32"), ): ("__nv_expm1f", core.dtype("fp32")),
                (core.dtype("fp64"), ): ("__nv_expm1", core.dtype("fp64")),
            }, is_pure=True, _builder=_builder)


@core.extern
def hypot(arg0, arg1, _builder=None):
    if is_xpu():
        return core.extern_elementwise(
            "", "", [arg0, arg1], {
                (core.dtype("fp32"), core.dtype("fp32")): ("__imf_hypotf", core.dtype("fp32")),
                (core.dtype("fp64"), core.dtype("fp64")): ("__imf_hypot", core.dtype("fp64")),
            }, is_pure=True, _builder=_builder)
    else:
        return core.extern_elementwise(
            "", "", [arg0, arg1], {
                (core.dtype("fp32"), core.dtype("fp32")): ("__nv_hypotf", core.dtype("fp32")),
                (core.dtype("fp64"), core.dtype("fp64")): ("__nv_hypot", core.dtype("fp64")),
            }, is_pure=True, _builder=_builder)


@core.extern
def rhypot(arg0, arg1, _builder=None):
    if is_xpu():
        return core.extern_elementwise(
            "", "", [arg0, arg1], {
                (core.dtype("fp32"), core.dtype("fp32")): ("__imf_rhypotf", core.dtype("fp32")),
                (core.dtype("fp64"), core.dtype("fp64")): ("__imf_rhypot", core.dtype("fp64")),
            }, is_pure=True, _builder=_builder)
    else:
        return core.extern_elementwise(
            "", "", [arg0, arg1], {
                (core.dtype("fp32"), core.dtype("fp32")): ("__nv_rhypotf", core.dtype("fp32")),
                (core.dtype("fp64"), core.dtype("fp64")): ("__nv_rhypot", core.dtype("fp64")),
            }, is_pure=True, _builder=_builder)


@core.extern
def norm3d(arg0, arg1, arg2, _builder=None):
    if is_xpu():
        return core.extern_elementwise(
            "", "", [arg0, arg1, arg2], {
                (core.dtype("fp32"), core.dtype("fp32"), core.dtype("fp32")): ("__imf_norm3df", core.dtype("fp32")),
                (core.dtype("fp64"), core.dtype("fp64"), core.dtype("fp64")): ("__imf_norm3d", core.dtype("fp64")),
            }, is_pure=True, _builder=_builder)
    else:
        return core.extern_elementwise(
            "", "", [arg0, arg1, arg2], {
                (core.dtype("fp32"), core.dtype("fp32"), core.dtype("fp32")): ("__nv_norm3df", core.dtype("fp32")),
                (core.dtype("fp64"), core.dtype("fp64"), core.dtype("fp64")): ("__nv_norm3d", core.dtype("fp64")),
            }, is_pure=True, _builder=_builder)


@core.extern
def rnorm3d(arg0, arg1, arg2, _builder=None):
    if is_xpu():
        return core.extern_elementwise(
            "", "", [arg0, arg1, arg2], {
                (core.dtype("fp32"), core.dtype("fp32"), core.dtype("fp32")): ("__imf_rnorm3df", core.dtype("fp32")),
                (core.dtype("fp64"), core.dtype("fp64"), core.dtype("fp64")): ("__imf_rnorm3d", core.dtype("fp64")),
            }, is_pure=True, _builder=_builder)
    else:
        return core.extern_elementwise(
            "", "", [arg0, arg1, arg2], {
                (core.dtype("fp32"), core.dtype("fp32"), core.dtype("fp32")): ("__nv_rnorm3df", core.dtype("fp32")),
                (core.dtype("fp64"), core.dtype("fp64"), core.dtype("fp64")): ("__nv_rnorm3d", core.dtype("fp64")),
            }, is_pure=True, _builder=_builder)


@core.extern
def norm4d(arg0, arg1, arg2, arg3, _builder=None):
    if is_xpu():
        return core.extern_elementwise(
            "", "", [arg0, arg1, arg2, arg3], {
                (core.dtype("fp32"), core.dtype("fp32"), core.dtype("fp32"), core.dtype("fp32")):
                ("__imf_norm4df", core.dtype("fp32")),
                (core.dtype("fp64"), core.dtype("fp64"), core.dtype("fp64"), core.dtype("fp64")):
                ("__imf_norm4d", core.dtype("fp64")),
            }, is_pure=True, _builder=_builder)
    else:
        return core.extern_elementwise(
            "", "", [arg0, arg1, arg2, arg3], {
                (core.dtype("fp32"), core.dtype("fp32"), core.dtype("fp32"), core.dtype("fp32")):
                ("__nv_norm4df", core.dtype("fp32")),
                (core.dtype("fp64"), core.dtype("fp64"), core.dtype("fp64"), core.dtype("fp64")):
                ("__nv_norm4d", core.dtype("fp64")),
            }, is_pure=True, _builder=_builder)


@core.extern
def rnorm4d(arg0, arg1, arg2, arg3, _builder=None):
    if is_xpu():
        return core.extern_elementwise(
            "", "", [arg0, arg1, arg2, arg3], {
                (core.dtype("fp32"), core.dtype("fp32"), core.dtype("fp32"), core.dtype("fp32")):
                ("__imf_rnorm4df", core.dtype("fp32")),
                (core.dtype("fp64"), core.dtype("fp64"), core.dtype("fp64"), core.dtype("fp64")):
                ("__imf_rnorm4d", core.dtype("fp64")),
            }, is_pure=True, _builder=_builder)
    else:
        return core.extern_elementwise(
            "", "", [arg0, arg1, arg2, arg3], {
                (core.dtype("fp32"), core.dtype("fp32"), core.dtype("fp32"), core.dtype("fp32")):
                ("__nv_rnorm4df", core.dtype("fp32")),
                (core.dtype("fp64"), core.dtype("fp64"), core.dtype("fp64"), core.dtype("fp64")):
                ("__nv_rnorm4d", core.dtype("fp64")),
            }, is_pure=True, _builder=_builder)


@core.extern
def cbrt(arg0, _builder=None):
    if is_xpu():
        return core.extern_elementwise(
            "", "", [arg0], {
                (core.dtype("fp32"), ): ("__imf_cbrtf", core.dtype("fp32")),
                (core.dtype("fp64"), ): ("__imf_cbrt", core.dtype("fp64")),
            }, is_pure=True, _builder=_builder)
    else:
        return core.extern_elementwise(
            "", "", [arg0], {
                (core.dtype("fp32"), ): ("__nv_cbrtf", core.dtype("fp32")),
                (core.dtype("fp64"), ): ("__nv_cbrt", core.dtype("fp64")),
            }, is_pure=True, _builder=_builder)


@core.extern
def rcbrt(arg0, _builder=None):
    if is_xpu():
        return core.extern_elementwise(
            "", "", [arg0], {
                (core.dtype("fp32"), ): ("__imf_rcbrtf", core.dtype("fp32")),
                (core.dtype("fp64"), ): ("__imf_rcbrt", core.dtype("fp64")),
            }, is_pure=True, _builder=_builder)
    else:
        return core.extern_elementwise(
            "", "", [arg0], {
                (core.dtype("fp32"), ): ("__nv_rcbrtf", core.dtype("fp32")),
                (core.dtype("fp64"), ): ("__nv_rcbrt", core.dtype("fp64")),
            }, is_pure=True, _builder=_builder)


@core.extern
def j0(arg0, _builder=None):
    return core.extern_elementwise("", "", [arg0], {
        (core.dtype("fp32"), ): ("__nv_j0f", core.dtype("fp32")),
        (core.dtype("fp64"), ): ("__nv_j0", core.dtype("fp64")),
    }, is_pure=True, _builder=_builder)


@core.extern
def j1(arg0, _builder=None):
    return core.extern_elementwise("", "", [arg0], {
        (core.dtype("fp32"), ): ("__nv_j1f", core.dtype("fp32")),
        (core.dtype("fp64"), ): ("__nv_j1", core.dtype("fp64")),
    }, is_pure=True, _builder=_builder)


@core.extern
def y0(arg0, _builder=None):
    return core.extern_elementwise("", "", [arg0], {
        (core.dtype("fp32"), ): ("__nv_y0f", core.dtype("fp32")),
        (core.dtype("fp64"), ): ("__nv_y0", core.dtype("fp64")),
    }, is_pure=True, _builder=_builder)


@core.extern
def y1(arg0, _builder=None):
    return core.extern_elementwise("", "", [arg0], {
        (core.dtype("fp32"), ): ("__nv_y1f", core.dtype("fp32")),
        (core.dtype("fp64"), ): ("__nv_y1", core.dtype("fp64")),
    }, is_pure=True, _builder=_builder)


@core.extern
def yn(arg0, arg1, _builder=None):
    return core.extern_elementwise(
        "", "", [arg0, arg1], {
            (core.dtype("int32"), core.dtype("fp32")): ("__nv_ynf", core.dtype("fp32")),
            (core.dtype("int32"), core.dtype("fp64")): ("__nv_yn", core.dtype("fp64")),
        }, is_pure=True, _builder=_builder)


@core.extern
def jn(arg0, arg1, _builder=None):
    return core.extern_elementwise(
        "", "", [arg0, arg1], {
            (core.dtype("int32"), core.dtype("fp32")): ("__nv_jnf", core.dtype("fp32")),
            (core.dtype("int32"), core.dtype("fp64")): ("__nv_jn", core.dtype("fp64")),
        }, is_pure=True, _builder=_builder)


@core.extern
def cyl_bessel_i0(arg0, _builder=None):
    return core.extern_elementwise(
        "", "", [arg0], {
            (core.dtype("fp32"), ): ("__nv_cyl_bessel_i0f", core.dtype("fp32")),
            (core.dtype("fp64"), ): ("__nv_cyl_bessel_i0", core.dtype("fp64")),
        }, is_pure=True, _builder=_builder)


@core.extern
def cyl_bessel_i1(arg0, _builder=None):
    return core.extern_elementwise(
        "", "", [arg0], {
            (core.dtype("fp32"), ): ("__nv_cyl_bessel_i1f", core.dtype("fp32")),
            (core.dtype("fp64"), ): ("__nv_cyl_bessel_i1", core.dtype("fp64")),
        }, is_pure=True, _builder=_builder)


@core.extern
def erf(arg0, _builder=None):
    if is_xpu():
        return core.extern_elementwise(
            "", "", [arg0], {
                (core.dtype("fp32"), ): ("__imf_erff", core.dtype("fp32")),
                (core.dtype("fp64"), ): ("__imf_erf", core.dtype("fp64")),
            }, is_pure=True, _builder=_builder)
    else:
        return core.extern_elementwise(
            "", "", [arg0], {
                (core.dtype("fp32"), ): ("__nv_erff", core.dtype("fp32")),
                (core.dtype("fp64"), ): ("__nv_erf", core.dtype("fp64")),
            }, is_pure=True, _builder=_builder)


@core.extern
def erfinv(arg0, _builder=None):
    if is_xpu():
        return core.extern_elementwise(
            "", "", [arg0], {
                (core.dtype("fp32"), ): ("__imf_erfcinvf", core.dtype("fp32")),
                (core.dtype("fp64"), ): ("__imf_erfcinv", core.dtype("fp64")),
            }, is_pure=True, _builder=_builder)
    else:
        return core.extern_elementwise(
            "", "", [arg0], {
                (core.dtype("fp32"), ): ("__nv_erfinvf", core.dtype("fp32")),
                (core.dtype("fp64"), ): ("__nv_erfinv", core.dtype("fp64")),
            }, is_pure=True, _builder=_builder)


@core.extern
def erfc(arg0, _builder=None):
    if is_xpu():
        return core.extern_elementwise(
            "", "", [arg0], {
                (core.dtype("fp32"), ): ("__imf_erfcf", core.dtype("fp32")),
                (core.dtype("fp64"), ): ("__imf_erfc", core.dtype("fp64")),
            }, is_pure=True, _builder=_builder)
    else:
        return core.extern_elementwise(
            "", "", [arg0], {
                (core.dtype("fp32"), ): ("__nv_erfcf", core.dtype("fp32")),
                (core.dtype("fp64"), ): ("__nv_erfc", core.dtype("fp64")),
            }, is_pure=True, _builder=_builder)


@core.extern
def erfcx(arg0, _builder=None):
    if is_xpu():
        return core.extern_elementwise(
            "", "", [arg0], {
                (core.dtype("fp32"), ): ("__imf_erfcxf", core.dtype("fp32")),
                (core.dtype("fp64"), ): ("__imf_erfcx", core.dtype("fp64")),
            }, is_pure=True, _builder=_builder)
    else:
        return core.extern_elementwise(
            "", "", [arg0], {
                (core.dtype("fp32"), ): ("__nv_erfcxf", core.dtype("fp32")),
                (core.dtype("fp64"), ): ("__nv_erfcx", core.dtype("fp64")),
            }, is_pure=True, _builder=_builder)


@core.extern
def erfcinv(arg0, _builder=None):
    return core.extern_elementwise(
        "", "", [arg0], {
            (core.dtype("fp32"), ): ("__nv_erfcinvf", core.dtype("fp32")),
            (core.dtype("fp64"), ): ("__nv_erfcinv", core.dtype("fp64")),
        }, is_pure=True, _builder=_builder)


@core.extern
def normcdfinv(arg0, _builder=None):
    if is_xpu():
        return core.extern_elementwise(
            "", "", [arg0], {
                (core.dtype("fp32"), ): ("__nv_cdnorminvf", core.dtype("fp32")),
                (core.dtype("fp64"), ): ("__nv_cdnorminv", core.dtype("fp64")),
            }, is_pure=True, _builder=_builder)
    else:
        return core.extern_elementwise(
            "", "", [arg0], {
                (core.dtype("fp32"), ): ("__nv_normcdfinvf", core.dtype("fp32")),
                (core.dtype("fp64"), ): ("__nv_normcdfinv", core.dtype("fp64")),
            }, is_pure=True, _builder=_builder)


@core.extern
def normcdf(arg0, _builder=None):
    if is_xpu():
        return core.extern_elementwise(
            "", "", [arg0], {
                (core.dtype("fp32"), ): ("__nv_cdnormf", core.dtype("fp32")),
                (core.dtype("fp64"), ): ("__nv_cdnorm", core.dtype("fp64")),
            }, is_pure=True, _builder=_builder)
    else:
        return core.extern_elementwise(
            "", "", [arg0], {
                (core.dtype("fp32"), ): ("__nv_normcdff", core.dtype("fp32")),
                (core.dtype("fp64"), ): ("__nv_normcdf", core.dtype("fp64")),
            }, is_pure=True, _builder=_builder)


@core.extern
def lgamma(arg0, _builder=None):
    if is_xpu():
        return core.extern_elementwise(
            "", "", [arg0], {
                (core.dtype("fp32"), ): ("__imf_lgammaf", core.dtype("fp32")),
                (core.dtype("fp64"), ): ("__imf_lgamma", core.dtype("fp64")),
            }, is_pure=True, _builder=_builder)
    else:
        return core.extern_elementwise(
            "", "", [arg0], {
                (core.dtype("fp32"), ): ("__nv_lgammaf", core.dtype("fp32")),
                (core.dtype("fp64"), ): ("__nv_lgamma", core.dtype("fp64")),
            }, is_pure=True, _builder=_builder)


@core.extern
def ldexp(arg0, arg1, _builder=None):
    if is_xpu():
        return core.extern_elementwise(
            "", "", [arg0, arg1], {
                (core.dtype("fp32"), core.dtype("int32")): ("__imf_ldexpf", core.dtype("fp32")),
                (core.dtype("fp64"), core.dtype("int32")): ("__imf_ldexp", core.dtype("fp64")),
            }, is_pure=True, _builder=_builder)
    else:
        return core.extern_elementwise(
            "", "", [arg0, arg1], {
                (core.dtype("fp32"), core.dtype("int32")): ("__nv_ldexpf", core.dtype("fp32")),
                (core.dtype("fp64"), core.dtype("int32")): ("__nv_ldexp", core.dtype("fp64")),
            }, is_pure=True, _builder=_builder)


@core.extern
def scalbn(arg0, arg1, _builder=None):
    if is_xpu():
        return core.extern_elementwise(
            "", "", [arg0, arg1], {
                (core.dtype("fp32"), core.dtype("int32")): ("__imf_scalbnf", core.dtype("fp32")),
                (core.dtype("fp64"), core.dtype("int32")): ("__imf_scalbn", core.dtype("fp64")),
            }, is_pure=True, _builder=_builder)
    else:
        return core.extern_elementwise(
            "", "", [arg0, arg1], {
                (core.dtype("fp32"), core.dtype("int32")): ("__nv_scalbnf", core.dtype("fp32")),
                (core.dtype("fp64"), core.dtype("int32")): ("__nv_scalbn", core.dtype("fp64")),
            }, is_pure=True, _builder=_builder)


@core.extern
def fmod(arg0, arg1, _builder=None):
    if is_xpu():
        return core.extern_elementwise(
            "", "", [arg0, arg1], {
                (core.dtype("fp32"), core.dtype("fp32")): ("__imf_fmodf", core.dtype("fp32")),
                (core.dtype("fp64"), core.dtype("fp64")): ("__imf_fmod", core.dtype("fp64")),
            }, is_pure=True, _builder=_builder)
    else:
        return core.extern_elementwise(
            "", "", [arg0, arg1], {
                (core.dtype("fp32"), core.dtype("fp32")): ("__nv_fmodf", core.dtype("fp32")),
                (core.dtype("fp64"), core.dtype("fp64")): ("__nv_fmod", core.dtype("fp64")),
            }, is_pure=True, _builder=_builder)


@core.extern
def remainder(arg0, arg1, _builder=None):
    if is_xpu():
        return core.extern_elementwise(
            "", "", [arg0, arg1], {
                (core.dtype("fp32"), core.dtype("fp32")): ("__imf_remainderf", core.dtype("fp32")),
                (core.dtype("fp64"), core.dtype("fp64")): ("__imf_remainder", core.dtype("fp64")),
            }, is_pure=True, _builder=_builder)
    else:
        return core.extern_elementwise(
            "", "", [arg0, arg1], {
                (core.dtype("fp32"), core.dtype("fp32")): ("__nv_remainderf", core.dtype("fp32")),
                (core.dtype("fp64"), core.dtype("fp64")): ("__nv_remainder", core.dtype("fp64")),
            }, is_pure=True, _builder=_builder)


@core.extern
def fma(arg0, arg1, arg2, _builder=None):
    if is_xpu():
        return core.extern_elementwise(
            "", "", [arg0, arg1, arg2], {
                (core.dtype("fp32"), core.dtype("fp32"), core.dtype("fp32")): ("__nv_fmaf", core.dtype("fp32")),
                (core.dtype("fp64"), core.dtype("fp64"), core.dtype("fp64")): ("__nv_fma", core.dtype("fp64")),
            }, is_pure=True, _builder=_builder)
    else:
        return core.extern_elementwise(
            "", "", [arg0, arg1, arg2], {
                (core.dtype("fp32"), core.dtype("fp32"), core.dtype("fp32")): ("__imf_fmaf", core.dtype("fp32")),
                (core.dtype("fp64"), core.dtype("fp64"), core.dtype("fp64")): ("__imf_fma", core.dtype("fp64")),
            }, is_pure=True, _builder=_builder)


@core.extern
def pow(arg0, arg1, _builder=None):
    if is_xpu():
        return core.extern_elementwise(
            "", "", [arg0, arg1], {
                (core.dtype("fp32"), core.dtype("int32")): ("__imf_powif", core.dtype("fp32")),
                (core.dtype("fp64"), core.dtype("int32")): ("__imf_powi", core.dtype("fp64")),
                (core.dtype("fp32"), core.dtype("fp32")): ("__imf_powf", core.dtype("fp32")),
                (core.dtype("fp64"), core.dtype("fp64")): ("__imf_pow", core.dtype("fp64")),
            }, is_pure=True, _builder=_builder)
    else:
        return core.extern_elementwise(
            "", "", [arg0, arg1], {
                (core.dtype("fp32"), core.dtype("int32")): ("__nv_powif", core.dtype("fp32")),
                (core.dtype("fp64"), core.dtype("int32")): ("__nv_powi", core.dtype("fp64")),
                (core.dtype("fp32"), core.dtype("fp32")): ("__nv_powf", core.dtype("fp32")),
                (core.dtype("fp64"), core.dtype("fp64")): ("__nv_pow", core.dtype("fp64")),
            }, is_pure=True, _builder=_builder)


@core.extern
def tgamma(arg0, _builder=None):
    if is_xpu():
        return core.extern_elementwise(
            "", "", [arg0], {
                (core.dtype("fp32"), ): ("__imf_tgammaf", core.dtype("fp32")),
                (core.dtype("fp64"), ): ("__imf_tgamma", core.dtype("fp64")),
            }, is_pure=True, _builder=_builder)
    else:
        return core.extern_elementwise(
            "", "", [arg0], {
                (core.dtype("fp32"), ): ("__nv_tgammaf", core.dtype("fp32")),
                (core.dtype("fp64"), ): ("__nv_tgamma", core.dtype("fp64")),
            }, is_pure=True, _builder=_builder)


@core.extern
def round(arg0, _builder=None):
    if is_xpu():
        return core.extern_elementwise(
            "", "", [arg0], {
                (core.dtype("fp32"), ): ("__imf_roundf", core.dtype("fp32")),
                (core.dtype("fp64"), ): ("__imf_round", core.dtype("fp64")),
            }, is_pure=True, _builder=_builder)
    else:
        return core.extern_elementwise(
            "", "", [arg0], {
                (core.dtype("fp32"), ): ("__nv_roundf", core.dtype("fp32")),
                (core.dtype("fp64"), ): ("__nv_round", core.dtype("fp64")),
            }, is_pure=True, _builder=_builder)


@core.extern
def llround(arg0, _builder=None):
    if is_xpu():
        return core.extern_elementwise(
            "", "", [arg0], {
                (core.dtype("fp32"), ): ("__imf_llroundf", core.dtype("int64")),
                (core.dtype("fp64"), ): ("__imf_llround", core.dtype("int64")),
            }, is_pure=True, _builder=_builder)
    else:
        return core.extern_elementwise(
            "", "", [arg0], {
                (core.dtype("fp32"), ): ("__nv_llroundf", core.dtype("int64")),
                (core.dtype("fp64"), ): ("__nv_llround", core.dtype("int64")),
            }, is_pure=True, _builder=_builder)


@core.extern
def fdim(arg0, arg1, _builder=None):
    if is_xpu():
        return core.extern_elementwise(
            "", "", [arg0, arg1], {
                (core.dtype("fp32"), core.dtype("fp32")): ("__imf_fdimf", core.dtype("fp32")),
                (core.dtype("fp64"), core.dtype("fp64")): ("__imf_fdim", core.dtype("fp64")),
            }, is_pure=True, _builder=_builder)
    else:
        return core.extern_elementwise(
            "", "", [arg0, arg1], {
                (core.dtype("fp32"), core.dtype("fp32")): ("__nv_fdimf", core.dtype("fp32")),
                (core.dtype("fp64"), core.dtype("fp64")): ("__nv_fdim", core.dtype("fp64")),
            }, is_pure=True, _builder=_builder)


@core.extern
def ilogb(arg0, _builder=None):
    if is_xpu():
        return core.extern_elementwise(
            "", "", [arg0], {
                (core.dtype("fp32"), ): ("__imf_ilogbf", core.dtype("int32")),
                (core.dtype("fp64"), ): ("__imf_ilogb", core.dtype("int32")),
            }, is_pure=True, _builder=_builder)
    else:
        return core.extern_elementwise(
            "", "", [arg0], {
                (core.dtype("fp32"), ): ("__nv_ilogbf", core.dtype("int32")),
                (core.dtype("fp64"), ): ("__nv_ilogb", core.dtype("int32")),
            }, is_pure=True, _builder=_builder)


@core.extern
def logb(arg0, _builder=None):
    if is_xpu():
        return core.extern_elementwise(
            "", "", [arg0], {
                (core.dtype("fp32"), ): ("__imf_logf", core.dtype("fp32")),
                (core.dtype("fp64"), ): ("__imf_log", core.dtype("fp64")),
            }, is_pure=True, _builder=_builder)
    else:
        return core.extern_elementwise(
            "", "", [arg0], {
                (core.dtype("fp32"), ): ("__nv_logbf", core.dtype("fp32")),
                (core.dtype("fp64"), ): ("__nv_logb", core.dtype("fp64")),
            }, is_pure=True, _builder=_builder)


@core.extern
def isfinited(arg0, _builder=None):
    return core.extern_elementwise("", "", [arg0], {
        (core.dtype("fp64"), ): ("__nv_isfinited", core.dtype("int32")),
    }, is_pure=True, _builder=_builder)
=======
    def _decorator(func: T) -> T:
        docstr = """
    Computes the element-wise {name} of :code:`x` and :code:`y`.

    :param x: the input values
    :type x: Block
    :param y: the input values
    :type y: Block
    """
        func.__doc__ = docstr.format(name=name)
        return func

    return _decorator


@core.builtin
@_check_dtype(dtypes=["int32", "int64", "uint32", "uint64"])
@_add_math_2arg_docstr("most significant N bits of the 2N-bit product")
@core._tensor_member_fn
def umulhi(x, y, _builder=None):
    x = core._to_tensor(x, _builder)
    y = core._to_tensor(y, _builder)
    x, y = core.binary_op_type_legalization(x, y, _builder)
    return core.tensor(_builder.create_umulhi(x.handle, y.handle), x.type)


@core.builtin
@_check_dtype(dtypes=["fp32", "fp64"])
@_add_math_1arg_docstr("exponential")
@core._tensor_member_fn
def exp(x, _builder=None):
    x = core._to_tensor(x, _builder)
    return core.tensor(_builder.create_exp(x.handle), x.type)


@core.builtin
@_check_dtype(dtypes=["fp32", "fp64"])
@_add_math_1arg_docstr("exponential (base 2)")
@core._tensor_member_fn
def exp2(x, _builder=None):
    x = core._to_tensor(x, _builder)
    return core.tensor(_builder.create_exp2(x.handle), x.type)


@core.builtin
@_check_dtype(dtypes=["fp32", "fp64"])
@_add_math_1arg_docstr("natural logarithm")
@core._tensor_member_fn
def log(x, _builder=None):
    x = core._to_tensor(x, _builder)
    return core.tensor(_builder.create_log(x.handle), x.type)


@core.builtin
@_check_dtype(dtypes=["fp32", "fp64"])
@_add_math_1arg_docstr("logarithm (base 2)")
@core._tensor_member_fn
def log2(x, _builder=None):
    x = core._to_tensor(x, _builder)
    return core.tensor(_builder.create_log2(x.handle), x.type)


@core.builtin
@_check_dtype(dtypes=["fp32", "fp64"])
@_add_math_1arg_docstr("cosine")
@core._tensor_member_fn
def cos(x, _builder=None):
    x = core._to_tensor(x, _builder)
    return core.tensor(_builder.create_cos(x.handle), x.type)


@core.builtin
@_check_dtype(dtypes=["fp32", "fp64"])
@_add_math_1arg_docstr("sine")
@core._tensor_member_fn
def sin(x, _builder=None):
    x = core._to_tensor(x, _builder)
    return core.tensor(_builder.create_sin(x.handle), x.type)


@core.builtin
@_check_dtype(dtypes=["fp32", "fp64"])
@_add_math_1arg_docstr("fast square root")
@core._tensor_member_fn
def sqrt(x, _builder=None):
    x = core._to_tensor(x, _builder)
    return core.tensor(_builder.create_sqrt(x.handle), x.type)


@core.builtin
@_check_dtype(dtypes=["fp32"])
@_add_math_1arg_docstr("precise square root (rounding to nearest)")
@core._tensor_member_fn
def sqrt_rn(x, _builder=None):
    x = core._to_tensor(x, _builder)
    return core.tensor(_builder.create_precise_sqrt(x.handle), x.type)


@core.builtin
@_add_math_1arg_docstr("absolute value")
@core._tensor_member_fn
def abs(x, _builder=None):
    x = core._to_tensor(x, _builder)
    dtype = x.dtype
    if dtype.is_floating():
        return core.tensor(_builder.create_fabs(x.handle), x.type)
    elif dtype.is_int_signed():
        return core.tensor(_builder.create_iabs(x.handle), x.type)
    elif dtype.is_int_unsigned():
        return x  # no-op
    else:
        assert False, f"Unexpected dtype {dtype}"


@core.builtin
@_add_math_2arg_docstr("fast division")
@core._tensor_member_fn
def fdiv(x, y, ieee_rounding=False, _builder=None):
    ieee_rounding = core._constexpr_to_value(ieee_rounding)
    x = core._to_tensor(x, _builder)
    y = core._to_tensor(y, _builder)
    return semantic.fdiv(x, y, ieee_rounding, _builder)


@core.builtin
@_check_dtype(dtypes=["fp32"])
@_add_math_2arg_docstr("precise division (rounding to nearest)")
@core._tensor_member_fn
def div_rn(x, y, _builder=None):
    x = core._to_tensor(x, _builder)
    y = core._to_tensor(y, _builder)
    core.binary_op_type_legalization(x, y, _builder)
    return core.tensor(_builder.create_precise_divf(x.handle, y.handle), x.type)


@core.builtin
@_check_dtype(dtypes=["fp32", "fp64"])
@_add_math_1arg_docstr("error function")
@core._tensor_member_fn
def erf(x, _builder=None):
    x = core._to_tensor(x, _builder)
    return core.tensor(_builder.create_erf(x.handle), x.type)


@core.builtin
@_check_dtype(dtypes=["fp32", "fp64"])
@_add_math_1arg_docstr("floor")
@core._tensor_member_fn
def floor(x, _builder=None):
    x = core._to_tensor(x, _builder)
    return core.tensor(_builder.create_floor(x.handle), x.type)
>>>>>>> 0bd315f6
<|MERGE_RESOLUTION|>--- conflicted
+++ resolved
@@ -5,28 +5,6 @@
 
 T = core.TypeVar('T')
 
-<<<<<<< HEAD
-def is_xpu():
-    import triton
-    return triton.runtime.driver.active.get_current_target()[0] == "xpu"
-
-
-@core.extern
-def clz(arg0, _builder=None):
-    if is_xpu():
-        return core.extern_elementwise(
-            "", "", [arg0], {
-                (core.dtype("int32"), ): ("__imf_clz", core.dtype("int32")),
-                (core.dtype("int64"), ): ("__imf_clzll", core.dtype("int32")),
-            }, is_pure=True, _builder=_builder)
-    else:
-        return core.extern_elementwise(
-            "", "", [arg0], {
-                (core.dtype("int32"), ): ("__nv_clz", core.dtype("int32")),
-                (core.dtype("int64"), ): ("__nv_clzll", core.dtype("int32")),
-            }, is_pure=True, _builder=_builder)
-=======
->>>>>>> 0bd315f6
 
 def _check_dtype(dtypes: List[str]) -> T:
     """
@@ -37,24 +15,7 @@
     the data type to the supported one.
     """
 
-<<<<<<< HEAD
-@core.extern
-def popc(arg0, _builder=None):
-    if is_xpu():
-        return core.extern_elementwise(
-            "", "", [arg0], {
-                (core.dtype("int32"), ): ("__imf_popc", core.dtype("int32")),
-                (core.dtype("int64"), ): ("__imf_popcll", core.dtype("int32")),
-            }, is_pure=True, _builder=_builder)
-    else:
-        return core.extern_elementwise(
-            "", "", [arg0], {
-                (core.dtype("int32"), ): ("__nv_popc", core.dtype("int32")),
-                (core.dtype("int64"), ): ("__nv_popcll", core.dtype("int32")),
-            }, is_pure=True, _builder=_builder)
-=======
     def wrapper(fn):
->>>>>>> 0bd315f6
 
         @wraps(fn)
         def check(*args, **kwargs):
@@ -65,67 +26,16 @@
                     raise ValueError(f"Expected dtype {dtypes} but got {arg.type.scalar.name}")
             return fn(*args, **kwargs)
 
-<<<<<<< HEAD
-@core.extern
-def byte_perm(arg0, arg1, arg2, _builder=None):
-    if is_xpu():
-        return core.extern_elementwise("", "", [arg0, arg1, arg2], {
-            (core.dtype("int32"), core.dtype("int32"), core.dtype("int32")): ("__imf_byte_perm", core.dtype("int32")),
-        }, is_pure=True, _builder=_builder)
-    else:
-        return core.extern_elementwise("", "", [arg0, arg1, arg2], {
-            (core.dtype("int32"), core.dtype("int32"), core.dtype("int32")): ("__nv_byte_perm", core.dtype("int32")),
-        }, is_pure=True, _builder=_builder)
-=======
         return check
->>>>>>> 0bd315f6
 
     return wrapper
 
-<<<<<<< HEAD
-@core.extern
-def mulhi(arg0, arg1, _builder=None):
-    if is_xpu():
-        return core.extern_elementwise(
-            "", "", [arg0, arg1], {
-                (core.dtype("int32"), core.dtype("int32")): ("__imf_mulhi", core.dtype("int32")),
-                (core.dtype("uint32"), core.dtype("uint32")): ("__imf_umulhi", core.dtype("uint32")),
-                (core.dtype("int64"), core.dtype("int64")): ("__imf_mul64hi", core.dtype("int64")),
-                (core.dtype("uint64"), core.dtype("uint64")): ("__imf_umul64hi", core.dtype("uint64")),
-            }, is_pure=True, _builder=_builder)
-    else:
-        return core.extern_elementwise(
-            "", "", [arg0, arg1], {
-                (core.dtype("int32"), core.dtype("int32")): ("__nv_mulhi", core.dtype("int32")),
-                (core.dtype("uint32"), core.dtype("uint32")): ("__nv_umulhi", core.dtype("uint32")),
-                (core.dtype("int64"), core.dtype("int64")): ("__nv_mul64hi", core.dtype("int64")),
-                (core.dtype("uint64"), core.dtype("uint64")): ("__nv_umul64hi", core.dtype("uint64")),
-            }, is_pure=True, _builder=_builder)
-=======
->>>>>>> 0bd315f6
 
 def _add_math_1arg_docstr(name: str) -> core.Callable[[T], T]:
 
-<<<<<<< HEAD
-@core.extern
-def mul24(arg0, arg1, _builder=None):
-    if is_xpu():
-        return core.extern_elementwise(
-            "", "", [arg0, arg1], {
-                (core.dtype("int32"), core.dtype("int32")): ("__imf_mul24", core.dtype("int32")),
-                (core.dtype("uint32"), core.dtype("uint32")): ("__imf_umul24", core.dtype("uint32")),
-            }, is_pure=True, _builder=_builder)
-    else:
-        return core.extern_elementwise(
-            "", "", [arg0, arg1], {
-                (core.dtype("int32"), core.dtype("int32")): ("__nv_mul24", core.dtype("int32")),
-                (core.dtype("uint32"), core.dtype("uint32")): ("__nv_umul24", core.dtype("uint32")),
-            }, is_pure=True, _builder=_builder)
-=======
     def _decorator(func: T) -> T:
         docstr = """
     Computes the element-wise {name} of :code:`x`.
->>>>>>> 0bd315f6
 
     :param x: the input values
     :type x: Block
@@ -135,2458 +45,9 @@
 
     return _decorator
 
-<<<<<<< HEAD
-@core.extern
-def brev(arg0, _builder=None):
-    if is_xpu():
-        return core.extern_elementwise(
-            "", "", [arg0], {
-                (core.dtype("int32"), ): ("__imf_brev", core.dtype("int32")),
-                (core.dtype("int64"), ): ("__imf_brevll", core.dtype("int64")),
-            }, is_pure=True, _builder=_builder)
-
-    else:
-        return core.extern_elementwise(
-            "", "", [arg0], {
-                (core.dtype("int32"), ): ("__nv_brev", core.dtype("int32")),
-                (core.dtype("int64"), ): ("__nv_brevll", core.dtype("int64")),
-            }, is_pure=True, _builder=_builder)
-=======
->>>>>>> 0bd315f6
 
 def _add_math_2arg_docstr(name: str) -> core.Callable[[T], T]:
 
-<<<<<<< HEAD
-@core.extern
-def sad(arg0, arg1, arg2, _builder=None):
-    if is_xpu():
-        return core.extern_elementwise(
-            "", "", [arg0, arg1, arg2], {
-                (core.dtype("int32"), core.dtype("int32"), core.dtype("uint32")): ("__imf_sad", core.dtype("int32")),
-                (core.dtype("uint32"), core.dtype("uint32"), core.dtype("uint32")):
-                ("__imf_usad", core.dtype("uint32")),
-            }, is_pure=True, _builder=_builder)
-    else:
-        return core.extern_elementwise(
-            "", "", [arg0, arg1, arg2], {
-                (core.dtype("int32"), core.dtype("int32"), core.dtype("uint32")): ("__nv_sad", core.dtype("int32")),
-                (core.dtype("uint32"), core.dtype("uint32"), core.dtype("uint32")): ("__nv_usad", core.dtype("uint32")),
-            }, is_pure=True, _builder=_builder)
-
-
-@core.extern
-def abs(arg0, _builder=None):
-    if is_xpu():
-        return core.extern_elementwise(
-            "", "", [arg0], {
-                (core.dtype("int32"), ): ("__imf_abs", core.dtype("int32")),
-                (core.dtype("int64"), ): ("__imf_llabs", core.dtype("int64")),
-                (core.dtype("fp32"), ): ("__imf_fabsf", core.dtype("fp32")),
-                (core.dtype("fp64"), ): ("__imf_fabs", core.dtype("fp64")),
-            }, is_pure=True, _builder=_builder)
-    else:
-        return core.extern_elementwise(
-            "", "", [arg0], {
-                (core.dtype("int32"), ): ("__nv_abs", core.dtype("int32")),
-                (core.dtype("int64"), ): ("__nv_llabs", core.dtype("int64")),
-                (core.dtype("fp32"), ): ("__nv_fabsf", core.dtype("fp32")),
-                (core.dtype("fp64"), ): ("__nv_fabs", core.dtype("fp64")),
-            }, is_pure=True, _builder=_builder)
-
-
-@core.extern
-def floor(arg0, _builder=None):
-    if is_xpu():
-        return core.extern_elementwise(
-            "", "", [arg0], {
-                (core.dtype("fp32"), ): ("__imf_floorf", core.dtype("fp32")),
-                (core.dtype("fp64"), ): ("__imf_floor", core.dtype("fp64")),
-            }, is_pure=True, _builder=_builder)
-    else:
-        return core.extern_elementwise(
-            "", "", [arg0], {
-                (core.dtype("fp32"), ): ("__nv_floorf", core.dtype("fp32")),
-                (core.dtype("fp64"), ): ("__nv_floor", core.dtype("fp64")),
-            }, is_pure=True, _builder=_builder)
-
-
-@core.extern
-def rcp64h(arg0, _builder=None):
-    return core.extern_elementwise("", "", [arg0], {
-        (core.dtype("fp64"), ): ("__nv_rcp64h", core.dtype("fp64")),
-    }, is_pure=True, _builder=_builder)
-
-
-@core.extern
-def rsqrt(arg0, _builder=None):
-    if is_xpu():
-        return core.extern_elementwise(
-            "", "", [arg0], {
-                (core.dtype("fp32"), ): ("__imf_rsqrtf", core.dtype("fp32")),
-                (core.dtype("fp64"), ): ("__imf_rsqrt", core.dtype("fp64")),
-            }, is_pure=True, _builder=_builder)
-    else:
-        return core.extern_elementwise(
-            "", "", [arg0], {
-                (core.dtype("fp32"), ): ("__nv_rsqrtf", core.dtype("fp32")),
-                (core.dtype("fp64"), ): ("__nv_rsqrt", core.dtype("fp64")),
-            }, is_pure=True, _builder=_builder)
-
-
-@core.extern
-def ceil(arg0, _builder=None):
-    if is_xpu():
-        return core.extern_elementwise(
-            "", "", [arg0], {
-                (core.dtype("fp64"), ): ("__imf_ceil", core.dtype("fp64")),
-                (core.dtype("fp32"), ): ("__imf_ceilf", core.dtype("fp32")),
-            }, is_pure=True, _builder=_builder)
-
-    else:
-        return core.extern_elementwise(
-            "", "", [arg0], {
-                (core.dtype("fp64"), ): ("__nv_ceil", core.dtype("fp64")),
-                (core.dtype("fp32"), ): ("__nv_ceilf", core.dtype("fp32")),
-            }, is_pure=True, _builder=_builder)
-
-
-@core.extern
-def trunc(arg0, _builder=None):
-    if is_xpu():
-        return core.extern_elementwise(
-            "", "", [arg0], {
-                (core.dtype("fp64"), ): ("__imf_trunc", core.dtype("fp64")),
-                (core.dtype("fp32"), ): ("__imf_truncf", core.dtype("fp32")),
-            }, is_pure=True, _builder=_builder)
-    else:
-        return core.extern_elementwise(
-            "", "", [arg0], {
-                (core.dtype("fp64"), ): ("__nv_trunc", core.dtype("fp64")),
-                (core.dtype("fp32"), ): ("__nv_truncf", core.dtype("fp32")),
-            }, is_pure=True, _builder=_builder)
-
-
-@core.extern
-def exp2(arg0, _builder=None):
-    if is_xpu():
-        return core.extern_elementwise(
-            "", "", [arg0], {
-                (core.dtype("fp32"), ): ("__imf_exp2f", core.dtype("fp32")),
-                (core.dtype("fp64"), ): ("__imf_exp2", core.dtype("fp64")),
-            }, is_pure=True, _builder=_builder)
-    else:
-        return core.extern_elementwise(
-            "", "", [arg0], {
-                (core.dtype("fp32"), ): ("__nv_exp2f", core.dtype("fp32")),
-                (core.dtype("fp64"), ): ("__nv_exp2", core.dtype("fp64")),
-            }, is_pure=True, _builder=_builder)
-
-
-@core.extern
-def saturatef(arg0, _builder=None):
-    if is_xpu():
-        return core.extern_elementwise("", "", [arg0], {
-            (core.dtype("fp32"), ): ("__imf_saturatef", core.dtype("fp32")),
-        }, is_pure=True, _builder=_builder)
-    else:
-        return core.extern_elementwise("", "", [arg0], {
-            (core.dtype("fp32"), ): ("__nv_saturatef", core.dtype("fp32")),
-        }, is_pure=True, _builder=_builder)
-
-
-@core.extern
-def fma_rn(arg0, arg1, arg2, _builder=None):
-    return core.extern_elementwise(
-        "", "", [arg0, arg1, arg2], {
-            (core.dtype("fp32"), core.dtype("fp32"), core.dtype("fp32")): ("__nv_fmaf_rn", core.dtype("fp32")),
-            (core.dtype("fp64"), core.dtype("fp64"), core.dtype("fp64")): ("__nv_fma_rn", core.dtype("fp64")),
-        }, is_pure=True, _builder=_builder)
-
-
-@core.extern
-def fma_rz(arg0, arg1, arg2, _builder=None):
-    return core.extern_elementwise(
-        "", "", [arg0, arg1, arg2], {
-            (core.dtype("fp32"), core.dtype("fp32"), core.dtype("fp32")): ("__nv_fmaf_rz", core.dtype("fp32")),
-            (core.dtype("fp64"), core.dtype("fp64"), core.dtype("fp64")): ("__nv_fma_rz", core.dtype("fp64")),
-        }, is_pure=True, _builder=_builder)
-
-
-@core.extern
-def fma_rd(arg0, arg1, arg2, _builder=None):
-    return core.extern_elementwise(
-        "", "", [arg0, arg1, arg2], {
-            (core.dtype("fp32"), core.dtype("fp32"), core.dtype("fp32")): ("__nv_fmaf_rd", core.dtype("fp32")),
-            (core.dtype("fp64"), core.dtype("fp64"), core.dtype("fp64")): ("__nv_fma_rd", core.dtype("fp64")),
-        }, is_pure=True, _builder=_builder)
-
-
-@core.extern
-def fma_ru(arg0, arg1, arg2, _builder=None):
-    return core.extern_elementwise(
-        "", "", [arg0, arg1, arg2], {
-            (core.dtype("fp32"), core.dtype("fp32"), core.dtype("fp32")): ("__nv_fmaf_ru", core.dtype("fp32")),
-            (core.dtype("fp64"), core.dtype("fp64"), core.dtype("fp64")): ("__nv_fma_ru", core.dtype("fp64")),
-        }, is_pure=True, _builder=_builder)
-
-
-@core.extern
-def fast_dividef(arg0, arg1, _builder=None):
-    return core.extern_elementwise("", "", [arg0, arg1], {
-        (core.dtype("fp32"), core.dtype("fp32")): ("__nv_fast_fdividef", core.dtype("fp32")),
-    }, is_pure=True, _builder=_builder)
-
-
-@core.extern
-def div_rn(arg0, arg1, _builder=None):
-    return core.extern_elementwise(
-        "", "", [arg0, arg1], {
-            (core.dtype("fp32"), core.dtype("fp32")): ("__nv_fdiv_rn", core.dtype("fp32")),
-            (core.dtype("fp64"), core.dtype("fp64")): ("__nv_ddiv_rn", core.dtype("fp64")),
-        }, is_pure=True, _builder=_builder)
-
-
-@core.extern
-def div_rz(arg0, arg1, _builder=None):
-    return core.extern_elementwise(
-        "", "", [arg0, arg1], {
-            (core.dtype("fp32"), core.dtype("fp32")): ("__nv_fdiv_rz", core.dtype("fp32")),
-            (core.dtype("fp64"), core.dtype("fp64")): ("__nv_ddiv_rz", core.dtype("fp64")),
-        }, is_pure=True, _builder=_builder)
-
-
-@core.extern
-def div_rd(arg0, arg1, _builder=None):
-    return core.extern_elementwise(
-        "", "", [arg0, arg1], {
-            (core.dtype("fp32"), core.dtype("fp32")): ("__nv_fdiv_rd", core.dtype("fp32")),
-            (core.dtype("fp64"), core.dtype("fp64")): ("__nv_ddiv_rd", core.dtype("fp64")),
-        }, is_pure=True, _builder=_builder)
-
-
-@core.extern
-def div_ru(arg0, arg1, _builder=None):
-    return core.extern_elementwise(
-        "", "", [arg0, arg1], {
-            (core.dtype("fp32"), core.dtype("fp32")): ("__nv_fdiv_ru", core.dtype("fp32")),
-            (core.dtype("fp64"), core.dtype("fp64")): ("__nv_ddiv_ru", core.dtype("fp64")),
-        }, is_pure=True, _builder=_builder)
-
-
-@core.extern
-def rcp_rn(arg0, _builder=None):
-    return core.extern_elementwise(
-        "", "", [arg0], {
-            (core.dtype("fp32"), ): ("__nv_frcp_rn", core.dtype("fp32")),
-            (core.dtype("fp64"), ): ("__nv_drcp_rn", core.dtype("fp64")),
-        }, is_pure=True, _builder=_builder)
-
-
-@core.extern
-def rcp_rz(arg0, _builder=None):
-    return core.extern_elementwise(
-        "", "", [arg0], {
-            (core.dtype("fp32"), ): ("__nv_frcp_rz", core.dtype("fp32")),
-            (core.dtype("fp64"), ): ("__nv_drcp_rz", core.dtype("fp64")),
-        }, is_pure=True, _builder=_builder)
-
-
-@core.extern
-def rcp_rd(arg0, _builder=None):
-    return core.extern_elementwise(
-        "", "", [arg0], {
-            (core.dtype("fp32"), ): ("__nv_frcp_rd", core.dtype("fp32")),
-            (core.dtype("fp64"), ): ("__nv_drcp_rd", core.dtype("fp64")),
-        }, is_pure=True, _builder=_builder)
-
-
-@core.extern
-def rcp_ru(arg0, _builder=None):
-    return core.extern_elementwise(
-        "", "", [arg0], {
-            (core.dtype("fp32"), ): ("__nv_frcp_ru", core.dtype("fp32")),
-            (core.dtype("fp64"), ): ("__nv_drcp_ru", core.dtype("fp64")),
-        }, is_pure=True, _builder=_builder)
-
-
-@core.extern
-def sqrt_rn(arg0, _builder=None):
-    return core.extern_elementwise(
-        "", "", [arg0], {
-            (core.dtype("fp32"), ): ("__nv_fsqrt_rn", core.dtype("fp32")),
-            (core.dtype("fp64"), ): ("__nv_dsqrt_rn", core.dtype("fp64")),
-        }, is_pure=True, _builder=_builder)
-
-
-@core.extern
-def sqrt_rz(arg0, _builder=None):
-    return core.extern_elementwise(
-        "", "", [arg0], {
-            (core.dtype("fp32"), ): ("__nv_fsqrt_rz", core.dtype("fp32")),
-            (core.dtype("fp64"), ): ("__nv_dsqrt_rz", core.dtype("fp64")),
-        }, is_pure=True, _builder=_builder)
-
-
-@core.extern
-def sqrt_rd(arg0, _builder=None):
-    return core.extern_elementwise(
-        "", "", [arg0], {
-            (core.dtype("fp32"), ): ("__nv_fsqrt_rd", core.dtype("fp32")),
-            (core.dtype("fp64"), ): ("__nv_dsqrt_rd", core.dtype("fp64")),
-        }, is_pure=True, _builder=_builder)
-
-
-@core.extern
-def sqrt_ru(arg0, _builder=None):
-    return core.extern_elementwise(
-        "", "", [arg0], {
-            (core.dtype("fp32"), ): ("__nv_fsqrt_ru", core.dtype("fp32")),
-            (core.dtype("fp64"), ): ("__nv_dsqrt_ru", core.dtype("fp64")),
-        }, is_pure=True, _builder=_builder)
-
-
-@core.extern
-def sqrt(arg0, _builder=None):
-    if is_xpu():
-        return core.extern_elementwise(
-            "", "", [arg0], {
-                (core.dtype("fp32"), ): ("__imf_sqrtf", core.dtype("fp32")),
-                (core.dtype("fp64"), ): ("__imf_sqrt", core.dtype("fp64")),
-            }, is_pure=True, _builder=_builder)
-    else:
-        return core.extern_elementwise(
-            "", "", [arg0], {
-                (core.dtype("fp32"), ): ("__nv_sqrtf", core.dtype("fp32")),
-                (core.dtype("fp64"), ): ("__nv_sqrt", core.dtype("fp64")),
-            }, is_pure=True, _builder=_builder)
-
-
-@core.extern
-def add_rn(arg0, arg1, _builder=None):
-    return core.extern_elementwise(
-        "", "", [arg0, arg1], {
-            (core.dtype("fp64"), core.dtype("fp64")): ("__nv_dadd_rn", core.dtype("fp64")),
-            (core.dtype("fp32"), core.dtype("fp32")): ("__nv_fadd_rn", core.dtype("fp32")),
-        }, is_pure=True, _builder=_builder)
-
-
-@core.extern
-def add_rz(arg0, arg1, _builder=None):
-    return core.extern_elementwise(
-        "", "", [arg0, arg1], {
-            (core.dtype("fp64"), core.dtype("fp64")): ("__nv_dadd_rz", core.dtype("fp64")),
-            (core.dtype("fp32"), core.dtype("fp32")): ("__nv_fadd_rz", core.dtype("fp32")),
-        }, is_pure=True, _builder=_builder)
-
-
-@core.extern
-def add_rd(arg0, arg1, _builder=None):
-    return core.extern_elementwise(
-        "", "", [arg0, arg1], {
-            (core.dtype("fp64"), core.dtype("fp64")): ("__nv_dadd_rd", core.dtype("fp64")),
-            (core.dtype("fp32"), core.dtype("fp32")): ("__nv_fadd_rd", core.dtype("fp32")),
-        }, is_pure=True, _builder=_builder)
-
-
-@core.extern
-def add_ru(arg0, arg1, _builder=None):
-    return core.extern_elementwise(
-        "", "", [arg0, arg1], {
-            (core.dtype("fp64"), core.dtype("fp64")): ("__nv_dadd_ru", core.dtype("fp64")),
-            (core.dtype("fp32"), core.dtype("fp32")): ("__nv_fadd_ru", core.dtype("fp32")),
-        }, is_pure=True, _builder=_builder)
-
-
-@core.extern
-def mul_rn(arg0, arg1, _builder=None):
-    return core.extern_elementwise(
-        "", "", [arg0, arg1], {
-            (core.dtype("fp64"), core.dtype("fp64")): ("__nv_dmul_rn", core.dtype("fp64")),
-            (core.dtype("fp32"), core.dtype("fp32")): ("__nv_fmul_rn", core.dtype("fp32")),
-        }, is_pure=True, _builder=_builder)
-
-
-@core.extern
-def mul_rz(arg0, arg1, _builder=None):
-    return core.extern_elementwise(
-        "", "", [arg0, arg1], {
-            (core.dtype("fp64"), core.dtype("fp64")): ("__nv_dmul_rz", core.dtype("fp64")),
-            (core.dtype("fp32"), core.dtype("fp32")): ("__nv_fmul_rz", core.dtype("fp32")),
-        }, is_pure=True, _builder=_builder)
-
-
-@core.extern
-def mul_rd(arg0, arg1, _builder=None):
-    return core.extern_elementwise(
-        "", "", [arg0, arg1], {
-            (core.dtype("fp64"), core.dtype("fp64")): ("__nv_dmul_rd", core.dtype("fp64")),
-            (core.dtype("fp32"), core.dtype("fp32")): ("__nv_fmul_rd", core.dtype("fp32")),
-        }, is_pure=True, _builder=_builder)
-
-
-@core.extern
-def mul_ru(arg0, arg1, _builder=None):
-    return core.extern_elementwise(
-        "", "", [
-            arg0,
-            arg1,
-        ], {
-            (
-                core.dtype("fp64"),
-                core.dtype("fp64"),
-            ): ("__nv_dmul_ru", core.dtype("fp64")),
-            (
-                core.dtype("fp32"),
-                core.dtype("fp32"),
-            ): ("__nv_fmul_ru", core.dtype("fp32")),
-        }, is_pure=True, _builder=_builder)
-
-
-@core.extern
-def double2float_rn(arg0, _builder=None):
-    if is_xpu():
-        return core.extern_elementwise("", "", [arg0], {
-            (core.dtype("fp64"), ): ("__imf_double2float_rn", core.dtype("fp32")),
-        }, is_pure=True, _builder=_builder)
-    else:
-        return core.extern_elementwise("", "", [arg0], {
-            (core.dtype("fp64"), ): ("__nv_double2float_rn", core.dtype("fp32")),
-        }, is_pure=True, _builder=_builder)
-
-
-@core.extern
-def double2float_rz(arg0, _builder=None):
-    if is_xpu():
-        return core.extern_elementwise("", "", [arg0], {
-            (core.dtype("fp64"), ): ("__imf_double2float_rz", core.dtype("fp32")),
-        }, is_pure=True, _builder=_builder)
-    else:
-        return core.extern_elementwise("", "", [arg0], {
-            (core.dtype("fp64"), ): ("__nv_double2float_rz", core.dtype("fp32")),
-        }, is_pure=True, _builder=_builder)
-
-
-@core.extern
-def double2float_rd(arg0, _builder=None):
-    if is_xpu():
-        return core.extern_elementwise("", "", [arg0], {
-            (core.dtype("fp64"), ): ("__imf_double2float_rd", core.dtype("fp32")),
-        }, is_pure=True, _builder=_builder)
-    else:
-        return core.extern_elementwise("", "", [arg0], {
-            (core.dtype("fp64"), ): ("__nv_double2float_rd", core.dtype("fp32")),
-        }, is_pure=True, _builder=_builder)
-
-
-@core.extern
-def double2float_ru(arg0, _builder=None):
-    if is_xpu():
-        return core.extern_elementwise("", "", [arg0], {
-            (core.dtype("fp64"), ): ("__imf_double2float_ru", core.dtype("fp32")),
-        }, is_pure=True, _builder=_builder)
-    else:
-        return core.extern_elementwise("", "", [arg0], {
-            (core.dtype("fp64"), ): ("__nv_double2float_ru", core.dtype("fp32")),
-        }, is_pure=True, _builder=_builder)
-
-
-@core.extern
-def double2int_rn(arg0, _builder=None):
-    if is_xpu():
-        return core.extern_elementwise("", "", [arg0], {
-            (core.dtype("fp64"), ): ("__imf_double2int_rn", core.dtype("int32")),
-        }, is_pure=True, _builder=_builder)
-    else:
-        return core.extern_elementwise("", "", [arg0], {
-            (core.dtype("fp64"), ): ("__nv_double2int_rn", core.dtype("int32")),
-        }, is_pure=True, _builder=_builder)
-
-
-@core.extern
-def double2int_rz(arg0, _builder=None):
-    if is_xpu():
-        return core.extern_elementwise("", "", [arg0], {
-            (core.dtype("fp64"), ): ("__imf_double2int_rz", core.dtype("int32")),
-        }, is_pure=True, _builder=_builder)
-    else:
-        return core.extern_elementwise("", "", [arg0], {
-            (core.dtype("fp64"), ): ("__nv_double2int_rz", core.dtype("int32")),
-        }, is_pure=True, _builder=_builder)
-
-
-@core.extern
-def double2int_rd(arg0, _builder=None):
-    if is_xpu():
-        return core.extern_elementwise("", "", [arg0], {
-            (core.dtype("fp64"), ): ("__imf_double2int_rd", core.dtype("int32")),
-        }, is_pure=True, _builder=_builder)
-    else:
-        return core.extern_elementwise("", "", [arg0], {
-            (core.dtype("fp64"), ): ("__nv_double2int_rd", core.dtype("int32")),
-        }, is_pure=True, _builder=_builder)
-
-
-@core.extern
-def double2int_ru(arg0, _builder=None):
-    if is_xpu():
-        return core.extern_elementwise("", "", [arg0], {
-            (core.dtype("fp64"), ): ("__imf_double2int_ru", core.dtype("int32")),
-        }, is_pure=True, _builder=_builder)
-    else:
-        return core.extern_elementwise("", "", [arg0], {
-            (core.dtype("fp64"), ): ("__nv_double2int_ru", core.dtype("int32")),
-        }, is_pure=True, _builder=_builder)
-
-
-@core.extern
-def double2uint_rn(arg0, _builder=None):
-    if is_xpu():
-        return core.extern_elementwise("", "", [arg0], {
-            (core.dtype("fp64"), ): ("__imf_double2uint_rn", core.dtype("int32")),
-        }, is_pure=True, _builder=_builder)
-    else:
-        return core.extern_elementwise("", "", [arg0], {
-            (core.dtype("fp64"), ): ("__nv_double2uint_rn", core.dtype("int32")),
-        }, is_pure=True, _builder=_builder)
-
-
-@core.extern
-def double2uint_rz(arg0, _builder=None):
-    if is_xpu():
-        return core.extern_elementwise("", "", [arg0], {
-            (core.dtype("fp64"), ): ("__imf_double2uint_rz", core.dtype("int32")),
-        }, is_pure=True, _builder=_builder)
-    else:
-        return core.extern_elementwise("", "", [arg0], {
-            (core.dtype("fp64"), ): ("__nv_double2uint_rz", core.dtype("int32")),
-        }, is_pure=True, _builder=_builder)
-
-
-@core.extern
-def double2uint_rd(arg0, _builder=None):
-    if is_xpu():
-        return core.extern_elementwise("", "", [arg0], {
-            (core.dtype("fp64"), ): ("__imf_double2uint_rd", core.dtype("int32")),
-        }, is_pure=True, _builder=_builder)
-    else:
-        return core.extern_elementwise("", "", [arg0], {
-            (core.dtype("fp64"), ): ("__nv_double2uint_rd", core.dtype("int32")),
-        }, is_pure=True, _builder=_builder)
-
-
-@core.extern
-def double2uint_ru(arg0, _builder=None):
-    if is_xpu():
-        return core.extern_elementwise("", "", [arg0], {
-            (core.dtype("fp64"), ): ("__imf_double2uint_ru", core.dtype("int32")),
-        }, is_pure=True, _builder=_builder)
-    else:
-        return core.extern_elementwise("", "", [arg0], {
-            (core.dtype("fp64"), ): ("__nv_double2uint_ru", core.dtype("int32")),
-        }, is_pure=True, _builder=_builder)
-
-
-@core.extern
-def int2double_rn(arg0, _builder=None):
-    if is_xpu():
-        return core.extern_elementwise("", "", [arg0], {
-            (core.dtype("int32"), ): ("__imf_int2double_rn", core.dtype("fp64")),
-        }, is_pure=True, _builder=_builder)
-    else:
-        return core.extern_elementwise("", "", [arg0], {
-            (core.dtype("int32"), ): ("__nv_int2double_rn", core.dtype("fp64")),
-        }, is_pure=True, _builder=_builder)
-
-
-@core.extern
-def uint2double_rn(arg0, _builder=None):
-    if is_xpu():
-        return core.extern_elementwise("", "", [arg0], {
-            (core.dtype("uint32"), ): ("__imf_uint2double_rn", core.dtype("fp64")),
-        }, is_pure=True, _builder=_builder)
-    else:
-        return core.extern_elementwise("", "", [arg0], {
-            (core.dtype("uint32"), ): ("__nv_uint2double_rn", core.dtype("fp64")),
-        }, is_pure=True, _builder=_builder)
-
-
-@core.extern
-def float2int_rn(arg0, _builder=None):
-    if is_xpu():
-        return core.extern_elementwise("", "", [arg0], {
-            (core.dtype("fp32"), ): ("__imf_float2int_rn", core.dtype("int32")),
-        }, is_pure=True, _builder=_builder)
-    else:
-        return core.extern_elementwise("", "", [arg0], {
-            (core.dtype("fp32"), ): ("__nv_float2int_rn", core.dtype("int32")),
-        }, is_pure=True, _builder=_builder)
-
-
-@core.extern
-def float2int_rz(arg0, _builder=None):
-    if is_xpu():
-        return core.extern_elementwise("", "", [arg0], {
-            (core.dtype("fp32"), ): ("__imf_float2int_rz", core.dtype("int32")),
-        }, is_pure=True, _builder=_builder)
-    else:
-        return core.extern_elementwise("", "", [arg0], {
-            (core.dtype("fp32"), ): ("__nv_float2int_rz", core.dtype("int32")),
-        }, is_pure=True, _builder=_builder)
-
-
-@core.extern
-def float2int_rd(arg0, _builder=None):
-    if is_xpu():
-        return core.extern_elementwise("", "", [arg0], {
-            (core.dtype("fp32"), ): ("__imf_float2int_rd", core.dtype("int32")),
-        }, is_pure=True, _builder=_builder)
-    else:
-        return core.extern_elementwise("", "", [arg0], {
-            (core.dtype("fp32"), ): ("__nv_float2int_rd", core.dtype("int32")),
-        }, is_pure=True, _builder=_builder)
-
-
-@core.extern
-def float2int_ru(arg0, _builder=None):
-    if is_xpu():
-        return core.extern_elementwise("", "", [arg0], {
-            (core.dtype("fp32"), ): ("__imf_float2int_ru", core.dtype("int32")),
-        }, is_pure=True, _builder=_builder)
-    else:
-        return core.extern_elementwise("", "", [arg0], {
-            (core.dtype("fp32"), ): ("__nv_float2int_ru", core.dtype("int32")),
-        }, is_pure=True, _builder=_builder)
-
-
-@core.extern
-def float2uint_rn(arg0, _builder=None):
-    if is_xpu():
-        return core.extern_elementwise("", "", [arg0], {
-            (core.dtype("fp32"), ): ("__imf_float2uint_rn", core.dtype("int32")),
-        }, is_pure=True, _builder=_builder)
-    else:
-        return core.extern_elementwise("", "", [arg0], {
-            (core.dtype("fp32"), ): ("__nv_float2uint_rn", core.dtype("int32")),
-        }, is_pure=True, _builder=_builder)
-
-
-@core.extern
-def float2uint_rz(arg0, _builder=None):
-    if is_xpu():
-        return core.extern_elementwise("", "", [arg0], {
-            (core.dtype("fp32"), ): ("__imf_float2uint_rz", core.dtype("int32")),
-        }, is_pure=True, _builder=_builder)
-    else:
-        return core.extern_elementwise("", "", [arg0], {
-            (core.dtype("fp32"), ): ("__nv_float2uint_rz", core.dtype("int32")),
-        }, is_pure=True, _builder=_builder)
-
-
-@core.extern
-def float2uint_rd(arg0, _builder=None):
-    if is_xpu():
-        return core.extern_elementwise("", "", [arg0], {
-            (core.dtype("fp32"), ): ("__imf_float2uint_rd", core.dtype("int32")),
-        }, is_pure=True, _builder=_builder)
-    else:
-        return core.extern_elementwise("", "", [arg0], {
-            (core.dtype("fp32"), ): ("__nv_float2uint_rd", core.dtype("int32")),
-        }, is_pure=True, _builder=_builder)
-
-
-@core.extern
-def float2uint_ru(arg0, _builder=None):
-    if is_xpu():
-        return core.extern_elementwise("", "", [arg0], {
-            (core.dtype("fp32"), ): ("__imf_float2uint_ru", core.dtype("int32")),
-        }, is_pure=True, _builder=_builder)
-    else:
-        return core.extern_elementwise("", "", [arg0], {
-            (core.dtype("fp32"), ): ("__nv_float2uint_ru", core.dtype("int32")),
-        }, is_pure=True, _builder=_builder)
-
-
-@core.extern
-def int2float_rn(arg0, _builder=None):
-    if is_xpu():
-        return core.extern_elementwise("", "", [arg0], {
-            (core.dtype("int32"), ): ("__imf_int2float_rn", core.dtype("fp32")),
-        }, is_pure=True, _builder=_builder)
-    else:
-        return core.extern_elementwise("", "", [arg0], {
-            (core.dtype("int32"), ): ("__nv_int2float_rn", core.dtype("fp32")),
-        }, is_pure=True, _builder=_builder)
-
-
-@core.extern
-def int2float_rz(arg0, _builder=None):
-    if is_xpu():
-        return core.extern_elementwise("", "", [arg0], {
-            (core.dtype("int32"), ): ("__imf_int2float_rz", core.dtype("fp32")),
-        }, is_pure=True, _builder=_builder)
-    else:
-        return core.extern_elementwise("", "", [arg0], {
-            (core.dtype("int32"), ): ("__nv_int2float_rz", core.dtype("fp32")),
-        }, is_pure=True, _builder=_builder)
-
-
-@core.extern
-def int2float_rd(arg0, _builder=None):
-    if is_xpu():
-        return core.extern_elementwise("", "", [arg0], {
-            (core.dtype("int32"), ): ("__imf_int2float_rd", core.dtype("fp32")),
-        }, is_pure=True, _builder=_builder)
-    else:
-        return core.extern_elementwise("", "", [arg0], {
-            (core.dtype("int32"), ): ("__nv_int2float_rd", core.dtype("fp32")),
-        }, is_pure=True, _builder=_builder)
-
-
-@core.extern
-def int2float_ru(arg0, _builder=None):
-    if is_xpu():
-        return core.extern_elementwise("", "", [arg0], {
-            (core.dtype("int32"), ): ("__imf_int2float_ru", core.dtype("fp32")),
-        }, is_pure=True, _builder=_builder)
-    else:
-        return core.extern_elementwise("", "", [arg0], {
-            (core.dtype("int32"), ): ("__nv_int2float_ru", core.dtype("fp32")),
-        }, is_pure=True, _builder=_builder)
-
-
-@core.extern
-def uint2float_rn(arg0, _builder=None):
-    if is_xpu():
-        return core.extern_elementwise("", "", [arg0], {
-            (core.dtype("uint32"), ): ("__imf_uint2float_rn", core.dtype("fp32")),
-        }, is_pure=True, _builder=_builder)
-    else:
-        return core.extern_elementwise("", "", [arg0], {
-            (core.dtype("uint32"), ): ("__nv_uint2float_rn", core.dtype("fp32")),
-        }, is_pure=True, _builder=_builder)
-
-
-@core.extern
-def uint2float_rz(arg0, _builder=None):
-    if is_xpu():
-        return core.extern_elementwise("", "", [arg0], {
-            (core.dtype("uint32"), ): ("__imf_uint2float_rz", core.dtype("fp32")),
-        }, is_pure=True, _builder=_builder)
-    else:
-        return core.extern_elementwise("", "", [arg0], {
-            (core.dtype("uint32"), ): ("__nv_uint2float_rz", core.dtype("fp32")),
-        }, is_pure=True, _builder=_builder)
-
-
-@core.extern
-def uint2float_rd(arg0, _builder=None):
-    if is_xpu():
-        return core.extern_elementwise("", "", [arg0], {
-            (core.dtype("uint32"), ): ("__imf_uint2float_rd", core.dtype("fp32")),
-        }, is_pure=True, _builder=_builder)
-    else:
-        return core.extern_elementwise("", "", [arg0], {
-            (core.dtype("uint32"), ): ("__nv_uint2float_rd", core.dtype("fp32")),
-        }, is_pure=True, _builder=_builder)
-
-
-@core.extern
-def uint2float_ru(arg0, _builder=None):
-    if is_xpu():
-        return core.extern_elementwise("", "", [arg0], {
-            (core.dtype("uint32"), ): ("__imf_uint2float_ru", core.dtype("fp32")),
-        }, is_pure=True, _builder=_builder)
-    else:
-        return core.extern_elementwise("", "", [arg0], {
-            (core.dtype("uint32"), ): ("__nv_uint2float_ru", core.dtype("fp32")),
-        }, is_pure=True, _builder=_builder)
-
-
-@core.extern
-def hiloint2double(arg0, arg1, _builder=None):
-    if is_xpu():
-        return core.extern_elementwise("", "", [arg0, arg1], {
-            (core.dtype("int32"), core.dtype("int32")): ("__imf_hiloint2double", core.dtype("fp64")),
-        }, is_pure=True, _builder=_builder)
-    else:
-        return core.extern_elementwise("", "", [arg0, arg1], {
-            (core.dtype("int32"), core.dtype("int32")): ("__nv_hiloint2double", core.dtype("fp64")),
-        }, is_pure=True, _builder=_builder)
-
-
-@core.extern
-def double2loint(arg0, _builder=None):
-    if is_xpu():
-        return core.extern_elementwise("", "", [arg0], {
-            (core.dtype("fp64"), ): ("__imf_double2loint", core.dtype("int32")),
-        }, is_pure=True, _builder=_builder)
-    else:
-        return core.extern_elementwise("", "", [arg0], {
-            (core.dtype("fp64"), ): ("__nv_double2loint", core.dtype("int32")),
-        }, is_pure=True, _builder=_builder)
-
-
-@core.extern
-def double2hiint(arg0, _builder=None):
-    if is_xpu():
-        return core.extern_elementwise("", "", [arg0], {
-            (core.dtype("fp64"), ): ("__imf_double2hiint", core.dtype("int32")),
-        }, is_pure=True, _builder=_builder)
-    else:
-        return core.extern_elementwise("", "", [arg0], {
-            (core.dtype("fp64"), ): ("__nv_double2hiint", core.dtype("int32")),
-        }, is_pure=True, _builder=_builder)
-
-
-@core.extern
-def float2ll_rn(arg0, _builder=None):
-    if is_xpu():
-        return core.extern_elementwise("", "", [arg0], {
-            (core.dtype("fp32"), ): ("__imf_float2ll_rn", core.dtype("int64")),
-        }, is_pure=True, _builder=_builder)
-    else:
-        return core.extern_elementwise("", "", [arg0], {
-            (core.dtype("fp32"), ): ("__nv_float2ll_rn", core.dtype("int64")),
-        }, is_pure=True, _builder=_builder)
-
-
-@core.extern
-def float2ll_rz(arg0, _builder=None):
-    if is_xpu():
-        return core.extern_elementwise("", "", [arg0], {
-            (core.dtype("fp32"), ): ("__imf_float2ll_rz", core.dtype("int64")),
-        }, is_pure=True, _builder=_builder)
-    else:
-        return core.extern_elementwise("", "", [arg0], {
-            (core.dtype("fp32"), ): ("__nv_float2ll_rz", core.dtype("int64")),
-        }, is_pure=True, _builder=_builder)
-
-
-@core.extern
-def float2ll_rd(arg0, _builder=None):
-    if is_xpu():
-        return core.extern_elementwise("", "", [arg0], {
-            (core.dtype("fp32"), ): ("__imf_float2ll_rd", core.dtype("int64")),
-        }, is_pure=True, _builder=_builder)
-    else:
-        return core.extern_elementwise("", "", [arg0], {
-            (core.dtype("fp32"), ): ("__nv_float2ll_rd", core.dtype("int64")),
-        }, is_pure=True, _builder=_builder)
-
-
-@core.extern
-def float2ll_ru(arg0, _builder=None):
-    if is_xpu():
-        return core.extern_elementwise("", "", [arg0], {
-            (core.dtype("fp32"), ): ("__imf_float2ll_ru", core.dtype("int64")),
-        }, is_pure=True, _builder=_builder)
-    else:
-        return core.extern_elementwise("", "", [arg0], {
-            (core.dtype("fp32"), ): ("__nv_float2ll_ru", core.dtype("int64")),
-        }, is_pure=True, _builder=_builder)
-
-
-@core.extern
-def float2ull_rn(arg0, _builder=None):
-    if is_xpu():
-        return core.extern_elementwise("", "", [arg0], {
-            (core.dtype("fp32"), ): ("__imf_float2ull_rn", core.dtype("int64")),
-        }, is_pure=True, _builder=_builder)
-    else:
-        return core.extern_elementwise("", "", [arg0], {
-            (core.dtype("fp32"), ): ("__nv_float2ull_rn", core.dtype("int64")),
-        }, is_pure=True, _builder=_builder)
-
-
-@core.extern
-def float2ull_rz(arg0, _builder=None):
-    if is_xpu():
-        return core.extern_elementwise("", "", [arg0], {
-            (core.dtype("fp32"), ): ("__imf_float2ull_rz", core.dtype("int64")),
-        }, is_pure=True, _builder=_builder)
-    else:
-        return core.extern_elementwise("", "", [arg0], {
-            (core.dtype("fp32"), ): ("__nv_float2ull_rz", core.dtype("int64")),
-        }, is_pure=True, _builder=_builder)
-
-
-@core.extern
-def float2ull_rd(arg0, _builder=None):
-    if is_xpu():
-        return core.extern_elementwise("", "", [arg0], {
-            (core.dtype("fp32"), ): ("__imf_float2ull_rd", core.dtype("int64")),
-        }, is_pure=True, _builder=_builder)
-    else:
-        return core.extern_elementwise("", "", [arg0], {
-            (core.dtype("fp32"), ): ("__nv_float2ull_rd", core.dtype("int64")),
-        }, is_pure=True, _builder=_builder)
-
-
-@core.extern
-def float2ull_ru(arg0, _builder=None):
-    if is_xpu():
-        return core.extern_elementwise("", "", [arg0], {
-            (core.dtype("fp32"), ): ("__imf_float2ull_ru", core.dtype("int64")),
-        }, is_pure=True, _builder=_builder)
-    else:
-        return core.extern_elementwise("", "", [arg0], {
-            (core.dtype("fp32"), ): ("__nv_float2ull_ru", core.dtype("int64")),
-        }, is_pure=True, _builder=_builder)
-
-
-@core.extern
-def double2ll_rn(arg0, _builder=None):
-    if is_xpu():
-        return core.extern_elementwise("", "", [arg0], {
-            (core.dtype("fp64"), ): ("__imf_double2ll_rn", core.dtype("int64")),
-        }, is_pure=True, _builder=_builder)
-    else:
-        return core.extern_elementwise("", "", [arg0], {
-            (core.dtype("fp64"), ): ("__nv_double2ll_rn", core.dtype("int64")),
-        }, is_pure=True, _builder=_builder)
-
-
-@core.extern
-def double2ll_rz(arg0, _builder=None):
-    if is_xpu():
-        return core.extern_elementwise("", "", [arg0], {
-            (core.dtype("fp64"), ): ("__imf_double2ll_rz", core.dtype("int64")),
-        }, is_pure=True, _builder=_builder)
-    else:
-        return core.extern_elementwise("", "", [arg0], {
-            (core.dtype("fp64"), ): ("__nv_double2ll_rz", core.dtype("int64")),
-        }, is_pure=True, _builder=_builder)
-
-
-@core.extern
-def double2ll_rd(arg0, _builder=None):
-    if is_xpu():
-        return core.extern_elementwise("", "", [arg0], {
-            (core.dtype("fp64"), ): ("__imf_double2ll_rd", core.dtype("int64")),
-        }, is_pure=True, _builder=_builder)
-    else:
-        return core.extern_elementwise("", "", [arg0], {
-            (core.dtype("fp64"), ): ("__nv_double2ll_rd", core.dtype("int64")),
-        }, is_pure=True, _builder=_builder)
-
-
-@core.extern
-def double2ll_ru(arg0, _builder=None):
-    if is_xpu():
-        return core.extern_elementwise("", "", [arg0], {
-            (core.dtype("fp64"), ): ("__imf_double2ll_ru", core.dtype("int64")),
-        }, is_pure=True, _builder=_builder)
-    else:
-        return core.extern_elementwise("", "", [arg0], {
-            (core.dtype("fp64"), ): ("__nv_double2ll_ru", core.dtype("int64")),
-        }, is_pure=True, _builder=_builder)
-
-
-@core.extern
-def double2ull_rn(arg0, _builder=None):
-    if is_xpu():
-        return core.extern_elementwise("", "", [arg0], {
-            (core.dtype("fp64"), ): ("__imf_double2ull_rn", core.dtype("int64")),
-        }, is_pure=True, _builder=_builder)
-    else:
-        return core.extern_elementwise("", "", [arg0], {
-            (core.dtype("fp64"), ): ("__nv_double2ull_rn", core.dtype("int64")),
-        }, is_pure=True, _builder=_builder)
-
-
-@core.extern
-def double2ull_rz(arg0, _builder=None):
-    if is_xpu():
-        return core.extern_elementwise("", "", [arg0], {
-            (core.dtype("fp64"), ): ("__imf_double2ull_rz", core.dtype("int64")),
-        }, is_pure=True, _builder=_builder)
-    else:
-        return core.extern_elementwise("", "", [arg0], {
-            (core.dtype("fp64"), ): ("__nv_double2ull_rz", core.dtype("int64")),
-        }, is_pure=True, _builder=_builder)
-
-
-@core.extern
-def double2ull_rd(arg0, _builder=None):
-    if is_xpu():
-        return core.extern_elementwise("", "", [arg0], {
-            (core.dtype("fp64"), ): ("__imf_double2ull_rd", core.dtype("int64")),
-        }, is_pure=True, _builder=_builder)
-    else:
-        return core.extern_elementwise("", "", [arg0], {
-            (core.dtype("fp64"), ): ("__nv_double2ull_rd", core.dtype("int64")),
-        }, is_pure=True, _builder=_builder)
-
-
-@core.extern
-def double2ull_ru(arg0, _builder=None):
-    if is_xpu():
-        return core.extern_elementwise("", "", [arg0], {
-            (core.dtype("fp64"), ): ("__imf_double2ull_ru", core.dtype("int64")),
-        }, is_pure=True, _builder=_builder)
-    else:
-        return core.extern_elementwise("", "", [arg0], {
-            (core.dtype("fp64"), ): ("__nv_double2ull_ru", core.dtype("int64")),
-        }, is_pure=True, _builder=_builder)
-
-
-@core.extern
-def ll2float_rn(arg0, _builder=None):
-    if is_xpu():
-        return core.extern_elementwise("", "", [arg0], {
-            (core.dtype("int64"), ): ("__imf_ll2float_rn", core.dtype("fp32")),
-        }, is_pure=True, _builder=_builder)
-    else:
-        return core.extern_elementwise("", "", [arg0], {
-            (core.dtype("int64"), ): ("__nv_ll2float_rn", core.dtype("fp32")),
-        }, is_pure=True, _builder=_builder)
-
-
-@core.extern
-def ll2float_rz(arg0, _builder=None):
-    if is_xpu():
-        return core.extern_elementwise("", "", [arg0], {
-            (core.dtype("int64"), ): ("__imf_ll2float_rz", core.dtype("fp32")),
-        }, is_pure=True, _builder=_builder)
-    else:
-        return core.extern_elementwise("", "", [arg0], {
-            (core.dtype("int64"), ): ("__nv_ll2float_rz", core.dtype("fp32")),
-        }, is_pure=True, _builder=_builder)
-
-
-@core.extern
-def ll2float_rd(arg0, _builder=None):
-    if is_xpu():
-        return core.extern_elementwise("", "", [arg0], {
-            (core.dtype("int64"), ): ("__imf_ll2float_rd", core.dtype("fp32")),
-        }, is_pure=True, _builder=_builder)
-    else:
-        return core.extern_elementwise("", "", [arg0], {
-            (core.dtype("int64"), ): ("__nv_ll2float_rd", core.dtype("fp32")),
-        }, is_pure=True, _builder=_builder)
-
-
-@core.extern
-def ll2float_ru(arg0, _builder=None):
-    if is_xpu():
-        return core.extern_elementwise("", "", [arg0], {
-            (core.dtype("int64"), ): ("__imf_ll2float_ru", core.dtype("fp32")),
-        }, is_pure=True, _builder=_builder)
-    else:
-        return core.extern_elementwise("", "", [arg0], {
-            (core.dtype("int64"), ): ("__nv_ll2float_ru", core.dtype("fp32")),
-        }, is_pure=True, _builder=_builder)
-
-
-@core.extern
-def ull2float_rn(arg0, _builder=None):
-    if is_xpu():
-        return core.extern_elementwise("", "", [arg0], {
-            (core.dtype("uint64"), ): ("__imf_ull2float_rn", core.dtype("fp32")),
-        }, is_pure=True, _builder=_builder)
-
-    else:
-        return core.extern_elementwise("", "", [arg0], {
-            (core.dtype("uint64"), ): ("__nv_ull2float_rn", core.dtype("fp32")),
-        }, is_pure=True, _builder=_builder)
-
-
-@core.extern
-def ull2float_rz(arg0, _builder=None):
-    if is_xpu():
-        return core.extern_elementwise("", "", [arg0], {
-            (core.dtype("uint64"), ): ("__imf_ull2float_rz", core.dtype("fp32")),
-        }, is_pure=True, _builder=_builder)
-    else:
-        return core.extern_elementwise("", "", [arg0], {
-            (core.dtype("uint64"), ): ("__nv_ull2float_rz", core.dtype("fp32")),
-        }, is_pure=True, _builder=_builder)
-
-
-@core.extern
-def ull2float_rd(arg0, _builder=None):
-    if is_xpu():
-        return core.extern_elementwise("", "", [arg0], {
-            (core.dtype("uint64"), ): ("__imf_ull2float_rd", core.dtype("fp32")),
-        }, is_pure=True, _builder=_builder)
-    else:
-        return core.extern_elementwise("", "", [arg0], {
-            (core.dtype("uint64"), ): ("__nv_ull2float_rd", core.dtype("fp32")),
-        }, is_pure=True, _builder=_builder)
-
-
-@core.extern
-def ull2float_ru(arg0, _builder=None):
-    if is_xpu():
-        return core.extern_elementwise("", "", [arg0], {
-            (core.dtype("uint64"), ): ("__imf_ull2float_ru", core.dtype("fp32")),
-        }, is_pure=True, _builder=_builder)
-    else:
-        return core.extern_elementwise("", "", [arg0], {
-            (core.dtype("uint64"), ): ("__nv_ull2float_ru", core.dtype("fp32")),
-        }, is_pure=True, _builder=_builder)
-
-
-@core.extern
-def ll2double_rn(arg0, _builder=None):
-    if is_xpu():
-        return core.extern_elementwise("", "", [arg0], {
-            (core.dtype("int64"), ): ("__imf_ll2double_rn", core.dtype("fp64")),
-        }, is_pure=True, _builder=_builder)
-    else:
-        return core.extern_elementwise("", "", [arg0], {
-            (core.dtype("int64"), ): ("__nv_ll2double_rn", core.dtype("fp64")),
-        }, is_pure=True, _builder=_builder)
-
-
-@core.extern
-def ll2double_rz(arg0, _builder=None):
-    if is_xpu():
-        return core.extern_elementwise("", "", [arg0], {
-            (core.dtype("int64"), ): ("__imf_ll2double_rz", core.dtype("fp64")),
-        }, is_pure=True, _builder=_builder)
-    else:
-        return core.extern_elementwise("", "", [arg0], {
-            (core.dtype("int64"), ): ("__nv_ll2double_rz", core.dtype("fp64")),
-        }, is_pure=True, _builder=_builder)
-
-
-@core.extern
-def ll2double_rd(arg0, _builder=None):
-    if is_xpu():
-        return core.extern_elementwise("", "", [arg0], {
-            (core.dtype("int64"), ): ("__imf_ll2double_rd", core.dtype("fp64")),
-        }, is_pure=True, _builder=_builder)
-    else:
-        return core.extern_elementwise("", "", [arg0], {
-            (core.dtype("int64"), ): ("__nv_ll2double_rd", core.dtype("fp64")),
-        }, is_pure=True, _builder=_builder)
-
-
-@core.extern
-def ll2double_ru(arg0, _builder=None):
-    if is_xpu():
-        return core.extern_elementwise("", "", [arg0], {
-            (core.dtype("int64"), ): ("__imf_ll2double_ru", core.dtype("fp64")),
-        }, is_pure=True, _builder=_builder)
-    else:
-        return core.extern_elementwise("", "", [arg0], {
-            (core.dtype("int64"), ): ("__nv_ll2double_ru", core.dtype("fp64")),
-        }, is_pure=True, _builder=_builder)
-
-
-@core.extern
-def ull2double_rn(arg0, _builder=None):
-    if is_xpu():
-        return core.extern_elementwise("", "", [arg0], {
-            (core.dtype("uint64"), ): ("__imf_ull2double_rn", core.dtype("fp64")),
-        }, is_pure=True, _builder=_builder)
-    else:
-        return core.extern_elementwise("", "", [arg0], {
-            (core.dtype("uint64"), ): ("__nv_ull2double_rn", core.dtype("fp64")),
-        }, is_pure=True, _builder=_builder)
-
-
-@core.extern
-def ull2double_rz(arg0, _builder=None):
-    if is_xpu():
-        return core.extern_elementwise("", "", [arg0], {
-            (core.dtype("uint64"), ): ("__imf_ull2double_rz", core.dtype("fp64")),
-        }, is_pure=True, _builder=_builder)
-    else:
-        return core.extern_elementwise("", "", [arg0], {
-            (core.dtype("uint64"), ): ("__nv_ull2double_rz", core.dtype("fp64")),
-        }, is_pure=True, _builder=_builder)
-
-
-@core.extern
-def ull2double_rd(arg0, _builder=None):
-    if is_xpu():
-        return core.extern_elementwise("", "", [arg0], {
-            (core.dtype("uint64"), ): ("__imf_ull2double_rd", core.dtype("fp64")),
-        }, is_pure=True, _builder=_builder)
-    else:
-        return core.extern_elementwise("", "", [arg0], {
-            (core.dtype("uint64"), ): ("__nv_ull2double_rd", core.dtype("fp64")),
-        }, is_pure=True, _builder=_builder)
-
-
-@core.extern
-def ull2double_ru(arg0, _builder=None):
-    if is_xpu():
-        return core.extern_elementwise("", "", [arg0], {
-            (core.dtype("uint64"), ): ("__imf_ull2double_ru", core.dtype("fp64")),
-        }, is_pure=True, _builder=_builder)
-    else:
-        return core.extern_elementwise("", "", [arg0], {
-            (core.dtype("uint64"), ): ("__nv_ull2double_ru", core.dtype("fp64")),
-        }, is_pure=True, _builder=_builder)
-
-
-@core.extern
-def int_as_float(arg0, _builder=None):
-    if is_xpu():
-        return core.extern_elementwise("", "", [arg0], {
-            (core.dtype("int32"), ): ("__imf_int_as_float", core.dtype("fp32")),
-        }, is_pure=True, _builder=_builder)
-    else:
-        return core.extern_elementwise("", "", [arg0], {
-            (core.dtype("int32"), ): ("__nv_int_as_float", core.dtype("fp32")),
-        }, is_pure=True, _builder=_builder)
-
-
-@core.extern
-def float_as_int(arg0, _builder=None):
-    if is_xpu():
-        return core.extern_elementwise("", "", [arg0], {
-            (core.dtype("fp32"), ): ("__imf_float_as_int", core.dtype("int32")),
-        }, is_pure=True, _builder=_builder)
-    else:
-        return core.extern_elementwise("", "", [arg0], {
-            (core.dtype("fp32"), ): ("__nv_float_as_int", core.dtype("int32")),
-        }, is_pure=True, _builder=_builder)
-
-
-@core.extern
-def uint_as_float(arg0, _builder=None):
-    if is_xpu():
-        return core.extern_elementwise("", "", [arg0], {
-            (core.dtype("uint32"), ): ("__imf_uint_as_float", core.dtype("fp32")),
-        }, is_pure=True, _builder=_builder)
-    else:
-        return core.extern_elementwise("", "", [arg0], {
-            (core.dtype("uint32"), ): ("__nv_uint_as_float", core.dtype("fp32")),
-        }, is_pure=True, _builder=_builder)
-
-
-@core.extern
-def float_as_uint(arg0, _builder=None):
-    if is_xpu():
-        return core.extern_elementwise("", "", [arg0], {
-            (core.dtype("fp32"), ): ("__imf_float_as_uint", core.dtype("int32")),
-        }, is_pure=True, _builder=_builder)
-    else:
-        return core.extern_elementwise("", "", [arg0], {
-            (core.dtype("fp32"), ): ("__nv_float_as_uint", core.dtype("int32")),
-        }, is_pure=True, _builder=_builder)
-
-
-@core.extern
-def longlong_as_double(arg0, _builder=None):
-    if is_xpu():
-        return core.extern_elementwise("", "", [arg0], {
-            (core.dtype("int64"), ): ("__imf_longlong_as_double", core.dtype("fp64")),
-        }, is_pure=True, _builder=_builder)
-    else:
-        return core.extern_elementwise("", "", [arg0], {
-            (core.dtype("int64"), ): ("__nv_longlong_as_double", core.dtype("fp64")),
-        }, is_pure=True, _builder=_builder)
-
-
-@core.extern
-def double_as_longlong(arg0, _builder=None):
-    if is_xpu():
-        return core.extern_elementwise("", "", [arg0], {
-            (core.dtype("fp64"), ): ("__imf_double_as_longlong", core.dtype("int64")),
-        }, is_pure=True, _builder=_builder)
-    else:
-        return core.extern_elementwise("", "", [arg0], {
-            (core.dtype("fp64"), ): ("__nv_double_as_longlong", core.dtype("int64")),
-        }, is_pure=True, _builder=_builder)
-
-
-@core.extern
-def fast_sinf(arg0, _builder=None):
-    return core.extern_elementwise("", "", [arg0], {
-        (core.dtype("fp32"), ): ("__nv_fast_sinf", core.dtype("fp32")),
-    }, is_pure=True, _builder=_builder)
-
-
-@core.extern
-def fast_cosf(arg0, _builder=None):
-    return core.extern_elementwise("", "", [arg0], {
-        (core.dtype("fp32"), ): ("__nv_fast_cosf", core.dtype("fp32")),
-    }, is_pure=True, _builder=_builder)
-
-
-@core.extern
-def fast_log2f(arg0, _builder=None):
-    return core.extern_elementwise("", "", [arg0], {
-        (core.dtype("fp32"), ): ("__nv_fast_log2f", core.dtype("fp32")),
-    }, is_pure=True, _builder=_builder)
-
-
-@core.extern
-def fast_logf(arg0, _builder=None):
-    return core.extern_elementwise("", "", [arg0], {
-        (core.dtype("fp32"), ): ("__nv_fast_logf", core.dtype("fp32")),
-    }, is_pure=True, _builder=_builder)
-
-
-@core.extern
-def fast_expf(arg0, _builder=None):
-    return core.extern_elementwise("", "", [arg0], {
-        (core.dtype("fp32"), ): ("__nv_fast_expf", core.dtype("fp32")),
-    }, is_pure=True, _builder=_builder)
-
-
-@core.extern
-def fast_tanf(arg0, _builder=None):
-    return core.extern_elementwise("", "", [arg0], {
-        (core.dtype("fp32"), ): ("__nv_fast_tanf", core.dtype("fp32")),
-    }, is_pure=True, _builder=_builder)
-
-
-@core.extern
-def fast_exp10f(arg0, _builder=None):
-    return core.extern_elementwise("", "", [arg0], {
-        (core.dtype("fp32"), ): ("__nv_fast_exp10f", core.dtype("fp32")),
-    }, is_pure=True, _builder=_builder)
-
-
-@core.extern
-def fast_log10f(arg0, _builder=None):
-    return core.extern_elementwise("", "", [arg0], {
-        (core.dtype("fp32"), ): ("__nv_fast_log10f", core.dtype("fp32")),
-    }, is_pure=True, _builder=_builder)
-
-
-@core.extern
-def fast_powf(arg0, arg1, _builder=None):
-    return core.extern_elementwise("", "", [arg0, arg1], {
-        (core.dtype("fp32"), core.dtype("fp32")): ("__nv_fast_powf", core.dtype("fp32")),
-    }, is_pure=True, _builder=_builder)
-
-
-@core.extern
-def hadd(arg0, arg1, _builder=None):
-    return core.extern_elementwise(
-        "", "", [arg0, arg1], {
-            (core.dtype("int32"), core.dtype("int32")): ("__nv_hadd", core.dtype("int32")),
-            (core.dtype("uint32"), core.dtype("uint32")): ("__nv_uhadd", core.dtype("uint32")),
-        }, is_pure=True, _builder=_builder)
-
-
-@core.extern
-def rhadd(arg0, arg1, _builder=None):
-    if is_xpu():
-        return core.extern_elementwise(
-            "", "", [arg0, arg1], {
-                (core.dtype("int32"), core.dtype("int32")): ("__imf_rhadd", core.dtype("int32")),
-                (core.dtype("uint32"), core.dtype("uint32")): ("__imf_urhadd", core.dtype("uint32")),
-            }, is_pure=True, _builder=_builder)
-    else:
-        return core.extern_elementwise(
-            "", "", [arg0, arg1], {
-                (core.dtype("int32"), core.dtype("int32")): ("__nv_rhadd", core.dtype("int32")),
-                (core.dtype("uint32"), core.dtype("uint32")): ("__nv_urhadd", core.dtype("uint32")),
-            }, is_pure=True, _builder=_builder)
-
-
-@core.extern
-def sub_rn(arg0, arg1, _builder=None):
-    return core.extern_elementwise(
-        "", "", [arg0, arg1], {
-            (core.dtype("fp32"), core.dtype("fp32")): ("__nv_fsub_rn", core.dtype("fp32")),
-            (core.dtype("fp64"), core.dtype("fp64")): ("__nv_dsub_rn", core.dtype("fp64")),
-        }, is_pure=True, _builder=_builder)
-
-
-@core.extern
-def sub_rz(arg0, arg1, _builder=None):
-    return core.extern_elementwise(
-        "", "", [arg0, arg1], {
-            (core.dtype("fp32"), core.dtype("fp32")): ("__nv_fsub_rz", core.dtype("fp32")),
-            (core.dtype("fp64"), core.dtype("fp64")): ("__nv_dsub_rz", core.dtype("fp64")),
-        }, is_pure=True, _builder=_builder)
-
-
-@core.extern
-def sub_rd(arg0, arg1, _builder=None):
-    return core.extern_elementwise(
-        "", "", [arg0, arg1], {
-            (core.dtype("fp32"), core.dtype("fp32")): ("__nv_fsub_rd", core.dtype("fp32")),
-            (core.dtype("fp64"), core.dtype("fp64")): ("__nv_dsub_rd", core.dtype("fp64")),
-        }, is_pure=True, _builder=_builder)
-
-
-@core.extern
-def sub_ru(arg0, arg1, _builder=None):
-    return core.extern_elementwise(
-        "", "", [arg0, arg1], {
-            (core.dtype("fp32"), core.dtype("fp32")): ("__nv_fsub_ru", core.dtype("fp32")),
-            (core.dtype("fp64"), core.dtype("fp64")): ("__nv_dsub_ru", core.dtype("fp64")),
-        }, is_pure=True, _builder=_builder)
-
-
-@core.extern
-def rsqrt_rn(arg0, _builder=None):
-    return core.extern_elementwise("", "", [
-        arg0,
-    ], {
-        (core.dtype("fp32"), ): ("__nv_frsqrt_rn", core.dtype("fp32")),
-    }, is_pure=True, _builder=_builder)
-
-
-@core.extern
-def ffs(arg0, _builder=None):
-    if is_xpu():
-        return core.extern_elementwise(
-            "", "", [
-                arg0,
-            ], {
-                (core.dtype("int32"), ): ("__imf_ffs", core.dtype("int32")),
-                (core.dtype("int64"), ): ("__imf_ffsll", core.dtype("int32")),
-            }, is_pure=True, _builder=_builder)
-    else:
-        return core.extern_elementwise(
-            "", "", [
-                arg0,
-            ], {
-                (core.dtype("int32"), ): ("__nv_ffs", core.dtype("int32")),
-                (core.dtype("int64"), ): ("__nv_ffsll", core.dtype("int32")),
-            }, is_pure=True, _builder=_builder)
-
-
-@core.extern
-def rint(arg0, _builder=None):
-    if is_xpu():
-        return core.extern_elementwise(
-            "", "", [
-                arg0,
-            ], {
-                (core.dtype("fp32"), ): ("__imf_rintf", core.dtype("fp32")),
-                (core.dtype("fp64"), ): ("__imf_rint", core.dtype("fp64")),
-            }, is_pure=True, _builder=_builder)
-    else:
-        return core.extern_elementwise(
-            "", "", [
-                arg0,
-            ], {
-                (core.dtype("fp32"), ): ("__nv_rintf", core.dtype("fp32")),
-                (core.dtype("fp64"), ): ("__nv_rint", core.dtype("fp64")),
-            }, is_pure=True, _builder=_builder)
-
-
-@core.extern
-def llrint(arg0, _builder=None):
-    if is_xpu():
-        return core.extern_elementwise(
-            "", "", [
-                arg0,
-            ], {
-                (core.dtype("fp32"), ): ("__imf_llrintf", core.dtype("int64")),
-                (core.dtype("fp64"), ): ("__imf_llrint", core.dtype("int64")),
-            }, is_pure=True, _builder=_builder)
-    else:
-        return core.extern_elementwise(
-            "", "", [
-                arg0,
-            ], {
-                (core.dtype("fp32"), ): ("__nv_llrintf", core.dtype("int64")),
-                (core.dtype("fp64"), ): ("__nv_llrint", core.dtype("int64")),
-            }, is_pure=True, _builder=_builder)
-
-
-@core.extern
-def nearbyint(arg0, _builder=None):
-    if is_xpu():
-        return core.extern_elementwise(
-            "", "", [
-                arg0,
-            ], {
-                (core.dtype("fp32"), ): ("__imf_nearbyintf", core.dtype("fp32")),
-                (core.dtype("fp64"), ): ("__imf_nearbyint", core.dtype("fp64")),
-            }, is_pure=True, _builder=_builder)
-    else:
-        return core.extern_elementwise(
-            "", "", [
-                arg0,
-            ], {
-                (core.dtype("fp32"), ): ("__nv_nearbyintf", core.dtype("fp32")),
-                (core.dtype("fp64"), ): ("__nv_nearbyint", core.dtype("fp64")),
-            }, is_pure=True, _builder=_builder)
-
-
-@core.extern
-def isnan(arg0, _builder=None):
-    if is_xpu():
-        return core.extern_elementwise(
-            "", "", [
-                arg0,
-            ], {
-                (core.dtype("fp32"), ): ("__imf_isnanf", core.dtype("int32")),
-                (core.dtype("fp64"), ): ("__imf_isnan", core.dtype("int32")),
-            }, is_pure=True, _builder=_builder)
-    else:
-        return core.extern_elementwise(
-            "", "", [
-                arg0,
-            ], {
-                (core.dtype("fp32"), ): ("__nv_isnanf", core.dtype("int32")),
-                (core.dtype("fp64"), ): ("__nv_isnand", core.dtype("int32")),
-            }, is_pure=True, _builder=_builder)
-
-
-@core.extern
-def signbit(arg0, _builder=None):
-    if is_xpu():
-        return core.extern_elementwise(
-            "", "", [
-                arg0,
-            ], {
-                (core.dtype("fp32"), ): ("__imf_signbitf", core.dtype("int32")),
-                (core.dtype("fp64"), ): ("__imf_signbit", core.dtype("int32")),
-            }, is_pure=True, _builder=_builder)
-    else:
-        return core.extern_elementwise(
-            "", "", [
-                arg0,
-            ], {
-                (core.dtype("fp32"), ): ("__nv_signbitf", core.dtype("int32")),
-                (core.dtype("fp64"), ): ("__nv_signbitd", core.dtype("int32")),
-            }, is_pure=True, _builder=_builder)
-
-
-@core.extern
-def copysign(arg0, arg1, _builder=None):
-    if is_xpu():
-        return core.extern_elementwise(
-            "", "", [arg0, arg1], {
-                (core.dtype("fp32"), core.dtype("fp32")): ("__imf_copysignf", core.dtype("fp32")),
-                (core.dtype("fp64"), core.dtype("fp64")): ("__imf_copysign", core.dtype("fp64")),
-            }, is_pure=True, _builder=_builder)
-    else:
-        return core.extern_elementwise(
-            "", "", [arg0, arg1], {
-                (core.dtype("fp32"), core.dtype("fp32")): ("__nv_copysignf", core.dtype("fp32")),
-                (core.dtype("fp64"), core.dtype("fp64")): ("__nv_copysign", core.dtype("fp64")),
-            }, is_pure=True, _builder=_builder)
-
-
-@core.extern
-def finitef(arg0, _builder=None):
-    if is_xpu():
-        return core.extern_elementwise("", "", [arg0], {
-            (core.dtype("fp32"), ): ("__imf_isfinitef", core.dtype("int32")),
-        }, is_pure=True, _builder=_builder)
-    else:
-        return core.extern_elementwise("", "", [arg0], {
-            (core.dtype("fp32"), ): ("__nv_finitef", core.dtype("int32")),
-        }, is_pure=True, _builder=_builder)
-
-
-@core.extern
-def isinf(arg0, _builder=None):
-    if is_xpu():
-        return core.extern_elementwise(
-            "", "", [arg0], {
-                (core.dtype("fp32"), ): ("__imf_isinff", core.dtype("int32")),
-                (core.dtype("fp64"), ): ("__imf_isinf", core.dtype("int32")),
-            }, is_pure=True, _builder=_builder)
-    else:
-        return core.extern_elementwise(
-            "", "", [arg0], {
-                (core.dtype("fp32"), ): ("__nv_isinff", core.dtype("int32")),
-                (core.dtype("fp64"), ): ("__nv_isinfd", core.dtype("int32")),
-            }, is_pure=True, _builder=_builder)
-
-
-@core.extern
-def nextafter(arg0, arg1, _builder=None):
-    if is_xpu():
-        return core.extern_elementwise(
-            "", "", [arg0, arg1], {
-                (core.dtype("fp32"), core.dtype("fp32")): ("__imf_nextafterf", core.dtype("fp32")),
-                (core.dtype("fp64"), core.dtype("fp64")): ("__imf_nextafter", core.dtype("fp64")),
-            }, is_pure=True, _builder=_builder)
-    else:
-        return core.extern_elementwise(
-            "", "", [arg0, arg1], {
-                (core.dtype("fp32"), core.dtype("fp32")): ("__nv_nextafterf", core.dtype("fp32")),
-                (core.dtype("fp64"), core.dtype("fp64")): ("__nv_nextafter", core.dtype("fp64")),
-            }, is_pure=True, _builder=_builder)
-
-
-@core.extern
-def sin(arg0, _builder=None):
-    if is_xpu():
-        return core.extern_elementwise(
-            "", "", [arg0], {
-                (core.dtype("fp32"), ): ("__imf_sinf", core.dtype("fp32")),
-                (core.dtype("fp64"), ): ("__imf_sin", core.dtype("fp64")),
-            }, is_pure=True, _builder=_builder)
-    else:
-        return core.extern_elementwise(
-            "", "", [arg0], {
-                (core.dtype("fp32"), ): ("__nv_sinf", core.dtype("fp32")),
-                (core.dtype("fp64"), ): ("__nv_sin", core.dtype("fp64")),
-            }, is_pure=True, _builder=_builder)
-
-
-@core.extern
-def cos(arg0, _builder=None):
-    if is_xpu():
-        return core.extern_elementwise(
-            "", "", [arg0], {
-                (core.dtype("fp32"), ): ("__imf_cosf", core.dtype("fp32")),
-                (core.dtype("fp64"), ): ("__imf_cos", core.dtype("fp64")),
-            }, is_pure=True, _builder=_builder)
-    else:
-        return core.extern_elementwise(
-            "", "", [arg0], {
-                (core.dtype("fp32"), ): ("__nv_cosf", core.dtype("fp32")),
-                (core.dtype("fp64"), ): ("__nv_cos", core.dtype("fp64")),
-            }, is_pure=True, _builder=_builder)
-
-
-@core.extern
-def sinpi(arg0, _builder=None):
-    if is_xpu():
-        return core.extern_elementwise(
-            "", "", [arg0], {
-                (core.dtype("fp32"), ): ("__imf_sinpif", core.dtype("fp32")),
-                (core.dtype("fp64"), ): ("__imf_sinpi", core.dtype("fp64")),
-            }, is_pure=True, _builder=_builder)
-    else:
-        return core.extern_elementwise(
-            "", "", [arg0], {
-                (core.dtype("fp32"), ): ("__nv_sinpif", core.dtype("fp32")),
-                (core.dtype("fp64"), ): ("__nv_sinpi", core.dtype("fp64")),
-            }, is_pure=True, _builder=_builder)
-
-
-@core.extern
-def cospi(arg0, _builder=None):
-    if is_xpu():
-        return core.extern_elementwise(
-            "", "", [arg0], {
-                (core.dtype("fp32"), ): ("__imf_cospif", core.dtype("fp32")),
-                (core.dtype("fp64"), ): ("__imf_cospi", core.dtype("fp64")),
-            }, is_pure=True, _builder=_builder)
-    else:
-        return core.extern_elementwise(
-            "", "", [arg0], {
-                (core.dtype("fp32"), ): ("__nv_cospif", core.dtype("fp32")),
-                (core.dtype("fp64"), ): ("__nv_cospi", core.dtype("fp64")),
-            }, is_pure=True, _builder=_builder)
-
-
-@core.extern
-def tan(arg0, _builder=None):
-    if is_xpu():
-        return core.extern_elementwise(
-            "", "", [arg0], {
-                (core.dtype("fp32"), ): ("__imf_tanf", core.dtype("fp32")),
-                (core.dtype("fp64"), ): ("__imf_tan", core.dtype("fp64")),
-            }, is_pure=True, _builder=_builder)
-    else:
-        return core.extern_elementwise(
-            "", "", [arg0], {
-                (core.dtype("fp32"), ): ("__nv_tanf", core.dtype("fp32")),
-                (core.dtype("fp64"), ): ("__nv_tan", core.dtype("fp64")),
-            }, is_pure=True, _builder=_builder)
-
-
-@core.extern
-def log2(arg0, _builder=None):
-    if is_xpu():
-        return core.extern_elementwise(
-            "", "", [arg0], {
-                (core.dtype("fp32"), ): ("__imf_log2f", core.dtype("fp32")),
-                (core.dtype("fp64"), ): ("__imf_log2", core.dtype("fp64")),
-            }, is_pure=True, _builder=_builder)
-    else:
-        return core.extern_elementwise(
-            "", "", [arg0], {
-                (core.dtype("fp32"), ): ("__nv_log2f", core.dtype("fp32")),
-                (core.dtype("fp64"), ): ("__nv_log2", core.dtype("fp64")),
-            }, is_pure=True, _builder=_builder)
-
-
-@core.extern
-def exp(arg0, _builder=None):
-    if is_xpu():
-        return core.extern_elementwise(
-            "", "", [arg0], {
-                (core.dtype("fp32"), ): ("__imf_expf", core.dtype("fp32")),
-                (core.dtype("fp64"), ): ("__imf_exp", core.dtype("fp64")),
-            }, is_pure=True, _builder=_builder)
-    else:
-        return core.extern_elementwise(
-            "", "", [arg0], {
-                (core.dtype("fp32"), ): ("__nv_expf", core.dtype("fp32")),
-                (core.dtype("fp64"), ): ("__nv_exp", core.dtype("fp64")),
-            }, is_pure=True, _builder=_builder)
-
-
-@core.extern
-def exp10(arg0, _builder=None):
-    if is_xpu():
-        return core.extern_elementwise(
-            "", "", [arg0], {
-                (core.dtype("fp32"), ): ("__imf_exp10f", core.dtype("fp32")),
-                (core.dtype("fp64"), ): ("__imf_exp10", core.dtype("fp64")),
-            }, is_pure=True, _builder=_builder)
-    else:
-        return core.extern_elementwise(
-            "", "", [arg0], {
-                (core.dtype("fp32"), ): ("__nv_exp10f", core.dtype("fp32")),
-                (core.dtype("fp64"), ): ("__nv_exp10", core.dtype("fp64")),
-            }, is_pure=True, _builder=_builder)
-
-
-@core.extern
-def cosh(arg0, _builder=None):
-    if is_xpu():
-        return core.extern_elementwise(
-            "", "", [arg0], {
-                (core.dtype("fp32"), ): ("__imf_coshf", core.dtype("fp32")),
-                (core.dtype("fp64"), ): ("__imf_cosh", core.dtype("fp64")),
-            }, is_pure=True, _builder=_builder)
-    else:
-        return core.extern_elementwise(
-            "", "", [arg0], {
-                (core.dtype("fp32"), ): ("__nv_coshf", core.dtype("fp32")),
-                (core.dtype("fp64"), ): ("__nv_cosh", core.dtype("fp64")),
-            }, is_pure=True, _builder=_builder)
-
-
-@core.extern
-def sinh(arg0, _builder=None):
-    if is_xpu():
-        return core.extern_elementwise(
-            "", "", [arg0], {
-                (core.dtype("fp32"), ): ("__imf_sinhf", core.dtype("fp32")),
-                (core.dtype("fp64"), ): ("__imf_sinh", core.dtype("fp64")),
-            }, is_pure=True, _builder=_builder)
-    else:
-        return core.extern_elementwise(
-            "", "", [arg0], {
-                (core.dtype("fp32"), ): ("__nv_sinhf", core.dtype("fp32")),
-                (core.dtype("fp64"), ): ("__nv_sinh", core.dtype("fp64")),
-            }, is_pure=True, _builder=_builder)
-
-
-@core.extern
-def tanh(arg0, _builder=None):
-    if is_xpu():
-        return core.extern_elementwise(
-            "", "", [arg0], {
-                (core.dtype("fp32"), ): ("__imf_tanhf", core.dtype("fp32")),
-                (core.dtype("fp64"), ): ("__imf_tanh", core.dtype("fp64")),
-            }, is_pure=True, _builder=_builder)
-    else:
-        return core.extern_elementwise(
-            "", "", [arg0], {
-                (core.dtype("fp32"), ): ("__nv_tanhf", core.dtype("fp32")),
-                (core.dtype("fp64"), ): ("__nv_tanh", core.dtype("fp64")),
-            }, is_pure=True, _builder=_builder)
-
-
-@core.extern
-def atan2(arg0, arg1, _builder=None):
-    if is_xpu():
-        return core.extern_elementwise(
-            "", "", [arg0, arg1], {
-                (core.dtype("fp32"), core.dtype("fp32")): ("__imf_atan2f", core.dtype("fp32")),
-                (core.dtype("fp64"), core.dtype("fp64")): ("__imf_atan2", core.dtype("fp64")),
-            }, is_pure=True, _builder=_builder)
-    else:
-        return core.extern_elementwise(
-            "", "", [arg0, arg1], {
-                (core.dtype("fp32"), core.dtype("fp32")): ("__nv_atan2f", core.dtype("fp32")),
-                (core.dtype("fp64"), core.dtype("fp64")): ("__nv_atan2", core.dtype("fp64")),
-            }, is_pure=True, _builder=_builder)
-
-
-@core.extern
-def atan(arg0, _builder=None):
-    if is_xpu():
-        return core.extern_elementwise(
-            "", "", [arg0], {
-                (core.dtype("fp32"), ): ("__imf_atanf", core.dtype("fp32")),
-                (core.dtype("fp64"), ): ("__imf_atan", core.dtype("fp64")),
-            }, is_pure=True, _builder=_builder)
-    else:
-        return core.extern_elementwise(
-            "", "", [arg0], {
-                (core.dtype("fp32"), ): ("__nv_atanf", core.dtype("fp32")),
-                (core.dtype("fp64"), ): ("__nv_atan", core.dtype("fp64")),
-            }, is_pure=True, _builder=_builder)
-
-
-@core.extern
-def asin(arg0, _builder=None):
-    if is_xpu():
-        return core.extern_elementwise(
-            "", "", [arg0], {
-                (core.dtype("fp32"), ): ("__imf_asinf", core.dtype("fp32")),
-                (core.dtype("fp64"), ): ("__imf_asin", core.dtype("fp64")),
-            }, is_pure=True, _builder=_builder)
-    else:
-        return core.extern_elementwise(
-            "", "", [arg0], {
-                (core.dtype("fp32"), ): ("__nv_asinf", core.dtype("fp32")),
-                (core.dtype("fp64"), ): ("__nv_asin", core.dtype("fp64")),
-            }, is_pure=True, _builder=_builder)
-
-
-@core.extern
-def acos(arg0, _builder=None):
-    if is_xpu():
-        return core.extern_elementwise(
-            "", "", [arg0], {
-                (core.dtype("fp32"), ): ("__imf_acosf", core.dtype("fp32")),
-                (core.dtype("fp64"), ): ("__imf_acos", core.dtype("fp64")),
-            }, is_pure=True, _builder=_builder)
-    else:
-        return core.extern_elementwise(
-            "", "", [arg0], {
-                (core.dtype("fp32"), ): ("__nv_acosf", core.dtype("fp32")),
-                (core.dtype("fp64"), ): ("__nv_acos", core.dtype("fp64")),
-            }, is_pure=True, _builder=_builder)
-
-
-@core.extern
-def log(arg0, _builder=None):
-    if is_xpu():
-        return core.extern_elementwise(
-            "", "", [arg0], {
-                (core.dtype("fp32"), ): ("__imf_logf", core.dtype("fp32")),
-                (core.dtype("fp64"), ): ("__imf_log", core.dtype("fp64")),
-            }, is_pure=True, _builder=_builder)
-    else:
-        return core.extern_elementwise(
-            "", "", [arg0], {
-                (core.dtype("fp32"), ): ("__nv_logf", core.dtype("fp32")),
-                (core.dtype("fp64"), ): ("__nv_log", core.dtype("fp64")),
-            }, is_pure=True, _builder=_builder)
-
-
-@core.extern
-def log10(arg0, _builder=None):
-    if is_xpu():
-        return core.extern_elementwise(
-            "", "", [arg0], {
-                (core.dtype("fp32"), ): ("__imf_log10f", core.dtype("fp32")),
-                (core.dtype("fp64"), ): ("__imf_log10", core.dtype("fp64")),
-            }, is_pure=True, _builder=_builder)
-    else:
-        return core.extern_elementwise(
-            "", "", [arg0], {
-                (core.dtype("fp32"), ): ("__nv_log10f", core.dtype("fp32")),
-                (core.dtype("fp64"), ): ("__nv_log10", core.dtype("fp64")),
-            }, is_pure=True, _builder=_builder)
-
-
-@core.extern
-def log1p(arg0, _builder=None):
-    if is_xpu():
-        return core.extern_elementwise(
-            "", "", [arg0], {
-                (core.dtype("fp32"), ): ("__imf_log1pf", core.dtype("fp32")),
-                (core.dtype("fp64"), ): ("__imf_log1p", core.dtype("fp64")),
-            }, is_pure=True, _builder=_builder)
-    else:
-        return core.extern_elementwise(
-            "", "", [arg0], {
-                (core.dtype("fp32"), ): ("__nv_log1pf", core.dtype("fp32")),
-                (core.dtype("fp64"), ): ("__nv_log1p", core.dtype("fp64")),
-            }, is_pure=True, _builder=_builder)
-
-
-@core.extern
-def acosh(arg0, _builder=None):
-    if is_xpu():
-        return core.extern_elementwise(
-            "", "", [arg0], {
-                (core.dtype("fp32"), ): ("__imf_acoshf", core.dtype("fp32")),
-                (core.dtype("fp64"), ): ("__imf_acosh", core.dtype("fp64")),
-            }, is_pure=True, _builder=_builder)
-    else:
-        return core.extern_elementwise(
-            "", "", [arg0], {
-                (core.dtype("fp32"), ): ("__nv_acoshf", core.dtype("fp32")),
-                (core.dtype("fp64"), ): ("__nv_acosh", core.dtype("fp64")),
-            }, is_pure=True, _builder=_builder)
-
-
-@core.extern
-def asinh(arg0, _builder=None):
-    if is_xpu():
-        return core.extern_elementwise(
-            "", "", [arg0], {
-                (core.dtype("fp32"), ): ("__imf_asinhf", core.dtype("fp32")),
-                (core.dtype("fp64"), ): ("__imf_asinh", core.dtype("fp64")),
-            }, is_pure=True, _builder=_builder)
-    else:
-        return core.extern_elementwise(
-            "", "", [arg0], {
-                (core.dtype("fp32"), ): ("__nv_asinhf", core.dtype("fp32")),
-                (core.dtype("fp64"), ): ("__nv_asinh", core.dtype("fp64")),
-            }, is_pure=True, _builder=_builder)
-
-
-@core.extern
-def atanh(arg0, _builder=None):
-    if is_xpu():
-        return core.extern_elementwise(
-            "", "", [arg0], {
-                (core.dtype("fp32"), ): ("__imf_atanhf", core.dtype("fp32")),
-                (core.dtype("fp64"), ): ("__imf_atanh", core.dtype("fp64")),
-            }, is_pure=True, _builder=_builder)
-    else:
-        return core.extern_elementwise(
-            "", "", [arg0], {
-                (core.dtype("fp32"), ): ("__nv_atanhf", core.dtype("fp32")),
-                (core.dtype("fp64"), ): ("__nv_atanh", core.dtype("fp64")),
-            }, is_pure=True, _builder=_builder)
-
-
-@core.extern
-def expm1(arg0, _builder=None):
-    if is_xpu():
-        return core.extern_elementwise(
-            "", "", [arg0], {
-                (core.dtype("fp32"), ): ("__imf_expm1f", core.dtype("fp32")),
-                (core.dtype("fp64"), ): ("__imf_expm1", core.dtype("fp64")),
-            }, is_pure=True, _builder=_builder)
-    else:
-        return core.extern_elementwise(
-            "", "", [arg0], {
-                (core.dtype("fp32"), ): ("__nv_expm1f", core.dtype("fp32")),
-                (core.dtype("fp64"), ): ("__nv_expm1", core.dtype("fp64")),
-            }, is_pure=True, _builder=_builder)
-
-
-@core.extern
-def hypot(arg0, arg1, _builder=None):
-    if is_xpu():
-        return core.extern_elementwise(
-            "", "", [arg0, arg1], {
-                (core.dtype("fp32"), core.dtype("fp32")): ("__imf_hypotf", core.dtype("fp32")),
-                (core.dtype("fp64"), core.dtype("fp64")): ("__imf_hypot", core.dtype("fp64")),
-            }, is_pure=True, _builder=_builder)
-    else:
-        return core.extern_elementwise(
-            "", "", [arg0, arg1], {
-                (core.dtype("fp32"), core.dtype("fp32")): ("__nv_hypotf", core.dtype("fp32")),
-                (core.dtype("fp64"), core.dtype("fp64")): ("__nv_hypot", core.dtype("fp64")),
-            }, is_pure=True, _builder=_builder)
-
-
-@core.extern
-def rhypot(arg0, arg1, _builder=None):
-    if is_xpu():
-        return core.extern_elementwise(
-            "", "", [arg0, arg1], {
-                (core.dtype("fp32"), core.dtype("fp32")): ("__imf_rhypotf", core.dtype("fp32")),
-                (core.dtype("fp64"), core.dtype("fp64")): ("__imf_rhypot", core.dtype("fp64")),
-            }, is_pure=True, _builder=_builder)
-    else:
-        return core.extern_elementwise(
-            "", "", [arg0, arg1], {
-                (core.dtype("fp32"), core.dtype("fp32")): ("__nv_rhypotf", core.dtype("fp32")),
-                (core.dtype("fp64"), core.dtype("fp64")): ("__nv_rhypot", core.dtype("fp64")),
-            }, is_pure=True, _builder=_builder)
-
-
-@core.extern
-def norm3d(arg0, arg1, arg2, _builder=None):
-    if is_xpu():
-        return core.extern_elementwise(
-            "", "", [arg0, arg1, arg2], {
-                (core.dtype("fp32"), core.dtype("fp32"), core.dtype("fp32")): ("__imf_norm3df", core.dtype("fp32")),
-                (core.dtype("fp64"), core.dtype("fp64"), core.dtype("fp64")): ("__imf_norm3d", core.dtype("fp64")),
-            }, is_pure=True, _builder=_builder)
-    else:
-        return core.extern_elementwise(
-            "", "", [arg0, arg1, arg2], {
-                (core.dtype("fp32"), core.dtype("fp32"), core.dtype("fp32")): ("__nv_norm3df", core.dtype("fp32")),
-                (core.dtype("fp64"), core.dtype("fp64"), core.dtype("fp64")): ("__nv_norm3d", core.dtype("fp64")),
-            }, is_pure=True, _builder=_builder)
-
-
-@core.extern
-def rnorm3d(arg0, arg1, arg2, _builder=None):
-    if is_xpu():
-        return core.extern_elementwise(
-            "", "", [arg0, arg1, arg2], {
-                (core.dtype("fp32"), core.dtype("fp32"), core.dtype("fp32")): ("__imf_rnorm3df", core.dtype("fp32")),
-                (core.dtype("fp64"), core.dtype("fp64"), core.dtype("fp64")): ("__imf_rnorm3d", core.dtype("fp64")),
-            }, is_pure=True, _builder=_builder)
-    else:
-        return core.extern_elementwise(
-            "", "", [arg0, arg1, arg2], {
-                (core.dtype("fp32"), core.dtype("fp32"), core.dtype("fp32")): ("__nv_rnorm3df", core.dtype("fp32")),
-                (core.dtype("fp64"), core.dtype("fp64"), core.dtype("fp64")): ("__nv_rnorm3d", core.dtype("fp64")),
-            }, is_pure=True, _builder=_builder)
-
-
-@core.extern
-def norm4d(arg0, arg1, arg2, arg3, _builder=None):
-    if is_xpu():
-        return core.extern_elementwise(
-            "", "", [arg0, arg1, arg2, arg3], {
-                (core.dtype("fp32"), core.dtype("fp32"), core.dtype("fp32"), core.dtype("fp32")):
-                ("__imf_norm4df", core.dtype("fp32")),
-                (core.dtype("fp64"), core.dtype("fp64"), core.dtype("fp64"), core.dtype("fp64")):
-                ("__imf_norm4d", core.dtype("fp64")),
-            }, is_pure=True, _builder=_builder)
-    else:
-        return core.extern_elementwise(
-            "", "", [arg0, arg1, arg2, arg3], {
-                (core.dtype("fp32"), core.dtype("fp32"), core.dtype("fp32"), core.dtype("fp32")):
-                ("__nv_norm4df", core.dtype("fp32")),
-                (core.dtype("fp64"), core.dtype("fp64"), core.dtype("fp64"), core.dtype("fp64")):
-                ("__nv_norm4d", core.dtype("fp64")),
-            }, is_pure=True, _builder=_builder)
-
-
-@core.extern
-def rnorm4d(arg0, arg1, arg2, arg3, _builder=None):
-    if is_xpu():
-        return core.extern_elementwise(
-            "", "", [arg0, arg1, arg2, arg3], {
-                (core.dtype("fp32"), core.dtype("fp32"), core.dtype("fp32"), core.dtype("fp32")):
-                ("__imf_rnorm4df", core.dtype("fp32")),
-                (core.dtype("fp64"), core.dtype("fp64"), core.dtype("fp64"), core.dtype("fp64")):
-                ("__imf_rnorm4d", core.dtype("fp64")),
-            }, is_pure=True, _builder=_builder)
-    else:
-        return core.extern_elementwise(
-            "", "", [arg0, arg1, arg2, arg3], {
-                (core.dtype("fp32"), core.dtype("fp32"), core.dtype("fp32"), core.dtype("fp32")):
-                ("__nv_rnorm4df", core.dtype("fp32")),
-                (core.dtype("fp64"), core.dtype("fp64"), core.dtype("fp64"), core.dtype("fp64")):
-                ("__nv_rnorm4d", core.dtype("fp64")),
-            }, is_pure=True, _builder=_builder)
-
-
-@core.extern
-def cbrt(arg0, _builder=None):
-    if is_xpu():
-        return core.extern_elementwise(
-            "", "", [arg0], {
-                (core.dtype("fp32"), ): ("__imf_cbrtf", core.dtype("fp32")),
-                (core.dtype("fp64"), ): ("__imf_cbrt", core.dtype("fp64")),
-            }, is_pure=True, _builder=_builder)
-    else:
-        return core.extern_elementwise(
-            "", "", [arg0], {
-                (core.dtype("fp32"), ): ("__nv_cbrtf", core.dtype("fp32")),
-                (core.dtype("fp64"), ): ("__nv_cbrt", core.dtype("fp64")),
-            }, is_pure=True, _builder=_builder)
-
-
-@core.extern
-def rcbrt(arg0, _builder=None):
-    if is_xpu():
-        return core.extern_elementwise(
-            "", "", [arg0], {
-                (core.dtype("fp32"), ): ("__imf_rcbrtf", core.dtype("fp32")),
-                (core.dtype("fp64"), ): ("__imf_rcbrt", core.dtype("fp64")),
-            }, is_pure=True, _builder=_builder)
-    else:
-        return core.extern_elementwise(
-            "", "", [arg0], {
-                (core.dtype("fp32"), ): ("__nv_rcbrtf", core.dtype("fp32")),
-                (core.dtype("fp64"), ): ("__nv_rcbrt", core.dtype("fp64")),
-            }, is_pure=True, _builder=_builder)
-
-
-@core.extern
-def j0(arg0, _builder=None):
-    return core.extern_elementwise("", "", [arg0], {
-        (core.dtype("fp32"), ): ("__nv_j0f", core.dtype("fp32")),
-        (core.dtype("fp64"), ): ("__nv_j0", core.dtype("fp64")),
-    }, is_pure=True, _builder=_builder)
-
-
-@core.extern
-def j1(arg0, _builder=None):
-    return core.extern_elementwise("", "", [arg0], {
-        (core.dtype("fp32"), ): ("__nv_j1f", core.dtype("fp32")),
-        (core.dtype("fp64"), ): ("__nv_j1", core.dtype("fp64")),
-    }, is_pure=True, _builder=_builder)
-
-
-@core.extern
-def y0(arg0, _builder=None):
-    return core.extern_elementwise("", "", [arg0], {
-        (core.dtype("fp32"), ): ("__nv_y0f", core.dtype("fp32")),
-        (core.dtype("fp64"), ): ("__nv_y0", core.dtype("fp64")),
-    }, is_pure=True, _builder=_builder)
-
-
-@core.extern
-def y1(arg0, _builder=None):
-    return core.extern_elementwise("", "", [arg0], {
-        (core.dtype("fp32"), ): ("__nv_y1f", core.dtype("fp32")),
-        (core.dtype("fp64"), ): ("__nv_y1", core.dtype("fp64")),
-    }, is_pure=True, _builder=_builder)
-
-
-@core.extern
-def yn(arg0, arg1, _builder=None):
-    return core.extern_elementwise(
-        "", "", [arg0, arg1], {
-            (core.dtype("int32"), core.dtype("fp32")): ("__nv_ynf", core.dtype("fp32")),
-            (core.dtype("int32"), core.dtype("fp64")): ("__nv_yn", core.dtype("fp64")),
-        }, is_pure=True, _builder=_builder)
-
-
-@core.extern
-def jn(arg0, arg1, _builder=None):
-    return core.extern_elementwise(
-        "", "", [arg0, arg1], {
-            (core.dtype("int32"), core.dtype("fp32")): ("__nv_jnf", core.dtype("fp32")),
-            (core.dtype("int32"), core.dtype("fp64")): ("__nv_jn", core.dtype("fp64")),
-        }, is_pure=True, _builder=_builder)
-
-
-@core.extern
-def cyl_bessel_i0(arg0, _builder=None):
-    return core.extern_elementwise(
-        "", "", [arg0], {
-            (core.dtype("fp32"), ): ("__nv_cyl_bessel_i0f", core.dtype("fp32")),
-            (core.dtype("fp64"), ): ("__nv_cyl_bessel_i0", core.dtype("fp64")),
-        }, is_pure=True, _builder=_builder)
-
-
-@core.extern
-def cyl_bessel_i1(arg0, _builder=None):
-    return core.extern_elementwise(
-        "", "", [arg0], {
-            (core.dtype("fp32"), ): ("__nv_cyl_bessel_i1f", core.dtype("fp32")),
-            (core.dtype("fp64"), ): ("__nv_cyl_bessel_i1", core.dtype("fp64")),
-        }, is_pure=True, _builder=_builder)
-
-
-@core.extern
-def erf(arg0, _builder=None):
-    if is_xpu():
-        return core.extern_elementwise(
-            "", "", [arg0], {
-                (core.dtype("fp32"), ): ("__imf_erff", core.dtype("fp32")),
-                (core.dtype("fp64"), ): ("__imf_erf", core.dtype("fp64")),
-            }, is_pure=True, _builder=_builder)
-    else:
-        return core.extern_elementwise(
-            "", "", [arg0], {
-                (core.dtype("fp32"), ): ("__nv_erff", core.dtype("fp32")),
-                (core.dtype("fp64"), ): ("__nv_erf", core.dtype("fp64")),
-            }, is_pure=True, _builder=_builder)
-
-
-@core.extern
-def erfinv(arg0, _builder=None):
-    if is_xpu():
-        return core.extern_elementwise(
-            "", "", [arg0], {
-                (core.dtype("fp32"), ): ("__imf_erfcinvf", core.dtype("fp32")),
-                (core.dtype("fp64"), ): ("__imf_erfcinv", core.dtype("fp64")),
-            }, is_pure=True, _builder=_builder)
-    else:
-        return core.extern_elementwise(
-            "", "", [arg0], {
-                (core.dtype("fp32"), ): ("__nv_erfinvf", core.dtype("fp32")),
-                (core.dtype("fp64"), ): ("__nv_erfinv", core.dtype("fp64")),
-            }, is_pure=True, _builder=_builder)
-
-
-@core.extern
-def erfc(arg0, _builder=None):
-    if is_xpu():
-        return core.extern_elementwise(
-            "", "", [arg0], {
-                (core.dtype("fp32"), ): ("__imf_erfcf", core.dtype("fp32")),
-                (core.dtype("fp64"), ): ("__imf_erfc", core.dtype("fp64")),
-            }, is_pure=True, _builder=_builder)
-    else:
-        return core.extern_elementwise(
-            "", "", [arg0], {
-                (core.dtype("fp32"), ): ("__nv_erfcf", core.dtype("fp32")),
-                (core.dtype("fp64"), ): ("__nv_erfc", core.dtype("fp64")),
-            }, is_pure=True, _builder=_builder)
-
-
-@core.extern
-def erfcx(arg0, _builder=None):
-    if is_xpu():
-        return core.extern_elementwise(
-            "", "", [arg0], {
-                (core.dtype("fp32"), ): ("__imf_erfcxf", core.dtype("fp32")),
-                (core.dtype("fp64"), ): ("__imf_erfcx", core.dtype("fp64")),
-            }, is_pure=True, _builder=_builder)
-    else:
-        return core.extern_elementwise(
-            "", "", [arg0], {
-                (core.dtype("fp32"), ): ("__nv_erfcxf", core.dtype("fp32")),
-                (core.dtype("fp64"), ): ("__nv_erfcx", core.dtype("fp64")),
-            }, is_pure=True, _builder=_builder)
-
-
-@core.extern
-def erfcinv(arg0, _builder=None):
-    return core.extern_elementwise(
-        "", "", [arg0], {
-            (core.dtype("fp32"), ): ("__nv_erfcinvf", core.dtype("fp32")),
-            (core.dtype("fp64"), ): ("__nv_erfcinv", core.dtype("fp64")),
-        }, is_pure=True, _builder=_builder)
-
-
-@core.extern
-def normcdfinv(arg0, _builder=None):
-    if is_xpu():
-        return core.extern_elementwise(
-            "", "", [arg0], {
-                (core.dtype("fp32"), ): ("__nv_cdnorminvf", core.dtype("fp32")),
-                (core.dtype("fp64"), ): ("__nv_cdnorminv", core.dtype("fp64")),
-            }, is_pure=True, _builder=_builder)
-    else:
-        return core.extern_elementwise(
-            "", "", [arg0], {
-                (core.dtype("fp32"), ): ("__nv_normcdfinvf", core.dtype("fp32")),
-                (core.dtype("fp64"), ): ("__nv_normcdfinv", core.dtype("fp64")),
-            }, is_pure=True, _builder=_builder)
-
-
-@core.extern
-def normcdf(arg0, _builder=None):
-    if is_xpu():
-        return core.extern_elementwise(
-            "", "", [arg0], {
-                (core.dtype("fp32"), ): ("__nv_cdnormf", core.dtype("fp32")),
-                (core.dtype("fp64"), ): ("__nv_cdnorm", core.dtype("fp64")),
-            }, is_pure=True, _builder=_builder)
-    else:
-        return core.extern_elementwise(
-            "", "", [arg0], {
-                (core.dtype("fp32"), ): ("__nv_normcdff", core.dtype("fp32")),
-                (core.dtype("fp64"), ): ("__nv_normcdf", core.dtype("fp64")),
-            }, is_pure=True, _builder=_builder)
-
-
-@core.extern
-def lgamma(arg0, _builder=None):
-    if is_xpu():
-        return core.extern_elementwise(
-            "", "", [arg0], {
-                (core.dtype("fp32"), ): ("__imf_lgammaf", core.dtype("fp32")),
-                (core.dtype("fp64"), ): ("__imf_lgamma", core.dtype("fp64")),
-            }, is_pure=True, _builder=_builder)
-    else:
-        return core.extern_elementwise(
-            "", "", [arg0], {
-                (core.dtype("fp32"), ): ("__nv_lgammaf", core.dtype("fp32")),
-                (core.dtype("fp64"), ): ("__nv_lgamma", core.dtype("fp64")),
-            }, is_pure=True, _builder=_builder)
-
-
-@core.extern
-def ldexp(arg0, arg1, _builder=None):
-    if is_xpu():
-        return core.extern_elementwise(
-            "", "", [arg0, arg1], {
-                (core.dtype("fp32"), core.dtype("int32")): ("__imf_ldexpf", core.dtype("fp32")),
-                (core.dtype("fp64"), core.dtype("int32")): ("__imf_ldexp", core.dtype("fp64")),
-            }, is_pure=True, _builder=_builder)
-    else:
-        return core.extern_elementwise(
-            "", "", [arg0, arg1], {
-                (core.dtype("fp32"), core.dtype("int32")): ("__nv_ldexpf", core.dtype("fp32")),
-                (core.dtype("fp64"), core.dtype("int32")): ("__nv_ldexp", core.dtype("fp64")),
-            }, is_pure=True, _builder=_builder)
-
-
-@core.extern
-def scalbn(arg0, arg1, _builder=None):
-    if is_xpu():
-        return core.extern_elementwise(
-            "", "", [arg0, arg1], {
-                (core.dtype("fp32"), core.dtype("int32")): ("__imf_scalbnf", core.dtype("fp32")),
-                (core.dtype("fp64"), core.dtype("int32")): ("__imf_scalbn", core.dtype("fp64")),
-            }, is_pure=True, _builder=_builder)
-    else:
-        return core.extern_elementwise(
-            "", "", [arg0, arg1], {
-                (core.dtype("fp32"), core.dtype("int32")): ("__nv_scalbnf", core.dtype("fp32")),
-                (core.dtype("fp64"), core.dtype("int32")): ("__nv_scalbn", core.dtype("fp64")),
-            }, is_pure=True, _builder=_builder)
-
-
-@core.extern
-def fmod(arg0, arg1, _builder=None):
-    if is_xpu():
-        return core.extern_elementwise(
-            "", "", [arg0, arg1], {
-                (core.dtype("fp32"), core.dtype("fp32")): ("__imf_fmodf", core.dtype("fp32")),
-                (core.dtype("fp64"), core.dtype("fp64")): ("__imf_fmod", core.dtype("fp64")),
-            }, is_pure=True, _builder=_builder)
-    else:
-        return core.extern_elementwise(
-            "", "", [arg0, arg1], {
-                (core.dtype("fp32"), core.dtype("fp32")): ("__nv_fmodf", core.dtype("fp32")),
-                (core.dtype("fp64"), core.dtype("fp64")): ("__nv_fmod", core.dtype("fp64")),
-            }, is_pure=True, _builder=_builder)
-
-
-@core.extern
-def remainder(arg0, arg1, _builder=None):
-    if is_xpu():
-        return core.extern_elementwise(
-            "", "", [arg0, arg1], {
-                (core.dtype("fp32"), core.dtype("fp32")): ("__imf_remainderf", core.dtype("fp32")),
-                (core.dtype("fp64"), core.dtype("fp64")): ("__imf_remainder", core.dtype("fp64")),
-            }, is_pure=True, _builder=_builder)
-    else:
-        return core.extern_elementwise(
-            "", "", [arg0, arg1], {
-                (core.dtype("fp32"), core.dtype("fp32")): ("__nv_remainderf", core.dtype("fp32")),
-                (core.dtype("fp64"), core.dtype("fp64")): ("__nv_remainder", core.dtype("fp64")),
-            }, is_pure=True, _builder=_builder)
-
-
-@core.extern
-def fma(arg0, arg1, arg2, _builder=None):
-    if is_xpu():
-        return core.extern_elementwise(
-            "", "", [arg0, arg1, arg2], {
-                (core.dtype("fp32"), core.dtype("fp32"), core.dtype("fp32")): ("__nv_fmaf", core.dtype("fp32")),
-                (core.dtype("fp64"), core.dtype("fp64"), core.dtype("fp64")): ("__nv_fma", core.dtype("fp64")),
-            }, is_pure=True, _builder=_builder)
-    else:
-        return core.extern_elementwise(
-            "", "", [arg0, arg1, arg2], {
-                (core.dtype("fp32"), core.dtype("fp32"), core.dtype("fp32")): ("__imf_fmaf", core.dtype("fp32")),
-                (core.dtype("fp64"), core.dtype("fp64"), core.dtype("fp64")): ("__imf_fma", core.dtype("fp64")),
-            }, is_pure=True, _builder=_builder)
-
-
-@core.extern
-def pow(arg0, arg1, _builder=None):
-    if is_xpu():
-        return core.extern_elementwise(
-            "", "", [arg0, arg1], {
-                (core.dtype("fp32"), core.dtype("int32")): ("__imf_powif", core.dtype("fp32")),
-                (core.dtype("fp64"), core.dtype("int32")): ("__imf_powi", core.dtype("fp64")),
-                (core.dtype("fp32"), core.dtype("fp32")): ("__imf_powf", core.dtype("fp32")),
-                (core.dtype("fp64"), core.dtype("fp64")): ("__imf_pow", core.dtype("fp64")),
-            }, is_pure=True, _builder=_builder)
-    else:
-        return core.extern_elementwise(
-            "", "", [arg0, arg1], {
-                (core.dtype("fp32"), core.dtype("int32")): ("__nv_powif", core.dtype("fp32")),
-                (core.dtype("fp64"), core.dtype("int32")): ("__nv_powi", core.dtype("fp64")),
-                (core.dtype("fp32"), core.dtype("fp32")): ("__nv_powf", core.dtype("fp32")),
-                (core.dtype("fp64"), core.dtype("fp64")): ("__nv_pow", core.dtype("fp64")),
-            }, is_pure=True, _builder=_builder)
-
-
-@core.extern
-def tgamma(arg0, _builder=None):
-    if is_xpu():
-        return core.extern_elementwise(
-            "", "", [arg0], {
-                (core.dtype("fp32"), ): ("__imf_tgammaf", core.dtype("fp32")),
-                (core.dtype("fp64"), ): ("__imf_tgamma", core.dtype("fp64")),
-            }, is_pure=True, _builder=_builder)
-    else:
-        return core.extern_elementwise(
-            "", "", [arg0], {
-                (core.dtype("fp32"), ): ("__nv_tgammaf", core.dtype("fp32")),
-                (core.dtype("fp64"), ): ("__nv_tgamma", core.dtype("fp64")),
-            }, is_pure=True, _builder=_builder)
-
-
-@core.extern
-def round(arg0, _builder=None):
-    if is_xpu():
-        return core.extern_elementwise(
-            "", "", [arg0], {
-                (core.dtype("fp32"), ): ("__imf_roundf", core.dtype("fp32")),
-                (core.dtype("fp64"), ): ("__imf_round", core.dtype("fp64")),
-            }, is_pure=True, _builder=_builder)
-    else:
-        return core.extern_elementwise(
-            "", "", [arg0], {
-                (core.dtype("fp32"), ): ("__nv_roundf", core.dtype("fp32")),
-                (core.dtype("fp64"), ): ("__nv_round", core.dtype("fp64")),
-            }, is_pure=True, _builder=_builder)
-
-
-@core.extern
-def llround(arg0, _builder=None):
-    if is_xpu():
-        return core.extern_elementwise(
-            "", "", [arg0], {
-                (core.dtype("fp32"), ): ("__imf_llroundf", core.dtype("int64")),
-                (core.dtype("fp64"), ): ("__imf_llround", core.dtype("int64")),
-            }, is_pure=True, _builder=_builder)
-    else:
-        return core.extern_elementwise(
-            "", "", [arg0], {
-                (core.dtype("fp32"), ): ("__nv_llroundf", core.dtype("int64")),
-                (core.dtype("fp64"), ): ("__nv_llround", core.dtype("int64")),
-            }, is_pure=True, _builder=_builder)
-
-
-@core.extern
-def fdim(arg0, arg1, _builder=None):
-    if is_xpu():
-        return core.extern_elementwise(
-            "", "", [arg0, arg1], {
-                (core.dtype("fp32"), core.dtype("fp32")): ("__imf_fdimf", core.dtype("fp32")),
-                (core.dtype("fp64"), core.dtype("fp64")): ("__imf_fdim", core.dtype("fp64")),
-            }, is_pure=True, _builder=_builder)
-    else:
-        return core.extern_elementwise(
-            "", "", [arg0, arg1], {
-                (core.dtype("fp32"), core.dtype("fp32")): ("__nv_fdimf", core.dtype("fp32")),
-                (core.dtype("fp64"), core.dtype("fp64")): ("__nv_fdim", core.dtype("fp64")),
-            }, is_pure=True, _builder=_builder)
-
-
-@core.extern
-def ilogb(arg0, _builder=None):
-    if is_xpu():
-        return core.extern_elementwise(
-            "", "", [arg0], {
-                (core.dtype("fp32"), ): ("__imf_ilogbf", core.dtype("int32")),
-                (core.dtype("fp64"), ): ("__imf_ilogb", core.dtype("int32")),
-            }, is_pure=True, _builder=_builder)
-    else:
-        return core.extern_elementwise(
-            "", "", [arg0], {
-                (core.dtype("fp32"), ): ("__nv_ilogbf", core.dtype("int32")),
-                (core.dtype("fp64"), ): ("__nv_ilogb", core.dtype("int32")),
-            }, is_pure=True, _builder=_builder)
-
-
-@core.extern
-def logb(arg0, _builder=None):
-    if is_xpu():
-        return core.extern_elementwise(
-            "", "", [arg0], {
-                (core.dtype("fp32"), ): ("__imf_logf", core.dtype("fp32")),
-                (core.dtype("fp64"), ): ("__imf_log", core.dtype("fp64")),
-            }, is_pure=True, _builder=_builder)
-    else:
-        return core.extern_elementwise(
-            "", "", [arg0], {
-                (core.dtype("fp32"), ): ("__nv_logbf", core.dtype("fp32")),
-                (core.dtype("fp64"), ): ("__nv_logb", core.dtype("fp64")),
-            }, is_pure=True, _builder=_builder)
-
-
-@core.extern
-def isfinited(arg0, _builder=None):
-    return core.extern_elementwise("", "", [arg0], {
-        (core.dtype("fp64"), ): ("__nv_isfinited", core.dtype("int32")),
-    }, is_pure=True, _builder=_builder)
-=======
     def _decorator(func: T) -> T:
         docstr = """
     Computes the element-wise {name} of :code:`x` and :code:`y`.
@@ -2737,5 +198,4 @@
 @core._tensor_member_fn
 def floor(x, _builder=None):
     x = core._to_tensor(x, _builder)
-    return core.tensor(_builder.create_floor(x.handle), x.type)
->>>>>>> 0bd315f6
+    return core.tensor(_builder.create_floor(x.handle), x.type)