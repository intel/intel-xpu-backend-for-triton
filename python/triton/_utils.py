--- conflicted
+++ resolved
@@ -19,9 +19,6 @@
         ret.append(flat[idx:idx + size])
         idx += size
     assert idx == len(flat)
-<<<<<<< HEAD
-    return ret
-=======
     return ret
 
 
@@ -81,5 +78,4 @@
             current += c
     if current.strip():
         result.append(current.strip())
-    return result
->>>>>>> acc25d91
+    return result