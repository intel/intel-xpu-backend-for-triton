--- conflicted
+++ resolved
@@ -139,11 +139,7 @@
         return _summarize_statistics(torch.tensor(ret), quantiles, return_mode)
 
 
-<<<<<<< HEAD
-def do_bench(fn, warmup=25, rep=100, grad_to_none=None, quantiles=None, return_mode="mean", device_type="xpu"):
-=======
 def do_bench(fn, warmup=25, rep=100, grad_to_none=None, quantiles=None, return_mode="mean"):
->>>>>>> 3c13f09e
     """
     Benchmark the runtime of the provided function. By default, return the median runtime of :code:`fn` along with
     the 20-th and 80-th performance percentile.
@@ -168,15 +164,7 @@
     fn()
     di.synchronize()
 
-<<<<<<< HEAD
-    # We maintain a buffer of 256 MB that we clear
-    # before each kernel call to make sure that the L2 cache
-    # doesn't contain any input data before the run
-    cache_size = 256 * 1024 * 1024
-    cache = torch.empty(int(cache_size // 4), dtype=torch.int, device=device_type)
-=======
     cache = runtime.driver.active.get_empty_cache_for_benchmark()
->>>>>>> 3c13f09e
 
     # Estimate the runtime of the function
     start_event = Event(enable_timing=True)
