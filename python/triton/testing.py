--- conflicted
+++ resolved
@@ -109,8 +109,8 @@
     assert return_mode in ["min", "max", "mean", "median"]
     import torch
 
-    #fn()
-    #synchronize()
+    # fn()
+    # synchronize()
 
     # We maintain a buffer of 256 MB that we clear
     # before each kernel call to make sure that the L2
@@ -121,35 +121,19 @@
         cache = torch.empty(int(256e6), dtype=torch.int8, device=device)
 
     # Estimate the runtime of the function
-<<<<<<< HEAD
-    #start_event = torch.xpu.Event(enable_timing=True)
-    #end_event = torch.xpu.Event(enable_timing=True)
-    #start_event.record()
-    #for _ in range(5):
-        #cache.zero_()
-        #fn()
-    #end_event.record()
-    #synchronize()
-    #estimate_ms = start_event.elapsed_time(end_event) / 5
+    # start_event = torch.xpu.Event(enable_timing=True)
+    # end_event = torch.xpu.Event(enable_timing=True)
+    # start_event.record()
+    # for _ in range(5):
+    #     cache.zero_()
+    #     fn()
+    # end_event.record()
+    # synchronize()
+    # estimate_ms = start_event.elapsed_time(end_event) / 5
 
     # compute number of warmup and repeat
     n_warmup = 0#max(1, int(warmup / estimate_ms))
     n_repeat = 20#max(1, int(rep / estimate_ms))
-=======
-    start_event = torch.xpu.Event(enable_timing=True)
-    end_event = torch.xpu.Event(enable_timing=True)
-    start_event.record()
-    for _ in range(5):
-        cache.zero_()
-        fn()
-    end_event.record()
-    synchronize()
-    estimate_ms = start_event.elapsed_time(end_event) / 5
-
-    # compute number of warmup and repeat
-    n_warmup = max(1, int(warmup / estimate_ms))
-    n_repeat = max(1, int(rep / estimate_ms))
->>>>>>> 69b19ece
     start_event = [torch.xpu.Event(enable_timing=True) for i in range(n_repeat)]
     end_event = [torch.xpu.Event(enable_timing=True) for i in range(n_repeat)]
     # Warm-up
@@ -157,7 +141,6 @@
         fn()
     # Benchmark
     for i in range(n_repeat):
-        # garantee there is no kernel running on gpu threads before each iteration
         # we don't want `fn` to accumulate gradient values
         # if it contains a backward pass. So we clear the
         # provided gradients
