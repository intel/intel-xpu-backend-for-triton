"""isort:skip_file"""
<<<<<<< HEAD
__version__ = '3.1.0'
=======
__version__ = '3.2.0'
>>>>>>> d6739d3c

# ---------------------------------------
# Note: import order is significant here.

# submodules
from .runtime import (
    autotune,
    Config,
    heuristics,
    JITFunction,
    KernelInterface,
    reinterpret,
    TensorWrapper,
    OutOfResources,
    InterpreterError,
    MockTensor,
)
from .runtime.jit import jit
from .compiler import compile, CompilationError
from .errors import TritonError

from . import language
from . import testing
from . import tools

__all__ = [
    "autotune",
    "cdiv",
    "CompilationError",
    "compile",
    "Config",
    "heuristics",
    "impl",
    "InterpreterError",
    "jit",
    "JITFunction",
    "KernelInterface",
    "language",
    "MockTensor",
    "next_power_of_2",
    "ops",
    "OutOfResources",
    "reinterpret",
    "runtime",
    "TensorWrapper",
    "TritonError",
    "testing",
    "tools",
]

# -------------------------------------
# misc. utilities that  don't fit well
# into any specific module
# -------------------------------------


def cdiv(x: int, y: int):
    return (x + y - 1) // y


def next_power_of_2(n: int):
    """Return the smallest power of 2 greater than or equal to n"""
    n -= 1
    n |= n >> 1
    n |= n >> 2
    n |= n >> 4
    n |= n >> 8
    n |= n >> 16
    n |= n >> 32
    n += 1
    return n<|MERGE_RESOLUTION|>--- conflicted
+++ resolved
@@ -1,9 +1,5 @@
 """isort:skip_file"""
-<<<<<<< HEAD
-__version__ = '3.1.0'
-=======
 __version__ = '3.2.0'
->>>>>>> d6739d3c
 
 # ---------------------------------------
 # Note: import order is significant here.
