--- conflicted
+++ resolved
@@ -160,16 +160,6 @@
 
     @staticmethod
     def from_dict(data):
-<<<<<<< HEAD
-        attrsDescriptor = AttrsDescriptor()
-        for prop_name, param_ids in data.items():
-            attrsDescriptor.arg_properties[prop_name] = param_ids
-        attrsDescriptor._init_slots()
-        return attrsDescriptor
-
-    @staticmethod
-    def from_hints(hints: list[tuple[int, int]]):
-=======
         """
         Create the object from a serializable dictionary
         """
@@ -180,8 +170,7 @@
         return attrs_descriptor
 
     @classmethod
-    def from_hints(cls, hints: List[Tuple[int, int]]):
->>>>>>> 692143cd
+    def from_hints(cls, hints: list[tuple[int, int]]):
         """
         Create the class from a set of hints that are passed in.
 
