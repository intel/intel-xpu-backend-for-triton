--- conflicted
+++ resolved
@@ -1,14 +1,8 @@
-<<<<<<< HEAD
 import os
 import sys
 import pathlib
 import pytest
-from typing import Optional, Set
 import contextlib
-=======
-import pytest
-import tempfile
->>>>>>> cf0db926
 
 
 def pytest_configure(config):
