--- conflicted
+++ resolved
@@ -282,11 +282,8 @@
     kernel[(1, )](input, FAILURE=FAILURE, num_warps=4)
 
 
-<<<<<<< HEAD
-@pytest.mark.xfail(not is_cuda() or torch.cuda.get_device_capability()[0] < 10, reason="Requires blackwell or newer",
+@pytest.mark.xfail(not is_cuda() or torch.cuda.get_device_capability()[0] < 9, reason="Requires ampere or newer",
                    run=False)
-=======
-@pytest.mark.skipif(not is_cuda() or torch.cuda.get_device_capability()[0] < 9, reason="Requires ampere or newer")
 @pytest.mark.parametrize("FAILURE", [True, False])
 def test_tma_store(FAILURE, device, run_wrapper, monkeypatch):
     if run_wrapper:
@@ -330,8 +327,8 @@
     kernel[(1, )](output_desc, FAILURE=FAILURE, num_warps=4)
 
 
-@pytest.mark.skipif(not is_cuda() or torch.cuda.get_device_capability()[0] < 10, reason="Requires blackwell or newer")
->>>>>>> 6ac622c5
+@pytest.mark.xfail(not is_cuda() or torch.cuda.get_device_capability()[0] < 10, reason="Requires blackwell or newer",
+                   run=False)
 @pytest.mark.parametrize("FAILURE", [True, False])
 @pytest.mark.parametrize("MEM_ACCESS_KIND", ["tma_cp", "local_store", "tmem_load", "tmem_store"])
 def test_tcgen5_mma(FAILURE, MEM_ACCESS_KIND, device, run_wrapper, monkeypatch):
