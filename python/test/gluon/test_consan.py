import os
import torch
import pytest
import triton
from triton import knobs
from triton.experimental import gluon
from triton.experimental.gluon import language as ttgl
from triton.experimental.gluon.language.nvidia import blackwell
from triton.experimental.gluon.language.nvidia import hopper
from triton.experimental.gluon.language.nvidia import ampere
from triton.experimental.gluon.language.nvidia.blackwell import mbarrier, tma
from triton._internal_testing import is_cuda
import multiprocessing
import tempfile
from typing import Optional

try:
    multiprocessing.set_start_method("spawn")
except RuntimeError:
    pass  # start method already set


@pytest.fixture
def run_wrapper():
    # Use DISABLE_SUBPROCESS to run the tests in the main process
    # (useful for debugging but assert in any test will make all the tests fail)
    return not os.environ.get("DISABLE_SUBPROCESS")


class ProcessResult:

    def __init__(self, exc, driver_stderr_output):
        self.exc = exc
        self.driver_stderr_output = driver_stderr_output


def target(client_fn, queue: multiprocessing.Queue, args, kwargs):
    # Prepare temp file for capturing low-level stderr
    with tempfile.TemporaryFile(mode="w+") as tmp_stderr:
        saved_stderr_fd = os.dup(2)
        os.dup2(tmp_stderr.fileno(), 2)  # Redirect fd 2 to tmp_stderr
        exc = None

        try:
            client_fn(*args, **kwargs)
        except Exception as e:
            exc = e
        finally:
            # Restore original stderr
            os.dup2(saved_stderr_fd, 2)
            os.close(saved_stderr_fd)

            # Read driver stderr
            tmp_stderr.seek(0)
            driver_stderr_output = tmp_stderr.read()
            queue.put(ProcessResult(exc, driver_stderr_output))


def run_in_process(client_fn, args=(), kwargs={}):
    queue = multiprocessing.Queue()
    p = multiprocessing.Process(target=target, args=(client_fn, queue, args, kwargs))
    p.start()
    p.join()
    result = queue.get()
    return result


# Use the same block size for all tests
XBLOCK = ttgl.constexpr(128)


@gluon.jit
def failing_kernel(input):
    smem_layout: ttgl.constexpr = ttgl.NVMMASharedLayout(swizzle_byte_width=128, element_bitwidth=16, rank=2)
    smem = ttgl.allocate_shared_memory(ttgl.float16, [XBLOCK, XBLOCK], smem_layout)
    blocked_layout: ttgl.constexpr = ttgl.BlockedLayout(size_per_thread=[1, XBLOCK], threads_per_warp=[32, 1],
                                                        warps_per_cta=[4, 1], order=[0, 1])
    offs_m = ttgl.arange(0, XBLOCK, layout=ttgl.SliceLayout(dim=1, parent=blocked_layout))[:, None]
    offs_n = ttgl.arange(0, XBLOCK, layout=ttgl.SliceLayout(dim=0, parent=blocked_layout))[None, :]
    offs = offs_m * XBLOCK + offs_n
    ampere.async_copy.async_copy_global_to_shared(smem, input + offs)
    ampere.async_copy.commit_group()

    ampere.async_copy.async_copy_global_to_shared(smem, input + offs)
    ampere.async_copy.commit_group()
    ampere.async_copy.wait_group(0)


def run_failing_kernel(device, enable_consan, mode):
    # ConSan requires a global memory allocation
    def alloc_fn(size: int, alignment: int, stream: Optional[int]):
        return torch.empty(size, device="cuda", dtype=torch.int8)

    triton.set_allocator(alloc_fn)

    if enable_consan:
        if mode == "env":
            os.environ["TRITON_INSTRUMENTATION_MODE"] = "consan"
            knobs.refresh_knobs()
        elif mode == "knob":
            knobs.compilation.instrumentation_mode = "consan"

    input = torch.randn((XBLOCK, XBLOCK), device=device, dtype=torch.float16)
    failing_kernel[(1, )](input)


<<<<<<< HEAD
@pytest.mark.xfail(not is_cuda() or torch.cuda.get_device_capability()[0] < 9, reason="Requires hopper", run=False)
def test_cache_miss_knob(device, fresh_knobs, monkeypatch):
=======
@pytest.mark.skipif(not is_cuda() or torch.cuda.get_device_capability()[0] < 9, reason="Requires hopper")
def test_cache_miss_knob(device, monkeypatch):
>>>>>>> 43dbdd16
    # First run without consan
    run_in_process(run_failing_kernel, (device, False, "knob"))

    # Then run with consan and assert that if fails
    monkeypatch.setenv("CUDA_LAUNCH_BLOCKING", "1")
    result = run_in_process(run_failing_kernel, (device, True, "knob"))
    assert "device-side assert" in str(result.exc)


@pytest.mark.xfail(not is_cuda() or torch.cuda.get_device_capability()[0] < 9, reason="Requires hopper", run=False)
def test_cache_miss_env(device, monkeypatch):
    # First run without consan
    run_in_process(run_failing_kernel, (device, False, "env"))

    # Then run with consan and assert that if fails
    monkeypatch.setenv("CUDA_LAUNCH_BLOCKING", "1")
    result = run_in_process(run_failing_kernel, (device, True, "env"))
    assert "device-side assert" in str(result.exc)


@pytest.mark.xfail(not is_cuda() or torch.cuda.get_device_capability()[0] < 9, reason="Requires hopper or newer",
                   run=False)
@pytest.mark.parametrize("FAILURE", [True, False])
def test_async_tma_kernel(FAILURE, device, run_wrapper, monkeypatch):
    if run_wrapper:
        result = run_in_process(test_async_tma_kernel, (FAILURE, device, False, monkeypatch))
        if FAILURE:
            assert "device-side assert" in str(result.exc)
            assert "Buffer being accessed has outstanding writes" in result.driver_stderr_output
        return

    monkeypatch.setenv("TRITON_INSTRUMENTATION_MODE", "consan")
    monkeypatch.setenv("CUDA_LAUNCH_BLOCKING", "1")
    knobs.refresh_knobs()

    # ConSan requires a global memory allocation
    def alloc_fn(size: int, alignment: int, stream: Optional[int]):
        return torch.empty(size, device="cuda", dtype=torch.int8)

    triton.set_allocator(alloc_fn)

    @gluon.jit
    def kernel(input_desc, out, FAILURE: ttgl.constexpr):
        blocked_layout: ttgl.constexpr = ttgl.BlockedLayout(size_per_thread=[1, 1], threads_per_warp=[32, 1],
                                                            warps_per_cta=[4, 1], order=[0, 1])
        smem = ttgl.allocate_shared_memory(ttgl.float16, [XBLOCK, XBLOCK], input_desc.layout)
        bar = ttgl.allocate_shared_memory(ttgl.int64, [1], mbarrier.MBarrierLayout())
        mbarrier.init(bar, count=1)

        mbarrier.expect(bar, XBLOCK * XBLOCK * ttgl.float16.primitive_bitwidth // 8)
        tma.async_copy_global_to_shared(input_desc, [0, 0], bar, smem)
        mbarrier.wait(bar, 0, pred=(not FAILURE))
        val = smem.load(blocked_layout)
        mbarrier.wait(bar, 0, pred=FAILURE)
        mbarrier.invalidate(bar)

        out_m = ttgl.arange(0, XBLOCK, ttgl.SliceLayout(1, blocked_layout))[:, None]
        out_n = ttgl.arange(0, XBLOCK, ttgl.SliceLayout(0, blocked_layout))[None, :]
        out_ptr = out + out_m * XBLOCK + out_n
        ttgl.store(out_ptr, val)

    input = torch.randn((XBLOCK, XBLOCK), device=device, dtype=torch.float16)
    output = torch.empty((XBLOCK, XBLOCK), device=device, dtype=torch.float16)
    shared_layout = ttgl.NVMMASharedLayout(swizzle_byte_width=128, element_bitwidth=16, rank=2)
    input_desc = gluon.nvidia.hopper.TensorDescriptor.from_tensor(input, [XBLOCK.value, XBLOCK.value], shared_layout)
    kernel[(1, )](input_desc, output, FAILURE=FAILURE, num_warps=4)


@pytest.mark.xfail(not is_cuda() or torch.cuda.get_device_capability()[0] < 9, reason="Requires hopper or newer",
                   run=False)
@pytest.mark.parametrize("FAILURE", [True, False])
def test_tma_interleave_kernel(FAILURE, device, run_wrapper, monkeypatch):
    if run_wrapper:
        result = run_in_process(test_tma_interleave_kernel, (FAILURE, device, False, monkeypatch))
        if FAILURE:
            assert "device-side assert" in str(result.exc)
            assert "Buffer being accessed has outstanding writes" in result.driver_stderr_output
        else:
            assert result.exc is None
            assert result.driver_stderr_output == ""
        return

    monkeypatch.setenv("TRITON_INSTRUMENTATION_MODE", "consan")
    monkeypatch.setenv("CUDA_LAUNCH_BLOCKING", "1")
    knobs.refresh_knobs()

    # ConSan requires a global memory allocation
    def alloc_fn(size: int, alignment: int, stream: Optional[int]):
        return torch.empty(size, device="cuda", dtype=torch.int8)

    @gluon.jit
    def kernel(input_desc, out, FAILURE: ttgl.constexpr):
        smem = ttgl.allocate_shared_memory(ttgl.float16, [2, XBLOCK, XBLOCK], input_desc.layout)
        bar = ttgl.allocate_shared_memory(ttgl.int64, [2, 1], mbarrier.MBarrierLayout())
        mbarrier.init(bar.index(0), count=1)
        mbarrier.init(bar.index(1), count=1)

        mbarrier.expect(bar.index(0), XBLOCK * XBLOCK * ttgl.float16.primitive_bitwidth // 8)
        mbarrier.expect(bar.index(1), XBLOCK * XBLOCK * ttgl.float16.primitive_bitwidth // 8)
        tma.async_copy_global_to_shared(input_desc, [0, 0], bar.index(0), smem.index(0))
        tma.async_copy_global_to_shared(input_desc, [0, 0], bar.index(1), smem.index(1))

        mbarrier.wait(bar.index(0), 0)
        if not FAILURE:
            mbarrier.wait(bar.index(1), 0)

        blocked_layout: ttgl.constexpr = ttgl.BlockedLayout(size_per_thread=[1, 1], threads_per_warp=[32, 1],
                                                            warps_per_cta=[4, 1], order=[0, 1])
        out_m = ttgl.arange(0, XBLOCK, ttgl.SliceLayout(1, blocked_layout))[:, None]
        out_n = ttgl.arange(0, XBLOCK, ttgl.SliceLayout(0, blocked_layout))[None, :]
        out_ptr = out + out_m * XBLOCK + out_n
        ttgl.store(out_ptr, smem.index(0).load(blocked_layout))
        ttgl.store(out_ptr, smem.index(1).load(blocked_layout))

        mbarrier.invalidate(bar.index(0))
        mbarrier.invalidate(bar.index(1))

        tma.async_copy_shared_to_global(input_desc, [0, 0], smem.index(0))
        tma.store_wait(0)

    triton.set_allocator(alloc_fn)
    input = torch.randn((XBLOCK, XBLOCK), device=device, dtype=torch.float16)
    output = torch.empty((XBLOCK, XBLOCK), device=device, dtype=torch.float16)
    shared_layout = ttgl.NVMMASharedLayout(swizzle_byte_width=128, element_bitwidth=16, rank=2)
    input_desc = gluon.nvidia.hopper.TensorDescriptor.from_tensor(input, [XBLOCK.value, XBLOCK.value], shared_layout)
    kernel[(1, )](input_desc, output, FAILURE=FAILURE, num_warps=4)


@pytest.mark.xfail(not is_cuda() or torch.cuda.get_device_capability()[0] < 9, reason="Requires ampere or newer",
                   run=False)
@pytest.mark.parametrize("FAILURE", [True, False])
def test_async_copy(FAILURE, device, run_wrapper, monkeypatch):
    if run_wrapper:
        result = run_in_process(test_async_copy, (FAILURE, device, False, monkeypatch))
        if FAILURE:
            assert "device-side assert" in str(result.exc)
            assert "Accessing buffer with pending access. Pending access type: async_copy_global_to_shared" in result.driver_stderr_output
        else:
            assert result.exc is None
            assert result.driver_stderr_output == ""
        return

    monkeypatch.setenv("TRITON_INSTRUMENTATION_MODE", "consan")
    monkeypatch.setenv("CUDA_LAUNCH_BLOCKING", "1")
    knobs.refresh_knobs()

    # ConSan requires a global memory allocation
    def alloc_fn(size: int, alignment: int, stream: Optional[int]):
        return torch.empty(size, device="cuda", dtype=torch.int8)

    triton.set_allocator(alloc_fn)

    @gluon.jit
    def kernel(input, FAILURE: ttgl.constexpr):
        smem_layout: ttgl.constexpr = ttgl.NVMMASharedLayout(swizzle_byte_width=128, element_bitwidth=16, rank=2)
        smem = ttgl.allocate_shared_memory(ttgl.float16, [2, XBLOCK, XBLOCK], smem_layout)
        blocked_layout: ttgl.constexpr = ttgl.BlockedLayout(size_per_thread=[1, XBLOCK], threads_per_warp=[32, 1],
                                                            warps_per_cta=[4, 1], order=[0, 1])
        offs_m = ttgl.arange(0, XBLOCK, layout=ttgl.SliceLayout(dim=1, parent=blocked_layout))[:, None]
        offs_n = ttgl.arange(0, XBLOCK, layout=ttgl.SliceLayout(dim=0, parent=blocked_layout))[None, :]
        offs = offs_m * XBLOCK + offs_n
        ampere.async_copy.async_copy_global_to_shared(smem.index(0), input + offs)
        ampere.async_copy.commit_group()

        ampere.async_copy.async_copy_global_to_shared(smem.index(1), input + offs)
        ampere.async_copy.commit_group()
        ampere.async_copy.wait_group(2 if FAILURE else 1)

        ampere.async_copy.async_copy_global_to_shared(smem.index(0), input + offs)
        ampere.async_copy.commit_group()
        ampere.async_copy.wait_group(0)

    input = torch.randn((XBLOCK, XBLOCK), device=device, dtype=torch.float16)
    kernel[(1, )](input, FAILURE=FAILURE, num_warps=4)


@pytest.mark.xfail(not is_cuda() or torch.cuda.get_device_capability()[0] < 10, reason="Requires blackwell or newer",
                   run=False)
@pytest.mark.parametrize("FAILURE", [True, False])
@pytest.mark.parametrize("MEM_ACCESS_KIND", ["tma_cp", "local_store", "tmem_load", "tmem_store"])
def test_tcgen5_mma(FAILURE, MEM_ACCESS_KIND, device, run_wrapper, monkeypatch):
    if run_wrapper:
        result = run_in_process(test_tcgen5_mma, (FAILURE, MEM_ACCESS_KIND, device, False, monkeypatch))
        if FAILURE:
            assert "device-side assert" in str(result.exc)
            if MEM_ACCESS_KIND == "tma_cp":
                # shmem operands are being read by the tcgen05_mma
                assert "Buffer being accessed has outstanding reads" in result.driver_stderr_output
            elif MEM_ACCESS_KIND in ["tmem_load", "tmem_store"]:
                # tmem is being written by the tcgen05_mma
                assert "Buffer being accessed has outstanding writes" in result.driver_stderr_output
        else:
            assert result.exc is None
            assert result.driver_stderr_output == ""
        return

    monkeypatch.setenv("TRITON_INSTRUMENTATION_MODE", "consan")
    monkeypatch.setenv("CUDA_LAUNCH_BLOCKING", "1")
    knobs.refresh_knobs()

    # ConSan requires a global memory allocation
    def alloc_fn(size: int, alignment: int, stream: Optional[int]):
        return torch.empty(size, device="cuda", dtype=torch.int8)

    triton.set_allocator(alloc_fn)

    @gluon.jit
    def kernel(input_desc, FAILURE: ttgl.constexpr, MEM_ACCESS_KIND: ttgl.constexpr):
        acc_layout: ttgl.constexpr = blackwell.TensorMemoryLayout([XBLOCK, XBLOCK], col_stride=1, cta_split_num=[1, 1])
        blocked_layout: ttgl.constexpr = ttgl.BlockedLayout(size_per_thread=[1, XBLOCK], threads_per_warp=[32, 1],
                                                            warps_per_cta=[4, 1], order=[0, 1])
        smemA = ttgl.allocate_shared_memory(ttgl.float16, [XBLOCK, XBLOCK], input_desc.layout)
        smemB = ttgl.allocate_shared_memory(ttgl.float16, [XBLOCK, XBLOCK], input_desc.layout)
        bar = ttgl.allocate_shared_memory(ttgl.int64, [2, 1], mbarrier.MBarrierLayout())
        acc = blackwell.allocate_tensor_memory(ttgl.float32, [XBLOCK, XBLOCK], acc_layout)
        mbarrier.init(bar.index(0), count=1)
        mbarrier.init(bar.index(1), count=1)

        blackwell.tcgen05_mma(smemA, smemB.permute([1, 0]), acc)
        blackwell.tcgen05_commit(bar.index(0))

        if not FAILURE:
            mbarrier.wait(bar.index(0), 0)

        if MEM_ACCESS_KIND == "tma_cp":
            mbarrier.expect(bar.index(1), XBLOCK * XBLOCK * ttgl.float16.primitive_bitwidth // 8)
            tma.async_copy_global_to_shared(input_desc, [0, 0], bar.index(1), smemA)
            mbarrier.wait(bar.index(1), 0)
        elif MEM_ACCESS_KIND == "local_store":
            smemA.store(ttgl.full([XBLOCK, XBLOCK], 42, ttgl.float16, blocked_layout))
        elif MEM_ACCESS_KIND == "tmem_load":
            res = acc.load(blocked_layout)
            smemAcc = ttgl.allocate_shared_memory(ttgl.float32, [XBLOCK, XBLOCK], input_desc.layout, res)
            tma.async_copy_shared_to_global(input_desc, [0, 0], smemAcc)
            tma.store_wait(0)
        elif MEM_ACCESS_KIND == "tmem_store":
            acc.store(ttgl.full([XBLOCK, XBLOCK], 42, ttgl.float32, blocked_layout))

        mbarrier.invalidate(bar.index(0))
        mbarrier.invalidate(bar.index(1))

    input = torch.randn((XBLOCK, XBLOCK), device=device, dtype=torch.float16)
    shared_layout = ttgl.NVMMASharedLayout(swizzle_byte_width=128, element_bitwidth=16, rank=2)
    input_desc = gluon.nvidia.hopper.TensorDescriptor.from_tensor(input, [XBLOCK.value, XBLOCK.value], shared_layout)
    kernel[(1, )](input_desc, FAILURE=FAILURE, MEM_ACCESS_KIND=MEM_ACCESS_KIND, num_warps=4)


@pytest.mark.xfail(not is_cuda() or torch.cuda.get_device_capability()[0] != 9, reason="Requires hopper", run=False)
@pytest.mark.parametrize("FAILURE", [True, False])
def test_warpgroup_mma(FAILURE, device, run_wrapper, monkeypatch):
    if run_wrapper:
        result = run_in_process(test_warpgroup_mma, (FAILURE, device, False, monkeypatch))
        if FAILURE:
            assert "device-side assert" in str(result.exc)
            assert "Accessing buffer with pending access. Pending access type: warpgroup_mma operand read" in result.driver_stderr_output
        else:
            assert result.exc is None
            assert result.driver_stderr_output == ""
        return

    monkeypatch.setenv("TRITON_INSTRUMENTATION_MODE", "consan")
    monkeypatch.setenv("CUDA_LAUNCH_BLOCKING", "1")
    knobs.refresh_knobs()

    # ConSan requires a global memory allocation
    def alloc_fn(size: int, alignment: int, stream: Optional[int]):
        return torch.empty(size, device="cuda", dtype=torch.int8)

    triton.set_allocator(alloc_fn)

    @gluon.jit
    def kernel(input, FAILURE: ttgl.constexpr):
        smem_layout: ttgl.constexpr = ttgl.NVMMASharedLayout(swizzle_byte_width=128, element_bitwidth=16, rank=2)
        smemA = ttgl.allocate_shared_memory(ttgl.float16, [XBLOCK, XBLOCK], smem_layout)
        smemB = ttgl.allocate_shared_memory(ttgl.float16, [XBLOCK, XBLOCK], smem_layout)

        blocked_layout: ttgl.constexpr = ttgl.BlockedLayout(size_per_thread=[1, XBLOCK], threads_per_warp=[32, 1],
                                                            warps_per_cta=[4, 1], order=[0, 1])

        acc_layout: ttgl.constexpr = ttgl.NVMMADistributedLayout(version=[3, 0], warps_per_cta=[4, 1],
                                                                 instr_shape=[16, 32, 16])
        acc = ttgl.zeros([XBLOCK, XBLOCK], ttgl.float16, acc_layout)
        acc = hopper.warpgroup_mma(smemA, smemB, acc, is_async=True)
        if FAILURE:
            smemA.store(ttgl.full([XBLOCK, XBLOCK], 42, ttgl.float16, blocked_layout))
        hopper.warpgroup_mma_wait(num_outstanding=0, deps=[acc])
        smemA.store(ttgl.full([XBLOCK, XBLOCK], 42, ttgl.float16, blocked_layout))

    input = torch.randn((XBLOCK, XBLOCK), device=device, dtype=torch.float16)
    kernel[(1, )](input, FAILURE=FAILURE)


@pytest.mark.xfail(not is_cuda() or torch.cuda.get_device_capability()[0] != 9, reason="Requires hopper", run=False)
@pytest.mark.parametrize("FAILURE", [True, False])
def test_warpgroup_mma2(FAILURE, device, run_wrapper, monkeypatch):
    if run_wrapper:
        result = run_in_process(test_warpgroup_mma2, (FAILURE, device, False, monkeypatch))
        if FAILURE:
            assert "device-side assert" in str(result.exc)
            assert "Accessing buffer with pending access. Pending access type: warpgroup_mma operand read" in result.driver_stderr_output
        else:
            assert result.exc is None
            assert result.driver_stderr_output == ""
        return

    monkeypatch.setenv("TRITON_INSTRUMENTATION_MODE", "consan")
    monkeypatch.setenv("CUDA_LAUNCH_BLOCKING", "1")
    knobs.refresh_knobs()

    # ConSan requires a global memory allocation
    def alloc_fn(size: int, alignment: int, stream: Optional[int]):
        return torch.empty(size, device="cuda", dtype=torch.int8)

    triton.set_allocator(alloc_fn)

    @gluon.jit
    def kernel(input, FAILURE: ttgl.constexpr):
        smem_layout: ttgl.constexpr = ttgl.NVMMASharedLayout(swizzle_byte_width=128, element_bitwidth=16, rank=2)
        smemA = ttgl.allocate_shared_memory(ttgl.float16, [XBLOCK, XBLOCK], smem_layout)
        smemB = ttgl.allocate_shared_memory(ttgl.float16, [XBLOCK, XBLOCK], smem_layout)

        blocked_layout: ttgl.constexpr = ttgl.BlockedLayout(size_per_thread=[1, XBLOCK], threads_per_warp=[32, 1],
                                                            warps_per_cta=[4, 1], order=[0, 1])

        acc_layout: ttgl.constexpr = ttgl.NVMMADistributedLayout(version=[3, 0], warps_per_cta=[4, 1],
                                                                 instr_shape=[16, 32, 16])
        acc = ttgl.zeros([XBLOCK, XBLOCK], ttgl.float16, acc_layout)
        acc = hopper.warpgroup_mma(smemA, smemB, acc, is_async=True)
        acc = hopper.warpgroup_mma(smemA, smemB, acc, is_async=True)
        hopper.warpgroup_mma_wait(num_outstanding=1, deps=[acc])
        if FAILURE:
            smemA.store(ttgl.full([XBLOCK, XBLOCK], 42, ttgl.float16, blocked_layout))
        hopper.warpgroup_mma_wait(num_outstanding=0, deps=[acc])
        smemA.store(ttgl.full([XBLOCK, XBLOCK], 42, ttgl.float16, blocked_layout))

    input = torch.randn((XBLOCK, XBLOCK), device=device, dtype=torch.float16)
    kernel[(1, )](input, FAILURE=FAILURE)


@pytest.mark.xfail(not is_cuda() or torch.cuda.get_device_capability()[0] < 10, reason="Requires blackwell or newer",
                   run=False)
@pytest.mark.parametrize("BUF_IDX", [0, 1])
@pytest.mark.parametrize("BAR_IDX", [0, 1, 2, 3])
def test_tcgen5_mma_multibar(BUF_IDX, BAR_IDX, device, run_wrapper, monkeypatch):
    if BAR_IDX == 0:
        pytest.skip("Skipping due to wait on false-predicated barrier - not supported yet")
    if run_wrapper:
        result = run_in_process(test_tcgen5_mma_multibar, (BUF_IDX, BAR_IDX, device, False, monkeypatch))
        if BAR_IDX // 2 < BUF_IDX:
            assert "device-side assert" in str(result.exc)
            assert "Buffer being accessed has outstanding writes" in result.driver_stderr_output
        else:
            assert result.exc is None
            assert result.driver_stderr_output == ""
        return
    monkeypatch.setenv("TRITON_INSTRUMENTATION_MODE", "consan")
    monkeypatch.setenv("CUDA_LAUNCH_BLOCKING", "1")
    knobs.refresh_knobs()

    # ConSan requires a global memory allocation
    def alloc_fn(size: int, alignment: int, stream: Optional[int]):
        return torch.empty(size, device="cuda", dtype=torch.int8)

    triton.set_allocator(alloc_fn)

    @gluon.jit
    def kernel(input_desc, BUF_IDX: ttgl.constexpr, BAR_IDX: ttgl.constexpr):
        acc_layout: ttgl.constexpr = blackwell.TensorMemoryLayout([XBLOCK, XBLOCK], col_stride=1, cta_split_num=[1, 1])
        blocked_layout: ttgl.constexpr = ttgl.BlockedLayout(size_per_thread=[1, XBLOCK], threads_per_warp=[32, 1],
                                                            warps_per_cta=[4, 1], order=[0, 1])
        smemA = ttgl.allocate_shared_memory(ttgl.float16, [XBLOCK, XBLOCK], input_desc.layout)
        smemB = ttgl.allocate_shared_memory(ttgl.float16, [XBLOCK, XBLOCK], input_desc.layout)
        bar = ttgl.allocate_shared_memory(ttgl.int64, [4, 1], mbarrier.MBarrierLayout())
        acc = blackwell.allocate_tensor_memory(ttgl.float32, [2, XBLOCK, XBLOCK], acc_layout)
        for i in range(4):
            mbarrier.init(bar.index(i), count=1)

        blackwell.tcgen05_mma(smemA, smemB.permute([1, 0]), acc.index(0), mbarriers=[bar.index(0),
                                                                                     bar.index(1)],
                              mbarrier_preds=[False, True])
        blackwell.tcgen05_mma(smemA, smemB.permute([1, 0]), acc.index(1), mbarriers=[bar.index(2)])
        blackwell.tcgen05_commit(bar.index(3))

        mbarrier.wait(bar.index(BAR_IDX), 0)

        acc.index(BUF_IDX).store(ttgl.full([XBLOCK, XBLOCK], 42, ttgl.float32, blocked_layout))

        for i in range(4):
            mbarrier.invalidate(bar.index(i))

    input = torch.randn((XBLOCK, XBLOCK), device=device, dtype=torch.float16)
    shared_layout = ttgl.NVMMASharedLayout(swizzle_byte_width=128, element_bitwidth=16, rank=2)
    input_desc = gluon.nvidia.hopper.TensorDescriptor.from_tensor(input, [XBLOCK.value, XBLOCK.value], shared_layout)
    kernel[(1, )](input_desc, BUF_IDX, BAR_IDX, num_warps=4)


@gluon.jit
def inc_mod(x, mod):
    return (x + 1) % mod


@pytest.mark.xfail(not is_cuda() or torch.cuda.get_device_capability()[0] < 10, reason="Requires blackwell or newer",
                   run=False)
@pytest.mark.parametrize("FAILURE", [True, False])
def test_multibuffered_loop(FAILURE, device, run_wrapper, monkeypatch):
    if run_wrapper:
        result = run_in_process(test_multibuffered_loop, (FAILURE, device, False, monkeypatch))
        if FAILURE:
            assert "device-side assert" in str(result.exc)
            assert "Buffer being accessed has outstanding reads" in result.driver_stderr_output
        else:
            assert result.exc is None
            assert result.driver_stderr_output == ""
        return

    monkeypatch.setenv("TRITON_INSTRUMENTATION_MODE", "consan")
    monkeypatch.setenv("CUDA_LAUNCH_BLOCKING", "1")
    knobs.refresh_knobs()

    # ConSan requires a global memory allocation
    def alloc_fn(size: int, alignment: int, stream: Optional[int]):
        return torch.empty(size, device="cuda", dtype=torch.int8)

    triton.set_allocator(alloc_fn)

    @gluon.jit
    def kernel(input_desc, FAILURE: ttgl.constexpr):
        num_buffers: ttgl.constexpr = 2 if FAILURE else 3
        num_mma_stages: ttgl.constexpr = 2

        acc_layout: ttgl.constexpr = blackwell.TensorMemoryLayout([XBLOCK, XBLOCK], col_stride=1, cta_split_num=[1, 1])
        blocked_layout: ttgl.constexpr = ttgl.BlockedLayout(size_per_thread=[1, XBLOCK], threads_per_warp=[32, 1],
                                                            warps_per_cta=[4, 1], order=[0, 1])
        zero = ttgl.zeros([XBLOCK, XBLOCK], ttgl.float32, blocked_layout)

        smemA = ttgl.allocate_shared_memory(ttgl.float16, [num_buffers, XBLOCK, XBLOCK], input_desc.layout)
        smemB = ttgl.allocate_shared_memory(ttgl.float16, [num_buffers, XBLOCK, XBLOCK], input_desc.layout)
        barLoadA = ttgl.allocate_shared_memory(ttgl.int64, [num_buffers, 1], mbarrier.MBarrierLayout())
        barLoadB = ttgl.allocate_shared_memory(ttgl.int64, [num_buffers, 1], mbarrier.MBarrierLayout())
        barMMA = ttgl.allocate_shared_memory(ttgl.int64, [num_mma_stages, 1], mbarrier.MBarrierLayout())
        acc = blackwell.allocate_tensor_memory(ttgl.float32, [XBLOCK, XBLOCK], acc_layout, zero)
        for i in range(num_buffers):
            mbarrier.init(barLoadA.index(i), count=1)
            mbarrier.init(barLoadB.index(i), count=1)

        for i in range(num_mma_stages):
            mbarrier.init(barMMA.index(i), count=1)

        phase = 0
        mma_phase = 0
        ins_id = 0
        ext_id = 0
        mma_id = 0
        wait_id = 0

        # ins_id = 0
        mbarrier.expect(barLoadA.index(ins_id), XBLOCK * XBLOCK * ttgl.float16.primitive_bitwidth // 8)
        tma.async_copy_global_to_shared(input_desc, [0, 0], barLoadA.index(ins_id), smemA.index(ins_id))

        mbarrier.expect(barLoadB.index(ins_id), XBLOCK * XBLOCK * ttgl.float16.primitive_bitwidth // 8)
        tma.async_copy_global_to_shared(input_desc, [0, 0], barLoadB.index(ins_id), smemB.index(ins_id))
        ins_id = inc_mod(ins_id, num_buffers)

        # ins_id = 1
        mbarrier.expect(barLoadA.index(ins_id), XBLOCK * XBLOCK * ttgl.float16.primitive_bitwidth // 8)
        tma.async_copy_global_to_shared(input_desc, [0, 0], barLoadA.index(ins_id), smemA.index(ins_id))

        mbarrier.expect(barLoadB.index(ins_id), XBLOCK * XBLOCK * ttgl.float16.primitive_bitwidth // 8)
        tma.async_copy_global_to_shared(input_desc, [0, 0], barLoadB.index(ins_id), smemB.index(ins_id))
        ins_id = inc_mod(ins_id, num_buffers)

        mbarrier.wait(barLoadA.index(ext_id), phase)
        mbarrier.wait(barLoadB.index(ext_id), phase)

        blackwell.tcgen05_mma(smemA.index(ext_id), smemB.index(ext_id), acc, mbarriers=[barMMA.index(mma_id)])
        ext_id = inc_mod(ext_id, num_buffers)
        mma_id = inc_mod(mma_id, num_mma_stages)

        # ins_id = 2
        ub = 10
        for i in range(ub):
            if i < ub - 2:
                mbarrier.expect(barLoadA.index(ins_id), XBLOCK * XBLOCK * ttgl.float16.primitive_bitwidth // 8)
                tma.async_copy_global_to_shared(input_desc, [0, 0], barLoadA.index(ins_id), smemA.index(ins_id))

                mbarrier.expect(barLoadB.index(ins_id), XBLOCK * XBLOCK * ttgl.float16.primitive_bitwidth // 8)
                tma.async_copy_global_to_shared(input_desc, [0, 0], barLoadB.index(ins_id), smemB.index(ins_id))
                ins_id = inc_mod(ins_id, num_buffers)

            if i < ub - 1:
                mbarrier.wait(barLoadA.index(ext_id), phase)
                mbarrier.wait(barLoadB.index(ext_id), phase)

                blackwell.tcgen05_mma(smemA.index(ext_id), smemB.index(ext_id), acc, mbarriers=[barMMA.index(mma_id)])
                mma_id = inc_mod(mma_id, num_mma_stages)

            mbarrier.wait(barMMA.index(wait_id), mma_phase)
            wait_id = inc_mod(wait_id, num_mma_stages)
            if wait_id == 0:
                mma_phase = (mma_phase + 1) % 2
            ext_id = inc_mod(ext_id, num_buffers)
            if ext_id == 0:
                phase = (phase + 1) % 2

        for i in range(num_buffers):
            mbarrier.invalidate(barLoadA.index(i))
            mbarrier.invalidate(barLoadB.index(i))

        for i in range(num_mma_stages):
            mbarrier.invalidate(barMMA.index(i))

    input = torch.randn((XBLOCK, XBLOCK), device=device, dtype=torch.float16)
    shared_layout = ttgl.NVMMASharedLayout(swizzle_byte_width=128, element_bitwidth=16, rank=2)
    input_desc = gluon.nvidia.hopper.TensorDescriptor.from_tensor(input, [XBLOCK.value, XBLOCK.value], shared_layout)
    kernel[(1, )](input_desc, FAILURE=FAILURE, num_warps=4)


@pytest.mark.xfail(not is_cuda() or torch.cuda.get_device_capability()[0] != 9, reason="Requires hopper", run=False)
@pytest.mark.parametrize("FAILURE", [True, False])
def test_multibuffered_wgmma_loop(FAILURE, device, run_wrapper, monkeypatch):
    if run_wrapper:
        result = run_in_process(test_multibuffered_wgmma_loop, (FAILURE, device, False, monkeypatch))
        if FAILURE:
            assert "device-side assert" in str(result.exc)
            assert "Accessing buffer with pending access. Pending access type: warpgroup_mma operand read" in result.driver_stderr_output
        else:
            assert result.exc is None
            assert result.driver_stderr_output == ""
        return

    monkeypatch.setenv("TRITON_INSTRUMENTATION_MODE", "consan")
    monkeypatch.setenv("CUDA_LAUNCH_BLOCKING", "1")
    knobs.refresh_knobs()

    # ConSan requires a global memory allocation
    def alloc_fn(size: int, alignment: int, stream: Optional[int]):
        return torch.empty(size, device="cuda", dtype=torch.int8)

    triton.set_allocator(alloc_fn)

    @gluon.jit
    def kernel(input_desc, FAILURE: ttgl.constexpr):
        num_buffers: ttgl.constexpr = 2 if FAILURE else 3

        mma_layout: ttgl.constexpr = ttgl.NVMMADistributedLayout(version=[3, 0], warps_per_cta=[4, 1],
                                                                 instr_shape=[16, 32, 16])
        acc = hopper.warpgroup_mma_init(ttgl.zeros([XBLOCK, XBLOCK], ttgl.float32, mma_layout))

        smemA = ttgl.allocate_shared_memory(ttgl.float16, [num_buffers, XBLOCK, XBLOCK], input_desc.layout)
        smemB = ttgl.allocate_shared_memory(ttgl.float16, [num_buffers, XBLOCK, XBLOCK], input_desc.layout)
        barLoadA = ttgl.allocate_shared_memory(ttgl.int64, [num_buffers, 1], mbarrier.MBarrierLayout())
        barLoadB = ttgl.allocate_shared_memory(ttgl.int64, [num_buffers, 1], mbarrier.MBarrierLayout())
        for i in range(num_buffers):
            mbarrier.init(barLoadA.index(i), count=1)
            mbarrier.init(barLoadB.index(i), count=1)

        phase = 0
        ins_id = 0
        ext_id = 0

        # ins_id = 0
        mbarrier.expect(barLoadA.index(ins_id), XBLOCK * XBLOCK * ttgl.float16.primitive_bitwidth // 8)
        tma.async_copy_global_to_shared(input_desc, [0, 0], barLoadA.index(ins_id), smemA.index(ins_id))

        mbarrier.expect(barLoadB.index(ins_id), XBLOCK * XBLOCK * ttgl.float16.primitive_bitwidth // 8)
        tma.async_copy_global_to_shared(input_desc, [0, 0], barLoadB.index(ins_id), smemB.index(ins_id))
        ins_id = inc_mod(ins_id, num_buffers)

        # ins_id = 1
        ub = 10
        for i in range(ub):
            if i < ub - 1:
                mbarrier.expect(barLoadA.index(ins_id), XBLOCK * XBLOCK * ttgl.float16.primitive_bitwidth // 8)
                tma.async_copy_global_to_shared(input_desc, [0, 0], barLoadA.index(ins_id), smemA.index(ins_id))

                mbarrier.expect(barLoadB.index(ins_id), XBLOCK * XBLOCK * ttgl.float16.primitive_bitwidth // 8)
                tma.async_copy_global_to_shared(input_desc, [0, 0], barLoadB.index(ins_id), smemB.index(ins_id))
                ins_id = inc_mod(ins_id, num_buffers)

            mbarrier.wait(barLoadA.index(ext_id), phase)
            mbarrier.wait(barLoadB.index(ext_id), phase)

            acc = hopper.warpgroup_mma(smemA.index(ext_id), smemB.index(ext_id), acc, is_async=True)
            hopper.warpgroup_mma_wait(num_outstanding=1, deps=[acc])
            ext_id = inc_mod(ext_id, num_buffers)
            if ext_id == 0:
                phase = (phase + 1) % 2
        hopper.warpgroup_mma_wait(num_outstanding=0, deps=[acc])

        for i in range(num_buffers):
            mbarrier.invalidate(barLoadA.index(i))
            mbarrier.invalidate(barLoadB.index(i))

    input = torch.randn((XBLOCK, XBLOCK), device=device, dtype=torch.float16)
    shared_layout = ttgl.NVMMASharedLayout(swizzle_byte_width=128, element_bitwidth=16, rank=2)
    input_desc = gluon.nvidia.hopper.TensorDescriptor.from_tensor(input, [XBLOCK.value, XBLOCK.value], shared_layout)
    kernel[(1, )](input_desc, FAILURE=FAILURE, num_warps=4)


@pytest.mark.xfail(not is_cuda() or torch.cuda.get_device_capability()[0] < 9, reason="Requires hopper", run=False)
@pytest.mark.parametrize("FAILURE", [True, False])
def test_ws_store_wait_load(FAILURE, device, run_wrapper, monkeypatch):
    if run_wrapper:
        result = run_in_process(test_ws_store_wait_load, (FAILURE, device, False, monkeypatch))
        if FAILURE:
            assert "device-side assert" in str(result.exc)
            assert "Buffer being accessed has outstanding writes" in result.driver_stderr_output
        else:
            assert result.exc is None
            assert result.driver_stderr_output == ""
        return
    monkeypatch.setenv("TRITON_INSTRUMENTATION_MODE", "consan")
    monkeypatch.setenv("CUDA_LAUNCH_BLOCKING", "1")
    knobs.refresh_knobs()

    # ConSan requires a global memory allocation
    def alloc_fn(size: int, alignment: int, stream: Optional[int]):
        return torch.empty(size, device="cuda", dtype=torch.int8)

    triton.set_allocator(alloc_fn)

    @gluon.jit
    def ws_default(smem, bar, FAILURE: ttgl.constexpr, layout: ttgl.constexpr):
        mbarrier.wait(bar.index(0), phase=0, pred=(not FAILURE))
        val = smem.index(0).load(layout)
        smem.index(1).store(val)
        mbarrier.arrive(bar.index(1), count=1)

    @gluon.jit
    def ws_1(smem, bar, FAILURE: ttgl.constexpr, layout: ttgl.constexpr):
        smem.index(0).store(ttgl.arange(0, XBLOCK, layout).to(ttgl.float16))
        mbarrier.arrive(bar.index(0), count=1)

    @gluon.jit
    def ws_kernel(output, FAILURE: ttgl.constexpr):
        smem_layout: ttgl.constexpr = ttgl.SwizzledSharedLayout(vec=1, per_phase=1, max_phase=1, order=[0])
        blocked_layout: ttgl.constexpr = ttgl.BlockedLayout(size_per_thread=[1], threads_per_warp=[32],
                                                            warps_per_cta=[4], order=[0])
        smem = ttgl.allocate_shared_memory(ttgl.float16, [2, XBLOCK], smem_layout)
        bar = ttgl.allocate_shared_memory(ttgl.int64, [2, 1], mbarrier.MBarrierLayout())
        for i in range(2):
            mbarrier.init(bar.index(i), count=1)
        ttgl.warp_specialize((smem, bar, FAILURE, blocked_layout), ws_default, (smem, bar, FAILURE, blocked_layout),
                             [ws_1], [4], [32])
        mbarrier.wait(bar.index(1), phase=0)
        val = smem.index(0).load(blocked_layout)
        output_ptrs = output + ttgl.arange(0, XBLOCK, blocked_layout)
        ttgl.store(output_ptrs, val)

    output = torch.empty((XBLOCK, ), device=device, dtype=torch.float16)
    ws_kernel[(1, )](output, FAILURE=FAILURE, num_warps=4)


@pytest.mark.xfail(not is_cuda() or torch.cuda.get_device_capability()[0] < 9, reason="Requires hopper", run=False)
@pytest.mark.parametrize("FAILURE", [True, False])
def test_ws_load_wait_store(FAILURE, device, run_wrapper, monkeypatch):
    if run_wrapper:
        result = run_in_process(test_ws_load_wait_store, (FAILURE, device, False, monkeypatch))
        if FAILURE:
            assert "device-side assert" in str(result.exc)
            assert "Buffer being accessed has outstanding reads" in result.driver_stderr_output
        else:
            assert result.exc is None
            assert result.driver_stderr_output == ""
        return
    monkeypatch.setenv("TRITON_INSTRUMENTATION_MODE", "consan")
    monkeypatch.setenv("CUDA_LAUNCH_BLOCKING", "1")
    knobs.refresh_knobs()

    # ConSan requires a global memory allocation
    def alloc_fn(size: int, alignment: int, stream: Optional[int]):
        return torch.empty(size, device="cuda", dtype=torch.int8)

    triton.set_allocator(alloc_fn)

    @gluon.jit
    def ws_default(smem, bar, FAILURE: ttgl.constexpr, layout: ttgl.constexpr):
        mbarrier.wait(bar.index(0), phase=0, pred=(not FAILURE))
        smem.index(0).store(ttgl.arange(0, XBLOCK, layout).to(ttgl.float16))
        mbarrier.arrive(bar.index(1), count=1)

    @gluon.jit
    def ws_1(smem, bar, FAILURE: ttgl.constexpr, layout: ttgl.constexpr):
        val = smem.index(0).load(layout)
        mbarrier.arrive(bar.index(0), count=1)
        smem.index(1).store(val)  # dummy store to make sure the load is executed

    @gluon.jit
    def ws_kernel(output, FAILURE: ttgl.constexpr):
        smem_layout: ttgl.constexpr = ttgl.SwizzledSharedLayout(vec=1, per_phase=1, max_phase=1, order=[0])
        blocked_layout: ttgl.constexpr = ttgl.BlockedLayout(size_per_thread=[1], threads_per_warp=[32],
                                                            warps_per_cta=[4], order=[0])
        smem = ttgl.allocate_shared_memory(ttgl.float16, [2, XBLOCK], smem_layout)
        bar = ttgl.allocate_shared_memory(ttgl.int64, [2, 1], mbarrier.MBarrierLayout())
        for i in range(2):
            mbarrier.init(bar.index(i), count=1)
        ttgl.warp_specialize((smem, bar, FAILURE, blocked_layout), ws_default, (smem, bar, FAILURE, blocked_layout),
                             [ws_1], [4], [32])
        mbarrier.wait(bar.index(1), phase=0)
        val = smem.index(0).load(blocked_layout)
        output_ptrs = output + ttgl.arange(0, XBLOCK, blocked_layout)
        ttgl.store(output_ptrs, val)

    output = torch.empty((XBLOCK, ), device=device, dtype=torch.float16)
    ws_kernel[(1, )](output, FAILURE=FAILURE, num_warps=4)


@pytest.mark.xfail(not is_cuda() or torch.cuda.get_device_capability()[0] < 9, reason="Requires hopper", run=False)
@pytest.mark.parametrize("MISSING_BAR", ["none", "1", "2"])
def test_ws_two_loads_two_bars(MISSING_BAR, device, run_wrapper, monkeypatch):
    if run_wrapper:
        result = run_in_process(test_ws_two_loads_two_bars, (MISSING_BAR, device, False, monkeypatch))
        if MISSING_BAR != "none":
            assert "device-side assert" in str(result.exc)
            assert "Buffer being accessed has outstanding reads" in result.driver_stderr_output
        else:
            assert result.exc is None
            assert result.driver_stderr_output == ""
        return
    monkeypatch.setenv("TRITON_INSTRUMENTATION_MODE", "consan")
    monkeypatch.setenv("CUDA_LAUNCH_BLOCKING", "1")
    knobs.refresh_knobs()

    # ConSan requires a global memory allocation
    def alloc_fn(size: int, alignment: int, stream: Optional[int]):
        return torch.empty(size, device="cuda", dtype=torch.int8)

    triton.set_allocator(alloc_fn)

    @gluon.jit
    def ws_default(smem, bar, MISSING_BAR: ttgl.constexpr, layout: ttgl.constexpr):
        val = smem.index(0).load(layout)
        mbarrier.arrive(bar.index(0), count=1)
        smem.index(1).store(val)  # dummy store to make sure the load is executed

    @gluon.jit
    def ws_1(smem, bar, MISSING_BAR: ttgl.constexpr, layout: ttgl.constexpr):
        val = smem.index(0).load(layout)
        mbarrier.arrive(bar.index(1), count=1)
        smem.index(2).store(val)  # dummy store to make sure the load is executed

    @gluon.jit
    def ws_2(smem, bar, MISSING_BAR: ttgl.constexpr, layout: ttgl.constexpr):
        if MISSING_BAR != "1":
            mbarrier.wait(bar.index(0), phase=0)
        if MISSING_BAR != "2":
            mbarrier.wait(bar.index(1), phase=0)
        smem.index(0).store(ttgl.arange(0, XBLOCK, layout).to(ttgl.float16))
        mbarrier.arrive(bar.index(2), count=1)

    @gluon.jit
    def kernel(output, MISSING_BAR: ttgl.constexpr):
        smem_layout: ttgl.constexpr = ttgl.SwizzledSharedLayout(vec=1, per_phase=1, max_phase=1, order=[0])
        blocked_layout: ttgl.constexpr = ttgl.BlockedLayout(size_per_thread=[1], threads_per_warp=[32],
                                                            warps_per_cta=[4], order=[0])
        smem = ttgl.allocate_shared_memory(ttgl.float16, [3, XBLOCK], smem_layout)
        bar = ttgl.allocate_shared_memory(ttgl.int64, [3, 1], mbarrier.MBarrierLayout())
        for i in range(3):
            mbarrier.init(bar.index(i), count=1)
        ttgl.warp_specialize((smem, bar, MISSING_BAR, blocked_layout), ws_default,
                             (smem, bar, MISSING_BAR, blocked_layout), [ws_1, ws_2], [4, 4], [32, 32])
        mbarrier.wait(bar.index(2), phase=0)
        val = smem.index(0).load(blocked_layout)
        output_ptrs = output + ttgl.arange(0, XBLOCK, blocked_layout)
        ttgl.store(output_ptrs, val)

    output = torch.empty((XBLOCK, ), device=device, dtype=torch.float16)
    kernel[(1, )](output, MISSING_BAR=MISSING_BAR, num_warps=4)


@pytest.mark.xfail(not is_cuda() or torch.cuda.get_device_capability()[0] < 9, reason="Requires hopper", run=False)
@pytest.mark.parametrize("FAILURE", [True, False])
def test_ws_two_loads_one_bar(FAILURE, device, run_wrapper, monkeypatch):
    if run_wrapper:
        result = run_in_process(test_ws_two_loads_one_bar, (FAILURE, device, False, monkeypatch))
        if FAILURE:
            assert "device-side assert" in str(result.exc)
            assert "Buffer being accessed has outstanding reads" in result.driver_stderr_output
        else:
            assert result.exc is None
            assert result.driver_stderr_output == ""
        return
    monkeypatch.setenv("TRITON_INSTRUMENTATION_MODE", "consan")
    monkeypatch.setenv("CUDA_LAUNCH_BLOCKING", "1")
    knobs.refresh_knobs()

    # ConSan requires a global memory allocation
    def alloc_fn(size: int, alignment: int, stream: Optional[int]):
        return torch.empty(size, device="cuda", dtype=torch.int8)

    triton.set_allocator(alloc_fn)

    @gluon.jit
    def ws_default(smem, bar, FAILURE: ttgl.constexpr, layout: ttgl.constexpr):
        val = smem.index(0).load(layout)
        mbarrier.arrive(bar.index(0), count=1)
        smem.index(1).store(val)  # dummy store to make sure the load is executed

    @gluon.jit
    def ws_1(smem, bar, FAILURE: ttgl.constexpr, layout: ttgl.constexpr):
        val = smem.index(0).load(layout)
        mbarrier.arrive(bar.index(0), count=1)
        smem.index(2).store(val)  # dummy store to make sure the load is executed

    @gluon.jit
    def ws_2(smem, bar, FAILURE: ttgl.constexpr, layout: ttgl.constexpr):
        mbarrier.wait(bar.index(0), phase=0, pred=(not FAILURE))
        smem.index(0).store(ttgl.arange(0, XBLOCK, layout).to(ttgl.float16))
        mbarrier.arrive(bar.index(1), count=1)

    @gluon.jit
    def kernel(output, FAILURE: ttgl.constexpr):
        smem_layout: ttgl.constexpr = ttgl.SwizzledSharedLayout(vec=1, per_phase=1, max_phase=1, order=[0])
        blocked_layout: ttgl.constexpr = ttgl.BlockedLayout(size_per_thread=[1], threads_per_warp=[32],
                                                            warps_per_cta=[4], order=[0])
        smem = ttgl.allocate_shared_memory(ttgl.float16, [3, XBLOCK], smem_layout)
        bar = ttgl.allocate_shared_memory(ttgl.int64, [2, 1], mbarrier.MBarrierLayout())
        mbarrier.init(bar.index(0), count=2)
        mbarrier.init(bar.index(1), count=1)
        ttgl.warp_specialize((smem, bar, FAILURE, blocked_layout), ws_default, (smem, bar, FAILURE, blocked_layout),
                             [ws_1, ws_2], [4, 4], [32, 32])
        mbarrier.wait(bar.index(1), phase=0)
        val = smem.index(0).load(blocked_layout)
        output_ptrs = output + ttgl.arange(0, XBLOCK, blocked_layout)
        ttgl.store(output_ptrs, val)

    output = torch.empty((XBLOCK, ), device=device, dtype=torch.float16)
    kernel[(1, )](output, FAILURE=FAILURE, num_warps=4)


@pytest.mark.xfail(not is_cuda() or torch.cuda.get_device_capability()[0] < 9, reason="Requires hopper", run=False)
@pytest.mark.parametrize("MISSING_BAR", ["none", "0", "1", "2", "3"])
def test_ws_two_loads_two_bars_loop(MISSING_BAR, device, run_wrapper, monkeypatch):
    if run_wrapper:
        result = run_in_process(test_ws_two_loads_two_bars_loop, (MISSING_BAR, device, False, monkeypatch))
        if MISSING_BAR != "none":
            assert "device-side assert" in str(result.exc)
            if MISSING_BAR in ["0", "1"]:
                assert "Buffer being accessed has outstanding reads" in result.driver_stderr_output
            elif MISSING_BAR in ["2", "3"]:
                assert "Buffer being accessed has outstanding writes" in result.driver_stderr_output
        else:
            assert result.exc is None
            assert result.driver_stderr_output == ""
        return
    monkeypatch.setenv("TRITON_INSTRUMENTATION_MODE", "consan")
    monkeypatch.setenv("CUDA_LAUNCH_BLOCKING", "1")
    knobs.refresh_knobs()

    # ConSan requires a global memory allocation
    def alloc_fn(size: int, alignment: int, stream: Optional[int]):
        return torch.empty(size, device="cuda", dtype=torch.int8)

    triton.set_allocator(alloc_fn)

    @gluon.jit
    def ws_default(smem, bar, MISSING_BAR: ttgl.constexpr, layout: ttgl.constexpr):
        acc = ttgl.zeros([XBLOCK], ttgl.float16, layout)
        phase = 0
        for _ in range(10):
            if MISSING_BAR != "2":
                mbarrier.wait(bar.index(2), phase=phase)
            phase = (phase + 1) % 2
            val = smem.index(0).load(layout)
            mbarrier.arrive(bar.index(0), count=1)
            acc = acc + val
        smem.index(1).store(acc)  # dummy store to make sure the load is executed

    @gluon.jit
    def ws_1(smem, bar, MISSING_BAR: ttgl.constexpr, layout: ttgl.constexpr):
        acc = ttgl.zeros([XBLOCK], ttgl.float16, layout)
        phase = 0
        for _ in range(10):
            if MISSING_BAR != "3":
                mbarrier.wait(bar.index(3), phase=phase)
            phase = (phase + 1) % 2
            val = smem.index(0).load(layout)
            mbarrier.arrive(bar.index(1), count=1)
            acc = acc + val
        smem.index(2).store(acc)  # dummy store to make sure the load is executed

    @gluon.jit
    def ws_2(smem, bar, MISSING_BAR: ttgl.constexpr, layout: ttgl.constexpr):
        phase = 0
        for _ in range(10):
            if MISSING_BAR != "0":
                mbarrier.wait(bar.index(0), phase=phase)
            if MISSING_BAR != "1":
                mbarrier.wait(bar.index(1), phase=phase)
            phase = (phase + 1) % 2
            smem.index(0).store(ttgl.arange(0, XBLOCK, layout).to(ttgl.float16))
            mbarrier.arrive(bar.index(2), count=1)
            mbarrier.arrive(bar.index(3), count=1)

    @gluon.jit
    def kernel(output, MISSING_BAR: ttgl.constexpr):
        smem_layout: ttgl.constexpr = ttgl.SwizzledSharedLayout(vec=1, per_phase=1, max_phase=1, order=[0])
        blocked_layout: ttgl.constexpr = ttgl.BlockedLayout(size_per_thread=[1], threads_per_warp=[32],
                                                            warps_per_cta=[4], order=[0])
        smem = ttgl.allocate_shared_memory(ttgl.float16, [3, XBLOCK], smem_layout)
        bar = ttgl.allocate_shared_memory(ttgl.int64, [4, 1], mbarrier.MBarrierLayout())
        for i in range(4):
            mbarrier.init(bar.index(i), count=1)

        mbarrier.arrive(bar.index(2), count=1)
        mbarrier.arrive(bar.index(3), count=1)

        ttgl.warp_specialize((smem, bar, MISSING_BAR, blocked_layout), ws_default,
                             (smem, bar, MISSING_BAR, blocked_layout), [ws_1, ws_2], [4, 4], [32, 32])

    output = torch.empty((XBLOCK, ), device=device, dtype=torch.float16)
    kernel[(1, )](output, MISSING_BAR=MISSING_BAR, num_warps=4)


@pytest.mark.xfail(not is_cuda() or torch.cuda.get_device_capability()[0] < 9, reason="Requires hopper", run=False)
@pytest.mark.parametrize("FAILURE", [True, False])
def test_ws_load_ordering(FAILURE, device, run_wrapper, monkeypatch):
    if run_wrapper:
        result = run_in_process(test_ws_load_ordering, (FAILURE, device, False, monkeypatch))
        if FAILURE:
            assert "device-side assert" in str(result.exc)
            assert "Buffer being accessed has outstanding writes" in result.driver_stderr_output
        else:
            assert result.exc is None
            assert result.driver_stderr_output == ""
        return
    monkeypatch.setenv("TRITON_INSTRUMENTATION_MODE", "consan")
    monkeypatch.setenv("CUDA_LAUNCH_BLOCKING", "1")
    knobs.refresh_knobs()

    # ConSan requires a global memory allocation
    def alloc_fn(size: int, alignment: int, stream: Optional[int]):
        return torch.empty(size, device="cuda", dtype=torch.int8)

    triton.set_allocator(alloc_fn)

    @gluon.jit
    def ws_default(smem, bar, FAILURE: ttgl.constexpr, layout: ttgl.constexpr):
        phase = 0
        for _ in range(10):
            mbarrier.wait(bar.index(2), phase=phase)
            phase = (phase + 1) % 2
            smem.index(0).store(ttgl.arange(0, XBLOCK, layout).to(ttgl.float16))
            mbarrier.arrive(bar.index(0), count=1)
            smem.index(1).store(ttgl.arange(0, XBLOCK, layout).to(ttgl.float16))
            mbarrier.arrive(bar.index(1), count=1)

    @gluon.jit
    def ws_1(smem, bar, FAILURE: ttgl.constexpr, layout: ttgl.constexpr):
        acc = ttgl.zeros([XBLOCK], ttgl.float16, layout)
        phase = 0
        for _ in range(10):
            mbarrier.wait(bar.index(0), phase=phase)
            val = smem.index(1 if FAILURE else 0).load(layout)
            mbarrier.wait(bar.index(1), phase=phase)
            phase = (phase + 1) % 2
            mbarrier.arrive(bar.index(2), count=1)
            acc = acc + val
        smem.index(2).store(acc)  # dummy store to make sure the load is executed

    @gluon.jit
    def kernel(output, FAILURE: ttgl.constexpr):
        smem_layout: ttgl.constexpr = ttgl.SwizzledSharedLayout(vec=1, per_phase=1, max_phase=1, order=[0])
        blocked_layout: ttgl.constexpr = ttgl.BlockedLayout(size_per_thread=[1], threads_per_warp=[32],
                                                            warps_per_cta=[4], order=[0])
        smem = ttgl.allocate_shared_memory(ttgl.float16, [3, XBLOCK], smem_layout)
        bar = ttgl.allocate_shared_memory(ttgl.int64, [3, 1], mbarrier.MBarrierLayout())
        for i in range(3):
            mbarrier.init(bar.index(i), count=1)

        mbarrier.arrive(bar.index(2), count=1)

        ttgl.warp_specialize((smem, bar, FAILURE, blocked_layout), ws_default, (smem, bar, FAILURE, blocked_layout),
                             [ws_1], [4], [32])

    output = torch.empty((XBLOCK, ), device=device, dtype=torch.float16)
    kernel[(1, )](output, FAILURE=FAILURE, num_warps=4)


@pytest.mark.xfail(not is_cuda() or torch.cuda.get_device_capability()[0] < 9, reason="Requires hopper", run=False)
@pytest.mark.parametrize("MISSING_BAR", ["none", "T2", "T3"])
def test_ws_two_producers_two_consumers(MISSING_BAR, device, run_wrapper, monkeypatch):
    if run_wrapper:
        result = run_in_process(test_ws_two_producers_two_consumers, (MISSING_BAR, device, False, monkeypatch))
        if MISSING_BAR != "none":
            assert "device-side assert" in str(result.exc)
            assert "Buffer being accessed has outstanding" in result.driver_stderr_output
        else:
            assert result.exc is None
            assert result.driver_stderr_output == ""
        return
    monkeypatch.setenv("TRITON_INSTRUMENTATION_MODE", "consan")
    monkeypatch.setenv("CUDA_LAUNCH_BLOCKING", "1")
    knobs.refresh_knobs()

    # ConSan requires a global memory allocation
    def alloc_fn(size: int, alignment: int, stream: Optional[int]):
        return torch.empty(size, device="cuda", dtype=torch.int8)

    triton.set_allocator(alloc_fn)

    @gluon.jit
    def ws_default(smem, bar, MISSING_BAR: ttgl.constexpr, layout: ttgl.constexpr):
        phase = 0
        for _ in range(10):
            mbarrier.wait(bar.index(2), phase=phase)
            phase = (phase + 1) % 2
            smem.index(0).store(ttgl.arange(0, XBLOCK, layout).to(ttgl.float16))
            mbarrier.arrive(bar.index(0), count=1)

    @gluon.jit
    def ws_1(smem, bar, MISSING_BAR: ttgl.constexpr, layout: ttgl.constexpr):
        phase = 0
        for _ in range(10):
            mbarrier.wait(bar.index(3), phase=phase)
            phase = (phase + 1) % 2
            smem.index(1).store(ttgl.arange(0, XBLOCK, layout).to(ttgl.float16))
            mbarrier.arrive(bar.index(0), count=1)

    @gluon.jit
    def ws_2(smem, bar, MISSING_BAR: ttgl.constexpr, layout: ttgl.constexpr):
        acc = ttgl.zeros([XBLOCK], ttgl.float16, layout)
        phase = 0
        for _ in range(10):
            if MISSING_BAR != "T2":
                mbarrier.wait(bar.index(0), phase=phase)
            phase = (phase + 1) % 2
            val = smem.index(0).load(layout)
            mbarrier.arrive(bar.index(2), count=1)
            mbarrier.arrive(bar.index(3), count=1)
            acc = acc + val
        smem.index(2).store(acc)  # dummy store to make sure the load is executed

    @gluon.jit
    def ws_3(smem, bar, MISSING_BAR: ttgl.constexpr, layout: ttgl.constexpr):
        acc = ttgl.zeros([XBLOCK], ttgl.float16, layout)
        phase = 0
        for _ in range(10):
            if MISSING_BAR != "T3":
                mbarrier.wait(bar.index(0), phase=phase)
            phase = (phase + 1) % 2
            val = smem.index(1).load(layout)
            mbarrier.arrive(bar.index(2), count=1)
            mbarrier.arrive(bar.index(3), count=1)
            acc = acc + val
        smem.index(3).store(acc)  # dummy store to make sure the load is executed

    @gluon.jit
    def kernel(output, MISSING_BAR: ttgl.constexpr):
        smem_layout: ttgl.constexpr = ttgl.SwizzledSharedLayout(vec=1, per_phase=1, max_phase=1, order=[0])
        blocked_layout: ttgl.constexpr = ttgl.BlockedLayout(size_per_thread=[1], threads_per_warp=[32],
                                                            warps_per_cta=[4], order=[0])
        smem = ttgl.allocate_shared_memory(ttgl.float16, [4, XBLOCK], smem_layout)
        bar = ttgl.allocate_shared_memory(ttgl.int64, [4, 1], mbarrier.MBarrierLayout())
        for i in range(4):
            mbarrier.init(bar.index(i), count=2)

        mbarrier.arrive(bar.index(2), count=2)
        mbarrier.arrive(bar.index(3), count=2)

        ttgl.warp_specialize((smem, bar, MISSING_BAR, blocked_layout), ws_default,
                             (smem, bar, MISSING_BAR, blocked_layout), [ws_1, ws_2, ws_3], [4, 4, 4], [32, 32, 32])

    output = torch.empty((XBLOCK, ), device=device, dtype=torch.float16)
    kernel[(1, )](output, MISSING_BAR=MISSING_BAR, num_warps=4)


@pytest.mark.xfail(not is_cuda() or torch.cuda.get_device_capability()[0] < 9, reason="Requires hopper", run=False)
@pytest.mark.parametrize("MISSING_BAR", ["none", "1", "2"])
def test_ws_different_warp_sizes(MISSING_BAR, device, run_wrapper, monkeypatch):
    if run_wrapper:
        result = run_in_process(test_ws_different_warp_sizes, (MISSING_BAR, device, False, monkeypatch))
        if MISSING_BAR != "none":
            assert "device-side assert" in str(result.exc)
            assert "Buffer being accessed has outstanding reads" in result.driver_stderr_output
        else:
            assert result.exc is None
            assert result.driver_stderr_output == ""
        return
    monkeypatch.setenv("TRITON_INSTRUMENTATION_MODE", "consan")
    monkeypatch.setenv("CUDA_LAUNCH_BLOCKING", "1")
    knobs.refresh_knobs()

    # ConSan requires a global memory allocation
    def alloc_fn(size: int, alignment: int, stream: Optional[int]):
        return torch.empty(size, device="cuda", dtype=torch.int8)

    triton.set_allocator(alloc_fn)

    @gluon.jit
    def ws_default(smem, bar, MISSING_BAR: ttgl.constexpr):
        layout: ttgl.constexpr = ttgl.BlockedLayout(size_per_thread=[1], threads_per_warp=[32], warps_per_cta=[4],
                                                    order=[0])
        val = smem.index(0).load(layout)
        mbarrier.arrive(bar.index(0), count=1)
        smem.index(1).store(val)  # dummy store to make sure the load is executed

    @gluon.jit
    def ws_1(smem, bar, MISSING_BAR: ttgl.constexpr):
        layout: ttgl.constexpr = ttgl.BlockedLayout(size_per_thread=[1], threads_per_warp=[32], warps_per_cta=[2],
                                                    order=[0])
        val = smem.index(0).load(layout)
        mbarrier.arrive(bar.index(1), count=1)
        smem.index(2).store(val)  # dummy store to make sure the load is executed

    @gluon.jit
    def ws_2(smem, bar, MISSING_BAR: ttgl.constexpr):
        layout: ttgl.constexpr = ttgl.BlockedLayout(size_per_thread=[1], threads_per_warp=[32], warps_per_cta=[8],
                                                    order=[0])
        if MISSING_BAR != "1":
            mbarrier.wait(bar.index(0), phase=0)
        if MISSING_BAR != "2":
            mbarrier.wait(bar.index(1), phase=0)
        smem.index(0).store(ttgl.arange(0, XBLOCK, layout).to(ttgl.float16))
        mbarrier.arrive(bar.index(2), count=1)

    @gluon.jit
    def kernel(output, MISSING_BAR: ttgl.constexpr):
        smem_layout: ttgl.constexpr = ttgl.SwizzledSharedLayout(vec=1, per_phase=1, max_phase=1, order=[0])
        blocked_layout: ttgl.constexpr = ttgl.BlockedLayout(size_per_thread=[1], threads_per_warp=[32],
                                                            warps_per_cta=[4], order=[0])
        smem = ttgl.allocate_shared_memory(ttgl.float16, [3, XBLOCK], smem_layout)
        bar = ttgl.allocate_shared_memory(ttgl.int64, [3, 1], mbarrier.MBarrierLayout())
        for i in range(3):
            mbarrier.init(bar.index(i), count=1)
        ttgl.warp_specialize((smem, bar, MISSING_BAR), ws_default, (smem, bar, MISSING_BAR), [ws_1, ws_2], [2, 8],
                             [32, 32])
        mbarrier.wait(bar.index(2), phase=0)
        val = smem.index(0).load(blocked_layout)
        output_ptrs = output + ttgl.arange(0, XBLOCK, blocked_layout)
        ttgl.store(output_ptrs, val)

    output = torch.empty((XBLOCK, ), device=device, dtype=torch.float16)
    kernel[(1, )](output, MISSING_BAR=MISSING_BAR, num_warps=4)


@pytest.mark.xfail(not is_cuda() or torch.cuda.get_device_capability()[0] < 9, reason="Requires hopper or newer",
                   run=False)
@pytest.mark.parametrize("FAILURE", [True, False])
def test_ws_async_copy_commits(FAILURE, device, run_wrapper, monkeypatch):
    if run_wrapper:
        result = run_in_process(test_ws_async_copy_commits, (FAILURE, device, False, monkeypatch))
        if FAILURE:
            assert "device-side assert" in str(result.exc)
            assert "Buffer being accessed has outstanding writes" in result.driver_stderr_output
        else:
            assert result.exc is None
            assert result.driver_stderr_output == ""
        return

    monkeypatch.setenv("TRITON_INSTRUMENTATION_MODE", "consan")
    monkeypatch.setenv("CUDA_LAUNCH_BLOCKING", "1")
    knobs.refresh_knobs()

    def alloc_fn(size: int, alignment: int, stream: Optional[int]):
        return torch.empty(size, device="cuda", dtype=torch.int8)

    triton.set_allocator(alloc_fn)

    @gluon.jit
    def ws_prog(input, smem, FAILURE: ttgl.constexpr, blocked_layout: ttgl.constexpr, BASE: ttgl.constexpr):
        # Two-buffer ping-pong within a partition: buffers BASE and BASE+1
        offs = ttgl.arange(0, XBLOCK, layout=blocked_layout)

        acc = ttgl.zeros([XBLOCK], ttgl.float16, blocked_layout)

        # Prime pipeline
        ampere.async_copy.async_copy_global_to_shared(smem.index(BASE + 0), input + offs)
        ampere.async_copy.commit_group()

        for i in range(1, 10):
            dst = (i % 2)
            src = ((i - 1) % 2)
            if i < 9:
                ampere.async_copy.async_copy_global_to_shared(smem.index(BASE + dst), input + offs)
                ampere.async_copy.commit_group()
                ampere.async_copy.wait_group(1)
            else:
                ampere.async_copy.wait_group(0)

            # Load from last completed buffer. In failure mode for BASE==2 (ws_1), read other partition's buffers (0/1)
            load_base = 0 if (FAILURE and BASE == 2) else BASE
            acc = acc + smem.index(load_base + src).load(blocked_layout)
        smem.index(BASE).store(acc)

    @gluon.jit
    def kernel(input, FAILURE: ttgl.constexpr):
        smem_layout: ttgl.constexpr = ttgl.SwizzledSharedLayout(vec=1, per_phase=1, max_phase=1, order=[0])
        # 4 buffers total: ws_default uses 0/1; ws_1 uses 2/3
        smem = ttgl.allocate_shared_memory(ttgl.float16, [4, XBLOCK], smem_layout)
        blocked_layout: ttgl.constexpr = ttgl.BlockedLayout(size_per_thread=[XBLOCK], threads_per_warp=[32],
                                                            warps_per_cta=[4], order=[0])
        ttgl.warp_specialize((input, smem, FAILURE, blocked_layout, 0), ws_prog,
                             (input, smem, FAILURE, blocked_layout, 2), [ws_prog], [4], [32])

    input = torch.randn((XBLOCK, ), device=device, dtype=torch.float16)
    kernel[(1, )](input, FAILURE=FAILURE, num_warps=4)


@pytest.mark.xfail(not is_cuda() or torch.cuda.get_device_capability()[0] < 9, reason="Requires hopper or newer",
                   run=False)
@pytest.mark.parametrize("FAILURE", [True, False])
def test_ws_async_copy_wait_visibility(FAILURE, device, run_wrapper, monkeypatch):
    if run_wrapper:
        result = run_in_process(test_ws_async_copy_wait_visibility, (FAILURE, device, False, monkeypatch))
        if FAILURE:
            assert "device-side assert" in str(result.exc)
            assert (("Buffer being accessed has outstanding writes" in result.driver_stderr_output)
                    or ("Accessing buffer with pending access. Pending access type: async_copy_global_to_shared"
                        in result.driver_stderr_output))
        else:
            assert result.exc is None
            assert result.driver_stderr_output == ""
        return

    monkeypatch.setenv("TRITON_INSTRUMENTATION_MODE", "consan")
    monkeypatch.setenv("CUDA_LAUNCH_BLOCKING", "1")
    knobs.refresh_knobs()

    def alloc_fn(size: int, alignment: int, stream: Optional[int]):
        return torch.empty(size, device="cuda", dtype=torch.int8)

    triton.set_allocator(alloc_fn)

    @gluon.jit
    def ws_default(input, smem, bar, FAILURE: ttgl.constexpr, layout: ttgl.constexpr):
        offs = ttgl.arange(0, XBLOCK, layout)
        ampere.async_copy.async_copy_global_to_shared(smem.index(0), input + offs)
        ampere.async_copy.commit_group()
        ampere.async_copy.async_copy_global_to_shared(smem.index(1), input + offs)
        ampere.async_copy.commit_group()
        ampere.async_copy.wait_group(1)
        mbarrier.arrive(bar.index(0), count=1)

    @gluon.jit
    def ws_1(input, smem, bar, FAILURE: ttgl.constexpr, layout: ttgl.constexpr):
        mbarrier.wait(bar.index(0), phase=0)
        val = smem.index(1 if FAILURE else 0).load(layout)
        smem.index(0).store(val)  # keep load

    @gluon.jit
    def kernel(input, FAILURE: ttgl.constexpr):
        smem_layout: ttgl.constexpr = ttgl.SwizzledSharedLayout(vec=1, per_phase=1, max_phase=1, order=[0])
        blocked_layout: ttgl.constexpr = ttgl.BlockedLayout(size_per_thread=[XBLOCK], threads_per_warp=[32],
                                                            warps_per_cta=[4], order=[0])
        smem = ttgl.allocate_shared_memory(ttgl.float16, [2, XBLOCK], smem_layout)
        bar = ttgl.allocate_shared_memory(ttgl.int64, [1, 1], mbarrier.MBarrierLayout())
        mbarrier.init(bar.index(0), count=1)
        ttgl.warp_specialize((input, smem, bar, FAILURE, blocked_layout), ws_default,
                             (input, smem, bar, FAILURE, blocked_layout), [ws_1], [4], [32])

    input = torch.randn((XBLOCK, ), device=device, dtype=torch.float16)
    kernel[(1, )](input, FAILURE=FAILURE, num_warps=4)


@pytest.mark.xfail(not is_cuda() or torch.cuda.get_device_capability()[0] != 9, reason="Requires hopper", run=False)
@pytest.mark.parametrize("FAILURE", [True, False])
def test_ws_wgmma_wait_visibility(FAILURE, device, run_wrapper, monkeypatch):
    if run_wrapper:
        result = run_in_process(test_ws_wgmma_wait_visibility, (FAILURE, device, False, monkeypatch))
        if FAILURE:
            assert "device-side assert" in str(result.exc)
            assert "Accessing buffer with pending access. Pending access type: warpgroup_mma operand read" in result.driver_stderr_output
        else:
            assert result.exc is None
            assert result.driver_stderr_output == ""
        return

    monkeypatch.setenv("TRITON_INSTRUMENTATION_MODE", "consan")
    monkeypatch.setenv("CUDA_LAUNCH_BLOCKING", "1")
    knobs.refresh_knobs()

    def alloc_fn(size: int, alignment: int, stream: Optional[int]):
        return torch.empty(size, device="cuda", dtype=torch.int8)

    triton.set_allocator(alloc_fn)

    @gluon.jit
    def ws_default(smem, bar, FAILURE: ttgl.constexpr, blocked_layout: ttgl.constexpr, mma_layout: ttgl.constexpr):
        acc = ttgl.zeros([XBLOCK, XBLOCK], ttgl.float16, mma_layout)
        # Issue two async MMAs on two different buffers
        acc = hopper.warpgroup_mma(smem.index(0), smem.index(0), acc, is_async=True)
        acc = hopper.warpgroup_mma(smem.index(1), smem.index(1), acc, is_async=True)
        # Wait until only 1 outstanding remains
        hopper.warpgroup_mma_wait(num_outstanding=1, deps=[acc])
        # Signal to consumer
        mbarrier.arrive(bar.index(0), count=1)

    @gluon.jit
    def ws_1(smem, bar, FAILURE: ttgl.constexpr, blocked_layout: ttgl.constexpr):
        mbarrier.wait(bar.index(0), phase=0)
        val = ttgl.full([XBLOCK, XBLOCK], 42, ttgl.float16, blocked_layout)
        smem.index(1 if FAILURE else 0).store(val)

    @gluon.jit
    def kernel(FAILURE: ttgl.constexpr):
        smem_layout: ttgl.constexpr = ttgl.NVMMASharedLayout(swizzle_byte_width=128, element_bitwidth=16, rank=2)
        blocked_layout: ttgl.constexpr = ttgl.BlockedLayout(size_per_thread=[1, XBLOCK], threads_per_warp=[32, 1],
                                                            warps_per_cta=[4, 1], order=[0, 1])
        mma_layout: ttgl.constexpr = ttgl.NVMMADistributedLayout(version=[3, 0], warps_per_cta=[4, 1],
                                                                 instr_shape=[16, 32, 16])
        smem = ttgl.allocate_shared_memory(ttgl.float16, [2, XBLOCK, XBLOCK], smem_layout)
        bar = ttgl.allocate_shared_memory(ttgl.int64, [1, 1], mbarrier.MBarrierLayout())
        mbarrier.init(bar.index(0), count=1)
        ttgl.warp_specialize((smem, bar, FAILURE, blocked_layout, mma_layout), ws_default,
                             (smem, bar, FAILURE, blocked_layout), [ws_1], [4], [32])

    kernel[(1, )](FAILURE=FAILURE, num_warps=4)


@pytest.mark.xfail(not is_cuda() or torch.cuda.get_device_capability()[0] < 9, reason="Requires hopper", run=False)
def test_deadlock_two_partitions(device, run_wrapper, monkeypatch):
    if run_wrapper:
        result = run_in_process(test_deadlock_two_partitions, (device, False, monkeypatch))
        assert "device-side assert" in str(result.exc)
        assert "Deadlock detected" in result.driver_stderr_output
        return
    monkeypatch.setenv("TRITON_INSTRUMENTATION_MODE", "consan")
    monkeypatch.setenv("CUDA_LAUNCH_BLOCKING", "1")
    knobs.refresh_knobs()

    # ConSan requires a global memory allocation
    def alloc_fn(size: int, alignment: int, stream: Optional[int]):
        return torch.empty(size, device="cuda", dtype=torch.int8)

    triton.set_allocator(alloc_fn)

    @gluon.jit
    def ws_default(bar):
        mbarrier.wait(bar.index(0), phase=0)

    @gluon.jit
    def ws_1(bar):
        mbarrier.wait(bar.index(1), phase=0)

    @gluon.jit
    def kernel():
        bar = ttgl.allocate_shared_memory(ttgl.int64, [2, 1], mbarrier.MBarrierLayout())
        mbarrier.init(bar.index(0), count=1)
        mbarrier.init(bar.index(1), count=1)
        ttgl.warp_specialize((bar, ), ws_default, (bar, ), [ws_1], [4], [32])

    kernel[(1, )](num_warps=4)


@pytest.mark.xfail(not is_cuda() or torch.cuda.get_device_capability()[0] < 9, reason="Requires hopper", run=False)
def test_deadlock_overarrival(device, run_wrapper, monkeypatch):
    if run_wrapper:
        result = run_in_process(test_deadlock_overarrival, (device, False, monkeypatch))
        assert "device-side assert" in str(result.exc)
        assert "Deadlock detected" in result.driver_stderr_output
        return
    monkeypatch.setenv("TRITON_INSTRUMENTATION_MODE", "consan")
    monkeypatch.setenv("CUDA_LAUNCH_BLOCKING", "1")
    knobs.refresh_knobs()

    # ConSan requires a global memory allocation
    def alloc_fn(size: int, alignment: int, stream: Optional[int]):
        return torch.empty(size, device="cuda", dtype=torch.int8)

    triton.set_allocator(alloc_fn)

    @gluon.jit
    def kernel():
        bar = ttgl.allocate_shared_memory(ttgl.int64, [1, 1], mbarrier.MBarrierLayout())
        mbarrier.init(bar.index(0), count=1)
        mbarrier.init(bar.index(1), count=1)

        mbarrier.arrive(bar.index(0), count=1)
        mbarrier.arrive(bar.index(0), count=1)
        mbarrier.wait(bar.index(0), phase=0)

    kernel[(1, )](num_warps=4)


@pytest.mark.xfail(not is_cuda() or torch.cuda.get_device_capability()[0] < 9, reason="Requires hopper", run=False)
def test_deadlock_underarrival(device, run_wrapper, monkeypatch):
    if run_wrapper:
        result = run_in_process(test_deadlock_underarrival, (device, False, monkeypatch))
        assert "device-side assert" in str(result.exc)
        assert "Deadlock detected" in result.driver_stderr_output
        return
    monkeypatch.setenv("TRITON_INSTRUMENTATION_MODE", "consan")
    monkeypatch.setenv("CUDA_LAUNCH_BLOCKING", "1")
    knobs.refresh_knobs()

    # ConSan requires a global memory allocation
    def alloc_fn(size: int, alignment: int, stream: Optional[int]):
        return torch.empty(size, device="cuda", dtype=torch.int8)

    triton.set_allocator(alloc_fn)

    @gluon.jit
    def ws_default(bar):
        mbarrier.arrive(bar.index(1), count=1)
        mbarrier.wait(bar.index(0), phase=0)

    @gluon.jit
    def ws_1(bar):
        mbarrier.arrive(bar.index(0), count=1)
        mbarrier.wait(bar.index(1), phase=0)

    @gluon.jit
    def kernel():
        bar = ttgl.allocate_shared_memory(ttgl.int64, [2, 1], mbarrier.MBarrierLayout())
        mbarrier.init(bar.index(0), count=2)
        mbarrier.init(bar.index(1), count=2)
        ttgl.warp_specialize((bar, ), ws_default, (bar, ), [ws_1], [4], [32])

    kernel[(1, )](num_warps=4)


@pytest.mark.xfail(not is_cuda() or torch.cuda.get_device_capability()[0] < 9, reason="Requires hopper", run=False)
def test_deadlock_different_phases(device, run_wrapper, monkeypatch):
    if run_wrapper:
        result = run_in_process(test_deadlock_different_phases, (device, False, monkeypatch))
        assert result.exc is None
        assert result.driver_stderr_output == ""
        return
    monkeypatch.setenv("TRITON_INSTRUMENTATION_MODE", "consan")
    monkeypatch.setenv("CUDA_LAUNCH_BLOCKING", "1")
    knobs.refresh_knobs()

    # ConSan requires a global memory allocation
    def alloc_fn(size: int, alignment: int, stream: Optional[int]):
        return torch.empty(size, device="cuda", dtype=torch.int8)

    triton.set_allocator(alloc_fn)

    @gluon.jit
    def ws_default(bar):
        mbarrier.wait(bar.index(0), phase=0)
        mbarrier.arrive(bar.index(0), count=1)

    @gluon.jit
    def ws_1(bar):
        mbarrier.wait(bar.index(0), phase=1)

    @gluon.jit
    def kernel():
        bar = ttgl.allocate_shared_memory(ttgl.int64, [1, 1], mbarrier.MBarrierLayout())
        mbarrier.init(bar.index(0), count=1)
        mbarrier.arrive(bar.index(0), count=1)
        ttgl.warp_specialize((bar, ), ws_default, (bar, ), [ws_1], [4], [32])

    kernel[(1, )](num_warps=4)


@pytest.mark.xfail(not is_cuda() or torch.cuda.get_device_capability()[0] < 9, reason="Requires hopper", run=False)
def test_deadlock_exempt_when_tma_signals(device, run_wrapper, monkeypatch):
    if run_wrapper:
        result = run_in_process(test_deadlock_exempt_when_tma_signals, (device, False, monkeypatch))
        assert result.exc is None
        assert result.driver_stderr_output == ""
        return
    monkeypatch.setenv("TRITON_INSTRUMENTATION_MODE", "consan")
    monkeypatch.setenv("CUDA_LAUNCH_BLOCKING", "1")
    knobs.refresh_knobs()

    # ConSan requires a global memory allocation
    def alloc_fn(size: int, alignment: int, stream: Optional[int]):
        return torch.empty(size, device="cuda", dtype=torch.int8)

    triton.set_allocator(alloc_fn)

    @gluon.jit
    def ws_default(input_desc, smem, bar):
        mbarrier.expect(bar.index(0), XBLOCK * XBLOCK * ttgl.float16.primitive_bitwidth // 8)
        tma.async_copy_global_to_shared(input_desc, [0, 0], bar.index(0), smem.index(0))
        mbarrier.wait(bar.index(0), phase=0)

    @gluon.jit
    def ws_1(input_desc, smem, bar):
        mbarrier.expect(bar.index(1), XBLOCK * XBLOCK * ttgl.float16.primitive_bitwidth // 8)
        tma.async_copy_global_to_shared(input_desc, [0, 0], bar.index(1), smem.index(1))
        mbarrier.wait(bar.index(1), phase=0)

    @gluon.jit
    def kernel(input_desc):
        shared_layout: ttgl.constexpr = ttgl.NVMMASharedLayout(swizzle_byte_width=128, element_bitwidth=16, rank=2)
        smem = ttgl.allocate_shared_memory(ttgl.float16, [2, XBLOCK, XBLOCK], shared_layout)
        bar = ttgl.allocate_shared_memory(ttgl.int64, [2, 1], mbarrier.MBarrierLayout())
        mbarrier.init(bar.index(0), count=1)
        mbarrier.init(bar.index(1), count=1)
        ttgl.warp_specialize((input_desc, smem, bar), ws_default, (input_desc, smem, bar), [ws_1], [4], [32])

    input = torch.randn((XBLOCK, XBLOCK), device=device, dtype=torch.float16)
    shared_layout = ttgl.NVMMASharedLayout(swizzle_byte_width=128, element_bitwidth=16, rank=2)
    input_desc = gluon.nvidia.hopper.TensorDescriptor.from_tensor(input, [XBLOCK.value, XBLOCK.value], shared_layout)
    kernel[(1, )](input_desc, num_warps=4)


@pytest.mark.xfail(not is_cuda() or torch.cuda.get_device_capability()[0] < 9, reason="Requires hopper", run=False)
def test_barrier_underflow(device, run_wrapper, monkeypatch):
    if run_wrapper:
        result = run_in_process(test_barrier_underflow, (device, False, monkeypatch))
        assert "device-side assert" in str(result.exc)
        assert "Barrier arrive underflow: current count would become negative" in result.driver_stderr_output
        return
    monkeypatch.setenv("TRITON_INSTRUMENTATION_MODE", "consan")
    monkeypatch.setenv("CUDA_LAUNCH_BLOCKING", "1")
    knobs.refresh_knobs()

    # ConSan requires a global memory allocation
    def alloc_fn(size: int, alignment: int, stream: Optional[int]):
        return torch.empty(size, device="cuda", dtype=torch.int8)

    triton.set_allocator(alloc_fn)

    @gluon.jit
    def ws_default(bar):
        mbarrier.arrive(bar.index(1), count=2)
        mbarrier.wait(bar.index(0), phase=0)

    @gluon.jit
    def ws_1(bar):
        mbarrier.wait(bar.index(1), phase=0)

    @gluon.jit
    def kernel():
        bar = ttgl.allocate_shared_memory(ttgl.int64, [2, 1], mbarrier.MBarrierLayout())
        mbarrier.init(bar.index(0), count=1)
        mbarrier.init(bar.index(1), count=1)
        ttgl.warp_specialize((bar, ), ws_default, (bar, ), [ws_1], [4], [32])

    kernel[(1, )](num_warps=4)<|MERGE_RESOLUTION|>--- conflicted
+++ resolved
@@ -104,13 +104,8 @@
     failing_kernel[(1, )](input)
 
 
-<<<<<<< HEAD
 @pytest.mark.xfail(not is_cuda() or torch.cuda.get_device_capability()[0] < 9, reason="Requires hopper", run=False)
-def test_cache_miss_knob(device, fresh_knobs, monkeypatch):
-=======
-@pytest.mark.skipif(not is_cuda() or torch.cuda.get_device_capability()[0] < 9, reason="Requires hopper")
 def test_cache_miss_knob(device, monkeypatch):
->>>>>>> 43dbdd16
     # First run without consan
     run_in_process(run_failing_kernel, (device, False, "knob"))
 
