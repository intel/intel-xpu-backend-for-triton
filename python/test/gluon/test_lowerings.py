import torch
import pytest

import triton
from triton.experimental import gluon
from triton.experimental.gluon import language as ttgl
from triton._internal_testing import is_xpu, is_cuda, is_hip, is_hopper_or_newer, get_hip_lds_size


def _is_layout_applicable(layout) -> bool:
    if isinstance(layout, (ttgl.BlockedLayout, ttgl.SwizzledSharedLayout, ttgl.DistributedLinearLayout)):
        return True
    elif isinstance(layout, ttgl.SliceLayout):
        return _is_layout_applicable(layout.parent)
    elif is_cuda():
        if isinstance(layout, ttgl.NVMMASharedLayout):
            return True
        mma_layout = layout.parent if isinstance(layout, ttgl.DotOperandLayout) else layout
        if not isinstance(mma_layout, ttgl.NVMMADistributedLayout):
            return False
        if mma_layout.version[0] >= 3 and not is_hopper_or_newer():
            return False
        return True
    elif is_hip():
        if layout in ["padded_shared_layout_single_interval", "padded_shared_layout_multi_interval"]:
            return True
        # TODO: Add other amd layouts
        return isinstance(layout, ttgl.amd.AMDMFMALayout)
    else:
        return True


def _filter_layouts(layouts):
    return [l for l in layouts if _is_layout_applicable(l)]


THREADS_PER_WARP = triton.runtime.driver.active.get_current_target().warp_size


@pytest.mark.parametrize("M, N", [(32, 16), (32, 32), (32, 64), (64, 32)])
@pytest.mark.parametrize(
    "src_layout",
    _filter_layouts([
        ttgl.BlockedLayout([1, 4], [4, THREADS_PER_WARP // 4], [4, 1], [0, 1]),
        ttgl.BlockedLayout([1, 4], [8, THREADS_PER_WARP // 8], [4, 1], [0, 1]),
        ttgl.BlockedLayout([4, 1], [4, THREADS_PER_WARP // 4], [1, 4], [0, 1]),
        ttgl.BlockedLayout([2, 2], [4, THREADS_PER_WARP // 4], [2, 2], [0, 1]),
        ttgl.BlockedLayout([2, 2], [8, THREADS_PER_WARP // 8], [2, 2], [0, 1]),
        ttgl.BlockedLayout([1, 4], [4, THREADS_PER_WARP // 4], [4, 1], [1, 0]),
        ttgl.BlockedLayout([1, 4], [8, THREADS_PER_WARP // 8], [4, 1], [1, 0]),
        ttgl.BlockedLayout([4, 1], [4, THREADS_PER_WARP // 4], [1, 4], [1, 0]),
        ttgl.BlockedLayout([2, 2], [4, THREADS_PER_WARP // 4], [2, 2], [1, 0]),
        ttgl.BlockedLayout([2, 2], [8, THREADS_PER_WARP // 8], [2, 2], [1, 0]),
        ttgl.BlockedLayout([1, 2], [1, THREADS_PER_WARP], [1, 4], [1, 0]),
    ]))
@pytest.mark.parametrize("axis", [0, 1])
@pytest.mark.parametrize("sanitize_overflow", [False, True])
def test_scan_layouts(M, N, src_layout, axis, sanitize_overflow, device):

    @gluon.jit
    def _combine(a, b):
        return a + b

    @gluon.jit
    def kernel(x_ptr, z_ptr, M: ttgl.constexpr, N: ttgl.constexpr, layout: ttgl.constexpr, axis: ttgl.constexpr):
        x_offs_m = ttgl.arange(0, M, layout=ttgl.SliceLayout(1, layout))[:, None]
        x_offs_n = ttgl.arange(0, N, layout=ttgl.SliceLayout(0, layout))[None, :]
        x = ttgl.load(x_ptr + x_offs_m * N + x_offs_n)
        y = ttgl.associative_scan(x, axis=axis, combine_fn=_combine)
        ttgl.store(z_ptr + x_offs_m * N + x_offs_n, y)

    torch.manual_seed(0)

    x = torch.randint(-100, 100, (M, N), dtype=torch.int32, device=device)
    z = torch.zeros((M, N), dtype=torch.int32, device=device)
    z_tri = torch.empty_like(z)

    kernel[(1, 1, 1)](x, z_tri, M, N, src_layout, axis, num_warps=4, sanitize_overflow=sanitize_overflow,
                      debug=sanitize_overflow)

    z_ref = torch.cumsum(x, dim=axis, dtype=torch.int32)
    torch.testing.assert_close(z_tri, z_ref)


def _reduce_linear_layouts():
    if THREADS_PER_WARP == 32:
        return [
            ttgl.DistributedLinearLayout(
                reg_bases=[[0, 16], [1, 0], [2, 0], [4, 0], [8, 0], [16, 0]],
                lane_bases=[[0, 0], [0, 1], [0, 2], [0, 4], [0, 8]],
                warp_bases=[[32, 0], [0, 32]],
                block_bases=[],
                shape=[64, 64],
            )
        ]
    elif THREADS_PER_WARP == 64:
        return [
            ttgl.DistributedLinearLayout(
                reg_bases=[[0, 16], [1, 0], [2, 0], [4, 0], [8, 0], [16, 0]],
                lane_bases=[[0, 0], [0, 1], [0, 2], [0, 4], [0, 8], [0, 64]],
                warp_bases=[[32, 0], [0, 32]],
                block_bases=[],
                shape=[64, 128],
            )
        ]
    else:
        raise RuntimeError(f"Unsupported THREADS_PER_WARP: {THREADS_PER_WARP}")


def _reduce_layouts():
    shapes = [(128, 16), (32, 128), (32, 32), (16, 16)]
    layouts = _filter_layouts([
        # FIXME: Do not enable these tests until the SLPVectorizor problem with nvptx target has been resolved
        # SliceLayout(dim=1, parent=BlockedLayout([1, 4, 1], [1, 8, THREADS_PER_WARP // 8], [1, 1, 4], [2, 0, 1], [1, 1, 1], [1, 1, 1], [0, 1, 2])),
        # SliceLayout(dim=0, parent=BlockedLayout([1, 4, 1], [1, 8, THREADS_PER_WARP // 8], [1, 4, 1], [2, 1, 0], [1, 1, 1], [1, 1, 1], [0, 1, 2])),
        ttgl.BlockedLayout([1, 4], [8, THREADS_PER_WARP // 8], [4, 1], [1, 0], [1, 1], [1, 1], [0, 1]),
        ttgl.BlockedLayout([1, 4], [8, THREADS_PER_WARP // 8], [4, 1], [0, 1], [1, 1], [1, 1], [0, 1]),
        ttgl.NVMMADistributedLayout(version=[2, 0], warps_per_cta=[2, 4], ctas_per_cga=[1, 1], cta_split_num=[1, 1],
                                    cta_order=[0, 1], instr_shape=[16, 8]),
        ttgl.NVMMADistributedLayout(version=[3, 0], warps_per_cta=[4, 1], ctas_per_cga=[1, 1], cta_split_num=[1, 1],
                                    cta_order=[1, 0], instr_shape=[16, 16, 16]),
        ttgl.amd.AMDMFMALayout(version=1, instr_shape=[32, 32, 8], transposed=True, warps_per_cta=[1, 4]),
        ttgl.amd.AMDMFMALayout(version=2, instr_shape=[32, 32, 8], transposed=True, warps_per_cta=[1, 4]),
        ttgl.amd.AMDMFMALayout(version=3, instr_shape=[32, 32, 8], transposed=True, warps_per_cta=[1, 4]),
        ttgl.amd.AMDMFMALayout(version=4, instr_shape=[32, 32, 16], transposed=True, warps_per_cta=[1, 4]),
        ttgl.amd.AMDWMMALayout(version=1, transposed=True, warps_per_cta=[1, 4]),
        ttgl.amd.AMDWMMALayout(version=2, transposed=True, warps_per_cta=[1, 4]),
        ttgl.DotOperandLayout(
            parent=ttgl.NVMMADistributedLayout(version=[2, 0], warps_per_cta=[2, 4], ctas_per_cga=[1, 1],
                                               cta_split_num=[1, 1], cta_order=[0, 1], instr_shape=[16, 8]),
            operand_index=1, k_width=8),
        ttgl.DotOperandLayout(
            parent=ttgl.NVMMADistributedLayout(version=[3, 0], warps_per_cta=[8, 1], ctas_per_cga=[1, 1],
                                               cta_split_num=[1, 1], cta_order=[1, 0], instr_shape=[16, 32, 16]),
            operand_index=0, k_width=2),
        ttgl.SliceLayout(
            dim=0, parent=ttgl.NVMMADistributedLayout(version=[2, 0], warps_per_cta=[4, 1, 1], ctas_per_cga=[1, 1, 1],
                                                      cta_split_num=[1, 1, 1], cta_order=[2, 1,
                                                                                          0], instr_shape=[1, 16, 8])),
        ttgl.SliceLayout(
            dim=1, parent=ttgl.DotOperandLayout(
                parent=ttgl.NVMMADistributedLayout(version=[2, 0], warps_per_cta=[4, 1, 1], ctas_per_cga=[1, 1, 1],
                                                   cta_split_num=[1, 1, 1], cta_order=[2, 1, 0],
                                                   instr_shape=[1, 16, 8]), operand_index=1, k_width=2)),
    ])

    rets = []
    for (M, N) in shapes:
        for layout in layouts:
            if isinstance(layout, (ttgl.amd.AMDMFMALayout, ttgl.NVMMADistributedLayout)):
                if is_xpu():
                    continue
                instr_shape = layout.instr_shape
                if M < instr_shape[0] or N < instr_shape[1]:
                    continue
            rets.append((M, N, layout))
    return rets


def _reduce_cases():
    for layout in _reduce_linear_layouts():
        yield (layout.shape[0], layout.shape[1], layout)
    for M, N, layout in _reduce_layouts():
        yield (M, N, layout)


@pytest.mark.parametrize("M, N, src_layout", _reduce_cases())
@pytest.mark.parametrize("axis", [0, 1])
@pytest.mark.parametrize("epilogue_kind", ['reduce1d', 'reduce2d', 'expand_reduce2d'])
@pytest.mark.parametrize("dtype_str, sanitize_overflow", [("int32", False), ("int32", True), ("float32", False),
                                                          ("float16", False)])
@pytest.mark.parametrize("reduce_op", ["sum", "max"])
def test_reduce_layouts(M, N, src_layout, axis, epilogue_kind, dtype_str, sanitize_overflow, reduce_op, device):

    @gluon.jit
    def _add(a, b):
        return a + b

    @gluon.jit
    def _max(a, b):
        return ttgl.maximum(a, b)

    combine_fn = _add if reduce_op == "sum" else _max

    @gluon.jit
    def kernel(x_ptr, z_ptr, M: ttgl.constexpr, N: ttgl.constexpr, layout: ttgl.constexpr, axis: ttgl.constexpr,
               epilogue_kind: ttgl.constexpr):
        x_offs_m = ttgl.arange(0, M, layout=ttgl.SliceLayout(1, layout))[:, None]
        x_offs_n = ttgl.arange(0, N, layout=ttgl.SliceLayout(0, layout))[None, :]
        x = ttgl.load(x_ptr + x_offs_m * N + x_offs_n)
        y = ttgl.reduce(x, axis=axis, combine_fn=combine_fn)
        if epilogue_kind == "reduce1d":
            if axis == 0:
                z_offs = ttgl.arange(0, N, layout=ttgl.SliceLayout(0, layout))
            else:
                z_offs = ttgl.arange(0, M, layout=ttgl.SliceLayout(1, layout))
            ttgl.store(z_ptr + z_offs, y)
        elif epilogue_kind == "reduce2d":
            y = ttgl.reduce(y, axis=0, combine_fn=combine_fn)
            ttgl.store(z_ptr, y)
        elif epilogue_kind == "expand_reduce2d":
            y = ttgl.expand_dims(y, axis=axis)
            y = ttgl.reduce(y, axis=1 - axis, combine_fn=combine_fn)
            z_offs = ttgl.arange(0, 1, layout=ttgl.SliceLayout(1 - axis, layout))
            ttgl.store(z_ptr + z_offs, y)

    torch.manual_seed(0)

    torch_dtype = getattr(torch, dtype_str)
    x = torch.randint(-10, 10, (M, N), dtype=torch.int32, device=device).to(torch_dtype)
    out_shape = (1, 1) if "reduce2d" in epilogue_kind else (1, N) if axis == 0 else (M, 1)
    z = torch.empty(out_shape, dtype=torch_dtype, device=device)

    num_warps = int(torch.prod(torch.tensor(ttgl._layouts.warps_per_cta(src_layout, (M, N)))))
    kernel[(1, 1, 1)](x, z, M, N, src_layout, axis, num_warps=num_warps, epilogue_kind=epilogue_kind,
                      sanitize_overflow=sanitize_overflow, debug=sanitize_overflow)

    reduce_fn = torch.sum if reduce_op == "sum" else torch.amax
    z_ref = reduce_fn(x, dim=axis, keepdim=True)
    if epilogue_kind in ("expand_reduce2d", "reduce2d"):
        z_ref = reduce_fn(z_ref, dim=1 - axis, keepdim=True)
    torch.testing.assert_close(z, z_ref.to(torch_dtype))


@pytest.mark.parametrize("M", [32, 64, 128, 256])
@pytest.mark.parametrize(
    "src_layout",
    _filter_layouts([
        ttgl.BlockedLayout([1, 4], [1, THREADS_PER_WARP], [4, 1], [1, 0], [1, 1], [1, 1], [0, 1]),
        ttgl.BlockedLayout([1, 4], [1, THREADS_PER_WARP], [2, 2], [1, 0], [1, 1], [1, 1], [0, 1]),
        ttgl.NVMMADistributedLayout(version=[2, 0], warps_per_cta=[4, 1], ctas_per_cga=[1, 1], cta_split_num=[1, 1],
                                    cta_order=[0, 1], instr_shape=[16, 8]),
    ]))
def test_store_layouts(M, src_layout, device):

    @gluon.jit
    def kernel(x_ptr, y_ptr, M: ttgl.constexpr, layout: ttgl.constexpr):
        offs = ttgl.arange(0, M, layout=ttgl.SliceLayout(1, layout))
        x = ttgl.load(x_ptr + offs)
        x_2d = ttgl.expand_dims(x, axis=1)
        offs_2d = ttgl.expand_dims(offs, axis=1)
        ttgl.store(y_ptr + offs_2d, x_2d)

    torch.manual_seed(17)
    x = torch.randint(0, 4, (M, 1), dtype=torch.float32, device=device)
    y = torch.zeros((M, 1), dtype=torch.float32, device=device)
    kernel[(1, )](x, y, M, src_layout, num_warps=4)
    torch.testing.assert_close(y, x)


_1d_layouts = _filter_layouts([
    ttgl.BlockedLayout([1, 4], [1, THREADS_PER_WARP], [4, 1], [1, 0], [1, 1], [1, 1], [0, 1]),
    ttgl.BlockedLayout([1, 4], [1, THREADS_PER_WARP], [2, 2], [1, 0], [1, 1], [1, 1], [0, 1]),
    ttgl.NVMMADistributedLayout(version=[3, 0], warps_per_cta=[4, 1], ctas_per_cga=[1, 1], cta_split_num=[1, 1],
                                cta_order=[1, 0], instr_shape=[16, 32, 16]),
    ttgl.NVMMADistributedLayout(version=[2, 0], warps_per_cta=[4, 1], ctas_per_cga=[1, 1], cta_split_num=[1, 1],
                                cta_order=[0, 1], instr_shape=[16, 8]),
    ttgl.DotOperandLayout(
        parent=ttgl.NVMMADistributedLayout(version=[3, 0], warps_per_cta=[4, 1], ctas_per_cga=[1, 1],
                                           cta_split_num=[1, 1], cta_order=[1, 0], instr_shape=[16, 32, 16]),
        operand_index=0, k_width=2),
    ttgl.DotOperandLayout(
        parent=ttgl.NVMMADistributedLayout(version=[2, 0], warps_per_cta=[2, 2], ctas_per_cga=[1, 1],
                                           cta_split_num=[1, 1], cta_order=[0, 1], instr_shape=[16, 8]),
        operand_index=0, k_width=2),
])


def _histogram_cases():
    if THREADS_PER_WARP not in (32, 64):
        raise RuntimeError(f"Unsupported THREADS_PER_WARP: {THREADS_PER_WARP}")

    m_bins = [(2048, 2), (8, 512), (32, 32)]
    layouts = [(ttgl.BlockedLayout([1], [THREADS_PER_WARP], [4],
                                   [0]), ttgl.BlockedLayout([1], [THREADS_PER_WARP], [4], [0]))]
    for m, bins in m_bins:
        for src_layout, dst_layout in layouts:
            yield (m, bins, src_layout, dst_layout)
    import math

    linear_layouts = [(
        ttgl.DistributedLinearLayout(
            reg_bases=[[1 << (5 + i)] for i in range(int(math.log2(m)) - 5)],
            lane_bases=[[0], [16], [4], [2], [1]] + ([[0]] if THREADS_PER_WARP == 64 else []),
            warp_bases=[[0], [8]],
            block_bases=[],
            shape=(m, ),
        ),
        bins,
    ) for (m, bins) in m_bins if m >= 32]
    for linear_layout, bins in linear_layouts:
        yield (linear_layout.shape[0], bins, linear_layout, ttgl.BlockedLayout([1], [THREADS_PER_WARP], [4], [0]))


@pytest.mark.parametrize("M, bins, src_layout, dst_layout", _histogram_cases())
def test_histogram(M, bins, src_layout, dst_layout, device):

    @gluon.jit
    def kernel(x_ptr, z_ptr, M: ttgl.constexpr, B: ttgl.constexpr, src_layout: ttgl.constexpr,
               dst_layout: ttgl.constexpr):
        offs = ttgl.arange(0, M, layout=src_layout)
        x = ttgl.load(x_ptr + offs)
        h = ttgl.histogram(x, B, layout=dst_layout)
        z_offs = ttgl.arange(0, B, layout=dst_layout)
        ttgl.store(z_ptr + z_offs, h)

    torch.manual_seed(0)
    x = torch.randint(0, bins, (M, ), dtype=torch.int32, device=device)
    z = torch.zeros((bins, ), dtype=torch.int32, device=device)
    z_torch = torch.histc(x.float(), bins=bins, min=0, max=bins - 1).to(torch.int32)
    kernel[(1, )](x, z, M, bins, src_layout, dst_layout, num_warps=4)
    torch.testing.assert_close(z, z_torch, atol=0, rtol=0)


@pytest.mark.parametrize("M", [64, 128, 256])
@pytest.mark.parametrize("src_layout", _1d_layouts)
@pytest.mark.parametrize("dst_layout", _1d_layouts)
@pytest.mark.parametrize("src_dim", [0, 1])
@pytest.mark.parametrize("dst_dim", [0, 1])
@pytest.mark.parametrize("is_bool", [True, False])
def test_convert1d_layouts(M, src_layout, dst_layout, src_dim, dst_dim, is_bool, device):

    @gluon.jit
    def kernel(x_ptr, y_ptr, M: ttgl.constexpr, src_layout: ttgl.constexpr, dst_layout: ttgl.constexpr,
               src_dim: ttgl.constexpr, dst_dim: ttgl.constexpr):
        offs_src = ttgl.arange(0, M, layout=ttgl.SliceLayout(src_dim, src_layout))
        x = ttgl.load(x_ptr + offs_src)
        y = ttgl.convert_layout(x, layout=ttgl.SliceLayout(dst_dim, dst_layout))
        offs_dst = ttgl.arange(0, M, layout=ttgl.SliceLayout(dst_dim, dst_layout))
        ttgl.store(y_ptr + offs_dst, y)

    torch.manual_seed(17)
    x = torch.randint(0, 4, (M, ), dtype=torch.int32, device=device)
    x = x.to(torch.bool) if is_bool else x
    y = torch.zeros((M, ), dtype=torch.int32, device=device)
    kernel[(1, )](x, y, M, src_layout, dst_layout, src_dim, dst_dim, num_warps=4)
    torch.testing.assert_close(y, x.to(torch.int32))


_2d_layouts = _filter_layouts([
    ttgl.BlockedLayout([1, 1], [THREADS_PER_WARP, 1], [2, 2], [0, 1]),
    ttgl.BlockedLayout([1, 16], [8, THREADS_PER_WARP // 8], [4, 1], [1, 0]),
    ttgl.NVMMADistributedLayout(version=[3, 0], warps_per_cta=[4, 1], ctas_per_cga=[1, 1], cta_split_num=[1, 1],
                                cta_order=[1, 0], instr_shape=[16, 32, 16]),
    ttgl.DotOperandLayout(
        parent=ttgl.NVMMADistributedLayout(version=[3, 0], warps_per_cta=[4, 1], ctas_per_cga=[1, 1],
                                           cta_split_num=[1, 1], cta_order=[1, 0], instr_shape=[16, 32, 16]),
        operand_index=0, k_width=2),
    ttgl.DotOperandLayout(
        parent=ttgl.NVMMADistributedLayout(version=[3, 0], warps_per_cta=[4, 1], ctas_per_cga=[1, 1],
                                           cta_split_num=[1, 1], cta_order=[1, 0], instr_shape=[16, 32, 16]),
        operand_index=0, k_width=1),
    ttgl.NVMMADistributedLayout(version=[2, 0], warps_per_cta=[4, 1], ctas_per_cga=[1, 1], cta_split_num=[1, 1],
                                cta_order=[1, 0], instr_shape=[16, 8]),
    ttgl.DotOperandLayout(
        parent=ttgl.NVMMADistributedLayout(version=[2, 0], warps_per_cta=[4, 1], ctas_per_cga=[1, 1],
                                           cta_split_num=[1, 1], cta_order=[1, 0], instr_shape=[16, 8]),
        operand_index=1, k_width=2),
    ttgl.DotOperandLayout(
        parent=ttgl.NVMMADistributedLayout(version=[2, 0], warps_per_cta=[2, 2], ctas_per_cga=[1, 1],
                                           cta_split_num=[1, 1], cta_order=[1, 0], instr_shape=[16, 8]),
        operand_index=0, k_width=2),
    ttgl.DotOperandLayout(
        parent=ttgl.NVMMADistributedLayout(version=[2, 0], warps_per_cta=[4, 1], ctas_per_cga=[1, 1],
                                           cta_split_num=[1, 1], cta_order=[1, 0], instr_shape=[16, 8]),
        operand_index=0, k_width=8),
    ttgl.SliceLayout(
        dim=1, parent=ttgl.DotOperandLayout(
            parent=ttgl.NVMMADistributedLayout(version=[3, 0], warps_per_cta=[4, 1, 1], ctas_per_cga=[1, 1, 1],
                                               cta_split_num=[1, 1, 1], cta_order=[2, 1, 0], instr_shape=[16, 32, 16]),
            operand_index=0, k_width=2)),
    ttgl.SliceLayout(
        dim=1, parent=ttgl.DotOperandLayout(
            parent=ttgl.NVMMADistributedLayout(version=[2, 0], warps_per_cta=[4, 1, 1], ctas_per_cga=[1, 1, 1],
                                               cta_split_num=[1, 1, 1], cta_order=[2, 1, 0], instr_shape=[1, 16, 8]),
            operand_index=1, k_width=2)),
])

_intermediate_layouts = _filter_layouts([
    None,
    ttgl.SwizzledSharedLayout(vec=1, per_phase=1, max_phase=1, order=[0, 1]),
    ttgl.SwizzledSharedLayout(vec=1, per_phase=1, max_phase=1, order=[1, 0]),
    ttgl.SwizzledSharedLayout(vec=4, per_phase=2, max_phase=4, order=[1, 0]),
    ttgl.SwizzledSharedLayout(vec=2, per_phase=2, max_phase=4, order=[1, 0]),
    "padded_shared_layout_single_interval",
    "padded_shared_layout_multi_interval",
])


@pytest.mark.parametrize("M, N", [[64, 1], [64, 64], [64, 128], [1, 64]])
@pytest.mark.parametrize("dtype", ["float16"])
@pytest.mark.parametrize("src_layout", _2d_layouts)
@pytest.mark.parametrize("interm_layout", _intermediate_layouts)
@pytest.mark.parametrize("dst_layout", _2d_layouts)
def test_convert2d_layouts(M, N, src_layout, interm_layout, dst_layout, dtype, device):
    if str(src_layout) == str(dst_layout):
        pytest.xfail("Source and destination layouts are the same")

    if interm_layout in ["padded_shared_layout_single_interval", "padded_shared_layout_multi_interval"]:
        int_pad_pairs = [[32, 8]] if "single" in interm_layout else [[64, 4], [128, 8]]
        interm_layout = ttgl.PaddedSharedLayout.with_identity_for(int_pad_pairs, [M, N], [1, 0])

    def compute_scratch_buffer_shape(src_layout, dst_layout, shape):

        def compute_rep_shape(layout):
            if type(layout) is ttgl.BlockedLayout:
                warp_shape = torch.tensor(layout.size_per_thread) * torch.tensor(layout.threads_per_warp)
                rep_shape = warp_shape * torch.tensor(layout.warps_per_cta)
                return rep_shape
            else:
                assert False, "TODO: support compute_rep_shape for layout " + str(type(layout))

        src_rep_shape = compute_rep_shape(src_layout)
        dst_rep_shape = compute_rep_shape(dst_layout)
        full_scratch_shape = torch.maximum(src_rep_shape, dst_rep_shape)
        return torch.minimum(full_scratch_shape, torch.tensor(shape))

    if is_hip():
        try:
            scratch_shape = compute_scratch_buffer_shape(src_layout, dst_layout, (M, N))
        except AssertionError:
            pytest.skip("Can't compute scratch buffer size")
        lds_size = get_hip_lds_size()
        # consider int32 dtype in scratch buffer size,
        # because it is the largest dtype used in convert_layout in this test
        int32_size = 4
        # skip even if scratch buffer equal to lds_size, because real scratch buffer is typically larger due to padding
        if scratch_shape[0] * scratch_shape[1] * int32_size >= lds_size:
            pytest.skip("Scratch buffer is too large")

    @gluon.jit
    def kernel(x_ptr, y_ptr, M: ttgl.constexpr, N: ttgl.constexpr, src_layout: ttgl.constexpr,
               dst_layout: ttgl.constexpr, interm_layout: ttgl.constexpr):
        # Create offsets for src layout
        offs_m_src = ttgl.arange(0, M, layout=ttgl.SliceLayout(1, src_layout))[:, None]
        offs_n_src = ttgl.arange(0, N, layout=ttgl.SliceLayout(0, src_layout))[None, :]

        # Load data
        x = ttgl.load(x_ptr + offs_m_src * N + offs_n_src)

        # Convert layout (with or without intermediate shared memory)
        if interm_layout is None:
            y = ttgl.convert_layout(x, layout=dst_layout)
        else:
            # Store to shared memory and load back before converting
            shared_desc = ttgl.allocate_shared_memory(x.dtype, (M, N), interm_layout, value=x)
            x_shared = shared_desc.load(src_layout)
            y = ttgl.convert_layout(x_shared, layout=dst_layout)

        # Create offsets for dst layout and store
        offs_m_dst = ttgl.arange(0, M, layout=ttgl.SliceLayout(1, dst_layout))[:, None]
        offs_n_dst = ttgl.arange(0, N, layout=ttgl.SliceLayout(0, dst_layout))[None, :]
        ttgl.store(y_ptr + offs_m_dst * N + offs_n_dst, y)

    torch.manual_seed(0)
    torch_dtype = getattr(torch, dtype)
    x = torch.randn((M, N), dtype=torch_dtype, device=device)
    y = torch.zeros_like(x)
    kernel[(1, )](x, y, M, N, src_layout, dst_layout, interm_layout)

    torch.testing.assert_close(y, x, rtol=0, atol=0)


# MMA layout pairs for MMA-to-MMA conversion tests
_mma_pairs = [
    # MMA v2.0 layouts
    [
        ttgl.NVMMADistributedLayout(version=[2, 0], warps_per_cta=[1, 4], ctas_per_cga=[1, 1], cta_split_num=[1, 1],
                                    cta_order=[0, 1], instr_shape=[16, 8]),
        ttgl.NVMMADistributedLayout(version=[2, 0], warps_per_cta=[4, 1], ctas_per_cga=[1, 1], cta_split_num=[1, 1],
                                    cta_order=[0, 1], instr_shape=[16, 8]),
    ],
    [
        ttgl.NVMMADistributedLayout(version=[2, 0], warps_per_cta=[2, 8], ctas_per_cga=[1, 1], cta_split_num=[1, 1],
                                    cta_order=[0, 1], instr_shape=[16, 8]),
        ttgl.NVMMADistributedLayout(version=[2, 0], warps_per_cta=[8, 2], ctas_per_cga=[1, 1], cta_split_num=[1, 1],
                                    cta_order=[0, 1], instr_shape=[16, 8]),
    ],
    # MMA v2.1 layouts
    [
        ttgl.NVMMADistributedLayout(version=[2, 1], warps_per_cta=[1, 4], ctas_per_cga=[1, 1], cta_split_num=[1, 1],
                                    cta_order=[0, 1], instr_shape=[16, 8]),
        ttgl.NVMMADistributedLayout(version=[2, 1], warps_per_cta=[4, 1], ctas_per_cga=[1, 1], cta_split_num=[1, 1],
                                    cta_order=[0, 1], instr_shape=[16, 8]),
    ],
    [
        ttgl.NVMMADistributedLayout(version=[2, 1], warps_per_cta=[2, 8], ctas_per_cga=[1, 1], cta_split_num=[1, 1],
                                    cta_order=[0, 1], instr_shape=[16, 8]),
        ttgl.NVMMADistributedLayout(version=[2, 1], warps_per_cta=[8, 2], ctas_per_cga=[1, 1], cta_split_num=[1, 1],
                                    cta_order=[0, 1], instr_shape=[16, 8]),
    ],
    # MMA v3.0 layouts
    [
        ttgl.NVMMADistributedLayout(version=[3, 0], warps_per_cta=[4, 1], ctas_per_cga=[1, 1], cta_split_num=[1, 1],
                                    cta_order=[0, 1], instr_shape=[16, 32, 32]),
        ttgl.NVMMADistributedLayout(version=[3, 0], warps_per_cta=[4, 1], ctas_per_cga=[1, 1], cta_split_num=[1, 1],
                                    cta_order=[0, 1], instr_shape=[16, 64, 32]),
    ],
    [
        ttgl.NVMMADistributedLayout(version=[3, 0], warps_per_cta=[1, 4], ctas_per_cga=[1, 1], cta_split_num=[1, 1],
                                    cta_order=[0, 1], instr_shape=[16, 32, 32]),
        ttgl.NVMMADistributedLayout(version=[3, 0], warps_per_cta=[4, 1], ctas_per_cga=[1, 1], cta_split_num=[1, 1],
                                    cta_order=[0, 1], instr_shape=[16, 64, 32]),
    ],
    [
        ttgl.NVMMADistributedLayout(version=[3, 0], warps_per_cta=[2, 8], ctas_per_cga=[1, 1], cta_split_num=[1, 1],
                                    cta_order=[0, 1], instr_shape=[16, 64, 32]),
        ttgl.NVMMADistributedLayout(version=[3, 0], warps_per_cta=[8, 2], ctas_per_cga=[1, 1], cta_split_num=[1, 1],
                                    cta_order=[0, 1], instr_shape=[16, 32, 32]),
    ],
    [
        ttgl.NVMMADistributedLayout(version=[3, 0], warps_per_cta=[4, 1], ctas_per_cga=[1, 1], cta_split_num=[1, 1],
                                    cta_order=[0, 1], instr_shape=[16, 128, 16]),
        ttgl.NVMMADistributedLayout(version=[3, 0], warps_per_cta=[4, 1], ctas_per_cga=[1, 1], cta_split_num=[1, 1],
                                    cta_order=[0, 1], instr_shape=[16, 64, 16]),
    ],
    # AMD MFMA v1 layouts
    [
        ttgl.amd.AMDMFMALayout(version=1, instr_shape=[32, 32, 8], transposed=True, warps_per_cta=[2, 2]),
        ttgl.amd.AMDMFMALayout(version=1, instr_shape=[32, 32, 8], transposed=True, warps_per_cta=[4, 1]),
    ],
    [
        ttgl.amd.AMDMFMALayout(version=1, instr_shape=[16, 16, 8], transposed=True, warps_per_cta=[4, 4]),
        ttgl.amd.AMDMFMALayout(version=1, instr_shape=[16, 16, 8], transposed=True, warps_per_cta=[16, 1]),
    ],
    # AMD MFMA v2 layouts
    [
        ttgl.amd.AMDMFMALayout(version=2, instr_shape=[32, 32, 8], transposed=True, warps_per_cta=[2, 2]),
        ttgl.amd.AMDMFMALayout(version=2, instr_shape=[32, 32, 8], transposed=True, warps_per_cta=[4, 1]),
    ],
    [
        ttgl.amd.AMDMFMALayout(version=2, instr_shape=[16, 16, 16], transposed=True, warps_per_cta=[4, 4]),
        ttgl.amd.AMDMFMALayout(version=2, instr_shape=[16, 16, 16], transposed=True, warps_per_cta=[16, 1]),
    ],
    # AMD MFMA v3 layouts
    [
        ttgl.amd.AMDMFMALayout(version=3, instr_shape=[32, 32, 8], transposed=True, warps_per_cta=[2, 2]),
        ttgl.amd.AMDMFMALayout(version=3, instr_shape=[32, 32, 8], transposed=True, warps_per_cta=[4, 1]),
    ],
    [
        ttgl.amd.AMDMFMALayout(version=3, instr_shape=[16, 16, 16], transposed=True, warps_per_cta=[4, 4]),
        ttgl.amd.AMDMFMALayout(version=3, instr_shape=[16, 16, 16], transposed=True, warps_per_cta=[16, 1]),
    ],
    # AMD MFMA v4 layouts
    [
        ttgl.amd.AMDMFMALayout(version=4, instr_shape=[32, 32, 16], transposed=True, warps_per_cta=[2, 2]),
        ttgl.amd.AMDMFMALayout(version=4, instr_shape=[32, 32, 16], transposed=True, warps_per_cta=[4, 1]),
    ],
    [
        ttgl.amd.AMDMFMALayout(version=4, instr_shape=[16, 16, 32], transposed=True, warps_per_cta=[4, 4]),
        ttgl.amd.AMDMFMALayout(version=4, instr_shape=[16, 16, 32], transposed=True, warps_per_cta=[16, 1]),
    ],
    # AMD WMMA v1 layouts
    [
        ttgl.amd.AMDWMMALayout(version=1, transposed=True, warps_per_cta=[4, 4]),
        ttgl.amd.AMDWMMALayout(version=1, transposed=True, warps_per_cta=[16, 1]),
    ],
    # AMD WMMA v2 layouts
    [
        ttgl.amd.AMDWMMALayout(version=2, transposed=True, warps_per_cta=[4, 4]),
        ttgl.amd.AMDWMMALayout(version=2, transposed=True, warps_per_cta=[16, 1]),
    ],
]


@pytest.mark.parametrize("M, N", [[16, 16], [64, 1], [1, 64], [64, 64], [128, 128], [256, 256]])
@pytest.mark.parametrize("dtype", ["float16"])
@pytest.mark.parametrize("mma_pair",
                         [pair for pair in _mma_pairs if all(_is_layout_applicable(layout) for layout in pair)])
def test_convert_mma2mma_layouts(M, N, mma_pair, dtype, device):
    src_layout, dst_layout = mma_pair
    if is_xpu() and isinstance(src_layout, (ttgl.amd.AMDMFMALayout, ttgl.NVMMADistributedLayout)):
        pytest.xfail("AMD and NVIDIA MMA layouts are not supported on Intel GPUs")

    @gluon.jit
    def kernel(x_ptr, y_ptr, M: ttgl.constexpr, N: ttgl.constexpr, src_layout: ttgl.constexpr,
               dst_layout: ttgl.constexpr):
        # Create offsets for src layout
        offs_m_src = ttgl.arange(0, M, layout=ttgl.SliceLayout(1, src_layout))[:, None]
        offs_n_src = ttgl.arange(0, N, layout=ttgl.SliceLayout(0, src_layout))[None, :]

        # Load data and convert layout
        x = ttgl.load(x_ptr + offs_m_src * N + offs_n_src)
        y = ttgl.convert_layout(x, layout=dst_layout)

        # Create offsets for dst layout and store
        offs_m_dst = ttgl.arange(0, M, layout=ttgl.SliceLayout(1, dst_layout))[:, None]
        offs_n_dst = ttgl.arange(0, N, layout=ttgl.SliceLayout(0, dst_layout))[None, :]
        ttgl.store(y_ptr + offs_m_dst * N + offs_n_dst, y)

    torch.manual_seed(0)
    torch_dtype = getattr(torch, dtype)
    x = torch.randn((M, N), dtype=torch_dtype, device=device)

    # Calculate num_warps based on layout
    num_warps = int(torch.prod(torch.tensor(ttgl._layouts.warps_per_cta(src_layout, (M, N)))))
    y = torch.zeros_like(x)
    kernel[(1, )](x, y, M, N, src_layout, dst_layout, num_warps=num_warps)
    torch.testing.assert_close(y, x, rtol=0, atol=0)

    y = torch.zeros_like(x)
    kernel[(1, )](x, y, M, N, dst_layout, src_layout, num_warps=num_warps)
    torch.testing.assert_close(y, x, rtol=0, atol=0)


_warp_local_layouts = _filter_layouts([
    ttgl.BlockedLayout([1, 1], [THREADS_PER_WARP, 1], [1, 1], [1, 0]),
    ttgl.BlockedLayout([1, 1], [THREADS_PER_WARP // 2, 2], [1, 1], [1, 0]),
    ttgl.BlockedLayout([1, 1], [THREADS_PER_WARP // 4, 4], [1, 1], [1, 0]),
    ttgl.BlockedLayout([1, 1], [THREADS_PER_WARP // 8, 8], [1, 1], [1, 0]),
    ttgl.BlockedLayout([1, 1], [THREADS_PER_WARP // 16, 16], [1, 1], [1, 0]),
    ttgl.BlockedLayout([1, 1], [THREADS_PER_WARP // 32, 32], [1, 1], [1, 0]),
    ttgl.BlockedLayout([32, 1], [1, THREADS_PER_WARP], [1, 1], [1, 0]),
    ttgl.BlockedLayout([16, 1], [2, THREADS_PER_WARP // 2], [1, 1], [1, 0]),
    ttgl.BlockedLayout([1, 4], [THREADS_PER_WARP, 1], [1, 1], [1, 0]),
    ttgl.BlockedLayout([1, 4], [THREADS_PER_WARP // 2, 2], [1, 1], [1, 0]),
    ttgl.BlockedLayout([1, 4], [THREADS_PER_WARP // 4, 4], [1, 1], [1, 0]),
    ttgl.BlockedLayout([1, 4], [THREADS_PER_WARP // 8, 8], [1, 1], [1, 0]),
    ttgl.BlockedLayout([1, 4], [THREADS_PER_WARP // 16, 16], [1, 1], [1, 0]),
    ttgl.BlockedLayout([1, 4], [THREADS_PER_WARP // 32, 32], [1, 1], [1, 0]),
])


@pytest.mark.parametrize("M, N", [[32, 32], [64, 64]])
@pytest.mark.parametrize("dtype", ["float16"])
@pytest.mark.parametrize("src_layout", _warp_local_layouts)
@pytest.mark.parametrize("dst_layout", _warp_local_layouts)
def test_convert_warp_local_layouts(M, N, src_layout, dst_layout, dtype, device):
    if str(src_layout) == str(dst_layout):
        pytest.xfail("Source and destination layouts are the same")

    # Test layout pairs that are likely to codegen warp shuffles.
    a, b = list(torch.tensor(src_layout.threads_per_warp) // torch.tensor(dst_layout.threads_per_warp))
    c = a if a != 0 else b
    if c > 2:
        pytest.xfail("Layout pair too complex for warp-local conversion")

    @gluon.jit
    def kernel(x_ptr, y_ptr, M: ttgl.constexpr, N: ttgl.constexpr, src_layout: ttgl.constexpr,
               dst_layout: ttgl.constexpr):
        # Create offsets for src layout
        offs_m_src = ttgl.arange(0, M, layout=ttgl.SliceLayout(1, src_layout))[:, None]
        offs_n_src = ttgl.arange(0, N, layout=ttgl.SliceLayout(0, src_layout))[None, :]

        # Load data and convert layout
        x = ttgl.load(x_ptr + offs_m_src * N + offs_n_src)
        y = ttgl.convert_layout(x, layout=dst_layout)

        # Create offsets for dst layout and store
        offs_m_dst = ttgl.arange(0, M, layout=ttgl.SliceLayout(1, dst_layout))[:, None]
        offs_n_dst = ttgl.arange(0, N, layout=ttgl.SliceLayout(0, dst_layout))[None, :]
        ttgl.store(y_ptr + offs_m_dst * N + offs_n_dst, y)

    torch.manual_seed(0)
    torch_dtype = getattr(torch, dtype)
    x = torch.randn((M, N), dtype=torch_dtype, device=device)
    y = torch.zeros_like(x)

    num_warps = int(torch.prod(torch.tensor(ttgl._layouts.warps_per_cta(src_layout, (M, N)))))
    kernel[(1, )](x, y, M, N, src_layout, dst_layout, num_warps=num_warps)

    torch.testing.assert_close(y, x, rtol=0, atol=0)


_ld_st_dot_layouts = _filter_layouts([
    ttgl.DotOperandLayout(
        parent=ttgl.NVMMADistributedLayout(version=[2, 0], warps_per_cta=[4, 1], ctas_per_cga=[1, 1],
                                           cta_split_num=[1, 1], cta_order=[1, 0], instr_shape=[16, 8]),
        operand_index=0, k_width=4),
    ttgl.DotOperandLayout(
        parent=ttgl.NVMMADistributedLayout(version=[2, 0], warps_per_cta=[4, 1], ctas_per_cga=[1, 1],
                                           cta_split_num=[1, 1], cta_order=[0, 1], instr_shape=[16, 8]),
        operand_index=1, k_width=4),
    ttgl.DotOperandLayout(
        parent=ttgl.NVMMADistributedLayout(version=[2, 0], warps_per_cta=[4, 1], ctas_per_cga=[1, 1],
                                           cta_split_num=[1, 1], cta_order=[0, 1], instr_shape=[16, 8]),
        operand_index=0, k_width=2),
    ttgl.DotOperandLayout(
        parent=ttgl.NVMMADistributedLayout(version=[2, 0], warps_per_cta=[4, 1], ctas_per_cga=[1, 1],
                                           cta_split_num=[1, 1], cta_order=[1, 0], instr_shape=[16, 8]),
        operand_index=1, k_width=2),
])

_ld_st_mma_layouts = _filter_layouts([
    ttgl.NVMMADistributedLayout(version=[2, 0], warps_per_cta=[1, 4], ctas_per_cga=[1, 1], cta_split_num=[1, 1],
                                cta_order=[0, 1], instr_shape=[16, 8]),
    ttgl.NVMMADistributedLayout(version=[3, 0], warps_per_cta=[4, 1], ctas_per_cga=[1, 1], cta_split_num=[1, 1],
                                cta_order=[0, 1], instr_shape=[16, 128, 16]),
    ttgl.NVMMADistributedLayout(version=[3, 0], warps_per_cta=[4, 2], ctas_per_cga=[1, 1], cta_split_num=[1, 1],
                                cta_order=[0, 1], instr_shape=[16, 128, 16]),
    ttgl.NVMMADistributedLayout(version=[3, 0], warps_per_cta=[4, 2], ctas_per_cga=[1, 1], cta_split_num=[1, 1],
                                cta_order=[0, 1], instr_shape=[16, 64, 16]),
    ttgl.NVMMADistributedLayout(version=[3, 0], warps_per_cta=[8, 1], ctas_per_cga=[1, 1], cta_split_num=[1, 1],
                                cta_order=[0, 1], instr_shape=[16, 128, 16]),
    ttgl.NVMMADistributedLayout(version=[3, 0], warps_per_cta=[8, 4], ctas_per_cga=[1, 1], cta_split_num=[1, 1],
                                cta_order=[0, 1], instr_shape=[16, 64, 16]),
])

_ld_st_shared_layouts = _filter_layouts([
    ttgl.NVMMASharedLayout(swizzle_byte_width=0, transposed=False, element_bitwidth=16, rank=2),
    ttgl.NVMMASharedLayout(swizzle_byte_width=64, transposed=False, element_bitwidth=16, rank=2),
    ttgl.NVMMASharedLayout(swizzle_byte_width=64, transposed=True, element_bitwidth=16, rank=2),
    ttgl.NVMMASharedLayout(swizzle_byte_width=128, transposed=False, element_bitwidth=16, rank=2),
    ttgl.NVMMASharedLayout(swizzle_byte_width=32, transposed=False, element_bitwidth=8, rank=2),
    ttgl.SwizzledSharedLayout(vec=8, per_phase=1, max_phase=1, order=[1, 0]),
    ttgl.SwizzledSharedLayout(vec=4, per_phase=2, max_phase=4, order=[0, 1]),
    ttgl.SwizzledSharedLayout(vec=8, per_phase=1, max_phase=8, order=[1, 0]),
    ttgl.SwizzledSharedLayout(vec=16, per_phase=1, max_phase=16, order=[1, 0]),
    "shared_linear_layout",
])


@pytest.mark.parametrize("shape, dtype", [
    ((16, 32), "float8_e5m2"),
    ((16, 32), "float16"),
    ((16, 32), "float32"),
    ((128, 128), "float16"),
])
@pytest.mark.parametrize("dist_layout", _ld_st_dot_layouts + _ld_st_mma_layouts)
@pytest.mark.parametrize("shared_layout", _ld_st_shared_layouts)
def test_local_load_store_2d_layouts(shape, dtype, dist_layout, shared_layout, device):
    if shared_layout == "shared_linear_layout":
        rank = len(shape)
        assert rank == 2
        offset_bases = []
        for dim, size in enumerate(shape):
            assert size > 0 and (size & (size - 1)) == 0
            stride = 1
            while stride < size:
                basis = [0] * rank
                basis[dim] = stride
                offset_bases.append(basis)
                stride <<= 1
        shared_layout = ttgl.SharedLinearLayout(offset_bases=offset_bases)

    if isinstance(shared_layout, ttgl.NVMMASharedLayout):
        contig_dim = 0 if shared_layout.transposed else 1
        if shape[contig_dim] < (8 * shared_layout.swizzle_byte_width) / shared_layout.element_bitwidth:
            pytest.xfail("contig_dim too small for swizzle_byte_width in NVMMASharedLayout")

    # A simple blocked layout
    num_warps = int(torch.prod(torch.tensor(ttgl._layouts.warps_per_cta(dist_layout, shape))))
    blocked_layout = ttgl.BlockedLayout(size_per_thread=[1, 1], threads_per_warp=[4, THREADS_PER_WARP // 4],
                                        warps_per_cta=[1, num_warps], order=[0, 1])

    @gluon.jit
    def kernel(x_ptr, y_ptr, shape_tuple: ttgl.constexpr, src_layout: ttgl.constexpr, dst_layout: ttgl.constexpr,
               shared_layout: ttgl.constexpr):
        M: ttgl.constexpr = shape_tuple[0]
        N: ttgl.constexpr = shape_tuple[1]
        offs_m_src = ttgl.arange(0, M, layout=ttgl.SliceLayout(1, src_layout))[:, None]
        offs_n_src = ttgl.arange(0, N, layout=ttgl.SliceLayout(0, src_layout))[None, :]

        x = ttgl.load(x_ptr + offs_m_src * N + offs_n_src)

        shared_desc = ttgl.allocate_shared_memory(x.dtype, shape_tuple, shared_layout, value=x)
        y = shared_desc.load(dst_layout)

        offs_m_dst = ttgl.arange(0, M, layout=ttgl.SliceLayout(1, dst_layout))[:, None]
        offs_n_dst = ttgl.arange(0, N, layout=ttgl.SliceLayout(0, dst_layout))[None, :]
        ttgl.store(y_ptr + offs_m_dst * N + offs_n_dst, y)

    torch.manual_seed(0)
    torch_dtype = getattr(torch, dtype)

    if "float8" in dtype:
        x = torch.randn(shape, device=device, dtype=torch.float16).to(torch_dtype)
    else:
        x = torch.randn(shape, device=device, dtype=torch_dtype)

    float8_dtypes = {torch.float8_e5m2}
    if hasattr(torch, "float8_e4m3fn"):
        float8_dtypes.add(torch.float8_e4m3fn)

    def _assert_close(actual, expected):
        if actual.dtype in float8_dtypes:
            torch.testing.assert_close(actual.to(torch.float16), expected.to(torch.float16), rtol=0, atol=0)
        else:
            torch.testing.assert_close(actual, expected)

    y = torch.zeros_like(x)
    kernel[(1, )](x, y, shape, blocked_layout, dist_layout, shared_layout, num_warps=num_warps)
    _assert_close(y, x)

    y = torch.zeros_like(x)
    obj = kernel[(1, )](x, y, shape, dist_layout, blocked_layout, shared_layout, num_warps=num_warps)
<<<<<<< HEAD
    torch.testing.assert_close(y, x)
    if (is_cuda() and isinstance(shared_layout, ttgl.NVMMASharedLayout) and dist_layout in _ld_st_mma_layouts
=======
    _assert_close(y, x)
    if (isinstance(shared_layout, ttgl.NVMMASharedLayout) and dist_layout in _ld_st_mma_layouts
>>>>>>> 748a47ea
            and dist_layout.version[0] >= 3 and dtype == "float16"):
        assert "stmatrix" in obj.asm["ptx"]


_ld_st_3d_layouts = _filter_layouts([
    ttgl.BlockedLayout([4, 4, 1], [1, 8, THREADS_PER_WARP // 8], [2, 2, 1], [2, 1, 0], [1, 1, 1], [1, 1, 1], [0, 1, 2]),
    ttgl.BlockedLayout([1, 1, 4], [8, THREADS_PER_WARP // 8, 1], [2, 1, 2], [1, 2, 0], [1, 1, 1], [1, 1, 1], [0, 1, 2]),
    ttgl.DotOperandLayout(
        parent=ttgl.NVMMADistributedLayout(version=[2, 0], warps_per_cta=[4, 1, 1], ctas_per_cga=[1, 1, 1],
                                           cta_split_num=[1, 1, 1], cta_order=[2, 1, 0], instr_shape=[1, 16, 8]),
        operand_index=0, k_width=1),
])

_ld_st_3d_shared_layouts = _filter_layouts([
    ttgl.SwizzledSharedLayout(vec=1, per_phase=1, max_phase=1, order=[2, 1, 0]),
    ttgl.SwizzledSharedLayout(vec=4, per_phase=2, max_phase=4, order=[1, 2, 0]),
    ttgl.SwizzledSharedLayout(vec=8, per_phase=2, max_phase=4, order=[0, 2, 1]),
    ttgl.SwizzledSharedLayout(vec=4, per_phase=2, max_phase=1, order=[2, 0, 1]),
])


@pytest.mark.parametrize("shape, dtype", [
    ((8, 16, 32), "float32"),
])
@pytest.mark.parametrize("dist_layout", _ld_st_3d_layouts)
@pytest.mark.parametrize("shared_layout", _ld_st_3d_shared_layouts)
def test_local_load_store_3d_layouts(shape, dtype, dist_layout, shared_layout, device):
    # A simple blocked layout
    num_warps = int(torch.prod(torch.tensor(ttgl._layouts.warps_per_cta(dist_layout, shape))))
    blocked_layout = ttgl.BlockedLayout(
        size_per_thread=[1, 1, 1],
        threads_per_warp=[1, 4, THREADS_PER_WARP // 4],
        warps_per_cta=[1, 1, num_warps],
        order=[2, 1, 0],
    )

    @gluon.jit
    def kernel(x_ptr, y_ptr, shape_tuple: ttgl.constexpr, src_layout: ttgl.constexpr, dst_layout: ttgl.constexpr,
               shared_layout: ttgl.constexpr):
        M: ttgl.constexpr = shape_tuple[0]
        N: ttgl.constexpr = shape_tuple[1]
        K: ttgl.constexpr = shape_tuple[2]
        offs_m_src = ttgl.arange(0, M, layout=ttgl.SliceLayout(1, parent=ttgl.SliceLayout(2, src_layout)))[:, None,
                                                                                                           None]
        offs_n_src = ttgl.arange(0, N, layout=ttgl.SliceLayout(0, parent=ttgl.SliceLayout(2, src_layout)))[None, :,
                                                                                                           None]
        offs_k_src = ttgl.arange(0, K, layout=ttgl.SliceLayout(0, parent=ttgl.SliceLayout(1, src_layout)))[None,
                                                                                                           None, :]

        x = ttgl.load(x_ptr + offs_m_src * N * K + offs_n_src * K + offs_k_src)

        shared_desc = ttgl.allocate_shared_memory(x.dtype, shape_tuple, shared_layout, value=x)
        y = shared_desc.load(dst_layout)

        offs_m_dst = ttgl.arange(0, M, layout=ttgl.SliceLayout(1, parent=ttgl.SliceLayout(2, dst_layout)))[:, None,
                                                                                                           None]
        offs_n_dst = ttgl.arange(0, N, layout=ttgl.SliceLayout(0, parent=ttgl.SliceLayout(2, dst_layout)))[None, :,
                                                                                                           None]
        offs_k_dst = ttgl.arange(0, K, layout=ttgl.SliceLayout(0, parent=ttgl.SliceLayout(1, dst_layout)))[None,
                                                                                                           None, :]
        ttgl.store(y_ptr + offs_m_dst * N * K + offs_n_dst * K + offs_k_dst, y)

    torch.manual_seed(0)
    torch_dtype = getattr(torch, dtype)
    x = torch.randn(shape, device=device, dtype=torch_dtype)

    y = torch.zeros_like(x)
    kernel[(1, )](x, y, shape, blocked_layout, dist_layout, shared_layout, num_warps=num_warps)
    torch.testing.assert_close(y, x)

    y = torch.zeros_like(x)
    kernel[(1, )](x, y, shape, dist_layout, blocked_layout, shared_layout, num_warps=num_warps)
    torch.testing.assert_close(y, x)


@gluon.jit
def _gather_kernel_1d(
    src_ptr,
    idx_ptr,
    out_ptr,
    axis: ttgl.constexpr,
    src_dim: ttgl.constexpr,
    idx_dim: ttgl.constexpr,
    src_layout: ttgl.constexpr,
    idx_layout: ttgl.constexpr,
):
    src_offs = ttgl.arange(0, src_dim, layout=src_layout)
    src = ttgl.load(src_ptr + src_offs)

    idx_offs = ttgl.arange(0, idx_dim, layout=idx_layout)
    idx = ttgl.load(idx_ptr + idx_offs)

    out = ttgl.gather(src, idx, axis)

    ttgl.store(out_ptr + idx_offs, out)


@gluon.jit
def _gather_kernel_2d(
    src_ptr,
    idx_ptr,
    out_ptr,
    axis: ttgl.constexpr,
    src_dim0: ttgl.constexpr,
    src_dim1: ttgl.constexpr,
    idx_dim0: ttgl.constexpr,
    idx_dim1: ttgl.constexpr,
    src_layout: ttgl.constexpr,
    idx_layout: ttgl.constexpr,
):
    offs_src_dim0 = ttgl.arange(0, src_dim0, layout=ttgl.SliceLayout(1, src_layout))[:, None]
    offs_src_dim1 = ttgl.arange(0, src_dim1, layout=ttgl.SliceLayout(0, src_layout))[None, :]
    src_offs = offs_src_dim0 * src_dim1 + offs_src_dim1
    src = ttgl.load(src_ptr + src_offs)

    offs_idx_dim0 = ttgl.arange(0, idx_dim0, layout=ttgl.SliceLayout(1, idx_layout))[:, None]
    offs_idx_dim1 = ttgl.arange(0, idx_dim1, layout=ttgl.SliceLayout(0, idx_layout))[None, :]
    idx_offs = offs_idx_dim0 * idx_dim1 + offs_idx_dim1
    idx = ttgl.load(idx_ptr + idx_offs)

    out = ttgl.gather(src, idx, axis)

    ttgl.store(out_ptr + idx_offs, out)


def _gather_linear_layouts():
    if THREADS_PER_WARP == 32:
        return [(0,
                 ttgl.DistributedLinearLayout(
                     reg_bases=[[0, 2], [2, 0]],
                     lane_bases=[[0, 8], [8, 0], [1, 0], [4, 0], [16, 0]],
                     warp_bases=[[0, 1], [0, 4]],
                     block_bases=[],
                     shape=[32, 16],
                 ),
                 ttgl.DistributedLinearLayout(
                     reg_bases=[[2, 0], [0, 2]],
                     lane_bases=[[0, 8], [16, 0], [1, 0], [8, 0], [4, 0]],
                     warp_bases=[[0, 1], [0, 4]],
                     block_bases=[],
                     shape=[32, 16],
                 )),
                (0,
                 ttgl.DistributedLinearLayout(
                     reg_bases=[[0, 2], [32, 0], [2, 0], [0, 16], [0, 32], [64, 0]],
                     lane_bases=[[0, 8], [8, 0], [1, 0], [4, 0], [16, 0]],
                     warp_bases=[[0, 1], [0, 4]],
                     block_bases=[],
                     shape=[128, 64],
                 ),
                 ttgl.DistributedLinearLayout(
                     reg_bases=[[0, 2], [32, 0], [0, 32], [2, 0], [0, 16], [64, 0], [128, 0]],
                     lane_bases=[[0, 8], [8, 0], [1, 0], [4, 0], [16, 0]],
                     warp_bases=[[0, 1], [0, 4]],
                     block_bases=[],
                     shape=[256, 64],
                 )),
                (0,
                 ttgl.DistributedLinearLayout(
                     reg_bases=[],
                     lane_bases=[[1], [2], [4], [8], [16]],
                     warp_bases=[],
                     block_bases=[],
                     shape=[32],
                 ),
                 ttgl.DistributedLinearLayout(
                     reg_bases=[],
                     lane_bases=[[1], [2], [4], [8], [16]],
                     warp_bases=[],
                     block_bases=[],
                     shape=[32],
                 )),
                (0,
                 ttgl.DistributedLinearLayout(
                     reg_bases=[],
                     lane_bases=[[1], [2], [4], [8], [16]],
                     warp_bases=[],
                     block_bases=[],
                     shape=[32],
                 ),
                 ttgl.DistributedLinearLayout(
                     reg_bases=[[32]],
                     lane_bases=[[1], [2], [4], [8], [16]],
                     warp_bases=[],
                     block_bases=[],
                     shape=[64],
                 )),
                (0,
                 ttgl.DistributedLinearLayout(
                     reg_bases=[[1]],
                     lane_bases=[[2], [4], [8], [16], [32]],
                     warp_bases=[],
                     block_bases=[],
                     shape=[64],
                 ),
                 ttgl.DistributedLinearLayout(
                     reg_bases=[],
                     lane_bases=[[1], [2], [4], [8], [16]],
                     warp_bases=[],
                     block_bases=[],
                     shape=[32],
                 )),
                (0,
                 ttgl.DistributedLinearLayout(
                     reg_bases=[[0, 1]],
                     lane_bases=[[1, 0], [2, 0], [4, 0], [8, 0], [16, 0]],
                     warp_bases=[],
                     block_bases=[],
                     shape=[32, 2],
                 ),
                 ttgl.DistributedLinearLayout(
                     reg_bases=[[0, 1]],
                     lane_bases=[[1, 0], [2, 0], [4, 0], [8, 0], [16, 0]],
                     warp_bases=[],
                     block_bases=[],
                     shape=[32, 2],
                 )),
                (0,
                 ttgl.DistributedLinearLayout(
                     reg_bases=[[1, 0]],
                     lane_bases=[[2, 0], [4, 0], [8, 0], [16, 0], [0, 1]],
                     warp_bases=[],
                     block_bases=[],
                     shape=[32, 2],
                 ),
                 ttgl.DistributedLinearLayout(
                     reg_bases=[[1, 0]],
                     lane_bases=[[2, 0], [4, 0], [8, 0], [16, 0], [0, 1]],
                     warp_bases=[],
                     block_bases=[],
                     shape=[32, 2],
                 ))]
    elif THREADS_PER_WARP == 64:
        return [(0,
                 ttgl.DistributedLinearLayout(
                     reg_bases=[[0, 2], [2, 0]],
                     lane_bases=[[0, 8], [8, 0], [1, 0], [4, 0], [16, 0], [32, 0]],
                     warp_bases=[[0, 1], [0, 4]],
                     block_bases=[],
                     shape=[64, 16],
                 ),
                 ttgl.DistributedLinearLayout(
                     reg_bases=[[2, 0], [0, 2]],
                     lane_bases=[[0, 8], [16, 0], [1, 0], [8, 0], [4, 0], [32, 0]],
                     warp_bases=[[0, 1], [0, 4]],
                     block_bases=[],
                     shape=[64, 16],
                 )),
                (0,
                 ttgl.DistributedLinearLayout(
                     reg_bases=[[0, 2], [2, 0], [0, 16], [0, 32]],
                     lane_bases=[[0, 8], [8, 0], [1, 0], [4, 0], [16, 0], [32, 0]],
                     warp_bases=[[0, 1], [0, 4]],
                     block_bases=[],
                     shape=[64, 64],
                 ),
                 ttgl.DistributedLinearLayout(
                     reg_bases=[[0, 2], [0, 32], [2, 0], [0, 16], [64, 0]],
                     lane_bases=[[0, 8], [8, 0], [1, 0], [4, 0], [16, 0], [32, 0]],
                     warp_bases=[[0, 1], [0, 4]],
                     block_bases=[],
                     shape=[128, 64],
                 )),
                (0,
                 ttgl.DistributedLinearLayout(
                     reg_bases=[],
                     lane_bases=[[1], [2], [4], [8], [16], [32]],
                     warp_bases=[],
                     block_bases=[],
                     shape=[64],
                 ),
                 ttgl.DistributedLinearLayout(
                     reg_bases=[],
                     lane_bases=[[1], [2], [4], [8], [16], [32]],
                     warp_bases=[],
                     block_bases=[],
                     shape=[64],
                 )),
                (0,
                 ttgl.DistributedLinearLayout(
                     reg_bases=[],
                     lane_bases=[[1], [2], [4], [8], [16], [32]],
                     warp_bases=[],
                     block_bases=[],
                     shape=[64],
                 ),
                 ttgl.DistributedLinearLayout(
                     reg_bases=[[64]],
                     lane_bases=[[1], [2], [4], [8], [16], [32]],
                     warp_bases=[],
                     block_bases=[],
                     shape=[128],
                 )),
                (0,
                 ttgl.DistributedLinearLayout(
                     reg_bases=[[1]],
                     lane_bases=[[2], [4], [8], [16], [32], [64]],
                     warp_bases=[],
                     block_bases=[],
                     shape=[128],
                 ),
                 ttgl.DistributedLinearLayout(
                     reg_bases=[],
                     lane_bases=[[1], [2], [4], [8], [16], [32]],
                     warp_bases=[],
                     block_bases=[],
                     shape=[64],
                 )),
                (0,
                 ttgl.DistributedLinearLayout(
                     reg_bases=[[0, 1]],
                     lane_bases=[[1, 0], [2, 0], [4, 0], [8, 0], [16, 0], [32, 0]],
                     warp_bases=[],
                     block_bases=[],
                     shape=[64, 2],
                 ),
                 ttgl.DistributedLinearLayout(
                     reg_bases=[[0, 1]],
                     lane_bases=[[1, 0], [2, 0], [4, 0], [8, 0], [16, 0], [32, 0]],
                     warp_bases=[],
                     block_bases=[],
                     shape=[64, 2],
                 )),
                (0,
                 ttgl.DistributedLinearLayout(
                     reg_bases=[[1, 0]],
                     lane_bases=[[2, 0], [4, 0], [8, 0], [16, 0], [0, 1], [32, 0]],
                     warp_bases=[],
                     block_bases=[],
                     shape=[64, 2],
                 ),
                 ttgl.DistributedLinearLayout(
                     reg_bases=[[1, 0]],
                     lane_bases=[[2, 0], [4, 0], [8, 0], [16, 0], [0, 1], [32, 0]],
                     warp_bases=[],
                     block_bases=[],
                     shape=[64, 2],
                 ))]
    else:
        raise RuntimeError(f"Unsupported THREADS_PER_WARP: {THREADS_PER_WARP}")


def _gather_layouts():
    return [
        (
            0,
            ttgl.BlockedLayout(
                size_per_thread=[1],
                threads_per_warp=[THREADS_PER_WARP],
                warps_per_cta=[4],
                order=[0],
            ),
            ttgl.BlockedLayout(
                size_per_thread=[1],
                threads_per_warp=[THREADS_PER_WARP],
                warps_per_cta=[4],
                order=[0],
            ),
            [16],
        ),
        (
            0,
            ttgl.BlockedLayout(
                size_per_thread=[2, 1],
                threads_per_warp=[THREADS_PER_WARP, 1],
                warps_per_cta=[1, 4],
                order=[1, 0],
            ),
            ttgl.BlockedLayout(
                size_per_thread=[2, 1],
                threads_per_warp=[THREADS_PER_WARP, 1],
                warps_per_cta=[1, 4],
                order=[1, 0],
            ),
            [64, 1],
        ),
    ]


def _gather_cases():
    # Normalize linear-layout cases to include explicit src/idx shapes
    for axis, s_layout, i_layout in _gather_linear_layouts():
        yield (axis, s_layout, i_layout, tuple(s_layout.shape), tuple(i_layout.shape))
    # Normalize non-linear cases to (src_shape, idx_shape) form
    for axis, s_layout, i_layout, shape in _gather_layouts():
        shape_t = tuple(shape)
        yield (axis, s_layout, i_layout, shape_t, shape_t)


@pytest.mark.parametrize("axis, src_layout, index_layout, src_shape, idx_shape", _gather_cases())
def test_gather_layouts(axis, src_layout, index_layout, src_shape, idx_shape, device):
    src = torch.randn(src_shape, device=device)
    indices = torch.randint(0, src.shape[axis], idx_shape, device=device)
    out = torch.zeros_like(indices, device=device, dtype=src.dtype)
    ref = torch.gather(src, axis, indices)

    # Compute num_warps uniformly from layout/shape for both linear and non-linear cases
    num_warps = int(torch.prod(torch.tensor(ttgl._layouts.warps_per_cta(src_layout, src_shape))))

    if len(src_shape) == 1:
        obj = _gather_kernel_1d[(1, )](
            src,
            indices,
            out,
            axis,
            src_shape[0],
            idx_shape[0],
            src_layout,
            index_layout,
            num_warps=num_warps,
        )
    elif len(src_shape) == 2:
        obj = _gather_kernel_2d[(1, )](
            src,
            indices,
            out,
            axis,
            src_shape[0],
            src_shape[1],
            idx_shape[0],
            idx_shape[1],
            src_layout,
            index_layout,
            num_warps=num_warps,
        )
    else:
        raise RuntimeError(f"Unsupported shape: {src_shape}")

    torch.testing.assert_close(out, ref, rtol=0, atol=0)
    if is_cuda():
        assert ("nvvm.shfl.sync.idx" in obj.asm["llir"]) or ("llvm.amdgcn.ds.bpermute" in obj.asm["llir"])


@pytest.mark.parametrize("M, N, M_tile_size, N_tile_size",
                         [[128, 128, 64, 64], [128, 128, 64, 32], [128, 64, 64, 32], [256, 128, 64, 64]])
def test_memdesc_subslice(M, N, M_tile_size, N_tile_size, device):
    if M % M_tile_size != 0 or N % N_tile_size != 0:
        pytest.xfail(f"Shape size ({M}, {N}) must be divisible by tile size ({M_tile_size}, {N_tile_size})")

    num_rows_per_warp = THREADS_PER_WARP // 4
    blocked_layout = ttgl.BlockedLayout(size_per_thread=[1, 8], threads_per_warp=[num_rows_per_warp, 4],
                                        warps_per_cta=[4, 1], order=[1, 0])
    shared_layout = ttgl.SwizzledSharedLayout(vec=8, per_phase=1, max_phase=8, order=[1, 0])

    @gluon.jit
    def kernel(
        out,
        M: ttgl.constexpr,
        N: ttgl.constexpr,
        BLOCK_SIZE_M: ttgl.constexpr,
        BLOCK_SIZE_N: ttgl.constexpr,
        blocked_layout: ttgl.constexpr,
        shared_layout: ttgl.constexpr,
    ):
        offs_m = ttgl.arange(0, M, layout=ttgl.SliceLayout(1, blocked_layout))[:, None]
        offs_n = ttgl.arange(0, N, layout=ttgl.SliceLayout(0, blocked_layout))[None, :]
        vals = ttgl.load(out + offs_m * N + offs_n)

        smem: ttgl.shared_memory_descriptor = ttgl.allocate_shared_memory(vals.dtype, (M, N), shared_layout, value=vals)
        for i in ttgl.static_range(M // BLOCK_SIZE_M):
            for j in ttgl.static_range(N // BLOCK_SIZE_N):
                tile = smem.slice(i * BLOCK_SIZE_M, BLOCK_SIZE_M, dim=0).slice(j * BLOCK_SIZE_N, BLOCK_SIZE_N, dim=1)
                tile_vals = tile.load(blocked_layout)
                tile_offs_m = ttgl.arange(0, BLOCK_SIZE_M, layout=ttgl.SliceLayout(1, blocked_layout))[:, None]
                tile_offs_n = ttgl.arange(0, BLOCK_SIZE_N, layout=ttgl.SliceLayout(0, blocked_layout))[None, :]
                linear_idx = tile_offs_m * N + tile_offs_n + i * BLOCK_SIZE_M * N + j * BLOCK_SIZE_N
                tile.store(linear_idx + tile_vals)

        vals = smem.load(blocked_layout)
        ttgl.store(out + offs_m * N + offs_n, vals)

    out = torch.zeros((M, N), device=device, dtype=torch.float16)
    kernel[(1, )](out, M, N, M_tile_size, N_tile_size, blocked_layout, shared_layout)

    out_ref = torch.arange(0, M * N, device=device).reshape((M, N)).to(torch.float16)
    torch.testing.assert_close(out, out_ref, rtol=0, atol=0)<|MERGE_RESOLUTION|>--- conflicted
+++ resolved
@@ -784,13 +784,8 @@
 
     y = torch.zeros_like(x)
     obj = kernel[(1, )](x, y, shape, dist_layout, blocked_layout, shared_layout, num_warps=num_warps)
-<<<<<<< HEAD
-    torch.testing.assert_close(y, x)
+    _assert_close(y, x)
     if (is_cuda() and isinstance(shared_layout, ttgl.NVMMASharedLayout) and dist_layout in _ld_st_mma_layouts
-=======
-    _assert_close(y, x)
-    if (isinstance(shared_layout, ttgl.NVMMASharedLayout) and dist_layout in _ld_st_mma_layouts
->>>>>>> 748a47ea
             and dist_layout.version[0] >= 3 and dtype == "float16"):
         assert "stmatrix" in obj.asm["ptx"]
 
