--- conflicted
+++ resolved
@@ -517,12 +517,7 @@
     torch.testing.assert_close(z, torch.div(x, y), atol=1e-5, rtol=1e-4)
 
 
-<<<<<<< HEAD
-@pytest.mark.xfail(reason="copy to tmem with scale layout is currently broken in Gluon.")
 @pytest.mark.xfail(not is_blackwell(), reason="Requires Blackwell", run=False)
-=======
-@pytest.mark.skipif(not is_blackwell(), reason="Requires Blackwell")
->>>>>>> 0d44a36f
 def test_tmem_copy_2d():
     device = "cuda"
 
