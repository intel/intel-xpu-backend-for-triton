--- conflicted
+++ resolved
@@ -189,10 +189,7 @@
     torch.testing.assert_close(out, ref, atol=1e-3, rtol=1e-1)
 
 
-<<<<<<< HEAD
-@pytest.mark.xfail(not is_hip_cdna4(), reason="Requires CDNA4", run=False)
-=======
-@pytest.mark.skipif(not is_hopper(), reason="Requires Hopper")
+@pytest.mark.xfail(not is_hopper(), reason="Requires Hopper", run=False)
 @pytest.mark.parametrize("bitwidth, transpose_a, transpose_b, acc_dtype",
                          [(bitwidth, transpose_a, transpose_b, acc_dtype)
                           for bitwidth in [8, 16, 32]
@@ -309,8 +306,7 @@
     torch.testing.assert_close(out, ref, atol=atol, rtol=rtol)
 
 
-@pytest.mark.skipif(not is_hip_cdna4(), reason="Requires CDNA4")
->>>>>>> 210c7b5b
+@pytest.mark.xfail(not is_hip_cdna4(), reason="Requires CDNA4", run=False)
 @pytest.mark.parametrize("use_buffer_load", [True, False])
 def test_amd_direct_load_to_shared(use_buffer_load):
 
@@ -407,7 +403,7 @@
     torch.testing.assert_close(ref, triton_output)
 
 
-@pytest.mark.skipif(not (is_hip_cdna3() or is_hip_cdna4()), reason="Requires CDNA3 or CDNA4")
+@pytest.mark.xfail(not (is_hip_cdna3() or is_hip_cdna4()), reason="Requires CDNA3 or CDNA4", run=False)
 @pytest.mark.parametrize("M, N, K", [(32, 32, 16), (16, 16, 32)])
 @pytest.mark.parametrize("in_dtype", ['float16', 'bfloat16'])
 @pytest.mark.parametrize("num_warps", [4, 8])
