--- conflicted
+++ resolved
@@ -214,11 +214,7 @@
     torch.testing.assert_close(out, ref, atol=1e-3, rtol=1e-1)
 
 
-<<<<<<< HEAD
-@pytest.mark.xfail(not is_hopper(), reason="Requires Hopper", run=False)
-=======
-@pytest.mark.skipif(not (is_hopper() or is_blackwell()), reason="Requires Hopper or Blackwell")
->>>>>>> 30ede52a
+@pytest.mark.xfail(not (is_hopper() or is_blackwell()), reason="Requires Hopper or Blackwell", run=False)
 @pytest.mark.parametrize("bitwidth, transpose_a, transpose_b, acc_dtype",
                          [(bitwidth, transpose_a, transpose_b, acc_dtype)
                           for bitwidth in [8, 16, 32]
