import torch
import pytest
import re

import triton
import triton.language as tl

from triton._internal_testing import (
    is_ampere_or_newer,
    is_blackwell,
    is_hip_gfx11,
    is_hip_gfx12,
    is_hip_cdna3,
    is_hip_cdna4,
    is_hopper_or_newer,
    is_hopper,
    is_xpu,
)
from triton.experimental import gluon
from triton.experimental.gluon import language as ttgl
from triton.experimental.gluon.language.nvidia.ampere import async_copy, mma_v2
from triton.experimental.gluon.language.nvidia.hopper import tma, mbarrier, fence_async_shared
from triton.experimental.gluon.language.nvidia import hopper
from triton.experimental.gluon.language.amd.cdna4 import async_copy as cdna4_async_copy
from triton.experimental.gluon.language.extra import libdevice
from triton.experimental.gluon.language.nvidia.blackwell import (
    TensorMemoryLayout,
    TensorMemoryScalesLayout,
    allocate_tensor_memory,
    get_tmem_32x32b_reg_layout,
    tcgen05_mma,
    tcgen05_commit,
    tcgen05_copy,
    float2,
)

THREADS_PER_WARP = triton.runtime.driver.active.get_current_target().warp_size


@gluon.jit
def copy_kernel(Out, In, numel, XBLOCK: ttgl.constexpr, layout: ttgl.constexpr):
    xbase = ttgl.program_id(0) * XBLOCK
    xoffset = xbase + ttgl.arange(0, XBLOCK, layout=layout)
    xmask = xoffset < numel
    data = ttgl.load(In + xoffset, xmask)
    ttgl.store(Out + xoffset, data, xmask)


@pytest.mark.parametrize("layout", [
    ttgl.BlockedLayout(size_per_thread=[1], threads_per_warp=[THREADS_PER_WARP], warps_per_cta=[4], order=[0]),
    ttgl.BlockedLayout(size_per_thread=[2], threads_per_warp=[THREADS_PER_WARP], warps_per_cta=[4], order=[0]),
    ttgl.BlockedLayout(size_per_thread=[4], threads_per_warp=[THREADS_PER_WARP], warps_per_cta=[4], order=[0]),
    ttgl.BlockedLayout(size_per_thread=[8], threads_per_warp=[THREADS_PER_WARP], warps_per_cta=[4], order=[0]),
    ttgl.BlockedLayout(size_per_thread=[1], threads_per_warp=[THREADS_PER_WARP], warps_per_cta=[8], order=[0]),
    ttgl.BlockedLayout(size_per_thread=[2], threads_per_warp=[THREADS_PER_WARP], warps_per_cta=[8], order=[0]),
    ttgl.BlockedLayout(size_per_thread=[4], threads_per_warp=[THREADS_PER_WARP], warps_per_cta=[8], order=[0]),
    ttgl.BlockedLayout(size_per_thread=[8], threads_per_warp=[THREADS_PER_WARP], warps_per_cta=[8], order=[0]),
])
@pytest.mark.parametrize("XBLOCK", [128, 256, 512, 1024, 2048])
def test_copy_kernel(layout, XBLOCK, device):
    inp = torch.randn(XBLOCK * 4 - 7, device=device)
    out = torch.empty_like(inp)

    copy_kernel[(4, )](out, inp, inp.numel(), XBLOCK, layout, num_warps=layout.warps_per_cta[0])
    torch.testing.assert_close(out, inp)


@gluon.jit
def tma_kernel(desc):
    layout: ttgl.constexpr = ttgl.BlockedLayout([1, 2], [4, 8], [4, 1], [1, 0])
    value = ttgl.full(desc.block_shape, 0, desc.dtype, layout)
    alloc = ttgl.allocate_shared_memory(desc.dtype, desc.block_shape, desc.layout, value)
    tma.async_copy_shared_to_global(desc, [0, 0], alloc)
    tma.store_wait(0)
    alloc._keep_alive()


@pytest.mark.xfail(not is_hopper_or_newer(), reason="Requires Hopper", run=False)
def test_tma():
    out = torch.ones((16, 16), dtype=torch.float16, device="cuda")
    layout = ttgl.NVMMASharedLayout(
        swizzle_byte_width=32,
        element_bitwidth=16,
        rank=2,
        transposed=False,
        fp4_padded=False,
    )

    desc = gluon.nvidia.hopper.TensorDescriptor.from_tensor(out, [16, 16], layout)
    tma_kernel[(1, )](desc)
    torch.testing.assert_close(out, torch.zeros_like(out))


@gluon.jit
def async_copy_mbarrier_kernel(out, inp, xnumel, XBLOCK: ttgl.constexpr, YBLOCK: ttgl.constexpr):
    smem = ttgl.allocate_shared_memory(inp.dtype.element_ty, [XBLOCK, YBLOCK],
                                       ttgl.SwizzledSharedLayout(1, 1, 1, order=[1, 0]))
    block_layout: ttgl.constexpr = ttgl.BlockedLayout([1, 4], [1, 32], [4, 1], [1, 0])
    xindex = ttgl.arange(0, XBLOCK, ttgl.SliceLayout(1, block_layout))[:, None]
    yindex = ttgl.arange(0, YBLOCK, ttgl.SliceLayout(0, block_layout))[None, :]
    mask = xindex < xnumel
    async_copy.async_copy_global_to_shared(
        smem,
        inp + xindex * YBLOCK + yindex,
        mask,
    )
    mbar = ttgl.allocate_shared_memory(ttgl.int64, [1], mbarrier.MBarrierLayout())
    mbarrier.init(mbar, count=1)
    async_copy.mbarrier_arrive(mbar)
    mbarrier.arrive(mbar)
    mbarrier.wait(mbar, 0)

    val = smem.load(block_layout)
    ttgl.store(out + xindex * YBLOCK + yindex, val)


@pytest.mark.xfail(not is_ampere_or_newer(), reason="Requires Ampere", run=False)
def test_async_copy_mbarrier(device):
    tensor_opts = dict(dtype=torch.float, device=device)
    out = torch.empty((32, 32), **tensor_opts)
    inp = torch.randn((20, 32), **tensor_opts)
    async_copy_mbarrier_kernel[(1, )](out, inp, inp.shape[0], XBLOCK=32, YBLOCK=32)
    torch.testing.assert_close(out[:20], inp)
    torch.testing.assert_close(out[20:], torch.zeros((12, 32), **tensor_opts))


@gluon.jit
def warpgroup_mma_kernel(a, b, out, M: ttgl.constexpr, N: ttgl.constexpr, K: ttgl.constexpr, ASYNC: ttgl.constexpr):
    block_layout: ttgl.constexpr = ttgl.BlockedLayout([1, 1], [1, 32], [4, 1], [1, 0])
    mma_layout: ttgl.constexpr = ttgl.NVMMADistributedLayout(version=[3, 0], warps_per_cta=[4, 1],
                                                             instr_shape=[16, 32, 16])
    nvmma_layout: ttgl.constexpr = ttgl.NVMMASharedLayout(swizzle_byte_width=64, element_bitwidth=16, rank=2)

    a_offs_m = ttgl.arange(0, M, layout=ttgl.SliceLayout(1, block_layout))[:, None]
    a_offs_n = ttgl.arange(0, K, layout=ttgl.SliceLayout(0, block_layout))[None, :]
    b_offs_m = ttgl.arange(0, K, layout=ttgl.SliceLayout(1, block_layout))[:, None]
    b_offs_n = ttgl.arange(0, N, layout=ttgl.SliceLayout(0, block_layout))[None, :]

    out_offs_m = ttgl.arange(0, M, layout=ttgl.SliceLayout(1, mma_layout))[:, None]
    out_offs_n = ttgl.arange(0, N, layout=ttgl.SliceLayout(0, mma_layout))[None, :]

    acc = ttgl.zeros([M, N], dtype=a.dtype.element_ty, layout=mma_layout)
    A = ttgl.load(a + a_offs_m * K + a_offs_n)
    B = ttgl.load(b + b_offs_m * N + b_offs_n)

    a_shmem = ttgl.allocate_shared_memory(ttgl.float16, [M, K], nvmma_layout, A)
    b_shmem = ttgl.allocate_shared_memory(ttgl.float16, [K, N], nvmma_layout, B)

    fence_async_shared()
    acc = hopper.warpgroup_mma(a_shmem, b_shmem, acc, is_async=ASYNC)

    if ASYNC:
        acc = hopper.warpgroup_mma_wait(num_outstanding=0, deps=[acc])

    ttgl.store(out + out_offs_m * N + out_offs_n, acc)


@pytest.mark.xfail(not is_hopper(), reason="Requires Hopper", run=False)
@pytest.mark.parametrize("ASYNC", [True, False])
def test_warpgroup_mma(ASYNC):
    torch.manual_seed(0)
    M, N, K = 64, 32, 32
    a = torch.randn((M, K), device="cuda", dtype=torch.float16)
    b = torch.randn((K, N), device="cuda", dtype=torch.float16)
    out = torch.zeros((M, N), device="cuda", dtype=torch.float16)
    warpgroup_mma_kernel[(1, )](a, b, out, M, N, K, ASYNC)

    ref = torch.matmul(a, b)

    torch.testing.assert_close(out, ref, atol=1e-3, rtol=1e-1)


@pytest.mark.xfail(not is_hip_cdna4(), reason="Requires CDNA4", run=False)
@pytest.mark.parametrize("use_buffer_load", [True, False])
def test_amd_direct_load_to_shared(use_buffer_load):

    @gluon.jit
    def kernel(a_ptr, b_ptr, use_buffer_load: ttgl.constexpr):
        blocked: ttgl.constexpr = ttgl.BlockedLayout([1, 8], [32, 2], [4, 1], [1, 0])
        shared: ttgl.constexpr = ttgl.SwizzledSharedLayout(1, 1, 1, order=[1, 0])

        smem = ttgl.allocate_shared_memory(a_ptr.dtype.element_ty, [128, 16], shared)
        offsets = ttgl.arange(0, 128, layout=ttgl.SliceLayout(1, blocked))[:, None] * 16 + \
                  ttgl.arange(0, 16, layout=ttgl.SliceLayout(0, blocked))[None, :]
        if use_buffer_load:
            cdna4_async_copy.buffer_load_to_shared(smem, a_ptr, offsets)
        else:
            cdna4_async_copy.global_load_to_shared(smem, a_ptr + offsets)

        cdna4_async_copy.async_wait(0)
        a = cdna4_async_copy.load_shared_relaxed(smem, blocked)

        ttgl.store(b_ptr + offsets, a)

    torch.manual_seed(0)
    a = torch.randn((128, 16), dtype=torch.float16, device='cuda')
    b = torch.empty_like(a)
    pgm = kernel[(1, )](a, b, use_buffer_load)

    torch.testing.assert_close(a, b)
    assert re.search(r'ttg\.local_load .* \{ttg\.amdgpu\.syncedViaAsyncWait = true\}', pgm.asm['ttgir'], re.MULTILINE)
    if use_buffer_load:
        assert re.search(r"buffer_load.*lds$", pgm.asm['amdgcn'], re.MULTILINE)
    else:
        assert re.search(r"global_load_lds", pgm.asm['amdgcn'], re.MULTILINE)
    assert 'vmcnt(0)' in pgm.asm['amdgcn']


@pytest.mark.xfail(not (is_hip_gfx11() or is_hip_gfx12()), reason="Requires RDNA3 or RDNA4", run=False)
@pytest.mark.parametrize("M, N, K", [(64, 64, 64)])
@pytest.mark.parametrize("in_dtype", ['float16', 'bfloat16'])
def test_amd_wmma(M, N, K, in_dtype):

    @gluon.jit
    def kernel(a_ptr, b_ptr, c_ptr,  #
               stride_am, stride_ak,  #
               stride_bk, stride_bn,  #
               stride_cm, stride_cn,  #
               BLOCK_SIZE_M: ttgl.constexpr,  #
               BLOCK_SIZE_N: ttgl.constexpr,  #
               BLOCK_SIZE_K: ttgl.constexpr,  #
               BLOCKED_LAYOUT: ttgl.constexpr,  #
               WMMA_LAYOUT: ttgl.constexpr,  #
               K_WIDTH: ttgl.constexpr):
        offs_am = ttgl.arange(0, BLOCK_SIZE_M, layout=ttgl.SliceLayout(1, BLOCKED_LAYOUT))
        offs_bn = ttgl.arange(0, BLOCK_SIZE_N, layout=ttgl.SliceLayout(0, BLOCKED_LAYOUT))

        offs_ak = ttgl.arange(0, BLOCK_SIZE_K, layout=ttgl.SliceLayout(0, BLOCKED_LAYOUT))
        offs_bk = ttgl.arange(0, BLOCK_SIZE_K, layout=ttgl.SliceLayout(1, BLOCKED_LAYOUT))

        offs_a = offs_am[:, None] * stride_am + offs_ak[None, :] * stride_ak
        offs_b = offs_bk[:, None] * stride_bk + offs_bn[None, :] * stride_bn

        a = ttgl.load(a_ptr + offs_a)
        b = ttgl.load(b_ptr + offs_b)

        a = ttgl.convert_layout(a, layout=ttgl.DotOperandLayout(0, WMMA_LAYOUT, K_WIDTH))
        b = ttgl.convert_layout(b, layout=ttgl.DotOperandLayout(1, WMMA_LAYOUT, K_WIDTH))

        acc = ttgl.zeros([BLOCK_SIZE_M, BLOCK_SIZE_N], ttgl.float32, WMMA_LAYOUT)
        if WMMA_LAYOUT.version == 1:
            c = ttgl.amd.rdna3.wmma(a, b, acc)
        else:
            ttgl.static_assert(WMMA_LAYOUT.version == 2, "WMMA_LAYOUT.version must be 1 or 2")
            c = ttgl.amd.rdna4.wmma(a, b, acc)
        c = c.to(a_ptr.dtype.element_ty)

        offs_cm = ttgl.arange(0, BLOCK_SIZE_M, layout=ttgl.SliceLayout(1, WMMA_LAYOUT))
        offs_cn = ttgl.arange(0, BLOCK_SIZE_N, layout=ttgl.SliceLayout(0, WMMA_LAYOUT))
        offs_c = offs_cm[:, None] * stride_cm + offs_cn[None, :] * stride_cn
        ttgl.store(c_ptr + offs_c, c)

    elem_type = torch.float16 if in_dtype == 'float16' else torch.bfloat16
    a = torch.randn((M, K), device='cuda', dtype=elem_type)
    b = torch.randn((K, N), device='cuda', dtype=elem_type)
    c = torch.empty((M, N), device=a.device, dtype=elem_type)

    blocked = ttgl.BlockedLayout([1, 8], [4, 8], [4, 1], [1, 0])
    wmma_version = 1 if is_hip_gfx11() else 2
    k_width = 16 if is_hip_gfx11() else 8
    wmma = ttgl.amd.AMDWMMALayout(wmma_version, True, [2, 2])
    kernel[1, 1](a, b, c, a.stride(0), a.stride(1), b.stride(0), b.stride(1), c.stride(0), c.stride(1), BLOCK_SIZE_M=M,
                 BLOCK_SIZE_N=N, BLOCK_SIZE_K=K, BLOCKED_LAYOUT=blocked, WMMA_LAYOUT=wmma, K_WIDTH=k_width, num_warps=4)

    ref = torch.matmul(a, b)
    triton_output = c
    torch.testing.assert_close(ref, triton_output)


@pytest.mark.skipif(not (is_hip_cdna3() or is_hip_cdna4()), reason="Requires CDNA3 or CDNA4")
@pytest.mark.parametrize("M, N, K", [(32, 32, 16), (16, 16, 32)])
@pytest.mark.parametrize("in_dtype", ['float16', 'bfloat16'])
@pytest.mark.parametrize("num_warps", [4, 8])
@pytest.mark.parametrize("cdna_version", [3, 4])
def test_amd_mfma(M, N, K, in_dtype, num_warps, cdna_version):
<<<<<<< HEAD
    if is_xpu():
        pytest.xfail("XPU does not support AMD MFMA")
=======
    if is_hip_cdna3() and cdna_version != 3:
        pytest.skip("On CDNA3 target, skip if mfma version is not 3")

    if is_hip_cdna4() and cdna_version != 4:
        pytest.skip("On CDNA4 target, skip if mfma version is not 4")
>>>>>>> 6e390f3f

    @gluon.jit
    def kernel(a_ptr, b_ptr, c_ptr,  #
               stride_am, stride_ak,  #
               stride_bk, stride_bn,  #
               stride_cm, stride_cn,  #
               BLOCK_SIZE_M: ttgl.constexpr, BLOCK_SIZE_N: ttgl.constexpr, BLOCK_SIZE_K: ttgl.constexpr,
               blocked: ttgl.constexpr, k_width: ttgl.constexpr, mfma_layout: ttgl.constexpr):
        dot_a_layout: ttgl.constexpr = ttgl.DotOperandLayout(operand_index=0, parent=mfma_layout, k_width=k_width)
        dot_b_layout: ttgl.constexpr = ttgl.DotOperandLayout(operand_index=1, parent=mfma_layout, k_width=k_width)

        offs_am = ttgl.arange(0, BLOCK_SIZE_M, layout=ttgl.SliceLayout(1, blocked))
        offs_bn = ttgl.arange(0, BLOCK_SIZE_N, layout=ttgl.SliceLayout(0, blocked))

        offs_ak = ttgl.arange(0, BLOCK_SIZE_K, layout=ttgl.SliceLayout(0, blocked))
        offs_bk = ttgl.arange(0, BLOCK_SIZE_K, layout=ttgl.SliceLayout(1, blocked))
        offs_a = offs_am[:, None] * stride_am + offs_ak[None, :] * stride_ak
        offs_b = offs_bk[:, None] * stride_bk + offs_bn[None, :] * stride_bn

        a = ttgl.amd.cdna3.buffer_load(ptr=a_ptr, offsets=offs_a)
        b = ttgl.amd.cdna3.buffer_load(ptr=b_ptr, offsets=offs_b)
        a1 = ttgl.convert_layout(a, layout=dot_a_layout)
        b1 = ttgl.convert_layout(b, layout=dot_b_layout)
        acc = ttgl.zeros([BLOCK_SIZE_M, BLOCK_SIZE_N], ttgl.float32, mfma_layout)
        c = ttgl.amd.cdna3.mfma(a1, b1, acc)
        c = ttgl.convert_layout(c, layout=blocked)
        c = c.to(a_ptr.dtype.element_ty)

        offs_cm = ttgl.arange(0, BLOCK_SIZE_M, layout=ttgl.SliceLayout(1, blocked))
        offs_cn = ttgl.arange(0, BLOCK_SIZE_N, layout=ttgl.SliceLayout(0, blocked))
        offs_c = offs_cm[:, None] * stride_cm + offs_cn[None, :] * stride_cn
        ttgl.amd.cdna3.buffer_store(stored_value=c, ptr=c_ptr, offsets=offs_c)

    elem_type = torch.float16 if in_dtype == 'float16' else torch.bfloat16
    a = torch.randn((M, K), device='cuda', dtype=elem_type) - 0.5
    b = torch.randn((K, N), device='cuda', dtype=elem_type) - 0.5
    c = torch.empty((M, N), device=a.device, dtype=elem_type)
    nonkdim: ttgl.constexpr = 32
    kdim: ttgl.constexpr = 8 if cdna_version == 3 else 16
    k_width: ttgl.constexpr = 4 if cdna_version == 3 else 8
    blocked: ttgl.constexpr = ttgl.BlockedLayout(size_per_thread=[4, 4], threads_per_warp=[4, 16],
                                                 warps_per_cta=[num_warps, 1], order=[1, 0])
    mfma_layout: ttgl.constexpr = ttgl.amd.AMDMFMALayout(version=cdna_version, instr_shape=[nonkdim, nonkdim, kdim],
                                                         transposed=True, warps_per_cta=[num_warps, 1])

    kernel[1, 1](
        a, b, c,  #
        a.stride(0), a.stride(1),  #
        b.stride(0), b.stride(1),  #
        c.stride(0), c.stride(1),  #
        BLOCK_SIZE_M=M, BLOCK_SIZE_N=N, BLOCK_SIZE_K=K,  #
        blocked=blocked, k_width=k_width, mfma_layout=mfma_layout,  #
        num_warps=num_warps)

    ref = torch.matmul(a, b)
    triton_output = c
    torch.testing.assert_close(ref, triton_output)


@pytest.mark.xfail(not is_hip_cdna4(), reason="Requires CDNA4", run=False)
@pytest.mark.parametrize("M, N, K, rhs_scale, mxfp_type, normal_type", [(32, 32, 128, rhs_scale, mxfp_type, normal_type)
                                                                        for rhs_scale in [True, False]
                                                                        for mxfp_type in ["e2m1"]
                                                                        for normal_type in ["e4m3", "e5m2"]])
def test_amd_mfma_scaled(M, N, K, rhs_scale, mxfp_type, normal_type):
    device = 'cuda'

    @triton.jit
    def triton_kernel(a_base, stride_am, stride_ak, a_scale,  #
                      b_base, stride_bk, stride_bn, b_scale,  #
                      out,  #
                      BLOCK_M: tl.constexpr, BLOCK_N: tl.constexpr, BLOCK_K: tl.constexpr,  #
                      type_a: tl.constexpr, type_b: tl.constexpr):
        DIV_FACTOR_A: tl.constexpr = 2 if type_a == "e2m1" else 1
        DIV_FACTOR_B: tl.constexpr = 2 if type_b == "e2m1" else 1
        PACKED_BLOCK_K_A: tl.constexpr = BLOCK_K // DIV_FACTOR_A
        PACKED_BLOCK_K_B: tl.constexpr = BLOCK_K // DIV_FACTOR_B
        a_ptr = a_base + tl.arange(0, BLOCK_M)[:, None] * stride_am + \
                tl.arange(0, PACKED_BLOCK_K_A)[None, :] * stride_ak
        b_ptr = b_base + tl.arange(0, PACKED_BLOCK_K_B)[:, None] * stride_bk + \
                tl.arange(0, BLOCK_N)[None, :] * stride_bn

        a = tl.load(a_ptr)
        b = tl.load(b_ptr)
        SCALE_BLOCK_K: tl.constexpr = BLOCK_K // 32
        if a_scale is not None:
            scale_a_ptr = a_scale + tl.arange(0, BLOCK_M)[:, None] * SCALE_BLOCK_K + tl.arange(0,
                                                                                               SCALE_BLOCK_K)[None, :]
            a_scale = tl.load(scale_a_ptr)
        if b_scale is not None:
            scale_b_ptr = b_scale + tl.arange(0, BLOCK_N)[:, None] * SCALE_BLOCK_K + tl.arange(0,
                                                                                               SCALE_BLOCK_K)[None, :]
            b_scale = tl.load(scale_b_ptr)
        c = tl.dot_scaled(a, a_scale, type_a, b, b_scale, type_b)
        out_ptr = out + tl.arange(0, BLOCK_M)[:, None] * BLOCK_N + tl.arange(0, BLOCK_N)[None, :]
        tl.store(out_ptr, c.to(tl.bfloat16))

    @gluon.jit
    def gluon_kernel(a_base, stride_am, stride_ak, a_scale,  #
                     b_base, stride_bk, stride_bn, b_scale,  #
                     out,  #
                     BLOCK_M: tl.constexpr, BLOCK_N: tl.constexpr, BLOCK_K: tl.constexpr,  #
                     type_a: tl.constexpr, type_b: tl.constexpr):
        DIV_FACTOR_A: tl.constexpr = 2 if type_a == "e2m1" else 1
        DIV_FACTOR_B: tl.constexpr = 2 if type_b == "e2m1" else 1
        PACKED_BLOCK_K_A: tl.constexpr = BLOCK_K // DIV_FACTOR_A
        PACKED_BLOCK_K_B: tl.constexpr = BLOCK_K // DIV_FACTOR_B
        SCALE_BLOCK_K: tl.constexpr = BLOCK_K // 32

        a_unpacked_layout: ttgl.constexpr = ttgl.BlockedLayout([1, 16], [8, 8], [4, 1], [1, 0])
        a_packed_layout: ttgl.constexpr = ttgl.BlockedLayout([1, 8], [8, 8], [4, 1], [1, 0])
        a_layout: ttgl.constexpr = a_packed_layout if type_a == "e2m1" else a_unpacked_layout

        a_scale_layout: ttgl.constexpr = ttgl.DistributedLinearLayout(
            reg_bases=[], lane_bases=[[1, 0], [2, 0], [4, 0], [8, 0], [0, 1], [0, 2]], warp_bases=[[0, 0], [16, 0]],
            block_bases=[], shape=[32, 4])

        b_unpacked_layout: ttgl.constexpr = ttgl.BlockedLayout([1, 16], [32, 2], [4, 1], [1, 0])
        b_packed_layout: ttgl.constexpr = ttgl.BlockedLayout([1, 8], [16, 4], [4, 1], [1, 0])
        b_layout: ttgl.constexpr = b_packed_layout if type_b == "e2m1" else b_unpacked_layout

        b_scale_layout: ttgl.constexpr = ttgl.DistributedLinearLayout(
            reg_bases=[], lane_bases=[[1, 0], [2, 0], [4, 0], [8, 0], [0, 1], [0, 2]], warp_bases=[[16, 0], [0, 0]],
            block_bases=[], shape=[32, 4])

        mfma_layout: ttgl.constexpr = ttgl.amd.AMDMFMALayout(version=4, instr_shape=[16, 16, 128], transposed=True,
                                                             warps_per_cta=[2, 2])

        zero = ttgl.zeros([BLOCK_M, BLOCK_N], dtype=ttgl.float32, layout=mfma_layout)

        a_offsets = ttgl.arange(0, BLOCK_M, layout=ttgl.SliceLayout(1, a_layout))[:, None] * stride_am + \
                    ttgl.arange(0, PACKED_BLOCK_K_A, layout=ttgl.SliceLayout(0, a_layout))[None, :] * stride_ak
        a = ttgl.amd.cdna4.buffer_load(a_base, a_offsets)
        a = ttgl.convert_layout(a, ttgl.DotOperandLayout(operand_index=0, parent=mfma_layout, k_width=16))

        b_offsets = ttgl.arange(0, PACKED_BLOCK_K_B, layout=ttgl.SliceLayout(1, b_layout))[:, None] * stride_bk + \
                    ttgl.arange(0, BLOCK_N, layout=ttgl.SliceLayout(0, b_layout))[None, :] * stride_bn
        b = ttgl.amd.cdna4.buffer_load(b_base, b_offsets)
        b = ttgl.convert_layout(b, ttgl.DotOperandLayout(operand_index=1, parent=mfma_layout, k_width=16))

        if a_scale is not None:
            a_scale_offsets = ttgl.arange(0, BLOCK_M, layout=ttgl.SliceLayout(1, a_scale_layout))[:, None] * SCALE_BLOCK_K + \
                              ttgl.arange(0, SCALE_BLOCK_K, layout=ttgl.SliceLayout(0, a_scale_layout))[None, :]
            a_scale = ttgl.amd.cdna4.buffer_load(a_scale, a_scale_offsets)
        else:
            a_scale = ttgl.full([BLOCK_M, SCALE_BLOCK_K], 127, dtype=ttgl.int8, layout=a_scale_layout)

        if b_scale is not None:
            b_scale_offsets = ttgl.arange(0, BLOCK_N, layout=ttgl.SliceLayout(1, b_scale_layout))[:, None] * SCALE_BLOCK_K + \
                              ttgl.arange(0, SCALE_BLOCK_K, layout=ttgl.SliceLayout(0, b_scale_layout))[None, :]
            b_scale = ttgl.amd.cdna4.buffer_load(b_scale, b_scale_offsets)
        else:
            b_scale = ttgl.full([BLOCK_M, SCALE_BLOCK_K], 127, dtype=ttgl.int8, layout=b_scale_layout)

        c = ttgl.amd.cdna4.mfma_scaled(a, a_scale, type_a, b, b_scale, type_b, zero)
        c = c.to(out.dtype.element_ty)

        out_offsets = ttgl.arange(0, BLOCK_M, layout=ttgl.SliceLayout(1, mfma_layout))[:, None] * BLOCK_N + \
                      ttgl.arange(0, BLOCK_N, layout=ttgl.SliceLayout(0, mfma_layout))[None, :]
        ttgl.amd.cdna4.buffer_store(c, out, out_offsets)

    torch.manual_seed(0)

    type_a = normal_type if rhs_scale else mxfp_type
    type_b = mxfp_type if rhs_scale else normal_type

    DIV_FACTOR_A = 2 if type_a == "e2m1" else 1
    DIV_FACTOR_B = 2 if type_b == "e2m1" else 1
    x = torch.randint(20, 40, (M, K // DIV_FACTOR_A), dtype=torch.uint8, device=device)
    y = torch.randint(20, 40, (K // DIV_FACTOR_B, N), dtype=torch.uint8, device=device)

    min_scale, max_scale = (0, 142)
    scale_x = torch.randint(min_scale, max_scale + 1, (M, K // 32), dtype=torch.uint8, device=device)
    scale_y = torch.randint(min_scale, max_scale + 1, (N, K // 32), dtype=torch.uint8, device=device)
    if rhs_scale:
        scale_x = None
    else:
        scale_y = None

    def make_finite(x, dtype):
        if dtype not in ("e5m2", "e4m3"):
            return x
        mask = 0x7C if dtype == "e5m2" else 0x7F
        finite = torch.arange(x.numel(), device=device, dtype=torch.uint8).reshape_as(x) % mask
        x_finite = torch.where(x & mask == mask, finite | (0x80 & x), x)
        x.copy_(x_finite)
        return x

    x = make_finite(x, type_a)
    y = make_finite(y, type_b)

    z = torch.zeros((M, N), dtype=torch.bfloat16, device=device)
    pgm = gluon_kernel[(1, )](x, *x.stride(), scale_x, y, *y.stride(), scale_y, z, M, N, K, type_a, type_b)
    assert "v_mfma_scale_f32_16x16x128_f8f6f4" in pgm.asm["amdgcn"]

    z_ref = torch.zeros((M, N), dtype=torch.bfloat16, device=device)
    triton_kernel[(1, )](x, *x.stride(), scale_x, y, *y.stride(), scale_y, z_ref, M, N, K, type_a, type_b)

    torch.testing.assert_close(z, z_ref, rtol=1e-5, atol=1e-5)


def test_math_fast_expf(device):

    @gluon.jit
    def fast_expf_kernel(x_ptr, y_ptr, warp_size: ttgl.constexpr, num_warps: ttgl.constexpr):
        blocked: ttgl.constexpr = ttgl.BlockedLayout([1], [warp_size], [num_warps], [0])

        offs = ttgl.arange(0, warp_size * num_warps, layout=blocked)
        x = ttgl.load(x_ptr + offs)
        y = libdevice.fast_expf(x)
        ttgl.store(y_ptr + offs, y)

    num_warps = 4

    torch.manual_seed(0)
    x = torch.randn(THREADS_PER_WARP * num_warps, device=device, dtype=torch.float32)
    y = torch.empty_like(x)
    fast_expf_kernel[(1, )](x, y, THREADS_PER_WARP, num_warps)
    torch.testing.assert_close(y, torch.exp(x), atol=1e-5, rtol=1e-4)


def test_math_fast_dividef(device):

    @gluon.jit
    def fast_dividef_kernel(x_ptr, y_ptr, z_ptr, warp_size: ttgl.constexpr, num_warps: ttgl.constexpr):
        blocked: ttgl.constexpr = ttgl.BlockedLayout([1], [warp_size], [num_warps], [0])

        offs = ttgl.arange(0, warp_size * num_warps, layout=blocked)
        x = ttgl.load(x_ptr + offs)
        y = ttgl.load(y_ptr + offs)
        z = libdevice.fast_dividef(x, y)
        ttgl.store(z_ptr + offs, z)

    num_warps = 4

    torch.manual_seed(0)
    x = torch.randn(THREADS_PER_WARP * num_warps, device=device, dtype=torch.float32)
    y = torch.randn_like(x)
    z = torch.empty_like(x)
    y[y == 0] = 1.0
    fast_dividef_kernel[(1, )](x, y, z, THREADS_PER_WARP, num_warps)
    torch.testing.assert_close(z, torch.div(x, y), atol=1e-5, rtol=1e-4)


@pytest.mark.xfail(not is_blackwell(), reason="Requires Blackwell", run=False)
def test_tmem_copy_2d():
    device = "cuda"

    smem_h = 64
    smem_w = 16
    num_rows = 128
    num_cols = smem_h * smem_w // 32

    @gluon.jit
    def kernel(in_ptr, out_ptr, smem_h: ttgl.constexpr, smem_w: ttgl.constexpr, num_rows: ttgl.constexpr,
               num_cols: ttgl.constexpr):
        in_ptrs = in_ptr + ttgl.arange(0, smem_h)[:, None] * smem_w + ttgl.arange(0, smem_w)[None, :]
        out_ptrs = out_ptr + ttgl.arange(0, num_rows)[:, None] * num_cols + ttgl.arange(0, num_cols)[None, :]

        blocked: ttgl.constexpr = ttgl.BlockedLayout([1, 4], [32, 1], [4, 1], [1, 0])
        value = ttgl.load(ttgl.set_auto_layout(in_ptrs, blocked))

        smem_layout: ttgl.constexpr = ttgl.SharedLinearLayout(
            offset_bases=[[0, 1], [0, 2], [32, 0], [0, 4], [1, 0], [2, 0], [4, 0], [8, 0], [16, 0], [0, 8]])
        tmem_layout: ttgl.constexpr = TensorMemoryScalesLayout()
        smem = ttgl.allocate_shared_memory(ttgl.int8, (smem_h, smem_w), layout=smem_layout)
        tmem = allocate_tensor_memory(ttgl.int8, (smem_h, smem_w), layout=tmem_layout)

        barrier = ttgl.allocate_shared_memory(ttgl.int64, [1], ttgl.constexpr(mbarrier.MBarrierLayout()))
        mbarrier.init(barrier, count=1)

        smem.store(value)
        fence_async_shared()
        tcgen05_copy(smem, tmem)
        tcgen05_commit(barrier)
        mbarrier.wait(barrier, phase=0)
        tmem_alias: ttgl.constexpr = TensorMemoryLayout((num_rows, num_cols), col_stride=1)
        tmem = tmem._reinterpret(ttgl.int8, (num_rows, num_cols), tmem_alias)
        value = tmem.load(blocked)
        ttgl.static_print(ttgl.to_linear_layout(blocked, (smem_h, smem_w)))
        ttgl.static_print(ttgl.to_linear_layout(blocked, (num_rows, num_cols)))
        ttgl.store(ttgl.set_auto_layout(out_ptrs, blocked), value)

    torch.manual_seed(0)
    x = torch.randint(size=(smem_h, smem_w), low=-100, high=100, dtype=torch.int8).to(device)
    #x = torch.arange(smem_h * smem_w, dtype=torch.int8, device=device).reshape(smem_h, smem_w)
    z_tri = torch.zeros(size=(num_rows, num_cols), dtype=torch.int8).to(device)
    kernel[(1, )](x, z_tri, smem_h, smem_w, num_rows, num_cols)

    # offset_bases=[[0, 1], [0, 2], [32, 0], [0, 4], [1, 0], [2, 0], [4, 0], [8, 0], [16, 0], [0, 8]],
    # Split into contiguous shmem chunks
    x_res = x.reshape(2, 32, 2, 2, 4)
    # Put tmem cols first then rows
    x_res = x_res.permute(1, 2, 3, 0, 4)
    # Reshape as 32xnum_cols
    x_res = x_res.reshape(num_rows // 4, num_cols)

    warps = torch.chunk(z_tri, chunks=4, dim=0)
    for warp in warps:
        torch.testing.assert_close(x_res, warp)


@pytest.mark.xfail(not is_blackwell(), reason="Requires Blackwell", run=False)
def test_tmem_subslice_block_m_64():

    @gluon.jit
    def kernel(s_ptr, out_ptr):
        BLOCK_M: ttgl.constexpr = 64
        N: ttgl.constexpr = 128
        BLOCK_N: ttgl.constexpr = 64

        tmem_layout: ttgl.constexpr = TensorMemoryLayout((BLOCK_M, BLOCK_N), col_stride=1)
        s_tmem = allocate_tensor_memory(ttgl.float32, (BLOCK_M, N), layout=tmem_layout)
        o_tmem = allocate_tensor_memory(ttgl.float32, (BLOCK_M, N), layout=tmem_layout)

        layout: ttgl.constexpr = get_tmem_32x32b_reg_layout(BLOCK_M, BLOCK_N, (BLOCK_M, N), num_warps=4)

        offsets = ttgl.arange(0, BLOCK_M)[:, None] * N + ttgl.arange(0, N)[None, :]
        offsets = ttgl.set_auto_layout(offsets, layout)
        s = ttgl.load(s_ptr + offsets)

        s_tmem.store(s)
        o_tmem.store(s)

        p_tmem_layout: ttgl.constexpr = TensorMemoryLayout((BLOCK_M, BLOCK_N), col_stride=1)
        p_tmem = s_tmem.slice(0, N // 2)._reinterpret(ttgl.float16, [BLOCK_M, N], p_tmem_layout)
        p_tmem.store(ttgl.full((BLOCK_M, N), 0.0, dtype=ttgl.float16, layout=layout))

        d1_tmem_layout: ttgl.constexpr = TensorMemoryLayout((BLOCK_M, 2), col_stride=1)
        d1_layout: ttgl.constexpr = get_tmem_32x32b_reg_layout(BLOCK_M, 2, (BLOCK_M, 2), num_warps=4)

        m_tmem = s_tmem.slice(N // 4, 2)._reinterpret(ttgl.float32, [BLOCK_M, 2], d1_tmem_layout)
        m_tmem.store(ttgl.full((BLOCK_M, 2), 2.0, dtype=ttgl.float32, layout=d1_layout))
        l_tmem = s_tmem.slice(N // 4 + 2, 2)._reinterpret(ttgl.float32, [BLOCK_M, 2], d1_tmem_layout)
        l_tmem.store(ttgl.full((BLOCK_M, 2), 3.0, dtype=ttgl.float32, layout=d1_layout))
        a_tmem = s_tmem.slice(N // 4 + 4, 2)._reinterpret(ttgl.float32, [BLOCK_M, 2], d1_tmem_layout)
        a_tmem.store(ttgl.full((BLOCK_M, 2), 4.0, dtype=ttgl.float32, layout=d1_layout))

        s = s_tmem.load(layout)

        ttgl.store(out_ptr + offsets, s)

    torch.manual_seed(0)
    s = torch.randn((64, 128), dtype=torch.float32, device="cuda")

    out_tri = torch.empty_like(s)
    compiled = kernel[(1, )](s, out_tri)

    ttgir = compiled.asm["ttgir"]
    # Check that we have two 64x128xf32 allocations.
    assert ttgir.count("ttng.tmem_alloc") == 2
    assert ttgir.count("ttng.tmem_alloc : () -> !ttg.memdesc<64x128xf32") == 2

    # Check that we allocated only 128 columns of TMEM.
    llir = compiled.asm["llir"]
    assert llir.count("tcgen05.alloc.cta_group::1.sync.aligned.shared::cta.b32 [$1], 128")

    # Given TMEM[0:32] is the slice of TMEM for warpgroup 0, the expected layout
    # of S is
    #
    #   TMEM[0:16]  = S[0:16, 0:64]
    #   TMEM[16:32] = S[0:16, 64:128]
    #
    # When slicing S to obtain P, we expect it to overlap with the left half,
    # i.e. S[0:16, 0:32] and S[0:16, 64:96].
    out_ref = s
    out_ref[:, 0:32] = 0.0
    out_ref[:, 64:96] = 0.0

    # Given S = [s0, s1, s2, s3], they are arranged like
    #
    #   TMEM[0:16]  = [s0, s1]
    #   TMEM[16:32] = [s2, s3]
    #
    # Thus slicing S at  N//4 will obtain an offset to the beginning of s1.
    out_ref[:, 32:34] = 2.0
    out_ref[:, 34:36] = 3.0
    out_ref[:, 36:38] = 4.0

    torch.testing.assert_close(out_ref, out_tri, atol=0, rtol=0)


@pytest.mark.xfail(not is_blackwell(), reason="Requires Blackwell", run=False)
def test_block_m_64_mma():

    @gluon.jit
    def kernel(a_ptr, b_ptr, c_ptr, d_ptr):
        BLOCK_M: ttgl.constexpr = 64
        N: ttgl.constexpr = 128
        BLOCK_N: ttgl.constexpr = 64

        a_offsets = ttgl.arange(0, BLOCK_M)[:, None] * N + ttgl.arange(0, N)[None, :]
        b_offsets = ttgl.arange(0, N)[:, None] * N + ttgl.arange(0, N)[None, :]

        a_layout: ttgl.constexpr = get_tmem_32x32b_reg_layout(BLOCK_M, BLOCK_N, (BLOCK_M, N), num_warps=4)
        b_layout: ttgl.constexpr = ttgl.BlockedLayout([1, 1], [1, 32], [4, 1], [1, 0])
        a_offsets = ttgl.set_auto_layout(a_offsets, a_layout)
        b_offsets = ttgl.set_auto_layout(b_offsets, b_layout)

        a = ttgl.load(a_ptr + a_offsets)
        b = ttgl.load(b_ptr + b_offsets)
        c = ttgl.load(c_ptr + a_offsets)

        a_tmem_layout: ttgl.constexpr = TensorMemoryLayout((BLOCK_M, BLOCK_N), col_stride=1)
        acc_tmem_layout: ttgl.constexpr = TensorMemoryLayout((BLOCK_M, BLOCK_N), col_stride=1)
        al_tmem = allocate_tensor_memory(ttgl.float16, (BLOCK_M, N), layout=a_tmem_layout)
        ar_tmem = allocate_tensor_memory(ttgl.float16, (BLOCK_M, N), layout=a_tmem_layout)
        acc_tmem = allocate_tensor_memory(ttgl.float32, (BLOCK_M, N), layout=acc_tmem_layout)

        a0, a1 = a.reshape((BLOCK_M, 2, N // 2)).permute(0, 2, 1).split()

        al = ttgl.join(a0, a1).permute(0, 2, 1).reshape((BLOCK_M, N))
        ar = ttgl.join(a1, a0).permute(0, 2, 1).reshape((BLOCK_M, N))

        al_tmem.store(ttgl.convert_layout(al, a_layout, assert_trivial=True))
        ar_tmem.store(ttgl.convert_layout(ar, a_layout, assert_trivial=True))

        b_shared_layout: ttgl.constexpr = ttgl.NVMMASharedLayout(swizzle_byte_width=32, element_bitwidth=16, rank=2)
        b_shared = ttgl.allocate_shared_memory(ttgl.float16, [N, N], layout=b_shared_layout)
        b_shared.store(b)

        acc_tmem.store(c)

        bar = ttgl.allocate_shared_memory(ttgl.int64, [1], ttgl.constexpr(mbarrier.MBarrierLayout()))
        mbarrier.init(bar, count=1)

        # This is a manually tiled MMA where LHS is in TMEM with blockM=64,
        # where we circumvent the limitation that LHS and accumulator need to
        # share the same TMEM rows by storing the LHS twice.
        #
        # TMEM      al   ar   c
        # [0, 16)   a0   a1   c0
        # [16, 32)  a1   a0   c1
        #
        # d0 = a0 @ b00 + a1 @ b10 + c0
        # d1 = a0 @ b10 + a1 @ b11 + c1

        N2: ttgl.constexpr = N // 2
        c0 = acc_tmem.slice(0, N2)
        c1 = acc_tmem.slice(N2, N2)

        tcgen05_mma(al_tmem.slice(0, N2), b_shared.slice(0, N2, dim=0).slice(0, N2, dim=1), c0)
        tcgen05_mma(ar_tmem.slice(0, N2), b_shared.slice(N2, N2, dim=0).slice(0, N2, dim=1), c0)
        tcgen05_mma(ar_tmem.slice(N2, N2), b_shared.slice(0, N2, dim=0).slice(N2, N2, dim=1), c1)
        tcgen05_mma(al_tmem.slice(N2, N2), b_shared.slice(N2, N2, dim=0).slice(N2, N2, dim=1), c1)

        tcgen05_commit(bar)
        mbarrier.wait(bar, 0)
        mbarrier.invalidate(bar)

        d = acc_tmem.load(a_layout)
        ttgl.store(d_ptr + a_offsets, d)

    torch.manual_seed(0)
    a = torch.randn((64, 128), dtype=torch.float16, device="cuda")
    b = torch.randn((128, 128), dtype=torch.float16, device="cuda")
    c = torch.randn((64, 128), dtype=torch.float32, device="cuda")

    d_tri = torch.empty_like(c)
    compiled = kernel[(1, )](a, b, c, d_tri)

    ttgir = compiled.asm["ttgir"]
    assert ttgir.count("ttng.tmem_alloc") == 3
    assert ttgir.count("ttng.tmem_alloc : () -> !ttg.memdesc<64x128xf32") == 1
    assert ttgir.count("ttng.tmem_alloc : () -> !ttg.memdesc<64x128xf16") == 2

    llir = compiled.asm["llir"]
    assert llir.count("tcgen05.alloc.cta_group::1.sync.aligned.shared::cta.b32 [$1], 128")

    d_ref = a @ b + c
    torch.testing.assert_close(d_ref, d_tri, rtol=0.08, atol=0)


def test_slice_reinterpret(device):
    BLOCK = ttgl.constexpr(2048)
    SPLIT_BLOCK = ttgl.constexpr(BLOCK // 2)
    XBLOCK = ttgl.constexpr(32)
    YBLOCK = ttgl.constexpr(SPLIT_BLOCK // 4 // XBLOCK)
    NUM_THREADS = ttgl.constexpr(THREADS_PER_WARP)

    @gluon.jit
    def kernel(in_ptr, out_ptr):
        smem_layout_1d: ttgl.constexpr = ttgl.SwizzledSharedLayout(vec=1, per_phase=1, max_phase=1, order=[0])
        smem_layout_2d: ttgl.constexpr = ttgl.SwizzledSharedLayout(vec=1, per_phase=1, max_phase=1, order=[1, 0])
        smem = ttgl.allocate_shared_memory(ttgl.int8, [BLOCK], smem_layout_1d)
        smem_slice0 = smem.slice(0, SPLIT_BLOCK)
        smem_slice1 = smem.slice(SPLIT_BLOCK, SPLIT_BLOCK)._reinterpret(ttgl.int32, [XBLOCK, YBLOCK], smem_layout_2d)

        offs = ttgl.arange(0, XBLOCK)[:, None] * YBLOCK + ttgl.arange(0, YBLOCK)[None, :]
        blocked: ttgl.constexpr = ttgl.BlockedLayout([1, 1], [1, NUM_THREADS], [1, 4], [1, 0])
        value = ttgl.load(ttgl.set_auto_layout(in_ptr + offs, blocked))

        blocked_1d: ttgl.constexpr = ttgl.BlockedLayout([1], [NUM_THREADS], [4], [0])
        smem_slice1.store(value)
        smem_slice0.store(ttgl.zeros((SPLIT_BLOCK, ), dtype=ttgl.int8, layout=blocked_1d))
        value = smem_slice1.load(blocked)
        ttgl.store(ttgl.set_auto_layout(out_ptr + offs, blocked), value)

    input = torch.randint(0, 100, (XBLOCK, YBLOCK), dtype=torch.int32, device=device)
    output = torch.empty_like(input)
    kernel[(1, )](input, output)
    torch.testing.assert_close(input, output, atol=0, rtol=0)


@pytest.mark.xfail(not is_hopper_or_newer(), reason="Requires Hopper", run=False)
def test_tma_slice():
    XBLOCK = YBLOCK = ttgl.constexpr(128)

    @gluon.jit
    def kernel(in_desc, out_desc):
        smem = ttgl.allocate_shared_memory(in_desc.dtype, [2 * XBLOCK, YBLOCK], in_desc.layout)
        smem_slice0 = smem.slice(0, XBLOCK)
        smem_slice1 = smem.slice(XBLOCK, XBLOCK)

        bar = ttgl.allocate_shared_memory(ttgl.int64, [1], ttgl.constexpr(mbarrier.MBarrierLayout()))
        mbarrier.init(bar, count=1)

        mbarrier.expect(bar, in_desc.block_type.nbytes)
        tma.async_copy_global_to_shared(in_desc, [0, 0], bar, smem_slice1)
        mbarrier.wait(bar, phase=0)

        blocked: ttgl.constexpr = ttgl.BlockedLayout([1, 1], [1, 32], [1, 4], [1, 0])
        smem_slice0.store(ttgl.zeros((XBLOCK, YBLOCK), dtype=ttgl.float32, layout=blocked))

        tma.async_copy_shared_to_global(out_desc, [0, 0], smem_slice1)
        tma.store_wait(0)

    input = torch.rand((XBLOCK, YBLOCK), dtype=torch.float32, device="cuda")
    output = torch.empty_like(input)

    block_shape = [XBLOCK.value, YBLOCK.value]
    layout = ttgl.NVMMASharedLayout.get_default_for(block_shape, ttgl.float32)
    in_desc = gluon.nvidia.hopper.TensorDescriptor.from_tensor(input, block_shape, layout)
    out_desc = gluon.nvidia.hopper.TensorDescriptor.from_tensor(output, block_shape, layout)
    kernel[(1, )](in_desc, out_desc)
    torch.testing.assert_close(input, output, atol=0, rtol=0)


@pytest.mark.parametrize("swizzle", [32, 64, 128])
@pytest.mark.parametrize("num_warps", [4, 8])
@pytest.mark.parametrize("M, N, BLOCK_N", [(128, 128, 128), (256, 128, 64), (128, 128, 16)])
@pytest.mark.xfail(not is_blackwell(), reason="Requires Blackwell", run=False)
def test_tmem_copy_no_scales(M, N, BLOCK_N, num_warps, swizzle):

    @gluon.jit
    def tmem_copy_no_scales(in_ptr, out_ptr, M: ttgl.constexpr, N: ttgl.constexpr, BLOCK_N: ttgl.constexpr,
                            swizzle: ttgl.constexpr, num_warps: ttgl.constexpr):
        tmem_reg_layout: ttgl.constexpr = get_tmem_32x32b_reg_layout(
            M=128,
            N=BLOCK_N,
            shape=[M, N],
            num_warps=num_warps,
        )
        offs_m = ttgl.arange(0, M, ttgl.SliceLayout(1, tmem_reg_layout))
        offs_n = ttgl.arange(0, N, ttgl.SliceLayout(0, tmem_reg_layout))
        offs = offs_m[:, None] * N + offs_n[None, :]

        input = ttgl.load(in_ptr + offs)
        tmem_layout: ttgl.constexpr = TensorMemoryLayout(
            block=(128, BLOCK_N),
            col_stride=32 // in_ptr.dtype.element_ty.primitive_bitwidth,
        )

        smem_layout: ttgl.constexpr = ttgl.NVMMASharedLayout(swizzle_byte_width=swizzle, element_bitwidth=32, rank=2)
        smem = ttgl.allocate_shared_memory(in_ptr.dtype.element_ty, [M, N], layout=smem_layout)

        smem.store(input)
        tmem = allocate_tensor_memory(
            element_ty=in_ptr.dtype.element_ty,
            shape=[M, N],
            layout=tmem_layout,
        )
        bar = ttgl.allocate_shared_memory(ttgl.int64, [1], mbarrier.MBarrierLayout())
        mbarrier.init(bar, count=1)
        tcgen05_copy(smem, tmem)
        tcgen05_commit(bar)
        mbarrier.wait(bar, phase=0)
        output = tmem.load(tmem_reg_layout)
        ttgl.store(out_ptr + offs, output)

    input = torch.arange(M * N, device="cuda").reshape(M, N).to(torch.int32)
    output = torch.empty_like(input)

    tmem_copy_no_scales[(1, )](input, output, M, N, BLOCK_N, swizzle, num_warps=num_warps)
    assert (output == input).all()


@gluon.jit
def early_return_kernel(x):
    if x.sum(0).sum(0):
        return x
    x = x + x
    return x


def test_2d_tensor_early_return(device):
    warp_size = ttgl.constexpr(THREADS_PER_WARP)

    @gluon.jit
    def kernel(N, out):
        layout: ttgl.constexpr = ttgl.BlockedLayout([1, 1], [1, warp_size], [1, 4], [1, 0])
        BLOCK: ttgl.constexpr = 32

        x0 = ttgl.arange(0, BLOCK, layout=ttgl.SliceLayout(1, layout))
        x1 = ttgl.arange(0, BLOCK, layout=ttgl.SliceLayout(0, layout))
        x = x0[:, None] * x1[None, :]
        for i in range(N):
            x += early_return_kernel(x)
        ttgl.store(out, x.sum(0).sum(0))

    out = torch.empty(1, dtype=torch.int32, device=device)
    compiled_kernel = kernel.warmup(N=100, out=out, grid=(1, ))
    assert compiled_kernel.asm["llir"].count("define") == 1


@pytest.mark.xfail(not is_hip_cdna3() and not is_hip_cdna4(), reason="Requires CDNA3 or CDNA4", run=False)
def test_inline_with_amdgpu_dialect():

    @gluon.jit
    def buffer_load(x, offsets):
        return ttgl.amd.cdna3.buffer_load(ptr=x, offsets=offsets)

    @gluon.jit
    def kernel(x, y):
        layout: ttgl.constexpr = ttgl.BlockedLayout(size_per_thread=[1], threads_per_warp=[64], warps_per_cta=[4],
                                                    order=[0])
        offsets = ttgl.arange(0, 64, layout=layout)

        a = buffer_load(x, offsets)
        ttgl.amd.cdna3.buffer_store(stored_value=a, ptr=y, offsets=offsets)

    input = torch.arange(64, device="cuda").to(torch.int32)
    output = torch.empty_like(input)

    compiled_kernel = kernel.warmup(input, output, grid=(1, ))
    assert compiled_kernel.asm["ttgir"].count("tt.func private") == 0


@pytest.mark.parametrize("interval_pairs", [[[32, 4]], [[16, 4]], [[16, 4], [64, 8]]])
@pytest.mark.parametrize(
    "shared_layout",
    [{"order": [0, 1]}, {"order": [1, 0]},
     {"offsets": [[0, 1], [0, 2], [0, 8], [0, 4], [0, 16], [0, 32], [2, 0], [1, 0], [4, 0], [8, 0], [16, 0], [32, 0]]}])
@pytest.mark.parametrize("slice_m_offset, slice_n_offset, slice_m, slice_n", [(48, 16, 16, 16), (32, 48, 32, 16),
                                                                              (48, 32, 16, 32)])
def test_padded_shared_layout_subslice(interval_pairs, shared_layout, slice_m_offset, slice_n_offset, slice_m, slice_n,
                                       device):
    m = 64
    n = 64
    num_warps = 1
    num_warps_cst = ttgl.constexpr(num_warps)
    warp_size_cst = ttgl.constexpr(THREADS_PER_WARP)

    shape = [m, n]
    if "order" in shared_layout:
        order = shared_layout["order"]
        smem_layout = ttgl.constexpr(ttgl.PaddedSharedLayout.with_identity_for(interval_pairs, shape, order))
    elif "offsets" in shared_layout:
        offsets = shared_layout["offsets"]
        blocks = []
        smem_layout = ttgl.constexpr(ttgl.PaddedSharedLayout(interval_pairs, offsets, blocks, shape))

    @gluon.jit
    def kernel(in_ptr, out_ptr, M: ttgl.constexpr, N: ttgl.constexpr, SLICE_M_OFFSET: ttgl.constexpr,
               SLICE_N_OFFSET: ttgl.constexpr, SLICE_M: ttgl.constexpr, SLICE_N: ttgl.constexpr):
        blocked: ttgl.constexpr = ttgl.BlockedLayout([1, 1], [warp_size_cst, 1], [1, num_warps_cst], [1, 0])
        offs_m_load = ttgl.arange(0, M, ttgl.SliceLayout(1, blocked))
        offs_n_load = ttgl.arange(0, N, ttgl.SliceLayout(0, blocked))
        in_offs = offs_m_load[:, None] * N + offs_n_load[None, :]

        in_data = ttgl.load(in_ptr + in_offs)

        smem = ttgl.allocate_shared_memory(ttgl.int32, [M, N], smem_layout)
        smem_slice0 = smem.slice(SLICE_M_OFFSET, SLICE_M, dim=0)
        smem_slice1 = smem_slice0.slice(SLICE_N_OFFSET, SLICE_N, dim=1)

        smem.store(in_data)

        out_data = smem_slice1.load(blocked)

        offs_m_store = ttgl.arange(0, SLICE_M, ttgl.SliceLayout(1, blocked))
        offs_n_store = ttgl.arange(0, SLICE_N, ttgl.SliceLayout(0, blocked))
        out_offs = offs_m_store[:, None] * SLICE_N + offs_n_store[None, :]
        ttgl.store(out_ptr + out_offs, out_data)

    input = torch.arange(m * n, device=device).reshape(m, n).to(torch.int32)
    output = torch.zeros((slice_m, slice_n), dtype=torch.int32, device=device)
    ref_output = input[slice_m_offset:slice_m_offset + slice_m, slice_n_offset:slice_n_offset + slice_n]

    kernel[(1, )](input, output, m, n, slice_m_offset, slice_n_offset, slice_m, slice_n, num_warps=num_warps)

    assert (output == ref_output).all()


@pytest.mark.xfail(not is_blackwell(), reason="Requires Blackwell", run=False)
@pytest.mark.parametrize("op, tol", [("add", 0), ("sub", 0), ("mul", 0), ("fma", 1e-6)])
def test_float2(op, tol):
    BLOCK_M = ttgl.constexpr(128)
    BLOCK_N = ttgl.constexpr(128)
    threads_per_warp = ttgl.constexpr(THREADS_PER_WARP)
    op = ttgl.constexpr(op)

    @gluon.jit
    def kernel(a_ptr, b_ptr, c_ptr, out_ptr):
        layout: ttgl.constexpr = ttgl.BlockedLayout(
            size_per_thread=[1, BLOCK_N],
            threads_per_warp=[threads_per_warp, 1],
            warps_per_cta=[ttgl.num_warps(), 1],
            order=[0, 1],
        )
        offs_m = ttgl.arange(0, BLOCK_M, layout=ttgl.SliceLayout(1, layout))[:, None]
        offs_n = ttgl.arange(0, BLOCK_N, layout=ttgl.SliceLayout(0, layout))[None, :]
        a = ttgl.load(a_ptr + offs_m * BLOCK_N + offs_n)
        b = ttgl.load(b_ptr + offs_m * BLOCK_N + offs_n)
        c = ttgl.load(c_ptr + offs_m * BLOCK_N + offs_n)
        a = float2.pack(a, axis=1)
        b = float2.pack(b, axis=1)
        c = float2.pack(c, axis=1)

        if op == "add":
            out = a + b
        elif op == "sub":
            out = a - b
        elif op == "mul":
            out = a * b
        elif op == "fma":
            out = float2.fma(a, b, c)

        out = float2.unpack(out, axis=1)
        ttgl.store(out_ptr + offs_m * BLOCK_N + offs_n, out)

    torch.manual_seed(0)
    shape = [BLOCK_M.value, BLOCK_N.value]
    a = torch.rand(shape, dtype=torch.float32, device="cuda")
    b = torch.rand(shape, dtype=torch.float32, device="cuda")
    c = torch.rand(shape, dtype=torch.float32, device="cuda")
    out = torch.empty(shape, dtype=torch.float32, device="cuda")

    kernel[(1, )](a, b, c, out)
    if op == "add":
        ref = a + b
    elif op == "sub":
        ref = a - b
    elif op == "mul":
        ref = a * b
    elif op == "fma":
        ref = a * b + c
    torch.testing.assert_close(ref, out, atol=tol, rtol=tol)


@pytest.mark.xfail(not is_hip_cdna4(), reason="Requires CDNA4", run=False)
def test_buffer_atomic_rmw_add_bf16():
    BLOCK = 128
    elem_type = torch.bfloat16
    SIZE_PER_THREAD = 8

    @gluon.jit
    def kernel(a, BLOCK: ttgl.constexpr, SIZE_PER_THREAD: ttgl.constexpr):
        blocked: ttgl.constexpr = ttgl.BlockedLayout([SIZE_PER_THREAD], [64], [4], [0])
        offsets = ttgl.arange(0, BLOCK, layout=blocked)
        val = ttgl.full([BLOCK], 1.0, ttgl.bfloat16, layout=blocked)
        ttgl.amd.cdna4.buffer_atomic_rmw("fadd", a, offsets, val, mask=1, scope="cta", sem="relaxed")

    a = torch.randn((BLOCK), dtype=elem_type, device="cuda")
    origin_a = a.clone()
    compiled = kernel[(1, )](a, BLOCK, SIZE_PER_THREAD)

    torch_ref = origin_a + torch.ones((BLOCK, ), device='cuda', dtype=torch.bfloat16)
    torch.testing.assert_close(a, torch_ref)

    ttgir = compiled.asm["ttgir"]
    assert ttgir.count("amdgpu.buffer_atomic_rmw fadd, relaxed, cta") == 1

    llir = compiled.asm["llir"]
    assert llir.count("tail call <2 x bfloat> @llvm.amdgcn.raw.ptr.buffer.atomic.fadd.v2bf16") == SIZE_PER_THREAD // 2


@pytest.mark.xfail(not is_ampere_or_newer(), reason="Requires Ampere or newer", run=False)
@pytest.mark.parametrize("dtype", [torch.float16, torch.bfloat16, torch.float32])
def test_mma_v2(dtype):
    torch.manual_seed(42)
    B = ttgl.constexpr(128)
    threads_per_warp = ttgl.constexpr(THREADS_PER_WARP)

    @gluon.jit
    def kernel(a_ptr, b_ptr, c_ptr, out_ptr):
        layout: ttgl.constexpr = ttgl.BlockedLayout([1, 1], [threads_per_warp, 1], [ttgl.num_warps(), 1], [1, 0])
        acc_layout: ttgl.constexpr = ttgl.NVMMADistributedLayout(version=[2, 0], warps_per_cta=[ttgl.num_warps(), 1],
                                                                 instr_shape=[16, 8])
        lhs_layout: ttgl.constexpr = ttgl.DotOperandLayout(parent=acc_layout, operand_index=0, k_width=8)
        rhs_layout: ttgl.constexpr = ttgl.DotOperandLayout(parent=acc_layout, operand_index=1, k_width=8)

        offs_m = ttgl.arange(0, B, layout=ttgl.SliceLayout(1, layout))[:, None]
        offs_n = ttgl.arange(0, B, layout=ttgl.SliceLayout(0, layout))[None, :]
        offs = offs_m * B + offs_n
        a = ttgl.convert_layout(ttgl.load(a_ptr + offs), lhs_layout)
        b = ttgl.convert_layout(ttgl.load(b_ptr + offs), rhs_layout)
        c = ttgl.convert_layout(ttgl.load(c_ptr + offs), acc_layout)
        if c.dtype == ttgl.bfloat16:
            out = mma_v2(a, b, c.to(ttgl.float32), input_precision="tf32").to(ttgl.bfloat16)
        else:
            out = mma_v2(a, b, c, input_precision="tf32")
        ttgl.store(out_ptr + offs, ttgl.convert_layout(out, layout))

    a = torch.randn((B, B), dtype=dtype, device="cuda")
    b = torch.randn((B, B), dtype=dtype, device="cuda")
    c = torch.randn((B, B), dtype=dtype, device="cuda")
    out = torch.empty((B, B), dtype=dtype, device="cuda")
    kernel[(1, )](a, b, c, out)
    torch.testing.assert_close(out, torch.addmm(c, a, b), atol=0.05, rtol=1e-2)


def test_dot_fma(device):
    torch.manual_seed(42)
    B = ttgl.constexpr(32)
    threads_per_warp = ttgl.constexpr(THREADS_PER_WARP)

    @gluon.jit
    def kernel(a_ptr, b_ptr, c_ptr, out_ptr):
        layout: ttgl.constexpr = ttgl.BlockedLayout([1, 1], [threads_per_warp, 1], [ttgl.num_warps(), 1], [1, 0])
        lhs_layout: ttgl.constexpr = ttgl.DotOperandLayout(parent=layout, operand_index=0, k_width=0)
        rhs_layout: ttgl.constexpr = ttgl.DotOperandLayout(parent=layout, operand_index=1, k_width=0)

        offs_m = ttgl.arange(0, B, layout=ttgl.SliceLayout(1, layout))[:, None]
        offs_n = ttgl.arange(0, B, layout=ttgl.SliceLayout(0, layout))[None, :]
        offs = offs_m * B + offs_n
        a = ttgl.convert_layout(ttgl.load(a_ptr + offs), lhs_layout)
        b = ttgl.convert_layout(ttgl.load(b_ptr + offs), rhs_layout)
        c = ttgl.load(c_ptr + offs)
        out = ttgl.dot_fma(a, b, c)
        ttgl.store(out_ptr + offs, out)

    a = torch.rand((B, B), dtype=torch.float32, device=device)
    b = torch.ones((B, B), dtype=torch.float32, device=device)
    c = torch.rand((B, B), dtype=torch.float32, device=device)
    out = torch.empty((B, B), dtype=torch.float32, device=device)
    kernel[(1, )](a, b, c, out)
    torch.testing.assert_close(out, torch.addmm(c, a, b), atol=1e-2, rtol=1e-2)<|MERGE_RESOLUTION|>--- conflicted
+++ resolved
@@ -273,16 +273,14 @@
 @pytest.mark.parametrize("num_warps", [4, 8])
 @pytest.mark.parametrize("cdna_version", [3, 4])
 def test_amd_mfma(M, N, K, in_dtype, num_warps, cdna_version):
-<<<<<<< HEAD
     if is_xpu():
         pytest.xfail("XPU does not support AMD MFMA")
-=======
+
     if is_hip_cdna3() and cdna_version != 3:
         pytest.skip("On CDNA3 target, skip if mfma version is not 3")
 
     if is_hip_cdna4() and cdna_version != 4:
         pytest.skip("On CDNA4 target, skip if mfma version is not 4")
->>>>>>> 6e390f3f
 
     @gluon.jit
     def kernel(a_ptr, b_ptr, c_ptr,  #
