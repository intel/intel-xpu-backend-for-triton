--- conflicted
+++ resolved
@@ -1520,13 +1520,7 @@
     is_native = is_cuda() and torch.cuda.get_device_capability()[0] >= 9
     if not is_native:
         if num_ctas != 1:
-<<<<<<< HEAD
             pytest.xfail("Multi-CTA not supported")
-        if descriptor == "host":
-            pytest.xfail("NYI: Host side tensor descriptor fallback")
-=======
-            pytest.skip("Multi-CTA not supported")
->>>>>>> ade4d3ac
         if is_hip_cdna3() and (kind, dtype_str, M_BLOCK, N_BLOCK) in REDUCE_SKIP_HIP_CDNA3:
             pytest.skip("Broken on rocm")
 
