import pytest
import torch
import numpy as np

import triton
import triton.language as tl
from triton._internal_testing import is_hopper, is_sm12x, is_interpreter, numpy_random, to_triton, unwrap_tensor, tma_dtypes, to_numpy
from triton.tools.mxfp import MXFP4Tensor, MXScaleTensor
from typing import Optional
from triton._internal_testing import is_cuda, is_hip, is_hip_cdna3, is_xpu
from triton.tools.tensor_descriptor import TensorDescriptor
from triton import CompilationError


@pytest.mark.interpreter
@pytest.mark.parametrize("dtype_str", tma_dtypes)
@pytest.mark.parametrize("num_ctas", [1, 2])
@pytest.mark.parametrize("M_BLOCK,N_BLOCK", [(2, 16), (8, 16), (8, 32), (8, 128), (512, 32), (1, 1024)])
def test_tensor_descriptor_load(dtype_str, num_ctas, M_BLOCK, N_BLOCK, device):
    if num_ctas == 2 and (not is_cuda() or torch.cuda.get_device_capability(0)[0] not in (9, 10)):
        pytest.xfail("CTAs is unsupported for these cards")

    @triton.jit
    def kernel(out_ptr, a_ptr, M, N, M_BLOCK: tl.constexpr, N_BLOCK: tl.constexpr):
        desc = tl.make_tensor_descriptor(
            a_ptr,
            shape=[M, N],
            strides=[N, 1],
            block_shape=[M_BLOCK, N_BLOCK],
        )

        assert desc.shape[0] == M
        assert desc.shape[1] == N
        assert desc.strides[0] == N
        assert desc.strides[1] == 1
        assert desc.block_shape == [M_BLOCK, N_BLOCK]
        block = desc.load([M_BLOCK, 2 * N_BLOCK])
        idx = tl.arange(0, M_BLOCK)[:, None] * N_BLOCK + tl.arange(0, N_BLOCK)[None, :]
        tl.store(out_ptr + idx, block)

    def alloc_fn(size: int, align: int, stream: Optional[int]):
        assert size == 128 * num_ctas
        assert align == 128
        assert stream == 0
        return torch.empty(size, dtype=torch.int8, device=device)

    triton.set_allocator(alloc_fn)

    M, N = M_BLOCK * 3, N_BLOCK * 4
    inp = to_triton(numpy_random((M, N), dtype_str), device=device, dst_type=dtype_str)
    out = inp.new_empty((M_BLOCK, N_BLOCK))

    kernel[(1, )](out, inp, M, N, M_BLOCK, N_BLOCK, num_ctas=num_ctas)

    expect = unwrap_tensor(inp)[1 * M_BLOCK:2 * M_BLOCK, 2 * N_BLOCK:3 * N_BLOCK]
    torch.testing.assert_close(expect, unwrap_tensor(out))


@pytest.mark.interpreter
@pytest.mark.parametrize("dtype_str", tma_dtypes)
@pytest.mark.parametrize("num_ctas", [1, 2])
@pytest.mark.parametrize("M_BLOCK,N_BLOCK", [(2, 16), (8, 16), (8, 32), (8, 128), (512, 32), (1, 1024)])
def test_tensor_descriptor_store(dtype_str, num_ctas, M_BLOCK, N_BLOCK, device):
    if num_ctas == 2 and (not is_cuda() or torch.cuda.get_device_capability(0)[0] not in (9, 10)):
        pytest.xfail("CTAs is unsupported for these cards")

    @triton.jit
    def kernel(out_ptr, a_ptr, M, N, M_BLOCK: tl.constexpr, N_BLOCK: tl.constexpr):
        moffset = tl.program_id(0) * M_BLOCK
        noffset = tl.program_id(1) * N_BLOCK

        midx = moffset + tl.arange(0, M_BLOCK)[:, None]
        nidx = noffset + tl.arange(0, N_BLOCK)[None, :]
        idx = midx * N + nidx

        val = tl.load(a_ptr + idx)

        desc = tl.make_tensor_descriptor(
            out_ptr,
            shape=[M, N],
            strides=[N, 1],
            block_shape=[M_BLOCK, N_BLOCK],
        )

        assert desc.shape[0] == M
        assert desc.shape[1] == N
        assert desc.strides[0] == N
        assert desc.strides[1] == 1
        assert desc.block_shape == [M_BLOCK, N_BLOCK]
        desc.store([moffset, noffset], val)

    M, N = M_BLOCK * 2, N_BLOCK * 2
    inp = to_triton(numpy_random((M, N), dtype_str), device=device, dst_type=dtype_str)
    out = inp.new_empty((M, N))

    grid_m = M // M_BLOCK
    grid_n = N // N_BLOCK

    def alloc_fn(size: int, align: int, stream: Optional[int]):
        assert size == 128 * (grid_m * grid_n) * num_ctas
        assert align == 128
        assert stream == 0
        return torch.empty(size, dtype=torch.int8, device=device)

    triton.set_allocator(alloc_fn)

    kernel[(grid_m, grid_n)](out, inp, M, N, M_BLOCK, N_BLOCK, num_ctas=num_ctas)

    torch.testing.assert_close(unwrap_tensor(inp), unwrap_tensor(out))


# Exercise the functional load/store builtins once to ensure they map through.
@pytest.mark.interpreter
@pytest.mark.parametrize("dtype_str", tma_dtypes)
def test_tensor_descriptor_functional_interface(dtype_str, device):
    """Copies an entire tensor blockwise using the descriptor builtins."""

    @triton.jit
    def kernel(out_ptr, a_ptr, M, N, M_BLOCK: tl.constexpr, N_BLOCK: tl.constexpr):
        in_desc = tl.make_tensor_descriptor(
            a_ptr,
            shape=[M, N],
            strides=[N, 1],
            block_shape=[M_BLOCK, N_BLOCK],
        )
        out_desc = tl.make_tensor_descriptor(
            out_ptr,
            shape=[M, N],
            strides=[N, 1],
            block_shape=[M_BLOCK, N_BLOCK],
        )
        moffset = tl.program_id(0) * M_BLOCK
        noffset = tl.program_id(1) * N_BLOCK
        block = tl.load_tensor_descriptor(in_desc, [moffset, noffset])
        tl.store_tensor_descriptor(out_desc, [moffset, noffset], block)

    M, N = 32, 128
    inp = to_triton(numpy_random((M, N), dtype_str), device=device, dst_type=dtype_str)

    M_BLOCK = 8
    N_BLOCK = 32
    out = inp.new_empty((M, N))

    grid_m = M // M_BLOCK
    grid_n = N // N_BLOCK

    def alloc_fn(size: int, align: int, stream: Optional[int]):
        assert size == 2 * 128 * (grid_m * grid_n)
        assert align == 128
        assert stream == 0
        return torch.empty(size, dtype=torch.int8, device=device)

    triton.set_allocator(alloc_fn)

    kernel[(grid_m, grid_n)](out, inp, M, N, M_BLOCK, N_BLOCK)
    torch.testing.assert_close(unwrap_tensor(inp), unwrap_tensor(out))


@pytest.mark.interpreter
@pytest.mark.parametrize("dtype_str", tma_dtypes)
@pytest.mark.parametrize("K_BLOCK", [16, 32, 64, 128])
def test_tensor_descriptor_load3d(dtype_str, K_BLOCK, device):

    @triton.jit
    def kernel(out_ptr, a_ptr, M, N, K, stride_m, stride_n, stride_k, M_BLOCK: tl.constexpr, N_BLOCK: tl.constexpr,
               K_BLOCK: tl.constexpr):
        desc = tl.make_tensor_descriptor(
            a_ptr,
            shape=[M, N, K],
            strides=[stride_m, stride_n, stride_k],
            block_shape=[M_BLOCK, N_BLOCK, K_BLOCK],
        )

        pid_m, pid_n, pid_k = tl.program_id(0), tl.program_id(1), tl.program_id(2)
        offs = pid_m * M_BLOCK, pid_n * N_BLOCK, pid_k * K_BLOCK

        block = desc.load(offs)

        idx_m = offs[0] + tl.arange(0, M_BLOCK)[:, None, None]
        idx_n = offs[1] + tl.arange(0, N_BLOCK)[None, :, None]
        idx_k = offs[2] + tl.arange(0, K_BLOCK)[None, None, :]
        idx = idx_m * N * K + idx_n * K + idx_k
        mask = (idx_m < M) & (idx_n < N) & (idx_k < K)
        tl.store(out_ptr + idx, block, mask)

    def alloc_fn(size: int, align: int, stream: Optional[int]):
        return torch.empty(size, dtype=torch.int8, device=device)

    triton.set_allocator(alloc_fn)

    inp = to_triton(numpy_random((10, 64, 128), dtype_str), device=device, dst_type=dtype_str)
    inp.data = inp.data[:, :50, :119]

    if K_BLOCK * inp.element_size() < 32:
        return pytest.xfail("Invalid last dim size")

    M_BLOCK, N_BLOCK = 8, 8
    out = inp.new_empty(inp.shape)

    grid = tuple(triton.cdiv(size, block) for size, block in zip(inp.shape, (M_BLOCK, N_BLOCK, K_BLOCK)))
    kernel[grid](out, inp, *inp.shape, *inp.stride(), M_BLOCK, N_BLOCK, K_BLOCK)

    actual = unwrap_tensor(out)
    expect = unwrap_tensor(inp)
    torch.testing.assert_close(expect, actual)


@pytest.mark.interpreter
@pytest.mark.parametrize("dtype_str", tma_dtypes)
@pytest.mark.parametrize("K_BLOCK", [16, 32, 64, 128])
def test_tensor_descriptor_store3d(dtype_str, K_BLOCK, device):

    @triton.jit
    def kernel(out_ptr, a_ptr, M, N, K, stride_m, stride_n, stride_k, M_BLOCK: tl.constexpr, N_BLOCK: tl.constexpr,
               K_BLOCK: tl.constexpr):
        desc = tl.make_tensor_descriptor(
            out_ptr,
            shape=[M, N, K],
            strides=[stride_m, stride_n, stride_k],
            block_shape=[M_BLOCK, N_BLOCK, K_BLOCK],
        )

        pid_m, pid_n, pid_k = tl.program_id(0), tl.program_id(1), tl.program_id(2)
        offs = pid_m * M_BLOCK, pid_n * N_BLOCK, pid_k * K_BLOCK

        idx_m = offs[0] + tl.arange(0, M_BLOCK)[:, None, None]
        idx_n = offs[1] + tl.arange(0, N_BLOCK)[None, :, None]
        idx_k = offs[2] + tl.arange(0, K_BLOCK)[None, None, :]
        idx = idx_m * N * K + idx_n * K + idx_k
        mask = (idx_m < M) & (idx_n < N) & (idx_k < K)
        block = tl.load(a_ptr + idx, mask)

        desc.store(offs, block)

    def alloc_fn(size: int, align: int, stream: Optional[int]):
        return torch.empty(size, dtype=torch.int8, device=device)

    triton.set_allocator(alloc_fn)

    inp = to_triton(numpy_random((10, 50, 119), dtype_str), device=device, dst_type=dtype_str)

    if K_BLOCK * inp.element_size() < 32:
        return pytest.xfail("Invalid last dim size")

    M_BLOCK, N_BLOCK = 8, 8
    out = inp.new_empty((10, 64, 128))

    grid = tuple(triton.cdiv(size, block) for size, block in zip(inp.shape, (M_BLOCK, N_BLOCK, K_BLOCK)))
    kernel[grid](out, inp, *inp.shape, *out.stride(), M_BLOCK, N_BLOCK, K_BLOCK)

    expect = unwrap_tensor(inp)
    actual = unwrap_tensor(out)[:, :50, :119]
    torch.testing.assert_close(expect, actual)


@pytest.mark.parametrize("dtype_str", tma_dtypes)
@pytest.mark.parametrize("num_ctas", [1, 2])
@pytest.mark.parametrize("ndim", [1, 2, 3, 4, 5])
@pytest.mark.parametrize("INNER_BLOCK", [16, 32, 64, 128])
def test_tensor_descriptor_load_nd(dtype_str, num_ctas, ndim, INNER_BLOCK, device):
    if num_ctas == 2 and (not is_cuda() or torch.cuda.get_device_capability(0)[0] not in (9, 10)):
        pytest.xfail("CTAs is unsupported for these cards")

    @triton.jit
    def kernel(out_ptr, a_ptr, shape, strides, BLOCK_SHAPE):
        desc = tl.make_tensor_descriptor(
            a_ptr,
            shape=shape,
            strides=strides,
            block_shape=BLOCK_SHAPE,
        )
        ndim: tl.constexpr = len(BLOCK_SHAPE)

        offs = (0, ) * ndim
        block = desc.load(offs)

        idx = tl.full(BLOCK_SHAPE, 0, tl.int32)
        stride = 1
        for k in tl.static_range(ndim - 1, -1, -1):
            arange = tl.arange(0, BLOCK_SHAPE[k])
            for _ in tl.static_range(k):
                arange = tl.expand_dims(arange, 0)
            for _ in tl.static_range(k + 1, ndim):
                arange = tl.expand_dims(arange, -1)

            idx += arange * stride
            stride *= BLOCK_SHAPE[k]

        tl.store(out_ptr + idx, block)

    def alloc_fn(size: int, align: int, stream: Optional[int]):
        return torch.empty(size, dtype=torch.int8, device=device)

    triton.set_allocator(alloc_fn)

    alloc_shape = (1, 1, 3, 7, INNER_BLOCK)[-ndim:]
    inp = to_triton(numpy_random(alloc_shape, dtype_str)[..., :INNER_BLOCK - 3], device=device, dst_type=dtype_str)

    if INNER_BLOCK * inp.element_size() < 32:
        return pytest.xfail("Invalid last dim size")

    BLOCK_SHAPE = (2, 2, 4, 8, INNER_BLOCK)[-ndim:]
    out = inp.new_empty(BLOCK_SHAPE)

    constexpr_block_shape = tuple(tl.constexpr(v) for v in BLOCK_SHAPE)
    kernel[(1, )](out, inp, inp.shape, inp.stride(), constexpr_block_shape, num_ctas=num_ctas)

    # Check in-bounds
    actual = unwrap_tensor(out)
    expect = unwrap_tensor(inp)
    idx = [slice(None, s) for s in inp.shape]
    torch.testing.assert_close(expect, actual[idx])

    # Check out-of-bounds
    actual[idx].zero_()
    expect = expect.new_zeros(BLOCK_SHAPE)
    torch.testing.assert_close(expect, actual)


@pytest.mark.parametrize("dtype_str", tma_dtypes)
@pytest.mark.parametrize("num_ctas", [1, 2])
@pytest.mark.parametrize("ndim", [1, 2, 3, 4, 5])
@pytest.mark.parametrize("INNER_BLOCK", [16, 32, 64, 128])
def test_tensor_descriptor_store_nd(dtype_str, num_ctas, ndim, INNER_BLOCK, device):
    if num_ctas == 2 and (not is_cuda() or torch.cuda.get_device_capability(0)[0] not in (9, 10)):
        pytest.xfail("CTAs is unsupported for these cards")

    @triton.jit
    def kernel(out_ptr, a_ptr, shape, strides, BLOCK_SHAPE):
        desc = tl.make_tensor_descriptor(
            out_ptr,
            shape=shape,
            strides=strides,
            block_shape=BLOCK_SHAPE,
        )
        ndim: tl.constexpr = len(BLOCK_SHAPE)

        idx = tl.full(BLOCK_SHAPE, 0, tl.int32)
        stride = 1
        for k in tl.static_range(ndim - 1, -1, -1):
            arange = tl.arange(0, BLOCK_SHAPE[k])
            for _ in tl.static_range(k):
                arange = tl.expand_dims(arange, 0)
            for _ in tl.static_range(k + 1, ndim):
                arange = tl.expand_dims(arange, -1)

            idx += arange * stride
            stride *= BLOCK_SHAPE[k]

        block = tl.load(a_ptr + idx)

        offs = (0, ) * ndim
        desc.store(offs, block)

    def alloc_fn(size: int, align: int, stream: Optional[int]):
        return torch.empty(size, dtype=torch.int8, device=device)

    triton.set_allocator(alloc_fn)

    BLOCK_SHAPE = (2, 2, 4, 8, INNER_BLOCK)[-ndim:]
    inp = to_triton(numpy_random(BLOCK_SHAPE, dtype_str), device=device, dst_type=dtype_str)

    if INNER_BLOCK * inp.element_size() < 32:
        return pytest.xfail("Invalid last dim size")

    out = inp.new_empty(BLOCK_SHAPE)
    out.data.fill_(-1)

    desc_shape = (1, 1, 3, 7, INNER_BLOCK)[-ndim:]
    constexpr_block_shape = tuple(tl.constexpr(v) for v in BLOCK_SHAPE)
    kernel[(1, )](out, inp, desc_shape, out.stride(), constexpr_block_shape, num_ctas=num_ctas)

    # Check in-bounds
    actual = unwrap_tensor(out)
    expect = unwrap_tensor(inp)
    idx = [slice(None, s) for s in desc_shape]
    torch.testing.assert_close(expect[idx], actual[idx])

    # Check out-of-bounds
    actual[idx].fill_(-1)
    expect = expect.new_full(BLOCK_SHAPE, -1)
    torch.testing.assert_close(expect, actual)


@pytest.mark.interpreter
def test_tensor_descriptor_padding(device):
<<<<<<< HEAD
    if not is_cuda():
        pytest.xfail("padding is unsupported")
=======
>>>>>>> 9f21c06d

    @triton.jit
    def device_tma_load(in_ptr, out_ptr, IM, IN, YM, YN, M_BLOCK: tl.constexpr, N_BLOCK: tl.constexpr,
                        padding: tl.constexpr):
        x_desc = tl.make_tensor_descriptor(in_ptr, shape=[IM, IN], strides=[IN, 1], block_shape=[M_BLOCK, N_BLOCK],
                                           padding_option=padding)

        moffset = tl.program_id(0) * M_BLOCK
        noffset = tl.program_id(1) * N_BLOCK

        value = x_desc.load([moffset, noffset])

        offs_m = moffset + tl.arange(0, M_BLOCK)
        offs_n = noffset + tl.arange(0, N_BLOCK)
        tl.store(out_ptr + offs_m[:, None] * YN + offs_n[None, :], value)

    @triton.jit
    def host_tma_load(in_desc, out_ptr, YM, YN, M_BLOCK: tl.constexpr, N_BLOCK: tl.constexpr):

        moffset = tl.program_id(0) * M_BLOCK
        noffset = tl.program_id(1) * N_BLOCK

        value = in_desc.load([moffset, noffset])

        offs_m = moffset + tl.arange(0, M_BLOCK)
        offs_n = noffset + tl.arange(0, N_BLOCK)
        tl.store(out_ptr + offs_m[:, None] * YN + offs_n[None, :], value)

    # TMA descriptors require a global memory allocation
    def alloc_fn(size: int, alignment: float, stream: float):
        return torch.ones(size, device=device, dtype=torch.float32)

    triton.set_allocator(alloc_fn)

    IM, IN = 48, 48
    OM, ON = 64, 64
    M_BLOCK = 32
    N_BLOCK = 32
    padding = "nan"
    input = torch.arange(IM * IN, device=device, dtype=torch.float32)
    input = input.reshape(IM, IN)
    out_device_tma = torch.zeros((OM, ON), device=device, dtype=torch.float32)
    out_host_tma = torch.zeros((OM, ON), device=device, dtype=torch.float32)
    dummy_block = [M_BLOCK, N_BLOCK]
    in_desc = TensorDescriptor(input, input.shape, input.stride(), dummy_block, padding=padding)
    grid = (triton.cdiv(OM, M_BLOCK), triton.cdiv(ON, N_BLOCK))
    device_tma_load[grid](input, out_device_tma, IM, IN, OM, ON, M_BLOCK, N_BLOCK, padding)
    host_tma_load[grid](in_desc, out_host_tma, OM, ON, M_BLOCK, N_BLOCK)
    expected = torch.zeros((OM, ON), device=device, dtype=torch.float32)
    expected[0:IN, 0:IM] = input
    expected[:, IN:ON] = float('nan')
    expected[IM:OM, :] = float('nan')

    torch.testing.assert_close(expected, out_device_tma, equal_nan=True)
    torch.testing.assert_close(expected, out_host_tma, equal_nan=True)


@triton.jit(noinline=True)
def tensor_descriptor_in_function_helper(out_ptr, in_ptr, M, N, M_BLOCK: tl.constexpr, N_BLOCK: tl.constexpr):
    in_desc = tl.make_tensor_descriptor(
        in_ptr,
        shape=[M, N],
        strides=[N, 1],
        block_shape=[M_BLOCK, N_BLOCK],
    )
    out_desc = tl.make_tensor_descriptor(
        out_ptr,
        shape=[M, N],
        strides=[N, 1],
        block_shape=[M_BLOCK, N_BLOCK],
    )
    moffset = tl.program_id(0) * M_BLOCK
    noffset = tl.program_id(1) * N_BLOCK
    value = in_desc.load([moffset, noffset])
    out_desc.store([moffset, noffset], value.abs())


@pytest.mark.interpreter
def test_tensor_descriptor_in_function(device):

    @triton.jit
    def kernel(out_ptr, a_ptr, M, N, M_BLOCK: tl.constexpr, N_BLOCK: tl.constexpr):
        tensor_descriptor_in_function_helper(out_ptr, a_ptr, M, N, M_BLOCK, N_BLOCK)

    M, N = 32, 128
    inp = torch.randn((M, N), device=device)

    M_BLOCK = 8
    N_BLOCK = 32
    out = inp.new_empty((M, N))

    grid_m = M // M_BLOCK
    grid_n = N // N_BLOCK

    def alloc_fn(size: int, align: int, stream: Optional[int]):
        assert size == 2 * 128 * (grid_m * grid_n)
        assert align == 128
        assert stream == 0
        return torch.empty(size, dtype=torch.int8, device=device)

    triton.set_allocator(alloc_fn)

    expect = inp.abs()
    kernel[(grid_m, grid_n)](out, inp, M, N, M_BLOCK, N_BLOCK)
    torch.testing.assert_close(expect, out)


@triton.jit(noinline=False)
def tensor_descriptor_return_helper(ptr, M, N, M_BLOCK: tl.constexpr, N_BLOCK: tl.constexpr):
    return tl.make_tensor_descriptor(
        ptr,
        shape=[M, N],
        strides=[N, 1],
        block_shape=[M_BLOCK, N_BLOCK],
    )


@pytest.mark.interpreter
@pytest.mark.skipif(is_hip(), reason="HIP devices don't correctly handle function calls with pointer arguments")
def test_tensor_descriptor_return_value(device):

    @triton.jit
    def kernel(out_ptr, a_ptr, M, N, M_BLOCK: tl.constexpr, N_BLOCK: tl.constexpr):
        in_desc = tensor_descriptor_return_helper(a_ptr, M, N, M_BLOCK, N_BLOCK)
        out_desc = tensor_descriptor_return_helper(out_ptr, M, N, M_BLOCK, N_BLOCK)
        moffset = tl.program_id(0) * M_BLOCK
        noffset = tl.program_id(1) * N_BLOCK
        value = in_desc.load([moffset, noffset])
        out_desc.store([moffset, noffset], value.abs())

    M, N = 32, 128
    inp = torch.randn((M, N), device=device)

    M_BLOCK = 8
    N_BLOCK = 32
    out = inp.new_zeros((M, N))

    def alloc_fn(size: int, align: int, stream: Optional[int]) -> torch.Tensor:
        return torch.empty(size, dtype=torch.int8, device=device)

    triton.set_allocator(alloc_fn)

    expect = inp.abs()
    kernel[(M // M_BLOCK, N // N_BLOCK)](out, inp, M, N, M_BLOCK, N_BLOCK)
    torch.testing.assert_close(expect, out)


@triton.jit(noinline=False)
def tensor_descriptor_arg_helper(in_desc, out_desc, M_BLOCK: tl.constexpr, N_BLOCK: tl.constexpr):
    moffset = tl.program_id(0) * M_BLOCK
    noffset = tl.program_id(1) * N_BLOCK
    value = in_desc.load([moffset, noffset])
    out_desc.store([moffset, noffset], value.abs())


@pytest.mark.interpreter
@pytest.mark.skipif(is_hip(), reason="HIP devices don't correctly handle function calls with pointer arguments")
def test_tensor_descriptor_argument(device):

    @triton.jit
    def kernel(out_ptr, a_ptr, M, N, M_BLOCK: tl.constexpr, N_BLOCK: tl.constexpr):
        out_desc = tl.make_tensor_descriptor(out_ptr, shape=[M, N], strides=[N, 1], block_shape=[M_BLOCK, N_BLOCK])
        in_desc = tl.make_tensor_descriptor(a_ptr, shape=[M, N], strides=[N, 1], block_shape=[M_BLOCK, N_BLOCK])
        tensor_descriptor_arg_helper(in_desc, out_desc, M_BLOCK, N_BLOCK)

    M, N = 32, 128
    inp = torch.randn((M, N), device=device)

    M_BLOCK = 8
    N_BLOCK = 32
    out = inp.new_zeros((M, N))

    def alloc_fn(size: int, align: int, stream: Optional[int]) -> torch.Tensor:
        return torch.empty(size, dtype=torch.int8, device=device)

    triton.set_allocator(alloc_fn)

    expect = inp.abs()
    kernel[(M // M_BLOCK, N // N_BLOCK)](out, inp, M, N, M_BLOCK, N_BLOCK)
    torch.testing.assert_close(expect, out)


@triton.jit
def matmul_kernel_make_tensor_descriptor(a_ptr, b_ptr, c_ptr,  #
                                         M, N, K,  #
                                         BLOCK_SIZE_M: tl.constexpr, BLOCK_SIZE_N: tl.constexpr,
                                         BLOCK_SIZE_K: tl.constexpr,  #
                                         ):
    pid_m = tl.program_id(axis=0)
    pid_n = tl.program_id(axis=1)
    offs_am = pid_m * BLOCK_SIZE_M
    offs_bn = pid_n * BLOCK_SIZE_N
    offs_k = 0

    a_desc = tl.make_tensor_descriptor(
        a_ptr,
        shape=[M, K],
        strides=[K, 1],
        block_shape=[BLOCK_SIZE_M, BLOCK_SIZE_K],
    )
    b_desc = tl.make_tensor_descriptor(
        b_ptr,
        shape=[K, N],
        strides=[N, 1],
        block_shape=[BLOCK_SIZE_K, BLOCK_SIZE_N],
    )
    c_desc = tl.make_tensor_descriptor(
        c_ptr,
        shape=[M, N],
        strides=[N, 1],
        block_shape=[BLOCK_SIZE_M, BLOCK_SIZE_N],
    )

    accumulator = tl.zeros((BLOCK_SIZE_M, BLOCK_SIZE_N), dtype=tl.float32)
    for k in range(0, tl.cdiv(K, BLOCK_SIZE_K)):
        a = a_desc.load([offs_am, offs_k])
        b = b_desc.load([offs_k, offs_bn])
        accumulator = tl.dot(a, b, acc=accumulator)
        offs_k += BLOCK_SIZE_K
    accumulator = accumulator.to(a_desc.dtype)
    c_desc.store([offs_am, offs_bn], accumulator)


@pytest.mark.interpreter
@pytest.mark.parametrize("num_ctas", [1, 2])
@pytest.mark.parametrize("BLOCK_M, BLOCK_N, BLOCK_K, num_stages", [
    (128, 128, 16, 1),
    (512, 64, 32, 2),
    (64, 512, 32, 2),
    (128, 128, 16, 4),
    (64, 128, 32, 4),
    (32, 32, 32, 4),
    (256, 128, 32, 4),
])
def test_make_tensor_descriptor_matmul(num_stages, num_ctas, BLOCK_M, BLOCK_N, BLOCK_K, device):
    if num_ctas == 2 and (not is_cuda() or torch.cuda.get_device_capability(0)[0] not in (9, 10)):
        pytest.xfail("CTAs is unsupported for these cards")
    if is_hip() and (BLOCK_M, BLOCK_N, BLOCK_K, num_stages) == (256, 128, 32, 4):
        pytest.skip("Insufficient shared memory on HIP devices")

    if is_interpreter():
        M, N, K = BLOCK_M, BLOCK_N, BLOCK_K
    else:
        M, N, K = 1024, 512, 256

    torch.manual_seed(42)
    A = torch.randn((M, K), dtype=torch.float16, device=device)
    B = torch.randn((K, N), dtype=torch.float16, device=device)
    C = torch.empty((M, N), dtype=torch.float16, device=device)
    grid = (triton.cdiv(M, BLOCK_M), triton.cdiv(N, BLOCK_N), 1)

    def alloc_fn(size: int, align: int, stream: Optional[int]):
        assert size == 3 * 128 * grid[0] * grid[1] * num_ctas
        assert align == 128
        assert stream == 0
        return torch.empty(size, dtype=torch.int8, device=device)

    triton.set_allocator(alloc_fn)

    kernel = matmul_kernel_make_tensor_descriptor[grid](
        A,
        B,
        C,
        M,
        N,
        K,
        BLOCK_M,
        BLOCK_N,
        BLOCK_K,
        num_warps=8,
        num_stages=num_stages,
        num_ctas=num_ctas,
    )
    ref_out = torch.matmul(A.to(torch.float32), B.to(torch.float32)).to(torch.float16)
    torch.testing.assert_close(ref_out, C, rtol=1e-3, atol=1e-3)
    if not is_cuda():
        return

    if torch.cuda.get_device_capability(0)[0] >= 9:
        assert "tensormap.cp_fenceproxy.global.shared::cta.tensormap::generic.release.gpu.sync.aligned" in kernel.asm[
            "ptx"]
    if BLOCK_M >= 64 * num_ctas and BLOCK_N >= 64 and is_hopper():
        # TODO: The use of stmatrix for Blackwell is currently not supported.
        # Only a subset of TMEM and stmatrix layout pairs are compatible, for example 16x256bx2 and m8n8x4.
        assert "stmatrix.sync.aligned.m8n8.x4.shared.b16" in kernel.asm[
            "ptx"] or "stmatrix.sync.aligned.x4.m8n8.shared.b16" in kernel.asm["ptx"]


@triton.jit
def kernel_make_tensor_descriptor_loop_carried(a_ptr, M, N, MBLOCK: tl.constexpr, NBLOCK: tl.constexpr):
    # Test that descriptors work with
    pid = tl.program_id(0)
    moffset = MBLOCK * pid

    a_desc = tl.make_tensor_descriptor(
        a_ptr,
        shape=[M, N],
        strides=[N, 1],
        block_shape=[MBLOCK, NBLOCK],
    )

    for i in range(0, N, NBLOCK):
        assert isinstance(a_desc, tl.tensor_descriptor)
        if i % (3 * NBLOCK) == 0:
            a_desc = tl.make_tensor_descriptor(
                a_ptr,
                shape=[M, N],
                strides=[N, 1],
                block_shape=[MBLOCK, NBLOCK],
            )
            assert isinstance(a_desc, tl.tensor_descriptor)
        assert isinstance(a_desc, tl.tensor_descriptor)
        a = a_desc.load([moffset, i])
        a_desc.store([moffset, i], a + 10)

    n = 0
    while n < N:
        assert isinstance(a_desc, tl.tensor_descriptor)
        if n % (3 * NBLOCK) == 0:
            assert isinstance(a_desc, tl.tensor_descriptor)
            a_desc = tl.make_tensor_descriptor(
                a_ptr,
                shape=[M, N],
                strides=[N, 1],
                block_shape=[MBLOCK, NBLOCK],
            )
        assert isinstance(a_desc, tl.tensor_descriptor)
        a = a_desc.load([moffset, n])
        a_desc.store([moffset, n], a + 5)

        n += NBLOCK


@pytest.mark.interpreter
@pytest.mark.skipif(is_hip(), reason="Currently unsupported by HIP devices")
def test_make_tensor_descriptor_loop_carried(device):
    M, N = 64, 512
    torch.manual_seed(42)
    A = torch.randn((M, N), dtype=torch.float32, device=device)
    MBLOCK, NBLOCK = 8, 128
    grid = (triton.cdiv(M, MBLOCK), )

    def alloc_fn(size: int, align: int, stream: Optional[int]):
        assert size == 128 * grid[0]
        assert align == 128
        assert stream == 0
        return torch.empty(size, dtype=torch.int8, device=device)

    triton.set_allocator(alloc_fn)

    ref_out = A + 15
    kernel = kernel_make_tensor_descriptor_loop_carried[grid](
        A,
        M,
        N,
        MBLOCK,
        NBLOCK,
    )
    torch.testing.assert_close(ref_out, A)
    if is_cuda() and torch.cuda.get_device_capability(0)[0] in (9, 10):
        assert "tensormap.cp_fenceproxy.global.shared::cta.tensormap::generic.release.gpu.sync.aligned" in kernel.asm[
            "ptx"]


@triton.jit
def batched_gemm_2d_tma_kernel(a_ptr, b_ptr, c_ptr,  #
                               B, M, N, K,  #
                               dtype: tl.constexpr,  #
                               BLOCK_M: tl.constexpr, BLOCK_N: tl.constexpr, BLOCK_K: tl.constexpr,  #
                               NUM_SMS: tl.constexpr):
    start_pid = tl.program_id(axis=0)
    num_tiles_m = tl.cdiv(M, BLOCK_M)
    num_tiles_n = tl.cdiv(N, BLOCK_N)
    k_tiles = tl.cdiv(K, BLOCK_K)
    num_tiles_per_batch = num_tiles_m * num_tiles_n
    num_tiles = B * num_tiles_per_batch

    tiles_per_SM = num_tiles // NUM_SMS
    if start_pid < num_tiles % NUM_SMS:
        tiles_per_SM += 1

    tile_id = start_pid - NUM_SMS
    ki = -1

    tile_m = 0
    tile_n = 0
    tile_b = 0

    offs_m = 0
    offs_n = 0
    offs_b = 0

    a_desc = tl.make_tensor_descriptor(a_ptr + offs_b * (M * K), [M, K], [K, 1], [BLOCK_M, BLOCK_K])
    b_desc = tl.make_tensor_descriptor(b_ptr + offs_b * (N * K), [N, K], [K, 1], [BLOCK_N, BLOCK_K])
    c_desc = tl.make_tensor_descriptor(c_ptr + offs_b * (M * N), [M, N], [N, 1], [BLOCK_M, BLOCK_N])

    accumulator = tl.zeros((BLOCK_M, BLOCK_N), dtype=tl.float32)

    for _ in range(k_tiles * tiles_per_SM):
        ki = tl.where(ki == k_tiles - 1, 0, ki + 1)
        if ki == 0:
            tile_id += NUM_SMS
            tile_b = tile_id // num_tiles_per_batch
            tile_m = (tile_id // num_tiles_n) % num_tiles_m
            tile_n = tile_id % num_tiles_n

            offs_b = tile_b
            offs_m = tile_m * BLOCK_M
            offs_n = tile_n * BLOCK_N

            a_desc = tl.make_tensor_descriptor(a_ptr + offs_b * (M * K), [M, K], [K, 1], [BLOCK_M, BLOCK_K])
            b_desc = tl.make_tensor_descriptor(b_ptr + offs_b * (N * K), [N, K], [K, 1], [BLOCK_N, BLOCK_K])
            c_desc = tl.make_tensor_descriptor(c_ptr + offs_b * (M * N), [M, N], [N, 1], [BLOCK_M, BLOCK_N])

        offs_k = ki * BLOCK_K

        a = a_desc.load([offs_m, offs_k])
        b = b_desc.load([offs_n, offs_k])
        accumulator = tl.dot(a, b.T, accumulator)

        if ki == k_tiles - 1:
            c = accumulator.to(dtype)

            c_desc.store([offs_m, offs_n], c)
            accumulator = tl.zeros((BLOCK_M, BLOCK_N), dtype=tl.float32)


@pytest.mark.interpreter
def test_tensor_descriptor_batched_gemm_2d_tma(device):
    BLOCK_M, BLOCK_N, BLOCK_K = 128, 256, 64

    if is_hip():
        # Insufficient share memory for the larger block size
        BLOCK_M, BLOCK_N, BLOCK_K = 128, 128, 64

    if is_interpreter():
        B, M, N, K = 2, BLOCK_M, BLOCK_N, BLOCK_K
    else:
        B, M, N, K = 2, 1024, 1024, 128
    NUM_SMS = 96
    num_stages = 3

    grid = (min(NUM_SMS, B * triton.cdiv(M, BLOCK_M) * triton.cdiv(N, BLOCK_N)), )

    a = torch.randn((B, M, K), device=device, dtype=torch.float16)
    b = torch.randn((B, N, K), device=device, dtype=torch.float16)
    c = torch.empty((B, M, N), device=device, dtype=torch.float16)

    expect = torch.bmm(a, b.mT)

    def alloc_fn(size: int, align: int, stream: Optional[int]):
        # TODO: should only need num_stages * 3 descriptors per SM
        assert size == 128 * 3 * (num_stages + 1) * grid[0]
        assert align == 128
        assert stream == 0
        return torch.empty(size, dtype=torch.int8, device=device)

    triton.set_allocator(alloc_fn)

    batched_gemm_2d_tma_kernel[grid](
        a, b, c,  #
        B, M, N, K,  #
        tl.float16,  #
        BLOCK_M, BLOCK_N, BLOCK_K,  #
        NUM_SMS,  #
        num_stages=num_stages, num_warps=8)
    if is_cuda():
        torch.cuda.synchronize()
    elif is_xpu():
        torch.xpu.synchronize()

    torch.testing.assert_close(c, expect, rtol=1e-3, atol=1e-3)


@triton.jit
def batched_gemm_3d_tma_kernel(a_ptr, b_ptr, c_ptr,  #
                               B, M, N, K,  #
                               dtype: tl.constexpr,  #
                               BLOCK_M: tl.constexpr, BLOCK_N: tl.constexpr, BLOCK_K: tl.constexpr,  #
                               NUM_SMS: tl.constexpr):
    start_pid = tl.program_id(axis=0)
    num_tiles_m = tl.cdiv(M, BLOCK_M)
    num_tiles_n = tl.cdiv(N, BLOCK_N)
    k_tiles = tl.cdiv(K, BLOCK_K)
    num_tiles_per_batch = num_tiles_m * num_tiles_n
    num_tiles = B * num_tiles_per_batch

    tiles_per_SM = num_tiles // NUM_SMS
    if start_pid < num_tiles % NUM_SMS:
        tiles_per_SM += 1

    tile_id = start_pid - NUM_SMS
    ki = -1

    tile_m = 0
    tile_n = 0
    tile_b = 0

    offs_m = 0
    offs_n = 0
    offs_b = 0

    a_desc = tl.make_tensor_descriptor(a_ptr, [B, M, K], [K * M, K, 1], [1, BLOCK_M, BLOCK_K])
    b_desc = tl.make_tensor_descriptor(b_ptr, [B, N, K], [N * K, K, 1], [1, BLOCK_N, BLOCK_K])
    c_desc = tl.make_tensor_descriptor(c_ptr, [B, M, N], [M * N, N, 1], [1, BLOCK_M, BLOCK_N])

    accumulator = tl.zeros((BLOCK_M, BLOCK_N), dtype=tl.float32)

    for _ in range(k_tiles * tiles_per_SM):
        ki = tl.where(ki == k_tiles - 1, 0, ki + 1)
        if ki == 0:
            tile_id += NUM_SMS
            tile_b = tile_id // num_tiles_per_batch
            tile_m = (tile_id // num_tiles_n) % num_tiles_m
            tile_n = tile_id % num_tiles_n

            offs_b = tile_b
            offs_m = tile_m * BLOCK_M
            offs_n = tile_n * BLOCK_N

        offs_k = ki * BLOCK_K

        a = a_desc.load([offs_b, offs_m, offs_k]).reshape([BLOCK_M, BLOCK_K])
        b = b_desc.load([offs_b, offs_n, offs_k]).reshape([BLOCK_N, BLOCK_K])
        accumulator = tl.dot(a, b.T, accumulator)

        if ki == k_tiles - 1:
            c = accumulator.to(dtype)

            c_desc.store([offs_b, offs_m, offs_n], c.reshape((1, BLOCK_M, BLOCK_N)))
            accumulator = tl.zeros((BLOCK_M, BLOCK_N), dtype=tl.float32)


@pytest.mark.interpreter
def test_tensor_descriptor_batched_gemm_3d_tma(device):
    BLOCK_M, BLOCK_N, BLOCK_K = 128, 256, 64

    if is_hip():
        # Insufficient share memory for the larger block size
        BLOCK_M, BLOCK_N, BLOCK_K = 64, 64, 64

    if is_interpreter():
        B, M, N, K = 2, BLOCK_M, BLOCK_N, BLOCK_K
    else:
        B, M, N, K = 2, 1024, 1024, 128
    NUM_SMS = 96
    num_stages = 3

    grid = (min(NUM_SMS, B * triton.cdiv(M, BLOCK_M) * triton.cdiv(N, BLOCK_N)), )

    a = torch.randn((B, M, K), device=device, dtype=torch.float16)
    b = torch.randn((B, N, K), device=device, dtype=torch.float16)
    c = torch.empty((B, M, N), device=device, dtype=torch.float16)

    expect = torch.bmm(a, b.mT)

    def alloc_fn(size: int, align: int, stream: Optional[int]):
        # TODO: should only need num_stages * 3 descriptors per SM
        assert size == 128 * 3 * grid[0]
        assert align == 128
        assert stream == 0
        return torch.empty(size, dtype=torch.int8, device=device)

    triton.set_allocator(alloc_fn)

    h = batched_gemm_3d_tma_kernel[grid](
        a, b, c,  #
        B, M, N, K,  #
        tl.float16,  #
        BLOCK_M, BLOCK_N, BLOCK_K,  #
        NUM_SMS,  #
        num_stages=num_stages, num_warps=8)
    if is_cuda():
        torch.cuda.synchronize()
    elif is_xpu():
        torch.xpu.synchronize()

    if is_cuda() and (capability := torch.cuda.get_device_capability(0)[0]) in (9, 10):
        dot_op = {9: "warp_group_dot", 10: "tc_gen5_mma"}
        assert dot_op[capability] in h.asm["ttgir"]

    torch.testing.assert_close(c, expect, rtol=1e-3, atol=1e-3)


@pytest.mark.parametrize("dtype_str", tma_dtypes)
@pytest.mark.parametrize("ndim", [3, 4, 5])
@pytest.mark.parametrize("INNER_BLOCK", [16, 32, 64, 128])
def test_tensor_descriptor_rank_reducing_load(dtype_str, ndim, INNER_BLOCK, device):

    @triton.jit
    def kernel(out_ptr, a_ptr, shape, strides, BLOCK_SHAPE):
        desc = tl.make_tensor_descriptor(
            a_ptr,
            shape=shape,
            strides=strides,
            block_shape=BLOCK_SHAPE,
        )
        ndim: tl.constexpr = len(BLOCK_SHAPE)

        offs = (0, ) * ndim
        M_BLOCK: tl.constexpr = BLOCK_SHAPE[-2]
        N_BLOCK: tl.constexpr = BLOCK_SHAPE[-1]
        block = desc.load(offs).reshape(M_BLOCK, N_BLOCK)

        idx = tl.arange(0, M_BLOCK)[:, None] * strides[-2] + tl.arange(0, N_BLOCK)[None, :]
        tl.store(out_ptr + idx, block)

    def alloc_fn(size: int, align: int, stream: Optional[int]):
        return torch.empty(size, dtype=torch.int8, device=device)

    triton.set_allocator(alloc_fn)

    alloc_shape = (1, 1, 1, 7, INNER_BLOCK)[-ndim:]
    inp = to_triton(numpy_random(alloc_shape, dtype_str), device=device, dst_type=dtype_str)
    inp.data = inp.data[..., :INNER_BLOCK - 3]

    if INNER_BLOCK * inp.element_size() < 32:
        return pytest.xfail("Invalid last dim size")

    BLOCK_SHAPE = (1, 1, 1, 8, INNER_BLOCK)[-ndim:]
    out = inp.new_empty(BLOCK_SHAPE)

    constexpr_block_shape = tuple(tl.constexpr(v) for v in BLOCK_SHAPE)
    kernel[(1, )](out, inp, inp.shape, inp.stride(), constexpr_block_shape)

    # Check in-bounds
    actual = unwrap_tensor(out)
    expect = unwrap_tensor(inp)
    idx = [slice(None, s) for s in inp.shape]
    torch.testing.assert_close(expect, actual[idx])

    # Check out-of-bounds
    actual[idx].zero_()
    expect = expect.new_zeros(BLOCK_SHAPE)
    torch.testing.assert_close(expect, actual)


@triton.jit
def _compute_pid(tile_id, num_pid_in_group, num_pid_m, GROUP_SIZE_M, NUM_SMS):
    group_id = tile_id // num_pid_in_group
    first_pid_m = group_id * GROUP_SIZE_M
    group_size_m = min(num_pid_m - first_pid_m, GROUP_SIZE_M)
    pid_m = first_pid_m + (tile_id % group_size_m)
    pid_n = (tile_id % num_pid_in_group) // group_size_m
    return pid_m, pid_n


@triton.jit()
def matmul_kernel_rank_reducing(a_ptr, b_ptr, c_ptr,  #
                                M, N, K,  #
                                BLOCK_SIZE_M: tl.constexpr,  #
                                BLOCK_SIZE_N: tl.constexpr,  #
                                BLOCK_SIZE_K: tl.constexpr,  #
                                NUM_SMS: tl.constexpr):  #
    # Matmul using TMA and device-side descriptor creation
    GROUP_SIZE_M: tl.constexpr = 8
    dtype = c_ptr.dtype.element_ty
    start_pid = tl.program_id(axis=0)
    num_pid_m = tl.cdiv(M, BLOCK_SIZE_M)
    num_pid_n = tl.cdiv(N, BLOCK_SIZE_N)
    k_tiles = tl.cdiv(K, BLOCK_SIZE_K)
    num_tiles = num_pid_m * num_pid_n

    a_desc = tl.make_tensor_descriptor(
        a_ptr,
        shape=[1, M, K],
        strides=[M * K, K, 1],
        block_shape=[1, BLOCK_SIZE_M, BLOCK_SIZE_K],
    )
    b_desc = tl.make_tensor_descriptor(
        b_ptr,
        shape=[1, N, K],
        strides=[N * K, K, 1],
        block_shape=[1, BLOCK_SIZE_N, BLOCK_SIZE_K],
    )
    c_desc = tl.make_tensor_descriptor(
        c_ptr,
        shape=[1, M, N],
        strides=[M * N, N, 1],
        block_shape=[1, BLOCK_SIZE_M, BLOCK_SIZE_N],
    )

    tile_id_c = start_pid - NUM_SMS
    num_pid_in_group = GROUP_SIZE_M * num_pid_n

    for tile_id in tl.range(start_pid, num_tiles, NUM_SMS, flatten=True):
        pid_m, pid_n = _compute_pid(tile_id, num_pid_in_group, num_pid_m, GROUP_SIZE_M, NUM_SMS)
        offs_am = pid_m * BLOCK_SIZE_M
        offs_bn = pid_n * BLOCK_SIZE_N

        accumulator = tl.zeros((BLOCK_SIZE_M, BLOCK_SIZE_N), dtype=tl.float32)
        for ki in range(k_tiles):
            offs_k = ki * BLOCK_SIZE_K
            a = a_desc.load([0, offs_am, offs_k]).reshape(BLOCK_SIZE_M, BLOCK_SIZE_K)
            b = b_desc.load([0, offs_bn, offs_k]).reshape(BLOCK_SIZE_N, BLOCK_SIZE_K)
            accumulator = tl.dot(a, b.T, accumulator)

        tile_id_c += NUM_SMS
        pid_m, pid_n = _compute_pid(tile_id_c, num_pid_in_group, num_pid_m, GROUP_SIZE_M, NUM_SMS)
        offs_cm = pid_m * BLOCK_SIZE_M
        offs_cn = pid_n * BLOCK_SIZE_N

        c = accumulator.to(dtype).reshape(1, BLOCK_SIZE_M, BLOCK_SIZE_N)
        c_desc.store([0, offs_cm, offs_cn], c)


@pytest.mark.parametrize("dtype_str", ["float16", "bfloat16", "float32"])
def test_tensor_descriptor_rank_reducing_matmul(dtype_str, device):
    NUM_SMS = 4
    M, N, K = 256, 256, 64
    A = to_triton(numpy_random((1, M, K), dtype_str), device=device, dst_type=dtype_str)
    B = to_triton(numpy_random((1, N, K), dtype_str), device=device, dst_type=dtype_str)
    C = A.new_empty(1, M, N)

    def alloc_fn(size: int, align: int, stream: Optional[int]):
        return torch.empty(size, dtype=torch.int8, device=device)

    triton.set_allocator(alloc_fn)
    matmul_kernel_rank_reducing[(NUM_SMS, )](
        A,
        B,
        C,
        M,
        N,
        K,
        NUM_SMS=4,
        BLOCK_SIZE_M=32,
        BLOCK_SIZE_N=32,
        BLOCK_SIZE_K=32,
    )

    actual = unwrap_tensor(C)
    expect = torch.matmul(A, B.mT)
    torch.testing.assert_close(expect, actual, atol=1e-1, rtol=1e-4)


@triton.jit()
def matmul_kernel_reshape(a_ptr, b_ptr, c_ptr,  #
                          M, N, K,  #
                          BLOCK_SIZE_M: tl.constexpr,  #
                          BLOCK_SIZE_N: tl.constexpr,  #
                          BLOCK_SIZE_K: tl.constexpr,  #
                          NUM_SMS: tl.constexpr):  #
    # Matmul using TMA and device-side descriptor creation
    GROUP_SIZE_M: tl.constexpr = 8
    dtype = c_ptr.dtype.element_ty
    start_pid = tl.program_id(axis=0)
    num_pid_m = tl.cdiv(M, BLOCK_SIZE_M)
    num_pid_n = tl.cdiv(N, BLOCK_SIZE_N)
    k_tiles = tl.cdiv(K, BLOCK_SIZE_K)
    num_tiles = num_pid_m * num_pid_n

    a_desc = tl.make_tensor_descriptor(
        a_ptr,
        shape=[2, M // 2, K],
        strides=[(M // 2) * K, K, 1],
        block_shape=[2, BLOCK_SIZE_M // 2, BLOCK_SIZE_K],
    )
    b_desc = tl.make_tensor_descriptor(
        b_ptr,
        shape=[2, N // 2, K],
        strides=[(N // 2) * K, K, 1],
        block_shape=[2, BLOCK_SIZE_N // 2, BLOCK_SIZE_K],
    )
    c_desc = tl.make_tensor_descriptor(
        c_ptr,
        shape=[M, N],
        strides=[N, 1],
        block_shape=[BLOCK_SIZE_M, BLOCK_SIZE_N],
    )

    tile_id_c = start_pid - NUM_SMS
    num_pid_in_group = GROUP_SIZE_M * num_pid_n

    for tile_id in tl.range(start_pid, num_tiles, NUM_SMS, flatten=True):
        pid_m, pid_n = _compute_pid(tile_id, num_pid_in_group, num_pid_m, GROUP_SIZE_M, NUM_SMS)
        offs_am = pid_m * (BLOCK_SIZE_M // 2)
        offs_bn = pid_n * (BLOCK_SIZE_N // 2)

        accumulator = tl.zeros((BLOCK_SIZE_M, BLOCK_SIZE_N), dtype=tl.float32)
        for ki in range(k_tiles):
            offs_k = ki * BLOCK_SIZE_K
            a = a_desc.load([0, offs_am, offs_k]).reshape(BLOCK_SIZE_M, BLOCK_SIZE_K)
            b = b_desc.load([0, offs_bn, offs_k]).reshape(BLOCK_SIZE_N, BLOCK_SIZE_K)
            accumulator = tl.dot(a, b.T, accumulator)

        tile_id_c += NUM_SMS
        pid_m, pid_n = _compute_pid(tile_id_c, num_pid_in_group, num_pid_m, GROUP_SIZE_M, NUM_SMS)
        offs_cm = pid_m * BLOCK_SIZE_M
        offs_cn = pid_n * BLOCK_SIZE_N

        c = accumulator.to(dtype)
        c_desc.store([offs_cm, offs_cn], c)


@pytest.mark.parametrize("dtype_str", ["float16", "bfloat16", "float32"])
def test_tensor_descriptor_reshape_matmul(dtype_str, device):
    NUM_SMS = 4
    M, N, K = 256, 256, 128
    BLOCK_SIZE_M = 64
    BLOCK_SIZE_N = 64
    BLOCK_SIZE_K = 64

    # trunc float32 to avoid large precision differences.
    def trunc_to_tf32(tensor):
        int_view = tensor.view(np.uint32)
        mask = np.uint32(0xFFFFE000)
        masked_int = int_view & mask
        tf32_simulated = masked_int.view(np.float32)
        return tf32_simulated

    # test a layout where block_m and block_N are split into two separate chunks.
    A = numpy_random((M, K), dtype_str)
    if dtype_str == "float32":
        A = trunc_to_tf32(A)

    def chunk(X, BLOCK0, BLOCK1):
        s0, s1 = X.shape
        X_reshaped = (X.reshape(s0 // BLOCK0, 2, BLOCK0 // 2, s1).transpose(1, 0, 2, 3).reshape(2, s0 // 2, s1))
        return X_reshaped

    A_reshaped = chunk(A, BLOCK_SIZE_M, BLOCK_SIZE_K)
    A = to_triton(A, device=device, dst_type=dtype_str)
    A_reshaped = to_triton(A_reshaped, device=device, dst_type=dtype_str)

    B = numpy_random((N, K), dtype_str)
    if dtype_str == "float32":
        B = trunc_to_tf32(B)

    B_reshaped = chunk(B, BLOCK_SIZE_N, BLOCK_SIZE_K)
    B = to_triton(B, device=device, dst_type=dtype_str)
    B_reshaped = to_triton(B_reshaped, device=device, dst_type=dtype_str)

    C = A.new_empty(M, N)

    def alloc_fn(size: int, align: int, stream: Optional[int]):
        return torch.empty(size, dtype=torch.int8, device=device)

    triton.set_allocator(alloc_fn)
    matmul_kernel_reshape[(NUM_SMS, )](
        A_reshaped,
        B_reshaped,
        C,
        M,
        N,
        K,
        NUM_SMS=4,
        BLOCK_SIZE_M=BLOCK_SIZE_M,
        BLOCK_SIZE_N=BLOCK_SIZE_N,
        BLOCK_SIZE_K=BLOCK_SIZE_K,
    )

    actual = unwrap_tensor(C)
    expect = torch.matmul(A, B.mT)
    torch.testing.assert_close(expect, actual, atol=1e-1, rtol=1e-4)


def f8_to_f16(x, dtype):

    @triton.jit
    def kernel(Y, X, N, BLOCK_SIZE: tl.constexpr):
        pid = tl.program_id(0)
        offs = pid * BLOCK_SIZE + tl.arange(0, BLOCK_SIZE)
        mask = offs < N
        x = tl.load(X + offs, mask=mask)
        tl.store(Y + offs, x, mask=mask)

    ret = torch.empty(x.shape, dtype=torch.float16, device=x.device)
    grid = lambda META: (triton.cdiv(x.numel(), META['BLOCK_SIZE']), )
    dtype = getattr(tl, dtype)
    kernel[grid](ret, triton.reinterpret(x, dtype), ret.numel(), BLOCK_SIZE=1024)
    return ret


@triton.jit
def mxfp8_mxfp4_matmul_tma(  #
        a_ptr, b_ptr, output_ptr,  #
        a_scale, b_scale,  #
        M, N, K,  #
        stride_scale,  #
        stride_am, stride_ak,  #
        stride_cm, stride_cn,  #
        BLOCK_M: tl.constexpr,  #
        BLOCK_N: tl.constexpr,  #
        BLOCK_K: tl.constexpr,  #
        NUM_STAGES: tl.constexpr):  #
    pid = tl.program_id(axis=0)
    num_pid_m = tl.cdiv(M, BLOCK_M)
    pid_m = pid % num_pid_m
    pid_n = pid // num_pid_m
    offs_am = (pid_m * BLOCK_M + tl.arange(0, BLOCK_M)) % M
    offs_bn = (pid_n * BLOCK_N + tl.arange(0, BLOCK_N)) % N
    offs_bn_tma = pid_n * BLOCK_N
    offs_ak = tl.arange(0, BLOCK_K)
    offs_scale_k = tl.arange(0, BLOCK_K // 32)
    a_scale_ptr = a_scale + offs_am[:, None] * stride_scale + offs_scale_k[None, :]
    b_scale_ptr = b_scale + offs_bn[:, None] * stride_scale + offs_scale_k[None, :]
    a_ptrs = a_ptr + (offs_am[:, None] * stride_am + offs_ak[None, :] * stride_ak)
    accumulator = tl.zeros((BLOCK_M, BLOCK_N), dtype=output_ptr.dtype.element_ty)
    offs_bk = 0

    b_desc = tl.make_tensor_descriptor(
        b_ptr,
        shape=[N, K // 2],
        strides=[K // 2, 1],
        block_shape=[BLOCK_N, BLOCK_K // 2],
    )

    for k in tl.range(0, tl.cdiv(K, BLOCK_K), num_stages=NUM_STAGES):
        a = tl.load(a_ptrs)
        b = b_desc.load([offs_bn_tma, offs_bk])

        scale_a = tl.load(a_scale_ptr)
        scale_b = tl.load(b_scale_ptr)
        accumulator = tl.dot_scaled(a, scale_a, "e5m2", b.T, scale_b, "e2m1", accumulator)
        a_ptrs += BLOCK_K * stride_ak

        offs_bk += b_desc.block_shape[-1]
        a_scale_ptr += BLOCK_K // 32
        b_scale_ptr += BLOCK_K // 32

    offs_cm = pid_m * BLOCK_M + tl.arange(0, BLOCK_M)
    offs_cn = pid_n * BLOCK_N + tl.arange(0, BLOCK_N)
    output_ptrs = output_ptr + stride_cm * offs_cm[:, None] + stride_cn * offs_cn[None, :]
    c_mask = (offs_cm[:, None] < M) & (offs_cn[None, :] < N)
    tl.store(output_ptrs, accumulator, mask=c_mask)


@pytest.mark.parametrize("M, N, K", [(1024, 512, 256), (128, 256, 256), (8192, 8192, 8192)])
@pytest.mark.parametrize("BLOCK_M, BLOCK_N, BLOCK_K", [(128, 128, 128), (128, 128, 256), (128, 256, 128),
                                                       (128, 256, 256)])
@pytest.mark.parametrize("NUM_STAGES", [1, 3])
@pytest.mark.skipif(is_hip(), reason="HIP devices don't have full support for MX formats")
def test_mxfp8_mxfp4_matmul_tma(M, N, K, BLOCK_M, BLOCK_N, BLOCK_K, NUM_STAGES, device):
    if BLOCK_N == 256 and BLOCK_K == 256:
        NUM_STAGES = min(NUM_STAGES, 2)

    if BLOCK_K < K and is_cuda() and torch.cuda.get_device_capability(0)[0] != 10:
        pytest.skip("Currently broken on hopper")

    required_sm = BLOCK_M * BLOCK_K * 2 + BLOCK_K * BLOCK_N * 2
    max_sm = triton.runtime.driver.active.utils.get_device_properties(
        triton.runtime.driver.active.get_current_device())["max_shared_mem"]
    if is_xpu() and required_sm > max_sm:
        pytest.xfail(f"Not enough shared memory for the given block size ({BLOCK_M}, {BLOCK_N}, {BLOCK_K})")

    a = torch.randint(20, 40, (M, K), dtype=torch.uint8).view(torch.float8_e5m2).to(device)

    dtype_src_str = "float8e5"

    b_mxfp4 = MXFP4Tensor(size=(N, K), device=device).random()
    b = b_mxfp4.to_packed_tensor(dim=1)
    b_ref = b_mxfp4.to(torch.float32).T

    a_scale_mxfp4 = MXScaleTensor(size=(M, (K + 32 - 1) // 32), device=device).random(high=64.0)
    b_scale_mxfp4 = MXScaleTensor(size=(N, (K + 32 - 1) // 32), device=device).random(high=64.0)
    a_scale = a_scale_mxfp4.data
    b_scale = b_scale_mxfp4.data

    a_scale_ref = a_scale_mxfp4.to(torch.float32).repeat_interleave(32, dim=1)[:M, :K]
    b_scale_ref = b_scale_mxfp4.to(torch.float32).repeat_interleave(32, dim=1).T.contiguous()[:K, :N]

    output = a.new_empty((M, N), dtype=torch.float32)
    grid = (triton.cdiv(M, BLOCK_M) * triton.cdiv(N, BLOCK_N), 1)

    def alloc_fn(size: int, align: int, stream: Optional[int]):
        return torch.empty(size, dtype=torch.int8, device=device)

    triton.set_allocator(alloc_fn)

    mxfp8_mxfp4_matmul_tma[grid](a, b, output, a_scale, b_scale, M, N, K, a_scale.stride(0), a.stride(0), a.stride(1),
                                 output.stride(0), output.stride(1), BLOCK_M, BLOCK_N, BLOCK_K, NUM_STAGES=NUM_STAGES)

    a_ref = f8_to_f16(a.view(torch.float8_e5m2), dtype_src_str).to(torch.float32)
    ref_out = torch.matmul(a_ref * a_scale_ref, b_ref * b_scale_ref)

    torch.testing.assert_close(ref_out, output, atol=1e-3, rtol=1e-3)


@triton.jit
def tma_gather_rows_kernel(out_ptr, in_ptr, idx_ptr, y, X: tl.constexpr, Y: tl.constexpr, BLOCK_X: tl.constexpr,
                           BLOCK_Y: tl.constexpr):
    idx = tl.load(idx_ptr + tl.arange(0, BLOCK_X))
    desc = tl.make_tensor_descriptor(in_ptr, [X, Y], [Y, 1], [1, BLOCK_Y])
    out = desc.gather(idx, y)
    tl.store(out_ptr + tl.arange(0, BLOCK_X)[:, None] * BLOCK_Y + tl.arange(0, BLOCK_Y)[None, :], out)


def torch_gather_rows(input, idx, y, block_y):
    out = torch.empty(0, device=input.device, dtype=input.dtype)
    for i in idx:
        x = input[i][y:y + block_y]
        out = torch.cat((out, x.reshape(1, x.shape[0])), dim=0)
    return out


@pytest.mark.interpreter
@pytest.mark.parametrize("X, Y", [(128, 128), (64, 256)])
@pytest.mark.parametrize("BLOCK_X, BLOCK_Y", [(32, 32), (64, 128), (16, 128), (512, 16)])
@pytest.mark.parametrize("dtype", [torch.float32, torch.float16, torch.int8])
@pytest.mark.parametrize("y", [0, 32, 48])
@pytest.mark.skipif(is_hopper(), reason="TMA Scatter is not supported on hopper")
def test_tma_gather(X, Y, BLOCK_X, BLOCK_Y, dtype, y, device):
    if BLOCK_X > X or y + BLOCK_Y > Y:
        pytest.xfail()

    torch.manual_seed(42)
    if dtype != torch.int8:
        input = torch.rand((X, Y), dtype=dtype, device=device)
    else:
        input = torch.arange(X * Y, dtype=dtype, device=device).reshape(X, Y)
    output = torch.empty((BLOCK_X, BLOCK_Y), dtype=dtype, device=device)

    idx = torch.randint(BLOCK_X, (BLOCK_X, ), dtype=torch.int32, device=device)

    def alloc_fn(size: int, align: int, steam):
        return torch.empty(size, dtype=torch.int8, device=device)

    triton.set_allocator(alloc_fn)

    tma_gather_rows_kernel[(1, )](output, input, idx, y, X, Y, BLOCK_X, BLOCK_Y)

    ref = torch_gather_rows(input, idx, y, BLOCK_Y)
    torch.testing.assert_close(ref, output, atol=0, rtol=0)


@triton.jit
def tma_gather_dot_pipeline(  #
        a_ptr, b_ptr, output_ptr,  #
        stride_am, stride_ak,  #
        stride_bk, stride_bn,  #
        stride_cm, stride_cn,  #
        K: tl.constexpr,  #
        BLOCK_M: tl.constexpr, BLOCK_N: tl.constexpr, BLOCK_K: tl.constexpr,  #
):
    a_desc = tl.make_tensor_descriptor(a_ptr, [BLOCK_M, K], [K, 1], [1, BLOCK_K])
    b_desc = tl.make_tensor_descriptor(b_ptr, [K, BLOCK_N], [BLOCK_N, 1], [1, BLOCK_N])

    accumulator = tl.zeros((BLOCK_M, BLOCK_N), dtype=output_ptr.dtype.element_ty)
    for k in range(0, K, BLOCK_K):
        a = a_desc.gather(tl.arange(0, BLOCK_M), k)
        b = b_desc.gather(tl.arange(0, BLOCK_K) + k, 0)
        accumulator = tl.dot(a, b, acc=accumulator)

    offs_cm = tl.arange(0, BLOCK_M)
    offs_cn = tl.arange(0, BLOCK_N)
    output_ptrs = output_ptr + stride_cm * offs_cm[:, None] + stride_cn * offs_cn[None, :]
    tl.store(output_ptrs, accumulator)


@pytest.mark.interpreter
@pytest.mark.parametrize("BLOCK_M, BLOCK_N, BLOCK_K", [(16, 16, 16)])
@pytest.mark.parametrize("K", [128])
@pytest.mark.skipif(is_hopper(), reason="TMA Scatter is not supported on hopper")
def test_tma_gather_dot_pipeline(BLOCK_M, BLOCK_N, BLOCK_K, K, device):

    def alloc_fn(size: int, align: int, steam):
        return torch.empty(size, dtype=torch.int8, device=device)

    triton.set_allocator(alloc_fn)

    a = torch.arange(BLOCK_M * K, device=device).reshape(BLOCK_M, K).float()
    b = torch.arange(K * BLOCK_N, device=device).reshape(K, BLOCK_N).float()

    c = a @ b

    output = torch.zeros((BLOCK_M, BLOCK_N), dtype=torch.float32, device=device)
    is_native_gather = is_cuda() and torch.cuda.get_device_capability()[0] >= 10
    if is_native_gather:
        kernel = tma_gather_dot_pipeline.warmup(a, b, output, a.stride(0), a.stride(1), b.stride(0), b.stride(1),
                                                output.stride(0), output.stride(1), K, BLOCK_M, BLOCK_N, BLOCK_K,
                                                grid=(1, ))
        assert kernel.asm["ttgir"].count("ttng.async_tma_gather") == 6
    tma_gather_dot_pipeline[(1, 1, 1)](a, b, output, a.stride(0), a.stride(1), b.stride(0), b.stride(1),
                                       output.stride(0), output.stride(1), K, BLOCK_M, BLOCK_N, BLOCK_K)

    torch.testing.assert_close(c, output)


def torch_scatter_rows(input, idx, y, block_y, X, Y):
    out = torch.zeros((X, Y), dtype=input.dtype, device=input.device)
    for i, j in enumerate(idx):
        out[j][y:y + block_y] = input[i]
    return out


@triton.jit
def tma_scatter_rows_kernel(out_ptr, in_ptr, idx_ptr, y, X: tl.constexpr, Y: tl.constexpr, BLOCK_X: tl.constexpr,
                            BLOCK_Y: tl.constexpr):
    idx = tl.load(idx_ptr + tl.arange(0, BLOCK_X))
    data = tl.load(in_ptr + tl.arange(0, BLOCK_X)[:, None] * BLOCK_Y + tl.arange(0, BLOCK_Y)[None, :])
    desc = tl.make_tensor_descriptor(out_ptr, [X, Y], [Y, 1], [1, BLOCK_Y])
    desc.scatter(data, idx, y)


@pytest.mark.interpreter
@pytest.mark.parametrize("X, Y", [(128, 128), (64, 256)])
@pytest.mark.parametrize("BLOCK_X, BLOCK_Y", [(32, 32), (64, 128), (16, 128), (512, 16)])
@pytest.mark.parametrize("dtype", [torch.float32, torch.float16, torch.int8])
@pytest.mark.parametrize("y", [0, 32, 48])
@pytest.mark.skipif(is_hopper(), reason="TMA Scatter is not supported on hopper")
<<<<<<< HEAD
=======
@pytest.mark.skipif(is_sm12x(), reason="TMA Scatter is not supported on sm120")
>>>>>>> 9f21c06d
def test_tma_scatter(X, Y, BLOCK_X, BLOCK_Y, dtype, y, device):
    if BLOCK_X > X or y + BLOCK_Y > Y:
        pytest.xfail()

    torch.manual_seed(42)
    input = torch.arange(BLOCK_X * BLOCK_Y, dtype=dtype, device=device).reshape(BLOCK_X, BLOCK_Y)
    output = torch.zeros((X, Y), dtype=dtype, device=device)

    idx = torch.randperm(BLOCK_X, dtype=torch.int32, device=device)

    def alloc_fn(size: int, align: int, steam):
        return torch.empty(size, dtype=torch.int8, device=device)

    triton.set_allocator(alloc_fn)

    tma_scatter_rows_kernel[(1, )](output, input, idx, y, X, Y, BLOCK_X, BLOCK_Y)

    ref = torch_scatter_rows(input, idx, y, BLOCK_Y, X, Y)
    torch.testing.assert_close(ref, output, atol=0, rtol=0)


NATIVE_SUPPORTED_REDUCE_DTYPES = {
    "add": {tl.uint32, tl.int32, tl.uint64, tl.float32, tl.float16, tl.bfloat16},
    "min": {tl.uint32, tl.int32, tl.uint64, tl.int64, tl.float16, tl.bfloat16},
    "max": {tl.uint32, tl.int32, tl.uint64, tl.int64, tl.float16, tl.bfloat16},
    "and": {tl.uint32, tl.int32, tl.uint64, tl.int64},
    "or": {tl.uint32, tl.int32, tl.uint64, tl.int64},
    "xor": {tl.uint32, tl.int32, tl.uint64, tl.int64},
}
FALLBACK_SUPPORTED_REDUCE_DTYPES = {
    "add": {tl.uint32, tl.int32, tl.uint64, tl.float32, tl.float16, tl.bfloat16},
    "min": {tl.uint32, tl.int32, tl.uint64, tl.int64},
    "max": {tl.uint32, tl.int32, tl.uint64, tl.int64},
    "and": {tl.uint32, tl.int32, tl.uint64, tl.int64},
    "or": {tl.uint32, tl.int32, tl.uint64, tl.int64},
    "xor": {tl.uint32, tl.int32, tl.uint64, tl.int64},
}


def min_op(a, b):
    out = np.minimum(to_numpy(a), to_numpy(b))
    return unwrap_tensor(to_triton(out, device=a.device))


def max_op(a, b):
    out = np.maximum(to_numpy(a), to_numpy(b))
    return unwrap_tensor(to_triton(out, device=a.device))


REDUCE_OP = {
    "add": lambda a, b: unwrap_tensor(a) + unwrap_tensor(b),
    "min": min_op,
    "max": max_op,
    "and": lambda a, b: torch.bitwise_and(unwrap_tensor(a), unwrap_tensor(b)),
    "or": lambda a, b: torch.bitwise_or(unwrap_tensor(a), unwrap_tensor(b)),
    "xor": lambda a, b: torch.bitwise_xor(unwrap_tensor(a), unwrap_tensor(b)),
}

REDUCE_SKIP_HIP_CDNA3 = [
    ("min", "int32", 1, 1024),
    ("max", "int32", 1, 1024),
    ("add", "bfloat16", 1, 1024),
]


# TODO: interpreter support
# @pytest.mark.interpreter
@pytest.mark.parametrize("kind", ["add", "min", "max", "and", "or", "xor"])
@pytest.mark.parametrize("dtype_str", tma_dtypes)
@pytest.mark.parametrize("num_ctas", [1, 2])
@pytest.mark.parametrize("descriptor", ["host", "device"])
@pytest.mark.parametrize("M_BLOCK,N_BLOCK", [(2, 16), (8, 16), (8, 32), (8, 128), (512, 32), (1, 1024)])
def test_tensor_descriptor_reduce(kind, descriptor, dtype_str, num_ctas, M_BLOCK, N_BLOCK, device):
    is_native = is_cuda() and torch.cuda.get_device_capability()[0] >= 9
    if not is_native:
        if num_ctas != 1:
            pytest.xfail("Multi-CTA not supported")
        if is_hip_cdna3() and (kind, dtype_str, M_BLOCK, N_BLOCK) in REDUCE_SKIP_HIP_CDNA3:
            pytest.skip("Broken on rocm")
        if is_xpu():
            if (kind, dtype_str) in [("add", "bfloat16")]:
                pytest.skip("FIXME: issue #3914")

    @triton.jit(debug=True)
    def kernel(out_desc, out_ptr, a_ptr, M, N, M_BLOCK: tl.constexpr, N_BLOCK: tl.constexpr, kind: tl.constexpr):
        moffset = tl.program_id(0) * M_BLOCK
        noffset = tl.program_id(1) * N_BLOCK

        midx = moffset + tl.arange(0, M_BLOCK)[:, None]
        nidx = noffset + tl.arange(0, N_BLOCK)[None, :]
        idx = midx * N + nidx

        val = tl.load(a_ptr + idx)

        if out_desc is None:
            desc = tl.make_tensor_descriptor(
                out_ptr,
                shape=[M, N],
                strides=[N, 1],
                block_shape=[M_BLOCK, N_BLOCK],
            )
        else:
            desc = out_desc

        assert desc.shape[0] == M
        assert desc.shape[1] == N
        assert desc.strides[0] == N
        assert desc.strides[1] == 1
        assert desc.block_shape == [M_BLOCK, N_BLOCK]
        if kind == "add":
            desc.atomic_add([moffset, noffset], val)
        elif kind == "min":
            desc.atomic_min([moffset, noffset], val)
        elif kind == "max":
            desc.atomic_max([moffset, noffset], val)
        elif kind == "and":
            desc.atomic_and([moffset, noffset], val)
        elif kind == "or":
            desc.atomic_or([moffset, noffset], val)
        else:
            tl.static_assert(kind == "xor")
            desc.atomic_xor([moffset, noffset], val)

    M, N = M_BLOCK * 2, N_BLOCK * 2
    rs = np.random.RandomState(seed=17)
    inp = to_triton(numpy_random((M, N), dtype_str, rs), device=device, dst_type=dtype_str)
    out = to_triton(numpy_random((M, N), dtype_str, rs), device=device, dst_type=dtype_str)

    grid_m = M // M_BLOCK
    grid_n = N // N_BLOCK

    if descriptor == "host":
        out_desc = TensorDescriptor.from_tensor(out, [M_BLOCK, N_BLOCK])
    else:

        def alloc_fn(size: int, align: int, stream: Optional[int]):
            assert size == 128 * (grid_m * grid_n) * num_ctas
            assert align == 128
            assert stream == 0
            return torch.empty(size, dtype=torch.int8, device=device)

        triton.set_allocator(alloc_fn)
        out_desc = None

    dtype = getattr(tl, dtype_str)
    native_supported = dtype in NATIVE_SUPPORTED_REDUCE_DTYPES[kind]
    fallback_supported = dtype in FALLBACK_SUPPORTED_REDUCE_DTYPES[kind]
    supported = native_supported if is_native else fallback_supported
    if not supported:
        with pytest.raises(CompilationError):
            kernel[(grid_m, grid_n)](out_desc, out, inp, M, N, M_BLOCK, N_BLOCK, kind, num_ctas=num_ctas)
        return

    expect = REDUCE_OP[kind](inp, out)
    kernel[(grid_m, grid_n)](out_desc, out, inp, M, N, M_BLOCK, N_BLOCK, kind, num_ctas=num_ctas)
    torch.testing.assert_close(expect, unwrap_tensor(out), check_dtype=False)


@pytest.mark.interpreter()
@pytest.mark.parametrize("dtype_str", tma_dtypes)
@pytest.mark.parametrize("num_ctas", [1, 2])
@pytest.mark.parametrize("M_BLOCK,N_BLOCK", [(2, 16), (8, 16), (8, 32), (8, 128)])
def test_host_tensor_descriptor_load(dtype_str, num_ctas, M_BLOCK, N_BLOCK, device):
    if num_ctas == 2 and (not is_cuda() or torch.cuda.get_device_capability(0)[0] not in (9, 10)):
        pytest.xfail("CTAs is unsupported for these cards")

    @triton.jit(debug=True)
    def kernel(out_ptr, desc, M, N, M_BLOCK: tl.constexpr, N_BLOCK: tl.constexpr):
        assert desc.shape[0] == M
        assert desc.shape[1] == N
        assert desc.strides[0] == N
        assert desc.strides[1] == 1
        assert desc.block_shape == [M_BLOCK, N_BLOCK]
        block = desc.load([M_BLOCK, 2 * N_BLOCK])
        idx = tl.arange(0, M_BLOCK)[:, None] * N_BLOCK + tl.arange(0, N_BLOCK)[None, :]
        tl.store(out_ptr + idx, block)

    M, N = M_BLOCK * 3, N_BLOCK * 4
    inp = to_triton(numpy_random((M, N), dtype_str), device=device, dst_type=dtype_str)
    out = inp.new_empty((M_BLOCK, N_BLOCK))

    inp_desc = TensorDescriptor(inp, shape=inp.shape, strides=inp.stride(), block_shape=[M_BLOCK, N_BLOCK])
    kernel[(1, )](out, inp_desc, M, N, M_BLOCK, N_BLOCK, num_ctas=num_ctas)

    expect = unwrap_tensor(inp)[1 * M_BLOCK:2 * M_BLOCK, 2 * N_BLOCK:3 * N_BLOCK]
    torch.testing.assert_close(expect, unwrap_tensor(out))


@triton.jit
def matmul_kernel_host_tensor_descriptor(a_desc, b_desc, c_desc):
    K = a_desc.shape[1]
    BLOCK_M: tl.constexpr = a_desc.block_shape[0]
    BLOCK_K: tl.constexpr = a_desc.block_shape[1]
    BLOCK_N: tl.constexpr = b_desc.block_shape[1]

    pid_m = tl.program_id(axis=0)
    pid_n = tl.program_id(axis=1)
    offs_am = pid_m * BLOCK_M
    offs_bn = pid_n * BLOCK_N
    offs_k = 0

    accumulator = tl.zeros((BLOCK_M, BLOCK_N), dtype=tl.float32)
    for k in range(0, tl.cdiv(K, BLOCK_K)):
        a = a_desc.load([offs_am, offs_k])
        b = b_desc.load([offs_k, offs_bn])
        accumulator = tl.dot(a, b, acc=accumulator)
        offs_k += BLOCK_K
    accumulator = accumulator.to(a_desc.dtype)
    c_desc.store([offs_am, offs_bn], accumulator)


@pytest.mark.interpreter()
@pytest.mark.parametrize("num_ctas", [1, 2])
@pytest.mark.parametrize("BLOCK_M, BLOCK_N, BLOCK_K, num_stages", [
    (128, 128, 16, 1),
    (256, 64, 32, 2),
    (64, 512, 32, 2),
    (128, 128, 16, 4),
    (64, 128, 32, 4),
    (32, 32, 32, 4),
    (256, 128, 32, 4),
])
def test_host_tensor_descriptor_matmul(num_stages, num_ctas, BLOCK_M, BLOCK_N, BLOCK_K, device):
    if num_ctas == 2 and (not is_cuda() or torch.cuda.get_device_capability(0)[0] not in (9, 10)):
        pytest.xfail("CTAs is unsupported for these cards")

    if is_hip() and (BLOCK_M, BLOCK_N, BLOCK_K, num_stages) == (256, 128, 32, 4):
        pytest.skip("Insufficient shared memory on HIP devices")

    if is_interpreter():
        M, N, K = BLOCK_M, BLOCK_N, BLOCK_K
    else:
        M, N, K = 1024, 512, 256
    torch.manual_seed(42)
    A = torch.randn((M, K), dtype=torch.float16, device=device)
    B = torch.randn((K, N), dtype=torch.float16, device=device)
    C = torch.empty((M, N), dtype=torch.float16, device=device)
    grid = (triton.cdiv(M, BLOCK_M), triton.cdiv(N, BLOCK_N), 1)

    A_desc = TensorDescriptor(A, A.shape, A.stride(), [BLOCK_M, BLOCK_K])
    B_desc = TensorDescriptor(B, B.shape, B.stride(), [BLOCK_K, BLOCK_N])
    C_desc = TensorDescriptor(C, C.shape, C.stride(), [BLOCK_M, BLOCK_N])

    kernel = matmul_kernel_host_tensor_descriptor[grid](
        A_desc,
        B_desc,
        C_desc,  #
        num_warps=8,
        num_stages=num_stages,
        num_ctas=num_ctas,
    )
    ref_out = torch.matmul(A.to(torch.float32), B.to(torch.float32)).to(torch.float16)
    torch.testing.assert_close(ref_out, C, rtol=1e-3, atol=1e-3)

    if BLOCK_M >= 64 * num_ctas and BLOCK_N >= 64 and is_cuda() and is_hopper():
        # TODO: The use of stmatrix for Blackwell is currently not supported.
        # Only a subset of TMEM and stmatrix layout pairs are compatible, for example 16x256bx2 and m8n8x4.
        assert "stmatrix.sync.aligned.m8n8.x4.shared.b16" in kernel.asm[
            "ptx"] or "stmatrix.sync.aligned.x4.m8n8.shared.b16" in kernel.asm["ptx"]


@pytest.mark.interpreter
@pytest.mark.parametrize("dtype_str", ["float16", "bfloat16"])
def test_tensor_descriptor_store_downcast(dtype_str, device):

    @triton.jit
    def kernel(desc, M, N, M_BLOCK: tl.constexpr, N_BLOCK: tl.constexpr):
        moffset = tl.program_id(axis=0) * M_BLOCK
        noffset = tl.program_id(axis=1) * N_BLOCK
        midx = moffset + tl.arange(0, M_BLOCK)[:, None]
        nidx = noffset + tl.arange(0, N_BLOCK)[None, :]
        val_f32 = (midx * N + nidx).to(tl.float32)
        # implicit downcast in the store.
        desc.store([moffset, noffset], val_f32)

    M, N = 32, 128
    torch_dtype = getattr(torch, dtype_str)
    M_BLOCK = 8
    N_BLOCK = 32
    grid_m = M // M_BLOCK
    grid_n = N // N_BLOCK
    out = torch.empty((M, N), dtype=torch_dtype, device=device)
    desc = TensorDescriptor(out, out.shape, out.stride(), [M_BLOCK, N_BLOCK])
    kernel[(grid_m, grid_n)](desc, M, N, M_BLOCK=M_BLOCK, N_BLOCK=N_BLOCK)
    ref = torch.arange(M * N, dtype=torch.float32, device=device).reshape(M, N).to(torch_dtype)
    torch.testing.assert_close(out, ref)<|MERGE_RESOLUTION|>--- conflicted
+++ resolved
@@ -384,12 +384,6 @@
 
 @pytest.mark.interpreter
 def test_tensor_descriptor_padding(device):
-<<<<<<< HEAD
-    if not is_cuda():
-        pytest.xfail("padding is unsupported")
-=======
->>>>>>> 9f21c06d
-
     @triton.jit
     def device_tma_load(in_ptr, out_ptr, IM, IN, YM, YN, M_BLOCK: tl.constexpr, N_BLOCK: tl.constexpr,
                         padding: tl.constexpr):
@@ -1490,10 +1484,7 @@
 @pytest.mark.parametrize("dtype", [torch.float32, torch.float16, torch.int8])
 @pytest.mark.parametrize("y", [0, 32, 48])
 @pytest.mark.skipif(is_hopper(), reason="TMA Scatter is not supported on hopper")
-<<<<<<< HEAD
-=======
 @pytest.mark.skipif(is_sm12x(), reason="TMA Scatter is not supported on sm120")
->>>>>>> 9f21c06d
 def test_tma_scatter(X, Y, BLOCK_X, BLOCK_Y, dtype, y, device):
     if BLOCK_X > X or y + BLOCK_Y > Y:
         pytest.xfail()
