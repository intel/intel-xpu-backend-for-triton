import pytest
import torch
import numpy as np

import triton
import triton.language as tl
from triton._internal_testing import is_hopper, is_interpreter, numpy_random, to_triton, unwrap_tensor, tma_dtypes, to_numpy
from triton.tools.mxfp import MXFP4Tensor, MXScaleTensor
from typing import Optional
from triton._internal_testing import is_cuda, is_hip, is_hip_cdna3, is_xpu
from triton.tools.tensor_descriptor import TensorDescriptor
from triton import CompilationError


@pytest.mark.interpreter
@pytest.mark.parametrize("dtype_str", tma_dtypes)
@pytest.mark.parametrize("num_ctas", [1, 2])
@pytest.mark.parametrize("M_BLOCK,N_BLOCK", [(2, 16), (8, 16), (8, 32), (8, 128), (512, 32), (1, 1024)])
def test_tensor_descriptor_load(dtype_str, num_ctas, M_BLOCK, N_BLOCK, device):
    if num_ctas == 2 and (not is_cuda() or torch.cuda.get_device_capability(0)[0] not in (9, 10)):
        pytest.xfail("CTAs is unsupported for these cards")

    @triton.jit
    def kernel(out_ptr, a_ptr, M, N, M_BLOCK: tl.constexpr, N_BLOCK: tl.constexpr):
        desc = tl.make_tensor_descriptor(
            a_ptr,
            shape=[M, N],
            strides=[N, 1],
            block_shape=[M_BLOCK, N_BLOCK],
        )

        assert desc.shape[0] == M
        assert desc.shape[1] == N
        assert desc.strides[0] == N
        assert desc.strides[1] == 1
        assert desc.block_shape == [M_BLOCK, N_BLOCK]
        block = desc.load([M_BLOCK, 2 * N_BLOCK])
        idx = tl.arange(0, M_BLOCK)[:, None] * N_BLOCK + tl.arange(0, N_BLOCK)[None, :]
        tl.store(out_ptr + idx, block)

    def alloc_fn(size: int, align: int, stream: Optional[int]):
        assert size == 128 * num_ctas
        assert align == 128
        assert stream == 0
        return torch.empty(size, dtype=torch.int8, device=device)

    triton.set_allocator(alloc_fn)

    M, N = M_BLOCK * 3, N_BLOCK * 4
    inp = to_triton(numpy_random((M, N), dtype_str), device=device, dst_type=dtype_str)
    out = inp.new_empty((M_BLOCK, N_BLOCK))

    kernel[(1, )](out, inp, M, N, M_BLOCK, N_BLOCK, num_ctas=num_ctas)

    expect = unwrap_tensor(inp)[1 * M_BLOCK:2 * M_BLOCK, 2 * N_BLOCK:3 * N_BLOCK]
    torch.testing.assert_close(expect, unwrap_tensor(out))


@pytest.mark.interpreter
@pytest.mark.parametrize("dtype_str", tma_dtypes)
@pytest.mark.parametrize("num_ctas", [1, 2])
@pytest.mark.parametrize("M_BLOCK,N_BLOCK", [(2, 16), (8, 16), (8, 32), (8, 128), (512, 32), (1, 1024)])
def test_tensor_descriptor_store(dtype_str, num_ctas, M_BLOCK, N_BLOCK, device):
    if num_ctas == 2 and (not is_cuda() or torch.cuda.get_device_capability(0)[0] not in (9, 10)):
        pytest.xfail("CTAs is unsupported for these cards")

    @triton.jit
    def kernel(out_ptr, a_ptr, M, N, M_BLOCK: tl.constexpr, N_BLOCK: tl.constexpr):
        moffset = tl.program_id(0) * M_BLOCK
        noffset = tl.program_id(1) * N_BLOCK

        midx = moffset + tl.arange(0, M_BLOCK)[:, None]
        nidx = noffset + tl.arange(0, N_BLOCK)[None, :]
        idx = midx * N + nidx

        val = tl.load(a_ptr + idx)

        desc = tl.make_tensor_descriptor(
            out_ptr,
            shape=[M, N],
            strides=[N, 1],
            block_shape=[M_BLOCK, N_BLOCK],
        )

        assert desc.shape[0] == M
        assert desc.shape[1] == N
        assert desc.strides[0] == N
        assert desc.strides[1] == 1
        assert desc.block_shape == [M_BLOCK, N_BLOCK]
        desc.store([moffset, noffset], val)

    M, N = M_BLOCK * 2, N_BLOCK * 2
    inp = to_triton(numpy_random((M, N), dtype_str), device=device, dst_type=dtype_str)
    out = inp.new_empty((M, N))

    grid_m = M // M_BLOCK
    grid_n = N // N_BLOCK

    def alloc_fn(size: int, align: int, stream: Optional[int]):
        assert size == 128 * (grid_m * grid_n) * num_ctas
        assert align == 128
        assert stream == 0
        return torch.empty(size, dtype=torch.int8, device=device)

    triton.set_allocator(alloc_fn)

    kernel[(grid_m, grid_n)](out, inp, M, N, M_BLOCK, N_BLOCK, num_ctas=num_ctas)

    torch.testing.assert_close(unwrap_tensor(inp), unwrap_tensor(out))


# Exercise the functional load/store builtins once to ensure they map through.
@pytest.mark.interpreter
@pytest.mark.parametrize("dtype_str", tma_dtypes)
def test_tensor_descriptor_functional_interface(dtype_str, device):
    """Copies an entire tensor blockwise using the descriptor builtins."""

    @triton.jit
    def kernel(out_ptr, a_ptr, M, N, M_BLOCK: tl.constexpr, N_BLOCK: tl.constexpr):
        in_desc = tl.make_tensor_descriptor(
            a_ptr,
            shape=[M, N],
            strides=[N, 1],
            block_shape=[M_BLOCK, N_BLOCK],
        )
        out_desc = tl.make_tensor_descriptor(
            out_ptr,
            shape=[M, N],
            strides=[N, 1],
            block_shape=[M_BLOCK, N_BLOCK],
        )
        moffset = tl.program_id(0) * M_BLOCK
        noffset = tl.program_id(1) * N_BLOCK
        block = tl.load_tensor_descriptor(in_desc, [moffset, noffset])
        tl.store_tensor_descriptor(out_desc, [moffset, noffset], block)

    M, N = 32, 128
    inp = to_triton(numpy_random((M, N), dtype_str), device=device, dst_type=dtype_str)

    M_BLOCK = 8
    N_BLOCK = 32
    out = inp.new_empty((M, N))

    grid_m = M // M_BLOCK
    grid_n = N // N_BLOCK

    def alloc_fn(size: int, align: int, stream: Optional[int]):
        assert size == 2 * 128 * (grid_m * grid_n)
        assert align == 128
        assert stream == 0
        return torch.empty(size, dtype=torch.int8, device=device)

    triton.set_allocator(alloc_fn)

    kernel[(grid_m, grid_n)](out, inp, M, N, M_BLOCK, N_BLOCK)
    torch.testing.assert_close(unwrap_tensor(inp), unwrap_tensor(out))


@pytest.mark.interpreter
@pytest.mark.parametrize("dtype_str", tma_dtypes)
@pytest.mark.parametrize("K_BLOCK", [16, 32, 64, 128])
def test_tensor_descriptor_load3d(dtype_str, K_BLOCK, device):

    @triton.jit
    def kernel(out_ptr, a_ptr, M, N, K, stride_m, stride_n, stride_k, M_BLOCK: tl.constexpr, N_BLOCK: tl.constexpr,
               K_BLOCK: tl.constexpr):
        desc = tl.make_tensor_descriptor(
            a_ptr,
            shape=[M, N, K],
            strides=[stride_m, stride_n, stride_k],
            block_shape=[M_BLOCK, N_BLOCK, K_BLOCK],
        )

        pid_m, pid_n, pid_k = tl.program_id(0), tl.program_id(1), tl.program_id(2)
        offs = pid_m * M_BLOCK, pid_n * N_BLOCK, pid_k * K_BLOCK

        block = desc.load(offs)

        idx_m = offs[0] + tl.arange(0, M_BLOCK)[:, None, None]
        idx_n = offs[1] + tl.arange(0, N_BLOCK)[None, :, None]
        idx_k = offs[2] + tl.arange(0, K_BLOCK)[None, None, :]
        idx = idx_m * N * K + idx_n * K + idx_k
        mask = (idx_m < M) & (idx_n < N) & (idx_k < K)
        tl.store(out_ptr + idx, block, mask)

    def alloc_fn(size: int, align: int, stream: Optional[int]):
        return torch.empty(size, dtype=torch.int8, device=device)

    triton.set_allocator(alloc_fn)

    inp = to_triton(numpy_random((10, 64, 128), dtype_str), device=device, dst_type=dtype_str)
    inp.data = inp.data[:, :50, :119]

    if K_BLOCK * inp.element_size() < 32:
        return pytest.xfail("Invalid last dim size")

    M_BLOCK, N_BLOCK = 8, 8
    out = inp.new_empty(inp.shape)

    grid = tuple(triton.cdiv(size, block) for size, block in zip(inp.shape, (M_BLOCK, N_BLOCK, K_BLOCK)))
    kernel[grid](out, inp, *inp.shape, *inp.stride(), M_BLOCK, N_BLOCK, K_BLOCK)

    actual = unwrap_tensor(out)
    expect = unwrap_tensor(inp)
    torch.testing.assert_close(expect, actual)


@pytest.mark.interpreter
@pytest.mark.parametrize("dtype_str", tma_dtypes)
@pytest.mark.parametrize("K_BLOCK", [16, 32, 64, 128])
def test_tensor_descriptor_store3d(dtype_str, K_BLOCK, device):

    @triton.jit
    def kernel(out_ptr, a_ptr, M, N, K, stride_m, stride_n, stride_k, M_BLOCK: tl.constexpr, N_BLOCK: tl.constexpr,
               K_BLOCK: tl.constexpr):
        desc = tl.make_tensor_descriptor(
            out_ptr,
            shape=[M, N, K],
            strides=[stride_m, stride_n, stride_k],
            block_shape=[M_BLOCK, N_BLOCK, K_BLOCK],
        )

        pid_m, pid_n, pid_k = tl.program_id(0), tl.program_id(1), tl.program_id(2)
        offs = pid_m * M_BLOCK, pid_n * N_BLOCK, pid_k * K_BLOCK

        idx_m = offs[0] + tl.arange(0, M_BLOCK)[:, None, None]
        idx_n = offs[1] + tl.arange(0, N_BLOCK)[None, :, None]
        idx_k = offs[2] + tl.arange(0, K_BLOCK)[None, None, :]
        idx = idx_m * N * K + idx_n * K + idx_k
        mask = (idx_m < M) & (idx_n < N) & (idx_k < K)
        block = tl.load(a_ptr + idx, mask)

        desc.store(offs, block)

    def alloc_fn(size: int, align: int, stream: Optional[int]):
        return torch.empty(size, dtype=torch.int8, device=device)

    triton.set_allocator(alloc_fn)

    inp = to_triton(numpy_random((10, 50, 119), dtype_str), device=device, dst_type=dtype_str)

    if K_BLOCK * inp.element_size() < 32:
        return pytest.xfail("Invalid last dim size")

    M_BLOCK, N_BLOCK = 8, 8
    out = inp.new_empty((10, 64, 128))

    grid = tuple(triton.cdiv(size, block) for size, block in zip(inp.shape, (M_BLOCK, N_BLOCK, K_BLOCK)))
    kernel[grid](out, inp, *inp.shape, *out.stride(), M_BLOCK, N_BLOCK, K_BLOCK)

    expect = unwrap_tensor(inp)
    actual = unwrap_tensor(out)[:, :50, :119]
    torch.testing.assert_close(expect, actual)


@pytest.mark.parametrize("dtype_str", tma_dtypes)
@pytest.mark.parametrize("num_ctas", [1, 2])
@pytest.mark.parametrize("ndim", [1, 2, 3, 4, 5])
@pytest.mark.parametrize("INNER_BLOCK", [16, 32, 64, 128])
def test_tensor_descriptor_load_nd(dtype_str, num_ctas, ndim, INNER_BLOCK, device):
    if num_ctas == 2 and (not is_cuda() or torch.cuda.get_device_capability(0)[0] not in (9, 10)):
        pytest.xfail("CTAs is unsupported for these cards")

    @triton.jit
    def kernel(out_ptr, a_ptr, shape, strides, BLOCK_SHAPE):
        desc = tl.make_tensor_descriptor(
            a_ptr,
            shape=shape,
            strides=strides,
            block_shape=BLOCK_SHAPE,
        )
        ndim: tl.constexpr = len(BLOCK_SHAPE)

        offs = (0, ) * ndim
        block = desc.load(offs)

        idx = tl.full(BLOCK_SHAPE, 0, tl.int32)
        stride = 1
        for k in tl.static_range(ndim - 1, -1, -1):
            arange = tl.arange(0, BLOCK_SHAPE[k])
            for _ in tl.static_range(k):
                arange = tl.expand_dims(arange, 0)
            for _ in tl.static_range(k + 1, ndim):
                arange = tl.expand_dims(arange, -1)

            idx += arange * stride
            stride *= BLOCK_SHAPE[k]

        tl.store(out_ptr + idx, block)

    def alloc_fn(size: int, align: int, stream: Optional[int]):
        return torch.empty(size, dtype=torch.int8, device=device)

    triton.set_allocator(alloc_fn)

    alloc_shape = (1, 1, 3, 7, INNER_BLOCK)[-ndim:]
    inp = to_triton(numpy_random(alloc_shape, dtype_str)[..., :INNER_BLOCK - 3], device=device, dst_type=dtype_str)

    if INNER_BLOCK * inp.element_size() < 32:
        return pytest.xfail("Invalid last dim size")

    BLOCK_SHAPE = (2, 2, 4, 8, INNER_BLOCK)[-ndim:]
    out = inp.new_empty(BLOCK_SHAPE)

    constexpr_block_shape = tuple(tl.constexpr(v) for v in BLOCK_SHAPE)
    kernel[(1, )](out, inp, inp.shape, inp.stride(), constexpr_block_shape, num_ctas=num_ctas)

    # Check in-bounds
    actual = unwrap_tensor(out)
    expect = unwrap_tensor(inp)
    idx = [slice(None, s) for s in inp.shape]
    torch.testing.assert_close(expect, actual[idx])

    # Check out-of-bounds
    actual[idx].zero_()
    expect = expect.new_zeros(BLOCK_SHAPE)
    torch.testing.assert_close(expect, actual)


@pytest.mark.parametrize("dtype_str", tma_dtypes)
@pytest.mark.parametrize("num_ctas", [1, 2])
@pytest.mark.parametrize("ndim", [1, 2, 3, 4, 5])
@pytest.mark.parametrize("INNER_BLOCK", [16, 32, 64, 128])
def test_tensor_descriptor_store_nd(dtype_str, num_ctas, ndim, INNER_BLOCK, device):
    if num_ctas == 2 and (not is_cuda() or torch.cuda.get_device_capability(0)[0] not in (9, 10)):
        pytest.xfail("CTAs is unsupported for these cards")

    @triton.jit
    def kernel(out_ptr, a_ptr, shape, strides, BLOCK_SHAPE):
        desc = tl.make_tensor_descriptor(
            out_ptr,
            shape=shape,
            strides=strides,
            block_shape=BLOCK_SHAPE,
        )
        ndim: tl.constexpr = len(BLOCK_SHAPE)

        idx = tl.full(BLOCK_SHAPE, 0, tl.int32)
        stride = 1
        for k in tl.static_range(ndim - 1, -1, -1):
            arange = tl.arange(0, BLOCK_SHAPE[k])
            for _ in tl.static_range(k):
                arange = tl.expand_dims(arange, 0)
            for _ in tl.static_range(k + 1, ndim):
                arange = tl.expand_dims(arange, -1)

            idx += arange * stride
            stride *= BLOCK_SHAPE[k]

        block = tl.load(a_ptr + idx)

        offs = (0, ) * ndim
        desc.store(offs, block)

    def alloc_fn(size: int, align: int, stream: Optional[int]):
        return torch.empty(size, dtype=torch.int8, device=device)

    triton.set_allocator(alloc_fn)

    BLOCK_SHAPE = (2, 2, 4, 8, INNER_BLOCK)[-ndim:]
    inp = to_triton(numpy_random(BLOCK_SHAPE, dtype_str), device=device, dst_type=dtype_str)

    if INNER_BLOCK * inp.element_size() < 32:
        return pytest.xfail("Invalid last dim size")

    out = inp.new_empty(BLOCK_SHAPE)
    out.data.fill_(-1)

    desc_shape = (1, 1, 3, 7, INNER_BLOCK)[-ndim:]
    constexpr_block_shape = tuple(tl.constexpr(v) for v in BLOCK_SHAPE)
    kernel[(1, )](out, inp, desc_shape, out.stride(), constexpr_block_shape, num_ctas=num_ctas)

    # Check in-bounds
    actual = unwrap_tensor(out)
    expect = unwrap_tensor(inp)
    idx = [slice(None, s) for s in desc_shape]
    torch.testing.assert_close(expect[idx], actual[idx])

    # Check out-of-bounds
    actual[idx].fill_(-1)
    expect = expect.new_full(BLOCK_SHAPE, -1)
    torch.testing.assert_close(expect, actual)


@pytest.mark.interpreter
def test_tensor_descriptor_padding(device):
<<<<<<< HEAD
    if not is_cuda():
        pytest.xfail("padding is unsupported")
=======
>>>>>>> 00cf53fe

    @triton.jit
    def device_tma_load(in_ptr, out_ptr, IM, IN, YM, YN, M_BLOCK: tl.constexpr, N_BLOCK: tl.constexpr,
                        padding: tl.constexpr):
        x_desc = tl.make_tensor_descriptor(in_ptr, shape=[IM, IN], strides=[IN, 1], block_shape=[M_BLOCK, N_BLOCK],
                                           padding_option=padding)

        moffset = tl.program_id(0) * M_BLOCK
        noffset = tl.program_id(1) * N_BLOCK

        value = x_desc.load([moffset, noffset])

        offs_m = moffset + tl.arange(0, M_BLOCK)
        offs_n = noffset + tl.arange(0, N_BLOCK)
        tl.store(out_ptr + offs_m[:, None] * YN + offs_n[None, :], value)

    @triton.jit
    def host_tma_load(in_desc, out_ptr, YM, YN, M_BLOCK: tl.constexpr, N_BLOCK: tl.constexpr):

        moffset = tl.program_id(0) * M_BLOCK
        noffset = tl.program_id(1) * N_BLOCK

        value = in_desc.load([moffset, noffset])

        offs_m = moffset + tl.arange(0, M_BLOCK)
        offs_n = noffset + tl.arange(0, N_BLOCK)
        tl.store(out_ptr + offs_m[:, None] * YN + offs_n[None, :], value)

    # TMA descriptors require a global memory allocation
    def alloc_fn(size: int, alignment: float, stream: float):
        return torch.ones(size, device=device, dtype=torch.float32)

    triton.set_allocator(alloc_fn)

    IM, IN = 48, 48
    OM, ON = 64, 64
    M_BLOCK = 32
    N_BLOCK = 32
    padding = "nan"
    input = torch.arange(IM * IN, device=device, dtype=torch.float32)
    input = input.reshape(IM, IN)
    out_device_tma = torch.zeros((OM, ON), device=device, dtype=torch.float32)
    out_host_tma = torch.zeros((OM, ON), device=device, dtype=torch.float32)
    dummy_block = [M_BLOCK, N_BLOCK]
    in_desc = TensorDescriptor(input, input.shape, input.stride(), dummy_block, padding=padding)
    grid = (triton.cdiv(OM, M_BLOCK), triton.cdiv(ON, N_BLOCK))
    device_tma_load[grid](input, out_device_tma, IM, IN, OM, ON, M_BLOCK, N_BLOCK, padding)
    host_tma_load[grid](in_desc, out_host_tma, OM, ON, M_BLOCK, N_BLOCK)
    expected = torch.zeros((OM, ON), device=device, dtype=torch.float32)
    expected[0:IN, 0:IM] = input
    expected[:, IN:ON] = float('nan')
    expected[IM:OM, :] = float('nan')

    torch.testing.assert_close(expected, out_device_tma, equal_nan=True)
    torch.testing.assert_close(expected, out_host_tma, equal_nan=True)


@triton.jit(noinline=True)
def tensor_descriptor_in_function_helper(out_ptr, in_ptr, M, N, M_BLOCK: tl.constexpr, N_BLOCK: tl.constexpr):
    in_desc = tl.make_tensor_descriptor(
        in_ptr,
        shape=[M, N],
        strides=[N, 1],
        block_shape=[M_BLOCK, N_BLOCK],
    )
    out_desc = tl.make_tensor_descriptor(
        out_ptr,
        shape=[M, N],
        strides=[N, 1],
        block_shape=[M_BLOCK, N_BLOCK],
    )
    moffset = tl.program_id(0) * M_BLOCK
    noffset = tl.program_id(1) * N_BLOCK
    value = in_desc.load([moffset, noffset])
    out_desc.store([moffset, noffset], value.abs())


@pytest.mark.interpreter
def test_tensor_descriptor_in_function(device):

    @triton.jit
    def kernel(out_ptr, a_ptr, M, N, M_BLOCK: tl.constexpr, N_BLOCK: tl.constexpr):
        tensor_descriptor_in_function_helper(out_ptr, a_ptr, M, N, M_BLOCK, N_BLOCK)

    M, N = 32, 128
    inp = torch.randn((M, N), device=device)

    M_BLOCK = 8
    N_BLOCK = 32
    out = inp.new_empty((M, N))

    grid_m = M // M_BLOCK
    grid_n = N // N_BLOCK

    def alloc_fn(size: int, align: int, stream: Optional[int]):
        assert size == 2 * 128 * (grid_m * grid_n)
        assert align == 128
        assert stream == 0
        return torch.empty(size, dtype=torch.int8, device=device)

    triton.set_allocator(alloc_fn)

    expect = inp.abs()
    kernel[(grid_m, grid_n)](out, inp, M, N, M_BLOCK, N_BLOCK)
    torch.testing.assert_close(expect, out)


@triton.jit(noinline=False)
def tensor_descriptor_return_helper(ptr, M, N, M_BLOCK: tl.constexpr, N_BLOCK: tl.constexpr):
    return tl.make_tensor_descriptor(
        ptr,
        shape=[M, N],
        strides=[N, 1],
        block_shape=[M_BLOCK, N_BLOCK],
    )


@pytest.mark.interpreter
@pytest.mark.skipif(is_hip(), reason="HIP devices don't correctly handle function calls with pointer arguments")
def test_tensor_descriptor_return_value(device):

    @triton.jit
    def kernel(out_ptr, a_ptr, M, N, M_BLOCK: tl.constexpr, N_BLOCK: tl.constexpr):
        in_desc = tensor_descriptor_return_helper(a_ptr, M, N, M_BLOCK, N_BLOCK)
        out_desc = tensor_descriptor_return_helper(out_ptr, M, N, M_BLOCK, N_BLOCK)
        moffset = tl.program_id(0) * M_BLOCK
        noffset = tl.program_id(1) * N_BLOCK
        value = in_desc.load([moffset, noffset])
        out_desc.store([moffset, noffset], value.abs())

    M, N = 32, 128
    inp = torch.randn((M, N), device=device)

    M_BLOCK = 8
    N_BLOCK = 32
    out = inp.new_zeros((M, N))

    def alloc_fn(size: int, align: int, stream: Optional[int]) -> torch.Tensor:
        return torch.empty(size, dtype=torch.int8, device=device)

    triton.set_allocator(alloc_fn)

    expect = inp.abs()
    kernel[(M // M_BLOCK, N // N_BLOCK)](out, inp, M, N, M_BLOCK, N_BLOCK)
    torch.testing.assert_close(expect, out)


@triton.jit(noinline=False)
def tensor_descriptor_arg_helper(in_desc, out_desc, M_BLOCK: tl.constexpr, N_BLOCK: tl.constexpr):
    moffset = tl.program_id(0) * M_BLOCK
    noffset = tl.program_id(1) * N_BLOCK
    value = in_desc.load([moffset, noffset])
    out_desc.store([moffset, noffset], value.abs())


@pytest.mark.interpreter
@pytest.mark.skipif(is_hip(), reason="HIP devices don't correctly handle function calls with pointer arguments")
def test_tensor_descriptor_argument(device):

    @triton.jit
    def kernel(out_ptr, a_ptr, M, N, M_BLOCK: tl.constexpr, N_BLOCK: tl.constexpr):
        out_desc = tl.make_tensor_descriptor(out_ptr, shape=[M, N], strides=[N, 1], block_shape=[M_BLOCK, N_BLOCK])
        in_desc = tl.make_tensor_descriptor(a_ptr, shape=[M, N], strides=[N, 1], block_shape=[M_BLOCK, N_BLOCK])
        tensor_descriptor_arg_helper(in_desc, out_desc, M_BLOCK, N_BLOCK)

    M, N = 32, 128
    inp = torch.randn((M, N), device=device)

    M_BLOCK = 8
    N_BLOCK = 32
    out = inp.new_zeros((M, N))

    def alloc_fn(size: int, align: int, stream: Optional[int]) -> torch.Tensor:
        return torch.empty(size, dtype=torch.int8, device=device)

    triton.set_allocator(alloc_fn)

    expect = inp.abs()
    kernel[(M // M_BLOCK, N // N_BLOCK)](out, inp, M, N, M_BLOCK, N_BLOCK)
    torch.testing.assert_close(expect, out)


@triton.jit
def matmul_kernel_make_tensor_descriptor(a_ptr, b_ptr, c_ptr,  #
                                         M, N, K,  #
                                         BLOCK_SIZE_M: tl.constexpr, BLOCK_SIZE_N: tl.constexpr,
                                         BLOCK_SIZE_K: tl.constexpr,  #
                                         ):
    pid_m = tl.program_id(axis=0)
    pid_n = tl.program_id(axis=1)
    offs_am = pid_m * BLOCK_SIZE_M
    offs_bn = pid_n * BLOCK_SIZE_N
    offs_k = 0

    a_desc = tl.make_tensor_descriptor(
        a_ptr,
        shape=[M, K],
        strides=[K, 1],
        block_shape=[BLOCK_SIZE_M, BLOCK_SIZE_K],
    )
    b_desc = tl.make_tensor_descriptor(
        b_ptr,
        shape=[K, N],
        strides=[N, 1],
        block_shape=[BLOCK_SIZE_K, BLOCK_SIZE_N],
    )
    c_desc = tl.make_tensor_descriptor(
        c_ptr,
        shape=[M, N],
        strides=[N, 1],
        block_shape=[BLOCK_SIZE_M, BLOCK_SIZE_N],
    )

    accumulator = tl.zeros((BLOCK_SIZE_M, BLOCK_SIZE_N), dtype=tl.float32)
    for k in range(0, tl.cdiv(K, BLOCK_SIZE_K)):
        a = a_desc.load([offs_am, offs_k])
        b = b_desc.load([offs_k, offs_bn])
        accumulator = tl.dot(a, b, acc=accumulator)
        offs_k += BLOCK_SIZE_K
    accumulator = accumulator.to(a_desc.dtype)
    c_desc.store([offs_am, offs_bn], accumulator)


@pytest.mark.interpreter
@pytest.mark.parametrize("num_ctas", [1, 2])
@pytest.mark.parametrize("BLOCK_M, BLOCK_N, BLOCK_K, num_stages", [
    (128, 128, 16, 1),
    (512, 64, 32, 2),
    (64, 512, 32, 2),
    (128, 128, 16, 4),
    (64, 128, 32, 4),
    (32, 32, 32, 4),
    (256, 128, 32, 4),
])
def test_make_tensor_descriptor_matmul(num_stages, num_ctas, BLOCK_M, BLOCK_N, BLOCK_K, device):
    if num_ctas == 2 and (not is_cuda() or torch.cuda.get_device_capability(0)[0] not in (9, 10)):
        pytest.xfail("CTAs is unsupported for these cards")
    if is_hip() and (BLOCK_M, BLOCK_N, BLOCK_K, num_stages) == (256, 128, 32, 4):
        pytest.skip("Insufficient shared memory on HIP devices")

    if is_interpreter():
        M, N, K = BLOCK_M, BLOCK_N, BLOCK_K
    else:
        M, N, K = 1024, 512, 256

    torch.manual_seed(42)
    A = torch.randn((M, K), dtype=torch.float16, device=device)
    B = torch.randn((K, N), dtype=torch.float16, device=device)
    C = torch.empty((M, N), dtype=torch.float16, device=device)
    grid = (triton.cdiv(M, BLOCK_M), triton.cdiv(N, BLOCK_N), 1)

    def alloc_fn(size: int, align: int, stream: Optional[int]):
        assert size == 3 * 128 * grid[0] * grid[1] * num_ctas
        assert align == 128
        assert stream == 0
        return torch.empty(size, dtype=torch.int8, device=device)

    triton.set_allocator(alloc_fn)

    kernel = matmul_kernel_make_tensor_descriptor[grid](
        A,
        B,
        C,
        M,
        N,
        K,
        BLOCK_M,
        BLOCK_N,
        BLOCK_K,
        num_warps=8,
        num_stages=num_stages,
        num_ctas=num_ctas,
    )
    ref_out = torch.matmul(A.to(torch.float32), B.to(torch.float32)).to(torch.float16)
    torch.testing.assert_close(ref_out, C, rtol=1e-3, atol=1e-3)
    if not is_cuda():
        return

    if torch.cuda.get_device_capability(0)[0] >= 9:
        assert "tensormap.cp_fenceproxy.global.shared::cta.tensormap::generic.release.gpu.sync.aligned" in kernel.asm[
            "ptx"]
    if BLOCK_M >= 64 * num_ctas and BLOCK_N >= 64 and is_hopper():
        # TODO: The use of stmatrix for Blackwell is currently not supported.
        # Only a subset of TMEM and stmatrix layout pairs are compatible, for example 16x256bx2 and m8n8x4.
        assert "stmatrix.sync.aligned.m8n8.x4.shared.b16" in kernel.asm[
            "ptx"] or "stmatrix.sync.aligned.x4.m8n8.shared.b16" in kernel.asm["ptx"]


@triton.jit
def kernel_make_tensor_descriptor_loop_carried(a_ptr, M, N, MBLOCK: tl.constexpr, NBLOCK: tl.constexpr):
    # Test that descriptors work with
    pid = tl.program_id(0)
    moffset = MBLOCK * pid

    a_desc = tl.make_tensor_descriptor(
        a_ptr,
        shape=[M, N],
        strides=[N, 1],
        block_shape=[MBLOCK, NBLOCK],
    )

    for i in range(0, N, NBLOCK):
        assert isinstance(a_desc, tl.tensor_descriptor)
        if i % (3 * NBLOCK) == 0:
            a_desc = tl.make_tensor_descriptor(
                a_ptr,
                shape=[M, N],
                strides=[N, 1],
                block_shape=[MBLOCK, NBLOCK],
            )
            assert isinstance(a_desc, tl.tensor_descriptor)
        assert isinstance(a_desc, tl.tensor_descriptor)
        a = a_desc.load([moffset, i])
        a_desc.store([moffset, i], a + 10)

    n = 0
    while n < N:
        assert isinstance(a_desc, tl.tensor_descriptor)
        if n % (3 * NBLOCK) == 0:
            assert isinstance(a_desc, tl.tensor_descriptor)
            a_desc = tl.make_tensor_descriptor(
                a_ptr,
                shape=[M, N],
                strides=[N, 1],
                block_shape=[MBLOCK, NBLOCK],
            )
        assert isinstance(a_desc, tl.tensor_descriptor)
        a = a_desc.load([moffset, n])
        a_desc.store([moffset, n], a + 5)

        n += NBLOCK


@pytest.mark.interpreter
@pytest.mark.skipif(is_hip(), reason="Currently unsupported by HIP devices")
def test_make_tensor_descriptor_loop_carried(device):
    M, N = 64, 512
    torch.manual_seed(42)
    A = torch.randn((M, N), dtype=torch.float32, device=device)
    MBLOCK, NBLOCK = 8, 128
    grid = (triton.cdiv(M, MBLOCK), )

    def alloc_fn(size: int, align: int, stream: Optional[int]):
        assert size == 128 * grid[0]
        assert align == 128
        assert stream == 0
        return torch.empty(size, dtype=torch.int8, device=device)

    triton.set_allocator(alloc_fn)

    ref_out = A + 15
    kernel = kernel_make_tensor_descriptor_loop_carried[grid](
        A,
        M,
        N,
        MBLOCK,
        NBLOCK,
    )
    torch.testing.assert_close(ref_out, A)
    if is_cuda() and torch.cuda.get_device_capability(0)[0] in (9, 10):
        assert "tensormap.cp_fenceproxy.global.shared::cta.tensormap::generic.release.gpu.sync.aligned" in kernel.asm[
            "ptx"]


@triton.jit
def batched_gemm_2d_tma_kernel(a_ptr, b_ptr, c_ptr,  #
                               B, M, N, K,  #
                               dtype: tl.constexpr,  #
                               BLOCK_M: tl.constexpr, BLOCK_N: tl.constexpr, BLOCK_K: tl.constexpr,  #
                               NUM_SMS: tl.constexpr):
    start_pid = tl.program_id(axis=0)
    num_tiles_m = tl.cdiv(M, BLOCK_M)
    num_tiles_n = tl.cdiv(N, BLOCK_N)
    k_tiles = tl.cdiv(K, BLOCK_K)
    num_tiles_per_batch = num_tiles_m * num_tiles_n
    num_tiles = B * num_tiles_per_batch

    tiles_per_SM = num_tiles // NUM_SMS
    if start_pid < num_tiles % NUM_SMS:
        tiles_per_SM += 1

    tile_id = start_pid - NUM_SMS
    ki = -1

    tile_m = 0
    tile_n = 0
    tile_b = 0

    offs_m = 0
    offs_n = 0
    offs_b = 0

    a_desc = tl.make_tensor_descriptor(a_ptr + offs_b * (M * K), [M, K], [K, 1], [BLOCK_M, BLOCK_K])
    b_desc = tl.make_tensor_descriptor(b_ptr + offs_b * (N * K), [N, K], [K, 1], [BLOCK_N, BLOCK_K])
    c_desc = tl.make_tensor_descriptor(c_ptr + offs_b * (M * N), [M, N], [N, 1], [BLOCK_M, BLOCK_N])

    accumulator = tl.zeros((BLOCK_M, BLOCK_N), dtype=tl.float32)

    for _ in range(k_tiles * tiles_per_SM):
        ki = tl.where(ki == k_tiles - 1, 0, ki + 1)
        if ki == 0:
            tile_id += NUM_SMS
            tile_b = tile_id // num_tiles_per_batch
            tile_m = (tile_id // num_tiles_n) % num_tiles_m
            tile_n = tile_id % num_tiles_n

            offs_b = tile_b
            offs_m = tile_m * BLOCK_M
            offs_n = tile_n * BLOCK_N

            a_desc = tl.make_tensor_descriptor(a_ptr + offs_b * (M * K), [M, K], [K, 1], [BLOCK_M, BLOCK_K])
            b_desc = tl.make_tensor_descriptor(b_ptr + offs_b * (N * K), [N, K], [K, 1], [BLOCK_N, BLOCK_K])
            c_desc = tl.make_tensor_descriptor(c_ptr + offs_b * (M * N), [M, N], [N, 1], [BLOCK_M, BLOCK_N])

        offs_k = ki * BLOCK_K

        a = a_desc.load([offs_m, offs_k])
        b = b_desc.load([offs_n, offs_k])
        accumulator = tl.dot(a, b.T, accumulator)

        if ki == k_tiles - 1:
            c = accumulator.to(dtype)

            c_desc.store([offs_m, offs_n], c)
            accumulator = tl.zeros((BLOCK_M, BLOCK_N), dtype=tl.float32)


@pytest.mark.interpreter
def test_tensor_descriptor_batched_gemm_2d_tma(device):
    BLOCK_M, BLOCK_N, BLOCK_K = 128, 256, 64

    if is_hip():
        # Insufficient share memory for the larger block size
        BLOCK_M, BLOCK_N, BLOCK_K = 128, 128, 64

    if is_interpreter():
        B, M, N, K = 2, BLOCK_M, BLOCK_N, BLOCK_K
    else:
        B, M, N, K = 2, 1024, 1024, 128
    NUM_SMS = 96
    num_stages = 3

    grid = (min(NUM_SMS, B * triton.cdiv(M, BLOCK_M) * triton.cdiv(N, BLOCK_N)), )

    a = torch.randn((B, M, K), device=device, dtype=torch.float16)
    b = torch.randn((B, N, K), device=device, dtype=torch.float16)
    c = torch.empty((B, M, N), device=device, dtype=torch.float16)

    expect = torch.bmm(a, b.mT)

    def alloc_fn(size: int, align: int, stream: Optional[int]):
        # TODO: should only need num_stages * 3 descriptors per SM
        assert size == 128 * 3 * (num_stages + 1) * grid[0]
        assert align == 128
        assert stream == 0
        return torch.empty(size, dtype=torch.int8, device=device)

    triton.set_allocator(alloc_fn)

    batched_gemm_2d_tma_kernel[grid](
        a, b, c,  #
        B, M, N, K,  #
        tl.float16,  #
        BLOCK_M, BLOCK_N, BLOCK_K,  #
        NUM_SMS,  #
        num_stages=num_stages, num_warps=8)
    if is_cuda():
        torch.cuda.synchronize()
    elif is_xpu():
        torch.xpu.synchronize()

    torch.testing.assert_close(c, expect, rtol=1e-3, atol=1e-3)


@triton.jit
def batched_gemm_3d_tma_kernel(a_ptr, b_ptr, c_ptr,  #
                               B, M, N, K,  #
                               dtype: tl.constexpr,  #
                               BLOCK_M: tl.constexpr, BLOCK_N: tl.constexpr, BLOCK_K: tl.constexpr,  #
                               NUM_SMS: tl.constexpr):
    start_pid = tl.program_id(axis=0)
    num_tiles_m = tl.cdiv(M, BLOCK_M)
    num_tiles_n = tl.cdiv(N, BLOCK_N)
    k_tiles = tl.cdiv(K, BLOCK_K)
    num_tiles_per_batch = num_tiles_m * num_tiles_n
    num_tiles = B * num_tiles_per_batch

    tiles_per_SM = num_tiles // NUM_SMS
    if start_pid < num_tiles % NUM_SMS:
        tiles_per_SM += 1

    tile_id = start_pid - NUM_SMS
    ki = -1

    tile_m = 0
    tile_n = 0
    tile_b = 0

    offs_m = 0
    offs_n = 0
    offs_b = 0

    a_desc = tl.make_tensor_descriptor(a_ptr, [B, M, K], [K * M, K, 1], [1, BLOCK_M, BLOCK_K])
    b_desc = tl.make_tensor_descriptor(b_ptr, [B, N, K], [N * K, K, 1], [1, BLOCK_N, BLOCK_K])
    c_desc = tl.make_tensor_descriptor(c_ptr, [B, M, N], [M * N, N, 1], [1, BLOCK_M, BLOCK_N])

    accumulator = tl.zeros((BLOCK_M, BLOCK_N), dtype=tl.float32)

    for _ in range(k_tiles * tiles_per_SM):
        ki = tl.where(ki == k_tiles - 1, 0, ki + 1)
        if ki == 0:
            tile_id += NUM_SMS
            tile_b = tile_id // num_tiles_per_batch
            tile_m = (tile_id // num_tiles_n) % num_tiles_m
            tile_n = tile_id % num_tiles_n

            offs_b = tile_b
            offs_m = tile_m * BLOCK_M
            offs_n = tile_n * BLOCK_N

        offs_k = ki * BLOCK_K

        a = a_desc.load([offs_b, offs_m, offs_k]).reshape([BLOCK_M, BLOCK_K])
        b = b_desc.load([offs_b, offs_n, offs_k]).reshape([BLOCK_N, BLOCK_K])
        accumulator = tl.dot(a, b.T, accumulator)

        if ki == k_tiles - 1:
            c = accumulator.to(dtype)

            c_desc.store([offs_b, offs_m, offs_n], c.reshape((1, BLOCK_M, BLOCK_N)))
            accumulator = tl.zeros((BLOCK_M, BLOCK_N), dtype=tl.float32)


@pytest.mark.interpreter
def test_tensor_descriptor_batched_gemm_3d_tma(device):
    BLOCK_M, BLOCK_N, BLOCK_K = 128, 256, 64

    if is_hip():
        # Insufficient share memory for the larger block size
        BLOCK_M, BLOCK_N, BLOCK_K = 64, 64, 64

    if is_interpreter():
        B, M, N, K = 2, BLOCK_M, BLOCK_N, BLOCK_K
    else:
        B, M, N, K = 2, 1024, 1024, 128
    NUM_SMS = 96
    num_stages = 3

    grid = (min(NUM_SMS, B * triton.cdiv(M, BLOCK_M) * triton.cdiv(N, BLOCK_N)), )

    a = torch.randn((B, M, K), device=device, dtype=torch.float16)
    b = torch.randn((B, N, K), device=device, dtype=torch.float16)
    c = torch.empty((B, M, N), device=device, dtype=torch.float16)

    expect = torch.bmm(a, b.mT)

    def alloc_fn(size: int, align: int, stream: Optional[int]):
        # TODO: should only need num_stages * 3 descriptors per SM
        assert size == 128 * 3 * grid[0]
        assert align == 128
        assert stream == 0
        return torch.empty(size, dtype=torch.int8, device=device)

    triton.set_allocator(alloc_fn)

    h = batched_gemm_3d_tma_kernel[grid](
        a, b, c,  #
        B, M, N, K,  #
        tl.float16,  #
        BLOCK_M, BLOCK_N, BLOCK_K,  #
        NUM_SMS,  #
        num_stages=num_stages, num_warps=8)
    if is_cuda():
        torch.cuda.synchronize()
    elif is_xpu():
        torch.xpu.synchronize()

    if is_cuda() and (capability := torch.cuda.get_device_capability(0)[0]) in (9, 10):
        dot_op = {9: "warp_group_dot", 10: "tc_gen5_mma"}
        assert dot_op[capability] in h.asm["ttgir"]

    torch.testing.assert_close(c, expect, rtol=1e-3, atol=1e-3)


@pytest.mark.parametrize("dtype_str", tma_dtypes)
@pytest.mark.parametrize("ndim", [3, 4, 5])
@pytest.mark.parametrize("INNER_BLOCK", [16, 32, 64, 128])
def test_tensor_descriptor_rank_reducing_load(dtype_str, ndim, INNER_BLOCK, device):

    @triton.jit
    def kernel(out_ptr, a_ptr, shape, strides, BLOCK_SHAPE):
        desc = tl.make_tensor_descriptor(
            a_ptr,
            shape=shape,
            strides=strides,
            block_shape=BLOCK_SHAPE,
        )
        ndim: tl.constexpr = len(BLOCK_SHAPE)

        offs = (0, ) * ndim
        M_BLOCK: tl.constexpr = BLOCK_SHAPE[-2]
        N_BLOCK: tl.constexpr = BLOCK_SHAPE[-1]
        block = desc.load(offs).reshape(M_BLOCK, N_BLOCK)

        idx = tl.arange(0, M_BLOCK)[:, None] * strides[-2] + tl.arange(0, N_BLOCK)[None, :]
        tl.store(out_ptr + idx, block)

    def alloc_fn(size: int, align: int, stream: Optional[int]):
        return torch.empty(size, dtype=torch.int8, device=device)

    triton.set_allocator(alloc_fn)

    alloc_shape = (1, 1, 1, 7, INNER_BLOCK)[-ndim:]
    inp = to_triton(numpy_random(alloc_shape, dtype_str), device=device, dst_type=dtype_str)
    inp.data = inp.data[..., :INNER_BLOCK - 3]

    if INNER_BLOCK * inp.element_size() < 32:
        return pytest.xfail("Invalid last dim size")

    BLOCK_SHAPE = (1, 1, 1, 8, INNER_BLOCK)[-ndim:]
    out = inp.new_empty(BLOCK_SHAPE)

    constexpr_block_shape = tuple(tl.constexpr(v) for v in BLOCK_SHAPE)
    kernel[(1, )](out, inp, inp.shape, inp.stride(), constexpr_block_shape)

    # Check in-bounds
    actual = unwrap_tensor(out)
    expect = unwrap_tensor(inp)
    idx = [slice(None, s) for s in inp.shape]
    torch.testing.assert_close(expect, actual[idx])

    # Check out-of-bounds
    actual[idx].zero_()
    expect = expect.new_zeros(BLOCK_SHAPE)
    torch.testing.assert_close(expect, actual)


@triton.jit
def _compute_pid(tile_id, num_pid_in_group, num_pid_m, GROUP_SIZE_M, NUM_SMS):
    group_id = tile_id // num_pid_in_group
    first_pid_m = group_id * GROUP_SIZE_M
    group_size_m = min(num_pid_m - first_pid_m, GROUP_SIZE_M)
    pid_m = first_pid_m + (tile_id % group_size_m)
    pid_n = (tile_id % num_pid_in_group) // group_size_m
    return pid_m, pid_n


@triton.jit()
def matmul_kernel_rank_reducing(a_ptr, b_ptr, c_ptr,  #
                                M, N, K,  #
                                BLOCK_SIZE_M: tl.constexpr,  #
                                BLOCK_SIZE_N: tl.constexpr,  #
                                BLOCK_SIZE_K: tl.constexpr,  #
                                NUM_SMS: tl.constexpr):  #
    # Matmul using TMA and device-side descriptor creation
    GROUP_SIZE_M: tl.constexpr = 8
    dtype = c_ptr.dtype.element_ty
    start_pid = tl.program_id(axis=0)
    num_pid_m = tl.cdiv(M, BLOCK_SIZE_M)
    num_pid_n = tl.cdiv(N, BLOCK_SIZE_N)
    k_tiles = tl.cdiv(K, BLOCK_SIZE_K)
    num_tiles = num_pid_m * num_pid_n

    a_desc = tl.make_tensor_descriptor(
        a_ptr,
        shape=[1, M, K],
        strides=[M * K, K, 1],
        block_shape=[1, BLOCK_SIZE_M, BLOCK_SIZE_K],
    )
    b_desc = tl.make_tensor_descriptor(
        b_ptr,
        shape=[1, N, K],
        strides=[N * K, K, 1],
        block_shape=[1, BLOCK_SIZE_N, BLOCK_SIZE_K],
    )
    c_desc = tl.make_tensor_descriptor(
        c_ptr,
        shape=[1, M, N],
        strides=[M * N, N, 1],
        block_shape=[1, BLOCK_SIZE_M, BLOCK_SIZE_N],
    )

    tile_id_c = start_pid - NUM_SMS
    num_pid_in_group = GROUP_SIZE_M * num_pid_n

    for tile_id in tl.range(start_pid, num_tiles, NUM_SMS, flatten=True):
        pid_m, pid_n = _compute_pid(tile_id, num_pid_in_group, num_pid_m, GROUP_SIZE_M, NUM_SMS)
        offs_am = pid_m * BLOCK_SIZE_M
        offs_bn = pid_n * BLOCK_SIZE_N

        accumulator = tl.zeros((BLOCK_SIZE_M, BLOCK_SIZE_N), dtype=tl.float32)
        for ki in range(k_tiles):
            offs_k = ki * BLOCK_SIZE_K
            a = a_desc.load([0, offs_am, offs_k]).reshape(BLOCK_SIZE_M, BLOCK_SIZE_K)
            b = b_desc.load([0, offs_bn, offs_k]).reshape(BLOCK_SIZE_N, BLOCK_SIZE_K)
            accumulator = tl.dot(a, b.T, accumulator)

        tile_id_c += NUM_SMS
        pid_m, pid_n = _compute_pid(tile_id_c, num_pid_in_group, num_pid_m, GROUP_SIZE_M, NUM_SMS)
        offs_cm = pid_m * BLOCK_SIZE_M
        offs_cn = pid_n * BLOCK_SIZE_N

        c = accumulator.to(dtype).reshape(1, BLOCK_SIZE_M, BLOCK_SIZE_N)
        c_desc.store([0, offs_cm, offs_cn], c)


@pytest.mark.parametrize("dtype_str", ["float16", "bfloat16", "float32"])
def test_tensor_descriptor_rank_reducing_matmul(dtype_str, device):
    NUM_SMS = 4
    M, N, K = 256, 256, 64
    A = to_triton(numpy_random((1, M, K), dtype_str), device=device, dst_type=dtype_str)
    B = to_triton(numpy_random((1, N, K), dtype_str), device=device, dst_type=dtype_str)
    C = A.new_empty(1, M, N)

    def alloc_fn(size: int, align: int, stream: Optional[int]):
        return torch.empty(size, dtype=torch.int8, device=device)

    triton.set_allocator(alloc_fn)
    matmul_kernel_rank_reducing[(NUM_SMS, )](
        A,
        B,
        C,
        M,
        N,
        K,
        NUM_SMS=4,
        BLOCK_SIZE_M=32,
        BLOCK_SIZE_N=32,
        BLOCK_SIZE_K=32,
    )

    actual = unwrap_tensor(C)
    expect = torch.matmul(A, B.mT)
    torch.testing.assert_close(expect, actual, atol=1e-1, rtol=1e-4)


@triton.jit()
def matmul_kernel_reshape(a_ptr, b_ptr, c_ptr,  #
                          M, N, K,  #
                          BLOCK_SIZE_M: tl.constexpr,  #
                          BLOCK_SIZE_N: tl.constexpr,  #
                          BLOCK_SIZE_K: tl.constexpr,  #
                          NUM_SMS: tl.constexpr):  #
    # Matmul using TMA and device-side descriptor creation
    GROUP_SIZE_M: tl.constexpr = 8
    dtype = c_ptr.dtype.element_ty
    start_pid = tl.program_id(axis=0)
    num_pid_m = tl.cdiv(M, BLOCK_SIZE_M)
    num_pid_n = tl.cdiv(N, BLOCK_SIZE_N)
    k_tiles = tl.cdiv(K, BLOCK_SIZE_K)
    num_tiles = num_pid_m * num_pid_n

    a_desc = tl.make_tensor_descriptor(
        a_ptr,
        shape=[2, M // 2, K],
        strides=[(M // 2) * K, K, 1],
        block_shape=[2, BLOCK_SIZE_M // 2, BLOCK_SIZE_K],
    )
    b_desc = tl.make_tensor_descriptor(
        b_ptr,
        shape=[2, N // 2, K],
        strides=[(N // 2) * K, K, 1],
        block_shape=[2, BLOCK_SIZE_N // 2, BLOCK_SIZE_K],
    )
    c_desc = tl.make_tensor_descriptor(
        c_ptr,
        shape=[M, N],
        strides=[N, 1],
        block_shape=[BLOCK_SIZE_M, BLOCK_SIZE_N],
    )

    tile_id_c = start_pid - NUM_SMS
    num_pid_in_group = GROUP_SIZE_M * num_pid_n

    for tile_id in tl.range(start_pid, num_tiles, NUM_SMS, flatten=True):
        pid_m, pid_n = _compute_pid(tile_id, num_pid_in_group, num_pid_m, GROUP_SIZE_M, NUM_SMS)
        offs_am = pid_m * (BLOCK_SIZE_M // 2)
        offs_bn = pid_n * (BLOCK_SIZE_N // 2)

        accumulator = tl.zeros((BLOCK_SIZE_M, BLOCK_SIZE_N), dtype=tl.float32)
        for ki in range(k_tiles):
            offs_k = ki * BLOCK_SIZE_K
            a = a_desc.load([0, offs_am, offs_k]).reshape(BLOCK_SIZE_M, BLOCK_SIZE_K)
            b = b_desc.load([0, offs_bn, offs_k]).reshape(BLOCK_SIZE_N, BLOCK_SIZE_K)
            accumulator = tl.dot(a, b.T, accumulator)

        tile_id_c += NUM_SMS
        pid_m, pid_n = _compute_pid(tile_id_c, num_pid_in_group, num_pid_m, GROUP_SIZE_M, NUM_SMS)
        offs_cm = pid_m * BLOCK_SIZE_M
        offs_cn = pid_n * BLOCK_SIZE_N

        c = accumulator.to(dtype)
        c_desc.store([offs_cm, offs_cn], c)


@pytest.mark.parametrize("dtype_str", ["float16", "bfloat16", "float32"])
def test_tensor_descriptor_reshape_matmul(dtype_str, device):
    NUM_SMS = 4
    M, N, K = 256, 256, 128
    BLOCK_SIZE_M = 64
    BLOCK_SIZE_N = 64
    BLOCK_SIZE_K = 64

    # trunc float32 to avoid large precision differences.
    def trunc_to_tf32(tensor):
        int_view = tensor.view(np.uint32)
        mask = np.uint32(0xFFFFE000)
        masked_int = int_view & mask
        tf32_simulated = masked_int.view(np.float32)
        return tf32_simulated

    # test a layout where block_m and block_N are split into two separate chunks.
    A = numpy_random((M, K), dtype_str)
    if dtype_str == "float32":
        A = trunc_to_tf32(A)

    def chunk(X, BLOCK0, BLOCK1):
        s0, s1 = X.shape
        X_reshaped = (X.reshape(s0 // BLOCK0, 2, BLOCK0 // 2, s1).transpose(1, 0, 2, 3).reshape(2, s0 // 2, s1))
        return X_reshaped

    A_reshaped = chunk(A, BLOCK_SIZE_M, BLOCK_SIZE_K)
    A = to_triton(A, device=device, dst_type=dtype_str)
    A_reshaped = to_triton(A_reshaped, device=device, dst_type=dtype_str)

    B = numpy_random((N, K), dtype_str)
    if dtype_str == "float32":
        B = trunc_to_tf32(B)

    B_reshaped = chunk(B, BLOCK_SIZE_N, BLOCK_SIZE_K)
    B = to_triton(B, device=device, dst_type=dtype_str)
    B_reshaped = to_triton(B_reshaped, device=device, dst_type=dtype_str)

    C = A.new_empty(M, N)

    def alloc_fn(size: int, align: int, stream: Optional[int]):
        return torch.empty(size, dtype=torch.int8, device=device)

    triton.set_allocator(alloc_fn)
    matmul_kernel_reshape[(NUM_SMS, )](
        A_reshaped,
        B_reshaped,
        C,
        M,
        N,
        K,
        NUM_SMS=4,
        BLOCK_SIZE_M=BLOCK_SIZE_M,
        BLOCK_SIZE_N=BLOCK_SIZE_N,
        BLOCK_SIZE_K=BLOCK_SIZE_K,
    )

    actual = unwrap_tensor(C)
    expect = torch.matmul(A, B.mT)
    torch.testing.assert_close(expect, actual, atol=1e-1, rtol=1e-4)


def f8_to_f16(x, dtype):

    @triton.jit
    def kernel(Y, X, N, BLOCK_SIZE: tl.constexpr):
        pid = tl.program_id(0)
        offs = pid * BLOCK_SIZE + tl.arange(0, BLOCK_SIZE)
        mask = offs < N
        x = tl.load(X + offs, mask=mask)
        tl.store(Y + offs, x, mask=mask)

    ret = torch.empty(x.shape, dtype=torch.float16, device=x.device)
    grid = lambda META: (triton.cdiv(x.numel(), META['BLOCK_SIZE']), )
    dtype = getattr(tl, dtype)
    kernel[grid](ret, triton.reinterpret(x, dtype), ret.numel(), BLOCK_SIZE=1024)
    return ret


@triton.jit
def mxfp8_mxfp4_matmul_tma(  #
        a_ptr, b_ptr, output_ptr,  #
        a_scale, b_scale,  #
        M, N, K,  #
        stride_scale,  #
        stride_am, stride_ak,  #
        stride_cm, stride_cn,  #
        BLOCK_M: tl.constexpr,  #
        BLOCK_N: tl.constexpr,  #
        BLOCK_K: tl.constexpr,  #
        NUM_STAGES: tl.constexpr):  #
    pid = tl.program_id(axis=0)
    num_pid_m = tl.cdiv(M, BLOCK_M)
    pid_m = pid % num_pid_m
    pid_n = pid // num_pid_m
    offs_am = (pid_m * BLOCK_M + tl.arange(0, BLOCK_M)) % M
    offs_bn = (pid_n * BLOCK_N + tl.arange(0, BLOCK_N)) % N
    offs_bn_tma = pid_n * BLOCK_N
    offs_ak = tl.arange(0, BLOCK_K)
    offs_scale_k = tl.arange(0, BLOCK_K // 32)
    a_scale_ptr = a_scale + offs_am[:, None] * stride_scale + offs_scale_k[None, :]
    b_scale_ptr = b_scale + offs_bn[:, None] * stride_scale + offs_scale_k[None, :]
    a_ptrs = a_ptr + (offs_am[:, None] * stride_am + offs_ak[None, :] * stride_ak)
    accumulator = tl.zeros((BLOCK_M, BLOCK_N), dtype=output_ptr.dtype.element_ty)
    offs_bk = 0

    b_desc = tl.make_tensor_descriptor(
        b_ptr,
        shape=[N, K // 2],
        strides=[K // 2, 1],
        block_shape=[BLOCK_N, BLOCK_K // 2],
    )

    for k in tl.range(0, tl.cdiv(K, BLOCK_K), num_stages=NUM_STAGES):
        a = tl.load(a_ptrs)
        b = b_desc.load([offs_bn_tma, offs_bk])

        scale_a = tl.load(a_scale_ptr)
        scale_b = tl.load(b_scale_ptr)
        accumulator = tl.dot_scaled(a, scale_a, "e5m2", b.T, scale_b, "e2m1", accumulator)
        a_ptrs += BLOCK_K * stride_ak

        offs_bk += b_desc.block_shape[-1]
        a_scale_ptr += BLOCK_K // 32
        b_scale_ptr += BLOCK_K // 32

    offs_cm = pid_m * BLOCK_M + tl.arange(0, BLOCK_M)
    offs_cn = pid_n * BLOCK_N + tl.arange(0, BLOCK_N)
    output_ptrs = output_ptr + stride_cm * offs_cm[:, None] + stride_cn * offs_cn[None, :]
    c_mask = (offs_cm[:, None] < M) & (offs_cn[None, :] < N)
    tl.store(output_ptrs, accumulator, mask=c_mask)


@pytest.mark.parametrize("M, N, K", [(1024, 512, 256), (128, 256, 256), (8192, 8192, 8192)])
@pytest.mark.parametrize("BLOCK_M, BLOCK_N, BLOCK_K", [(128, 128, 128), (128, 128, 256), (128, 256, 128),
                                                       (128, 256, 256)])
@pytest.mark.parametrize("NUM_STAGES", [1, 3])
@pytest.mark.skipif(is_hip(), reason="HIP devices don't have full support for MX formats")
def test_mxfp8_mxfp4_matmul_tma(M, N, K, BLOCK_M, BLOCK_N, BLOCK_K, NUM_STAGES, device):
    if BLOCK_N == 256 and BLOCK_K == 256:
        NUM_STAGES = min(NUM_STAGES, 2)

    if BLOCK_K < K and is_cuda() and torch.cuda.get_device_capability(0)[0] != 10:
        pytest.skip("Currently broken on hopper")

    required_sm = BLOCK_M * BLOCK_K * 2 + BLOCK_K * BLOCK_N * 2
    max_sm = triton.runtime.driver.active.utils.get_device_properties(
        triton.runtime.driver.active.get_current_device())["max_shared_mem"]
    if is_xpu() and required_sm > max_sm:
        pytest.xfail(f"Not enough shared memory for the given block size ({BLOCK_M}, {BLOCK_N}, {BLOCK_K})")

    a = torch.randint(20, 40, (M, K), dtype=torch.uint8).view(torch.float8_e5m2).to(device)

    dtype_src_str = "float8e5"

    b_mxfp4 = MXFP4Tensor(size=(N, K), device=device).random()
    b = b_mxfp4.to_packed_tensor(dim=1)
    b_ref = b_mxfp4.to(torch.float32).T

    a_scale_mxfp4 = MXScaleTensor(size=(M, (K + 32 - 1) // 32), device=device).random(high=64.0)
    b_scale_mxfp4 = MXScaleTensor(size=(N, (K + 32 - 1) // 32), device=device).random(high=64.0)
    a_scale = a_scale_mxfp4.data
    b_scale = b_scale_mxfp4.data

    a_scale_ref = a_scale_mxfp4.to(torch.float32).repeat_interleave(32, dim=1)[:M, :K]
    b_scale_ref = b_scale_mxfp4.to(torch.float32).repeat_interleave(32, dim=1).T.contiguous()[:K, :N]

    output = a.new_empty((M, N), dtype=torch.float32)
    grid = (triton.cdiv(M, BLOCK_M) * triton.cdiv(N, BLOCK_N), 1)

    def alloc_fn(size: int, align: int, stream: Optional[int]):
        return torch.empty(size, dtype=torch.int8, device=device)

    triton.set_allocator(alloc_fn)

    mxfp8_mxfp4_matmul_tma[grid](a, b, output, a_scale, b_scale, M, N, K, a_scale.stride(0), a.stride(0), a.stride(1),
                                 output.stride(0), output.stride(1), BLOCK_M, BLOCK_N, BLOCK_K, NUM_STAGES=NUM_STAGES)

    a_ref = f8_to_f16(a.view(torch.float8_e5m2), dtype_src_str).to(torch.float32)
    ref_out = torch.matmul(a_ref * a_scale_ref, b_ref * b_scale_ref)

    torch.testing.assert_close(ref_out, output, atol=1e-3, rtol=1e-3)


@triton.jit
def tma_gather_rows_kernel(out_ptr, in_ptr, idx_ptr, y, X: tl.constexpr, Y: tl.constexpr, BLOCK_X: tl.constexpr,
                           BLOCK_Y: tl.constexpr):
    idx = tl.load(idx_ptr + tl.arange(0, BLOCK_X))
    desc = tl.make_tensor_descriptor(in_ptr, [X, Y], [Y, 1], [1, BLOCK_Y])
    out = desc.gather(idx, y)
    tl.store(out_ptr + tl.arange(0, BLOCK_X)[:, None] * BLOCK_Y + tl.arange(0, BLOCK_Y)[None, :], out)


def torch_gather_rows(input, idx, y, block_y):
    out = torch.empty(0, device=input.device, dtype=input.dtype)
    for i in idx:
        x = input[i][y:y + block_y]
        out = torch.cat((out, x.reshape(1, x.shape[0])), dim=0)
    return out


@pytest.mark.interpreter
@pytest.mark.parametrize("X, Y", [(128, 128), (64, 256)])
@pytest.mark.parametrize("BLOCK_X, BLOCK_Y", [(32, 32), (64, 128), (16, 128), (512, 16)])
@pytest.mark.parametrize("dtype", [torch.float32, torch.float16, torch.int8])
@pytest.mark.parametrize("y", [0, 32, 48])
@pytest.mark.skipif(is_hopper(), reason="TMA Scatter is not supported on hopper")
def test_tma_gather(X, Y, BLOCK_X, BLOCK_Y, dtype, y, device):
    if BLOCK_X > X or y + BLOCK_Y > Y:
        pytest.xfail()

    torch.manual_seed(42)
    if dtype != torch.int8:
        input = torch.rand((X, Y), dtype=dtype, device=device)
    else:
        input = torch.arange(X * Y, dtype=dtype, device=device).reshape(X, Y)
    output = torch.empty((BLOCK_X, BLOCK_Y), dtype=dtype, device=device)

    idx = torch.randint(BLOCK_X, (BLOCK_X, ), dtype=torch.int32, device=device)

    def alloc_fn(size: int, align: int, steam):
        return torch.empty(size, dtype=torch.int8, device=device)

    triton.set_allocator(alloc_fn)

    tma_gather_rows_kernel[(1, )](output, input, idx, y, X, Y, BLOCK_X, BLOCK_Y)

    ref = torch_gather_rows(input, idx, y, BLOCK_Y)
    torch.testing.assert_close(ref, output, atol=0, rtol=0)


@triton.jit
def tma_gather_dot_pipeline(  #
        a_ptr, b_ptr, output_ptr,  #
        stride_am, stride_ak,  #
        stride_bk, stride_bn,  #
        stride_cm, stride_cn,  #
        K: tl.constexpr,  #
        BLOCK_M: tl.constexpr, BLOCK_N: tl.constexpr, BLOCK_K: tl.constexpr,  #
):
    a_desc = tl.make_tensor_descriptor(a_ptr, [BLOCK_M, K], [K, 1], [1, BLOCK_K])
    b_desc = tl.make_tensor_descriptor(b_ptr, [K, BLOCK_N], [BLOCK_N, 1], [1, BLOCK_N])

    accumulator = tl.zeros((BLOCK_M, BLOCK_N), dtype=output_ptr.dtype.element_ty)
    for k in range(0, K, BLOCK_K):
        a = a_desc.gather(tl.arange(0, BLOCK_M), k)
        b = b_desc.gather(tl.arange(0, BLOCK_K) + k, 0)
        accumulator = tl.dot(a, b, acc=accumulator)

    offs_cm = tl.arange(0, BLOCK_M)
    offs_cn = tl.arange(0, BLOCK_N)
    output_ptrs = output_ptr + stride_cm * offs_cm[:, None] + stride_cn * offs_cn[None, :]
    tl.store(output_ptrs, accumulator)


@pytest.mark.interpreter
@pytest.mark.parametrize("BLOCK_M, BLOCK_N, BLOCK_K", [(16, 16, 16)])
@pytest.mark.parametrize("K", [128])
@pytest.mark.skipif(is_hopper(), reason="TMA Scatter is not supported on hopper")
def test_tma_gather_dot_pipeline(BLOCK_M, BLOCK_N, BLOCK_K, K, device):

    def alloc_fn(size: int, align: int, steam):
        return torch.empty(size, dtype=torch.int8, device=device)

    triton.set_allocator(alloc_fn)

    a = torch.arange(BLOCK_M * K, device=device).reshape(BLOCK_M, K).float()
    b = torch.arange(K * BLOCK_N, device=device).reshape(K, BLOCK_N).float()

    c = a @ b

    output = torch.zeros((BLOCK_M, BLOCK_N), dtype=torch.float32, device=device)
    is_native_gather = is_cuda() and torch.cuda.get_device_capability()[0] >= 10
    if is_native_gather:
        kernel = tma_gather_dot_pipeline.warmup(a, b, output, a.stride(0), a.stride(1), b.stride(0), b.stride(1),
                                                output.stride(0), output.stride(1), K, BLOCK_M, BLOCK_N, BLOCK_K,
                                                grid=(1, ))
        assert kernel.asm["ttgir"].count("ttng.async_tma_gather") == 6
    tma_gather_dot_pipeline[(1, 1, 1)](a, b, output, a.stride(0), a.stride(1), b.stride(0), b.stride(1),
                                       output.stride(0), output.stride(1), K, BLOCK_M, BLOCK_N, BLOCK_K)

    torch.testing.assert_close(c, output)


def torch_scatter_rows(input, idx, y, block_y, X, Y):
    out = torch.zeros((X, Y), dtype=input.dtype, device=input.device)
    for i, j in enumerate(idx):
        out[j][y:y + block_y] = input[i]
    return out


@triton.jit
def tma_scatter_rows_kernel(out_ptr, in_ptr, idx_ptr, y, X: tl.constexpr, Y: tl.constexpr, BLOCK_X: tl.constexpr,
                            BLOCK_Y: tl.constexpr):
    idx = tl.load(idx_ptr + tl.arange(0, BLOCK_X))
    data = tl.load(in_ptr + tl.arange(0, BLOCK_X)[:, None] * BLOCK_Y + tl.arange(0, BLOCK_Y)[None, :])
    desc = tl.make_tensor_descriptor(out_ptr, [X, Y], [Y, 1], [1, BLOCK_Y])
    desc.scatter(data, idx, y)


@pytest.mark.interpreter
@pytest.mark.parametrize("X, Y", [(128, 128), (64, 256)])
@pytest.mark.parametrize("BLOCK_X, BLOCK_Y", [(32, 32), (64, 128), (16, 128), (512, 16)])
@pytest.mark.parametrize("dtype", [torch.float32, torch.float16, torch.int8])
@pytest.mark.parametrize("y", [0, 32, 48])
@pytest.mark.skipif(is_hopper(), reason="TMA Scatter is not supported on hopper")
def test_tma_scatter(X, Y, BLOCK_X, BLOCK_Y, dtype, y, device):
    if BLOCK_X > X or y + BLOCK_Y > Y:
        pytest.xfail()

    torch.manual_seed(42)
    input = torch.arange(BLOCK_X * BLOCK_Y, dtype=dtype, device=device).reshape(BLOCK_X, BLOCK_Y)
    output = torch.zeros((X, Y), dtype=dtype, device=device)

    idx = torch.randperm(BLOCK_X, dtype=torch.int32, device=device)

    def alloc_fn(size: int, align: int, steam):
        return torch.empty(size, dtype=torch.int8, device=device)

    triton.set_allocator(alloc_fn)

    tma_scatter_rows_kernel[(1, )](output, input, idx, y, X, Y, BLOCK_X, BLOCK_Y)

    ref = torch_scatter_rows(input, idx, y, BLOCK_Y, X, Y)
    torch.testing.assert_close(ref, output, atol=0, rtol=0)


NATIVE_SUPPORTED_REDUCE_DTYPES = {
    "add": {tl.uint32, tl.int32, tl.uint64, tl.float32, tl.float16, tl.bfloat16},
    "min": {tl.uint32, tl.int32, tl.uint64, tl.int64, tl.float16, tl.bfloat16},
    "max": {tl.uint32, tl.int32, tl.uint64, tl.int64, tl.float16, tl.bfloat16},
    "and": {tl.uint32, tl.int32, tl.uint64, tl.int64},
    "or": {tl.uint32, tl.int32, tl.uint64, tl.int64},
    "xor": {tl.uint32, tl.int32, tl.uint64, tl.int64},
}
FALLBACK_SUPPORTED_REDUCE_DTYPES = {
    "add": {tl.uint32, tl.int32, tl.uint64, tl.float32, tl.float16, tl.bfloat16},
    "min": {tl.uint32, tl.int32, tl.uint64, tl.int64},
    "max": {tl.uint32, tl.int32, tl.uint64, tl.int64},
    "and": {tl.uint32, tl.int32, tl.uint64, tl.int64},
    "or": {tl.uint32, tl.int32, tl.uint64, tl.int64},
    "xor": {tl.uint32, tl.int32, tl.uint64, tl.int64},
}


def min_op(a, b):
    out = np.minimum(to_numpy(a), to_numpy(b))
    return unwrap_tensor(to_triton(out, device=a.device))


def max_op(a, b):
    out = np.maximum(to_numpy(a), to_numpy(b))
    return unwrap_tensor(to_triton(out, device=a.device))


REDUCE_OP = {
    "add": lambda a, b: unwrap_tensor(a) + unwrap_tensor(b),
    "min": min_op,
    "max": max_op,
    "and": lambda a, b: torch.bitwise_and(unwrap_tensor(a), unwrap_tensor(b)),
    "or": lambda a, b: torch.bitwise_or(unwrap_tensor(a), unwrap_tensor(b)),
    "xor": lambda a, b: torch.bitwise_xor(unwrap_tensor(a), unwrap_tensor(b)),
}

REDUCE_SKIP_HIP_CDNA3 = [
    ("min", "int32", 1, 1024),
    ("max", "int32", 1, 1024),
    ("add", "bfloat16", 1, 1024),
]


# TODO: interpreter support
# @pytest.mark.interpreter
@pytest.mark.parametrize("kind", ["add", "min", "max", "and", "or", "xor"])
@pytest.mark.parametrize("dtype_str", tma_dtypes)
@pytest.mark.parametrize("num_ctas", [1, 2])
@pytest.mark.parametrize("descriptor", ["host", "device"])
@pytest.mark.parametrize("M_BLOCK,N_BLOCK", [(2, 16), (8, 16), (8, 32), (8, 128), (512, 32), (1, 1024)])
def test_tensor_descriptor_reduce(kind, descriptor, dtype_str, num_ctas, M_BLOCK, N_BLOCK, device):
    is_native = is_cuda() and torch.cuda.get_device_capability()[0] >= 9
    if not is_native:
        if num_ctas != 1:
            pytest.xfail("Multi-CTA not supported")
        if is_hip_cdna3() and (kind, dtype_str, M_BLOCK, N_BLOCK) in REDUCE_SKIP_HIP_CDNA3:
            pytest.skip("Broken on rocm")

    @triton.jit(debug=True)
    def kernel(out_desc, out_ptr, a_ptr, M, N, M_BLOCK: tl.constexpr, N_BLOCK: tl.constexpr, kind: tl.constexpr):
        moffset = tl.program_id(0) * M_BLOCK
        noffset = tl.program_id(1) * N_BLOCK

        midx = moffset + tl.arange(0, M_BLOCK)[:, None]
        nidx = noffset + tl.arange(0, N_BLOCK)[None, :]
        idx = midx * N + nidx

        val = tl.load(a_ptr + idx)

        if out_desc is None:
            desc = tl.make_tensor_descriptor(
                out_ptr,
                shape=[M, N],
                strides=[N, 1],
                block_shape=[M_BLOCK, N_BLOCK],
            )
        else:
            desc = out_desc

        assert desc.shape[0] == M
        assert desc.shape[1] == N
        assert desc.strides[0] == N
        assert desc.strides[1] == 1
        assert desc.block_shape == [M_BLOCK, N_BLOCK]
        if kind == "add":
            desc.atomic_add([moffset, noffset], val)
        elif kind == "min":
            desc.atomic_min([moffset, noffset], val)
        elif kind == "max":
            desc.atomic_max([moffset, noffset], val)
        elif kind == "and":
            desc.atomic_and([moffset, noffset], val)
        elif kind == "or":
            desc.atomic_or([moffset, noffset], val)
        else:
            tl.static_assert(kind == "xor")
            desc.atomic_xor([moffset, noffset], val)

    M, N = M_BLOCK * 2, N_BLOCK * 2
    rs = np.random.RandomState(seed=17)
    inp = to_triton(numpy_random((M, N), dtype_str, rs), device=device, dst_type=dtype_str)
    out = to_triton(numpy_random((M, N), dtype_str, rs), device=device, dst_type=dtype_str)

    grid_m = M // M_BLOCK
    grid_n = N // N_BLOCK

    if descriptor == "host":
        out_desc = TensorDescriptor.from_tensor(out, [M_BLOCK, N_BLOCK])
    else:

        def alloc_fn(size: int, align: int, stream: Optional[int]):
            assert size == 128 * (grid_m * grid_n) * num_ctas
            assert align == 128
            assert stream == 0
            return torch.empty(size, dtype=torch.int8, device=device)

        triton.set_allocator(alloc_fn)
        out_desc = None

    dtype = getattr(tl, dtype_str)
    native_supported = dtype in NATIVE_SUPPORTED_REDUCE_DTYPES[kind]
    fallback_supported = dtype in FALLBACK_SUPPORTED_REDUCE_DTYPES[kind]
    supported = native_supported if is_native else fallback_supported
    if not supported:
        with pytest.raises(CompilationError):
            kernel[(grid_m, grid_n)](out_desc, out, inp, M, N, M_BLOCK, N_BLOCK, kind, num_ctas=num_ctas)
        return

    expect = REDUCE_OP[kind](inp, out)
    kernel[(grid_m, grid_n)](out_desc, out, inp, M, N, M_BLOCK, N_BLOCK, kind, num_ctas=num_ctas)
    torch.testing.assert_close(expect, unwrap_tensor(out), check_dtype=False)


@pytest.mark.interpreter()
@pytest.mark.parametrize("dtype_str", tma_dtypes)
@pytest.mark.parametrize("num_ctas", [1, 2])
@pytest.mark.parametrize("M_BLOCK,N_BLOCK", [(2, 16), (8, 16), (8, 32), (8, 128)])
def test_host_tensor_descriptor_load(dtype_str, num_ctas, M_BLOCK, N_BLOCK, device):
    if num_ctas == 2 and (not is_cuda() or torch.cuda.get_device_capability(0)[0] not in (9, 10)):
        pytest.xfail("CTAs is unsupported for these cards")

    @triton.jit(debug=True)
    def kernel(out_ptr, desc, M, N, M_BLOCK: tl.constexpr, N_BLOCK: tl.constexpr):
        assert desc.shape[0] == M
        assert desc.shape[1] == N
        assert desc.strides[0] == N
        assert desc.strides[1] == 1
        assert desc.block_shape == [M_BLOCK, N_BLOCK]
        block = desc.load([M_BLOCK, 2 * N_BLOCK])
        idx = tl.arange(0, M_BLOCK)[:, None] * N_BLOCK + tl.arange(0, N_BLOCK)[None, :]
        tl.store(out_ptr + idx, block)

    M, N = M_BLOCK * 3, N_BLOCK * 4
    inp = to_triton(numpy_random((M, N), dtype_str), device=device, dst_type=dtype_str)
    out = inp.new_empty((M_BLOCK, N_BLOCK))

    inp_desc = TensorDescriptor(inp, shape=inp.shape, strides=inp.stride(), block_shape=[M_BLOCK, N_BLOCK])
    kernel[(1, )](out, inp_desc, M, N, M_BLOCK, N_BLOCK, num_ctas=num_ctas)

    expect = unwrap_tensor(inp)[1 * M_BLOCK:2 * M_BLOCK, 2 * N_BLOCK:3 * N_BLOCK]
    torch.testing.assert_close(expect, unwrap_tensor(out))


@triton.jit
def matmul_kernel_host_tensor_descriptor(a_desc, b_desc, c_desc):
    K = a_desc.shape[1]
    BLOCK_M: tl.constexpr = a_desc.block_shape[0]
    BLOCK_K: tl.constexpr = a_desc.block_shape[1]
    BLOCK_N: tl.constexpr = b_desc.block_shape[1]

    pid_m = tl.program_id(axis=0)
    pid_n = tl.program_id(axis=1)
    offs_am = pid_m * BLOCK_M
    offs_bn = pid_n * BLOCK_N
    offs_k = 0

    accumulator = tl.zeros((BLOCK_M, BLOCK_N), dtype=tl.float32)
    for k in range(0, tl.cdiv(K, BLOCK_K)):
        a = a_desc.load([offs_am, offs_k])
        b = b_desc.load([offs_k, offs_bn])
        accumulator = tl.dot(a, b, acc=accumulator)
        offs_k += BLOCK_K
    accumulator = accumulator.to(a_desc.dtype)
    c_desc.store([offs_am, offs_bn], accumulator)


@pytest.mark.interpreter()
@pytest.mark.parametrize("num_ctas", [1, 2])
@pytest.mark.parametrize("BLOCK_M, BLOCK_N, BLOCK_K, num_stages", [
    (128, 128, 16, 1),
    (256, 64, 32, 2),
    (64, 512, 32, 2),
    (128, 128, 16, 4),
    (64, 128, 32, 4),
    (32, 32, 32, 4),
    (256, 128, 32, 4),
])
def test_host_tensor_descriptor_matmul(num_stages, num_ctas, BLOCK_M, BLOCK_N, BLOCK_K, device):
    if num_ctas == 2 and (not is_cuda() or torch.cuda.get_device_capability(0)[0] not in (9, 10)):
        pytest.xfail("CTAs is unsupported for these cards")

    if is_hip() and (BLOCK_M, BLOCK_N, BLOCK_K, num_stages) == (256, 128, 32, 4):
        pytest.skip("Insufficient shared memory on HIP devices")

    if is_interpreter():
        M, N, K = BLOCK_M, BLOCK_N, BLOCK_K
    else:
        M, N, K = 1024, 512, 256
    torch.manual_seed(42)
    A = torch.randn((M, K), dtype=torch.float16, device=device)
    B = torch.randn((K, N), dtype=torch.float16, device=device)
    C = torch.empty((M, N), dtype=torch.float16, device=device)
    grid = (triton.cdiv(M, BLOCK_M), triton.cdiv(N, BLOCK_N), 1)

    A_desc = TensorDescriptor(A, A.shape, A.stride(), [BLOCK_M, BLOCK_K])
    B_desc = TensorDescriptor(B, B.shape, B.stride(), [BLOCK_K, BLOCK_N])
    C_desc = TensorDescriptor(C, C.shape, C.stride(), [BLOCK_M, BLOCK_N])

    kernel = matmul_kernel_host_tensor_descriptor[grid](
        A_desc,
        B_desc,
        C_desc,  #
        num_warps=8,
        num_stages=num_stages,
        num_ctas=num_ctas,
    )
    ref_out = torch.matmul(A.to(torch.float32), B.to(torch.float32)).to(torch.float16)
    torch.testing.assert_close(ref_out, C, rtol=1e-3, atol=1e-3)

    if BLOCK_M >= 64 * num_ctas and BLOCK_N >= 64 and is_cuda() and is_hopper():
        # TODO: The use of stmatrix for Blackwell is currently not supported.
        # Only a subset of TMEM and stmatrix layout pairs are compatible, for example 16x256bx2 and m8n8x4.
        assert "stmatrix.sync.aligned.m8n8.x4.shared.b16" in kernel.asm[
            "ptx"] or "stmatrix.sync.aligned.x4.m8n8.shared.b16" in kernel.asm["ptx"]


@pytest.mark.interpreter
@pytest.mark.parametrize("dtype_str", ["float16", "bfloat16"])
def test_tensor_descriptor_store_downcast(dtype_str, device):

    @triton.jit
    def kernel(desc, M, N, M_BLOCK: tl.constexpr, N_BLOCK: tl.constexpr):
        moffset = tl.program_id(axis=0) * M_BLOCK
        noffset = tl.program_id(axis=1) * N_BLOCK
        midx = moffset + tl.arange(0, M_BLOCK)[:, None]
        nidx = noffset + tl.arange(0, N_BLOCK)[None, :]
        val_f32 = (midx * N + nidx).to(tl.float32)
        # implicit downcast in the store.
        desc.store([moffset, noffset], val_f32)

    M, N = 32, 128
    torch_dtype = getattr(torch, dtype_str)
    M_BLOCK = 8
    N_BLOCK = 32
    grid_m = M // M_BLOCK
    grid_n = N // N_BLOCK
    out = torch.empty((M, N), dtype=torch_dtype, device=device)
    desc = TensorDescriptor(out, out.shape, out.stride(), [M_BLOCK, N_BLOCK])
    kernel[(grid_m, grid_n)](desc, M, N, M_BLOCK=M_BLOCK, N_BLOCK=N_BLOCK)
    ref = torch.arange(M * N, dtype=torch.float32, device=device).reshape(M, N).to(torch_dtype)
    torch.testing.assert_close(out, ref)<|MERGE_RESOLUTION|>--- conflicted
+++ resolved
@@ -384,11 +384,8 @@
 
 @pytest.mark.interpreter
 def test_tensor_descriptor_padding(device):
-<<<<<<< HEAD
-    if not is_cuda():
-        pytest.xfail("padding is unsupported")
-=======
->>>>>>> 00cf53fe
+    if is_xpu():
+        pytest.skip("padding is unsupported")
 
     @triton.jit
     def device_tma_load(in_ptr, out_ptr, IM, IN, YM, YN, M_BLOCK: tl.constexpr, N_BLOCK: tl.constexpr,
