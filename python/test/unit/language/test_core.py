# flake8: noqa: F821,F841
import itertools
import re
from typing import Optional
import math
import textwrap
import tempfile

import numpy as np
import pytest
import torch
import os
import inspect
from numpy.random import RandomState

import triton
import triton.language as tl
from triton.language.extra import libdevice

from triton._internal_testing import (
    int_dtypes,
    uint_dtypes,
    float_dtypes,
    dtypes,
    dtypes_with_bfloat16,
    torch_float8_dtypes,
    torch_dtypes,
    numpy_random,
    to_triton,
    torch_dtype_name,
    to_numpy,
)


def is_interpreter():
    return os.environ.get('TRITON_INTERPRET', '0') == '1'


def get_current_target():
    if is_interpreter():
        return None
    return triton.runtime.driver.active.get_current_target()


def is_cuda():
    target = get_current_target()
    return False if target is None else target.backend == "cuda"


def is_hip():
    target = get_current_target()
    return False if target is None else target.backend == "hip"


def get_arch():
    target = get_current_target()
    return "" if target is None else str(target.arch)


<<<<<<< HEAD
def is_xpu():
    target = get_current_target()
    return False if target is None else target.backend == "xpu"


def xpu_has_fp64():
    assert is_xpu()
    target = get_current_target()
    return target.arch['has_fp64']


int_dtypes = ['int8', 'int16', 'int32', 'int64']
uint_dtypes = ['uint8', 'uint16', 'uint32', 'uint64']
float_dtypes = ['float16', 'float32', 'float64']
dtypes = int_dtypes + uint_dtypes + float_dtypes
dtypes_with_bfloat16 = dtypes + ['bfloat16']
torch_float8_dtypes = ['float8_e4m3fn', 'float8_e5m2']
torch_dtypes = ['bool'] + int_dtypes + ['uint8'] + float_dtypes + ['bfloat16']

=======
>>>>>>> 5e3d8554
# TODO: enable multiple cta cluster testing.
# num_ctas_list = [1, 4] if torch.cuda.get_device_capability()[0] == 9 else [1]
num_ctas_list = [1]

GPU_DIALECT = "triton_gpu"
if is_interpreter():
    THREADS_PER_WARP = 1
elif is_hip():
    THREADS_PER_WARP = triton.runtime.driver.active.get_current_target().warp_size
else:
    THREADS_PER_WARP = 32


def _bitwidth(dtype: str) -> int:
    # ex.: "int64" -> 64
    return int(re.search(r'(\d+)$', dtype).group(1))


def patch_kernel(template, to_replace):
    if is_interpreter():
        local_namespace = {}
        src = textwrap.dedent(inspect.getsource(template.fn))
        for k, v in to_replace.items():
            src = src.replace(k, v)
        exec(src, globals(), local_namespace)
        return local_namespace[template.fn.__name__]
    else:
        kernel = triton.JITFunction(template.fn)
        for key, value in to_replace.items():
            kernel.src = kernel.src.replace(key, value)
        return kernel


def check_cuda_or_hip(device):
    # CUDA and HIP both use pytorch device 'cuda'.  Other backends like Intel
    # GPU do not.
    if device not in ['cuda']:
        pytest.xfail("Only for cuda or HIP")


def check_type_supported(dtype, device):
    '''
    skip test if dtype is not supported on the current device
    '''
    if device in ['cuda']:
        cc = torch.cuda.get_device_capability()
        if cc[0] < 8 and (dtype is tl.bfloat16 or dtype == "bfloat16" or dtype is torch.bfloat16):
            pytest.skip("bfloat16 is only supported on NVGPU with cc >= 80")
        if cc[0] < 9 and dtype in {tl.float8e4nv, "float8e4nv", "float8_e4m3fn"}:
            pytest.skip("float8e4nv is only supported on NVGPU with cc >= 90")
    if is_interpreter():
        if dtype in [tl.bfloat16, "bfloat16", torch.bfloat16]:
            pytest.xfail("bfloat16 is not supported in the interpreter")
    elif device in ['xpu']:
        if dtype in [torch.float64, "float64"] and not xpu_has_fp64():
            pytest.xfail("float64 not supported on current xpu hardware")


class MfmaLayout:

    def __init__(self, version, warps_per_cta, instr_shape, is_transposed):
        self.version = version
        self.warps_per_cta = warps_per_cta
        self.instr_shape = instr_shape
        self.is_transposed = is_transposed

    def __str__(self):
        return f"#{GPU_DIALECT}.amd_mfma<{{versionMajor={self.version[0]}, versionMinor={self.version[1]}, warpsPerCTA = {self.warps_per_cta}, instrShape={self.instr_shape}, isTransposed = {str(self.is_transposed).lower()}}}>"


class WmmaLayout:

    def __init__(self, version, warps_per_cta):
        self.version = version
        self.warps_per_cta = warps_per_cta

    def __str__(self):
        return f"#{GPU_DIALECT}.amd_wmma<{{version = {self.version}, warpsPerCTA = {self.warps_per_cta}}}>"


class MmaLayout:

    def __init__(self, version, warps_per_cta, ctas_per_cga, cta_split_num, cta_order, instr_shape):
        self.version = version
        self.warps_per_cta = warps_per_cta
        self.ctas_per_cga = ctas_per_cga
        self.cta_split_num = cta_split_num
        self.cta_order = cta_order
        self.instr_shape = instr_shape

    def __str__(self):
        return f"#{GPU_DIALECT}.nvidia_mma<{{versionMajor={self.version[0]}, versionMinor={self.version[1]}, warpsPerCTA={self.warps_per_cta}, CTAsPerCGA={self.ctas_per_cga}, CTASplitNum={self.cta_split_num}, CTAOrder={self.cta_order}, instrShape={self.instr_shape}}}>"


class DpasLayout:

    def __init__(self, repeatCount, systolic_depth, execution_size, ops_per_chan, threads_per_warp, warps_per_cta,
                 rep_cluster):
        self.repeatCount = repeatCount
        self.systolic_depth = systolic_depth
        self.execution_size = execution_size
        self.ops_per_chan = ops_per_chan
        self.threads_per_warp = threads_per_warp
        self.warps_per_cta = warps_per_cta
        self.rep_cluster = rep_cluster

    def __str__(self):
        return f"#triton_intel_gpu.dpas<{{repeatCount={self.repeatCount}, systolicDepth={self.systolic_depth}, executionSize = {self.execution_size}, opsPerChan = {self.ops_per_chan}, threadsPerWarp = {self.threads_per_warp}, warpsPerCTA={self.warps_per_cta}, repCluster={self.rep_cluster}}}>"


class BlockedLayout:

    def __init__(self, size_per_thread, threads_per_warp, warps_per_cta, order, ctas_per_cga, cta_split_num, cta_order):
        self.sz_per_thread = size_per_thread
        self.threads_per_warp = threads_per_warp
        self.warps_per_cta = warps_per_cta
        self.order = order
        self.ctas_per_cga = ctas_per_cga
        self.cta_split_num = cta_split_num
        self.cta_order = cta_order

    def __str__(self):
        return f"#{GPU_DIALECT}.blocked<{{sizePerThread={self.sz_per_thread}, threadsPerWarp={self.threads_per_warp}, warpsPerCTA={self.warps_per_cta}, order={self.order}, CTAsPerCGA={self.ctas_per_cga}, CTASplitNum={self.cta_split_num}, CTAOrder={self.cta_order}}}>"


class SharedLayout:

    def __init__(self, vec, per_phase, max_phase, order, ctas_per_cga, cta_split_num, cta_order):
        self.vec = vec
        self.per_phase = per_phase
        self.max_phase = max_phase
        self.order = order
        self.ctas_per_cga = ctas_per_cga
        self.cta_split_num = cta_split_num
        self.cta_order = cta_order

    def __str__(self):
        return f"#{GPU_DIALECT}.shared<{{vec={self.vec}, perPhase={self.per_phase}, maxPhase={self.max_phase}, order={self.order}, CTAsPerCGA={self.ctas_per_cga}, CTASplitNum={self.cta_split_num}, CTAOrder={self.cta_order}}}>"


def is_layout_applicable(layout) -> bool:
    common_layouts = [BlockedLayout, SharedLayout]
    if layout in common_layouts:
        return True
    elif is_cuda():
        return isinstance(layout, MmaLayout)
    elif is_hip():
        target_arch = triton.runtime.driver.active.get_current_target().arch
        if "gfx11" in target_arch:
            # RDNA 3
            return isinstance(layout, WmmaLayout)
        elif any(arch for arch in ["gfx8", "gfx9"] if arch in target_arch):
            # CDNA 1, 2, 3
            return isinstance(layout, MfmaLayout)
        else:
            return False
    else:
        return True


def filter_layouts(layouts):
    return [l for l in layouts if is_layout_applicable(l)]


@pytest.mark.interpreter
@pytest.mark.parametrize("dtype_x", list(dtypes) + ["bfloat16"])
def test_empty_kernel(dtype_x, device):
    SIZE = 128

    @triton.jit
    def kernel(X, SIZE: tl.constexpr):
        pass

    check_type_supported(dtype_x, device)
    x = to_triton(numpy_random(SIZE, dtype_str=dtype_x), device=device, dst_type=dtype_x)
    kernel[(1, )](x, SIZE=SIZE, num_warps=4)


# generic test functions
def _test_unary(dtype_x, expr, numpy_expr=None, device='cuda', num_ctas=1):
    check_type_supported(dtype_x, device)  # early return if dtype_x is not supported
    SIZE = 128
    # define the kernel / launch-grid

    @triton.jit
    def kernel(Z, X, SIZE: tl.constexpr):
        off = tl.arange(0, SIZE)
        x = tl.load(X + off)
        z = GENERATE_TEST_HERE
        tl.store(Z + off, z)

    kernel = patch_kernel(kernel, {'GENERATE_TEST_HERE': expr})
    # inputs
    x = numpy_random(SIZE, dtype_str=dtype_x)
    if 'log' in expr:
        x = np.abs(x) + 0.01
    # reference result
    z_ref = eval(expr if numpy_expr is None else numpy_expr)
    # triton result
    x_tri = to_triton(x, device=device, dst_type=dtype_x)
    z_tri = to_triton(np.empty_like(x), device=device, dst_type=dtype_x)
    kernel[(1, )](Z=z_tri, X=x_tri, SIZE=SIZE, num_warps=4, num_ctas=num_ctas)
    # compare
    np.testing.assert_allclose(z_ref, to_numpy(z_tri), rtol=0.01)


def _binary_op_dtype_override(a: str, b: str) -> Optional[np.dtype]:
    """
    Given two dtype strings, returns the numpy dtype Triton thinks binary
    operations on the two types should return. Returns None if the return value
    matches numpy. This is generally needed because Triton and pytorch return
    narrower floating point types than numpy in mixed operations, and because
    Triton follows C/C++ semantics around mixed signed/unsigned operations, and
    numpy/pytorch do not.
    """
    overrides = {
        ('float16', 'int16'): np.float16,
        ('float16', 'int32'): np.float16,
        ('float16', 'int64'): np.float16,
        ('float16', 'uint16'): np.float16,
        ('float16', 'uint32'): np.float16,
        ('float16', 'uint64'): np.float16,
        ('int8', 'uint8'): np.uint8,
        ('int8', 'uint16'): np.uint16,
        ('int8', 'uint32'): np.uint32,
        ('int8', 'uint64'): np.uint64,
        ('int16', 'uint16'): np.uint16,
        ('int16', 'uint32'): np.uint32,
        ('int16', 'uint64'): np.uint64,
        ('int32', 'uint32'): np.uint32,
        ('int32', 'uint64'): np.uint64,
        ('int64', 'uint64'): np.uint64,
    }
    key = (a, b) if a < b else (b, a)
    return overrides.get(key)


def _test_binary(dtype_x, dtype_y, expr, numpy_expr=None, mode_x='real', mode_y='real', device='cuda', num_ctas=1,
                 y_low=None, y_high=None, test_broadcast=True):
    check_type_supported(dtype_x, device)  # early return if dtype_x is not supported
    check_type_supported(dtype_y, device)
    SIZE = 128
    # define the kernel / launch-grid

    @triton.jit
    def kernel(Z, X, Y, SIZE: tl.constexpr):
        off = tl.arange(0, SIZE)
        x = tl.load(X + off)
        y = tl.load(Y + off)
        z = GENERATE_TEST_HERE
        tl.store(Z + off, z)

    @triton.jit
    def kernel_broadcast_lhs(Z, X, Y, SIZE: tl.constexpr):
        off = tl.arange(0, SIZE)
        x = tl.load(X)
        y = tl.load(Y + off)
        z = GENERATE_TEST_HERE
        tl.store(Z + off, z)

    @triton.jit
    def kernel_broadcast_rhs(Z, X, Y, SIZE: tl.constexpr):
        off = tl.arange(0, SIZE)
        x = tl.load(X + off)
        y = tl.load(Y)
        z = GENERATE_TEST_HERE
        tl.store(Z + off, z)

    replacements = {'GENERATE_TEST_HERE': expr}
    kernel = patch_kernel(kernel, replacements)
    kernel_broadcast_lhs = patch_kernel(kernel_broadcast_lhs, replacements)
    kernel_broadcast_rhs = patch_kernel(kernel_broadcast_rhs, replacements)

    # inputs
    rs = RandomState(17)
    x = numpy_random(SIZE, dtype_str=dtype_x, rs=rs)
    y = numpy_random(SIZE, dtype_str=dtype_y, rs=rs, low=y_low, high=y_high)
    if mode_x == 'nan':
        x[:] = float('nan')
    if mode_y == 'nan':
        y[:] = float('nan')

    def do_test(x, y, kernel_fn):
        # reference result
        z_ref = eval(expr if numpy_expr is None else numpy_expr)
        dtype_z = _binary_op_dtype_override(dtype_x, dtype_y)
        if dtype_z is not None:
            z_ref = z_ref.astype(dtype_z)
        # triton result
        x_tri = to_triton(x, device=device, dst_type=dtype_x)
        y_tri = to_triton(y, device=device, dst_type=dtype_y)
        if is_xpu() and not xpu_has_fp64() and z_ref.dtype in ["float64"]:
            # Downcast the output type. Assumes similar overflow behavior to reference eval on the device.
            z_ref = z_ref.astype("float32")
        z_tri = to_triton(np.empty(SIZE, dtype=z_ref.dtype), device=device)

        kernel_fn[(1, )](z_tri, x_tri, y_tri, SIZE=SIZE, num_warps=4, num_ctas=num_ctas)
        err_msg = f"{expr}, {kernel_fn.__name__}"
        np.testing.assert_allclose(z_ref, to_numpy(z_tri), err_msg=err_msg, atol=1e-3, rtol=0.01)

    do_test(x, y, kernel)
    if test_broadcast:
        do_test(x[:1].reshape(()), y, kernel_broadcast_lhs)
        do_test(x, y[:1].reshape(()), kernel_broadcast_rhs)


def _mod_operation_ill_conditioned(dtype_x, dtype_y) -> bool:
    # The result of x % y is ill-conditioned if x % y is much smaller than x.
    # pytorch/CUDA has slightly different (probably better) rounding on
    # remainders than stock LLVM. We currently don't expect to match it
    # bit-for-bit.
    if not is_interpreter() and (dtype_x, dtype_y) == ('int16', 'float16'):
        return True
    return (dtype_x, dtype_y) in [
        ('int32', 'bfloat16'),
        ('int32', 'float16'),
        ('int32', 'float32'),
        ('int64', 'bfloat16'),
        ('int64', 'float16'),
        ('int64', 'float32'),
        ('int64', 'float64'),
        ('uint16', 'bfloat16'),
        ('uint16', 'float16'),
        ('uint16', 'float32'),
        ('uint32', 'bfloat16'),
        ('uint32', 'float16'),
        ('uint32', 'float32'),
        ('uint64', 'bfloat16'),
        ('uint64', 'float16'),
        ('uint64', 'float32'),
        ('uint64', 'float64'),
    ]


def test_dtype_codegen():
    for dtype in dtypes_with_bfloat16:
        full_name = f"triton.language.{dtype}"
        assert repr(eval(full_name)) == full_name


# ---------------
# test binary ops
# ---------------


@pytest.mark.interpreter
@pytest.mark.parametrize("dtype_x, dtype_y, op", [  #
    (dtype_x, dtype_y, op)
    for op in ['+', '-', '*', '/', '%']
    for dtype_x in dtypes_with_bfloat16
    for dtype_y in dtypes_with_bfloat16
])
@pytest.mark.parametrize("num_ctas", num_ctas_list)
def test_bin_op(dtype_x, dtype_y, op, num_ctas, device):
    expr = f' x {op} y'
    if op == '%' and dtype_x in int_dtypes + uint_dtypes and dtype_y in int_dtypes + uint_dtypes:
        # LLVM has 'numpy.fmod', not 'numpy.remainder', semantics on integer remainders.
        numpy_expr = 'np.fmod(x, y)'
    elif op in ('/', '%') and dtype_x in ('int16', 'float16', 'bfloat16') and dtype_y in ('int16', 'float16',
                                                                                          'bfloat16'):
        # Triton promotes 16-bit floating-point / and % to 32-bit because there
        # are no native div or FRem operations on float16. Since we have to
        # convert anyway, we may as well take the accuracy bump.
        numpy_expr = f'x.astype(np.float32) {op} y.astype(np.float32)'
    elif (dtype_x in uint_dtypes and dtype_y in int_dtypes and _bitwidth(dtype_x) >= _bitwidth(dtype_y)):
        numpy_expr = f'x.astype(np.{dtype_x}) {op} y.astype(np.{dtype_x})'
    elif (dtype_y in uint_dtypes and dtype_x in int_dtypes and _bitwidth(dtype_y) >= _bitwidth(dtype_x)):
        numpy_expr = f'x.astype(np.{dtype_y}) {op} y.astype(np.{dtype_y})'
    else:
        numpy_expr = None
    if op == '%' and _mod_operation_ill_conditioned(dtype_x, dtype_y):
        with pytest.raises(AssertionError, match="Not equal to tolerance"):
            _test_binary(dtype_x, dtype_y, expr, numpy_expr, device=device, num_ctas=num_ctas)
    elif (op in ('%', '/') and ((dtype_x in int_dtypes and dtype_y in uint_dtypes) or
                                (dtype_x in uint_dtypes and dtype_y in int_dtypes))):
        with pytest.raises(triton.TritonError, match='Cannot use .* because they have different signedness'):
            _test_binary(dtype_x, dtype_y, expr, numpy_expr, device=device, num_ctas=num_ctas)
    else:
        _test_binary(
            dtype_x, dtype_y, expr, numpy_expr, device=device, num_ctas=num_ctas,
            # fails with values where fmod(x, y) is roughly zero, but happens to
            # pass with the random values chosen for non-broadcast tests
            test_broadcast=(op != "%"))


@pytest.mark.interpreter
@pytest.mark.parametrize("dtype, order", [(dtype, order) for dtype in dtypes_with_bfloat16 for order in [0, 1]])
def test_addptr(dtype, order, device):
    check_type_supported(dtype, device)

    @triton.jit
    def kernel(x, y, ORDER: tl.constexpr, SIZE: tl.constexpr):
        offs = tl.arange(0, SIZE)
        if ORDER == 0:
            tl.store(y + offs, tl.load(x + offs))
        else:
            tl.store(offs + y, tl.load(offs + x))

    SIZE = 1024
    rs = RandomState(17)
    x = numpy_random(SIZE, dtype_str=dtype, rs=rs)
    y = numpy_random(SIZE, dtype_str=dtype, rs=rs)
    x_tri = to_triton(x, dst_type=dtype, device=device)
    y_tri = to_triton(y, dst_type=dtype, device=device)
    y = x
    kernel[
        1,
    ](x_tri, y_tri, order, SIZE)
    np.testing.assert_allclose(y, to_numpy(y_tri))


@pytest.mark.interpreter
@pytest.mark.parametrize("dtype_x, dtype_y", [  #
    (dtype_x, dtype_y) for dtype_x in int_dtypes for dtype_y in int_dtypes
] + [(dtype_x, dtype_y) for dtype_x in uint_dtypes for dtype_y in uint_dtypes])
@pytest.mark.parametrize("num_ctas", num_ctas_list)
def test_floordiv(dtype_x, dtype_y, num_ctas, device):
    # Triton has IEEE, not numpy/torch, semantics for %, and those carry
    # through to //, so we have to use a nonstandard expression to get a
    # reference result for //.
    expr = 'x // y'
    numpy_expr = '((x - np.fmod(x, y)) / y)'
    _test_binary(dtype_x, dtype_y, expr, numpy_expr, device=device, num_ctas=num_ctas)


def test_unsigned_name_mangling(device):
    # Test that uint32 and int32 are mangled differently by the compiler
    SIZE = 128
    # define the kernel / launch-grid

    @triton.jit
    def kernel(O1, O2, X, Y, SIZE: tl.constexpr):
        off = tl.arange(0, SIZE)
        x = tl.load(X + off)
        y = tl.load(Y + off)
        out1 = tl.abs(x)  # uint32 -> nop
        out2 = tl.abs(-y)  # int32 -> should have an effect
        tl.store(O1 + off, out1)
        tl.store(O2 + off, out2)

    dtype_x = 'uint32'
    dtype_y = 'int32'
    # inputs
    rs = RandomState(17)
    x = numpy_random(SIZE, dtype_str=dtype_x, rs=rs)
    y = numpy_random(SIZE, dtype_str=dtype_y, rs=rs)
    # reference result
    expect = (np.abs(x), np.abs(-y))
    # triton result
    x_tri = to_triton(x, device=device, dst_type=dtype_x)
    y_tri = to_triton(y, device=device, dst_type=dtype_y)
    actual = tuple(to_triton(np.empty_like(e), device=device) for e in expect)
    kernel[(1, )](actual[0], actual[1], x_tri, y_tri, SIZE=SIZE, num_warps=4)

    # Bitwise op, so expect exact equality
    assert (expect[0] == to_numpy(actual[0])).all()
    assert (expect[1] == to_numpy(actual[1])).all()


# test bitwise ops
# ---------------
@pytest.mark.interpreter
@pytest.mark.parametrize("dtype_x, dtype_y, op", [  #
    (dtype_x, dtype_y, op)
    for op in ['&', '|', '^']
    for dtype_x in dtypes + dtypes_with_bfloat16
    for dtype_y in dtypes + dtypes_with_bfloat16
])
@pytest.mark.parametrize("num_ctas", num_ctas_list)
def test_bitwise_op(dtype_x, dtype_y, op, num_ctas, device):
    expr = f'x {op} y'
    if (dtype_x in uint_dtypes and dtype_y in int_dtypes and _bitwidth(dtype_x) >= _bitwidth(dtype_y)):
        numpy_expr = f'x.astype(np.{dtype_x}) {op} y.astype(np.{dtype_x})'
    elif (dtype_y in uint_dtypes and dtype_x in int_dtypes and _bitwidth(dtype_y) >= _bitwidth(dtype_x)):
        numpy_expr = f'x.astype(np.{dtype_y}) {op} y.astype(np.{dtype_y})'
    else:
        numpy_expr = None
    if 'float' in dtype_x + dtype_y:
        # The CompilationError must have been caused by a C++ exception with this text.
        with pytest.raises(triton.TritonError, match='invalid operands of type'):
            _test_binary(dtype_x, dtype_y, expr, numpy_expr='np.array([])', device=device, num_ctas=num_ctas)
    else:
        _test_binary(dtype_x, dtype_y, expr, numpy_expr, device=device, num_ctas=num_ctas)


@pytest.mark.interpreter
@pytest.mark.parametrize("dtype_x, dtype_y, op", [  #
    (dtype_x, dtype_y, op)
    for op in ['<<', '>>']
    for dtype_x in int_dtypes + uint_dtypes
    for dtype_y in int_dtypes + uint_dtypes
])
@pytest.mark.parametrize("num_ctas", num_ctas_list)
def test_shift_op(dtype_x, dtype_y, op, num_ctas, device):
    expr = f'x {op} y'
    bw = max(_bitwidth(dtype_x), _bitwidth(dtype_y))
    if dtype_x.startswith('int'):
        dtype_z = f'int{bw}'
    else:
        dtype_z = f'uint{bw}'
    numpy_expr = f'x.astype(np.{dtype_z}) {op} y.astype(np.{dtype_z})'
    _test_binary(dtype_x, dtype_y, expr, numpy_expr, device=device, num_ctas=num_ctas, y_low=0, y_high=bw)


# ---------------
# test compare ops
# ---------------
ops = ['==', '!=', '>', '<', '>=', '<=']


@pytest.mark.interpreter
@pytest.mark.parametrize(
    "dtype_x, dtype_y, op, mode_x, mode_y",
    # real
    [(dtype_x, dtype_y, op, 'real', 'real') for op in ops for dtype_x in dtypes for dtype_y in dtypes]
    # NaNs
    + [('float32', 'float32', op, mode_x, mode_y)
       for op in ops
       for mode_x, mode_y in [('nan', 'real'), ('real', 'nan'), ('nan', 'nan')]])
@pytest.mark.parametrize("num_ctas", num_ctas_list)
def test_compare_op(dtype_x, dtype_y, op, mode_x, mode_y, num_ctas, device):
    expr = f'x {op} y'
    if (dtype_x in uint_dtypes and dtype_y in int_dtypes and _bitwidth(dtype_x) >= _bitwidth(dtype_y)):
        numpy_expr = f'x.astype(np.{dtype_x}) {op} y.astype(np.{dtype_x})'
    elif (dtype_y in uint_dtypes and dtype_x in int_dtypes and _bitwidth(dtype_y) >= _bitwidth(dtype_x)):
        numpy_expr = f'x.astype(np.{dtype_y}) {op} y.astype(np.{dtype_y})'
    else:
        numpy_expr = None
    _test_binary(dtype_x, dtype_y, expr, numpy_expr, mode_x=mode_x, mode_y=mode_y, device=device, num_ctas=num_ctas)


# ---------------
# test broadcast
# ---------------
@pytest.mark.interpreter
@pytest.mark.parametrize("dtype", dtypes_with_bfloat16)
def test_broadcast(dtype, device):
    check_type_supported(dtype, device)

    @triton.jit
    def broadcast_kernel(x_ptr, y_ptr, y_broadcasted_ptr, M: tl.constexpr, N: tl.constexpr):
        offset1 = tl.arange(0, M)
        offset2 = tl.arange(0, N)
        x = tl.load(x_ptr + N * offset1[:, None] + offset2[None, :])
        y = tl.load(y_ptr + offset2)
        _, y_broadcasted = tl.broadcast(x, y)
        tl.store(y_broadcasted_ptr + N * offset1[:, None] + offset2[None, :], y_broadcasted)

    M = 32
    N = 64
    rs = RandomState(17)
    x = numpy_random((M, N), dtype_str=dtype, rs=rs)
    y = numpy_random(N, dtype_str=dtype, rs=rs)
    _, y_broadcasted_np = np.broadcast_arrays(x, y)

    x_tri = to_triton(x, device=device, dst_type=dtype)
    y_tri = to_triton(y, device=device, dst_type=dtype)
    y_broadcasted_tri = to_triton(np.empty((M, N), dtype=y_broadcasted_np.dtype), device=device, dst_type=dtype)

    broadcast_kernel[(1, )](x_tri, y_tri, y_broadcasted_tri, M=M, N=N)
    assert (y_broadcasted_np == to_numpy(y_broadcasted_tri)).all()


# ----------
# test slice
# ----------


@pytest.mark.interpreter
def test_slice(device):

    @triton.jit
    def slice_kernel(XBLOCK: tl.constexpr):
        data = tl.arange(0, XBLOCK)
        tl.static_assert(data.shape == [XBLOCK])

        t = data[None, :]
        tl.static_assert(t.shape == [1, XBLOCK])

        t = data[None, :, None]
        tl.static_assert(t.shape == [1, XBLOCK, 1])

        scalar = tl.full([], 1, tl.int32)
        tl.static_assert(scalar.shape == [])

        t = scalar[None]
        tl.static_assert(t.shape == [1])

        t = scalar[None, None]
        tl.static_assert(t.shape == [1, 1])

    slice_kernel[(1, )](XBLOCK=32)


# ------------------
# test invalid slice
# ------------------


@pytest.mark.interpreter
def test_invalid_slice(device):
    dst = torch.empty(128, device=device)

    @triton.jit
    def _kernel(dst):
        dst[10:]

    with pytest.raises(triton.TritonError, match='unsupported tensor index'):
        _kernel[(1, )](dst=dst)


# ----------------
# test expand_dims
# ----------------
@pytest.mark.interpreter
def test_expand_dims(device):

    @triton.jit
    def expand_dims_kernel(dummy, N: tl.constexpr):
        offset1 = tl.arange(0, N)

        t = tl.expand_dims(offset1, 0)
        tl.static_assert(t.shape == [1, N])

        t = tl.expand_dims(offset1, 1)
        tl.static_assert(t.shape == [N, 1])

        t = tl.expand_dims(offset1, -1)
        tl.static_assert(t.shape == [N, 1])

        t = tl.expand_dims(offset1, -2)
        tl.static_assert(t.shape == [1, N])

        t = tl.expand_dims(offset1, (0, -1))
        tl.static_assert(t.shape == [1, N, 1])

        t = tl.expand_dims(offset1, (0, 1, 3))
        tl.static_assert(t.shape == [1, 1, N, 1])

        t = tl.expand_dims(offset1, (-4, 2, -1))
        tl.static_assert(t.shape == [1, N, 1, 1])

        t = tl.expand_dims(offset1, (3, 1, 2))
        tl.static_assert(t.shape == [N, 1, 1, 1])

        scalar = tl.sum(offset1)
        tl.static_assert(scalar.shape == [])
        t = tl.expand_dims(scalar, 0)
        tl.static_assert(t.shape == [1])

        t = tl.expand_dims(scalar, -1)
        tl.static_assert(t.shape == [1])

        # N is a scalar that's not even a tl.tensor -- this should work too.
        t = tl.expand_dims(N, -1)
        tl.static_assert(t.shape == [1])

    N = 32
    dummy_tensor = torch.empty((), device=device)
    expand_dims_kernel[(1, )](dummy_tensor, N)


@pytest.mark.interpreter
def test_expand_dims_error_cases(device):

    @triton.jit
    def dim_out_of_range1(dummy, N: tl.constexpr):
        offset1 = tl.arange(0, N)

        t = tl.expand_dims(offset1, -2)
        t = tl.expand_dims(offset1, -3)

    @triton.jit
    def dim_out_of_range2(dummy, N: tl.constexpr):
        offset1 = tl.arange(0, N)

        t = tl.expand_dims(offset1, 1)
        t = tl.expand_dims(offset1, 2)

    @triton.jit
    def dim_out_of_range3(dummy, N: tl.constexpr):
        offset1 = tl.arange(0, 1)
        scalar = tl.sum(offset1)

        t = tl.expand_dims(scalar, 1)

    @triton.jit
    def duplicate_dim1(dummy, N: tl.constexpr):
        offset1 = tl.arange(0, N)

        t = tl.expand_dims(offset1, (0, 0))

    @triton.jit
    def duplicate_dim2(dummy, N: tl.constexpr):
        offset1 = tl.arange(0, N)

        t = tl.expand_dims(offset1, (0, -3))

    N = 32
    dummy_tensor = torch.empty((), device=device)

    with pytest.raises(triton.TritonError) as exc_info:
        dim_out_of_range1[(1, )](dummy_tensor, N)
    assert "invalid axis -3" in str(exc_info.value.__cause__)

    with pytest.raises(triton.TritonError) as exc_info:
        dim_out_of_range2[(1, )](dummy_tensor, N)
    assert "invalid axis 2" in str(exc_info.value.__cause__)

    with pytest.raises(triton.TritonError) as exc_info:
        dim_out_of_range3[(1, )](dummy_tensor, N)
    assert "invalid axis 1" in str(exc_info.value.__cause__)

    with pytest.raises(triton.TritonError) as exc_info:
        duplicate_dim1[(1, )](dummy_tensor, N)
    assert re.search(r"duplicate axes, normalized axes = \[0, 0\]", str(exc_info.value.__cause__))

    with pytest.raises(triton.TritonError) as exc_info:
        duplicate_dim2[(1, )](dummy_tensor, N)
    assert re.search(r"duplicate axes, normalized axes = \[0, 0\]", str(exc_info.value.__cause__))


# ----------------------------
# test invalid program id axis
# ----------------------------
@pytest.mark.interpreter
def test_invalid_pid_axis(device):
    dst = torch.empty(128, device=device)

    @triton.jit
    def _kernel(dst):
        pid = tl.program_id(20)

    with pytest.raises(triton.TritonError) as exc_info:
        _kernel[(1, )](dst)
    assert re.search(r"program_id axis must be 0, 1, or 2 but got 20", str(exc_info.value.__cause__))


# ---------------
# test where
# ---------------
@pytest.mark.interpreter
@pytest.mark.parametrize("dtype", dtypes_with_bfloat16 + ["*int32"])
@pytest.mark.parametrize("num_ctas", num_ctas_list)
def test_where(dtype, num_ctas, device):
    select_ptrs = False
    if dtype == "*int32":
        dtype = "int64"
        select_ptrs = True
    check_type_supported(dtype, device)

    @triton.jit
    def where_kernel(cond_ptr, a_ptr, b_ptr, output_ptr, n_elements, BLOCK_SIZE: tl.constexpr,
                     TEST_POINTERS: tl.constexpr, TEST_SCALAR_POINTERS: tl.constexpr):
        offsets = tl.program_id(axis=0) * BLOCK_SIZE + tl.arange(0, BLOCK_SIZE)
        mask = offsets < n_elements
        decide = tl.load(cond_ptr + offsets, mask=mask)
        if TEST_SCALAR_POINTERS:
            ptr = tl.where(tl.load(cond_ptr), a_ptr, b_ptr)
            output = tl.load(ptr + offsets, mask=mask)
        else:
            if TEST_POINTERS:
                a = tl.load(a_ptr + offsets, mask=mask).to(tl.pi32_t)
                b = tl.load(b_ptr + offsets, mask=mask).to(tl.pi32_t)
            else:
                a = tl.load(a_ptr + offsets, mask=mask)
                b = tl.load(b_ptr + offsets, mask=mask)
            output = tl.where(decide, a, b)
        tl.store(output_ptr + offsets, output, mask=mask)

    SIZE = 1_000
    rs = RandomState(17)
    cond = numpy_random(SIZE, 'bool', rs)
    x = numpy_random(SIZE, dtype_str=dtype, rs=rs)
    y = numpy_random(SIZE, dtype_str=dtype, rs=rs)
    z = np.where(cond, x, y)

    cond_tri = to_triton(cond, device=device)
    x_tri = to_triton(x, device=device, dst_type=dtype)
    y_tri = to_triton(y, device=device, dst_type=dtype)
    z_tri = to_triton(np.empty(SIZE, dtype=z.dtype), device=device, dst_type=dtype)

    grid = lambda meta: (triton.cdiv(SIZE, meta['BLOCK_SIZE']), )
    where_kernel[grid](cond_tri, x_tri, y_tri, z_tri, SIZE, BLOCK_SIZE=1024, TEST_POINTERS=select_ptrs,
                       TEST_SCALAR_POINTERS=False, num_ctas=num_ctas)
    assert (z == to_numpy(z_tri)).all()
    if select_ptrs:
        where_kernel[grid](cond_tri, x_tri, y_tri, z_tri, SIZE, BLOCK_SIZE=1024, TEST_POINTERS=select_ptrs,
                           TEST_SCALAR_POINTERS=True)
        z = np.where(cond[0], x, y)
        assert (z == to_numpy(z_tri)).all()


@pytest.mark.interpreter
@pytest.mark.parametrize("num_ctas", num_ctas_list)
def test_where_broadcast(num_ctas, device):

    @triton.jit
    def where_kernel(cond_ptr, a_ptr, out_ptr, BLOCK_SIZE: tl.constexpr):
        xoffsets = tl.arange(0, BLOCK_SIZE)[:, None]
        yoffsets = tl.arange(0, BLOCK_SIZE)[None, :]

        mask = tl.load(cond_ptr + yoffsets)
        vals = tl.load(a_ptr + yoffsets + BLOCK_SIZE * xoffsets)
        res = tl.where(mask, vals, 0.)
        tl.store(out_ptr + yoffsets + BLOCK_SIZE * xoffsets, res)

    @triton.jit
    def where_scalar_condition(a_ptr, out_ptr, BLOCK_SIZE: tl.constexpr):
        xoffsets = tl.arange(0, BLOCK_SIZE)[:, None]
        yoffsets = tl.arange(0, BLOCK_SIZE)[None, :]
        mask = 0
        vals = tl.load(a_ptr + yoffsets + BLOCK_SIZE * xoffsets)
        res = tl.where(mask, vals, 0.)
        tl.store(out_ptr + yoffsets + BLOCK_SIZE * xoffsets, res)

    SIZE = 32
    dtype = 'float32'
    rs = RandomState(17)
    x = numpy_random((SIZE, SIZE), dtype_str=dtype, rs=rs)
    mask = numpy_random(SIZE, 'bool', rs=rs)
    z = np.where(mask, x, 0)
    cond_tri = to_triton(mask, device=device)
    x_tri = to_triton(x, device=device, dst_type=dtype)
    z_tri = to_triton(np.empty((SIZE, SIZE), dtype=z.dtype), device=device, dst_type=dtype)
    where_kernel[(1, )](cond_tri, x_tri, z_tri, SIZE)
    assert (z == to_numpy(z_tri)).all()
    where_scalar_condition[(1, )](x_tri, z_tri, SIZE, num_ctas=num_ctas)
    z = np.where(0, x, 0)
    assert (z == to_numpy(z_tri)).all()


# ---------------
# test unary ops
# ---------------


@pytest.mark.interpreter
@pytest.mark.parametrize("dtype_x, expr",
                         [(dtype_x, ' -x') for dtype_x in dtypes_with_bfloat16] + [(dtype_x, ' ~x')
                                                                                   for dtype_x in int_dtypes])
@pytest.mark.parametrize("num_ctas", num_ctas_list)
def test_unary_op(dtype_x, expr, num_ctas, device):
    _test_unary(dtype_x, expr, device=device, num_ctas=num_ctas)


# ----------------
# test math ops
# ----------------


@pytest.mark.interpreter
@pytest.mark.parametrize("dtype_x, expr, x",
                         [(dtype_x, expr, x)
                          for dtype_x in ["float32", "float64"]
                          for expr in ['exp', 'log', 'cos', 'sin', 'exp2', 'log2', 'sqrt', 'floor', 'ceil']
                          for x in ['x', '3.0']])
def test_math_op(dtype_x, expr, x, device):
    _test_unary(dtype_x, f'tl.{expr}({x})', f'np.{expr}({x}) ', device=device)


@pytest.mark.interpreter
@pytest.mark.parametrize("dtype", [dtype for dtype in ["float32", "float64"]])
def test_math_erf_op(dtype, device):
    check_type_supported(dtype, device)
    SIZE = 128

    @triton.jit
    def kernel(Z, X, SIZE: tl.constexpr):
        off = tl.arange(0, SIZE)
        x = tl.load(X + off)
        z = tl.math.erf(x)
        tl.store(Z + off, z)

    torch_dtype = torch.float32 if dtype == "float32" else torch.float64
    x = torch.randn(SIZE, dtype=torch_dtype, device=device)
    z_ref = torch.erf(x)
    z_tri = torch.zeros_like(x)
    kernel[(1, )](z_tri, x, SIZE=SIZE, num_warps=4)
    torch.testing.assert_close(z_tri, z_ref)


@pytest.mark.interpreter
@pytest.mark.parametrize("dtype", [dtype for dtype in ["float32", "float64"]])
def test_math_fma_op(dtype, device):
    check_type_supported(dtype, device)
    SIZE = 128

    @triton.jit
    def kernel(Z, X, Y, W, SIZE: tl.constexpr):
        off = tl.arange(0, SIZE)
        x = tl.load(X + off)
        y = tl.load(Y + off)
        w = tl.load(W + off)
        z = tl.math.fma(x, y, w)
        tl.store(Z + off, z)

    torch_dtype = torch.float32 if dtype == "float32" else torch.float64
    x = torch.randn(SIZE, dtype=torch_dtype, device=device)
    y = torch.randn(SIZE, dtype=torch_dtype, device=device)
    w = torch.randn(SIZE, dtype=torch_dtype, device=device)
    z_ref = x * y + w
    z_tri = torch.zeros_like(x)
    kernel[(1, )](z_tri, x, y, w, SIZE=SIZE, num_warps=4)
    torch.testing.assert_close(z_tri, z_ref)


@pytest.mark.interpreter
@pytest.mark.parametrize("expr", ["tl.math.fdiv(x, y)", "tl.math.div_rn(x, y)"])
@pytest.mark.parametrize("num_ctas", num_ctas_list)
def test_math_divide_op(expr, num_ctas, device):
    numpy_expr = "x / y"
    dtype = "float32"
    _test_binary(dtype, dtype, expr, numpy_expr, device=device, num_ctas=num_ctas)


# -------------
# test precise math
# -------------
@pytest.mark.interpreter
@pytest.mark.parametrize("expr_prec, expr_ref",
                         [('tl.math.sqrt_rn(x)', 'tl.math.sqrt(x.to(tl.float64)).to(tl.float32)'),
                          ('tl.math.div_rn(x,y)', '(x.to(tl.float64) / y.to(tl.float64)).to(tl.float32)')])
@pytest.mark.parametrize("num_ctas", num_ctas_list)
def test_precise_math(expr_prec, expr_ref, num_ctas, device):

    @triton.jit
    def kernel(X, Y, OUT, OUT_REF, BLOCK: tl.constexpr):
        x = tl.load(X + tl.arange(0, BLOCK))
        y = tl.load(Y + tl.arange(0, BLOCK))
        prec = PREC_CALC
        ref = REF_CALC
        tl.store(OUT + tl.arange(0, BLOCK), prec)
        tl.store(OUT_REF + tl.arange(0, BLOCK), ref)

    shape = (128, )
    out = torch.zeros(shape, dtype=torch.float32, device=device)
    out_ref = torch.zeros(shape, dtype=torch.float32, device=device)

    x = torch.randn(shape, dtype=torch.float32, device=device)
    y = torch.randn(shape, dtype=torch.float32, device=device)

    if (expr_prec.count('sqrt') > 0):
        x = torch.abs(x)

    if (expr_prec.count('div') > 0):
        y += 1e-6

    kernel = patch_kernel(kernel, {'PREC_CALC': expr_prec, 'REF_CALC': expr_ref})

    kernel[(1, )](x, y, out, out_ref, BLOCK=shape[0], num_ctas=num_ctas)

    if is_xpu():
        # use cpu result as reference, see https://github.com/llvm/llvm-project/issues/88222
        out_ref = torch.div(x.cpu().to(torch.float64), y.cpu().to(torch.float64)).to(torch.float32).to(device=device)
    assert torch.all(out == out_ref)  # bitwise exact


# ----------------
# test abs
# ----------------


@pytest.mark.interpreter
@pytest.mark.parametrize("dtype_x", [(dtype_x) for dtype_x in dtypes_with_bfloat16])
def test_abs(dtype_x, device):
    _test_unary(dtype_x, 'tl.abs(x)', 'np.abs(x) ', device=device)


@pytest.mark.interpreter
@pytest.mark.parametrize("in_dtype", [tl.float8e4b15, tl.float8e4nv, tl.float8e5])
def test_abs_fp8(in_dtype, device):
    if is_hip():
        pytest.skip('test_abs_fp8 not supported on HIP.')
    elif is_cuda():
        cc = torch.cuda.get_device_capability()
        if in_dtype == tl.float8e4b15 and cc >= (9, 0):
            pytest.skip("float8e4b15 not supported on CUDA >= 9.0")
        if in_dtype == tl.float8e4nv and cc < (8, 9):
            pytest.skip("float8e4nv not supported on CUDA < 8.9")

    @triton.jit
    def abs_kernel(X, Z, SIZE: tl.constexpr):
        off = tl.arange(0, SIZE)
        x = tl.load(X + off)
        z = tl.abs(x)
        tl.store(Z + off, z)

    f8_tensor = torch.tensor(range(-128, 128), dtype=torch.int8, device=device)
    # f32_to_f8 doesn't handle nan, so we make sure f8_tensor doesn't contain any nan
    all_exp_ones = (f8_tensor & 0b01111100) == 128 - 2**in_dtype.fp_mantissa_width
    f8_tensor[all_exp_ones] = 0
    f8 = triton.reinterpret(f8_tensor, in_dtype)
    n_elements = f8_tensor.numel()
    out_f8 = torch.empty_like(f8_tensor)
    abs_kernel[(1, )](f8, triton.reinterpret(out_f8, in_dtype), n_elements)

    f32_tensor = convert_float_to_float32(f8_tensor, in_dtype)
    expect = f32_tensor.abs()
    actual_f8 = convert_float_to_float32(out_f8, in_dtype)
    torch.testing.assert_close(actual_f8, expect, equal_nan=True)


# ----------------
# test passing shapes as individual params rather than tuples
# ----------------


@pytest.mark.interpreter
def test_shapes_as_params(device):

    @triton.jit
    def kernel():
        a = tl.arange(0, 32).expand_dims(-1).broadcast_to(32, 32)
        tl.static_assert(a.shape == [tl.constexpr(32), tl.constexpr(32)])

        a = tl.arange(0, 32).reshape(4, 8).permute(1, 0)
        tl.static_assert(a.shape == [tl.constexpr(8), tl.constexpr(4)])

        a = tl.arange(0, 32).reshape(4, 8).trans()
        tl.static_assert(a.shape == [tl.constexpr(8), tl.constexpr(4)])

        a = tl.arange(0, 32).reshape(4, 8).reshape(32)
        tl.static_assert(a.shape == [tl.constexpr(32)])

        a = tl.arange(0, 64).reshape(2, 4, 8).trans(2, 1, 0)
        tl.static_assert(a.shape == [tl.constexpr(8), tl.constexpr(4), tl.constexpr(2)])

        a = tl.arange(0, 64).view(2, 4, 8)
        tl.static_assert(a.shape == [tl.constexpr(2), tl.constexpr(4), tl.constexpr(8)])

    kernel[(1, )]()


# ----------------
# test transpose
# ----------------


@pytest.mark.interpreter
@pytest.mark.parametrize("dtype_x", [(dtype_x) for dtype_x in dtypes_with_bfloat16])
def test_transpose(dtype_x, device):
    check_type_supported(dtype_x, device)
    SIZE = 128

    @triton.jit
    def kernel(Z, X, SIZE: tl.constexpr):
        off = tl.arange(0, SIZE)
        off2d = off[None, :] + (tl.arange(0, 2) * SIZE)[:, None]
        x = tl.load(X + off2d)
        z = x.T
        tl.store(Z + off2d.T, z)

    x = numpy_random([SIZE, 2], dtype_str=dtype_x)
    z_ref = x.T
    x_tri = to_triton(x, device=device, dst_type=dtype_x)
    z_tri = to_triton(np.empty_like(z_ref), device=device, dst_type=dtype_x)
    kernel[(1, )](z_tri, x_tri, SIZE=SIZE)
    np.testing.assert_allclose(z_ref, to_numpy(z_tri))


# ----------------
# test indexing
# ----------------


def make_ptr_str(name, shape):
    rank = len(shape)
    offsets = []
    stride = 1
    for i in reversed(range(rank)):
        idx = ', '.join([':' if ii == i else 'None' for ii in range(rank)])
        offsets += [f'tl.arange(0, {shape[i]})[{idx}]*{stride}']
        stride *= shape[i]
    return f"{name} + {' + '.join(offsets)}"


# TODO: handle `%4 = triton_gpu.convert_layout %3 : tensor<32xi32, #blocked0> -> tensor<32xi32, #triton_gpu.slice<{dim = 0, parent = #blocked1}>>``
@pytest.mark.parametrize("expr, dtype_str", [(f'x[{s}]', d)
                                             for s in ['None, :', ':, None', 'None, :, :', ':, :, None']
                                             for d in ['int32', 'uint32', 'uint16']])
@pytest.mark.parametrize("num_ctas", num_ctas_list)
def test_index1d(expr, dtype_str, num_ctas, device):
    rank_x = expr.count(':')
    rank_y = expr.count(',') + 1
    shape_x = [32 for _ in range(rank_x)]
    shape_z = [32 for _ in range(rank_y)]
    shape_z_rank_mismatch = [32 for _ in range(rank_y + 1)]
    shape_z_dim_mismatch = [64 for _ in range(rank_y)]

    # Triton kernel
    @triton.jit
    def kernel(Z, X, SIZE: tl.constexpr):
        m = tl.arange(0, SIZE)
        n = tl.arange(0, SIZE)
        x = tl.load(X_PTR_EXPR)
        z = GENERATE_TEST_HERE
        tl.store(Z_PTR_EXPR, z)

    def generate_kernel(shape_x, shape_z):
        to_replace = {
            'X_PTR_EXPR': make_ptr_str('X', shape_x),
            'Z_PTR_EXPR': make_ptr_str('Z', shape_z),
            'GENERATE_TEST_HERE': expr,
        }
        return patch_kernel(kernel, to_replace)

    kernel_match = generate_kernel(shape_x, shape_z)
    kernel_dim_mismatch = generate_kernel(shape_x, shape_z_dim_mismatch)
    kernel_rank_mismatch = generate_kernel(shape_x, shape_z_rank_mismatch)

    # torch result
    x = numpy_random(shape_x, dtype_str=dtype_str)
    y = np.zeros(shape_z, dtype=getattr(np, dtype_str))
    z_ref = eval(expr) + y
    # triton result
    z_tri = to_triton(np.empty_like(z_ref), device=device)
    x_tri = to_triton(x, device=device)
    kernel_match[(1, )](z_tri, x_tri, num_warps=1, SIZE=shape_x[0])
    # compare
    assert (z_ref == to_numpy(z_tri)).all()

    def catch_compilation_error(kernel):
        try:
            kernel[(1, )](z_tri, x_tri, num_warps=1, SIZE=shape_x[0], num_ctas=num_ctas)
        except triton.CompilationError as e:
            np.testing.assert_(True)
        except BaseException:
            np.testing.assert_(False)

    catch_compilation_error(kernel_dim_mismatch)
    catch_compilation_error(kernel_rank_mismatch)


# ---------------
# test tuples
# ---------------


@triton.jit
def tuples_fn(a, b):
    return a + b, \
        a - b, \
        a * b


@pytest.mark.interpreter
def test_tuples(device):

    @triton.jit
    def with_fn(X, Y, A, B, C):
        x = tl.load(X)
        y = tl.load(Y)
        a, b, c = tuples_fn(x, y)
        tl.store(A, a)
        tl.store(B, b)
        tl.store(C, c)

    @triton.jit
    def without_fn(X, Y, A, B, C):
        x = tl.load(X)
        y = tl.load(Y)
        a, b, c = x + y, x - y, x * y
        tl.store(A, a)
        tl.store(B, b)
        tl.store(C, c)

    x = torch.tensor([1.3], device=device, dtype=torch.float32)
    y = torch.tensor([1.9], device=device, dtype=torch.float32)
    a_tri = torch.tensor([0], device=device, dtype=torch.float32)
    b_tri = torch.tensor([0], device=device, dtype=torch.float32)
    c_tri = torch.tensor([0], device=device, dtype=torch.float32)
    for kernel in [with_fn, without_fn]:
        kernel[(1, )](x, y, a_tri, b_tri, c_tri, num_warps=1)
        a_ref, b_ref, c_ref = x + y, x - y, x * y
        assert a_tri == a_ref
        assert b_tri == b_ref
        assert c_tri == c_ref


@triton.jit(noinline=True)
def noinline_simple_fn(x, y, Z):
    z = x + y
    tl.store(Z, z)


@triton.jit(noinline=True)
def noinline_call_graph_fn1(x):
    return x + 1


@triton.jit(noinline=True)
def noinline_call_graph_fn2(y):
    return y + 2


@triton.jit(noinline=True)
def noinline_call_graph_fn(x, y, Z):
    t0 = noinline_call_graph_fn1(x)
    t1 = noinline_call_graph_fn2(y)
    z = t0 + t1
    tl.store(Z, z)


@triton.jit(noinline=True)
def noinline_shared_fn(x, y, Z):
    offs = tl.arange(0, 16)[:, None] * 16 + tl.arange(0, 16)[None, :]
    z = tl.load(Z + offs)
    z = tl.dot(z, z) + x + y
    tl.store(Z + offs, z)


@triton.jit(noinline=True)
def noinline_dynamic_fn(x, y, Z):
    if x >= 1:
        x = noinline_call_graph_fn1(x)
    else:
        x = noinline_call_graph_fn2(x)
    if y >= 2:
        y = noinline_call_graph_fn2(y)
    else:
        y = noinline_call_graph_fn1(y)
    z = x + y
    tl.store(Z, z)


@triton.jit(noinline=True)
def noinline_call_multi_values_fn(x, y):
    return x + 1, y + 2


@triton.jit(noinline=True)
def noinline_multi_values_fn(x, y, Z):
    x, y = noinline_call_multi_values_fn(x, y)
    z = x + y
    tl.store(Z, z)


@pytest.mark.interpreter
@pytest.mark.parametrize("mode", ["simple", "call_graph", "shared", "dynamic", "multi_values"])
def test_noinline(mode, device):

    @triton.jit
    def kernel(X, Y, Z):
        x = tl.load(X)
        y = tl.load(Y)
        GENERATE_TEST_HERE(x, y, Z)

    func_name = f'noinline_{mode}_fn'
    kernel = patch_kernel(kernel, {'GENERATE_TEST_HERE': func_name})
    x = torch.tensor([1.0], device=device, dtype=torch.float32)
    y = torch.tensor([2.0], device=device, dtype=torch.float32)
    if mode == "shared":
        z = torch.ones((16, 16), device=device, dtype=torch.float32)
    else:
        z = torch.tensor([0.0], device=device, dtype=torch.float32)
    kernel[(1, )](x, y, z, num_warps=1)
    if mode == "simple":
        assert torch.equal(z, x + y)
    elif mode == "call_graph" or mode == "dynamic" or mode == "multi_values":
        assert torch.equal(z, x + 1 + y + 2)
    elif mode == "shared":
        ref = torch.full((16, 16), 16, device=device, dtype=torch.float32)
        assert torch.equal(z, ref + x + y)


# ---------------
# test atomics
# ---------------
@pytest.mark.interpreter
@pytest.mark.parametrize(
    "op, dtype_x_str, mode, sem",
    itertools.chain.from_iterable([[
        ('add', 'float16', mode, sem),
        ('add', 'uint32', mode, sem),
        ('add', 'int32', mode, sem),
        ('add', 'float32', mode, sem),
        ('add', 'uint64', mode, sem),
        ('add', 'int64', mode, sem),
        ('add', 'float64', mode, sem),
        ('max', 'uint32', mode, sem),
        ('max', 'int32', mode, sem),
        ('max', 'float32', mode, sem),
        ('max', 'uint64', mode, sem),
        ('max', 'int64', mode, sem),
        ('max', 'float64', mode, sem),
        ('min', 'uint32', mode, sem),
        ('min', 'int32', mode, sem),
        ('min', 'float32', mode, sem),
        ('min', 'uint64', mode, sem),
        ('min', 'int64', mode, sem),
        ('min', 'float64', mode, sem),
    ]
                                   for mode in ['all_neg', 'all_pos', 'min_neg', 'max_pos']
                                   for sem in [None, 'acquire', 'release', 'acq_rel', 'relaxed']]))
def test_atomic_rmw(op, dtype_x_str, mode, sem, device):
    check_type_supported(dtype_x_str, device)
    if is_interpreter():
        if dtype_x_str == 'float16':
            pytest.xfail("Only test atomic float16 ops on GPU")

    n_programs = 5

    # triton kernel
    @triton.jit
    def kernel(X, Z):
        pid = tl.program_id(0)
        x = tl.load(X + pid)
        old = GENERATE_TEST_HERE
        tl.static_assert(old.dtype == x.dtype)

    sem_arg = sem if sem is None else f'"{sem}"'
    kernel = patch_kernel(kernel, {'GENERATE_TEST_HERE': f'tl.atomic_{op}(Z, x, sem={sem_arg})'})
    numpy_op = {'add': np.sum, 'max': np.max, 'min': np.min}[op]
    max_neutral = float('-inf') if dtype_x_str in float_dtypes else np.iinfo(getattr(np, dtype_x_str)).min
    min_neutral = float('inf') if dtype_x_str in float_dtypes else np.iinfo(getattr(np, dtype_x_str)).max
    neutral = {'add': 0, 'max': max_neutral, 'min': min_neutral}[op]

    # triton result
    rs = RandomState(17)
    x = np.array([2**i for i in range(n_programs)], dtype=getattr(np, dtype_x_str))
    if mode == 'all_neg':
        x = -np.abs(x)
    if mode == 'all_pos':
        x = np.abs(x)
    if mode == 'min_neg':
        idx = rs.randint(n_programs, size=(1, )).item()
        x[idx] = -np.max(np.abs(x)) - 1
    if mode == 'max_pos':
        idx = rs.randint(n_programs, size=(1, )).item()
        x[idx] = np.max(np.abs(x)) + 1
    x_tri = to_triton(x, device=device)

    z_tri = to_triton(np.array([neutral], dtype=getattr(np, dtype_x_str)), device=device)
    h = kernel[(n_programs, )](x_tri, z_tri)
    # torch result
    z_ref = numpy_op(x).astype(getattr(np, dtype_x_str))
    # compare
    exact = op not in ['add']
    if exact:
        assert z_ref.item() == to_numpy(z_tri).item()
    else:
        np.testing.assert_allclose(z_ref, to_numpy(z_tri), rtol=0.01)
    sem_str = "acq_rel" if sem is None else sem
    if not is_cuda():
        return

    assert f"atom.global.gpu.{sem_str}" in h.asm["ptx"]


@pytest.mark.interpreter
@pytest.mark.parametrize("num_ctas", num_ctas_list)
def test_atomic_rmw_predicate(num_ctas, device):

    @triton.jit
    def kernel(X):
        val = tl.program_id(0)
        if val < 64:
            tl.atomic_max(X, val)

    x = torch.zeros((1, ), device=device, dtype=torch.int32)
    kernel[(4096, )](x, num_ctas=num_ctas)
    assert x.item() == 63


@pytest.mark.interpreter
@pytest.mark.parametrize("shape, axis, num_ctas, dtype_x_str",
                         [(shape, axis, num_ctas, dtype_x_str)
                          for shape in [(2, 2), (2, 8), (8, 2), (8, 8), (32, 32), (64, 64)]
                          for axis in [0, 1]
                          for num_ctas in num_ctas_list
                          for dtype_x_str in ['float32', 'uint64', 'int64', 'float64']])
def test_tensor_atomic_rmw(shape, axis, num_ctas, dtype_x_str, device):
    check_type_supported(dtype_x_str, device)
    shape0, shape1 = shape
    # triton kernel

    @triton.jit
    def kernel(Z, X, OLD, AXIS: tl.constexpr, SHAPE0: tl.constexpr, SHAPE1: tl.constexpr):
        off0 = tl.arange(0, SHAPE0)
        off1 = tl.arange(0, SHAPE1)
        x = tl.load(X + off0[:, None] * SHAPE1 + off1[None, :])
        z = tl.sum(x, axis=AXIS)
        if AXIS == 1:
            old = tl.atomic_add(Z + off0, z)
            tl.store(OLD + off0, old)
        else:
            old = tl.atomic_add(Z + off1, z)
            tl.store(OLD + off1, old)

    rs = RandomState(17)
    x = numpy_random((shape0, shape1), dtype_str=dtype_x_str, rs=rs)
    z_shape = (shape0, ) if axis == 1 else (shape1, )
    z = numpy_random(z_shape, dtype_str=dtype_x_str, rs=rs)
    old = np.zeros(z_shape, dtype=getattr(np, dtype_x_str))
    # reference results
    z_ref = z + np.sum(x, axis=axis, keepdims=False)
    old_ref = np.copy(z)
    # triton result
    x_tri = to_triton(x, device=device)
    z_tri = to_triton(z, device=device)
    old_tri = to_triton(old, device=device)
    kernel[(1, )](z_tri, x_tri, old_tri, axis, shape0, shape1, num_ctas=num_ctas)
    np.testing.assert_allclose(z_ref, to_numpy(z_tri), rtol=1e-4)
    np.testing.assert_equal(old_ref, to_numpy(old_tri))


@pytest.mark.interpreter
@pytest.mark.parametrize("num_ctas", num_ctas_list)
def test_tensor_atomic_rmw_block(num_ctas, device):
    shape = (8, 8)

    @triton.jit
    def kernel(X, SHAPE0: tl.constexpr, SHAPE1: tl.constexpr):
        off0 = tl.arange(0, SHAPE0)
        off1 = tl.arange(0, SHAPE1)
        offs = off0[:, None] * SHAPE1 + off1[None, :]
        val = offs.to(tl.float32)
        x = X + offs
        tl.atomic_min(x, val)

    x = torch.ones((8, 8), device=device, dtype=torch.float32)
    kernel[(2, )](x, shape[0], shape[1], num_ctas=num_ctas)
    assert torch.min(x).item() == 0.0


@pytest.mark.interpreter
@pytest.mark.parametrize("sem", [None, 'acquire', 'release', 'acq_rel', 'relaxed'])
@pytest.mark.parametrize("num_ctas", num_ctas_list)
def test_atomic_cas(sem, num_ctas, device):
    # 1. make sure that atomic_cas changes the original value (Lock)
    @triton.jit
    def change_value(Lock):
        tl.atomic_cas(Lock, 0, 1)

    Lock = torch.zeros((1, ), device=device, dtype=torch.int32)
    change_value[(1, )](Lock)

    assert (Lock[0] == 1)

    # 2. only one block enters the critical section
    @triton.jit
    def serialized_add(data, Lock, SEM: tl.constexpr):
        ptrs = data + tl.arange(0, 128)
        while tl.atomic_cas(Lock, 0, 1, SEM) == 1:
            pass

        tl.store(ptrs, tl.load(ptrs) + 1.0)

        # insert barrier to set a fence between tl.store and
        # tl.atomic_xchg in a block.
        tl.debug_barrier()

        # release lock
        tl.atomic_xchg(Lock, 0)

    Lock = torch.zeros((1, ), device=device, dtype=torch.int32)
    data = torch.zeros((128, ), device=device, dtype=torch.float32)
    ref = torch.full((128, ), 2000.0)
    h = serialized_add[(2000, )](data, Lock, SEM=sem, num_ctas=num_ctas)
    sem_str = "acq_rel" if sem is None else sem
    np.testing.assert_allclose(to_numpy(data), to_numpy(ref))
    if not is_cuda():
        return
    assert f"atom.global.{sem_str}" in h.asm["ptx"]


@pytest.mark.interpreter
@pytest.mark.parametrize("sem", [None, 'acquire', 'release', 'acq_rel', 'relaxed'])
@pytest.mark.parametrize("num_ctas", num_ctas_list)
def test_tensor_atomic_cas(sem, num_ctas, device):

    @triton.jit
    def change_value(X, BLOCK_SIZE: tl.constexpr, sem: tl.constexpr):
        pid = tl.program_id(axis=0)
        block_start = pid * BLOCK_SIZE
        offsets = block_start + tl.arange(0, BLOCK_SIZE)
        t1 = tl.full((BLOCK_SIZE, ), 0, dtype=tl.int64)
        t2 = tl.full((BLOCK_SIZE, ), 2, dtype=tl.int64)
        tl.atomic_cas(X + offsets, t1, t2, sem=sem)

    X = torch.tensor([0, 1, 0, 1, 0, 1, 0, 1], device=device, dtype=torch.int64)
    Y = torch.tensor([2, 1, 2, 1, 2, 1, 2, 1], device=device, dtype=torch.int64)

    change_value[(2, )](X, 4, sem)
    assert (torch.equal(X, Y))


# ---------------
# test cast
# ---------------


@pytest.mark.interpreter
@pytest.mark.parametrize("dtype_x, dtype_z, bitcast, size",
                         [(dtype_x, dtype_z, False, 1024) for dtype_x in dtypes for dtype_z in dtypes] + [
                             ('float32', 'bfloat16', False, 1024),
                             ('bfloat16', 'float32', False, 1024),
                             ('float32', 'int32', True, 1024),
                             ('float32', 'int1', False, 1024),
                             ('int8', 'bfloat16', False, 1024),
                         ] + [(f'uint{x}', f'int{x}', True, 1024)
                              for x in [8, 16, 32, 64]] + [(f'int{x}', f'uint{x}', True, 1024)
                                                           for x in [8, 16, 32, 64]] +
                         (([(dtype_x, dtype_z, False, size)
                            for dtype_x in torch_float8_dtypes
                            for dtype_z in ["float16", "float32", "bfloat16"]
                            for size in [1024, 32]]  #
                           + [(dtype_x, dtype_z, False, size)
                              for dtype_z in torch_float8_dtypes
                              for dtype_x in ["float16", "float32", "bfloat16"]
                              for size in [1024, 32]]) if torch.__version__ >= "2.1" else []))
@pytest.mark.parametrize("num_ctas", num_ctas_list)
def test_cast(dtype_x, dtype_z, bitcast, size, num_ctas, device):
    # CUDA: bfloat16 on cc < 80 will not be tested
    # Interpreter: Only bfloat16 <-> float32 is supported
    if not is_interpreter() or \
        (is_interpreter() and not ((dtype_z == 'bfloat16' and dtype_x == 'float32')
                                   or (dtype_z == 'float32' and dtype_x == 'bfloat16'))):
        check_type_supported(dtype_x, device)
        check_type_supported(dtype_z, device)

    if is_hip() and (dtype_z in ("bfloat16", "float8_e4m3fn") or dtype_x == "float8_e4m3fn"):
        pytest.skip(f'test_cast{(dtype_x, dtype_z)} cast to bfloat16 not supported on HIP.')

    torch.manual_seed(0)
    # This is tricky because numpy doesn't have bfloat, and torch doesn't have uints.
    if dtype_x.startswith('bfloat'):
        x_tri = torch.randn(size, dtype=getattr(torch, dtype_x), device=device)
    elif dtype_x.startswith('float8'):
        x_tri = torch.randn(size, dtype=torch.half, device=device).to(dtype=getattr(torch, dtype_x))
    else:
        x = numpy_random(size, dtype_str=dtype_x, low=-10, high=10) * 10
        # Triton clamps negative values to zero, while numpy wraps around
        # intmax, so avoid negatives for now.
        # TODO: figure out which one should actually be happening, and test it
        if dtype_z in uint_dtypes:
            x = np.absolute(x)
        x_tri = to_triton(x, device=device)
    if 'float' in dtype_z and 'float' in dtype_x:
        # make sure we use values that can be represented in both types
        x_tri = x_tri.to(getattr(torch, dtype_z)).to(getattr(torch, dtype_x))
    # triton kernel

    @triton.jit
    def kernel(X, Z, BITCAST: tl.constexpr, SIZE: tl.constexpr, ARG_HASH: tl.constexpr):
        x_ptr = X + tl.arange(0, SIZE)
        z_ptr = Z + tl.arange(0, SIZE)
        x = tl.load(x_ptr)

        # Depending on the value of ARG_HASH (a "random" number determined by
        # the test parameters), spell the cast one of three different ways.
        if ARG_HASH % 3 == 0:
            z = x.to(Z.dtype.element_ty, bitcast=BITCAST)
        elif ARG_HASH % 3 == 1:
            z = x.cast(Z.dtype.element_ty, bitcast=BITCAST)
        else:
            z = tl.cast(x, Z.dtype.element_ty, bitcast=BITCAST)

        tl.store(z_ptr, z)

    # "Random" number used inside the kernel to determine how we spell the cast.
    # This way we don't have to increase the number of tests.
    arg_hash = hash((dtype_x, dtype_z, bitcast, size, num_ctas))

    dtype_z_np = dtype_z if dtype_z != 'int1' else 'bool_'
    # triton result
    if dtype_z.startswith('bfloat'):
        z_tri = torch.empty((size, ), dtype=getattr(torch, dtype_z), device=device)
    elif dtype_z.startswith('float8'):
        z_tri = torch.empty((size, ), dtype=torch.half, device=device).to(dtype=getattr(torch, dtype_z))
    else:
        z_tri = to_triton(np.empty((size, ), dtype=getattr(np, dtype_z_np)), device=device)
    kernel[(1, )](x_tri, z_tri, BITCAST=bitcast, SIZE=size, ARG_HASH=arg_hash, num_warps=1, num_ctas=num_ctas)
    # torch result
    if dtype_z.startswith('bfloat') or dtype_x.startswith('bfloat') or dtype_z.startswith(
            'float8') or dtype_x.startswith('float8'):
        assert bitcast is False
        z_ref = x_tri.to(z_tri.dtype)
        if dtype_z.startswith('float8') and device not in ['cuda']:
            t = z_ref.byte() ^ z_tri.byte()
            torch.testing.assert_close(torch.zeros_like(t, dtype=torch.uint8), t)
        else:
            torch.testing.assert_close(z_ref, z_tri, rtol=0, atol=0)
    else:
        if bitcast:
            z_ref = x.view(getattr(np, dtype_z_np))
        else:
            z_ref = x.astype(getattr(np, dtype_z_np))
        np.testing.assert_allclose(z_ref, to_numpy(z_tri), rtol=0, atol=0)


@pytest.mark.interpreter
@pytest.mark.parametrize("dtype_str, num_warps",
                         [(dtype_str, num_warps) for dtype_str in int_dtypes + float_dtypes for num_warps in [4, 8]])
def test_cat(dtype_str, num_warps, device):
    check_type_supported(dtype_str, device)

    @triton.jit
    def kernel(X, Y, Z, N: tl.constexpr):
        offs = tl.arange(0, N)
        x = tl.load(X + offs)
        y = tl.load(Y + offs)
        z = tl.cat(x, y, can_reorder=True)
        tl.store(Z + tl.arange(0, 2 * N), z)

    x = torch.arange(0, 128, device=device).to(getattr(torch, dtype_str))
    y = torch.arange(-128, 0, device=device).to(getattr(torch, dtype_str))
    z_ref = torch.cat([x, y], dim=0).sum()
    z = torch.zeros((256, ), dtype=getattr(torch, dtype_str), device=device)
    kernel[(1, )](x, y, z, N=128, num_warps=num_warps)
    assert z.sum() == z_ref
    # check if there's no duplicate value in z
    assert z.unique().size(0) == z.size(0)


@pytest.mark.interpreter
@pytest.mark.parametrize("dtype_str", list(torch_dtypes))
@pytest.mark.parametrize("num_ctas", num_ctas_list)
def test_store_constant(dtype_str, num_ctas, device):
    check_type_supported(dtype_str, device)
    """Tests that boolean True is stored as 1"""

    @triton.jit
    def kernel(output_ptr, n_elements, BLOCK_SIZE: tl.constexpr):
        offsets = tl.program_id(axis=0) * BLOCK_SIZE + tl.arange(0, BLOCK_SIZE)
        mask = offsets < n_elements
        output = GENERATE_TEST_HERE
        tl.store(output_ptr + offsets, output, mask=mask)

    triton_dtype_str = 'uint8' if dtype_str == 'bool' else dtype_str
    kernel = patch_kernel(kernel, {'GENERATE_TEST_HERE': f'tl.zeros([BLOCK_SIZE], dtype=tl.{triton_dtype_str}) + 1'})
    block_size = 128
    ref = torch.ones([block_size], dtype=getattr(torch, dtype_str), device=device)
    output = torch.zeros([block_size], dtype=getattr(torch, dtype_str), device=device)
    kernel[(1, )](output, block_size, BLOCK_SIZE=block_size, num_ctas=num_ctas)

    assert torch.all(output == ref)


@pytest.mark.interpreter
@pytest.mark.parametrize("num_ctas", num_ctas_list)
def test_store_constant_default_dtype(num_ctas, device):
    """Tests that boolean True is stored as 1"""

    @triton.jit
    def kernel(output_ptr, n_elements, BLOCK_SIZE: tl.constexpr):
        offsets = tl.program_id(axis=0) * BLOCK_SIZE + tl.arange(0, BLOCK_SIZE)
        mask = offsets < n_elements
        value = 1
        output = tl.full([BLOCK_SIZE], value=value, dtype=value.dtype)
        tl.store(output_ptr + offsets, output, mask=mask)

    block_size = 128
    ref = torch.ones([block_size], dtype=getattr(torch, 'int32'), device=device)
    output = torch.zeros([block_size], dtype=getattr(torch, 'int32'), device=device)
    kernel[(1, )](output, block_size, BLOCK_SIZE=block_size, num_ctas=num_ctas)

    assert torch.all(output == ref)


def test_load_store_same_ptr(device):

    @triton.jit()
    def kernel(in_out_ptr):
        pid = tl.program_id(axis=0)
        x = tl.load(in_out_ptr + pid)
        out = x * 2
        tl.store(in_out_ptr + pid, out)

    for _ in range(1000):
        x = torch.ones((65536, ), device=device, dtype=torch.float32)
        if is_hip():
            kernel[(65536, )](x, num_warps=16)  # threads per Warp for ROCM is 64
        else:
            kernel[(65536, )](x, num_warps=32)
        assert torch.all(x == 2)


@pytest.mark.interpreter
@pytest.mark.parametrize("dtype_str", ['int32'])
def test_umulhi(dtype_str, device):

    @triton.jit
    def kernel(X, Y, Z, N: tl.constexpr):
        offs = tl.arange(0, N)
        x = tl.load(X + offs)
        y = tl.load(Y + offs)
        z = tl.umulhi(x, y)
        tl.store(Z + tl.arange(0, N), z)

    def umulhi32(a, b):
        # Convert to 64-bit unsigned integers to prevent overflow
        a_64 = a.astype(np.int64)
        b_64 = b.astype(np.int64)

        # Perform the multiplication in 64-bit
        product_64 = a_64 * b_64

        # Shift right by 32 bits to get the high part of the product
        result_high_32 = product_64 >> 32
        return result_high_32

    rs = RandomState(17)
    N = 128
    x = numpy_random((N, ), dtype_str=dtype_str, rs=rs, low=0)
    x_tri = to_triton(x, device=device)
    y = numpy_random((N, ), dtype_str=dtype_str, rs=rs, low=0)
    y_tri = to_triton(y, device=device)
    z_tri = torch.zeros_like(x_tri)
    kernel[(1, )](x_tri, y_tri, z_tri, N=N)

    z_ref = umulhi32(x, y)
    np.testing.assert_equal(z_ref, to_numpy(z_tri))


@pytest.mark.interpreter
def test_join(device):

    @triton.jit
    def kernel(X, Y, Z, N: tl.constexpr):
        offs = tl.arange(0, N)
        x = tl.load(X + offs)
        y = tl.load(Y + offs)
        z = tl.join(x, y)
        tl.store(Z + tl.arange(0, N)[:, None] * 2 + tl.arange(0, 2)[None, :], z)

    x = torch.arange(0, 128, device=device).to(torch.int32)
    y = torch.arange(-128, 0, device=device).to(torch.int32)
    z_ref = torch.stack([x, y], dim=-1)
    z = torch.zeros_like(z_ref)
    kernel[(1, )](x, y, z, N=128)

    np.testing.assert_equal(to_numpy(z_ref), to_numpy(z))


@pytest.mark.interpreter
def test_join_scalars(device):

    @triton.jit
    def kernel(X, Y, Z):
        x = tl.load(X)
        y = tl.load(Y)
        z = tl.join(x, y)
        tl.static_assert(z.shape == [2])
        tl.store(Z + tl.arange(0, 2), z)

    x = torch.full([1], 42, device=device).to(torch.int32)
    y = torch.full([1], 100, device=device).to(torch.int32)
    z = torch.zeros([2], device=device)
    kernel[(1, )](x, y, z)

    np.testing.assert_equal([42, 100], to_numpy(z))


@pytest.mark.interpreter
def test_join_with_mma(device):

    @triton.jit
    def kernel(X, Z):
        x = tl.load(X + 16 * tl.arange(0, 32)[:, None] + tl.arange(0, 16)[None, :])  # (32,16)
        x2 = tl.join(x, 2 * x)  # (32,16,2)
        x3 = tl.reshape(x2, (32, 32))
        z = tl.dot(x3, x3)  # (32,32)
        tl.store(Z + 32 * tl.arange(0, 32)[:, None] + tl.arange(0, 32)[None, :], z)

    x = torch.arange(0, 32 * 16, device=device, dtype=torch.float32).reshape((32, 16))
    r = torch.stack([x, 2 * x], dim=-1).reshape((32, 32))
    z_ref = torch.matmul(r, r)
    z = torch.zeros_like(z_ref)
    kernel[(1, )](x, z)

    torch.testing.assert_close(z, z_ref)


@pytest.mark.interpreter
@pytest.mark.parametrize("debug", [False, True])
def test_interleave(device, debug):

    @triton.jit(debug=debug)
    def kernel(Z, N: tl.constexpr):
        z = tl.interleave(tl.arange(0, N), tl.arange(N, 2 * N))
        tl.store(Z + tl.arange(0, 2 * N), z)

    x = torch.arange(0, 128, device=device).to(torch.int32)
    y = torch.arange(128, 256, device=device).to(torch.int32)
    z_ref = torch.stack([x, y], dim=-1).reshape(256)
    z = torch.zeros_like(z_ref)
    kernel[(1, )](z, N=128)

    np.testing.assert_equal(to_numpy(z_ref), to_numpy(z))


@pytest.mark.interpreter
def test_interleave_scalars(device):

    @triton.jit
    def kernel(X, Y, Z):
        z = tl.interleave(X, Y)
        tl.static_assert(z.shape == [tl.constexpr(2)])
        tl.store(Z + tl.arange(0, 2), z)

    z = torch.zeros(2, device=device)
    kernel[(1, )](10, 20, z)

    np.testing.assert_equal([10, 20], to_numpy(z))


@pytest.mark.interpreter
def test_split(device):

    @triton.jit
    def kernel(X, Z1, Z2, N: tl.constexpr):
        offs = tl.arange(0, N)
        x = tl.load(X + offs)
        x1 = tl.reshape(x, (N // 2, 2))
        z1, z2 = tl.split(x1)
        tl.store(Z1 + tl.arange(0, N // 2), z1)
        tl.store(Z2 + tl.arange(0, N // 2), z2)

    x = torch.arange(0, 256, device=device).to(torch.int32).reshape((128, 2))
    z1_ref, z2_ref = (x[:, 0], x[:, 1])
    z1 = torch.zeros_like(z1_ref)
    z2 = torch.zeros_like(z2_ref)
    kernel[(1, )](x, z1, z2, N=256)

    np.testing.assert_equal(to_numpy(z1_ref), to_numpy(z1))
    np.testing.assert_equal(to_numpy(z2_ref), to_numpy(z2))


@pytest.mark.interpreter
def test_split_to_scalar(device):

    @triton.jit
    def kernel(X, Z1, Z2):
        offs = tl.arange(0, 2)
        x = tl.load(X + offs)
        z1, z2 = tl.split(x)
        tl.static_assert(isinstance(z1, tl.tensor))
        tl.static_assert(isinstance(z2, tl.tensor))
        tl.static_assert(z1.shape == [])
        tl.static_assert(z2.shape == [])
        tl.store(Z1, z1)
        tl.store(Z2, z2)

    N = 2
    x = torch.arange(0, N, device=device).reshape(N // 2, 2)
    z1_ref, z2_ref = (x[:, 0], x[:, 1])
    z1 = torch.zeros_like(z1_ref)
    z2 = torch.zeros_like(z2_ref)
    kernel[(1, )](x, z1, z2)

    np.testing.assert_equal(to_numpy(z1_ref), to_numpy(z1))
    np.testing.assert_equal(to_numpy(z2_ref), to_numpy(z2))


def convert_float_to_float32(fp: torch.tensor, dtype=None):
    if not dtype:
        dtype = getattr(tl, torch_dtype_name(fp.dtype))

    fp = fp.view(getattr(torch, f"int{dtype.primitive_bitwidth}"))
    exp_width = dtype.primitive_bitwidth - dtype.fp_mantissa_width - 1
    exp_bias = dtype.exponent_bias
    sign = ((fp >> (dtype.primitive_bitwidth - 1)) & 0x01).int()
    exp = ((fp >> dtype.fp_mantissa_width) & ((1 << exp_width) - 1)).int()
    frac = (fp & ((1 << dtype.fp_mantissa_width) - 1)).int()

    output = torch.where(
        exp == 0,
        # subnormal
        ((-1.0)**sign) * (2.0**(1 - exp_bias)) * (frac / (2.0**dtype.fp_mantissa_width)),
        # normal
        ((-1.0)**sign) * (2.0**(exp - exp_bias)) * (1.0 + frac / (2.0**dtype.fp_mantissa_width))).float()

    extended_exp = (
        (1 << (tl.float32.primitive_bitwidth - tl.float32.fp_mantissa_width - 1)) - 1) << tl.float32.fp_mantissa_width
    # special cases, exp is 0b11..1
    if dtype in [tl.float8e4nv, tl.float8e4b15]:
        # float8e4m3nv does not have infinities
        output[fp == 0b01111111] = torch.nan
        output[fp == 0b11111111] = torch.nan
    else:
        output = torch.where(exp == (1 << exp_width) - 1,
                             ((sign << (tl.float32.primitive_bitwidth - 1)) | extended_exp
                              | (frac << (tl.float32.fp_mantissa_width - dtype.fp_mantissa_width)))  #
                             .view(torch.float32), output)
    return output


@pytest.mark.interpreter
@pytest.mark.parametrize("in_dtype", [torch.float16, torch.bfloat16])
def test_convert_float16_to_float32(in_dtype, device):
    """Tests that check convert_float_to_float32 function"""
    check_type_supported(in_dtype, device)

    f16_input = torch.tensor(range(-int(2**(16 - 1)), int(2**(16 - 1))), dtype=torch.int16).view(in_dtype)
    f32_output = convert_float_to_float32(f16_input)

    nan = f16_input.isnan()
    assert torch.all(f32_output[nan].isnan())
    inf = f16_input.isinf()
    assert torch.all(f32_output[inf].isinf())
    other = torch.logical_not(torch.logical_or(nan, inf))
    assert torch.all(f16_input[other] == f32_output[other])


def serialize_fp8(np_data, in_dtype):
    return np_data


# inverse of `serialize_fp8`


def deserialize_fp8(np_data, in_dtype):
    return np_data


# ---------------
# test reduce
# ---------------


@pytest.mark.interpreter
def test_max_returns_zero(device):
    # Simple test with a tl.max call that returns 0.  The interpreter had a bug
    # where it didn't handle this correctly.
    @triton.jit
    def kernel(X, Z, BLOCK: tl.constexpr):
        x = tl.load(X + tl.arange(0, BLOCK))
        z = tl.max(x)
        tl.store(Z, z)

    BLOCK = 128
    x = torch.zeros((BLOCK, ), device=device)
    z = torch.ones((1, ), device=device)

    kernel[(1, )](x, z, BLOCK=BLOCK)
    assert z[0] == 0


def get_reduced_dtype(dtype_str, op):
    if op in ('argmin', 'argmax'):
        return 'int32'
    if dtype_str == 'bfloat16':
        return 'float32'
    return dtype_str


@pytest.mark.interpreter
@pytest.mark.parametrize("op, dtype_str, shape", [(op, dtype, shape) for op in [
    'min',
    'max',
    'min-with-indices',
    'max-with-indices',
    'argmin-tie-break-left',
    'argmax-tie-break-left',
    'sum',
] for dtype in dtypes_with_bfloat16 for shape in [32, 64, 128, 512]])
@pytest.mark.parametrize("num_ctas", num_ctas_list)
@pytest.mark.parametrize("num_warps, threads_per_warp",
                         [(64, 16), (4, THREADS_PER_WARP)] if is_xpu() else [(4, THREADS_PER_WARP)])
def test_reduce1d(op, dtype_str, shape, num_ctas, num_warps, threads_per_warp, device):
    check_type_supported(dtype_str, device)  # bfloat16 on cc < 80 will not be tested

    # triton kernel
    @triton.jit
    def kernel(X, Z, BLOCK: tl.constexpr):
        x = tl.load(X + tl.arange(0, BLOCK))
        GENERATE_TEST_HERE
        tl.store(Z, z)

    if 'with-indices' in op:
        patch = f'z, _ = tl.{op.split("-")[0]}(x, axis=0, return_indices=True)'
    elif 'arg' in op:
        tie_break_left = 'tie-break-left' in op
        patch = f'z = tl.{op.split("-")[0]}(x, axis=0, tie_break_left={tie_break_left})'
    else:
        patch = f'z = tl.{op}(x, axis=0)'
    kernel = patch_kernel(kernel, {'GENERATE_TEST_HERE': patch})
    # input
    rs = RandomState(17)
    # limit the range of integers so that the sum does not overflow
    x = numpy_random((shape, ), dtype_str=dtype_str, rs=rs)
    numpy_op = {
        'sum': np.sum,
        'max': np.max,
        'min': np.min,
        'max-with-indices': np.max,
        'min-with-indices': np.min,
        'argmin-tie-break-fast': np.argmin,
        'argmin-tie-break-left': np.argmin,
        'argmax-tie-break-fast': np.argmax,
        'argmax-tie-break-left': np.argmax,
    }[op]
    if 'tie-break-left' in op:
        x[3:10] = x[numpy_op(x)]
    x_tri = to_triton(x, device=device)
    # numpy result
    z_dtype_str = 'int32' if op in ('argmin', 'argmax') else dtype_str
    z_tri_dtype_str = z_dtype_str
    if op not in ['argmin', 'argmax'] and dtype_str == 'bfloat16':
        z_dtype_str = 'float32'
        z_ref = numpy_op(x).astype(getattr(np, z_dtype_str))
        # trunc mantissa for a fair comparison of accuracy
        z_ref = (z_ref.view('uint32') & np.uint32(0xffff0000)).view('float32')
        z_tri_dtype_str = 'bfloat16'
    else:
        z_ref = numpy_op(x).astype(getattr(np, z_dtype_str))
    # triton result
    z_tri = to_triton(numpy_random((1, ), dtype_str=z_dtype_str, rs=rs), device=device, dst_type=z_tri_dtype_str)
    if is_xpu():
        kernel[(1, )](x_tri, z_tri, BLOCK=shape, num_ctas=num_ctas, num_warps=num_warps,
                      threads_per_warp=threads_per_warp)
    else:
        kernel[(1, )](x_tri, z_tri, BLOCK=shape, num_ctas=num_ctas)
    z_tri = to_numpy(z_tri)
    # compare
    if op == 'sum':
        np.testing.assert_allclose(z_ref, z_tri, rtol=0.01)
    else:
        if op in ('argmin', 'argmax'):
            # argmin and argmax can have multiple valid indices.
            # so instead we compare the values pointed by indices
            np.testing.assert_equal(x[z_ref], x[z_tri])
        else:
            np.testing.assert_equal(z_ref, z_tri)


# TODO: [Qingyi] Fix argmin / argmax
reduce_configs1 = [(op, dtype, (1, 1024), axis, False)
                   for dtype in dtypes_with_bfloat16
                   for op in ['min', 'max', 'sum', 'argmin', 'argmax']
                   for axis in [1]]

# shape (128, 256) and (32, 1024) are not enabled on sm86 because the required shared memory
# exceeds the limit of 99KB
reduce2d_shapes = [(2, 32), (4, 32), (4, 128)]
# TODO: fix and uncomment
# , (32, 64), (64, 128)]
if is_cuda() and 'V100' in torch.cuda.get_device_name(0):
    reduce2d_shapes += [(128, 256) and (32, 1024)]

reduce_configs2 = [(op, 'float32', shape, axis, False)
                   for op in ['min', 'max', 'sum', 'argmin', 'argmax']
                   for shape in reduce2d_shapes
                   for axis in [0, 1]] + [(op, 'float32', [16, 32], None, False) for op in ['min', 'max', 'sum']]

reduce3d_shapes = [(2, 32, 16), (32, 2, 16), (32, 16, 2)]
reduce_configs3 = [(op, 'float32', shape, axis, False)
                   for op in ['min', 'max', 'sum', 'argmin', 'argmax']
                   for shape in reduce3d_shapes
                   for axis in [0, 1, 2]]
invalid_config = [('sum', 'float32', (32, 32), axis, False) for axis in [2, 3]]
negative_config = [('sum', 'float32', (32, 32), -1, False)]
keep_dims_2d_configs = [(op, 'float32', (32, 32), axis, True)
                        for op in ['min', 'max', 'sum', 'argmin', 'argmax']
                        for axis in [0, 1]] + [(op, 'float32', (32, 32), None, True) for op in ['min', 'max', 'sum']]
keep_dims_3d_configs = [(op, 'float32', (32, 2, 16), axis, True)
                        for op in ['min', 'max', 'sum', 'argmin', 'argmax']
                        for axis in [0, 1, 2]] + [(op, 'float32', (32, 2, 16), None, True)
                                                  for op in ['min', 'max', 'sum']]
reduce_bool = [(op, 'bool', shape, axis, False) for op in ['xor_sum'] for shape in reduce2d_shapes for axis in [0, 1]]


@pytest.mark.interpreter
@pytest.mark.parametrize(
    "op, dtype_str, shape, axis, keep_dims", reduce_configs1 + reduce_configs2 + reduce_configs3 + invalid_config +
    negative_config + keep_dims_2d_configs + keep_dims_3d_configs + reduce_bool)
@pytest.mark.parametrize("num_ctas", num_ctas_list)
@pytest.mark.parametrize("num_warps, threads_per_warp",
                         [(64, 16), (4, THREADS_PER_WARP)] if is_xpu() else [(4, THREADS_PER_WARP)])
def test_reduce(op, dtype_str, shape, axis, keep_dims, num_ctas, num_warps, threads_per_warp, device):
    check_type_supported(dtype_str, device)  # bfloat16 on cc < 80 will not be tested

    @triton.jit
    def kernel(X, Z, BLOCK_M: tl.constexpr, BLOCK_N: tl.constexpr, BLOCK_K: tl.constexpr, IS_3D: tl.constexpr,
               AXIS: tl.constexpr, KEEP_DIMS: tl.constexpr, USE_I1: tl.constexpr):
        range_m = tl.arange(0, BLOCK_M)
        range_n = tl.arange(0, BLOCK_N)
        range_k = tl.arange(0, BLOCK_K)
        if IS_3D:
            x = tl.load(X + range_m[:, None, None] * BLOCK_N * BLOCK_K + range_n[None, :, None] * BLOCK_K +
                        range_k[None, None, :])
        else:
            x = tl.load(X + range_m[:, None] * BLOCK_N + range_n[None, :])
        if USE_I1:
            x = tl.cast(x, tl.int1)
        z = GENERATE_TEST_HERE
        z_ptr = Z
        if KEEP_DIMS and AXIS is None:
            if IS_3D:
                z_ptr = z_ptr[None, None, None, :]
            else:
                z_ptr = z_ptr[None, None, :]
        if IS_3D:
            if AXIS == 0:
                z_ptr = Z + range_n[:, None] * BLOCK_K + range_k[None, :]
            elif AXIS == 1 or AXIS == -2:
                z_ptr = Z + range_m[:, None] * BLOCK_K + range_k[None, :]
            elif AXIS == 2 or AXIS == -1:
                z_ptr = Z + range_m[:, None] * BLOCK_N + range_n[None, :]
        else:
            if AXIS == 0:
                z_ptr = Z + range_n
            elif AXIS == 1 or AXIS == -1:
                z_ptr = Z + range_m
        if KEEP_DIMS and AXIS is not None:
            z_ptr = tl.expand_dims(z_ptr, axis=AXIS)
        tl.store(z_ptr, z)

    kernel = patch_kernel(kernel, {'GENERATE_TEST_HERE': f'tl.{op}(x, axis=AXIS, keep_dims=KEEP_DIMS)'})
    # input
    rs = RandomState(17)
    # limit the range of integers so that the sum does not overflow
    x = numpy_random(shape, dtype_str=dtype_str, rs=rs)
    x_tri = to_triton(x, device=device)
    numpy_op = {
        'sum': np.sum, 'max': np.max, 'min': np.min, 'argmin': np.argmin, 'argmax': np.argmax, 'xor_sum':
        np.bitwise_xor.reduce
    }[op]
    z_dtype_str = get_reduced_dtype(dtype_str, op)
    z_tri_dtype_str = z_dtype_str
    if z_dtype_str == 'bool':
        z_dtype_str = 'int8'

    # numpy result
    # Silence numpy error on axis out of bounds, to give triton a chance to fail
    np_axis = axis if axis is not None and axis < len(shape) else None
    if op not in ['argmin', 'argmax'] and dtype_str == 'bfloat16':
        z_dtype_str = 'float32'
        z_tri_dtype_str = 'bfloat16'
        z_ref = numpy_op(x, axis=np_axis, keepdims=keep_dims).astype(getattr(np, z_dtype_str))
        # trunc mantissa for a fair comparison of accuracy
        z_ref = (z_ref.view('uint32') & np.uint32(0xffff0000)).view('float32')
    else:
        z_ref = numpy_op(x, axis=np_axis, keepdims=keep_dims).astype(getattr(np, z_dtype_str))

    # triton result
    z_shape = z_ref.shape
    z_tri = to_triton(numpy_random(z_shape, dtype_str=z_dtype_str, rs=rs), device=device, dst_type=z_tri_dtype_str)
    BLOCK_K = 1 if len(shape) == 2 else shape[2]
    IS_3D = bool(len(shape) == 3)
    USE_I1 = dtype_str == 'bool'
    kern_kwargs = {}
    if is_xpu():
        kern_kwargs['num_warps'] = num_warps
        kern_kwargs['threads_per_warp'] = threads_per_warp
    if axis is not None and axis >= len(shape):
        with pytest.raises(triton.TritonError):
            kernel[(1, )](x_tri, z_tri, BLOCK_M=shape[0], BLOCK_N=shape[1], BLOCK_K=BLOCK_K, IS_3D=IS_3D, AXIS=axis,
                          KEEP_DIMS=keep_dims, USE_I1=USE_I1, num_ctas=num_ctas, **kern_kwargs)
        return
    else:
        kernel[(1, )](x_tri, z_tri, BLOCK_M=shape[0], BLOCK_N=shape[1], BLOCK_K=BLOCK_K, IS_3D=IS_3D, AXIS=axis,
                      KEEP_DIMS=keep_dims, USE_I1=USE_I1, num_ctas=num_ctas, **kern_kwargs)

    z_tri = to_numpy(z_tri)

    # compare
    if op == 'sum':
        np.testing.assert_allclose(z_ref, z_tri, rtol=0.01)
    else:
        if op in ('argmin', 'argmax'):
            # argmin and argmax can have multiple valid indices.
            # so instead we compare the values pointed by indices
            z_ref_index = z_ref
            z_tri_index = z_tri
            if not keep_dims:
                z_ref_index = np.expand_dims(z_ref, axis=axis)
                z_tri_index = np.expand_dims(z_tri, axis=axis)
            z_ref_value = np.take_along_axis(x, z_ref_index, axis=axis)
            z_tri_value = np.take_along_axis(x, z_tri_index, axis=axis)
            np.testing.assert_equal(z_ref_value, z_tri_value)
        else:
            np.testing.assert_equal(z_ref, z_tri)


scan2d_shapes = [(8, 32), (16, 32), (32, 16), (2, 1024), (1024, 2), (32, 32), (1, 1024)]

scan_configs = [(op, type, shape, axis, reverse, num_warps)
                for num_warps in [4, 16]
                for type in ['int32', 'float32', 'bfloat16']
                for axis in [1, 0]
                for reverse in [True, False]
                for shape in scan2d_shapes
                for op in ['cumsum', 'cumprod', 'get_first_element', 'linear_recurrence', 'cummax', 'roll']]
negative_config = [('cumsum', 'float32', (32, 32), -1, False, 4)]


@triton.jit
# trivial associative but not commutative function
def get_first_element(a, b):
    return a


# Compute x_i = a_i * x_{i-1} + b_i
@triton.jit
def linear_recurrence(a1, b1, a2, b2):
    return a1 * a2, b1 * a2 + b2


@triton.jit
def cummax(v0, i0, v1, i1):
    gt = v0 > v1
    return tl.where(gt, v0, v1), tl.where(gt, i0, i1)


@triton.jit
def roll(a1, b1_last, b1_cur, a2, b2_last, b2_cur):
    return a1 + a2, tl.where(a2 == 1, b1_cur, 0) + b2_last, b2_cur


@pytest.mark.interpreter
@pytest.mark.parametrize("op, dtype_str, shape, axis, reverse, num_warps", scan_configs + negative_config)
def test_scan2d(op, dtype_str, shape, axis, reverse, num_warps, device):
    check_type_supported(dtype_str, device)
    if dtype_str == 'bfloat16':
        if op == 'cummax':
            pytest.xfail("bfloat16 compare not suppoted before sm90")
        if op == 'linear_recurrence':
            pytest.xfail("Skipping linear_recurrence scan on bfloat16 due to accuracy issues")
    numpy_dtype_str = 'float32' if dtype_str == 'bfloat16' else dtype_str

    # triton kernel
    @triton.jit
    def kernel(X, Y, Z, BLOCK_M: tl.constexpr, BLOCK_N: tl.constexpr, AXIS: tl.constexpr):
        range_m = tl.arange(0, BLOCK_M)
        range_n = tl.arange(0, BLOCK_N)
        x = tl.load(X + range_m[:, None] * BLOCK_N + range_n[None, :])
        y = tl.load(Y + range_m[:, None] * BLOCK_N + range_n[None, :])
        GENERATE_TEST_HERE
        tl.store(Z + range_m[:, None] * BLOCK_N + range_n[None, :], z)

    if op == 'cumsum' or op == 'cumprod':
        kernel = patch_kernel(kernel, {'GENERATE_TEST_HERE': f'z = tl.{op}(x, axis={axis}, reverse={reverse})'})
    elif op == 'get_first_element':
        kernel = patch_kernel(
            kernel,
            {'GENERATE_TEST_HERE': f'z = tl.associative_scan(x, axis={axis}, combine_fn={op}, reverse={reverse})'})
    elif op == 'cummax':
        rg = "range_m[:, None]" if axis == 0 else "range_n[None, :]"
        rg = f"tl.broadcast_to({rg}.to(tl.int64), [BLOCK_M, BLOCK_N])"
        kernel = patch_kernel(kernel, {
            'GENERATE_TEST_HERE':
            f'_, z = tl.associative_scan((x, {rg}), axis={axis}, combine_fn={op}, reverse={reverse})'
        })
    elif op == 'roll':
        assert op == 'roll'
        kernel = patch_kernel(
            kernel, {
                'GENERATE_TEST_HERE':
                f'_, z, _ = tl.associative_scan((1 + 0* x, 0 * x, x), axis={axis}, combine_fn={op}, reverse={reverse})'
            })
    else:
        assert op == 'linear_recurrence'
        kernel = patch_kernel(kernel, {
            'GENERATE_TEST_HERE':
            f'_, z = tl.associative_scan((x, y), axis={axis}, combine_fn={op}, reverse={reverse})'
        })
    # input
    rs = RandomState(17)
    if op == 'linear_recurrence' and dtype_str in int_dtypes:
        # If the numbers are too large the op will overflow
        # We sample numbers in -1, 0, 1
        x = rs.randint(-1, 2, shape, dtype=dtype_str)
        y = rs.randint(-1, 2, shape, dtype=dtype_str)
    else:
        x = numpy_random(shape, dtype_str=dtype_str, rs=rs)
        # y is just used in linear_recurrence
        y = numpy_random(shape, dtype_str=dtype_str, rs=rs)
    x_in = x
    if reverse:
        x_in = np.flip(x, axis)
    z = np.empty_like(x)
    x_tri = to_triton(x, device=device, dst_type=dtype_str)
    y_tri = to_triton(y, device=device, dst_type=dtype_str)
    if op == 'cumsum' or op == 'cumprod':
        numpy_op = {'cumsum': np.cumsum, 'cumprod': np.cumprod}[op]
        z_ref = numpy_op(x_in, axis=axis).astype(getattr(np, numpy_dtype_str))
        if reverse:
            z_ref = np.flip(z_ref, axis)

    elif op == 'cummax':
        # NumPy does not have cummax
        z = z.astype(np.int64)
        z_ref = torch.cummax(torch.from_numpy(x_in.copy()), axis=axis).indices.numpy()
        if reverse:
            z_ref = x_in.shape[axis] - np.flip(z_ref, axis) - 1
    elif op == 'roll':
        ROLL = 1
        z_ref = np.roll(x_in.copy(), ROLL, axis=axis)
        if axis == 0:
            z_ref[:ROLL] = 0
        else:
            z_ref[:, :ROLL] = 0

        if reverse:
            z_ref = np.flip(z_ref, axis)
    elif op == 'linear_recurrence':
        # Simplify to the axis=1 case
        x_ref = x.T if axis == 0 else x
        y_ref = y.T if axis == 0 else y
        if reverse:
            x_ref = np.flip(x_ref, 1)
            y_ref = np.flip(y_ref, 1)

        result = []
        for x_refi, y_refi in zip(x_ref, y_ref):
            li = []
            acc = 0
            for xi, yi in zip(x_refi, y_refi):
                acc = xi * acc + yi
                li.append(acc)
            result.append(li)
        z_ref = np.array(result)
        if reverse:
            z_ref = np.flip(z_ref, 1)

        if axis == 0:
            z_ref = z_ref.T
    else:
        assert op == 'get_first_element'
        z_ref = x
        if axis == 0:
            if reverse:
                z_ref[:-1] = x[-1]
            else:
                z_ref[1:] = x[0]
        else:
            if reverse:
                z_ref[:, :-1] = x[:, -1:]
            else:
                z_ref[:, 1:] = x[:, 0:1]

    # triton result
    # we don't cast the `fp32 = bf16 op bf16` result to bfloat16 to alleviate accuracy issues
    z_tri = to_triton(z, device=device)
    kernel[(1, )](x_tri, y_tri, z_tri, BLOCK_M=shape[0], BLOCK_N=shape[1], AXIS=axis, num_warps=num_warps)

    z_tri = to_numpy(z_tri)
    # compare
    if dtype_str not in int_dtypes:
        if op == 'cumprod':
            np.testing.assert_allclose(z_ref, z_tri, rtol=0.01, atol=1e-3)
        else:
            np.testing.assert_allclose(z_ref, z_tri, rtol=0.01)
    else:
        np.testing.assert_equal(z_ref, z_tri)


scan_layouts = [
    BlockedLayout([1, 4], [4, THREADS_PER_WARP // 4], [4, 1], [0, 1], [1, 1], [1, 1], [0, 1]),
    BlockedLayout([1, 4], [8, THREADS_PER_WARP // 8], [4, 1], [0, 1], [1, 1], [1, 1], [0, 1]),
    BlockedLayout([4, 1], [4, THREADS_PER_WARP // 4], [1, 4], [0, 1], [1, 1], [1, 1], [0, 1]),
    BlockedLayout([2, 2], [4, THREADS_PER_WARP // 4], [2, 2], [0, 1], [1, 1], [1, 1], [0, 1]),
    BlockedLayout([2, 2], [8, THREADS_PER_WARP // 8], [2, 2], [0, 1], [1, 1], [1, 1], [0, 1]),
    BlockedLayout([1, 4], [4, THREADS_PER_WARP // 4], [4, 1], [1, 0], [1, 1], [1, 1], [0, 1]),
    BlockedLayout([1, 4], [8, THREADS_PER_WARP // 8], [4, 1], [1, 0], [1, 1], [1, 1], [0, 1]),
    BlockedLayout([4, 1], [4, THREADS_PER_WARP // 4], [1, 4], [1, 0], [1, 1], [1, 1], [0, 1]),
    BlockedLayout([2, 2], [4, THREADS_PER_WARP // 4], [2, 2], [1, 0], [1, 1], [1, 1], [0, 1]),
    BlockedLayout([2, 2], [8, THREADS_PER_WARP // 8], [2, 2], [1, 0], [1, 1], [1, 1], [0, 1]),
    BlockedLayout([1, 2], [1, THREADS_PER_WARP // 1], [1, 4], [1, 0], [1, 1], [1, 1], [0, 1]),
]

# ---------------
# test histogram
# ---------------


@pytest.mark.interpreter
@pytest.mark.parametrize("M, N", [[2048, 2], [1024, 8], [1024, 128], [256, 512], [32, 512], [8, 512], [8, 2]])
def test_histogram(M, N, device):

    @triton.jit
    def histogram_kernel(x_ptr, z_ptr, M: tl.constexpr, N: tl.constexpr):
        offset1 = tl.arange(0, M)
        offset2 = tl.arange(0, N)
        x = tl.load(x_ptr + offset1)
        z = tl.histogram(x, N)
        tl.store(z_ptr + offset2, z)

    torch.manual_seed(17)
    x = torch.randint(0, N, (M, ), device=device, dtype=torch.int32)
    z = torch.empty(N, dtype=torch.int32, device=device)
    # FIXME: use regular histc when supported for xpu.
    if is_xpu():
        z_torch = torch.histc(x.to('cpu').to(torch.float32), bins=N, min=0, max=N - 1).to(torch.int32).to('xpu')
    else:
        # torch.histc does not work when the input type is not float and the device is CPU
        # https://github.com/pytorch/pytorch/issues/74236
        # This is a workload by converting the input to float
        z_torch = torch.histc(x.float(), bins=N, min=0, max=N - 1)
    histogram_kernel[(1, )](x, z, M=M, N=N)
    assert (z_torch == z).all()


@pytest.mark.interpreter
@pytest.mark.parametrize("op", ['sum', 'max', 'min'])
@pytest.mark.parametrize("BLOCK_N", [32, 64, 128])
@pytest.mark.parametrize("N", [512, 1024, 2048])
@pytest.mark.parametrize("num_pid_n", [2, 4])
def test_optimize_thread_locality(op, BLOCK_N, N, num_pid_n, device):

    @triton.jit
    def kernel(X, Y, N, BLOCK_M: tl.constexpr, BLOCK_N: tl.constexpr, NUM_PID_N: tl.constexpr):
        start_m = tl.program_id(0)
        pid_n = tl.program_id(1)
        local = INITIALIZE_PATCH
        off_m = start_m * BLOCK_M + tl.arange(0, BLOCK_M)
        for start_n in range(pid_n, tl.cdiv(N, BLOCK_N), NUM_PID_N):
            off_n = start_n * BLOCK_N + tl.arange(0, BLOCK_N)
            Xs = X + off_m[:, None] * N + off_n[None, :]
            x = tl.load(Xs)
            local = ACCUMULATE_PATCH
        tl.store(Y + off_m * NUM_PID_N + pid_n, local)
        # the following segfaults AMD backend following #3492
        # really unclear why; the llvm-ir and kernel arguments are
        # identical !
        # tl.store(Y + off_m * tl.num_programs(1) + pid_n, local)

    initialize_patch = {
        'sum': 'tl.zeros([BLOCK_M], dtype=tl.float32)',
        'max': 'tl.full([BLOCK_M], float("-inf"), dtype=tl.float32)',
        'min': 'tl.full([BLOCK_M], float("inf"), dtype=tl.float32)',
    }[op]
    reduce_patch = {
        'sum': 'local + tl.sum(x, axis=1)',
        'max': 'tl.maximum(local, tl.max(x, axis=1))',
        'min': 'tl.minimum(local, tl.min(x, axis=1))',
    }[op]
    numpy_op = {
        'sum': np.sum,
        'max': np.max,
        'min': np.min,
    }[op]
    kernel = patch_kernel(kernel, {'ACCUMULATE_PATCH': reduce_patch, 'INITIALIZE_PATCH': initialize_patch})
    torch.manual_seed(0)
    BLOCK_M = 32
    x = torch.randn((BLOCK_M, N), dtype=torch.float32, device=device)
    y = torch.randn((BLOCK_M, num_pid_n), dtype=torch.float32, device=device)
    h = kernel[(1, num_pid_n, 1)](x, y, N, BLOCK_M, BLOCK_N, NUM_PID_N=num_pid_n)
    if not is_interpreter():
        assert h.asm['ttgir'].count(
            '"tt.reduce"') == 2, "tt.reduce should be called twice, otherwise the optimization didn't work"
    y_ref = numpy_op(x.cpu().numpy(), axis=1, keepdims=True)
    y_tri = numpy_op(y.cpu().numpy(), axis=1, keepdims=True)
    np.testing.assert_allclose(y_tri, y_ref, rtol=0.01, atol=1e-3)


@pytest.mark.parametrize("M, N", [[32, 16], [32, 32], [32, 64], [64, 32]])
@pytest.mark.parametrize("src_layout", scan_layouts)
@pytest.mark.parametrize("axis", [0, 1])
def test_scan_layouts(M, N, src_layout, axis, device):

    ir = f"""
    #blocked = {src_layout}
    module attributes {{"triton_gpu.num-warps" = 4 : i32, "triton_gpu.num-ctas" = 1 : i32, "triton_gpu.threads-per-warp" = {THREADS_PER_WARP} : i32}} {{
    tt.func public @kernel_0d1d(%arg0: !tt.ptr<i32> {{tt.divisibility = 16 : i32}}, %arg1: !tt.ptr<i32> {{tt.divisibility = 16 : i32}}) {{
      %cst = arith.constant dense<{N}> : tensor<{M}x1xi32, #blocked>
      %0 = tt.make_range {{end = {M} : i32, start = 0 : i32}} : tensor<{M}xi32, #triton_gpu.slice<{{dim = 1, parent = #blocked}}>>
      %1 = tt.expand_dims %0 {{axis = 1 : i32}} : tensor<{M}xi32, #triton_gpu.slice<{{dim = 1, parent = #blocked}}>> -> tensor<{M}x1xi32, #blocked>
      %2 = arith.muli %1, %cst : tensor<{M}x1xi32, #blocked>
      %3 = tt.splat %arg0 : !tt.ptr<i32> -> tensor<{M}x1x!tt.ptr<i32>, #blocked>
      %4 = tt.addptr %3, %2 : tensor<{M}x1x!tt.ptr<i32>, #blocked>, tensor<{M}x1xi32, #blocked>
      %5 = tt.make_range {{end = {N} : i32, start = 0 : i32}} : tensor<{N}xi32, #triton_gpu.slice<{{dim = 0, parent = #blocked}}>>
      %6 = tt.expand_dims %5 {{axis = 0 : i32}} : tensor<{N}xi32, #triton_gpu.slice<{{dim = 0, parent = #blocked}}>> -> tensor<1x{N}xi32, #blocked>
      %7 = tt.broadcast %4 : tensor<{M}x1x!tt.ptr<i32>, #blocked> -> tensor<{M}x{N}x!tt.ptr<i32>, #blocked>
      %8 = tt.broadcast %6 : tensor<1x{N}xi32, #blocked> -> tensor<{M}x{N}xi32, #blocked>
      %9 = tt.addptr %7, %8 : tensor<{M}x{N}x!tt.ptr<i32>, #blocked>, tensor<{M}x{N}xi32, #blocked>
      %10 = tt.load %9 : tensor<{M}x{N}x!tt.ptr<i32>, #blocked>
      %11 = "tt.scan"(%10) <{{axis = {axis} : i32, reverse = false}}> ({{
      ^bb0(%arg2: i32, %arg3: i32):
        %16 = arith.addi %arg2, %arg3 : i32
        tt.scan.return %16 : i32
      }}) : (tensor<{M}x{N}xi32, #blocked>) -> tensor<{M}x{N}xi32, #blocked>
      %12 = tt.splat %arg1 : !tt.ptr<i32> -> tensor<{M}x1x!tt.ptr<i32>, #blocked>
      %13 = tt.addptr %12, %2 : tensor<{M}x1x!tt.ptr<i32>, #blocked>, tensor<{M}x1xi32, #blocked>
      %14 = tt.broadcast %13 : tensor<{M}x1x!tt.ptr<i32>, #blocked> -> tensor<{M}x{N}x!tt.ptr<i32>, #blocked>
      %15 = tt.addptr %14, %8 : tensor<{M}x{N}x!tt.ptr<i32>, #blocked>, tensor<{M}x{N}xi32, #blocked>
      tt.store %15, %11 : tensor<{M}x{N}x!tt.ptr<i32>, #blocked>
      tt.return
    }}
    }}
    """

    with tempfile.NamedTemporaryFile(mode='w', suffix='.ttgir') as f:
        f.write(ir)
        f.flush()
        kernel = triton.compile(f.name)
    rs = RandomState(17)
    x = rs.randint(-100, 100, (M, N)).astype('int32')

    z = np.zeros((M, N)).astype('int32')
    x_tri = torch.tensor(x, device=device)
    z_tri = torch.tensor(z, device=device)

    kernel[(1, 1, 1)](x_tri, z_tri)

    z_ref = np.cumsum(x, axis=axis)

    np.testing.assert_equal(z_ref, z_tri.cpu().numpy())


layouts = [
    BlockedLayout([1, 4], [8, THREADS_PER_WARP // 8], [4, 1], [1, 0], [1, 1], [1, 1], [0, 1]),
    BlockedLayout([1, 4], [8, THREADS_PER_WARP // 8], [4, 1], [0, 1], [1, 1], [1, 1], [0, 1]),
    BlockedLayout([1, 4], [8, THREADS_PER_WARP // 8], [2, 2], [1, 0], [1, 1], [1, 1], [0, 1]),
    BlockedLayout([1, 4], [8, THREADS_PER_WARP // 8], [2, 2], [0, 1], [1, 1], [1, 1], [0, 1]),
    BlockedLayout([4, 4], [THREADS_PER_WARP // 16, 16], [4, 1], [1, 0], [1, 1], [1, 1], [0, 1]),
    BlockedLayout([1, 2], [4, THREADS_PER_WARP // 4], [4, 1], [1, 0], [1, 1], [1, 1], [0, 1]),
    DpasLayout(repeatCount=8, systolic_depth=8, execution_size=8, ops_per_chan=1, threads_per_warp=32,
               warps_per_cta=[4, 1], rep_cluster=[1, 1]),
    DpasLayout(repeatCount=8, systolic_depth=8, execution_size=16, ops_per_chan=2, threads_per_warp=32,
               warps_per_cta=[2, 2], rep_cluster=[1, 1]),
    DpasLayout(repeatCount=8, systolic_depth=8, execution_size=8, ops_per_chan=4, threads_per_warp=32,
               warps_per_cta=[4, 1], rep_cluster=[1, 1])
]


@pytest.mark.parametrize("M, N", [[128, 16], [128, 128], [64, 64], [32, 128], [32, 32], [16, 16]])
@pytest.mark.parametrize("src_layout", filter_layouts(layouts))
@pytest.mark.parametrize("axis", [0, 1])
@pytest.mark.parametrize("epilogue_kind", ['reduce1d', 'reduce2d', 'expand_reduce2d'])
@pytest.mark.parametrize("dtype_str", ["int32", "float32", "float16"])
@pytest.mark.parametrize("reduce_op", ["sum", "max"])
def test_reduce_layouts(M, N, src_layout, axis, epilogue_kind, dtype_str, reduce_op, device):
    if isinstance(src_layout,
                  (MfmaLayout, MmaLayout)) and (M < src_layout.instr_shape[0] or N < src_layout.instr_shape[1]):
        pytest.skip("Skipping because tensor shape is smaller than M(f)maLayout instr_shape")
    if is_hip() and isinstance(src_layout, MfmaLayout) and ((M, N) == (128, 128)):
        pytest.skip("Skipping test because it runs out of shared memory")
    if reduce_op == "sum" and dtype_str == "float16" and M * N > 1024:
        pytest.xfail("Skipping sum reduction on float16 due to accuracy issues")

    if isinstance(src_layout, MmaLayout) and src_layout.version == 3:
        src_layout[2] = 16 if dtype_str == "float16" else 8

    ty = {"int32": "i32", "float32": "f32", "float16": "f16"}[dtype_str]
    arith_op = {
        "max": {"int32": "arith.maxsi", "float32": "arith.maximumf", "float16": "arith.maximumf"},  #
        "sum": {"int32": "arith.addi", "float32": "arith.addf", "float16": "arith.addf"}
    }[reduce_op][dtype_str]
    numpy_op = {"max": np.max, "sum": np.sum}[reduce_op]
    rdims_1d = f"{N}" if axis == 0 else f"{M}"
    rdims_2d = f"1x{N}" if axis == 0 else f"{M}x1"
    store_range = "%7" if axis == 0 else "%1"
    blocked = BlockedLayout([1, 1], [32, THREADS_PER_WARP // 32], [4, 1], [0, 1], [1, 1], [1, 1], [0, 1])
    num_warps = src_layout.warps_per_cta[0] * src_layout.warps_per_cta[1]
    if num_warps == 8:
        blocked = BlockedLayout([1, 1], [32, THREADS_PER_WARP // 32], [4, 2], [0, 1], [1, 1], [1, 1], [0, 1])
    one_d_layout = BlockedLayout([1], [THREADS_PER_WARP], [num_warps], [0], [1], [1], [0])

    expanded_shape = f"1x{N}" if axis == 0 else f"{M}x1"
    other_axis = 1 - axis
    epilogue = {
        "reduce1d":
        f"""
        %14 = tt.splat %arg2 : !tt.ptr<{ty}> -> tensor<{rdims_2d}x!tt.ptr<{ty}>, #blocked>
        %15 = tt.addptr %14, {store_range} : tensor<{rdims_2d}x!tt.ptr<{ty}>, #blocked>, tensor<{rdims_2d}xi32, #blocked>
        %16 = {GPU_DIALECT}.convert_layout %13 : tensor<{rdims_1d}x{ty}, #{GPU_DIALECT}.slice<{{dim = {axis}, parent = #src}}>> -> tensor<{rdims_1d}x{ty}, #{GPU_DIALECT}.slice<{{dim = {axis}, parent = #blocked}}>>
        %17 = tt.expand_dims %16 {{axis = {axis} : i32}} : tensor<{rdims_1d}x{ty}, #{GPU_DIALECT}.slice<{{dim = {axis}, parent = #blocked}}>> -> tensor<{rdims_2d}x{ty}, #blocked>
        tt.store %15, %17 : tensor<{rdims_2d}x!tt.ptr<{ty}>, #blocked>
        tt.return
        }}
        }}
    """, "reduce2d":
        f"""
        %14 = "tt.reduce"(%13) ({{
        ^bb0(%arg3: {ty}, %arg4: {ty}):
          %17 = {arith_op} %arg3, %arg4 : {ty}
          tt.reduce.return %17 : {ty}
        }}) {{axis = 0 : i32}} : (tensor<{rdims_1d}x{ty}, #{GPU_DIALECT}.slice<{{dim = {axis}, parent = #src}}>>) -> {ty}
        tt.store %arg2, %14 : !tt.ptr<{ty}>
        tt.return
        }}
        }}
    """, "expand_reduce2d":
        f"""
        %14 = tt.expand_dims %13 {{axis = {axis} : i32}} : tensor<{rdims_1d}x{ty}, #{GPU_DIALECT}.slice<{{dim = {axis}, parent = #src}}>> -> tensor<{expanded_shape}x{ty}, #src>
        %15 = "tt.reduce"(%14) ({{
        ^bb0(%arg3: {ty}, %arg4: {ty}):
          %17 = {arith_op} %arg3, %arg4 : {ty}
          tt.reduce.return %17 : {ty}
        }}) {{axis = {other_axis} : i32}} : (tensor<{expanded_shape}x{ty}, #src>) -> (tensor<1x{ty}, #{GPU_DIALECT}.slice<{{dim = {other_axis}, parent = #src}}>>)
        %16 = triton_gpu.convert_layout %15 : tensor<1x{ty}, #{GPU_DIALECT}.slice<{{dim = {other_axis}, parent = #src}}>> -> tensor<1x{ty}, #one_d_layout>
        %17 = tt.splat %arg2 : !tt.ptr<{ty}> -> tensor<1x!tt.ptr<{ty}>, #one_d_layout>
        tt.store %17, %16 : tensor<1x!tt.ptr<{ty}>, #one_d_layout>
        tt.return
        }}
        }}
                """
    }[epilogue_kind]

    ir = f"""
    #blocked = {blocked}
    #src = {src_layout}
    #one_d_layout = {one_d_layout}
    module attributes {{"triton_gpu.num-warps" = {num_warps} : i32, "triton_gpu.num-ctas" = 1 : i32, "triton_gpu.threads-per-warp" = {THREADS_PER_WARP} : i32}} {{
    tt.func public @kernel_0d1d2c3d4c(%arg0: !tt.ptr<{ty}> {{tt.divisibility = 16 : i32}}, %arg1: i32 {{tt.divisibility = 16 : i32}}, %arg2: !tt.ptr<{ty}> {{tt.divisibility = 16 : i32}}) {{
        %0 = tt.make_range {{end = {M} : i32, start = 0 : i32}} : tensor<{M}xi32, #{GPU_DIALECT}.slice<{{dim = 1, parent = #blocked}}>>
        %1 = tt.expand_dims %0 {{axis = 1 : i32}} : tensor<{M}xi32, #{GPU_DIALECT}.slice<{{dim = 1, parent = #blocked}}>> -> tensor<{M}x1xi32, #blocked>
        %2 = tt.splat %arg1 : i32 -> tensor<{M}x1xi32, #blocked>
        %3 = arith.muli %1, %2 : tensor<{M}x1xi32, #blocked>
        %4 = tt.splat %arg0 : !tt.ptr<{ty}> -> tensor<{M}x1x!tt.ptr<{ty}>, #blocked>
        %5 = tt.addptr %4, %3 : tensor<{M}x1x!tt.ptr<{ty}>, #blocked>, tensor<{M}x1xi32, #blocked>
        %6 = tt.make_range {{end = {N} : i32, start = 0 : i32}} : tensor<{N}xi32, #{GPU_DIALECT}.slice<{{dim = 0, parent = #blocked}}>>
        %7 = tt.expand_dims %6 {{axis = 0 : i32}} : tensor<{N}xi32, #{GPU_DIALECT}.slice<{{dim = 0, parent = #blocked}}>> -> tensor<1x{N}xi32, #blocked>
        %8 = tt.broadcast %5 : tensor<{M}x1x!tt.ptr<{ty}>, #blocked> -> tensor<{M}x{N}x!tt.ptr<{ty}>, #blocked>
        %9 = tt.broadcast %7 : tensor<1x{N}xi32, #blocked> -> tensor<{M}x{N}xi32, #blocked>
        %10 = tt.addptr %8, %9 : tensor<{M}x{N}x!tt.ptr<{ty}>, #blocked>, tensor<{M}x{N}xi32, #blocked>
        %11 = tt.load %10 : tensor<{M}x{N}x!tt.ptr<{ty}>, #blocked>
        %12 = {GPU_DIALECT}.convert_layout %11 : tensor<{M}x{N}x{ty}, #blocked> -> tensor<{M}x{N}x{ty}, #src>
        %13 = "tt.reduce"(%12) ({{
        ^bb0(%arg3: {ty}, %arg4: {ty}):
          %17 = {arith_op} %arg3, %arg4 : {ty}
          tt.reduce.return %17 : {ty}
        }}) {{axis = {axis} : i32}} : (tensor<{M}x{N}x{ty}, #src>) -> tensor<{rdims_1d}x{ty}, #{GPU_DIALECT}.slice<{{dim = {axis}, parent = #src}}>>
    """ + epilogue

    with tempfile.NamedTemporaryFile(mode='w', suffix='.ttgir') as f:
        f.write(ir)
        f.flush()
        kernel = triton.compile(f.name)

    rs = RandomState(17)
    x = numpy_random((M, N), dtype_str=dtype_str, rs=rs, low=0, high=10)
    reduce2d = 'reduce2d' in epilogue_kind
    z_shape = (1, 1) if reduce2d else (1, N) if axis == 0 else (M, 1)
    z = np.zeros(z_shape).astype(dtype_str)

    x_tri = torch.tensor(x, device=device)
    z_tri = torch.tensor(z, device=device)

    pgm = kernel[(1, 1, 1)](x_tri, x_tri.stride(0), z_tri)
    z_ref = numpy_op(x) if reduce2d else numpy_op(x, axis=axis, keepdims=True)

    if dtype_str == 'float16':
        np.testing.assert_allclose(z_ref, to_numpy(z_tri), rtol=0.01, atol=1e-2)
    else:
        np.testing.assert_allclose(z_ref, to_numpy(z_tri), rtol=0.01, atol=1e-3)


layouts = [
    BlockedLayout([1, 4], [1, THREADS_PER_WARP], [4, 1], [1, 0], [1, 1], [1, 1], [0, 1]),
    BlockedLayout([1, 4], [1, THREADS_PER_WARP], [2, 2], [1, 0], [1, 1], [1, 1], [0, 1]),
    DpasLayout(repeatCount=8, systolic_depth=8, execution_size=8, ops_per_chan=1, threads_per_warp=32,
               warps_per_cta=[4, 1], rep_cluster=[1, 1]),
]


@pytest.mark.parametrize("M", [32, 64, 128, 256])
@pytest.mark.parametrize("src_layout", layouts)
def test_store_op(M, src_layout, device):

    ir = f"""
    #src = {src_layout}
    module attributes {{"{GPU_DIALECT}.num-warps" = 4 : i32, "{GPU_DIALECT}.num-ctas" = 1 : i32, "{GPU_DIALECT}.threads-per-warp" = {THREADS_PER_WARP} : i32}} {{
        tt.func public @kernel(%arg0: !tt.ptr<f32> {{tt.divisibility = 16 : i32}}, %arg1: !tt.ptr<f32> {{tt.divisibility = 16 : i32}}) {{
            %0 = tt.make_range {{end = {M} : i32, start = 0 : i32}} : tensor<{M}xi32, #{GPU_DIALECT}.slice<{{dim = 1, parent = #src}}>>
            %1 = tt.splat %arg0 : !tt.ptr<f32> -> tensor<{M}x!tt.ptr<f32>, #{GPU_DIALECT}.slice<{{dim = 1, parent = #src}}>>
            %2 = tt.addptr %1, %0 : tensor<{M}x!tt.ptr<f32>, #{GPU_DIALECT}.slice<{{dim = 1, parent = #src}}>>, tensor<{M}xi32, #{GPU_DIALECT}.slice<{{dim = 1, parent = #src}}>>
            %3 = tt.load %2 : tensor<{M}x!tt.ptr<f32>, #{GPU_DIALECT}.slice<{{dim = 1, parent = #src}}>>
            %4 = tt.expand_dims %3 {{axis = 1 : i32}} : tensor<{M}xf32, #{GPU_DIALECT}.slice<{{dim = 1, parent = #src}}>> -> tensor<{M}x1xf32, #src>
            %5 = tt.make_range {{end = {M} : i32, start = 0 : i32}} : tensor<{M}xi32, #{GPU_DIALECT}.slice<{{dim = 1, parent = #src}}>>
            %6 = tt.expand_dims %5 {{axis = 1 : i32}} : tensor<{M}xi32, #{GPU_DIALECT}.slice<{{dim = 1, parent = #src}}>> -> tensor<{M}x1xi32, #src>
            %7 = tt.splat %arg1 : !tt.ptr<f32> -> tensor<{M}x1x!tt.ptr<f32>, #src>
            %8 = tt.addptr %7, %6 : tensor<{M}x1x!tt.ptr<f32>, #src>, tensor<{M}x1xi32, #src>
            tt.store %8, %4 : tensor<{M}x1x!tt.ptr<f32>, #src>
            tt.return
        }}
    }}
    """

    with tempfile.NamedTemporaryFile(mode='w', suffix='.ttgir') as f:
        f.write(ir)
        f.flush()
        store_kernel = triton.compile(f.name)

    rs = RandomState(17)
    x = rs.randint(0, 4, (M, 1)).astype('float32')
    y = np.zeros((M, 1), dtype='float32')
    x_tri = torch.tensor(x, device=device)
    y_tri = torch.tensor(y, device=device)

    pgm = store_kernel[(1, 1, 1)](x_tri, y_tri)
    y_ref = x
    np.testing.assert_allclose(y_ref, y_tri.cpu().numpy(), rtol=0.01, atol=1e-3)


layouts = [
    # TODO (lixun): Add MfmaLayout
    BlockedLayout([1, 4], [1, THREADS_PER_WARP], [4, 1], [1, 0], [1, 1], [1, 1], [0, 1]),
    BlockedLayout([1, 4], [1, THREADS_PER_WARP], [2, 2], [1, 0], [1, 1], [1, 1], [0, 1]),
    DpasLayout(repeatCount=8, systolic_depth=8, execution_size=8, ops_per_chan=1, threads_per_warp=32,
               warps_per_cta=[4, 1], rep_cluster=[1, 1])
]


@pytest.mark.parametrize("M", [64, 128, 256])
@pytest.mark.parametrize("src_layout", filter_layouts(layouts))
@pytest.mark.parametrize("dst_layout", filter_layouts(layouts))
@pytest.mark.parametrize("src_dim", [0, 1])
@pytest.mark.parametrize("dst_dim", [0, 1])
def test_convert1d(M, src_layout, dst_layout, src_dim, dst_dim, device):

    ir = f"""
    #dst = {dst_layout}
    #src = {src_layout}
    module attributes {{"{GPU_DIALECT}.num-warps" = 4 : i32, "triton_gpu.num-ctas" = 1 : i32, "triton_gpu.threads-per-warp" = {THREADS_PER_WARP} : i32}} {{
        tt.func public @kernel(%arg0: !tt.ptr<i32> {{tt.divisibility = 16 : i32}}, %arg1: !tt.ptr<i32> {{tt.divisibility = 16 : i32}}) {{
            %0 = tt.splat %arg0 : !tt.ptr<i32> -> tensor<{M}x!tt.ptr<i32>, #{GPU_DIALECT}.slice<{{dim = {src_dim}, parent = #src}}>>
            %1 = tt.make_range {{end = {M} : i32, start = 0 : i32}} : tensor<{M}xi32, #{GPU_DIALECT}.slice<{{dim = {src_dim}, parent = #src}}>>
            %2 = tt.addptr %0, %1 : tensor<{M}x!tt.ptr<i32>, #{GPU_DIALECT}.slice<{{dim = {src_dim}, parent = #src}}>>, tensor<{M}xi32, #{GPU_DIALECT}.slice<{{dim = {src_dim}, parent = #src}}>>
            %3 = tt.load %2 : tensor<{M}x!tt.ptr<i32>, #{GPU_DIALECT}.slice<{{dim = {src_dim}, parent = #src}}>>
            %4 = tt.splat %arg1 : !tt.ptr<i32> -> tensor<{M}x!tt.ptr<i32>, #{GPU_DIALECT}.slice<{{dim = {dst_dim}, parent = #dst}}>>
            %5 = tt.make_range {{end = {M} : i32, start = 0 : i32}} : tensor<{M}xi32, #{GPU_DIALECT}.slice<{{dim = {dst_dim}, parent = #dst}}>>
            %6 = tt.addptr %4, %5 : tensor<{M}x!tt.ptr<i32>, #{GPU_DIALECT}.slice<{{dim = {dst_dim}, parent = #dst}}>>, tensor<{M}xi32, #{GPU_DIALECT}.slice<{{dim = {dst_dim}, parent = #dst}}>>
            %7 = {GPU_DIALECT}.convert_layout %3 : tensor<{M}xi32, #{GPU_DIALECT}.slice<{{dim = {src_dim}, parent = #src}}>> -> tensor<{M}xi32, #{GPU_DIALECT}.slice<{{dim = {dst_dim}, parent = #dst}}>>
            tt.store %6, %7 : tensor<{M}x!tt.ptr<i32>, #{GPU_DIALECT}.slice<{{dim = {dst_dim}, parent = #dst}}>>
            tt.return
        }}
    }}
    """
    with tempfile.NamedTemporaryFile(mode='w', suffix='.ttgir') as f:
        f.write(ir)
        f.flush()
        kernel = triton.compile(f.name)

    rs = RandomState(17)
    x = rs.randint(0, 4, (M, )).astype('int32')
    y = np.zeros((M, ), dtype='int32')
    x_tri = torch.tensor(x, device=device)
    y_tri = torch.tensor(y, device=device)
    pgm = kernel[(1, 1, 1)](x_tri, y_tri)
    y_ref = x
    np.testing.assert_allclose(y_ref, y_tri.cpu().numpy(), rtol=0.01, atol=1e-3)


@triton.jit
def _welford_combine(mean_1, m2_1, weight_1, mean_2, m2_2, weight_2):
    delta = mean_2 - mean_1
    new_weight = weight_1 + weight_2
    w2_over_w = weight_2 / new_weight
    return (
        mean_1 + delta * w2_over_w,
        m2_1 + m2_2 + delta * delta * weight_1 * w2_over_w,
        new_weight,
    )


layouts = [
    BlockedLayout([1, 4], [1, THREADS_PER_WARP], [4, 1], [1, 0], [1, 1], [1, 1], [0, 1]),
    BlockedLayout([1, 4], [1, THREADS_PER_WARP], [2, 2], [1, 0], [1, 1], [1, 1], [0, 1]),
    # [HIP] TO DO: some tests are flaky with the layout, so turn off them for now.
    # BlockedLayout([1, 4], [1, THREADS_PER_WARP], [1, 4], [1, 0], [1, 1], [1, 1], [0, 1]),
    BlockedLayout([1, 4], [THREADS_PER_WARP // 32, 32], [1, 4], [1, 0], [1, 1], [1, 1], [0, 1]),
    BlockedLayout([1, 4], [8, THREADS_PER_WARP // 8], [2, 2], [0, 1], [1, 1], [1, 1], [0, 1])
]


@pytest.mark.parametrize("M, N", [[128, 128], [256, 128], [256, 256], [128, 256]])
@pytest.mark.parametrize("src_layout", layouts)
@pytest.mark.parametrize("op", ["sum", "max"])
@pytest.mark.parametrize("first_axis", [0, 1])
def test_chain_reduce(M, N, src_layout, op, device, first_axis):

    op_str = ""
    if op == "sum":
        op_str = """
        %13 = arith.addi %arg2, %arg3 : i32
        tt.reduce.return %13 : i32"""
    elif op == "max":
        op_str = """
        %13 = arith.cmpi "sgt", %arg2, %arg3 : i32
        %14 = arith.select %13, %arg2, %arg3 : i32
        tt.reduce.return %14 : i32"""
    ir = f"""
    #src = {src_layout}
    module attributes {{"{GPU_DIALECT}.num-warps" = 4 : i32, "triton_gpu.num-ctas" = 1 : i32, "triton_gpu.threads-per-warp" = {THREADS_PER_WARP} : i32}} {{
    tt.func public @sum_kernel_0d1d(%arg0: !tt.ptr<i32> {{tt.divisibility = 16 : i32}}, %arg1: !tt.ptr<i32> {{tt.divisibility = 16 : i32}}) {{
        %cst = arith.constant dense<{N}> : tensor<{M}x1xi32, #src>
        %0 = tt.make_range {{end = {M} : i32, start = 0 : i32}} : tensor<{M}xi32, #{GPU_DIALECT}.slice<{{dim = 1, parent = #src}}>>
        %1 = tt.expand_dims %0 {{axis = 1 : i32}} : tensor<{M}xi32, #{GPU_DIALECT}.slice<{{dim = 1, parent = #src}}>> -> tensor<{M}x1xi32, #src>
        %2 = arith.muli %1, %cst : tensor<{M}x1xi32, #src>
        %3 = tt.make_range {{end = {N} : i32, start = 0 : i32}} : tensor<{N}xi32, #{GPU_DIALECT}.slice<{{dim = 0, parent = #src}}>>
        %4 = tt.expand_dims %3 {{axis = 0 : i32}} : tensor<{N}xi32, #{GPU_DIALECT}.slice<{{dim = 0, parent = #src}}>> -> tensor<1x{N}xi32, #src>
        %5 = tt.broadcast %2 : tensor<{M}x1xi32, #src> -> tensor<{M}x{N}xi32, #src>
        %6 = tt.broadcast %4 : tensor<1x{N}xi32, #src> -> tensor<{M}x{N}xi32, #src>
        %7 = arith.addi %5, %6 : tensor<{M}x{N}xi32, #src>
        %8 = tt.splat %arg0 : !tt.ptr<i32> -> tensor<{M}x{N}x!tt.ptr<i32>, #src>
        %9 = tt.addptr %8, %7 : tensor<{M}x{N}x!tt.ptr<i32>, #src>, tensor<{M}x{N}xi32, #src>
        %10 = tt.load %9 : tensor<{M}x{N}x!tt.ptr<i32>, #src>
        %11 = "tt.reduce"(%10) ({{
        ^bb0(%arg2: i32, %arg3: i32):
        {op_str}
        }}) {{axis = {first_axis} : i32}} : (tensor<{M}x{N}xi32, #src>) -> tensor<{M if first_axis == 1 else N}xi32, #{GPU_DIALECT}.slice<{{dim = {first_axis}, parent = #src}}>>
        %12 = "tt.reduce"(%11) ({{
        ^bb0(%arg2: i32, %arg3: i32):
        {op_str}
        }}) {{axis = 0 : i32}} : (tensor<{M if first_axis == 1 else N}xi32, #{GPU_DIALECT}.slice<{{dim = {first_axis}, parent = #src}}>>) -> i32
        tt.store %arg1, %12 : !tt.ptr<i32>
        tt.return
    }}
    }}
    """
    with tempfile.NamedTemporaryFile(mode='w', suffix='.ttgir') as f:
        f.write(ir)
        f.flush()
        kernel = triton.compile(f.name)

    rs = RandomState(17)
    x = rs.randint(0, 4, (M, N)).astype('int32')

    z = np.zeros((1, )).astype('int32')

    x_tri = torch.tensor(x, device=device)
    z_tri = torch.tensor(z, device=device)

    pgm = kernel[(1, 1, 1)](x_tri, z_tri)
    if op == "sum":
        z_ref = np.sum(x)
    elif op == "max":
        z_ref = np.max(x)

    np.testing.assert_allclose(z_ref, z_tri.cpu().numpy(), rtol=0.01, atol=1e-3)


@pytest.mark.interpreter
def test_generic_reduction(device):

    @triton.jit
    def var_mean_kernel(X, out_mean, out_var, BLOCK: tl.constexpr):
        xindex = tl.arange(0, BLOCK)
        x = tl.load(X + xindex)
        mean = x
        m2 = tl.zeros_like(x)
        weight = tl.full(x.shape, 1, x.dtype)
        (mean, m2, weight) = tl.reduce((mean, m2, weight), 0, _welford_combine)
        tl.store(out_mean, mean)
        tl.store(out_var, m2 / weight)

    SIZE = 512
    x = torch.rand(SIZE, device=device)
    out_mean = torch.empty((), device=device)
    out_var = torch.empty((), device=device)

    var_mean_kernel[(1, )](x, out_mean, out_var, BLOCK=SIZE)

    expect_var, expect_mean = torch.var_mean(x, dim=0, correction=0)
    torch.testing.assert_close(out_mean, expect_mean)
    torch.testing.assert_close(out_var, expect_var)


# ---------------
# test permute
# ---------------


@pytest.mark.interpreter
@pytest.mark.parametrize("dtype_str, shape, perm", [(dtype, shape, perm)
                                                    # TODO: bfloat16
                                                    for dtype in ['float8e4b15', 'float16', 'float32']
                                                    for shape in [(64, 64), (128, 128)]
                                                    for perm in [(1, 0)]])
@pytest.mark.parametrize("num_ctas", num_ctas_list)
def test_permute(dtype_str, shape, perm, num_ctas, device):
    check_type_supported(dtype_str, device)  # bfloat16 on cc < 80 will not be tested
    if dtype_str == "float8e4b15" and (is_hip() or (is_cuda() and torch.cuda.get_device_capability() >= (9, 0))):
        pytest.skip("float8e4b15 not supported on ROCm or CUDA >= 9.0")
    if is_hip():
        if shape == (128, 128) and dtype_str == 'float32':
            pytest.skip("TODO Out of LDS for float32 with shape 128x128")
    if is_xpu() and shape == (128, 128) and dtype_str == 'float32':
        # check maximum shared memory
        if triton.runtime.driver.active.utils.get_device_properties(
                triton.runtime.driver.active.get_current_device())["max_shared_mem"] <= 65536:
            pytest.xfail("XPU: Not enough shared memory for float32 with shape 128x128")

    # triton kernel
    @triton.jit
    def kernel(X, stride_xm, stride_xn, Z, stride_zm, stride_zn, BLOCK_M: tl.constexpr, BLOCK_N: tl.constexpr):
        off_m = tl.arange(0, BLOCK_M)
        off_n = tl.arange(0, BLOCK_N)
        Xs = X + off_m[:, None] * stride_xm + off_n[None, :] * stride_xn
        Zs = Z + off_m[:, None] * stride_zm + off_n[None, :] * stride_zn
        tl.store(Zs, tl.load(Xs))

    # input
    x = numpy_random(shape, dtype_str=dtype_str)
    # triton result
    z_tri = to_triton(np.empty_like(x), device=device, dst_type=dtype_str)
    z_tri_contiguous = to_triton(np.empty_like(x), device=device, dst_type=dtype_str)
    x_tri = to_triton(x, device=device, dst_type=dtype_str)
    pgm = kernel[(1, 1)](x_tri, x_tri.stride(0), x_tri.stride(1), z_tri, z_tri.stride(1), z_tri.stride(0),
                         BLOCK_M=shape[0], BLOCK_N=shape[1], num_ctas=num_ctas)
    pgm_contiguous = kernel[(1, 1)](x_tri, x_tri.stride(1),
                                    x_tri.stride(0), z_tri_contiguous, z_tri_contiguous.stride(0),
                                    z_tri_contiguous.stride(1), BLOCK_M=shape[0], BLOCK_N=shape[1], num_ctas=num_ctas)
    # numpy result
    if dtype_str == 'float8e4b15':
        ty = tl.float8e4b15
        z_ref = serialize_fp8(deserialize_fp8(x, ty).T.copy(), ty)
        z_tri = z_tri.base
        z_tri_contiguous = z_tri_contiguous.base
    else:
        z_ref = x.transpose(*perm)
    # compare
    np.testing.assert_allclose(to_numpy(z_tri), z_ref)
    np.testing.assert_allclose(to_numpy(z_tri_contiguous), z_ref)

    if not is_cuda():
        return

    # parse ptx to make sure ld/st are vectorized
    ptx = pgm.asm['ptx']
    assert 'ld.global.v4' in ptx
    assert 'st.global.v4' in ptx
    ptx = pgm_contiguous.asm['ptx']
    assert 'ld.global.v4' in ptx
    assert 'st.global.v4' in ptx


@pytest.mark.interpreter
@pytest.mark.parametrize("dtype_str", ["int32", "int8"])
@pytest.mark.parametrize("shape", [(2, 4), (16, 16)])
@pytest.mark.parametrize("perm", list(itertools.permutations([0, 1])))
def test_trans_2d(dtype_str, shape, perm, device):

    @triton.jit
    def kernel(In, Out, in_shape1: tl.constexpr, in_shape2: tl.constexpr, ou_shape1: tl.constexpr,
               ou_shape2: tl.constexpr, trans1: tl.constexpr, trans2: tl.constexpr):
        in_offs = tl.arange(0, in_shape1)[:, None] * in_shape2 + tl.arange(0, in_shape2)[None, :]
        ou_offs = tl.arange(0, ou_shape1)[:, None] * ou_shape2 + tl.arange(0, ou_shape2)[None, :]
        tl.store(Out + ou_offs, tl.permute(tl.load(In + in_offs), (trans1, trans2)))

    input = torch.arange(math.prod(shape), dtype=getattr(torch, dtype_str), device=device).reshape(shape)
    expected = torch.permute(input, perm)
    # Don't do zeros_like -- that copies the layout, which we don't want.
    actual = torch.zeros(expected.shape, dtype=getattr(torch, dtype_str), device=device)

    kernel[(1, )](input, actual, *shape, *[shape[i] for i in perm], *perm)

    np.testing.assert_equal(to_numpy(expected), to_numpy(actual))


@pytest.mark.interpreter
@pytest.mark.parametrize("dtype_str", ["int32", "int8"])
@pytest.mark.parametrize("shape", [(2, 2, 8, 64), (4, 4, 4, 4)])
@pytest.mark.parametrize("perm", list(itertools.permutations([0, 1, 2, 3])))
def test_trans_4d(dtype_str, shape, perm, device):

    @triton.jit
    def kernel(In, Out,  #
               in_shape1: tl.constexpr, in_shape2: tl.constexpr, in_shape3: tl.constexpr, in_shape4: tl.constexpr,
               ou_shape1: tl.constexpr, ou_shape2: tl.constexpr, ou_shape3: tl.constexpr, ou_shape4: tl.constexpr,
               trans1: tl.constexpr, trans2: tl.constexpr, trans3: tl.constexpr, trans4: tl.constexpr):
        in_ptr = tl.make_block_ptr(
            base=In,
            shape=(in_shape1, in_shape2, in_shape3, in_shape4),
            strides=(in_shape4 * in_shape3 * in_shape2, in_shape4 * in_shape3, in_shape4, 1),
            offsets=(0, 0, 0, 0),
            block_shape=(in_shape1, in_shape2, in_shape3, in_shape4),
            order=(3, 2, 1, 0),
        )
        out_ptr = tl.make_block_ptr(
            base=Out,
            shape=(ou_shape1, ou_shape2, ou_shape3, ou_shape4),
            strides=(ou_shape4 * ou_shape3 * ou_shape2, ou_shape4 * ou_shape3, ou_shape4, 1),
            offsets=(0, 0, 0, 0),
            block_shape=(ou_shape1, ou_shape2, ou_shape3, ou_shape4),
            order=(3, 2, 1, 0),
        )
        tl.store(out_ptr, tl.load(in_ptr).permute((trans1, trans2, trans3, trans4)))

    input = torch.arange(math.prod(shape), dtype=getattr(torch, dtype_str), device=device).reshape(shape)
    expected = torch.permute(input, perm)
    # Don't do zeros_like -- that copies the layout, which we don't want.
    actual = torch.zeros(expected.shape, dtype=getattr(torch, dtype_str), device=device)

    kernel[(1, )](input, actual, *shape, *[shape[i] for i in perm], *perm, num_warps=8)

    np.testing.assert_equal(to_numpy(expected), to_numpy(actual))


# ---------------
# test dot
# ---------------


def convert_fp8_to_fp32(x, device, dtype_str):
    if dtype_str == 'float8e4nv':
        return torch.tensor(x, device=device).view(torch.float8_e4m3fn).to(torch.float32)
    elif dtype_str == 'float8e5':
        return torch.tensor(x, device=device).view(torch.float8_e5m2).to(torch.float32)
    assert "Unsupported float8 dtype"


@pytest.mark.interpreter
@pytest.mark.parametrize(
    "M, N, K, num_warps, col_a, col_b, epilogue, input_precision, in_dtype, out_dtype, kpack",
    [(*shape, 4, False, False, epilogue, input_precision, in_dtype, out_dtype, 1)
     for shape in [(64, 64, 64), (32, 32, 32), (16, 16, 16)]
     for epilogue in ['none', 'trans', 'add-matrix', 'add-rows', 'add-cols', 'softmax', 'chain-dot']
     for input_precision in ['tf32', 'tf32x3', 'ieee']
     for in_dtype, out_dtype in [('float16', 'float16'), ('float16', 'float32'), ('float32', 'float32')]
     if not (input_precision != 'ieee' and (in_dtype in ['float16']))] +
    [(*shape_nw, col_a, col_b, 'none', input_precision, in_dtype, out_dtype, kpack)
     for shape_nw in [[128, 256, 32, 8], [128, 16, 32, 4], [32, 128, 64, 4], [128, 128, 64, 4], [64, 128, 128, 4],
                      [32, 128, 64, 2], [64, 64, 32, 4], [32, 32, 128, 16], [128, 128, 64, 2], [64, 128, 128, 2]]
     for input_precision in ["tf32" if is_cuda() or is_xpu() else "ieee"]
     for col_a in [True, False]
     for col_b in [True, False]
     for in_dtype, out_dtype in [('int8', 'int8'), ('float16', 'float16'), ('float16', 'float32'), ('float32',
                                                                                                    'float32')]
     for kpack in [1, 2 if is_hip() else 1]] + [(64, 64, 64, 4, col_a, col_b, 'none', 'ieee', 'float32', 'float32', 1)
                                                for col_a in [True, False]
                                                for col_b in [True, False]] +
    [(64, 64, 64, 4, False, False, 'chain-dot', 'ieee', 'bfloat16', 'float32', 1)] +
    ([(16, 16, 8, 4, False, False, 'None', 'ieee', 'float32', 'float32', 1),
      (32, 16, 8, 4, False, False, 'None', 'ieee', 'float16', 'float16', 1)] if "gfx9" in get_arch() else []) +
    [(128, 128, 64, 4, False, False, 'chain-dot', 'ieee', float8_type, 'float32', 1)
     for float8_type in ["float8e5", "float8e4nv"]])
@pytest.mark.parametrize("num_ctas", num_ctas_list)
def test_dot(M, N, K, num_warps, col_a, col_b, epilogue, input_precision, in_dtype, out_dtype, kpack, num_ctas, device):
    if is_interpreter():
        if in_dtype == 'bfloat16':
            pytest.xfail("bfloat16 is not supported in the interpreter")
    else:
        if is_cuda():
            capability = torch.cuda.get_device_capability()

            if capability[0] < 7:
                pytest.skip("Only test tl.dot() on devices with sm >= 70")
            if capability[0] < 8:
                if capability[1] == 0 and in_dtype == 'int8':
                    pytest.skip("Only test int8 on devices with sm >= 75")
                if input_precision != "ieee":
                    pytest.skip("Only test tf32 on devices with sm >= 80")
            if capability[0] == 7:
                if (M, N, K, num_warps) in [(128, 256, 32, 8), (64, 128, 128, 4), (64, 128, 128, 2)]:
                    pytest.skip("shared memory out of resource")
                if out_dtype == 'float16':
                    # TODO: support out_dtype=float16 for tl.dot on V100
                    pytest.skip("Only test out_dtype=float16 on devices with sm >=80")
            if capability[0] < 9 and in_dtype == 'float8e4nv':
                pytest.skip("float8e4nv not supported on sm <= 80")
        if is_hip() and (in_dtype == 'float8e4nv' or in_dtype == 'float8e5'):
            pytest.skip("float8e4nv and float8e5 not supported on HIP")
        if is_hip() and (input_precision != "ieee"):
            pytest.skip(f"{input_precision} not supported on HIP")
        if is_hip() and (kpack == 2 and in_dtype == 'int8' and K < 64):
            pytest.skip("kpack too large for K")
        if not is_hip() and kpack == 2:
            pytest.xfail("Skip duplicated tests on nv path")

    if is_cuda():
        torch.backends.cuda.matmul.allow_tf32 = input_precision == "tf32"

    if num_ctas > 1 and in_dtype == 'int8':
        # FIXME: mma v2 with num_ctas > 1 does not work
        pytest.xfail()

    # triton kernel
    @triton.jit
    def kernel(X, stride_xm, stride_xk, Y, stride_yk, stride_yn, W, stride_wn, stride_wl, Z, stride_zm, stride_zn,
               BLOCK_M: tl.constexpr, BLOCK_N: tl.constexpr, BLOCK_K: tl.constexpr, ADD_MATRIX: tl.constexpr,
               ADD_ROWS: tl.constexpr, ADD_COLS: tl.constexpr, INPUT_PRECISION: tl.constexpr, DO_SOFTMAX: tl.constexpr,
               CHAIN_DOT: tl.constexpr, COL_A: tl.constexpr, COL_B: tl.constexpr, out_dtype: tl.constexpr = tl.float32):
        off_m = tl.arange(0, BLOCK_M)
        off_n = tl.arange(0, BLOCK_N)
        off_l = tl.arange(0, BLOCK_N)
        off_k = tl.arange(0, BLOCK_K)
        Xs = X + off_m[:, None] * stride_xm + off_k[None, :] * stride_xk
        Ys = Y + off_k[:, None] * stride_yk + off_n[None, :] * stride_yn
        Ws = W + off_n[:, None] * stride_wn + off_l[None, :] * stride_wl
        Zs = Z + off_m[:, None] * stride_zm + off_n[None, :] * stride_zn
        x = tl.load(Xs)
        y = tl.load(Ys)
        z = tl.dot(x, y, input_precision=INPUT_PRECISION, out_dtype=out_dtype)
        if ADD_MATRIX:
            z += tl.load(Zs)
        if ADD_ROWS:
            ZRs = Z + off_m * stride_zm
            z += tl.load(ZRs)[:, None]
        if ADD_COLS:
            ZCs = Z + off_n * stride_zn
            z += tl.load(ZCs)[None, :]
        if DO_SOFTMAX:
            max = tl.max(z, 1)
            z = z - max[:, None]
            num = tl.exp(z.to(tl.float32)).to(max.dtype)
            den = tl.sum(num, 1)
            z = num / den[:, None]
        if CHAIN_DOT:
            w = tl.load(Ws)
            z = tl.dot(z.to(w.dtype), w, input_precision=INPUT_PRECISION, out_dtype=out_dtype)
        tl.store(Zs, z)

    # input
    rs = RandomState(17)
    if col_a:
        x = numpy_random((K, M), dtype_str=in_dtype, rs=rs).T
    else:
        x = numpy_random((M, K), dtype_str=in_dtype, rs=rs)
    if col_b:
        y = numpy_random((N, K), dtype_str=in_dtype, rs=rs).T
    else:
        y = numpy_random((K, N), dtype_str=in_dtype, rs=rs)
    w = numpy_random((N, N), dtype_str=in_dtype, rs=rs)
    if 'int' not in in_dtype and 'float8' not in in_dtype:
        x *= .1
        y *= .1
    if in_dtype == 'float32' and input_precision == "tf32":
        x = (x.view('uint32') & np.uint32(0xffffe000)).view('float32')
        y = (y.view('uint32') & np.uint32(0xffffe000)).view('float32')
        w = (w.view('uint32') & np.uint32(0xffffe000)).view('float32')
    x_tri = to_triton(x, device=device, dst_type=in_dtype)
    y_tri = to_triton(y, device=device, dst_type=in_dtype)
    w_tri = to_triton(w, device=device, dst_type=in_dtype)
    # triton result
    if out_dtype == 'int8':
        z = 1 + numpy_random((M, N), dtype_str='int32', rs=rs)
    else:
        z = 1 + numpy_random((M, N), dtype_str=in_dtype, rs=rs) * .1

    z_tri = to_triton(z, device=device)
    if epilogue == 'trans':
        z_tri = torch.as_strided(z_tri, (M, N), [1, M])

    if out_dtype == 'int8':
        out_dtype = tl.int8
    elif out_dtype == 'float16' and epilogue != 'softmax':
        # TODO: for out_dtype == 'float16' and epilogue == 'softmax', it will
        # fail with the following error: 'llvm.fmul' op requires the same type
        # for all operands and results
        out_dtype = tl.float16
    else:
        out_dtype = tl.float32

    kern_kwargs = {
        'COL_A': col_a, 'COL_B': col_b, 'BLOCK_M': M, 'BLOCK_K': K, 'BLOCK_N': N, 'ADD_MATRIX':
        epilogue == 'add-matrix', 'ADD_ROWS': epilogue == 'add-rows', 'ADD_COLS': epilogue == 'add-cols', 'DO_SOFTMAX':
        epilogue == 'softmax', 'CHAIN_DOT': epilogue == 'chain-dot', 'INPUT_PRECISION': input_precision, 'num_warps':
        num_warps, 'num_ctas': num_ctas, 'out_dtype': out_dtype
    }

    if is_hip():
        kern_kwargs['kpack'] = kpack

    pgm = kernel[(1, 1)](x_tri, x_tri.stride(0), x_tri.stride(1), y_tri, y_tri.stride(0), y_tri.stride(1), w_tri,
                         w_tri.stride(0), w_tri.stride(1), z_tri, z_tri.stride(0), z_tri.stride(1), **kern_kwargs)

    if epilogue == 'softmax' and (in_dtype != 'float32' or input_precision == "tf32"):
        if not is_cuda():
            pass
        else:
            ptx = pgm.asm["ptx"]
            start = ptx.find("shfl.sync.bfly")
            end = ptx.find("cvt.rn.f16.f32")
            red_code = ptx[start:end]
            assert len(red_code) > 0

            # skip this check on hopper because there are some functions whose name contain "shared" in ptx.
            # TODO: we should eliminate these unused functions in ptx code.
            if not (capability[0] >= 9):
                assert "shared" not in red_code
            assert "bar.sync" not in red_code
    # torch result
    if in_dtype == 'int8':
        z_ref = np.matmul(x.astype(np.float32), y.astype(np.float32())).astype(np.int32)
    elif 'float8' in in_dtype:
        x = convert_fp8_to_fp32(x, device, in_dtype)
        y = convert_fp8_to_fp32(y, device, in_dtype)
        z_ref = to_numpy(torch.matmul(x, y))
    else:
        z_ref = np.matmul(x, y)

    if epilogue == 'add-matrix':
        z_ref += z
    if epilogue == 'add-rows':
        z_ref += z[:, 0][:, None]
    if epilogue == 'add-cols':
        z_ref += z[0, :][None, :]
    if epilogue == 'softmax':
        num = np.exp(z_ref - np.max(z_ref, axis=-1, keepdims=True))
        denom = np.sum(num, axis=-1, keepdims=True)
        z_ref = num / denom
    if epilogue == 'chain-dot':
        if 'float8' in in_dtype:
            # Reduce z_ref's precision to fp8 to match the kernel behavior
            if in_dtype == 'float8e4nv':
                z_fp8 = torch.tensor(z_ref, dtype=torch.float8_e4m3fn)
            elif in_dtype == 'float8e5':
                z_fp8 = torch.tensor(z_ref, dtype=torch.float8_e5m2)
            else:
                assert "Unsupported float8 dtype"
            z_ref = to_numpy(z_fp8.to(torch.float32))
            w = to_numpy(convert_fp8_to_fp32(w, device, in_dtype))
        z_ref = np.matmul(z_ref, w)
    # compare
    if in_dtype == 'float32':
        # XXX: Somehow there's a larger difference when we use float32
        np.testing.assert_allclose(z_ref, to_numpy(z_tri), rtol=0.01, atol=1e-3)
    elif out_dtype == tl.float16 or in_dtype == 'bfloat16':
        np.testing.assert_allclose(z_ref, to_numpy(z_tri), rtol=0.01, atol=1e-2)
    else:
        # added atol, to loose precision for float16xfloat16->float32 case
        np.testing.assert_allclose(z_ref, to_numpy(z_tri), rtol=0.01, atol=1e-3)
    if not is_cuda():
        return
    # make sure ld/st are vectorized
    ptx = pgm.asm['ptx']
    if (K > 16 or N > 16 or M > 16) and (M * N // (num_warps * 32) >= 4):
        # XXX: skip small sizes because they are not vectorized
        assert 'ld.global.v4' in ptx
        if 'float8' in in_dtype:
            assert 'st.global.v2' in ptx
        else:
            assert 'st.global.v4' in ptx
    if in_dtype == 'float32' and input_precision != "ieee":
        assert re.search(r'[mma|wgmma.mma_async].sync.aligned.m\d+n\d+k8(?:.row.col)?.f32.tf32.tf32', ptx)
    elif in_dtype == 'float16' and out_dtype == tl.float32:
        if capability[0] == 7 and capability[1] == 5:  # Turing
            assert re.search(r'mma.sync.aligned.m\d+n\d+k8(?:.row.col)?.f32.f16.f16', ptx)
        else:
            assert re.search(r'[mma|wgmma.mma_async].sync.aligned.m\d+n\d+k16(?:.row.col)?.f32.f16.f16', ptx)
    elif in_dtype == 'float16' and out_dtype == tl.float16:
        if capability[0] == 7 and capability[1] == 5:  # Turing
            assert re.search(r'mma.sync.aligned.m\d+n\d+k8(?:.row.col)?.f16.f16.f16', ptx)
        else:
            assert re.search(r'[mma|wgmma.mma_async].sync.aligned.m\d+n\d+k16(?:.row.col)?.f16.f16.f16', ptx)
    elif in_dtype == 'int8':
        if capability[0] == 7 and capability[1] == 5:  # Turing
            assert 'mma.sync.aligned.m8n8k16.row.col.satfinite.s32.s8.s8.s32' in ptx
        else:
            assert 'wgmma.mma_async.sync.aligned' in ptx or\
                'mma.sync.aligned.m16n8k32.row.col.satfinite.s32.s8.s8.s32' in ptx
    elif in_dtype == "float8e5" and out_dtype == tl.float32:
        if capability[0] == 9:
            assert 'wgmma.mma_async.sync.aligned.m64n128k32.f32.e5m2.e5m2' in ptx
    elif in_dtype == "float8e4nv" and out_dtype == tl.float32:
        if capability[0] == 9:
            assert 'wgmma.mma_async.sync.aligned.m64n128k32.f32.e4m3.e4m3' in ptx


@pytest.mark.interpreter
@pytest.mark.parametrize("B, num_warps, M, N, K, BLOCK_M, BLOCK_N, in_dtype_str, out_dtype_str",
                         [(B, num_warps, M, N, K, BLOCK_M, BLOCK_N, in_dtype_str, out_dtype_str)
                          for B in [1, 2, 4, 8]
                          for num_warps in [1, 2, 4, 8, 16]
                          for BLOCK_M, BLOCK_N in [(32, 32)]
                          for M, N, K in [(64, 64, 64), (32, 32, 32)]
                          for in_dtype_str, out_dtype_str in [('int8', 'int8'), ('float16', 'float16'),
                                                              ('float16', 'float32'), ('float32', 'float32')]] +
                         # Large block sizes
                         [(4, 4, 128, 128, 64, 64, 64, 'float16', 'float16')])
def test_dot3d(B, num_warps, M, N, K, BLOCK_M, BLOCK_N, in_dtype_str, out_dtype_str, device):
    if is_hip():
        # hip does not support tf32 precision, so use ieee for all tests
        input_precision = "ieee"
        if "gfx11" in triton.runtime.driver.active.get_current_target().arch:
            if in_dtype_str == "float32":
                pytest.skip(f"{in_dtype_str} is not supported in WMMA dot, FMA does not support dot3d")
            if out_dtype_str == "float16":
                pytest.skip(f"{out_dtype_str} has low precision in WMMA dot")
    else:
        input_precision = "tf32" if is_cuda() and in_dtype_str == 'float32' else "ieee"

    if B == 8 and M == 64 and in_dtype_str == "float32" and out_dtype_str == "float32":
        if torch.cuda.is_available() and triton.runtime.driver.active.utils.get_device_properties(
                torch.cuda.current_device())["max_shared_mem"] < 131072:
            pytest.skip(
                "Skipping tests with B = 8, M = 64, in_type = float32, out_type = float32 due to insufficient shared memory (less than 128 KB per SM) on this GPU."
            )

    @triton.jit
    def kernel(
        q_ptr,
        k_ptr,
        o_ptr,
        stride_qb,
        stride_qm,
        stride_qk,
        stride_kb,
        stride_kk,
        stride_kn,
        stride_ob,
        stride_om,
        stride_on,
        BLOCK_B: tl.constexpr,
        BLOCK_M: tl.constexpr,
        BLOCK_N: tl.constexpr,
        BLOCK_K: tl.constexpr,
        INPUT_PRECISION: tl.constexpr,
        out_dtype: tl.constexpr = tl.float32,
    ):
        startm = tl.program_id(0) * BLOCK_M
        startn = tl.program_id(1) * BLOCK_N
        offs_b = tl.arange(0, BLOCK_B)
        offs_m = startm + tl.arange(0, BLOCK_M)
        offs_n = startn + tl.arange(0, BLOCK_N)
        offs_k = tl.arange(0, BLOCK_K)
        q_ptrs = q_ptr + offs_b[:, None, None] * stride_qb + offs_m[None, :, None] * stride_qm + offs_k[
            None, None, :] * stride_qk
        k_ptrs = k_ptr + offs_b[:, None, None] * stride_kb + offs_k[None, :, None] * stride_kk + offs_n[
            None, None, :] * stride_kn
        q = tl.load(q_ptrs)
        k = tl.load(k_ptrs)
        qk = tl.dot(q, k, input_precision=INPUT_PRECISION, out_dtype=out_dtype)
        o_ptrs = o_ptr + offs_b[:, None, None] * stride_ob + offs_m[None, :, None] * stride_om + offs_n[
            None, None, :] * stride_on
        tl.store(o_ptrs, qk)

    if out_dtype_str == 'int8':
        out_dtype = tl.int8
    elif out_dtype_str == 'float16':
        out_dtype = tl.float16
    else:
        out_dtype = tl.float32

    rs = RandomState(17)
    x = numpy_random((B, M, K), dtype_str=in_dtype_str, rs=rs)
    y = numpy_random((B, K, N), dtype_str=in_dtype_str, rs=rs)
    if in_dtype_str == 'int8':
        out = numpy_random((B, M, N), dtype_str='int32', rs=rs)
    else:
        out = numpy_random((B, M, N), dtype_str=out_dtype_str, rs=rs)

    x_tri = to_triton(x, device=device)
    y_tri = to_triton(y, device=device)
    out_tri = to_triton(out, device=device)

    BLOCK_B = B
    BLOCK_K = K

    grid = (
        triton.cdiv(M, BLOCK_M),
        triton.cdiv(N, BLOCK_N),
    )
    kernel[grid](
        x_tri,
        y_tri,
        out_tri,
        x_tri.stride(0),
        x_tri.stride(1),
        x_tri.stride(2),
        y_tri.stride(0),
        y_tri.stride(1),
        y_tri.stride(2),
        out_tri.stride(0),
        out_tri.stride(1),
        out_tri.stride(2),
        BLOCK_B=BLOCK_B,
        BLOCK_M=BLOCK_M,
        BLOCK_N=BLOCK_N,
        BLOCK_K=BLOCK_K,
        INPUT_PRECISION=input_precision,
        out_dtype=out_dtype,
        num_warps=num_warps,
    )

    if in_dtype_str == 'int8':
        out_ref = np.matmul(x.astype(np.float32), y.astype(np.float32)).astype(np.int32)
    else:
        out_ref = np.matmul(x, y)
    np.testing.assert_allclose(out_ref, to_numpy(out_tri), rtol=0.01, atol=1e-2)


@pytest.mark.parametrize('in_dtype', ['float32'])
def test_dot_mulbroadcasted(in_dtype, device):
    if is_cuda():
        capability = torch.cuda.get_device_capability()
        if capability[0] < 8:
            pytest.skip("Requires sm >= 80 to run")

    @triton.jit
    def kernel(Z, X, Y, M: tl.constexpr, N: tl.constexpr, K: tl.constexpr, BM: tl.constexpr, BN: tl.constexpr,
               BK: tl.constexpr):
        pidn = tl.program_id(1)
        pidm = tl.program_id(0)
        offm = tl.arange(0, BM)[:, None]
        offn = tl.arange(0, BN)[None, :]
        offak = tl.arange(0, BK)[None, :]
        offbk = tl.arange(0, BK)[:, None]
        acc = tl.full((BM, BN), 0.0, tl.float32)
        for ridx5 in range(0, K // BK):
            x = tl.load(X + ((pidm * K * BM) + (offm * K) + (ridx5 * BK) + offak))
            y = tl.load(Y + ((pidn * BN) + (offbk * N) + (ridx5 * N * BK) + offn))
            x = tl.expand_dims(x, axis=2)
            y = tl.expand_dims(y, axis=0)
            t = tl.sum(x * y, axis=1)
            acc = t + acc
        tl.store(Z + ((pidm * BM * N) + (pidn * BN) + (offm * N) + offn), acc)

    M, N, K = 256, 192, 160
    BM, BN, BK = 128, 32, 32
    rs = RandomState(17)
    x = numpy_random((M, K), dtype_str=in_dtype, rs=rs)
    y = numpy_random((K, N), dtype_str=in_dtype, rs=rs)
    x = x * 0.1
    y = y * 0.1
    z = numpy_random((M, N), dtype_str=in_dtype, rs=rs)
    x_tri = to_triton(x, device=device)
    y_tri = to_triton(y, device=device)
    z_tri = to_triton(z, device=device)
    grid = M // BM, N // BN
    h = kernel[grid](z_tri, x_tri, y_tri, M, N, K, BM, BN, BK)
    z_ref = np.matmul(x, y)
    np.testing.assert_allclose(z_ref, to_numpy(z_tri), atol=0.01)

    if not is_cuda():
        return
    assert "tt.dot" in h.asm['ttir']
    # When using MMAv3, we will not pipeline the load op for Y, as the loaded
    # value is in rowmajor. But MMAv3 requires its second operand is in colmajor
    # because transpose is not supported for MMAv3 with float32 input.
    if capability[0] >= 9:
        assert re.search(r"triton_gpu.async_wait %.* {num = 1 : i32}", h.asm["ttgir"]) is not None
    else:
        assert re.search(r"triton_gpu.async_wait %.* {num = 2 : i32}", h.asm["ttgir"]) is not None


@pytest.mark.interpreter
@pytest.mark.parametrize("dtype_str", int_dtypes + uint_dtypes + float_dtypes + ['bfloat16'])
@pytest.mark.parametrize("shape", [(), (1, ), (128, )])
def test_full(dtype_str, shape, device):
    if dtype_str in uint_dtypes and not hasattr(torch, dtype_str):
        # PyTorch only has unsigned 8, but not 16, 32, or 64
        dtype = getattr(torch, dtype_str[1:])  # uintx -> intx
    else:
        dtype = getattr(torch, dtype_str)
    check_type_supported(dtype, device)  # bfloat16 on cc < 80 will not be tested

    @triton.jit
    def kernel_static(out):
        a = GENERATE_TEST_HERE
        tl.static_assert(a.shape == SHAPE)
        out_ptr = out + tl.arange(0, 128)[:]
        tl.store(out_ptr, a)

    @triton.jit
    def kernel_dynamic(out, val, dtype: tl.constexpr):
        a = tl.full(SHAPE, val, dtype)
        tl.static_assert(a.shape == SHAPE)
        out_ptr = out + tl.arange(0, 128)[:]
        tl.store(out_ptr, a)

    kernel_static_patched = patch_kernel(kernel_static, {
        'GENERATE_TEST_HERE': f"tl.full({shape}, 2, tl.{dtype_str})",
        'SHAPE': str(list(shape)),
    })
    out_static = torch.zeros((128), dtype=dtype, device=device)
    kernel_static_patched[(1, )](out_static)
    assert torch.all(out_static == 2)

    kernel_dynamic_patched = patch_kernel(kernel_dynamic, {'SHAPE': str(list(shape))})
    out_dynamic = torch.zeros((128), dtype=dtype, device=device)
    kernel_dynamic_patched[(1, )](out_dynamic, 2, getattr(triton.language, dtype_str))
    assert torch.all(out_dynamic == 2)


@pytest.mark.parametrize("literal, dtype_str", [(1e+50, "f64"), (1e+10, "f32"), (1.0, "f32"), ('float("inf")', "f32"),
                                                ('float("-inf")', "f32"), ('float("nan")', "f32"),
                                                ('float("-nan")', "f32"), (0., "f32"), (5, "i32"), (2**40, "i64")])
def test_constexpr(literal, dtype_str, device):

    @triton.jit
    def kernel(out_ptr):
        val = GENERATE_TEST_HERE
        tl.store(out_ptr.to(tl.pointer_type(val.dtype)), val)

    kernel_patched = patch_kernel(kernel, {'GENERATE_TEST_HERE': f"{literal}"})
    out = torch.zeros((1, ), dtype=torch.float32, device=device)
    h = kernel_patched[(1, )](out)
    assert re.search(r"arith.constant .* : " + dtype_str, h.asm["ttir"]) is not None


@triton.jit
def pass_const(a, b, choose_b):
    if choose_b:
        return b
    else:
        return a


@pytest.mark.parametrize("choose_const", [True, False])
@pytest.mark.parametrize("constexpr", [True, False])
@pytest.mark.parametrize("mode", ["direct", "call", "ternary", "if"])
def test_const(device, choose_const, constexpr, mode):

    @triton.jit(do_not_specialize=["choose_const"])
    def kernel(in_ptr: tl.const, out, c_out: tl.const, choose_const, n_elems: tl.int32, BLOCK_SIZE: tl.constexpr):
        offsets = tl.arange(0, BLOCK_SIZE)
        mask = offsets < n_elems
        val = tl.load(in_ptr + offsets, mask=mask)
        LOSE_TAIL
        tl.store(final_out + offsets, val, mask=mask)

    @triton.jit
    def kernel_constexpr(in_ptr: tl.const, out, c_out: tl.const, choose_const: tl.constexpr, n_elems: tl.int32,
                         BLOCK_SIZE: tl.constexpr):
        offsets = tl.arange(0, BLOCK_SIZE)
        mask = offsets < n_elems
        val = tl.load(in_ptr + offsets, mask=mask)
        LOSE_TAIL
        tl.store(final_out + offsets, val, mask=mask)

    if mode == "direct":
        if choose_const:
            LOSE_TAIL = "final_out = c_out"
        else:
            LOSE_TAIL = "final_out = out"
    elif mode == "call":
        LOSE_TAIL = "final_out = pass_const(out, c_out, choose_const)"
    elif mode == "ternary":
        LOSE_TAIL = "final_out = c_out if choose_const else out"
    elif mode == "if":
        LOSE_TAIL = """
    if choose_const:
        final_out = c_out
    else:
        final_out = out
"""

    SIZE = 128
    input = torch.randn((SIZE, ), dtype=torch.float32, device=device)
    output = torch.zeros((SIZE, ), dtype=torch.float32, device=device)
    patched_kernel = patch_kernel(kernel_constexpr if constexpr else kernel, {'LOSE_TAIL': LOSE_TAIL, 'CONSTEXPR': ''})

    expect_fail = (not constexpr and mode != "direct") or choose_const
    if expect_fail:
        with pytest.raises(triton.CompilationError) as exc_info:
            patched_kernel[(1, )](input, output, output, choose_const, SIZE, SIZE)
        if constexpr:
            error = "Cannot store to a constant pointer"
        else:
            if mode == "call":
                error = "Inconsistent return types"
            elif mode == "if":
                error = "Mismatched type for final_out"
            elif mode == "ternary":
                error = "Ternary expression with dynamic condition has inconsistent type"
            else:
                assert mode == "direct" and choose_const
                error = "Cannot store to a constant pointer"
        error_msg = exc_info.value.error_message or str(exc_info.value.__cause__)
        assert error in error_msg, "Wrong error message!"
    else:
        patched_kernel[(1, )](input, output, output, choose_const, SIZE, SIZE)
        assert torch.all(input == output)


@pytest.mark.interpreter
@pytest.mark.parametrize("dtype_str", ['float32', 'float16'])
def test_dot_without_load(dtype_str, device):

    @triton.jit
    def _kernel(out):
        a = GENERATE_TEST_HERE
        b = GENERATE_TEST_HERE
        c = tl.dot(a, b)
        out_ptr = out + tl.arange(0, 32)[:, None] * 32 + tl.arange(0, 32)[None, :]
        tl.store(out_ptr, c)

    kernel = patch_kernel(_kernel, {'GENERATE_TEST_HERE': f"tl.full((32, 32), 1.0, tl.{dtype_str})"})
    a = torch.ones((32, 32), dtype=getattr(torch, dtype_str), device=device)
    b = torch.ones((32, 32), dtype=getattr(torch, dtype_str), device=device)
    out_ref = torch.matmul(a, b)
    out = torch.zeros((32, 32), dtype=getattr(torch, dtype_str), device=device)
    kernel[(1, )](out)
    assert torch.all(out == out_ref)


# ---------------
# test arange
# ---------------


@pytest.mark.interpreter
@pytest.mark.parametrize("start", [0, 1, 7, 16])
@pytest.mark.parametrize("num_ctas", num_ctas_list)
def test_arange(start, num_ctas, device):
    BLOCK = 128
    z_tri = torch.empty(BLOCK, dtype=torch.int32, device=device)

    @triton.jit
    def _kernel(z, BLOCK: tl.constexpr, START: tl.constexpr, END: tl.constexpr):
        off = tl.arange(0, BLOCK)
        val = tl.arange(START, END)
        tl.store(z + off, val)

    _kernel[(1, )](z_tri, START=start, END=start + BLOCK, BLOCK=BLOCK, num_ctas=num_ctas)
    z_ref = torch.arange(start, BLOCK + start, dtype=torch.int32, device=device)
    np.testing.assert_allclose(to_numpy(z_tri), to_numpy(z_ref))


# ---------------
# test load
# ---------------


@pytest.mark.interpreter
@pytest.mark.parametrize("dtype_str, size, size_diff, other", [(dtype_str, size, size_diff, other)
                                                               for dtype_str in torch_dtypes
                                                               for size in [128, 512]
                                                               for size_diff in [0, 1, 2, 3, 4]
                                                               for other in [None, 0, 1]])
@pytest.mark.parametrize("num_ctas", num_ctas_list)
def test_masked_load(dtype_str, size, size_diff, other, num_ctas, device):
    dtype = getattr(torch, dtype_str)
    check_type_supported(dtype, device)  # bfloat16 on cc < 80 will not be tested

    input_size = size - size_diff
    output_size = size
    if dtype_str == 'bool':
        input = torch.randint(0, 2, (input_size, ), dtype=dtype, device=device)
    elif dtype_str in int_dtypes or dtype_str in uint_dtypes:
        input = torch.randint(0, 127, (input_size, ), dtype=dtype, device=device)
    else:
        input = torch.rand(input_size, dtype=dtype, device=device)
    output = torch.zeros((output_size, ), dtype=dtype, device=device)

    @triton.jit
    def _kernel(in_ptr, out_ptr, in_size: tl.constexpr, out_size: tl.constexpr):
        in_offsets = tl.arange(0, out_size)
        # Load inputs.
        x = GENERATE_TEST_HERE
        # Store output
        output_offsets = tl.arange(0, out_size)
        tl.store(out_ptr + output_offsets, x)

    other_str = f", other={other}" if other else ""
    mask_str = f"mask=in_offsets < in_size{other_str}" if size_diff > 0 else "None"
    kernel = patch_kernel(_kernel, {'GENERATE_TEST_HERE': f"tl.load(in_ptr + in_offsets, {mask_str})"})
    kernel[(1, )](input, output, input_size, output_size, num_ctas=num_ctas)

    reference_out = torch.cat((input, torch.full((size_diff, ), other if other else 0, dtype=dtype, device=device)))
    torch.testing.assert_close(output, reference_out)


@pytest.mark.interpreter
@pytest.mark.parametrize("num_ctas", num_ctas_list)
@pytest.mark.parametrize("mask_val", [True, False])
@pytest.mark.parametrize("other_val", [0, 1])
def test_masked_load_scalar(num_ctas, mask_val, other_val, device):
    input_val = 4.0
    size = 128
    dtype = torch.float32
    input = torch.full((size, ), input_val, dtype=dtype, device=device)
    output = torch.zeros((size, ), dtype=dtype, device=device)

    @triton.jit
    def kernel(in_ptr, out_ptr, size: tl.constexpr, mask: tl.constexpr, other: tl.constexpr):
        offsets = tl.arange(0, size)
        x = tl.load(in_ptr + offsets, mask=mask, other=other)
        tl.store(out_ptr + offsets, x)

    kernel[(1, )](input, output, size, mask_val, other_val, num_ctas=num_ctas)

    if mask_val:
        reference_out = torch.full((size, ), input_val, dtype=dtype, device=device)
    else:
        reference_out = torch.full((size, ), other_val, dtype=dtype, device=device)

    torch.testing.assert_close(output, reference_out)


# Testing masked loads with a copy to shared memory.
# FIXME: Shape too small for ldmatrix when num_ctas=4
@pytest.mark.interpreter
@pytest.mark.parametrize("dtype", [torch.bfloat16, torch.float16, torch.float32])
def test_masked_load_shared_memory(dtype, device):

    check_type_supported(dtype, device)  # bfloat16 on cc < 80 will not be tested

    M = 32
    N = 32
    K = 16

    in1 = torch.rand((M, K), dtype=dtype, device=device)
    in2 = torch.rand((K, N), dtype=dtype, device=device)
    out = torch.zeros((M, N), dtype=dtype, device=device)

    @triton.jit
    def _kernel(in1_ptr, in2_ptr, output_ptr, in_stride, in2_stride, out_stride, in_numel, in2_numel, out_numel,
                M: tl.constexpr, N: tl.constexpr, K: tl.constexpr):

        M_offsets = tl.arange(0, M)
        N_offsets = tl.arange(0, N)
        K_offsets = tl.arange(0, K)

        in_offsets = M_offsets[:, None] * in_stride + K_offsets[None, :]
        in2_offsets = K_offsets[:, None] * in2_stride + N_offsets[None, :]

        # Load inputs.
        x = tl.load(in1_ptr + in_offsets, mask=in_offsets < M * K)
        w = tl.load(in2_ptr + in2_offsets, mask=in2_offsets < K * N)

        # Without a dot product the memory doesn't get promoted to shared.
        o = tl.dot(x, w, out_dtype=tl.float32)

        # Store output
        output_offsets = M_offsets[:, None] * out_stride + N_offsets[None, :]
        tl.store(output_ptr + output_offsets, o, mask=output_offsets < M * N)

    pgm = _kernel[(1, )](in1, in2, out, in1.stride()[0], in2.stride()[0], out.stride()[0], in1.numel(), in2.numel(),
                         out.numel(), M=M, N=N, K=K)

    reference_out = torch.matmul(in1, in2)
    torch.testing.assert_close(out, reference_out, atol=1e-2, rtol=0)


@pytest.mark.interpreter
@pytest.mark.parametrize("cache", ["", ".ca", ".cg"])
def test_load_cache_modifier(cache, device):
    src = torch.empty(128, device=device)
    dst = torch.empty(128, device=device)

    @triton.jit
    def _kernel(dst, src, CACHE: tl.constexpr):
        offsets = tl.arange(0, 128)
        x = tl.load(src + offsets, cache_modifier=CACHE)
        tl.store(dst + offsets, x)

    pgm = _kernel[(1, )](dst, src, CACHE=cache)

    if is_hip():
        target_arch = get_arch()
        # TODO: support testing for remaining architectures
        if 'gfx94' not in target_arch:
            return
        amdgcn = pgm.asm['amdgcn']
        cg_cache_modifier_str = 'nt'
        global_load_line = [line for line in amdgcn.splitlines() if "global_load" in line]
        if cache == '' or cache == '.ca':
            assert cg_cache_modifier_str not in global_load_line[0]
        if cache == '.cg':
            assert cg_cache_modifier_str in global_load_line[0]

    if is_cuda():
        ptx = pgm.asm['ptx']
        if cache == '':
            assert 'ld.global.ca' not in ptx
            assert 'ld.global.cg' not in ptx
        if cache == '.cg':
            assert 'ld.global.cg' in ptx
            assert 'ld.global.ca' not in ptx
        if cache == '.ca':
            assert 'ld.global.ca' in ptx
            assert 'ld.global.cg' not in ptx


@pytest.mark.interpreter
@pytest.mark.parametrize("N", [16, 10, 11, 1024])
@pytest.mark.parametrize("num_ctas", num_ctas_list)
def test_vectorization(N, num_ctas, device):
    block_size = 1024 * num_ctas
    src = torch.randn(block_size, device=device)
    dst = torch.empty(block_size, device=device)

    @triton.jit
    def _kernel(dst, src, N, BLOCK_SIZE: tl.constexpr):
        offsets = tl.program_id(0) * BLOCK_SIZE + tl.arange(0, BLOCK_SIZE)
        x = tl.load(src + offsets, mask=offsets < N)
        tl.store(dst + offsets, x, mask=offsets < N)

    pgm = _kernel[(1, )](dst, src, N=N, BLOCK_SIZE=block_size)

    if not is_cuda():
        return

    ptx = pgm.asm["ptx"]
    if N % 16 == 0:
        assert "ld.global.v4.b32" in ptx
    else:
        assert "ld.global.b32" in ptx
    torch.testing.assert_close(dst[:N], src[:N], atol=1e-6, rtol=0)


@pytest.mark.interpreter
@pytest.mark.parametrize("has_hints", [False, True])
def test_vectorization_hints(has_hints, device):
    src = torch.empty(1024, device=device)
    dst = torch.empty(1024, device=device)
    off = torch.zeros(1, device=device, dtype=torch.int32)

    @triton.jit
    def _kernel(dst, src, off, N, BLOCK_SIZE: tl.constexpr, HINT: tl.constexpr):
        offsets = tl.program_id(0) * BLOCK_SIZE + tl.arange(0, BLOCK_SIZE)
        offsets = offsets + tl.load(off)
        if HINT:
            tl.max_contiguous(tl.multiple_of(offsets, 1024), 1024)
        x = tl.load(src + offsets, mask=offsets < N)
        tl.store(dst + offsets, x, mask=offsets < N)

    pgm = _kernel[(1, )](dst, src, off, N=1024, BLOCK_SIZE=src.shape[0], HINT=has_hints)
    if not is_cuda():
        return

    ptx = pgm.asm["ptx"]
    if has_hints:
        assert "ld.global.v4.b32" in ptx
    else:
        assert "ld.global.v4.b32" not in ptx


@pytest.mark.interpreter
def test_assume(device):

    @triton.jit
    def _kernel(out_ptr, N: tl.constexpr, BLOCK_N: tl.constexpr):
        current_size = N - tl.program_id(0) * BLOCK_N
        tl.assume(current_size >= BLOCK_N)
        if current_size >= 128:
            tl.store(out_ptr + tl.program_id(0), current_size)
        else:
            tl.store(out_ptr + tl.program_id(0), current_size + 101024)

    output = torch.zeros(1024 // 128, device=device)
    pgm = _kernel[(1024 // 128, )](output, N=1024, BLOCK_N=128)

    if is_interpreter():
        return

    assert 'llvm.assume' in pgm.asm['llir']


# ---------------
# test store
# ---------------


@pytest.mark.interpreter
@pytest.mark.parametrize("cache", ["", ".wb", ".cg", ".cs", ".wt"])
def test_store_cache_modifier(cache, device):
    src = torch.empty(128, device=device)
    dst = torch.empty(128, device=device)

    @triton.jit
    def _kernel(dst, src, CACHE: tl.constexpr):
        offsets = tl.arange(0, 128)
        x = tl.load(src + offsets)
        tl.store(dst + offsets, x, cache_modifier=CACHE)

    pgm = _kernel[(1, )](dst, src, CACHE=cache)

    if is_hip():
        target_arch = get_arch()
        # TODO: support testing for remaining architectures
        if 'gfx94' not in target_arch:
            return
        amdgcn = pgm.asm['amdgcn']
        cs_cache_modifier_str = 'nt'
        wt_cache_modifier_str = 'sc0 sc1'
        global_store_line = [line for line in amdgcn.splitlines() if "global_store" in line]
        if cache == '' or cache == '.cg':
            assert cs_cache_modifier_str not in global_store_line[0]
            assert wt_cache_modifier_str not in global_store_line[0]
        if cache == '.cs':
            assert cs_cache_modifier_str in global_store_line[0]
            assert wt_cache_modifier_str not in global_store_line[0]
        if cache == '.wt':
            assert cs_cache_modifier_str not in global_store_line[0]
            assert wt_cache_modifier_str in global_store_line[0]

    if is_cuda():
        ptx = pgm.asm['ptx']
        if cache == '':
            assert 'st.global.wb' not in ptx
            assert 'st.global.cg' not in ptx
            assert 'st.global.cs' not in ptx
            assert 'st.global.wt' not in ptx
        if cache == '.wb':
            assert 'st.global.wb' in ptx
            assert 'st.global.cg' not in ptx
            assert 'st.global.cs' not in ptx
            assert 'st.global.wt' not in ptx
        if cache == '.cg':
            assert 'st.global.wb' not in ptx
            assert 'st.global.cg' in ptx
            assert 'st.global.cs' not in ptx
            assert 'st.global.wt' not in ptx
        if cache == '.cs':
            assert 'st.global.wb' not in ptx
            assert 'st.global.cg' not in ptx
            assert 'st.global.cs' in ptx
            assert 'st.global.wt' not in ptx
        if cache == '.wt':
            assert 'st.global.wb' not in ptx
            assert 'st.global.cg' not in ptx
            assert 'st.global.cs' not in ptx
            assert 'st.global.wt' in ptx


@pytest.mark.interpreter
@pytest.mark.parametrize("eviction_policy", ["", "evict_last", "evict_first"])
def test_store_eviction_policy(eviction_policy, device):
    src = torch.empty(128, device=device)
    dst = torch.empty(128, device=device)

    @triton.jit
    def _kernel(dst, src, POLICY: tl.constexpr):
        offsets = tl.arange(0, 128)
        x = tl.load(src + offsets)
        tl.store(dst + offsets, x, eviction_policy=POLICY)

    if not is_cuda():
        return
    pgm = _kernel[(1, )](dst, src, POLICY=eviction_policy)
    ptx = pgm.asm['ptx']
    if eviction_policy == '':
        assert 'evict_last' not in ptx
        assert 'evict_first' not in ptx
    if eviction_policy == 'evict_last':
        assert 'evict_last' in ptx
        assert 'evict_first' not in ptx
    if eviction_policy == 'evict_first':
        assert 'evict_last' not in ptx
        assert 'evict_first' in ptx


# ---------------
# test default
# ---------------
# TODO: can't be local to test_default


@triton.jit
def _impl(value=10):
    return value


@pytest.mark.interpreter
def test_default(device):
    value = 5
    ret0 = torch.zeros(1, dtype=torch.int32, device=device)
    ret1 = torch.zeros(1, dtype=torch.int32, device=device)

    @triton.jit
    def _kernel(ret0, ret1, value=3):
        tl.store(ret0, _impl())
        tl.store(ret1, _impl(value))

    _kernel[(1, )](ret0, ret1, value)
    assert ret0.item() == 10
    assert ret1.item() == value

    _kernel[(1, )](ret0, ret1)
    assert ret0.item() == 10
    assert ret1.item() == 3


# ---------------
# test noop
# ----------------


@pytest.mark.interpreter
def test_noop(device):

    @triton.jit
    def kernel(x):
        pass

    x = to_triton(numpy_random((1, ), dtype_str='int32'), device=device)
    kernel[(1, )](x)


@pytest.mark.parametrize("device", ['xpu', 'cpu', 'cpu_pinned'])
def test_pointer_arguments(device):
    if is_xpu() and device in ['cpu_pinned']:
        pytest.xfail("RuntimeError: Pinned memory requires CUDA.")

    @triton.jit
    def kernel(x):
        pass

    pin_memory = 'pinned' in device
    x = torch.empty(1024, device=device.split('_')[0], pin_memory=pin_memory)
    if device == "cpu":
        with pytest.raises(ValueError):
            kernel[(1, )](x)
    else:
        kernel[(1, )](x)


@pytest.mark.parametrize("value, value_type", [(-1, 'i32'), (0, 'i32'), (-2**31, 'i32'), (2**31 - 1, 'i32'),
                                               (2**31, 'i64'), (2**32 - 1, 'i64'), (2**32, 'i64'), (2**63 - 1, 'i64'),
                                               (-2**63, 'i64'), (2**63, 'u64'), (2**64 - 1, 'u64')])
def test_value_specialization(value: int, value_type: str, device) -> None:

    def repr(specialization):
        spec_type = specialization.signature["VALUE"]
        return f"kernel_{spec_type}"

    @triton.jit(repr=repr)
    def kernel(VALUE, X):
        pass

    x = torch.tensor([3.14159], device=device)
    h = kernel[(1, )](value, x)
    assert value_type in h.name


# --------------------
# value specialization
# --------------------


@pytest.mark.parametrize("value, overflow", [(2**64 - 1, False), (2**64, True), (-2**63, False), (-2**63 - 1, True)])
def test_value_specialization_overflow(value: int, overflow: bool, device) -> None:

    @triton.jit
    def kernel(VALUE, X):
        pass

    x = torch.tensor([3.14159], device=device)

    if overflow:
        with pytest.raises(OverflowError):
            kernel[(1, )](value, x)
    else:
        kernel[(1, )](value, x)


# ----------------
# test constexpr
# ----------------


@pytest.mark.interpreter
@pytest.mark.parametrize("op", ['+', '-', '*', '/', '%', '<', '>', '<<', '>>', '&', '^', '|'])
@pytest.mark.parametrize("is_lhs_constexpr", [False, True])
@pytest.mark.parametrize("is_rhs_constexpr", [True, False])
def test_bin_op_constexpr(op, is_lhs_constexpr, is_rhs_constexpr, device):

    @triton.jit
    def kernel(Z, X, Y):
        x = tl.load(X)
        y = tl.load(Y)
        z = GENERATE_TEST_HERE
        tl.store(Z, z)

    if op in ['<<', '>>', '&', '^', '|']:  # int op
        x_str = "3" if is_lhs_constexpr else "x"
        y_str = "4" if is_rhs_constexpr else "y"
        x = numpy_random((1, ), dtype_str="int32")

        # NOTE: bitshifting beyond bitwidth can lead to undefined behavior
        if op in ['<<', '>>']:
            y = numpy_random((1, ), dtype_str="int32", low=0, high=_bitwidth("int32"))
        else:
            y = numpy_random((1, ), dtype_str="int32")
    else:
        x_str = "3.14" if is_lhs_constexpr else "x"
        y_str = "4.13" if is_rhs_constexpr else "y"
        x = numpy_random((1, ), dtype_str="float32")
        y = numpy_random((1, ), dtype_str="float32")
    kernel = patch_kernel(kernel, {'GENERATE_TEST_HERE': f"{x_str} {op} {y_str}"})
    z = np.array(eval(f"{x_str} {op} {y_str}"))
    x_tri = to_triton(x, device=device)
    y_tri = to_triton(y, device=device)
    z_tri = to_triton(np.empty((1, ), dtype=z.dtype), device=device)
    kernel[(1, )](z_tri, x_tri, y_tri)
    np.testing.assert_allclose(z, to_numpy(z_tri), rtol=1e-3)


@pytest.mark.interpreter
def test_constexpr_shape(device):

    @triton.jit
    def kernel(X):
        off = tl.arange(0, 128 + 128)
        tl.store(X + off, off)

    x_tri = to_triton(np.empty((256, ), dtype=np.int32), device=device)
    kernel[(1, )](x_tri)
    np.testing.assert_equal(to_numpy(x_tri), np.arange(0, 256))


@pytest.mark.interpreter
def test_constexpr_scalar_shape(device):

    @triton.jit
    def kernel(X, s):
        off = tl.arange(0, 256)
        val = off % (256 // s)
        tl.store(X + off, val)

    x_tri = to_triton(np.empty((256, ), dtype=np.int32), device=device)
    kernel[(1, )](x_tri, 32)
    np.testing.assert_equal(to_numpy(x_tri), np.arange(0, 256) % 8)


reshape_list = [((64, ), (8, 8)), ((2, 32), (16, 4)), ((512, ), (2, 2, 2, 2, 2, 2, 2, 2, 2)), ((64, 32), (16, 8, 16))]


@pytest.mark.interpreter
@pytest.mark.parametrize("formats", reshape_list)
def test_reshape(formats, device):
    in_format, out_format = formats

    @triton.jit
    def kernel(Z, X, out_tuple: tl.constexpr):
        x = tl.load(X_PTR_EXPR)
        z = tl.reshape(x, out_tuple)
        tl.store(Z_PTR_EXPR, z)

    def generate_kernel(shape_x, shape_z):
        to_replace = {
            'X_PTR_EXPR': make_ptr_str('X', shape_x),
            'Z_PTR_EXPR': make_ptr_str('Z', shape_z),
        }
        return patch_kernel(kernel, to_replace)

    x = numpy_random(in_format, dtype_str="int32")
    z = x.reshape(out_format)
    x_tri = to_triton(x, device=device)
    patched_kernel = generate_kernel(in_format, out_format)
    z_tri = to_triton(np.empty(out_format, dtype=np.int32), device=device)
    patched_kernel[(1, )](z_tri, x_tri, out_format)
    np.testing.assert_equal(z, to_numpy(z_tri))


def test_reshape_err(device):

    @triton.jit
    def kernel():
        x = tl.arange(0, 8 * 8)
        y = tl.reshape(x, (8 * 4, ))

    with pytest.raises(triton.CompilationError) as exc_info:
        kernel[(1, )]()

    assert "reshape" in str(exc_info.value)


def test_trans_reshape(device):

    @triton.jit
    def kernel(in_base_ptr, out_base_ptr, IN_SHAPE0: tl.constexpr, IN_SHAPE1: tl.constexpr):

        in_block_ptr = tl.make_block_ptr(
            base=in_base_ptr,
            shape=(IN_SHAPE0, IN_SHAPE1),
            strides=(IN_SHAPE1, 1),
            offsets=(0, 0),
            block_shape=(IN_SHAPE0, IN_SHAPE1),
            order=(1, 0),
        )
        x = tl.load(in_block_ptr)
        x = tl.reshape(x, (32, 4, 4, 2))
        x = tl.permute(x, (1, 2, 3, 0))
        x = tl.reshape(x, (IN_SHAPE0 * IN_SHAPE1, ))
        tl.store(out_base_ptr + tl.arange(0, IN_SHAPE0 * IN_SHAPE1), x)

    shape = (32, 32)
    input = torch.arange(math.prod(shape), dtype=torch.int32, device=device).reshape(shape)
    expected = torch.permute(input, (1, 0))
    # Don't do zeros_like -- that copies the layout, which we don't want.
    actual = torch.zeros(expected.shape, dtype=torch.int32, device=device)

    k = kernel[(1, )](input, actual, shape[0], shape[1])
    assert k.asm['ttgir'].count(
        'triton_gpu.convert_layout') == 1, "Expected exactly one convert_layout op in the TTGIR after optimization"

    np.testing.assert_equal(to_numpy(expected), to_numpy(actual))


# -------------
# test call
# -------------


@triton.jit
def val_multiplier(val, i):
    return val * i


@triton.jit(noinline=True)
def val_multiplier_noinline(val, i):
    return val * i


@triton.jit
def vecmul_kernel(ptr, n_elements, rep, type: tl.constexpr):
    pid = tl.program_id(axis=0)
    offsets = pid * 128 + tl.arange(0, 128)
    mask = offsets < n_elements
    vec = tl.load(ptr + offsets, mask=mask)
    for i in range(1, rep):
        if type == "inline":
            vec = val_multiplier(vec, i)
        else:
            vec = val_multiplier_noinline(vec, i)
    tl.store(ptr + offsets, vec, mask=mask)


@pytest.mark.interpreter
@pytest.mark.parametrize("type", ["inline", "noinline"])
@pytest.mark.parametrize("num_ctas", num_ctas_list)
def test_call(type, num_ctas, device):

    @triton.jit
    def kernel(ptr, n_elements, num1, num2, type: tl.constexpr):
        vecmul_kernel(ptr, n_elements, num1, type)
        vecmul_kernel(ptr, n_elements, num2, type)

    size = 1024
    rand_val = numpy_random((size, ), dtype_str="float32")
    rand_val_tri = to_triton(rand_val, device=device)
    err_msg = ""
    try:
        kernel[(size // 128, )](rand_val_tri, size, 3, 5, type, num_ctas=num_ctas)
    except Exception as e:
        err_msg = str(e)

    if type == "noinline" and not is_interpreter():
        assert err_msg != ""
    else:
        ans = rand_val * 1 * 2 * 1 * 2 * 3 * 4
        np.testing.assert_equal(to_numpy(rand_val_tri), ans)


# -------------
# test if
# -------------


@pytest.mark.interpreter
@pytest.mark.parametrize("if_type", [
    "if", "if_and_dynamic", "if_exp_static", "if_exp_dynamic", "if_exp_dynamic_constexpr", "if_exp_dynamic_void",
    "if_and_static"
])
def test_if(if_type, device):

    @triton.jit
    def kernel(Cond, XTrue, XFalse, Ret, IfType: tl.constexpr, BoolVar: tl.constexpr, StaticVaue: tl.constexpr):
        pid = tl.program_id(0)
        cond = tl.load(Cond)
        if IfType == "if":
            if pid % 2 == 0:  # eq
                tl.store(Ret, tl.load(XTrue))
            elif 1 == pid % 2:  # req
                tl.store(Ret, tl.load(XFalse))
        elif IfType == "if_exp_dynamic":
            val = tl.load(XTrue) if pid % 2 == 0 else tl.load(XFalse)
            tl.store(Ret, val)
        elif IfType == "if_exp_dynamic_constexpr":
            val = 3.14 if pid % 2 == 0 else tl.load(XFalse)
            tl.store(Ret, val)
        elif IfType == "if_exp_dynamic_void":
            tl.store(Ret, tl.load(XTrue)) if pid % 2 == 0 else tl.store(Ret, tl.load(XFalse))
        elif IfType == "if_exp_static":
            tl.store(Ret, tl.load(XTrue)) if BoolVar else tl.store(Ret, tl.load(XFalse))
        elif IfType == "if_and_dynamic":
            if BoolVar and (1 != pid % 2 and pid % 2 != 1):  # rne and ne
                tl.store(Ret, tl.load(XTrue))
            else:
                tl.store(Ret, tl.load(XFalse))
        elif IfType == "if_and_static":
            if StaticVaue != 0 and StaticVaue != 0:
                tl.store(Ret, tl.load(XTrue))
            else:
                tl.store(Ret, tl.load(XFalse))

    cond = torch.ones(1, dtype=torch.int32, device=device)
    x_true = torch.tensor([3.14], dtype=torch.float32, device=device)
    x_false = torch.tensor([1.51], dtype=torch.float32, device=device)
    ret = torch.zeros(1, dtype=torch.float32, device=device)

    kernel[(1, )](cond, x_true, x_false, ret, if_type, True, 1)
    assert torch.equal(ret, x_true)


def test_num_warps_pow2(device):
    dst = torch.empty(128, device=device)

    @triton.jit
    def _kernel(dst):
        pass

    with pytest.raises(AssertionError, match='must be a power of 2'):
        _kernel[(1, )](dst=dst, num_warps=3)
    _kernel[(1, )](dst=dst, num_warps=1)
    _kernel[(1, )](dst=dst, num_warps=2)
    _kernel[(1, )](dst=dst, num_warps=4)


@pytest.mark.interpreter
@pytest.mark.parametrize("func_str", ['sqrt', 'rsqrt', 'exp', 'exp2', 'log', 'log2', 'sin', 'cos'])
def test_unary_math(func_str, device):

    @triton.jit
    def kernel(X, Y, BLOCK: tl.constexpr):
        x = tl.load(X + tl.arange(0, BLOCK))
        y = tl.FUNC_STR(x)
        tl.store(Y + tl.arange(0, BLOCK), y)

    kernel = patch_kernel(kernel, {'FUNC_STR': func_str})

    shape = (128, )
    x = torch.randn(shape, dtype=torch.float32, device=device)
    if func_str in ['sqrt', 'rsqrt']:
        x = torch.abs(x)
    if func_str in ['log', 'log2']:
        x = torch.max(x, torch.tensor(1e-6, dtype=torch.float32, device=device))
    y = torch.zeros(shape, dtype=torch.float32, device=device)

    kernel[(1, )](x, y, BLOCK=shape[0])
    torch.allclose(getattr(torch, func_str)(x), y, rtol=1e-3)


# -----------------------
# test inline asm
# -----------------------


@pytest.mark.parametrize("num_ctas", num_ctas_list)
def test_inline_asm(num_ctas, device):
    if not is_cuda():
        pytest.skip("test_inline_asm is only supported in CUDA")

    @triton.jit
    def kernel(X, Y, Z, n: tl.constexpr, BLOCK: tl.constexpr):
        x = tl.load(X + tl.arange(0, BLOCK))
        y = tl.load(Y + tl.arange(0, BLOCK))
        s = tl.full([BLOCK], n, tl.int32)
        z = tl.inline_asm_elementwise("shf.l.wrap.b32 $0, $1, $2, $3;", "=r,r, r, r", [x, y, s], dtype=tl.int32,
                                      is_pure=True, pack=1)
        tl.store(Z + tl.arange(0, BLOCK), z)

    shape = (128, )
    rs = RandomState(17)
    x = numpy_random(shape, dtype_str='uint32', rs=rs)
    y = numpy_random(shape, dtype_str='uint32', rs=rs)
    x_tri = to_triton(x, device=device)
    y_tri = to_triton(y, device=device)
    n = 17
    z_tri = to_triton(numpy_random(shape, dtype_str='uint32', rs=rs), device=device)
    kernel[(1, )](x_tri, y_tri, z_tri, n, BLOCK=shape[0], num_ctas=num_ctas)
    y_ref = (y << n) | (x >> (32 - n))
    # compare
    np.testing.assert_equal(y_ref, to_numpy(z_tri))


@pytest.mark.parametrize("num_ctas", num_ctas_list)
def test_inline_asm_packed(num_ctas, device):
    if not is_cuda():
        pytest.skip("test_inline_asm is only supported in CUDA")

    @triton.jit
    def kernel(X, Y, BLOCK: tl.constexpr):
        x = tl.load(X + tl.arange(0, BLOCK))
        # shift 4x8bits values together.
        y = tl.inline_asm_elementwise(
            "and.b32 $0, $1, 0x1F1F1F1F; \
                                       shl.b32 $0, $0, 3;", "=r,r", [
                x,
            ], dtype=tl.int8, is_pure=True, pack=4)
        tl.store(Y + tl.arange(0, BLOCK), y)

    shape = (512, )
    rs = RandomState(17)
    x = numpy_random(shape, dtype_str='uint8', rs=rs)
    x_tri = to_triton(x, device=device)
    y_tri = to_triton(numpy_random(shape, dtype_str='uint8', rs=rs), device=device)
    kernel[(1, )](x_tri, y_tri, BLOCK=shape[0], num_ctas=num_ctas)
    y_ref = x << 3
    # compare
    np.testing.assert_equal(y_ref, to_numpy(y_tri))


@pytest.mark.parametrize('num_ctas', num_ctas_list)
def test_inline_asm_with_pointers(num_ctas, device):
    if not is_cuda():
        pytest.skip('test_inline_asm is only supported in CUDA')

    @triton.jit
    def kernel(X, Y, BLOCK: tl.constexpr):
        x_ptrs = X + tl.arange(0, BLOCK)
        y_ptrs = Y + tl.arange(0, BLOCK)
        tl.inline_asm_elementwise(
            "ld.global.b8 $0, [$1]; \
                                   shl.b32 $0, $0, 3; \
                                   st.global.b8 [$2], $0;", "=r,l,l", [x_ptrs, y_ptrs], dtype=tl.int8, is_pure=False,
            pack=1)

    shape = (512, )
    rs = RandomState(17)
    x = numpy_random(shape, dtype_str='uint8', rs=rs)
    x_tri = to_triton(x, device=device)
    y_tri = to_triton(numpy_random(shape, dtype_str='uint8', rs=rs), device=device)
    kernel[(1, )](x_tri, y_tri, BLOCK=shape[0], num_ctas=num_ctas)
    y_ref = x << 3
    # compare
    np.testing.assert_equal(y_ref, to_numpy(y_tri))


def test_inline_asm_multiple_outputs(device):
    if not is_cuda():
        pytest.skip('test_inline_asm is only supported in CUDA')

    @triton.jit
    def kernel(A, B, C, D, BLOCK: tl.constexpr):
        a = tl.load(A + tl.arange(0, BLOCK))
        b = tl.load(B + tl.arange(0, BLOCK))

        # C = A - B
        # D = B - A
        (c, d) = tl.inline_asm_elementwise(
            asm="""
            sub.u32 $0, $2, $3;  // C = A - B
            sub.u32 $1, $3, $2;  // D = B - A
            """,
            constraints=(
                # 2 output registers: $0=C and $1=D.
                "=r,=r,"
                # 2 input registers: $2=A and $3=B.
                "r,r"),
            args=[a, b],
            dtype=(tl.uint32, tl.uint32),
            is_pure=True,
            pack=1,
        )
        tl.store(C + tl.arange(0, BLOCK), c)
        tl.store(D + tl.arange(0, BLOCK), d)

    shape = (512, )
    rs = RandomState(17)
    A = numpy_random(shape, dtype_str='uint32', rs=rs)
    B = numpy_random(shape, dtype_str='uint32', rs=rs)
    A_tri = to_triton(A, device=device)
    B_tri = to_triton(B, device=device)
    C_tri = to_triton(numpy_random(shape, dtype_str='uint32', rs=rs), device=device)
    D_tri = to_triton(numpy_random(shape, dtype_str='uint32', rs=rs), device=device)
    kernel[(1, )](A_tri, B_tri, C_tri, D_tri, BLOCK=shape[0])

    C_ref = A - B
    D_ref = B - A

    np.testing.assert_equal(C_ref, to_numpy(C_tri))
    np.testing.assert_equal(D_ref, to_numpy(D_tri))


def test_inline_asm_packed_multiple_outputs(device):
    if not is_cuda():
        pytest.skip('test_inline_asm is only supported in CUDA')

    @triton.jit
    def kernel(A, B, C, D, BLOCK: tl.constexpr):
        a = tl.load(A + tl.arange(0, BLOCK))
        b = tl.load(B + tl.arange(0, BLOCK))

        # For each (a,b) in zip(a,b), perform the following:
        # - Let ai be `a` converted to int32.
        # - Let af be `a` converted to float.
        # - Let m be the max of ai and b.
        # - Return ai and mi.
        # Do the above 4 elements at a time.
        (c, d) = tl.inline_asm_elementwise(
            asm="""
            {
                // Unpack `a` into `ai`.
                .reg .b8 tmp<4>;
                mov.b32 {tmp0, tmp1, tmp2, tmp3}, $8;
                cvt.u32.u8 $0, tmp0;
                cvt.u32.u8 $1, tmp1;
                cvt.u32.u8 $2, tmp2;
                cvt.u32.u8 $3, tmp3;
            }
            // Convert `ai` to float.
            cvt.rn.f32.s32 $4, $0;
            cvt.rn.f32.s32 $5, $1;
            cvt.rn.f32.s32 $6, $2;
            cvt.rn.f32.s32 $7, $3;
            // Take max of `ai` and `b`.
            max.f32 $4, $4, $9;
            max.f32 $5, $5, $10;
            max.f32 $6, $6, $11;
            max.f32 $7, $7, $12;
            """,
            constraints=(
                # 8 output registers, namely
                #   $0=ai0, $1=ai1, $2=ai2, $3=ai3,
                #   $4=m0,  $5=m1,  $6=m2,  $7=m3.
                "=r,=r,=r,=r,=r,=r,=r,=r,"
                # 5 input registers, namely
                #   $8=ai,
                #   $9=b0, $10=b1, $11=b2, $12=b3.
                # The four elements from `a` are all packed into one register.
                "r,r,r,r,r"),
            args=[a, b],
            dtype=(tl.int32, tl.float32),
            is_pure=True,
            pack=4,
        )
        tl.store(C + tl.arange(0, BLOCK), c)
        tl.store(D + tl.arange(0, BLOCK), d)

    shape = (512, )
    rs = RandomState(17)
    A = numpy_random(shape, dtype_str='uint8', rs=rs)
    B = numpy_random(shape, dtype_str='float32', rs=rs)
    A_tri = to_triton(A, device=device)
    B_tri = to_triton(B, device=device)
    C_tri = to_triton(numpy_random(shape, dtype_str='int32', rs=rs), device=device)
    D_tri = to_triton(numpy_random(shape, dtype_str='float32', rs=rs), device=device)
    kernel[(1, )](A_tri, B_tri, C_tri, D_tri, BLOCK=shape[0])

    C_ref = A.astype(np.int32)
    D_ref = np.maximum(A.astype(np.float32), B)

    np.testing.assert_equal(C_ref, to_numpy(C_tri))
    np.testing.assert_equal(D_ref, to_numpy(D_tri))


# -----------------------
# test control flow
# -----------------------


@pytest.mark.parametrize("lo, hi, iv", [(2**30, 2**30 + 20, 1), (2**35, 2**35 + 20, 2), (2**35, 2**35 + 20, 3),
                                        (15, -16, -1), (15, -16, -2), (15, -16, -3), (-18, -22, -1), (22, 18, -1)])
def test_for_iv(lo, hi, iv, device):

    @triton.jit
    def kernel(Out, lo, hi, iv: tl.constexpr):
        acc = 0
        acc = acc.to(tl.int64)
        for i in range(lo, hi, iv):
            acc += i
        tl.store(Out, acc)

    out = to_triton(np.zeros((1, ), dtype=np.int64), device=device)
    kernel[(1, )](out, lo, hi, iv)
    assert out[0] == sum(range(lo, hi, iv))


@pytest.mark.interpreter
def test_if_else(device):

    @triton.jit
    def kernel(Cond, TrueVal, FalseVal, Out):
        if tl.load(Cond):
            val = tl.load(TrueVal)
        else:
            val = tl.load(FalseVal)
        tl.store(Out, val)

    out = to_triton(np.zeros((1, ), dtype=np.int32), device=device)
    true_val = to_triton(np.full((1, ), 1, dtype=np.int32), device=device)
    false_val = to_triton(np.full((1, ), 2, dtype=np.int32), device=device)
    cond = to_triton(np.zeros((1, ), dtype=np.int32), device=device)
    # True
    cond[0] = True
    kernel[(1, )](cond, true_val, false_val, out)
    assert to_numpy(out)[0] == true_val[0]
    # False
    cond[0] = False
    kernel[(1, )](cond, true_val, false_val, out)
    assert to_numpy(out)[0] == false_val[0]


@pytest.mark.interpreter
@pytest.mark.parametrize("mode", ["dynamic", "static"])
def test_if_return(mode, device):

    @triton.jit
    def kernel(ExitEarly, Out, cond: tl.constexpr, mode: tl.constexpr):
        if mode == "dynamic":
            if tl.load(ExitEarly):
                tl.store(Out, 0)
                return
        else:
            if cond:
                tl.store(Out, 0)
                return
        tl.store(Out, 1)

    out = to_triton(np.zeros((1, ), dtype=np.int32), device=device)
    exit_early = to_triton(np.zeros((1, ), dtype=np.int32), device=device)
    # exit early path taken
    exit_early[0] = 1
    kernel[(1, )](exit_early, out, True, mode)
    assert to_numpy(out)[0] == 0
    # exit early path not taken
    exit_early[0] = 0
    kernel[(1, )](exit_early, out, False, mode)
    assert to_numpy(out)[0] == 1


@triton.jit
def add_fn(x):
    return x + 1


@triton.jit(noinline=True)
def add_fn_noinline(x):
    return x + 1


@triton.jit
def add_fn_return(x, pid):
    if pid == 0:
        return x + 1
    else:
        return x + 2


@triton.jit
def add_fn_expr(Out, x):
    tl.store(Out, x)


@triton.jit
def add_fn_static_cond(x, cond: tl.constexpr):
    if cond == "":
        return x
    else:
        return x + 1


@pytest.mark.interpreter
@pytest.mark.parametrize(
    "call_type",
    ["attribute", "attribute_jit", "jit", "jit_if", "jit_expr", "jit_static_cond", "jit_noinline", "jit_extern"])
def test_if_call(call_type, device):

    @triton.jit
    def kernel(Out, call_type: tl.constexpr):
        pid = tl.program_id(0)
        o = tl.load(Out)
        if call_type == "attribute":
            # call attribute
            if pid == 0:
                a = o
                a = a.to(tl.int32).to(tl.int32) + 1
                o = a
        elif call_type == "attribute_jit":
            # call attribute and jit function
            if pid == 0:
                a = o
                a = tl.load(Out + add_fn(a) - 1).to(tl.int32) + 1
                o = a
        elif call_type == "jit":
            if pid == 0:
                # regular function call
                a = o
                a = add_fn(a)
                o = a
        elif call_type == "jit_if":
            # function without end_if block
            if pid == 0:
                a = o
                a = add_fn_return(a, pid)
                o = a
        elif call_type == "jit_if_exp":
            # ifexp expression
            if pid == 0:
                a = o
                a = add_fn(a) if pid == 0 else add_fn_return(a, pid)
                o = a
        elif call_type == "jit_expr":
            # call without return
            if pid == 0:
                a = o + 1
                add_fn_expr(Out, a)
                o = a
        elif call_type == "jit_static_cond":
            if pid == 0:
                a = o + 1
                add_fn_static_cond(o, call_type)
                o = a
        elif call_type == "jit_noinline":
            if pid == 0:
                a = o + 1
                add_fn_noinline(a)
                o = a
        elif call_type == "jit_extern":
            if pid == 0:
                a = o + 1
                tl.cdiv(a, a)
                o = a

        tl.store(Out, o)

    out = to_triton(np.zeros((1, ), dtype=np.int32), device=device)
    kernel[(1, )](out, call_type)
    assert to_numpy(out)[0] == 1


@pytest.mark.interpreter
@pytest.mark.parametrize("_cond1", [True, False])
@pytest.mark.parametrize("_cond2", [True, False])
@pytest.mark.parametrize("_cond3", [True, False])
def test_nested_if_else_return(_cond1, _cond2, _cond3, device):

    @triton.jit
    def kernel(Cond1, Cond2, Cond3, Val1, Val2, Val3, Out):
        val = 0
        if tl.load(Cond1):
            if tl.load(Cond2):
                val = tl.load(Val1)
            else:
                return
        else:
            if tl.load(Cond3):
                val = tl.load(Val2)
            else:
                val = tl.load(Val3)
        tl.store(Out, val)

    out = to_triton(np.full((1, ), -1, dtype=np.int32), device=device)
    cond1 = to_triton(np.full((1, ), _cond1, dtype=np.int32), device=device)
    cond2 = to_triton(np.full((1, ), _cond2, dtype=np.int32), device=device)
    cond3 = to_triton(np.full((1, ), _cond3, dtype=np.int32), device=device)
    val1 = to_triton(np.full((1, ), 1, dtype=np.int32), device=device)
    val2 = to_triton(np.full((1, ), 2, dtype=np.int32), device=device)
    val3 = to_triton(np.full((1, ), 3, dtype=np.int32), device=device)
    kernel[(1, )](cond1, cond2, cond3, val1, val2, val3, out)
    targets = {
        (True, True, True): val1[0],
        (True, True, False): val1[0],
        (True, False, True): out[0],
        (True, False, False): out[0],
        (False, True, True): val2[0],
        (False, True, False): val3[0],
        (False, False, True): val2[0],
        (False, False, False): val3[0],
    }
    assert out[0] == targets[(_cond1, _cond2, _cond3)]


@pytest.mark.interpreter
def test_while(device):

    @triton.jit
    def kernel(InitI, Bound, CutOff, OutI, OutInitI, OutJ):
        init_i = tl.load(InitI)
        curr_i = init_i
        j = 0
        # Check that init_i is not updated by the loop
        while j < tl.load(Bound):
            curr_i = curr_i + (j == tl.load(CutOff))
            j += 1
            tl.store(OutInitI, init_i)
        tl.store(OutI, curr_i)
        tl.store(OutJ, j)

    out_i = to_triton(np.zeros((1, ), dtype=np.int32), device=device)
    out_j = to_triton(np.zeros((1, ), dtype=np.int32), device=device)
    init_i = to_triton(np.full((1, ), 1, dtype=np.int32), device=device)
    out_init_i = to_triton(np.full((1, ), 0, dtype=np.int32), device=device)
    bound = to_triton(np.full((1, ), 10, dtype=np.int32), device=device)
    cut_off = to_triton(np.full((1, ), 5, dtype=np.int32), device=device)
    kernel[(1, )](init_i, bound, cut_off, out_i, out_init_i, out_j)
    assert out_init_i[0] == init_i[0]
    assert out_i[0] == init_i[0] + 1
    assert out_j[0] == bound[0]


@pytest.mark.interpreter
def test_nested_while(device):

    @triton.jit
    def nested_while(data, countPtr):
        for i in range(10):
            count = tl.load(countPtr)
            while count > 0:
                tl.store(data, tl.load(data) + 1.0)
                count = count - 2

    counter = torch.tensor([8], dtype=torch.int32, device=device)
    data = torch.zeros((1, ), device=device, dtype=torch.float32)
    nested_while[(1, )](data, counter)
    assert data[0] == 40


# -----------------------
# test extra
# -----------------------


def test_num_threads(device):
    if is_hip():
        pytest.skip("test_num_threads is not supported in HIP")

    @triton.jit
    def kernel(Out):
        num_threads: tl.constexpr = tl.extra.intel.num_threads()
        offs = tl.arange(0, num_threads)
        tl.store(Out + offs, 1)

    num_threads = 256
    out = to_triton(np.zeros((num_threads, ), dtype=np.int32), device=device)
    kernel[(1, )](out, num_warps=num_threads // 32)
    assert torch.sum(out) == 256


def test_globaltimer(device):
    if is_hip():
        pytest.skip("test_globaltimer is not supported in HIP")
    check_cuda_or_hip(device)

    @triton.jit
    def kernel(Out1, Out2):
        start = tl.extra.intel.globaltimer()
        off = tl.arange(0, 128)
        for i in range(10000):
            tl.store(Out1 + off, tl.load(Out1 + off) + 1)
        end = tl.extra.intel.globaltimer()
        tl.store(Out2, end - start)

    out1 = to_triton(np.zeros((128, ), dtype=np.int64), device=device)
    out2 = to_triton(np.zeros((1, ), dtype=np.int64), device=device)
    h = kernel[(1, )](out1, out2)
    assert out2[0] > 0
    assert h.asm["ptx"].count("%globaltimer") == 2


def test_smid(device):
    if is_hip():
        pytest.skip("test_smid is not supported in HIP")
    check_cuda_or_hip(device)

    @triton.jit
    def kernel(Out):
        tl.store(Out + tl.program_id(0), tl.extra.intel.smid())

    out = to_triton(np.zeros((1024, ), dtype=np.int32), device=device)
    h = kernel[(out.shape[0], )](out)
    assert out.sort()[0].unique().shape[0] > 0
    assert h.asm["ptx"].count("%smid") == 1


# -----------------------
# test layout conversions
# -----------------------
# TODO: backend should be tested separately

layouts = [
    BlockedLayout([1, 16], [8, THREADS_PER_WARP // 8], [4, 1], [1, 0], [1, 1], [1, 1], [0, 1]),
    BlockedLayout([1, 8], [2, THREADS_PER_WARP // 2], [4, 1], [1, 0], [1, 1], [1, 1], [0, 1]),
    BlockedLayout([1, 4], [4, THREADS_PER_WARP // 4], [2, 2], [1, 0], [1, 1], [1, 1], [0, 1]),
    BlockedLayout([1, 1], [1, THREADS_PER_WARP], [2, 2], [1, 0], [1, 1], [1, 1], [0, 1]),
    BlockedLayout([8, 1], [16, THREADS_PER_WARP // 16], [1, 4], [0, 1], [1, 1], [1, 1], [0, 1]),
    BlockedLayout([4, 1], [8, THREADS_PER_WARP // 8], [2, 2], [0, 1], [1, 1], [1, 1], [0, 1]),
    BlockedLayout([1, 1], [THREADS_PER_WARP, 1], [2, 2], [0, 1], [1, 1], [1, 1], [0, 1]),
    BlockedLayout([4, 4], [1, THREADS_PER_WARP], [4, 1], [1, 0], [1, 1], [1, 1], [0, 1]),
    DpasLayout(repeatCount=8, systolic_depth=8, execution_size=8, ops_per_chan=1, threads_per_warp=32,
               warps_per_cta=[4, 1], rep_cluster=[1, 1])
]

intermediate_layouts = [
    None,
    SharedLayout(1, 1, 1, [1, 0], [1, 1], [1, 1], [0, 1]),
    SharedLayout(4, 2, 4, [1, 0], [1, 1], [1, 1], [0, 1]),
    SharedLayout(2, 2, 4, [1, 0], [1, 1], [1, 1], [0, 1]),
]


def compute_rep_shape(layout):
    if type(layout) is BlockedLayout:
        warp_shape = np.multiply(layout.sz_per_thread, layout.threads_per_warp)
        rep_shape = np.multiply(warp_shape, layout.warps_per_cta)
        return rep_shape
    elif type(layout) is DpasLayout:
        warp_shape = [layout.repeatCount, layout.execution_size]
        warp_shape = np.multiply(warp_shape, layout.rep_cluster)
        rep_shape = np.multiply(warp_shape, layout.warps_per_cta)
        return rep_shape
    else:
        assert False, "TODO: support compute_rep_shape for layout " + str(type(layout))


# This function gives a lower bound approximation of scratch buffer shape for convert_layout operation
def compute_scratch_buffer_shape(src_layout, dst_layout, shape):
    src_rep_shape = compute_rep_shape(src_layout)
    dst_rep_shape = compute_rep_shape(dst_layout)
    full_scratch_shape = np.maximum(src_rep_shape, dst_rep_shape)
    return np.minimum(full_scratch_shape, shape)


@pytest.mark.parametrize("M, N", [[64, 1], [64, 64], [128, 128], [1, 64]])
@pytest.mark.parametrize("dtype", ['float16'])
@pytest.mark.parametrize("src_layout", layouts)
@pytest.mark.parametrize("interm_layout", intermediate_layouts)
@pytest.mark.parametrize("dst_layout", layouts)
def test_convert2d(M, N, src_layout, interm_layout, dst_layout, dtype, device):
    if str(src_layout) == str(dst_layout):
        pytest.xfail("Do not convert same layout")
    if is_hip() or is_xpu():
        try:
            scratch_shape = compute_scratch_buffer_shape(src_layout, dst_layout, (M, N))
        except AssertionError:
            if is_xpu():
                # expect compute scratch buffer to not error on xpu
                raise
            pytest.skip("Can't compute scratch buffer size")
        shared_mem_size = triton.runtime.driver.active.utils.get_device_properties(
            triton.runtime.driver.active.get_current_device())["max_shared_mem"] if is_xpu() else 65536
        # consider int32 dtype in scratch buffer size,
        # because it is the largest dtype used in convert_layout in this test
        int32_size = 4
        # skip even if scratch buffer equal to shared mem size, because real scratch buffer is typically larger due to padding
        if scratch_shape[0] * scratch_shape[1] * int32_size >= shared_mem_size:
            pytest.skip("Scratch buffer is too large")

    layouts = f"""
    #src = {src_layout}
    #dst = {dst_layout}
    """ if interm_layout is None else f"""
    #src = {src_layout}
    #interm = {interm_layout}
    #dst = {dst_layout}
    """

    conversion = f"""
    %12 = triton_gpu.convert_layout %9 : tensor<{M}x{N}xi32, #src> -> tensor<{M}x{N}xi32, #dst>
    %13 = triton_gpu.convert_layout %11 : tensor<{M}x{N}xf16, #src> -> tensor<{M}x{N}xf16, #dst>
    """ if interm_layout is None else f"""
    %15 = triton_gpu.local_alloc %9 : (tensor<{M}x{N}xi32, #src>) -> !tt.memdesc<{M}x{N}xi32, #interm, #triton_gpu.shared_memory>
    %16 = triton_gpu.local_load %15 : !tt.memdesc<{M}x{N}xi32, #interm, #triton_gpu.shared_memory> -> tensor<{M}x{N}xi32, #src>
    %17 = triton_gpu.local_alloc %11 : (tensor<{M}x{N}xf16, #src>) -> !tt.memdesc<{M}x{N}xf16, #interm, #triton_gpu.shared_memory>
    %18 = triton_gpu.local_load %17 : !tt.memdesc<{M}x{N}xf16, #interm, #triton_gpu.shared_memory> -> tensor<{M}x{N}xf16, #src>

    %12 = triton_gpu.convert_layout %16 : tensor<{M}x{N}xi32, #src> -> tensor<{M}x{N}xi32, #dst>
    %13 = triton_gpu.convert_layout %18 : tensor<{M}x{N}xf16, #src> -> tensor<{M}x{N}xf16, #dst>
    """

    ir = layouts + f"""
    module attributes {{"triton_gpu.num-warps" = 4 : i32, "triton_gpu.num-ctas" = 1 : i32, "triton_gpu.threads-per-warp" = {THREADS_PER_WARP} : i32}} {{
  tt.func public @kernel_0d1d(%arg0: !tt.ptr<f16> {{tt.divisibility = 16 : i32}}, %arg1: !tt.ptr<f16> {{tt.divisibility = 16 : i32}}) {{
    %cst = arith.constant dense<{N}> : tensor<{M}x1xi32, #src>
    %0 = tt.make_range {{end = {M} : i32, start = 0 : i32}} : tensor<{M}xi32, #triton_gpu.slice<{{dim = 1, parent = #src}}>>
    %1 = tt.make_range {{end = {N} : i32, start = 0 : i32}} : tensor<{N}xi32, #triton_gpu.slice<{{dim = 0, parent = #src}}>>
    %2 = tt.splat %arg0 : !tt.ptr<f16> -> tensor<{M}x{N}x!tt.ptr<f16>, #src>
    %4 = tt.expand_dims %0 {{axis = 1 : i32}} : tensor<{M}xi32, #triton_gpu.slice<{{dim = 1, parent = #src}}>> -> tensor<{M}x1xi32, #src>
    %5 = arith.muli %4, %cst : tensor<{M}x1xi32, #src>
    %6 = tt.expand_dims %1 {{axis = 0 : i32}} : tensor<{N}xi32, #triton_gpu.slice<{{dim = 0, parent = #src}}>> -> tensor<1x{N}xi32, #src>
    %7 = tt.broadcast %6 : tensor<1x{N}xi32, #src> -> tensor<{M}x{N}xi32, #src>
    %8 = tt.broadcast %5 : tensor<{M}x1xi32, #src> -> tensor<{M}x{N}xi32, #src>
    %9 = arith.addi %8, %7 : tensor<{M}x{N}xi32, #src>
    %10 = tt.addptr %2, %9 : tensor<{M}x{N}x!tt.ptr<f16>, #src>, tensor<{M}x{N}xi32, #src>
    %11 = tt.load %10 : tensor<{M}x{N}x!tt.ptr<f16>, #src>
    %3 = tt.splat %arg1 : !tt.ptr<f16> -> tensor<{M}x{N}x!tt.ptr<f16>, #dst>
    """ + conversion + f"""
    %14 = tt.addptr %3, %12 : tensor<{M}x{N}x!tt.ptr<f16>, #dst>, tensor<{M}x{N}xi32, #dst>
    tt.store %14, %13 : tensor<{M}x{N}x!tt.ptr<f16>, #dst>
    tt.return
  }}
}}
"""

    x = to_triton(numpy_random((M, N), dtype_str=dtype), device=device)
    z = torch.empty_like(x, device=device)

    with tempfile.NamedTemporaryFile(mode='w', suffix='.ttgir') as f:
        f.write(ir)
        f.flush()
        kernel = triton.compile(f.name)
    kernel[(1, 1, 1)](x.data_ptr(), z.data_ptr())

    assert torch.equal(z, x)


mma_pairs = [
    [
        MmaLayout((2, 0), [1, 4], [1, 1], [1, 1], [0, 1], [16, 8]),
        MmaLayout((2, 0), [4, 1], [1, 1], [1, 1], [0, 1], [16, 8]),
    ],
    [
        MmaLayout((2, 0), [2, 8], [1, 1], [1, 1], [0, 1], [16, 8]),
        MmaLayout((2, 0), [8, 2], [1, 1], [1, 1], [0, 1], [16, 8]),
    ],
    [
        MmaLayout((2, 1), [1, 4], [1, 1], [1, 1], [0, 1], [16, 8]),
        MmaLayout((2, 1), [4, 1], [1, 1], [1, 1], [0, 1], [16, 8]),
    ],
    [
        MmaLayout((2, 1), [2, 8], [1, 1], [1, 1], [0, 1], [16, 8]),
        MmaLayout((2, 1), [8, 2], [1, 1], [1, 1], [0, 1], [16, 8]),
    ],
    [
        MmaLayout((3, 0), [4, 1], [1, 1], [1, 1], [0, 1], [16, 32, 32]),
        MmaLayout((3, 0), [4, 1], [1, 1], [1, 1], [0, 1], [16, 64, 32]),
    ],
    [
        MmaLayout((3, 0), [4, 1], [1, 1], [1, 1], [0, 1], [16, 64, 32]),
        MmaLayout((3, 0), [4, 1], [1, 1], [1, 1], [0, 1], [16, 32, 32]),
    ],
    [
        MmaLayout((3, 0), [1, 4], [1, 1], [1, 1], [0, 1], [16, 32, 32]),
        MmaLayout((3, 0), [4, 1], [1, 1], [1, 1], [0, 1], [16, 64, 32]),
    ],
    [
        MmaLayout((3, 0), [2, 8], [1, 1], [1, 1], [0, 1], [16, 64, 32]),
        MmaLayout((3, 0), [8, 2], [1, 1], [1, 1], [0, 1], [16, 32, 32]),
    ],
    [
        MmaLayout((3, 0), [4, 1], [1, 1], [1, 1], [0, 1], [16, 128, 16]),
        MmaLayout((3, 0), [4, 1], [1, 1], [1, 1], [0, 1], [16, 64, 16]),
    ],
    [
        MmaLayout((3, 0), [4, 1], [1, 1], [1, 1], [0, 1], [16, 64, 16]),
        MmaLayout((3, 0), [4, 1], [1, 1], [1, 1], [0, 1], [16, 128, 16]),
    ],
]


@pytest.mark.parametrize("M, N", [[64, 1], [1, 64], [64, 64], [128, 128], [256, 256]])
@pytest.mark.parametrize("dtype", ['float16'])
@pytest.mark.parametrize("mma_pair", mma_pairs)
def test_convertmma2mma(M, N, mma_pair, dtype, device):
    if is_hip() or is_xpu():
        pytest.xfail("test_mma2mma is not supported in HIP/XPU")

    src_layout, _ = mma_pair
    if is_cuda():
        cc = torch.cuda.get_device_capability()
        if cc[0] < 9 and src_layout.version[0] >= 3:
            pytest.skip("Skip testing MMAv3 on devices with CC < 9")

    num_warps = np.cumprod(src_layout.warps_per_cta)[-1]
    # TODO(Keren): Remove the intermediate layout once we have resolved the redundantDataMask issue for WGMMA
    warps_per_cta = src_layout.warps_per_cta
    interm = BlockedLayout([1, 4], [4, THREADS_PER_WARP // 4], [warps_per_cta[0], warps_per_cta[1]], [0, 1], [1, 1],
                           [1, 1], [0, 1])

    def do_test(src_layout, dst_layout):
        layouts = f"""
        #src = {src_layout}
        #dst = {dst_layout}
        #interm = {interm}
        """

        conversion = f"""
        %12 = triton_gpu.convert_layout %9 : tensor<{M}x{N}xi32, #src> -> tensor<{M}x{N}xi32, #dst>
        %13 = triton_gpu.convert_layout %11 : tensor<{M}x{N}xf16, #src> -> tensor<{M}x{N}xf16, #dst>
        """

        ir = layouts + f"""
        module attributes {{"triton_gpu.num-warps" = {num_warps} : i32, "triton_gpu.num-ctas" = 1 : i32, "triton_gpu.threads-per-warp" = 32 : i32}} {{
        tt.func public @kernel_0d1d(%arg0: !tt.ptr<f16> {{tt.divisibility = 16 : i32}}, %arg1: !tt.ptr<f16> {{tt.divisibility = 16 : i32}}) {{
        %cst = arith.constant dense<{N}> : tensor<{M}x1xi32, #src>
        %0 = tt.make_range {{end = {M} : i32, start = 0 : i32}} : tensor<{M}xi32, #triton_gpu.slice<{{dim = 1, parent = #src}}>>
        %1 = tt.make_range {{end = {N} : i32, start = 0 : i32}} : tensor<{N}xi32, #triton_gpu.slice<{{dim = 0, parent = #src}}>>
        %2 = tt.splat %arg0 : !tt.ptr<f16> -> tensor<{M}x{N}x!tt.ptr<f16>, #src>
        %4 = tt.expand_dims %0 {{axis = 1 : i32}} : tensor<{M}xi32, #triton_gpu.slice<{{dim = 1, parent = #src}}>> -> tensor<{M}x1xi32, #src>
        %5 = arith.muli %4, %cst : tensor<{M}x1xi32, #src>
        %6 = tt.expand_dims %1 {{axis = 0 : i32}} : tensor<{N}xi32, #triton_gpu.slice<{{dim = 0, parent = #src}}>> -> tensor<1x{N}xi32, #src>
        %7 = tt.broadcast %6 : tensor<1x{N}xi32, #src> -> tensor<{M}x{N}xi32, #src>
        %8 = tt.broadcast %5 : tensor<{M}x1xi32, #src> -> tensor<{M}x{N}xi32, #src>
        %9 = arith.addi %8, %7 : tensor<{M}x{N}xi32, #src>
        %10 = tt.addptr %2, %9 : tensor<{M}x{N}x!tt.ptr<f16>, #src>, tensor<{M}x{N}xi32, #src>
        %11 = tt.load %10 : tensor<{M}x{N}x!tt.ptr<f16>, #src>
        %3 = tt.splat %arg1 : !tt.ptr<f16> -> tensor<{M}x{N}x!tt.ptr<f16>, #interm>
        """ + conversion + f"""
        %15 = triton_gpu.convert_layout %12 : tensor<{M}x{N}xi32, #dst> -> tensor<{M}x{N}xi32, #interm>
        %16 = triton_gpu.convert_layout %13 : tensor<{M}x{N}xf16, #dst> -> tensor<{M}x{N}xf16, #interm>
        %17 = tt.addptr %3, %15 : tensor<{M}x{N}x!tt.ptr<f16>, #interm>, tensor<{M}x{N}xi32, #interm>
        tt.store %17, %16 : tensor<{M}x{N}x!tt.ptr<f16>, #interm>
        tt.return
        }}
        }}
        """

        x = to_triton(numpy_random((M, N), dtype_str=dtype), device=device)
        z = torch.empty_like(x)

        with tempfile.NamedTemporaryFile(mode='w', suffix='.ttgir') as f:
            f.write(ir)
            f.flush()
            kernel = triton.compile(f.name)
        kernel[(1, 1, 1)](x.data_ptr(), z.data_ptr())

        assert torch.equal(z, x)

    do_test(mma_pair[0], mma_pair[1])
    do_test(mma_pair[1], mma_pair[0])


@pytest.mark.interpreter
def test_load_scalar_with_mask(device):

    @triton.jit
    def kernel(Input, Index, Out, N: int):
        index = tl.load(Index)
        scalar = tl.load(Input + index, mask=index < N, other=0)
        tl.store(Out, scalar, mask=index < N)

    Index = torch.tensor([0], dtype=torch.int32, device=device)
    Input = torch.tensor([0], dtype=torch.int32, device=device)
    Out = torch.empty_like(Index, device=device)
    kernel[(1, )](Input, Index, Out, Index.numel())
    assert Out.data[0] == 0


# This test is used to test our own PTX codegen for float16 and int16 conversions
# maybe delete it later after ptxas has been fixed
@pytest.mark.parametrize("dtype_str", ['float16', 'int16'])
def test_ptx_cast(dtype_str, device):

    @triton.jit
    def kernel(in_ptr0, out_ptr2, xnumel, rnumel, dtype: tl.constexpr, XBLOCK: tl.constexpr, RBLOCK: tl.constexpr):
        xoffset = tl.program_id(0) * XBLOCK
        xindex = xoffset + tl.arange(0, XBLOCK)[:, None]
        xmask = xindex < xnumel
        rbase = tl.arange(0, RBLOCK)[None, :]
        x0 = xindex
        _tmp4 = (tl.zeros([XBLOCK, RBLOCK], dtype) - 10000).to(dtype)
        for roffset in range(0, rnumel, RBLOCK):
            rindex = roffset + rbase
            rmask = rindex < rnumel
            r1 = rindex
            tmp0 = tl.load(in_ptr0 + (r1 + (197 * x0)), rmask & xmask).to(dtype)
            tmp1 = 2
            tmp2 = tmp0 * tmp1
            tmp3 = tmp2.to(dtype)
            tmp5 = _tmp4 < tmp3
            _tmp4 = tl.where(rmask & xmask & tmp5, tmp3, _tmp4)
            tl.store(out_ptr2 + (r1 + (197 * x0) + tl.zeros([XBLOCK, RBLOCK], tl.int32)), _tmp4, rmask & xmask)

    torch.manual_seed(123)
    if dtype_str == 'int16':
        torch_dtype = torch.int16
        triton_dtype = tl.int32
    else:
        torch_dtype = torch.float16
        triton_dtype = tl.float32

    s0 = 4
    buf11 = -torch.ones((6 * s0, 197, 197), device=device, dtype=torch_dtype)
    buf14 = -torch.ones((s0, 6, 197, 197), device=device, dtype=torch_dtype)
    kernel[(4728, )](buf11, buf14, 1182 * s0, 197, triton_dtype, 1, 256, num_warps=2)
    assert buf14.to(torch.float32).mean() == -2.0


# -----------------------
# test fp8 -> fp32 dot
# -----------------------


def f8_to_f16(x, dtype):

    @triton.jit
    def kernel(Y, X, N, BLOCK_SIZE: tl.constexpr):
        pid = tl.program_id(0)
        offs = pid * BLOCK_SIZE + tl.arange(0, BLOCK_SIZE)
        mask = offs < N
        x = tl.load(X + offs, mask=mask)
        tl.store(Y + offs, x, mask=mask)

    ret = torch.empty(x.shape, dtype=torch.float16, device=x.device)
    grid = lambda META: (triton.cdiv(x.numel(), META['BLOCK_SIZE']), )
    dtype = getattr(tl, dtype)
    kernel[grid](ret, triton.reinterpret(x, dtype), ret.numel(), BLOCK_SIZE=1024)
    return ret


@triton.jit
def matmul_kernel(  #
        a_ptr, b_ptr, c_ptr,  #
        M, N, K,  #
        stride_am, stride_ak,  #
        stride_bk, stride_bn,  #
        stride_cm, stride_cn,  #
        BLOCK_SIZE_M: tl.constexpr, BLOCK_SIZE_N: tl.constexpr, BLOCK_SIZE_K: tl.constexpr,  #
        low_precision_acc: tl.constexpr,  #
        num_pipeline_stages: tl.constexpr = 3  #
):
    pid = tl.program_id(axis=0)
    num_pid_m = tl.cdiv(M, BLOCK_SIZE_M)
    pid_m = pid % num_pid_m
    pid_n = pid // num_pid_m
    offs_am = (pid_m * BLOCK_SIZE_M + tl.arange(0, BLOCK_SIZE_M)) % M
    offs_bn = (pid_n * BLOCK_SIZE_N + tl.arange(0, BLOCK_SIZE_N)) % N
    offs_k = tl.arange(0, BLOCK_SIZE_K)
    a_ptrs = a_ptr + (offs_am[:, None] * stride_am + offs_k[None, :] * stride_ak)
    b_ptrs = b_ptr + (offs_k[:, None] * stride_bk + offs_bn[None, :] * stride_bn)
    accumulator = tl.zeros((BLOCK_SIZE_M, BLOCK_SIZE_N), dtype=tl.float32)
    for k in tl.range(0, tl.cdiv(K, BLOCK_SIZE_K), num_stages=num_pipeline_stages):
        a = tl.load(a_ptrs)
        b = tl.load(b_ptrs)
        accumulator = tl.dot(a, b, acc=accumulator, max_num_imprecise_acc=low_precision_acc)
        a_ptrs += BLOCK_SIZE_K * stride_ak
        b_ptrs += BLOCK_SIZE_K * stride_bk
    offs_cm = pid_m * BLOCK_SIZE_M + tl.arange(0, BLOCK_SIZE_M)
    offs_cn = pid_n * BLOCK_SIZE_N + tl.arange(0, BLOCK_SIZE_N)
    c_ptrs = c_ptr + stride_cm * offs_cm[:, None] + stride_cn * offs_cn[None, :]
    tl.store(c_ptrs, accumulator)


@pytest.mark.interpreter
@pytest.mark.parametrize("M, N, K", [(128, 256, 256)])
@pytest.mark.parametrize("BLOCK_M, BLOCK_N, BLOCK_K", [(128, 256, 128), (64, 64, 64)])
@pytest.mark.parametrize("in_type_str", ['float8e5', 'float8e4nv', 'float8e4b15'])
@pytest.mark.parametrize("low_precision_acc", [0, 32, 64, 128])
def test_dot_max_num_imprecise_acc(M, N, K, BLOCK_M, BLOCK_N, BLOCK_K, in_type_str, low_precision_acc, device):
    if is_cuda():
        cc = torch.cuda.get_device_capability()
        if cc[0] >= 9 and in_type_str == "float8e4b15":
            pytest.skip("Dot op does not support fp8e4b15 on CUDA arch >= 90")
    elif is_hip():
        if in_type_str != 'float8e5':
            pytest.skip('test_fp8_dot_acc for HIP currently broken in upstream.')

    check_type_supported(in_type_str, device)
    A = numpy_random((M, K), dtype_str=in_type_str)
    B = numpy_random((K, N), dtype_str=in_type_str)
    C = torch.empty((M, N), dtype=torch.float32, device=device)
    num_warps = 8
    a = to_triton(A, device=device, dst_type=in_type_str)
    b = to_triton(B, device=device, dst_type=in_type_str)
    grid = (triton.cdiv(M, BLOCK_M) * triton.cdiv(N, BLOCK_N), 1)
    max_num_impressive_acc = low_precision_acc if low_precision_acc <= BLOCK_K else None
    h = matmul_kernel[grid](a, b, C, M, N, K, a.stride(0), a.stride(1), b.stride(0), b.stride(1), C.stride(0),
                            C.stride(1), BLOCK_M, BLOCK_N, BLOCK_K, max_num_impressive_acc, num_warps=num_warps)
    torch_a = torch.from_numpy(A).to(device=device)
    th_a = f8_to_f16(torch_a, in_type_str)
    torch_b = torch.from_numpy(B).to(device=device)
    th_b = f8_to_f16(torch_b, in_type_str)
    ref_out = torch.matmul(th_a, th_b).to(torch.float32)
    if in_type_str == 'float8e4nv':
        torch.testing.assert_close(ref_out, C, rtol=0.01, atol=0.01)
    else:
        torch.testing.assert_close(ref_out, C, rtol=1e-3, atol=1e-3)
    if is_cuda() and low_precision_acc > 0 and torch.cuda.get_device_capability()[0] >= 9:
        assert h.asm["ptx"].count("add.f32") == (BLOCK_M * BLOCK_N) // (32 * num_warps) * (BLOCK_K // low_precision_acc)


# -----------------------
# test enable_fp_fusion
# -----------------------


@pytest.mark.parametrize("enable_fp_fusion", [False, True])
@pytest.mark.parametrize("default_override", [False, True])
def test_enable_fp_fusion(enable_fp_fusion, default_override, device):
    if is_hip():
        pytest.skip(
            'test_enable_fp_fusion for HIP currently broken in https://github.com/triton-lang/triton. Use https://github.com/ROCmSoftwarePlatform/triton'
        )

    # Sequential multiply add can be fused by backend
    @triton.jit
    def mul_add(data):
        ptrs = data + tl.arange(0, 128)
        tl.store(ptrs, tl.load(ptrs) * 1.5 + 1.0)

    data = torch.randn((128, ), device=device, dtype=torch.float32)
    if default_override:
        os.environ["TRITON_DEFAULT_FP_FUSION"] = "1" if enable_fp_fusion else "0"
        h = mul_add[(1, )](data)
    else:
        h = mul_add[(1, )](data, enable_fp_fusion=enable_fp_fusion)

    if not is_cuda():
        return
    found_fma = re.search(r'(mad|fma)\.r[nzmp]\.(ftz\.)?f32', h.asm["ptx"]) is not None
    assert found_fma == enable_fp_fusion


# -----------------------
# test propagate_nan
# -----------------------


@pytest.mark.parametrize("dtype", ['float16', 'float32'])
@pytest.mark.parametrize("propagate_nan", ['NONE', 'ALL'])
@pytest.mark.parametrize("func", ['minimum', 'maximum', 'clamp'])
def test_propagate_nan(dtype, propagate_nan, func, device):

    @triton.jit
    def kernel(A, B, C, propagate_nan: tl.constexpr, func: tl.constexpr):
        if func == 'clamp':
            tl.store(
                C,
                getattr(tl, func)(tl.load(A), -tl.load(B), tl.load(B),
                                  propagate_nan=getattr(tl.PropagateNan, propagate_nan)))
        else:
            tl.store(C,
                     getattr(tl, func)(tl.load(A), tl.load(B), propagate_nan=getattr(tl.PropagateNan, propagate_nan)))

    for mode in ['A', 'B', 'both']:
        if func == 'clamp' and mode == 'B':
            # clamp does not guarantee propagation from 'min' and 'max' args
            continue
        A = torch.randn((1, ), device=device, dtype=getattr(torch, dtype))
        if mode == 'A' or mode == 'both': A[0] = torch.nan
        B = torch.randn((1, ), device=device, dtype=getattr(torch, dtype))
        if mode == 'B' or mode == 'both': B[0] = torch.nan
        C = torch.zeros_like(A, device=device, dtype=getattr(torch, dtype))
        kernel[(1, )](A, B, C, propagate_nan, func)

        if mode == 'both' or propagate_nan == 'ALL':
            assert torch.isnan(C[0])
        else:
            assert not torch.isnan(C[0])


# -----------------------
# test clamp
# -----------------------


@pytest.mark.interpreter
@pytest.mark.parametrize("dtype", ['float16', 'float32'])
def test_clamp(dtype, device):

    @triton.jit
    def kernel(x_ptr, min_ptr, max_ptr, out_ptr, ref_ptr, N, BLOCK_SIZE: tl.constexpr):

        off = tl.arange(0, BLOCK_SIZE)
        mask = off < N
        x = tl.load(x_ptr + off, mask=mask)
        min = tl.load(min_ptr + off, mask=mask)
        max = tl.load(max_ptr + off, mask=mask)
        out = out_ptr + off
        ref = ref_ptr + off

        tl.store(out, tl.clamp(x, min, max), mask=mask)
        ref_val = tl.minimum(tl.maximum(x, min), max)
        tl.store(ref, ref_val, mask=mask)

    size = 128

    x = torch.randn((size, ), device=device, dtype=getattr(torch, dtype))
    a = torch.randn((size, ), device=device, dtype=getattr(torch, dtype))
    b = torch.randn((size, ), device=device, dtype=getattr(torch, dtype))
    min = torch.min(a, b)
    max = torch.max(a, b)
    out = torch.zeros_like(x, device=device, dtype=getattr(torch, dtype))
    ref = torch.zeros_like(x, device=device, dtype=getattr(torch, dtype))

    kernel[(size, )](x, min, max, out, ref, x.numel(), BLOCK_SIZE=size)

    torch.testing.assert_close(out, ref)


# Test for symmetric clamp(x, -limit, limit), as it may go through optimized
# codegen in the backends
@pytest.mark.interpreter
@pytest.mark.parametrize("dtype", ['float16', 'float32'])
def test_clamp_symmetric(dtype, device):

    @triton.jit
    def kernel(x_ptr, limit_ptr, out_ptr, ref_ptr, N, BLOCK_SIZE: tl.constexpr):

        off = tl.arange(0, BLOCK_SIZE)
        mask = off < N
        x = tl.load(x_ptr + off, mask=mask)
        limit = tl.load(limit_ptr + off, mask=mask)
        out = out_ptr + off
        ref = ref_ptr + off

        tl.store(out, tl.clamp(x, -limit, limit), mask=mask)
        ref_val = tl.minimum(tl.maximum(x, -limit), limit)
        tl.store(ref, ref_val, mask=mask)

    size = 128

    x = torch.randn((size, ), device=device, dtype=getattr(torch, dtype))
    limit = torch.randn((size, ), device=device, dtype=getattr(torch, dtype)).abs()
    out = torch.zeros_like(x, device=device, dtype=getattr(torch, dtype))
    ref = torch.zeros_like(x, device=device, dtype=getattr(torch, dtype))

    kernel[(size, )](x, limit, out, ref, x.numel(), BLOCK_SIZE=size)

    torch.testing.assert_close(out, ref)


# -----------------------
# test iterators
# -----------------------


@pytest.mark.interpreter
def test_static_range(device):

    @triton.jit
    def loop_kernel(Z, N: tl.constexpr, step: tl.constexpr):
        acc = 0
        for i in tl.static_range(0, N, step=step):
            acc += i
        tl.store(Z, acc)

    N = 100
    step = 7
    Out = torch.empty(1, dtype=torch.int32, device=device)
    loop_kernel[(1, )](Out, N, step)
    Acc = torch.tensor([0], dtype=torch.int32, device=device)
    for i in range(0, N, step):
        Acc += i
    assert (Out == Acc).all(), (Out, Acc)


@pytest.mark.interpreter
def test_tl_range(device):
    if is_hip():
        pytest.skip("test_tl_range is not supported in HIP")
    M, N, K = 64, 64, 512
    BLOCK_M, BLOCK_N, BLOCK_K = M, N, 64
    a = torch.randn((M, K), device=device, dtype=torch.float16)
    b = torch.randn((K, N), device=device, dtype=torch.float16)
    c = torch.empty((M, N), dtype=torch.float32, device=device)
    pgm = matmul_kernel[
        1,
    ](a, b, c, M, N, K, a.stride(0), a.stride(1), b.stride(0), b.stride(1), c.stride(0), c.stride(1), BLOCK_M, BLOCK_N,
      BLOCK_K, 0, num_pipeline_stages=5)
    ref_out = torch.matmul(a, b).to(torch.float32)
    if is_interpreter():
        # GPU invokes tensor core for float16 matmul, which is not supported in interpreter.
        # Thus we use a higher tolerance
        torch.testing.assert_close(ref_out, c, rtol=1e-2, atol=1e-1)
    else:
        torch.testing.assert_close(ref_out, c, rtol=1e-3, atol=1e-3)
        if device in ['cuda']:
            capability = torch.cuda.get_device_capability()
            if capability[0] >= 8:
                ptx = pgm.asm['ptx']
                # check that the loop got pipelined with the right number of stages.
                assert 'cp.async.wait_group 0x6' in ptx


@triton.jit(noinline=True)
def maxnreg_noinline1(X):
    tl.store(X, 0)


@triton.jit(noinline=True)
def maxnreg_noinline2(X):
    tl.store(X, 0)


def test_maxnreg(device):
    assert not is_interpreter(), "this test won't work with the interpreter"
    if not is_cuda():
        pytest.xfail('maxnreg only works on CUDA')

    # triton kernel
    @triton.jit
    def kernel(X):
        maxnreg_noinline1(X)
        tl.store(X, 0)
        maxnreg_noinline2(X)

    X = torch.empty(1, dtype=torch.int32, device=device)
    k = kernel[(1, )](X, maxnreg=42)

    # Ensure that .maxnreg is set on the kernel function (marked with .entry)
    # and not on either of the noinline functions (marked with .func).
    try:
        assert re.search(r'\.visible \.entry [^{;]*\.maxnreg 42', k.asm["ptx"])
        assert not re.search(r'\.visible \.func [^{;]*\.maxnreg', k.asm["ptx"])
    except AssertionError:
        print("Failing ptx:\n", k.asm["ptx"])
        raise


@pytest.mark.interpreter
def test_temp_var_in_loop(device):

    @triton.jit
    def temp_in_loop(Z, N: tl.constexpr, BLOCK: tl.constexpr):
        acc = tl.full((BLOCK, ), 0, dtype=tl.int32)
        for i in range(N):
            if i == 0:
                temp = tl.full((BLOCK, ), 2, dtype=tl.int32)
                acc = temp
            else:
                acc += tl.full((BLOCK, ), 1, dtype=tl.int32)
            # re-use the temp variable and make sure to check that it isn't creating incorrect IR.
            temp = tl.full((BLOCK, ), 1, dtype=tl.int32)
            acc += temp
        z = Z + tl.arange(0, BLOCK)
        tl.store(z, acc)

    N = 10
    BLOCK = 32
    out = torch.empty((BLOCK, ), dtype=torch.int32, device=device)
    temp_in_loop[(1, )](out, N, BLOCK)
    acc = torch.full((BLOCK, ), 0, dtype=torch.int32, device=device)
    for i in range(N):
        if i == 0:
            temp = torch.full((BLOCK, ), 2, dtype=torch.int32, device=device)
            acc = temp
        else:
            acc += torch.full((BLOCK, ), 1, dtype=torch.int32, device=device)
        temp = torch.full((BLOCK, ), 1, dtype=torch.int32, device=device)
        acc += temp
    assert (acc == out).all()


@pytest.mark.interpreter
def test_num_programs(device):
    # Assuming that the kernel is launched with a grid of (11, 21, 31)
    grid = (11, 21, 31)
    input = torch.empty((3, ), dtype=torch.int32, device=device)

    @triton.jit
    def kernel(input):
        num_programs_0 = tl.num_programs(0)
        num_programs_1 = tl.num_programs(1)
        num_programs_2 = tl.num_programs(2)
        tl.store(input, num_programs_0)
        tl.store(input + 1, num_programs_1)
        tl.store(input + 2, num_programs_2)

    kernel[grid](input)
    assert torch.all(input == torch.tensor(grid, device=device))


# -----------------------
# test extern functions
# -----------------------


@pytest.mark.parametrize("dtype_str", ['float32', 'float64'])
def test_math_extern(dtype_str, device):
    if is_interpreter():
        pytest.skip('math_extern does not work in the interpreter mode')

    @triton.jit
    def kernel(
        x_ptr,
        y_ptr,
        n_elements,
        BLOCK_SIZE: tl.constexpr,
    ):
        pid = tl.program_id(axis=0)
        block_start = pid * BLOCK_SIZE
        offsets = block_start + tl.arange(0, BLOCK_SIZE)
        mask = offsets < n_elements
        x = tl.load(x_ptr + offsets, mask=mask)
        y = libdevice.tanh(x)
        tl.store(y_ptr + offsets, y, mask=mask)

    shape = (128, )
    rs = RandomState(17)

    x = numpy_random(shape, dtype_str=dtype_str, rs=rs)
    y_ref = np.tanh(x)
    x_tri = to_triton(x, device=device)
    y_tri = to_triton(numpy_random(shape, dtype_str=dtype_str, rs=rs), device=device)
    kernel[(1, )](x_tri, y_tri, shape[0], BLOCK_SIZE=shape[0])
    # compare
    np.testing.assert_allclose(y_ref, to_numpy(y_tri), rtol=0.01)<|MERGE_RESOLUTION|>--- conflicted
+++ resolved
@@ -57,7 +57,6 @@
     return "" if target is None else str(target.arch)
 
 
-<<<<<<< HEAD
 def is_xpu():
     target = get_current_target()
     return False if target is None else target.backend == "xpu"
@@ -69,16 +68,6 @@
     return target.arch['has_fp64']
 
 
-int_dtypes = ['int8', 'int16', 'int32', 'int64']
-uint_dtypes = ['uint8', 'uint16', 'uint32', 'uint64']
-float_dtypes = ['float16', 'float32', 'float64']
-dtypes = int_dtypes + uint_dtypes + float_dtypes
-dtypes_with_bfloat16 = dtypes + ['bfloat16']
-torch_float8_dtypes = ['float8_e4m3fn', 'float8_e5m2']
-torch_dtypes = ['bool'] + int_dtypes + ['uint8'] + float_dtypes + ['bfloat16']
-
-=======
->>>>>>> 5e3d8554
 # TODO: enable multiple cta cluster testing.
 # num_ctas_list = [1, 4] if torch.cuda.get_device_capability()[0] == 9 else [1]
 num_ctas_list = [1]
