--- conflicted
+++ resolved
@@ -926,6 +926,8 @@
 @pytest.mark.parametrize("dtype", [dtype for dtype in ["float32", "float64"]])
 def test_math_erf_op(dtype, device):
     check_type_supported(dtype, device)
+    if is_xpu():
+        pytest.skip("FIXME: Fails to run on XPU")
     SIZE = 128
 
     @triton.jit
@@ -947,6 +949,8 @@
 @pytest.mark.parametrize("dtype", [dtype for dtype in ["float32", "float64"]])
 def test_math_fma_op(dtype, device):
     check_type_supported(dtype, device)
+    if is_xpu():
+        pytest.skip("FIXME: Fails to run on XPU")
     SIZE = 128
 
     @triton.jit
@@ -1012,6 +1016,10 @@
     kernel = patch_kernel(kernel, {'PREC_CALC': expr_prec, 'REF_CALC': expr_ref})
 
     kernel[(1, )](x, y, out, out_ref, BLOCK=shape[0], num_ctas=num_ctas)
+
+    if is_xpu() and expr_prec == 'tl.math.div_rn(x,y)':
+        np.testing.assert_allclose(to_numpy(out), to_numpy(out_ref), rtol=1e-6)
+        pytest.skip("FIXME: Fail accuracy")
     assert torch.all(out == out_ref)  # bitwise exact
 
 
@@ -2618,22 +2626,11 @@
 
 
 layouts = [
-<<<<<<< HEAD
-    BlockedLayout([1, 4], [1, 32], [4, 1], [1, 0], [1, 1], [1, 1], [0, 1]),
-    BlockedLayout([1, 4], [1, 32], [2, 2], [1, 0], [1, 1], [1, 1], [0, 1]),
-    DpasLayout(repeatCount=8, systolic_depth=8, execution_size=8, ops_per_chan=1, threads_per_warp=32,
-               warps_per_cta=[4, 1])
-] if not is_hip() else [
-    # TODO (lixun): Add MfmaLayout
-    BlockedLayout([1, 4], [1, 64], [4, 1], [1, 0], [1, 1], [1, 1], [0, 1]),
-    BlockedLayout([1, 4], [1, 64], [2, 2], [1, 0], [1, 1], [1, 1], [0, 1])
-=======
     # TODO (lixun): Add MfmaLayout
     BlockedLayout([1, 4], [1, THREADS_PER_WARP], [4, 1], [1, 0], [1, 1], [1, 1], [0, 1]),
     BlockedLayout([1, 4], [1, THREADS_PER_WARP], [2, 2], [1, 0], [1, 1], [1, 1], [0, 1]),
-    MmaLayout(version=(2, 0), warps_per_cta=[4, 1], ctas_per_cga=[1, 1], cta_split_num=[1, 1], cta_order=[0, 1],
-              instr_shape=[16, 8])
->>>>>>> e902d3b6
+    DpasLayout(repeatCount=8, systolic_depth=8, execution_size=8, ops_per_chan=1, threads_per_warp=32,
+               warps_per_cta=[4, 1])
 ]
 
 
@@ -4143,51 +4140,6 @@
     _kernel[(1, )](dst=dst, num_warps=4)
 
 
-<<<<<<< HEAD
-# -------------
-# test precise math
-# -------------
-@pytest.mark.interpreter
-@pytest.mark.parametrize("expr_prec, expr_ref",
-                         [('tl.math.sqrt_rn(x)', 'tl.math.sqrt(x.to(tl.float64)).to(tl.float32)'),
-                          ('tl.math.div_rn(x,y)', '(x.to(tl.float64) / y.to(tl.float64)).to(tl.float32)')])
-@pytest.mark.parametrize("num_ctas", num_ctas_list)
-def test_precise_math(expr_prec, expr_ref, num_ctas, device):
-
-    @triton.jit
-    def kernel(X, Y, OUT, OUT_REF, BLOCK: tl.constexpr):
-        x = tl.load(X + tl.arange(0, BLOCK))
-        y = tl.load(Y + tl.arange(0, BLOCK))
-        prec = PREC_CALC
-        ref = REF_CALC
-        tl.store(OUT + tl.arange(0, BLOCK), prec)
-        tl.store(OUT_REF + tl.arange(0, BLOCK), ref)
-
-    shape = (128, )
-    out = torch.zeros(shape, dtype=torch.float32, device=device)
-    out_ref = torch.zeros(shape, dtype=torch.float32, device=device)
-
-    x = torch.randn(shape, dtype=torch.float32, device=device)
-    y = torch.randn(shape, dtype=torch.float32, device=device)
-
-    if (expr_prec.count('sqrt') > 0):
-        x = torch.abs(x)
-
-    if (expr_prec.count('div') > 0):
-        y += 1e-6
-
-    kernel = patch_kernel(kernel, {'PREC_CALC': expr_prec, 'REF_CALC': expr_ref})
-
-    kernel[(1, )](x, y, out, out_ref, BLOCK=shape[0], num_ctas=num_ctas)
-
-    if is_xpu() and expr_prec == 'tl.math.div_rn(x,y)':
-        np.testing.assert_allclose(to_numpy(out), to_numpy(out_ref), rtol=1e-6)
-        pytest.skip("FIXME: Fail accuracy")
-    assert torch.all(out == out_ref)  # bitwise exact
-
-
-=======
->>>>>>> e902d3b6
 # -----------------------
 # test inline asm
 # -----------------------
