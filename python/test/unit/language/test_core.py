--- conflicted
+++ resolved
@@ -32,14 +32,9 @@
     GPU_DIALECT = "triton_gpu"
     THREADS_PER_WARP = 32
 
-<<<<<<< HEAD
-# FIXME remove this once Triton L0 queue and IPEX SYCL queue can be synchronized through events
-torch.xpu.enable_sync_mode()
-=======
 if is_spirv():
     # FIXME remove this once Triton L0 queue and IPEX SYCL queue can be synchronized through events
     torch.xpu.enable_sync_mode()
->>>>>>> 8cd61a12
 
 
 def _bitwidth(dtype: str) -> int:
@@ -125,13 +120,10 @@
     return kernel
 
 
-<<<<<<< HEAD
-=======
 def is_cuda(device):
     return device in ['cuda']
 
 
->>>>>>> 8cd61a12
 def is_xpu(device):
     return device in ['xpu']
 
@@ -1160,11 +1152,7 @@
     else:
         np.testing.assert_allclose(z_ref, to_numpy(z_tri), rtol=0.01)
     sem_str = "acq_rel" if sem is None else sem
-<<<<<<< HEAD
-    if is_hip() or is_xpu(device):
-=======
     if not is_cuda(device):
->>>>>>> 8cd61a12
         return
 
     assert f"atom.global.gpu.{sem_str}" in h.asm["ptx"]
@@ -1264,11 +1252,7 @@
     h = serialized_add[(64, )](data, Lock, SEM=sem, num_ctas=num_ctas)
     sem_str = "acq_rel" if sem is None else sem
     np.testing.assert_allclose(to_numpy(data), to_numpy(ref))
-<<<<<<< HEAD
-    if is_hip() or is_xpu(device):
-=======
     if not is_cuda(device):
->>>>>>> 8cd61a12
         return
     assert f"atom.global.{sem_str}" in h.asm["ptx"]
 
@@ -2347,11 +2331,7 @@
     np.testing.assert_allclose(to_numpy(z_tri), z_ref)
     np.testing.assert_allclose(to_numpy(z_tri_contiguous), z_ref)
 
-<<<<<<< HEAD
-    if is_hip() or is_xpu(device):
-=======
     if not is_cuda(device):
->>>>>>> 8cd61a12
         return
 
     # parse ptx to make sure ld/st are vectorized
@@ -2629,11 +2609,7 @@
     z_ref = np.matmul(x, y)
     np.testing.assert_allclose(z_ref, to_numpy(z_tri), atol=0.01)
 
-<<<<<<< HEAD
-    if is_hip() or is_xpu(device):
-=======
     if not is_cuda(device):
->>>>>>> 8cd61a12
         return
     assert "tt.dot" in h.asm['ttir']
     # when using MMAv3, we will not pipeline the load op for Y
@@ -2860,11 +2836,7 @@
         tl.store(dst + offsets, x)
 
     pgm = _kernel[(1, )](dst, src, CACHE=cache)
-<<<<<<< HEAD
-    if is_hip() or is_xpu(device):
-=======
     if not is_cuda(device):
->>>>>>> 8cd61a12
         return
 
     ptx = pgm.asm['ptx']
@@ -2894,11 +2866,7 @@
 
     pgm = _kernel[(1, )](dst, src, N=N, BLOCK_SIZE=block_size)
 
-<<<<<<< HEAD
-    if is_hip() or is_xpu(device):
-=======
     if not is_cuda(device):
->>>>>>> 8cd61a12
         return
 
     ptx = pgm.asm["ptx"]
@@ -2925,11 +2893,7 @@
         tl.store(dst + offsets, x, mask=offsets < N)
 
     pgm = _kernel[(1, )](dst, src, off, N=1024, BLOCK_SIZE=src.shape[0], HINT=has_hints)
-<<<<<<< HEAD
-    if is_hip() or is_xpu(device):
-=======
     if not is_cuda(device):
->>>>>>> 8cd61a12
         return
 
     ptx = pgm.asm["ptx"]
@@ -2959,11 +2923,7 @@
         return
     pgm = _kernel[(1, )](dst, src, CACHE=cache)
 
-<<<<<<< HEAD
-    if is_xpu(device):
-=======
     if not is_cuda(device):
->>>>>>> 8cd61a12
         return
 
     ptx = pgm.asm['ptx']
@@ -4045,14 +4005,10 @@
         with tempfile.NamedTemporaryFile(mode='w', suffix='.ttgir') as f:
             f.write(ir)
             f.flush()
-<<<<<<< HEAD
             capability = 0
             if torch.cuda.is_available():
                 capability = torch.cuda.get_device_capability()
             kernel = triton.compile(f.name, target=(device, capability))
-=======
-            kernel = triton.compile(f.name, device_type=device)
->>>>>>> 8cd61a12
         kernel[(1, 1, 1)](x.data_ptr(), z.data_ptr())
 
         assert torch.equal(z, x)
@@ -4218,11 +4174,7 @@
     data = torch.randn((128, ), device=device, dtype=torch.float32)
     h = mul_add[(1, )](data, enable_fp_fusion=enable_fp_fusion)
 
-<<<<<<< HEAD
-    if is_xpu(device):
-=======
     if not is_cuda(device):
->>>>>>> 8cd61a12
         return
 
     found_fma = re.search(r'(mad|fma)\.r[nzmp]\.(ftz\.)?f32', h.asm["ptx"]) is not None
