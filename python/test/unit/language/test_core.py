# flake8: noqa: F821,F841
import itertools
import re
import warnings
from typing import Optional, Union
import math
import textwrap
import tempfile

import numpy as np
import pytest
import torch
import intel_extension_for_pytorch  # type: ignore # noqa: F401
import os
import inspect
from numpy.random import RandomState

import triton
import triton.language as tl
from triton.runtime.jit import TensorWrapper, reinterpret


def is_interpreter():
    return os.environ.get('TRITON_INTERPRET', '0') == '1'


def is_cuda():
    return not is_interpreter() and \
        triton.runtime.driver.active.get_current_target().backend == "cuda"


def is_hip():
    return not is_interpreter() and \
        triton.runtime.driver.active.get_current_target().backend == "hip"


def is_xpu():
    return not is_interpreter() and triton.runtime.driver.active.get_current_target().backend == "xpu"


def xpu_has_fp64():
    assert is_xpu()
    return triton.runtime.driver.active.get_current_target().arch['has_fp64']


int_dtypes = ['int8', 'int16', 'int32', 'int64']
uint_dtypes = ['uint8', 'uint16', 'uint32', 'uint64']
float_dtypes = ['float16', 'float32', 'float64']
dtypes = int_dtypes + uint_dtypes + float_dtypes
dtypes_with_bfloat16 = dtypes + ['bfloat16']
torch_float8_dtypes = ['float8_e4m3fn', 'float8_e5m2']
torch_dtypes = ['bool'] + int_dtypes + ['uint8'] + float_dtypes + ['bfloat16']

# TODO: enable multiple cta cluster testing.
# num_ctas_list = [1, 4] if torch.cuda.get_device_capability()[0] == 9 else [1]
num_ctas_list = [1]

GPU_DIALECT = "triton_gpu"
if is_interpreter():
    THREADS_PER_WARP = 1
elif is_hip():
    THREADS_PER_WARP = triton.runtime.driver.active.get_current_target().warp_size
else:
    THREADS_PER_WARP = 32


def _bitwidth(dtype: str) -> int:
    # ex.: "int64" -> 64
    return int(re.search(r'(\d+)$', dtype).group(1))


def numpy_random(shape, dtype_str, rs: Optional[RandomState] = None, low=None, high=None):
    """
    Override `rs` if you're calling this function twice and don't want the same
    result for both calls.
    """
    if isinstance(shape, int):
        shape = (shape, )
    if rs is None:
        rs = RandomState(seed=17)
    if dtype_str in int_dtypes + uint_dtypes:
        iinfo = np.iinfo(getattr(np, dtype_str))
        low = iinfo.min if low is None else max(low, iinfo.min)
        high = iinfo.max if high is None else min(high, iinfo.max)
        dtype = getattr(np, dtype_str)
        x = rs.randint(low, high, shape, dtype=dtype)
        x[x == 0] = 1  # Workaround. Never return zero so tests of division don't error out.
        return x
    elif dtype_str and 'float8' in dtype_str:
        x = rs.randint(20, 40, shape, dtype=np.int8)
        return x
    elif dtype_str in float_dtypes:
        return rs.normal(0, 1, shape).astype(dtype_str)
    elif dtype_str == 'bfloat16':
        return (rs.normal(0, 1, shape).astype('float32').view('uint32') & np.uint32(0xffff0000)).view('float32')
    elif dtype_str in ['bool', 'int1', 'bool_']:
        return rs.normal(0, 1, shape) > 0.0
    else:
        raise RuntimeError(f'Unknown dtype {dtype_str}')


def to_triton(x: np.ndarray, device, dst_type=None) -> Union[TensorWrapper, torch.Tensor]:
    '''
    Note: We need dst_type because the type of x can be different from dst_type.
          For example: x is of type `float32`, dst_type is `bfloat16`.
          If dst_type is None, we infer dst_type from x.
    '''
    t = x.dtype.name
    if t in uint_dtypes:
        signed_type_name = t.lstrip('u')  # e.g. "uint16" -> "int16"
        x_signed = x.astype(getattr(np, signed_type_name))
        return reinterpret(torch.tensor(x_signed, device=device), getattr(tl, t))
    else:
        if dst_type and 'float8' in dst_type:
            return reinterpret(torch.tensor(x, device=device), getattr(tl, dst_type))
        if t == 'float32' and dst_type == 'bfloat16':
            return torch.tensor(x, device=device).bfloat16()
        return torch.tensor(x, device=device)


def torch_dtype_name(dtype) -> str:
    if isinstance(dtype, triton.language.dtype):
        return dtype.name
    elif isinstance(dtype, torch.dtype):
        # 'torch.int64' -> 'int64'
        m = re.match(r'^torch\.(\w+)$', str(dtype))
        return m.group(1)
    else:
        raise TypeError(f'not a triton or torch dtype: {type(dtype)}')


def to_numpy(x):
    if isinstance(x, TensorWrapper):
        return x.base.cpu().numpy().astype(getattr(np, torch_dtype_name(x.dtype)))
    elif isinstance(x, torch.Tensor):
        if x.dtype is torch.bfloat16:
            return x.cpu().float().numpy()
        return x.cpu().numpy()
    else:
        raise ValueError(f"Not a triton-compatible tensor: {x}")


def patch_kernel(template, to_replace):
    if is_interpreter():
        local_namespace = {}
        src = textwrap.dedent(inspect.getsource(template.fn))
        for k, v in to_replace.items():
            src = src.replace(k, v)
        exec(src, globals(), local_namespace)
        return local_namespace[template.fn.__name__]
    else:
        kernel = triton.JITFunction(template.fn)
        for key, value in to_replace.items():
            kernel.src = kernel.src.replace(key, value)
        return kernel


def check_cuda_or_hip(device):
    # CUDA and HIP both use pytorch device 'cuda'.  Other backends like Intel
    # GPU do not.
    if device not in ['cuda']:
        pytest.xfail("Only for cuda")


def check_type_supported(dtype, device):
    '''
    skip test if dtype is not supported on the current device
    '''
    if device in ['cuda']:
        cc = torch.cuda.get_device_capability()
        if cc[0] < 8 and (dtype is tl.bfloat16 or dtype == "bfloat16" or dtype is torch.bfloat16):
            pytest.skip("bfloat16 is only supported on NVGPU with cc >= 80")
        if cc[0] < 9 and dtype in {tl.float8e4nv, "float8e4nv", "float8_e4m3fn"}:
            pytest.skip("float8e4nv is only supported on NVGPU with cc >= 90")
    if is_interpreter():
        if dtype in [tl.bfloat16, "bfloat16", torch.bfloat16]:
            pytest.xfail("bfloat16 is not supported in the interpreter")
    elif device in ['xpu']:
        if dtype in [torch.float64, "float64"] and not xpu_has_fp64():
            pytest.xfail("float64 not supported on current xpu hardware")


class MfmaLayout:

    def __init__(self, version, warps_per_cta, instr_shape, is_transposed):
        self.version = version
        self.warps_per_cta = warps_per_cta
        self.instr_shape = instr_shape
        self.is_transposed = is_transposed

    def __str__(self):
        return f"#{GPU_DIALECT}.amd_mfma<{{versionMajor={self.version[0]}, versionMinor={self.version[1]}, warpsPerCTA = {self.warps_per_cta}, instrShape={self.instr_shape}, isTransposed = {str(self.is_transposed).lower()}}}>"


class MmaLayout:

    def __init__(self, version, warps_per_cta, ctas_per_cga, cta_split_num, cta_order, instr_shape):
        self.version = version
        self.warps_per_cta = warps_per_cta
        self.ctas_per_cga = ctas_per_cga
        self.cta_split_num = cta_split_num
        self.cta_order = cta_order
        self.instr_shape = instr_shape

    def __str__(self):
        return f"#{GPU_DIALECT}.nvidia_mma<{{versionMajor={self.version[0]}, versionMinor={self.version[1]}, warpsPerCTA={self.warps_per_cta}, CTAsPerCGA={self.ctas_per_cga}, CTASplitNum={self.cta_split_num}, CTAOrder={self.cta_order}, instrShape={self.instr_shape}}}>"


class DpasLayout:

    def __init__(self, repeatCount, systolic_depth, execution_size, ops_per_chan, threads_per_warp, warps_per_cta):
        self.repeatCount = repeatCount
        self.systolic_depth = systolic_depth
        self.execution_size = execution_size
        self.ops_per_chan = ops_per_chan
        self.threads_per_warp = threads_per_warp
        self.warps_per_cta = warps_per_cta

    def __str__(self):
        return f"#triton_intel_gpu.dpas<{{repeatCount={self.repeatCount}, systolicDepth={self.systolic_depth}, executionSize = {self.execution_size}, opsPerChan = {self.ops_per_chan}, threadsPerWarp = {self.threads_per_warp}, warpsPerCTA={self.warps_per_cta}}}>"


class BlockedLayout:

    def __init__(self, size_per_thread, threads_per_warp, warps_per_cta, order, ctas_per_cga, cta_split_num, cta_order):
        self.sz_per_thread = size_per_thread
        self.threads_per_warp = threads_per_warp
        self.warps_per_cta = warps_per_cta
        self.order = order
        self.ctas_per_cga = ctas_per_cga
        self.cta_split_num = cta_split_num
        self.cta_order = cta_order

    def __str__(self):
        return f"#{GPU_DIALECT}.blocked<{{sizePerThread={self.sz_per_thread}, threadsPerWarp={self.threads_per_warp}, warpsPerCTA={self.warps_per_cta}, order={self.order}, CTAsPerCGA={self.ctas_per_cga}, CTASplitNum={self.cta_split_num}, CTAOrder={self.cta_order}}}>"


class SharedLayout:

    def __init__(self, vec, per_phase, max_phase, order, ctas_per_cga, cta_split_num, cta_order):
        self.vec = vec
        self.per_phase = per_phase
        self.max_phase = max_phase
        self.order = order
        self.ctas_per_cga = ctas_per_cga
        self.cta_split_num = cta_split_num
        self.cta_order = cta_order

    def __str__(self):
        return f"#{GPU_DIALECT}.shared<{{vec={self.vec}, perPhase={self.per_phase}, maxPhase={self.max_phase}, order={self.order}, CTAsPerCGA={self.ctas_per_cga}, CTASplitNum={self.cta_split_num}, CTAOrder={self.cta_order}}}>"


def filter_layouts(layouts):
    if is_cuda():
        return [l for l in layouts if not isinstance(l, MfmaLayout)]
    elif is_hip():
        return [l for l in layouts if not isinstance(l, MmaLayout)]
    else:
        return layouts


@pytest.mark.interpreter
@pytest.mark.parametrize("dtype_x", list(dtypes) + ["bfloat16"])
def test_empty_kernel(dtype_x, device):
    SIZE = 128

    @triton.jit
    def kernel(X, SIZE: tl.constexpr):
        pass

    check_type_supported(dtype_x, device)
    x = to_triton(numpy_random(SIZE, dtype_str=dtype_x), device=device, dst_type=dtype_x)
    kernel[(1, )](x, SIZE=SIZE, num_warps=4)


# generic test functions
def _test_unary(dtype_x, expr, numpy_expr=None, device='cuda', num_ctas=1):
    check_type_supported(dtype_x, device)  # early return if dtype_x is not supported
    SIZE = 128
    # define the kernel / launch-grid

    @triton.jit
    def kernel(Z, X, SIZE: tl.constexpr):
        off = tl.arange(0, SIZE)
        x = tl.load(X + off)
        z = GENERATE_TEST_HERE
        tl.store(Z + off, z)

    kernel = patch_kernel(kernel, {'GENERATE_TEST_HERE': expr})
    # inputs
    x = numpy_random(SIZE, dtype_str=dtype_x)
    if 'log' in expr:
        x = np.abs(x) + 0.01
    # reference result
    z_ref = eval(expr if numpy_expr is None else numpy_expr)
    # triton result
    x_tri = to_triton(x, device=device, dst_type=dtype_x)
    z_tri = to_triton(np.empty_like(x), device=device, dst_type=dtype_x)
    kernel[(1, )](Z=z_tri, X=x_tri, SIZE=SIZE, num_warps=4, num_ctas=num_ctas)
    # compare
    np.testing.assert_allclose(z_ref, to_numpy(z_tri), rtol=0.01)


def _binary_op_dtype_override(a: str, b: str) -> Optional[np.dtype]:
    """
    Given two dtype strings, returns the numpy dtype Triton thinks binary
    operations on the two types should return. Returns None if the return value
    matches numpy. This is generally needed because Triton and pytorch return
    narrower floating point types than numpy in mixed operations, and because
    Triton follows C/C++ semantics around mixed signed/unsigned operations, and
    numpy/pytorch do not.
    """
    overrides = {
        ('float16', 'int16'): np.float16,
        ('float16', 'int32'): np.float16,
        ('float16', 'int64'): np.float16,
        ('float16', 'uint16'): np.float16,
        ('float16', 'uint32'): np.float16,
        ('float16', 'uint64'): np.float16,
        ('int8', 'uint8'): np.uint8,
        ('int8', 'uint16'): np.uint16,
        ('int8', 'uint32'): np.uint32,
        ('int8', 'uint64'): np.uint64,
        ('int16', 'uint16'): np.uint16,
        ('int16', 'uint32'): np.uint32,
        ('int16', 'uint64'): np.uint64,
        ('int32', 'uint32'): np.uint32,
        ('int32', 'uint64'): np.uint64,
        ('int64', 'uint64'): np.uint64,
    }
    key = (a, b) if a < b else (b, a)
    return overrides.get(key)


def _test_binary(dtype_x, dtype_y, expr, numpy_expr=None, mode_x='real', mode_y='real', device='cuda', num_ctas=1,
                 y_low=None, y_high=None, test_broadcast=True):
    check_type_supported(dtype_x, device)  # early return if dtype_x is not supported
    check_type_supported(dtype_y, device)
    SIZE = 128
    # define the kernel / launch-grid

    @triton.jit
    def kernel(Z, X, Y, SIZE: tl.constexpr):
        off = tl.arange(0, SIZE)
        x = tl.load(X + off)
        y = tl.load(Y + off)
        z = GENERATE_TEST_HERE
        tl.store(Z + off, z)

    @triton.jit
    def kernel_broadcast_lhs(Z, X, Y, SIZE: tl.constexpr):
        off = tl.arange(0, SIZE)
        x = tl.load(X)
        y = tl.load(Y + off)
        z = GENERATE_TEST_HERE
        tl.store(Z + off, z)

    @triton.jit
    def kernel_broadcast_rhs(Z, X, Y, SIZE: tl.constexpr):
        off = tl.arange(0, SIZE)
        x = tl.load(X + off)
        y = tl.load(Y)
        z = GENERATE_TEST_HERE
        tl.store(Z + off, z)

    replacements = {'GENERATE_TEST_HERE': expr}
    kernel = patch_kernel(kernel, replacements)
    kernel_broadcast_lhs = patch_kernel(kernel_broadcast_lhs, replacements)
    kernel_broadcast_rhs = patch_kernel(kernel_broadcast_rhs, replacements)

    # inputs
    rs = RandomState(17)
    x = numpy_random(SIZE, dtype_str=dtype_x, rs=rs)
    y = numpy_random(SIZE, dtype_str=dtype_y, rs=rs, low=y_low, high=y_high)
    if mode_x == 'nan':
        x[:] = float('nan')
    if mode_y == 'nan':
        y[:] = float('nan')

    def do_test(x, y, kernel_fn):
        # reference result
        z_ref = eval(expr if numpy_expr is None else numpy_expr)
        dtype_z = _binary_op_dtype_override(dtype_x, dtype_y)
        if dtype_z is not None:
            z_ref = z_ref.astype(dtype_z)
        # triton result
        x_tri = to_triton(x, device=device, dst_type=dtype_x)
        y_tri = to_triton(y, device=device, dst_type=dtype_y)
        if is_xpu() and not xpu_has_fp64() and z_ref.dtype in ["float64"]:
            # Downcast the output type. Assumes similar overflow behavior to reference eval on the device.
            z_ref = z_ref.astype("float32")
        z_tri = to_triton(np.empty(SIZE, dtype=z_ref.dtype), device=device)

        kernel_fn[(1, )](z_tri, x_tri, y_tri, SIZE=SIZE, num_warps=4, num_ctas=num_ctas)
        err_msg = f"{expr}, {kernel_fn.__name__}"
        np.testing.assert_allclose(z_ref, to_numpy(z_tri), err_msg=err_msg, atol=1e-3, rtol=0.01)

    do_test(x, y, kernel)
    if test_broadcast:
        do_test(x[:1].reshape(()), y, kernel_broadcast_lhs)
        do_test(x, y[:1].reshape(()), kernel_broadcast_rhs)


def _mod_operation_ill_conditioned(dtype_x, dtype_y) -> bool:
    # The result of x % y is ill-conditioned if x % y is much smaller than x.
    # pytorch/CUDA has slightly different (probably better) rounding on
    # remainders than stock LLVM. We currently don't expect to match it
    # bit-for-bit.
    if not is_interpreter() and (dtype_x, dtype_y) == ('int16', 'float16'):
        return True
    return (dtype_x, dtype_y) in [
        ('int32', 'bfloat16'),
        ('int32', 'float16'),
        ('int32', 'float32'),
        ('int64', 'bfloat16'),
        ('int64', 'float16'),
        ('int64', 'float32'),
        ('int64', 'float64'),
        ('uint16', 'bfloat16'),
        ('uint16', 'float16'),
        ('uint16', 'float32'),
        ('uint32', 'bfloat16'),
        ('uint32', 'float16'),
        ('uint32', 'float32'),
        ('uint64', 'bfloat16'),
        ('uint64', 'float16'),
        ('uint64', 'float32'),
        ('uint64', 'float64'),
    ]


def test_dtype_codegen():
    for dtype in dtypes_with_bfloat16:
        full_name = f"triton.language.{dtype}"
        assert repr(eval(full_name)) == full_name


# ---------------
# test binary ops
# ---------------


@pytest.mark.interpreter
@pytest.mark.parametrize("dtype_x, dtype_y, op", [  #
    (dtype_x, dtype_y, op)
    for op in ['+', '-', '*', '/', '%']
    for dtype_x in dtypes_with_bfloat16
    for dtype_y in dtypes_with_bfloat16
])
@pytest.mark.parametrize("num_ctas", num_ctas_list)
def test_bin_op(dtype_x, dtype_y, op, num_ctas, device):
    expr = f' x {op} y'
    if op == '%' and dtype_x in int_dtypes + uint_dtypes and dtype_y in int_dtypes + uint_dtypes:
        # LLVM has 'numpy.fmod', not 'numpy.remainder', semantics on integer remainders.
        numpy_expr = 'np.fmod(x, y)'
    elif op in ('/', '%') and dtype_x in ('int16', 'float16', 'bfloat16') and dtype_y in ('int16', 'float16',
                                                                                          'bfloat16'):
        # Triton promotes 16-bit floating-point / and % to 32-bit because there
        # are no native div or FRem operations on float16. Since we have to
        # convert anyway, we may as well take the accuracy bump.
        numpy_expr = f'x.astype(np.float32) {op} y.astype(np.float32)'
    elif (dtype_x in uint_dtypes and dtype_y in int_dtypes and _bitwidth(dtype_x) >= _bitwidth(dtype_y)):
        numpy_expr = f'x.astype(np.{dtype_x}) {op} y.astype(np.{dtype_x})'
    elif (dtype_y in uint_dtypes and dtype_x in int_dtypes and _bitwidth(dtype_y) >= _bitwidth(dtype_x)):
        numpy_expr = f'x.astype(np.{dtype_y}) {op} y.astype(np.{dtype_y})'
    else:
        numpy_expr = None
    if op == '%' and _mod_operation_ill_conditioned(dtype_x, dtype_y):
        with pytest.raises(AssertionError, match="Not equal to tolerance"):
            _test_binary(dtype_x, dtype_y, expr, numpy_expr, device=device, num_ctas=num_ctas)
    elif (op in ('%', '/') and ((dtype_x in int_dtypes and dtype_y in uint_dtypes) or
                                (dtype_x in uint_dtypes and dtype_y in int_dtypes))):
        with pytest.raises(triton.TritonError, match='Cannot use .* because they have different signedness'):
            _test_binary(dtype_x, dtype_y, expr, numpy_expr, device=device, num_ctas=num_ctas)
    else:
        _test_binary(
            dtype_x, dtype_y, expr, numpy_expr, device=device, num_ctas=num_ctas,
            # fails with values where fmod(x, y) is roughly zero, but happens to
            # pass with the random values chosen for non-broadcast tests
            test_broadcast=(op != "%"))


@pytest.mark.interpreter
@pytest.mark.parametrize("dtype, order", [(dtype, order) for dtype in dtypes_with_bfloat16 for order in [0, 1]])
def test_addptr(dtype, order, device):
    check_type_supported(dtype, device)

    @triton.jit
    def kernel(x, y, ORDER: tl.constexpr, SIZE: tl.constexpr):
        offs = tl.arange(0, SIZE)
        if ORDER == 0:
            tl.store(y + offs, tl.load(x + offs))
        else:
            tl.store(offs + y, tl.load(offs + x))

    SIZE = 1024
    rs = RandomState(17)
    x = numpy_random(SIZE, dtype_str=dtype, rs=rs)
    y = numpy_random(SIZE, dtype_str=dtype, rs=rs)
    x_tri = to_triton(x, dst_type=dtype, device=device)
    y_tri = to_triton(y, dst_type=dtype, device=device)
    y = x
    kernel[
        1,
    ](x_tri, y_tri, order, SIZE)
    np.testing.assert_allclose(y, to_numpy(y_tri))


@pytest.mark.interpreter
@pytest.mark.parametrize("dtype_x, dtype_y", [  #
    (dtype_x, dtype_y) for dtype_x in int_dtypes for dtype_y in int_dtypes
] + [(dtype_x, dtype_y) for dtype_x in uint_dtypes for dtype_y in uint_dtypes])
@pytest.mark.parametrize("num_ctas", num_ctas_list)
def test_floordiv(dtype_x, dtype_y, num_ctas, device):
    # Triton has IEEE, not numpy/torch, semantics for %, and those carry
    # through to //, so we have to use a nonstandard expression to get a
    # reference result for //.
    expr = 'x // y'
    numpy_expr = '((x - np.fmod(x, y)) / y)'
    _test_binary(dtype_x, dtype_y, expr, numpy_expr, device=device, num_ctas=num_ctas)


def test_unsigned_name_mangling(device):
    # Test that uint32 and int32 are mangled differently by the compiler
    SIZE = 128
    # define the kernel / launch-grid

    @triton.jit
    def kernel(O1, O2, X, Y, SIZE: tl.constexpr):
        off = tl.arange(0, SIZE)
        x = tl.load(X + off)
        y = tl.load(Y + off)
        out1 = tl.abs(x)  # uint32 -> nop
        out2 = tl.abs(-y)  # int32 -> should have an effect
        tl.store(O1 + off, out1)
        tl.store(O2 + off, out2)

    dtype_x = 'uint32'
    dtype_y = 'int32'
    # inputs
    rs = RandomState(17)
    x = numpy_random(SIZE, dtype_str=dtype_x, rs=rs)
    y = numpy_random(SIZE, dtype_str=dtype_y, rs=rs)
    # reference result
    expect = (np.abs(x), np.abs(-y))
    # triton result
    x_tri = to_triton(x, device=device, dst_type=dtype_x)
    y_tri = to_triton(y, device=device, dst_type=dtype_y)
    actual = tuple(to_triton(np.empty_like(e), device=device) for e in expect)
    kernel[(1, )](actual[0], actual[1], x_tri, y_tri, SIZE=SIZE, num_warps=4)

    # Bitwise op, so expect exact equality
    assert (expect[0] == to_numpy(actual[0])).all()
    assert (expect[1] == to_numpy(actual[1])).all()


# test bitwise ops
# ---------------
@pytest.mark.interpreter
@pytest.mark.parametrize("dtype_x, dtype_y, op", [  #
    (dtype_x, dtype_y, op)
    for op in ['&', '|', '^']
    for dtype_x in dtypes + dtypes_with_bfloat16
    for dtype_y in dtypes + dtypes_with_bfloat16
])
@pytest.mark.parametrize("num_ctas", num_ctas_list)
def test_bitwise_op(dtype_x, dtype_y, op, num_ctas, device):
    expr = f'x {op} y'
    if (dtype_x in uint_dtypes and dtype_y in int_dtypes and _bitwidth(dtype_x) >= _bitwidth(dtype_y)):
        numpy_expr = f'x.astype(np.{dtype_x}) {op} y.astype(np.{dtype_x})'
    elif (dtype_y in uint_dtypes and dtype_x in int_dtypes and _bitwidth(dtype_y) >= _bitwidth(dtype_x)):
        numpy_expr = f'x.astype(np.{dtype_y}) {op} y.astype(np.{dtype_y})'
    else:
        numpy_expr = None
    if 'float' in dtype_x + dtype_y:
        # The CompilationError must have been caused by a C++ exception with this text.
        with pytest.raises(triton.TritonError, match='invalid operands of type'):
            _test_binary(dtype_x, dtype_y, expr, numpy_expr='np.array([])', device=device, num_ctas=num_ctas)
    else:
        _test_binary(dtype_x, dtype_y, expr, numpy_expr, device=device, num_ctas=num_ctas)


@pytest.mark.interpreter
@pytest.mark.parametrize("dtype_x, dtype_y, op", [  #
    (dtype_x, dtype_y, op)
    for op in ['<<', '>>']
    for dtype_x in int_dtypes + uint_dtypes
    for dtype_y in int_dtypes + uint_dtypes
])
@pytest.mark.parametrize("num_ctas", num_ctas_list)
def test_shift_op(dtype_x, dtype_y, op, num_ctas, device):
    expr = f'x {op} y'
    bw = max(_bitwidth(dtype_x), _bitwidth(dtype_y))
    if dtype_x.startswith('int'):
        dtype_z = f'int{bw}'
    else:
        dtype_z = f'uint{bw}'
    numpy_expr = f'x.astype(np.{dtype_z}) {op} y.astype(np.{dtype_z})'
    _test_binary(dtype_x, dtype_y, expr, numpy_expr, device=device, num_ctas=num_ctas, y_low=0, y_high=bw)


# ---------------
# test compare ops
# ---------------
ops = ['==', '!=', '>', '<', '>=', '<=']


@pytest.mark.interpreter
@pytest.mark.parametrize(
    "dtype_x, dtype_y, op, mode_x, mode_y",
    # real
    [(dtype_x, dtype_y, op, 'real', 'real') for op in ops for dtype_x in dtypes for dtype_y in dtypes]
    # NaNs
    + [('float32', 'float32', op, mode_x, mode_y)
       for op in ops
       for mode_x, mode_y in [('nan', 'real'), ('real', 'nan'), ('nan', 'nan')]])
@pytest.mark.parametrize("num_ctas", num_ctas_list)
def test_compare_op(dtype_x, dtype_y, op, mode_x, mode_y, num_ctas, device):
    expr = f'x {op} y'
    if (dtype_x in uint_dtypes and dtype_y in int_dtypes and _bitwidth(dtype_x) >= _bitwidth(dtype_y)):
        numpy_expr = f'x.astype(np.{dtype_x}) {op} y.astype(np.{dtype_x})'
    elif (dtype_y in uint_dtypes and dtype_x in int_dtypes and _bitwidth(dtype_y) >= _bitwidth(dtype_x)):
        numpy_expr = f'x.astype(np.{dtype_y}) {op} y.astype(np.{dtype_y})'
    else:
        numpy_expr = None
    _test_binary(dtype_x, dtype_y, expr, numpy_expr, mode_x=mode_x, mode_y=mode_y, device=device, num_ctas=num_ctas)


# ---------------
# test broadcast
# ---------------
@pytest.mark.interpreter
@pytest.mark.parametrize("dtype", dtypes_with_bfloat16)
def test_broadcast(dtype, device):
    check_type_supported(dtype, device)

    @triton.jit
    def broadcast_kernel(x_ptr, y_ptr, y_broadcasted_ptr, M: tl.constexpr, N: tl.constexpr):
        offset1 = tl.arange(0, M)
        offset2 = tl.arange(0, N)
        x = tl.load(x_ptr + N * offset1[:, None] + offset2[None, :])
        y = tl.load(y_ptr + offset2)
        _, y_broadcasted = tl.broadcast(x, y)
        tl.store(y_broadcasted_ptr + N * offset1[:, None] + offset2[None, :], y_broadcasted)

    M = 32
    N = 64
    rs = RandomState(17)
    x = numpy_random((M, N), dtype_str=dtype, rs=rs)
    y = numpy_random(N, dtype_str=dtype, rs=rs)
    _, y_broadcasted_np = np.broadcast_arrays(x, y)

    x_tri = to_triton(x, device=device, dst_type=dtype)
    y_tri = to_triton(y, device=device, dst_type=dtype)
    y_broadcasted_tri = to_triton(np.empty((M, N), dtype=y_broadcasted_np.dtype), device=device, dst_type=dtype)

    broadcast_kernel[(1, )](x_tri, y_tri, y_broadcasted_tri, M=M, N=N)
    assert (y_broadcasted_np == to_numpy(y_broadcasted_tri)).all()


# ----------
# test slice
# ----------


@pytest.mark.interpreter
def test_slice(device):

    @triton.jit
    def slice_kernel(XBLOCK: tl.constexpr):
        data = tl.arange(0, XBLOCK)
        tl.static_assert(data.shape == [XBLOCK])

        t = data[None, :]
        tl.static_assert(t.shape == [1, XBLOCK])

        t = data[None, :, None]
        tl.static_assert(t.shape == [1, XBLOCK, 1])

        scalar = tl.full([], 1, tl.int32)
        tl.static_assert(scalar.shape == [])

        t = scalar[None]
        tl.static_assert(t.shape == [1])

        t = scalar[None, None]
        tl.static_assert(t.shape == [1, 1])

    slice_kernel[(1, )](XBLOCK=32)


# ------------------
# test invalid slice
# ------------------


@pytest.mark.interpreter
def test_invalid_slice(device):
    dst = torch.empty(128, device=device)

    @triton.jit
    def _kernel(dst):
        dst[10:]

    with pytest.raises(triton.TritonError, match='unsupported tensor index'):
        _kernel[(1, )](dst=dst)


# ----------------
# test expand_dims
# ----------------
@pytest.mark.interpreter
def test_expand_dims(device):

    @triton.jit
    def expand_dims_kernel(dummy, N: tl.constexpr):
        offset1 = tl.arange(0, N)

        t = tl.expand_dims(offset1, 0)
        tl.static_assert(t.shape == [1, N])

        t = tl.expand_dims(offset1, 1)
        tl.static_assert(t.shape == [N, 1])

        t = tl.expand_dims(offset1, -1)
        tl.static_assert(t.shape == [N, 1])

        t = tl.expand_dims(offset1, -2)
        tl.static_assert(t.shape == [1, N])

        t = tl.expand_dims(offset1, (0, -1))
        tl.static_assert(t.shape == [1, N, 1])

        t = tl.expand_dims(offset1, (0, 1, 3))
        tl.static_assert(t.shape == [1, 1, N, 1])

        t = tl.expand_dims(offset1, (-4, 2, -1))
        tl.static_assert(t.shape == [1, N, 1, 1])

        t = tl.expand_dims(offset1, (3, 1, 2))
        tl.static_assert(t.shape == [N, 1, 1, 1])

        scalar = tl.sum(offset1)
        tl.static_assert(scalar.shape == [])
        t = tl.expand_dims(scalar, 0)
        tl.static_assert(t.shape == [1])

        t = tl.expand_dims(scalar, -1)
        tl.static_assert(t.shape == [1])

        # N is a scalar that's not even a tl.tensor -- this should work too.
        t = tl.expand_dims(N, -1)
        tl.static_assert(t.shape == [1])

    N = 32
    dummy_tensor = torch.empty((), device=device)
    expand_dims_kernel[(1, )](dummy_tensor, N)


@pytest.mark.interpreter
def test_expand_dims_error_cases(device):

    @triton.jit
    def dim_out_of_range1(dummy, N: tl.constexpr):
        offset1 = tl.arange(0, N)

        t = tl.expand_dims(offset1, -2)
        t = tl.expand_dims(offset1, -3)

    @triton.jit
    def dim_out_of_range2(dummy, N: tl.constexpr):
        offset1 = tl.arange(0, N)

        t = tl.expand_dims(offset1, 1)
        t = tl.expand_dims(offset1, 2)

    @triton.jit
    def dim_out_of_range3(dummy, N: tl.constexpr):
        offset1 = tl.arange(0, 1)
        scalar = tl.sum(offset1)

        t = tl.expand_dims(scalar, 1)

    @triton.jit
    def duplicate_dim1(dummy, N: tl.constexpr):
        offset1 = tl.arange(0, N)

        t = tl.expand_dims(offset1, (0, 0))

    @triton.jit
    def duplicate_dim2(dummy, N: tl.constexpr):
        offset1 = tl.arange(0, N)

        t = tl.expand_dims(offset1, (0, -3))

    N = 32
    dummy_tensor = torch.empty((), device=device)

    with pytest.raises(triton.TritonError) as exc_info:
        dim_out_of_range1[(1, )](dummy_tensor, N)
    assert "invalid axis -3" in str(exc_info.value.__cause__)

    with pytest.raises(triton.TritonError) as exc_info:
        dim_out_of_range2[(1, )](dummy_tensor, N)
    assert "invalid axis 2" in str(exc_info.value.__cause__)

    with pytest.raises(triton.TritonError) as exc_info:
        dim_out_of_range3[(1, )](dummy_tensor, N)
    assert "invalid axis 1" in str(exc_info.value.__cause__)

    with pytest.raises(triton.TritonError) as exc_info:
        duplicate_dim1[(1, )](dummy_tensor, N)
    assert re.search(r"duplicate axes, normalized axes = \[0, 0\]", str(exc_info.value.__cause__))

    with pytest.raises(triton.TritonError) as exc_info:
        duplicate_dim2[(1, )](dummy_tensor, N)
    assert re.search(r"duplicate axes, normalized axes = \[0, 0\]", str(exc_info.value.__cause__))


# ----------------------------
# test invalid program id axis
# ----------------------------
@pytest.mark.interpreter
def test_invalid_pid_axis(device):
    dst = torch.empty(128, device=device)

    @triton.jit
    def _kernel(dst):
        pid = tl.program_id(20)

    with pytest.raises(triton.TritonError) as exc_info:
        _kernel[(1, )](dst)
    assert re.search(r"program_id axis must be 0, 1, or 2 but got 20", str(exc_info.value.__cause__))


# ---------------
# test where
# ---------------
@pytest.mark.interpreter
@pytest.mark.parametrize("dtype", dtypes_with_bfloat16 + ["*int32"])
@pytest.mark.parametrize("num_ctas", num_ctas_list)
def test_where(dtype, num_ctas, device):
    select_ptrs = False
    if dtype == "*int32":
        dtype = "int64"
        select_ptrs = True
    check_type_supported(dtype, device)

    @triton.jit
    def where_kernel(cond_ptr, a_ptr, b_ptr, output_ptr, n_elements, BLOCK_SIZE: tl.constexpr,
                     TEST_POINTERS: tl.constexpr, TEST_SCALAR_POINTERS: tl.constexpr):
        offsets = tl.program_id(axis=0) * BLOCK_SIZE + tl.arange(0, BLOCK_SIZE)
        mask = offsets < n_elements
        decide = tl.load(cond_ptr + offsets, mask=mask)
        if TEST_SCALAR_POINTERS:
            ptr = tl.where(tl.load(cond_ptr), a_ptr, b_ptr)
            output = tl.load(ptr + offsets, mask=mask)
        else:
            if TEST_POINTERS:
                a = tl.load(a_ptr + offsets, mask=mask).to(tl.pi32_t)
                b = tl.load(b_ptr + offsets, mask=mask).to(tl.pi32_t)
            else:
                a = tl.load(a_ptr + offsets, mask=mask)
                b = tl.load(b_ptr + offsets, mask=mask)
            output = tl.where(decide, a, b)
        tl.store(output_ptr + offsets, output, mask=mask)

    SIZE = 1_000
    rs = RandomState(17)
    cond = numpy_random(SIZE, 'bool', rs)
    x = numpy_random(SIZE, dtype_str=dtype, rs=rs)
    y = numpy_random(SIZE, dtype_str=dtype, rs=rs)
    z = np.where(cond, x, y)

    cond_tri = to_triton(cond, device=device)
    x_tri = to_triton(x, device=device, dst_type=dtype)
    y_tri = to_triton(y, device=device, dst_type=dtype)
    z_tri = to_triton(np.empty(SIZE, dtype=z.dtype), device=device, dst_type=dtype)

    grid = lambda meta: (triton.cdiv(SIZE, meta['BLOCK_SIZE']), )
    where_kernel[grid](cond_tri, x_tri, y_tri, z_tri, SIZE, BLOCK_SIZE=1024, TEST_POINTERS=select_ptrs,
                       TEST_SCALAR_POINTERS=False, num_ctas=num_ctas)
    assert (z == to_numpy(z_tri)).all()
    if select_ptrs:
        where_kernel[grid](cond_tri, x_tri, y_tri, z_tri, SIZE, BLOCK_SIZE=1024, TEST_POINTERS=select_ptrs,
                           TEST_SCALAR_POINTERS=True)
        z = np.where(cond[0], x, y)
        assert (z == to_numpy(z_tri)).all()


@pytest.mark.interpreter
@pytest.mark.parametrize("num_ctas", num_ctas_list)
def test_where_broadcast(num_ctas, device):

    @triton.jit
    def where_kernel(cond_ptr, a_ptr, out_ptr, BLOCK_SIZE: tl.constexpr):
        xoffsets = tl.arange(0, BLOCK_SIZE)[:, None]
        yoffsets = tl.arange(0, BLOCK_SIZE)[None, :]

        mask = tl.load(cond_ptr + yoffsets)
        vals = tl.load(a_ptr + yoffsets + BLOCK_SIZE * xoffsets)
        res = tl.where(mask, vals, 0.)
        tl.store(out_ptr + yoffsets + BLOCK_SIZE * xoffsets, res)

    @triton.jit
    def where_scalar_condition(a_ptr, out_ptr, BLOCK_SIZE: tl.constexpr):
        xoffsets = tl.arange(0, BLOCK_SIZE)[:, None]
        yoffsets = tl.arange(0, BLOCK_SIZE)[None, :]
        mask = 0
        vals = tl.load(a_ptr + yoffsets + BLOCK_SIZE * xoffsets)
        res = tl.where(mask, vals, 0.)
        tl.store(out_ptr + yoffsets + BLOCK_SIZE * xoffsets, res)

    SIZE = 32
    dtype = 'float32'
    rs = RandomState(17)
    x = numpy_random((SIZE, SIZE), dtype_str=dtype, rs=rs)
    mask = numpy_random(SIZE, 'bool', rs=rs)
    z = np.where(mask, x, 0)
    cond_tri = to_triton(mask, device=device)
    x_tri = to_triton(x, device=device, dst_type=dtype)
    z_tri = to_triton(np.empty((SIZE, SIZE), dtype=z.dtype), device=device, dst_type=dtype)
    where_kernel[(1, )](cond_tri, x_tri, z_tri, SIZE)
    assert (z == to_numpy(z_tri)).all()
    where_scalar_condition[(1, )](x_tri, z_tri, SIZE, num_ctas=num_ctas)
    z = np.where(0, x, 0)
    assert (z == to_numpy(z_tri)).all()


# ---------------
# test unary ops
# ---------------


@pytest.mark.interpreter
@pytest.mark.parametrize("dtype_x, expr",
                         [(dtype_x, ' -x') for dtype_x in dtypes_with_bfloat16] + [(dtype_x, ' ~x')
                                                                                   for dtype_x in int_dtypes])
@pytest.mark.parametrize("num_ctas", num_ctas_list)
def test_unary_op(dtype_x, expr, num_ctas, device):
    _test_unary(dtype_x, expr, device=device, num_ctas=num_ctas)


# ----------------
# test math ops
# ----------------


@pytest.mark.interpreter
@pytest.mark.parametrize("dtype_x, expr, x",
                         [(dtype_x, expr, x)
                          for dtype_x in ["float32", "float64"]
                          for expr in ['exp', 'log', 'cos', 'sin', 'exp2', 'log2', 'sqrt', 'floor', 'ceil']
                          for x in ['x', '3.0']])
def test_math_op(dtype_x, expr, x, device):
    _test_unary(dtype_x, f'tl.{expr}({x})', f'np.{expr}({x}) ', device=device)


@pytest.mark.interpreter
@pytest.mark.parametrize("dtype", [dtype for dtype in ["float32", "float64"]])
def test_math_erf_op(dtype, device):
    check_type_supported(dtype, device)
    SIZE = 128

    @triton.jit
    def kernel(Z, X, SIZE: tl.constexpr):
        off = tl.arange(0, SIZE)
        x = tl.load(X + off)
        z = tl.math.erf(x)
        tl.store(Z + off, z)

    torch_dtype = torch.float32 if dtype == "float32" else torch.float64
    x = torch.randn(SIZE, dtype=torch_dtype, device=device)
    z_ref = torch.erf(x)
    z_tri = torch.zeros_like(x)
    kernel[(1, )](z_tri, x, SIZE=SIZE, num_warps=4)
    torch.testing.assert_close(z_tri, z_ref)


@pytest.mark.interpreter
@pytest.mark.parametrize("dtype", [dtype for dtype in ["float32", "float64"]])
def test_math_fma_op(dtype, device):
    check_type_supported(dtype, device)
    SIZE = 128

    @triton.jit
    def kernel(Z, X, Y, W, SIZE: tl.constexpr):
        off = tl.arange(0, SIZE)
        x = tl.load(X + off)
        y = tl.load(Y + off)
        w = tl.load(W + off)
        z = tl.math.fma(x, y, w)
        tl.store(Z + off, z)

    torch_dtype = torch.float32 if dtype == "float32" else torch.float64
    x = torch.randn(SIZE, dtype=torch_dtype, device=device)
    y = torch.randn(SIZE, dtype=torch_dtype, device=device)
    w = torch.randn(SIZE, dtype=torch_dtype, device=device)
    z_ref = x * y + w
    z_tri = torch.zeros_like(x)
    kernel[(1, )](z_tri, x, y, w, SIZE=SIZE, num_warps=4)
    torch.testing.assert_close(z_tri, z_ref)


@pytest.mark.interpreter
@pytest.mark.parametrize("expr", ["tl.math.fdiv(x, y)", "tl.math.div_rn(x, y)"])
@pytest.mark.parametrize("num_ctas", num_ctas_list)
def test_math_divide_op(expr, num_ctas, device):
    numpy_expr = "x / y"
    dtype = "float32"
    _test_binary(dtype, dtype, expr, numpy_expr, device=device, num_ctas=num_ctas)


# -------------
# test precise math
# -------------
@pytest.mark.interpreter
@pytest.mark.parametrize("expr_prec, expr_ref",
                         [('tl.math.sqrt_rn(x)', 'tl.math.sqrt(x.to(tl.float64)).to(tl.float32)'),
                          ('tl.math.div_rn(x,y)', '(x.to(tl.float64) / y.to(tl.float64)).to(tl.float32)')])
@pytest.mark.parametrize("num_ctas", num_ctas_list)
def test_precise_math(expr_prec, expr_ref, num_ctas, device):
    if expr_prec == 'tl.math.sqrt_rn(x)':
        pytest.skip("FIXME: Fail accuracy")

    @triton.jit
    def kernel(X, Y, OUT, OUT_REF, BLOCK: tl.constexpr):
        x = tl.load(X + tl.arange(0, BLOCK))
        y = tl.load(Y + tl.arange(0, BLOCK))
        prec = PREC_CALC
        ref = REF_CALC
        tl.store(OUT + tl.arange(0, BLOCK), prec)
        tl.store(OUT_REF + tl.arange(0, BLOCK), ref)

    shape = (128, )
    out = torch.zeros(shape, dtype=torch.float32, device=device)
    out_ref = torch.zeros(shape, dtype=torch.float32, device=device)

    x = torch.randn(shape, dtype=torch.float32, device=device)
    y = torch.randn(shape, dtype=torch.float32, device=device)

    if (expr_prec.count('sqrt') > 0):
        x = torch.abs(x)

    if (expr_prec.count('div') > 0):
        y += 1e-6

    kernel = patch_kernel(kernel, {'PREC_CALC': expr_prec, 'REF_CALC': expr_ref})

    kernel[(1, )](x, y, out, out_ref, BLOCK=shape[0], num_ctas=num_ctas)

    if is_xpu():
        # use cpu result as reference, see https://github.com/llvm/llvm-project/issues/88222
        out_ref = torch.div(x.cpu().to(torch.float64), y.cpu().to(torch.float64)).to(torch.float32).to(device=device)
    assert torch.all(out == out_ref)  # bitwise exact


# ----------------
# test abs
# ----------------


@pytest.mark.interpreter
@pytest.mark.parametrize("dtype_x", [(dtype_x) for dtype_x in dtypes_with_bfloat16])
def test_abs(dtype_x, device):
    _test_unary(dtype_x, 'tl.abs(x)', 'np.abs(x) ', device=device)


@pytest.mark.interpreter
@pytest.mark.parametrize("in_dtype", [tl.float8e4b15, tl.float8e4nv, tl.float8e5])
def test_abs_fp8(in_dtype, device):
    if is_hip():
        pytest.skip('test_abs_fp8 not supported on HIP.')

    @triton.jit
    def abs_kernel(X, Z, SIZE: tl.constexpr):
        off = tl.arange(0, SIZE)
        x = tl.load(X + off)
        z = tl.abs(x)
        tl.store(Z + off, z)

    f8_tensor = torch.tensor(range(-128, 128), dtype=torch.int8, device=device)
    # f32_to_f8 doesn't handle nan, so we make sure f8_tensor doesn't contain any nan
    all_exp_ones = (f8_tensor & 0b01111100) == 128 - 2**in_dtype.fp_mantissa_width
    f8_tensor[all_exp_ones] = 0
    f8 = triton.reinterpret(f8_tensor, in_dtype)
    n_elements = f8_tensor.numel()
    out_f8 = torch.empty_like(f8_tensor)
    abs_kernel[(1, )](f8, triton.reinterpret(out_f8, in_dtype), n_elements)

    f32_tensor = convert_float_to_float32(f8_tensor, in_dtype)
    expect = f32_tensor.abs()
    actual_f8 = convert_float_to_float32(out_f8, in_dtype)
    torch.testing.assert_close(actual_f8, expect, equal_nan=True)


# ----------------
# test passing shapes as individual params rather than tuples
# ----------------


@pytest.mark.interpreter
def test_shapes_as_params(device):

    @triton.jit
    def kernel():
        a = tl.arange(0, 32).expand_dims(-1).broadcast_to(32, 32)
        tl.static_assert(a.shape == [tl.constexpr(32), tl.constexpr(32)])

        a = tl.arange(0, 32).reshape(4, 8).permute(1, 0)
        tl.static_assert(a.shape == [tl.constexpr(8), tl.constexpr(4)])

        a = tl.arange(0, 32).reshape(4, 8).reshape(32)
        tl.static_assert(a.shape == [tl.constexpr(32)])

        a = tl.arange(0, 64).reshape(2, 4, 8).trans(2, 1, 0)
        tl.static_assert(a.shape == [tl.constexpr(8), tl.constexpr(4), tl.constexpr(2)])

        a = tl.arange(0, 64).view(2, 4, 8)
        tl.static_assert(a.shape == [tl.constexpr(2), tl.constexpr(4), tl.constexpr(8)])

    kernel[(1, )]()


# ----------------
# test transpose
# ----------------


@pytest.mark.interpreter
@pytest.mark.parametrize("dtype_x", [(dtype_x) for dtype_x in dtypes_with_bfloat16])
def test_transpose(dtype_x, device):
    check_type_supported(dtype_x, device)
    SIZE = 128

    @triton.jit
    def kernel(Z, X, SIZE: tl.constexpr):
        off = tl.arange(0, SIZE)
        off2d = off[None, :] + (tl.arange(0, 2) * SIZE)[:, None]
        x = tl.load(X + off2d)
        z = x.T
        tl.store(Z + off2d.T, z)

    x = numpy_random([SIZE, 2], dtype_str=dtype_x)
    z_ref = x.T
    x_tri = to_triton(x, device=device, dst_type=dtype_x)
    z_tri = to_triton(np.empty_like(z_ref), device=device, dst_type=dtype_x)
    kernel[(1, )](z_tri, x_tri, SIZE=SIZE)
    np.testing.assert_allclose(z_ref, to_numpy(z_tri))


# ----------------
# test indexing
# ----------------


def make_ptr_str(name, shape):
    rank = len(shape)
    offsets = []
    stride = 1
    for i in reversed(range(rank)):
        idx = ', '.join([':' if ii == i else 'None' for ii in range(rank)])
        offsets += [f'tl.arange(0, {shape[i]})[{idx}]*{stride}']
        stride *= shape[i]
    return f"{name} + {' + '.join(offsets)}"


# TODO: handle `%4 = triton_gpu.convert_layout %3 : tensor<32xi32, #blocked0> -> tensor<32xi32, #triton_gpu.slice<{dim = 0, parent = #blocked1}>>``
@pytest.mark.parametrize("expr, dtype_str", [(f'x[{s}]', d)
                                             for s in ['None, :', ':, None', 'None, :, :', ':, :, None']
                                             for d in ['int32', 'uint32', 'uint16']])
@pytest.mark.parametrize("num_ctas", num_ctas_list)
def test_index1d(expr, dtype_str, num_ctas, device):
    rank_x = expr.count(':')
    rank_y = expr.count(',') + 1
    shape_x = [32 for _ in range(rank_x)]
    shape_z = [32 for _ in range(rank_y)]
    shape_z_rank_mismatch = [32 for _ in range(rank_y + 1)]
    shape_z_dim_mismatch = [64 for _ in range(rank_y)]

    # Triton kernel
    @triton.jit
    def kernel(Z, X, SIZE: tl.constexpr):
        m = tl.arange(0, SIZE)
        n = tl.arange(0, SIZE)
        x = tl.load(X_PTR_EXPR)
        z = GENERATE_TEST_HERE
        tl.store(Z_PTR_EXPR, z)

    def generate_kernel(shape_x, shape_z):
        to_replace = {
            'X_PTR_EXPR': make_ptr_str('X', shape_x),
            'Z_PTR_EXPR': make_ptr_str('Z', shape_z),
            'GENERATE_TEST_HERE': expr,
        }
        return patch_kernel(kernel, to_replace)

    kernel_match = generate_kernel(shape_x, shape_z)
    kernel_dim_mismatch = generate_kernel(shape_x, shape_z_dim_mismatch)
    kernel_rank_mismatch = generate_kernel(shape_x, shape_z_rank_mismatch)

    # torch result
    x = numpy_random(shape_x, dtype_str=dtype_str)
    y = np.zeros(shape_z, dtype=getattr(np, dtype_str))
    z_ref = eval(expr) + y
    # triton result
    z_tri = to_triton(np.empty_like(z_ref), device=device)
    x_tri = to_triton(x, device=device)
    kernel_match[(1, )](z_tri, x_tri, num_warps=1, SIZE=shape_x[0])
    # compare
    assert (z_ref == to_numpy(z_tri)).all()

    def catch_compilation_error(kernel):
        try:
            kernel[(1, )](z_tri, x_tri, num_warps=1, SIZE=shape_x[0], num_ctas=num_ctas)
        except triton.CompilationError as e:
            np.testing.assert_(True)
        except BaseException:
            np.testing.assert_(False)

    catch_compilation_error(kernel_dim_mismatch)
    catch_compilation_error(kernel_rank_mismatch)


# ---------------
# test tuples
# ---------------


@triton.jit
def tuples_fn(a, b):
    return a + b, \
        a - b, \
        a * b


@pytest.mark.interpreter
def test_tuples(device):

    @triton.jit
    def with_fn(X, Y, A, B, C):
        x = tl.load(X)
        y = tl.load(Y)
        a, b, c = tuples_fn(x, y)
        tl.store(A, a)
        tl.store(B, b)
        tl.store(C, c)

    @triton.jit
    def without_fn(X, Y, A, B, C):
        x = tl.load(X)
        y = tl.load(Y)
        a, b, c = x + y, x - y, x * y
        tl.store(A, a)
        tl.store(B, b)
        tl.store(C, c)

    x = torch.tensor([1.3], device=device, dtype=torch.float32)
    y = torch.tensor([1.9], device=device, dtype=torch.float32)
    a_tri = torch.tensor([0], device=device, dtype=torch.float32)
    b_tri = torch.tensor([0], device=device, dtype=torch.float32)
    c_tri = torch.tensor([0], device=device, dtype=torch.float32)
    for kernel in [with_fn, without_fn]:
        kernel[(1, )](x, y, a_tri, b_tri, c_tri, num_warps=1)
        a_ref, b_ref, c_ref = x + y, x - y, x * y
        assert a_tri == a_ref
        assert b_tri == b_ref
        assert c_tri == c_ref


@triton.jit(noinline=True)
def noinline_simple_fn(x, y, Z):
    z = x + y
    tl.store(Z, z)


@triton.jit(noinline=True)
def noinline_call_graph_fn1(x):
    return x + 1


@triton.jit(noinline=True)
def noinline_call_graph_fn2(y):
    return y + 2


@triton.jit(noinline=True)
def noinline_call_graph_fn(x, y, Z):
    t0 = noinline_call_graph_fn1(x)
    t1 = noinline_call_graph_fn2(y)
    z = t0 + t1
    tl.store(Z, z)


@triton.jit(noinline=True)
def noinline_shared_fn(x, y, Z):
    offs = tl.arange(0, 16)[:, None] * 16 + tl.arange(0, 16)[None, :]
    z = tl.load(Z + offs)
    z = tl.dot(z, z) + x + y
    tl.store(Z + offs, z)


@triton.jit(noinline=True)
def noinline_dynamic_fn(x, y, Z):
    if x >= 1:
        x = noinline_call_graph_fn1(x)
    else:
        x = noinline_call_graph_fn2(x)
    if y >= 2:
        y = noinline_call_graph_fn2(y)
    else:
        y = noinline_call_graph_fn1(y)
    z = x + y
    tl.store(Z, z)


@triton.jit(noinline=True)
def noinline_call_multi_values_fn(x, y):
    return x + 1, y + 2


@triton.jit(noinline=True)
def noinline_multi_values_fn(x, y, Z):
    x, y = noinline_call_multi_values_fn(x, y)
    z = x + y
    tl.store(Z, z)


@pytest.mark.interpreter
@pytest.mark.parametrize("mode", ["simple", "call_graph", "shared", "dynamic", "multi_values"])
def test_noinline(mode, device):

    @triton.jit
    def kernel(X, Y, Z):
        x = tl.load(X)
        y = tl.load(Y)
        GENERATE_TEST_HERE(x, y, Z)

    func_name = f'noinline_{mode}_fn'
    kernel = patch_kernel(kernel, {'GENERATE_TEST_HERE': func_name})
    x = torch.tensor([1.0], device=device, dtype=torch.float32)
    y = torch.tensor([2.0], device=device, dtype=torch.float32)
    if mode == "shared":
        z = torch.ones((16, 16), device=device, dtype=torch.float32)
    else:
        z = torch.tensor([0.0], device=device, dtype=torch.float32)
    kernel[(1, )](x, y, z, num_warps=1)
    if mode == "simple":
        assert torch.equal(z, x + y)
    elif mode == "call_graph" or mode == "dynamic" or mode == "multi_values":
        assert torch.equal(z, x + 1 + y + 2)
    elif mode == "shared":
        ref = torch.full((16, 16), 16, device=device, dtype=torch.float32)
        assert torch.equal(z, ref + x + y)


# ---------------
# test atomics
# ---------------
@pytest.mark.interpreter
@pytest.mark.parametrize(
    "op, dtype_x_str, mode, sem",
    itertools.chain.from_iterable([[
        ('add', 'float16', mode, sem),
        ('add', 'uint32', mode, sem),
        ('add', 'int32', mode, sem),
        ('add', 'float32', mode, sem),
        ('add', 'uint64', mode, sem),
        ('add', 'int64', mode, sem),
        ('add', 'float64', mode, sem),
        ('max', 'uint32', mode, sem),
        ('max', 'int32', mode, sem),
        ('max', 'float32', mode, sem),
        ('max', 'uint64', mode, sem),
        ('max', 'int64', mode, sem),
        ('max', 'float64', mode, sem),
        ('min', 'uint32', mode, sem),
        ('min', 'int32', mode, sem),
        ('min', 'float32', mode, sem),
        ('min', 'uint64', mode, sem),
        ('min', 'int64', mode, sem),
        ('min', 'float64', mode, sem),
    ]
                                   for mode in ['all_neg', 'all_pos', 'min_neg', 'max_pos']
                                   for sem in [None, 'acquire', 'release', 'acq_rel', 'relaxed']]))
def test_atomic_rmw(op, dtype_x_str, mode, sem, device):
    check_type_supported(dtype_x_str, device)
    if is_interpreter():
        if dtype_x_str == 'float16':
<<<<<<< HEAD
            pytest.xfail("Only test atomic float16 ops on GPU")
    else:
        check_cuda_or_hip(device)
=======
            pytest.skip("Only test atomic float16 ops on GPU")
>>>>>>> 14800bfa

    n_programs = 5

    # triton kernel
    @triton.jit
    def kernel(X, Z):
        pid = tl.program_id(0)
        x = tl.load(X + pid)
        old = GENERATE_TEST_HERE
        tl.static_assert(old.dtype == x.dtype)

    sem_arg = sem if sem is None else f'"{sem}"'
    kernel = patch_kernel(kernel, {'GENERATE_TEST_HERE': f'tl.atomic_{op}(Z, x, sem={sem_arg})'})
    numpy_op = {'add': np.sum, 'max': np.max, 'min': np.min}[op]
    max_neutral = float('-inf') if dtype_x_str in float_dtypes else np.iinfo(getattr(np, dtype_x_str)).min
    min_neutral = float('inf') if dtype_x_str in float_dtypes else np.iinfo(getattr(np, dtype_x_str)).max
    neutral = {'add': 0, 'max': max_neutral, 'min': min_neutral}[op]

    # triton result
    rs = RandomState(17)
    x = np.array([2**i for i in range(n_programs)], dtype=getattr(np, dtype_x_str))
    if mode == 'all_neg':
        x = -np.abs(x)
    if mode == 'all_pos':
        x = np.abs(x)
    if mode == 'min_neg':
        idx = rs.randint(n_programs, size=(1, )).item()
        x[idx] = -np.max(np.abs(x)) - 1
    if mode == 'max_pos':
        idx = rs.randint(n_programs, size=(1, )).item()
        x[idx] = np.max(np.abs(x)) + 1
    x_tri = to_triton(x, device=device)

    z_tri = to_triton(np.array([neutral], dtype=getattr(np, dtype_x_str)), device=device)
    h = kernel[(n_programs, )](x_tri, z_tri)
    # torch result
    z_ref = numpy_op(x).astype(getattr(np, dtype_x_str))
    # compare
    exact = op not in ['add']
    if exact:
        assert z_ref.item() == to_numpy(z_tri).item()
    else:
        np.testing.assert_allclose(z_ref, to_numpy(z_tri), rtol=0.01)
    sem_str = "acq_rel" if sem is None else sem
    if not is_cuda():
        return

    assert f"atom.global.gpu.{sem_str}" in h.asm["ptx"]


@pytest.mark.interpreter
@pytest.mark.parametrize("num_ctas", num_ctas_list)
def test_atomic_rmw_predicate(num_ctas, device):

    @triton.jit
    def kernel(X):
        val = tl.program_id(0)
        if val < 64:
            tl.atomic_max(X, val)

    x = torch.zeros((1, ), device=device, dtype=torch.int32)
    kernel[(4096, )](x, num_ctas=num_ctas)
    assert x.item() == 63


@pytest.mark.interpreter
@pytest.mark.parametrize("shape, axis, num_ctas", [(shape, axis, num_ctas)
                                                   for shape in [(2, 2), (2, 8), (8, 2), (8, 8), (32, 32), (64, 64)]
                                                   for axis in [0, 1]
                                                   for num_ctas in num_ctas_list])
def test_tensor_atomic_rmw(shape, axis, num_ctas, device):
    shape0, shape1 = shape
    # triton kernel

    @triton.jit
    def kernel(Z, X, AXIS: tl.constexpr, SHAPE0: tl.constexpr, SHAPE1: tl.constexpr):
        off0 = tl.arange(0, SHAPE0)
        off1 = tl.arange(0, SHAPE1)
        x = tl.load(X + off0[:, None] * SHAPE1 + off1[None, :])
        z = tl.sum(x, axis=AXIS)
        if AXIS == 1:
            tl.atomic_add(Z + off0, z)
        else:
            tl.atomic_add(Z + off1, z)

    rs = RandomState(17)
    x = numpy_random((shape0, shape1), dtype_str="float32", rs=rs)
    # reference result
    z_ref = np.sum(x, axis=axis, keepdims=False)
    # triton result
    x_tri = to_triton(x, device=device)
    z_shape = (shape0, ) if axis == 1 else (shape1, )
    z_tri = to_triton(np.zeros(z_shape, dtype="float32"), device=device)
    kernel[(1, )](z_tri, x_tri, axis, shape0, shape1, num_ctas=num_ctas)
    np.testing.assert_allclose(z_ref, to_numpy(z_tri), rtol=1e-4)


@pytest.mark.interpreter
@pytest.mark.parametrize("num_ctas", num_ctas_list)
def test_tensor_atomic_rmw_block(num_ctas, device):
    shape = (8, 8)

    @triton.jit
    def kernel(X, SHAPE0: tl.constexpr, SHAPE1: tl.constexpr):
        off0 = tl.arange(0, SHAPE0)
        off1 = tl.arange(0, SHAPE1)
        offs = off0[:, None] * SHAPE1 + off1[None, :]
        val = offs.to(tl.float32)
        x = X + offs
        tl.atomic_min(x, val)

    x = torch.ones((8, 8), device=device, dtype=torch.float32)
    kernel[(2, )](x, shape[0], shape[1], num_ctas=num_ctas)
    assert torch.min(x).item() == 0.0


@pytest.mark.interpreter
@pytest.mark.parametrize("sem", [None, 'acquire', 'release', 'acq_rel', 'relaxed'])
@pytest.mark.parametrize("num_ctas", num_ctas_list)
def test_atomic_cas(sem, num_ctas, device):
    # 1. make sure that atomic_cas changes the original value (Lock)
    @triton.jit
    def change_value(Lock):
        tl.atomic_cas(Lock, 0, 1)

    Lock = torch.zeros((1, ), device=device, dtype=torch.int32)
    change_value[(1, )](Lock)

    assert (Lock[0] == 1)

    # 2. only one block enters the critical section
    @triton.jit
    def serialized_add(data, Lock, SEM: tl.constexpr):
        ptrs = data + tl.arange(0, 128)
        while tl.atomic_cas(Lock, 0, 1, SEM) == 1:
            pass

        tl.store(ptrs, tl.load(ptrs) + 1.0)

        # release lock
        tl.atomic_xchg(Lock, 0)

    Lock = torch.zeros((1, ), device=device, dtype=torch.int32)
    data = torch.zeros((128, ), device=device, dtype=torch.float32)
    ref = torch.full((128, ), 2000.0)
    h = serialized_add[(2000, )](data, Lock, SEM=sem, num_ctas=num_ctas)
    sem_str = "acq_rel" if sem is None else sem
    np.testing.assert_allclose(to_numpy(data), to_numpy(ref))
    if not is_cuda():
        return
    assert f"atom.global.{sem_str}" in h.asm["ptx"]


@pytest.mark.interpreter
@pytest.mark.parametrize("sem", [None, 'acquire', 'release', 'acq_rel', 'relaxed'])
@pytest.mark.parametrize("num_ctas", num_ctas_list)
def test_tensor_atomic_cas(sem, num_ctas, device):

    @triton.jit
    def change_value(X, BLOCK_SIZE: tl.constexpr, sem: tl.constexpr):
        pid = tl.program_id(axis=0)
        block_start = pid * BLOCK_SIZE
        offsets = block_start + tl.arange(0, BLOCK_SIZE)
        t1 = tl.full((BLOCK_SIZE, ), 0, dtype=tl.int64)
        t2 = tl.full((BLOCK_SIZE, ), 2, dtype=tl.int64)
        tl.atomic_cas(X + offsets, t1, t2, sem=sem)

    X = torch.tensor([0, 1, 0, 1, 0, 1, 0, 1], device=device, dtype=torch.int64)
    Y = torch.tensor([2, 1, 2, 1, 2, 1, 2, 1], device=device, dtype=torch.int64)

    change_value[(2, )](X, 4, sem)
    assert (torch.equal(X, Y))


# ---------------
# test cast
# ---------------


@pytest.mark.interpreter
@pytest.mark.parametrize("dtype_x, dtype_z, bitcast, size",
                         [(dtype_x, dtype_z, False, 1024) for dtype_x in dtypes for dtype_z in dtypes] + [
                             ('float32', 'bfloat16', False, 1024),
                             ('bfloat16', 'float32', False, 1024),
                             ('float32', 'int32', True, 1024),
                             ('float32', 'int1', False, 1024),
                             ('int8', 'bfloat16', False, 1024),
                         ] + [(f'uint{x}', f'int{x}', True, 1024)
                              for x in [8, 16, 32, 64]] + [(f'int{x}', f'uint{x}', True, 1024)
                                                           for x in [8, 16, 32, 64]] +
                         (([(dtype_x, dtype_z, False, size)
                            for dtype_x in torch_float8_dtypes
                            for dtype_z in ["float16", "float32", "bfloat16"]
                            for size in [1024, 32]]  #
                           + [(dtype_x, dtype_z, False, size)
                              for dtype_z in torch_float8_dtypes
                              for dtype_x in ["float16", "float32", "bfloat16"]
                              for size in [1024, 32]]) if torch.__version__ >= "2.1" else []))
@pytest.mark.parametrize("num_ctas", num_ctas_list)
def test_cast(dtype_x, dtype_z, bitcast, size, num_ctas, device):
    # CUDA: bfloat16 on cc < 80 will not be tested
    # Interpreter: Only bfloat16 <-> float32 is supported
    if not is_interpreter() or \
        (is_interpreter() and not ((dtype_z == 'bfloat16' and dtype_x == 'float32')
                                   or (dtype_z == 'float32' and dtype_x == 'bfloat16'))):
        check_type_supported(dtype_x, device)
        check_type_supported(dtype_z, device)

    if is_hip() and (dtype_z in ("bfloat16", "float8_e4m3fn") or dtype_x == "float8_e4m3fn"):
        pytest.skip(f'test_cast{(dtype_x, dtype_z)} cast to bfloat16 not supported on HIP.')

    torch.manual_seed(0)
    # This is tricky because numpy doesn't have bfloat, and torch doesn't have uints.
    if dtype_x.startswith('bfloat'):
        x_tri = torch.randn(size, dtype=getattr(torch, dtype_x), device=device)
    elif dtype_x.startswith('float8'):
        x_tri = torch.randn(size, dtype=torch.half, device=device).to(dtype=getattr(torch, dtype_x))
    else:
        x = numpy_random(size, dtype_str=dtype_x, low=-10, high=10) * 10
        # Triton clamps negative values to zero, while numpy wraps around
        # intmax, so avoid negatives for now.
        # TODO: figure out which one should actually be happening, and test it
        if dtype_z in uint_dtypes:
            x = np.absolute(x)
        x_tri = to_triton(x, device=device)
    if 'float' in dtype_z and 'float' in dtype_x:
        # make sure we use values that can be represented in both types
        x_tri = x_tri.to(getattr(torch, dtype_z)).to(getattr(torch, dtype_x))
    # triton kernel

    @triton.jit
    def kernel(X, Z, BITCAST: tl.constexpr, SIZE: tl.constexpr, ARG_HASH: tl.constexpr):
        x_ptr = X + tl.arange(0, SIZE)
        z_ptr = Z + tl.arange(0, SIZE)
        x = tl.load(x_ptr)

        # Depending on the value of ARG_HASH (a "random" number determined by
        # the test parameters), spell the cast one of three different ways.
        if ARG_HASH % 3 == 0:
            z = x.to(Z.dtype.element_ty, bitcast=BITCAST)
        elif ARG_HASH % 3 == 1:
            z = x.cast(Z.dtype.element_ty, bitcast=BITCAST)
        else:
            z = tl.cast(x, Z.dtype.element_ty, bitcast=BITCAST)

        tl.store(z_ptr, z)

    # "Random" number used inside the kernel to determine how we spell the cast.
    # This way we don't have to increase the number of tests.
    arg_hash = hash((dtype_x, dtype_z, bitcast, size, num_ctas))

    dtype_z_np = dtype_z if dtype_z != 'int1' else 'bool_'
    # triton result
    if dtype_z.startswith('bfloat'):
        z_tri = torch.empty((size, ), dtype=getattr(torch, dtype_z), device=device)
    elif dtype_z.startswith('float8'):
        z_tri = torch.empty((size, ), dtype=torch.half, device=device).to(dtype=getattr(torch, dtype_z))
    else:
        z_tri = to_triton(np.empty((size, ), dtype=getattr(np, dtype_z_np)), device=device)
    kernel[(1, )](x_tri, z_tri, BITCAST=bitcast, SIZE=size, ARG_HASH=arg_hash, num_warps=1, num_ctas=num_ctas)
    # torch result
    if dtype_z.startswith('bfloat') or dtype_x.startswith('bfloat') or dtype_z.startswith(
            'float8') or dtype_x.startswith('float8'):
        assert bitcast is False
        z_ref = x_tri.to(z_tri.dtype)
        if dtype_z.startswith('float8') and device not in ['cuda']:
            t = z_ref.byte() ^ z_tri.byte()
            torch.testing.assert_close(torch.zeros_like(t, dtype=torch.uint8), t)
        else:
            torch.testing.assert_close(z_ref, z_tri, rtol=0, atol=0)
    else:
        if bitcast:
            z_ref = x.view(getattr(np, dtype_z_np))
        else:
            z_ref = x.astype(getattr(np, dtype_z_np))
        np.testing.assert_allclose(z_ref, to_numpy(z_tri), rtol=0, atol=0)


@pytest.mark.interpreter
@pytest.mark.parametrize("dtype_str, num_warps",
                         [(dtype_str, num_warps) for dtype_str in int_dtypes + float_dtypes for num_warps in [4, 8]])
def test_cat(dtype_str, num_warps, device):
    check_type_supported(dtype_str, device)

    @triton.jit
    def kernel(X, Y, Z, N: tl.constexpr):
        offs = tl.arange(0, N)
        x = tl.load(X + offs)
        y = tl.load(Y + offs)
        z = tl.cat(x, y, can_reorder=True)
        tl.store(Z + tl.arange(0, 2 * N), z)

    x = torch.arange(0, 128, device=device).to(getattr(torch, dtype_str))
    y = torch.arange(-128, 0, device=device).to(getattr(torch, dtype_str))
    z_ref = torch.cat([x, y], dim=0).sum()
    z = torch.zeros((256, ), dtype=getattr(torch, dtype_str), device=device)
    kernel[(1, )](x, y, z, N=128, num_warps=num_warps)
    assert z.sum() == z_ref
    # check if there's no duplicate value in z
    assert z.unique().size(0) == z.size(0)


@pytest.mark.interpreter
@pytest.mark.parametrize("dtype_str", list(torch_dtypes))
@pytest.mark.parametrize("num_ctas", num_ctas_list)
def test_store_constant(dtype_str, num_ctas, device):
    check_type_supported(dtype_str, device)
    """Tests that boolean True is stored as 1"""

    @triton.jit
    def kernel(output_ptr, n_elements, BLOCK_SIZE: tl.constexpr):
        offsets = tl.program_id(axis=0) * BLOCK_SIZE + tl.arange(0, BLOCK_SIZE)
        mask = offsets < n_elements
        output = GENERATE_TEST_HERE
        tl.store(output_ptr + offsets, output, mask=mask)

    triton_dtype_str = 'uint8' if dtype_str == 'bool' else dtype_str
    kernel = patch_kernel(kernel, {'GENERATE_TEST_HERE': f'tl.zeros([BLOCK_SIZE], dtype=tl.{triton_dtype_str}) + 1'})
    block_size = 128
    ref = torch.ones([block_size], dtype=getattr(torch, dtype_str), device=device)
    output = torch.zeros([block_size], dtype=getattr(torch, dtype_str), device=device)
    kernel[(1, )](output, block_size, BLOCK_SIZE=block_size, num_ctas=num_ctas)

    assert torch.all(output == ref)


def test_load_store_same_ptr(device):

    @triton.jit()
    def kernel(in_out_ptr):
        pid = tl.program_id(axis=0)
        x = tl.load(in_out_ptr + pid)
        out = x * 2
        tl.store(in_out_ptr + pid, out)

    for _ in range(1000):
        x = torch.ones((65536, ), device=device, dtype=torch.float32)
        if is_hip():
            kernel[(65536, )](x, num_warps=16)  # threads per Warp for ROCM is 64
        else:
            kernel[(65536, )](x, num_warps=32)
        assert torch.all(x == 2)


@pytest.mark.interpreter
@pytest.mark.parametrize("dtype_str", ['int32'])
def test_umulhi(dtype_str, device):

    @triton.jit
    def kernel(X, Y, Z, N: tl.constexpr):
        offs = tl.arange(0, N)
        x = tl.load(X + offs)
        y = tl.load(Y + offs)
        z = tl.umulhi(x, y)
        tl.store(Z + tl.arange(0, N), z)

    def umulhi32(a, b):
        # Convert to 64-bit unsigned integers to prevent overflow
        a_64 = a.astype(np.int64)
        b_64 = b.astype(np.int64)

        # Perform the multiplication in 64-bit
        product_64 = a_64 * b_64

        # Shift right by 32 bits to get the high part of the product
        result_high_32 = product_64 >> 32
        return result_high_32

    rs = RandomState(17)
    N = 128
    x = numpy_random((N, ), dtype_str=dtype_str, rs=rs, low=0)
    x_tri = to_triton(x, device=device)
    y = numpy_random((N, ), dtype_str=dtype_str, rs=rs, low=0)
    y_tri = to_triton(y, device=device)
    z_tri = torch.zeros_like(x_tri)
    kernel[(1, )](x_tri, y_tri, z_tri, N=N)

    z_ref = umulhi32(x, y)
    np.testing.assert_equal(z_ref, to_numpy(z_tri))


@pytest.mark.interpreter
def test_join(device):

    @triton.jit
    def kernel(X, Y, Z, N: tl.constexpr):
        offs = tl.arange(0, N)
        x = tl.load(X + offs)
        y = tl.load(Y + offs)
        z = tl.join(x, y)
        tl.store(Z + tl.arange(0, N)[:, None] * 2 + tl.arange(0, 2)[None, :], z)

    x = torch.arange(0, 128, device=device).to(torch.int32)
    y = torch.arange(-128, 0, device=device).to(torch.int32)
    z_ref = torch.stack([x, y], dim=-1)
    z = torch.zeros_like(z_ref)
    kernel[(1, )](x, y, z, N=128)

    np.testing.assert_equal(to_numpy(z_ref), to_numpy(z))


@pytest.mark.interpreter
def test_join_scalars(device):

    @triton.jit
    def kernel(X, Y, Z):
        x = tl.load(X)
        y = tl.load(Y)
        z = tl.join(x, y)
        tl.static_assert(z.shape == [2])
        tl.store(Z + tl.arange(0, 2), z)

    x = torch.full([1], 42, device=device).to(torch.int32)
    y = torch.full([1], 100, device=device).to(torch.int32)
    z = torch.zeros([2], device=device)
    kernel[(1, )](x, y, z)

    np.testing.assert_equal([42, 100], to_numpy(z))


@pytest.mark.interpreter
def test_join_with_mma(device):

    @triton.jit
    def kernel(X, Z):
        x = tl.load(X + 16 * tl.arange(0, 32)[:, None] + tl.arange(0, 16)[None, :])  # (32,16)
        x2 = tl.join(x, 2 * x)  # (32,16,2)
        x3 = tl.reshape(x2, (32, 32))
        z = tl.dot(x3, x3)  # (32,32)
        tl.store(Z + 32 * tl.arange(0, 32)[:, None] + tl.arange(0, 32)[None, :], z)

    x = torch.arange(0, 32 * 16, device=device, dtype=torch.float32).reshape((32, 16))
    r = torch.stack([x, 2 * x], dim=-1).reshape((32, 32))
    z_ref = torch.matmul(r, r)
    z = torch.zeros_like(z_ref)
    kernel[(1, )](x, z)

    torch.testing.assert_close(z, z_ref)


@pytest.mark.interpreter
@pytest.mark.parametrize("debug", [False, True])
def test_interleave(device, debug):

    @triton.jit(debug=debug)
    def kernel(Z, N: tl.constexpr):
        z = tl.interleave(tl.arange(0, N), tl.arange(N, 2 * N))
        tl.store(Z + tl.arange(0, 2 * N), z)

    x = torch.arange(0, 128, device=device).to(torch.int32)
    y = torch.arange(128, 256, device=device).to(torch.int32)
    z_ref = torch.stack([x, y], dim=-1).reshape(256)
    z = torch.zeros_like(z_ref)
    kernel[(1, )](z, N=128)

    np.testing.assert_equal(to_numpy(z_ref), to_numpy(z))


@pytest.mark.interpreter
def test_interleave_scalars(device):

    @triton.jit
    def kernel(X, Y, Z):
        z = tl.interleave(X, Y)
        tl.static_assert(z.shape == [tl.constexpr(2)])
        tl.store(Z + tl.arange(0, 2), z)

    z = torch.zeros(2, device=device)
    kernel[(1, )](10, 20, z)

    np.testing.assert_equal([10, 20], to_numpy(z))


@pytest.mark.interpreter
def test_split(device):

    @triton.jit
    def kernel(X, Z1, Z2, N: tl.constexpr):
        offs = tl.arange(0, N)
        x = tl.load(X + offs)
        x1 = tl.reshape(x, (N // 2, 2))
        z1, z2 = tl.split(x1)
        tl.store(Z1 + tl.arange(0, N // 2), z1)
        tl.store(Z2 + tl.arange(0, N // 2), z2)

    x = torch.arange(0, 256, device=device).to(torch.int32).reshape((128, 2))
    z1_ref, z2_ref = (x[:, 0], x[:, 1])
    z1 = torch.zeros_like(z1_ref)
    z2 = torch.zeros_like(z2_ref)
    kernel[(1, )](x, z1, z2, N=256)

    np.testing.assert_equal(to_numpy(z1_ref), to_numpy(z1))
    np.testing.assert_equal(to_numpy(z2_ref), to_numpy(z2))


@pytest.mark.interpreter
def test_split_to_scalar(device):

    @triton.jit
    def kernel(X, Z1, Z2):
        offs = tl.arange(0, 2)
        x = tl.load(X + offs)
        z1, z2 = tl.split(x)
        tl.static_assert(isinstance(z1, tl.tensor))
        tl.static_assert(isinstance(z2, tl.tensor))
        tl.static_assert(z1.shape == [])
        tl.static_assert(z2.shape == [])
        tl.store(Z1, z1)
        tl.store(Z2, z2)

    N = 2
    x = torch.arange(0, N, device=device).reshape(N // 2, 2)
    z1_ref, z2_ref = (x[:, 0], x[:, 1])
    z1 = torch.zeros_like(z1_ref)
    z2 = torch.zeros_like(z2_ref)
    kernel[(1, )](x, z1, z2)

    np.testing.assert_equal(to_numpy(z1_ref), to_numpy(z1))
    np.testing.assert_equal(to_numpy(z2_ref), to_numpy(z2))


def convert_float_to_float32(fp: torch.tensor, dtype=None):
    if not dtype:
        dtype = getattr(tl, torch_dtype_name(fp.dtype))

    fp = fp.view(getattr(torch, f"int{dtype.primitive_bitwidth}"))
    exp_width = dtype.primitive_bitwidth - dtype.fp_mantissa_width - 1
    exp_bias = dtype.exponent_bias
    sign = ((fp >> (dtype.primitive_bitwidth - 1)) & 0x01).int()
    exp = ((fp >> dtype.fp_mantissa_width) & ((1 << exp_width) - 1)).int()
    frac = (fp & ((1 << dtype.fp_mantissa_width) - 1)).int()

    output = torch.where(
        exp == 0,
        # subnormal
        ((-1.0)**sign) * (2.0**(1 - exp_bias)) * (frac / (2.0**dtype.fp_mantissa_width)),
        # normal
        ((-1.0)**sign) * (2.0**(exp - exp_bias)) * (1.0 + frac / (2.0**dtype.fp_mantissa_width))).float()

    extended_exp = (
        (1 << (tl.float32.primitive_bitwidth - tl.float32.fp_mantissa_width - 1)) - 1) << tl.float32.fp_mantissa_width
    # special cases, exp is 0b11..1
    if dtype in [tl.float8e4nv, tl.float8e4b15]:
        # float8e4m3nv does not have infinities
        output[fp == 0b01111111] = torch.nan
        output[fp == 0b11111111] = torch.nan
    else:
        output = torch.where(exp == (1 << exp_width) - 1,
                             ((sign << (tl.float32.primitive_bitwidth - 1)) | extended_exp
                              | (frac << (tl.float32.fp_mantissa_width - dtype.fp_mantissa_width)))  #
                             .view(torch.float32), output)
    return output


@pytest.mark.interpreter
@pytest.mark.parametrize("in_dtype", [torch.float16, torch.bfloat16])
def test_convert_float16_to_float32(in_dtype, device):
    """Tests that check convert_float_to_float32 function"""
    check_type_supported(in_dtype, device)

    f16_input = torch.tensor(range(-int(2**(16 - 1)), int(2**(16 - 1))), dtype=torch.int16).view(in_dtype)
    f32_output = convert_float_to_float32(f16_input)

    nan = f16_input.isnan()
    assert torch.all(f32_output[nan].isnan())
    inf = f16_input.isinf()
    assert torch.all(f32_output[inf].isinf())
    other = torch.logical_not(torch.logical_or(nan, inf))
    assert torch.all(f16_input[other] == f32_output[other])


def serialize_fp8(np_data, in_dtype):
    return np_data


# inverse of `serialize_fp8`


def deserialize_fp8(np_data, in_dtype):
    return np_data


# ---------------
# test reduce
# ---------------


@pytest.mark.interpreter
def test_max_returns_zero(device):
    # Simple test with a tl.max call that returns 0.  The interpreter had a bug
    # where it didn't handle this correctly.
    @triton.jit
    def kernel(X, Z, BLOCK: tl.constexpr):
        x = tl.load(X + tl.arange(0, BLOCK))
        z = tl.max(x)
        tl.store(Z, z)

    BLOCK = 128
    x = torch.zeros((BLOCK, ), device=device)
    z = torch.ones((1, ), device=device)

    kernel[(1, )](x, z, BLOCK=BLOCK)
    assert z[0] == 0


def get_reduced_dtype(dtype_str, op):
    if op in ('argmin', 'argmax'):
        return 'int32'
    if dtype_str == 'bfloat16':
        return 'float32'
    return dtype_str


@pytest.mark.interpreter
@pytest.mark.parametrize("op, dtype_str, shape", [(op, dtype, shape) for op in [
    'min',
    'max',
    'min-with-indices',
    'max-with-indices',
    'argmin-tie-break-left',
    'argmax-tie-break-left',
    'sum',
] for dtype in dtypes_with_bfloat16 for shape in [32, 64, 128, 512]])
@pytest.mark.parametrize("num_ctas", num_ctas_list)
@pytest.mark.parametrize("num_warps, threads_per_warp",
                         [(64, 16), (4, THREADS_PER_WARP)] if is_xpu() else [(4, THREADS_PER_WARP)])
def test_reduce1d(op, dtype_str, shape, num_ctas, num_warps, threads_per_warp, device):
    check_type_supported(dtype_str, device)  # bfloat16 on cc < 80 will not be tested

    # triton kernel
    @triton.jit
    def kernel(X, Z, BLOCK: tl.constexpr):
        x = tl.load(X + tl.arange(0, BLOCK))
        GENERATE_TEST_HERE
        tl.store(Z, z)

    if 'with-indices' in op:
        patch = f'z, _ = tl.{op.split("-")[0]}(x, axis=0, return_indices=True)'
    elif 'arg' in op:
        tie_break_left = 'tie-break-left' in op
        patch = f'z = tl.{op.split("-")[0]}(x, axis=0, tie_break_left={tie_break_left})'
    else:
        patch = f'z = tl.{op}(x, axis=0)'
    kernel = patch_kernel(kernel, {'GENERATE_TEST_HERE': patch})
    # input
    rs = RandomState(17)
    # limit the range of integers so that the sum does not overflow
    x = numpy_random((shape, ), dtype_str=dtype_str, rs=rs)
    numpy_op = {
        'sum': np.sum,
        'max': np.max,
        'min': np.min,
        'max-with-indices': np.max,
        'min-with-indices': np.min,
        'argmin-tie-break-fast': np.argmin,
        'argmin-tie-break-left': np.argmin,
        'argmax-tie-break-fast': np.argmax,
        'argmax-tie-break-left': np.argmax,
    }[op]
    if 'tie-break-left' in op:
        x[3:10] = numpy_op(x)
    x_tri = to_triton(x, device=device)
    # numpy result
    z_dtype_str = 'int32' if op in ('argmin', 'argmax') else dtype_str
    z_tri_dtype_str = z_dtype_str
    if op not in ['argmin', 'argmax'] and dtype_str == 'bfloat16':
        z_dtype_str = 'float32'
        z_ref = numpy_op(x).astype(getattr(np, z_dtype_str))
        # trunc mantissa for a fair comparison of accuracy
        z_ref = (z_ref.view('uint32') & np.uint32(0xffff0000)).view('float32')
        z_tri_dtype_str = 'bfloat16'
    else:
        z_ref = numpy_op(x).astype(getattr(np, z_dtype_str))
    # triton result
    z_tri = to_triton(numpy_random((1, ), dtype_str=z_dtype_str, rs=rs), device=device, dst_type=z_tri_dtype_str)
    if is_xpu():
        kernel[(1, )](x_tri, z_tri, BLOCK=shape, num_ctas=num_ctas, num_warps=num_warps,
                      threads_per_warp=threads_per_warp)
    else:
        kernel[(1, )](x_tri, z_tri, BLOCK=shape, num_ctas=num_ctas)
    z_tri = to_numpy(z_tri)
    # compare
    if op == 'sum':
        np.testing.assert_allclose(z_ref, z_tri, rtol=0.01)
    else:
        if op in ('argmin', 'argmax'):
            # argmin and argmax can have multiple valid indices.
            # so instead we compare the values pointed by indices
            np.testing.assert_equal(x[z_ref], x[z_tri])
        else:
            np.testing.assert_equal(z_ref, z_tri)


# TODO: [Qingyi] Fix argmin / argmax
reduce_configs1 = [(op, dtype, (1, 1024), axis, False)
                   for dtype in dtypes_with_bfloat16
                   for op in ['min', 'max', 'sum', 'argmin', 'argmax']
                   for axis in [1]]

# shape (128, 256) and (32, 1024) are not enabled on sm86 because the required shared memory
# exceeds the limit of 99KB
reduce2d_shapes = [(2, 32), (4, 32), (4, 128)]
# TODO: fix and uncomment
# , (32, 64), (64, 128)]
if is_cuda() and 'V100' in torch.cuda.get_device_name(0):
    reduce2d_shapes += [(128, 256) and (32, 1024)]

reduce_configs2 = [(op, 'float32', shape, axis, False)
                   for op in ['min', 'max', 'sum', 'argmin', 'argmax']
                   for shape in reduce2d_shapes
                   for axis in [0, 1]] + [(op, 'float32', [16, 32], None, False) for op in ['min', 'max', 'sum']]

reduce3d_shapes = [(2, 32, 16), (32, 2, 16), (32, 16, 2)]
reduce_configs3 = [(op, 'float32', shape, axis, False)
                   for op in ['min', 'max', 'sum', 'argmin', 'argmax']
                   for shape in reduce3d_shapes
                   for axis in [0, 1, 2]]
invalid_config = [('sum', 'float32', (32, 32), axis, False) for axis in [2, 3]]
negative_config = [('sum', 'float32', (32, 32), -1, False)]
keep_dims_2d_configs = [(op, 'float32', (32, 32), axis, True)
                        for op in ['min', 'max', 'sum', 'argmin', 'argmax']
                        for axis in [0, 1]] + [(op, 'float32', (32, 32), None, True) for op in ['min', 'max', 'sum']]
keep_dims_3d_configs = [(op, 'float32', (32, 2, 16), axis, True)
                        for op in ['min', 'max', 'sum', 'argmin', 'argmax']
                        for axis in [0, 1, 2]] + [(op, 'float32', (32, 2, 16), None, True)
                                                  for op in ['min', 'max', 'sum']]


@pytest.mark.interpreter
@pytest.mark.parametrize(
    "op, dtype_str, shape, axis, keep_dims", reduce_configs1 + reduce_configs2 + reduce_configs3 + invalid_config +
    negative_config + keep_dims_2d_configs + keep_dims_3d_configs)
@pytest.mark.parametrize("num_ctas", num_ctas_list)
@pytest.mark.parametrize("num_warps, threads_per_warp",
                         [(64, 16), (4, THREADS_PER_WARP)] if is_xpu() else [(4, THREADS_PER_WARP)])
def test_reduce(op, dtype_str, shape, axis, keep_dims, num_ctas, num_warps, threads_per_warp, device):
    check_type_supported(dtype_str, device)  # bfloat16 on cc < 80 will not be tested

    @triton.jit
    def kernel(X, Z, BLOCK_M: tl.constexpr, BLOCK_N: tl.constexpr, BLOCK_K: tl.constexpr, IS_3D: tl.constexpr,
               AXIS: tl.constexpr, KEEP_DIMS: tl.constexpr):
        range_m = tl.arange(0, BLOCK_M)
        range_n = tl.arange(0, BLOCK_N)
        range_k = tl.arange(0, BLOCK_K)
        if IS_3D:
            x = tl.load(X + range_m[:, None, None] * BLOCK_N * BLOCK_K + range_n[None, :, None] * BLOCK_K +
                        range_k[None, None, :])
        else:
            x = tl.load(X + range_m[:, None] * BLOCK_N + range_n[None, :])
        z = GENERATE_TEST_HERE

        z_ptr = Z
        if KEEP_DIMS and AXIS is None:
            if IS_3D:
                z_ptr = z_ptr[None, None, None, :]
            else:
                z_ptr = z_ptr[None, None, :]
        if IS_3D:
            if AXIS == 0:
                z_ptr = Z + range_n[:, None] * BLOCK_K + range_k[None, :]
            elif AXIS == 1 or AXIS == -2:
                z_ptr = Z + range_m[:, None] * BLOCK_K + range_k[None, :]
            elif AXIS == 2 or AXIS == -1:
                z_ptr = Z + range_m[:, None] * BLOCK_N + range_n[None, :]
        else:
            if AXIS == 0:
                z_ptr = Z + range_n
            elif AXIS == 1 or AXIS == -1:
                z_ptr = Z + range_m
        if KEEP_DIMS and AXIS is not None:
            z_ptr = tl.expand_dims(z_ptr, axis=AXIS)
        tl.store(z_ptr, z)

    kernel = patch_kernel(kernel, {'GENERATE_TEST_HERE': f'tl.{op}(x, axis=AXIS, keep_dims=KEEP_DIMS)'})
    # input
    rs = RandomState(17)
    # limit the range of integers so that the sum does not overflow
    x = numpy_random(shape, dtype_str=dtype_str, rs=rs)
    x_tri = to_triton(x, device=device)
    numpy_op = {'sum': np.sum, 'max': np.max, 'min': np.min, 'argmin': np.argmin, 'argmax': np.argmax}[op]
    z_dtype_str = get_reduced_dtype(dtype_str, op)
    z_tri_dtype_str = z_dtype_str

    # numpy result
    # Silence numpy error on axis out of bounds, to give triton a chance to fail
    np_axis = axis if axis is not None and axis < len(shape) else None
    if op not in ['argmin', 'argmax'] and dtype_str == 'bfloat16':
        z_dtype_str = 'float32'
        z_tri_dtype_str = 'bfloat16'
        z_ref = numpy_op(x, axis=np_axis, keepdims=keep_dims).astype(getattr(np, z_dtype_str))
        # trunc mantissa for a fair comparison of accuracy
        z_ref = (z_ref.view('uint32') & np.uint32(0xffff0000)).view('float32')
    else:
        z_ref = numpy_op(x, axis=np_axis, keepdims=keep_dims).astype(getattr(np, z_dtype_str))

    # triton result
    z_shape = z_ref.shape
    z_tri = to_triton(numpy_random(z_shape, dtype_str=z_dtype_str, rs=rs), device=device, dst_type=z_tri_dtype_str)
    BLOCK_K = 1 if len(shape) == 2 else shape[2]
    IS_3D = bool(len(shape) == 3)
    if axis is not None and axis >= len(shape):
        with pytest.raises(triton.TritonError):
            if is_xpu():
                kernel[(1, )](x_tri, z_tri, BLOCK_M=shape[0], BLOCK_N=shape[1], BLOCK_K=BLOCK_K, IS_3D=IS_3D, AXIS=axis,
                              KEEP_DIMS=keep_dims, num_ctas=num_ctas, num_warps=num_warps,
                              threads_per_warp=threads_per_warp)
            else:
                kernel[(1, )](x_tri, z_tri, BLOCK_M=shape[0], BLOCK_N=shape[1], BLOCK_K=BLOCK_K, IS_3D=IS_3D, AXIS=axis,
                              KEEP_DIMS=keep_dims, num_ctas=num_ctas)
        return
    else:
        if is_xpu():
            kernel[(1, )](x_tri, z_tri, BLOCK_M=shape[0], BLOCK_N=shape[1], BLOCK_K=BLOCK_K, IS_3D=IS_3D, AXIS=axis,
                          KEEP_DIMS=keep_dims, num_ctas=num_ctas, num_warps=num_warps,
                          threads_per_warp=threads_per_warp)
        else:
            kernel[(1, )](x_tri, z_tri, BLOCK_M=shape[0], BLOCK_N=shape[1], BLOCK_K=BLOCK_K, IS_3D=IS_3D, AXIS=axis,
                          KEEP_DIMS=keep_dims, num_ctas=num_ctas)

    z_tri = to_numpy(z_tri)

    # compare
    if op == 'sum':
        np.testing.assert_allclose(z_ref, z_tri, rtol=0.01)
    else:
        if op in ('argmin', 'argmax'):
            # argmin and argmax can have multiple valid indices.
            # so instead we compare the values pointed by indices
            z_ref_index = z_ref
            z_tri_index = z_tri
            if not keep_dims:
                z_ref_index = np.expand_dims(z_ref, axis=axis)
                z_tri_index = np.expand_dims(z_tri, axis=axis)
            z_ref_value = np.take_along_axis(x, z_ref_index, axis=axis)
            z_tri_value = np.take_along_axis(x, z_tri_index, axis=axis)
            np.testing.assert_equal(z_ref_value, z_tri_value)
        else:
            np.testing.assert_equal(z_ref, z_tri)


scan2d_shapes = [(8, 32), (16, 32), (32, 16), (2, 1024), (1024, 2), (32, 32), (1, 1024)]

scan_configs = [(op, type, shape, axis, reverse, num_warps)
                for num_warps in [4, 16]
                for type in ['int32', 'float32', 'bfloat16']
                for axis in [1, 0]
                for reverse in [True, False]
                for shape in scan2d_shapes
                for op in ['cumsum', 'cumprod', 'get_first_element', 'linear_recurrence', 'cummax', 'roll']]
negative_config = [('cumsum', 'float32', (32, 32), -1, False, 4)]


@triton.jit
# trivial associative but not commutative function
def get_first_element(a, b):
    return a


# Compute x_i = a_i * x_{i-1} + b_i
@triton.jit
def linear_recurrence(a1, b1, a2, b2):
    return a1 * a2, b1 * a2 + b2


@triton.jit
def cummax(v0, i0, v1, i1):
    gt = v0 > v1
    return tl.where(gt, v0, v1), tl.where(gt, i0, i1)


@triton.jit
def roll(a1, b1_last, b1_cur, a2, b2_last, b2_cur):
    return a1 + a2, tl.where(a2 == 1, b1_cur, 0) + b2_last, b2_cur


@pytest.mark.interpreter
@pytest.mark.parametrize("op, dtype_str, shape, axis, reverse, num_warps", scan_configs + negative_config)
def test_scan2d(op, dtype_str, shape, axis, reverse, num_warps, device):
    check_type_supported(dtype_str, device)
    if dtype_str == 'bfloat16':
        if op == 'cummax':
            pytest.xfail("bfloat16 compare not suppoted before sm90")
        if op == 'linear_recurrence':
            pytest.xfail("Skipping linear_recurrence scan on bfloat16 due to accuracy issues")
    numpy_dtype_str = 'float32' if dtype_str == 'bfloat16' else dtype_str

    # triton kernel
    @triton.jit
    def kernel(X, Y, Z, BLOCK_M: tl.constexpr, BLOCK_N: tl.constexpr, AXIS: tl.constexpr):
        range_m = tl.arange(0, BLOCK_M)
        range_n = tl.arange(0, BLOCK_N)
        x = tl.load(X + range_m[:, None] * BLOCK_N + range_n[None, :])
        y = tl.load(Y + range_m[:, None] * BLOCK_N + range_n[None, :])
        GENERATE_TEST_HERE
        tl.store(Z + range_m[:, None] * BLOCK_N + range_n[None, :], z)

    if op == 'cumsum' or op == 'cumprod':
        kernel = patch_kernel(kernel, {'GENERATE_TEST_HERE': f'z = tl.{op}(x, axis={axis}, reverse={reverse})'})
    elif op == 'get_first_element':
        kernel = patch_kernel(
            kernel,
            {'GENERATE_TEST_HERE': f'z = tl.associative_scan(x, axis={axis}, combine_fn={op}, reverse={reverse})'})
    elif op == 'cummax':
        rg = "range_m[:, None]" if axis == 0 else "range_n[None, :]"
        rg = f"tl.broadcast_to({rg}.to(tl.int64), [BLOCK_M, BLOCK_N])"
        kernel = patch_kernel(kernel, {
            'GENERATE_TEST_HERE':
            f'_, z = tl.associative_scan((x, {rg}), axis={axis}, combine_fn={op}, reverse={reverse})'
        })
    elif op == 'roll':
        assert op == 'roll'
        kernel = patch_kernel(
            kernel, {
                'GENERATE_TEST_HERE':
                f'_, z, _ = tl.associative_scan((1 + 0* x, 0 * x, x), axis={axis}, combine_fn={op}, reverse={reverse})'
            })
    else:
        assert op == 'linear_recurrence'
        kernel = patch_kernel(kernel, {
            'GENERATE_TEST_HERE':
            f'_, z = tl.associative_scan((x, y), axis={axis}, combine_fn={op}, reverse={reverse})'
        })
    # input
    rs = RandomState(17)
    if op == 'linear_recurrence' and dtype_str in int_dtypes:
        # If the numbers are too large the op will overflow
        # We sample numbers in -1, 0, 1
        x = rs.randint(-1, 2, shape, dtype=dtype_str)
        y = rs.randint(-1, 2, shape, dtype=dtype_str)
    else:
        x = numpy_random(shape, dtype_str=dtype_str, rs=rs)
        # y is just used in linear_recurrence
        y = numpy_random(shape, dtype_str=dtype_str, rs=rs)
    x_in = x
    if reverse:
        x_in = np.flip(x, axis)
    z = np.empty_like(x)
    x_tri = to_triton(x, device=device, dst_type=dtype_str)
    y_tri = to_triton(y, device=device, dst_type=dtype_str)
    if op == 'cumsum' or op == 'cumprod':
        numpy_op = {'cumsum': np.cumsum, 'cumprod': np.cumprod}[op]
        z_ref = numpy_op(x_in, axis=axis).astype(getattr(np, numpy_dtype_str))
        if reverse:
            z_ref = np.flip(z_ref, axis)

    elif op == 'cummax':
        # NumPy does not have cummax
        z = z.astype(np.int64)
        z_ref = torch.cummax(torch.from_numpy(x_in.copy()), axis=axis).indices.numpy()
        if reverse:
            z_ref = x_in.shape[axis] - np.flip(z_ref, axis) - 1
    elif op == 'roll':
        ROLL = 1
        z_ref = np.roll(x_in.copy(), ROLL, axis=axis)
        if axis == 0:
            z_ref[:ROLL] = 0
        else:
            z_ref[:, :ROLL] = 0

        if reverse:
            z_ref = np.flip(z_ref, axis)
    elif op == 'linear_recurrence':
        # Simplify to the axis=1 case
        x_ref = x.T if axis == 0 else x
        y_ref = y.T if axis == 0 else y
        if reverse:
            x_ref = np.flip(x_ref, 1)
            y_ref = np.flip(y_ref, 1)

        result = []
        for x_refi, y_refi in zip(x_ref, y_ref):
            li = []
            acc = 0
            for xi, yi in zip(x_refi, y_refi):
                acc = xi * acc + yi
                li.append(acc)
            result.append(li)
        z_ref = np.array(result)
        if reverse:
            z_ref = np.flip(z_ref, 1)

        if axis == 0:
            z_ref = z_ref.T
    else:
        assert op == 'get_first_element'
        z_ref = x
        if axis == 0:
            if reverse:
                z_ref[:-1] = x[-1]
            else:
                z_ref[1:] = x[0]
        else:
            if reverse:
                z_ref[:, :-1] = x[:, -1:]
            else:
                z_ref[:, 1:] = x[:, 0:1]

    # triton result
    # we don't cast the `fp32 = bf16 op bf16` result to bfloat16 to alleviate accuracy issues
    z_tri = to_triton(z, device=device)
    kernel[(1, )](x_tri, y_tri, z_tri, BLOCK_M=shape[0], BLOCK_N=shape[1], AXIS=axis, num_warps=num_warps)

    z_tri = to_numpy(z_tri)
    # compare
    if dtype_str not in int_dtypes:
        if op == 'cumprod':
            np.testing.assert_allclose(z_ref, z_tri, rtol=0.01, atol=1e-3)
        else:
            np.testing.assert_allclose(z_ref, z_tri, rtol=0.01)
    else:
        np.testing.assert_equal(z_ref, z_tri)


scan_layouts = [
    BlockedLayout([1, 4], [4, THREADS_PER_WARP // 4], [4, 1], [0, 1], [1, 1], [1, 1], [0, 1]),
    BlockedLayout([1, 4], [8, THREADS_PER_WARP // 8], [4, 1], [0, 1], [1, 1], [1, 1], [0, 1]),
    BlockedLayout([4, 1], [4, THREADS_PER_WARP // 4], [1, 4], [0, 1], [1, 1], [1, 1], [0, 1]),
    BlockedLayout([2, 2], [4, THREADS_PER_WARP // 4], [2, 2], [0, 1], [1, 1], [1, 1], [0, 1]),
    BlockedLayout([2, 2], [8, THREADS_PER_WARP // 8], [2, 2], [0, 1], [1, 1], [1, 1], [0, 1]),
    BlockedLayout([1, 4], [4, THREADS_PER_WARP // 4], [4, 1], [1, 0], [1, 1], [1, 1], [0, 1]),
    BlockedLayout([1, 4], [8, THREADS_PER_WARP // 8], [4, 1], [1, 0], [1, 1], [1, 1], [0, 1]),
    BlockedLayout([4, 1], [4, THREADS_PER_WARP // 4], [1, 4], [1, 0], [1, 1], [1, 1], [0, 1]),
    BlockedLayout([2, 2], [4, THREADS_PER_WARP // 4], [2, 2], [1, 0], [1, 1], [1, 1], [0, 1]),
    BlockedLayout([2, 2], [8, THREADS_PER_WARP // 8], [2, 2], [1, 0], [1, 1], [1, 1], [0, 1]),
    BlockedLayout([1, 2], [1, THREADS_PER_WARP // 1], [1, 4], [1, 0], [1, 1], [1, 1], [0, 1]),
]

# ---------------
# test histogram
# ---------------


@pytest.mark.interpreter
@pytest.mark.parametrize("M, N", [[2048, 2], [1024, 8], [1024, 128], [256, 512], [32, 512], [8, 512], [8, 2]])
def test_histogram(M, N, device):

    @triton.jit
    def histogram_kernel(x_ptr, z_ptr, M: tl.constexpr, N: tl.constexpr):
        offset1 = tl.arange(0, M)
        offset2 = tl.arange(0, N)
        x = tl.load(x_ptr + offset1)
        z = tl.histogram(x, N)
        tl.store(z_ptr + offset2, z)

    torch.manual_seed(17)
    x = torch.randint(0, N, (M, ), device=device, dtype=torch.int32)
    z = torch.empty(N, dtype=torch.int32, device=device)
    # FIXME: use regular histc when supported for xpu.
    if is_xpu():
        z_torch = torch.histc(x.to('cpu').to(torch.float32), bins=N, min=0, max=N - 1).to(torch.int32).to('xpu')
    else:
        # torch.histc does not work when the input type is not float and the device is CPU
        # https://github.com/pytorch/pytorch/issues/74236
        # This is a workload by converting the input to float
        z_torch = torch.histc(x.float(), bins=N, min=0, max=N - 1)
    histogram_kernel[(1, )](x, z, M=M, N=N)
    assert (z_torch == z).all()


@pytest.mark.interpreter
@pytest.mark.parametrize("op", ['sum', 'max', 'min'])
@pytest.mark.parametrize("BLOCK_N", [32, 64, 128])
@pytest.mark.parametrize("N", [512, 1024, 2048])
@pytest.mark.parametrize("num_pid_n", [2, 4])
def test_optimize_thread_locality(op, BLOCK_N, N, num_pid_n, device):

    @triton.jit
    def kernel(X, Y, N, BLOCK_M: tl.constexpr, BLOCK_N: tl.constexpr, NUM_PID_N: tl.constexpr):
        start_m = tl.program_id(0)
        pid_n = tl.program_id(1)
        local = INITIALIZE_PATCH
        off_m = start_m * BLOCK_M + tl.arange(0, BLOCK_M)
        for start_n in range(pid_n, tl.cdiv(N, BLOCK_N), NUM_PID_N):
            off_n = start_n * BLOCK_N + tl.arange(0, BLOCK_N)
            Xs = X + off_m[:, None] * N + off_n[None, :]
            x = tl.load(Xs)
            local = ACCUMULATE_PATCH
        tl.store(Y + off_m * NUM_PID_N + pid_n, local)
        # the following segfaults AMD backend following #3492
        # really unclear why; the llvm-ir and kernel arguments are
        # identical !
        # tl.store(Y + off_m * tl.num_programs(1) + pid_n, local)

    initialize_patch = {
        'sum': 'tl.zeros([BLOCK_M], dtype=tl.float32)',
        'max': 'tl.full([BLOCK_M], float("-inf"), dtype=tl.float32)',
        'min': 'tl.full([BLOCK_M], float("inf"), dtype=tl.float32)',
    }[op]
    reduce_patch = {
        'sum': 'local + tl.sum(x, axis=1)',
        'max': 'tl.maximum(local, tl.max(x, axis=1))',
        'min': 'tl.minimum(local, tl.min(x, axis=1))',
    }[op]
    numpy_op = {
        'sum': np.sum,
        'max': np.max,
        'min': np.min,
    }[op]
    kernel = patch_kernel(kernel, {'ACCUMULATE_PATCH': reduce_patch, 'INITIALIZE_PATCH': initialize_patch})
    torch.manual_seed(0)
    BLOCK_M = 32
    x = torch.randn((BLOCK_M, N), dtype=torch.float32, device=device)
    y = torch.randn((BLOCK_M, num_pid_n), dtype=torch.float32, device=device)
    h = kernel[(1, num_pid_n, 1)](x, y, N, BLOCK_M, BLOCK_N, NUM_PID_N=num_pid_n)
    if not is_interpreter():
        assert h.asm['ttgir'].count(
            '"tt.reduce"') == 2, "tt.reduce should be called twice, otherwise the optimization didn't work"
    y_ref = numpy_op(x.cpu().numpy(), axis=1, keepdims=True)
    y_tri = numpy_op(y.cpu().numpy(), axis=1, keepdims=True)
    np.testing.assert_allclose(y_tri, y_ref, rtol=0.01, atol=1e-3)


@pytest.mark.parametrize("M, N", [[32, 16], [32, 32], [32, 64], [64, 32]])
@pytest.mark.parametrize("src_layout", scan_layouts)
@pytest.mark.parametrize("axis", [0, 1])
def test_scan_layouts(M, N, src_layout, axis, device):

    ir = f"""
    #blocked = {src_layout}
    module attributes {{"triton_gpu.num-warps" = 4 : i32, "triton_gpu.num-ctas" = 1 : i32, "triton_gpu.threads-per-warp" = {THREADS_PER_WARP} : i32}} {{
    tt.func public @kernel_0d1d(%arg0: !tt.ptr<i32> {{tt.divisibility = 16 : i32}}, %arg1: !tt.ptr<i32> {{tt.divisibility = 16 : i32}}) {{
      %cst = arith.constant dense<{N}> : tensor<{M}x1xi32, #blocked>
      %0 = tt.make_range {{end = {M} : i32, start = 0 : i32}} : tensor<{M}xi32, #triton_gpu.slice<{{dim = 1, parent = #blocked}}>>
      %1 = tt.expand_dims %0 {{axis = 1 : i32}} : tensor<{M}xi32, #triton_gpu.slice<{{dim = 1, parent = #blocked}}>> -> tensor<{M}x1xi32, #blocked>
      %2 = arith.muli %1, %cst : tensor<{M}x1xi32, #blocked>
      %3 = tt.splat %arg0 : !tt.ptr<i32> -> tensor<{M}x1x!tt.ptr<i32>, #blocked>
      %4 = tt.addptr %3, %2 : tensor<{M}x1x!tt.ptr<i32>, #blocked>, tensor<{M}x1xi32, #blocked>
      %5 = tt.make_range {{end = {N} : i32, start = 0 : i32}} : tensor<{N}xi32, #triton_gpu.slice<{{dim = 0, parent = #blocked}}>>
      %6 = tt.expand_dims %5 {{axis = 0 : i32}} : tensor<{N}xi32, #triton_gpu.slice<{{dim = 0, parent = #blocked}}>> -> tensor<1x{N}xi32, #blocked>
      %7 = tt.broadcast %4 : tensor<{M}x1x!tt.ptr<i32>, #blocked> -> tensor<{M}x{N}x!tt.ptr<i32>, #blocked>
      %8 = tt.broadcast %6 : tensor<1x{N}xi32, #blocked> -> tensor<{M}x{N}xi32, #blocked>
      %9 = tt.addptr %7, %8 : tensor<{M}x{N}x!tt.ptr<i32>, #blocked>, tensor<{M}x{N}xi32, #blocked>
      %10 = tt.load %9 : tensor<{M}x{N}x!tt.ptr<i32>, #blocked>
      %11 = "tt.scan"(%10) <{{axis = {axis} : i32, reverse = false}}> ({{
      ^bb0(%arg2: i32, %arg3: i32):
        %16 = arith.addi %arg2, %arg3 : i32
        tt.scan.return %16 : i32
      }}) : (tensor<{M}x{N}xi32, #blocked>) -> tensor<{M}x{N}xi32, #blocked>
      %12 = tt.splat %arg1 : !tt.ptr<i32> -> tensor<{M}x1x!tt.ptr<i32>, #blocked>
      %13 = tt.addptr %12, %2 : tensor<{M}x1x!tt.ptr<i32>, #blocked>, tensor<{M}x1xi32, #blocked>
      %14 = tt.broadcast %13 : tensor<{M}x1x!tt.ptr<i32>, #blocked> -> tensor<{M}x{N}x!tt.ptr<i32>, #blocked>
      %15 = tt.addptr %14, %8 : tensor<{M}x{N}x!tt.ptr<i32>, #blocked>, tensor<{M}x{N}xi32, #blocked>
      tt.store %15, %11 : tensor<{M}x{N}x!tt.ptr<i32>, #blocked>
      tt.return
    }}
    }}
    """

    with tempfile.NamedTemporaryFile(mode='w', suffix='.ttgir') as f:
        f.write(ir)
        f.flush()
        kernel = triton.compile(f.name, options={'threads_per_warp': THREADS_PER_WARP})
    rs = RandomState(17)
    x = rs.randint(-100, 100, (M, N)).astype('int32')

    z = np.zeros((M, N)).astype('int32')
    x_tri = torch.tensor(x, device=device)
    z_tri = torch.tensor(z, device=device)

    kernel[(1, 1, 1)](x_tri, z_tri)

    z_ref = np.cumsum(x, axis=axis)

    np.testing.assert_equal(z_ref, z_tri.cpu().numpy())


layouts = [
    BlockedLayout([1, 4], [8, THREADS_PER_WARP // 8], [4, 1], [1, 0], [1, 1], [1, 1], [0, 1]),
    BlockedLayout([1, 4], [8, THREADS_PER_WARP // 8], [4, 1], [0, 1], [1, 1], [1, 1], [0, 1]),
    BlockedLayout([1, 4], [8, THREADS_PER_WARP // 8], [2, 2], [1, 0], [1, 1], [1, 1], [0, 1]),
    BlockedLayout([1, 4], [8, THREADS_PER_WARP // 8], [2, 2], [0, 1], [1, 1], [1, 1], [0, 1]),
    BlockedLayout([4, 4], [THREADS_PER_WARP // 16, 16], [4, 1], [1, 0], [1, 1], [1, 1], [0, 1]),
    BlockedLayout([1, 2], [4, THREADS_PER_WARP // 4], [4, 1], [1, 0], [1, 1], [1, 1], [0, 1]),
    DpasLayout(repeatCount=8, systolic_depth=8, execution_size=8, ops_per_chan=1, threads_per_warp=32,
               warps_per_cta=[4, 1]),
    DpasLayout(repeatCount=8, systolic_depth=8, execution_size=16, ops_per_chan=2, threads_per_warp=32,
               warps_per_cta=[2, 2]),
    DpasLayout(repeatCount=8, systolic_depth=8, execution_size=8, ops_per_chan=4, threads_per_warp=32,
               warps_per_cta=[4, 1])
]


@pytest.mark.parametrize("M, N", [[128, 16], [128, 128], [64, 64], [32, 128], [32, 32], [16, 16]])
@pytest.mark.parametrize("src_layout", filter_layouts(layouts))
@pytest.mark.parametrize("axis", [0, 1])
@pytest.mark.parametrize("epilogue_kind", ['reduce1d', 'reduce2d', 'expand_reduce2d'])
@pytest.mark.parametrize("dtype_str", ["int32", "float32", "float16"])
@pytest.mark.parametrize("reduce_op", ["sum", "max"])
def test_reduce_layouts(M, N, src_layout, axis, epilogue_kind, dtype_str, reduce_op, device):
    if is_hip() and isinstance(src_layout, MfmaLayout) and (M < src_layout.instr_shape[0]
                                                            or N < src_layout.instr_shape[1]):
        pytest.skip("Skipping because tensor shape is smaller than MfmaLayout isntr_shape")
    if is_hip() and isinstance(src_layout, MfmaLayout) and ((M, N) == (128, 128)):
        pytest.skip("Skipping test because it runs out of shared memory")
    if reduce_op == "sum" and dtype_str == "float16" and M * N > 1024:
        pytest.xfail("Skipping sum reduction on float16 due to accuracy issues")
    if epilogue_kind == 'expand_reduce2d' and isinstance(src_layout, MmaLayout):
        pytest.skip(
            "Currently MmaLayout combined with slice encoding and reduce op trigger device illegal memory access")

    ty = {"int32": "i32", "float32": "f32", "float16": "f16"}[dtype_str]
    arith_op = {
        "max": {"int32": "arith.maxsi", "float32": "arith.maximumf", "float16": "arith.maximumf"},  #
        "sum": {"int32": "arith.addi", "float32": "arith.addf", "float16": "arith.addf"}
    }[reduce_op][dtype_str]
    numpy_op = {"max": np.max, "sum": np.sum}[reduce_op]
    rdims_1d = f"{N}" if axis == 0 else f"{M}"
    rdims_2d = f"1x{N}" if axis == 0 else f"{M}x1"
    store_range = "%7" if axis == 0 else "%1"
    blocked = BlockedLayout([1, 1], [32, THREADS_PER_WARP // 32], [4, 1], [0, 1], [1, 1], [1, 1], [0, 1])
    one_d_layout = BlockedLayout([1], [THREADS_PER_WARP], [4], [0], [1], [1], [0])

    expanded_shape = f"1x{N}" if axis == 0 else f"{M}x1"
    other_axis = 1 - axis
    epilogue = {
        "reduce1d":
        f"""
        %14 = tt.splat %arg2 : !tt.ptr<{ty}> -> tensor<{rdims_2d}x!tt.ptr<{ty}>, #blocked>
        %15 = tt.addptr %14, {store_range} : tensor<{rdims_2d}x!tt.ptr<{ty}>, #blocked>, tensor<{rdims_2d}xi32, #blocked>
        %16 = {GPU_DIALECT}.convert_layout %13 : tensor<{rdims_1d}x{ty}, #{GPU_DIALECT}.slice<{{dim = {axis}, parent = #src}}>> -> tensor<{rdims_1d}x{ty}, #{GPU_DIALECT}.slice<{{dim = {axis}, parent = #blocked}}>>
        %17 = tt.expand_dims %16 {{axis = {axis} : i32}} : tensor<{rdims_1d}x{ty}, #{GPU_DIALECT}.slice<{{dim = {axis}, parent = #blocked}}>> -> tensor<{rdims_2d}x{ty}, #blocked>
        tt.store %15, %17 : tensor<{rdims_2d}x!tt.ptr<{ty}>, #blocked>
        tt.return
        }}
        }}
    """, "reduce2d":
        f"""
        %14 = "tt.reduce"(%13) ({{
        ^bb0(%arg3: {ty}, %arg4: {ty}):
          %17 = {arith_op} %arg3, %arg4 : {ty}
          tt.reduce.return %17 : {ty}
        }}) {{axis = 0 : i32}} : (tensor<{rdims_1d}x{ty}, #{GPU_DIALECT}.slice<{{dim = {axis}, parent = #src}}>>) -> {ty}
        tt.store %arg2, %14 : !tt.ptr<{ty}>
        tt.return
        }}
        }}
    """, "expand_reduce2d":
        f"""
        %14 = tt.expand_dims %13 {{axis = {axis} : i32}} : tensor<{rdims_1d}x{ty}, #{GPU_DIALECT}.slice<{{dim = {axis}, parent = #src}}>> -> tensor<{expanded_shape}x{ty}, #src>
        %15 = "tt.reduce"(%14) ({{
        ^bb0(%arg3: {ty}, %arg4: {ty}):
          %17 = {arith_op} %arg3, %arg4 : {ty}
          tt.reduce.return %17 : {ty}
        }}) {{axis = {other_axis} : i32}} : (tensor<{expanded_shape}x{ty}, #src>) -> (tensor<1x{ty}, #{GPU_DIALECT}.slice<{{dim = {other_axis}, parent = #src}}>>)
        %16 = triton_gpu.convert_layout %15 : tensor<1x{ty}, #{GPU_DIALECT}.slice<{{dim = {other_axis}, parent = #src}}>> -> tensor<1x{ty}, #one_d_layout>
        %17 = tt.splat %arg2 : !tt.ptr<{ty}> -> tensor<1x!tt.ptr<{ty}>, #one_d_layout>
        tt.store %17, %16 : tensor<1x!tt.ptr<{ty}>, #one_d_layout>
        tt.return
        }}
        }}
                """
    }[epilogue_kind]

    ir = f"""
    #blocked = {blocked}
    #src = {src_layout}
    #one_d_layout = {one_d_layout}
    module attributes {{"triton_gpu.num-warps" = 4 : i32, "triton_gpu.num-ctas" = 1 : i32, "triton_gpu.threads-per-warp" = {THREADS_PER_WARP} : i32}} {{
    tt.func public @kernel_0d1d2c3d4c(%arg0: !tt.ptr<{ty}> {{tt.divisibility = 16 : i32}}, %arg1: i32 {{tt.divisibility = 16 : i32}}, %arg2: !tt.ptr<{ty}> {{tt.divisibility = 16 : i32}}) {{
        %0 = tt.make_range {{end = {M} : i32, start = 0 : i32}} : tensor<{M}xi32, #{GPU_DIALECT}.slice<{{dim = 1, parent = #blocked}}>>
        %1 = tt.expand_dims %0 {{axis = 1 : i32}} : tensor<{M}xi32, #{GPU_DIALECT}.slice<{{dim = 1, parent = #blocked}}>> -> tensor<{M}x1xi32, #blocked>
        %2 = tt.splat %arg1 : i32 -> tensor<{M}x1xi32, #blocked>
        %3 = arith.muli %1, %2 : tensor<{M}x1xi32, #blocked>
        %4 = tt.splat %arg0 : !tt.ptr<{ty}> -> tensor<{M}x1x!tt.ptr<{ty}>, #blocked>
        %5 = tt.addptr %4, %3 : tensor<{M}x1x!tt.ptr<{ty}>, #blocked>, tensor<{M}x1xi32, #blocked>
        %6 = tt.make_range {{end = {N} : i32, start = 0 : i32}} : tensor<{N}xi32, #{GPU_DIALECT}.slice<{{dim = 0, parent = #blocked}}>>
        %7 = tt.expand_dims %6 {{axis = 0 : i32}} : tensor<{N}xi32, #{GPU_DIALECT}.slice<{{dim = 0, parent = #blocked}}>> -> tensor<1x{N}xi32, #blocked>
        %8 = tt.broadcast %5 : tensor<{M}x1x!tt.ptr<{ty}>, #blocked> -> tensor<{M}x{N}x!tt.ptr<{ty}>, #blocked>
        %9 = tt.broadcast %7 : tensor<1x{N}xi32, #blocked> -> tensor<{M}x{N}xi32, #blocked>
        %10 = tt.addptr %8, %9 : tensor<{M}x{N}x!tt.ptr<{ty}>, #blocked>, tensor<{M}x{N}xi32, #blocked>
        %11 = tt.load %10 : tensor<{M}x{N}x!tt.ptr<{ty}>, #blocked>
        %12 = {GPU_DIALECT}.convert_layout %11 : tensor<{M}x{N}x{ty}, #blocked> -> tensor<{M}x{N}x{ty}, #src>
        %13 = "tt.reduce"(%12) ({{
        ^bb0(%arg3: {ty}, %arg4: {ty}):
          %17 = {arith_op} %arg3, %arg4 : {ty}
          tt.reduce.return %17 : {ty}
        }}) {{axis = {axis} : i32}} : (tensor<{M}x{N}x{ty}, #src>) -> tensor<{rdims_1d}x{ty}, #{GPU_DIALECT}.slice<{{dim = {axis}, parent = #src}}>>
    """ + epilogue

    with tempfile.NamedTemporaryFile(mode='w', suffix='.ttgir') as f:
        f.write(ir)
        f.flush()
        kernel = triton.compile(f.name, options={'threads_per_warp': THREADS_PER_WARP})

    rs = RandomState(17)
    x = numpy_random((M, N), dtype_str=dtype_str, rs=rs, low=0, high=10)
    reduce2d = 'reduce2d' in epilogue_kind
    z_shape = (1, 1) if reduce2d else (1, N) if axis == 0 else (M, 1)
    z = np.zeros(z_shape).astype(dtype_str)

    x_tri = torch.tensor(x, device=device)
    z_tri = torch.tensor(z, device=device)

    pgm = kernel[(1, 1, 1)](x_tri, x_tri.stride(0), z_tri)
    z_ref = numpy_op(x) if reduce2d else numpy_op(x, axis=axis, keepdims=True)

    if dtype_str == 'float16':
        np.testing.assert_allclose(z_ref, to_numpy(z_tri), rtol=0.01, atol=1e-2)
    else:
        np.testing.assert_allclose(z_ref, to_numpy(z_tri), rtol=0.01, atol=1e-3)


layouts = [
    BlockedLayout([1, 4], [1, THREADS_PER_WARP], [4, 1], [1, 0], [1, 1], [1, 1], [0, 1]),
    BlockedLayout([1, 4], [1, THREADS_PER_WARP], [2, 2], [1, 0], [1, 1], [1, 1], [0, 1]),
    DpasLayout(repeatCount=8, systolic_depth=8, execution_size=8, ops_per_chan=1, threads_per_warp=32,
               warps_per_cta=[4, 1]),
]


@pytest.mark.parametrize("M", [32, 64, 128, 256])
@pytest.mark.parametrize("src_layout", layouts)
def test_store_op(M, src_layout, device):

    ir = f"""
    #src = {src_layout}
    module attributes {{"{GPU_DIALECT}.num-warps" = 4 : i32, "{GPU_DIALECT}.num-ctas" = 1 : i32, "{GPU_DIALECT}.threads-per-warp" = {THREADS_PER_WARP} : i32}} {{
        tt.func public @kernel(%arg0: !tt.ptr<f32> {{tt.divisibility = 16 : i32}}, %arg1: !tt.ptr<f32> {{tt.divisibility = 16 : i32}}) {{
            %0 = tt.make_range {{end = {M} : i32, start = 0 : i32}} : tensor<{M}xi32, #{GPU_DIALECT}.slice<{{dim = 1, parent = #src}}>>
            %1 = tt.splat %arg0 : !tt.ptr<f32> -> tensor<{M}x!tt.ptr<f32>, #{GPU_DIALECT}.slice<{{dim = 1, parent = #src}}>>
            %2 = tt.addptr %1, %0 : tensor<{M}x!tt.ptr<f32>, #{GPU_DIALECT}.slice<{{dim = 1, parent = #src}}>>, tensor<{M}xi32, #{GPU_DIALECT}.slice<{{dim = 1, parent = #src}}>>
            %3 = tt.load %2 : tensor<{M}x!tt.ptr<f32>, #{GPU_DIALECT}.slice<{{dim = 1, parent = #src}}>>
            %4 = tt.expand_dims %3 {{axis = 1 : i32}} : tensor<{M}xf32, #{GPU_DIALECT}.slice<{{dim = 1, parent = #src}}>> -> tensor<{M}x1xf32, #src>
            %5 = tt.make_range {{end = {M} : i32, start = 0 : i32}} : tensor<{M}xi32, #{GPU_DIALECT}.slice<{{dim = 1, parent = #src}}>>
            %6 = tt.expand_dims %5 {{axis = 1 : i32}} : tensor<{M}xi32, #{GPU_DIALECT}.slice<{{dim = 1, parent = #src}}>> -> tensor<{M}x1xi32, #src>
            %7 = tt.splat %arg1 : !tt.ptr<f32> -> tensor<{M}x1x!tt.ptr<f32>, #src>
            %8 = tt.addptr %7, %6 : tensor<{M}x1x!tt.ptr<f32>, #src>, tensor<{M}x1xi32, #src>
            tt.store %8, %4 : tensor<{M}x1x!tt.ptr<f32>, #src>
            tt.return
        }}
    }}
    """

    with tempfile.NamedTemporaryFile(mode='w', suffix='.ttgir') as f:
        f.write(ir)
        f.flush()
        store_kernel = triton.compile(f.name, options={'threads_per_warp': THREADS_PER_WARP})

    rs = RandomState(17)
    x = rs.randint(0, 4, (M, 1)).astype('float32')
    y = np.zeros((M, 1), dtype='float32')
    x_tri = torch.tensor(x, device=device)
    y_tri = torch.tensor(y, device=device)

    pgm = store_kernel[(1, 1, 1)](x_tri, y_tri)
    y_ref = x
    np.testing.assert_allclose(y_ref, y_tri.cpu().numpy(), rtol=0.01, atol=1e-3)


layouts = [
    # TODO (lixun): Add MfmaLayout
    BlockedLayout([1, 4], [1, THREADS_PER_WARP], [4, 1], [1, 0], [1, 1], [1, 1], [0, 1]),
    BlockedLayout([1, 4], [1, THREADS_PER_WARP], [2, 2], [1, 0], [1, 1], [1, 1], [0, 1]),
    DpasLayout(repeatCount=8, systolic_depth=8, execution_size=8, ops_per_chan=1, threads_per_warp=32,
               warps_per_cta=[4, 1])
]


@pytest.mark.parametrize("M", [64, 128, 256])
@pytest.mark.parametrize("src_layout", filter_layouts(layouts))
@pytest.mark.parametrize("dst_layout", filter_layouts(layouts))
@pytest.mark.parametrize("src_dim", [0, 1])
@pytest.mark.parametrize("dst_dim", [0, 1])
def test_convert1d(M, src_layout, dst_layout, src_dim, dst_dim, device):

    ir = f"""
    #dst = {dst_layout}
    #src = {src_layout}
    module attributes {{"{GPU_DIALECT}.num-warps" = 4 : i32, "triton_gpu.num-ctas" = 1 : i32, "triton_gpu.threads-per-warp" = {THREADS_PER_WARP} : i32}} {{
        tt.func public @kernel(%arg0: !tt.ptr<i32> {{tt.divisibility = 16 : i32}}, %arg1: !tt.ptr<i32> {{tt.divisibility = 16 : i32}}) {{
            %0 = tt.splat %arg0 : !tt.ptr<i32> -> tensor<{M}x!tt.ptr<i32>, #{GPU_DIALECT}.slice<{{dim = {src_dim}, parent = #src}}>>
            %1 = tt.make_range {{end = {M} : i32, start = 0 : i32}} : tensor<{M}xi32, #{GPU_DIALECT}.slice<{{dim = {src_dim}, parent = #src}}>>
            %2 = tt.addptr %0, %1 : tensor<{M}x!tt.ptr<i32>, #{GPU_DIALECT}.slice<{{dim = {src_dim}, parent = #src}}>>, tensor<{M}xi32, #{GPU_DIALECT}.slice<{{dim = {src_dim}, parent = #src}}>>
            %3 = tt.load %2 : tensor<{M}x!tt.ptr<i32>, #{GPU_DIALECT}.slice<{{dim = {src_dim}, parent = #src}}>>
            %4 = tt.splat %arg1 : !tt.ptr<i32> -> tensor<{M}x!tt.ptr<i32>, #{GPU_DIALECT}.slice<{{dim = {dst_dim}, parent = #dst}}>>
            %5 = tt.make_range {{end = {M} : i32, start = 0 : i32}} : tensor<{M}xi32, #{GPU_DIALECT}.slice<{{dim = {dst_dim}, parent = #dst}}>>
            %6 = tt.addptr %4, %5 : tensor<{M}x!tt.ptr<i32>, #{GPU_DIALECT}.slice<{{dim = {dst_dim}, parent = #dst}}>>, tensor<{M}xi32, #{GPU_DIALECT}.slice<{{dim = {dst_dim}, parent = #dst}}>>
            %7 = {GPU_DIALECT}.convert_layout %3 : tensor<{M}xi32, #{GPU_DIALECT}.slice<{{dim = {src_dim}, parent = #src}}>> -> tensor<{M}xi32, #{GPU_DIALECT}.slice<{{dim = {dst_dim}, parent = #dst}}>>
            tt.store %6, %7 : tensor<{M}x!tt.ptr<i32>, #{GPU_DIALECT}.slice<{{dim = {dst_dim}, parent = #dst}}>>
            tt.return
        }}
    }}
    """
    with tempfile.NamedTemporaryFile(mode='w', suffix='.ttgir') as f:
        f.write(ir)
        f.flush()
        kernel = triton.compile(f.name, options={'threads_per_warp': THREADS_PER_WARP})

    rs = RandomState(17)
    x = rs.randint(0, 4, (M, )).astype('int32')
    y = np.zeros((M, ), dtype='int32')
    x_tri = torch.tensor(x, device=device)
    y_tri = torch.tensor(y, device=device)
    pgm = kernel[(1, 1, 1)](x_tri, y_tri)
    y_ref = x
    np.testing.assert_allclose(y_ref, y_tri.cpu().numpy(), rtol=0.01, atol=1e-3)


@triton.jit
def _welford_combine(mean_1, m2_1, weight_1, mean_2, m2_2, weight_2):
    delta = mean_2 - mean_1
    new_weight = weight_1 + weight_2
    w2_over_w = weight_2 / new_weight
    return (
        mean_1 + delta * w2_over_w,
        m2_1 + m2_2 + delta * delta * weight_1 * w2_over_w,
        new_weight,
    )


layouts = [
    BlockedLayout([1, 4], [1, THREADS_PER_WARP], [4, 1], [1, 0], [1, 1], [1, 1], [0, 1]),
    BlockedLayout([1, 4], [1, THREADS_PER_WARP], [2, 2], [1, 0], [1, 1], [1, 1], [0, 1]),
    # [HIP] TO DO: some tests are flaky with the layout, so turn off them for now.
    # BlockedLayout([1, 4], [1, THREADS_PER_WARP], [1, 4], [1, 0], [1, 1], [1, 1], [0, 1]),
    BlockedLayout([1, 4], [THREADS_PER_WARP // 32, 32], [1, 4], [1, 0], [1, 1], [1, 1], [0, 1]),
    BlockedLayout([1, 4], [8, THREADS_PER_WARP // 8], [2, 2], [0, 1], [1, 1], [1, 1], [0, 1])
]


@pytest.mark.parametrize("M, N", [[128, 128], [256, 128], [256, 256], [128, 256]])
@pytest.mark.parametrize("src_layout", layouts)
@pytest.mark.parametrize("op", ["sum", "max"])
@pytest.mark.parametrize("first_axis", [0, 1])
def test_chain_reduce(M, N, src_layout, op, device, first_axis):

    op_str = ""
    if op == "sum":
        op_str = """
        %13 = arith.addi %arg2, %arg3 : i32
        tt.reduce.return %13 : i32"""
    elif op == "max":
        op_str = """
        %13 = arith.cmpi "sgt", %arg2, %arg3 : i32
        %14 = arith.select %13, %arg2, %arg3 : i32
        tt.reduce.return %14 : i32"""
    ir = f"""
    #src = {src_layout}
    module attributes {{"{GPU_DIALECT}.num-warps" = 4 : i32, "triton_gpu.num-ctas" = 1 : i32, "triton_gpu.threads-per-warp" = {THREADS_PER_WARP} : i32}} {{
    tt.func public @sum_kernel_0d1d(%arg0: !tt.ptr<i32> {{tt.divisibility = 16 : i32}}, %arg1: !tt.ptr<i32> {{tt.divisibility = 16 : i32}}) {{
        %cst = arith.constant dense<{N}> : tensor<{M}x1xi32, #src>
        %0 = tt.make_range {{end = {M} : i32, start = 0 : i32}} : tensor<{M}xi32, #{GPU_DIALECT}.slice<{{dim = 1, parent = #src}}>>
        %1 = tt.expand_dims %0 {{axis = 1 : i32}} : tensor<{M}xi32, #{GPU_DIALECT}.slice<{{dim = 1, parent = #src}}>> -> tensor<{M}x1xi32, #src>
        %2 = arith.muli %1, %cst : tensor<{M}x1xi32, #src>
        %3 = tt.make_range {{end = {N} : i32, start = 0 : i32}} : tensor<{N}xi32, #{GPU_DIALECT}.slice<{{dim = 0, parent = #src}}>>
        %4 = tt.expand_dims %3 {{axis = 0 : i32}} : tensor<{N}xi32, #{GPU_DIALECT}.slice<{{dim = 0, parent = #src}}>> -> tensor<1x{N}xi32, #src>
        %5 = tt.broadcast %2 : tensor<{M}x1xi32, #src> -> tensor<{M}x{N}xi32, #src>
        %6 = tt.broadcast %4 : tensor<1x{N}xi32, #src> -> tensor<{M}x{N}xi32, #src>
        %7 = arith.addi %5, %6 : tensor<{M}x{N}xi32, #src>
        %8 = tt.splat %arg0 : !tt.ptr<i32> -> tensor<{M}x{N}x!tt.ptr<i32>, #src>
        %9 = tt.addptr %8, %7 : tensor<{M}x{N}x!tt.ptr<i32>, #src>, tensor<{M}x{N}xi32, #src>
        %10 = tt.load %9 : tensor<{M}x{N}x!tt.ptr<i32>, #src>
        %11 = "tt.reduce"(%10) ({{
        ^bb0(%arg2: i32, %arg3: i32):
        {op_str}
        }}) {{axis = {first_axis} : i32}} : (tensor<{M}x{N}xi32, #src>) -> tensor<{M if first_axis == 1 else N}xi32, #{GPU_DIALECT}.slice<{{dim = {first_axis}, parent = #src}}>>
        %12 = "tt.reduce"(%11) ({{
        ^bb0(%arg2: i32, %arg3: i32):
        {op_str}
        }}) {{axis = 0 : i32}} : (tensor<{M if first_axis == 1 else N}xi32, #{GPU_DIALECT}.slice<{{dim = {first_axis}, parent = #src}}>>) -> i32
        tt.store %arg1, %12 : !tt.ptr<i32>
        tt.return
    }}
    }}
    """
    with tempfile.NamedTemporaryFile(mode='w', suffix='.ttgir') as f:
        f.write(ir)
        f.flush()
        kernel = triton.compile(f.name, options={'threads_per_warp': THREADS_PER_WARP})

    rs = RandomState(17)
    x = rs.randint(0, 4, (M, N)).astype('int32')

    z = np.zeros((1, )).astype('int32')

    x_tri = torch.tensor(x, device=device)
    z_tri = torch.tensor(z, device=device)

    pgm = kernel[(1, 1, 1)](x_tri, z_tri)
    if op == "sum":
        z_ref = np.sum(x)
    elif op == "max":
        z_ref = np.max(x)

    np.testing.assert_allclose(z_ref, z_tri.cpu().numpy(), rtol=0.01, atol=1e-3)


@pytest.mark.interpreter
def test_generic_reduction(device):

    @triton.jit
    def var_mean_kernel(X, out_mean, out_var, BLOCK: tl.constexpr):
        xindex = tl.arange(0, BLOCK)
        x = tl.load(X + xindex)
        mean = x
        m2 = tl.zeros_like(x)
        weight = tl.full(x.shape, 1, x.dtype)
        (mean, m2, weight) = tl.reduce((mean, m2, weight), 0, _welford_combine)
        tl.store(out_mean, mean)
        tl.store(out_var, m2 / weight)

    SIZE = 512
    x = torch.rand(SIZE, device=device)
    out_mean = torch.empty((), device=device)
    out_var = torch.empty((), device=device)

    var_mean_kernel[(1, )](x, out_mean, out_var, BLOCK=SIZE)

    expect_var, expect_mean = torch.var_mean(x, dim=0, correction=0)
    torch.testing.assert_close(out_mean, expect_mean)
    torch.testing.assert_close(out_var, expect_var)


# ---------------
# test permute
# ---------------


@pytest.mark.interpreter
@pytest.mark.parametrize("dtype_str, shape, perm", [(dtype, shape, perm)
                                                    # TODO: bfloat16
                                                    for dtype in ['float8e4b15', 'float16', 'float32']
                                                    for shape in [(64, 64), (128, 128)]
                                                    for perm in [(1, 0)]])
@pytest.mark.parametrize("num_ctas", num_ctas_list)
def test_permute(dtype_str, shape, perm, num_ctas, device):
    check_type_supported(dtype_str, device)  # bfloat16 on cc < 80 will not be tested
    if is_hip() and shape == (128, 128) and dtype_str == 'float32':
        pytest.skip("TODO Out of LDS for float32 with shape 128x128")
    if is_xpu() and shape == (128, 128) and dtype_str == 'float32':
        # check maximum shared memory
        if triton.runtime.driver.active.utils.get_device_properties(
                triton.runtime.driver.active.get_current_device())["max_shared_mem"] <= 65536:
            pytest.xfail("XPU: Not enough shared memory for float32 with shape 128x128")

    # triton kernel
    @triton.jit
    def kernel(X, stride_xm, stride_xn, Z, stride_zm, stride_zn, BLOCK_M: tl.constexpr, BLOCK_N: tl.constexpr):
        off_m = tl.arange(0, BLOCK_M)
        off_n = tl.arange(0, BLOCK_N)
        Xs = X + off_m[:, None] * stride_xm + off_n[None, :] * stride_xn
        Zs = Z + off_m[:, None] * stride_zm + off_n[None, :] * stride_zn
        tl.store(Zs, tl.load(Xs))

    # input
    x = numpy_random(shape, dtype_str=dtype_str)
    # triton result
    z_tri = to_triton(np.empty_like(x), device=device, dst_type=dtype_str)
    z_tri_contiguous = to_triton(np.empty_like(x), device=device, dst_type=dtype_str)
    x_tri = to_triton(x, device=device, dst_type=dtype_str)
    pgm = kernel[(1, 1)](x_tri, x_tri.stride(0), x_tri.stride(1), z_tri, z_tri.stride(1), z_tri.stride(0),
                         BLOCK_M=shape[0], BLOCK_N=shape[1], num_ctas=num_ctas)
    pgm_contiguous = kernel[(1, 1)](x_tri, x_tri.stride(1),
                                    x_tri.stride(0), z_tri_contiguous, z_tri_contiguous.stride(0),
                                    z_tri_contiguous.stride(1), BLOCK_M=shape[0], BLOCK_N=shape[1], num_ctas=num_ctas)
    # numpy result
    if dtype_str == 'float8e4b15':
        ty = tl.float8e4b15
        z_ref = serialize_fp8(deserialize_fp8(x, ty).T.copy(), ty)
        z_tri = z_tri.base
        z_tri_contiguous = z_tri_contiguous.base
    else:
        z_ref = x.transpose(*perm)
    # compare
    np.testing.assert_allclose(to_numpy(z_tri), z_ref)
    np.testing.assert_allclose(to_numpy(z_tri_contiguous), z_ref)

    if not is_cuda():
        return

    # parse ptx to make sure ld/st are vectorized
    ptx = pgm.asm['ptx']
    assert 'ld.global.v4' in ptx
    assert 'st.global.v4' in ptx
    ptx = pgm_contiguous.asm['ptx']
    assert 'ld.global.v4' in ptx
    assert 'st.global.v4' in ptx


@pytest.mark.interpreter
@pytest.mark.parametrize("dtype_str", ["int32", "int8"])
@pytest.mark.parametrize("shape", [(2, 4), (16, 16)])
@pytest.mark.parametrize("perm", list(itertools.permutations([0, 1])))
def test_trans_2d(dtype_str, shape, perm, device):

    @triton.jit
    def kernel(In, Out, in_shape1: tl.constexpr, in_shape2: tl.constexpr, ou_shape1: tl.constexpr,
               ou_shape2: tl.constexpr, trans1: tl.constexpr, trans2: tl.constexpr):
        in_offs = tl.arange(0, in_shape1)[:, None] * in_shape2 + tl.arange(0, in_shape2)[None, :]
        ou_offs = tl.arange(0, ou_shape1)[:, None] * ou_shape2 + tl.arange(0, ou_shape2)[None, :]
        tl.store(Out + ou_offs, tl.permute(tl.load(In + in_offs), (trans1, trans2)))

    input = torch.arange(math.prod(shape), dtype=getattr(torch, dtype_str), device=device).reshape(shape)
    expected = torch.permute(input, perm)
    # Don't do zeros_like -- that copies the layout, which we don't want.
    actual = torch.zeros(expected.shape, dtype=getattr(torch, dtype_str), device=device)

    kernel[(1, )](input, actual, *shape, *[shape[i] for i in perm], *perm)

    np.testing.assert_equal(to_numpy(expected), to_numpy(actual))


@pytest.mark.interpreter
@pytest.mark.parametrize("dtype_str", ["int32", "int8"])
@pytest.mark.parametrize("shape", [(2, 2, 8, 64), (4, 4, 4, 4)])
@pytest.mark.parametrize("perm", list(itertools.permutations([0, 1, 2, 3])))
def test_trans_4d(dtype_str, shape, perm, device):

    @triton.jit
    def kernel(In, Out,  #
               in_shape1: tl.constexpr, in_shape2: tl.constexpr, in_shape3: tl.constexpr, in_shape4: tl.constexpr,
               ou_shape1: tl.constexpr, ou_shape2: tl.constexpr, ou_shape3: tl.constexpr, ou_shape4: tl.constexpr,
               trans1: tl.constexpr, trans2: tl.constexpr, trans3: tl.constexpr, trans4: tl.constexpr):
        in_ptr = tl.make_block_ptr(
            base=In,
            shape=(in_shape1, in_shape2, in_shape3, in_shape4),
            strides=(in_shape4 * in_shape3 * in_shape2, in_shape4 * in_shape3, in_shape4, 1),
            offsets=(0, 0, 0, 0),
            block_shape=(in_shape1, in_shape2, in_shape3, in_shape4),
            order=(3, 2, 1, 0),
        )
        out_ptr = tl.make_block_ptr(
            base=Out,
            shape=(ou_shape1, ou_shape2, ou_shape3, ou_shape4),
            strides=(ou_shape4 * ou_shape3 * ou_shape2, ou_shape4 * ou_shape3, ou_shape4, 1),
            offsets=(0, 0, 0, 0),
            block_shape=(ou_shape1, ou_shape2, ou_shape3, ou_shape4),
            order=(3, 2, 1, 0),
        )
        tl.store(out_ptr, tl.load(in_ptr).permute((trans1, trans2, trans3, trans4)))

    input = torch.arange(math.prod(shape), dtype=getattr(torch, dtype_str), device=device).reshape(shape)
    expected = torch.permute(input, perm)
    # Don't do zeros_like -- that copies the layout, which we don't want.
    actual = torch.zeros(expected.shape, dtype=getattr(torch, dtype_str), device=device)

    kernel[(1, )](input, actual, *shape, *[shape[i] for i in perm], *perm, num_warps=8)

    np.testing.assert_equal(to_numpy(expected), to_numpy(actual))


# ---------------
# test dot
# ---------------


def convert_fp8_to_fp32(x, device, dtype_str):
    if dtype_str == 'float8e4nv':
        return torch.tensor(x, device=device).view(torch.float8_e4m3fn).to(torch.float32)
    elif dtype_str == 'float8e5':
        return torch.tensor(x, device=device).view(torch.float8_e5m2).to(torch.float32)
    assert "Unsupported float8 dtype"


@pytest.mark.interpreter
@pytest.mark.parametrize(
    "M, N, K, num_warps, col_a, col_b, epilogue, input_precision, in_dtype, out_dtype, kpack",
    [(*shape, 4, False, False, epilogue, input_precision, in_dtype, out_dtype, 1)
     for shape in [(64, 64, 64), (32, 32, 32), (16, 16, 16)]
     for epilogue in ['none', 'trans', 'add-matrix', 'add-rows', 'add-cols', 'softmax', 'chain-dot']
     for input_precision in ['tf32', 'tf32x3', 'ieee']
     for in_dtype, out_dtype in [('float16', 'float16'), ('float16', 'float32'), ('float32', 'float32')]
     if not (input_precision != 'ieee' and (in_dtype in ['float16']))] +
    [(*shape_nw, col_a, col_b, 'none', input_precision, in_dtype, out_dtype, kpack)
     for shape_nw in [[128, 256, 32, 8], [128, 16, 32, 4], [32, 128, 64, 4], [128, 128, 64, 4], [64, 128, 128, 4],
                      [32, 128, 64, 2], [64, 64, 32, 4], [32, 32, 128, 16], [128, 128, 64, 2], [64, 128, 128, 2]]
     for input_precision in ["ieee" if is_hip() else "tf32"]
     for col_a in [True, False]
     for col_b in [True, False]
     for in_dtype, out_dtype in [('int8', 'int8'), ('float16', 'float16'), ('float16', 'float32'), ('float32',
                                                                                                    'float32')]
     for kpack in [1, 2 if is_hip() else 1]] + [(64, 64, 64, 4, col_a, col_b, 'none', 'ieee', 'float32', 'float32', 1)
                                                for col_a in [True, False]
                                                for col_b in [True, False]] +
    [(64, 64, 64, 4, False, False, 'chain-dot', 'ieee', 'bfloat16', 'float32', 1)] +
    [(128, 128, 64, 4, False, False, 'chain-dot', 'ieee', float8_type, 'float32', 1)
     for float8_type in ["float8e5", "float8e4nv"]])
@pytest.mark.parametrize("num_ctas", num_ctas_list)
def test_dot(M, N, K, num_warps, col_a, col_b, epilogue, input_precision, in_dtype, out_dtype, kpack, num_ctas, device):
    if is_interpreter():
        if in_dtype == 'bfloat16':
            pytest.xfail("bfloat16 is not supported in the interpreter")
    else:
        if is_cuda():
            capability = torch.cuda.get_device_capability()

            if capability[0] < 7:
                pytest.skip("Only test tl.dot() on devices with sm >= 70")
            if capability[0] < 8:
                if capability[1] == 0 and in_dtype == 'int8':
                    pytest.skip("Only test int8 on devices with sm >= 75")
                if input_precision != "ieee":
                    pytest.skip("Only test tf32 on devices with sm >= 80")
            if capability[0] == 7:
                if (M, N, K, num_warps) in [(128, 256, 32, 8), (64, 128, 128, 4), (64, 128, 128, 2)]:
                    pytest.skip("shared memory out of resource")
                if out_dtype == 'float16':
                    # TODO: support out_dtype=float16 for tl.dot on V100
                    pytest.skip("Only test out_dtype=float16 on devices with sm >=80")
            if capability[0] < 9 and in_dtype == 'float8e4nv':
                pytest.skip("float8e4nv not supported on sm <= 80")
        if is_hip() and (in_dtype == 'float8e4nv' or in_dtype == 'float8e5'):
            pytest.skip("float8e4nv and float8e5 not supported on HIP")
        if is_hip() and (input_precision != "ieee"):
            pytest.skip(f"{input_precision} not supported on HIP")
        if is_hip() and (kpack == 2 and in_dtype == 'int8' and K < 64):
            pytest.skip("kpack too large for K")
        if not is_hip() and kpack == 2:
            pytest.xfail("Skip duplicated tests on nv path")

    if is_xpu() and (in_dtype == 'float8e4nv' or in_dtype == 'float8e5'):
        pytest.skip("FIXME: float8e4nv and float8e5 fails to run on XPU")

    if is_cuda():
        torch.backends.cuda.matmul.allow_tf32 = input_precision == "tf32"

    if num_ctas > 1 and in_dtype == 'int8':
        # FIXME: mma v2 with num_ctas > 1 does not work
        pytest.xfail()

    # triton kernel
    @triton.jit
    def kernel(X, stride_xm, stride_xk, Y, stride_yk, stride_yn, W, stride_wn, stride_wl, Z, stride_zm, stride_zn,
               BLOCK_M: tl.constexpr, BLOCK_N: tl.constexpr, BLOCK_K: tl.constexpr, ADD_MATRIX: tl.constexpr,
               ADD_ROWS: tl.constexpr, ADD_COLS: tl.constexpr, INPUT_PRECISION: tl.constexpr, DO_SOFTMAX: tl.constexpr,
               CHAIN_DOT: tl.constexpr, COL_A: tl.constexpr, COL_B: tl.constexpr, out_dtype: tl.constexpr = tl.float32):
        off_m = tl.arange(0, BLOCK_M)
        off_n = tl.arange(0, BLOCK_N)
        off_l = tl.arange(0, BLOCK_N)
        off_k = tl.arange(0, BLOCK_K)
        Xs = X + off_m[:, None] * stride_xm + off_k[None, :] * stride_xk
        Ys = Y + off_k[:, None] * stride_yk + off_n[None, :] * stride_yn
        Ws = W + off_n[:, None] * stride_wn + off_l[None, :] * stride_wl
        Zs = Z + off_m[:, None] * stride_zm + off_n[None, :] * stride_zn
        x = tl.load(Xs)
        y = tl.load(Ys)
        z = tl.dot(x, y, input_precision=INPUT_PRECISION, out_dtype=out_dtype)
        if ADD_MATRIX:
            z += tl.load(Zs)
        if ADD_ROWS:
            ZRs = Z + off_m * stride_zm
            z += tl.load(ZRs)[:, None]
        if ADD_COLS:
            ZCs = Z + off_n * stride_zn
            z += tl.load(ZCs)[None, :]
        if DO_SOFTMAX:
            max = tl.max(z, 1)
            z = z - max[:, None]
            num = tl.exp(z.to(tl.float32)).to(max.dtype)
            den = tl.sum(num, 1)
            z = num / den[:, None]
        if CHAIN_DOT:
            w = tl.load(Ws)
            z = tl.dot(z.to(w.dtype), w, input_precision=INPUT_PRECISION, out_dtype=out_dtype)
        tl.store(Zs, z)

    # input
    rs = RandomState(17)
    if col_a:
        x = numpy_random((K, M), dtype_str=in_dtype, rs=rs).T
    else:
        x = numpy_random((M, K), dtype_str=in_dtype, rs=rs)
    if col_b:
        y = numpy_random((N, K), dtype_str=in_dtype, rs=rs).T
    else:
        y = numpy_random((K, N), dtype_str=in_dtype, rs=rs)
    w = numpy_random((N, N), dtype_str=in_dtype, rs=rs)
    if 'int' not in in_dtype and 'float8' not in in_dtype:
        x *= .1
        y *= .1
    if in_dtype == 'float32' and input_precision == "tf32":
        x = (x.view('uint32') & np.uint32(0xffffe000)).view('float32')
        y = (y.view('uint32') & np.uint32(0xffffe000)).view('float32')
        w = (w.view('uint32') & np.uint32(0xffffe000)).view('float32')
    x_tri = to_triton(x, device=device, dst_type=in_dtype)
    y_tri = to_triton(y, device=device, dst_type=in_dtype)
    w_tri = to_triton(w, device=device, dst_type=in_dtype)
    # triton result
    if out_dtype == 'int8':
        z = 1 + numpy_random((M, N), dtype_str='int32', rs=rs)
    else:
        z = 1 + numpy_random((M, N), dtype_str=in_dtype, rs=rs) * .1

    z_tri = to_triton(z, device=device)
    if epilogue == 'trans':
        z_tri = torch.as_strided(z_tri, (M, N), [1, M])

    if out_dtype == 'int8':
        out_dtype = tl.int8
    elif out_dtype == 'float16' and epilogue != 'softmax':
        # TODO: for out_dtype == 'float16' and epilogue == 'softmax', it will
        # fail with the following error: 'llvm.fmul' op requires the same type
        # for all operands and results
        out_dtype = tl.float16
    else:
        out_dtype = tl.float32

    kern_kwargs = {
        'COL_A': col_a, 'COL_B': col_b, 'BLOCK_M': M, 'BLOCK_K': K, 'BLOCK_N': N, 'ADD_MATRIX':
        epilogue == 'add-matrix', 'ADD_ROWS': epilogue == 'add-rows', 'ADD_COLS': epilogue == 'add-cols', 'DO_SOFTMAX':
        epilogue == 'softmax', 'CHAIN_DOT': epilogue == 'chain-dot', 'INPUT_PRECISION': input_precision, 'num_warps':
        num_warps, 'num_ctas': num_ctas, 'out_dtype': out_dtype
    }

    if is_hip():
        kern_kwargs['kpack'] = kpack
    if is_xpu():
        kern_kwargs['threads_per_warp'] = 16

    pgm = kernel[(1, 1)](x_tri, x_tri.stride(0), x_tri.stride(1), y_tri, y_tri.stride(0), y_tri.stride(1), w_tri,
                         w_tri.stride(0), w_tri.stride(1), z_tri, z_tri.stride(0), z_tri.stride(1), **kern_kwargs)

    if epilogue == 'softmax' and (in_dtype != 'float32' or input_precision == "tf32"):
        if not is_cuda():
            pass
        else:
            ptx = pgm.asm["ptx"]
            start = ptx.find("shfl.sync.bfly")
            end = ptx.find("cvt.rn.f16.f32")
            red_code = ptx[start:end]
            assert len(red_code) > 0

            # skip this check on hopper because there are some functions whose name contain "shared" in ptx.
            # TODO: we should eliminate these unused functions in ptx code.
            if not (capability[0] >= 9):
                assert "shared" not in red_code
            assert "bar.sync" not in red_code
    # torch result
    if in_dtype == 'int8':
        z_ref = np.matmul(x.astype(np.float32), y.astype(np.float32())).astype(np.int32)
    elif 'float8' in in_dtype:
        x = convert_fp8_to_fp32(x, device, in_dtype)
        y = convert_fp8_to_fp32(y, device, in_dtype)
        z_ref = to_numpy(torch.matmul(x, y))
    else:
        z_ref = np.matmul(x, y)

    if epilogue == 'add-matrix':
        z_ref += z
    if epilogue == 'add-rows':
        z_ref += z[:, 0][:, None]
    if epilogue == 'add-cols':
        z_ref += z[0, :][None, :]
    if epilogue == 'softmax':
        num = np.exp(z_ref - np.max(z_ref, axis=-1, keepdims=True))
        denom = np.sum(num, axis=-1, keepdims=True)
        z_ref = num / denom
    if epilogue == 'chain-dot':
        if 'float8' in in_dtype:
            w = to_numpy(convert_fp8_to_fp32(w, device, in_dtype))
        z_ref = np.matmul(z_ref, w)
    # compare
    if in_dtype == 'float32':
        # XXX: Somehow there's a larger difference when we use float32
        np.testing.assert_allclose(z_ref, to_numpy(z_tri), rtol=0.01, atol=1e-3)
    elif out_dtype == tl.float16 or in_dtype == 'bfloat16':
        np.testing.assert_allclose(z_ref, to_numpy(z_tri), rtol=0.01, atol=1e-2)
    else:
        # added atol, to loose precision for float16xfloat16->float32 case
        np.testing.assert_allclose(z_ref, to_numpy(z_tri), rtol=0.01, atol=1e-3)
    if not is_cuda():
        return
    # make sure ld/st are vectorized
    ptx = pgm.asm['ptx']
    if (K > 16 or N > 16 or M > 16) and (M * N // (num_warps * 32) >= 4):
        # XXX: skip small sizes because they are not vectorized
        assert 'ld.global.v4' in ptx
        if 'float8' in in_dtype:
            assert 'st.global.v2' in ptx
        else:
            assert 'st.global.v4' in ptx
    if in_dtype == 'float32' and input_precision != "ieee":
        assert re.search(r'[mma|wgmma.mma_async].sync.aligned.m\d+n\d+k8(?:.row.col)?.f32.tf32.tf32', ptx)
    elif in_dtype == 'float16' and out_dtype == tl.float32:
        if capability[0] == 7 and capability[1] == 5:  # Turing
            assert re.search(r'mma.sync.aligned.m\d+n\d+k8(?:.row.col)?.f32.f16.f16', ptx)
        else:
            assert re.search(r'[mma|wgmma.mma_async].sync.aligned.m\d+n\d+k16(?:.row.col)?.f32.f16.f16', ptx)
    elif in_dtype == 'float16' and out_dtype == tl.float16:
        if capability[0] == 7 and capability[1] == 5:  # Turing
            assert re.search(r'mma.sync.aligned.m\d+n\d+k8(?:.row.col)?.f16.f16.f16', ptx)
        else:
            assert re.search(r'[mma|wgmma.mma_async].sync.aligned.m\d+n\d+k16(?:.row.col)?.f16.f16.f16', ptx)
    elif in_dtype == 'int8':
        if capability[0] == 7 and capability[1] == 5:  # Turing
            assert 'mma.sync.aligned.m8n8k16.row.col.satfinite.s32.s8.s8.s32' in ptx
        else:
            assert 'wgmma.mma_async.sync.aligned' in ptx or\
                'mma.sync.aligned.m16n8k32.row.col.satfinite.s32.s8.s8.s32' in ptx
    elif in_dtype == "float8e5" and out_dtype == tl.float32:
        if capability[0] == 9:
            assert 'wgmma.mma_async.sync.aligned.m64n128k32.f32.e5m2.e5m2' in ptx
    elif in_dtype == "float8e4nv" and out_dtype == tl.float32:
        if capability[0] == 9:
            assert 'wgmma.mma_async.sync.aligned.m64n128k32.f32.e4m3.e4m3' in ptx


@pytest.mark.interpreter
@pytest.mark.parametrize("B", [1, 2, 4, 8])
@pytest.mark.parametrize("num_warps", [1, 2, 4, 8, 16])
@pytest.mark.parametrize("M, N, K", [(64, 64, 64), (32, 32, 32)])
@pytest.mark.parametrize("in_dtype_str, out_dtype_str", [('int8', 'int8'), ('float16', 'float16'),
                                                         ('float16', 'float32'), ('float32', 'float32')])
def test_dot3d(B, num_warps, M, N, K, in_dtype_str, out_dtype_str, device):
    if is_xpu():
        pytest.skip("FIXME: Incorrect result on XPU")
    if is_hip():
        # hip does not support tf32 precision, so use ieee for all tests
        input_precision = "ieee"
    else:
        input_precision = "tf32" if in_dtype_str == 'float32' else "ieee"

    @triton.jit
    def kernel(
        q_ptr,
        k_ptr,
        o_ptr,
        stride_qb,
        stride_qm,
        stride_qk,
        stride_kb,
        stride_kk,
        stride_kn,
        stride_ob,
        stride_om,
        stride_on,
        BLOCK_B: tl.constexpr,
        BLOCK_M: tl.constexpr,
        BLOCK_N: tl.constexpr,
        BLOCK_K: tl.constexpr,
        INPUT_PRECISION: tl.constexpr,
        out_dtype: tl.constexpr = tl.float32,
    ):
        startm = tl.program_id(0) * BLOCK_M
        startn = tl.program_id(1) * BLOCK_N
        offs_b = tl.arange(0, BLOCK_B)
        offs_m = startm + tl.arange(0, BLOCK_M)
        offs_n = startn + tl.arange(0, BLOCK_N)
        offs_k = tl.arange(0, BLOCK_K)
        q_ptrs = q_ptr + offs_b[:, None, None] * stride_qb + offs_m[None, :, None] * stride_qm + offs_k[
            None, None, :] * stride_qk
        k_ptrs = k_ptr + offs_b[:, None, None] * stride_kb + offs_k[None, :, None] * stride_kk + offs_n[
            None, None, :] * stride_kn
        q = tl.load(q_ptrs)
        k = tl.load(k_ptrs)
        qk = tl.dot(q, k, input_precision=INPUT_PRECISION, out_dtype=out_dtype)
        o_ptrs = o_ptr + offs_b[:, None, None] * stride_ob + offs_m[None, :, None] * stride_om + offs_n[
            None, None, :] * stride_on
        tl.store(o_ptrs, qk)

    if out_dtype_str == 'int8':
        out_dtype = tl.int8
    elif out_dtype_str == 'float16':
        out_dtype = tl.float16
    else:
        out_dtype = tl.float32

    rs = RandomState(17)
    x = numpy_random((B, M, K), dtype_str=in_dtype_str, rs=rs)
    y = numpy_random((B, K, N), dtype_str=in_dtype_str, rs=rs)
    if in_dtype_str == 'int8':
        out = numpy_random((B, M, N), dtype_str='int32', rs=rs)
    else:
        out = numpy_random((B, M, N), dtype_str=out_dtype_str, rs=rs)

    x_tri = to_triton(x, device=device)
    y_tri = to_triton(y, device=device)
    out_tri = to_triton(out, device=device)

    BLOCK_B = B
    BLOCK_M, BLOCK_N = 32, 32
    BLOCK_K = K

    grid = (
        triton.cdiv(M, BLOCK_M),
        triton.cdiv(N, BLOCK_N),
    )
    kernel[grid](
        x_tri,
        y_tri,
        out_tri,
        x_tri.stride(0),
        x_tri.stride(1),
        x_tri.stride(2),
        y_tri.stride(0),
        y_tri.stride(1),
        y_tri.stride(2),
        out_tri.stride(0),
        out_tri.stride(1),
        out_tri.stride(2),
        BLOCK_B=BLOCK_B,
        BLOCK_M=BLOCK_M,
        BLOCK_N=BLOCK_N,
        BLOCK_K=BLOCK_K,
        INPUT_PRECISION=input_precision,
        out_dtype=out_dtype,
        num_warps=num_warps,
    )

    if in_dtype_str == 'int8':
        out_ref = np.matmul(x.astype(np.float32), y.astype(np.float32)).astype(np.int32)
    else:
        out_ref = np.matmul(x, y)
    np.testing.assert_allclose(out_ref, to_numpy(out_tri), rtol=0.01, atol=1e-2)


@pytest.mark.interpreter
def test_max_num_imprecise_acc(device):

    if not hasattr(torch, 'float8_e5m2'):
        pytest.xfail(f"torch {torch.__version__} does not support float8_e5m2")

    if is_cuda():
        capability = torch.cuda.get_device_capability()
        if capability != (9, 0):
            return

    @triton.jit
    def kernel(X, Y, Z, BLOCK_M: tl.constexpr, BLOCK_N: tl.constexpr, BLOCK_K: tl.constexpr,
               MAX_NUM_IMPRECISE_ACC: tl.constexpr):
        off_m = tl.arange(0, BLOCK_M)
        off_n = tl.arange(0, BLOCK_N)
        off_k = tl.arange(0, BLOCK_K)
        x = tl.load(X + off_m[:, None] * BLOCK_K + off_k[None, :])
        y = tl.load(Y + off_k[:, None] * BLOCK_N + off_n[None, :])
        z = tl.load(Z + off_m[:, None] * BLOCK_N + off_n[None, :])
        z = tl.dot(x, y, acc=z, max_num_imprecise_acc=MAX_NUM_IMPRECISE_ACC)
        tl.store(Z + off_m[:, None] * BLOCK_N + off_n[None, :], z)

    if torch.xpu.is_available():
        # FIXME: revisit problem size once tl.dot is lowered to DPAS.
        warnings.warn("FIXME: test case modified, reduced problem size")
        M, N, K, num_warps, MAX_NUM_IMPRECISE_ACC = 64, 64, 64, 4, 64
    else:
        M, N, K, num_warps, MAX_NUM_IMPRECISE_ACC = 128, 128, 128, 4, 64

    x = torch.zeros((M, K), dtype=torch.float8_e5m2, device=device)
    y = torch.zeros((K, N), dtype=torch.float8_e5m2, device=device)
    z = torch.zeros((M, N), dtype=torch.float32, device=device)
    h = kernel[(1, 1)](x, y, z, M, N, K, MAX_NUM_IMPRECISE_ACC, num_warps=num_warps)
    if not is_cuda():
        return
    assert h.asm["ptx"].count("add.f32") == (M * N) // (32 * num_warps) * (K / MAX_NUM_IMPRECISE_ACC)


@pytest.mark.parametrize('in_dtype', ['float32'])
def test_dot_mulbroadcasted(in_dtype, device):
    if is_cuda():
        capability = torch.cuda.get_device_capability()
        if capability[0] < 8:
            pytest.skip("Requires sm >= 80 to run")

    @triton.jit
    def kernel(Z, X, Y, M: tl.constexpr, N: tl.constexpr, K: tl.constexpr, BM: tl.constexpr, BN: tl.constexpr,
               BK: tl.constexpr):
        pidn = tl.program_id(1)
        pidm = tl.program_id(0)
        offm = tl.arange(0, BM)[:, None]
        offn = tl.arange(0, BN)[None, :]
        offak = tl.arange(0, BK)[None, :]
        offbk = tl.arange(0, BK)[:, None]
        acc = tl.full((BM, BN), 0.0, tl.float32)
        for ridx5 in range(0, K // BK):
            x = tl.load(X + ((pidm * K * BM) + (offm * K) + (ridx5 * BK) + offak))
            y = tl.load(Y + ((pidn * BN) + (offbk * N) + (ridx5 * N * BK) + offn))
            x = tl.expand_dims(x, axis=2)
            y = tl.expand_dims(y, axis=0)
            t = tl.sum(x * y, axis=1)
            acc = t + acc
        tl.store(Z + ((pidm * BM * N) + (pidn * BN) + (offm * N) + offn), acc)

    M, N, K = 256, 192, 160
    BM, BN, BK = 128, 32, 32
    rs = RandomState(17)
    x = numpy_random((M, K), dtype_str=in_dtype, rs=rs)
    y = numpy_random((K, N), dtype_str=in_dtype, rs=rs)
    x = x * 0.1
    y = y * 0.1
    z = numpy_random((M, N), dtype_str=in_dtype, rs=rs)
    x_tri = to_triton(x, device=device)
    y_tri = to_triton(y, device=device)
    z_tri = to_triton(z, device=device)
    grid = M // BM, N // BN
    h = kernel[grid](z_tri, x_tri, y_tri, M, N, K, BM, BN, BK)
    z_ref = np.matmul(x, y)
    np.testing.assert_allclose(z_ref, to_numpy(z_tri), atol=0.01)

    if not is_cuda():
        return
    assert "tt.dot" in h.asm['ttir']
    # When using MMAv3, we will not pipeline the load op for Y, as the loaded
    # value is in rowmajor. But MMAv3 requires its second operand is in colmajor
    # because transpose is not supported for MMAv3 with float32 input.
    if capability[0] >= 9:
        assert re.search(r"triton_gpu.async_wait %.* {num = 1 : i32}", h.asm["ttgir"]) is not None
    else:
        assert re.search(r"triton_gpu.async_wait %.* {num = 2 : i32}", h.asm["ttgir"]) is not None


@pytest.mark.interpreter
@pytest.mark.parametrize("dtype_str", int_dtypes + uint_dtypes + float_dtypes + ['bfloat16'])
@pytest.mark.parametrize("shape", [(), (1, ), (128, )])
def test_full(dtype_str, shape, device):
    if dtype_str in uint_dtypes and not hasattr(torch, dtype_str):
        # PyTorch only has unsigned 8, but not 16, 32, or 64
        dtype = getattr(torch, dtype_str[1:])  # uintx -> intx
    else:
        dtype = getattr(torch, dtype_str)
    check_type_supported(dtype, device)  # bfloat16 on cc < 80 will not be tested

    @triton.jit
    def kernel_static(out):
        a = GENERATE_TEST_HERE
        tl.static_assert(a.shape == SHAPE)
        out_ptr = out + tl.arange(0, 128)[:]
        tl.store(out_ptr, a)

    @triton.jit
    def kernel_dynamic(out, val, dtype: tl.constexpr):
        a = tl.full(SHAPE, val, dtype)
        tl.static_assert(a.shape == SHAPE)
        out_ptr = out + tl.arange(0, 128)[:]
        tl.store(out_ptr, a)

    kernel_static_patched = patch_kernel(kernel_static, {
        'GENERATE_TEST_HERE': f"tl.full({shape}, 2, tl.{dtype_str})",
        'SHAPE': str(list(shape)),
    })
    out_static = torch.zeros((128), dtype=dtype, device=device)
    kernel_static_patched[(1, )](out_static)
    assert torch.all(out_static == 2)

    kernel_dynamic_patched = patch_kernel(kernel_dynamic, {'SHAPE': str(list(shape))})
    out_dynamic = torch.zeros((128), dtype=dtype, device=device)
    kernel_dynamic_patched[(1, )](out_dynamic, 2, getattr(triton.language, dtype_str))
    assert torch.all(out_dynamic == 2)


@pytest.mark.parametrize("literal, dtype_str", [(1e+50, "f64"), (1e+10, "f32"), (1.0, "f32"), ('float("inf")', "f32"),
                                                ('float("-inf")', "f32"), ('float("nan")', "f32"),
                                                ('float("-nan")', "f32"), (0., "f32"), (5, "i32"), (2**40, "i64")])
def test_constexpr(literal, dtype_str, device):

    @triton.jit
    def kernel(out_ptr):
        val = GENERATE_TEST_HERE
        tl.store(out_ptr.to(tl.pointer_type(val.dtype)), val)

    kernel_patched = patch_kernel(kernel, {'GENERATE_TEST_HERE': f"{literal}"})
    out = torch.zeros((1, ), dtype=torch.float32, device=device)
    h = kernel_patched[(1, )](out)
    assert re.search(r"arith.constant .* : " + dtype_str, h.asm["ttir"]) is not None


@triton.jit
def pass_const(a, b, choose_b):
    if choose_b:
        return b
    else:
        return a


@pytest.mark.parametrize("choose_const", [True, False])
@pytest.mark.parametrize("constexpr", [True, False])
@pytest.mark.parametrize("mode", ["direct", "call", "ternary", "if"])
def test_const(device, choose_const, constexpr, mode):

    @triton.jit(do_not_specialize=["choose_const"])
    def kernel(in_ptr: tl.const, out, c_out: tl.const, choose_const, n_elems: tl.int32, BLOCK_SIZE: tl.constexpr):
        offsets = tl.arange(0, BLOCK_SIZE)
        mask = offsets < n_elems
        val = tl.load(in_ptr + offsets, mask=mask)
        LOSE_TAIL
        tl.store(final_out + offsets, val, mask=mask)

    @triton.jit
    def kernel_constexpr(in_ptr: tl.const, out, c_out: tl.const, choose_const: tl.constexpr, n_elems: tl.int32,
                         BLOCK_SIZE: tl.constexpr):
        offsets = tl.arange(0, BLOCK_SIZE)
        mask = offsets < n_elems
        val = tl.load(in_ptr + offsets, mask=mask)
        LOSE_TAIL
        tl.store(final_out + offsets, val, mask=mask)

    if mode == "direct":
        if choose_const:
            LOSE_TAIL = "final_out = c_out"
        else:
            LOSE_TAIL = "final_out = out"
    elif mode == "call":
        LOSE_TAIL = "final_out = pass_const(out, c_out, choose_const)"
    elif mode == "ternary":
        LOSE_TAIL = "final_out = c_out if choose_const else out"
    elif mode == "if":
        LOSE_TAIL = """
    if choose_const:
        final_out = c_out
    else:
        final_out = out
"""

    SIZE = 128
    input = torch.randn((SIZE, ), dtype=torch.float32, device=device)
    output = torch.zeros((SIZE, ), dtype=torch.float32, device=device)
    patched_kernel = patch_kernel(kernel_constexpr if constexpr else kernel, {'LOSE_TAIL': LOSE_TAIL, 'CONSTEXPR': ''})

    expect_fail = (not constexpr and mode != "direct") or choose_const
    if expect_fail:
        with pytest.raises(triton.CompilationError) as exc_info:
            patched_kernel[(1, )](input, output, output, choose_const, SIZE, SIZE)
    else:
        patched_kernel[(1, )](input, output, output, choose_const, SIZE, SIZE)
        assert torch.all(input == output)


@pytest.mark.interpreter
@pytest.mark.parametrize("dtype_str", ['float32', 'float16'])
def test_dot_without_load(dtype_str, device):

    if is_interpreter() and dtype_str == "float16":
        pytest.skip("FIXME: RuntimeError: \"addmm_impl_cpu_\" not implemented for 'Half'")

    @triton.jit
    def _kernel(out):
        a = GENERATE_TEST_HERE
        b = GENERATE_TEST_HERE
        c = tl.dot(a, b)
        out_ptr = out + tl.arange(0, 32)[:, None] * 32 + tl.arange(0, 32)[None, :]
        tl.store(out_ptr, c)

    kernel = patch_kernel(_kernel, {'GENERATE_TEST_HERE': f"tl.full((32, 32), 1.0, tl.{dtype_str})"})
    a = torch.ones((32, 32), dtype=getattr(torch, dtype_str), device=device)
    b = torch.ones((32, 32), dtype=getattr(torch, dtype_str), device=device)
    out_ref = torch.matmul(a, b)
    out = torch.zeros((32, 32), dtype=getattr(torch, dtype_str), device=device)
    kernel[(1, )](out)
    assert torch.all(out == out_ref)


# ---------------
# test arange
# ---------------


@pytest.mark.interpreter
@pytest.mark.parametrize("start", [0, 1, 7, 16])
@pytest.mark.parametrize("num_ctas", num_ctas_list)
def test_arange(start, num_ctas, device):
    BLOCK = 128
    z_tri = torch.empty(BLOCK, dtype=torch.int32, device=device)

    @triton.jit
    def _kernel(z, BLOCK: tl.constexpr, START: tl.constexpr, END: tl.constexpr):
        off = tl.arange(0, BLOCK)
        val = tl.arange(START, END)
        tl.store(z + off, val)

    _kernel[(1, )](z_tri, START=start, END=start + BLOCK, BLOCK=BLOCK, num_ctas=num_ctas)
    z_ref = torch.arange(start, BLOCK + start, dtype=torch.int32, device=device)
    np.testing.assert_allclose(to_numpy(z_tri), to_numpy(z_ref))


# ---------------
# test load
# ---------------


@pytest.mark.interpreter
@pytest.mark.parametrize("dtype_str, size, size_diff, other", [(dtype_str, size, size_diff, other)
                                                               for dtype_str in torch_dtypes
                                                               for size in [128, 512]
                                                               for size_diff in [0, 1, 2, 3, 4]
                                                               for other in [None, 0, 1]])
@pytest.mark.parametrize("num_ctas", num_ctas_list)
def test_masked_load(dtype_str, size, size_diff, other, num_ctas, device):
    dtype = getattr(torch, dtype_str)
    check_type_supported(dtype, device)  # bfloat16 on cc < 80 will not be tested

    input_size = size - size_diff
    output_size = size
    if dtype_str == 'bool':
        input = torch.randint(0, 2, (input_size, ), dtype=dtype, device=device)
    elif dtype_str in int_dtypes or dtype_str in uint_dtypes:
        input = torch.randint(0, 127, (input_size, ), dtype=dtype, device=device)
    else:
        input = torch.rand(input_size, dtype=dtype, device=device)
    output = torch.zeros((output_size, ), dtype=dtype, device=device)

    @triton.jit
    def _kernel(in_ptr, out_ptr, in_size: tl.constexpr, out_size: tl.constexpr):
        in_offsets = tl.arange(0, out_size)
        # Load inputs.
        x = GENERATE_TEST_HERE
        # Store output
        output_offsets = tl.arange(0, out_size)
        tl.store(out_ptr + output_offsets, x)

    other_str = f", other={other}" if other else ""
    mask_str = f"mask=in_offsets < in_size{other_str}" if size_diff > 0 else "None"
    kernel = patch_kernel(_kernel, {'GENERATE_TEST_HERE': f"tl.load(in_ptr + in_offsets, {mask_str})"})
    kernel[(1, )](input, output, input_size, output_size, num_ctas=num_ctas)

    reference_out = torch.cat((input, torch.full((size_diff, ), other if other else 0, dtype=dtype, device=device)))
    torch.testing.assert_close(output, reference_out)


@pytest.mark.interpreter
@pytest.mark.parametrize("num_ctas", num_ctas_list)
@pytest.mark.parametrize("mask_val", [True, False])
@pytest.mark.parametrize("other_val", [0, 1])
def test_masked_load_scalar(num_ctas, mask_val, other_val, device):
    input_val = 4.0
    size = 128
    dtype = torch.float32
    input = torch.full((size, ), input_val, dtype=dtype, device=device)
    output = torch.zeros((size, ), dtype=dtype, device=device)

    @triton.jit
    def kernel(in_ptr, out_ptr, size: tl.constexpr, mask: tl.constexpr, other: tl.constexpr):
        offsets = tl.arange(0, size)
        x = tl.load(in_ptr + offsets, mask=mask, other=other)
        tl.store(out_ptr + offsets, x)

    kernel[(1, )](input, output, size, mask_val, other_val, num_ctas=num_ctas)

    if mask_val:
        reference_out = torch.full((size, ), input_val, dtype=dtype, device=device)
    else:
        reference_out = torch.full((size, ), other_val, dtype=dtype, device=device)

    torch.testing.assert_close(output, reference_out)


# Testing masked loads with an intermate copy to shared memory run.
# FIXME: Shape too small for ldmatrix when num_ctas=4
@pytest.mark.interpreter
@pytest.mark.parametrize("dtype", [torch.bfloat16, torch.float16, torch.float32])
def test_masked_load_shared_memory(dtype, device):

    check_type_supported(dtype, device)  # bfloat16 on cc < 80 will not be tested

    if is_interpreter() and dtype == torch.float16:
        pytest.skip("FIXME: RuntimeError: \"addmm_impl_cpu_\" not implemented for 'Half'")

    M = 32
    N = 32
    K = 16

    in1 = torch.rand((M, K), dtype=dtype, device=device)
    in2 = torch.rand((K, N), dtype=dtype, device=device)
    out = torch.zeros((M, N), dtype=dtype, device=device)

    @triton.jit
    def _kernel(in1_ptr, in2_ptr, output_ptr, in_stride, in2_stride, out_stride, in_numel, in2_numel, out_numel,
                M: tl.constexpr, N: tl.constexpr, K: tl.constexpr):

        M_offsets = tl.arange(0, M)
        N_offsets = tl.arange(0, N)
        K_offsets = tl.arange(0, K)

        in_offsets = M_offsets[:, None] * in_stride + K_offsets[None, :]
        in2_offsets = K_offsets[:, None] * in2_stride + N_offsets[None, :]

        # Load inputs.
        x = tl.load(in1_ptr + in_offsets, mask=in_offsets < M * K)
        w = tl.load(in2_ptr + in2_offsets, mask=in2_offsets < K * N)

        # Without a dot product the memory doesn't get promoted to shared.
        o = tl.dot(x, w, out_dtype=tl.float32)

        # Store output
        output_offsets = M_offsets[:, None] * out_stride + N_offsets[None, :]
        tl.store(output_ptr + output_offsets, o, mask=output_offsets < M * N)

    pgm = _kernel[(1, )](in1, in2, out, in1.stride()[0], in2.stride()[0], out.stride()[0], in1.numel(), in2.numel(),
                         out.numel(), M=M, N=N, K=K)

    reference_out = torch.matmul(in1, in2)
    torch.testing.assert_close(out, reference_out, atol=1e-2, rtol=0)


@pytest.mark.interpreter
@pytest.mark.parametrize("cache", ["", ".ca", ".cg"])
def test_load_cache_modifier(cache, device):
    src = torch.empty(128, device=device)
    dst = torch.empty(128, device=device)

    @triton.jit
    def _kernel(dst, src, CACHE: tl.constexpr):
        offsets = tl.arange(0, 128)
        x = tl.load(src + offsets, cache_modifier=CACHE)
        tl.store(dst + offsets, x)

    pgm = _kernel[(1, )](dst, src, CACHE=cache)
    if not is_cuda():
        return

    ptx = pgm.asm['ptx']
    if cache == '':
        assert 'ld.global.ca' not in ptx
        assert 'ld.global.cg' not in ptx
    if cache == '.cg':
        assert 'ld.global.cg' in ptx
        assert 'ld.global.ca' not in ptx
    if cache == '.ca':
        assert 'ld.global.ca' in ptx
        assert 'ld.global.cg' not in ptx


@pytest.mark.interpreter
@pytest.mark.parametrize("N", [16, 10, 11, 1024])
@pytest.mark.parametrize("num_ctas", num_ctas_list)
def test_vectorization(N, num_ctas, device):
    block_size = 1024 * num_ctas
    src = torch.empty(block_size, device=device)
    dst = torch.empty(block_size, device=device)

    @triton.jit
    def _kernel(dst, src, N, BLOCK_SIZE: tl.constexpr):
        offsets = tl.program_id(0) * BLOCK_SIZE + tl.arange(0, BLOCK_SIZE)
        x = tl.load(src + offsets, mask=offsets < N)
        tl.store(dst + offsets, x, mask=offsets < N)

    pgm = _kernel[(1, )](dst, src, N=N, BLOCK_SIZE=block_size)

    if not is_cuda():
        return

    ptx = pgm.asm["ptx"]
    if N % 16 == 0:
        assert "ld.global.v4.b32" in ptx
    else:
        assert "ld.global.b32" in ptx
    # np.testing.assert_allclose(dst, src[:N])


@pytest.mark.interpreter
@pytest.mark.parametrize("has_hints", [False, True])
def test_vectorization_hints(has_hints, device):
    src = torch.empty(1024, device=device)
    dst = torch.empty(1024, device=device)
    off = torch.zeros(1, device=device, dtype=torch.int32)

    @triton.jit
    def _kernel(dst, src, off, N, BLOCK_SIZE: tl.constexpr, HINT: tl.constexpr):
        offsets = tl.program_id(0) * BLOCK_SIZE + tl.arange(0, BLOCK_SIZE)
        offsets = offsets + tl.load(off)
        if HINT:
            tl.max_contiguous(tl.multiple_of(offsets, 1024), 1024)
        x = tl.load(src + offsets, mask=offsets < N)
        tl.store(dst + offsets, x, mask=offsets < N)

    pgm = _kernel[(1, )](dst, src, off, N=1024, BLOCK_SIZE=src.shape[0], HINT=has_hints)
    if not is_cuda():
        return

    ptx = pgm.asm["ptx"]
    if has_hints:
        assert "ld.global.v4.b32" in ptx
    else:
        assert "ld.global.v4.b32" not in ptx


# ---------------
# test store
# ---------------


@pytest.mark.interpreter
@pytest.mark.parametrize("cache", ["", ".wb", ".cg", ".cs", ".wt"])
def test_store_cache_modifier(cache, device):
    src = torch.empty(128, device=device)
    dst = torch.empty(128, device=device)

    @triton.jit
    def _kernel(dst, src, CACHE: tl.constexpr):
        offsets = tl.arange(0, 128)
        x = tl.load(src + offsets)
        tl.store(dst + offsets, x, cache_modifier=CACHE)

    if not is_cuda():
        return
    pgm = _kernel[(1, )](dst, src, CACHE=cache)
    ptx = pgm.asm['ptx']
    if cache == '':
        assert 'st.global.wb' not in ptx
        assert 'st.global.cg' not in ptx
        assert 'st.global.cs' not in ptx
        assert 'st.global.wt' not in ptx
    if cache == '.wb':
        assert 'st.global.wb' in ptx
        assert 'st.global.cg' not in ptx
        assert 'st.global.cs' not in ptx
        assert 'st.global.wt' not in ptx
    if cache == '.cg':
        assert 'st.global.wb' not in ptx
        assert 'st.global.cg' in ptx
        assert 'st.global.cs' not in ptx
        assert 'st.global.wt' not in ptx
    if cache == '.cs':
        assert 'st.global.wb' not in ptx
        assert 'st.global.cg' not in ptx
        assert 'st.global.cs' in ptx
        assert 'st.global.wt' not in ptx
    if cache == '.wt':
        assert 'st.global.wb' not in ptx
        assert 'st.global.cg' not in ptx
        assert 'st.global.cs' not in ptx
        assert 'st.global.wt' in ptx


# ---------------
# test default
# ---------------
# TODO: can't be local to test_default


@triton.jit
def _impl(value=10):
    return value


@pytest.mark.interpreter
def test_default(device):
    value = 5
    ret0 = torch.zeros(1, dtype=torch.int32, device=device)
    ret1 = torch.zeros(1, dtype=torch.int32, device=device)

    @triton.jit
    def _kernel(ret0, ret1, value=3):
        tl.store(ret0, _impl())
        tl.store(ret1, _impl(value))

    _kernel[(1, )](ret0, ret1, value)
    assert ret0.item() == 10
    assert ret1.item() == value

    _kernel[(1, )](ret0, ret1)
    assert ret0.item() == 10
    assert ret1.item() == 3


# ---------------
# test noop
# ----------------


@pytest.mark.interpreter
def test_noop(device):

    @triton.jit
    def kernel(x):
        pass

    x = to_triton(numpy_random((1, ), dtype_str='int32'), device=device)
    kernel[(1, )](x)


@pytest.mark.parametrize("device", ['xpu', 'cpu', 'cpu_pinned'])
def test_pointer_arguments(device):
    if is_xpu() and device in ['cpu_pinned']:
        pytest.xfail("RuntimeError: Pinned memory requires CUDA.")

    @triton.jit
    def kernel(x):
        pass

    pin_memory = 'pinned' in device
    x = torch.empty(1024, device=device.split('_')[0], pin_memory=pin_memory)
    if device == "cpu":
        with pytest.raises(ValueError):
            kernel[(1, )](x)
    else:
        kernel[(1, )](x)


@pytest.mark.parametrize("value, value_type", [(-1, 'i32'), (0, 'i32'), (-2**31, 'i32'), (2**31 - 1, 'i32'),
                                               (2**31, 'i64'), (2**32 - 1, 'i64'), (2**32, 'i64'), (2**63 - 1, 'i64'),
                                               (-2**63, 'i64'), (2**63, 'u64'), (2**64 - 1, 'u64')])
def test_value_specialization(value: int, value_type: str, device) -> None:

    def repr(specialization):
        spec_type = specialization.signature["VALUE"]
        return f"kernel_{spec_type}"

    @triton.jit(repr=repr)
    def kernel(VALUE, X):
        pass

    x = torch.tensor([3.14159], device=device)
    h = kernel[(1, )](value, x)
    assert value_type in h.name


# --------------------
# value specialization
# --------------------


@pytest.mark.parametrize("value, overflow", [(2**64 - 1, False), (2**64, True), (-2**63, False), (-2**63 - 1, True)])
def test_value_specialization_overflow(value: int, overflow: bool, device) -> None:

    @triton.jit
    def kernel(VALUE, X):
        pass

    x = torch.tensor([3.14159], device=device)

    if overflow:
        with pytest.raises(OverflowError):
            kernel[(1, )](value, x)
    else:
        kernel[(1, )](value, x)


# ----------------
# test constexpr
# ----------------


@pytest.mark.interpreter
@pytest.mark.parametrize("op", ['+', '-', '*', '/', '%', '<', '>', '<<', '>>', '&', '^', '|'])
@pytest.mark.parametrize("is_lhs_constexpr", [False, True])
@pytest.mark.parametrize("is_rhs_constexpr", [True, False])
def test_bin_op_constexpr(op, is_lhs_constexpr, is_rhs_constexpr, device):

    @triton.jit
    def kernel(Z, X, Y):
        x = tl.load(X)
        y = tl.load(Y)
        z = GENERATE_TEST_HERE
        tl.store(Z, z)

    if op in ['<<', '>>', '&', '^', '|']:  # int op
        x_str = "3" if is_lhs_constexpr else "x"
        y_str = "4" if is_rhs_constexpr else "y"
        x = numpy_random((1, ), dtype_str="int32")

        # NOTE: bitshifting beyond bitwidth can lead to undefined behavior
        if op in ['<<', '>>']:
            y = numpy_random((1, ), dtype_str="int32", low=0, high=_bitwidth("int32"))
        else:
            y = numpy_random((1, ), dtype_str="int32")
    else:
        x_str = "3.14" if is_lhs_constexpr else "x"
        y_str = "4.13" if is_rhs_constexpr else "y"
        x = numpy_random((1, ), dtype_str="float32")
        y = numpy_random((1, ), dtype_str="float32")
    kernel = patch_kernel(kernel, {'GENERATE_TEST_HERE': f"{x_str} {op} {y_str}"})
    z = np.array(eval(f"{x_str} {op} {y_str}"))
    x_tri = to_triton(x, device=device)
    y_tri = to_triton(y, device=device)
    z_tri = to_triton(np.empty((1, ), dtype=z.dtype), device=device)
    kernel[(1, )](z_tri, x_tri, y_tri)
    np.testing.assert_allclose(z, to_numpy(z_tri), rtol=1e-3)


@pytest.mark.interpreter
def test_constexpr_shape(device):

    @triton.jit
    def kernel(X):
        off = tl.arange(0, 128 + 128)
        tl.store(X + off, off)

    x_tri = to_triton(np.empty((256, ), dtype=np.int32), device=device)
    kernel[(1, )](x_tri)
    np.testing.assert_equal(to_numpy(x_tri), np.arange(0, 256))


@pytest.mark.interpreter
def test_constexpr_scalar_shape(device):

    @triton.jit
    def kernel(X, s):
        off = tl.arange(0, 256)
        val = off % (256 // s)
        tl.store(X + off, val)

    x_tri = to_triton(np.empty((256, ), dtype=np.int32), device=device)
    kernel[(1, )](x_tri, 32)
    np.testing.assert_equal(to_numpy(x_tri), np.arange(0, 256) % 8)


reshape_list = [((64, ), (8, 8)), ((2, 32), (16, 4)), ((512, ), (2, 2, 2, 2, 2, 2, 2, 2, 2)), ((64, 32), (16, 8, 16))]


@pytest.mark.interpreter
@pytest.mark.parametrize("formats", reshape_list)
def test_reshape(formats, device):
    in_format, out_format = formats

    @triton.jit
    def kernel(Z, X, out_tuple: tl.constexpr):
        x = tl.load(X_PTR_EXPR)
        z = tl.reshape(x, out_tuple)
        tl.store(Z_PTR_EXPR, z)

    def generate_kernel(shape_x, shape_z):
        to_replace = {
            'X_PTR_EXPR': make_ptr_str('X', shape_x),
            'Z_PTR_EXPR': make_ptr_str('Z', shape_z),
        }
        return patch_kernel(kernel, to_replace)

    x = numpy_random(in_format, dtype_str="int32")
    z = x.reshape(out_format)
    x_tri = to_triton(x, device=device)
    patched_kernel = generate_kernel(in_format, out_format)
    z_tri = to_triton(np.empty(out_format, dtype=np.int32), device=device)
    patched_kernel[(1, )](z_tri, x_tri, out_format)
    np.testing.assert_equal(z, to_numpy(z_tri))


def test_reshape_err(device):

    @triton.jit
    def kernel():
        x = tl.arange(0, 8 * 8)
        y = tl.reshape(x, (8 * 4, ))

    with pytest.raises(triton.CompilationError) as exc_info:
        kernel[(1, )]()

    assert "reshape" in str(exc_info.value)


def test_trans_reshape(device):

    @triton.jit
    def kernel(in_base_ptr, out_base_ptr, IN_SHAPE0: tl.constexpr, IN_SHAPE1: tl.constexpr):

        in_block_ptr = tl.make_block_ptr(
            base=in_base_ptr,
            shape=(IN_SHAPE0, IN_SHAPE1),
            strides=(IN_SHAPE1, 1),
            offsets=(0, 0),
            block_shape=(IN_SHAPE0, IN_SHAPE1),
            order=(1, 0),
        )
        x = tl.load(in_block_ptr)
        x = tl.reshape(x, (32, 4, 4, 2))
        x = tl.permute(x, (1, 2, 3, 0))
        x = tl.reshape(x, (IN_SHAPE0 * IN_SHAPE1, ))
        tl.store(out_base_ptr + tl.arange(0, IN_SHAPE0 * IN_SHAPE1), x)

    shape = (32, 32)
    input = torch.arange(math.prod(shape), dtype=torch.int32, device=device).reshape(shape)
    expected = torch.permute(input, (1, 0))
    # Don't do zeros_like -- that copies the layout, which we don't want.
    actual = torch.zeros(expected.shape, dtype=torch.int32, device=device)

    k = kernel[(1, )](input, actual, shape[0], shape[1])
    assert k.asm['ttgir'].count(
        'triton_gpu.convert_layout') == 1, "Expected exactly one convert_layout op in the TTGIR after optimization"

    np.testing.assert_equal(to_numpy(expected), to_numpy(actual))


# -------------
# test call
# -------------


@triton.jit
def val_multiplier(val, i):
    return val * i


@triton.jit(noinline=True)
def val_multiplier_noinline(val, i):
    return val * i


@triton.jit
def vecmul_kernel(ptr, n_elements, rep, type: tl.constexpr):
    pid = tl.program_id(axis=0)
    offsets = pid * 128 + tl.arange(0, 128)
    mask = offsets < n_elements
    vec = tl.load(ptr + offsets, mask=mask)
    for i in range(1, rep):
        if type == "inline":
            vec = val_multiplier(vec, i)
        else:
            vec = val_multiplier_noinline(vec, i)
    tl.store(ptr + offsets, vec, mask=mask)


@pytest.mark.interpreter
@pytest.mark.parametrize("type", ["inline", "noinline"])
@pytest.mark.parametrize("num_ctas", num_ctas_list)
def test_call(type, num_ctas, device):

    @triton.jit
    def kernel(ptr, n_elements, num1, num2, type: tl.constexpr):
        vecmul_kernel(ptr, n_elements, num1, type)
        vecmul_kernel(ptr, n_elements, num2, type)

    size = 1024
    rand_val = numpy_random((size, ), dtype_str="float32")
    rand_val_tri = to_triton(rand_val, device=device)
    err_msg = ""
    try:
        kernel[(size // 128, )](rand_val_tri, size, 3, 5, type, num_ctas=num_ctas)
    except Exception as e:
        err_msg = str(e)

    if type == "noinline" and not is_interpreter():
        assert err_msg != ""
    else:
        ans = rand_val * 1 * 2 * 1 * 2 * 3 * 4
        np.testing.assert_equal(to_numpy(rand_val_tri), ans)


# -------------
# test if
# -------------


@pytest.mark.interpreter
@pytest.mark.parametrize("if_type", [
    "if", "if_and_dynamic", "if_exp_static", "if_exp_dynamic", "if_exp_dynamic_constexpr", "if_exp_dynamic_void",
    "if_and_static"
])
def test_if(if_type, device):

    @triton.jit
    def kernel(Cond, XTrue, XFalse, Ret, IfType: tl.constexpr, BoolVar: tl.constexpr, StaticVaue: tl.constexpr):
        pid = tl.program_id(0)
        cond = tl.load(Cond)
        if IfType == "if":
            if pid % 2 == 0:  # eq
                tl.store(Ret, tl.load(XTrue))
            elif 1 == pid % 2:  # req
                tl.store(Ret, tl.load(XFalse))
        elif IfType == "if_exp_dynamic":
            val = tl.load(XTrue) if pid % 2 == 0 else tl.load(XFalse)
            tl.store(Ret, val)
        elif IfType == "if_exp_dynamic_constexpr":
            val = 3.14 if pid % 2 == 0 else tl.load(XFalse)
            tl.store(Ret, val)
        elif IfType == "if_exp_dynamic_void":
            tl.store(Ret, tl.load(XTrue)) if pid % 2 == 0 else tl.store(Ret, tl.load(XFalse))
        elif IfType == "if_exp_static":
            tl.store(Ret, tl.load(XTrue)) if BoolVar else tl.store(Ret, tl.load(XFalse))
        elif IfType == "if_and_dynamic":
            if BoolVar and (1 != pid % 2 and pid % 2 != 1):  # rne and ne
                tl.store(Ret, tl.load(XTrue))
            else:
                tl.store(Ret, tl.load(XFalse))
        elif IfType == "if_and_static":
            if StaticVaue != 0 and StaticVaue != 0:
                tl.store(Ret, tl.load(XTrue))
            else:
                tl.store(Ret, tl.load(XFalse))

    cond = torch.ones(1, dtype=torch.int32, device=device)
    x_true = torch.tensor([3.14], dtype=torch.float32, device=device)
    x_false = torch.tensor([1.51], dtype=torch.float32, device=device)
    ret = torch.zeros(1, dtype=torch.float32, device=device)

    kernel[(1, )](cond, x_true, x_false, ret, if_type, True, 1)
    assert torch.equal(ret, x_true)


def test_num_warps_pow2(device):
    dst = torch.empty(128, device=device)

    @triton.jit
    def _kernel(dst):
        pass

    with pytest.raises(AssertionError, match='must be a power of 2'):
        _kernel[(1, )](dst=dst, num_warps=3)
    _kernel[(1, )](dst=dst, num_warps=1)
    _kernel[(1, )](dst=dst, num_warps=2)
    _kernel[(1, )](dst=dst, num_warps=4)


@pytest.mark.interpreter
@pytest.mark.parametrize("func_str", ['sqrt', 'rsqrt', 'exp', 'exp2', 'log', 'log2', 'sin', 'cos'])
def test_unary_math(func_str, device):

    @triton.jit
    def kernel(X, Y, BLOCK: tl.constexpr):
        x = tl.load(X + tl.arange(0, BLOCK))
        y = tl.FUNC_STR(x)
        tl.store(Y + tl.arange(0, BLOCK), y)

    kernel = patch_kernel(kernel, {'FUNC_STR': func_str})

    shape = (128, )
    x = torch.randn(shape, dtype=torch.float32, device=device)
    if func_str in ['sqrt', 'rsqrt']:
        x = torch.abs(x)
    if func_str in ['log', 'log2']:
        x = torch.max(x, torch.tensor(1e-6, dtype=torch.float32, device=device))
    y = torch.zeros(shape, dtype=torch.float32, device=device)

    kernel[(1, )](x, y, BLOCK=shape[0])
    torch.allclose(getattr(torch, func_str)(x), y, rtol=1e-3)


# -----------------------
# test inline asm
# -----------------------


@pytest.mark.parametrize("num_ctas", num_ctas_list)
def test_inline_asm(num_ctas, device):
    if not is_cuda():
        pytest.skip("test_inline_asm is only supported in CUDA")

    @triton.jit
    def kernel(X, Y, Z, n: tl.constexpr, BLOCK: tl.constexpr):
        x = tl.load(X + tl.arange(0, BLOCK))
        y = tl.load(Y + tl.arange(0, BLOCK))
        s = tl.full([BLOCK], n, tl.int32)
        z = tl.inline_asm_elementwise("shf.l.wrap.b32 $0, $1, $2, $3;", "=r,r, r, r", [x, y, s], dtype=tl.int32,
                                      is_pure=True, pack=1)
        tl.store(Z + tl.arange(0, BLOCK), z)

    shape = (128, )
    rs = RandomState(17)
    x = numpy_random(shape, dtype_str='uint32', rs=rs)
    y = numpy_random(shape, dtype_str='uint32', rs=rs)
    x_tri = to_triton(x, device=device)
    y_tri = to_triton(y, device=device)
    n = 17
    z_tri = to_triton(numpy_random(shape, dtype_str='uint32', rs=rs), device=device)
    kernel[(1, )](x_tri, y_tri, z_tri, n, BLOCK=shape[0], num_ctas=num_ctas)
    y_ref = (y << n) | (x >> (32 - n))
    # compare
    np.testing.assert_equal(y_ref, to_numpy(z_tri))


@pytest.mark.parametrize("num_ctas", num_ctas_list)
def test_inline_asm_packed(num_ctas, device):
    if not is_cuda():
        pytest.skip("test_inline_asm is only supported in CUDA")

    @triton.jit
    def kernel(X, Y, BLOCK: tl.constexpr):
        x = tl.load(X + tl.arange(0, BLOCK))
        # shift 4x8bits values together.
        y = tl.inline_asm_elementwise(
            "and.b32 $0, $1, 0x1F1F1F1F; \
                                       shl.b32 $0, $0, 3;", "=r,r", [
                x,
            ], dtype=tl.int8, is_pure=True, pack=4)
        tl.store(Y + tl.arange(0, BLOCK), y)

    shape = (512, )
    rs = RandomState(17)
    x = numpy_random(shape, dtype_str='uint8', rs=rs)
    x_tri = to_triton(x, device=device)
    y_tri = to_triton(numpy_random(shape, dtype_str='uint8', rs=rs), device=device)
    kernel[(1, )](x_tri, y_tri, BLOCK=shape[0], num_ctas=num_ctas)
    y_ref = x << 3
    # compare
    np.testing.assert_equal(y_ref, to_numpy(y_tri))


@pytest.mark.parametrize('num_ctas', num_ctas_list)
def test_inline_asm_with_pointers(num_ctas, device):
    if not is_cuda():
        pytest.skip('test_inline_asm is only supported in CUDA')

    @triton.jit
    def kernel(X, Y, BLOCK: tl.constexpr):
        x_ptrs = X + tl.arange(0, BLOCK)
        y_ptrs = Y + tl.arange(0, BLOCK)
        tl.inline_asm_elementwise(
            "ld.global.b8 $0, [$1]; \
                                   shl.b32 $0, $0, 3; \
                                   st.global.b8 [$2], $0;", "=r,l,l", [x_ptrs, y_ptrs], dtype=tl.int8, is_pure=False,
            pack=1)

    shape = (512, )
    rs = RandomState(17)
    x = numpy_random(shape, dtype_str='uint8', rs=rs)
    x_tri = to_triton(x, device=device)
    y_tri = to_triton(numpy_random(shape, dtype_str='uint8', rs=rs), device=device)
    kernel[(1, )](x_tri, y_tri, BLOCK=shape[0], num_ctas=num_ctas)
    y_ref = x << 3
    # compare
    np.testing.assert_equal(y_ref, to_numpy(y_tri))


def test_inline_asm_multiple_outputs(device):
    if not is_cuda():
        pytest.skip('test_inline_asm is only supported in CUDA')

    @triton.jit
    def kernel(A, B, C, D, BLOCK: tl.constexpr):
        a = tl.load(A + tl.arange(0, BLOCK))
        b = tl.load(B + tl.arange(0, BLOCK))

        # C = A - B
        # D = B - A
        (c, d) = tl.inline_asm_elementwise(
            asm="""
            sub.u32 $0, $2, $3;  // C = A - B
            sub.u32 $1, $3, $2;  // D = B - A
            """,
            constraints=(
                # 2 output registers: $0=C and $1=D.
                "=r,=r,"
                # 2 input registers: $2=A and $3=B.
                "r,r"),
            args=[a, b],
            dtype=(tl.uint32, tl.uint32),
            is_pure=True,
            pack=1,
        )
        tl.store(C + tl.arange(0, BLOCK), c)
        tl.store(D + tl.arange(0, BLOCK), d)

    shape = (512, )
    rs = RandomState(17)
    A = numpy_random(shape, dtype_str='uint32', rs=rs)
    B = numpy_random(shape, dtype_str='uint32', rs=rs)
    A_tri = to_triton(A, device=device)
    B_tri = to_triton(B, device=device)
    C_tri = to_triton(numpy_random(shape, dtype_str='uint32', rs=rs), device=device)
    D_tri = to_triton(numpy_random(shape, dtype_str='uint32', rs=rs), device=device)
    kernel[(1, )](A_tri, B_tri, C_tri, D_tri, BLOCK=shape[0])

    C_ref = A - B
    D_ref = B - A

    np.testing.assert_equal(C_ref, to_numpy(C_tri))
    np.testing.assert_equal(D_ref, to_numpy(D_tri))


def test_inline_asm_packed_multiple_outputs(device):
    if not is_cuda():
        pytest.skip('test_inline_asm is only supported in CUDA')

    @triton.jit
    def kernel(A, B, C, D, BLOCK: tl.constexpr):
        a = tl.load(A + tl.arange(0, BLOCK))
        b = tl.load(B + tl.arange(0, BLOCK))

        # For each (a,b) in zip(a,b), perform the following:
        # - Let ai be `a` converted to int32.
        # - Let af be `a` converted to float.
        # - Let m be the max of ai and b.
        # - Return ai and mi.
        # Do the above 4 elements at a time.
        (c, d) = tl.inline_asm_elementwise(
            asm="""
            {
                // Unpack `a` into `ai`.
                .reg .b8 tmp<4>;
                mov.b32 {tmp0, tmp1, tmp2, tmp3}, $8;
                cvt.u32.u8 $0, tmp0;
                cvt.u32.u8 $1, tmp1;
                cvt.u32.u8 $2, tmp2;
                cvt.u32.u8 $3, tmp3;
            }
            // Convert `ai` to float.
            cvt.rn.f32.s32 $4, $0;
            cvt.rn.f32.s32 $5, $1;
            cvt.rn.f32.s32 $6, $2;
            cvt.rn.f32.s32 $7, $3;
            // Take max of `ai` and `b`.
            max.f32 $4, $4, $9;
            max.f32 $5, $5, $10;
            max.f32 $6, $6, $11;
            max.f32 $7, $7, $12;
            """,
            constraints=(
                # 8 output registers, namely
                #   $0=ai0, $1=ai1, $2=ai2, $3=ai3,
                #   $4=m0,  $5=m1,  $6=m2,  $7=m3.
                "=r,=r,=r,=r,=r,=r,=r,=r,"
                # 5 input registers, namely
                #   $8=ai,
                #   $9=b0, $10=b1, $11=b2, $12=b3.
                # The four elements from `a` are all packed into one register.
                "r,r,r,r,r"),
            args=[a, b],
            dtype=(tl.int32, tl.float32),
            is_pure=True,
            pack=4,
        )
        tl.store(C + tl.arange(0, BLOCK), c)
        tl.store(D + tl.arange(0, BLOCK), d)

    shape = (512, )
    rs = RandomState(17)
    A = numpy_random(shape, dtype_str='uint8', rs=rs)
    B = numpy_random(shape, dtype_str='float32', rs=rs)
    A_tri = to_triton(A, device=device)
    B_tri = to_triton(B, device=device)
    C_tri = to_triton(numpy_random(shape, dtype_str='int32', rs=rs), device=device)
    D_tri = to_triton(numpy_random(shape, dtype_str='float32', rs=rs), device=device)
    kernel[(1, )](A_tri, B_tri, C_tri, D_tri, BLOCK=shape[0])

    C_ref = A.astype(np.int32)
    D_ref = np.maximum(A.astype(np.float32), B)

    np.testing.assert_equal(C_ref, to_numpy(C_tri))
    np.testing.assert_equal(D_ref, to_numpy(D_tri))


# -----------------------
# test control flow
# -----------------------


@pytest.mark.parametrize("lo, hi, iv", [(2**30, 2**30 + 20, 1), (2**35, 2**35 + 20, 2), (2**35, 2**35 + 20, 3),
                                        (15, -16, -1), (15, -16, -2), (15, -16, -3), (-18, -22, -1), (22, 18, -1)])
def test_for_iv(lo, hi, iv, device):

    @triton.jit
    def kernel(Out, lo, hi, iv: tl.constexpr):
        acc = 0
        acc = acc.to(tl.int64)
        for i in range(lo, hi, iv):
            acc += i
        tl.store(Out, acc)

    out = to_triton(np.zeros((1, ), dtype=np.int64), device=device)
    kernel[(1, )](out, lo, hi, iv)
    assert out[0] == sum(range(lo, hi, iv))


@pytest.mark.interpreter
def test_if_else(device):

    @triton.jit
    def kernel(Cond, TrueVal, FalseVal, Out):
        if tl.load(Cond):
            val = tl.load(TrueVal)
        else:
            val = tl.load(FalseVal)
        tl.store(Out, val)

    out = to_triton(np.zeros((1, ), dtype=np.int32), device=device)
    true_val = to_triton(np.full((1, ), 1, dtype=np.int32), device=device)
    false_val = to_triton(np.full((1, ), 2, dtype=np.int32), device=device)
    cond = to_triton(np.zeros((1, ), dtype=np.int32), device=device)
    # True
    cond[0] = True
    kernel[(1, )](cond, true_val, false_val, out)
    assert to_numpy(out)[0] == true_val[0]
    # False
    cond[0] = False
    kernel[(1, )](cond, true_val, false_val, out)
    assert to_numpy(out)[0] == false_val[0]


@pytest.mark.interpreter
@pytest.mark.parametrize("mode", ["dynamic", "static"])
def test_if_return(mode, device):

    @triton.jit
    def kernel(ExitEarly, Out, cond: tl.constexpr, mode: tl.constexpr):
        if mode == "dynamic":
            if tl.load(ExitEarly):
                tl.store(Out, 0)
                return
        else:
            if cond:
                tl.store(Out, 0)
                return
        tl.store(Out, 1)

    out = to_triton(np.zeros((1, ), dtype=np.int32), device=device)
    exit_early = to_triton(np.zeros((1, ), dtype=np.int32), device=device)
    # exit early path taken
    exit_early[0] = 1
    kernel[(1, )](exit_early, out, True, mode)
    assert to_numpy(out)[0] == 0
    # exit early path not taken
    exit_early[0] = 0
    kernel[(1, )](exit_early, out, False, mode)
    assert to_numpy(out)[0] == 1


@triton.jit
def add_fn(x):
    return x + 1


@triton.jit(noinline=True)
def add_fn_noinline(x):
    return x + 1


@triton.jit
def add_fn_return(x, pid):
    if pid == 0:
        return x + 1
    else:
        return x + 2


@triton.jit
def add_fn_expr(Out, x):
    tl.store(Out, x)


@triton.jit
def add_fn_static_cond(x, cond: tl.constexpr):
    if cond == "":
        return x
    else:
        return x + 1


@pytest.mark.interpreter
@pytest.mark.parametrize(
    "call_type",
    ["attribute", "attribute_jit", "jit", "jit_if", "jit_expr", "jit_static_cond", "jit_noinline", "jit_extern"])
def test_if_call(call_type, device):

    @triton.jit
    def kernel(Out, call_type: tl.constexpr):
        pid = tl.program_id(0)
        o = tl.load(Out)
        if call_type == "attribute":
            # call attribute
            if pid == 0:
                a = o
                a = a.to(tl.int32).to(tl.int32) + 1
                o = a
        elif call_type == "attribute_jit":
            # call attribute and jit function
            if pid == 0:
                a = o
                a = tl.load(Out + add_fn(a) - 1).to(tl.int32) + 1
                o = a
        elif call_type == "jit":
            if pid == 0:
                # regular function call
                a = o
                a = add_fn(a)
                o = a
        elif call_type == "jit_if":
            # function without end_if block
            if pid == 0:
                a = o
                a = add_fn_return(a, pid)
                o = a
        elif call_type == "jit_if_exp":
            # ifexp expression
            if pid == 0:
                a = o
                a = add_fn(a) if pid == 0 else add_fn_return(a, pid)
                o = a
        elif call_type == "jit_expr":
            # call without return
            if pid == 0:
                a = o + 1
                add_fn_expr(Out, a)
                o = a
        elif call_type == "jit_static_cond":
            if pid == 0:
                a = o + 1
                add_fn_static_cond(o, call_type)
                o = a
        elif call_type == "jit_noinline":
            if pid == 0:
                a = o + 1
                add_fn_noinline(a)
                o = a
        elif call_type == "jit_extern":
            if pid == 0:
                a = o + 1
                tl.cdiv(a, a)
                o = a

        tl.store(Out, o)

    out = to_triton(np.zeros((1, ), dtype=np.int32), device=device)
    kernel[(1, )](out, call_type)
    assert to_numpy(out)[0] == 1


@pytest.mark.interpreter
@pytest.mark.parametrize("_cond1", [True, False])
@pytest.mark.parametrize("_cond2", [True, False])
@pytest.mark.parametrize("_cond3", [True, False])
def test_nested_if_else_return(_cond1, _cond2, _cond3, device):

    @triton.jit
    def kernel(Cond1, Cond2, Cond3, Val1, Val2, Val3, Out):
        val = 0
        if tl.load(Cond1):
            if tl.load(Cond2):
                val = tl.load(Val1)
            else:
                return
        else:
            if tl.load(Cond3):
                val = tl.load(Val2)
            else:
                val = tl.load(Val3)
        tl.store(Out, val)

    out = to_triton(np.full((1, ), -1, dtype=np.int32), device=device)
    cond1 = to_triton(np.full((1, ), _cond1, dtype=np.int32), device=device)
    cond2 = to_triton(np.full((1, ), _cond2, dtype=np.int32), device=device)
    cond3 = to_triton(np.full((1, ), _cond3, dtype=np.int32), device=device)
    val1 = to_triton(np.full((1, ), 1, dtype=np.int32), device=device)
    val2 = to_triton(np.full((1, ), 2, dtype=np.int32), device=device)
    val3 = to_triton(np.full((1, ), 3, dtype=np.int32), device=device)
    kernel[(1, )](cond1, cond2, cond3, val1, val2, val3, out)
    targets = {
        (True, True, True): val1[0],
        (True, True, False): val1[0],
        (True, False, True): out[0],
        (True, False, False): out[0],
        (False, True, True): val2[0],
        (False, True, False): val3[0],
        (False, False, True): val2[0],
        (False, False, False): val3[0],
    }
    assert out[0] == targets[(_cond1, _cond2, _cond3)]


@pytest.mark.interpreter
def test_while(device):

    @triton.jit
    def kernel(InitI, Bound, CutOff, OutI, OutInitI, OutJ):
        init_i = tl.load(InitI)
        curr_i = init_i
        j = 0
        # Check that init_i is not updated by the loop
        while j < tl.load(Bound):
            curr_i = curr_i + (j == tl.load(CutOff))
            j += 1
            tl.store(OutInitI, init_i)
        tl.store(OutI, curr_i)
        tl.store(OutJ, j)

    out_i = to_triton(np.zeros((1, ), dtype=np.int32), device=device)
    out_j = to_triton(np.zeros((1, ), dtype=np.int32), device=device)
    init_i = to_triton(np.full((1, ), 1, dtype=np.int32), device=device)
    out_init_i = to_triton(np.full((1, ), 0, dtype=np.int32), device=device)
    bound = to_triton(np.full((1, ), 10, dtype=np.int32), device=device)
    cut_off = to_triton(np.full((1, ), 5, dtype=np.int32), device=device)
    kernel[(1, )](init_i, bound, cut_off, out_i, out_init_i, out_j)
    assert out_init_i[0] == init_i[0]
    assert out_i[0] == init_i[0] + 1
    assert out_j[0] == bound[0]


@pytest.mark.interpreter
def test_nested_while(device):

    @triton.jit
    def nested_while(data, countPtr):
        for i in range(10):
            count = tl.load(countPtr)
            while count > 0:
                tl.store(data, tl.load(data) + 1.0)
                count = count - 2

    counter = torch.tensor([8], dtype=torch.int32, device=device)
    data = torch.zeros((1, ), device=device, dtype=torch.float32)
    nested_while[(1, )](data, counter)
    assert data[0] == 40


# -----------------------
# test extra
# -----------------------


def test_num_threads(device):
    if is_hip():
        pytest.skip("test_num_threads is not supported in HIP")

    @triton.jit
    def kernel(Out):
        num_threads: tl.constexpr = tl.extra.intel.num_threads()
        offs = tl.arange(0, num_threads)
        tl.store(Out + offs, 1)

    num_threads = 256
    out = to_triton(np.zeros((num_threads, ), dtype=np.int32), device=device)
    kernel[(1, )](out, num_warps=num_threads // 32)
    assert torch.sum(out) == 256


def test_globaltimer(device):
    if is_hip():
        pytest.skip("test_globaltimer is not supported in HIP")
    check_cuda_or_hip(device)

    @triton.jit
    def kernel(Out1, Out2):
        start = tl.extra.intel.globaltimer()
        off = tl.arange(0, 128)
        for i in range(10000):
            tl.store(Out1 + off, tl.load(Out1 + off) + 1)
        end = tl.extra.intel.globaltimer()
        tl.store(Out2, end - start)

    out1 = to_triton(np.zeros((128, ), dtype=np.int64), device=device)
    out2 = to_triton(np.zeros((1, ), dtype=np.int64), device=device)
    h = kernel[(1, )](out1, out2)
    assert out2[0] > 0
    assert h.asm["ptx"].count("%globaltimer") == 2


def test_smid(device):
    if is_hip():
        pytest.skip("test_smid is not supported in HIP")
    check_cuda_or_hip(device)

    @triton.jit
    def kernel(Out):
        tl.store(Out + tl.program_id(0), tl.extra.intel.smid())

    out = to_triton(np.zeros((1024, ), dtype=np.int32), device=device)
    h = kernel[(out.shape[0], )](out)
    assert out.sort()[0].unique().shape[0] > 0
    assert h.asm["ptx"].count("%smid") == 1


# -----------------------
# test layout conversions
# -----------------------
# TODO: backend should be tested separately

layouts = [
    BlockedLayout([1, 16], [8, THREADS_PER_WARP // 8], [4, 1], [1, 0], [1, 1], [1, 1], [0, 1]),
    BlockedLayout([1, 8], [2, THREADS_PER_WARP // 2], [4, 1], [1, 0], [1, 1], [1, 1], [0, 1]),
    BlockedLayout([1, 4], [4, THREADS_PER_WARP // 4], [2, 2], [1, 0], [1, 1], [1, 1], [0, 1]),
    BlockedLayout([1, 1], [1, THREADS_PER_WARP], [2, 2], [1, 0], [1, 1], [1, 1], [0, 1]),
    BlockedLayout([8, 1], [16, THREADS_PER_WARP // 16], [1, 4], [0, 1], [1, 1], [1, 1], [0, 1]),
    BlockedLayout([4, 1], [8, THREADS_PER_WARP // 8], [2, 2], [0, 1], [1, 1], [1, 1], [0, 1]),
    BlockedLayout([1, 1], [THREADS_PER_WARP, 1], [2, 2], [0, 1], [1, 1], [1, 1], [0, 1]),
    BlockedLayout([4, 4], [1, THREADS_PER_WARP], [4, 1], [1, 0], [1, 1], [1, 1], [0, 1]),
    DpasLayout(repeatCount=8, systolic_depth=8, execution_size=8, ops_per_chan=1, threads_per_warp=32,
               warps_per_cta=[4, 1]),
]

intermediate_layouts = [
    None,
    SharedLayout(1, 1, 1, [1, 0], [1, 1], [1, 1], [0, 1]),
    SharedLayout(4, 2, 4, [1, 0], [1, 1], [1, 1], [0, 1]),
    SharedLayout(2, 2, 4, [1, 0], [1, 1], [1, 1], [0, 1]),
]


def compute_rep_shape(layout):
    if type(layout) is BlockedLayout:
        warp_shape = np.multiply(layout.sz_per_thread, layout.threads_per_warp)
        rep_shape = np.multiply(warp_shape, layout.warps_per_cta)
        return rep_shape
    elif type(layout) is DpasLayout:
        warp_shape = [layout.repeatCount, layout.execution_size]
        rep_shape = np.multiply(warp_shape, layout.warps_per_cta)
        return rep_shape
    else:
        assert False, "TODO: support compute_rep_shape for layout " + str(type(layout))


# This function gives a lower bound approximation of scratch buffer shape for convert_layout operation
def compute_scratch_buffer_shape(src_layout, dst_layout, shape):
    src_rep_shape = compute_rep_shape(src_layout)
    dst_rep_shape = compute_rep_shape(dst_layout)
    full_scratch_shape = np.maximum(src_rep_shape, dst_rep_shape)
    return np.minimum(full_scratch_shape, shape)


@pytest.mark.parametrize("M, N", [[64, 1], [64, 64], [128, 128], [1, 64]])
@pytest.mark.parametrize("dtype", ['float16'])
@pytest.mark.parametrize("src_layout", layouts)
@pytest.mark.parametrize("interm_layout", intermediate_layouts)
@pytest.mark.parametrize("dst_layout", layouts)
def test_convert2d(M, N, src_layout, interm_layout, dst_layout, dtype, device):
    if (M == 1 or N == 1) and interm_layout:
        # TODO(jlebar): These OOB accesses don't even hit an assert in the
        # compiler, and some of them return the wrong result instead of
        # crashing!
        pytest.xfail("Out of bound access when maxPhase > 1")
    if str(src_layout) == str(dst_layout):
        pytest.xfail("Do not convert same layout")
    if is_hip() or is_xpu():
        try:
            scratch_shape = compute_scratch_buffer_shape(src_layout, dst_layout, (M, N))
        except AssertionError:
            if is_xpu():
                # expect compute scratch buffer to not error on xpu
                raise
            pytest.skip("Can't compute scratch buffer size")
        shared_mem_size = triton.runtime.driver.active.utils.get_device_properties(
            triton.runtime.driver.active.get_current_device())["max_shared_mem"] if is_xpu() else 65536
        # consider int32 dtype in scratch buffer size,
        # because it is the largest dtype used in convert_layout in this test
        int32_size = 4
        # skip even if scratch buffer equal to shared mem size, because real scratch buffer is typically larger due to padding
        if scratch_shape[0] * scratch_shape[1] * int32_size >= shared_mem_size:
            pytest.skip("Scratch buffer is too large")

    layouts = f"""
    #src = {src_layout}
    #dst = {dst_layout}
    """ if interm_layout is None else f"""
    #src = {src_layout}
    #interm = {interm_layout}
    #dst = {dst_layout}
    """

    conversion = f"""
    %12 = triton_gpu.convert_layout %9 : tensor<{M}x{N}xi32, #src> -> tensor<{M}x{N}xi32, #dst>
    %13 = triton_gpu.convert_layout %11 : tensor<{M}x{N}xf16, #src> -> tensor<{M}x{N}xf16, #dst>
    """ if interm_layout is None else f"""
    %15 = triton_gpu.local_alloc %9 : (tensor<{M}x{N}xi32, #src>) -> !tt.memdesc<{M}x{N}xi32, #interm>
    %16 = triton_gpu.local_load %15 : !tt.memdesc<{M}x{N}xi32, #interm> -> tensor<{M}x{N}xi32, #src>
    %17 = triton_gpu.local_alloc %11 : (tensor<{M}x{N}xf16, #src>) -> !tt.memdesc<{M}x{N}xf16, #interm>
    %18 = triton_gpu.local_load %17 : !tt.memdesc<{M}x{N}xf16, #interm> -> tensor<{M}x{N}xf16, #src>

    %12 = triton_gpu.convert_layout %16 : tensor<{M}x{N}xi32, #src> -> tensor<{M}x{N}xi32, #dst>
    %13 = triton_gpu.convert_layout %18 : tensor<{M}x{N}xf16, #src> -> tensor<{M}x{N}xf16, #dst>
    """

    ir = layouts + f"""
    module attributes {{"triton_gpu.num-warps" = 4 : i32, "triton_gpu.num-ctas" = 1 : i32, "triton_gpu.threads-per-warp" = {THREADS_PER_WARP} : i32}} {{
  tt.func public @kernel_0d1d(%arg0: !tt.ptr<f16> {{tt.divisibility = 16 : i32}}, %arg1: !tt.ptr<f16> {{tt.divisibility = 16 : i32}}) {{
    %cst = arith.constant dense<{N}> : tensor<{M}x1xi32, #src>
    %0 = tt.make_range {{end = {M} : i32, start = 0 : i32}} : tensor<{M}xi32, #triton_gpu.slice<{{dim = 1, parent = #src}}>>
    %1 = tt.make_range {{end = {N} : i32, start = 0 : i32}} : tensor<{N}xi32, #triton_gpu.slice<{{dim = 0, parent = #src}}>>
    %2 = tt.splat %arg0 : !tt.ptr<f16> -> tensor<{M}x{N}x!tt.ptr<f16>, #src>
    %4 = tt.expand_dims %0 {{axis = 1 : i32}} : tensor<{M}xi32, #triton_gpu.slice<{{dim = 1, parent = #src}}>> -> tensor<{M}x1xi32, #src>
    %5 = arith.muli %4, %cst : tensor<{M}x1xi32, #src>
    %6 = tt.expand_dims %1 {{axis = 0 : i32}} : tensor<{N}xi32, #triton_gpu.slice<{{dim = 0, parent = #src}}>> -> tensor<1x{N}xi32, #src>
    %7 = tt.broadcast %6 : tensor<1x{N}xi32, #src> -> tensor<{M}x{N}xi32, #src>
    %8 = tt.broadcast %5 : tensor<{M}x1xi32, #src> -> tensor<{M}x{N}xi32, #src>
    %9 = arith.addi %8, %7 : tensor<{M}x{N}xi32, #src>
    %10 = tt.addptr %2, %9 : tensor<{M}x{N}x!tt.ptr<f16>, #src>, tensor<{M}x{N}xi32, #src>
    %11 = tt.load %10 : tensor<{M}x{N}x!tt.ptr<f16>, #src>
    %3 = tt.splat %arg1 : !tt.ptr<f16> -> tensor<{M}x{N}x!tt.ptr<f16>, #dst>
    """ + conversion + f"""
    %14 = tt.addptr %3, %12 : tensor<{M}x{N}x!tt.ptr<f16>, #dst>, tensor<{M}x{N}xi32, #dst>
    tt.store %14, %13 : tensor<{M}x{N}x!tt.ptr<f16>, #dst>
    tt.return
  }}
}}
"""

    x = to_triton(numpy_random((M, N), dtype_str=dtype), device=device)
    z = torch.empty_like(x, device=device)

    with tempfile.NamedTemporaryFile(mode='w', suffix='.ttgir') as f:
        f.write(ir)
        f.flush()
        kernel = triton.compile(f.name, options={'threads_per_warp': THREADS_PER_WARP})
    kernel[(1, 1, 1)](x.data_ptr(), z.data_ptr())

    assert torch.equal(z, x)


mma_pairs = [
    [
        MmaLayout((2, 0), [1, 4], [1, 1], [1, 1], [0, 1], [16, 8]),
        MmaLayout((2, 0), [4, 1], [1, 1], [1, 1], [0, 1], [16, 8]),
    ],
    [
        MmaLayout((2, 0), [2, 8], [1, 1], [1, 1], [0, 1], [16, 8]),
        MmaLayout((2, 0), [8, 2], [1, 1], [1, 1], [0, 1], [16, 8]),
    ],
    [
        MmaLayout((2, 1), [1, 4], [1, 1], [1, 1], [0, 1], [16, 8]),
        MmaLayout((2, 1), [4, 1], [1, 1], [1, 1], [0, 1], [16, 8]),
    ],
    [
        MmaLayout((2, 1), [2, 8], [1, 1], [1, 1], [0, 1], [16, 8]),
        MmaLayout((2, 1), [8, 2], [1, 1], [1, 1], [0, 1], [16, 8]),
    ],
    # Mma -> mma support is TODO on Hopper (and Volta)
    # [
    #     MmaLayout((3, 0), [1, 4], [1, 1], [1, 1], [0, 1], [16, 8, 16]),
    #     MmaLayout((3, 0), [4, 1], [1, 1], [1, 1], [0, 1], [16, 8, 16]),
    # ],
    # [
    #     MmaLayout((3, 0), [2, 8], [1, 1], [1, 1], [0, 1], [16, 8, 16]),
    #     MmaLayout((3, 0), [8, 2], [1, 1], [1, 1], [0, 1], [16, 8, 16]),
    # ],
    # [
    #     MmaLayout((3, 1), [1, 4], [1, 1], [1, 1], [0, 1], [16, 8, 16]),
    #     MmaLayout((3, 1), [4, 1], [1, 1], [1, 1], [0, 1], [16, 8, 16]),
    # ],
    # [
    #     MmaLayout((3, 1), [2, 8], [1, 1], [1, 1], [0, 1], [16, 8, 16]),
    #     MmaLayout((3, 1), [8, 2], [1, 1], [1, 1], [0, 1], [16, 8, 16]),
    # ],
]


@pytest.mark.parametrize("M, N", [[64, 1], [1, 64], [64, 64], [128, 128], [256, 256]])
@pytest.mark.parametrize("dtype", ['float16'])
@pytest.mark.parametrize("mma_pair", mma_pairs)
def test_convertmma2mma(M, N, mma_pair, dtype, device):
    if is_hip() or is_xpu():
        pytest.xfail("test_mma2mma is not supported in HIP/XPU")

    src_layout, _ = mma_pair
    num_warps = np.cumprod(src_layout.warps_per_cta)[-1]

    def do_test(src_layout, dst_layout):
        layouts = f"""
        #src = {src_layout}
        #dst = {dst_layout}
        """

        conversion = f"""
        %12 = triton_gpu.convert_layout %9 : tensor<{M}x{N}xi32, #src> -> tensor<{M}x{N}xi32, #dst>
        %13 = triton_gpu.convert_layout %11 : tensor<{M}x{N}xf16, #src> -> tensor<{M}x{N}xf16, #dst>
        """

        ir = layouts + f"""
        module attributes {{"triton_gpu.num-warps" = {num_warps} : i32, "triton_gpu.num-ctas" = 1 : i32, "triton_gpu.threads-per-warp" = 32 : i32}} {{
        tt.func public @kernel_0d1d(%arg0: !tt.ptr<f16> {{tt.divisibility = 16 : i32}}, %arg1: !tt.ptr<f16> {{tt.divisibility = 16 : i32}}) {{
        %cst = arith.constant dense<{N}> : tensor<{M}x1xi32, #src>
        %0 = tt.make_range {{end = {M} : i32, start = 0 : i32}} : tensor<{M}xi32, #triton_gpu.slice<{{dim = 1, parent = #src}}>>
        %1 = tt.make_range {{end = {N} : i32, start = 0 : i32}} : tensor<{N}xi32, #triton_gpu.slice<{{dim = 0, parent = #src}}>>
        %2 = tt.splat %arg0 : !tt.ptr<f16> -> tensor<{M}x{N}x!tt.ptr<f16>, #src>
        %4 = tt.expand_dims %0 {{axis = 1 : i32}} : tensor<{M}xi32, #triton_gpu.slice<{{dim = 1, parent = #src}}>> -> tensor<{M}x1xi32, #src>
        %5 = arith.muli %4, %cst : tensor<{M}x1xi32, #src>
        %6 = tt.expand_dims %1 {{axis = 0 : i32}} : tensor<{N}xi32, #triton_gpu.slice<{{dim = 0, parent = #src}}>> -> tensor<1x{N}xi32, #src>
        %7 = tt.broadcast %6 : tensor<1x{N}xi32, #src> -> tensor<{M}x{N}xi32, #src>
        %8 = tt.broadcast %5 : tensor<{M}x1xi32, #src> -> tensor<{M}x{N}xi32, #src>
        %9 = arith.addi %8, %7 : tensor<{M}x{N}xi32, #src>
        %10 = tt.addptr %2, %9 : tensor<{M}x{N}x!tt.ptr<f16>, #src>, tensor<{M}x{N}xi32, #src>
        %11 = tt.load %10 : tensor<{M}x{N}x!tt.ptr<f16>, #src>
        %3 = tt.splat %arg1 : !tt.ptr<f16> -> tensor<{M}x{N}x!tt.ptr<f16>, #dst>
        """ + conversion + f"""
        %14 = tt.addptr %3, %12 : tensor<{M}x{N}x!tt.ptr<f16>, #dst>, tensor<{M}x{N}xi32, #dst>
        tt.store %14, %13 : tensor<{M}x{N}x!tt.ptr<f16>, #dst>
        tt.return
        }}
        }}
        """

        x = to_triton(numpy_random((M, N), dtype_str=dtype), device=device)
        z = torch.empty_like(x)

        with tempfile.NamedTemporaryFile(mode='w', suffix='.ttgir') as f:
            f.write(ir)
            f.flush()
            kernel = triton.compile(f.name)
        kernel[(1, 1, 1)](x.data_ptr(), z.data_ptr())

        assert torch.equal(z, x)

    do_test(mma_pair[0], mma_pair[1])
    do_test(mma_pair[1], mma_pair[0])


@pytest.mark.interpreter
def test_load_scalar_with_mask(device):

    @triton.jit
    def kernel(Input, Index, Out, N: int):
        index = tl.load(Index)
        scalar = tl.load(Input + index, mask=index < N, other=0)
        tl.store(Out, scalar, mask=index < N)

    Index = torch.tensor([0], dtype=torch.int32, device=device)
    Input = torch.tensor([0], dtype=torch.int32, device=device)
    Out = torch.empty_like(Index, device=device)
    kernel[(1, )](Input, Index, Out, Index.numel())
    assert Out.data[0] == 0


# This test is used to test our own PTX codegen for float16 and int16 conversions
# maybe delete it later after ptxas has been fixed
@pytest.mark.parametrize("dtype_str", ['float16', 'int16'])
def test_ptx_cast(dtype_str, device):

    @triton.jit
    def kernel(in_ptr0, out_ptr2, xnumel, rnumel, dtype: tl.constexpr, XBLOCK: tl.constexpr, RBLOCK: tl.constexpr):
        xoffset = tl.program_id(0) * XBLOCK
        xindex = xoffset + tl.arange(0, XBLOCK)[:, None]
        xmask = xindex < xnumel
        rbase = tl.arange(0, RBLOCK)[None, :]
        x0 = xindex
        _tmp4 = (tl.zeros([XBLOCK, RBLOCK], dtype) - 10000).to(dtype)
        for roffset in range(0, rnumel, RBLOCK):
            rindex = roffset + rbase
            rmask = rindex < rnumel
            r1 = rindex
            tmp0 = tl.load(in_ptr0 + (r1 + (197 * x0)), rmask & xmask).to(dtype)
            tmp1 = 2
            tmp2 = tmp0 * tmp1
            tmp3 = tmp2.to(dtype)
            tmp5 = _tmp4 < tmp3
            _tmp4 = tl.where(rmask & xmask & tmp5, tmp3, _tmp4)
            tl.store(out_ptr2 + (r1 + (197 * x0) + tl.zeros([XBLOCK, RBLOCK], tl.int32)), _tmp4, rmask & xmask)

    torch.manual_seed(123)
    if dtype_str == 'int16':
        torch_dtype = torch.int16
        triton_dtype = tl.int32
    else:
        torch_dtype = torch.float16
        triton_dtype = tl.float32

    s0 = 4
    buf11 = -torch.ones((6 * s0, 197, 197), device=device, dtype=torch_dtype)
    buf14 = -torch.ones((s0, 6, 197, 197), device=device, dtype=torch_dtype)
    kernel[(4728, )](buf11, buf14, 1182 * s0, 197, triton_dtype, 1, 256, num_warps=2)
    assert buf14.to(torch.float32).mean() == -2.0


# -----------------------
# test fp8 -> fp32 dot
# -----------------------


def f8_to_f16(x, dtype):

    @triton.jit
    def kernel(Y, X, N, BLOCK_SIZE: tl.constexpr):
        pid = tl.program_id(0)
        offs = pid * BLOCK_SIZE + tl.arange(0, BLOCK_SIZE)
        mask = offs < N
        x = tl.load(X + offs, mask=mask)
        tl.store(Y + offs, x, mask=mask)

    ret = torch.empty(x.shape, dtype=torch.float16, device=x.device)
    grid = lambda META: (triton.cdiv(x.numel(), META['BLOCK_SIZE']), )
    dtype = getattr(tl, dtype)
    kernel[grid](ret, triton.reinterpret(x, dtype), ret.numel(), BLOCK_SIZE=1024)
    return ret


@triton.jit
def matmul_kernel(  #
        a_ptr, b_ptr, c_ptr,  #
        M, N, K,  #
        stride_am, stride_ak,  #
        stride_bk, stride_bn,  #
        stride_cm, stride_cn,  #
        BLOCK_SIZE_M: tl.constexpr, BLOCK_SIZE_N: tl.constexpr, BLOCK_SIZE_K: tl.constexpr,  #
        low_precision_acc: tl.constexpr,  #
        num_pipeline_stages: tl.constexpr = 3  #
):
    pid = tl.program_id(axis=0)
    num_pid_m = tl.cdiv(M, BLOCK_SIZE_M)
    pid_m = pid % num_pid_m
    pid_n = pid // num_pid_m
    offs_am = (pid_m * BLOCK_SIZE_M + tl.arange(0, BLOCK_SIZE_M)) % M
    offs_bn = (pid_n * BLOCK_SIZE_N + tl.arange(0, BLOCK_SIZE_N)) % N
    offs_k = tl.arange(0, BLOCK_SIZE_K)
    a_ptrs = a_ptr + (offs_am[:, None] * stride_am + offs_k[None, :] * stride_ak)
    b_ptrs = b_ptr + (offs_k[:, None] * stride_bk + offs_bn[None, :] * stride_bn)
    accumulator = tl.zeros((BLOCK_SIZE_M, BLOCK_SIZE_N), dtype=tl.float32)
    for k in tl.range(0, tl.cdiv(K, BLOCK_SIZE_K), num_stages=num_pipeline_stages):
        a = tl.load(a_ptrs)
        b = tl.load(b_ptrs)
        accumulator = tl.dot(a, b, acc=accumulator, max_num_imprecise_acc=low_precision_acc)
        a_ptrs += BLOCK_SIZE_K * stride_ak
        b_ptrs += BLOCK_SIZE_K * stride_bk
    offs_cm = pid_m * BLOCK_SIZE_M + tl.arange(0, BLOCK_SIZE_M)
    offs_cn = pid_n * BLOCK_SIZE_N + tl.arange(0, BLOCK_SIZE_N)
    c_ptrs = c_ptr + stride_cm * offs_cm[:, None] + stride_cn * offs_cn[None, :]
    tl.store(c_ptrs, accumulator)


@pytest.mark.interpreter
@pytest.mark.parametrize("in_type_str", ['float8e5', 'float8e4nv', 'float8e4b15'])
@pytest.mark.parametrize("low_precision_acc", [0, 32, 64, 128])
def test_fp8_dot_acc(in_type_str, low_precision_acc, device):
    if is_hip():
        pytest.skip('test_fp8_dot_acc for HIP currently broken in upstream.')
    if is_cuda():
        cc = torch.cuda.get_device_capability()
        if cc[0] >= 9 and in_type_str == "float8e4b15":
            pytest.skip("Dot op does not support fp8e4b15 on CUDA arch >= 90")
    check_type_supported(in_type_str, device)
    if is_xpu() and in_type_str == "float8e4b15":
        pytest.skip("FIXME: Fails to compile on XPU")

    if is_interpreter():
        pytest.skip("FIXME: RuntimeError: \"addmm_impl_cpu_\" not implemented for 'Half'")

    if is_xpu():
        # FIXME: revisit problem size once tl.dot is lowered to DPAS.
        warnings.warn("FIXME: test case modified, reduced problem size")
        M, N, K = 64, 128, 128
        BLOCK_M, BLOCK_N, BLOCK_K = 64, 128, 64
    else:
        M, N, K = 128, 256, 256
        BLOCK_M, BLOCK_N, BLOCK_K = 128, 256, 128

    A = numpy_random((M, K), dtype_str=in_type_str)
    B = numpy_random((K, N), dtype_str=in_type_str)
    C = torch.empty((M, N), dtype=torch.float32, device=device)
    num_warps = 8
    a = to_triton(A, device=device, dst_type=in_type_str)
    b = to_triton(B, device=device, dst_type=in_type_str)
    grid = (triton.cdiv(M, BLOCK_M), 1)
    matmul_kernel[grid](a, b, C, M, N, K, a.stride(0), a.stride(1), b.stride(0), b.stride(1), C.stride(0), C.stride(1),
                        BLOCK_M, BLOCK_N, BLOCK_K, low_precision_acc, num_warps=num_warps)
    torch_a = torch.from_numpy(A).to(device=device)
    th_a = f8_to_f16(torch_a, in_type_str)
    torch_b = torch.from_numpy(B).to(device=device)
    th_b = f8_to_f16(torch_b, in_type_str)
    ref_out = torch.matmul(th_a, th_b).to(torch.float32)
    if in_type_str == 'float8e4nv':
        torch.testing.assert_close(ref_out, C, rtol=0.01, atol=0.01)
    elif low_precision_acc > 32:
        torch.testing.assert_close(ref_out, C, rtol=1e-3, atol=1e-3)
    else:
        torch.testing.assert_close(ref_out, C)


# -----------------------
# test enable_fp_fusion
# -----------------------


@pytest.mark.parametrize("enable_fp_fusion", [False, True])
def test_enable_fp_fusion(enable_fp_fusion, device):
    if is_hip():
        pytest.skip(
            'test_enable_fp_fusion for HIP currently broken in https://github.com/triton-lang/triton. Use https://github.com/ROCmSoftwarePlatform/triton'
        )

    # Sequential multiply add can be fused by backend
    @triton.jit
    def mul_add(data):
        ptrs = data + tl.arange(0, 128)
        tl.store(ptrs, tl.load(ptrs) * 1.5 + 1.0)

    data = torch.randn((128, ), device=device, dtype=torch.float32)
    h = mul_add[(1, )](data, enable_fp_fusion=enable_fp_fusion)

    if not is_cuda():
        return
    found_fma = re.search(r'(mad|fma)\.r[nzmp]\.(ftz\.)?f32', h.asm["ptx"]) is not None
    assert found_fma == enable_fp_fusion


# -----------------------
# test propagate_nan
# -----------------------


@pytest.mark.parametrize("dtype", ['float16', 'float32'])
@pytest.mark.parametrize("propagate_nan", ['NONE', 'ALL'])
@pytest.mark.parametrize("func", ['minimum', 'maximum', 'clamp'])
def test_propagate_nan(dtype, propagate_nan, func, device):

    @triton.jit
    def kernel(A, B, C, propagate_nan: tl.constexpr, func: tl.constexpr):
        if func == 'clamp':
            tl.store(
                C,
                getattr(tl, func)(tl.load(A), -tl.load(B), tl.load(B),
                                  propagate_nan=getattr(tl.PropagateNan, propagate_nan)))
        else:
            tl.store(C,
                     getattr(tl, func)(tl.load(A), tl.load(B), propagate_nan=getattr(tl.PropagateNan, propagate_nan)))

    for mode in ['A', 'B', 'both']:
        if func == 'clamp' and mode == 'B':
            # clamp does not guarantee propagation from 'min' and 'max' args
            continue
        A = torch.randn((1, ), device=device, dtype=getattr(torch, dtype))
        if mode == 'A' or mode == 'both': A[0] = torch.nan
        B = torch.randn((1, ), device=device, dtype=getattr(torch, dtype))
        if mode == 'B' or mode == 'both': B[0] = torch.nan
        C = torch.zeros_like(A, device=device, dtype=getattr(torch, dtype))
        kernel[(1, )](A, B, C, propagate_nan, func)

        if mode == 'both' or propagate_nan == 'ALL':
            assert torch.isnan(C[0])
        else:
            assert not torch.isnan(C[0])


# -----------------------
# test clamp
# -----------------------


@pytest.mark.interpreter
@pytest.mark.parametrize("dtype", ['float16', 'float32'])
def test_clamp(dtype, device):

    @triton.jit
    def kernel(x_ptr, min_ptr, max_ptr, out_ptr, ref_ptr, N, BLOCK_SIZE: tl.constexpr):

        off = tl.arange(0, BLOCK_SIZE)
        mask = off < N
        x = tl.load(x_ptr + off, mask=mask)
        min = tl.load(min_ptr + off, mask=mask)
        max = tl.load(max_ptr + off, mask=mask)
        out = out_ptr + off
        ref = ref_ptr + off

        tl.store(out, tl.clamp(x, min, max), mask=mask)
        ref_val = tl.minimum(tl.maximum(x, min), max)
        tl.store(ref, ref_val, mask=mask)

    size = 128

    x = torch.randn((size, ), device=device, dtype=getattr(torch, dtype))
    a = torch.randn((size, ), device=device, dtype=getattr(torch, dtype))
    b = torch.randn((size, ), device=device, dtype=getattr(torch, dtype))
    min = torch.min(a, b)
    max = torch.max(a, b)
    out = torch.zeros_like(x, device=device, dtype=getattr(torch, dtype))
    ref = torch.zeros_like(x, device=device, dtype=getattr(torch, dtype))

    kernel[(size, )](x, min, max, out, ref, x.numel(), BLOCK_SIZE=size)

    torch.testing.assert_close(out, ref)


# Test for symmetric clamp(x, -limit, limit), as it may go through optimized
# codegen in the backends
@pytest.mark.interpreter
@pytest.mark.parametrize("dtype", ['float16', 'float32'])
def test_clamp_symmetric(dtype, device):

    @triton.jit
    def kernel(x_ptr, limit_ptr, out_ptr, ref_ptr, N, BLOCK_SIZE: tl.constexpr):

        off = tl.arange(0, BLOCK_SIZE)
        mask = off < N
        x = tl.load(x_ptr + off, mask=mask)
        limit = tl.load(limit_ptr + off, mask=mask)
        out = out_ptr + off
        ref = ref_ptr + off

        tl.store(out, tl.clamp(x, -limit, limit), mask=mask)
        ref_val = tl.minimum(tl.maximum(x, -limit), limit)
        tl.store(ref, ref_val, mask=mask)

    size = 128

    x = torch.randn((size, ), device=device, dtype=getattr(torch, dtype))
    limit = torch.randn((size, ), device=device, dtype=getattr(torch, dtype)).abs()
    out = torch.zeros_like(x, device=device, dtype=getattr(torch, dtype))
    ref = torch.zeros_like(x, device=device, dtype=getattr(torch, dtype))

    kernel[(size, )](x, limit, out, ref, x.numel(), BLOCK_SIZE=size)

    torch.testing.assert_close(out, ref)


# -----------------------
# test iterators
# -----------------------


@pytest.mark.interpreter
def test_static_range(device):

    @triton.jit
    def loop_kernel(Z, N: tl.constexpr, step: tl.constexpr):
        acc = 0
        for i in tl.static_range(0, N, step=step):
            acc += i
        tl.store(Z, acc)

    N = 100
    step = 7
    Out = torch.empty(1, dtype=torch.int32, device=device)
    loop_kernel[(1, )](Out, N, step)
    Acc = torch.tensor([0], dtype=torch.int32, device=device)
    for i in range(0, N, step):
        Acc += i
    assert (Out == Acc).all(), (Out, Acc)


@pytest.mark.interpreter
def test_tl_range(device):
    if is_hip():
        pytest.skip("test_tl_range is not supported in HIP")
    if is_interpreter():
        pytest.skip("FIXME: RuntimeError: \"addmm_impl_cpu_\" not implemented for 'Half'")
    M, N, K = 64, 64, 512
    BLOCK_M, BLOCK_N, BLOCK_K = M, N, 64
    a = torch.randn((M, K), device=device, dtype=torch.float16)
    b = torch.randn((K, N), device=device, dtype=torch.float16)
    c = torch.empty((M, N), dtype=torch.float32, device=device)
    pgm = matmul_kernel[
        1,
    ](a, b, c, M, N, K, a.stride(0), a.stride(1), b.stride(0), b.stride(1), c.stride(0), c.stride(1), BLOCK_M, BLOCK_N,
      BLOCK_K, 0, num_pipeline_stages=5)
    ref_out = torch.matmul(a, b).to(torch.float32)
    if is_interpreter():
        # GPU invokes tensor core for float16 matmul, which is not supported in interpreter.
        # Thus we use a higher tolerance
        torch.testing.assert_close(ref_out, c, rtol=1e-2, atol=1e-1)
    else:
        torch.testing.assert_close(ref_out, c, rtol=1e-3, atol=1e-3)
    if device in ['cuda']:
        capability = torch.cuda.get_device_capability()
        if capability[0] >= 8:
            ptx = pgm.asm['ptx']
            # check that the loop got pipelined with the right number of stages.
            assert 'cp.async.wait_group 0x6' in ptx


@triton.jit(noinline=True)
def maxnreg_noinline1(X):
    tl.store(X, 0)


@triton.jit(noinline=True)
def maxnreg_noinline2(X):
    tl.store(X, 0)


def test_maxnreg(device):
    assert not is_interpreter(), "this test won't work with the interpreter"
    if is_hip():
        pytest.skip('maxnreg only works on CUDA')

    # triton kernel
    @triton.jit
    def kernel(X):
        maxnreg_noinline1(X)
        tl.store(X, 0)
        maxnreg_noinline2(X)

    X = torch.empty(1, dtype=torch.int32, device=device)
    k = kernel[(1, )](X, maxnreg=42)

    # Ensure that .maxnreg is set on the kernel function (marked with .entry)
    # and not on either of the noinline functions (marked with .func).
    try:
        assert re.search(r'\.visible \.entry [^{;]*\.maxnreg 42', k.asm["ptx"])
        assert not re.search(r'\.visible \.func [^{;]*\.maxnreg', k.asm["ptx"])
    except AssertionError:
        print("Failing ptx:\n", k.asm["ptx"])
        raise<|MERGE_RESOLUTION|>--- conflicted
+++ resolved
@@ -1387,13 +1387,7 @@
     check_type_supported(dtype_x_str, device)
     if is_interpreter():
         if dtype_x_str == 'float16':
-<<<<<<< HEAD
             pytest.xfail("Only test atomic float16 ops on GPU")
-    else:
-        check_cuda_or_hip(device)
-=======
-            pytest.skip("Only test atomic float16 ops on GPU")
->>>>>>> 14800bfa
 
     n_programs = 5
 
@@ -5414,8 +5408,8 @@
 
 def test_maxnreg(device):
     assert not is_interpreter(), "this test won't work with the interpreter"
-    if is_hip():
-        pytest.skip('maxnreg only works on CUDA')
+    if not is_cuda():
+        pytest.xfail('maxnreg only works on CUDA')
 
     # triton kernel
     @triton.jit
