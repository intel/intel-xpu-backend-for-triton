# flake8: noqa: F821,F841
import itertools
import re
import warnings
from typing import Optional, Union
import math
import textwrap

import numpy as np
import pytest
import torch
import intel_extension_for_pytorch  # type: ignore # noqa: F401
import os
import inspect
from numpy.random import RandomState

import triton
import triton.language as tl
from triton.runtime.jit import JITFunction, TensorWrapper, reinterpret


def is_interpreter():
    return os.environ.get('TRITON_INTERPRET', '0') == '1'


def is_cuda():
    return not is_interpreter() and triton.runtime.driver.active.get_current_target()[0] == "cuda"


def is_hip():
    return not is_interpreter() and triton.runtime.driver.active.get_current_target()[0] == "hip"


def is_xpu():
    return not is_interpreter() and triton.runtime.driver.active.get_current_target()[0] == "xpu"


int_dtypes = ['int8', 'int16', 'int32', 'int64']
uint_dtypes = ['uint8', 'uint16', 'uint32', 'uint64']
float_dtypes = ['float16', 'float32', 'float64']
dtypes = int_dtypes + uint_dtypes + float_dtypes
dtypes_with_bfloat16 = dtypes + ['bfloat16']
torch_float8_dtypes = ['float8_e4m3fn', 'float8_e5m2']
torch_dtypes = ['bool'] + int_dtypes + ['uint8'] + float_dtypes + ['bfloat16']

# TODO: enable multiple cta cluster testing.
# num_ctas_list = [1, 4] if torch.cuda.get_device_capability()[0] == 9 else [1]
num_ctas_list = [1]

GPU_DIALECT = "triton_gpu"
if is_interpreter():
    THREADS_PER_WARP = 1
elif is_hip():
    THREADS_PER_WARP = triton.runtime.driver.active.get_current_target()[2]
else:
    THREADS_PER_WARP = 32


def _bitwidth(dtype: str) -> int:
    # ex.: "int64" -> 64
    return int(re.search(r'(\d+)$', dtype).group(1))


def numpy_random(shape, dtype_str, rs: Optional[RandomState] = None, low=None, high=None):
    """
    Override `rs` if you're calling this function twice and don't want the same
    result for both calls.
    """
    if isinstance(shape, int):
        shape = (shape, )
    if rs is None:
        rs = RandomState(seed=17)
    if dtype_str in int_dtypes + uint_dtypes:
        iinfo = np.iinfo(getattr(np, dtype_str))
        low = iinfo.min if low is None else max(low, iinfo.min)
        high = iinfo.max if high is None else min(high, iinfo.max)
        dtype = getattr(np, dtype_str)
        x = rs.randint(low, high, shape, dtype=dtype)
        x[x == 0] = 1  # Workaround. Never return zero so tests of division don't error out.
        return x
    elif dtype_str and 'float8' in dtype_str:
        x = rs.randint(20, 40, shape, dtype=np.int8)
        return x
    elif dtype_str in float_dtypes:
        return rs.normal(0, 1, shape).astype(dtype_str)
    elif dtype_str == 'bfloat16':
        return (rs.normal(0, 1, shape).astype('float32').view('uint32') & np.uint32(0xffff0000)).view('float32')
    elif dtype_str in ['bool', 'int1', 'bool_']:
        return rs.normal(0, 1, shape) > 0.0
    else:
        raise RuntimeError(f'Unknown dtype {dtype_str}')


def to_triton(x: np.ndarray, device, dst_type=None) -> Union[TensorWrapper, torch.Tensor]:
    '''
    Note: We need dst_type because the type of x can be different from dst_type.
          For example: x is of type `float32`, dst_type is `bfloat16`.
          If dst_type is None, we infer dst_type from x.
    '''
    t = x.dtype.name
    if t in uint_dtypes:
        signed_type_name = t.lstrip('u')  # e.g. "uint16" -> "int16"
        x_signed = x.astype(getattr(np, signed_type_name))
        return reinterpret(torch.tensor(x_signed, device=device), getattr(tl, t))
    else:
        if dst_type and 'float8' in dst_type:
            return reinterpret(torch.tensor(x, device=device), getattr(tl, dst_type))
        if t == 'float32' and dst_type == 'bfloat16':
            return torch.tensor(x, device=device).bfloat16()
        return torch.tensor(x, device=device)


def torch_dtype_name(dtype) -> str:
    if isinstance(dtype, triton.language.dtype):
        return dtype.name
    elif isinstance(dtype, torch.dtype):
        # 'torch.int64' -> 'int64'
        m = re.match(r'^torch\.(\w+)$', str(dtype))
        return m.group(1)
    else:
        raise TypeError(f'not a triton or torch dtype: {type(dtype)}')


def to_numpy(x):
    if isinstance(x, TensorWrapper):
        return x.base.cpu().numpy().astype(getattr(np, torch_dtype_name(x.dtype)))
    elif isinstance(x, torch.Tensor):
        if x.dtype is torch.bfloat16:
            return x.cpu().float().numpy()
        return x.cpu().numpy()
    else:
        raise ValueError(f"Not a triton-compatible tensor: {x}")


def patch_kernel(template, to_replace):
    if is_interpreter():
        local_namespace = {}
        src = textwrap.dedent(inspect.getsource(template.fn))
        for k, v in to_replace.items():
            src = src.replace(k, v)
        exec(src, globals(), local_namespace)
        return local_namespace[template.fn.__name__]
    else:
        kernel = triton.JITFunction(template.fn)
        for key, value in to_replace.items():
            kernel.src = kernel.src.replace(key, value)
        return kernel


def check_cuda_only(device):
    if device not in ['cuda']:
        pytest.xfail("Only for cuda")


def check_type_supported(dtype, device):
    '''
    skip test if dtype is not supported on the current device
    '''
    if device in ['cuda']:
        cc = torch.cuda.get_device_capability()
        if cc[0] < 8 and (dtype is tl.bfloat16 or dtype == "bfloat16" or dtype is torch.bfloat16):
            pytest.skip("bfloat16 is only supported on NVGPU with cc >= 80")
        if cc[0] < 9 and dtype in {tl.float8e4nv, "float8e4nv", "float8_e4m3fn"}:
            pytest.skip("float8e4nv is only supported on NVGPU with cc >= 90")
    if is_interpreter():
        if dtype in [
                tl.float8e4nv, "float8e4nv", tl.bfloat16, "bfloat16", tl.float8e5, "float8e5", tl.float8e4b15,
                "float8e4b15", tl.float8e4b15x4, "float8e4b15x4", torch.bfloat16, torch.float8_e4m3fn, "float8_e4m3fn",
                torch.float8_e5m2, "float8_e5m2"
        ]:
            pytest.xfail("bfloat16 and float8 are not supported in the interpreter")


class MfmaLayout:

    def __init__(self, version, warps_per_cta, instr_shape, is_transposed):
        self.version = version
        self.warps_per_cta = warps_per_cta
        self.instr_shape = instr_shape
        self.is_transposed = is_transposed

    def __str__(self):
        return f"#{GPU_DIALECT}.amd_mfma<{{versionMajor={self.version[0]}, versionMinor={self.version[1]}, warpsPerCTA = {self.warps_per_cta}, instrShape={self.instr_shape}, isTransposed = {str(self.is_transposed).lower()}}}>"


class MmaLayout:

    def __init__(self, version, warps_per_cta, ctas_per_cga, cta_split_num, cta_order, instr_shape):
        self.version = version
        self.warps_per_cta = warps_per_cta
        self.ctas_per_cga = ctas_per_cga
        self.cta_split_num = cta_split_num
        self.cta_order = cta_order
        self.instr_shape = instr_shape

    def __str__(self):
        return f"#{GPU_DIALECT}.nvidia_mma<{{versionMajor={self.version[0]}, versionMinor={self.version[1]}, warpsPerCTA={self.warps_per_cta}, CTAsPerCGA={self.ctas_per_cga}, CTASplitNum={self.cta_split_num}, CTAOrder={self.cta_order}, instrShape={self.instr_shape}}}>"


class DpasLayout:

    def __init__(self, repeatCount, systolic_depth, execution_size, ops_per_chan, threads_per_warp, warps_per_cta):
        self.repeatCount = repeatCount
        self.systolic_depth = str(systolic_depth)
        self.execution_size = str(execution_size)
        self.ops_per_chan = str(ops_per_chan)
        self.threads_per_warp = str(threads_per_warp)
        self.warps_per_cta = str(warps_per_cta)

    def __str__(self):
        return f"#triton_intel_gpu.dpas<{{repeatCount={self.repeatCount}, systolicDepth={self.systolic_depth}, executionSize = {self.execution_size}, opsPerChan = {self.ops_per_chan}, threadsPerWarp = {self.threads_per_warp}, warpsPerCTA={self.warps_per_cta}}}>"


class BlockedLayout:

    def __init__(self, size_per_thread, threads_per_warp, warps_per_cta, order, ctas_per_cga, cta_split_num, cta_order):
        self.sz_per_thread = size_per_thread
        self.threads_per_warp = threads_per_warp
        self.warps_per_cta = warps_per_cta
        self.order = order
        self.ctas_per_cga = ctas_per_cga
        self.cta_split_num = cta_split_num
        self.cta_order = cta_order

    def __str__(self):
        return f"#{GPU_DIALECT}.blocked<{{sizePerThread={self.sz_per_thread}, threadsPerWarp={self.threads_per_warp}, warpsPerCTA={self.warps_per_cta}, order={self.order}, CTAsPerCGA={self.ctas_per_cga}, CTASplitNum={self.cta_split_num}, CTAOrder={self.cta_order}}}>"


class SharedLayout:

    def __init__(self, vec, per_phase, max_phase, order, ctas_per_cga, cta_split_num, cta_order):
        self.vec = vec
        self.per_phase = per_phase
        self.max_phase = max_phase
        self.order = order
        self.ctas_per_cga = ctas_per_cga
        self.cta_split_num = cta_split_num
        self.cta_order = cta_order

    def __str__(self):
        return f"#{GPU_DIALECT}.shared<{{vec={self.vec}, perPhase={self.per_phase}, maxPhase={self.max_phase}, order={self.order}, CTAsPerCGA={self.ctas_per_cga}, CTASplitNum={self.cta_split_num}, CTAOrder={self.cta_order}}}>"


def filter_layouts(layouts):
    if is_cuda():
        return [l for l in layouts if not isinstance(l, MfmaLayout)]
    elif is_hip():
        return [l for l in layouts if not isinstance(l, MmaLayout)]
    else:
        return layouts


@pytest.mark.interpreter
@pytest.mark.parametrize("dtype_x", list(dtypes) + ["bfloat16"])
def test_empty_kernel(dtype_x, device):
    SIZE = 128

    @triton.jit
    def kernel(X, SIZE: tl.constexpr):
        pass

    check_type_supported(dtype_x, device)
    x = to_triton(numpy_random(SIZE, dtype_str=dtype_x), device=device, dst_type=dtype_x)
    kernel[(1, )](x, SIZE=SIZE, num_warps=4)


# generic test functions
def _test_unary(dtype_x, expr, numpy_expr=None, device='cuda', num_ctas=1):
    check_type_supported(dtype_x, device)  # early return if dtype_x is not supported
    SIZE = 128
    # define the kernel / launch-grid

    @triton.jit
    def kernel(Z, X, SIZE: tl.constexpr):
        off = tl.arange(0, SIZE)
        x = tl.load(X + off)
        z = GENERATE_TEST_HERE
        tl.store(Z + off, z)

    kernel = patch_kernel(kernel, {'GENERATE_TEST_HERE': expr})
    # inputs
    x = numpy_random(SIZE, dtype_str=dtype_x)
    if 'log' in expr:
        x = np.abs(x) + 0.01
    # reference result
    z_ref = eval(expr if numpy_expr is None else numpy_expr)
    # triton result
    x_tri = to_triton(x, device=device, dst_type=dtype_x)
    z_tri = to_triton(np.empty_like(x), device=device, dst_type=dtype_x)
    kernel[(1, )](z_tri, x_tri, SIZE=SIZE, num_warps=4, num_ctas=num_ctas)
    # compare
    np.testing.assert_allclose(z_ref, to_numpy(z_tri), rtol=0.01)


def _binary_op_dtype_override(a: str, b: str) -> Optional[np.dtype]:
    """
    Given two dtype strings, returns the numpy dtype Triton thinks binary
    operations on the two types should return. Returns None if the return value
    matches numpy. This is generally needed because Triton and pytorch return
    narrower floating point types than numpy in mixed operations, and because
    Triton follows C/C++ semantics around mixed signed/unsigned operations, and
    numpy/pytorch do not.
    """
    overrides = {
        ('float16', 'int16'): np.float16,
        ('float16', 'int32'): np.float16,
        ('float16', 'int64'): np.float16,
        ('float16', 'uint16'): np.float16,
        ('float16', 'uint32'): np.float16,
        ('float16', 'uint64'): np.float16,
        ('int8', 'uint8'): np.uint8,
        ('int8', 'uint16'): np.uint16,
        ('int8', 'uint32'): np.uint32,
        ('int8', 'uint64'): np.uint64,
        ('int16', 'uint16'): np.uint16,
        ('int16', 'uint32'): np.uint32,
        ('int16', 'uint64'): np.uint64,
        ('int32', 'uint32'): np.uint32,
        ('int32', 'uint64'): np.uint64,
        ('int64', 'uint64'): np.uint64,
    }
    key = (a, b) if a < b else (b, a)
    return overrides.get(key)


def _test_binary(dtype_x, dtype_y, expr, numpy_expr=None, mode_x='real', mode_y='real', device='cuda', num_ctas=1,
                 y_low=None, y_high=None, test_broadcast=True):
    check_type_supported(dtype_x, device)  # early return if dtype_x is not supported
    check_type_supported(dtype_y, device)
    SIZE = 128
    # define the kernel / launch-grid

    @triton.jit
    def kernel(Z, X, Y, SIZE: tl.constexpr):
        off = tl.arange(0, SIZE)
        x = tl.load(X + off)
        y = tl.load(Y + off)
        z = GENERATE_TEST_HERE
        tl.store(Z + off, z)

    @triton.jit
    def kernel_broadcast_lhs(Z, X, Y, SIZE: tl.constexpr):
        off = tl.arange(0, SIZE)
        x = tl.load(X)
        y = tl.load(Y + off)
        z = GENERATE_TEST_HERE
        tl.store(Z + off, z)

    @triton.jit
    def kernel_broadcast_rhs(Z, X, Y, SIZE: tl.constexpr):
        off = tl.arange(0, SIZE)
        x = tl.load(X + off)
        y = tl.load(Y)
        z = GENERATE_TEST_HERE
        tl.store(Z + off, z)

    replacements = {'GENERATE_TEST_HERE': expr}
    kernel = patch_kernel(kernel, replacements)
    kernel_broadcast_lhs = patch_kernel(kernel_broadcast_lhs, replacements)
    kernel_broadcast_rhs = patch_kernel(kernel_broadcast_rhs, replacements)

    # inputs
    rs = RandomState(17)
    x = numpy_random(SIZE, dtype_str=dtype_x, rs=rs)
    y = numpy_random(SIZE, dtype_str=dtype_y, rs=rs, low=y_low, high=y_high)
    if mode_x == 'nan':
        x[:] = float('nan')
    if mode_y == 'nan':
        y[:] = float('nan')

    def do_test(x, y, kernel_fn):
        # reference result
        z_ref = eval(expr if numpy_expr is None else numpy_expr)
        dtype_z = _binary_op_dtype_override(dtype_x, dtype_y)
        if dtype_z is not None:
            z_ref = z_ref.astype(dtype_z)
        # triton result
        x_tri = to_triton(x, device=device, dst_type=dtype_x)
        y_tri = to_triton(y, device=device, dst_type=dtype_y)
        z_tri = to_triton(np.empty(SIZE, dtype=z_ref.dtype), device=device)
        kernel_fn[(1, )](z_tri, x_tri, y_tri, SIZE=SIZE, num_warps=4, num_ctas=num_ctas)
        err_msg = f"{expr}, {kernel_fn.__name__}"
        np.testing.assert_allclose(z_ref, to_numpy(z_tri), err_msg=err_msg, atol=1e-3, rtol=0.01)

    do_test(x, y, kernel)
    if test_broadcast:
        do_test(x[:1].reshape(()), y, kernel_broadcast_lhs)
        do_test(x, y[:1].reshape(()), kernel_broadcast_rhs)


def _mod_operation_ill_conditioned(dtype_x, dtype_y) -> bool:
    # The result of x % y is ill-conditioned if x % y is much smaller than x.
    # pytorch/CUDA has slightly different (probably better) rounding on
    # remainders than stock LLVM. We currently don't expect to match it
    # bit-for-bit.
    if not is_interpreter() and (dtype_x, dtype_y) == ('int16', 'float16'):
        return True
    return (dtype_x, dtype_y) in [
        ('int32', 'bfloat16'),
        ('int32', 'float16'),
        ('int32', 'float32'),
        ('int64', 'bfloat16'),
        ('int64', 'float16'),
        ('int64', 'float32'),
        ('int64', 'float64'),
        ('uint16', 'bfloat16'),
        ('uint16', 'float16'),
        ('uint16', 'float32'),
        ('uint32', 'bfloat16'),
        ('uint32', 'float16'),
        ('uint32', 'float32'),
        ('uint64', 'bfloat16'),
        ('uint64', 'float16'),
        ('uint64', 'float32'),
        ('uint64', 'float64'),
    ]


def test_dtype_codegen():
    for dtype in dtypes_with_bfloat16:
        full_name = f"triton.language.{dtype}"
        assert repr(eval(full_name)) == full_name
    assert repr(triton.language.float8e4b15x4) == "triton.language.float8e4b15x4"


# ---------------
# test binary ops
# ---------------


@pytest.mark.interpreter
@pytest.mark.parametrize("dtype_x, dtype_y, op", [  #
    (dtype_x, dtype_y, op)
    for op in ['+', '-', '*', '/', '%']
    for dtype_x in dtypes_with_bfloat16
    for dtype_y in dtypes_with_bfloat16
])
@pytest.mark.parametrize("num_ctas", num_ctas_list)
def test_bin_op(dtype_x, dtype_y, op, num_ctas, device):
    expr = f' x {op} y'
    if op == '%' and dtype_x in int_dtypes + uint_dtypes and dtype_y in int_dtypes + uint_dtypes:
        # LLVM has 'numpy.fmod', not 'numpy.remainder', semantics on integer remainders.
        numpy_expr = 'np.fmod(x, y)'
    elif op in ('/', '%') and dtype_x in ('int16', 'float16', 'bfloat16') and dtype_y in ('int16', 'float16',
                                                                                          'bfloat16'):
        # Triton promotes 16-bit floating-point / and % to 32-bit because there
        # are no native div or FRem operations on float16. Since we have to
        # convert anyway, we may as well take the accuracy bump.
        numpy_expr = f'x.astype(np.float32) {op} y.astype(np.float32)'
    elif (dtype_x in uint_dtypes and dtype_y in int_dtypes and _bitwidth(dtype_x) >= _bitwidth(dtype_y)):
        numpy_expr = f'x.astype(np.{dtype_x}) {op} y.astype(np.{dtype_x})'
    elif (dtype_y in uint_dtypes and dtype_x in int_dtypes and _bitwidth(dtype_y) >= _bitwidth(dtype_x)):
        numpy_expr = f'x.astype(np.{dtype_y}) {op} y.astype(np.{dtype_y})'
    else:
        numpy_expr = None
    if op == '%' and _mod_operation_ill_conditioned(dtype_x, dtype_y):
        with pytest.raises(AssertionError, match="Not equal to tolerance"):
            _test_binary(dtype_x, dtype_y, expr, numpy_expr, device=device, num_ctas=num_ctas)
    elif (op in ('%', '/') and ((dtype_x in int_dtypes and dtype_y in uint_dtypes) or
                                (dtype_x in uint_dtypes and dtype_y in int_dtypes))):
        with pytest.raises(triton.TritonError, match='Cannot use .* because they have different signedness'):
            _test_binary(dtype_x, dtype_y, expr, numpy_expr, device=device, num_ctas=num_ctas)
    else:
        _test_binary(
            dtype_x, dtype_y, expr, numpy_expr, device=device, num_ctas=num_ctas,
            # fails with values where fmod(x, y) is roughly zero, but happens to
            # pass with the random values chosen for non-broadcast tests
            test_broadcast=(op != "%"))


@pytest.mark.interpreter
@pytest.mark.parametrize("dtype, order", [(dtype, order) for dtype in dtypes_with_bfloat16 for order in [0, 1]])
def test_addptr(dtype, order, device):
    check_type_supported(dtype, device)

    @triton.jit
    def kernel(x, y, ORDER: tl.constexpr, SIZE: tl.constexpr):
        offs = tl.arange(0, SIZE)
        if ORDER == 0:
            tl.store(y + offs, tl.load(x + offs))
        else:
            tl.store(offs + y, tl.load(offs + x))

    SIZE = 1024
    rs = RandomState(17)
    x = numpy_random(SIZE, dtype_str=dtype, rs=rs)
    y = numpy_random(SIZE, dtype_str=dtype, rs=rs)
    x_tri = to_triton(x, dst_type=dtype, device=device)
    y_tri = to_triton(y, dst_type=dtype, device=device)
    y = x
    kernel[
        1,
    ](x_tri, y_tri, order, SIZE)
    np.testing.assert_allclose(y, to_numpy(y_tri))


@pytest.mark.interpreter
@pytest.mark.parametrize("dtype_x, dtype_y", [  #
    (dtype_x, dtype_y) for dtype_x in int_dtypes for dtype_y in int_dtypes
] + [(dtype_x, dtype_y) for dtype_x in uint_dtypes for dtype_y in uint_dtypes])
@pytest.mark.parametrize("num_ctas", num_ctas_list)
def test_floordiv(dtype_x, dtype_y, num_ctas, device):
    # Triton has IEEE, not numpy/torch, semantics for %, and those carry
    # through to //, so we have to use a nonstandard expression to get a
    # reference result for //.
    expr = 'x // y'
    numpy_expr = '((x - np.fmod(x, y)) / y)'
    _test_binary(dtype_x, dtype_y, expr, numpy_expr, device=device, num_ctas=num_ctas)


def test_unsigned_name_mangling(device):
    # Test that uint32 and int32 are mangled differently by the compiler
    SIZE = 128
    # define the kernel / launch-grid

    @triton.jit
    def kernel(O1, O2, X, Y, SIZE: tl.constexpr):
        off = tl.arange(0, SIZE)
        x = tl.load(X + off)
        y = tl.load(Y + off)
        out1 = tl.abs(x)  # uint32 -> nop
        out2 = tl.abs(-y)  # int32 -> should have an effect
        tl.store(O1 + off, out1)
        tl.store(O2 + off, out2)

    dtype_x = 'uint32'
    dtype_y = 'int32'
    # inputs
    rs = RandomState(17)
    x = numpy_random(SIZE, dtype_str=dtype_x, rs=rs)
    y = numpy_random(SIZE, dtype_str=dtype_y, rs=rs)
    # reference result
    expect = (np.abs(x), np.abs(-y))
    # triton result
    x_tri = to_triton(x, device=device, dst_type=dtype_x)
    y_tri = to_triton(y, device=device, dst_type=dtype_y)
    actual = tuple(to_triton(np.empty_like(e), device=device) for e in expect)
    kernel[(1, )](actual[0], actual[1], x_tri, y_tri, SIZE=SIZE, num_warps=4)

    # Bitwise op, so expect exact equality
    assert (expect[0] == to_numpy(actual[0])).all()
    assert (expect[1] == to_numpy(actual[1])).all()


# test bitwise ops
# ---------------
@pytest.mark.interpreter
@pytest.mark.parametrize("dtype_x, dtype_y, op", [  #
    (dtype_x, dtype_y, op)
    for op in ['&', '|', '^']
    for dtype_x in dtypes + dtypes_with_bfloat16
    for dtype_y in dtypes + dtypes_with_bfloat16
])
@pytest.mark.parametrize("num_ctas", num_ctas_list)
def test_bitwise_op(dtype_x, dtype_y, op, num_ctas, device):
    expr = f'x {op} y'
    if (dtype_x in uint_dtypes and dtype_y in int_dtypes and _bitwidth(dtype_x) >= _bitwidth(dtype_y)):
        numpy_expr = f'x.astype(np.{dtype_x}) {op} y.astype(np.{dtype_x})'
    elif (dtype_y in uint_dtypes and dtype_x in int_dtypes and _bitwidth(dtype_y) >= _bitwidth(dtype_x)):
        numpy_expr = f'x.astype(np.{dtype_y}) {op} y.astype(np.{dtype_y})'
    else:
        numpy_expr = None
    if 'float' in dtype_x + dtype_y:
        # The CompilationError must have been caused by a C++ exception with this text.
        with pytest.raises(triton.TritonError, match='invalid operands of type'):
            _test_binary(dtype_x, dtype_y, expr, numpy_expr='np.array([])', device=device, num_ctas=num_ctas)
    else:
        _test_binary(dtype_x, dtype_y, expr, numpy_expr, device=device, num_ctas=num_ctas)


@pytest.mark.interpreter
@pytest.mark.parametrize("dtype_x, dtype_y, op", [  #
    (dtype_x, dtype_y, op)
    for op in ['<<', '>>']
    for dtype_x in int_dtypes + uint_dtypes
    for dtype_y in int_dtypes + uint_dtypes
])
@pytest.mark.parametrize("num_ctas", num_ctas_list)
def test_shift_op(dtype_x, dtype_y, op, num_ctas, device):
    expr = f'x {op} y'
    bw = max(_bitwidth(dtype_x), _bitwidth(dtype_y))
    if dtype_x.startswith('int'):
        dtype_z = f'int{bw}'
    else:
        dtype_z = f'uint{bw}'
    numpy_expr = f'x.astype(np.{dtype_z}) {op} y.astype(np.{dtype_z})'
    _test_binary(dtype_x, dtype_y, expr, numpy_expr, device=device, num_ctas=num_ctas, y_low=0, y_high=bw)


# ---------------
# test compare ops
# ---------------
ops = ['==', '!=', '>', '<', '>=', '<=']


@pytest.mark.interpreter
@pytest.mark.parametrize(
    "dtype_x, dtype_y, op, mode_x, mode_y",
    # real
    [(dtype_x, dtype_y, op, 'real', 'real') for op in ops for dtype_x in dtypes for dtype_y in dtypes]
    # NaNs
    + [('float32', 'float32', op, mode_x, mode_y)
       for op in ops
       for mode_x, mode_y in [('nan', 'real'), ('real', 'nan'), ('nan', 'nan')]])
@pytest.mark.parametrize("num_ctas", num_ctas_list)
def test_compare_op(dtype_x, dtype_y, op, mode_x, mode_y, num_ctas, device):
    expr = f'x {op} y'
    if (dtype_x in uint_dtypes and dtype_y in int_dtypes and _bitwidth(dtype_x) >= _bitwidth(dtype_y)):
        numpy_expr = f'x.astype(np.{dtype_x}) {op} y.astype(np.{dtype_x})'
    elif (dtype_y in uint_dtypes and dtype_x in int_dtypes and _bitwidth(dtype_y) >= _bitwidth(dtype_x)):
        numpy_expr = f'x.astype(np.{dtype_y}) {op} y.astype(np.{dtype_y})'
    else:
        numpy_expr = None
    _test_binary(dtype_x, dtype_y, expr, numpy_expr, mode_x=mode_x, mode_y=mode_y, device=device, num_ctas=num_ctas)


# ---------------
# test broadcast
# ---------------
@pytest.mark.interpreter
@pytest.mark.parametrize("dtype", dtypes_with_bfloat16)
def test_broadcast(dtype, device):
    check_type_supported(dtype, device)

    @triton.jit
    def broadcast_kernel(x_ptr, y_ptr, y_broadcasted_ptr, M: tl.constexpr, N: tl.constexpr):
        offset1 = tl.arange(0, M)
        offset2 = tl.arange(0, N)
        x = tl.load(x_ptr + N * offset1[:, None] + offset2[None, :])
        y = tl.load(y_ptr + offset2)
        _, y_broadcasted = tl.broadcast(x, y)
        tl.store(y_broadcasted_ptr + N * offset1[:, None] + offset2[None, :], y_broadcasted)

    M = 32
    N = 64
    rs = RandomState(17)
    x = numpy_random((M, N), dtype_str=dtype, rs=rs)
    y = numpy_random(N, dtype_str=dtype, rs=rs)
    _, y_broadcasted_np = np.broadcast_arrays(x, y)

    x_tri = to_triton(x, device=device, dst_type=dtype)
    y_tri = to_triton(y, device=device, dst_type=dtype)
    y_broadcasted_tri = to_triton(np.empty((M, N), dtype=y_broadcasted_np.dtype), device=device, dst_type=dtype)

    broadcast_kernel[(1, )](x_tri, y_tri, y_broadcasted_tri, M=M, N=N)
    assert (y_broadcasted_np == to_numpy(y_broadcasted_tri)).all()


# ----------
# test slice
# ----------


@pytest.mark.interpreter
def test_slice(device):

    @triton.jit
    def slice_kernel(XBLOCK: tl.constexpr):
        data = tl.arange(0, XBLOCK)
        tl.static_assert(data.shape == [XBLOCK])

        t = data[None, :]
        tl.static_assert(t.shape == [1, XBLOCK])

        t = data[None, :, None]
        tl.static_assert(t.shape == [1, XBLOCK, 1])

        scalar = tl.full([], 1, tl.int32)
        tl.static_assert(scalar.shape == [])

        t = scalar[None]
        tl.static_assert(t.shape == [1])

        t = scalar[None, None]
        tl.static_assert(t.shape == [1, 1])

    slice_kernel[(1, )](XBLOCK=32)


# ------------------
# test invalid slice
# ------------------


@pytest.mark.interpreter
def test_invalid_slice(device):
    dst = torch.empty(128, device=device)

    @triton.jit
    def _kernel(dst):
        dst[10:]

    with pytest.raises(triton.TritonError, match='unsupported tensor index'):
        _kernel[(1, )](dst=dst)


# ----------------
# test expand_dims
# ----------------
@pytest.mark.interpreter
def test_expand_dims(device):

    @triton.jit
    def expand_dims_kernel(dummy, N: tl.constexpr):
        offset1 = tl.arange(0, N)

        t = tl.expand_dims(offset1, 0)
        tl.static_assert(t.shape == [1, N])

        t = tl.expand_dims(offset1, 1)
        tl.static_assert(t.shape == [N, 1])

        t = tl.expand_dims(offset1, -1)
        tl.static_assert(t.shape == [N, 1])

        t = tl.expand_dims(offset1, -2)
        tl.static_assert(t.shape == [1, N])

        t = tl.expand_dims(offset1, (0, -1))
        tl.static_assert(t.shape == [1, N, 1])

        t = tl.expand_dims(offset1, (0, 1, 3))
        tl.static_assert(t.shape == [1, 1, N, 1])

        t = tl.expand_dims(offset1, (-4, 2, -1))
        tl.static_assert(t.shape == [1, N, 1, 1])

        t = tl.expand_dims(offset1, (3, 1, 2))
        tl.static_assert(t.shape == [N, 1, 1, 1])

        scalar = tl.sum(offset1)
        tl.static_assert(scalar.shape == [])
        t = tl.expand_dims(scalar, 0)
        tl.static_assert(t.shape == [1])

        t = tl.expand_dims(scalar, -1)
        tl.static_assert(t.shape == [1])

        # N is a scalar that's not even a tl.tensor -- this should work too.
        t = tl.expand_dims(N, -1)
        tl.static_assert(t.shape == [1])

    N = 32
    dummy_tensor = torch.empty((), device=device)
    expand_dims_kernel[(1, )](dummy_tensor, N)


@pytest.mark.interpreter
def test_expand_dims_error_cases(device):

    @triton.jit
    def dim_out_of_range1(dummy, N: tl.constexpr):
        offset1 = tl.arange(0, N)

        t = tl.expand_dims(offset1, -2)
        t = tl.expand_dims(offset1, -3)

    @triton.jit
    def dim_out_of_range2(dummy, N: tl.constexpr):
        offset1 = tl.arange(0, N)

        t = tl.expand_dims(offset1, 1)
        t = tl.expand_dims(offset1, 2)

    @triton.jit
    def dim_out_of_range3(dummy, N: tl.constexpr):
        offset1 = tl.arange(0, 1)
        scalar = tl.sum(offset1)

        t = tl.expand_dims(scalar, 1)

    @triton.jit
    def duplicate_dim1(dummy, N: tl.constexpr):
        offset1 = tl.arange(0, N)

        t = tl.expand_dims(offset1, (0, 0))

    @triton.jit
    def duplicate_dim2(dummy, N: tl.constexpr):
        offset1 = tl.arange(0, N)

        t = tl.expand_dims(offset1, (0, -3))

    N = 32
    dummy_tensor = torch.empty((), device=device)

    with pytest.raises(triton.TritonError) as exc_info:
        dim_out_of_range1[(1, )](dummy_tensor, N)
    assert "invalid axis -3" in str(exc_info.value.__cause__)

    with pytest.raises(triton.TritonError) as exc_info:
        dim_out_of_range2[(1, )](dummy_tensor, N)
    assert "invalid axis 2" in str(exc_info.value.__cause__)

    with pytest.raises(triton.TritonError) as exc_info:
        dim_out_of_range3[(1, )](dummy_tensor, N)
    assert "invalid axis 1" in str(exc_info.value.__cause__)

    with pytest.raises(triton.TritonError) as exc_info:
        duplicate_dim1[(1, )](dummy_tensor, N)
    assert re.search(r"duplicate axes, normalized axes = \[0, 0\]", str(exc_info.value.__cause__))

    with pytest.raises(triton.TritonError) as exc_info:
        duplicate_dim2[(1, )](dummy_tensor, N)
    assert re.search(r"duplicate axes, normalized axes = \[0, 0\]", str(exc_info.value.__cause__))


# ----------------------------
# test invalid program id axis
# ----------------------------
@pytest.mark.interpreter
def test_invalid_pid_axis(device):
    dst = torch.empty(128, device=device)

    @triton.jit
    def _kernel(dst):
        pid = tl.program_id(20)

    with pytest.raises(triton.TritonError) as exc_info:
        _kernel[(1, )](dst)
    assert re.search(r"program_id axis must be 0, 1, or 2 but got 20", str(exc_info.value.__cause__))


# ---------------
# test where
# ---------------
@pytest.mark.interpreter
@pytest.mark.parametrize("dtype", dtypes_with_bfloat16 + ["*int32"])
@pytest.mark.parametrize("num_ctas", num_ctas_list)
def test_where(dtype, num_ctas, device):
    select_ptrs = False
    if dtype == "*int32":
        dtype = "int64"
        select_ptrs = True
    check_type_supported(dtype, device)

    @triton.jit
    def where_kernel(cond_ptr, a_ptr, b_ptr, output_ptr, n_elements, BLOCK_SIZE: tl.constexpr,
                     TEST_POINTERS: tl.constexpr, TEST_SCALAR_POINTERS: tl.constexpr):
        offsets = tl.program_id(axis=0) * BLOCK_SIZE + tl.arange(0, BLOCK_SIZE)
        mask = offsets < n_elements
        decide = tl.load(cond_ptr + offsets, mask=mask)
        if TEST_SCALAR_POINTERS:
            ptr = tl.where(tl.load(cond_ptr), a_ptr, b_ptr)
            output = tl.load(ptr + offsets, mask=mask)
        else:
            if TEST_POINTERS:
                a = tl.load(a_ptr + offsets, mask=mask).to(tl.pi32_t)
                b = tl.load(b_ptr + offsets, mask=mask).to(tl.pi32_t)
            else:
                a = tl.load(a_ptr + offsets, mask=mask)
                b = tl.load(b_ptr + offsets, mask=mask)
            output = tl.where(decide, a, b)
        tl.store(output_ptr + offsets, output, mask=mask)

    SIZE = 1_000
    rs = RandomState(17)
    cond = numpy_random(SIZE, 'bool', rs)
    x = numpy_random(SIZE, dtype_str=dtype, rs=rs)
    y = numpy_random(SIZE, dtype_str=dtype, rs=rs)
    z = np.where(cond, x, y)

    cond_tri = to_triton(cond, device=device)
    x_tri = to_triton(x, device=device, dst_type=dtype)
    y_tri = to_triton(y, device=device, dst_type=dtype)
    z_tri = to_triton(np.empty(SIZE, dtype=z.dtype), device=device, dst_type=dtype)

    grid = lambda meta: (triton.cdiv(SIZE, meta['BLOCK_SIZE']), )
    where_kernel[grid](cond_tri, x_tri, y_tri, z_tri, SIZE, BLOCK_SIZE=1024, TEST_POINTERS=select_ptrs,
                       TEST_SCALAR_POINTERS=False, num_ctas=num_ctas)
    assert (z == to_numpy(z_tri)).all()
    if select_ptrs:
        where_kernel[grid](cond_tri, x_tri, y_tri, z_tri, SIZE, BLOCK_SIZE=1024, TEST_POINTERS=select_ptrs,
                           TEST_SCALAR_POINTERS=True)
        z = np.where(cond[0], x, y)
        assert (z == to_numpy(z_tri)).all()


@pytest.mark.interpreter
@pytest.mark.parametrize("num_ctas", num_ctas_list)
def test_where_broadcast(num_ctas, device):

    @triton.jit
    def where_kernel(cond_ptr, a_ptr, out_ptr, BLOCK_SIZE: tl.constexpr):
        xoffsets = tl.arange(0, BLOCK_SIZE)[:, None]
        yoffsets = tl.arange(0, BLOCK_SIZE)[None, :]

        mask = tl.load(cond_ptr + yoffsets)
        vals = tl.load(a_ptr + yoffsets + BLOCK_SIZE * xoffsets)
        res = tl.where(mask, vals, 0.)
        tl.store(out_ptr + yoffsets + BLOCK_SIZE * xoffsets, res)

    @triton.jit
    def where_scalar_condition(a_ptr, out_ptr, BLOCK_SIZE: tl.constexpr):
        xoffsets = tl.arange(0, BLOCK_SIZE)[:, None]
        yoffsets = tl.arange(0, BLOCK_SIZE)[None, :]
        mask = 0
        vals = tl.load(a_ptr + yoffsets + BLOCK_SIZE * xoffsets)
        res = tl.where(mask, vals, 0.)
        tl.store(out_ptr + yoffsets + BLOCK_SIZE * xoffsets, res)

    SIZE = 32
    dtype = 'float32'
    rs = RandomState(17)
    x = numpy_random((SIZE, SIZE), dtype_str=dtype, rs=rs)
    mask = numpy_random(SIZE, 'bool', rs=rs)
    z = np.where(mask, x, 0)
    cond_tri = to_triton(mask, device=device)
    x_tri = to_triton(x, device=device, dst_type=dtype)
    z_tri = to_triton(np.empty((SIZE, SIZE), dtype=z.dtype), device=device, dst_type=dtype)
    where_kernel[(1, )](cond_tri, x_tri, z_tri, SIZE)
    assert (z == to_numpy(z_tri)).all()
    where_scalar_condition[(1, )](x_tri, z_tri, SIZE, num_ctas=num_ctas)
    z = np.where(0, x, 0)
    assert (z == to_numpy(z_tri)).all()


# ---------------
# test unary ops
# ---------------


@pytest.mark.interpreter
@pytest.mark.parametrize("dtype_x, expr",
                         [(dtype_x, ' -x') for dtype_x in dtypes_with_bfloat16] + [(dtype_x, ' ~x')
                                                                                   for dtype_x in int_dtypes])
@pytest.mark.parametrize("num_ctas", num_ctas_list)
def test_unary_op(dtype_x, expr, num_ctas, device):
    _test_unary(dtype_x, expr, device=device, num_ctas=num_ctas)


# ----------------
# test math ops
# ----------------


@pytest.mark.interpreter
@pytest.mark.parametrize("dtype_x, expr, x", [(dtype_x, expr, x)
                                              for dtype_x in ["float32", "float64"]
                                              for expr in ['exp', 'log', 'cos', 'sin', 'exp2', 'log2', 'sqrt', 'floor']
                                              for x in ['x', '3.0']])
def test_math_op(dtype_x, expr, x, device):
    _test_unary(dtype_x, f'tl.{expr}({x})', f'np.{expr}({x}) ', device=device)


@pytest.mark.interpreter
@pytest.mark.parametrize("dtype", [dtype for dtype in ["float32", "float64"]])
def test_math_erf_op(dtype, device):
    check_type_supported(dtype, device)
    if is_xpu():
        pytest.skip("FIXME: Fails to run on XPU")
    SIZE = 128

    @triton.jit
    def kernel(Z, X, SIZE: tl.constexpr):
        off = tl.arange(0, SIZE)
        x = tl.load(X + off)
        z = tl.math.erf(x)
        tl.store(Z + off, z)

    torch_dtype = torch.float32 if dtype == "float32" else torch.float64
    x = torch.randn(SIZE, dtype=torch_dtype, device=device)
    z_ref = torch.erf(x)
    z_tri = torch.zeros_like(x)
    kernel[(1, )](z_tri, x, SIZE=SIZE, num_warps=4)
    torch.testing.assert_close(z_tri, z_ref)


@pytest.mark.interpreter
@pytest.mark.parametrize("dtype", [dtype for dtype in ["float32", "float64"]])
def test_math_fma_op(dtype, device):
    check_type_supported(dtype, device)
    if is_xpu():
        pytest.skip("FIXME: Fails to run on XPU")
    SIZE = 128

    @triton.jit
    def kernel(Z, X, Y, W, SIZE: tl.constexpr):
        off = tl.arange(0, SIZE)
        x = tl.load(X + off)
        y = tl.load(Y + off)
        w = tl.load(W + off)
        z = tl.math.fma(x, y, w)
        tl.store(Z + off, z)

    torch_dtype = torch.float32 if dtype == "float32" else torch.float64
    x = torch.randn(SIZE, dtype=torch_dtype, device=device)
    y = torch.randn(SIZE, dtype=torch_dtype, device=device)
    w = torch.randn(SIZE, dtype=torch_dtype, device=device)
    z_ref = x * y + w
    z_tri = torch.zeros_like(x)
    kernel[(1, )](z_tri, x, y, w, SIZE=SIZE, num_warps=4)
    torch.testing.assert_close(z_tri, z_ref)


@pytest.mark.interpreter
@pytest.mark.parametrize("expr", ["tl.math.fdiv(x, y)", "tl.math.div_rn(x, y)"])
@pytest.mark.parametrize("num_ctas", num_ctas_list)
def test_math_divide_op(expr, num_ctas, device):
    numpy_expr = "x / y"
    dtype = "float32"
    _test_binary(dtype, dtype, expr, numpy_expr, device=device, num_ctas=num_ctas)


# -------------
# test precise math
# -------------
@pytest.mark.interpreter
@pytest.mark.parametrize("expr_prec, expr_ref",
                         [('tl.math.sqrt_rn(x)', 'tl.math.sqrt(x.to(tl.float64)).to(tl.float32)'),
                          ('tl.math.div_rn(x,y)', '(x.to(tl.float64) / y.to(tl.float64)).to(tl.float32)')])
@pytest.mark.parametrize("num_ctas", num_ctas_list)
def test_precise_math(expr_prec, expr_ref, num_ctas, device):

    @triton.jit
    def kernel(X, Y, OUT, OUT_REF, BLOCK: tl.constexpr):
        x = tl.load(X + tl.arange(0, BLOCK))
        y = tl.load(Y + tl.arange(0, BLOCK))
        prec = PREC_CALC
        ref = REF_CALC
        tl.store(OUT + tl.arange(0, BLOCK), prec)
        tl.store(OUT_REF + tl.arange(0, BLOCK), ref)

    shape = (128, )
    out = torch.zeros(shape, dtype=torch.float32, device=device)
    out_ref = torch.zeros(shape, dtype=torch.float32, device=device)

    x = torch.randn(shape, dtype=torch.float32, device=device)
    y = torch.randn(shape, dtype=torch.float32, device=device)

    if (expr_prec.count('sqrt') > 0):
        x = torch.abs(x)

    if (expr_prec.count('div') > 0):
        y += 1e-6

    kernel = patch_kernel(kernel, {'PREC_CALC': expr_prec, 'REF_CALC': expr_ref})

    kernel[(1, )](x, y, out, out_ref, BLOCK=shape[0], num_ctas=num_ctas)

    if is_xpu() and expr_prec == 'tl.math.div_rn(x,y)':
        np.testing.assert_allclose(to_numpy(out), to_numpy(out_ref), rtol=1e-6)
        pytest.skip("FIXME: Fail accuracy")
    assert torch.all(out == out_ref)  # bitwise exact


# ----------------
# test abs
# ----------------


@pytest.mark.interpreter
@pytest.mark.parametrize("dtype_x", [(dtype_x) for dtype_x in dtypes_with_bfloat16])
def test_abs(dtype_x, device):
    _test_unary(dtype_x, 'tl.abs(x)', 'np.abs(x) ', device=device)


@pytest.mark.parametrize("in_dtype", [tl.float8e4b15, tl.float8e4nv, tl.float8e5])
def test_abs_fp8(in_dtype, device):
    if is_hip():
        pytest.skip('test_abs_fp8 not supported on HIP.')

    @triton.jit
    def abs_kernel(X, Z, SIZE: tl.constexpr):
        off = tl.arange(0, SIZE)
        x = tl.load(X + off)
        z = tl.abs(x)
        tl.store(Z + off, z)

    f8_tensor = torch.tensor(range(-128, 128), dtype=torch.int8, device=device)
    # f32_to_f8 doesn't handle nan, so we make sure f8_tensor doesn't contain any nan
    all_exp_ones = (f8_tensor & 0b01111100) == 128 - 2**in_dtype.fp_mantissa_width
    f8_tensor[all_exp_ones] = 0
    f8 = triton.reinterpret(f8_tensor, in_dtype)
    n_elements = f8_tensor.numel()
    out_f8 = torch.empty_like(f8_tensor)
    abs_kernel[(1, )](f8, triton.reinterpret(out_f8, in_dtype), n_elements)

    f32_tensor = convert_float_to_float32(f8_tensor, in_dtype)
    expect = f32_tensor.abs()
    actual_f8 = convert_float_to_float32(out_f8, in_dtype)
    torch.testing.assert_close(actual_f8, expect, equal_nan=True)


# ----------------
# test passing shapes as individual params rather than tuples
# ----------------


@pytest.mark.interpreter
def test_shapes_as_params(device):

    @triton.jit
    def kernel():
        a = tl.arange(0, 32).expand_dims(-1).broadcast_to(32, 32)
        tl.static_assert(a.shape == [tl.constexpr(32), tl.constexpr(32)])

        a = tl.arange(0, 32).reshape(4, 8).permute(1, 0)
        tl.static_assert(a.shape == [tl.constexpr(8), tl.constexpr(4)])

        a = tl.arange(0, 32).reshape(4, 8).reshape(32)
        tl.static_assert(a.shape == [tl.constexpr(32)])

        a = tl.arange(0, 64).reshape(2, 4, 8).trans(2, 1, 0)
        tl.static_assert(a.shape == [tl.constexpr(8), tl.constexpr(4), tl.constexpr(2)])

        a = tl.arange(0, 64).view(2, 4, 8)
        tl.static_assert(a.shape == [tl.constexpr(2), tl.constexpr(4), tl.constexpr(8)])

    kernel[(1, )]()


# ----------------
# test transpose
# ----------------


@pytest.mark.interpreter
@pytest.mark.parametrize("dtype_x", [(dtype_x) for dtype_x in dtypes_with_bfloat16])
def test_transpose(dtype_x, device):
    check_type_supported(dtype_x, device)
    SIZE = 128

    @triton.jit
    def kernel(Z, X, SIZE: tl.constexpr):
        off = tl.arange(0, SIZE)
        off2d = off[None, :] + (tl.arange(0, 2) * SIZE)[:, None]
        x = tl.load(X + off2d)
        z = x.T
        tl.store(Z + off2d.T, z)

    x = numpy_random([SIZE, 2], dtype_str=dtype_x)
    z_ref = x.T
    x_tri = to_triton(x, device=device, dst_type=dtype_x)
    z_tri = to_triton(np.empty_like(z_ref), device=device, dst_type=dtype_x)
    kernel[(1, )](z_tri, x_tri, SIZE=SIZE)
    np.testing.assert_allclose(z_ref, to_numpy(z_tri))


# ----------------
# test indexing
# ----------------


def make_ptr_str(name, shape):
    rank = len(shape)
    offsets = []
    stride = 1
    for i in reversed(range(rank)):
        idx = ', '.join([':' if ii == i else 'None' for ii in range(rank)])
        offsets += [f'tl.arange(0, {shape[i]})[{idx}]*{stride}']
        stride *= shape[i]
    return f"{name} + {' + '.join(offsets)}"


# TODO: handle `%4 = triton_gpu.convert_layout %3 : tensor<32xi32, #blocked0> -> tensor<32xi32, #triton_gpu.slice<{dim = 0, parent = #blocked1}>>``
@pytest.mark.parametrize("expr, dtype_str", [(f'x[{s}]', d)
                                             for s in ['None, :', ':, None', 'None, :, :', ':, :, None']
                                             for d in ['int32', 'uint32', 'uint16']])
@pytest.mark.parametrize("num_ctas", num_ctas_list)
def test_index1d(expr, dtype_str, num_ctas, device):
    rank_x = expr.count(':')
    rank_y = expr.count(',') + 1
    shape_x = [32 for _ in range(rank_x)]
    shape_z = [32 for _ in range(rank_y)]
    shape_z_rank_mismatch = [32 for _ in range(rank_y + 1)]
    shape_z_dim_mismatch = [64 for _ in range(rank_y)]

    # Triton kernel
    @triton.jit
    def kernel(Z, X, SIZE: tl.constexpr):
        m = tl.arange(0, SIZE)
        n = tl.arange(0, SIZE)
        x = tl.load(X_PTR_EXPR)
        z = GENERATE_TEST_HERE
        tl.store(Z_PTR_EXPR, z)

    def generate_kernel(shape_x, shape_z):
        to_replace = {
            'X_PTR_EXPR': make_ptr_str('X', shape_x),
            'Z_PTR_EXPR': make_ptr_str('Z', shape_z),
            'GENERATE_TEST_HERE': expr,
        }
        return patch_kernel(kernel, to_replace)

    kernel_match = generate_kernel(shape_x, shape_z)
    kernel_dim_mismatch = generate_kernel(shape_x, shape_z_dim_mismatch)
    kernel_rank_mismatch = generate_kernel(shape_x, shape_z_rank_mismatch)

    # torch result
    x = numpy_random(shape_x, dtype_str=dtype_str)
    y = np.zeros(shape_z, dtype=getattr(np, dtype_str))
    z_ref = eval(expr) + y
    # triton result
    z_tri = to_triton(np.empty_like(z_ref), device=device)
    x_tri = to_triton(x, device=device)
    kernel_match[(1, )](z_tri, x_tri, num_warps=1, SIZE=shape_x[0])
    # compare
    assert (z_ref == to_numpy(z_tri)).all()

    def catch_compilation_error(kernel):
        try:
            kernel[(1, )](z_tri, x_tri, num_warps=1, SIZE=shape_x[0], num_ctas=num_ctas)
        except triton.CompilationError as e:
            np.testing.assert_(True)
        except BaseException:
            np.testing.assert_(False)

    catch_compilation_error(kernel_dim_mismatch)
    catch_compilation_error(kernel_rank_mismatch)


# ---------------
# test tuples
# ---------------


@triton.jit
def tuples_fn(a, b):
    return a + b, \
        a - b, \
        a * b


@pytest.mark.interpreter
def test_tuples(device):

    @triton.jit
    def with_fn(X, Y, A, B, C):
        x = tl.load(X)
        y = tl.load(Y)
        a, b, c = tuples_fn(x, y)
        tl.store(A, a)
        tl.store(B, b)
        tl.store(C, c)

    @triton.jit
    def without_fn(X, Y, A, B, C):
        x = tl.load(X)
        y = tl.load(Y)
        a, b, c = x + y, x - y, x * y
        tl.store(A, a)
        tl.store(B, b)
        tl.store(C, c)

    x = torch.tensor([1.3], device=device, dtype=torch.float32)
    y = torch.tensor([1.9], device=device, dtype=torch.float32)
    a_tri = torch.tensor([0], device=device, dtype=torch.float32)
    b_tri = torch.tensor([0], device=device, dtype=torch.float32)
    c_tri = torch.tensor([0], device=device, dtype=torch.float32)
    for kernel in [with_fn, without_fn]:
        kernel[(1, )](x, y, a_tri, b_tri, c_tri, num_warps=1)
        a_ref, b_ref, c_ref = x + y, x - y, x * y
        assert a_tri == a_ref
        assert b_tri == b_ref
        assert c_tri == c_ref


@triton.jit(noinline=True)
def noinline_simple_fn(x, y, Z):
    z = x + y
    tl.store(Z, z)


@triton.jit(noinline=True)
def noinline_call_graph_fn1(x):
    return x + 1


@triton.jit(noinline=True)
def noinline_call_graph_fn2(y):
    return y + 2


@triton.jit(noinline=True)
def noinline_call_graph_fn(x, y, Z):
    t0 = noinline_call_graph_fn1(x)
    t1 = noinline_call_graph_fn2(y)
    z = t0 + t1
    tl.store(Z, z)


@triton.jit(noinline=True)
def noinline_shared_fn(x, y, Z):
    offs = tl.arange(0, 16)[:, None] * 16 + tl.arange(0, 16)[None, :]
    z = tl.load(Z + offs)
    z = tl.dot(z, z) + x + y
    tl.store(Z + offs, z)


@triton.jit(noinline=True)
def noinline_dynamic_fn(x, y, Z):
    if x >= 1:
        x = noinline_call_graph_fn1(x)
    else:
        x = noinline_call_graph_fn2(x)
    if y >= 2:
        y = noinline_call_graph_fn2(y)
    else:
        y = noinline_call_graph_fn1(y)
    z = x + y
    tl.store(Z, z)


@triton.jit(noinline=True)
def noinline_call_multi_values_fn(x, y):
    return x + 1, y + 2


@triton.jit(noinline=True)
def noinline_multi_values_fn(x, y, Z):
    x, y = noinline_call_multi_values_fn(x, y)
    z = x + y
    tl.store(Z, z)


@pytest.mark.interpreter
@pytest.mark.parametrize("mode", ["simple", "call_graph", "shared", "dynamic", "multi_values"])
def test_noinline(mode, device):

    @triton.jit
    def kernel(X, Y, Z):
        x = tl.load(X)
        y = tl.load(Y)
        GENERATE_TEST_HERE(x, y, Z)

    func_name = f'noinline_{mode}_fn'
    kernel = patch_kernel(kernel, {'GENERATE_TEST_HERE': func_name})
    x = torch.tensor([1.0], device=device, dtype=torch.float32)
    y = torch.tensor([2.0], device=device, dtype=torch.float32)
    if mode == "shared":
        z = torch.ones((16, 16), device=device, dtype=torch.float32)
    else:
        z = torch.tensor([0.0], device=device, dtype=torch.float32)
    kernel[(1, )](x, y, z, num_warps=1)
    if mode == "simple":
        assert torch.equal(z, x + y)
    elif mode == "call_graph" or mode == "dynamic" or mode == "multi_values":
        assert torch.equal(z, x + 1 + y + 2)
    elif mode == "shared":
        ref = torch.full((16, 16), 16, device=device, dtype=torch.float32)
        assert torch.equal(z, ref + x + y)


# ---------------
# test atomics
# ---------------
@pytest.mark.parametrize(
    "op, dtype_x_str, mode, sem",
    itertools.chain.from_iterable([[
        ('add', 'float16', mode, sem),
        ('add', 'uint32', mode, sem),
        ('add', 'int32', mode, sem),
        ('add', 'float32', mode, sem),
        ('add', 'uint64', mode, sem),
        ('add', 'int64', mode, sem),
        ('add', 'float64', mode, sem),
        ('max', 'uint32', mode, sem),
        ('max', 'int32', mode, sem),
        ('max', 'float32', mode, sem),
        ('max', 'uint64', mode, sem),
        ('max', 'int64', mode, sem),
        ('max', 'float64', mode, sem),
        ('min', 'uint32', mode, sem),
        ('min', 'int32', mode, sem),
        ('min', 'float32', mode, sem),
        ('min', 'uint64', mode, sem),
        ('min', 'int64', mode, sem),
        ('min', 'float64', mode, sem),
    ]
                                   for mode in ['all_neg', 'all_pos', 'min_neg', 'max_pos']
                                   for sem in [None, 'acquire', 'release', 'acq_rel', 'relaxed']]))
def test_atomic_rmw(op, dtype_x_str, mode, sem, device):
    if is_cuda():
        capability = torch.cuda.get_device_capability()
        if capability[0] < 7:
            if dtype_x_str == 'float16':
                pytest.skip("Only test atomic float16 ops on devices with sm >= 70")

    if is_xpu():
        capability = 0
        if dtype_x_str == 'float16':
            pytest.skip("FIXME: Atomic RMW for float16 not yet supported by IGC")

    n_programs = 5

    # triton kernel
    @triton.jit
    def kernel(X, Z):
        pid = tl.program_id(0)
        x = tl.load(X + pid)
        old = GENERATE_TEST_HERE
        tl.static_assert(old.dtype == x.dtype)

    sem_arg = sem if sem is None else f'"{sem}"'
    kernel = patch_kernel(kernel, {'GENERATE_TEST_HERE': f'tl.atomic_{op}(Z, x, sem={sem_arg})'})
    numpy_op = {'add': np.sum, 'max': np.max, 'min': np.min}[op]
    max_neutral = float('-inf') if dtype_x_str in float_dtypes else np.iinfo(getattr(np, dtype_x_str)).min
    min_neutral = float('inf') if dtype_x_str in float_dtypes else np.iinfo(getattr(np, dtype_x_str)).max
    neutral = {'add': 0, 'max': max_neutral, 'min': min_neutral}[op]

    # triton result
    rs = RandomState(17)
    x = np.array([2**i for i in range(n_programs)], dtype=getattr(np, dtype_x_str))
    if mode == 'all_neg':
        x = -np.abs(x)
    if mode == 'all_pos':
        x = np.abs(x)
    if mode == 'min_neg':
        idx = rs.randint(n_programs, size=(1, )).item()
        x[idx] = -np.max(np.abs(x)) - 1
    if mode == 'max_pos':
        idx = rs.randint(n_programs, size=(1, )).item()
        x[idx] = np.max(np.abs(x)) + 1
    x_tri = to_triton(x, device=device)

    z_tri = to_triton(np.array([neutral], dtype=getattr(np, dtype_x_str)), device=device)
    h = kernel[(n_programs, )](x_tri, z_tri)
    # torch result
    z_ref = numpy_op(x).astype(getattr(np, dtype_x_str))
    # compare
    exact = op not in ['add']
    if exact:
        assert z_ref.item() == to_numpy(z_tri).item()
    else:
        np.testing.assert_allclose(z_ref, to_numpy(z_tri), rtol=0.01)
    sem_str = "acq_rel" if sem is None else sem
    if not is_cuda():
        return

    assert f"atom.global.gpu.{sem_str}" in h.asm["ptx"]


@pytest.mark.parametrize("num_ctas", num_ctas_list)
def test_atomic_rmw_predicate(num_ctas, device):

    @triton.jit
    def kernel(X):
        val = tl.program_id(0)
        if val < 64:
            tl.atomic_max(X, val)

    x = torch.zeros((1, ), device=device, dtype=torch.int32)
    kernel[(4096, )](x, num_ctas=num_ctas)
    assert x.item() == 63


@pytest.mark.parametrize("shape, axis, num_ctas", [(shape, axis, num_ctas)
                                                   for shape in [(2, 2), (2, 8), (8, 2), (8, 8), (32, 32), (64, 64)]
                                                   for axis in [0, 1]
                                                   for num_ctas in num_ctas_list])
def test_tensor_atomic_rmw(shape, axis, num_ctas, device):
    shape0, shape1 = shape
    # triton kernel

    @triton.jit
    def kernel(Z, X, AXIS: tl.constexpr, SHAPE0: tl.constexpr, SHAPE1: tl.constexpr):
        off0 = tl.arange(0, SHAPE0)
        off1 = tl.arange(0, SHAPE1)
        x = tl.load(X + off0[:, None] * SHAPE1 + off1[None, :])
        z = tl.sum(x, axis=AXIS)
        if AXIS == 1:
            tl.atomic_add(Z + off0, z)
        else:
            tl.atomic_add(Z + off1, z)

    rs = RandomState(17)
    x = numpy_random((shape0, shape1), dtype_str="float32", rs=rs)
    # reference result
    z_ref = np.sum(x, axis=axis, keepdims=False)
    # triton result
    x_tri = to_triton(x, device=device)
    z_shape = (shape0, ) if axis == 1 else (shape1, )
    z_tri = to_triton(np.zeros(z_shape, dtype="float32"), device=device)
    kernel[(1, )](z_tri, x_tri, axis, shape0, shape1, num_ctas=num_ctas)
    np.testing.assert_allclose(z_ref, to_numpy(z_tri), rtol=1e-4)


@pytest.mark.parametrize("num_ctas", num_ctas_list)
def test_tensor_atomic_rmw_block(num_ctas, device):
    shape = (8, 8)

    @triton.jit
    def kernel(X, SHAPE0: tl.constexpr, SHAPE1: tl.constexpr):
        off0 = tl.arange(0, SHAPE0)
        off1 = tl.arange(0, SHAPE1)
        offs = off0[:, None] * SHAPE1 + off1[None, :]
        val = offs.to(tl.float32)
        x = X + offs
        tl.atomic_min(x, val)

    x = torch.ones((8, 8), device=device, dtype=torch.float32)
    kernel[(2, )](x, shape[0], shape[1], num_ctas=num_ctas)
    assert torch.min(x).item() == 0.0


@pytest.mark.parametrize("sem", [None, 'acquire', 'release', 'acq_rel', 'relaxed'])
@pytest.mark.parametrize("num_ctas", num_ctas_list)
def test_atomic_cas(sem, num_ctas, device):
    if is_hip():
        pytest.skip('test_atomic_cas fails with accuracy checks on HIP: https://github.com/openai/triton/issues/3474')
    # 1. make sure that atomic_cas changes the original value (Lock)
    @triton.jit
    def change_value(Lock):
        tl.atomic_cas(Lock, 0, 1)

    Lock = torch.zeros((1, ), device=device, dtype=torch.int32)
    change_value[(1, )](Lock)

    assert (Lock[0] == 1)

    # 2. only one block enters the critical section
    @triton.jit
    def serialized_add(data, Lock, SEM: tl.constexpr):
        ptrs = data + tl.arange(0, 128)
        while tl.atomic_cas(Lock, 0, 1, SEM) == 1:
            pass

        tl.store(ptrs, tl.load(ptrs) + 1.0)

        # release lock
        tl.atomic_xchg(Lock, 0)

    Lock = torch.zeros((1, ), device=device, dtype=torch.int32)
    data = torch.zeros((128, ), device=device, dtype=torch.float32)
    ref = torch.full((128, ), 64.0)
    h = serialized_add[(64, )](data, Lock, SEM=sem, num_ctas=num_ctas)
    sem_str = "acq_rel" if sem is None else sem
    np.testing.assert_allclose(to_numpy(data), to_numpy(ref))
    if not is_cuda():
        return
    assert f"atom.global.{sem_str}" in h.asm["ptx"]


@pytest.mark.parametrize("sem", [None, 'acquire', 'release', 'acq_rel', 'relaxed'])
@pytest.mark.parametrize("num_ctas", num_ctas_list)
def test_tensor_atomic_cas(sem, num_ctas, device):

    @triton.jit
    def change_value(X, BLOCK_SIZE: tl.constexpr):
        pid = tl.program_id(axis=0)
        block_start = pid * BLOCK_SIZE
        offsets = block_start + tl.arange(0, BLOCK_SIZE)
        t1 = tl.full((BLOCK_SIZE, ), 0, dtype=tl.int64)
        t2 = tl.full((BLOCK_SIZE, ), 2, dtype=tl.int64)
        tl.atomic_cas(X + offsets, t1, t2)

    X = torch.tensor([0, 1, 0, 1, 0, 1, 0, 1], device=device, dtype=torch.int64)
    Y = torch.tensor([2, 1, 2, 1, 2, 1, 2, 1], device=device, dtype=torch.int64)

    change_value[(2, )](X, 4)
    assert (torch.equal(X, Y))


# ---------------
# test cast
# ---------------


@pytest.mark.interpreter
@pytest.mark.parametrize("dtype_x, dtype_z, bitcast, size",
                         [(dtype_x, dtype_z, False, 1024) for dtype_x in dtypes for dtype_z in dtypes] + [
                             ('float32', 'bfloat16', False, 1024),
                             ('bfloat16', 'float32', False, 1024),
                             ('float32', 'int32', True, 1024),
                             ('float32', 'int1', False, 1024),
                             ('int8', 'bfloat16', False, 1024),
                         ] + [(f'uint{x}', f'int{x}', True, 1024)
                              for x in [8, 16, 32, 64]] + [(f'int{x}', f'uint{x}', True, 1024)
                                                           for x in [8, 16, 32, 64]] +
                         (([(dtype_x, dtype_z, False, size)
                            for dtype_x in torch_float8_dtypes
                            for dtype_z in ["float16", "float32", "bfloat16"]
                            for size in [1024, 32]]  #
                           + [(dtype_x, dtype_z, False, size)
                              for dtype_z in torch_float8_dtypes
                              for dtype_x in ["float16", "float32", "bfloat16"]
                              for size in [1024, 32]]) if torch.__version__ >= "2.1" else []))
@pytest.mark.parametrize("num_ctas", num_ctas_list)
def test_cast(dtype_x, dtype_z, bitcast, size, num_ctas, device):
    # bfloat16 on cc < 80 will not be tested
    check_type_supported(dtype_x, device)
    check_type_supported(dtype_z, device)

    if is_hip() and (dtype_z in ("bfloat16", "float8_e4m3fn") or dtype_x == "float8_e4m3fn"):
        pytest.skip(f'test_cast{(dtype_x, dtype_z)} cast to bfloat16 not supported on HIP.')

    torch.manual_seed(0)
    # This is tricky because numpy doesn't have bfloat, and torch doesn't have uints.
    if dtype_x.startswith('bfloat'):
        x_tri = torch.randn(size, dtype=getattr(torch, dtype_x), device=device)
    elif dtype_x.startswith('float8'):
        x_tri = torch.randn(size, dtype=torch.half, device=device).to(dtype=getattr(torch, dtype_x))
    else:
        x = numpy_random(size, dtype_str=dtype_x, low=-10, high=10) * 10
        # Triton clamps negative values to zero, while numpy wraps around
        # intmax, so avoid negatives for now.
        # TODO: figure out which one should actually be happening, and test it
        if dtype_z in uint_dtypes:
            x = np.absolute(x)
        x_tri = to_triton(x, device=device)
    if 'float' in dtype_z and 'float' in dtype_x:
        # make sure we use values that can be represented in both types
        x_tri = x_tri.to(getattr(torch, dtype_z)).to(getattr(torch, dtype_x))
    # triton kernel

    @triton.jit
    def kernel(X, Z, BITCAST: tl.constexpr, SIZE: tl.constexpr):
        x_ptr = X + tl.arange(0, SIZE)
        z_ptr = Z + tl.arange(0, SIZE)
        x = tl.load(x_ptr)
        z = x.to(Z.dtype.element_ty, bitcast=BITCAST)
        tl.store(z_ptr, z)

    dtype_z_np = dtype_z if dtype_z != 'int1' else 'bool_'
    # triton result
    if dtype_z.startswith('bfloat'):
        z_tri = torch.empty((size, ), dtype=getattr(torch, dtype_z), device=device)
    elif dtype_z.startswith('float8'):
        z_tri = torch.empty((size, ), dtype=torch.half, device=device).to(dtype=getattr(torch, dtype_z))
    else:
        z_tri = to_triton(np.empty((size, ), dtype=getattr(np, dtype_z_np)), device=device)
    kernel[(1, )](x_tri, z_tri, BITCAST=bitcast, SIZE=size, num_warps=1, num_ctas=num_ctas)
    # torch result
    if dtype_z.startswith('bfloat') or dtype_x.startswith('bfloat') or dtype_z.startswith(
            'float8') or dtype_x.startswith('float8'):
        assert bitcast is False
        z_ref = x_tri.to(z_tri.dtype)
        torch.testing.assert_close(z_ref, z_tri, rtol=0, atol=0)
    else:
        if bitcast:
            z_ref = x.view(getattr(np, dtype_z_np))
        else:
            z_ref = x.astype(getattr(np, dtype_z_np))
        np.testing.assert_allclose(z_ref, to_numpy(z_tri), rtol=0, atol=0)


@pytest.mark.interpreter
@pytest.mark.parametrize("dtype_str, num_warps",
                         [(dtype_str, num_warps) for dtype_str in int_dtypes + float_dtypes for num_warps in [4, 8]])
def test_cat(dtype_str, num_warps, device):
    check_type_supported(dtype_str, device)

    @triton.jit
    def kernel(X, Y, Z, N: tl.constexpr):
        offs = tl.arange(0, N)
        x = tl.load(X + offs)
        y = tl.load(Y + offs)
        z = tl.cat(x, y, can_reorder=True)
        tl.store(Z + tl.arange(0, 2 * N), z)

    x = torch.arange(0, 128, device=device).to(getattr(torch, dtype_str))
    y = torch.arange(-128, 0, device=device).to(getattr(torch, dtype_str))
    z_ref = torch.cat([x, y], dim=0).sum()
    z = torch.zeros((256, ), dtype=getattr(torch, dtype_str), device=device)
    kernel[(1, )](x, y, z, N=128, num_warps=num_warps)
    assert z.sum() == z_ref
    # check if there's no duplicate value in z
    assert z.unique().size(0) == z.size(0)


@pytest.mark.interpreter
@pytest.mark.parametrize("dtype_str", list(torch_dtypes))
@pytest.mark.parametrize("num_ctas", num_ctas_list)
def test_store_constant(dtype_str, num_ctas, device):
    check_type_supported(dtype_str, device)
    """Tests that boolean True is stored as 1"""

    @triton.jit
    def kernel(output_ptr, n_elements, BLOCK_SIZE: tl.constexpr):
        offsets = tl.program_id(axis=0) * BLOCK_SIZE + tl.arange(0, BLOCK_SIZE)
        mask = offsets < n_elements
        output = GENERATE_TEST_HERE
        tl.store(output_ptr + offsets, output, mask=mask)

    triton_dtype_str = 'uint8' if dtype_str == 'bool' else dtype_str
    kernel = patch_kernel(kernel, {'GENERATE_TEST_HERE': f'tl.zeros([BLOCK_SIZE], dtype=tl.{triton_dtype_str}) + 1'})
    block_size = 128
    ref = torch.ones([block_size], dtype=getattr(torch, dtype_str), device=device)
    output = torch.zeros([block_size], dtype=getattr(torch, dtype_str), device=device)
    kernel[(1, )](output, block_size, BLOCK_SIZE=block_size, num_ctas=num_ctas)

    assert torch.all(output == ref)


def test_load_store_same_ptr(device):

    @triton.jit()
    def kernel(in_out_ptr):
        pid = tl.program_id(axis=0)
        x = tl.load(in_out_ptr + pid)
        out = x * 2
        tl.store(in_out_ptr + pid, out)

    for _ in range(1000):
        x = torch.ones((65536, ), device=device, dtype=torch.float32)
        if is_hip():
            kernel[(65536, )](x, num_warps=16)  # threads per Warp for ROCM is 64
        else:
            kernel[(65536, )](x, num_warps=32)
        assert torch.all(x == 2)


@pytest.mark.interpreter
def test_join(device):

    @triton.jit
    def kernel(X, Y, Z, N: tl.constexpr):
        offs = tl.arange(0, N)
        x = tl.load(X + offs)
        y = tl.load(Y + offs)
        z = tl.join(x, y)
        tl.store(Z + tl.arange(0, N)[:, None] * 2 + tl.arange(0, 2)[None, :], z)

    x = torch.arange(0, 128, device=device).to(torch.int32)
    y = torch.arange(-128, 0, device=device).to(torch.int32)
    z_ref = torch.stack([x, y], dim=-1)
    z = torch.zeros_like(z_ref)
    kernel[(1, )](x, y, z, N=128)

    np.testing.assert_equal(to_numpy(z_ref), to_numpy(z))


@pytest.mark.interpreter
def test_join_scalars(device):

    @triton.jit
    def kernel(X, Y, Z):
        x = tl.load(X)
        y = tl.load(Y)
        z = tl.join(x, y)
        tl.static_assert(z.shape == [2])
        tl.store(Z + tl.arange(0, 2), z)

    x = torch.full([1], 42, device=device).to(torch.int32)
    y = torch.full([1], 100, device=device).to(torch.int32)
    z = torch.zeros([2], device=device)
    kernel[(1, )](x, y, z)

    np.testing.assert_equal([42, 100], to_numpy(z))


@pytest.mark.interpreter
def test_join_with_mma(device):

    @triton.jit
    def kernel(X, Z):
        x = tl.load(X + 16 * tl.arange(0, 32)[:, None] + tl.arange(0, 16)[None, :])  # (32,16)
        x2 = tl.join(x, 2 * x)  # (32,16,2)
        x3 = tl.reshape(x2, (32, 32))
        z = tl.dot(x3, x3)  # (32,32)
        tl.store(Z + 32 * tl.arange(0, 32)[:, None] + tl.arange(0, 32)[None, :], z)

    x = torch.arange(0, 32 * 16, device=device, dtype=torch.float32).reshape((32, 16))
    r = torch.stack([x, 2 * x], dim=-1).reshape((32, 32))
    z_ref = torch.matmul(r, r)
    z = torch.zeros_like(z_ref)
    kernel[(1, )](x, z)

    torch.testing.assert_close(z, z_ref)


@pytest.mark.interpreter
def test_interleave(device):
    if is_hip():
        pytest.skip("test_interleaves not supported on HIP")

    @triton.jit
    def kernel(Z, N: tl.constexpr):
        z = tl.interleave(tl.arange(0, N), tl.arange(N, 2 * N))
        tl.store(Z + tl.arange(0, 2 * N), z)

    x = torch.arange(0, 128, device=device).to(torch.int32)
    y = torch.arange(128, 256, device=device).to(torch.int32)
    z_ref = torch.stack([x, y], dim=-1).reshape(256)
    z = torch.zeros_like(z_ref)
    kernel[(1, )](z, N=128)

    np.testing.assert_equal(to_numpy(z_ref), to_numpy(z))


@pytest.mark.interpreter
def test_interleave_scalars(device):
    if is_hip():
        pytest.skip("test_interleaves not supported on HIP")

    @triton.jit
    def kernel(X, Y, Z):
        z = tl.interleave(X, Y)
        tl.static_assert(z.shape == [tl.constexpr(2)])
        tl.store(Z + tl.arange(0, 2), z)

    z = torch.zeros(2, device=device)
    kernel[(1, )](10, 20, z)

    np.testing.assert_equal([10, 20], to_numpy(z))


@pytest.mark.interpreter
def test_split(device):

    @triton.jit
    def kernel(X, Z1, Z2, N: tl.constexpr):
        offs = tl.arange(0, N)
        x = tl.load(X + offs)
        x1 = tl.reshape(x, (N // 2, 2))
        z1, z2 = tl.split(x1)
        tl.store(Z1 + tl.arange(0, N // 2), z1)
        tl.store(Z2 + tl.arange(0, N // 2), z2)

    x = torch.arange(0, 256, device=device).to(torch.int32).reshape((128, 2))
    z1_ref, z2_ref = (x[:, 0], x[:, 1])
    z1 = torch.zeros_like(z1_ref)
    z2 = torch.zeros_like(z2_ref)
    kernel[(1, )](x, z1, z2, N=256)

    np.testing.assert_equal(to_numpy(z1_ref), to_numpy(z1))
    np.testing.assert_equal(to_numpy(z2_ref), to_numpy(z2))


@pytest.mark.interpreter
def test_split_to_scalar(device):

    @triton.jit
    def kernel(X, Z1, Z2):
        offs = tl.arange(0, 2)
        x = tl.load(X + offs)
        z1, z2 = tl.split(x)
        tl.static_assert(isinstance(z1, tl.tensor))
        tl.static_assert(isinstance(z2, tl.tensor))
        tl.static_assert(z1.shape == [])
        tl.static_assert(z2.shape == [])
        tl.store(Z1, z1)
        tl.store(Z2, z2)

    N = 2
    x = torch.arange(0, N, device=device).reshape(N // 2, 2)
    z1_ref, z2_ref = (x[:, 0], x[:, 1])
    z1 = torch.zeros_like(z1_ref)
    z2 = torch.zeros_like(z2_ref)
    kernel[(1, )](x, z1, z2)

    np.testing.assert_equal(to_numpy(z1_ref), to_numpy(z1))
    np.testing.assert_equal(to_numpy(z2_ref), to_numpy(z2))


def convert_float_to_float32(fp: torch.tensor, dtype=None):
    if not dtype:
        dtype = getattr(tl, torch_dtype_name(fp.dtype))

    fp = fp.view(getattr(torch, f"int{dtype.primitive_bitwidth}"))
    exp_width = dtype.primitive_bitwidth - dtype.fp_mantissa_width - 1
    exp_bias = dtype.exponent_bias
    sign = ((fp >> (dtype.primitive_bitwidth - 1)) & 0x01).int()
    exp = ((fp >> dtype.fp_mantissa_width) & ((1 << exp_width) - 1)).int()
    frac = (fp & ((1 << dtype.fp_mantissa_width) - 1)).int()

    output = torch.where(
        exp == 0,
        # subnormal
        ((-1.0)**sign) * (2.0**(1 - exp_bias)) * (frac / (2.0**dtype.fp_mantissa_width)),
        # normal
        ((-1.0)**sign) * (2.0**(exp - exp_bias)) * (1.0 + frac / (2.0**dtype.fp_mantissa_width))).float()

    extended_exp = (
        (1 << (tl.float32.primitive_bitwidth - tl.float32.fp_mantissa_width - 1)) - 1) << tl.float32.fp_mantissa_width
    # special cases, exp is 0b11..1
    if dtype in [tl.float8e4nv, tl.float8e4b15]:
        # float8e4m3nv does not have infinities
        output[fp == 0b01111111] = torch.nan
        output[fp == 0b11111111] = torch.nan
    else:
        output = torch.where(exp == (1 << exp_width) - 1,
                             ((sign << (tl.float32.primitive_bitwidth - 1)) | extended_exp
                              | (frac << (tl.float32.fp_mantissa_width - dtype.fp_mantissa_width)))  #
                             .view(torch.float32), output)
    return output


@pytest.mark.interpreter
@pytest.mark.parametrize("in_dtype", [torch.float16, torch.bfloat16])
def test_convert_float16_to_float32(in_dtype, device):
    """Tests that check convert_float_to_float32 function"""
    check_type_supported(in_dtype, device)

    f16_input = torch.tensor(range(-int(2**(16 - 1)), int(2**(16 - 1))), dtype=torch.int16).view(in_dtype)
    f32_output = convert_float_to_float32(f16_input)

    nan = f16_input.isnan()
    assert torch.all(f32_output[nan].isnan())
    inf = f16_input.isinf()
    assert torch.all(f32_output[inf].isinf())
    other = torch.logical_not(torch.logical_or(nan, inf))
    assert torch.all(f16_input[other] == f32_output[other])


def serialize_fp8(np_data, in_dtype):
    if in_dtype == tl.float8e4b15x4:
        # triton's f8e4b15 format is optimized for software emulation
        # as a result, each pack of 4xfp8 values:
        # s0b0s1b1s2b2s3b3 (for s, b sign and bits respectively)
        # is actually internally stored as
        # s0s2b0b2s1s3b1b3
        # we apply the conversion here
        f8x4 = np_data.view(np.uint32)
        s = [(f8x4 & (0x80000000 >> i)) << i for i in range(0, 32, 8)]
        b = [(f8x4 & (0x7f000000 >> i)) << i for i in range(0, 32, 8)]
        signs = (s[0] >> 0) | (s[1] >> 16) | (s[2] >> 1) | (s[3] >> 17)
        bits = (b[0] >> 1) | (b[1] >> 17) | (b[2] >> 8) | (b[3] >> 24)
        # tensor of triton fp8 data
        return (signs | bits).view(np.int8)
    else:
        return np_data


# inverse of `serialize_fp8`


def deserialize_fp8(np_data, in_dtype):
    if in_dtype == tl.float8e4b15x4:
        f8x4 = np_data.view(np.uint32)
        s = [(f8x4 & (0x80000000 >> i)) << i for i in [0, 16, 1, 17]]
        b = [(f8x4 & (0x7f000000 >> i)) << i for i in [1, 17, 8, 24]]
        signs = (s[0] >> 0) | (s[1] >> 8) | (s[2] >> 16) | (s[3] >> 24)
        bits = (b[0] >> 0) | (b[1] >> 8) | (b[2] >> 16) | (b[3] >> 24)
        return (signs | bits).view(np.int8)
    else:
        return np_data


# ---------------
# test reduce
# ---------------


def get_reduced_dtype(dtype_str, op):
    if op in ('argmin', 'argmax'):
        return 'int32'
    if dtype_str == 'bfloat16':
        return 'float32'
    return dtype_str


@pytest.mark.interpreter
@pytest.mark.parametrize("op, dtype_str, shape", [(op, dtype, shape) for op in [
    'min',
    'max',
    'min-with-indices',
    'max-with-indices',
    'argmin-tie-break-left',
    'argmax-tie-break-left',
    'sum',
] for dtype in dtypes_with_bfloat16 for shape in [32, 64, 128, 512]])
@pytest.mark.parametrize("num_ctas", num_ctas_list)
def test_reduce1d(op, dtype_str, shape, num_ctas, device):
    check_type_supported(dtype_str, device)  # bfloat16 on cc < 80 will not be tested

    # triton kernel
    @triton.jit
    def kernel(X, Z, BLOCK: tl.constexpr):
        x = tl.load(X + tl.arange(0, BLOCK))
        GENERATE_TEST_HERE
        tl.store(Z, z)

    if 'with-indices' in op:
        patch = f'z, _ = tl.{op.split("-")[0]}(x, axis=0, return_indices=True)'
    elif 'arg' in op:
        tie_break_left = 'tie-break-left' in op
        patch = f'z = tl.{op.split("-")[0]}(x, axis=0, tie_break_left={tie_break_left})'
    else:
        patch = f'z = tl.{op}(x, axis=0)'
    kernel = patch_kernel(kernel, {'GENERATE_TEST_HERE': patch})
    # input
    rs = RandomState(17)
    # limit the range of integers so that the sum does not overflow
    x = numpy_random((shape, ), dtype_str=dtype_str, rs=rs)
    numpy_op = {
        'sum': np.sum,
        'max': np.max,
        'min': np.min,
        'max-with-indices': np.max,
        'min-with-indices': np.min,
        'argmin-tie-break-fast': np.argmin,
        'argmin-tie-break-left': np.argmin,
        'argmax-tie-break-fast': np.argmax,
        'argmax-tie-break-left': np.argmax,
    }[op]
    if 'tie-break-left' in op:
        x[3:10] = numpy_op(x)
    x_tri = to_triton(x, device=device)
    # numpy result
    z_dtype_str = 'int32' if op in ('argmin', 'argmax') else dtype_str
    z_tri_dtype_str = z_dtype_str
    if op not in ['argmin', 'argmax'] and dtype_str == 'bfloat16':
        z_dtype_str = 'float32'
        z_ref = numpy_op(x).astype(getattr(np, z_dtype_str))
        # trunc mantissa for a fair comparison of accuracy
        z_ref = (z_ref.view('uint32') & np.uint32(0xffff0000)).view('float32')
        z_tri_dtype_str = 'bfloat16'
    else:
        z_ref = numpy_op(x).astype(getattr(np, z_dtype_str))
    # triton result
    z_tri = to_triton(numpy_random((1, ), dtype_str=z_dtype_str, rs=rs), device=device, dst_type=z_tri_dtype_str)
    kernel[(1, )](x_tri, z_tri, BLOCK=shape, num_ctas=num_ctas)
    z_tri = to_numpy(z_tri)
    # compare
    if op == 'sum':
        np.testing.assert_allclose(z_ref, z_tri, rtol=0.01)
    else:
        if op in ('argmin', 'argmax'):
            # argmin and argmax can have multiple valid indices.
            # so instead we compare the values pointed by indices
            np.testing.assert_equal(x[z_ref], x[z_tri])
        else:
            np.testing.assert_equal(z_ref, z_tri)


# TODO: [Qingyi] Fix argmin / argmax
reduce_configs1 = [(op, dtype, (1, 1024), axis, False)
                   for dtype in dtypes_with_bfloat16
                   for op in ['min', 'max', 'sum', 'argmin', 'argmax']
                   for axis in [1]]

# shape (128, 256) and (32, 1024) are not enabled on sm86 because the required shared memory
# exceeds the limit of 99KB
reduce2d_shapes = [(2, 32), (4, 32), (4, 128)]
# TODO: fix and uncomment
# , (32, 64), (64, 128)]
if is_cuda() and 'V100' in torch.cuda.get_device_name(0):
    reduce2d_shapes += [(128, 256) and (32, 1024)]

reduce_configs2 = [(op, 'float32', shape, axis, False)
                   for op in ['min', 'max', 'sum', 'argmin', 'argmax']
                   for shape in reduce2d_shapes
                   for axis in [0, 1]] + [(op, 'float32', [16, 32], None, False) for op in ['min', 'max', 'sum']]

reduce3d_shapes = [(2, 32, 16), (32, 2, 16), (32, 16, 2)]
reduce_configs3 = [(op, 'float32', shape, axis, False)
                   for op in ['min', 'max', 'sum', 'argmin', 'argmax']
                   for shape in reduce3d_shapes
                   for axis in [0, 1, 2]]
invalid_config = [('sum', 'float32', (32, 32), axis, False) for axis in [2, 3]]
negative_config = [('sum', 'float32', (32, 32), -1, False)]
keep_dims_2d_configs = [(op, 'float32', (32, 32), axis, True)
                        for op in ['min', 'max', 'sum', 'argmin', 'argmax']
                        for axis in [0, 1]] + [(op, 'float32', (32, 32), None, True) for op in ['min', 'max', 'sum']]
keep_dims_3d_configs = [(op, 'float32', (32, 2, 16), axis, True)
                        for op in ['min', 'max', 'sum', 'argmin', 'argmax']
                        for axis in [0, 1, 2]] + [(op, 'float32', (32, 2, 16), None, True)
                                                  for op in ['min', 'max', 'sum']]


@pytest.mark.interpreter
@pytest.mark.parametrize(
    "op, dtype_str, shape, axis, keep_dims", reduce_configs1 + reduce_configs2 + reduce_configs3 + invalid_config +
    negative_config + keep_dims_2d_configs + keep_dims_3d_configs)
@pytest.mark.parametrize("num_ctas", num_ctas_list)
def test_reduce(op, dtype_str, shape, axis, keep_dims, num_ctas, device):
    check_type_supported(dtype_str, device)  # bfloat16 on cc < 80 will not be tested

    @triton.jit
    def kernel(X, Z, BLOCK_M: tl.constexpr, BLOCK_N: tl.constexpr, BLOCK_K: tl.constexpr, IS_3D: tl.constexpr,
               AXIS: tl.constexpr, KEEP_DIMS: tl.constexpr):
        range_m = tl.arange(0, BLOCK_M)
        range_n = tl.arange(0, BLOCK_N)
        range_k = tl.arange(0, BLOCK_K)
        if IS_3D:
            x = tl.load(X + range_m[:, None, None] * BLOCK_N * BLOCK_K + range_n[None, :, None] * BLOCK_K +
                        range_k[None, None, :])
        else:
            x = tl.load(X + range_m[:, None] * BLOCK_N + range_n[None, :])
        z = GENERATE_TEST_HERE

        z_ptr = Z
        if KEEP_DIMS and AXIS is None:
            if IS_3D:
                z_ptr = z_ptr[None, None, None, :]
            else:
                z_ptr = z_ptr[None, None, :]
        if IS_3D:
            if AXIS == 0:
                z_ptr = Z + range_n[:, None] * BLOCK_K + range_k[None, :]
            elif AXIS == 1 or AXIS == -2:
                z_ptr = Z + range_m[:, None] * BLOCK_K + range_k[None, :]
            elif AXIS == 2 or AXIS == -1:
                z_ptr = Z + range_m[:, None] * BLOCK_N + range_n[None, :]
        else:
            if AXIS == 0:
                z_ptr = Z + range_n
            elif AXIS == 1 or AXIS == -1:
                z_ptr = Z + range_m
        if KEEP_DIMS and AXIS is not None:
            z_ptr = tl.expand_dims(z_ptr, axis=AXIS)
        tl.store(z_ptr, z)

    kernel = patch_kernel(kernel, {'GENERATE_TEST_HERE': f'tl.{op}(x, axis=AXIS, keep_dims=KEEP_DIMS)'})
    # input
    rs = RandomState(17)
    # limit the range of integers so that the sum does not overflow
    x = numpy_random(shape, dtype_str=dtype_str, rs=rs)
    x_tri = to_triton(x, device=device)
    numpy_op = {'sum': np.sum, 'max': np.max, 'min': np.min, 'argmin': np.argmin, 'argmax': np.argmax}[op]
    z_dtype_str = get_reduced_dtype(dtype_str, op)
    z_tri_dtype_str = z_dtype_str

    # numpy result
    # Silence numpy error on axis out of bounds, to give triton a chance to fail
    np_axis = axis if axis is not None and axis < len(shape) else None
    if op not in ['argmin', 'argmax'] and dtype_str == 'bfloat16':
        z_dtype_str = 'float32'
        z_tri_dtype_str = 'bfloat16'
        z_ref = numpy_op(x, axis=np_axis, keepdims=keep_dims).astype(getattr(np, z_dtype_str))
        # trunc mantissa for a fair comparison of accuracy
        z_ref = (z_ref.view('uint32') & np.uint32(0xffff0000)).view('float32')
    else:
        z_ref = numpy_op(x, axis=np_axis, keepdims=keep_dims).astype(getattr(np, z_dtype_str))

    # triton result
    z_shape = z_ref.shape
    z_tri = to_triton(numpy_random(z_shape, dtype_str=z_dtype_str, rs=rs), device=device, dst_type=z_tri_dtype_str)
    BLOCK_K = 1 if len(shape) == 2 else shape[2]
    IS_3D = bool(len(shape) == 3)
    if axis is not None and axis >= len(shape):
        with pytest.raises(triton.TritonError):
            kernel[(1, )](x_tri, z_tri, BLOCK_M=shape[0], BLOCK_N=shape[1], BLOCK_K=BLOCK_K, IS_3D=IS_3D, AXIS=axis,
                          KEEP_DIMS=keep_dims, num_ctas=num_ctas)
        return
    else:
        kernel[(1, )](x_tri, z_tri, BLOCK_M=shape[0], BLOCK_N=shape[1], BLOCK_K=BLOCK_K, IS_3D=IS_3D, AXIS=axis,
                      KEEP_DIMS=keep_dims, num_ctas=num_ctas)

    z_tri = to_numpy(z_tri)

    # compare
    if op == 'sum':
        np.testing.assert_allclose(z_ref, z_tri, rtol=0.01)
    else:
        if op in ('argmin', 'argmax'):
            # argmin and argmax can have multiple valid indices.
            # so instead we compare the values pointed by indices
            z_ref_index = z_ref
            z_tri_index = z_tri
            if not keep_dims:
                z_ref_index = np.expand_dims(z_ref, axis=axis)
                z_tri_index = np.expand_dims(z_tri, axis=axis)
            z_ref_value = np.take_along_axis(x, z_ref_index, axis=axis)
            z_tri_value = np.take_along_axis(x, z_tri_index, axis=axis)
            np.testing.assert_equal(z_ref_value, z_tri_value)
        else:
            np.testing.assert_equal(z_ref, z_tri)


scan2d_shapes = [(8, 32), (16, 32), (32, 16), (2, 1024), (1024, 2), (32, 32), (1, 1024)]

scan_configs = [(op, type, shape, axis, reverse, num_warps)
                for num_warps in [4, 16]
                for type in ['int32', 'float32', 'bfloat16']
                for axis in [1, 0]
                for reverse in [True, False]
                for shape in scan2d_shapes
                for op in ['cumsum', 'cumprod', 'get_first_element', 'linear_recurrence', 'cummax', 'roll']]
negative_config = [('cumsum', 'float32', (32, 32), -1, False, 4)]


@triton.jit
# trivial associative but not commutative function
def get_first_element(a, b):
    return a


# Compute x_i = a_i * x_{i-1} + b_i
@triton.jit
def linear_recurrence(a1, b1, a2, b2):
    return a1 * a2, b1 * a2 + b2


@triton.jit
def cummax(v0, i0, v1, i1):
    gt = v0 > v1
    return tl.where(gt, v0, v1), tl.where(gt, i0, i1)


@triton.jit
def roll(a1, b1_last, b1_cur, a2, b2_last, b2_cur):
    return a1 + a2, tl.where(a2 == 1, b1_cur, 0) + b2_last, b2_cur


@pytest.mark.interpreter
@pytest.mark.parametrize("op, dtype_str, shape, axis, reverse, num_warps", scan_configs + negative_config)
def test_scan2d(op, dtype_str, shape, axis, reverse, num_warps, device):
    check_type_supported(dtype_str, device)
    if dtype_str == 'bfloat16':
        if op == 'cummax':
            pytest.xfail("bfloat16 compare not suppoted before sm90")
        if op == 'linear_recurrence':
            pytest.xfail("Skipping linear_recurrence scan on bfloat16 due to accuracy issues")
    numpy_dtype_str = 'float32' if dtype_str == 'bfloat16' else dtype_str

    # triton kernel
    @triton.jit
    def kernel(X, Y, Z, BLOCK_M: tl.constexpr, BLOCK_N: tl.constexpr, AXIS: tl.constexpr):
        range_m = tl.arange(0, BLOCK_M)
        range_n = tl.arange(0, BLOCK_N)
        x = tl.load(X + range_m[:, None] * BLOCK_N + range_n[None, :])
        y = tl.load(Y + range_m[:, None] * BLOCK_N + range_n[None, :])
        GENERATE_TEST_HERE
        tl.store(Z + range_m[:, None] * BLOCK_N + range_n[None, :], z)

    if op == 'cumsum' or op == 'cumprod':
        kernel = patch_kernel(kernel, {'GENERATE_TEST_HERE': f'z = tl.{op}(x, axis={axis}, reverse={reverse})'})
    elif op == 'get_first_element':
        kernel = patch_kernel(
            kernel,
            {'GENERATE_TEST_HERE': f'z = tl.associative_scan(x, axis={axis}, combine_fn={op}, reverse={reverse})'})
    elif op == 'cummax':
        rg = "range_m[:, None]" if axis == 0 else "range_n[None, :]"
        rg = f"tl.broadcast_to({rg}.to(tl.int64), [BLOCK_M, BLOCK_N])"
        kernel = patch_kernel(kernel, {
            'GENERATE_TEST_HERE':
            f'_, z = tl.associative_scan((x, {rg}), axis={axis}, combine_fn={op}, reverse={reverse})'
        })
    elif op == 'roll':
        assert op == 'roll'
        kernel = patch_kernel(
            kernel, {
                'GENERATE_TEST_HERE':
                f'_, z, _ = tl.associative_scan((1 + 0* x, 0 * x, x), axis={axis}, combine_fn={op}, reverse={reverse})'
            })
    else:
        assert op == 'linear_recurrence'
        kernel = patch_kernel(kernel, {
            'GENERATE_TEST_HERE':
            f'_, z = tl.associative_scan((x, y), axis={axis}, combine_fn={op}, reverse={reverse})'
        })
    # input
    rs = RandomState(17)
    if op == 'linear_recurrence' and dtype_str in int_dtypes:
        # If the numbers are too large the op will overflow
        # We sample numbers in -1, 0, 1
        x = rs.randint(-1, 2, shape, dtype=dtype_str)
        y = rs.randint(-1, 2, shape, dtype=dtype_str)
    else:
        x = numpy_random(shape, dtype_str=dtype_str, rs=rs)
        # y is just used in linear_recurrence
        y = numpy_random(shape, dtype_str=dtype_str, rs=rs)
    x_in = x
    if reverse:
        x_in = np.flip(x, axis)
    z = np.empty_like(x)
    x_tri = to_triton(x, device=device, dst_type=dtype_str)
    y_tri = to_triton(y, device=device, dst_type=dtype_str)
    if op == 'cumsum' or op == 'cumprod':
        numpy_op = {'cumsum': np.cumsum, 'cumprod': np.cumprod}[op]
        z_ref = numpy_op(x_in, axis=axis).astype(getattr(np, numpy_dtype_str))
        if reverse:
            z_ref = np.flip(z_ref, axis)

    elif op == 'cummax':
        # NumPy does not have cummax
        z = z.astype(np.int64)
        z_ref = torch.cummax(torch.from_numpy(x_in.copy()), axis=axis).indices.numpy()
        if reverse:
            z_ref = x_in.shape[axis] - np.flip(z_ref, axis) - 1
    elif op == 'roll':
        ROLL = 1
        z_ref = np.roll(x_in.copy(), ROLL, axis=axis)
        if axis == 0:
            z_ref[:ROLL] = 0
        else:
            z_ref[:, :ROLL] = 0

        if reverse:
            z_ref = np.flip(z_ref, axis)
    elif op == 'linear_recurrence':
        # Simplify to the axis=1 case
        x_ref = x.T if axis == 0 else x
        y_ref = y.T if axis == 0 else y
        if reverse:
            x_ref = np.flip(x_ref, 1)
            y_ref = np.flip(y_ref, 1)

        result = []
        for x_refi, y_refi in zip(x_ref, y_ref):
            li = []
            acc = 0
            for xi, yi in zip(x_refi, y_refi):
                acc = xi * acc + yi
                li.append(acc)
            result.append(li)
        z_ref = np.array(result)
        if reverse:
            z_ref = np.flip(z_ref, 1)

        if axis == 0:
            z_ref = z_ref.T
    else:
        assert op == 'get_first_element'
        z_ref = x
        if axis == 0:
            if reverse:
                z_ref[:-1] = x[-1]
            else:
                z_ref[1:] = x[0]
        else:
            if reverse:
                z_ref[:, :-1] = x[:, -1:]
            else:
                z_ref[:, 1:] = x[:, 0:1]

    # triton result
    # we don't cast the `fp32 = bf16 op bf16` result to bfloat16 to alleviate accuracy issues
    z_tri = to_triton(z, device=device)
    kernel[(1, )](x_tri, y_tri, z_tri, BLOCK_M=shape[0], BLOCK_N=shape[1], AXIS=axis, num_warps=num_warps)

    z_tri = to_numpy(z_tri)
    # compare
    if dtype_str not in int_dtypes:
        if op == 'cumprod':
            np.testing.assert_allclose(z_ref, z_tri, rtol=0.01, atol=1e-3)
        else:
            np.testing.assert_allclose(z_ref, z_tri, rtol=0.01)
    else:
        np.testing.assert_equal(z_ref, z_tri)


scan_layouts = [
    BlockedLayout([1, 4], [4, THREADS_PER_WARP // 4], [4, 1], [0, 1], [1, 1], [1, 1], [0, 1]),
    BlockedLayout([1, 4], [8, THREADS_PER_WARP // 8], [4, 1], [0, 1], [1, 1], [1, 1], [0, 1]),
    BlockedLayout([4, 1], [4, THREADS_PER_WARP // 4], [1, 4], [0, 1], [1, 1], [1, 1], [0, 1]),
    BlockedLayout([2, 2], [4, THREADS_PER_WARP // 4], [2, 2], [0, 1], [1, 1], [1, 1], [0, 1]),
    BlockedLayout([2, 2], [8, THREADS_PER_WARP // 8], [2, 2], [0, 1], [1, 1], [1, 1], [0, 1]),
    BlockedLayout([1, 4], [4, THREADS_PER_WARP // 4], [4, 1], [1, 0], [1, 1], [1, 1], [0, 1]),
    BlockedLayout([1, 4], [8, THREADS_PER_WARP // 8], [4, 1], [1, 0], [1, 1], [1, 1], [0, 1]),
    BlockedLayout([4, 1], [4, THREADS_PER_WARP // 4], [1, 4], [1, 0], [1, 1], [1, 1], [0, 1]),
    BlockedLayout([2, 2], [4, THREADS_PER_WARP // 4], [2, 2], [1, 0], [1, 1], [1, 1], [0, 1]),
    BlockedLayout([2, 2], [8, THREADS_PER_WARP // 8], [2, 2], [1, 0], [1, 1], [1, 1], [0, 1]),
    BlockedLayout([1, 2], [1, THREADS_PER_WARP // 1], [1, 4], [1, 0], [1, 1], [1, 1], [0, 1]),
]

# ---------------
# test histogram
# ---------------


@pytest.mark.parametrize("M, N", [[2048, 2], [1024, 8], [1024, 128], [256, 512], [32, 512], [8, 512], [8, 2]])
def test_histogram(M, N, device):

    @triton.jit
    def histogram_kernel(x_ptr, z_ptr, M: tl.constexpr, N: tl.constexpr):
        offset1 = tl.arange(0, M)
        offset2 = tl.arange(0, N)
        x = tl.load(x_ptr + offset1)
        z = tl.histogram(x, N)
        tl.store(z_ptr + offset2, z)

    torch.manual_seed(17)
    x = torch.randint(0, N, (M, ), device=device, dtype=torch.int32)
    z = torch.empty(N, dtype=torch.int32, device=device)
    # FIXME: use regular histc when supported for xpu.
    if is_xpu():
        z_torch = torch.histc(x.to('cpu').to(torch.float32), bins=N, min=0, max=N - 1).to(torch.int32).to('xpu')
    else:
        z_torch = torch.histc(x, bins=N, min=0, max=N - 1)
    histogram_kernel[(1, )](x, z, M=M, N=N)
    assert (z_torch == z).all()


@pytest.mark.interpreter
@pytest.mark.parametrize("op", ['sum', 'max', 'min'])
@pytest.mark.parametrize("BLOCK_N", [32, 64, 128])
@pytest.mark.parametrize("N", [512, 1024, 2048])
@pytest.mark.parametrize("num_pid_n", [2, 4])
def test_locality(op, BLOCK_N, N, num_pid_n, device):

    @triton.jit
    def kernel(X, Y, N, BLOCK_M: tl.constexpr, BLOCK_N: tl.constexpr):
        start_m = tl.program_id(0)
        pid_n = tl.program_id(1)
        num_pid_n = tl.num_programs(1)
        local = INITIALIZE_PATCH
        off_m = start_m * BLOCK_M + tl.arange(0, BLOCK_M)
        for start_n in range(pid_n, tl.cdiv(N, BLOCK_N), num_pid_n):
            off_n = start_n * BLOCK_N + tl.arange(0, BLOCK_N)
            Xs = X + off_m[:, None] * N + off_n[None, :]
            x = tl.load(Xs)
            local = ACCUMULATE_PATCH
        tl.store(Y + off_m * num_pid_n + pid_n, local)

    initialize_patch = {
        'sum': 'tl.zeros([BLOCK_M], dtype=tl.float32)',
        'max': 'tl.full([BLOCK_M], float("-inf"), dtype=tl.float32)',
        'min': 'tl.full([BLOCK_M], float("inf"), dtype=tl.float32)',
    }[op]
    reduce_patch = {
        'sum': 'local + tl.sum(x, axis=1)',
        'max': 'tl.maximum(local, tl.max(x, axis=1))',
        'min': 'tl.minimum(local, tl.min(x, axis=1))',
    }[op]
    numpy_op = {
        'sum': np.sum,
        'max': np.max,
        'min': np.min,
    }[op]
    kernel = patch_kernel(kernel, {'ACCUMULATE_PATCH': reduce_patch, 'INITIALIZE_PATCH': initialize_patch})
    torch.manual_seed(0)
    BLOCK_M = 32
    x = torch.randn((BLOCK_M, N), dtype=torch.float32, device=device)
    y = torch.randn((BLOCK_M, num_pid_n), dtype=torch.float32, device=device)
    h = kernel[(1, num_pid_n, 1)](x, y, N, BLOCK_M, BLOCK_N)
    if not is_interpreter():
        assert h.asm['ttgir'].count(
            '"tt.reduce"') == 2, "tt.reduce should be called twice, otherwise the optimization didn't work"
    y_ref = numpy_op(x.cpu().numpy(), axis=1, keepdims=True)
    y_tri = numpy_op(y.cpu().numpy(), axis=1, keepdims=True)
    np.testing.assert_allclose(y_tri, y_ref, rtol=0.01, atol=1e-3)


@pytest.mark.parametrize("M, N", [[32, 16], [32, 32], [32, 64], [64, 32]])
@pytest.mark.parametrize("src_layout", scan_layouts)
@pytest.mark.parametrize("axis", [0, 1])
def test_scan_layouts(M, N, src_layout, axis, device):

    ir = f"""
    #blocked = {src_layout}
    module attributes {{"triton_gpu.num-warps" = 4 : i32, "triton_gpu.num-ctas" = 1 : i32, "triton_gpu.threads-per-warp" = {THREADS_PER_WARP} : i32}} {{
    tt.func public @kernel_0d1d(%arg0: !tt.ptr<i32, 1> {{tt.divisibility = 16 : i32}}, %arg1: !tt.ptr<i32, 1> {{tt.divisibility = 16 : i32}}) {{
      %cst = arith.constant dense<{N}> : tensor<{M}x1xi32, #blocked>
      %0 = tt.make_range {{end = {M} : i32, start = 0 : i32}} : tensor<{M}xi32, #triton_gpu.slice<{{dim = 1, parent = #blocked}}>>
      %1 = tt.expand_dims %0 {{axis = 1 : i32}} : tensor<{M}xi32, #triton_gpu.slice<{{dim = 1, parent = #blocked}}>> -> tensor<{M}x1xi32, #blocked>
      %2 = arith.muli %1, %cst : tensor<{M}x1xi32, #blocked>
      %3 = tt.splat %arg0 : !tt.ptr<i32, 1> -> tensor<{M}x1x!tt.ptr<i32, 1>, #blocked>
      %4 = tt.addptr %3, %2 : tensor<{M}x1x!tt.ptr<i32, 1>, #blocked>, tensor<{M}x1xi32, #blocked>
      %5 = tt.make_range {{end = {N} : i32, start = 0 : i32}} : tensor<{N}xi32, #triton_gpu.slice<{{dim = 0, parent = #blocked}}>>
      %6 = tt.expand_dims %5 {{axis = 0 : i32}} : tensor<{N}xi32, #triton_gpu.slice<{{dim = 0, parent = #blocked}}>> -> tensor<1x{N}xi32, #blocked>
      %7 = tt.broadcast %4 : tensor<{M}x1x!tt.ptr<i32, 1>, #blocked> -> tensor<{M}x{N}x!tt.ptr<i32, 1>, #blocked>
      %8 = tt.broadcast %6 : tensor<1x{N}xi32, #blocked> -> tensor<{M}x{N}xi32, #blocked>
      %9 = tt.addptr %7, %8 : tensor<{M}x{N}x!tt.ptr<i32, 1>, #blocked>, tensor<{M}x{N}xi32, #blocked>
      %10 = tt.load %9 {{cache = 1 : i32, evict = 1 : i32, isVolatile = false}} : tensor<{M}x{N}xi32, #blocked>
      %11 = "tt.scan"(%10) <{{axis = {axis} : i32, reverse = false}}> ({{
      ^bb0(%arg2: i32, %arg3: i32):
        %16 = arith.addi %arg2, %arg3 : i32
        tt.scan.return %16 : i32
      }}) : (tensor<{M}x{N}xi32, #blocked>) -> tensor<{M}x{N}xi32, #blocked>
      %12 = tt.splat %arg1 : !tt.ptr<i32, 1> -> tensor<{M}x1x!tt.ptr<i32, 1>, #blocked>
      %13 = tt.addptr %12, %2 : tensor<{M}x1x!tt.ptr<i32, 1>, #blocked>, tensor<{M}x1xi32, #blocked>
      %14 = tt.broadcast %13 : tensor<{M}x1x!tt.ptr<i32, 1>, #blocked> -> tensor<{M}x{N}x!tt.ptr<i32, 1>, #blocked>
      %15 = tt.addptr %14, %8 : tensor<{M}x{N}x!tt.ptr<i32, 1>, #blocked>, tensor<{M}x{N}xi32, #blocked>
      tt.store %15, %11 {{cache = 1 : i32, evict = 1 : i32}} : tensor<{M}x{N}xi32, #blocked>
      tt.return
    }}
    }}
    """

    import tempfile
    with tempfile.NamedTemporaryFile(mode='w', suffix='.ttgir') as f:
        f.write(ir)
        f.flush()
        kernel = triton.compile(f.name, options={'threads_per_warp': THREADS_PER_WARP})
    rs = RandomState(17)
    x = rs.randint(-100, 100, (M, N)).astype('int32')

    z = np.zeros((M, N)).astype('int32')
    x_tri = torch.tensor(x, device=device)
    z_tri = torch.tensor(z, device=device)

    kernel[(1, 1, 1)](x_tri, z_tri)

    z_ref = np.cumsum(x, axis=axis)

    np.testing.assert_equal(z_ref, z_tri.cpu().numpy())


layouts = [
<<<<<<< HEAD
    BlockedLayout([1, 4], [8, 4], [4, 1], [1, 0], [1, 1], [1, 1], [0, 1]),
    BlockedLayout([1, 4], [8, 4], [4, 1], [0, 1], [1, 1], [1, 1], [0, 1]),
    BlockedLayout([4, 4], [2, 16], [4, 1], [1, 0], [1, 1], [1, 1], [0, 1]),
    BlockedLayout([1, 2], [4, 8], [4, 1], [1, 0], [1, 1], [1, 1], [0, 1]),
    DpasLayout(repeatCount=8, systolic_depth=8, execution_size=8, ops_per_chan=1, threads_per_warp=32,
               warps_per_cta=[4, 1]),
    DpasLayout(repeatCount=8, systolic_depth=8, execution_size=16, ops_per_chan=2, threads_per_warp=32,
               warps_per_cta=[2, 2]),
    DpasLayout(repeatCount=8, systolic_depth=8, execution_size=8, ops_per_chan=4, threads_per_warp=32,
               warps_per_cta=[4, 1])
=======
    BlockedLayout([1, 4], [8, THREADS_PER_WARP // 8], [4, 1], [1, 0], [1, 1], [1, 1], [0, 1]),
    BlockedLayout([1, 4], [8, THREADS_PER_WARP // 8], [4, 1], [0, 1], [1, 1], [1, 1], [0, 1]),
    BlockedLayout([1, 4], [8, THREADS_PER_WARP // 8], [2, 2], [1, 0], [1, 1], [1, 1], [0, 1]),
    BlockedLayout([1, 4], [8, THREADS_PER_WARP // 8], [2, 2], [0, 1], [1, 1], [1, 1], [0, 1]),
    BlockedLayout([4, 4], [THREADS_PER_WARP // 16, 16], [4, 1], [1, 0], [1, 1], [1, 1], [0, 1]),
    BlockedLayout([1, 2], [4, THREADS_PER_WARP // 4], [4, 1], [1, 0], [1, 1], [1, 1], [0, 1]),
    MmaLayout(version=(2, 0), warps_per_cta=[4, 1], ctas_per_cga=[1, 1], cta_split_num=[1, 1], cta_order=[0, 1],
              instr_shape=[16, 8]),
    MmaLayout(version=(2, 0), warps_per_cta=[2, 2], ctas_per_cga=[1, 1], cta_split_num=[1, 1], cta_order=[0, 1],
              instr_shape=[16, 8]),
    MmaLayout(version=(3, 0), warps_per_cta=[4, 1], ctas_per_cga=[1, 1], cta_split_num=[1, 1], cta_order=[1, 0],
              instr_shape=[16, 16, 16]),
    MfmaLayout(version=(2, 0), warps_per_cta=[2, 2], instr_shape=[32, 32], is_transposed=False),
    MfmaLayout(version=(2, 0), warps_per_cta=[4, 1], instr_shape=[32, 32], is_transposed=False),
    MfmaLayout(version=(2, 0), warps_per_cta=[1, 4], instr_shape=[32, 32], is_transposed=False),
    MfmaLayout(version=(2, 0), warps_per_cta=[2, 2], instr_shape=[32, 32], is_transposed=True),
    MfmaLayout(version=(2, 0), warps_per_cta=[4, 1], instr_shape=[32, 32], is_transposed=True),
    MfmaLayout(version=(2, 0), warps_per_cta=[1, 4], instr_shape=[32, 32], is_transposed=True),
>>>>>>> 0ea0e898
]


@pytest.mark.parametrize("M, N", [[128, 16], [128, 128], [64, 64], [32, 128], [32, 32], [16, 16]])
@pytest.mark.parametrize("src_layout", filter_layouts(layouts))
@pytest.mark.parametrize("axis", [0, 1])
@pytest.mark.parametrize("epilogue_kind", ['reduce1d', 'reduce2d', 'expand_reduce2d'])
@pytest.mark.parametrize("dtype_str", ["int32", "float32", "float16"])
@pytest.mark.parametrize("reduce_op", ["sum", "max"])
def test_reduce_layouts(M, N, src_layout, axis, epilogue_kind, dtype_str, reduce_op, device):
    if is_hip() and isinstance(src_layout, MfmaLayout) and (M < src_layout.instr_shape[0]
                                                            or N < src_layout.instr_shape[1]):
        pytest.skip("Skipping because tensor shape is smaller than MfmaLayout isntr_shape")
    if is_hip() and isinstance(src_layout, MfmaLayout) and ((M, N) == (128, 128)):
        pytest.skip("Skipping test because it runs out of shared memory")
    if reduce_op == "sum" and dtype_str == "float16" and M * N > 1024:
        pytest.xfail("Skipping sum reduction on float16 due to accuracy issues")
    if epilogue_kind == 'expand_reduce2d' and isinstance(src_layout, MmaLayout):
        pytest.skip(
            "Currently MmaLayout combined with slice encoding and reduce op trigger device illegal memory access")

    ty = {"int32": "i32", "float32": "f32", "float16": "f16"}[dtype_str]
    arith_op = {
        "max": {"int32": "arith.maxsi", "float32": "arith.maximumf", "float16": "arith.maximumf"},  #
        "sum": {"int32": "arith.addi", "float32": "arith.addf", "float16": "arith.addf"}
    }[reduce_op][dtype_str]
    numpy_op = {"max": np.max, "sum": np.sum}[reduce_op]
    rdims_1d = f"{N}" if axis == 0 else f"{M}"
    rdims_2d = f"1x{N}" if axis == 0 else f"{M}x1"
    store_range = "%7" if axis == 0 else "%1"
    blocked = BlockedLayout([1, 1], [32, THREADS_PER_WARP // 32], [4, 1], [0, 1], [1, 1], [1, 1], [0, 1])
    one_d_layout = BlockedLayout([1], [THREADS_PER_WARP], [4], [0], [1], [1], [0])

    expanded_shape = f"1x{N}" if axis == 0 else f"{M}x1"
    other_axis = 1 - axis
    epilogue = {
        "reduce1d":
        f"""
        %14 = tt.splat %arg2 : !tt.ptr<{ty}, 1> -> tensor<{rdims_2d}x!tt.ptr<{ty}, 1>, #blocked>
        %15 = tt.addptr %14, {store_range} : tensor<{rdims_2d}x!tt.ptr<{ty}>, #blocked>, tensor<{rdims_2d}xi32, #blocked>
        %16 = {GPU_DIALECT}.convert_layout %13 : tensor<{rdims_1d}x{ty}, #{GPU_DIALECT}.slice<{{dim = {axis}, parent = #src}}>> -> tensor<{rdims_1d}x{ty}, #{GPU_DIALECT}.slice<{{dim = {axis}, parent = #blocked}}>>
        %17 = tt.expand_dims %16 {{axis = {axis} : i32}} : tensor<{rdims_1d}x{ty}, #{GPU_DIALECT}.slice<{{dim = {axis}, parent = #blocked}}>> -> tensor<{rdims_2d}x{ty}, #blocked>
        tt.store %15, %17 {{cache = 1 : i32, evict = 1 : i32}} : tensor<{rdims_2d}x{ty}, #blocked>
        tt.return
        }}
        }}
    """, "reduce2d":
        f"""
        %14 = "tt.reduce"(%13) ({{
        ^bb0(%arg3: {ty}, %arg4: {ty}):
          %17 = {arith_op} %arg3, %arg4 : {ty}
          tt.reduce.return %17 : {ty}
        }}) {{axis = 0 : i32}} : (tensor<{rdims_1d}x{ty}, #{GPU_DIALECT}.slice<{{dim = {axis}, parent = #src}}>>) -> {ty}
        tt.store %arg2, %14 {{cache = 1 : i32, evict = 1 : i32}} : {ty}
        tt.return
        }}
        }}
    """, "expand_reduce2d":
        f"""
        %14 = tt.expand_dims %13 {{axis = {axis} : i32}} : tensor<{rdims_1d}x{ty}, #{GPU_DIALECT}.slice<{{dim = {axis}, parent = #src}}>> -> tensor<{expanded_shape}x{ty}, #src>
        %15 = "tt.reduce"(%14) ({{
        ^bb0(%arg3: {ty}, %arg4: {ty}):
          %17 = {arith_op} %arg3, %arg4 : {ty}
          tt.reduce.return %17 : {ty}
        }}) {{axis = {other_axis} : i32}} : (tensor<{expanded_shape}x{ty}, #src>) -> (tensor<1x{ty}, #{GPU_DIALECT}.slice<{{dim = {other_axis}, parent = #src}}>>)
        %16 = triton_gpu.convert_layout %15 : tensor<1x{ty}, #{GPU_DIALECT}.slice<{{dim = {other_axis}, parent = #src}}>> -> tensor<1x{ty}, #one_d_layout>
        %17 = tt.splat %arg2 : !tt.ptr<{ty}, 1> -> tensor<1x!tt.ptr<{ty}, 1>, #one_d_layout>
        tt.store %17, %16 {{cache = 1 : i32, evict = 1 : i32}} : tensor<1x{ty}, #one_d_layout>
        tt.return
        }}
        }}
                """
    }[epilogue_kind]

    ir = f"""
    #blocked = {blocked}
    #src = {src_layout}
    #one_d_layout = {one_d_layout}
    module attributes {{"triton_gpu.num-warps" = 4 : i32, "triton_gpu.num-ctas" = 1 : i32, "triton_gpu.threads-per-warp" = {THREADS_PER_WARP} : i32}} {{
    tt.func public @kernel_0d1d2c3d4c(%arg0: !tt.ptr<{ty}, 1> {{tt.divisibility = 16 : i32}}, %arg1: i32 {{tt.divisibility = 16 : i32}}, %arg2: !tt.ptr<{ty}, 1> {{tt.divisibility = 16 : i32}}) {{
        %0 = tt.make_range {{end = {M} : i32, start = 0 : i32}} : tensor<{M}xi32, #{GPU_DIALECT}.slice<{{dim = 1, parent = #blocked}}>>
        %1 = tt.expand_dims %0 {{axis = 1 : i32}} : tensor<{M}xi32, #{GPU_DIALECT}.slice<{{dim = 1, parent = #blocked}}>> -> tensor<{M}x1xi32, #blocked>
        %2 = tt.splat %arg1 : i32 -> tensor<{M}x1xi32, #blocked>
        %3 = arith.muli %1, %2 : tensor<{M}x1xi32, #blocked>
        %4 = tt.splat %arg0 : !tt.ptr<{ty}, 1> -> tensor<{M}x1x!tt.ptr<{ty}, 1>, #blocked>
        %5 = tt.addptr %4, %3 : tensor<{M}x1x!tt.ptr<{ty}, 1>, #blocked>, tensor<{M}x1xi32, #blocked>
        %6 = tt.make_range {{end = {N} : i32, start = 0 : i32}} : tensor<{N}xi32, #{GPU_DIALECT}.slice<{{dim = 0, parent = #blocked}}>>
        %7 = tt.expand_dims %6 {{axis = 0 : i32}} : tensor<{N}xi32, #{GPU_DIALECT}.slice<{{dim = 0, parent = #blocked}}>> -> tensor<1x{N}xi32, #blocked>
        %8 = tt.broadcast %5 : tensor<{M}x1x!tt.ptr<{ty}, 1>, #blocked> -> tensor<{M}x{N}x!tt.ptr<{ty}, 1>, #blocked>
        %9 = tt.broadcast %7 : tensor<1x{N}xi32, #blocked> -> tensor<{M}x{N}xi32, #blocked>
        %10 = tt.addptr %8, %9 : tensor<{M}x{N}x!tt.ptr<{ty}, 1>, #blocked>, tensor<{M}x{N}xi32, #blocked>
        %11 = tt.load %10 {{cache = 1 : i32, evict = 1 : i32, isVolatile = false}} : tensor<{M}x{N}x{ty}, #blocked>
        %12 = {GPU_DIALECT}.convert_layout %11 : tensor<{M}x{N}x{ty}, #blocked> -> tensor<{M}x{N}x{ty}, #src>
        %13 = "tt.reduce"(%12) ({{
        ^bb0(%arg3: {ty}, %arg4: {ty}):
          %17 = {arith_op} %arg3, %arg4 : {ty}
          tt.reduce.return %17 : {ty}
        }}) {{axis = {axis} : i32}} : (tensor<{M}x{N}x{ty}, #src>) -> tensor<{rdims_1d}x{ty}, #{GPU_DIALECT}.slice<{{dim = {axis}, parent = #src}}>>
    """ + epilogue

    import tempfile
    with tempfile.NamedTemporaryFile(mode='w', suffix='.ttgir') as f:
        f.write(ir)
        f.flush()
        kernel = triton.compile(f.name, options={'threads_per_warp': THREADS_PER_WARP})

    rs = RandomState(17)
    x = numpy_random((M, N), dtype_str=dtype_str, rs=rs, low=0, high=10)
    reduce2d = 'reduce2d' in epilogue_kind
    z_shape = (1, 1) if reduce2d else (1, N) if axis == 0 else (M, 1)
    z = np.zeros(z_shape).astype(dtype_str)

    x_tri = torch.tensor(x, device=device)
    z_tri = torch.tensor(z, device=device)

    pgm = kernel[(1, 1, 1)](x_tri, x_tri.stride(0), z_tri)
    z_ref = numpy_op(x) if reduce2d else numpy_op(x, axis=axis, keepdims=True)

    if dtype_str == 'float16':
        np.testing.assert_allclose(z_ref, to_numpy(z_tri), rtol=0.01, atol=1e-2)
    else:
        np.testing.assert_allclose(z_ref, to_numpy(z_tri), rtol=0.01, atol=1e-3)


layouts = [
    BlockedLayout([1, 4], [1, THREADS_PER_WARP], [4, 1], [1, 0], [1, 1], [1, 1], [0, 1]),
    BlockedLayout([1, 4], [1, THREADS_PER_WARP], [2, 2], [1, 0], [1, 1], [1, 1], [0, 1]),
    DpasLayout(repeatCount=8, systolic_depth=8, execution_size=8, ops_per_chan=1, threads_per_warp=32,
               warps_per_cta=[4, 1]),
]


@pytest.mark.parametrize("M", [32, 64, 128, 256])
@pytest.mark.parametrize("src_layout", layouts)
def test_store_op(M, src_layout, device):

    ir = f"""
    #src = {src_layout}
    module attributes {{"{GPU_DIALECT}.num-warps" = 4 : i32, "{GPU_DIALECT}.num-ctas" = 1 : i32, "{GPU_DIALECT}.threads-per-warp" = {THREADS_PER_WARP} : i32}} {{
        tt.func public @kernel(%arg0: !tt.ptr<f32, 1> {{tt.divisibility = 16 : i32}}, %arg1: !tt.ptr<f32, 1> {{tt.divisibility = 16 : i32}}) {{
            %0 = tt.make_range {{end = {M} : i32, start = 0 : i32}} : tensor<{M}xi32, #{GPU_DIALECT}.slice<{{dim = 1, parent = #src}}>>
            %1 = tt.splat %arg0 : !tt.ptr<f32, 1> -> tensor<{M}x!tt.ptr<f32, 1>, #{GPU_DIALECT}.slice<{{dim = 1, parent = #src}}>>
            %2 = tt.addptr %1, %0 : tensor<{M}x!tt.ptr<f32, 1>, #{GPU_DIALECT}.slice<{{dim = 1, parent = #src}}>>, tensor<{M}xi32, #{GPU_DIALECT}.slice<{{dim = 1, parent = #src}}>>
            %3 = tt.load %2 {{cache = 1 : i32, evict = 1 : i32, isVolatile = false}} : tensor<{M}xf32, #{GPU_DIALECT}.slice<{{dim = 1, parent = #src}}>>
            %4 = tt.expand_dims %3 {{axis = 1 : i32}} : tensor<{M}xf32, #{GPU_DIALECT}.slice<{{dim = 1, parent = #src}}>> -> tensor<{M}x1xf32, #src>
            %5 = tt.make_range {{end = {M} : i32, start = 0 : i32}} : tensor<{M}xi32, #{GPU_DIALECT}.slice<{{dim = 1, parent = #src}}>>
            %6 = tt.expand_dims %5 {{axis = 1 : i32}} : tensor<{M}xi32, #{GPU_DIALECT}.slice<{{dim = 1, parent = #src}}>> -> tensor<{M}x1xi32, #src>
            %7 = tt.splat %arg1 : !tt.ptr<f32, 1> -> tensor<{M}x1x!tt.ptr<f32, 1>, #src>
            %8 = tt.addptr %7, %6 : tensor<{M}x1x!tt.ptr<f32, 1>, #src>, tensor<{M}x1xi32, #src>
            tt.store %8, %4 : tensor<{M}x1xf32, #src>
            tt.return
        }}
    }}
    """

    import tempfile
    with tempfile.NamedTemporaryFile(mode='w', suffix='.ttgir') as f:
        f.write(ir)
        f.flush()
        store_kernel = triton.compile(f.name, options={'threads_per_warp': THREADS_PER_WARP})

    rs = RandomState(17)
    x = rs.randint(0, 4, (M, 1)).astype('float32')
    y = np.zeros((M, 1), dtype='float32')
    x_tri = torch.tensor(x, device=device)
    y_tri = torch.tensor(y, device=device)

    pgm = store_kernel[(1, 1, 1)](x_tri, y_tri)
    y_ref = x
    np.testing.assert_allclose(y_ref, y_tri.cpu().numpy(), rtol=0.01, atol=1e-3)


layouts = [
    # TODO (lixun): Add MfmaLayout
    BlockedLayout([1, 4], [1, THREADS_PER_WARP], [4, 1], [1, 0], [1, 1], [1, 1], [0, 1]),
    BlockedLayout([1, 4], [1, THREADS_PER_WARP], [2, 2], [1, 0], [1, 1], [1, 1], [0, 1]),
    DpasLayout(repeatCount=8, systolic_depth=8, execution_size=8, ops_per_chan=1, threads_per_warp=32,
               warps_per_cta=[4, 1])
]


@pytest.mark.parametrize("M", [64, 128, 256])
@pytest.mark.parametrize("src_layout", filter_layouts(layouts))
@pytest.mark.parametrize("dst_layout", filter_layouts(layouts))
@pytest.mark.parametrize("src_dim", [0, 1])
@pytest.mark.parametrize("dst_dim", [0, 1])
def test_convert1d(M, src_layout, dst_layout, src_dim, dst_dim, device):

    ir = f"""
    #dst = {dst_layout}
    #src = {src_layout}
    module attributes {{"{GPU_DIALECT}.num-warps" = 4 : i32, "triton_gpu.num-ctas" = 1 : i32, "triton_gpu.threads-per-warp" = {THREADS_PER_WARP} : i32}} {{
        tt.func public @kernel(%arg0: !tt.ptr<i32, 1> {{tt.divisibility = 16 : i32}}, %arg1: !tt.ptr<i32, 1> {{tt.divisibility = 16 : i32}}) {{
            %0 = tt.splat %arg0 : !tt.ptr<i32, 1> -> tensor<{M}x!tt.ptr<i32, 1>, #{GPU_DIALECT}.slice<{{dim = {src_dim}, parent = #src}}>>
            %1 = tt.make_range {{end = {M} : i32, start = 0 : i32}} : tensor<{M}xi32, #{GPU_DIALECT}.slice<{{dim = {src_dim}, parent = #src}}>>
            %2 = tt.addptr %0, %1 : tensor<{M}x!tt.ptr<i32, 1>, #{GPU_DIALECT}.slice<{{dim = {src_dim}, parent = #src}}>>, tensor<{M}xi32, #{GPU_DIALECT}.slice<{{dim = {src_dim}, parent = #src}}>>
            %3 = tt.load %2 {{cache = 1 : i32, evict = 1 : i32, isVolatile = false}} : tensor<{M}xi32, #{GPU_DIALECT}.slice<{{dim = {src_dim}, parent = #src}}>>
            %4 = tt.splat %arg1 : !tt.ptr<i32, 1> -> tensor<{M}x!tt.ptr<i32, 1>, #{GPU_DIALECT}.slice<{{dim = {dst_dim}, parent = #dst}}>>
            %5 = tt.make_range {{end = {M} : i32, start = 0 : i32}} : tensor<{M}xi32, #{GPU_DIALECT}.slice<{{dim = {dst_dim}, parent = #dst}}>>
            %6 = tt.addptr %4, %5 : tensor<{M}x!tt.ptr<i32, 1>, #{GPU_DIALECT}.slice<{{dim = {dst_dim}, parent = #dst}}>>, tensor<{M}xi32, #{GPU_DIALECT}.slice<{{dim = {dst_dim}, parent = #dst}}>>
            %7 = {GPU_DIALECT}.convert_layout %3 : tensor<{M}xi32, #{GPU_DIALECT}.slice<{{dim = {src_dim}, parent = #src}}>> -> tensor<{M}xi32, #{GPU_DIALECT}.slice<{{dim = {dst_dim}, parent = #dst}}>>
            tt.store %6, %7 : tensor<{M}xi32, #{GPU_DIALECT}.slice<{{dim = {dst_dim}, parent = #dst}}>>
            tt.return
        }}
    }}
    """
    import tempfile
    with tempfile.NamedTemporaryFile(mode='w', suffix='.ttgir') as f:
        f.write(ir)
        f.flush()
        kernel = triton.compile(f.name, options={'threads_per_warp': THREADS_PER_WARP})

    rs = RandomState(17)
    x = rs.randint(0, 4, (M, )).astype('int32')
    y = np.zeros((M, ), dtype='int32')
    x_tri = torch.tensor(x, device=device)
    y_tri = torch.tensor(y, device=device)
    pgm = kernel[(1, 1, 1)](x_tri, y_tri)
    y_ref = x
    np.testing.assert_allclose(y_ref, y_tri.cpu().numpy(), rtol=0.01, atol=1e-3)


@triton.jit
def _welford_combine(mean_1, m2_1, weight_1, mean_2, m2_2, weight_2):
    delta = mean_2 - mean_1
    new_weight = weight_1 + weight_2
    w2_over_w = weight_2 / new_weight
    return (
        mean_1 + delta * w2_over_w,
        m2_1 + m2_2 + delta * delta * weight_1 * w2_over_w,
        new_weight,
    )


layouts = [
    BlockedLayout([1, 4], [1, THREADS_PER_WARP], [4, 1], [1, 0], [1, 1], [1, 1], [0, 1]),
    BlockedLayout([1, 4], [1, THREADS_PER_WARP], [2, 2], [1, 0], [1, 1], [1, 1], [0, 1]),
    # [HIP] TO DO: some tests are flaky with the layout, so turn off them for now.
    # BlockedLayout([1, 4], [1, THREADS_PER_WARP], [1, 4], [1, 0], [1, 1], [1, 1], [0, 1]),
    BlockedLayout([1, 4], [THREADS_PER_WARP // 32, 32], [1, 4], [1, 0], [1, 1], [1, 1], [0, 1]),
    BlockedLayout([1, 4], [8, THREADS_PER_WARP // 8], [2, 2], [0, 1], [1, 1], [1, 1], [0, 1])
]


@pytest.mark.parametrize("M, N", [[128, 128], [256, 128], [256, 256], [128, 256]])
@pytest.mark.parametrize("src_layout", layouts)
@pytest.mark.parametrize("op", ["sum", "max"])
@pytest.mark.parametrize("first_axis", [0, 1])
def test_chain_reduce(M, N, src_layout, op, device, first_axis):

    op_str = ""
    if op == "sum":
        op_str = """
        %13 = arith.addi %arg2, %arg3 : i32
        tt.reduce.return %13 : i32"""
    elif op == "max":
        op_str = """
        %13 = arith.cmpi "sgt", %arg2, %arg3 : i32
        %14 = arith.select %13, %arg2, %arg3 : i32
        tt.reduce.return %14 : i32"""
    ir = f"""
    #src = {src_layout}
    module attributes {{"{GPU_DIALECT}.num-warps" = 4 : i32, "triton_gpu.num-ctas" = 1 : i32, "triton_gpu.threads-per-warp" = {THREADS_PER_WARP} : i32}} {{
    tt.func public @sum_kernel_0d1d(%arg0: !tt.ptr<i32, 1> {{tt.divisibility = 16 : i32}}, %arg1: !tt.ptr<i32, 1> {{tt.divisibility = 16 : i32}}) {{
        %cst = arith.constant dense<{N}> : tensor<{M}x1xi32, #src>
        %0 = tt.make_range {{end = {M} : i32, start = 0 : i32}} : tensor<{M}xi32, #{GPU_DIALECT}.slice<{{dim = 1, parent = #src}}>>
        %1 = tt.expand_dims %0 {{axis = 1 : i32}} : tensor<{M}xi32, #{GPU_DIALECT}.slice<{{dim = 1, parent = #src}}>> -> tensor<{M}x1xi32, #src>
        %2 = arith.muli %1, %cst : tensor<{M}x1xi32, #src>
        %3 = tt.make_range {{end = {N} : i32, start = 0 : i32}} : tensor<{N}xi32, #{GPU_DIALECT}.slice<{{dim = 0, parent = #src}}>>
        %4 = tt.expand_dims %3 {{axis = 0 : i32}} : tensor<{N}xi32, #{GPU_DIALECT}.slice<{{dim = 0, parent = #src}}>> -> tensor<1x{N}xi32, #src>
        %5 = tt.broadcast %2 : tensor<{M}x1xi32, #src> -> tensor<{M}x{N}xi32, #src>
        %6 = tt.broadcast %4 : tensor<1x{N}xi32, #src> -> tensor<{M}x{N}xi32, #src>
        %7 = arith.addi %5, %6 : tensor<{M}x{N}xi32, #src>
        %8 = tt.splat %arg0 : !tt.ptr<i32, 1> -> tensor<{M}x{N}x!tt.ptr<i32, 1>, #src>
        %9 = tt.addptr %8, %7 : tensor<{M}x{N}x!tt.ptr<i32, 1>, #src>, tensor<{M}x{N}xi32, #src>
        %10 = tt.load %9 {{cache = 1 : i32, evict = 1 : i32, isVolatile = false}} : tensor<{M}x{N}xi32, #src>
        %11 = "tt.reduce"(%10) ({{
        ^bb0(%arg2: i32, %arg3: i32):
        {op_str}
        }}) {{axis = {first_axis} : i32}} : (tensor<{M}x{N}xi32, #src>) -> tensor<{M if first_axis == 1 else N}xi32, #{GPU_DIALECT}.slice<{{dim = {first_axis}, parent = #src}}>>
        %12 = "tt.reduce"(%11) ({{
        ^bb0(%arg2: i32, %arg3: i32):
        {op_str}
        }}) {{axis = 0 : i32}} : (tensor<{M if first_axis == 1 else N}xi32, #{GPU_DIALECT}.slice<{{dim = {first_axis}, parent = #src}}>>) -> i32
        tt.store %arg1, %12 {{cache = 1 : i32, evict = 1 : i32}} : i32
        tt.return
    }}
    }}
    """
    import tempfile
    with tempfile.NamedTemporaryFile(mode='w', suffix='.ttgir') as f:
        f.write(ir)
        f.flush()
        kernel = triton.compile(f.name, options={'threads_per_warp': THREADS_PER_WARP})

    rs = RandomState(17)
    x = rs.randint(0, 4, (M, N)).astype('int32')

    z = np.zeros((1, )).astype('int32')

    x_tri = torch.tensor(x, device=device)
    z_tri = torch.tensor(z, device=device)

    pgm = kernel[(1, 1, 1)](x_tri, z_tri)
    if op == "sum":
        z_ref = np.sum(x)
    elif op == "max":
        z_ref = np.max(x)

    np.testing.assert_allclose(z_ref, z_tri.cpu().numpy(), rtol=0.01, atol=1e-3)


@pytest.mark.interpreter
def test_generic_reduction(device):

    @triton.jit
    def var_mean_kernel(X, out_mean, out_var, BLOCK: tl.constexpr):
        xindex = tl.arange(0, BLOCK)
        x = tl.load(X + xindex)
        mean = x
        m2 = tl.zeros_like(x)
        weight = tl.full(x.shape, 1, x.dtype)
        (mean, m2, weight) = tl.reduce((mean, m2, weight), 0, _welford_combine)
        tl.store(out_mean, mean)
        tl.store(out_var, m2 / weight)

    SIZE = 512
    x = torch.rand(SIZE, device=device)
    out_mean = torch.empty((), device=device)
    out_var = torch.empty((), device=device)

    var_mean_kernel[(1, )](x, out_mean, out_var, BLOCK=SIZE)

    expect_var, expect_mean = torch.var_mean(x, dim=0, correction=0)
    torch.testing.assert_close(out_mean, expect_mean)
    torch.testing.assert_close(out_var, expect_var)


# ---------------
# test permute
# ---------------


@pytest.mark.interpreter
@pytest.mark.parametrize("dtype_str, shape, perm", [(dtype, shape, perm)
                                                    # TODO: bfloat16
                                                    for dtype in ['float8e4b15', 'float16', 'float32']
                                                    for shape in [(64, 64), (128, 128)]
                                                    for perm in [(1, 0)]])
@pytest.mark.parametrize("num_ctas", num_ctas_list)
def test_permute(dtype_str, shape, perm, num_ctas, device):
    check_type_supported(dtype_str, device)  # bfloat16 on cc < 80 will not be tested
    if is_hip() and shape == (128, 128) and dtype_str == 'float32':
        pytest.skip("TODO Out of LDS for float32 with shape 128x128")

    # triton kernel
    @triton.jit
    def kernel(X, stride_xm, stride_xn, Z, stride_zm, stride_zn, BLOCK_M: tl.constexpr, BLOCK_N: tl.constexpr):
        off_m = tl.arange(0, BLOCK_M)
        off_n = tl.arange(0, BLOCK_N)
        Xs = X + off_m[:, None] * stride_xm + off_n[None, :] * stride_xn
        Zs = Z + off_m[:, None] * stride_zm + off_n[None, :] * stride_zn
        tl.store(Zs, tl.load(Xs))

    # input
    x = numpy_random(shape, dtype_str=dtype_str)
    # triton result
    z_tri = to_triton(np.empty_like(x), device=device, dst_type=dtype_str)
    z_tri_contiguous = to_triton(np.empty_like(x), device=device, dst_type=dtype_str)
    x_tri = to_triton(x, device=device, dst_type=dtype_str)
    pgm = kernel[(1, 1)](x_tri, x_tri.stride(0), x_tri.stride(1), z_tri, z_tri.stride(1), z_tri.stride(0),
                         BLOCK_M=shape[0], BLOCK_N=shape[1], num_ctas=num_ctas)
    pgm_contiguous = kernel[(1, 1)](x_tri, x_tri.stride(1),
                                    x_tri.stride(0), z_tri_contiguous, z_tri_contiguous.stride(0),
                                    z_tri_contiguous.stride(1), BLOCK_M=shape[0], BLOCK_N=shape[1], num_ctas=num_ctas)
    # numpy result
    if dtype_str == 'float8e4b15':
        ty = tl.float8e4b15
        z_ref = serialize_fp8(deserialize_fp8(x, ty).T.copy(), ty)
        z_tri = z_tri.base
        z_tri_contiguous = z_tri_contiguous.base
    else:
        z_ref = x.transpose(*perm)
    # compare
    np.testing.assert_allclose(to_numpy(z_tri), z_ref)
    np.testing.assert_allclose(to_numpy(z_tri_contiguous), z_ref)

    if not is_cuda():
        return

    # parse ptx to make sure ld/st are vectorized
    ptx = pgm.asm['ptx']
    assert 'ld.global.v4' in ptx
    assert 'st.global.v4' in ptx
    ptx = pgm_contiguous.asm['ptx']
    assert 'ld.global.v4' in ptx
    assert 'st.global.v4' in ptx


@pytest.mark.interpreter
@pytest.mark.parametrize("dtype_str", ["int32", "int8"])
@pytest.mark.parametrize("shape", [(2, 4), (16, 16)])
@pytest.mark.parametrize("perm", list(itertools.permutations([0, 1])))
def test_trans_2d(dtype_str, shape, perm, device):

    @triton.jit
    def kernel(In, Out, in_shape1: tl.constexpr, in_shape2: tl.constexpr, ou_shape1: tl.constexpr,
               ou_shape2: tl.constexpr, trans1: tl.constexpr, trans2: tl.constexpr):
        in_offs = tl.arange(0, in_shape1)[:, None] * in_shape2 + tl.arange(0, in_shape2)[None, :]
        ou_offs = tl.arange(0, ou_shape1)[:, None] * ou_shape2 + tl.arange(0, ou_shape2)[None, :]
        tl.store(Out + ou_offs, tl.permute(tl.load(In + in_offs), (trans1, trans2)))

    input = torch.arange(math.prod(shape), dtype=getattr(torch, dtype_str), device=device).reshape(shape)
    expected = torch.permute(input, perm)
    # Don't do zeros_like -- that copies the layout, which we don't want.
    actual = torch.zeros(expected.shape, dtype=getattr(torch, dtype_str), device=device)

    kernel[(1, )](input, actual, *shape, *[shape[i] for i in perm], *perm)

    np.testing.assert_equal(to_numpy(expected), to_numpy(actual))


@pytest.mark.interpreter
@pytest.mark.parametrize("dtype_str", ["int32", "int8"])
@pytest.mark.parametrize("shape", [(2, 2, 8, 64), (4, 4, 4, 4)])
@pytest.mark.parametrize("perm", list(itertools.permutations([0, 1, 2, 3])))
def test_trans_4d(dtype_str, shape, perm, device):

    @triton.jit
    def kernel(In, Out,  #
               in_shape1: tl.constexpr, in_shape2: tl.constexpr, in_shape3: tl.constexpr, in_shape4: tl.constexpr,
               ou_shape1: tl.constexpr, ou_shape2: tl.constexpr, ou_shape3: tl.constexpr, ou_shape4: tl.constexpr,
               trans1: tl.constexpr, trans2: tl.constexpr, trans3: tl.constexpr, trans4: tl.constexpr):
        in_ptr = tl.make_block_ptr(
            base=In,
            shape=(in_shape1, in_shape2, in_shape3, in_shape4),
            strides=(in_shape4 * in_shape3 * in_shape2, in_shape4 * in_shape3, in_shape4, 1),
            offsets=(0, 0, 0, 0),
            block_shape=(in_shape1, in_shape2, in_shape3, in_shape4),
            order=(3, 2, 1, 0),
        )
        out_ptr = tl.make_block_ptr(
            base=Out,
            shape=(ou_shape1, ou_shape2, ou_shape3, ou_shape4),
            strides=(ou_shape4 * ou_shape3 * ou_shape2, ou_shape4 * ou_shape3, ou_shape4, 1),
            offsets=(0, 0, 0, 0),
            block_shape=(ou_shape1, ou_shape2, ou_shape3, ou_shape4),
            order=(3, 2, 1, 0),
        )
        tl.store(out_ptr, tl.load(in_ptr).permute((trans1, trans2, trans3, trans4)))

    input = torch.arange(math.prod(shape), dtype=getattr(torch, dtype_str), device=device).reshape(shape)
    expected = torch.permute(input, perm)
    # Don't do zeros_like -- that copies the layout, which we don't want.
    actual = torch.zeros(expected.shape, dtype=getattr(torch, dtype_str), device=device)

    kernel[(1, )](input, actual, *shape, *[shape[i] for i in perm], *perm, num_warps=8)

    np.testing.assert_equal(to_numpy(expected), to_numpy(actual))


# ---------------
# test dot
# ---------------


def convert_fp8_to_fp32(x, device, dtype_str):
    if dtype_str == 'float8e4nv':
        return torch.tensor(x, device=device).view(torch.float8_e4m3fn).to(torch.float32)
    elif dtype_str == 'float8e5':
        return torch.tensor(x, device=device).view(torch.float8_e5m2).to(torch.float32)
    assert "Unsupported float8 dtype"


@pytest.mark.interpreter
@pytest.mark.parametrize(
    "M, N, K, num_warps, col_a, col_b, epilogue, allow_tf32, in_dtype, out_dtype",
    [(*shape, 4, False, False, epilogue, allow_tf32, in_dtype, out_dtype)
     for shape in [(64, 64, 64), (32, 32, 32), (16, 16, 16)]
     for epilogue in ['none', 'trans', 'add-matrix', 'add-rows', 'add-cols', 'softmax', 'chain-dot']
     for allow_tf32 in [True, False]
     for in_dtype, out_dtype in [('float16', 'float16'), ('float16', 'float32'), ('float32', 'float32')]
     if not (allow_tf32 and (in_dtype in ['float16']))] +
    [(*shape_nw, col_a, col_b, 'none', allow_tf32, in_dtype, out_dtype)
     for shape_nw in [[128, 256, 32, 8], [128, 16, 32, 4], [32, 128, 64, 4], [128, 128, 64, 4], [64, 128, 128, 4],
                      [32, 128, 64, 2], [64, 64, 32, 4], [32, 32, 128, 16], [128, 128, 64, 2], [64, 128, 128, 2]]
     for allow_tf32 in [True]
     for col_a in [True, False]
     for col_b in [True, False]
     for in_dtype, out_dtype in [('int8', 'int8'), ('float16', 'float16'), ('float16', 'float32'), ('float32',
                                                                                                    'float32')]] +
    [(64, 64, 64, 4, col_a, col_b, 'none', False, 'float32', 'float32')
     for col_a in [True, False]
     for col_b in [True, False]] + [(64, 64, 64, 4, False, False, 'chain-dot', False, 'bfloat16', 'float32')] +
    [(128, 128, 64, 4, False, False, 'chain-dot', False, float8_type, 'float32')
     for float8_type in ["float8e5", "float8e4nv"]])
@pytest.mark.parametrize("num_ctas", num_ctas_list)
def test_dot(M, N, K, num_warps, col_a, col_b, epilogue, allow_tf32, in_dtype, out_dtype, num_ctas, device):
<<<<<<< HEAD
    if is_cuda():
        capability = torch.cuda.get_device_capability()
=======
    if is_hip():
        pytest.skip("Skipping test until we fix bug in amd backend (to use layout order)")
    check_cuda_only(device)

    capability = torch.cuda.get_device_capability()
>>>>>>> 0ea0e898

        if capability[0] < 7:
            pytest.skip("Only test tl.dot() on devices with sm >= 70")
        if capability[0] < 8:
            if capability[1] == 0 and in_dtype == 'int8':
                pytest.skip("Only test int8 on devices with sm >= 75")
            if allow_tf32:
                pytest.skip("Only test tf32 on devices with sm >= 80")
        if capability[0] == 7:
            if (M, N, K, num_warps) in [(128, 256, 32, 8), (64, 128, 128, 4), (64, 128, 128, 2)]:
                pytest.skip("shared memory out of resource")
            if out_dtype == 'float16':
                # TODO: support out_dtype=float16 for tl.dot on V100
                pytest.skip("Only test out_dtype=float16 on devices with sm >=80")
        if capability[0] < 9 and in_dtype == 'float8e4nv':
            pytest.skip("float8e4nv not supported on sm <= 80")
    if is_hip() and (in_dtype == 'float8e4nv' or in_dtype == 'float8e5'):
        pytest.skip("float8e4nv and float8e5 not supported on HIP")
    if is_interpreter() and in_dtype == 'int8':
        pytest.xfail(
            "numpy.dot with int8 inputs will overflow while tl.dot doesn't because MMA instruction's accumulator is 32-bit"
        )

    if is_interpreter() and in_dtype in ['bfloat16', 'float8e5', 'float8e4nv']:
        pytest.skip("FIXME: triton.runtime.errors.InterpreterError")

    if is_interpreter() and epilogue == 'softmax':
        pytest.skip("FIXME: TypeError: 'function' object is not subscriptable")

    if is_xpu():
        capability = 0

        if (M, N, K, num_warps) in [(128, 256, 32, 8), (64, 128, 128, 4), (64, 128, 128, 2)]:
            pytest.skip("FIXME: shared memory out of resource - reevaluate with DPAS")
        if (M, N, K, num_warps) in [(32, 128, 64, 2)]:
            if out_dtype == 'int8' and ((col_a, col_b) not in [False, True]):
                pytest.skip("FIXME: Incorrect results on XPU")
            if out_dtype == 'float32' and in_dtype == 'float16' and col_b is True:
                pytest.skip("FIXME: Incorrect results on XPU")
        if (M, N, K, num_warps) in [(128, 128, 64, 2)]:
            pytest.skip("FIXME: Fails to run on XPU")
        if (M, N, K, num_warps) in [(128, 128, 64, 4)] and (in_dtype, out_dtype) not in ['float32', 'float32']:
            pytest.skip("FIXME: Fails to run on XPU")
        if ((M, N, K, num_warps, col_a, col_b) in [(32, 128, 64, 2, True, False)]
                and (in_dtype, out_dtype) in [('float16', 'float32')]):
            pytest.skip("FIXME: Fails to run on XPU")

    if is_cuda():
        torch.backends.cuda.matmul.allow_tf32 = allow_tf32

    if num_ctas > 1 and in_dtype == 'int8':
        # FIXME: mma v2 with num_ctas > 1 does not work
        pytest.xfail()

    # triton kernel
    @triton.jit
    def kernel(X, stride_xm, stride_xk, Y, stride_yk, stride_yn, W, stride_wn, stride_wl, Z, stride_zm, stride_zn,
               BLOCK_M: tl.constexpr, BLOCK_N: tl.constexpr, BLOCK_K: tl.constexpr, ADD_MATRIX: tl.constexpr,
               ADD_ROWS: tl.constexpr, ADD_COLS: tl.constexpr, ALLOW_TF32: tl.constexpr, DO_SOFTMAX: tl.constexpr,
               CHAIN_DOT: tl.constexpr, COL_A: tl.constexpr, COL_B: tl.constexpr, out_dtype: tl.constexpr = tl.float32):
        off_m = tl.arange(0, BLOCK_M)
        off_n = tl.arange(0, BLOCK_N)
        off_l = tl.arange(0, BLOCK_N)
        off_k = tl.arange(0, BLOCK_K)
        Xs = X + off_m[:, None] * stride_xm + off_k[None, :] * stride_xk
        Ys = Y + off_k[:, None] * stride_yk + off_n[None, :] * stride_yn
        Ws = W + off_n[:, None] * stride_wn + off_l[None, :] * stride_wl
        Zs = Z + off_m[:, None] * stride_zm + off_n[None, :] * stride_zn
        x = tl.load(Xs)
        y = tl.load(Ys)
        z = tl.dot(x, y, allow_tf32=ALLOW_TF32, out_dtype=out_dtype)
        if ADD_MATRIX:
            z += tl.load(Zs)
        if ADD_ROWS:
            ZRs = Z + off_m * stride_zm
            z += tl.load(ZRs)[:, None]
        if ADD_COLS:
            ZCs = Z + off_n * stride_zn
            z += tl.load(ZCs)[None, :]
        if DO_SOFTMAX:
            max = tl.max(z, 1)
            z = z - max[:, None]
            num = tl.exp(z.to(tl.float32)).to(max.dtype)
            den = tl.sum(num, 1)
            z = num / den[:, None]
        if CHAIN_DOT:
            w = tl.load(Ws)
            z = tl.dot(z.to(w.dtype), w, allow_tf32=ALLOW_TF32, out_dtype=out_dtype)
        tl.store(Zs, z)

    # input
    rs = RandomState(17)
    if col_a:
        x = numpy_random((K, M), dtype_str=in_dtype, rs=rs).T
    else:
        x = numpy_random((M, K), dtype_str=in_dtype, rs=rs)
    if col_b:
        y = numpy_random((N, K), dtype_str=in_dtype, rs=rs).T
    else:
        y = numpy_random((K, N), dtype_str=in_dtype, rs=rs)
    w = numpy_random((N, N), dtype_str=in_dtype, rs=rs)
    if 'int' not in in_dtype and 'float8' not in in_dtype:
        x *= .1
        y *= .1
    if in_dtype == 'float32' and allow_tf32:
        x = (x.view('uint32') & np.uint32(0xffffe000)).view('float32')
        y = (y.view('uint32') & np.uint32(0xffffe000)).view('float32')
        w = (w.view('uint32') & np.uint32(0xffffe000)).view('float32')
    x_tri = to_triton(x, device=device, dst_type=in_dtype)
    y_tri = to_triton(y, device=device, dst_type=in_dtype)
    w_tri = to_triton(w, device=device, dst_type=in_dtype)
    # triton result
    if out_dtype == 'int8':
        z = 1 + numpy_random((M, N), dtype_str='int32', rs=rs)
    else:
        z = 1 + numpy_random((M, N), dtype_str=in_dtype, rs=rs) * .1

    z_tri = to_triton(z, device=device)
    if epilogue == 'trans':
        z_tri = torch.as_strided(z_tri, (M, N), [1, M])

    if out_dtype == 'int8':
        out_dtype = tl.int8
    elif out_dtype == 'float16' and epilogue != 'softmax':
        # TODO: for out_dtype == 'float16' and epilogue == 'softmax', it will
        # fail with the following error: 'llvm.fmul' op requires the same type
        # for all operands and results
        out_dtype = tl.float16
    else:
        out_dtype = tl.float32

    pgm = kernel[(1, 1)](x_tri, x_tri.stride(0), x_tri.stride(1), y_tri, y_tri.stride(0), y_tri.stride(1), w_tri,
                         w_tri.stride(0), w_tri.stride(1), z_tri, z_tri.stride(0), z_tri.stride(1), COL_A=col_a,
                         COL_B=col_b, BLOCK_M=M, BLOCK_K=K, BLOCK_N=N, ADD_MATRIX=epilogue == 'add-matrix',
                         ADD_ROWS=epilogue == 'add-rows', ADD_COLS=epilogue == 'add-cols',
                         DO_SOFTMAX=epilogue == 'softmax', CHAIN_DOT=epilogue == 'chain-dot', ALLOW_TF32=allow_tf32,
                         num_warps=num_warps, num_ctas=num_ctas, out_dtype=out_dtype)

    if epilogue == 'softmax' and (in_dtype != 'float32' or allow_tf32):
        if not is_cuda():
            pass
        else:
            ptx = pgm.asm["ptx"]
            start = ptx.find("shfl.sync.bfly")
            end = ptx.find("cvt.rn.f16.f32")
            red_code = ptx[start:end]
            assert len(red_code) > 0

            # skip this check on hopper because there are some functions whose name contain "shared" in ptx.
            # TODO: we should eliminate these unused functions in ptx code.
            if not (capability[0] >= 9):
                assert "shared" not in red_code
            assert "bar.sync" not in red_code
    # torch result
    if in_dtype == 'int8':
        z_ref = np.matmul(x.astype(np.float32), y.astype(np.float32())).astype(np.int32)
    elif 'float8' in in_dtype:
        x = convert_fp8_to_fp32(x, device, in_dtype)
        y = convert_fp8_to_fp32(y, device, in_dtype)
        z_ref = to_numpy(torch.matmul(x, y))
    else:
        z_ref = np.matmul(x, y)

    if epilogue == 'add-matrix':
        z_ref += z
    if epilogue == 'add-rows':
        z_ref += z[:, 0][:, None]
    if epilogue == 'add-cols':
        z_ref += z[0, :][None, :]
    if epilogue == 'softmax':
        num = np.exp(z_ref - np.max(z_ref, axis=-1, keepdims=True))
        denom = np.sum(num, axis=-1, keepdims=True)
        z_ref = num / denom
    if epilogue == 'chain-dot':
        if 'float8' in in_dtype:
            w = to_numpy(convert_fp8_to_fp32(w, device, in_dtype))
        z_ref = np.matmul(z_ref, w)
    # compare
    if in_dtype == 'float32':
        # XXX: Somehow there's a larger difference when we use float32
        np.testing.assert_allclose(z_ref, to_numpy(z_tri), rtol=0.01, atol=1e-3)
    elif out_dtype == tl.float16 or in_dtype == 'bfloat16':
        np.testing.assert_allclose(z_ref, to_numpy(z_tri), rtol=0.01, atol=1e-2)
    else:
        # added atol, to loose precision for float16xfloat16->float32 case
        np.testing.assert_allclose(z_ref, to_numpy(z_tri), rtol=0.01, atol=1e-3)
    if not is_cuda():
        return
    # make sure ld/st are vectorized
    ptx = pgm.asm['ptx']
    if (K > 16 or N > 16 or M > 16) and (M * N // (num_warps * 32) >= 4):
        # XXX: skip small sizes because they are not vectorized
        assert 'ld.global.v4' in ptx
        if 'float8' in in_dtype:
            assert 'st.global.v2' in ptx
        else:
            assert 'st.global.v4' in ptx
    if in_dtype == 'float32' and allow_tf32:
        assert re.search(r'[mma|wgmma.mma_async].sync.aligned.m\d+n\d+k8(?:.row.col)?.f32.tf32.tf32', ptx)
    elif in_dtype == 'float16' and out_dtype == tl.float32:
        if capability[0] == 7 and capability[1] == 5:  # Turing
            assert re.search(r'mma.sync.aligned.m\d+n\d+k8(?:.row.col)?.f32.f16.f16', ptx)
        else:
            assert re.search(r'[mma|wgmma.mma_async].sync.aligned.m\d+n\d+k16(?:.row.col)?.f32.f16.f16', ptx)
    elif in_dtype == 'float16' and out_dtype == tl.float16:
        if capability[0] == 7 and capability[1] == 5:  # Turing
            assert re.search(r'mma.sync.aligned.m\d+n\d+k8(?:.row.col)?.f16.f16.f16', ptx)
        else:
            assert re.search(r'[mma|wgmma.mma_async].sync.aligned.m\d+n\d+k16(?:.row.col)?.f16.f16.f16', ptx)
    elif in_dtype == 'int8':
        if capability[0] == 7 and capability[1] == 5:  # Turing
            assert 'mma.sync.aligned.m8n8k16.row.col.satfinite.s32.s8.s8.s32' in ptx
        else:
            assert 'wgmma.mma_async.sync.aligned' in ptx or\
                'mma.sync.aligned.m16n8k32.row.col.satfinite.s32.s8.s8.s32' in ptx
    elif in_dtype == "float8e5" and out_dtype == tl.float32:
        if capability[0] == 9:
            assert 'wgmma.mma_async.sync.aligned.m64n128k32.f32.e5m2.e5m2' in ptx
    elif in_dtype == "float8e4nv" and out_dtype == tl.float32:
        if capability[0] == 9:
            assert 'wgmma.mma_async.sync.aligned.m64n128k32.f32.e4m3.e4m3' in ptx


@pytest.mark.interpreter
@pytest.mark.parametrize("B", [1, 2, 4, 8])
@pytest.mark.parametrize("num_warps", [1, 2, 4, 8, 16])
@pytest.mark.parametrize("M, N, K", [(64, 64, 64), (32, 32, 32)])
@pytest.mark.parametrize("in_dtype_str, out_dtype_str", [('int8', 'int8'), ('float16', 'float16'),
                                                         ('float16', 'float32'), ('float32', 'float32')])
def test_dot3d(B, num_warps, M, N, K, in_dtype_str, out_dtype_str, device):
    if is_xpu():
        pytest.skip("FIXME: Incorrect result on XPU")
    if is_hip():
        pytest.skip('TODO test_dot3d not supported on HIP.')
    if in_dtype_str == 'int8' and is_interpreter():
        pytest.skip('numpy.dot with int8 inputs will overflow')

    @triton.jit
    def kernel(
        q_ptr,
        k_ptr,
        o_ptr,
        stride_qb,
        stride_qm,
        stride_qk,
        stride_kb,
        stride_kk,
        stride_kn,
        stride_ob,
        stride_om,
        stride_on,
        BLOCK_B: tl.constexpr,
        BLOCK_M: tl.constexpr,
        BLOCK_N: tl.constexpr,
        BLOCK_K: tl.constexpr,
        ALLOW_TF32: tl.constexpr,
        out_dtype: tl.constexpr = tl.float32,
    ):
        startm = tl.program_id(0) * BLOCK_M
        startn = tl.program_id(1) * BLOCK_N
        offs_b = tl.arange(0, BLOCK_B)
        offs_m = startm + tl.arange(0, BLOCK_M)
        offs_n = startn + tl.arange(0, BLOCK_N)
        offs_k = tl.arange(0, BLOCK_K)
        q_ptrs = q_ptr + offs_b[:, None, None] * stride_qb + offs_m[None, :, None] * stride_qm + offs_k[
            None, None, :] * stride_qk
        k_ptrs = k_ptr + offs_b[:, None, None] * stride_kb + offs_k[None, :, None] * stride_kk + offs_n[
            None, None, :] * stride_kn
        q = tl.load(q_ptrs)
        k = tl.load(k_ptrs)
        qk = tl.dot(q, k, allow_tf32=ALLOW_TF32, out_dtype=out_dtype)
        o_ptrs = o_ptr + offs_b[:, None, None] * stride_ob + offs_m[None, :, None] * stride_om + offs_n[
            None, None, :] * stride_on
        tl.store(o_ptrs, qk)

    if out_dtype_str == 'int8':
        out_dtype = tl.int8
    elif out_dtype_str == 'float16':
        out_dtype = tl.float16
    else:
        out_dtype = tl.float32

    rs = RandomState(17)
    x = numpy_random((B, M, K), dtype_str=in_dtype_str, rs=rs)
    y = numpy_random((B, K, N), dtype_str=in_dtype_str, rs=rs)
    if in_dtype_str == 'int8':
        out = numpy_random((B, M, N), dtype_str='int32', rs=rs)
    else:
        out = numpy_random((B, M, N), dtype_str=out_dtype_str, rs=rs)

    x_tri = to_triton(x, device=device)
    y_tri = to_triton(y, device=device)
    out_tri = to_triton(out, device=device)

    BLOCK_B = B
    BLOCK_M, BLOCK_N = 32, 32
    BLOCK_K = K

    grid = (
        triton.cdiv(M, BLOCK_M),
        triton.cdiv(N, BLOCK_N),
    )
    kernel[grid](
        x_tri,
        y_tri,
        out_tri,
        x_tri.stride(0),
        x_tri.stride(1),
        x_tri.stride(2),
        y_tri.stride(0),
        y_tri.stride(1),
        y_tri.stride(2),
        out_tri.stride(0),
        out_tri.stride(1),
        out_tri.stride(2),
        BLOCK_B=BLOCK_B,
        BLOCK_M=BLOCK_M,
        BLOCK_N=BLOCK_N,
        BLOCK_K=BLOCK_K,
        ALLOW_TF32=bool(in_dtype_str == 'float32'),
        out_dtype=out_dtype,
        num_warps=num_warps,
    )

    if in_dtype_str == 'int8':
        out_ref = np.matmul(x.astype(np.float32), y.astype(np.float32)).astype(np.int32)
    else:
        out_ref = np.matmul(x, y)
    np.testing.assert_allclose(out_ref, to_numpy(out_tri), rtol=0.01, atol=1e-2)


def test_max_num_imprecise_acc(device):

    if is_hip():
        pytest.skip(
            'test_max_num_imprecise_acc for HIP currently broken in https://github.com/openai/triton. Use https://github.com/ROCmSoftwarePlatform/triton'
        )

    if is_cuda():
        capability = torch.cuda.get_device_capability()
        if capability != (9, 0):
            return

    @triton.jit
    def kernel(X, Y, Z, BLOCK_M: tl.constexpr, BLOCK_N: tl.constexpr, BLOCK_K: tl.constexpr,
               MAX_NUM_IMPRECISE_ACC: tl.constexpr):
        off_m = tl.arange(0, BLOCK_M)
        off_n = tl.arange(0, BLOCK_N)
        off_k = tl.arange(0, BLOCK_K)
        x = tl.load(X + off_m[:, None] * BLOCK_K + off_k[None, :])
        y = tl.load(Y + off_k[:, None] * BLOCK_N + off_n[None, :])
        z = tl.load(Z + off_m[:, None] * BLOCK_N + off_n[None, :])
        z = tl.dot(x, y, acc=z, max_num_imprecise_acc=MAX_NUM_IMPRECISE_ACC)
        tl.store(Z + off_m[:, None] * BLOCK_N + off_n[None, :], z)

    if torch.xpu.is_available():
        # FIXME: revisit problem size once tl.dot is lowered to DPAS.
        warnings.warn("FIXME: test case modified, reduced problem size")
        M, N, K, num_warps, MAX_NUM_IMPRECISE_ACC = 64, 64, 64, 4, 64
    else:
        M, N, K, num_warps, MAX_NUM_IMPRECISE_ACC = 128, 128, 128, 4, 64

    x = torch.zeros((M, K), dtype=torch.float8_e5m2, device=device)
    y = torch.zeros((K, N), dtype=torch.float8_e5m2, device=device)
    z = torch.zeros((M, N), dtype=torch.float32, device=device)
    h = kernel[(1, 1)](x, y, z, M, N, K, MAX_NUM_IMPRECISE_ACC, num_warps=num_warps)
    if not is_cuda():
        return
    assert h.asm["ptx"].count("add.f32") == (M * N) // (32 * num_warps) * (K / MAX_NUM_IMPRECISE_ACC)


@pytest.mark.parametrize('in_dtype', ['float32'])
def test_dot_mulbroadcasted(in_dtype, device):
    if is_cuda():
        capability = torch.cuda.get_device_capability()
        if capability[0] < 8:
            pytest.skip("Requires sm >= 80 to run")

    @triton.jit
    def kernel(Z, X, Y, M: tl.constexpr, N: tl.constexpr, K: tl.constexpr, BM: tl.constexpr, BN: tl.constexpr,
               BK: tl.constexpr):
        pidn = tl.program_id(1)
        pidm = tl.program_id(0)
        offm = tl.arange(0, BM)[:, None]
        offn = tl.arange(0, BN)[None, :]
        offak = tl.arange(0, BK)[None, :]
        offbk = tl.arange(0, BK)[:, None]
        acc = tl.full((BM, BN), 0.0, tl.float32)
        for ridx5 in range(0, K // BK):
            x = tl.load(X + ((pidm * K * BM) + (offm * K) + (ridx5 * BK) + offak))
            y = tl.load(Y + ((pidn * BN) + (offbk * N) + (ridx5 * N * BK) + offn))
            x = tl.expand_dims(x, axis=2)
            y = tl.expand_dims(y, axis=0)
            t = tl.sum(x * y, axis=1)
            acc = t + acc
        tl.store(Z + ((pidm * BM * N) + (pidn * BN) + (offm * N) + offn), acc)

    M, N, K = 256, 192, 160
    BM, BN, BK = 128, 32, 32
    rs = RandomState(17)
    x = numpy_random((M, K), dtype_str=in_dtype, rs=rs)
    y = numpy_random((K, N), dtype_str=in_dtype, rs=rs)
    x = x * 0.1
    y = y * 0.1
    z = numpy_random((M, N), dtype_str=in_dtype, rs=rs)
    x_tri = to_triton(x, device=device)
    y_tri = to_triton(y, device=device)
    z_tri = to_triton(z, device=device)
    grid = M // BM, N // BN
    h = kernel[grid](z_tri, x_tri, y_tri, M, N, K, BM, BN, BK)
    z_ref = np.matmul(x, y)
    np.testing.assert_allclose(z_ref, to_numpy(z_tri), atol=0.01)

    if not is_cuda():
        return
    assert "tt.dot" in h.asm['ttir']
    # When using MMAv3, we will not pipeline the load op for Y, as the loaded
    # value is in rowmajor. But MMAv3 requires its second operand is in colmajor
    # because transpose is not supported for MMAv3 with float32 input.
    if capability[0] >= 9:
        assert re.search(r"triton_gpu.async_wait %.* {num = 1 : i32}", h.asm["ttgir"]) is not None
    else:
        assert re.search(r"triton_gpu.async_wait %.* {num = 2 : i32}", h.asm["ttgir"]) is not None


@pytest.mark.interpreter
@pytest.mark.parametrize("dtype_str", int_dtypes + uint_dtypes + float_dtypes + ['bfloat16'])
@pytest.mark.parametrize("shape", [(), (1, ), (128, )])
def test_full(dtype_str, shape, device):
    if dtype_str in uint_dtypes and not hasattr(torch, dtype_str):
        # PyTorch only has unsigned 8, but not 16, 32, or 64
        dtype = getattr(torch, dtype_str[1:])  # uintx -> intx
    else:
        dtype = getattr(torch, dtype_str)
    check_type_supported(dtype, device)  # bfloat16 on cc < 80 will not be tested

    @triton.jit
    def kernel_static(out):
        a = GENERATE_TEST_HERE
        tl.static_assert(a.shape == SHAPE)
        out_ptr = out + tl.arange(0, 128)[:]
        tl.store(out_ptr, a)

    @triton.jit
    def kernel_dynamic(out, val, dtype: tl.constexpr):
        a = tl.full(SHAPE, val, dtype)
        tl.static_assert(a.shape == SHAPE)
        out_ptr = out + tl.arange(0, 128)[:]
        tl.store(out_ptr, a)

    kernel_static_patched = patch_kernel(kernel_static, {
        'GENERATE_TEST_HERE': f"tl.full({shape}, 2, tl.{dtype_str})",
        'SHAPE': str(list(shape)),
    })
    out_static = torch.zeros((128), dtype=dtype, device=device)
    kernel_static_patched[(1, )](out_static)
    assert torch.all(out_static == 2)

    kernel_dynamic_patched = patch_kernel(kernel_dynamic, {'SHAPE': str(list(shape))})
    out_dynamic = torch.zeros((128), dtype=dtype, device=device)
    kernel_dynamic_patched[(1, )](out_dynamic, 2, getattr(triton.language, dtype_str))
    assert torch.all(out_dynamic == 2)


@pytest.mark.parametrize("literal, dtype_str", [(1e+50, "f64"), (1e+10, "f32"), (1.0, "f32"), ('float("inf")', "f32"),
                                                ('float("-inf")', "f32"), ('float("nan")', "f32"),
                                                ('float("-nan")', "f32"), (0., "f32"), (5, "i32"), (2**40, "i64")])
def test_constexpr(literal, dtype_str, device):

    @triton.jit
    def kernel(out_ptr):
        val = GENERATE_TEST_HERE
        tl.store(out_ptr.to(tl.pointer_type(val.dtype)), val)

    kernel_patched = patch_kernel(kernel, {'GENERATE_TEST_HERE': f"{literal}"})
    out = torch.zeros((1, ), dtype=torch.float32, device=device)
    h = kernel_patched[(1, )](out)
    assert re.search(r"arith.constant .* : " + dtype_str, h.asm["ttir"]) is not None


@triton.jit
def pass_const(a, b, choose_b):
    if choose_b:
        return b
    else:
        return a


@pytest.mark.parametrize("choose_const", [True, False])
@pytest.mark.parametrize("constexpr", [True, False])
@pytest.mark.parametrize("mode", ["direct", "call", "ternary", "if"])
def test_const(device, choose_const, constexpr, mode):

    @triton.jit(do_not_specialize=["choose_const"])
    def kernel(in_ptr: tl.const, out, c_out: tl.const, choose_const, n_elems: tl.int32, BLOCK_SIZE: tl.constexpr):
        offsets = tl.arange(0, BLOCK_SIZE)
        mask = offsets < n_elems
        val = tl.load(in_ptr + offsets, mask=mask)
        LOSE_TAIL
        tl.store(final_out + offsets, val, mask=mask)

    @triton.jit
    def kernel_constexpr(in_ptr: tl.const, out, c_out: tl.const, choose_const: tl.constexpr, n_elems: tl.int32,
                         BLOCK_SIZE: tl.constexpr):
        offsets = tl.arange(0, BLOCK_SIZE)
        mask = offsets < n_elems
        val = tl.load(in_ptr + offsets, mask=mask)
        LOSE_TAIL
        tl.store(final_out + offsets, val, mask=mask)

    if mode == "direct":
        if choose_const:
            LOSE_TAIL = "final_out = c_out"
        else:
            LOSE_TAIL = "final_out = out"
    elif mode == "call":
        LOSE_TAIL = "final_out = pass_const(out, c_out, choose_const)"
    elif mode == "ternary":
        LOSE_TAIL = "final_out = c_out if choose_const else out"
    elif mode == "if":
        LOSE_TAIL = """
    if choose_const:
        final_out = c_out
    else:
        final_out = out
"""

    SIZE = 128
    input = torch.randn((SIZE, ), dtype=torch.float32, device=device)
    output = torch.zeros((SIZE, ), dtype=torch.float32, device=device)
    patched_kernel = patch_kernel(kernel_constexpr if constexpr else kernel, {'LOSE_TAIL': LOSE_TAIL, 'CONSTEXPR': ''})

    expect_fail = (not constexpr and mode != "direct") or choose_const
    if expect_fail:
        with pytest.raises(triton.CompilationError) as exc_info:
            patched_kernel[(1, )](input, output, output, choose_const, SIZE, SIZE)
    else:
        patched_kernel[(1, )](input, output, output, choose_const, SIZE, SIZE)
        assert torch.all(input == output)


@pytest.mark.interpreter
@pytest.mark.parametrize("dtype_str", ['float32', 'float16'])
def test_dot_without_load(dtype_str, device):
    if is_cuda():
        capability = torch.cuda.get_device_capability()
        allow_tf32 = capability[0] > 7
    else:
        allow_tf32 = True

    if is_interpreter() and dtype_str == "float16":
        pytest.skip("FIXME: RuntimeError: \"addmm_impl_cpu_\" not implemented for 'Half'")

    @triton.jit
    def _kernel(out, ALLOW_TF32: tl.constexpr):
        a = GENERATE_TEST_HERE
        b = GENERATE_TEST_HERE
        c = tl.dot(a, b, allow_tf32=ALLOW_TF32)
        out_ptr = out + tl.arange(0, 32)[:, None] * 32 + tl.arange(0, 32)[None, :]
        tl.store(out_ptr, c)

    kernel = patch_kernel(_kernel, {'GENERATE_TEST_HERE': f"tl.full((32, 32), 1.0, tl.{dtype_str})"})
    a = torch.ones((32, 32), dtype=getattr(torch, dtype_str), device=device)
    b = torch.ones((32, 32), dtype=getattr(torch, dtype_str), device=device)
    out_ref = torch.matmul(a, b)
    out = torch.zeros((32, 32), dtype=getattr(torch, dtype_str), device=device)
    kernel[(1, )](out, ALLOW_TF32=allow_tf32)
    assert torch.all(out == out_ref)


# ---------------
# test arange
# ---------------


@pytest.mark.interpreter
@pytest.mark.parametrize("start", [0, 1, 7, 16])
@pytest.mark.parametrize("num_ctas", num_ctas_list)
def test_arange(start, num_ctas, device):
    BLOCK = 128
    z_tri = torch.empty(BLOCK, dtype=torch.int32, device=device)

    @triton.jit
    def _kernel(z, BLOCK: tl.constexpr, START: tl.constexpr, END: tl.constexpr):
        off = tl.arange(0, BLOCK)
        val = tl.arange(START, END)
        tl.store(z + off, val)

    _kernel[(1, )](z_tri, START=start, END=start + BLOCK, BLOCK=BLOCK, num_ctas=num_ctas)
    z_ref = torch.arange(start, BLOCK + start, dtype=torch.int32, device=device)
    np.testing.assert_allclose(to_numpy(z_tri), to_numpy(z_ref))


# ---------------
# test load
# ---------------


@pytest.mark.interpreter
@pytest.mark.parametrize("dtype_str, size, size_diff, other", [(dtype_str, size, size_diff, other)
                                                               for dtype_str in torch_dtypes
                                                               for size in [128, 512]
                                                               for size_diff in [0, 1, 2, 3, 4]
                                                               for other in [0, 1]])
@pytest.mark.parametrize("num_ctas", num_ctas_list)
def test_masked_load(dtype_str, size, size_diff, other, num_ctas, device):
    dtype = getattr(torch, dtype_str)
    check_type_supported(dtype, device)  # bfloat16 on cc < 80 will not be tested

    input_size = size - size_diff
    output_size = size
    if dtype_str == 'bool':
        input = torch.randint(0, 2, (input_size, ), dtype=dtype, device=device)
    elif dtype_str in int_dtypes or dtype_str in uint_dtypes:
        input = torch.randint(0, 127, (input_size, ), dtype=dtype, device=device)
    else:
        input = torch.rand(input_size, dtype=dtype, device=device)
    output = torch.zeros((output_size, ), dtype=dtype, device=device)

    @triton.jit
    def _kernel(in_ptr, out_ptr, in_size: tl.constexpr, out_size: tl.constexpr):
        in_offsets = tl.arange(0, out_size)
        # Load inputs.
        x = GENERATE_TEST_HERE
        # Store output
        output_offsets = tl.arange(0, out_size)
        tl.store(out_ptr + output_offsets, x)

    mask_str = f"mask=in_offsets < in_size, other={other}" if size_diff > 0 else "None"
    kernel = patch_kernel(_kernel, {'GENERATE_TEST_HERE': f"tl.load(in_ptr + in_offsets, {mask_str})"})
    kernel[(1, )](input, output, input_size, output_size, num_ctas=num_ctas)

    reference_out = torch.cat((input, torch.full((size_diff, ), other, dtype=dtype, device=device)))
    torch.testing.assert_close(output, reference_out)


# Testing masked loads with an intermate copy to shared memory run.


# FIXME: Shape too small for ldmatrix when num_ctas=4
@pytest.mark.interpreter
@pytest.mark.parametrize("dtype", [torch.bfloat16, torch.float16, torch.float32])
def test_masked_load_shared_memory(dtype, device):

    check_type_supported(dtype, device)  # bfloat16 on cc < 80 will not be tested

    if is_interpreter() and dtype == torch.float16:
        pytest.skip("FIXME: RuntimeError: \"addmm_impl_cpu_\" not implemented for 'Half'")

    M = 32
    N = 32
    K = 16

    in1 = torch.rand((M, K), dtype=dtype, device=device)
    in2 = torch.rand((K, N), dtype=dtype, device=device)
    out = torch.zeros((M, N), dtype=dtype, device=device)

    @triton.jit
    def _kernel(in1_ptr, in2_ptr, output_ptr, in_stride, in2_stride, out_stride, in_numel, in2_numel, out_numel,
                M: tl.constexpr, N: tl.constexpr, K: tl.constexpr):

        M_offsets = tl.arange(0, M)
        N_offsets = tl.arange(0, N)
        K_offsets = tl.arange(0, K)

        in_offsets = M_offsets[:, None] * in_stride + K_offsets[None, :]
        in2_offsets = K_offsets[:, None] * in2_stride + N_offsets[None, :]

        # Load inputs.
        x = tl.load(in1_ptr + in_offsets, mask=in_offsets < M * K)
        w = tl.load(in2_ptr + in2_offsets, mask=in2_offsets < K * N)

        # Without a dot product the memory doesn't get promoted to shared.
        o = tl.dot(x, w, out_dtype=tl.float32)

        # Store output
        output_offsets = M_offsets[:, None] * out_stride + N_offsets[None, :]
        tl.store(output_ptr + output_offsets, o, mask=output_offsets < M * N)

    pgm = _kernel[(1, )](in1, in2, out, in1.stride()[0], in2.stride()[0], out.stride()[0], in1.numel(), in2.numel(),
                         out.numel(), M=M, N=N, K=K)

    reference_out = torch.matmul(in1, in2)
    torch.testing.assert_close(out, reference_out, atol=1e-2, rtol=0)


@pytest.mark.interpreter
@pytest.mark.parametrize("cache", ["", ".ca", ".cg"])
def test_load_cache_modifier(cache, device):
    src = torch.empty(128, device=device)
    dst = torch.empty(128, device=device)

    @triton.jit
    def _kernel(dst, src, CACHE: tl.constexpr):
        offsets = tl.arange(0, 128)
        x = tl.load(src + offsets, cache_modifier=CACHE)
        tl.store(dst + offsets, x)

    pgm = _kernel[(1, )](dst, src, CACHE=cache)
    if not is_cuda():
        return

    ptx = pgm.asm['ptx']
    if cache == '':
        assert 'ld.global.ca' not in ptx
        assert 'ld.global.cg' not in ptx
    if cache == '.cg':
        assert 'ld.global.cg' in ptx
        assert 'ld.global.ca' not in ptx
    if cache == '.ca':
        assert 'ld.global.ca' in ptx
        assert 'ld.global.cg' not in ptx


@pytest.mark.interpreter
@pytest.mark.parametrize("N", [16, 10, 11, 1024])
@pytest.mark.parametrize("num_ctas", num_ctas_list)
def test_vectorization(N, num_ctas, device):
    block_size = 1024 * num_ctas
    src = torch.empty(block_size, device=device)
    dst = torch.empty(block_size, device=device)

    @triton.jit
    def _kernel(dst, src, N, BLOCK_SIZE: tl.constexpr):
        offsets = tl.program_id(0) * BLOCK_SIZE + tl.arange(0, BLOCK_SIZE)
        x = tl.load(src + offsets, mask=offsets < N)
        tl.store(dst + offsets, x, mask=offsets < N)

    pgm = _kernel[(1, )](dst, src, N=N, BLOCK_SIZE=block_size)

    if not is_cuda():
        return

    ptx = pgm.asm["ptx"]
    if N % 16 == 0:
        assert "ld.global.v4.b32" in ptx
    else:
        assert "ld.global.b32" in ptx
    # np.testing.assert_allclose(dst, src[:N])


@pytest.mark.parametrize("has_hints", [False, True])
def test_vectorization_hints(has_hints, device):
    src = torch.empty(1024, device=device)
    dst = torch.empty(1024, device=device)
    off = torch.zeros(1, device=device, dtype=torch.int32)

    @triton.jit
    def _kernel(dst, src, off, N, BLOCK_SIZE: tl.constexpr, HINT: tl.constexpr):
        offsets = tl.program_id(0) * BLOCK_SIZE + tl.arange(0, BLOCK_SIZE)
        offsets = offsets + tl.load(off)
        if HINT:
            tl.max_contiguous(tl.multiple_of(offsets, 1024), 1024)
        x = tl.load(src + offsets, mask=offsets < N)
        tl.store(dst + offsets, x, mask=offsets < N)

    pgm = _kernel[(1, )](dst, src, off, N=1024, BLOCK_SIZE=src.shape[0], HINT=has_hints)
    if not is_cuda():
        return

    ptx = pgm.asm["ptx"]
    if has_hints:
        assert "ld.global.v4.b32" in ptx
    else:
        assert "ld.global.v4.b32" not in ptx


# ---------------
# test store
# ---------------


@pytest.mark.interpreter
@pytest.mark.parametrize("cache", ["", ".wb", ".cg", ".cs", ".wt"])
def test_store_cache_modifier(cache, device):
    src = torch.empty(128, device=device)
    dst = torch.empty(128, device=device)

    @triton.jit
    def _kernel(dst, src, CACHE: tl.constexpr):
        offsets = tl.arange(0, 128)
        x = tl.load(src + offsets)
        tl.store(dst + offsets, x, cache_modifier=CACHE)

    if not is_cuda():
        return
    pgm = _kernel[(1, )](dst, src, CACHE=cache)
    ptx = pgm.asm['ptx']
    if cache == '':
        assert 'st.global.wb' not in ptx
        assert 'st.global.cg' not in ptx
        assert 'st.global.cs' not in ptx
        assert 'st.global.wt' not in ptx
    if cache == '.wb':
        assert 'st.global.wb' in ptx
        assert 'st.global.cg' not in ptx
        assert 'st.global.cs' not in ptx
        assert 'st.global.wt' not in ptx
    if cache == '.cg':
        assert 'st.global.wb' not in ptx
        assert 'st.global.cg' in ptx
        assert 'st.global.cs' not in ptx
        assert 'st.global.wt' not in ptx
    if cache == '.cs':
        assert 'st.global.wb' not in ptx
        assert 'st.global.cg' not in ptx
        assert 'st.global.cs' in ptx
        assert 'st.global.wt' not in ptx
    if cache == '.wt':
        assert 'st.global.wb' not in ptx
        assert 'st.global.cg' not in ptx
        assert 'st.global.cs' not in ptx
        assert 'st.global.wt' in ptx


# ---------------
# test default
# ---------------
# TODO: can't be local to test_default


@triton.jit
def _impl(value=10):
    return value


@pytest.mark.interpreter
def test_default(device):
    value = 5
    ret0 = torch.zeros(1, dtype=torch.int32, device=device)
    ret1 = torch.zeros(1, dtype=torch.int32, device=device)

    @triton.jit
    def _kernel(ret0, ret1, value=3):
        tl.store(ret0, _impl())
        tl.store(ret1, _impl(value))

    _kernel[(1, )](ret0, ret1, value)
    assert ret0.item() == 10
    assert ret1.item() == value

    _kernel[(1, )](ret0, ret1)
    assert ret0.item() == 10
    assert ret1.item() == 3


# ---------------
# test noop
# ----------------


@pytest.mark.interpreter
def test_noop(device):

    @triton.jit
    def kernel(x):
        pass

    x = to_triton(numpy_random((1, ), dtype_str='int32'), device=device)
    kernel[(1, )](x)


@pytest.mark.parametrize("device", ['xpu', 'cpu', 'cpu_pinned'])
def test_pointer_arguments(device):
    if is_xpu() and device in ['cpu_pinned']:
        pytest.xfail("RuntimeError: Pinned memory requires CUDA.")

    @triton.jit
    def kernel(x):
        pass

    pin_memory = 'pinned' in device
    x = torch.empty(1024, device=device.split('_')[0], pin_memory=pin_memory)
    if device == "cpu":
        with pytest.raises(ValueError):
            kernel[(1, )](x)
    else:
        kernel[(1, )](x)


@pytest.mark.parametrize("value, value_type", [(-1, 'i32'), (0, 'i32'), (-2**31, 'i32'), (2**31 - 1, 'i32'),
                                               (2**31, 'i64'), (2**32 - 1, 'i64'), (2**32, 'i64'), (2**63 - 1, 'i64'),
                                               (-2**63, 'i64'), (2**63, 'u64'), (2**64 - 1, 'u64')])
def test_value_specialization(value: int, value_type: str, device) -> None:
    spec_type = None

    def cache_hook(*args, **kwargs):
        nonlocal spec_type
        spec_type = kwargs["compile"]["signature"][0]

    JITFunction.cache_hook = cache_hook

    @triton.jit
    def kernel(VALUE, X):
        pass

    x = torch.tensor([3.14159], device=device)
    pgm = kernel[(1, )](value, x)

    JITFunction.cache_hook = None
    assert spec_type == value_type


# --------------------
# value specialization
# --------------------


@pytest.mark.parametrize("value, overflow", [(2**64 - 1, False), (2**64, True), (-2**63, False), (-2**63 - 1, True)])
def test_value_specialization_overflow(value: int, overflow: bool, device) -> None:

    @triton.jit
    def kernel(VALUE, X):
        pass

    x = torch.tensor([3.14159], device=device)

    if overflow:
        with pytest.raises(OverflowError):
            kernel[(1, )](value, x)
    else:
        kernel[(1, )](value, x)


# ----------------
# test constexpr
# ----------------


@pytest.mark.interpreter
@pytest.mark.parametrize("op", ['+', '-', '*', '/', '%', '<', '>', '<<', '>>', '&', '^', '|'])
@pytest.mark.parametrize("is_lhs_constexpr", [False, True])
@pytest.mark.parametrize("is_rhs_constexpr", [True, False])
def test_bin_op_constexpr(op, is_lhs_constexpr, is_rhs_constexpr, device):

    @triton.jit
    def kernel(Z, X, Y):
        x = tl.load(X)
        y = tl.load(Y)
        z = GENERATE_TEST_HERE
        tl.store(Z, z)

    if op in ['<<', '>>', '&', '^', '|']:  # int op
        x_str = "3" if is_lhs_constexpr else "x"
        y_str = "4" if is_rhs_constexpr else "y"
        x = numpy_random((1, ), dtype_str="int32")

        # NOTE: bitshifting beyond bitwidth can lead to undefined behavior
        if op in ['<<', '>>']:
            y = numpy_random((1, ), dtype_str="int32", low=0, high=_bitwidth("int32"))
        else:
            y = numpy_random((1, ), dtype_str="int32")
    else:
        x_str = "3.14" if is_lhs_constexpr else "x"
        y_str = "4.13" if is_rhs_constexpr else "y"
        x = numpy_random((1, ), dtype_str="float32")
        y = numpy_random((1, ), dtype_str="float32")
    kernel = patch_kernel(kernel, {'GENERATE_TEST_HERE': f"{x_str} {op} {y_str}"})
    z = np.array(eval(f"{x_str} {op} {y_str}"))
    x_tri = to_triton(x, device=device)
    y_tri = to_triton(y, device=device)
    z_tri = to_triton(np.empty((1, ), dtype=z.dtype), device=device)
    kernel[(1, )](z_tri, x_tri, y_tri)
    np.testing.assert_allclose(z, to_numpy(z_tri), rtol=1e-3)


@pytest.mark.interpreter
def test_constexpr_shape(device):

    @triton.jit
    def kernel(X):
        off = tl.arange(0, 128 + 128)
        tl.store(X + off, off)

    x_tri = to_triton(np.empty((256, ), dtype=np.int32), device=device)
    kernel[(1, )](x_tri)
    np.testing.assert_equal(to_numpy(x_tri), np.arange(0, 256))


@pytest.mark.interpreter
def test_constexpr_scalar_shape(device):

    @triton.jit
    def kernel(X, s):
        off = tl.arange(0, 256)
        val = off % (256 // s)
        tl.store(X + off, val)

    x_tri = to_triton(np.empty((256, ), dtype=np.int32), device=device)
    kernel[(1, )](x_tri, 32)
    np.testing.assert_equal(to_numpy(x_tri), np.arange(0, 256) % 8)


reshape_list = [((64, ), (8, 8)), ((2, 32), (16, 4)), ((512, ), (2, 2, 2, 2, 2, 2, 2, 2, 2)), ((64, 32), (16, 8, 16))]


@pytest.mark.interpreter
@pytest.mark.parametrize("formats", reshape_list)
def test_reshape(formats, device):
    in_format, out_format = formats

    @triton.jit
    def kernel(Z, X, out_tuple: tl.constexpr):
        x = tl.load(X_PTR_EXPR)
        z = tl.reshape(x, out_tuple)
        tl.store(Z_PTR_EXPR, z)

    def generate_kernel(shape_x, shape_z):
        to_replace = {
            'X_PTR_EXPR': make_ptr_str('X', shape_x),
            'Z_PTR_EXPR': make_ptr_str('Z', shape_z),
        }
        return patch_kernel(kernel, to_replace)

    x = numpy_random(in_format, dtype_str="int32")
    z = x.reshape(out_format)
    x_tri = to_triton(x, device=device)
    patched_kernel = generate_kernel(in_format, out_format)
    z_tri = to_triton(np.empty(out_format, dtype=np.int32), device=device)
    patched_kernel[(1, )](z_tri, x_tri, out_format)
    np.testing.assert_equal(z, to_numpy(z_tri))


def test_reshape_err(device):

    @triton.jit
    def kernel():
        x = tl.arange(0, 8 * 8)
        y = tl.reshape(x, (8 * 4, ))

    with pytest.raises(triton.CompilationError) as exc_info:
        kernel[(1, )]()

    assert "reshape" in str(exc_info.value)


def test_trans_reshape(device):

    @triton.jit
    def kernel(in_base_ptr, out_base_ptr, IN_SHAPE0: tl.constexpr, IN_SHAPE1: tl.constexpr):

        in_block_ptr = tl.make_block_ptr(
            base=in_base_ptr,
            shape=(IN_SHAPE0, IN_SHAPE1),
            strides=(IN_SHAPE1, 1),
            offsets=(0, 0),
            block_shape=(IN_SHAPE0, IN_SHAPE1),
            order=(1, 0),
        )
        x = tl.load(in_block_ptr)
        x = tl.reshape(x, (32, 4, 4, 2))
        x = tl.permute(x, (1, 2, 3, 0))
        x = tl.reshape(x, (IN_SHAPE0 * IN_SHAPE1, ))
        tl.store(out_base_ptr + tl.arange(0, IN_SHAPE0 * IN_SHAPE1), x)

    shape = (32, 32)
    input = torch.arange(math.prod(shape), dtype=torch.int32, device=device).reshape(shape)
    expected = torch.permute(input, (1, 0))
    # Don't do zeros_like -- that copies the layout, which we don't want.
    actual = torch.zeros(expected.shape, dtype=torch.int32, device=device)

    k = kernel[(1, )](input, actual, shape[0], shape[1])
    assert k.asm['ttgir'].count(
        'triton_gpu.convert_layout') == 1, "Expected exactly one convert_layout op in the TTGIR after optimization"

    np.testing.assert_equal(to_numpy(expected), to_numpy(actual))


# -------------
# test call
# -------------


@triton.jit
def val_multiplier(val, i):
    return val * i


@triton.jit(noinline=True)
def val_multiplier_noinline(val, i):
    return val * i


@triton.jit
def vecmul_kernel(ptr, n_elements, rep, type: tl.constexpr):
    pid = tl.program_id(axis=0)
    offsets = pid * 128 + tl.arange(0, 128)
    mask = offsets < n_elements
    vec = tl.load(ptr + offsets, mask=mask)
    for i in range(1, rep):
        if type == "inline":
            vec = val_multiplier(vec, i)
        else:
            vec = val_multiplier_noinline(vec, i)
    tl.store(ptr + offsets, vec, mask=mask)


@pytest.mark.interpreter
@pytest.mark.parametrize("type", ["inline", "noinline"])
@pytest.mark.parametrize("num_ctas", num_ctas_list)
def test_call(type, num_ctas, device):

    @triton.jit
    def kernel(ptr, n_elements, num1, num2, type: tl.constexpr):
        vecmul_kernel(ptr, n_elements, num1, type)
        vecmul_kernel(ptr, n_elements, num2, type)

    size = 1024
    rand_val = numpy_random((size, ), dtype_str="float32")
    rand_val_tri = to_triton(rand_val, device=device)
    err_msg = ""
    try:
        kernel[(size // 128, )](rand_val_tri, size, 3, 5, type, num_ctas=num_ctas)
    except Exception as e:
        err_msg = str(e)

    if type == "noinline" and not is_interpreter():
        assert err_msg != ""
    else:
        ans = rand_val * 1 * 2 * 1 * 2 * 3 * 4
        np.testing.assert_equal(to_numpy(rand_val_tri), ans)


# -------------
# test if
# -------------


@pytest.mark.interpreter
@pytest.mark.parametrize("if_type", [
    "if", "if_and_dynamic", "if_exp_static", "if_exp_dynamic", "if_exp_dynamic_constexpr", "if_exp_dynamic_void",
    "if_and_static"
])
def test_if(if_type, device):

    @triton.jit
    def kernel(Cond, XTrue, XFalse, Ret, IfType: tl.constexpr, BoolVar: tl.constexpr, StaticVaue: tl.constexpr):
        pid = tl.program_id(0)
        cond = tl.load(Cond)
        if IfType == "if":
            if pid % 2 == 0:  # eq
                tl.store(Ret, tl.load(XTrue))
            elif 1 == pid % 2:  # req
                tl.store(Ret, tl.load(XFalse))
        elif IfType == "if_exp_dynamic":
            val = tl.load(XTrue) if pid % 2 == 0 else tl.load(XFalse)
            tl.store(Ret, val)
        elif IfType == "if_exp_dynamic_constexpr":
            val = 3.14 if pid % 2 == 0 else tl.load(XFalse)
            tl.store(Ret, val)
        elif IfType == "if_exp_dynamic_void":
            tl.store(Ret, tl.load(XTrue)) if pid % 2 == 0 else tl.store(Ret, tl.load(XFalse))
        elif IfType == "if_exp_static":
            tl.store(Ret, tl.load(XTrue)) if BoolVar else tl.store(Ret, tl.load(XFalse))
        elif IfType == "if_and_dynamic":
            if BoolVar and (1 != pid % 2 and pid % 2 != 1):  # rne and ne
                tl.store(Ret, tl.load(XTrue))
            else:
                tl.store(Ret, tl.load(XFalse))
        elif IfType == "if_and_static":
            if StaticVaue != 0 and StaticVaue != 0:
                tl.store(Ret, tl.load(XTrue))
            else:
                tl.store(Ret, tl.load(XFalse))

    cond = torch.ones(1, dtype=torch.int32, device=device)
    x_true = torch.tensor([3.14], dtype=torch.float32, device=device)
    x_false = torch.tensor([1.51], dtype=torch.float32, device=device)
    ret = torch.zeros(1, dtype=torch.float32, device=device)

    kernel[(1, )](cond, x_true, x_false, ret, if_type, True, 1)
    assert torch.equal(ret, x_true)


def test_num_warps_pow2(device):
    dst = torch.empty(128, device=device)

    @triton.jit
    def _kernel(dst):
        pass

    with pytest.raises(AssertionError, match='must be a power of 2'):
        _kernel[(1, )](dst=dst, num_warps=3)
    _kernel[(1, )](dst=dst, num_warps=1)
    _kernel[(1, )](dst=dst, num_warps=2)
    _kernel[(1, )](dst=dst, num_warps=4)


# -----------------------
# test inline asm
# -----------------------


@pytest.mark.parametrize("num_ctas", num_ctas_list)
def test_inline_asm(num_ctas, device):
    check_cuda_only(device)

    if is_hip():
        pytest.skip("test_inline_asm is not supported in HIP")

    @triton.jit
    def kernel(X, Y, Z, n: tl.constexpr, BLOCK: tl.constexpr):
        x = tl.load(X + tl.arange(0, BLOCK))
        y = tl.load(Y + tl.arange(0, BLOCK))
        s = tl.full([BLOCK], n, tl.int32)
        z = tl.inline_asm_elementwise("shf.l.wrap.b32 $0, $1, $2, $3;", "=r,r, r, r", [x, y, s], dtype=tl.int32,
                                      is_pure=True, pack=1)
        tl.store(Z + tl.arange(0, BLOCK), z)

    shape = (128, )
    rs = RandomState(17)
    x = numpy_random(shape, dtype_str='uint32', rs=rs)
    y = numpy_random(shape, dtype_str='uint32', rs=rs)
    x_tri = to_triton(x, device=device)
    y_tri = to_triton(y, device=device)
    n = 17
    z_tri = to_triton(numpy_random(shape, dtype_str='uint32', rs=rs), device=device)
    kernel[(1, )](x_tri, y_tri, z_tri, n, BLOCK=shape[0], num_ctas=num_ctas)
    y_ref = (y << n) | (x >> (32 - n))
    # compare
    np.testing.assert_equal(y_ref, to_numpy(z_tri))


@pytest.mark.parametrize("num_ctas", num_ctas_list)
def test_inline_asm_packed(num_ctas, device):
    check_cuda_only(device)

    if is_hip():
        pytest.skip("test_inline_asm is not supported in HIP")

    @triton.jit
    def kernel(X, Y, BLOCK: tl.constexpr):
        x = tl.load(X + tl.arange(0, BLOCK))
        # shift 4x8bits values together.
        y = tl.inline_asm_elementwise(
            "and.b32 $0, $1, 0x1F1F1F1F; \
                                       shl.b32 $0, $0, 3;", "=r,r", [
                x,
            ], dtype=tl.int8, is_pure=True, pack=4)
        tl.store(Y + tl.arange(0, BLOCK), y)

    shape = (512, )
    rs = RandomState(17)
    x = numpy_random(shape, dtype_str='uint8', rs=rs)
    x_tri = to_triton(x, device=device)
    y_tri = to_triton(numpy_random(shape, dtype_str='uint8', rs=rs), device=device)
    kernel[(1, )](x_tri, y_tri, BLOCK=shape[0], num_ctas=num_ctas)
    y_ref = x << 3
    # compare
    np.testing.assert_equal(y_ref, to_numpy(y_tri))


@pytest.mark.parametrize('num_ctas', num_ctas_list)
def test_inline_asm_with_pointers(num_ctas, device):
    check_cuda_only(device)

    if is_hip():
        pytest.skip('test_inline_asm is not supported in HIP')

    @triton.jit
    def kernel(X, Y, BLOCK: tl.constexpr):
        x_ptrs = X + tl.arange(0, BLOCK)
        y_ptrs = Y + tl.arange(0, BLOCK)
        tl.inline_asm_elementwise(
            "ld.global.b8 $0, [$1]; \
                                   shl.b32 $0, $0, 3; \
                                   st.global.b8 [$2], $0;", "=r,l,l", [x_ptrs, y_ptrs], dtype=tl.int8, is_pure=False,
            pack=1)

    shape = (512, )
    rs = RandomState(17)
    x = numpy_random(shape, dtype_str='uint8', rs=rs)
    x_tri = to_triton(x, device=device)
    y_tri = to_triton(numpy_random(shape, dtype_str='uint8', rs=rs), device=device)
    kernel[(1, )](x_tri, y_tri, BLOCK=shape[0], num_ctas=num_ctas)
    y_ref = x << 3
    # compare
    np.testing.assert_equal(y_ref, to_numpy(y_tri))


def test_inline_asm_multiple_outputs(device):
    check_cuda_only(device)
    if is_hip():
        pytest.skip('This test uses PTX inline assembly, so is not compatible with AMD')

    @triton.jit
    def kernel(A, B, C, D, BLOCK: tl.constexpr):
        a = tl.load(A + tl.arange(0, BLOCK))
        b = tl.load(B + tl.arange(0, BLOCK))

        # C = A - B
        # D = B - A
        (c, d) = tl.inline_asm_elementwise(
            asm="""
            sub.u32 $0, $2, $3;  // C = A - B
            sub.u32 $1, $3, $2;  // D = B - A
            """,
            constraints=(
                # 2 output registers: $0=C and $1=D.
                "=r,=r,"
                # 2 input registers: $2=A and $3=B.
                "r,r"),
            args=[a, b],
            dtype=(tl.uint32, tl.uint32),
            is_pure=True,
            pack=1,
        )
        tl.store(C + tl.arange(0, BLOCK), c)
        tl.store(D + tl.arange(0, BLOCK), d)

    shape = (512, )
    rs = RandomState(17)
    A = numpy_random(shape, dtype_str='uint32', rs=rs)
    B = numpy_random(shape, dtype_str='uint32', rs=rs)
    A_tri = to_triton(A, device=device)
    B_tri = to_triton(B, device=device)
    C_tri = to_triton(numpy_random(shape, dtype_str='uint32', rs=rs), device=device)
    D_tri = to_triton(numpy_random(shape, dtype_str='uint32', rs=rs), device=device)
    kernel[(1, )](A_tri, B_tri, C_tri, D_tri, BLOCK=shape[0])

    C_ref = A - B
    D_ref = B - A

    np.testing.assert_equal(C_ref, to_numpy(C_tri))
    np.testing.assert_equal(D_ref, to_numpy(D_tri))


def test_inline_asm_packed_multiple_outputs(device):
    check_cuda_only(device)
    if is_hip():
        pytest.skip('This test uses PTX inline assembly, so is not compatible with AMD')

    @triton.jit
    def kernel(A, B, C, D, BLOCK: tl.constexpr):
        a = tl.load(A + tl.arange(0, BLOCK))
        b = tl.load(B + tl.arange(0, BLOCK))

        # For each (a,b) in zip(a,b), perform the following:
        # - Let ai be `a` converted to int32.
        # - Let af be `a` converted to float.
        # - Let m be the max of ai and b.
        # - Return ai and mi.
        # Do the above 4 elements at a time.
        (c, d) = tl.inline_asm_elementwise(
            asm="""
            {
                // Unpack `a` into `ai`.
                .reg .b8 tmp<4>;
                mov.b32 {tmp0, tmp1, tmp2, tmp3}, $8;
                cvt.u32.u8 $0, tmp0;
                cvt.u32.u8 $1, tmp1;
                cvt.u32.u8 $2, tmp2;
                cvt.u32.u8 $3, tmp3;
            }
            // Convert `ai` to float.
            cvt.rn.f32.s32 $4, $0;
            cvt.rn.f32.s32 $5, $1;
            cvt.rn.f32.s32 $6, $2;
            cvt.rn.f32.s32 $7, $3;
            // Take max of `ai` and `b`.
            max.f32 $4, $4, $9;
            max.f32 $5, $5, $10;
            max.f32 $6, $6, $11;
            max.f32 $7, $7, $12;
            """,
            constraints=(
                # 8 output registers, namely
                #   $0=ai0, $1=ai1, $2=ai2, $3=ai3,
                #   $4=m0,  $5=m1,  $6=m2,  $7=m3.
                "=r,=r,=r,=r,=r,=r,=r,=r,"
                # 5 input registers, namely
                #   $8=ai,
                #   $9=b0, $10=b1, $11=b2, $12=b3.
                # The four elements from `a` are all packed into one register.
                "r,r,r,r,r"),
            args=[a, b],
            dtype=(tl.int32, tl.float32),
            is_pure=True,
            pack=4,
        )
        tl.store(C + tl.arange(0, BLOCK), c)
        tl.store(D + tl.arange(0, BLOCK), d)

    shape = (512, )
    rs = RandomState(17)
    A = numpy_random(shape, dtype_str='uint8', rs=rs)
    B = numpy_random(shape, dtype_str='float32', rs=rs)
    A_tri = to_triton(A, device=device)
    B_tri = to_triton(B, device=device)
    C_tri = to_triton(numpy_random(shape, dtype_str='int32', rs=rs), device=device)
    D_tri = to_triton(numpy_random(shape, dtype_str='float32', rs=rs), device=device)
    kernel[(1, )](A_tri, B_tri, C_tri, D_tri, BLOCK=shape[0])

    C_ref = A.astype(np.int32)
    D_ref = np.maximum(A.astype(np.float32), B)

    np.testing.assert_equal(C_ref, to_numpy(C_tri))
    np.testing.assert_equal(D_ref, to_numpy(D_tri))


# -----------------------
# test control flow
# -----------------------


@pytest.mark.parametrize("lo, hi, iv", [(2**30, 2**30 + 20, 1), (2**35, 2**35 + 20, 2), (2**35, 2**35 + 20, 3),
                                        (15, -16, -1), (15, -16, -2), (15, -16, -3), (-18, -22, -1), (22, 18, -1)])
def test_for_iv(lo, hi, iv, device):

    @triton.jit
    def kernel(Out, lo, hi, iv: tl.constexpr):
        acc = 0
        acc = acc.to(tl.int64)
        for i in range(lo, hi, iv):
            acc += i
        tl.store(Out, acc)

    out = to_triton(np.zeros((1, ), dtype=np.int64), device=device)
    kernel[(1, )](out, lo, hi, iv)
    assert out[0] == sum(range(lo, hi, iv))


@pytest.mark.interpreter
def test_if_else(device):

    @triton.jit
    def kernel(Cond, TrueVal, FalseVal, Out):
        if tl.load(Cond):
            val = tl.load(TrueVal)
        else:
            val = tl.load(FalseVal)
        tl.store(Out, val)

    out = to_triton(np.zeros((1, ), dtype=np.int32), device=device)
    true_val = to_triton(np.full((1, ), 1, dtype=np.int32), device=device)
    false_val = to_triton(np.full((1, ), 2, dtype=np.int32), device=device)
    cond = to_triton(np.zeros((1, ), dtype=np.int32), device=device)
    # True
    cond[0] = True
    kernel[(1, )](cond, true_val, false_val, out)
    assert to_numpy(out)[0] == true_val[0]
    # False
    cond[0] = False
    kernel[(1, )](cond, true_val, false_val, out)
    assert to_numpy(out)[0] == false_val[0]


@pytest.mark.interpreter
@pytest.mark.parametrize("mode", ["dynamic", "static"])
def test_if_return(mode, device):

    @triton.jit
    def kernel(ExitEarly, Out, cond: tl.constexpr, mode: tl.constexpr):
        if mode == "dynamic":
            if tl.load(ExitEarly):
                tl.store(Out, 0)
                return
        else:
            if cond:
                tl.store(Out, 0)
                return
        tl.store(Out, 1)

    out = to_triton(np.zeros((1, ), dtype=np.int32), device=device)
    exit_early = to_triton(np.zeros((1, ), dtype=np.int32), device=device)
    # exit early path taken
    exit_early[0] = 1
    kernel[(1, )](exit_early, out, True, mode)
    assert to_numpy(out)[0] == 0
    # exit early path not taken
    exit_early[0] = 0
    kernel[(1, )](exit_early, out, False, mode)
    assert to_numpy(out)[0] == 1


@triton.jit
def add_fn(x):
    return x + 1


@triton.jit(noinline=True)
def add_fn_noinline(x):
    return x + 1


@triton.jit
def add_fn_return(x, pid):
    if pid == 0:
        return x + 1
    else:
        return x + 2


@triton.jit
def add_fn_expr(Out, x):
    tl.store(Out, x)


@triton.jit
def add_fn_static_cond(x, cond: tl.constexpr):
    if cond == "":
        return x
    else:
        return x + 1


@pytest.mark.interpreter
@pytest.mark.parametrize(
    "call_type",
    ["attribute", "attribute_jit", "jit", "jit_if", "jit_expr", "jit_static_cond", "jit_noinline", "jit_extern"])
def test_if_call(call_type, device):
    if is_hip():
        pytest.skip('test_if_call for HIP currently broken in upstream.')

    @triton.jit
    def kernel(Out, call_type: tl.constexpr):
        pid = tl.program_id(0)
        o = tl.load(Out)
        if call_type == "attribute":
            # call attribute
            if pid == 0:
                a = o
                a = a.to(tl.int32).to(tl.int32) + 1
                o = a
        elif call_type == "attribute_jit":
            # call attribute and jit function
            if pid == 0:
                a = o
                a = tl.load(Out + add_fn(a) - 1).to(tl.int32) + 1
                o = a
        elif call_type == "jit":
            if pid == 0:
                # regular function call
                a = o
                a = add_fn(a)
                o = a
        elif call_type == "jit_if":
            # function without end_if block
            if pid == 0:
                a = o
                a = add_fn_return(a, pid)
                o = a
        elif call_type == "jit_if_exp":
            # ifexp expression
            if pid == 0:
                a = o
                a = add_fn(a) if pid == 0 else add_fn_return(a, pid)
                o = a
        elif call_type == "jit_expr":
            # call without return
            if pid == 0:
                a = o + 1
                add_fn_expr(Out, a)
                o = a
        elif call_type == "jit_static_cond":
            if pid == 0:
                a = o + 1
                add_fn_static_cond(o, call_type)
                o = a
        elif call_type == "jit_noinline":
            if pid == 0:
                a = o + 1
                add_fn_noinline(a)
                o = a
        elif call_type == "jit_extern":
            if pid == 0:
                a = o + 1
                tl.cdiv(a, a)
                o = a

        tl.store(Out, o)

    out = to_triton(np.zeros((1, ), dtype=np.int32), device=device)
    kernel[(1, )](out, call_type)
    assert to_numpy(out)[0] == 1


@pytest.mark.interpreter
@pytest.mark.parametrize("_cond1", [True, False])
@pytest.mark.parametrize("_cond2", [True, False])
@pytest.mark.parametrize("_cond3", [True, False])
def test_nested_if_else_return(_cond1, _cond2, _cond3, device):

    @triton.jit
    def kernel(Cond1, Cond2, Cond3, Val1, Val2, Val3, Out):
        val = 0
        if tl.load(Cond1):
            if tl.load(Cond2):
                val = tl.load(Val1)
            else:
                return
        else:
            if tl.load(Cond3):
                val = tl.load(Val2)
            else:
                val = tl.load(Val3)
        tl.store(Out, val)

    out = to_triton(np.full((1, ), -1, dtype=np.int32), device=device)
    cond1 = to_triton(np.full((1, ), _cond1, dtype=np.int32), device=device)
    cond2 = to_triton(np.full((1, ), _cond2, dtype=np.int32), device=device)
    cond3 = to_triton(np.full((1, ), _cond3, dtype=np.int32), device=device)
    val1 = to_triton(np.full((1, ), 1, dtype=np.int32), device=device)
    val2 = to_triton(np.full((1, ), 2, dtype=np.int32), device=device)
    val3 = to_triton(np.full((1, ), 3, dtype=np.int32), device=device)
    kernel[(1, )](cond1, cond2, cond3, val1, val2, val3, out)
    targets = {
        (True, True, True): val1[0],
        (True, True, False): val1[0],
        (True, False, True): out[0],
        (True, False, False): out[0],
        (False, True, True): val2[0],
        (False, True, False): val3[0],
        (False, False, True): val2[0],
        (False, False, False): val3[0],
    }
    assert out[0] == targets[(_cond1, _cond2, _cond3)]


@pytest.mark.interpreter
def test_while(device):

    @triton.jit
    def kernel(InitI, Bound, CutOff, OutI, OutInitI, OutJ):
        init_i = tl.load(InitI)
        curr_i = init_i
        j = 0
        # Check that init_i is not updated by the loop
        while j < tl.load(Bound):
            curr_i = curr_i + (j == tl.load(CutOff))
            j += 1
            tl.store(OutInitI, init_i)
        tl.store(OutI, curr_i)
        tl.store(OutJ, j)

    out_i = to_triton(np.zeros((1, ), dtype=np.int32), device=device)
    out_j = to_triton(np.zeros((1, ), dtype=np.int32), device=device)
    init_i = to_triton(np.full((1, ), 1, dtype=np.int32), device=device)
    out_init_i = to_triton(np.full((1, ), 0, dtype=np.int32), device=device)
    bound = to_triton(np.full((1, ), 10, dtype=np.int32), device=device)
    cut_off = to_triton(np.full((1, ), 5, dtype=np.int32), device=device)
    kernel[(1, )](init_i, bound, cut_off, out_i, out_init_i, out_j)
    assert out_init_i[0] == init_i[0]
    assert out_i[0] == init_i[0] + 1
    assert out_j[0] == bound[0]


@pytest.mark.interpreter
def test_nested_while(device):

    @triton.jit
    def nested_while(data, countPtr):
        for i in range(10):
            count = tl.load(countPtr)
            while count > 0:
                tl.store(data, tl.load(data) + 1.0)
                count = count - 2

    counter = torch.tensor([8], dtype=torch.int32, device=device)
    data = torch.zeros((1, ), device=device, dtype=torch.float32)
    nested_while[(1, )](data, counter)
    assert data[0] == 40


# -----------------------
# test extra
# -----------------------


def test_num_threads(device):
    if is_hip():
        pytest.skip("test_num_threads is not supported in HIP")

    @triton.jit
    def kernel(Out):
        num_threads: tl.constexpr = tl.extra.intel.num_threads()
        offs = tl.arange(0, num_threads)
        tl.store(Out + offs, 1)

    num_threads = 256
    out = to_triton(np.zeros((num_threads, ), dtype=np.int32), device=device)
    kernel[(1, )](out, num_warps=num_threads // 32)
    assert torch.sum(out) == 256


def test_globaltimer(device):
    if is_hip():
        pytest.skip("test_globaltimer is not supported in HIP")
    check_cuda_only(device)

    @triton.jit
    def kernel(Out1, Out2):
        start = tl.extra.intel.globaltimer()
        off = tl.arange(0, 128)
        for i in range(10000):
            tl.store(Out1 + off, tl.load(Out1 + off) + 1)
        end = tl.extra.intel.globaltimer()
        tl.store(Out2, end - start)

    out1 = to_triton(np.zeros((128, ), dtype=np.int64), device=device)
    out2 = to_triton(np.zeros((1, ), dtype=np.int64), device=device)
    h = kernel[(1, )](out1, out2)
    assert out2[0] > 0
    assert h.asm["ptx"].count("%globaltimer") == 2


def test_smid(device):
    if is_hip():
        pytest.skip("test_smid is not supported in HIP")
    check_cuda_only(device)

    @triton.jit
    def kernel(Out):
        tl.store(Out + tl.program_id(0), tl.extra.intel.smid())

    out = to_triton(np.zeros((1024, ), dtype=np.int32), device=device)
    h = kernel[(out.shape[0], )](out)
    assert out.sort()[0].unique().shape[0] > 0
    assert h.asm["ptx"].count("%smid") == 1


# -----------------------
# test layout conversions
# -----------------------
# TODO: backend should be tested separately

layouts = [
    BlockedLayout([1, 16], [8, THREADS_PER_WARP // 8], [4, 1], [1, 0], [1, 1], [1, 1], [0, 1]),
    BlockedLayout([1, 8], [2, THREADS_PER_WARP // 2], [4, 1], [1, 0], [1, 1], [1, 1], [0, 1]),
    BlockedLayout([1, 4], [4, THREADS_PER_WARP // 4], [2, 2], [1, 0], [1, 1], [1, 1], [0, 1]),
    BlockedLayout([1, 1], [1, THREADS_PER_WARP], [2, 2], [1, 0], [1, 1], [1, 1], [0, 1]),
    BlockedLayout([8, 1], [16, THREADS_PER_WARP // 16], [1, 4], [0, 1], [1, 1], [1, 1], [0, 1]),
    BlockedLayout([4, 1], [8, THREADS_PER_WARP // 8], [2, 2], [0, 1], [1, 1], [1, 1], [0, 1]),
    BlockedLayout([1, 1], [THREADS_PER_WARP, 1], [2, 2], [0, 1], [1, 1], [1, 1], [0, 1]),
    BlockedLayout([4, 4], [1, THREADS_PER_WARP], [4, 1], [1, 0], [1, 1], [1, 1], [0, 1])
]

intermediate_layouts = [
    None,
    SharedLayout(1, 1, 1, [1, 0], [1, 1], [1, 1], [0, 1]),
    SharedLayout(4, 2, 4, [1, 0], [1, 1], [1, 1], [0, 1]),
    SharedLayout(2, 2, 4, [1, 0], [1, 1], [1, 1], [0, 1]),
]


def compute_rep_shape(layout):
    if type(layout) is BlockedLayout:
        warp_shape = np.multiply(layout.sz_per_thread, layout.threads_per_warp)
        rep_shape = np.multiply(warp_shape, layout.warps_per_cta)
        return rep_shape
    else:
        assert "TODO: support compute_rep_shape for layout " + str(type(layout))


# This function gives a lower bound approximation of scratch buffer shape for convert_layout operation
def compute_scratch_buffer_shape(src_layout, dst_layout, shape):
    src_rep_shape = compute_rep_shape(src_layout)
    dst_rep_shape = compute_rep_shape(dst_layout)
    full_scratch_shape = np.maximum(src_rep_shape, dst_rep_shape)
    return np.minimum(full_scratch_shape, shape)


@pytest.mark.parametrize("M, N", [[64, 1], [64, 64], [128, 128], [1, 64]])
@pytest.mark.parametrize("dtype", ['float16'])
@pytest.mark.parametrize("src_layout", layouts)
@pytest.mark.parametrize("interm_layout", intermediate_layouts)
@pytest.mark.parametrize("dst_layout", layouts)
def test_convert2d(M, N, src_layout, interm_layout, dst_layout, dtype, device):
    if (M == 1 or N == 1) and interm_layout:
        pytest.xfail("Out of bound access when maxPhase > 1")
    if str(src_layout) == str(dst_layout):
        pytest.xfail("Do not convert same layout")
    if is_hip():
        scratch_shape = compute_scratch_buffer_shape(src_layout, dst_layout, (M, N))
        lds_size = 65536
        # consider int32 dtype in scratch buffer size,
        # because it is the largest dtype used in convert_layout in this test
        int32_size = 4
        # skip even if scratch buffer equal to lds_size, because real scratch buffer is typically larger due to padding
        if scratch_shape[0] * scratch_shape[1] * int32_size >= lds_size:
            pytest.skip("Scratch buffer is too large")
    if is_xpu() and M == 128 and N == 128 and interm_layout and (dst_layout.sz_per_thread == [1, 8]
                                                                 or dst_layout.sz_per_thread == [4, 4]):
        pytest.skip("FIXME: out of resource: shared memory")

    layouts = f"""
    #src = {src_layout}
    #dst = {dst_layout}
    """ if interm_layout is None else f"""
    #src = {src_layout}
    #interm = {interm_layout}
    #dst = {dst_layout}
    """

    conversion = f"""
    %12 = triton_gpu.convert_layout %9 : tensor<{M}x{N}xi32, #src> -> tensor<{M}x{N}xi32, #dst>
    %13 = triton_gpu.convert_layout %11 : tensor<{M}x{N}xf16, #src> -> tensor<{M}x{N}xf16, #dst>
    """ if interm_layout is None else f"""
    %15 = triton_gpu.local_alloc %9 : (tensor<{M}x{N}xi32, #src>) -> !tt.memdesc<{M}x{N}xi32, #interm>
    %16 = triton_gpu.local_load %15 : !tt.memdesc<{M}x{N}xi32, #interm> -> tensor<{M}x{N}xi32, #src>
    %17 = triton_gpu.local_alloc %11 : (tensor<{M}x{N}xf16, #src>) -> !tt.memdesc<{M}x{N}xf16, #interm>
    %18 = triton_gpu.local_load %17 : !tt.memdesc<{M}x{N}xf16, #interm> -> tensor<{M}x{N}xf16, #src>

    %12 = triton_gpu.convert_layout %16 : tensor<{M}x{N}xi32, #src> -> tensor<{M}x{N}xi32, #dst>
    %13 = triton_gpu.convert_layout %18 : tensor<{M}x{N}xf16, #src> -> tensor<{M}x{N}xf16, #dst>
    """

    ir = layouts + f"""
    module attributes {{"triton_gpu.num-warps" = 4 : i32, "triton_gpu.num-ctas" = 1 : i32, "triton_gpu.threads-per-warp" = {THREADS_PER_WARP} : i32}} {{
  tt.func public @kernel_0d1d(%arg0: !tt.ptr<f16, 1> {{tt.divisibility = 16 : i32}}, %arg1: !tt.ptr<f16, 1> {{tt.divisibility = 16 : i32}}) {{
    %cst = arith.constant dense<{N}> : tensor<{M}x1xi32, #src>
    %0 = tt.make_range {{end = {M} : i32, start = 0 : i32}} : tensor<{M}xi32, #triton_gpu.slice<{{dim = 1, parent = #src}}>>
    %1 = tt.make_range {{end = {N} : i32, start = 0 : i32}} : tensor<{N}xi32, #triton_gpu.slice<{{dim = 0, parent = #src}}>>
    %2 = tt.splat %arg0 : !tt.ptr<f16, 1> -> tensor<{M}x{N}x!tt.ptr<f16, 1>, #src>
    %4 = tt.expand_dims %0 {{axis = 1 : i32}} : tensor<{M}xi32, #triton_gpu.slice<{{dim = 1, parent = #src}}>> -> tensor<{M}x1xi32, #src>
    %5 = arith.muli %4, %cst : tensor<{M}x1xi32, #src>
    %6 = tt.expand_dims %1 {{axis = 0 : i32}} : tensor<{N}xi32, #triton_gpu.slice<{{dim = 0, parent = #src}}>> -> tensor<1x{N}xi32, #src>
    %7 = tt.broadcast %6 : tensor<1x{N}xi32, #src> -> tensor<{M}x{N}xi32, #src>
    %8 = tt.broadcast %5 : tensor<{M}x1xi32, #src> -> tensor<{M}x{N}xi32, #src>
    %9 = arith.addi %8, %7 : tensor<{M}x{N}xi32, #src>
    %10 = tt.addptr %2, %9 : tensor<{M}x{N}x!tt.ptr<f16, 1>, #src>, tensor<{M}x{N}xi32, #src>
    %11 = tt.load %10 {{cache = 1 : i32, evict = 1 : i32, isVolatile = false}} : tensor<{M}x{N}xf16, #src>
    %3 = tt.splat %arg1 : !tt.ptr<f16, 1> -> tensor<{M}x{N}x!tt.ptr<f16, 1>, #dst>
    """ + conversion + f"""
    %14 = tt.addptr %3, %12 : tensor<{M}x{N}x!tt.ptr<f16, 1>, #dst>, tensor<{M}x{N}xi32, #dst>
    tt.store %14, %13 : tensor<{M}x{N}xf16, #dst>
    tt.return
  }}
}}
"""

    x = to_triton(numpy_random((M, N), dtype_str=dtype), device=device)
    z = torch.empty_like(x, device=device)

    # write the IR to a temporary file using mkstemp
    import tempfile
    with tempfile.NamedTemporaryFile(mode='w', suffix='.ttgir') as f:
        f.write(ir)
        f.flush()
        kernel = triton.compile(f.name, options={'threads_per_warp': THREADS_PER_WARP})
    kernel[(1, 1, 1)](x.data_ptr(), z.data_ptr())

    assert torch.equal(z, x)


mma_pairs = [
    [
        MmaLayout((2, 0), [1, 4], [1, 1], [1, 1], [0, 1], [16, 8]),
        MmaLayout((2, 0), [4, 1], [1, 1], [1, 1], [0, 1], [16, 8]),
    ],
    [
        MmaLayout((2, 0), [2, 8], [1, 1], [1, 1], [0, 1], [16, 8]),
        MmaLayout((2, 0), [8, 2], [1, 1], [1, 1], [0, 1], [16, 8]),
    ],
    [
        MmaLayout((2, 1), [1, 4], [1, 1], [1, 1], [0, 1], [16, 8]),
        MmaLayout((2, 1), [4, 1], [1, 1], [1, 1], [0, 1], [16, 8]),
    ],
    [
        MmaLayout((2, 1), [2, 8], [1, 1], [1, 1], [0, 1], [16, 8]),
        MmaLayout((2, 1), [8, 2], [1, 1], [1, 1], [0, 1], [16, 8]),
    ],
    # Mma -> mma support is TODO on Hopper (and Volta)
    # [
    #     MmaLayout((3, 0), [1, 4], [1, 1], [1, 1], [0, 1], [16, 8, 16]),
    #     MmaLayout((3, 0), [4, 1], [1, 1], [1, 1], [0, 1], [16, 8, 16]),
    # ],
    # [
    #     MmaLayout((3, 0), [2, 8], [1, 1], [1, 1], [0, 1], [16, 8, 16]),
    #     MmaLayout((3, 0), [8, 2], [1, 1], [1, 1], [0, 1], [16, 8, 16]),
    # ],
    # [
    #     MmaLayout((3, 1), [1, 4], [1, 1], [1, 1], [0, 1], [16, 8, 16]),
    #     MmaLayout((3, 1), [4, 1], [1, 1], [1, 1], [0, 1], [16, 8, 16]),
    # ],
    # [
    #     MmaLayout((3, 1), [2, 8], [1, 1], [1, 1], [0, 1], [16, 8, 16]),
    #     MmaLayout((3, 1), [8, 2], [1, 1], [1, 1], [0, 1], [16, 8, 16]),
    # ],
]


@pytest.mark.parametrize("M, N", [[64, 1], [1, 64], [64, 64], [128, 128], [256, 256]])
@pytest.mark.parametrize("dtype", ['float16'])
@pytest.mark.parametrize("mma_pair", mma_pairs)
def test_convertmma2mma(M, N, mma_pair, dtype, device):
    if is_hip() or is_xpu():
        pytest.xfail("test_mma2mma is not supported in HIP/XPU")

    src_layout, _ = mma_pair
    num_warps = np.cumprod(src_layout.warps_per_cta)[-1]

    def do_test(src_layout, dst_layout):
        layouts = f"""
        #src = {src_layout}
        #dst = {dst_layout}
        """

        conversion = f"""
        %12 = triton_gpu.convert_layout %9 : tensor<{M}x{N}xi32, #src> -> tensor<{M}x{N}xi32, #dst>
        %13 = triton_gpu.convert_layout %11 : tensor<{M}x{N}xf16, #src> -> tensor<{M}x{N}xf16, #dst>
        """

        ir = layouts + f"""
        module attributes {{"triton_gpu.num-warps" = {num_warps} : i32, "triton_gpu.num-ctas" = 1 : i32, "triton_gpu.threads-per-warp" = 32 : i32}} {{
        tt.func public @kernel_0d1d(%arg0: !tt.ptr<f16, 1> {{tt.divisibility = 16 : i32}}, %arg1: !tt.ptr<f16, 1> {{tt.divisibility = 16 : i32}}) {{
        %cst = arith.constant dense<{N}> : tensor<{M}x1xi32, #src>
        %0 = tt.make_range {{end = {M} : i32, start = 0 : i32}} : tensor<{M}xi32, #triton_gpu.slice<{{dim = 1, parent = #src}}>>
        %1 = tt.make_range {{end = {N} : i32, start = 0 : i32}} : tensor<{N}xi32, #triton_gpu.slice<{{dim = 0, parent = #src}}>>
        %2 = tt.splat %arg0 : !tt.ptr<f16, 1> -> tensor<{M}x{N}x!tt.ptr<f16, 1>, #src>
        %4 = tt.expand_dims %0 {{axis = 1 : i32}} : tensor<{M}xi32, #triton_gpu.slice<{{dim = 1, parent = #src}}>> -> tensor<{M}x1xi32, #src>
        %5 = arith.muli %4, %cst : tensor<{M}x1xi32, #src>
        %6 = tt.expand_dims %1 {{axis = 0 : i32}} : tensor<{N}xi32, #triton_gpu.slice<{{dim = 0, parent = #src}}>> -> tensor<1x{N}xi32, #src>
        %7 = tt.broadcast %6 : tensor<1x{N}xi32, #src> -> tensor<{M}x{N}xi32, #src>
        %8 = tt.broadcast %5 : tensor<{M}x1xi32, #src> -> tensor<{M}x{N}xi32, #src>
        %9 = arith.addi %8, %7 : tensor<{M}x{N}xi32, #src>
        %10 = tt.addptr %2, %9 : tensor<{M}x{N}x!tt.ptr<f16, 1>, #src>, tensor<{M}x{N}xi32, #src>
        %11 = tt.load %10 {{cache = 1 : i32, evict = 1 : i32, isVolatile = false}} : tensor<{M}x{N}xf16, #src>
        %3 = tt.splat %arg1 : !tt.ptr<f16, 1> -> tensor<{M}x{N}x!tt.ptr<f16, 1>, #dst>
        """ + conversion + f"""
        %14 = tt.addptr %3, %12 : tensor<{M}x{N}x!tt.ptr<f16, 1>, #dst>, tensor<{M}x{N}xi32, #dst>
        tt.store %14, %13 : tensor<{M}x{N}xf16, #dst>
        tt.return
        }}
        }}
        """

        x = to_triton(numpy_random((M, N), dtype_str=dtype), device=device)
        z = torch.empty_like(x)

        # write the IR to a temporary file using mkstemp
        import tempfile
        with tempfile.NamedTemporaryFile(mode='w', suffix='.ttgir') as f:
            f.write(ir)
            f.flush()
            kernel = triton.compile(f.name)
        kernel[(1, 1, 1)](x.data_ptr(), z.data_ptr())

        assert torch.equal(z, x)

    do_test(mma_pair[0], mma_pair[1])
    do_test(mma_pair[1], mma_pair[0])


@pytest.mark.interpreter
def test_load_scalar_with_mask(device):

    @triton.jit
    def kernel(Input, Index, Out, N: int):
        index = tl.load(Index)
        scalar = tl.load(Input + index, mask=index < N, other=0)
        tl.store(Out, scalar, mask=index < N)

    Index = torch.tensor([0], dtype=torch.int32, device=device)
    Input = torch.tensor([0], dtype=torch.int32, device=device)
    Out = torch.empty_like(Index, device=device)
    kernel[(1, )](Input, Index, Out, Index.numel())
    assert Out.data[0] == 0


# This test is used to test our own PTX codegen for float16 and int16 conversions
# maybe delete it later after ptxas has been fixed
@pytest.mark.parametrize("dtype_str", ['float16', 'int16'])
def test_ptx_cast(dtype_str, device):

    @triton.jit
    def kernel(in_ptr0, out_ptr2, xnumel, rnumel, dtype: tl.constexpr, XBLOCK: tl.constexpr, RBLOCK: tl.constexpr):
        xoffset = tl.program_id(0) * XBLOCK
        xindex = xoffset + tl.arange(0, XBLOCK)[:, None]
        xmask = xindex < xnumel
        rbase = tl.arange(0, RBLOCK)[None, :]
        x0 = xindex
        _tmp4 = (tl.zeros([XBLOCK, RBLOCK], dtype) - 10000).to(dtype)
        for roffset in range(0, rnumel, RBLOCK):
            rindex = roffset + rbase
            rmask = rindex < rnumel
            r1 = rindex
            tmp0 = tl.load(in_ptr0 + (r1 + (197 * x0)), rmask & xmask).to(dtype)
            tmp1 = 2
            tmp2 = tmp0 * tmp1
            tmp3 = tmp2.to(dtype)
            tmp5 = _tmp4 < tmp3
            _tmp4 = tl.where(rmask & xmask & tmp5, tmp3, _tmp4)
            tl.store(out_ptr2 + (r1 + (197 * x0) + tl.zeros([XBLOCK, RBLOCK], tl.int32)), _tmp4, rmask & xmask)

    torch.manual_seed(123)
    if dtype_str == 'int16':
        torch_dtype = torch.int16
        triton_dtype = tl.int32
    else:
        torch_dtype = torch.float16
        triton_dtype = tl.float32

    s0 = 4
    buf11 = -torch.ones((6 * s0, 197, 197), device=device, dtype=torch_dtype)
    buf14 = -torch.ones((s0, 6, 197, 197), device=device, dtype=torch_dtype)
    kernel[(4728, )](buf11, buf14, 1182 * s0, 197, triton_dtype, 1, 256, num_warps=2)
    assert buf14.to(torch.float32).mean() == -2.0


# -----------------------
# test fp8 -> fp32 dot
# -----------------------


def f8_to_f16(x, dtype):

    @triton.jit
    def kernel(Y, X, N, BLOCK_SIZE: tl.constexpr):
        pid = tl.program_id(0)
        offs = pid * BLOCK_SIZE + tl.arange(0, BLOCK_SIZE)
        mask = offs < N
        x = tl.load(X + offs, mask=mask)
        tl.store(Y + offs, x, mask=mask)

    ret = torch.empty(x.shape, dtype=torch.float16, device=x.device)
    grid = lambda META: (triton.cdiv(x.numel(), META['BLOCK_SIZE']), )
    dtype = getattr(tl, dtype)
    kernel[grid](ret, triton.reinterpret(x, dtype), ret.numel(), BLOCK_SIZE=1024)
    return ret


@triton.jit
def matmul_kernel(  #
        a_ptr, b_ptr, c_ptr,  #
        M, N, K,  #
        stride_am, stride_ak,  #
        stride_bk, stride_bn,  #
        stride_cm, stride_cn,  #
        BLOCK_SIZE_M: tl.constexpr, BLOCK_SIZE_N: tl.constexpr, BLOCK_SIZE_K: tl.constexpr,  #
        low_precision_acc: tl.constexpr,  #
        num_pipeline_stages: tl.constexpr = 3  #
):
    pid = tl.program_id(axis=0)
    num_pid_m = tl.cdiv(M, BLOCK_SIZE_M)
    pid_m = pid % num_pid_m
    pid_n = pid // num_pid_m
    offs_am = (pid_m * BLOCK_SIZE_M + tl.arange(0, BLOCK_SIZE_M)) % M
    offs_bn = (pid_n * BLOCK_SIZE_N + tl.arange(0, BLOCK_SIZE_N)) % N
    offs_k = tl.arange(0, BLOCK_SIZE_K)
    a_ptrs = a_ptr + (offs_am[:, None] * stride_am + offs_k[None, :] * stride_ak)
    b_ptrs = b_ptr + (offs_k[:, None] * stride_bk + offs_bn[None, :] * stride_bn)
    accumulator = tl.zeros((BLOCK_SIZE_M, BLOCK_SIZE_N), dtype=tl.float32)
    for k in tl.range(0, tl.cdiv(K, BLOCK_SIZE_K), num_stages=num_pipeline_stages):
        a = tl.load(a_ptrs)
        b = tl.load(b_ptrs)
        accumulator = tl.dot(a, b, acc=accumulator, max_num_imprecise_acc=low_precision_acc)
        a_ptrs += BLOCK_SIZE_K * stride_ak
        b_ptrs += BLOCK_SIZE_K * stride_bk
    offs_cm = pid_m * BLOCK_SIZE_M + tl.arange(0, BLOCK_SIZE_M)
    offs_cn = pid_n * BLOCK_SIZE_N + tl.arange(0, BLOCK_SIZE_N)
    c_ptrs = c_ptr + stride_cm * offs_cm[:, None] + stride_cn * offs_cn[None, :]
    tl.store(c_ptrs, accumulator)


@pytest.mark.parametrize("in_type_str", ['float8e5', 'float8e4nv'])
@pytest.mark.parametrize("low_precision_acc", [0, 32, 64, 128])
def test_fp8_dot_acc(in_type_str, low_precision_acc, device):
    if is_hip():
        pytest.skip('test_fp8_dot_acc for HIP currently broken in upstream.')

    check_type_supported(in_type_str, device)

    if is_xpu():
        # FIXME: revisit problem size once tl.dot is lowered to DPAS.
        warnings.warn("FIXME: test case modified, reduced problem size")
        M, N, K = 64, 128, 128
        BLOCK_M, BLOCK_N, BLOCK_K = 64, 128, 64
    else:
        M, N, K = 128, 256, 256
        BLOCK_M, BLOCK_N, BLOCK_K = 128, 256, 128

    A = numpy_random((M, K), dtype_str=in_type_str)
    B = numpy_random((K, N), dtype_str=in_type_str)
    Bt = B.T
    C = torch.empty((M, N), dtype=torch.float32, device=device)
    num_warps = 8
    a = to_triton(A, device=device, dst_type=in_type_str)
    b = to_triton(B, device=device, dst_type=in_type_str)
    grid = (triton.cdiv(M, BLOCK_M), 1)
    matmul_kernel[grid](a, b, C, M, N, K, a.stride(0), a.stride(1), b.stride(0), b.stride(1), C.stride(0), C.stride(1),
                        BLOCK_M, BLOCK_N, BLOCK_K, low_precision_acc, num_warps=num_warps)
    torch_a = torch.from_numpy(A)
    th_a = f8_to_f16(torch_a.xpu(), in_type_str)
    torch_b = torch.from_numpy(B)
    th_b = f8_to_f16(torch_b.xpu(), in_type_str)
    ref_out = torch.matmul(th_a, th_b).to(torch.float32)
    if in_type_str == 'float8e4nv':
        torch.testing.assert_close(ref_out, C, rtol=0.01, atol=0.01)
    elif low_precision_acc > 32:
        torch.testing.assert_close(ref_out, C, rtol=1e-3, atol=1e-3)
    else:
        torch.testing.assert_close(ref_out, C)


# -----------------------
# test enable_fp_fusion
# -----------------------


@pytest.mark.parametrize("enable_fp_fusion", [False, True])
def test_enable_fp_fusion(enable_fp_fusion, device):
    if is_hip():
        pytest.skip(
            'test_enable_fp_fusion for HIP currently broken in https://github.com/openai/triton. Use https://github.com/ROCmSoftwarePlatform/triton'
        )

    # Sequential multiply add can be fused by backend
    @triton.jit
    def mul_add(data):
        ptrs = data + tl.arange(0, 128)
        tl.store(ptrs, tl.load(ptrs) * 1.5 + 1.0)

    data = torch.randn((128, ), device=device, dtype=torch.float32)
    h = mul_add[(1, )](data, enable_fp_fusion=enable_fp_fusion)

    if not is_cuda():
        return
    found_fma = re.search(r'(mad|fma)\.r[nzmp]\.(ftz\.)?f32', h.asm["ptx"]) is not None
    assert found_fma == enable_fp_fusion


# -----------------------
# test propagate_nan
# -----------------------


@pytest.mark.parametrize("dtype", ['float16', 'float32'])
@pytest.mark.parametrize("propagate_nan", ['NONE', 'ALL'])
@pytest.mark.parametrize("func", ['minimum', 'maximum', 'clamp'])
def test_propagate_nan(dtype, propagate_nan, func, device):

    @triton.jit
    def kernel(A, B, C, propagate_nan: tl.constexpr, func: tl.constexpr):
        if func == 'clamp':
            tl.store(
                C,
                getattr(tl, func)(tl.load(A), -tl.load(B), tl.load(B),
                                  propagate_nan=getattr(tl.PropagateNan, propagate_nan)))
        else:
            tl.store(C,
                     getattr(tl, func)(tl.load(A), tl.load(B), propagate_nan=getattr(tl.PropagateNan, propagate_nan)))

    for mode in ['A', 'B', 'both']:
        if func == 'clamp' and mode == 'B':
            # clamp does not guarantee propagation from 'min' and 'max' args
            continue
        A = torch.randn((1, ), device=device, dtype=getattr(torch, dtype))
        if mode == 'A' or mode == 'both': A[0] = torch.nan
        B = torch.randn((1, ), device=device, dtype=getattr(torch, dtype))
        if mode == 'B' or mode == 'both': B[0] = torch.nan
        C = torch.zeros_like(A, device=device, dtype=getattr(torch, dtype))
        kernel[(1, )](A, B, C, propagate_nan, func)

        if mode == 'both' or propagate_nan == 'ALL':
            assert torch.isnan(C[0])
        else:
            assert not torch.isnan(C[0])


# -----------------------
# test clamp
# -----------------------


@pytest.mark.interpreter
@pytest.mark.parametrize("dtype", ['float16', 'float32'])
def test_clamp(dtype, device):

    @triton.jit
    def kernel(x_ptr, min_ptr, max_ptr, out_ptr, ref_ptr, N, BLOCK_SIZE: tl.constexpr):

        off = tl.arange(0, BLOCK_SIZE)
        mask = off < N
        x = tl.load(x_ptr + off, mask=mask)
        min = tl.load(min_ptr + off, mask=mask)
        max = tl.load(max_ptr + off, mask=mask)
        out = out_ptr + off
        ref = ref_ptr + off

        tl.store(out, tl.clamp(x, min, max), mask=mask)
        ref_val = tl.minimum(tl.maximum(x, min), max)
        tl.store(ref, ref_val, mask=mask)

    size = 128

    x = torch.randn((size, ), device=device, dtype=getattr(torch, dtype))
    a = torch.randn((size, ), device=device, dtype=getattr(torch, dtype))
    b = torch.randn((size, ), device=device, dtype=getattr(torch, dtype))
    min = torch.min(a, b)
    max = torch.max(a, b)
    out = torch.zeros_like(x, device=device, dtype=getattr(torch, dtype))
    ref = torch.zeros_like(x, device=device, dtype=getattr(torch, dtype))

    kernel[(size, )](x, min, max, out, ref, x.numel(), BLOCK_SIZE=size)

    torch.testing.assert_close(out, ref)


# Test for symmetric clamp(x, -limit, limit), as it may go through optimized
# codegen in the backends
@pytest.mark.interpreter
@pytest.mark.parametrize("dtype", ['float16', 'float32'])
def test_clamp_symmetric(dtype, device):

    @triton.jit
    def kernel(x_ptr, limit_ptr, out_ptr, ref_ptr, N, BLOCK_SIZE: tl.constexpr):

        off = tl.arange(0, BLOCK_SIZE)
        mask = off < N
        x = tl.load(x_ptr + off, mask=mask)
        limit = tl.load(limit_ptr + off, mask=mask)
        out = out_ptr + off
        ref = ref_ptr + off

        tl.store(out, tl.clamp(x, -limit, limit), mask=mask)
        ref_val = tl.minimum(tl.maximum(x, -limit), limit)
        tl.store(ref, ref_val, mask=mask)

    size = 128

    x = torch.randn((size, ), device=device, dtype=getattr(torch, dtype))
    limit = torch.randn((size, ), device=device, dtype=getattr(torch, dtype)).abs()
    out = torch.zeros_like(x, device=device, dtype=getattr(torch, dtype))
    ref = torch.zeros_like(x, device=device, dtype=getattr(torch, dtype))

    kernel[(size, )](x, limit, out, ref, x.numel(), BLOCK_SIZE=size)

    torch.testing.assert_close(out, ref)


# -----------------------
# test iterators
# -----------------------


@pytest.mark.interpreter
def test_static_range(device):

    @triton.jit
    def loop_kernel(Z, N: tl.constexpr, step: tl.constexpr):
        acc = 0
        for i in tl.static_range(0, N, step=step):
            acc += i
        tl.store(Z, acc)

    N = 100
    step = 7
    Out = torch.empty(1, dtype=torch.int32, device=device)
    loop_kernel[(1, )](Out, N, step)
    Acc = torch.tensor([0], dtype=torch.int32, device=device)
    for i in range(0, N, step):
        Acc += i
    assert (Out == Acc).all(), (Out, Acc)


@pytest.mark.interpreter
def test_tl_range(device):
    if is_hip():
        pytest.skip("test_tl_range is not supported in HIP")
    if is_interpreter():
        pytest.skip("FIXME: RuntimeError: \"addmm_impl_cpu_\" not implemented for 'Half'")
    M, N, K = 64, 64, 512
    BLOCK_M, BLOCK_N, BLOCK_K = M, N, 64
    a = torch.randn((M, K), device=device, dtype=torch.float16)
    b = torch.randn((K, N), device=device, dtype=torch.float16)
    c = torch.empty((M, N), dtype=torch.float32, device=device)
    pgm = matmul_kernel[
        1,
    ](a, b, c, M, N, K, a.stride(0), a.stride(1), b.stride(0), b.stride(1), c.stride(0), c.stride(1), BLOCK_M, BLOCK_N,
      BLOCK_K, 0, num_pipeline_stages=5)
    ref_out = torch.matmul(a, b).to(torch.float32)
    if is_interpreter():
        # GPU invokes tensor core for float16 matmul, which is not supported in interpreter.
        # Thus we use a higher tolerance
        torch.testing.assert_close(ref_out, c, rtol=1e-2, atol=1e-1)
    else:
        torch.testing.assert_close(ref_out, c, rtol=1e-3, atol=1e-3)
    if device in ['cuda']:
        capability = torch.cuda.get_device_capability()
        if capability[0] >= 8:
            ptx = pgm.asm['ptx']
            # check that the loop got pipelined with the right number of stages.
            assert 'cp.async.wait_group 0x6' in ptx<|MERGE_RESOLUTION|>--- conflicted
+++ resolved
@@ -2471,37 +2471,18 @@
 
 
 layouts = [
-<<<<<<< HEAD
-    BlockedLayout([1, 4], [8, 4], [4, 1], [1, 0], [1, 1], [1, 1], [0, 1]),
-    BlockedLayout([1, 4], [8, 4], [4, 1], [0, 1], [1, 1], [1, 1], [0, 1]),
-    BlockedLayout([4, 4], [2, 16], [4, 1], [1, 0], [1, 1], [1, 1], [0, 1]),
-    BlockedLayout([1, 2], [4, 8], [4, 1], [1, 0], [1, 1], [1, 1], [0, 1]),
+    BlockedLayout([1, 4], [8, THREADS_PER_WARP // 8], [4, 1], [1, 0], [1, 1], [1, 1], [0, 1]),
+    BlockedLayout([1, 4], [8, THREADS_PER_WARP // 8], [4, 1], [0, 1], [1, 1], [1, 1], [0, 1]),
+    BlockedLayout([1, 4], [8, THREADS_PER_WARP // 8], [2, 2], [1, 0], [1, 1], [1, 1], [0, 1]),
+    BlockedLayout([1, 4], [8, THREADS_PER_WARP // 8], [2, 2], [0, 1], [1, 1], [1, 1], [0, 1]),
+    BlockedLayout([4, 4], [THREADS_PER_WARP // 16, 16], [4, 1], [1, 0], [1, 1], [1, 1], [0, 1]),
+    BlockedLayout([1, 2], [4, THREADS_PER_WARP // 4], [4, 1], [1, 0], [1, 1], [1, 1], [0, 1]),
     DpasLayout(repeatCount=8, systolic_depth=8, execution_size=8, ops_per_chan=1, threads_per_warp=32,
                warps_per_cta=[4, 1]),
     DpasLayout(repeatCount=8, systolic_depth=8, execution_size=16, ops_per_chan=2, threads_per_warp=32,
                warps_per_cta=[2, 2]),
     DpasLayout(repeatCount=8, systolic_depth=8, execution_size=8, ops_per_chan=4, threads_per_warp=32,
                warps_per_cta=[4, 1])
-=======
-    BlockedLayout([1, 4], [8, THREADS_PER_WARP // 8], [4, 1], [1, 0], [1, 1], [1, 1], [0, 1]),
-    BlockedLayout([1, 4], [8, THREADS_PER_WARP // 8], [4, 1], [0, 1], [1, 1], [1, 1], [0, 1]),
-    BlockedLayout([1, 4], [8, THREADS_PER_WARP // 8], [2, 2], [1, 0], [1, 1], [1, 1], [0, 1]),
-    BlockedLayout([1, 4], [8, THREADS_PER_WARP // 8], [2, 2], [0, 1], [1, 1], [1, 1], [0, 1]),
-    BlockedLayout([4, 4], [THREADS_PER_WARP // 16, 16], [4, 1], [1, 0], [1, 1], [1, 1], [0, 1]),
-    BlockedLayout([1, 2], [4, THREADS_PER_WARP // 4], [4, 1], [1, 0], [1, 1], [1, 1], [0, 1]),
-    MmaLayout(version=(2, 0), warps_per_cta=[4, 1], ctas_per_cga=[1, 1], cta_split_num=[1, 1], cta_order=[0, 1],
-              instr_shape=[16, 8]),
-    MmaLayout(version=(2, 0), warps_per_cta=[2, 2], ctas_per_cga=[1, 1], cta_split_num=[1, 1], cta_order=[0, 1],
-              instr_shape=[16, 8]),
-    MmaLayout(version=(3, 0), warps_per_cta=[4, 1], ctas_per_cga=[1, 1], cta_split_num=[1, 1], cta_order=[1, 0],
-              instr_shape=[16, 16, 16]),
-    MfmaLayout(version=(2, 0), warps_per_cta=[2, 2], instr_shape=[32, 32], is_transposed=False),
-    MfmaLayout(version=(2, 0), warps_per_cta=[4, 1], instr_shape=[32, 32], is_transposed=False),
-    MfmaLayout(version=(2, 0), warps_per_cta=[1, 4], instr_shape=[32, 32], is_transposed=False),
-    MfmaLayout(version=(2, 0), warps_per_cta=[2, 2], instr_shape=[32, 32], is_transposed=True),
-    MfmaLayout(version=(2, 0), warps_per_cta=[4, 1], instr_shape=[32, 32], is_transposed=True),
-    MfmaLayout(version=(2, 0), warps_per_cta=[1, 4], instr_shape=[32, 32], is_transposed=True),
->>>>>>> 0ea0e898
 ]
 
 
@@ -3000,16 +2981,11 @@
      for float8_type in ["float8e5", "float8e4nv"]])
 @pytest.mark.parametrize("num_ctas", num_ctas_list)
 def test_dot(M, N, K, num_warps, col_a, col_b, epilogue, allow_tf32, in_dtype, out_dtype, num_ctas, device):
-<<<<<<< HEAD
+    if is_hip():
+        pytest.skip("Skipping test until we fix bug in amd backend (to use layout order)")
+
     if is_cuda():
         capability = torch.cuda.get_device_capability()
-=======
-    if is_hip():
-        pytest.skip("Skipping test until we fix bug in amd backend (to use layout order)")
-    check_cuda_only(device)
-
-    capability = torch.cuda.get_device_capability()
->>>>>>> 0ea0e898
 
         if capability[0] < 7:
             pytest.skip("Only test tl.dot() on devices with sm >= 70")
