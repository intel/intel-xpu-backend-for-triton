# ruff: noqa: F821,F841
import contextlib
import itertools
import re
from typing import Optional
import math
import textwrap
import pathlib

import numpy as np
import pytest
import torch
import os
import inspect
from numpy.random import RandomState

import triton
import triton.language as tl
from triton.language.extra import libdevice

from triton._internal_testing import (
    integral_dtypes,
    int_dtypes,
    str_to_triton_dtype,
    uint_dtypes,
    float_dtypes,
    float_dtypes_with_bfloat16,
    dtypes,
    dtypes_with_bfloat16,
    is_cuda,
    is_interpreter,
    is_hopper,
    is_hopper_or_newer,
    is_hip,
    is_hip_cdna,
    is_hip_cdna2,
    is_hip_cdna3,
    is_hip_cdna4,
    is_hip_gfx12,
    get_hip_lds_size,
    is_xpu,
    get_arch,
    torch_float8_dtypes,
    torch_dtypes,
    numpy_random,
    to_triton,
    torch_dtype_name,
    to_numpy,
)
from triton.runtime.errors import InterpreterError


@contextlib.contextmanager
def promotion_numpy_2_0():
    state = np._get_promotion_state()
    np._set_promotion_state("weak")
    try:
        yield
    finally:
        np._set_promotion_state(state)


def xpu_has_fp64():
    assert is_xpu()
    target = triton.runtime.driver.active.get_current_target()
    return target.arch['has_fp64']


# No need to emulate NumPy 2.0 if the user has NumPy 2.0
if np.__version__[0] != "1":
    promotion_numpy_2_0 = contextlib.nullcontext

# TODO: enable multiple cta cluster testing.
# num_ctas_list = [1, 4] if torch.cuda.get_device_capability()[0] == 9 else [1]
num_ctas_list = [1]

mma_nonk_sizes = []

GPU_DIALECT = "ttg"
if is_interpreter():
    THREADS_PER_WARP = 1
elif is_hip():
    THREADS_PER_WARP = triton.runtime.driver.active.get_current_target().warp_size
    # for CDNA multiple variants of mma instructions are supported:
    # mfma 16x16/mfma 32x32
    # 0 is a special value for automatic heuristic
    if is_hip_cdna():
        mma_nonk_sizes = [0, 16, 32]
else:
    THREADS_PER_WARP = 32


def _bitwidth(dtype: str) -> int:
    # ex.: "int64" -> 64
    return int(re.search(r'(\d+)$', dtype).group(1))


def _dtype(dtype: str) -> str:
    # ex.: "int64" -> "int"
    return re.match(r'([a-zA-Z]+)', dtype).group(0)


def patch_kernel(template, to_replace):
    if is_interpreter():
        local_namespace = {}
        src = textwrap.dedent(inspect.getsource(template.fn))
        for k, v in to_replace.items():
            src = src.replace(k, v)
        exec(src, globals(), local_namespace)
        return local_namespace[template.fn.__name__]
    else:
        kernel = triton.JITFunction(template.fn)
        for key, value in to_replace.items():
            kernel._unsafe_update_src(kernel.src.replace(key, value))
        return kernel


def check_cuda_or_hip(device):
    # CUDA and HIP both use pytorch device 'cuda'.  Other backends like Intel
    # GPU do not.
    if device not in ['cuda']:
        pytest.xfail("Only for cuda or HIP")


def check_type_supported(dtype, device):
    '''
    skip test if dtype is not supported on the current device
    '''
    if device in ['cuda']:
        cc = torch.cuda.get_device_capability()
        if cc[0] < 8 and (dtype is tl.bfloat16 or dtype == "bfloat16" or dtype is torch.bfloat16):
            pytest.skip("bfloat16 is only supported on NVGPU with cc >= 80")
        if cc[0] < 9 and dtype in {tl.float8e4nv, "float8e4nv", "float8_e4m3fn"}:
            pytest.skip("float8e4nv is only supported on NVGPU with cc >= 90")
    if is_interpreter():
        if dtype in [tl.bfloat16, "bfloat16", torch.bfloat16]:
            pytest.xfail("bfloat16 is not supported in the interpreter")
    elif device in ['xpu']:
        if dtype in [torch.float64, "float64"] and not xpu_has_fp64():
            pytest.xfail("float64 not supported on current xpu hardware")


def check_threads_supported(num_warps, threads_per_warp, device):
    if device != "xpu":
        return
    props = triton.runtime.driver.active.utils.get_device_properties(triton.runtime.driver.active.get_current_device())
    if threads_per_warp not in props['sub_group_sizes']:
        pytest.xfail('unsupported warp size')
    if threads_per_warp * num_warps > props['max_work_group_size']:
        pytest.xfail('unsupported workgroup size')


def get_src_element_ty_size(dtype_str):
    if dtype_str in ["int8", "uint8", "float8e4b15"]:
        return 1
    if dtype_str == "float16":
        return 2
    if dtype_str == "float32" or dtype_str == "tensorfloat32":
        return 4
    if dtype_str == "float64":
        return 8
    raise ValueError(f"Unknown dtype {dtype_str}")


class MfmaLayout:

    def __init__(self, version, warps_per_cta, tiles_per_warp, instr_shape, is_transposed):
        self.version = version
        self.warps_per_cta = warps_per_cta
        self.tiles_per_warp = tiles_per_warp
        self.instr_shape = instr_shape
        self.is_transposed = is_transposed

    def __str__(self):
        return f"#{GPU_DIALECT}.amd_mfma<{{versionMajor={self.version[0]}, versionMinor={self.version[1]}, warpsPerCTA = {self.warps_per_cta}, tilesPerWarp = {self.tiles_per_warp}, instrShape={self.instr_shape}, isTransposed = {str(self.is_transposed).lower()}}}>"


class WmmaLayout:

    def __init__(self, version, warps_per_cta):
        self.version = version
        self.warps_per_cta = warps_per_cta

    def __str__(self):
        return f"#{GPU_DIALECT}.amd_wmma<{{version = {self.version}, warpsPerCTA = {self.warps_per_cta}}}>"


class MmaLayout:

    def __init__(self, version, warps_per_cta, ctas_per_cga, cta_split_num, cta_order, instr_shape):
        self.version = version
        self.warps_per_cta = warps_per_cta
        self.ctas_per_cga = ctas_per_cga
        self.cta_split_num = cta_split_num
        self.cta_order = cta_order
        self.instr_shape = instr_shape

    def __str__(self):
        return f"#{GPU_DIALECT}.nvidia_mma<{{versionMajor={self.version[0]}, versionMinor={self.version[1]}, warpsPerCTA={self.warps_per_cta}, CTAsPerCGA={self.ctas_per_cga}, CTASplitNum={self.cta_split_num}, CTAOrder={self.cta_order}, instrShape={self.instr_shape}}}>"


class DpasLayout:

    def __init__(self, repeatCount, systolic_depth, execution_size, ops_per_chan, threads_per_warp, warps_per_cta,
                 rep_cluster):
        self.repeatCount = repeatCount
        self.systolic_depth = systolic_depth
        self.execution_size = execution_size
        self.ops_per_chan = ops_per_chan
        self.threads_per_warp = threads_per_warp
        self.warps_per_cta = warps_per_cta
        self.rep_cluster = rep_cluster

    def __str__(self):
        return f"#ttig.dpas<{{repeatCount={self.repeatCount}, systolicDepth={self.systolic_depth}, executionSize = {self.execution_size}, opsPerChan = {self.ops_per_chan}, threadsPerWarp = {self.threads_per_warp}, warpsPerCTA={self.warps_per_cta}, repCluster={self.rep_cluster}}}>"


class DotOperandLayout:

    def __init__(self, parent, op_idx, k_width):
        self.parent = parent
        self.op_idx = op_idx
        self.k_width = k_width

    def __str__(self):
        return f"#{GPU_DIALECT}.dot_op<{{parent={self.parent}, opIdx={self.op_idx}, kWidth={self.k_width}}}>"


class SliceLayout:

    def __init__(self, dim, parent):
        self.dim = dim
        self.parent = parent

    def __str__(self):
        return f"#{GPU_DIALECT}.slice<{{dim = {self.dim}, parent = {self.parent}}}>"


class BlockedLayout:

    def __init__(self, size_per_thread, threads_per_warp, warps_per_cta, order, ctas_per_cga=[1, 1],
                 cta_split_num=[1, 1], cta_order=[0, 1]):
        self.sz_per_thread = size_per_thread
        self.threads_per_warp = threads_per_warp
        self.warps_per_cta = warps_per_cta
        self.order = order
        self.ctas_per_cga = ctas_per_cga
        self.cta_split_num = cta_split_num
        self.cta_order = cta_order

    def __str__(self):
        return f"#{GPU_DIALECT}.blocked<{{sizePerThread={self.sz_per_thread}, threadsPerWarp={self.threads_per_warp}, warpsPerCTA={self.warps_per_cta}, order={self.order}, CTAsPerCGA={self.ctas_per_cga}, CTASplitNum={self.cta_split_num}, CTAOrder={self.cta_order}}}>"


class SwizzledSharedLayout:

    def __init__(self, vec, per_phase, max_phase, order, ctas_per_cga, cta_split_num, cta_order):
        self.vec = vec
        self.per_phase = per_phase
        self.max_phase = max_phase
        self.order = order
        self.ctas_per_cga = ctas_per_cga
        self.cta_split_num = cta_split_num
        self.cta_order = cta_order

    def __str__(self):
        return f"#{GPU_DIALECT}.swizzled_shared<{{vec={self.vec}, perPhase={self.per_phase}, maxPhase={self.max_phase}, order={self.order}, CTAsPerCGA={self.ctas_per_cga}, CTASplitNum={self.cta_split_num}, CTAOrder={self.cta_order}}}>"


class PaddedSharedLayout:

    def __init__(self, interval_padding_pairs, order, ctas_per_cga, cta_split_num, cta_order):
        self.interval_padding_pairs = "[" + ", ".join(f"{v[0]}:{v[1]:+d}" for v in interval_padding_pairs) + "]"
        self.order = order
        self.ctas_per_cga = ctas_per_cga
        self.cta_split_num = cta_split_num
        self.cta_order = cta_order

    def __str__(self):
        return f"#{GPU_DIALECT}.padded_shared<{self.interval_padding_pairs} {{order={self.order}, CTAsPerCGA={self.ctas_per_cga}, CTASplitNum={self.cta_split_num}, CTAOrder={self.cta_order}}}>"


class NVMMASharedLayout:

    def __init__(self, swizzle, transpose, element_bit_width, ctas_per_cga, cta_split_num, cta_order):
        self.swizzle = swizzle
        self.transpose = transpose
        self.element_bit_width = element_bit_width
        self.ctas_per_cga = ctas_per_cga
        self.cta_split_num = cta_split_num
        self.cta_order = cta_order

    def __str__(self):
        transpose_str = "true" if self.transpose else "false"
        return f"#{GPU_DIALECT}.nvmma_shared<{{swizzlingByteWidth={self.swizzle}, transposed={transpose_str}, elementBitWidth={self.element_bit_width}, CTAsPerCGA={self.ctas_per_cga}, CTASplitNum={self.cta_split_num}, CTAOrder={self.cta_order}}}>"


class LinearLayout:

    def __init__(self, register, lane, warp, block):
        self.register = register
        self.lane = lane
        self.warp = warp
        self.block = block

    def __str__(self):
        return f"#{GPU_DIALECT}.linear<{{register={self.register}, lane={self.lane}, warp={self.warp}, block={self.block}}}>"


# Python impl of LinearEncodingAttr::basesPerDim
def bases_per_dim(layout, dim, rank, skip_broadcast=True):
    assert isinstance(layout, LinearLayout)
    bases = getattr(layout, dim)
    result = [1] * rank

    if not bases:
        return result

    non_zero_idx = None

    for basis in bases:
        # Find the first non-zero index in the current basis
        idx = next((i for i, v in enumerate(basis) if v != 0), None)
        if idx is not None:
            non_zero_idx = idx
            result[idx] *= 2
        elif not skip_broadcast:
            # If no non-zero found and we're not skipping broadcasts, use the last found non-zero index
            assert non_zero_idx is not None
            result[non_zero_idx] *= 2

    return result


def warps_per_cta(layout, shape):
    if isinstance(layout, LinearLayout):
        return bases_per_dim(layout, 'warp', len(shape))
    elif isinstance(layout, (SliceLayout, DotOperandLayout)):
        return warps_per_cta(layout.parent, shape)
    else:
        return layout.warps_per_cta


def is_layout_applicable(layout) -> bool:
    if isinstance(layout, (BlockedLayout, SwizzledSharedLayout, LinearLayout)):
        return True
    elif isinstance(layout, SliceLayout):
        return is_layout_applicable(layout.parent)
    elif is_cuda():
        mma_layout = layout.parent if isinstance(layout, DotOperandLayout) else layout
        if not isinstance(mma_layout, MmaLayout):
            return False
        if mma_layout.version[0] >= 3 and not is_hopper_or_newer():
            return False
        return True
    elif is_hip():
        target_arch = triton.runtime.driver.active.get_current_target().arch
        if isinstance(layout, PaddedSharedLayout):
            return true
        elif "gfx11" in target_arch:
            # RDNA 3
            return isinstance(layout, WmmaLayout)
        elif any(arch for arch in ["gfx8", "gfx9"] if arch in target_arch):
            # CDNA 1, 2, 3, 4
            return isinstance(layout, MfmaLayout)
        else:
            return False
    elif is_xpu():
        mma_layout = layout.parent if isinstance(layout, DotOperandLayout) else layout
        return isinstance(mma_layout, DpasLayout)
    else:
        return True


def filter_layouts(layouts):
    return [l for l in layouts if is_layout_applicable(l)]


@pytest.mark.interpreter
@pytest.mark.parametrize("dtype_x", list(dtypes) + ["bfloat16"])
def test_empty_kernel(dtype_x, device):
    SIZE = 128

    @triton.jit
    def kernel(X, SIZE: tl.constexpr):
        pass

    check_type_supported(dtype_x, device)
    x = to_triton(numpy_random(SIZE, dtype_str=dtype_x), device=device, dst_type=dtype_x)
    kernel[(1, )](x, SIZE=SIZE, num_warps=4)


def test_scalar_overflow(device):

    @triton.jit
    def kernel():
        huge_int: tl.constexpr = 0xFFFFFFFFFFFFFF
        x = tl.full((), 32, dtype=tl.int32)
        y = x + huge_int

    with pytest.raises(triton.TritonError, match="out of range"):
        kernel[(1, )]()


# generic test functions
def _test_unary(dtype_x, expr, numpy_expr=None, device='cuda', num_ctas=1):
    check_type_supported(dtype_x, device)  # early return if dtype_x is not supported
    SIZE = 128
    # define the kernel / launch-grid

    @triton.jit
    def kernel(Z, X, SIZE: tl.constexpr):
        off = tl.arange(0, SIZE)
        x = tl.load(X + off)
        z = GENERATE_TEST_HERE
        tl.store(Z + off, z)

    kernel = patch_kernel(kernel, {'GENERATE_TEST_HERE': expr})
    # inputs
    x = numpy_random(SIZE, dtype_str=dtype_x)
    # avoid log/sqrt of negative numbers
    if 'log' in expr or 'sqrt' in expr:
        x = np.abs(x) + 0.01
    # reference result
    z_ref = eval(expr if numpy_expr is None else numpy_expr)
    # triton result
    x_tri = to_triton(x, device=device, dst_type=dtype_x)
    z_tri = to_triton(np.empty_like(x), device=device, dst_type=dtype_x)
    kernel[(1, )](Z=z_tri, X=x_tri, SIZE=SIZE, num_warps=4, num_ctas=num_ctas)
    # compare
    np.testing.assert_allclose(z_ref, to_numpy(z_tri), rtol=0.01)


def _binary_op_dtype_override(a: str, b: str) -> Optional[np.dtype]:
    """
    Given two dtype strings, returns the numpy dtype Triton thinks binary
    operations on the two types should return. Returns None if the return value
    matches numpy. This is generally needed because Triton and pytorch return
    narrower floating point types than numpy in mixed operations, and because
    Triton follows C/C++ semantics around mixed signed/unsigned operations, and
    numpy/pytorch do not.
    """
    overrides = {
        ('float16', 'int16'): np.float16,
        ('float16', 'int32'): np.float16,
        ('float16', 'int64'): np.float16,
        ('float16', 'uint16'): np.float16,
        ('float16', 'uint32'): np.float16,
        ('float16', 'uint64'): np.float16,
        ('int8', 'uint8'): np.uint8,
        ('int8', 'uint16'): np.uint16,
        ('int8', 'uint32'): np.uint32,
        ('int8', 'uint64'): np.uint64,
        ('int16', 'uint16'): np.uint16,
        ('int16', 'uint32'): np.uint32,
        ('int16', 'uint64'): np.uint64,
        ('int32', 'uint32'): np.uint32,
        ('int32', 'uint64'): np.uint64,
        ('int64', 'uint64'): np.uint64,
    }
    key = (a, b) if a < b else (b, a)
    return overrides.get(key)


def _test_binary(dtype_x, dtype_y, expr, numpy_expr=None, mode_x='real', mode_y='real', device='cuda', num_ctas=1,
                 x_low=None, x_high=None, y_low=None, y_high=None, filter_y=None, test_broadcast=True,
                 test_scalar=True):
    check_type_supported(dtype_x, device)  # early return if dtype_x is not supported
    check_type_supported(dtype_y, device)
    SIZE = 128
    # define the kernel / launch-grid

    @triton.jit
    def kernel(Z, X, Y, SIZE: tl.constexpr):
        off = tl.arange(0, SIZE)
        x = tl.load(X + off)
        y = tl.load(Y + off)
        z = GENERATE_TEST_HERE
        tl.store(Z + off, z)

    @triton.jit
    def kernel_broadcast_lhs(Z, X, Y, SIZE: tl.constexpr):
        off = tl.arange(0, SIZE)
        x = tl.load(X)
        y = tl.load(Y + off)
        z = GENERATE_TEST_HERE
        tl.store(Z + off, z)

    @triton.jit
    def kernel_broadcast_rhs(Z, X, Y, SIZE: tl.constexpr):
        off = tl.arange(0, SIZE)
        x = tl.load(X + off)
        y = tl.load(Y)
        z = GENERATE_TEST_HERE
        tl.store(Z + off, z)

    @triton.jit
    def kernel_scalar_rhs(Z, X, y: tl.constexpr, SIZE: tl.constexpr):
        off = tl.arange(0, SIZE)
        x = tl.load(X + off)
        z = GENERATE_TEST_HERE
        tl.store(Z + off, z)

    replacements = {'GENERATE_TEST_HERE': expr}
    kernel = patch_kernel(kernel, replacements)
    kernel_broadcast_lhs = patch_kernel(kernel_broadcast_lhs, replacements)
    kernel_broadcast_rhs = patch_kernel(kernel_broadcast_rhs, replacements)
    kernel_scalar_rhs = patch_kernel(kernel_scalar_rhs, replacements)

    # inputs
    rs = RandomState(17)
    x = numpy_random(SIZE, dtype_str=dtype_x, rs=rs, low=x_low, high=x_high)
    y = numpy_random(SIZE, dtype_str=dtype_y, rs=rs, low=y_low, high=y_high)
    if filter_y:
        y[filter_y(y)] = 1
    if mode_x == 'nan':
        x[:] = float('nan')
    if mode_y == 'nan':
        y[:] = float('nan')

    def do_test(x, y, kernel_fn):
        x_is_scalar = isinstance(x, (bool, int, float))
        y_is_scalar = isinstance(y, (bool, int, float))
        scalar_test = x_is_scalar or y_is_scalar

        # For scalars, we follow the NumPy 2.0 (and JAX/PyTorch pretty much) casting rules.
        if scalar_test:
            # We remove any explicit casting
            pattern = r'\.astype\(np\.\w+\)'
            scalar_expr = expr if numpy_expr is None else re.sub(pattern, '', numpy_expr)
            with promotion_numpy_2_0():
                z_ref = eval(scalar_expr)
        else:
            z_ref = eval(expr if numpy_expr is None else numpy_expr)

        dtype_z = _binary_op_dtype_override(dtype_x, dtype_y)
        if not scalar_test and dtype_z is not None:
            z_ref = z_ref.astype(dtype_z)

        # triton result
        x_tri = x if x_is_scalar else to_triton(x, device=device, dst_type=dtype_x)
        y_tri = y if y_is_scalar else to_triton(y, device=device, dst_type=dtype_y)
        if is_xpu() and not xpu_has_fp64() and z_ref.dtype in ["float64"]:
            # Downcast the output type. Assumes similar overflow behavior to reference eval on the device.
            z_ref = z_ref.astype("float32")
        z_tri = to_triton(np.empty(SIZE, dtype=z_ref.dtype), device=device)

        kernel_fn[(1, )](z_tri, x_tri, y_tri, SIZE=SIZE, num_warps=4, num_ctas=num_ctas)
        err_msg = f"{expr}, {kernel_fn.__name__}"
        np.testing.assert_allclose(z_ref, to_numpy(z_tri), err_msg=err_msg, atol=7e-3, rtol=0.01)

    def get_scalar(x, dtype, low, high, filter):
        # If dtype is int, don't choose a huge number for the scalar
        # as it'll overflow easily when converted to the other dtype
        if dtype in integral_dtypes:
            # Choose in range [-7, 7] ([0, 7] for uints)
            low_x = 0 if dtype in uint_dtypes else -7
            if low is not None:
                low_x = max(low_x, low)
            high_x = 7
            if high is not None:
                high_x = min(high_x, high)
            scalar = numpy_random((), dtype_str=dtype, rs=rs, low=low_x, high=high_x).item()
            if filter and filter(scalar):
                #  https://xkcd.com/221/
                scalar = 4
        else:
            scalar = x.flat[0].item()
        return scalar

    do_test(x, y, kernel)
    if mode_y != 'nan' and test_scalar:
        if dtype_x in uint_dtypes:
            low = 0 if y_low is None else max(y_low, 0)
        else:
            low = y_low
        y_scalar = get_scalar(y, dtype_y, low, y_high, filter_y)
        do_test(x, y_scalar, kernel_scalar_rhs)
    if test_broadcast:
        do_test(x[:1].reshape(()), y, kernel_broadcast_lhs)
        do_test(x, y[:1].reshape(()), kernel_broadcast_rhs)


def _min_max_integral_mod_value(dtype_x, dtype_y) -> Optional[int]:
    """
    Limit min/max values for integral types for mod values. Leads to
    overflow/underflow when casting large integral types to floats.
    """
    x_bitwidth = _bitwidth(dtype_x)
    y_bitwidth = _bitwidth(dtype_y)

    # hard cap max value bit-width to 32 if 64 bit-width types
    min_bitwidth = min(x_bitwidth, y_bitwidth, 32)

    # Limit max value bit-width to be one integral type less than the min bit-width
    # For example:
    #   int64, float32 -> int16
    #   uint16, float16 -> uint8
    x_dtype = _dtype(dtype_x)
    max_bitwidth = max(min_bitwidth >> 1, 8)
    dtype_max = x_dtype + str(max_bitwidth)

    max_info = np.iinfo(getattr(np, dtype_max))

    # Still need to limit values here for uints
    if max_bitwidth >= 16 and dtype_max in uint_dtypes:
        return max_info.min, max_info.max // 4
    else:
        return max_info.min, max_info.max


def test_dtype_codegen():
    for dtype in dtypes_with_bfloat16:
        full_name = f"triton.language.{dtype}"
        assert repr(eval(full_name)) == full_name


# ---------------
# test binary ops
# ---------------


@pytest.mark.interpreter
@pytest.mark.parametrize("dtype_x, dtype_y, op", [  #
    (dtype_x, dtype_y, op)
    for op in ['+', '-', '*', '/', '%']
    for dtype_x in dtypes_with_bfloat16
    for dtype_y in dtypes_with_bfloat16
])
@pytest.mark.parametrize("num_ctas", num_ctas_list)
def test_bin_op(dtype_x, dtype_y, op, num_ctas, device):
    expr = f'x {op} y'
    np_expr_gen = (lambda x, y: f'{x} {op} {y}') if op != '%' else (lambda x, y: f'np.fmod({x}, {y})')

    # Triton promotes 16-bit floating-point / and % to 32-bit because there
    # are no native div or FRem operations on float16. Since we have to
    # convert anyway, we may as well take the accuracy bump.
    def promote_to_fp32(dtype_x, dtype_y):
        return dtype_x in ('float16', 'bfloat16') and dtype_y not in ('float32', 'float64')

    if op in ('/', '%') and (promote_to_fp32(dtype_x, dtype_y) or promote_to_fp32(dtype_y, dtype_x)):
        numpy_expr = np_expr_gen('x.astype(np.float32)', 'y.astype(np.float32)')
    elif (dtype_x in uint_dtypes and dtype_y in int_dtypes and _bitwidth(dtype_x) >= _bitwidth(dtype_y)):
        numpy_expr = np_expr_gen(f'x.astype(np.{dtype_x})', f'y.astype(np.{dtype_x})')
    elif (dtype_y in uint_dtypes and dtype_x in int_dtypes and _bitwidth(dtype_y) >= _bitwidth(dtype_x)):
        numpy_expr = np_expr_gen(f'x.astype(np.{dtype_y})', f'y.astype(np.{dtype_y})')
    elif op == '%':
        # LLVM has 'numpy.fmod', not 'numpy.remainder', semantics on integer remainders.
        numpy_expr = np_expr_gen('x', 'y')
    else:
        numpy_expr = None

    if (op in ('%', '/') and ((dtype_x in int_dtypes and dtype_y in uint_dtypes) or
                              (dtype_x in uint_dtypes and dtype_y in int_dtypes))):
        with pytest.raises(triton.TritonError, match='Cannot use .* because they have different signedness'):
            _test_binary(dtype_x, dtype_y, expr, numpy_expr, device=device, num_ctas=num_ctas)
    else:
        # skip when bfloat16, as NumPy's ref performs the computation in float32
        # while Triton performs it in bfloat16
        skip_scalar_test = ((dtype_x == "bfloat16" and "float" in dtype_y)
                            or (op in ('/', '%') and dtype_x in ("float16", "bfloat16")))
        # can't divide by zero
        not_zero = op in ('/', '%') and dtype_x in integral_dtypes and dtype_y in integral_dtypes
        # can't represent -int(max)
        not_minus_one = op in ('*', '/') and dtype_x in int_dtypes and dtype_y in int_dtypes
        if not_zero or not_minus_one:
            filter_y = lambda y: not_zero * (y == 0) | not_minus_one * (y == -1)
        else:
            filter_y = None

        if op == "%" and dtype_x in integral_dtypes and dtype_y in float_dtypes_with_bfloat16:
            x_low, x_high = _min_max_integral_mod_value(dtype_x, dtype_y)
        else:
            x_low, x_high = None, None

        _test_binary(
            dtype_x, dtype_y, expr, numpy_expr, device=device, num_ctas=num_ctas,
            # fails with values where fmod(x, y) is roughly zero, but happens to
            # pass with the random values chosen for non-broadcast tests
            test_broadcast=(op != "%"), x_low=x_low, x_high=x_high, filter_y=filter_y, test_scalar=not skip_scalar_test)


@pytest.mark.interpreter
@pytest.mark.parametrize("dtype, order", [(dtype, order) for dtype in dtypes_with_bfloat16 for order in [0, 1]])
def test_addptr(dtype, order, device):
    check_type_supported(dtype, device)

    @triton.jit
    def kernel(x, y, ORDER: tl.constexpr, SIZE: tl.constexpr):
        offs = tl.arange(0, SIZE)
        if ORDER == 0:
            tl.store(y + offs, tl.load(x + offs))
        else:
            tl.store(offs + y, tl.load(offs + x))

    SIZE = 1024
    rs = RandomState(17)
    x = numpy_random(SIZE, dtype_str=dtype, rs=rs)
    y = numpy_random(SIZE, dtype_str=dtype, rs=rs)
    x_tri = to_triton(x, dst_type=dtype, device=device)
    y_tri = to_triton(y, dst_type=dtype, device=device)
    y = x
    kernel[
        1,
    ](x_tri, y_tri, order, SIZE)
    np.testing.assert_allclose(y, to_numpy(y_tri))


@pytest.mark.interpreter
@pytest.mark.parametrize("dtype_x, dtype_y", [  #
    (dtype_x, dtype_y) for dtype_x in int_dtypes for dtype_y in int_dtypes
] + [(dtype_x, dtype_y) for dtype_x in uint_dtypes for dtype_y in uint_dtypes])
@pytest.mark.parametrize("num_ctas", num_ctas_list)
def test_floordiv(dtype_x, dtype_y, num_ctas, device):
    # Triton has IEEE, not numpy/torch, semantics for %, and those carry
    # through to //, so we have to use a nonstandard expression to get a
    # reference result for //.
    expr = 'x // y'
    numpy_expr = '((x - np.fmod(x, y)) / y)'
    # can't represent -int(max)
    not_minus_one = dtype_x in int_dtypes and dtype_y in int_dtypes
    if not_minus_one:
        filter_y = lambda y: y == -1
    else:
        filter_y = None
    _test_binary(dtype_x, dtype_y, expr, numpy_expr, filter_y=filter_y, device=device, num_ctas=num_ctas)


def test_unsigned_name_mangling(device):
    # Test that uint32 and int32 are mangled differently by the compiler
    SIZE = 128
    # define the kernel / launch-grid

    @triton.jit
    def kernel(O1, O2, X, Y, SIZE: tl.constexpr):
        off = tl.arange(0, SIZE)
        x = tl.load(X + off)
        y = tl.load(Y + off)
        out1 = tl.abs(x)  # uint32 -> nop
        out2 = tl.abs(-y)  # int32 -> should have an effect
        tl.store(O1 + off, out1)
        tl.store(O2 + off, out2)

    dtype_x = 'uint32'
    dtype_y = 'int32'
    # inputs
    rs = RandomState(17)
    x = numpy_random(SIZE, dtype_str=dtype_x, rs=rs)
    y = numpy_random(SIZE, dtype_str=dtype_y, rs=rs)
    # reference result
    expect = (np.abs(x), np.abs(-y))
    # triton result
    x_tri = to_triton(x, device=device, dst_type=dtype_x)
    y_tri = to_triton(y, device=device, dst_type=dtype_y)
    actual = tuple(to_triton(np.empty_like(e), device=device) for e in expect)
    kernel[(1, )](actual[0], actual[1], x_tri, y_tri, SIZE=SIZE, num_warps=4)

    # Bitwise op, so expect exact equality
    assert (expect[0] == to_numpy(actual[0])).all()
    assert (expect[1] == to_numpy(actual[1])).all()


# test bitwise ops
# ---------------
@pytest.mark.interpreter
@pytest.mark.parametrize("dtype_x, dtype_y, op", [  #
    (dtype_x, dtype_y, op)
    for op in ['&', '|', '^']
    for dtype_x in dtypes + dtypes_with_bfloat16
    for dtype_y in dtypes + dtypes_with_bfloat16
])
@pytest.mark.parametrize("num_ctas", num_ctas_list)
def test_bitwise_op(dtype_x, dtype_y, op, num_ctas, device):
    expr = f'x {op} y'
    if (dtype_x in uint_dtypes and dtype_y in int_dtypes and _bitwidth(dtype_x) >= _bitwidth(dtype_y)):
        numpy_expr = f'x.astype(np.{dtype_x}) {op} y.astype(np.{dtype_x})'
    elif (dtype_y in uint_dtypes and dtype_x in int_dtypes and _bitwidth(dtype_y) >= _bitwidth(dtype_x)):
        numpy_expr = f'x.astype(np.{dtype_y}) {op} y.astype(np.{dtype_y})'
    else:
        numpy_expr = None
    if 'float' in dtype_x + dtype_y:
        # The CompilationError must have been caused by a C++ exception with this text.
        with pytest.raises(triton.TritonError, match='invalid operands of type'):
            _test_binary(dtype_x, dtype_y, expr, numpy_expr='np.array([])', device=device, num_ctas=num_ctas)
    else:
        _test_binary(dtype_x, dtype_y, expr, numpy_expr, device=device, num_ctas=num_ctas)


@pytest.mark.interpreter
@pytest.mark.parametrize("dtype_x, dtype_y, op", [  #
    (dtype_x, dtype_y, op) for op in ['<<', '>>'] for dtype_x in int_dtypes + uint_dtypes for dtype_y in uint_dtypes
])
@pytest.mark.parametrize("num_ctas", num_ctas_list)
def test_shift_op(dtype_x, dtype_y, op, num_ctas, device):
    expr = f'x {op} y'
    bw = max(_bitwidth(dtype_x), _bitwidth(dtype_y))
    if dtype_x.startswith('int'):
        dtype_z = f'int{bw}'
    else:
        dtype_z = f'uint{bw}'
    numpy_expr = f'x.astype(np.{dtype_z}) {op} y.astype(np.{dtype_z})'
    _test_binary(dtype_x, dtype_y, expr, numpy_expr, device=device, num_ctas=num_ctas, y_low=0, y_high=bw)


# ---------------
# test compare ops
# ---------------
ops = ['==', '!=', '>', '<', '>=', '<=']


@pytest.mark.interpreter
@pytest.mark.parametrize(
    "dtype_x, dtype_y, op, mode_x, mode_y",
    # real
    [(dtype_x, dtype_y, op, 'real', 'real') for op in ops for dtype_x in dtypes for dtype_y in dtypes]
    # NaNs
    + [('float32', 'float32', op, mode_x, mode_y)
       for op in ops
       for mode_x, mode_y in [('nan', 'real'), ('real', 'nan'), ('nan', 'nan')]])
@pytest.mark.parametrize("num_ctas", num_ctas_list)
def test_compare_op(dtype_x, dtype_y, op, mode_x, mode_y, num_ctas, device):
    expr = f'x {op} y'
    if (dtype_x in uint_dtypes and dtype_y in int_dtypes and _bitwidth(dtype_x) >= _bitwidth(dtype_y)):
        numpy_expr = f'x.astype(np.{dtype_x}) {op} y.astype(np.{dtype_x})'
    elif (dtype_y in uint_dtypes and dtype_x in int_dtypes and _bitwidth(dtype_y) >= _bitwidth(dtype_x)):
        numpy_expr = f'x.astype(np.{dtype_y}) {op} y.astype(np.{dtype_y})'
    else:
        numpy_expr = None
    _test_binary(dtype_x, dtype_y, expr, numpy_expr, mode_x=mode_x, mode_y=mode_y, device=device, num_ctas=num_ctas)


# ---------------
# test broadcast
# ---------------
@pytest.mark.interpreter
@pytest.mark.parametrize("dtype", dtypes_with_bfloat16)
def test_broadcast(dtype, device):
    check_type_supported(dtype, device)

    @triton.jit
    def broadcast_kernel(x_ptr, y_ptr, y_broadcasted_ptr, M: tl.constexpr, N: tl.constexpr):
        offset1 = tl.arange(0, M)
        offset2 = tl.arange(0, N)
        x = tl.load(x_ptr + N * offset1[:, None] + offset2[None, :])
        y = tl.load(y_ptr + offset2)
        _, y_broadcasted = tl.broadcast(x, y)
        tl.store(y_broadcasted_ptr + N * offset1[:, None] + offset2[None, :], y_broadcasted)

    M = 32
    N = 64
    rs = RandomState(17)
    x = numpy_random((M, N), dtype_str=dtype, rs=rs)
    y = numpy_random(N, dtype_str=dtype, rs=rs)
    _, y_broadcasted_np = np.broadcast_arrays(x, y)

    x_tri = to_triton(x, device=device, dst_type=dtype)
    y_tri = to_triton(y, device=device, dst_type=dtype)
    y_broadcasted_tri = to_triton(np.empty((M, N), dtype=y_broadcasted_np.dtype), device=device, dst_type=dtype)

    broadcast_kernel[(1, )](x_tri, y_tri, y_broadcasted_tri, M=M, N=N)
    assert (y_broadcasted_np == to_numpy(y_broadcasted_tri)).all()


# ----------
# test slice
# ----------


@pytest.mark.interpreter
def test_slice(device):

    @triton.jit
    def slice_kernel(XBLOCK: tl.constexpr):
        data = tl.arange(0, XBLOCK)
        tl.static_assert(data.shape == [XBLOCK])

        t = data[None, :]
        tl.static_assert(t.shape == [1, XBLOCK])

        t = data[None, None:]
        tl.static_assert(t.shape == [1, XBLOCK])

        t = data[None, :None]
        tl.static_assert(t.shape == [1, XBLOCK])

        t = data[None, :, None]
        tl.static_assert(t.shape == [1, XBLOCK, 1])

        t = data[None, None:None, None]
        tl.static_assert(t.shape == [1, XBLOCK, 1])

        t = data[None, None:None:None, None]
        tl.static_assert(t.shape == [1, XBLOCK, 1])

        t = data[None, ::None, None]
        tl.static_assert(t.shape == [1, XBLOCK, 1])

        t = data[None, None::None, None]
        tl.static_assert(t.shape == [1, XBLOCK, 1])

        scalar = tl.full([], 1, tl.int32)
        tl.static_assert(scalar.shape == [])

        t = scalar[None]
        tl.static_assert(t.shape == [1])

        t = scalar[None, None]
        tl.static_assert(t.shape == [1, 1])

    slice_kernel[(1, )](XBLOCK=32)


# ------------------
# test invalid slice
# ------------------


@pytest.mark.interpreter
def test_invalid_slice(device):
    dst = torch.empty(128, device=device)

    @triton.jit
    def _kernel(dst):
        dst[10:]

    with pytest.raises(triton.TritonError, match='unsupported tensor index'):
        _kernel[(1, )](dst=dst)


# ----------------
# test expand_dims
# ----------------
@pytest.mark.interpreter
def test_expand_dims(device):

    @triton.jit
    def expand_dims_kernel(dummy, N: tl.constexpr):
        offset1 = tl.arange(0, N)

        t = tl.expand_dims(offset1, 0)
        tl.static_assert(t.shape == [1, N])

        t = tl.expand_dims(offset1, 1)
        tl.static_assert(t.shape == [N, 1])

        t = tl.expand_dims(offset1, -1)
        tl.static_assert(t.shape == [N, 1])

        t = tl.expand_dims(offset1, -2)
        tl.static_assert(t.shape == [1, N])

        t = tl.expand_dims(offset1, (0, -1))
        tl.static_assert(t.shape == [1, N, 1])

        t = tl.expand_dims(offset1, (0, 1, 3))
        tl.static_assert(t.shape == [1, 1, N, 1])

        t = tl.expand_dims(offset1, (-4, 2, -1))
        tl.static_assert(t.shape == [1, N, 1, 1])

        t = tl.expand_dims(offset1, (3, 1, 2))
        tl.static_assert(t.shape == [N, 1, 1, 1])

        scalar = tl.sum(offset1)
        tl.static_assert(scalar.shape == [])
        t = tl.expand_dims(scalar, 0)
        tl.static_assert(t.shape == [1])

        t = tl.expand_dims(scalar, -1)
        tl.static_assert(t.shape == [1])

        # N is a scalar that's not even a tl.tensor -- this should work too.
        t = tl.expand_dims(N, -1)
        tl.static_assert(t.shape == [1])

    N = 32
    dummy_tensor = torch.empty((), device=device)
    expand_dims_kernel[(1, )](dummy_tensor, N)


@pytest.mark.interpreter
def test_expand_dims_error_cases(device):

    @triton.jit
    def dim_out_of_range1(dummy, N: tl.constexpr):
        offset1 = tl.arange(0, N)

        t = tl.expand_dims(offset1, -2)
        t = tl.expand_dims(offset1, -3)

    @triton.jit
    def dim_out_of_range2(dummy, N: tl.constexpr):
        offset1 = tl.arange(0, N)

        t = tl.expand_dims(offset1, 1)
        t = tl.expand_dims(offset1, 2)

    @triton.jit
    def dim_out_of_range3(dummy, N: tl.constexpr):
        offset1 = tl.arange(0, 1)
        scalar = tl.sum(offset1)

        t = tl.expand_dims(scalar, 1)

    @triton.jit
    def duplicate_dim1(dummy, N: tl.constexpr):
        offset1 = tl.arange(0, N)

        t = tl.expand_dims(offset1, (0, 0))

    @triton.jit
    def duplicate_dim2(dummy, N: tl.constexpr):
        offset1 = tl.arange(0, N)

        t = tl.expand_dims(offset1, (0, -3))

    N = 32
    dummy_tensor = torch.empty((), device=device)

    with pytest.raises(triton.TritonError) as exc_info:
        dim_out_of_range1[(1, )](dummy_tensor, N)
    assert "invalid axis -3" in str(exc_info.value.__cause__)

    with pytest.raises(triton.TritonError) as exc_info:
        dim_out_of_range2[(1, )](dummy_tensor, N)
    assert "invalid axis 2" in str(exc_info.value.__cause__)

    with pytest.raises(triton.TritonError) as exc_info:
        dim_out_of_range3[(1, )](dummy_tensor, N)
    assert "invalid axis 1" in str(exc_info.value.__cause__)

    with pytest.raises(triton.TritonError) as exc_info:
        duplicate_dim1[(1, )](dummy_tensor, N)
    assert re.search(r"duplicate axes, normalized axes = \[0, 0\]", str(exc_info.value.__cause__))

    with pytest.raises(triton.TritonError) as exc_info:
        duplicate_dim2[(1, )](dummy_tensor, N)
    assert re.search(r"duplicate axes, normalized axes = \[0, 0\]", str(exc_info.value.__cause__))


# ----------------------------
# test invalid program id axis
# ----------------------------
@pytest.mark.interpreter
def test_invalid_pid_axis(device):
    dst = torch.empty(128, device=device)

    @triton.jit
    def _kernel(dst):
        pid = tl.program_id(20)

    with pytest.raises(triton.TritonError) as exc_info:
        _kernel[(1, )](dst)
    assert re.search(r"program_id axis must be 0, 1, or 2 but got 20", str(exc_info.value.__cause__))


# ---------------
# test where
# ---------------
@pytest.mark.interpreter
@pytest.mark.parametrize("dtype", dtypes_with_bfloat16 + ["*int32"])
@pytest.mark.parametrize("num_ctas", num_ctas_list)
def test_where(dtype, num_ctas, device):
    select_ptrs = False
    if dtype == "*int32":
        dtype = "int64"
        select_ptrs = True
    check_type_supported(dtype, device)

    @triton.jit
    def where_kernel(cond_ptr, a_ptr, b_ptr, output_ptr, n_elements, BLOCK_SIZE: tl.constexpr,
                     TEST_POINTERS: tl.constexpr, TEST_SCALAR_POINTERS: tl.constexpr):
        offsets = tl.program_id(axis=0) * BLOCK_SIZE + tl.arange(0, BLOCK_SIZE)
        mask = offsets < n_elements
        decide = tl.load(cond_ptr + offsets, mask=mask)
        if TEST_SCALAR_POINTERS:
            ptr = tl.where(tl.load(cond_ptr), a_ptr, b_ptr)
            output = tl.load(ptr + offsets, mask=mask)
        else:
            if TEST_POINTERS:
                a = tl.load(a_ptr + offsets, mask=mask).to(tl.pi32_t)
                b = tl.load(b_ptr + offsets, mask=mask).to(tl.pi32_t)
            else:
                a = tl.load(a_ptr + offsets, mask=mask)
                b = tl.load(b_ptr + offsets, mask=mask)
            output = tl.where(decide, a, b)
        tl.store(output_ptr + offsets, output, mask=mask)

    SIZE = 1_000
    rs = RandomState(17)
    cond = numpy_random(SIZE, 'bool', rs)
    x = numpy_random(SIZE, dtype_str=dtype, rs=rs)
    y = numpy_random(SIZE, dtype_str=dtype, rs=rs)
    z = np.where(cond, x, y)

    cond_tri = to_triton(cond, device=device)
    x_tri = to_triton(x, device=device, dst_type=dtype)
    y_tri = to_triton(y, device=device, dst_type=dtype)
    z_tri = to_triton(np.empty(SIZE, dtype=z.dtype), device=device, dst_type=dtype)

    grid = lambda meta: (triton.cdiv(SIZE, meta['BLOCK_SIZE']), )
    where_kernel[grid](cond_tri, x_tri, y_tri, z_tri, SIZE, BLOCK_SIZE=1024, TEST_POINTERS=select_ptrs,
                       TEST_SCALAR_POINTERS=False, num_ctas=num_ctas)
    assert (z == to_numpy(z_tri)).all()
    if select_ptrs:
        where_kernel[grid](cond_tri, x_tri, y_tri, z_tri, SIZE, BLOCK_SIZE=1024, TEST_POINTERS=select_ptrs,
                           TEST_SCALAR_POINTERS=True)
        z = np.where(cond[0], x, y)
        assert (z == to_numpy(z_tri)).all()


@pytest.mark.interpreter
@pytest.mark.parametrize("num_ctas", num_ctas_list)
def test_where_broadcast(num_ctas, device):

    @triton.jit
    def where_kernel(cond_ptr, a_ptr, out_ptr, BLOCK_SIZE: tl.constexpr):
        xoffsets = tl.arange(0, BLOCK_SIZE)[:, None]
        yoffsets = tl.arange(0, BLOCK_SIZE)[None, :]

        mask = tl.load(cond_ptr + yoffsets)
        vals = tl.load(a_ptr + yoffsets + BLOCK_SIZE * xoffsets)
        res = tl.where(mask, vals, 0.)
        tl.store(out_ptr + yoffsets + BLOCK_SIZE * xoffsets, res)

    @triton.jit
    def where_scalar_condition(a_ptr, out_ptr, BLOCK_SIZE: tl.constexpr):
        xoffsets = tl.arange(0, BLOCK_SIZE)[:, None]
        yoffsets = tl.arange(0, BLOCK_SIZE)[None, :]
        mask = False
        vals = tl.load(a_ptr + yoffsets + BLOCK_SIZE * xoffsets)
        res = tl.where(mask, vals, 0.)
        tl.store(out_ptr + yoffsets + BLOCK_SIZE * xoffsets, res)

    SIZE = 32
    dtype = 'float32'
    rs = RandomState(17)
    x = numpy_random((SIZE, SIZE), dtype_str=dtype, rs=rs)
    mask = numpy_random(SIZE, 'bool', rs=rs)
    z = np.where(mask, x, 0)
    cond_tri = to_triton(mask, device=device)
    x_tri = to_triton(x, device=device, dst_type=dtype)
    z_tri = to_triton(np.empty((SIZE, SIZE), dtype=z.dtype), device=device, dst_type=dtype)
    where_kernel[(1, )](cond_tri, x_tri, z_tri, SIZE)
    assert (z == to_numpy(z_tri)).all()
    where_scalar_condition[(1, )](x_tri, z_tri, SIZE, num_ctas=num_ctas)
    z = np.where(0, x, 0)
    assert (z == to_numpy(z_tri)).all()


# ---------------
# test unary ops
# ---------------


@pytest.mark.interpreter
@pytest.mark.parametrize("dtype_x, expr",
                         [(dtype_x, ' -x') for dtype_x in dtypes_with_bfloat16] + [(dtype_x, ' ~x')
                                                                                   for dtype_x in int_dtypes])
@pytest.mark.parametrize("num_ctas", num_ctas_list)
def test_unary_op(dtype_x, expr, num_ctas, device):
    _test_unary(dtype_x, expr, device=device, num_ctas=num_ctas)


# ----------------
# test math ops
# ----------------


@pytest.mark.interpreter
@pytest.mark.parametrize("dtype_x, expr, x",
                         [(dtype_x, expr, x)
                          for dtype_x in ["float32", "float64"]
                          for expr in ['exp', 'log', 'cos', 'sin', 'exp2', 'log2', 'sqrt', 'floor', 'ceil']
                          for x in ['x', '3.0']])
def test_math_op(dtype_x, expr, x, device):
    _test_unary(dtype_x, f'tl.{expr}({x})', f'np.{expr}({x}) ', device=device)


@pytest.mark.interpreter
@pytest.mark.parametrize("dtype", [dtype for dtype in ["float32", "float64"]])
def test_math_erf_op(dtype, device):
    check_type_supported(dtype, device)
    SIZE = 128

    @triton.jit
    def kernel(Z, X, SIZE: tl.constexpr):
        off = tl.arange(0, SIZE)
        x = tl.load(X + off)
        z = tl.math.erf(x)
        tl.store(Z + off, z)

    torch_dtype = torch.float32 if dtype == "float32" else torch.float64
    x = torch.randn(SIZE, dtype=torch_dtype, device=device)
    z_ref = torch.erf(x)
    z_tri = torch.zeros_like(x)
    kernel[(1, )](z_tri, x, SIZE=SIZE, num_warps=4)
    torch.testing.assert_close(z_tri, z_ref)


@pytest.mark.interpreter
@pytest.mark.parametrize("dtype", [dtype for dtype in ["float32", "float64"]])
def test_math_fma_op(dtype, device):
    check_type_supported(dtype, device)
    SIZE = 128

    @triton.jit
    def kernel(Z, X, Y, W, SIZE: tl.constexpr):
        off = tl.arange(0, SIZE)
        x = tl.load(X + off)
        y = tl.load(Y + off)
        w = tl.load(W + off)
        z = tl.math.fma(x, y, w)
        tl.store(Z + off, z)

    torch_dtype = torch.float32 if dtype == "float32" else torch.float64
    x = torch.randn(SIZE, dtype=torch_dtype, device=device)
    y = torch.randn(SIZE, dtype=torch_dtype, device=device)
    w = torch.randn(SIZE, dtype=torch_dtype, device=device)
    z_ref = x * y + w
    z_tri = torch.zeros_like(x)
    kernel[(1, )](z_tri, x, y, w, SIZE=SIZE, num_warps=4)
    torch.testing.assert_close(z_tri, z_ref)


@pytest.mark.interpreter
@pytest.mark.parametrize("expr", ["tl.math.fdiv(x, y)", "tl.math.div_rn(x, y)"])
@pytest.mark.parametrize("num_ctas", num_ctas_list)
def test_math_divide_op(expr, num_ctas, device):
    numpy_expr = "x / y"
    dtype = "float32"
    _test_binary(dtype, dtype, expr, numpy_expr, device=device, num_ctas=num_ctas)


# -------------
# test precise math
# -------------
@pytest.mark.interpreter
@pytest.mark.parametrize("expr_prec, expr_ref",
                         [('tl.math.sqrt_rn(x)', 'tl.math.sqrt(x.to(tl.float64)).to(tl.float32)'),
                          ('tl.math.div_rn(x,y)', '(x.to(tl.float64) / y.to(tl.float64)).to(tl.float32)')])
@pytest.mark.parametrize("num_ctas", num_ctas_list)
def test_precise_math(expr_prec, expr_ref, num_ctas, device):

    @triton.jit
    def kernel(X, Y, OUT, OUT_REF, BLOCK: tl.constexpr):
        x = tl.load(X + tl.arange(0, BLOCK))
        y = tl.load(Y + tl.arange(0, BLOCK))
        prec = PREC_CALC
        ref = REF_CALC
        tl.store(OUT + tl.arange(0, BLOCK), prec)
        tl.store(OUT_REF + tl.arange(0, BLOCK), ref)

    shape = (128, )
    out = torch.zeros(shape, dtype=torch.float32, device=device)
    out_ref = torch.zeros(shape, dtype=torch.float32, device=device)

    x = torch.randn(shape, dtype=torch.float32, device=device)
    y = torch.randn(shape, dtype=torch.float32, device=device)

    if (expr_prec.count('sqrt') > 0):
        x = torch.abs(x)

    if (expr_prec.count('div') > 0):
        y += 1e-6

    kernel = patch_kernel(kernel, {'PREC_CALC': expr_prec, 'REF_CALC': expr_ref})

    kernel[(1, )](x, y, out, out_ref, BLOCK=shape[0], num_ctas=num_ctas)

    if is_xpu():
        # use cpu result as reference, see https://github.com/llvm/llvm-project/issues/88222
        if (expr_prec.count('sqrt') > 0):
            out_ref = torch.sqrt(x.cpu().to(torch.float64)).to(torch.float32).to(device=device)
        elif (expr_prec.count('div') > 0):
            out_ref = torch.div(x.cpu().to(torch.float64),
                                y.cpu().to(torch.float64)).to(torch.float32).to(device=device)
    assert torch.all(out == out_ref)  # bitwise exact


# ----------------
# test abs
# ----------------


@pytest.mark.interpreter
@pytest.mark.parametrize("dtype_x", [(dtype_x) for dtype_x in dtypes_with_bfloat16])
def test_abs(dtype_x, device):
    _test_unary(dtype_x, 'tl.abs(x)', 'np.abs(x) ', device=device)


@pytest.mark.interpreter
@pytest.mark.parametrize("in_dtype", [tl.float8e4b15, tl.float8e4nv, tl.float8e5])
def test_abs_fp8(in_dtype, device):
    if is_hip():
        pytest.skip('test_abs_fp8 not supported on HIP.')
    elif is_cuda():
        cc = torch.cuda.get_device_capability()
        if in_dtype == tl.float8e4b15 and cc >= (9, 0):
            pytest.skip("float8e4b15 not supported on CUDA >= 9.0")
        if in_dtype == tl.float8e4nv and cc < (8, 9):
            pytest.skip("float8e4nv not supported on CUDA < 8.9")

    @triton.jit
    def abs_kernel(X, Z, SIZE: tl.constexpr):
        off = tl.arange(0, SIZE)
        x = tl.load(X + off)
        z = tl.abs(x)
        tl.store(Z + off, z)

    f8_tensor = torch.tensor(range(-128, 128), dtype=torch.int8, device=device)
    # f32_to_f8 doesn't handle nan, so we make sure f8_tensor doesn't contain any nan
    all_exp_ones = (f8_tensor & 0b01111100) == 128 - 2**in_dtype.fp_mantissa_width
    f8_tensor[all_exp_ones] = 0
    f8 = triton.reinterpret(f8_tensor, in_dtype)
    n_elements = f8_tensor.numel()
    out_f8 = torch.empty_like(f8_tensor)
    abs_kernel[(1, )](f8, triton.reinterpret(out_f8, in_dtype), n_elements)

    f32_tensor = convert_float_to_float32(f8_tensor, in_dtype)
    expect = f32_tensor.abs()
    actual_f8 = convert_float_to_float32(out_f8, in_dtype)
    torch.testing.assert_close(actual_f8, expect, equal_nan=True)


# ----------------
# test passing shapes as individual params rather than tuples
# ----------------


@pytest.mark.interpreter
def test_shapes_as_params(device):

    @triton.jit
    def kernel():
        a = tl.arange(0, 32).expand_dims(-1).broadcast_to(32, 32)
        tl.static_assert(a.shape == [tl.constexpr(32), tl.constexpr(32)])

        a = tl.arange(0, 32).reshape(4, 8).permute(1, 0)
        tl.static_assert(a.shape == [tl.constexpr(8), tl.constexpr(4)])

        a = tl.arange(0, 32).reshape(4, 8).trans()
        tl.static_assert(a.shape == [tl.constexpr(8), tl.constexpr(4)])

        a = tl.arange(0, 32).reshape(4, 8).reshape(32)
        tl.static_assert(a.shape == [tl.constexpr(32)])

        a = tl.arange(0, 64).reshape(2, 4, 8).trans(2, 1, 0)
        tl.static_assert(a.shape == [tl.constexpr(8), tl.constexpr(4), tl.constexpr(2)])

        a = tl.arange(0, 64).reshape(2, 4, 8).trans((2, 1, 0))
        tl.static_assert(a.shape == [tl.constexpr(8), tl.constexpr(4), tl.constexpr(2)])

        a = tl.reshape(tl.arange(0, 64), 2, 4, 8, can_reorder=True)
        tl.static_assert(a.shape == [tl.constexpr(2), tl.constexpr(4), tl.constexpr(8)])

    kernel[(1, )]()


# ----------------
# test transpose
# ----------------


@pytest.mark.interpreter
@pytest.mark.parametrize("dtype_x", [(dtype_x) for dtype_x in dtypes_with_bfloat16])
def test_transpose(dtype_x, device):
    check_type_supported(dtype_x, device)
    SIZE = 128

    @triton.jit
    def kernel(Z, X, SIZE: tl.constexpr):
        off = tl.arange(0, SIZE)
        off2d = off[None, :] + (tl.arange(0, 2) * SIZE)[:, None]
        x = tl.load(X + off2d)
        z = x.T
        tl.store(Z + off2d.T, z)

    x = numpy_random([SIZE, 2], dtype_str=dtype_x)
    z_ref = x.T
    x_tri = to_triton(x, device=device, dst_type=dtype_x)
    z_tri = to_triton(np.empty_like(z_ref), device=device, dst_type=dtype_x)
    kernel[(1, )](z_tri, x_tri, SIZE=SIZE)
    np.testing.assert_allclose(z_ref, to_numpy(z_tri))


# ----------------
# test indexing
# ----------------


def make_ptr_str(name, shape):
    rank = len(shape)
    offsets = []
    stride = 1
    for i in reversed(range(rank)):
        idx = ', '.join([':' if ii == i else 'None' for ii in range(rank)])
        offsets += [f'tl.arange(0, {shape[i]})[{idx}]*{stride}']
        stride *= shape[i]
    return f"{name} + {' + '.join(offsets)}"


# TODO: handle `%4 = ttg.convert_layout %3 : tensor<32xi32, #blocked0> -> tensor<32xi32, #ttg.slice<{dim = 0, parent = #blocked1}>>``
@pytest.mark.parametrize("expr, dtype_str", [(f'x[{s}]', d)
                                             for s in ['None, :', ':, None', 'None, :, :', ':, :, None']
                                             for d in ['int32', 'uint32', 'uint16']])
@pytest.mark.parametrize("num_ctas", num_ctas_list)
def test_index1d(expr, dtype_str, num_ctas, device):
    rank_x = expr.count(':')
    rank_y = expr.count(',') + 1
    shape_x = [32 for _ in range(rank_x)]
    shape_z = [32 for _ in range(rank_y)]
    shape_z_rank_mismatch = [32 for _ in range(rank_y + 1)]
    shape_z_dim_mismatch = [64 for _ in range(rank_y)]

    # Triton kernel
    @triton.jit
    def kernel(Z, X, SIZE: tl.constexpr):
        m = tl.arange(0, SIZE)
        n = tl.arange(0, SIZE)
        x = tl.load(X_PTR_EXPR)
        z = GENERATE_TEST_HERE
        tl.store(Z_PTR_EXPR, z)

    def generate_kernel(shape_x, shape_z):
        to_replace = {
            'X_PTR_EXPR': make_ptr_str('X', shape_x),
            'Z_PTR_EXPR': make_ptr_str('Z', shape_z),
            'GENERATE_TEST_HERE': expr,
        }
        return patch_kernel(kernel, to_replace)

    kernel_match = generate_kernel(shape_x, shape_z)
    kernel_dim_mismatch = generate_kernel(shape_x, shape_z_dim_mismatch)
    kernel_rank_mismatch = generate_kernel(shape_x, shape_z_rank_mismatch)

    # torch result
    x = numpy_random(shape_x, dtype_str=dtype_str)
    y = np.zeros(shape_z, dtype=getattr(np, dtype_str))
    z_ref = eval(expr) + y
    # triton result
    z_tri = to_triton(np.empty_like(z_ref), device=device)
    x_tri = to_triton(x, device=device)
    kernel_match[(1, )](z_tri, x_tri, num_warps=1, SIZE=shape_x[0])
    # compare
    assert (z_ref == to_numpy(z_tri)).all()

    def catch_compilation_error(kernel):
        try:
            kernel[(1, )](z_tri, x_tri, num_warps=1, SIZE=shape_x[0], num_ctas=num_ctas)
        except triton.CompilationError as e:
            np.testing.assert_(True)
        except BaseException:
            np.testing.assert_(False)

    catch_compilation_error(kernel_dim_mismatch)
    catch_compilation_error(kernel_rank_mismatch)


# ---------------
# test tuples
# ---------------


@triton.jit
def tuples_fn(a, b):
    return a + b, \
        a - b, \
        a * b


@pytest.mark.interpreter
def test_tuples(device):

    @triton.jit
    def with_fn(X, Y, A, B, C):
        x = tl.load(X)
        y = tl.load(Y)
        a, b, c = tuples_fn(x, y)
        tl.store(A, a)
        tl.store(B, b)
        tl.store(C, c)

    @triton.jit
    def without_fn(X, Y, A, B, C):
        x = tl.load(X)
        y = tl.load(Y)
        a, b, c = x + y, x - y, x * y
        tl.store(A, a)
        tl.store(B, b)
        tl.store(C, c)

    x = torch.tensor([1.3], device=device, dtype=torch.float32)
    y = torch.tensor([1.9], device=device, dtype=torch.float32)
    a_tri = torch.tensor([0], device=device, dtype=torch.float32)
    b_tri = torch.tensor([0], device=device, dtype=torch.float32)
    c_tri = torch.tensor([0], device=device, dtype=torch.float32)
    for kernel in [with_fn, without_fn]:
        kernel[(1, )](x, y, a_tri, b_tri, c_tri, num_warps=1)
        a_ref, b_ref, c_ref = x + y, x - y, x * y
        assert a_tri == a_ref
        assert b_tri == b_ref
        assert c_tri == c_ref


@triton.jit(noinline=True)
def noinline_simple_fn(x, y, Z):
    z = x + y
    tl.store(Z, z)


@triton.jit(noinline=True)
def noinline_call_graph_fn1(x):
    return x + 1


@triton.jit(noinline=True)
def noinline_call_graph_fn2(y):
    return y + 2


@triton.jit(noinline=True)
def noinline_call_graph_fn(x, y, Z):
    t0 = noinline_call_graph_fn1(x)
    t1 = noinline_call_graph_fn2(y)
    z = t0 + t1
    tl.store(Z, z)


@triton.jit(noinline=True)
def noinline_shared_fn(x, y, Z):
    offs = tl.arange(0, 16)[:, None] * 16 + tl.arange(0, 16)[None, :]
    z = tl.load(Z + offs)
    z = tl.dot(z, z) + x + y
    tl.store(Z + offs, z)


@triton.jit(noinline=True)
def noinline_dynamic_fn(x, y, Z):
    if x >= 1:
        x = noinline_call_graph_fn1(x)
    else:
        x = noinline_call_graph_fn2(x)
    if y >= 2:
        y = noinline_call_graph_fn2(y)
    else:
        y = noinline_call_graph_fn1(y)
    z = x + y
    tl.store(Z, z)


@triton.jit(noinline=True)
def noinline_call_multi_values_fn(x, y):
    return x + 1, y + 2


@triton.jit(noinline=True)
def noinline_multi_values_fn(x, y, Z):
    x, y = noinline_call_multi_values_fn(x, y)
    z = x + y
    tl.store(Z, z)


@pytest.mark.interpreter
@pytest.mark.parametrize("mode", ["simple", "call_graph", "shared", "dynamic", "multi_values"])
def test_noinline(mode, device):

    @triton.jit
    def kernel(X, Y, Z):
        x = tl.load(X)
        y = tl.load(Y)
        GENERATE_TEST_HERE(x, y, Z)

    func_name = f'noinline_{mode}_fn'
    kernel = patch_kernel(kernel, {'GENERATE_TEST_HERE': func_name})
    x = torch.tensor([1.0], device=device, dtype=torch.float32)
    y = torch.tensor([2.0], device=device, dtype=torch.float32)
    if mode == "shared":
        z = torch.ones((16, 16), device=device, dtype=torch.float32)
    else:
        z = torch.tensor([0.0], device=device, dtype=torch.float32)
    kernel[(1, )](x, y, z, num_warps=1)
    if mode == "simple":
        assert torch.equal(z, x + y)
    elif mode == "call_graph" or mode == "dynamic" or mode == "multi_values":
        assert torch.equal(z, x + 1 + y + 2)
    elif mode == "shared":
        ref = torch.full((16, 16), 16, device=device, dtype=torch.float32)
        assert torch.equal(z, ref + x + y)


# ---------------
# test atomics
# ---------------
@pytest.mark.interpreter
@pytest.mark.parametrize(
    "op, dtype_x_str, mode, sem",
    itertools.chain.from_iterable([[
        ('add', 'bfloat16', mode, sem),
        ('add', 'float16', mode, sem),
        ('add', 'uint32', mode, sem),
        ('add', 'int32', mode, sem),
        ('add', 'float32', mode, sem),
        ('add', 'uint64', mode, sem),
        ('add', 'int64', mode, sem),
        ('add', 'float64', mode, sem),
        ('max', 'uint32', mode, sem),
        ('max', 'int32', mode, sem),
        ('max', 'float32', mode, sem),
        ('max', 'uint64', mode, sem),
        ('max', 'int64', mode, sem),
        ('max', 'float64', mode, sem),
        ('min', 'uint32', mode, sem),
        ('min', 'int32', mode, sem),
        ('min', 'float32', mode, sem),
        ('min', 'uint64', mode, sem),
        ('min', 'int64', mode, sem),
        ('min', 'float64', mode, sem),
    ]
                                   for mode in ['all_neg', 'all_pos', 'min_neg', 'max_pos']
                                   for sem in [None, 'acquire', 'release', 'acq_rel', 'relaxed']]))
def test_atomic_rmw(op, dtype_x_str, mode, sem, device):
    check_type_supported(dtype_x_str, device)
    if is_interpreter():
        if dtype_x_str == 'float16' or dtype_x_str == 'bfloat16':
            pytest.xfail("Only test atomic bfloat16/float16 ops on GPU")
    if "uint" in dtype_x_str and mode in ["min_neg", "all_neg"]:
        pytest.xfail("uint cannot be negative")
    if is_xpu() and dtype_x_str == 'bfloat16':
        pytest.skip("bfloat16 not yet supported for xpu")

    n_programs = 5

    # triton kernel
    @triton.jit
    def kernel(X, Z):
        pid = tl.program_id(0)
        x = tl.load(X + pid)
        old = GENERATE_TEST_HERE
        tl.static_assert(old.dtype == x.dtype)

    sem_arg = sem if sem is None else f'"{sem}"'
    kernel = patch_kernel(kernel, {'GENERATE_TEST_HERE': f'tl.atomic_{op}(Z, x, sem={sem_arg})'})
    numpy_op = {'add': np.sum, 'max': np.max, 'min': np.min}[op]
    max_neutral = float('-inf') if dtype_x_str in float_dtypes_with_bfloat16 else np.iinfo(getattr(np, dtype_x_str)).min
    min_neutral = float('inf') if dtype_x_str in float_dtypes_with_bfloat16 else np.iinfo(getattr(np, dtype_x_str)).max
    neutral = {'add': 0, 'max': max_neutral, 'min': min_neutral}[op]

    # triton result
    rs = RandomState(17)
    dst_type = 'bfloat16' if (dtype_x_str == 'bfloat16') else None
    dtype_x_str = 'float32' if (dtype_x_str == 'bfloat16') else dtype_x_str
    x = np.array([2**i for i in range(n_programs)], dtype=getattr(np, dtype_x_str))
    if mode == 'all_neg':
        x = -np.abs(x)
    if mode == 'all_pos':
        x = np.abs(x)
    if mode == 'min_neg':
        idx = rs.randint(n_programs, size=(1, )).item()
        x[idx] = -np.max(np.abs(x)) - 1
    if mode == 'max_pos':
        idx = rs.randint(n_programs, size=(1, )).item()
        x[idx] = np.max(np.abs(x)) + 1
    x_tri = to_triton(x, device=device, dst_type=dst_type)

    z_tri = to_triton(np.array([neutral], dtype=getattr(np, dtype_x_str)), device=device, dst_type=dst_type)
    h = kernel[(n_programs, )](x_tri, z_tri)
    # torch result
    if dst_type == 'bfloat16':
        z_ref = numpy_op(x).astype(getattr(np, dtype_x_str))
        # trunc mantissa for a fair comparison of accuracy
        z_ref = (z_ref.view('uint32') & np.uint32(0xffff0000)).view('float32')
    else:
        z_ref = numpy_op(x).astype(getattr(np, dtype_x_str))
    # compare
    exact = op not in ['add']
    if exact:
        assert z_ref.item() == to_numpy(z_tri).item()
    else:
        np.testing.assert_allclose(z_ref, to_numpy(z_tri), rtol=0.01)
    sem_str = "acq_rel" if sem is None else sem
    if not is_cuda():
        return

    # atom.add.bf16 is unsupported prior to Hopper so instead we generate an
    # atom.cas add loop on Ampere and prior
    if dst_type == 'bfloat16' and torch.cuda.get_device_capability()[0] < 9:
        assert f"atom.{sem_str}.global.cas" in h.asm["ptx"]
        return

    assert f"atom.global.gpu.{sem_str}" in h.asm["ptx"]


@pytest.mark.interpreter
@pytest.mark.parametrize("num_ctas", num_ctas_list)
def test_atomic_rmw_predicate(num_ctas, device):

    @triton.jit
    def kernel(X):
        val = tl.program_id(0)
        if val < 64:
            tl.atomic_max(X, val)

    x = torch.zeros((1, ), device=device, dtype=torch.int32)
    kernel[(4096, )](x, num_ctas=num_ctas)
    assert x.item() == 63


@pytest.mark.interpreter
@pytest.mark.parametrize("shape, axis, num_ctas, dtype_x_str, check_return_val",
                         [(shape, axis, num_ctas, dtype_x_str, check_return_val)
                          for shape in [(2, 2), (2, 8), (8, 2), (8, 8), (32, 32), (64, 64)]
                          for axis in [0, 1]
                          for num_ctas in num_ctas_list
                          for dtype_x_str in ['bfloat16', 'float16', 'float32', 'uint64', 'int64', 'float64']
                          for check_return_val in ([True, False] if is_hip() else [True])])
def test_tensor_atomic_rmw(shape, axis, num_ctas, dtype_x_str, check_return_val, device):
    check_type_supported(dtype_x_str, device)
    if is_xpu() and dtype_x_str == 'bfloat16':
        pytest.skip("bfloat16 not yet supported for xpu")
    shape0, shape1 = shape
    # triton kernel

    @triton.jit
    def kernel(Z, X, OLD, AXIS: tl.constexpr, SHAPE0: tl.constexpr, SHAPE1: tl.constexpr, DTYPE: tl.constexpr,
               RETURN_VAL: tl.constexpr):
        off0 = tl.arange(0, SHAPE0)
        off1 = tl.arange(0, SHAPE1)
        x = tl.load(X + off0[:, None] * SHAPE1 + off1[None, :])

        if DTYPE == tl.float16 or DTYPE == tl.bfloat16:
            # sum can have bad numerics when accumulating in float16.
            # if we're dealing with float16, do the sum in float32.
            x = x.to(tl.float32)

        z = tl.sum(x, axis=AXIS)

        if DTYPE == tl.float16 or DTYPE == tl.bfloat16:
            z = z.to(DTYPE)

        if AXIS == 1:
            old = tl.atomic_add(Z + off0, z)
            if RETURN_VAL:
                tl.store(OLD + off0, old)
        else:
            old = tl.atomic_add(Z + off1, z)
            if RETURN_VAL:
                tl.store(OLD + off1, old)

    rs = RandomState(17)
    x = numpy_random((shape0, shape1), dtype_str=dtype_x_str, rs=rs)
    z_shape = (shape0, ) if axis == 1 else (shape1, )
    z = numpy_random(z_shape, dtype_str=dtype_x_str, rs=rs)
    old = np.zeros(z_shape, dtype=z.dtype)
    # reference results
    if x.dtype == np.float16:
        # do the sum in float32 to reduce numerical variation
        z_ref = z + np.sum(x.astype(np.float32), axis=axis, keepdims=False).astype(x.dtype)
    else:
        z_ref = z + np.sum(x, axis=axis, keepdims=False)
    old_ref = np.copy(z)
    # triton result
    x_tri = to_triton(x, device=device, dst_type=dtype_x_str)
    z_tri = to_triton(z, device=device, dst_type=dtype_x_str)
    old_tri = to_triton(old, device=device, dst_type=dtype_x_str)

    def torch_to_triton_dtype(t):
        if t == torch.bfloat16:
            return tl.bfloat16
        if t == torch.float16:
            return tl.float16
        return None

    kernel[(1, )](z_tri, x_tri, old_tri, axis, shape0, shape1, torch_to_triton_dtype(x_tri.dtype), check_return_val,
                  num_ctas=num_ctas)

    if dtype_x_str == 'bfloat16':
        # trunc mantissa for a fair comparison of accuracy
        z_ref = (z_ref.view('uint32') & np.uint32(0xffff0000)).view('float32')
        old_ref = (old_ref.view('uint32') & np.uint32(0xffff0000)).view('float32')
        # mantissa trunc is not enough, bump up the relative tolerance as well
        np.testing.assert_allclose(z_ref, to_numpy(z_tri), rtol=0.5)
        # check return vals, but use assert_allclose for bf16
        if check_return_val:
            np.testing.assert_allclose(old_ref, to_numpy(old_tri), rtol=0.5)
        return

    np.testing.assert_allclose(z_ref, to_numpy(z_tri), rtol=1e-4)
    if check_return_val:
        np.testing.assert_equal(old_ref, to_numpy(old_tri))


@pytest.mark.interpreter
@pytest.mark.parametrize("size, num_ctas, dtype_x_str", [(size, num_ctas, dtype_x_str)
                                                         for size in [2, 4, 8, 32, 64, 128]
                                                         for num_ctas in num_ctas_list
                                                         for dtype_x_str in ['bfloat16', 'float16', 'float32']])
def test_tensor_atomic_add_non_exclusive_offset(size, num_ctas, dtype_x_str, device):
    check_type_supported(dtype_x_str, device)
    if is_xpu() and dtype_x_str == 'bfloat16':
        pytest.skip("bfloat16 not yet supported for xpu")

    @triton.jit
    def kernel(X, val, NUM: tl.constexpr):
        off = tl.arange(0, NUM)
        offset = off[:, None] * NUM + off[None, :]
        val = tl.load(val + offset)
        tl.atomic_add(X + offset // 2, val)

    shape = (size // 2, size)
    dtype = getattr(torch, dtype_x_str)
    x = torch.zeros(shape, dtype=dtype, device=device)
    val = torch.randn((size**2), dtype=dtype, device=device)
    kernel[(1, )](x, val, size, num_warps=1, num_ctas=num_ctas)
    ref = val[0::2] + val[1::2]
    torch.testing.assert_close(ref, x.reshape(math.prod(shape)))


@pytest.mark.interpreter
@pytest.mark.parametrize("size, num_ctas, dtype_x_str", [(size, num_ctas, dtype_x_str)
                                                         for size in [2, 4, 8, 32, 64, 128]
                                                         for num_ctas in num_ctas_list
                                                         for dtype_x_str in ['bfloat16', 'float16', 'float32']])
def test_tensor_atomic_add_shift_1(size, num_ctas, dtype_x_str, device):
    check_type_supported(dtype_x_str, device)
    if is_xpu() and dtype_x_str == 'bfloat16':
        pytest.skip("bfloat16 not yet supported for xpu")

    @triton.jit
    def kernel(X, val, NUM: tl.constexpr):
        off_x = tl.arange(0, 2)
        off_y = tl.arange(0, NUM)
        off_in = off_x[:, None] * NUM + off_y[None, :]
        off_out = off_x[:, None] + off_y[None, :]

        val = tl.load(val + off_in)
        tl.atomic_add(X + off_out, val)

    s = (2, size)
    dtype = getattr(torch, dtype_x_str)
    x = torch.zeros(s, dtype=dtype, device=device)
    ref = torch.flatten(x)
    val = torch.randn(s, dtype=dtype, device=device)
    kernel[(1, )](x, val, size, num_warps=1, num_ctas=num_ctas)
    val = torch.flatten(val)
    ref[0:size] = val[0:size]
    ref[1:size + 1] += val[size:2 * size]
    torch.testing.assert_close(ref, torch.flatten(x))


@pytest.mark.interpreter
@pytest.mark.parametrize("shape, idx_order, mask_step, num_ctas, dtype_x_str",
                         [(shape, idx_order, mask_step, num_ctas, dtype_x_str)
                          for shape in [(2, 2), (4, 4), (5, 5), (6, 6), (8, 8)]
                          for idx_order in ['increase', 'decrease', 'random_no_duplication', 'random']
                          for mask_step in range(1, 5)
                          for num_ctas in num_ctas_list
                          for dtype_x_str in ['bfloat16', 'float16', 'float32']])
def test_tensor_atomic_add_access_patterns(shape, idx_order, mask_step, num_ctas, dtype_x_str, device):
    check_type_supported(dtype_x_str, device)
    if is_interpreter():
        pytest.xfail("not supported in the interpreter")

    if is_xpu() and dtype_x_str == 'bfloat16':
        pytest.skip("bfloat16 not yet supported for xpu")

    @triton.jit
    def kernel(in_ptr, idx_ptr, out_ptr, shape0, shape1, mask_step, XBLOCK: tl.constexpr):
        xoffset = tl.program_id(0) * XBLOCK
        x_idx = xoffset + tl.arange(0, XBLOCK)[:]
        mask = x_idx < shape0 * shape1
        mask = mask & (x_idx % mask_step != 0)
        idx_base = shape1 * (x_idx // shape1)
        idx_offset = tl.load(idx_ptr + x_idx, mask)
        in_elem = tl.load(in_ptr + x_idx, mask)
        tl.atomic_add(out_ptr + (idx_offset + idx_base), in_elem, mask, sem='relaxed')

    shape0, shape1 = shape
    idx_row = torch.arange(0, shape1, device=device)
    if idx_order == 'increase':
        idx = torch.stack([idx_row.repeat_interleave(i + 1)[:shape1] for i in range(shape0)])
    if idx_order == 'decrease':
        idx = torch.stack([idx_row.flip(0).repeat_interleave(i + 1)[:shape1] for i in range(shape0)])
    if idx_order == 'random_no_duplication':
        idx = torch.stack([torch.randperm(shape1, device=device) for _ in idx_row])
    if idx_order == 'random':
        idx = torch.randint(0, shape1, size=(shape0, shape1), device=device)

    dtype = getattr(torch, dtype_x_str)
    val = torch.randn((shape0, shape1), dtype=dtype, device=device)
    dst = torch.randn((shape0, shape1), dtype=dtype, device=device)

    dst_ref = dst.clone()

    cnt = 0
    for i, row in enumerate(idx):
        for j, elem in enumerate(row):
            if cnt % mask_step != 0:
                dst_ref[i][elem] += val[i][j]
            cnt += 1

    kernel[(1, )](val, idx, dst, shape0, shape1, mask_step, 64, num_ctas=num_ctas)

    if dtype_x_str == 'bfloat16':
        torch.testing.assert_close(dst_ref, dst, rtol=0.1, atol=0.1)
        return

    np.testing.assert_allclose(to_numpy(dst_ref), to_numpy(dst), atol=1e-2)


@pytest.mark.interpreter
@pytest.mark.parametrize("num_ctas", num_ctas_list)
def test_tensor_atomic_rmw_block(num_ctas, device):
    shape = (8, 8)

    @triton.jit
    def kernel(X, SHAPE0: tl.constexpr, SHAPE1: tl.constexpr):
        off0 = tl.arange(0, SHAPE0)
        off1 = tl.arange(0, SHAPE1)
        offs = off0[:, None] * SHAPE1 + off1[None, :]
        val = offs.to(tl.float32)
        x = X + offs
        tl.atomic_min(x, val)

    x = torch.ones((8, 8), device=device, dtype=torch.float32)
    kernel[(2, )](x, shape[0], shape[1], num_ctas=num_ctas)
    assert torch.min(x).item() == 0.0


@pytest.mark.interpreter
@pytest.mark.parametrize("sem", [None, 'acquire', 'release', 'acq_rel', 'relaxed'])
@pytest.mark.parametrize("num_ctas", num_ctas_list)
def test_atomic_cas(sem, num_ctas, device):
    # 1. make sure that atomic_cas changes the original value (Lock)
    @triton.jit
    def change_value(Lock):
        tl.atomic_cas(Lock, 0, 1)

    Lock = torch.zeros((1, ), device=device, dtype=torch.int32)
    change_value[(1, )](Lock)

    assert (Lock[0] == 1)

    # 2. only one block enters the critical section
    @triton.jit
    def serialized_add(data, Lock, SEM: tl.constexpr):
        ptrs = data + tl.arange(0, 128)
        while tl.atomic_cas(Lock, 0, 1, SEM) == 1:
            pass

        tl.store(ptrs, tl.load(ptrs) + 1.0)

        # insert barrier to set a fence between tl.store and
        # tl.atomic_xchg in a block.
        tl.debug_barrier()

        # release lock
        tl.atomic_xchg(Lock, 0)

    Lock = torch.zeros((1, ), device=device, dtype=torch.int32)
    data = torch.zeros((128, ), device=device, dtype=torch.float32)
    ref = torch.full((128, ), 2000.0)
    h = serialized_add[(2000, )](data, Lock, SEM=sem, num_ctas=num_ctas)
    sem_str = "acq_rel" if sem is None else sem
    np.testing.assert_allclose(to_numpy(data), to_numpy(ref))
    if not is_cuda():
        return
    assert f"atom.global.{sem_str}" in h.asm["ptx"]


@pytest.mark.interpreter
@pytest.mark.parametrize("sem", [None, 'acquire', 'release', 'acq_rel', 'relaxed'])
@pytest.mark.parametrize("num_ctas", num_ctas_list)
def test_tensor_atomic_cas(sem, num_ctas, device):

    @triton.jit
    def change_value(X, BLOCK_SIZE: tl.constexpr, sem: tl.constexpr):
        pid = tl.program_id(axis=0)
        block_start = pid * BLOCK_SIZE
        offsets = block_start + tl.arange(0, BLOCK_SIZE)
        t1 = tl.full((BLOCK_SIZE, ), 0, dtype=tl.int64)
        t2 = tl.full((BLOCK_SIZE, ), 2, dtype=tl.int64)
        tl.atomic_cas(X + offsets, t1, t2, sem=sem)

    X = torch.tensor([0, 1, 0, 1, 0, 1, 0, 1], device=device, dtype=torch.int64)
    Y = torch.tensor([2, 1, 2, 1, 2, 1, 2, 1], device=device, dtype=torch.int64)

    change_value[(2, )](X, 4, sem)
    assert (torch.equal(X, Y))


@pytest.mark.interpreter
@pytest.mark.skipif(not (is_xpu() or is_interpreter()) and (not is_cuda() or torch.cuda.get_device_capability()[0] < 9),
                    reason="Requires compute capability >= 9 for NV")
def test_load_scope_sem_coop_grid_cta_not_one(device):

    @triton.jit
    def kernel_r(ptrs, BLOCK_SIZE: tl.constexpr):
        numel = 512
        offset = tl.program_id(0) * BLOCK_SIZE
        index = offset
        mask = index < numel
        a = tl.load(ptrs, mask=mask)
        tl.store(ptrs, a)

    block_size = 128
    data = torch.zeros((128, ), device=device, dtype=torch.float32)

    out = kernel_r[(2, )](data, BLOCK_SIZE=block_size, num_ctas=4, launch_cooperative_grid=True)
    out = kernel_r[(2, )](data, BLOCK_SIZE=block_size, num_ctas=4, launch_cooperative_grid=False)


@pytest.mark.interpreter
def test_load_scope_sem_coop_grid_cta_one(device):

    @triton.jit
    def kernel_r(ptrs, BLOCK_SIZE: tl.constexpr):
        numel = 512
        offset = tl.program_id(0) * BLOCK_SIZE
        index = offset
        mask = index < numel
        a = tl.load(ptrs, mask=mask)
        tl.store(ptrs, a)

    block_size = 128
    data = torch.zeros((128, ), device=device, dtype=torch.float32)

    # Should do nothing different for num_ctas=1 (with coop launch grid)
    out = kernel_r[(2, )](data, BLOCK_SIZE=block_size, num_ctas=1, launch_cooperative_grid=True)
    out = kernel_r[(2, )](data, BLOCK_SIZE=block_size, num_ctas=1, launch_cooperative_grid=False)


@pytest.mark.interpreter
def test_atomic_min_max_neg_zero(device):

    @triton.jit
    def kernel(inp, out_max, out_min):
        idx = tl.program_id(0)
        x = tl.load(inp + idx)
        tl.atomic_max(out_max + idx, x)
        tl.atomic_min(out_min + idx, x)

    N_PROG = 1
    dtype = torch.float32
    out_min = torch.full([N_PROG], torch.finfo(torch.float32).max, device=device, dtype=dtype)
    out_max = torch.full([N_PROG], torch.finfo(torch.float32).min, device=device, dtype=dtype)
    inp = torch.full([N_PROG], -0.0, device=device, dtype=dtype)
    kernel[(N_PROG, )](inp, out_max, out_min)
    torch.testing.assert_close(out_min, inp, atol=0, rtol=0)
    torch.testing.assert_close(out_max, inp, atol=0, rtol=0)


@pytest.mark.parametrize("dtype_str", ["float8_e4m3fn", "int8", "int16", "uint8", "uint16"])
def test_atomic_unsupported_type(dtype_str, device):

    @triton.jit
    def kernel(I, O):
        x = tl.load(I)
        tl.atomic_add(O, x)

    I = torch.zeros((1, ), device=device, dtype=getattr(torch, dtype_str))
    O = torch.zeros((1, ), device=device, dtype=getattr(torch, dtype_str))
    with pytest.raises(triton.TritonError):
        kernel[(1, )](I, O)


@pytest.mark.interpreter
@pytest.mark.parametrize("dtype_str", ["int32", "float16"])
@pytest.mark.parametrize("size", [1, 4, 16])
@pytest.mark.parametrize("op", ["add", "cas"])
def test_tensor_atomic_use_result(dtype_str, size, op, device):
    if is_xpu():
        pytest.skip("FIXME: issue #4879")
    if is_hip():
        pytest.skip(
            "HIP is broken because (1) it doesn't support thread predicate in atomic cas, and (2) it doesn't support"
            " atomic rmw with float16")

    @triton.jit
    def kernel(index_ptr, out_ptr, size: tl.constexpr, op: tl.constexpr):
        if op == "add":
            write_index = tl.atomic_add(index_ptr + tl.arange(0, size)[:, None], val=tl.arange(0, size)[:, None],
                                        sem="relaxed")
        elif op == "cas":
            write_index = tl.atomic_cas(
                index_ptr + tl.arange(0, size)[:, None],
                cmp=tl.zeros((size, ), dtype=index_ptr.dtype.element_ty)[:, None],
                val=tl.arange(0, size).to(index_ptr.dtype.element_ty)[:, None],
                sem="relaxed",
            )
        tl.store(out_ptr + write_index.to(tl.uint32) * size + tl.arange(0, size)[None, :], 5)

    index = torch.arange(0, size, device=device).to(dtype=getattr(torch, dtype_str))
    out = torch.zeros((size, size), device=device, dtype=getattr(torch, dtype_str))
    kernel[(1, )](index, out, size, op)
    assert (out == 5).all()


# ---------------
# test cast
# ---------------


@pytest.mark.interpreter
@pytest.mark.parametrize("dtype_x, dtype_z, bitcast, size",
                         [(dtype_x, dtype_z, False, 1024) for dtype_x in dtypes for dtype_z in dtypes] + [
                             ('float32', 'bfloat16', False, 1024),
                             ('bfloat16', 'float32', False, 1024),
                             ('float32', 'int32', True, 1024),
                             ('float32', 'bool', False, 1024),
                             ('int8', 'bfloat16', False, 1024),
                         ] + [(f'uint{x}', f'int{x}', True, 1024)
                              for x in [8, 16, 32, 64]] + [(f'int{x}', f'uint{x}', True, 1024)
                                                           for x in [8, 16, 32, 64]] +
                         (([(dtype_x, dtype_z, False, size)
                            for dtype_x in torch_float8_dtypes
                            for dtype_z in ["float16", "float32", "bfloat16"]
                            for size in [1024, 32]]  #
                           + [(dtype_x, dtype_z, False, size)
                              for dtype_z in torch_float8_dtypes
                              for dtype_x in ["float16", "float32", "bfloat16"]
                              for size in [1024, 32]]) if torch.__version__ >= "2.1" else []))
@pytest.mark.parametrize("num_ctas", num_ctas_list)
def test_cast(dtype_x, dtype_z, bitcast, size, num_ctas, device):
    # CUDA: bfloat16 on cc < 80 will not be tested
    # Interpreter: Only bfloat16 <-> float32 is supported
    if not is_interpreter() or \
        (is_interpreter() and not ((dtype_z == 'bfloat16' and dtype_x == 'float32')
                                   or (dtype_z == 'float32' and dtype_x == 'bfloat16'))):
        check_type_supported(dtype_x, device)
        check_type_supported(dtype_z, device)

    if is_hip():
        if not is_hip_cdna3() and not is_hip_cdna4() and (dtype_x == 'float8_e4m3fn' or dtype_z == 'float8_e4m3fn'):
            pytest.skip(f'test_cast{(dtype_x, dtype_z)} only supported on HIP CDNA3/CDNA4.')
        if (not is_hip_cdna4()) and ((dtype_x == 'bfloat16' and dtype_z == "float8_e4m3fn") or
                                     (dtype_x == "float8_e4m3fn" and dtype_z == 'bfloat16')):
            pytest.skip(f'test_cast{(dtype_x, dtype_z)} only supported on HIP CDNA4.')

    torch.manual_seed(0)
    # This is tricky because numpy doesn't have bfloat, and torch doesn't have uints.
    if dtype_x.startswith('bfloat'):
        x_tri = torch.randn(size, dtype=getattr(torch, dtype_x), device=device)
    elif dtype_x.startswith('float8'):
        x_tri = torch.randn(size, dtype=torch.half, device=device).to(dtype=getattr(torch, dtype_x))
    else:
        x = numpy_random(size, dtype_str=dtype_x, low=-10, high=10) * 10
        # Triton clamps negative values to zero, while numpy wraps around
        # intmax, so avoid negatives for now.
        # TODO: figure out which one should actually be happening, and test it
        if dtype_z in uint_dtypes:
            x = np.absolute(x)
        x_tri = to_triton(x, device=device)
    if 'float' in dtype_z and 'float' in dtype_x:
        # make sure we use values that can be represented in both types
        x_tri = x_tri.to(getattr(torch, dtype_z)).to(getattr(torch, dtype_x))
    # triton kernel

    @triton.jit
    def kernel(X, Z, TO_TYPE: tl.constexpr, BITCAST: tl.constexpr, SIZE: tl.constexpr, ARG_HASH: tl.constexpr):
        x_ptr = X + tl.arange(0, SIZE)
        z_ptr = Z + tl.arange(0, SIZE)
        x = tl.load(x_ptr)

        # Depending on the value of ARG_HASH (a "random" number determined by
        # the test parameters), spell the cast one of three different ways.
        if ARG_HASH % 4 == 0:
            z = x.to(Z.dtype.element_ty, bitcast=BITCAST)
        elif ARG_HASH % 4 == 1:
            z = x.cast(Z.dtype.element_ty, bitcast=BITCAST)
        elif ARG_HASH % 4 == 2:
            z = tl.cast(x, Z.dtype.element_ty, bitcast=BITCAST)
        else:
            z = tl.cast(x, TO_TYPE, bitcast=BITCAST)

        tl.store(z_ptr, z)

    # "Random" number used inside the kernel to determine how we spell the cast.
    # This way we don't have to increase the number of tests.
    arg_hash = hash((dtype_x, dtype_z, bitcast, size, num_ctas))

    dtype_z_np = dtype_z if dtype_z != 'bool' else 'bool_'
    # triton result
    if dtype_z.startswith('bfloat'):
        z_tri = torch.empty((size, ), dtype=getattr(torch, dtype_z), device=device)
    elif dtype_z.startswith('float8'):
        z_tri = torch.empty((size, ), dtype=torch.half, device=device).to(dtype=getattr(torch, dtype_z))
    else:
        z_tri = to_triton(np.empty((size, ), dtype=getattr(np, dtype_z_np)), device=device)

    dtype_z_tri = str_to_triton_dtype(dtype_z)
    kernel[(1, )](x_tri, z_tri, TO_TYPE=dtype_z_tri, BITCAST=bitcast, SIZE=size, ARG_HASH=arg_hash, num_warps=1,
                  num_ctas=num_ctas)
    # torch result
    if dtype_z.startswith('bfloat') or dtype_x.startswith('bfloat') or dtype_z.startswith(
            'float8') or dtype_x.startswith('float8'):
        assert bitcast is False
        z_ref = x_tri.to(z_tri.dtype)
        if dtype_z.startswith('float8') and device not in ['cuda']:
            t = z_ref.byte() ^ z_tri.byte()
            torch.testing.assert_close(torch.zeros_like(t, dtype=torch.uint8), t)
        else:
            torch.testing.assert_close(z_ref, z_tri, rtol=0, atol=0)
    else:
        if bitcast:
            z_ref = x.view(getattr(np, dtype_z_np))
        else:
            z_ref = x.astype(getattr(np, dtype_z_np))
        np.testing.assert_allclose(z_ref, to_numpy(z_tri), rtol=0, atol=0)


@pytest.mark.interpreter
@pytest.mark.parametrize("dtype_str, num_warps",
                         [(dtype_str, num_warps) for dtype_str in int_dtypes + float_dtypes for num_warps in [4, 8]])
def test_cat(dtype_str, num_warps, device):
    check_type_supported(dtype_str, device)

    @triton.jit
    def kernel(X, Y, Z, N: tl.constexpr):
        offs = tl.arange(0, N)
        x = tl.load(X + offs)
        y = tl.load(Y + offs)
        z = tl.cat(x, y, can_reorder=True)
        tl.store(Z + tl.arange(0, 2 * N), z)

    x = torch.arange(0, 128, device=device).to(getattr(torch, dtype_str))
    y = torch.arange(-128, 0, device=device).to(getattr(torch, dtype_str))
    z_ref = torch.cat([x, y], dim=0).sum()
    z = torch.zeros((256, ), dtype=getattr(torch, dtype_str), device=device)
    kernel[(1, )](x, y, z, N=128, num_warps=num_warps)
    assert z.sum() == z_ref
    # check if there's no duplicate value in z
    assert z.unique().size(0) == z.size(0)


@pytest.mark.interpreter
@pytest.mark.parametrize("dtype_str", list(torch_dtypes))
@pytest.mark.parametrize("constant_field", ["value", "mask"])
@pytest.mark.parametrize("num_ctas", num_ctas_list)
def test_store_constant(num_ctas, dtype_str, constant_field, device):
    check_type_supported(dtype_str, device)

    @triton.jit
    def kernel(output_ptr, n_elements, BLOCK_SIZE: tl.constexpr, CONSTANT_FIELD: tl.constexpr):
        offsets = tl.program_id(axis=0) * BLOCK_SIZE + tl.arange(0, BLOCK_SIZE)
        if CONSTANT_FIELD == "value":
            value = 1
            output = tl.full([BLOCK_SIZE], value=value, dtype=value.dtype)
            mask = offsets < n_elements
        elif CONSTANT_FIELD == "mask":
            output = offsets < n_elements
            mask = False
        tl.store(output_ptr + offsets, output, mask=mask)

    block_size = 128
    ref = torch.ones([block_size], dtype=getattr(torch, dtype_str), device=device)
    output = torch.zeros([block_size], dtype=getattr(torch, dtype_str), device=device)

    kernel[(1, )](output, block_size, BLOCK_SIZE=block_size, num_ctas=num_ctas, CONSTANT_FIELD=constant_field)

    if constant_field == "value":
        assert torch.all(output == ref)
    else:
        assert torch.all(output == 0)


def test_load_store_same_ptr(device):

    @triton.jit()
    def kernel(in_out_ptr):
        pid = tl.program_id(axis=0)
        x = tl.load(in_out_ptr + pid)
        out = x * 2
        tl.store(in_out_ptr + pid, out)

    for _ in range(1000):
        x = torch.ones((65536, ), device=device, dtype=torch.float32)
        if is_hip():
            kernel[(65536, )](x, num_warps=16)  # threads per Warp for ROCM is 64
        else:
            kernel[(65536, )](x, num_warps=32)
        assert torch.all(x == 2)


@pytest.mark.interpreter
@pytest.mark.parametrize("dtype_str", ['int32'])
def test_umulhi(dtype_str, device):

    @triton.jit
    def kernel(X, Y, Z, N: tl.constexpr):
        offs = tl.arange(0, N)
        x = tl.load(X + offs)
        y = tl.load(Y + offs)
        z = tl.umulhi(x, y)
        tl.store(Z + tl.arange(0, N), z)

    def umulhi32(a, b):
        # Convert to 64-bit unsigned integers to prevent overflow
        a_64 = a.astype(np.int64)
        b_64 = b.astype(np.int64)

        # Perform the multiplication in 64-bit
        product_64 = a_64 * b_64

        # Shift right by 32 bits to get the high part of the product
        result_high_32 = product_64 >> 32
        return result_high_32

    rs = RandomState(17)
    N = 128
    x = numpy_random((N, ), dtype_str=dtype_str, rs=rs, low=0)
    x_tri = to_triton(x, device=device)
    y = numpy_random((N, ), dtype_str=dtype_str, rs=rs, low=0)
    y_tri = to_triton(y, device=device)
    z_tri = torch.zeros_like(x_tri)
    kernel[(1, )](x_tri, y_tri, z_tri, N=N)

    z_ref = umulhi32(x, y)
    np.testing.assert_equal(z_ref, to_numpy(z_tri))


@pytest.mark.interpreter
def test_join(device):

    @triton.jit
    def kernel(X, Y, Z, N: tl.constexpr):
        offs = tl.arange(0, N)
        x = tl.load(X + offs)
        y = tl.load(Y + offs)
        z = tl.join(x, y)
        tl.store(Z + tl.arange(0, N)[:, None] * 2 + tl.arange(0, 2)[None, :], z)

    x = torch.arange(0, 128, device=device).to(torch.int32)
    y = torch.arange(-128, 0, device=device).to(torch.int32)
    z_ref = torch.stack([x, y], dim=-1)
    z = torch.zeros_like(z_ref)
    kernel[(1, )](x, y, z, N=128)

    np.testing.assert_equal(to_numpy(z_ref), to_numpy(z))


@pytest.mark.interpreter
def test_join_scalars(device):

    @triton.jit
    def kernel(X, Y, Z):
        x = tl.load(X)
        y = tl.load(Y)
        z = tl.join(x, y)
        tl.static_assert(z.shape == [2])
        tl.store(Z + tl.arange(0, 2), z)

    x = torch.full([1], 42, device=device).to(torch.int32)
    y = torch.full([1], 100, device=device).to(torch.int32)
    z = torch.zeros([2], device=device)
    kernel[(1, )](x, y, z)

    np.testing.assert_equal([42, 100], to_numpy(z))


@pytest.mark.interpreter
def test_join_with_mma(device):

    @triton.jit
    def kernel(X, Z):
        x = tl.load(X + 16 * tl.arange(0, 32)[:, None] + tl.arange(0, 16)[None, :])  # (32,16)
        x2 = tl.join(x, 2 * x)  # (32,16,2)
        x3 = tl.reshape(x2, (32, 32))
        z = tl.dot(x3, x3)  # (32,32)
        tl.store(Z + 32 * tl.arange(0, 32)[:, None] + tl.arange(0, 32)[None, :], z)

    x = torch.arange(0, 32 * 16, device=device, dtype=torch.float32).reshape((32, 16))
    r = torch.stack([x, 2 * x], dim=-1).reshape((32, 32))
    z_ref = torch.matmul(r, r)
    z = torch.zeros_like(z_ref)
    kernel[(1, )](x, z)

    torch.testing.assert_close(z, z_ref)


@pytest.mark.interpreter
@pytest.mark.parametrize("debug", [False, True])
def test_interleave(device, debug):

    @triton.jit(debug=debug)
    def kernel(Z, N: tl.constexpr):
        z = tl.interleave(tl.arange(0, N), tl.arange(N, 2 * N))
        tl.store(Z + tl.arange(0, 2 * N), z)

    x = torch.arange(0, 128, device=device).to(torch.int32)
    y = torch.arange(128, 256, device=device).to(torch.int32)
    z_ref = torch.stack([x, y], dim=-1).reshape(256)
    z = torch.zeros_like(z_ref)
    kernel[(1, )](z, N=128)

    np.testing.assert_equal(to_numpy(z_ref), to_numpy(z))


@pytest.mark.interpreter
def test_interleave_scalars(device):

    @triton.jit
    def kernel(X, Y, Z):
        z = tl.interleave(X, Y)
        tl.static_assert(z.shape == [tl.constexpr(2)])
        tl.store(Z + tl.arange(0, 2), z)

    z = torch.zeros(2, device=device)
    kernel[(1, )](10, 20, z)

    np.testing.assert_equal([10, 20], to_numpy(z))


@pytest.mark.interpreter
def test_split(device):

    @triton.jit
    def kernel(X, Z1, Z2, N: tl.constexpr):
        offs = tl.arange(0, N)
        x = tl.load(X + offs)
        x1 = tl.reshape(x, (N // 2, 2))
        z1, z2 = tl.split(x1)
        tl.store(Z1 + tl.arange(0, N // 2), z1)
        tl.store(Z2 + tl.arange(0, N // 2), z2)

    x = torch.arange(0, 256, device=device).to(torch.int32).reshape((128, 2))
    z1_ref, z2_ref = (x[:, 0], x[:, 1])
    z1 = torch.zeros_like(z1_ref)
    z2 = torch.zeros_like(z2_ref)
    kernel[(1, )](x, z1, z2, N=256)

    np.testing.assert_equal(to_numpy(z1_ref), to_numpy(z1))
    np.testing.assert_equal(to_numpy(z2_ref), to_numpy(z2))


@pytest.mark.interpreter
def test_split_to_scalar(device):

    @triton.jit
    def kernel(X, Z1, Z2):
        offs = tl.arange(0, 2)
        x = tl.load(X + offs)
        z1, z2 = tl.split(x)
        tl.static_assert(isinstance(z1, tl.tensor))
        tl.static_assert(isinstance(z2, tl.tensor))
        tl.static_assert(z1.shape == [])
        tl.static_assert(z2.shape == [])
        tl.store(Z1, z1)
        tl.store(Z2, z2)

    N = 2
    x = torch.arange(0, N, device=device).reshape(N // 2, 2)
    z1_ref, z2_ref = (x[:, 0], x[:, 1])
    z1 = torch.zeros_like(z1_ref)
    z2 = torch.zeros_like(z2_ref)
    kernel[(1, )](x, z1, z2)

    np.testing.assert_equal(to_numpy(z1_ref), to_numpy(z1))
    np.testing.assert_equal(to_numpy(z2_ref), to_numpy(z2))


def convert_float_to_float32(fp: torch.tensor, dtype=None):
    if not dtype:
        dtype = getattr(tl, torch_dtype_name(fp.dtype))

    fp = fp.view(getattr(torch, f"int{dtype.primitive_bitwidth}"))
    exp_width = dtype.primitive_bitwidth - dtype.fp_mantissa_width - 1
    exp_bias = dtype.exponent_bias
    sign = ((fp >> (dtype.primitive_bitwidth - 1)) & 0x01).int()
    exp = ((fp >> dtype.fp_mantissa_width) & ((1 << exp_width) - 1)).int()
    frac = (fp & ((1 << dtype.fp_mantissa_width) - 1)).int()

    output = torch.where(
        exp == 0,
        # subnormal
        ((-1.0)**sign) * (2.0**(1 - exp_bias)) * (frac / (2.0**dtype.fp_mantissa_width)),
        # normal
        ((-1.0)**sign) * (2.0**(exp - exp_bias)) * (1.0 + frac / (2.0**dtype.fp_mantissa_width))).float()

    extended_exp = (
        (1 << (tl.float32.primitive_bitwidth - tl.float32.fp_mantissa_width - 1)) - 1) << tl.float32.fp_mantissa_width
    # special cases, exp is 0b11..1
    if dtype in [tl.float8e4nv, tl.float8e4b15]:
        # float8e4m3nv does not have infinities
        output[fp == 0b01111111] = torch.nan
        output[fp == 0b11111111] = torch.nan
    else:
        output = torch.where(exp == (1 << exp_width) - 1,
                             ((sign << (tl.float32.primitive_bitwidth - 1)) | extended_exp
                              | (frac << (tl.float32.fp_mantissa_width - dtype.fp_mantissa_width)))  #
                             .view(torch.float32), output)
    return output


@pytest.mark.interpreter
@pytest.mark.parametrize("in_dtype", [torch.float16, torch.bfloat16])
def test_convert_float16_to_float32(in_dtype, device):
    """Tests that check convert_float_to_float32 function"""
    check_type_supported(in_dtype, device)

    f16_input = torch.tensor(range(-int(2**(16 - 1)), int(2**(16 - 1))), dtype=torch.int16).view(in_dtype)
    f32_output = convert_float_to_float32(f16_input)

    nan = f16_input.isnan()
    assert torch.all(f32_output[nan].isnan())
    inf = f16_input.isinf()
    assert torch.all(f32_output[inf].isinf())
    other = torch.logical_not(torch.logical_or(nan, inf))
    assert torch.all(f16_input[other] == f32_output[other])


def serialize_fp8(np_data, in_dtype):
    return np_data


# inverse of `serialize_fp8`


def deserialize_fp8(np_data, in_dtype):
    return np_data


# ---------------
# test reduce
# ---------------


@pytest.mark.interpreter
def test_max_returns_zero(device):
    # Simple test with a tl.max call that returns 0.  The interpreter had a bug
    # where it didn't handle this correctly.
    @triton.jit
    def kernel(X, Z, BLOCK: tl.constexpr):
        x = tl.load(X + tl.arange(0, BLOCK))
        z = tl.max(x)
        tl.store(Z, z)

    BLOCK = 128
    x = torch.zeros((BLOCK, ), device=device)
    z = torch.ones((1, ), device=device)

    kernel[(1, )](x, z, BLOCK=BLOCK)
    assert z[0] == 0


@pytest.mark.interpreter
def test_max_min_with_nan(device):
    # In triton, we implement a "nan ignore" style, which means if there is NaN
    # in the reduce dimesion, we should ignore it and return the max/min number,
    # it's different with torch.max/min.
    @triton.jit
    def max_kernel(x_ptr, y_ptr, BLOCK_SIZE: tl.constexpr):
        offsets = tl.arange(0, BLOCK_SIZE)
        x = tl.load(x_ptr + offsets)

        max_val = tl.max(x, axis=0)

        if tl.program_id(0) == 0:
            tl.store(y_ptr, max_val)

    @triton.jit
    def min_kernel(x_ptr, y_ptr, BLOCK_SIZE: tl.constexpr):
        offsets = tl.arange(0, BLOCK_SIZE)
        x = tl.load(x_ptr + offsets)

        min_val = tl.min(x, axis=0)

        if tl.program_id(0) == 0:
            tl.store(y_ptr, min_val)

    BLOCK_SIZE = 64
    x = torch.rand((1, BLOCK_SIZE), dtype=torch.float32, device=device)
    # Not the expected output for tl.max
    x[0, 0] = float('nan')
    # Expected output for tl.min
    x[0, 1] = float('-inf')
    # Expected output for tl.max
    x[0, 2] = float('inf')

    y = torch.ones(1, device=device)

    max_kernel[(1, )](x, y, BLOCK_SIZE=BLOCK_SIZE)
    assert y[0] == float('inf')

    min_kernel[(1, )](x, y, BLOCK_SIZE=BLOCK_SIZE)
    assert y[0] == float('-inf')


def get_reduced_dtype(dtype_str, op):
    if op in ('argmin', 'argmax'):
        return 'int32'
    if dtype_str == 'bfloat16':
        return 'float32'
    return dtype_str


def get_reduce_input(dtype_str, shape):
    # limit the range of integers so that reduce ops do not overflow
    low = 0 if dtype_str in uint_dtypes else -10 if dtype_str in integral_dtypes else None
    high = 10 if dtype_str in integral_dtypes else None
    return numpy_random(shape, dtype_str=dtype_str, low=low, high=high)


@pytest.mark.interpreter
@pytest.mark.parametrize("op, dtype_str, shape", [(op, dtype, shape) for op in [
    'min',
    'max',
    'min-with-indices',
    'max-with-indices',
    'argmin-tie-break-left',
    'argmax-tie-break-left',
    'sum',
] for dtype in dtypes_with_bfloat16 for shape in [32, 64, 128, 512]])
@pytest.mark.parametrize("num_ctas", num_ctas_list)
@pytest.mark.parametrize("num_warps, threads_per_warp",
                         [(64, 16), (4, THREADS_PER_WARP)] if is_xpu() else [(4, THREADS_PER_WARP)])
def test_reduce1d(op, dtype_str, shape, num_ctas, num_warps, threads_per_warp, device):
    check_type_supported(dtype_str, device)  # bfloat16 on cc < 80 will not be tested
    check_threads_supported(num_warps, threads_per_warp, device)

    # triton kernel
    @triton.jit
    def kernel(X, Z, BLOCK: tl.constexpr):
        x = tl.load(X + tl.arange(0, BLOCK))
        GENERATE_TEST_HERE
        tl.store(Z, z)

    if 'with-indices' in op:
        patch = f'z, _ = tl.{op.split("-")[0]}(x, axis=0, return_indices=True)'
    elif 'arg' in op:
        tie_break_left = 'tie-break-left' in op
        patch = f'z = tl.{op.split("-")[0]}(x, axis=0, tie_break_left={tie_break_left})'
    else:
        patch = f'z = tl.{op}(x, axis=0)'
    kernel = patch_kernel(kernel, {'GENERATE_TEST_HERE': patch})
    # input
    x = get_reduce_input(dtype_str, (shape, ))
    numpy_op = {
        'sum': np.sum,
        'max': np.max,
        'min': np.min,
        'max-with-indices': np.max,
        'min-with-indices': np.min,
        'argmin-tie-break-left': np.argmin,
        'argmax-tie-break-left': np.argmax,
    }[op]
    if 'tie-break-left' in op:
        x[3:10] = x[numpy_op(x)]
    x_tri = to_triton(x, device=device)
    # numpy result
    z_dtype_str = 'int32' if 'tie-break-left' in op else dtype_str
    z_tri_dtype_str = z_dtype_str
    if 'tie-break-left' not in op and dtype_str == 'bfloat16':
        z_dtype_str = 'float32'
        z_ref = numpy_op(x).astype(getattr(np, z_dtype_str))
        # trunc mantissa for a fair comparison of accuracy
        z_ref = (z_ref.view('uint32') & np.uint32(0xffff0000)).view('float32')
        z_tri_dtype_str = 'bfloat16'
    else:
        z_ref = numpy_op(x).astype(getattr(np, z_dtype_str))
    # triton result
    z_tri = to_triton(numpy_random((1, ), dtype_str=z_dtype_str), device=device, dst_type=z_tri_dtype_str)
    if is_xpu():
        kernel[(1, )](x_tri, z_tri, BLOCK=shape, num_ctas=num_ctas, num_warps=num_warps,
                      threads_per_warp=threads_per_warp)
    else:
        kernel[(1, )](x_tri, z_tri, BLOCK=shape, num_ctas=num_ctas)
    z_tri = to_numpy(z_tri)
    # compare
    if op == 'sum':
        np.testing.assert_allclose(z_ref, z_tri, rtol=0.01)
    else:
        if 'tie-break-left' in op:
            # argmin and argmax can have multiple valid indices.
            # so instead we compare the values pointed by indices
            np.testing.assert_equal(x[z_ref], x[z_tri])
        else:
            np.testing.assert_equal(z_ref, z_tri)


# TODO: [Qingyi] Fix argmin / argmax
reduce_configs1 = [(op, dtype, (1, 1024), axis, False)
                   for dtype in dtypes_with_bfloat16
                   for op in ['min', 'max', 'sum', 'argmin', 'argmax']
                   for axis in [1]]

# shape (128, 256) and (32, 1024) are not enabled on sm86 because the required shared memory
# exceeds the limit of 99KB
reduce2d_shapes = [(2, 32), (4, 32), (4, 128)]
# TODO: fix and uncomment
# , (32, 64), (64, 128)]
if is_cuda() and 'V100' in torch.cuda.get_device_name(0):
    reduce2d_shapes += [(128, 256) and (32, 1024)]

reduce_configs2 = [(op, 'float32', shape, axis, False)
                   for op in ['min', 'max', 'sum', 'argmin', 'argmax']
                   for shape in reduce2d_shapes
                   for axis in [0, 1]] + [(op, 'float32', [16, 32], None, False) for op in ['min', 'max', 'sum']]

reduce3d_shapes = [(2, 32, 16), (32, 2, 16), (32, 16, 2)]
reduce_configs3 = [(op, 'float32', shape, axis, False)
                   for op in ['min', 'max', 'sum', 'argmin', 'argmax']
                   for shape in reduce3d_shapes
                   for axis in [0, 1, 2]]
invalid_config = [('sum', 'float32', (32, 32), axis, False) for axis in [2, 3]]
negative_config = [('sum', 'float32', (32, 32), -1, False)]
keep_dims_2d_configs = [(op, 'float32', (32, 32), axis, True)
                        for op in ['min', 'max', 'sum', 'argmin', 'argmax']
                        for axis in [0, 1]] + [(op, 'float32', (32, 32), None, True) for op in ['min', 'max', 'sum']]
keep_dims_3d_configs = [(op, 'float32', (32, 2, 16), axis, True)
                        for op in ['min', 'max', 'sum', 'argmin', 'argmax']
                        for axis in [0, 1, 2]] + [(op, 'float32', (32, 2, 16), None, True)
                                                  for op in ['min', 'max', 'sum']]
reduce_bool = [(op, 'bool', shape, axis, False) for op in ['xor_sum'] for shape in reduce2d_shapes for axis in [0, 1]]


@pytest.mark.interpreter
@pytest.mark.parametrize(
    "op, dtype_str, shape, axis, keep_dims", reduce_configs1 + reduce_configs2 + reduce_configs3 + invalid_config +
    negative_config + keep_dims_2d_configs + keep_dims_3d_configs + reduce_bool)
@pytest.mark.parametrize("num_ctas", num_ctas_list)
@pytest.mark.parametrize("num_warps, threads_per_warp",
                         [(64, 16), (4, THREADS_PER_WARP)] if is_xpu() else [(4, THREADS_PER_WARP)])
def test_reduce(op, dtype_str, shape, axis, keep_dims, num_ctas, num_warps, threads_per_warp, device):
    check_type_supported(dtype_str, device)  # bfloat16 on cc < 80 will not be tested
    check_threads_supported(num_warps, threads_per_warp, device)

    @triton.jit
    def kernel(X, Z, BLOCK_M: tl.constexpr, BLOCK_N: tl.constexpr, BLOCK_K: tl.constexpr, IS_3D: tl.constexpr,
               AXIS: tl.constexpr, KEEP_DIMS: tl.constexpr, USE_I1: tl.constexpr):
        range_m = tl.arange(0, BLOCK_M)
        range_n = tl.arange(0, BLOCK_N)
        range_k = tl.arange(0, BLOCK_K)
        if IS_3D:
            x = tl.load(X + range_m[:, None, None] * BLOCK_N * BLOCK_K + range_n[None, :, None] * BLOCK_K +
                        range_k[None, None, :])
        else:
            x = tl.load(X + range_m[:, None] * BLOCK_N + range_n[None, :])
        if USE_I1:
            x = tl.cast(x, tl.int1)
        z = GENERATE_TEST_HERE
        z_ptr = Z
        if KEEP_DIMS and AXIS is None:
            if IS_3D:
                z_ptr = z_ptr[None, None, None, :]
            else:
                z_ptr = z_ptr[None, None, :]
        if IS_3D:
            if AXIS == 0:
                z_ptr = Z + range_n[:, None] * BLOCK_K + range_k[None, :]
            elif AXIS == 1 or AXIS == -2:
                z_ptr = Z + range_m[:, None] * BLOCK_K + range_k[None, :]
            elif AXIS == 2 or AXIS == -1:
                z_ptr = Z + range_m[:, None] * BLOCK_N + range_n[None, :]
        else:
            if AXIS == 0:
                z_ptr = Z + range_n
            elif AXIS == 1 or AXIS == -1:
                z_ptr = Z + range_m
        if KEEP_DIMS and AXIS is not None:
            z_ptr = tl.expand_dims(z_ptr, axis=AXIS)
        tl.store(z_ptr, z)

    kernel = patch_kernel(kernel, {'GENERATE_TEST_HERE': f'tl.{op}(x, axis=AXIS, keep_dims=KEEP_DIMS)'})
    # input
    x = get_reduce_input(dtype_str, shape)
    x_tri = to_triton(x, device=device)
    numpy_op = {
        'sum': np.sum, 'max': np.max, 'min': np.min, 'argmin': np.argmin, 'argmax': np.argmax, 'xor_sum':
        np.bitwise_xor.reduce
    }[op]
    z_dtype_str = get_reduced_dtype(dtype_str, op)
    z_tri_dtype_str = z_dtype_str
    if z_dtype_str == 'bool':
        z_dtype_str = 'int8'

    # numpy result
    # Silence numpy error on axis out of bounds, to give triton a chance to fail
    np_axis = axis if axis is not None and axis < len(shape) else None
    if op not in ['argmin', 'argmax'] and dtype_str == 'bfloat16':
        z_dtype_str = 'float32'
        z_tri_dtype_str = 'bfloat16'
        z_ref = numpy_op(x, axis=np_axis, keepdims=keep_dims).astype(getattr(np, z_dtype_str))
        # trunc mantissa for a fair comparison of accuracy
        z_ref = (z_ref.view('uint32') & np.uint32(0xffff0000)).view('float32')
    else:
        z_ref = numpy_op(x, axis=np_axis, keepdims=keep_dims).astype(getattr(np, z_dtype_str))

    # triton result
    z_shape = z_ref.shape
    z_tri = to_triton(numpy_random(z_shape, dtype_str=z_dtype_str), device=device, dst_type=z_tri_dtype_str)
    BLOCK_K = 1 if len(shape) == 2 else shape[2]
    IS_3D = bool(len(shape) == 3)
    USE_I1 = dtype_str == 'bool'
    kern_kwargs = {}
    if is_xpu():
        kern_kwargs['num_warps'] = num_warps
        kern_kwargs['threads_per_warp'] = threads_per_warp
    if axis is not None and axis >= len(shape):
        with pytest.raises(triton.TritonError):
            kernel[(1, )](x_tri, z_tri, BLOCK_M=shape[0], BLOCK_N=shape[1], BLOCK_K=BLOCK_K, IS_3D=IS_3D, AXIS=axis,
                          KEEP_DIMS=keep_dims, USE_I1=USE_I1, num_ctas=num_ctas, **kern_kwargs)
        return
    else:
        kernel[(1, )](x_tri, z_tri, BLOCK_M=shape[0], BLOCK_N=shape[1], BLOCK_K=BLOCK_K, IS_3D=IS_3D, AXIS=axis,
                      KEEP_DIMS=keep_dims, USE_I1=USE_I1, num_ctas=num_ctas, **kern_kwargs)

    z_tri = to_numpy(z_tri)

    # compare
    if op == 'sum':
        np.testing.assert_allclose(z_ref, z_tri, rtol=0.01)
    else:
        if op in ('argmin', 'argmax'):
            # argmin and argmax can have multiple valid indices.
            # so instead we compare the values pointed by indices
            z_ref_index = z_ref
            z_tri_index = z_tri
            if not keep_dims:
                z_ref_index = np.expand_dims(z_ref, axis=axis)
                z_tri_index = np.expand_dims(z_tri, axis=axis)
            z_ref_value = np.take_along_axis(x, z_ref_index, axis=axis)
            z_tri_value = np.take_along_axis(x, z_tri_index, axis=axis)
            np.testing.assert_equal(z_ref_value, z_tri_value)
        else:
            np.testing.assert_equal(z_ref, z_tri)


scan2d_shapes = [(8, 32), (16, 32), (32, 16), (2, 1024), (1024, 2), (32, 32), (1, 1024)]

scan_configs = [(op, type, shape, axis, reverse, num_warps)
                for num_warps in [4, 16]
                for type in ['int32', 'float32', 'bfloat16']
                for axis in [1, 0]
                for reverse in [True, False]
                for shape in scan2d_shapes
                for op in ['cumsum', 'cumprod', 'get_first_element', 'linear_recurrence', 'cummax', 'roll']]
negative_config = [('cumsum', 'float32', (32, 32), -1, False, 4)]


def test_sum_dtype(device):

    @triton.jit
    def kernel_dtype(out_ptr, init, in_dtype: tl.constexpr, out_dtype: tl.constexpr):
        x = tl.full((32, 32), init, dtype=in_dtype)
        x = tl.sum(x, dtype=out_dtype)
        tl.store(out_ptr, x.to(tl.int32))

    @triton.jit
    def kernel_default_int(out_ptr):
        x = tl.full((32, 32), 1, dtype=tl.int1)
        x = tl.sum(x)
        tl.store(out_ptr, x)

    @triton.jit
    def kernel_default_float(out_ptr):
        x = tl.full((32, 32), 1.0, dtype=tl.bfloat16)
        x = tl.sum(x)
        tl.store(out_ptr, x)

    out = torch.empty(1, dtype=torch.int32, device=device)
    kernel_dtype[(1, )](out, init=1, in_dtype=tl.int1, out_dtype=None)
    assert out[0] == 32 * 32

    kernel_dtype[(1, )](out, init=1, in_dtype=tl.int1, out_dtype=tl.int1)
    assert out[0] == 0

    kernel_dtype[(1, )](out, init=7, in_dtype=tl.int8, out_dtype=tl.int8)
    assert out[0] == (7 * 32 * 32) % 256

    kernel_dtype[(1, )](out, init=1, in_dtype=tl.int32, out_dtype=None)
    assert out[0] == 32 * 32

    kernel_default_int[(1, )](out)
    assert out[0] == 32 * 32

    out = torch.empty(1, dtype=torch.bfloat16, device=device)
    kernel_default_float[(1, )](out)
    torch.testing.assert_close(out[0], torch.tensor(32 * 32, dtype=torch.bfloat16, device=device))


@triton.jit
# trivial associative but not commutative function
def get_first_element(a, b):
    return a


# Compute x_i = a_i * x_{i-1} + b_i
@triton.jit
def linear_recurrence(a1, b1, a2, b2):
    return a1 * a2, b1 * a2 + b2


@triton.jit
def cummax(v0, i0, v1, i1):
    gt = v0 > v1
    return tl.where(gt, v0, v1), tl.where(gt, i0, i1)


@triton.jit
def roll(a1, b1_last, b1_cur, a2, b2_last, b2_cur):
    return a1 + a2, tl.where(a2 == 1, b1_cur, 0) + b2_last, b2_cur


@pytest.mark.interpreter
@pytest.mark.parametrize("op, dtype_str, shape, axis, reverse, num_warps", scan_configs + negative_config)
def test_scan2d(op, dtype_str, shape, axis, reverse, num_warps, device):
    check_type_supported(dtype_str, device)
    if dtype_str == 'bfloat16':
        if op == 'cummax':
            pytest.xfail("bfloat16 compare not supported before sm90")
        if op == 'linear_recurrence':
            pytest.xfail("Skipping linear_recurrence scan on bfloat16 due to accuracy issues")
    numpy_dtype_str = 'float32' if dtype_str == 'bfloat16' else dtype_str

    # triton kernel
    @triton.jit
    def kernel(X, Y, Z, BLOCK_M: tl.constexpr, BLOCK_N: tl.constexpr, AXIS: tl.constexpr):
        range_m = tl.arange(0, BLOCK_M)
        range_n = tl.arange(0, BLOCK_N)
        x = tl.load(X + range_m[:, None] * BLOCK_N + range_n[None, :])
        y = tl.load(Y + range_m[:, None] * BLOCK_N + range_n[None, :])
        GENERATE_TEST_HERE
        tl.store(Z + range_m[:, None] * BLOCK_N + range_n[None, :], z)

    if op == 'cumsum' or op == 'cumprod':
        kernel = patch_kernel(kernel, {'GENERATE_TEST_HERE': f'z = tl.{op}(x, axis={axis}, reverse={reverse})'})
    elif op == 'get_first_element':
        kernel = patch_kernel(
            kernel,
            {'GENERATE_TEST_HERE': f'z = tl.associative_scan(x, axis={axis}, combine_fn={op}, reverse={reverse})'})
    elif op == 'cummax':
        rg = "range_m[:, None]" if axis == 0 else "range_n[None, :]"
        rg = f"tl.broadcast_to({rg}.to(tl.int64), [BLOCK_M, BLOCK_N])"
        kernel = patch_kernel(kernel, {
            'GENERATE_TEST_HERE':
            f'_, z = tl.associative_scan((x, {rg}), axis={axis}, combine_fn={op}, reverse={reverse})'
        })
    elif op == 'roll':
        assert op == 'roll'
        kernel = patch_kernel(
            kernel, {
                'GENERATE_TEST_HERE':
                f'_, z, _ = tl.associative_scan((1 + 0* x, 0 * x, x), axis={axis}, combine_fn={op}, reverse={reverse})'
            })
    else:
        assert op == 'linear_recurrence'
        kernel = patch_kernel(kernel, {
            'GENERATE_TEST_HERE':
            f'_, z = tl.associative_scan((x, y), axis={axis}, combine_fn={op}, reverse={reverse})'
        })
    # input
    rs = RandomState(17)
    if op == 'linear_recurrence' and dtype_str in int_dtypes:
        # If the numbers are too large the op will overflow
        # We sample numbers in -1, 0, 1
        x = rs.randint(-1, 2, shape, dtype=dtype_str)
        y = rs.randint(-1, 2, shape, dtype=dtype_str)
    else:
        x = numpy_random(shape, dtype_str=dtype_str, rs=rs)
        # y is just used in linear_recurrence
        y = numpy_random(shape, dtype_str=dtype_str, rs=rs)
    x_in = x
    if reverse:
        x_in = np.flip(x, axis)
    z = np.empty_like(x)
    x_tri = to_triton(x, device=device, dst_type=dtype_str)
    y_tri = to_triton(y, device=device, dst_type=dtype_str)
    if op == 'cumsum' or op == 'cumprod':
        numpy_op = {'cumsum': np.cumsum, 'cumprod': np.cumprod}[op]
        z_ref = numpy_op(x_in, axis=axis).astype(getattr(np, numpy_dtype_str))
        if reverse:
            z_ref = np.flip(z_ref, axis)

    elif op == 'cummax':
        # NumPy does not have cummax
        z = np.empty_like(x, dtype=np.int64)
        z_ref = torch.cummax(torch.from_numpy(x_in.copy()), axis=axis).indices.numpy()
        if reverse:
            z_ref = x_in.shape[axis] - np.flip(z_ref, axis) - 1
    elif op == 'roll':
        ROLL = 1
        z_ref = np.roll(x_in.copy(), ROLL, axis=axis)
        if axis == 0:
            z_ref[:ROLL] = 0
        else:
            z_ref[:, :ROLL] = 0

        if reverse:
            z_ref = np.flip(z_ref, axis)
    elif op == 'linear_recurrence':
        # Simplify to the axis=1 case
        x_ref = x.T if axis == 0 else x
        y_ref = y.T if axis == 0 else y
        if reverse:
            x_ref = np.flip(x_ref, 1)
            y_ref = np.flip(y_ref, 1)

        result = []
        for x_refi, y_refi in zip(x_ref, y_ref):
            li = []
            acc = 0
            for xi, yi in zip(x_refi, y_refi):
                acc = xi * acc + yi
                li.append(acc)
            result.append(li)
        z_ref = np.array(result)
        if reverse:
            z_ref = np.flip(z_ref, 1)

        if axis == 0:
            z_ref = z_ref.T
    else:
        assert op == 'get_first_element'
        z_ref = x
        if axis == 0:
            if reverse:
                z_ref[:-1] = x[-1]
            else:
                z_ref[1:] = x[0]
        else:
            if reverse:
                z_ref[:, :-1] = x[:, -1:]
            else:
                z_ref[:, 1:] = x[:, 0:1]

    # triton result
    # we don't cast the `fp32 = bf16 op bf16` result to bfloat16 to alleviate accuracy issues
    z_tri = to_triton(z, device=device)
    kernel[(1, )](x_tri, y_tri, z_tri, BLOCK_M=shape[0], BLOCK_N=shape[1], AXIS=axis, num_warps=num_warps)

    z_tri = to_numpy(z_tri)
    # compare
    if dtype_str not in int_dtypes:
        if op == 'cumprod':
            np.testing.assert_allclose(z_ref, z_tri, rtol=0.01, atol=1e-3)
        else:
            np.testing.assert_allclose(z_ref, z_tri, rtol=0.01)
    else:
        np.testing.assert_equal(z_ref, z_tri)


# ---------------
# test histogram
# ---------------


@pytest.mark.interpreter
@pytest.mark.parametrize("M, N", [[2048, 2], [1024, 8], [1024, 128], [256, 512], [32, 512], [8, 512], [8, 2]])
def test_histogram(M, N, device):

    @triton.jit
    def histogram_kernel(x_ptr, z_ptr, M: tl.constexpr, N: tl.constexpr):
        offset1 = tl.arange(0, M)
        offset2 = tl.arange(0, N)
        x = tl.load(x_ptr + offset1)
        z = tl.histogram(x, N)
        bias = tl.full([M, N], 1, dtype=tl.int32)
        # check that histogram produces object compatible with broadcasting
        biased = z + bias
        tl.store(z_ptr + offset2, z)

    torch.manual_seed(17)
    x = torch.randint(0, N, (M, ), device=device, dtype=torch.int32)
    z = torch.empty(N, dtype=torch.int32, device=device)
    # torch.histc does not work when the input type is not float and the device is CPU
    # https://github.com/pytorch/pytorch/issues/74236
    # This is a workload by converting the input to float
    z_torch = torch.histc(x.float(), bins=N, min=0, max=N - 1)
    histogram_kernel[(1, )](x, z, M=M, N=N)
    assert (z_torch == z).all()


# ------------------------
# test histogram with mask
# ------------------------


@pytest.mark.interpreter
@pytest.mark.parametrize("M, N", [[2048, 2], [1024, 8], [1024, 128], [256, 512], [32, 512], [8, 512], [8, 2]])
def test_histogram_mask(M, N, device):

    @triton.jit
    def histogram_kernel(x_ptr, z_ptr, M: tl.constexpr, N: tl.constexpr):
        offset1 = tl.arange(0, 2 * M)
        offset2 = tl.arange(0, N)
        mask = offset1 < M
        x = tl.load(x_ptr + offset1)
        z = tl.histogram(x, N, mask)
        tl.store(z_ptr + offset2, z)

    torch.manual_seed(17)
    x1 = torch.randint(0, N, (M, ), device=device, dtype=torch.int32)
    x = torch.cat((x1, x1), 0)
    z = torch.empty(N, dtype=torch.int32, device=device)
    # torch.histc does not work when the input type is not float and the device is CPU
    # https://github.com/pytorch/pytorch/issues/74236
    # This is a workload by converting the input to float
    z_torch = torch.histc(x1.float(), bins=N, min=0, max=N - 1)
    histogram_kernel[(1, )](x, z, M=M, N=N)
    assert (z_torch == z).all()


@pytest.mark.parametrize("M, N", [(1, 64), (2, 32), (4, 16), (8, 8), (16, 4), (32, 2), (64, 1)])
def test_scan_1d(M, N, device):

    @triton.jit
    def scan_kernel(out_ptr, in_ptr, M: tl.constexpr, N: tl.constexpr):
        input = tl.load(in_ptr + tl.arange(0, M))
        output = tl.cumsum(input).reshape([1, M]).broadcast_to([N, M])
        tl.store(out_ptr + tl.arange(0, M * N), output.reshape([M * N]))

    x = torch.randint(-100, 100, (M, ), dtype=torch.int32, device=device)
    output = torch.empty(M * N, dtype=torch.int32, device=device)

    scan_kernel[(1, )](output, x, M, N)

    ref = torch.cumsum(x, dim=0).reshape([1, M]).broadcast_to([N, M]).reshape([M * N])
    torch.testing.assert_close(ref.to(torch.int32), output, atol=0, rtol=0)


@pytest.mark.interpreter
@pytest.mark.parametrize("op", ['sum', 'max', 'min'])
@pytest.mark.parametrize("BLOCK_N", [32, 64, 128])
@pytest.mark.parametrize("N", [512, 1024, 2048])
@pytest.mark.parametrize("num_pid_n", [2, 4])
def test_optimize_thread_locality(op, BLOCK_N, N, num_pid_n, device):

    @triton.jit
    def kernel(X, Y, N, BLOCK_M: tl.constexpr, BLOCK_N: tl.constexpr):
        start_m = tl.program_id(0)
        pid_n = tl.program_id(1)
        num_pid_n = tl.num_programs(1)
        local = INITIALIZE_PATCH
        off_m = start_m * BLOCK_M + tl.arange(0, BLOCK_M)
        for start_n in range(pid_n, tl.cdiv(N, BLOCK_N), num_pid_n):
            off_n = start_n * BLOCK_N + tl.arange(0, BLOCK_N)
            Xs = X + off_m[:, None] * N + off_n[None, :]
            x = tl.load(Xs)
            local = ACCUMULATE_PATCH
        tl.store(Y + off_m * num_pid_n + pid_n, local)

    initialize_patch = {
        'sum': 'tl.zeros([BLOCK_M], dtype=tl.float32)',
        'max': 'tl.full([BLOCK_M], float("-inf"), dtype=tl.float32)',
        'min': 'tl.full([BLOCK_M], float("inf"), dtype=tl.float32)',
    }[op]
    reduce_patch = {
        'sum': 'local + tl.sum(x, axis=1)',
        'max': 'tl.maximum(local, tl.max(x, axis=1))',
        'min': 'tl.minimum(local, tl.min(x, axis=1))',
    }[op]
    numpy_op = {
        'sum': np.sum,
        'max': np.max,
        'min': np.min,
    }[op]
    kernel = patch_kernel(kernel, {'ACCUMULATE_PATCH': reduce_patch, 'INITIALIZE_PATCH': initialize_patch})
    torch.manual_seed(0)
    BLOCK_M = 32
    x = torch.randn((BLOCK_M, N), dtype=torch.float32, device=device)
    y = torch.randn((BLOCK_M, num_pid_n), dtype=torch.float32, device=device)
    h = kernel[(1, num_pid_n, 1)](x, y, N, BLOCK_M, BLOCK_N)
    if not is_interpreter():
        assert h.asm['ttgir'].count(
            '"tt.reduce"') == 2, "tt.reduce should be called twice, otherwise the optimization didn't work"
    y_ref = numpy_op(x.cpu().numpy(), axis=1, keepdims=True)
    y_tri = numpy_op(y.cpu().numpy(), axis=1, keepdims=True)
    np.testing.assert_allclose(y_tri, y_ref, rtol=0.01, atol=1e-3)


scan_layouts = [
    BlockedLayout([1, 4], [4, THREADS_PER_WARP // 4], [4, 1], [0, 1], [1, 1], [1, 1], [0, 1]),
    BlockedLayout([1, 4], [8, THREADS_PER_WARP // 8], [4, 1], [0, 1], [1, 1], [1, 1], [0, 1]),
    BlockedLayout([4, 1], [4, THREADS_PER_WARP // 4], [1, 4], [0, 1], [1, 1], [1, 1], [0, 1]),
    BlockedLayout([2, 2], [4, THREADS_PER_WARP // 4], [2, 2], [0, 1], [1, 1], [1, 1], [0, 1]),
    BlockedLayout([2, 2], [8, THREADS_PER_WARP // 8], [2, 2], [0, 1], [1, 1], [1, 1], [0, 1]),
    BlockedLayout([1, 4], [4, THREADS_PER_WARP // 4], [4, 1], [1, 0], [1, 1], [1, 1], [0, 1]),
    BlockedLayout([1, 4], [8, THREADS_PER_WARP // 8], [4, 1], [1, 0], [1, 1], [1, 1], [0, 1]),
    BlockedLayout([4, 1], [4, THREADS_PER_WARP // 4], [1, 4], [1, 0], [1, 1], [1, 1], [0, 1]),
    BlockedLayout([2, 2], [4, THREADS_PER_WARP // 4], [2, 2], [1, 0], [1, 1], [1, 1], [0, 1]),
    BlockedLayout([2, 2], [8, THREADS_PER_WARP // 8], [2, 2], [1, 0], [1, 1], [1, 1], [0, 1]),
    BlockedLayout([1, 2], [1, THREADS_PER_WARP // 1], [1, 4], [1, 0], [1, 1], [1, 1], [0, 1]),
]


def test_no_rematerialization_op(device):
    if torch.version.hip:
        pytest.skip("test not supported on AMD")

    @triton.jit
    def kernel(
        input_data,
        sum_output,
        out_1,
        BLOCK_SIZE: tl.constexpr,
        DATA_DIM: tl.constexpr,
        DATA_LEN: tl.constexpr,
        loop_stages: tl.constexpr,
    ):
        tl.static_assert(DATA_LEN % BLOCK_SIZE == 0)
        for curr_block_idx in tl.range(0, DATA_LEN // BLOCK_SIZE, num_stages=loop_stages):
            my_idxs = BLOCK_SIZE * curr_block_idx + tl.arange(0, BLOCK_SIZE)
            values = tl.load(input_data + DATA_DIM * my_idxs[:, None] + tl.arange(0, DATA_DIM)[None, :])
            accum = tl.sum(values, axis=-1).to(tl.float32)
            tl.store(sum_output + my_idxs, accum)
            sum_plus_0 = tl.full((1, 2), 0, tl.float32) + accum[:, None]
            tl.store(out_1 + my_idxs[:, None] * 2 + tl.arange(0, 2)[None, :], sum_plus_0)

    data_len = 32
    data_dim = 64
    torch.manual_seed(0)
    input_data = torch.randn((data_len, data_dim), dtype=torch.float32, device=device)
    sum_output = torch.full((data_len, ), -1, dtype=torch.float32, device=device)
    out_1 = torch.full((data_len, 2), -1, dtype=torch.float32, device=device)
    compiled_kernel = kernel[(1, )](
        input_data=input_data,
        sum_output=sum_output,
        out_1=out_1,
        DATA_DIM=data_dim,
        DATA_LEN=data_len,
        BLOCK_SIZE=16,
        num_warps=1,
        loop_stages=2,
    )
    assert compiled_kernel.asm["ttgir"].count('"tt.reduce"') == 1, "we shouldn't rematerialize tt.reduce"


@pytest.mark.parametrize("M, N", [[32, 16], [32, 32], [32, 64], [64, 32]])
@pytest.mark.parametrize("src_layout", scan_layouts)
@pytest.mark.parametrize("axis", [0, 1])
@pytest.mark.parametrize("add_overflow_check", [False, True])
def test_scan_layouts(M, N, src_layout, axis, add_overflow_check, device, tmp_path: pathlib.Path):

    overflow_check = """
        %17 = arith.extsi %arg2 : i32 to i64
        %18 = arith.extsi %arg3 : i32 to i64
        %19 = arith.addi %17, %18 : i64
        %i32.min = arith.constant -2147483648: i64
        %i32.max = arith.constant 2147483647: i64
        %20 = arith.cmpi slt, %19, %i32.max : i64
        %21 = arith.cmpi sge, %19, %i32.min : i64
        %22 = arith.andi %20, %21 : i1
        tt.assert %22, "overflow detected" : i1
    """

    ir = f"""
    #blocked = {src_layout}
    module attributes {{"ttg.num-warps" = 4 : i32, "ttg.num-ctas" = 1 : i32, "ttg.threads-per-warp" = {THREADS_PER_WARP} : i32}} {{
    tt.func public @kernel_0d1d(%arg0: !tt.ptr<i32> {{tt.divisibility = 16 : i32}}, %arg1: !tt.ptr<i32> {{tt.divisibility = 16 : i32}}) {{
      %cst = arith.constant dense<{N}> : tensor<{M}x1xi32, #blocked>
      %0 = tt.make_range {{end = {M} : i32, start = 0 : i32}} : tensor<{M}xi32, #ttg.slice<{{dim = 1, parent = #blocked}}>>
      %1 = tt.expand_dims %0 {{axis = 1 : i32}} : tensor<{M}xi32, #ttg.slice<{{dim = 1, parent = #blocked}}>> -> tensor<{M}x1xi32, #blocked>
      %2 = arith.muli %1, %cst : tensor<{M}x1xi32, #blocked>
      %3 = tt.splat %arg0 : !tt.ptr<i32> -> tensor<{M}x1x!tt.ptr<i32>, #blocked>
      %4 = tt.addptr %3, %2 : tensor<{M}x1x!tt.ptr<i32>, #blocked>, tensor<{M}x1xi32, #blocked>
      %5 = tt.make_range {{end = {N} : i32, start = 0 : i32}} : tensor<{N}xi32, #ttg.slice<{{dim = 0, parent = #blocked}}>>
      %6 = tt.expand_dims %5 {{axis = 0 : i32}} : tensor<{N}xi32, #ttg.slice<{{dim = 0, parent = #blocked}}>> -> tensor<1x{N}xi32, #blocked>
      %7 = tt.broadcast %4 : tensor<{M}x1x!tt.ptr<i32>, #blocked> -> tensor<{M}x{N}x!tt.ptr<i32>, #blocked>
      %8 = tt.broadcast %6 : tensor<1x{N}xi32, #blocked> -> tensor<{M}x{N}xi32, #blocked>
      %9 = tt.addptr %7, %8 : tensor<{M}x{N}x!tt.ptr<i32>, #blocked>, tensor<{M}x{N}xi32, #blocked>
      %10 = tt.load %9 : tensor<{M}x{N}x!tt.ptr<i32>, #blocked>
      %11 = "tt.scan"(%10) <{{axis = {axis} : i32, reverse = false}}> ({{
      ^bb0(%arg2: i32, %arg3: i32):
        %16 = arith.addi %arg2, %arg3 : i32{overflow_check if add_overflow_check else ""}
        tt.scan.return %16 : i32
      }}) : (tensor<{M}x{N}xi32, #blocked>) -> tensor<{M}x{N}xi32, #blocked>
      %12 = tt.splat %arg1 : !tt.ptr<i32> -> tensor<{M}x1x!tt.ptr<i32>, #blocked>
      %13 = tt.addptr %12, %2 : tensor<{M}x1x!tt.ptr<i32>, #blocked>, tensor<{M}x1xi32, #blocked>
      %14 = tt.broadcast %13 : tensor<{M}x1x!tt.ptr<i32>, #blocked> -> tensor<{M}x{N}x!tt.ptr<i32>, #blocked>
      %15 = tt.addptr %14, %8 : tensor<{M}x{N}x!tt.ptr<i32>, #blocked>, tensor<{M}x{N}xi32, #blocked>
      tt.store %15, %11 : tensor<{M}x{N}x!tt.ptr<i32>, #blocked>
      tt.return
    }}
    }}
    """

    temp_file = tmp_path / "test_scan_layouts.ttgir"
    temp_file.write_text(ir)
    kernel = triton.compile(str(temp_file))

    rs = RandomState(17)
    x = rs.randint(-100, 100, (M, N)).astype('int32')

    z = np.zeros((M, N)).astype('int32')
    x_tri = torch.tensor(x, device=device)
    z_tri = torch.tensor(z, device=device)

    kernel[(1, 1, 1)](x_tri, z_tri)

    z_ref = np.cumsum(x, axis=axis)

    np.testing.assert_equal(z_ref, z_tri.cpu().numpy())


layouts = [
    BlockedLayout([1, 4], [8, THREADS_PER_WARP // 8], [4, 1], [1, 0], [1, 1], [1, 1], [0, 1]),
    BlockedLayout([1, 4], [8, THREADS_PER_WARP // 8], [4, 1], [0, 1], [1, 1], [1, 1], [0, 1]),
    MmaLayout(version=(2, 0), warps_per_cta=[2, 4], ctas_per_cga=[1, 1], cta_split_num=[1, 1], cta_order=[0, 1],
              instr_shape=[16, 8]),
    MmaLayout(version=(3, 0), warps_per_cta=[4, 1], ctas_per_cga=[1, 1], cta_split_num=[1, 1], cta_order=[1, 0],
              instr_shape=[16, 16, 16]),
    MfmaLayout(version=(2, 0), warps_per_cta=[4, 1], tiles_per_warp=[1, 1], instr_shape=[32, 32], is_transposed=False),
    MfmaLayout(version=(2, 0), warps_per_cta=[1, 4], tiles_per_warp=[1, 1], instr_shape=[32, 32], is_transposed=False),
    MfmaLayout(version=(2, 0), warps_per_cta=[4, 1], tiles_per_warp=[1, 1], instr_shape=[32, 32], is_transposed=True),
    MfmaLayout(version=(2, 0), warps_per_cta=[1, 4], tiles_per_warp=[1, 1], instr_shape=[32, 32], is_transposed=True),
    WmmaLayout(version=1, warps_per_cta=[4, 1]),
    WmmaLayout(version=1, warps_per_cta=[1, 4]),
    DpasLayout(repeatCount=8, systolic_depth=8, execution_size=8, ops_per_chan=1, threads_per_warp=32,
               warps_per_cta=[4, 1], rep_cluster=[1, 1]),
    DpasLayout(repeatCount=8, systolic_depth=8, execution_size=16, ops_per_chan=2, threads_per_warp=32,
               warps_per_cta=[2, 2], rep_cluster=[1, 1]),
    DpasLayout(repeatCount=8, systolic_depth=8, execution_size=8, ops_per_chan=4, threads_per_warp=32,
               warps_per_cta=[4, 1], rep_cluster=[1, 1]),
    DotOperandLayout(parent=MmaLayout([2, 0], [2, 4], [1, 1], [1, 1], [1, 0], [16, 8]), op_idx=1, k_width=8),
    DotOperandLayout(parent=MmaLayout([3, 0], [8, 1], [1, 1], [1, 1], [1, 0], [16, 32, 16]), op_idx=0, k_width=2),
    # FIXME: Do not enable these tests until the SLPVectorizor problem with nvptx target has been resolved
    # SliceLayout(dim=1, parent=BlockedLayout([1, 4, 1], [1, 8, THREADS_PER_WARP // 8], [1, 1, 4], [2, 0, 1], [1, 1, 1], [1, 1, 1], [0, 1, 2])),
    # SliceLayout(dim=0, parent=BlockedLayout([1, 4, 1], [1, 8, THREADS_PER_WARP // 8], [1, 4, 1], [2, 1, 0], [1, 1, 1], [1, 1, 1], [0, 1, 2])),
    SliceLayout(dim=0, parent=MmaLayout([2, 0], [4, 1, 1], [1, 1, 1], [1, 1, 1], [2, 1, 0], [1, 16, 8])),
    SliceLayout(
        dim=1, parent=DotOperandLayout(parent=MmaLayout([2, 0], [4, 1, 1], [1, 1, 1], [1, 1, 1], [2, 1, 0], [1, 16, 8]),
                                       op_idx=1, k_width=2)),
    LinearLayout(register=[[0, 16], [1, 0], [2, 0], [4, 0], [8, 0], [16, 0]], lane=[[0, 0], [0, 1], [0, 2], [0, 4],
                                                                                    [0, 8]], warp=[[32, 0], [0, 32]],
                 block=[]),
]


@pytest.mark.parametrize("M, N", [[128, 16], [32, 128], [32, 32], [16, 16]])
@pytest.mark.parametrize("src_layout", filter_layouts(layouts))
@pytest.mark.parametrize("axis", [0, 1])
@pytest.mark.parametrize("epilogue_kind", ['reduce1d', 'reduce2d', 'expand_reduce2d'])
@pytest.mark.parametrize("dtype_str,add_overflow_check", [("int32", False), ("int32", True), ("float32", False),
                                                          ("float16", False)])
@pytest.mark.parametrize("reduce_op", ["sum", "max"])
def test_reduce_layouts(M, N, src_layout, axis, epilogue_kind, dtype_str, add_overflow_check, reduce_op, device,
                        tmp_path: pathlib.Path):
    if isinstance(src_layout,
                  (MfmaLayout, MmaLayout)) and (M < src_layout.instr_shape[0] or N < src_layout.instr_shape[1]):
        pytest.skip("Skipping because tensor shape is smaller than M(f)maLayout instr_shape")
    if reduce_op == "sum" and dtype_str == "float16" and M * N > 1024:
        pytest.xfail("Skipping sum reduction on float16 due to accuracy issues")
    if isinstance(src_layout, LinearLayout) and THREADS_PER_WARP != (1 << len(src_layout.lane)):
        pytest.xfail(f"Skipping. This LinearLayout assumes {1 << len(src_layout.lane)} threads per warp")

    if isinstance(src_layout, MmaLayout) and src_layout.version == 3:
        src_layout.instr_shape[2] = 16 if dtype_str == "float16" else 8

    overflow_check = """
        %18 = arith.extsi %arg3 : i32 to i64
        %19 = arith.extsi %arg4 : i32 to i64
        %20 = arith.addi %18, %19 : i64
        %i32.min = arith.constant -2147483648: i64
        %i32.max = arith.constant 2147483647: i64
        %21 = arith.cmpi slt, %20, %i32.max : i64
        %22 = arith.cmpi sge, %20, %i32.min : i64
        %23 = arith.andi %21, %22 : i1
        tt.assert %23, "overflow detected" : i1
    """

    ty = {"int32": "i32", "float32": "f32", "float16": "f16"}[dtype_str]
    arith_op = {
        "max": {"int32": "arith.maxsi", "float32": "arith.maximumf", "float16": "arith.maximumf"},  #
        "sum": {"int32": "arith.addi", "float32": "arith.addf", "float16": "arith.addf"}
    }[reduce_op][dtype_str]
    numpy_op = {"max": np.max, "sum": np.sum}[reduce_op]
    rdims_1d = f"{N}" if axis == 0 else f"{M}"
    rdims_2d = f"1x{N}" if axis == 0 else f"{M}x1"
    store_range = "%7" if axis == 0 else "%1"
    warps = warps_per_cta(src_layout, [M, N])
    num_warps = int(np.prod(warps))
    blocked = BlockedLayout([1, 1], [32, THREADS_PER_WARP // 32], [4, num_warps // 4], [0, 1], [1, 1], [1, 1], [0, 1])
    one_d_layout = BlockedLayout([1], [THREADS_PER_WARP], [num_warps], [0], [1], [1], [0])

    expanded_shape = f"1x{N}" if axis == 0 else f"{M}x1"
    other_axis = 1 - axis
    epilogue = {
        "reduce1d":
        f"""
        %14 = tt.splat %arg2 : !tt.ptr<{ty}> -> tensor<{rdims_2d}x!tt.ptr<{ty}>, #blocked>
        %15 = tt.addptr %14, {store_range} : tensor<{rdims_2d}x!tt.ptr<{ty}>, #blocked>, tensor<{rdims_2d}xi32, #blocked>
        %16 = {GPU_DIALECT}.convert_layout %13 : tensor<{rdims_1d}x{ty}, #{GPU_DIALECT}.slice<{{dim = {axis}, parent = #src}}>> -> tensor<{rdims_1d}x{ty}, #{GPU_DIALECT}.slice<{{dim = {axis}, parent = #blocked}}>>
        %17 = tt.expand_dims %16 {{axis = {axis} : i32}} : tensor<{rdims_1d}x{ty}, #{GPU_DIALECT}.slice<{{dim = {axis}, parent = #blocked}}>> -> tensor<{rdims_2d}x{ty}, #blocked>
        tt.store %15, %17 : tensor<{rdims_2d}x!tt.ptr<{ty}>, #blocked>
        tt.return
        }}
        }}
    """, "reduce2d":
        f"""
        %14 = "tt.reduce"(%13) ({{
        ^bb0(%arg3: {ty}, %arg4: {ty}):
          %17 = {arith_op} %arg3, %arg4 : {ty}{overflow_check if add_overflow_check else ""}
          tt.reduce.return %17 : {ty}
        }}) {{axis = 0 : i32}} : (tensor<{rdims_1d}x{ty}, #{GPU_DIALECT}.slice<{{dim = {axis}, parent = #src}}>>) -> {ty}
        tt.store %arg2, %14 : !tt.ptr<{ty}>
        tt.return
        }}
        }}
    """, "expand_reduce2d":
        f"""
        %14 = tt.expand_dims %13 {{axis = {axis} : i32}} : tensor<{rdims_1d}x{ty}, #{GPU_DIALECT}.slice<{{dim = {axis}, parent = #src}}>> -> tensor<{expanded_shape}x{ty}, #src>
        %15 = "tt.reduce"(%14) ({{
        ^bb0(%arg3: {ty}, %arg4: {ty}):
          %17 = {arith_op} %arg3, %arg4 : {ty}{overflow_check if add_overflow_check else ""}
          tt.reduce.return %17 : {ty}
        }}) {{axis = {other_axis} : i32}} : (tensor<{expanded_shape}x{ty}, #src>) -> (tensor<1x{ty}, #{GPU_DIALECT}.slice<{{dim = {other_axis}, parent = #src}}>>)
        %16 = ttg.convert_layout %15 : tensor<1x{ty}, #{GPU_DIALECT}.slice<{{dim = {other_axis}, parent = #src}}>> -> tensor<1x{ty}, #one_d_layout>
        %17 = tt.splat %arg2 : !tt.ptr<{ty}> -> tensor<1x!tt.ptr<{ty}>, #one_d_layout>
        tt.store %17, %16 : tensor<1x!tt.ptr<{ty}>, #one_d_layout>
        tt.return
        }}
        }}
                """
    }[epilogue_kind]

    ir = f"""
    #blocked = {blocked}
    #src = {src_layout}
    #one_d_layout = {one_d_layout}
    module attributes {{"ttg.num-warps" = {num_warps} : i32, "ttg.num-ctas" = 1 : i32, "ttg.threads-per-warp" = {THREADS_PER_WARP} : i32}} {{
    tt.func public @kernel_0d1d2c3d4c(%arg0: !tt.ptr<{ty}> {{tt.divisibility = 16 : i32}}, %arg1: i32 {{tt.divisibility = 16 : i32}}, %arg2: !tt.ptr<{ty}> {{tt.divisibility = 16 : i32}}) {{
        %0 = tt.make_range {{end = {M} : i32, start = 0 : i32}} : tensor<{M}xi32, #{GPU_DIALECT}.slice<{{dim = 1, parent = #blocked}}>>
        %1 = tt.expand_dims %0 {{axis = 1 : i32}} : tensor<{M}xi32, #{GPU_DIALECT}.slice<{{dim = 1, parent = #blocked}}>> -> tensor<{M}x1xi32, #blocked>
        %2 = tt.splat %arg1 : i32 -> tensor<{M}x1xi32, #blocked>
        %3 = arith.muli %1, %2 : tensor<{M}x1xi32, #blocked>
        %4 = tt.splat %arg0 : !tt.ptr<{ty}> -> tensor<{M}x1x!tt.ptr<{ty}>, #blocked>
        %5 = tt.addptr %4, %3 : tensor<{M}x1x!tt.ptr<{ty}>, #blocked>, tensor<{M}x1xi32, #blocked>
        %6 = tt.make_range {{end = {N} : i32, start = 0 : i32}} : tensor<{N}xi32, #{GPU_DIALECT}.slice<{{dim = 0, parent = #blocked}}>>
        %7 = tt.expand_dims %6 {{axis = 0 : i32}} : tensor<{N}xi32, #{GPU_DIALECT}.slice<{{dim = 0, parent = #blocked}}>> -> tensor<1x{N}xi32, #blocked>
        %8 = tt.broadcast %5 : tensor<{M}x1x!tt.ptr<{ty}>, #blocked> -> tensor<{M}x{N}x!tt.ptr<{ty}>, #blocked>
        %9 = tt.broadcast %7 : tensor<1x{N}xi32, #blocked> -> tensor<{M}x{N}xi32, #blocked>
        %10 = tt.addptr %8, %9 : tensor<{M}x{N}x!tt.ptr<{ty}>, #blocked>, tensor<{M}x{N}xi32, #blocked>
        %11 = tt.load %10 : tensor<{M}x{N}x!tt.ptr<{ty}>, #blocked>
        %12 = {GPU_DIALECT}.convert_layout %11 : tensor<{M}x{N}x{ty}, #blocked> -> tensor<{M}x{N}x{ty}, #src>
        %13 = "tt.reduce"(%12) ({{
        ^bb0(%arg3: {ty}, %arg4: {ty}):
          %17 = {arith_op} %arg3, %arg4 : {ty}{overflow_check if add_overflow_check else ""}
          tt.reduce.return %17 : {ty}
        }}) {{axis = {axis} : i32}} : (tensor<{M}x{N}x{ty}, #src>) -> tensor<{rdims_1d}x{ty}, #{GPU_DIALECT}.slice<{{dim = {axis}, parent = #src}}>>
    """ + epilogue

    temp_file = tmp_path / "test_reduce_layouts.ttgir"
    temp_file.write_text(ir)
    kernel = triton.compile(str(temp_file))

    x = get_reduce_input(dtype_str, (M, N))
    reduce2d = 'reduce2d' in epilogue_kind
    z_shape = (1, 1) if reduce2d else (1, N) if axis == 0 else (M, 1)
    z = np.zeros(z_shape).astype(dtype_str)

    x_tri = torch.tensor(x, device=device)
    z_tri = torch.tensor(z, device=device)

    pgm = kernel[(1, 1, 1)](x_tri, x_tri.stride(0), z_tri)
    z_ref = numpy_op(x) if reduce2d else numpy_op(x, axis=axis, keepdims=True)

    if dtype_str == 'float16':
        np.testing.assert_allclose(z_ref, to_numpy(z_tri), rtol=0.01, atol=1e-2)
    else:
        np.testing.assert_allclose(z_ref, to_numpy(z_tri), rtol=0.01, atol=1e-3)


layouts = [
    BlockedLayout([1, 4], [1, THREADS_PER_WARP], [4, 1], [1, 0], [1, 1], [1, 1], [0, 1]),
    BlockedLayout([1, 4], [1, THREADS_PER_WARP], [2, 2], [1, 0], [1, 1], [1, 1], [0, 1]),
    DpasLayout(repeatCount=8, systolic_depth=8, execution_size=8, ops_per_chan=1, threads_per_warp=32,
               warps_per_cta=[4, 1], rep_cluster=[1, 1]),
]


@pytest.mark.parametrize("M", [32, 64, 128, 256])
@pytest.mark.parametrize("src_layout", filter_layouts(layouts))
def test_store_op(M, src_layout, device, tmp_path: pathlib.Path):

    ir = f"""
    #src = {src_layout}
    module attributes {{"{GPU_DIALECT}.num-warps" = 4 : i32, "{GPU_DIALECT}.num-ctas" = 1 : i32, "{GPU_DIALECT}.threads-per-warp" = {THREADS_PER_WARP} : i32}} {{
        tt.func public @kernel(%arg0: !tt.ptr<f32> {{tt.divisibility = 16 : i32}}, %arg1: !tt.ptr<f32> {{tt.divisibility = 16 : i32}}) {{
            %0 = tt.make_range {{end = {M} : i32, start = 0 : i32}} : tensor<{M}xi32, #{GPU_DIALECT}.slice<{{dim = 1, parent = #src}}>>
            %1 = tt.splat %arg0 : !tt.ptr<f32> -> tensor<{M}x!tt.ptr<f32>, #{GPU_DIALECT}.slice<{{dim = 1, parent = #src}}>>
            %2 = tt.addptr %1, %0 : tensor<{M}x!tt.ptr<f32>, #{GPU_DIALECT}.slice<{{dim = 1, parent = #src}}>>, tensor<{M}xi32, #{GPU_DIALECT}.slice<{{dim = 1, parent = #src}}>>
            %3 = tt.load %2 : tensor<{M}x!tt.ptr<f32>, #{GPU_DIALECT}.slice<{{dim = 1, parent = #src}}>>
            %4 = tt.expand_dims %3 {{axis = 1 : i32}} : tensor<{M}xf32, #{GPU_DIALECT}.slice<{{dim = 1, parent = #src}}>> -> tensor<{M}x1xf32, #src>
            %5 = tt.make_range {{end = {M} : i32, start = 0 : i32}} : tensor<{M}xi32, #{GPU_DIALECT}.slice<{{dim = 1, parent = #src}}>>
            %6 = tt.expand_dims %5 {{axis = 1 : i32}} : tensor<{M}xi32, #{GPU_DIALECT}.slice<{{dim = 1, parent = #src}}>> -> tensor<{M}x1xi32, #src>
            %7 = tt.splat %arg1 : !tt.ptr<f32> -> tensor<{M}x1x!tt.ptr<f32>, #src>
            %8 = tt.addptr %7, %6 : tensor<{M}x1x!tt.ptr<f32>, #src>, tensor<{M}x1xi32, #src>
            tt.store %8, %4 : tensor<{M}x1x!tt.ptr<f32>, #src>
            tt.return
        }}
    }}
    """

    temp_file = tmp_path / "test_store_op.ttgir"
    temp_file.write_text(ir)
    store_kernel = triton.compile(str(temp_file))

    rs = RandomState(17)
    x = rs.randint(0, 4, (M, 1)).astype('float32')
    y = np.zeros((M, 1), dtype='float32')
    x_tri = torch.tensor(x, device=device)
    y_tri = torch.tensor(y, device=device)

    pgm = store_kernel[(1, 1, 1)](x_tri, y_tri)
    y_ref = x
    np.testing.assert_allclose(y_ref, y_tri.cpu().numpy(), rtol=0.01, atol=1e-3)


layouts = [
    # TODO (lixun): Add MfmaLayout
    BlockedLayout([1, 4], [1, THREADS_PER_WARP], [4, 1], [1, 0], [1, 1], [1, 1], [0, 1]),
    BlockedLayout([1, 4], [1, THREADS_PER_WARP], [2, 2], [1, 0], [1, 1], [1, 1], [0, 1]),
    MmaLayout([3, 0], [4, 1], [1, 1], [1, 1], [1, 0], [16, 32, 16]),
    MmaLayout(version=(2, 0), warps_per_cta=[4, 1], ctas_per_cga=[1, 1], cta_split_num=[1, 1], cta_order=[0, 1],
              instr_shape=[16, 8]),
    DotOperandLayout(parent=MmaLayout([3, 0], [4, 1], [1, 1], [1, 1], [1, 0], [16, 32, 16]), op_idx=0, k_width=2),
    DotOperandLayout(parent=MmaLayout([2, 0], [2, 2], [1, 1], [1, 1], [1, 0], [16, 8]), op_idx=0, k_width=2),
    DpasLayout(repeatCount=8, systolic_depth=8, execution_size=8, ops_per_chan=1, threads_per_warp=32,
               warps_per_cta=[4, 1], rep_cluster=[1, 1])
]


@pytest.mark.parametrize("M", [64, 128, 256])
@pytest.mark.parametrize("src_layout", filter_layouts(layouts))
@pytest.mark.parametrize("dst_layout", filter_layouts(layouts))
@pytest.mark.parametrize("src_dim", [0, 1])
@pytest.mark.parametrize("dst_dim", [0, 1])
def test_convert1d(M, src_layout, dst_layout, src_dim, dst_dim, device, tmp_path: pathlib.Path):

    ir = f"""
    #dst = {dst_layout}
    #src = {src_layout}
    module attributes {{"{GPU_DIALECT}.num-warps" = 4 : i32, "ttg.num-ctas" = 1 : i32, "ttg.threads-per-warp" = {THREADS_PER_WARP} : i32}} {{
        tt.func public @kernel(%arg0: !tt.ptr<i32> {{tt.divisibility = 16 : i32}}, %arg1: !tt.ptr<i32> {{tt.divisibility = 16 : i32}}) {{
            %0 = tt.splat %arg0 : !tt.ptr<i32> -> tensor<{M}x!tt.ptr<i32>, #{GPU_DIALECT}.slice<{{dim = {src_dim}, parent = #src}}>>
            %1 = tt.make_range {{end = {M} : i32, start = 0 : i32}} : tensor<{M}xi32, #{GPU_DIALECT}.slice<{{dim = {src_dim}, parent = #src}}>>
            %2 = tt.addptr %0, %1 : tensor<{M}x!tt.ptr<i32>, #{GPU_DIALECT}.slice<{{dim = {src_dim}, parent = #src}}>>, tensor<{M}xi32, #{GPU_DIALECT}.slice<{{dim = {src_dim}, parent = #src}}>>
            %3 = tt.load %2 : tensor<{M}x!tt.ptr<i32>, #{GPU_DIALECT}.slice<{{dim = {src_dim}, parent = #src}}>>
            %4 = tt.splat %arg1 : !tt.ptr<i32> -> tensor<{M}x!tt.ptr<i32>, #{GPU_DIALECT}.slice<{{dim = {dst_dim}, parent = #dst}}>>
            %5 = tt.make_range {{end = {M} : i32, start = 0 : i32}} : tensor<{M}xi32, #{GPU_DIALECT}.slice<{{dim = {dst_dim}, parent = #dst}}>>
            %6 = tt.addptr %4, %5 : tensor<{M}x!tt.ptr<i32>, #{GPU_DIALECT}.slice<{{dim = {dst_dim}, parent = #dst}}>>, tensor<{M}xi32, #{GPU_DIALECT}.slice<{{dim = {dst_dim}, parent = #dst}}>>
            %7 = {GPU_DIALECT}.convert_layout %3 : tensor<{M}xi32, #{GPU_DIALECT}.slice<{{dim = {src_dim}, parent = #src}}>> -> tensor<{M}xi32, #{GPU_DIALECT}.slice<{{dim = {dst_dim}, parent = #dst}}>>
            tt.store %6, %7 : tensor<{M}x!tt.ptr<i32>, #{GPU_DIALECT}.slice<{{dim = {dst_dim}, parent = #dst}}>>
            tt.return
        }}
    }}
    """
    temp_file = tmp_path / "test_convert1d.ttgir"
    temp_file.write_text(ir)
    kernel = triton.compile(str(temp_file))

    rs = RandomState(17)
    x = rs.randint(0, 4, (M, )).astype('int32')
    y = np.zeros((M, ), dtype='int32')
    x_tri = torch.tensor(x, device=device)
    y_tri = torch.tensor(y, device=device)
    pgm = kernel[(1, 1, 1)](x_tri, y_tri)
    y_ref = x
    np.testing.assert_allclose(y_ref, y_tri.cpu().numpy(), rtol=0.01, atol=1e-3)


@pytest.mark.parametrize("M", [64, 128, 256])
@pytest.mark.parametrize("src_layout", filter_layouts(layouts))
@pytest.mark.parametrize("dst_layout", filter_layouts(layouts))
@pytest.mark.parametrize("src_dim", [0, 1])
@pytest.mark.parametrize("dst_dim", [0, 1])
def test_convert1d_bool(M, src_layout, dst_layout, src_dim, dst_dim, device, tmp_path: pathlib.Path):

    ir = f"""
    #dst = {dst_layout}
    #src = {src_layout}
    module attributes {{"{GPU_DIALECT}.num-warps" = 4 : i32, "ttg.num-ctas" = 1 : i32, "ttg.threads-per-warp" = {THREADS_PER_WARP} : i32}} {{
        tt.func public @kernel(%arg0: !tt.ptr<i8> {{tt.divisibility = 16 : i32}}, %arg1: !tt.ptr<i32> {{tt.divisibility = 16 : i32}}) {{
            %cst = arith.constant dense<0> : tensor<{M}xi8, #{GPU_DIALECT}.slice<{{dim = {src_dim}, parent = #src}}>>
            %0 = tt.splat %arg0 : !tt.ptr<i8> -> tensor<{M}x!tt.ptr<i8>, #{GPU_DIALECT}.slice<{{dim = {src_dim}, parent = #src}}>>
            %1 = tt.make_range {{end = {M} : i32, start = 0 : i32}} : tensor<{M}xi32, #{GPU_DIALECT}.slice<{{dim = {src_dim}, parent = #src}}>>
            %2 = tt.addptr %0, %1 : tensor<{M}x!tt.ptr<i8>, #{GPU_DIALECT}.slice<{{dim = {src_dim}, parent = #src}}>>, tensor<{M}xi32, #{GPU_DIALECT}.slice<{{dim = {src_dim}, parent = #src}}>>
            %3 = tt.load %2 : tensor<{M}x!tt.ptr<i8>, #{GPU_DIALECT}.slice<{{dim = {src_dim}, parent = #src}}>>
            %4 = arith.cmpi ne, %3, %cst : tensor<{M}xi8, #{GPU_DIALECT}.slice<{{dim = {src_dim}, parent = #src}}>>
            %5 = tt.splat %arg1 : !tt.ptr<i32> -> tensor<{M}x!tt.ptr<i32>, #{GPU_DIALECT}.slice<{{dim = {dst_dim}, parent = #dst}}>>
            %6 = tt.make_range {{end = {M} : i32, start = 0 : i32}} : tensor<{M}xi32, #{GPU_DIALECT}.slice<{{dim = {dst_dim}, parent = #dst}}>>
            %7 = tt.addptr %5, %6 : tensor<{M}x!tt.ptr<i32>, #{GPU_DIALECT}.slice<{{dim = {dst_dim}, parent = #dst}}>>, tensor<{M}xi32, #{GPU_DIALECT}.slice<{{dim = {dst_dim}, parent = #dst}}>>
            %8 = {GPU_DIALECT}.convert_layout %4 : tensor<{M}xi1, #{GPU_DIALECT}.slice<{{dim = {src_dim}, parent = #src}}>> -> tensor<{M}xi1, #{GPU_DIALECT}.slice<{{dim = {dst_dim}, parent = #dst}}>>
            %9 = arith.extui %8 : tensor<{M}xi1, #{GPU_DIALECT}.slice<{{dim = {dst_dim}, parent = #dst}}>> to tensor<{M}xi32, #{GPU_DIALECT}.slice<{{dim = {dst_dim}, parent = #dst}}>>
            tt.store %7, %9 : tensor<{M}x!tt.ptr<i32>, #{GPU_DIALECT}.slice<{{dim = {dst_dim}, parent = #dst}}>>
            tt.return
        }}
    }}
    """
    temp_file = tmp_path / "test_convert1d.ttgir"
    temp_file.write_text(ir)
    kernel = triton.compile(str(temp_file))

    rs = RandomState(17)
    x = rs.randint(0, 2, (M, )).astype('bool')
    y = np.zeros((M, ), dtype='int32')
    x_tri = torch.tensor(x, device=device)
    y_tri = torch.tensor(y, device=device)
    pgm = kernel[(1, 1, 1)](x_tri, y_tri)
    y_ref = x
    np.testing.assert_allclose(y_ref, y_tri.cpu().numpy(), rtol=0, atol=0)


layouts = [
    BlockedLayout([1, 4], [1, THREADS_PER_WARP], [4, 1], [1, 0], [1, 1], [1, 1], [0, 1]),
    BlockedLayout([1, 4], [1, THREADS_PER_WARP], [2, 2], [1, 0], [1, 1], [1, 1], [0, 1]),
    # [HIP] TO DO: some tests are flaky with the layout, so turn off them for now.
    # BlockedLayout([1, 4], [1, THREADS_PER_WARP], [1, 4], [1, 0], [1, 1], [1, 1], [0, 1]),
    BlockedLayout([1, 4], [THREADS_PER_WARP // 32, 32], [1, 4], [1, 0], [1, 1], [1, 1], [0, 1]),
    BlockedLayout([1, 4], [8, THREADS_PER_WARP // 8], [2, 2], [0, 1], [1, 1], [1, 1], [0, 1])
]


@pytest.mark.parametrize("M, N", [[128, 128], [256, 128], [256, 256], [128, 256]])
@pytest.mark.parametrize("src_layout", layouts)
@pytest.mark.parametrize("op", ["sum", "max"])
@pytest.mark.parametrize("first_axis", [0, 1])
def test_chain_reduce(M, N, src_layout, op, device, first_axis, tmp_path: pathlib.Path):

    op_str = ""
    if op == "sum":
        op_str = """
        %13 = arith.addi %arg2, %arg3 : i32
        tt.reduce.return %13 : i32"""
    elif op == "max":
        op_str = """
        %13 = arith.cmpi "sgt", %arg2, %arg3 : i32
        %14 = arith.select %13, %arg2, %arg3 : i32
        tt.reduce.return %14 : i32"""
    ir = f"""
    #src = {src_layout}
    module attributes {{"{GPU_DIALECT}.num-warps" = 4 : i32, "ttg.num-ctas" = 1 : i32, "ttg.threads-per-warp" = {THREADS_PER_WARP} : i32}} {{
    tt.func public @sum_kernel_0d1d(%arg0: !tt.ptr<i32> {{tt.divisibility = 16 : i32}}, %arg1: !tt.ptr<i32> {{tt.divisibility = 16 : i32}}) {{
        %cst = arith.constant dense<{N}> : tensor<{M}x1xi32, #src>
        %0 = tt.make_range {{end = {M} : i32, start = 0 : i32}} : tensor<{M}xi32, #{GPU_DIALECT}.slice<{{dim = 1, parent = #src}}>>
        %1 = tt.expand_dims %0 {{axis = 1 : i32}} : tensor<{M}xi32, #{GPU_DIALECT}.slice<{{dim = 1, parent = #src}}>> -> tensor<{M}x1xi32, #src>
        %2 = arith.muli %1, %cst : tensor<{M}x1xi32, #src>
        %3 = tt.make_range {{end = {N} : i32, start = 0 : i32}} : tensor<{N}xi32, #{GPU_DIALECT}.slice<{{dim = 0, parent = #src}}>>
        %4 = tt.expand_dims %3 {{axis = 0 : i32}} : tensor<{N}xi32, #{GPU_DIALECT}.slice<{{dim = 0, parent = #src}}>> -> tensor<1x{N}xi32, #src>
        %5 = tt.broadcast %2 : tensor<{M}x1xi32, #src> -> tensor<{M}x{N}xi32, #src>
        %6 = tt.broadcast %4 : tensor<1x{N}xi32, #src> -> tensor<{M}x{N}xi32, #src>
        %7 = arith.addi %5, %6 : tensor<{M}x{N}xi32, #src>
        %8 = tt.splat %arg0 : !tt.ptr<i32> -> tensor<{M}x{N}x!tt.ptr<i32>, #src>
        %9 = tt.addptr %8, %7 : tensor<{M}x{N}x!tt.ptr<i32>, #src>, tensor<{M}x{N}xi32, #src>
        %10 = tt.load %9 : tensor<{M}x{N}x!tt.ptr<i32>, #src>
        %11 = "tt.reduce"(%10) ({{
        ^bb0(%arg2: i32, %arg3: i32):
        {op_str}
        }}) {{axis = {first_axis} : i32}} : (tensor<{M}x{N}xi32, #src>) -> tensor<{M if first_axis == 1 else N}xi32, #{GPU_DIALECT}.slice<{{dim = {first_axis}, parent = #src}}>>
        %12 = "tt.reduce"(%11) ({{
        ^bb0(%arg2: i32, %arg3: i32):
        {op_str}
        }}) {{axis = 0 : i32}} : (tensor<{M if first_axis == 1 else N}xi32, #{GPU_DIALECT}.slice<{{dim = {first_axis}, parent = #src}}>>) -> i32
        tt.store %arg1, %12 : !tt.ptr<i32>
        tt.return
    }}
    }}
    """
    temp_file = tmp_path / "test_chain_reduce.ttgir"
    temp_file.write_text(ir)
    kernel = triton.compile(str(temp_file))

    rs = RandomState(17)
    x = rs.randint(0, 4, (M, N)).astype('int32')

    z = np.zeros((1, )).astype('int32')

    x_tri = torch.tensor(x, device=device)
    z_tri = torch.tensor(z, device=device)

    pgm = kernel[(1, 1, 1)](x_tri, z_tri)
    if op == "sum":
        z_ref = np.sum(x)
    elif op == "max":
        z_ref = np.max(x)

    np.testing.assert_allclose(z_ref, z_tri.cpu().numpy(), rtol=0.01, atol=1e-3)


@triton.jit
def _welford_combine(mean_1, m2_1, weight_1, mean_2, m2_2, weight_2):
    delta = mean_2 - mean_1
    new_weight = weight_1 + weight_2
    w2_over_w = weight_2 / new_weight
    return (
        mean_1 + delta * w2_over_w,
        m2_1 + m2_2 + delta * delta * weight_1 * w2_over_w,
        new_weight,
    )


@triton.jit
def _sum_combine(a, b):
    return a + b


@pytest.mark.interpreter
def test_generic_reduction(device):

    @triton.jit
    def var_mean_kernel(X, out_mean, out_var, out_sum0, out_sum1, BLOCK: tl.constexpr):
        xindex = tl.arange(0, BLOCK)
        x = tl.load(X + xindex)
        mean = x
        m2 = tl.zeros_like(x)
        weight = tl.full(x.shape, 1, x.dtype)
        # Test return a tuple and a single value
        sum0, = tl.reduce((x, ), 0, _sum_combine)
        sum1 = tl.reduce(x, 0, _sum_combine)
        # Test multiple values in a tuple
        (mean, m2, weight) = tl.reduce((mean, m2, weight), 0, _welford_combine)
        tl.store(out_mean, mean)
        tl.store(out_var, m2 / weight)
        tl.store(out_sum0, sum0)
        tl.store(out_sum1, sum1)

    SIZE = 512
    x = torch.rand(SIZE, device=device)
    out_mean = torch.empty((), device=device)
    out_var = torch.empty((), device=device)
    sum0 = torch.empty((), device=device)
    sum1 = torch.empty((), device=device)

    var_mean_kernel[(1, )](x, out_mean, out_var, sum0, sum1, BLOCK=SIZE)

    expect_var, expect_mean = torch.var_mean(x, dim=0, correction=0)
    sum_ref = torch.sum(x)
    torch.testing.assert_close(out_mean, expect_mean)
    torch.testing.assert_close(out_var, expect_var)
    torch.testing.assert_close(sum0, sum_ref)
    torch.testing.assert_close(sum1, sum_ref)


# ---------------
# test permute
# ---------------


@pytest.mark.interpreter
@pytest.mark.parametrize("dtype_str, shape, perm", [(dtype, shape, perm)
                                                    # TODO: bfloat16
                                                    for dtype in ['float8e4b15', 'float16', 'float32']
                                                    for shape in [(64, 64), (128, 128)]
                                                    for perm in [(1, 0)]])
@pytest.mark.parametrize("num_ctas", num_ctas_list)
def test_permute(dtype_str, shape, perm, num_ctas, device):
    check_type_supported(dtype_str, device)  # bfloat16 on cc < 80 will not be tested
    if dtype_str == "float8e4b15" and (is_hip() or (is_cuda() and torch.cuda.get_device_capability() >= (9, 0))):
        pytest.skip("float8e4b15 not supported on ROCm or CUDA >= 9.0")
    if is_xpu() and shape == (128, 128) and dtype_str == 'float32':
        # check maximum shared memory
        if triton.runtime.driver.active.utils.get_device_properties(
                triton.runtime.driver.active.get_current_device())["max_shared_mem"] <= 65536:
            pytest.xfail("XPU: Not enough shared memory for float32 with shape 128x128")

    # triton kernel
    @triton.jit
    def kernel(X, stride_xm, stride_xn, Z, stride_zm, stride_zn, BLOCK_M: tl.constexpr, BLOCK_N: tl.constexpr):
        off_m = tl.arange(0, BLOCK_M)
        off_n = tl.arange(0, BLOCK_N)
        Xs = X + off_m[:, None] * stride_xm + off_n[None, :] * stride_xn
        Zs = Z + off_m[:, None] * stride_zm + off_n[None, :] * stride_zn
        tl.store(Zs, tl.load(Xs))

    # input
    x = numpy_random(shape, dtype_str=dtype_str)
    # triton result
    z_tri = to_triton(np.empty_like(x), device=device, dst_type=dtype_str)
    z_tri_contiguous = to_triton(np.empty_like(x), device=device, dst_type=dtype_str)
    x_tri = to_triton(x, device=device, dst_type=dtype_str)
    pgm = kernel[(1, 1)](x_tri, x_tri.stride(0), x_tri.stride(1), z_tri, z_tri.stride(1), z_tri.stride(0),
                         BLOCK_M=shape[0], BLOCK_N=shape[1], num_ctas=num_ctas)
    pgm_contiguous = kernel[(1, 1)](x_tri, x_tri.stride(1),
                                    x_tri.stride(0), z_tri_contiguous, z_tri_contiguous.stride(0),
                                    z_tri_contiguous.stride(1), BLOCK_M=shape[0], BLOCK_N=shape[1], num_ctas=num_ctas)
    # numpy result
    if dtype_str == 'float8e4b15':
        ty = tl.float8e4b15
        z_ref = serialize_fp8(deserialize_fp8(x, ty).T.copy(), ty)
        z_tri = z_tri.base
        z_tri_contiguous = z_tri_contiguous.base
    else:
        z_ref = x.transpose(*perm)
    # compare
    np.testing.assert_allclose(to_numpy(z_tri), z_ref)
    np.testing.assert_allclose(to_numpy(z_tri_contiguous), z_ref)

    if not is_cuda():
        return

    # parse ptx to make sure ld/st are vectorized
    ptx = pgm.asm['ptx']
    assert 'ld.global.v4' in ptx
    assert 'st.global.v4' in ptx
    ptx = pgm_contiguous.asm['ptx']
    assert 'ld.global.v4' in ptx
    assert 'st.global.v4' in ptx


@pytest.mark.interpreter
@pytest.mark.parametrize("dtype_str", ["int32", "int8"])
@pytest.mark.parametrize("shape", [(2, 4), (16, 16)])
@pytest.mark.parametrize("perm", list(itertools.permutations([0, 1])))
def test_trans_2d(dtype_str, shape, perm, device):

    @triton.jit
    def kernel(In, Out, in_shape1: tl.constexpr, in_shape2: tl.constexpr, ou_shape1: tl.constexpr,
               ou_shape2: tl.constexpr, trans1: tl.constexpr, trans2: tl.constexpr):
        in_offs = tl.arange(0, in_shape1)[:, None] * in_shape2 + tl.arange(0, in_shape2)[None, :]
        ou_offs = tl.arange(0, ou_shape1)[:, None] * ou_shape2 + tl.arange(0, ou_shape2)[None, :]
        tl.store(Out + ou_offs, tl.permute(tl.load(In + in_offs), (trans1, trans2)))

    input = torch.arange(math.prod(shape), dtype=getattr(torch, dtype_str), device=device).reshape(shape)
    expected = torch.permute(input, perm)
    # Don't do zeros_like -- that copies the layout, which we don't want.
    actual = torch.zeros(expected.shape, dtype=getattr(torch, dtype_str), device=device)

    kernel[(1, )](input, actual, *shape, *[shape[i] for i in perm], *perm)

    np.testing.assert_equal(to_numpy(expected), to_numpy(actual))


@pytest.mark.interpreter
@pytest.mark.parametrize("dtype_str", ["int32", "int8"])
@pytest.mark.parametrize("shape", [(2, 2, 8, 64), (4, 4, 4, 16)])
@pytest.mark.parametrize("perm", list(itertools.permutations([0, 1, 2, 3])))
def test_trans_4d(dtype_str, shape, perm, device, with_allocator):

    @triton.jit
    def kernel(In, Out,  #
               in_shape1: tl.constexpr, in_shape2: tl.constexpr, in_shape3: tl.constexpr, in_shape4: tl.constexpr,
               ou_shape1: tl.constexpr, ou_shape2: tl.constexpr, ou_shape3: tl.constexpr, ou_shape4: tl.constexpr,
               trans1: tl.constexpr, trans2: tl.constexpr, trans3: tl.constexpr, trans4: tl.constexpr):
        in_desc = tl.make_tensor_descriptor(
            base=In,
            shape=[in_shape1, in_shape2, in_shape3, in_shape4],
            strides=[in_shape4 * in_shape3 * in_shape2, in_shape4 * in_shape3, in_shape4, 1],
            block_shape=[in_shape1, in_shape2, in_shape3, in_shape4],
        )
        out_desc = tl.make_tensor_descriptor(
            base=Out,
            shape=[ou_shape1 * ou_shape2 * ou_shape3 * ou_shape4],
            strides=[1],
            block_shape=[ou_shape1 * ou_shape2 * ou_shape3 * ou_shape4],
        )
        val = in_desc.load([0, 0, 0, 0]).permute((trans1, trans2, trans3, trans4))
        out_desc.store([0], val.reshape(out_desc.block_shape))

    input = torch.arange(math.prod(shape), dtype=getattr(torch, dtype_str), device=device).reshape(shape)
    expected = torch.permute(input, perm)
    # Don't do zeros_like -- that copies the layout, which we don't want.
    actual = torch.zeros(expected.shape, dtype=getattr(torch, dtype_str), device=device)

    kernel[(1, )](input, actual, *shape, *[shape[i] for i in perm], *perm, num_warps=8)

    np.testing.assert_equal(to_numpy(expected), to_numpy(actual))


# ---------------
# test dot
# ---------------


def convert_fp8_to_fp32(x, device, dtype_str):
    if dtype_str == 'float8e4nv':
        return torch.tensor(x, device=device).view(torch.float8_e4m3fn).to(torch.float32)
    elif dtype_str == 'float8e5':
        return torch.tensor(x, device=device).view(torch.float8_e5m2).to(torch.float32)
    elif dtype_str == 'float8e4b8':
        return torch.tensor(x, device=device).view(torch.float8_e4m3fnuz).to(torch.float32)
    elif dtype_str == 'float8e5b16':
        return torch.tensor(x, device=device).view(torch.float8_e5m2fnuz).to(torch.float32)
    assert "Unsupported float8 dtype"


# M, N, K, num_warps, col_a, col_b, epilogue, input_precision, in_dtype, out_dtype, kpack, mma_nonk_size
def get_test_dot_base_cases():
    return [(*shape, 4, False, False, epilogue, input_precision, in_dtype, out_dtype, 1, None)
            for shape in [(64, 64, 64), (32, 32, 32), (16, 16, 16)]
            for epilogue in ['none', 'trans', 'add-matrix', 'add-rows', 'add-cols', 'softmax', 'chain-dot']
            for input_precision in ['tf32', 'tf32x3', 'ieee']
            for in_dtype, out_dtype in [('float16', 'float16'), ('float16',
                                                                 'float32'), ('float32',
                                                                              'float32'), ('float64', 'float64')]
            if not (input_precision != 'ieee' and (in_dtype in ['float16']))]


# M, N, K, num_warps, col_a, col_b, epilogue, input_precision, in_dtype, out_dtype, kpack, mma_nonk_size
def get_test_dot_softmax():
    return [(128, 128, 64, 8, False, False, 'softmax', 'ieee', 'float16', 'float32', 1, None)]


# M, N, K, num_warps, col_a, col_b, epilogue, input_precision, in_dtype, out_dtype, kpack, mma_nonk_size
def get_test_dot_mixed_sizes_cases():
    available_kpack = [1, 2 if (is_hip() and not is_hip_cdna4()) else 1]
    available_precision = ["tf32" if is_cuda() or is_xpu() else "ieee"]
    return [
        (*shape_nw, col_a, col_b, 'none', input_precision, in_dtype, out_dtype, kpack, None)
        for shape_nw in [[128, 256, 32, 8], [128, 16, 32, 4], [32, 128, 64, 4], [128, 128, 64, 4], [64, 128, 128, 4],
                         [32, 128, 64, 2], [64, 64, 32, 4], [32, 32, 128, 16], [128, 128, 64, 2], [64, 128, 128, 2]]
        for input_precision in available_precision
        for col_a in [True, False]
        for col_b in [True, False]
        for in_dtype, out_dtype in [('int8', 'int8'), ('float16', 'float16'), ('float16',
                                                                               'float32'), ('float32', 'float32')]
        for kpack in available_kpack
    ]


# M, N, K, num_warps, col_a, col_b, epilogue, input_precision, in_dtype, out_dtype, kpack, mma_nonk_size
# introduced in #2370
def get_test_dot_transposed_op_base_cases():
    return [(64, 64, 64, 4, col_a, col_b, 'none', 'ieee', 'float32', 'float32', 1, None)
            for col_a in [True, False]
            for col_b in [True, False]]


# M, N, K, num_warps, col_a, col_b, epilogue, input_precision, in_dtype, out_dtype, kpack, mma_nonk_size
# Introduced in #2750
def get_test_dot_h100_shortcut_cases():
    return [(64, 64, 64, 4, False, False, 'chain-dot', 'ieee', 'bfloat16', 'float32', 1, None)]


# M, N, K, num_warps, col_a, col_b, epilogue, input_precision, in_dtype, out_dtype, kpack, mma_nonk_size
# introduced in #3908
def get_test_dot_mfma_edge_cases():
    if not is_hip_cdna():
        return []
    return [(16, 16, 8, 4, False, False, 'None', 'ieee', 'float32', 'float32', 1, None),
            (32, 16, 8, 4, False, False, 'None', 'ieee', 'float16', 'float16', 1, None)]


# M, N, K, num_warps, col_a, col_b, epilogue, input_precision, in_dtype, out_dtype, kpack, mma_nonk_size
# introduced in #3370
def get_test_dot_fp8_output_cases():
    return [(128, 128, 64, 4, False, False, 'chain-dot', 'ieee', float8_type, 'float32', 1, None)
            for float8_type in ["float8e5", "float8e4nv"]]


# M, N, K, num_warps, col_a, col_b, epilogue, input_precision, in_dtype, out_dtype, kpack, mma_nonk_size
# introduced in #5406
def get_test_dot_small_k_mfma_cases():
    if not is_hip_cdna():
        return []
    return [(32, 32, k_size, 4, False, False, 'None', 'ieee', in_dtype, out_dtype, 1, mma_nonk_size)
            for k_size in [1, 2, 4, 8]
            for in_dtype, out_dtype in [('float16', 'float32'), ('int8', 'int32')]
            for mma_nonk_size in mma_nonk_sizes]


# M, N, K, num_warps, col_a, col_b, epilogue, input_precision, in_dtype, out_dtype, kpack, mma_nonk_size
# introduced in #4516
def get_test_dot_small_mn_mfma_cases():
    if not is_hip_cdna():
        return []
    return [(*shape_nw, False, False, epilogue, 'ieee', in_dtype, out_dtype, 1, None)
            for shape_nw in [(4, 64, 64, 1), (64, 4, 64, 1)]
            for epilogue in ['none', 'trans', 'add-matrix', 'add-rows', 'add-cols']
            for in_dtype, out_dtype in [('float16', 'float16'), ('float32', 'float32')]]


def get_test_dot_double_rate_cases():
    if not is_hip_cdna():
        return []
    return [(32, 32, 16, 4, False, False, 'None', 'ieee', 'float16', 'float32', 1, None),
            (32, 32, 16, 4, False, False, 'None', 'ieee', 'bfloat16', 'float32', 1, None),
            (16, 16, 32, 4, False, False, 'None', 'ieee', 'float16', 'float32', 1, None),
            (16, 16, 32, 4, False, False, 'None', 'ieee', 'bfloat16', 'float32', 1, None)]


def get_test_dot_vdot2_cases():
    if not is_hip_cdna():
        return []
    return [(4, 32, 32, 4, False, False, 'None', 'ieee', 'float16', 'float32', 1, None),
            (4, 32, 32, 4, False, False, 'None', 'ieee', 'bfloat16', 'float32', 1, None)]


def get_test_small_dots_cases():
    if not (is_cuda() or is_xpu()):
        return []
    return [(2, 4, 32, 1, False, False, 'None', 'ieee', 'float16', 'float32', 1, None),
            (1, 2, 32, 1, False, False, 'None', 'ieee', 'float8e5', 'float32', 1, None)]


@pytest.mark.interpreter
@pytest.mark.parametrize(
    "M, N, K, num_warps, col_a, col_b, epilogue, input_precision, in_dtype, out_dtype, kpack, mma_nonk_size",
    get_test_dot_vdot2_cases() + \
    get_test_dot_double_rate_cases() + \
    get_test_dot_base_cases() + \
    get_test_dot_mixed_sizes_cases() + \
    get_test_dot_transposed_op_base_cases() + \
    get_test_dot_h100_shortcut_cases() + \
    get_test_dot_mfma_edge_cases() + \
    get_test_dot_fp8_output_cases() + \
    get_test_dot_small_k_mfma_cases() + \
    get_test_dot_small_mn_mfma_cases() + \
    get_test_dot_softmax() + \
    get_test_small_dots_cases())
@pytest.mark.parametrize("num_ctas", num_ctas_list)
def test_dot(M, N, K, num_warps, col_a, col_b, epilogue, input_precision, in_dtype, out_dtype, kpack, mma_nonk_size,
             num_ctas, device):
    if is_interpreter():
        if in_dtype == 'bfloat16':
            pytest.xfail("bfloat16 is not supported in the interpreter")
    else:
        if is_xpu():
            if (M < 8 or N < 16 or (K < 16 and in_dtype == 'float16') or (K < 8 and in_dtype == 'float32')):
                pytest.xfail("XPU: small dots are not supported")
        elif not is_hip() and K < 16:
            pytest.skip("small dots are supported only on HIP at the moment")
        if is_cuda():
            capability = torch.cuda.get_device_capability()

            if capability[0] < 7:
                pytest.skip("Only test tl.dot() on devices with sm >= 70")
            if capability[0] < 8:
                if capability[1] == 0 and in_dtype == 'int8':
                    pytest.skip("Only test int8 on devices with sm >= 75")
                if input_precision != "ieee":
                    pytest.skip("Only test tf32 on devices with sm >= 80")
            if capability[0] == 7:
                if (M, N, K, num_warps) in [(128, 256, 32, 8), (64, 128, 128, 4), (64, 128, 128, 2)]:
                    pytest.skip("shared memory out of resource")
                if out_dtype == 'float16':
                    # TODO: support out_dtype=float16 for tl.dot on V100
                    pytest.skip("Only test out_dtype=float16 on devices with sm >=80")
            if capability[0] < 9 and in_dtype == 'float8e4nv':
                pytest.skip("float8e4nv not supported on sm <= 80")
            if in_dtype == 'float64' and input_precision != 'ieee':
                pytest.skip("Only IEEE precision is supported for float64 dot")

        if is_hip():
            if in_dtype in ("float8e5", "float8e4nv") and not (is_hip_cdna4() or is_hip_gfx12()):
                pytest.skip(f"{in_dtype} only supported on CDNA4 and gfx12")
            if in_dtype in ("float8e5b16", "float8e4b8") and not is_hip_cdna3():
                pytest.skip(f"{in_dtype} only supported on CDNA3")
            if not ((input_precision == "ieee") or (input_precision == "tf32" and is_hip_cdna3())):
                pytest.skip(f"{input_precision} not supported on HIP")
            if kpack == 2 and in_dtype == 'int8' and K < 64:
                pytest.skip("kpack too large for K")
            if in_dtype == 'float64':
                pytest.skip("float64 not supported on HIP yet")

        if not is_hip() and kpack == 2:
            pytest.xfail("Skip duplicated tests on nv path")

    if is_cuda():
        torch.backends.cuda.matmul.allow_tf32 = input_precision == "tf32"

    if num_ctas > 1 and in_dtype == 'int8':
        # FIXME: mma v2 with num_ctas > 1 does not work
        pytest.xfail()
    # triton kernel
    @triton.jit
    def kernel(X, stride_xm, stride_xk, Y, stride_yk, stride_yn, W, stride_wn, stride_wl, Z, stride_zm, stride_zn,
               BLOCK_M: tl.constexpr, BLOCK_N: tl.constexpr, BLOCK_K: tl.constexpr, ADD_MATRIX: tl.constexpr,
               ADD_ROWS: tl.constexpr, ADD_COLS: tl.constexpr, INPUT_PRECISION: tl.constexpr, DO_SOFTMAX: tl.constexpr,
               CHAIN_DOT: tl.constexpr, COL_A: tl.constexpr, COL_B: tl.constexpr, out_dtype: tl.constexpr = tl.float32):
        off_m = tl.arange(0, BLOCK_M)
        off_n = tl.arange(0, BLOCK_N)
        off_l = tl.arange(0, BLOCK_N)
        off_k = tl.arange(0, BLOCK_K)
        Xs = X + off_m[:, None] * stride_xm + off_k[None, :] * stride_xk
        Ys = Y + off_k[:, None] * stride_yk + off_n[None, :] * stride_yn
        Ws = W + off_n[:, None] * stride_wn + off_l[None, :] * stride_wl
        Zs = Z + off_m[:, None] * stride_zm + off_n[None, :] * stride_zn
        x = tl.load(Xs)
        y = tl.load(Ys)
        z = tl.dot(x, y, input_precision=INPUT_PRECISION, out_dtype=out_dtype)
        if ADD_MATRIX:
            z += tl.load(Zs)
        if ADD_ROWS:
            ZRs = Z + off_m * stride_zm
            z += tl.load(ZRs)[:, None]
        if ADD_COLS:
            ZCs = Z + off_n * stride_zn
            z += tl.load(ZCs)[None, :]
        if DO_SOFTMAX:
            max = tl.max(z, 1)
            z = z - max[:, None]
            num = tl.exp(z.to(tl.float32)).to(max.dtype)
            den = tl.sum(num, 1)
            z = num / den[:, None]
        if CHAIN_DOT:
            w = tl.load(Ws)
            z = tl.dot(z.to(w.dtype), w, input_precision=INPUT_PRECISION, out_dtype=out_dtype)
        tl.store(Zs, z)

    # input
    rs = RandomState(17)
    if col_a:
        x = numpy_random((K, M), dtype_str=in_dtype, rs=rs).T
    else:
        x = numpy_random((M, K), dtype_str=in_dtype, rs=rs)
    if col_b:
        y = numpy_random((N, K), dtype_str=in_dtype, rs=rs).T
    else:
        y = numpy_random((K, N), dtype_str=in_dtype, rs=rs)
    w = numpy_random((N, N), dtype_str=in_dtype, rs=rs)
    if 'int' not in in_dtype and 'float8' not in in_dtype:
        x *= .1
        y *= .1
    if in_dtype == 'float32' and input_precision == "tf32":
        x = (x.view('uint32') & np.uint32(0xffffe000)).view('float32')
        y = (y.view('uint32') & np.uint32(0xffffe000)).view('float32')
        w = (w.view('uint32') & np.uint32(0xffffe000)).view('float32')
    x_tri = to_triton(x, device=device, dst_type=in_dtype)
    y_tri = to_triton(y, device=device, dst_type=in_dtype)
    w_tri = to_triton(w, device=device, dst_type=in_dtype)
    # triton result
    if out_dtype == 'int8':
        z = 1 + numpy_random((M, N), dtype_str='int32', rs=rs)
    else:
        z = 1 + numpy_random((M, N), dtype_str=in_dtype, rs=rs) * .1

    z_tri = to_triton(z, device=device)
    if epilogue == 'trans':
        z_tri = torch.as_strided(z_tri, (M, N), [1, M])

    if out_dtype == 'int8':
        out_dtype = tl.int8
    elif out_dtype == 'float16' and epilogue != 'softmax':
        # TODO: for out_dtype == 'float16' and epilogue == 'softmax', it will
        # fail with the following error: 'llvm.fmul' op requires the same type
        # for all operands and results
        out_dtype = tl.float16
    else:
        out_dtype = tl.float32

    kern_kwargs = {
        'COL_A': col_a, 'COL_B': col_b, 'BLOCK_M': M, 'BLOCK_K': K, 'BLOCK_N': N, 'ADD_MATRIX':
        epilogue == 'add-matrix', 'ADD_ROWS': epilogue == 'add-rows', 'ADD_COLS': epilogue == 'add-cols', 'DO_SOFTMAX':
        epilogue == 'softmax', 'CHAIN_DOT': epilogue == 'chain-dot', 'INPUT_PRECISION': input_precision, 'num_warps':
        num_warps, 'num_ctas': num_ctas, 'out_dtype': out_dtype
    }

    if is_hip():
        kern_kwargs['kpack'] = kpack
        if mma_nonk_size is not None:
            kern_kwargs['matrix_instr_nonkdim'] = mma_nonk_size

    pgm = kernel[(1, 1)](x_tri, x_tri.stride(0), x_tri.stride(1), y_tri, y_tri.stride(0), y_tri.stride(1), w_tri,
                         w_tri.stride(0), w_tri.stride(1), z_tri, z_tri.stride(0), z_tri.stride(1), **kern_kwargs)

    # torch result
    if in_dtype == 'int8':
        z_ref = np.matmul(x.astype(np.float32), y.astype(np.float32())).astype(np.int32)
    elif 'float8' in in_dtype:
        x = convert_fp8_to_fp32(x, device, in_dtype)
        y = convert_fp8_to_fp32(y, device, in_dtype)
        z_ref = to_numpy(torch.matmul(x, y))
    else:
        z_ref = np.matmul(x, y)

    if epilogue == 'add-matrix':
        z_ref += z
    if epilogue == 'add-rows':
        z_ref += z[:, 0][:, None]
    if epilogue == 'add-cols':
        z_ref += z[0, :][None, :]
    if epilogue == 'softmax':
        num = np.exp(z_ref - np.max(z_ref, axis=-1, keepdims=True))
        denom = np.sum(num, axis=-1, keepdims=True)
        z_ref = num / denom
    if epilogue == 'chain-dot':
        if 'float8' in in_dtype:
            # Reduce z_ref's precision to fp8 to match the kernel behavior
            if in_dtype == 'float8e4nv':
                z_fp8 = torch.tensor(z_ref, dtype=torch.float8_e4m3fn)
            elif in_dtype == 'float8e5':
                z_fp8 = torch.tensor(z_ref, dtype=torch.float8_e5m2)
            elif in_dtype == 'float8e4b8':
                z_fp8 = torch.tensor(z_ref, dtype=torch.float8_e4m3fnuz)
            elif in_dtype == 'float8e5b16':
                z_fp8 = torch.tensor(z_ref, dtype=torch.float8_e5m2fnuz)
            else:
                assert "Unsupported float8 dtype"
            z_ref = to_numpy(z_fp8.to(torch.float32))
            w = to_numpy(convert_fp8_to_fp32(w, device, in_dtype))
        z_ref = np.matmul(z_ref, w)
    # compare
    if in_dtype == 'float32':
        # XXX: Somehow there's a larger difference when we use float32
        np.testing.assert_allclose(z_ref, to_numpy(z_tri), rtol=0.01, atol=1e-3)
    elif out_dtype == tl.float16 or in_dtype == 'bfloat16':
        np.testing.assert_allclose(z_ref, to_numpy(z_tri), rtol=0.01, atol=1e-2)
    else:
        # added atol, to loose precision for float16xfloat16->float32 case
        np.testing.assert_allclose(z_ref, to_numpy(z_tri), rtol=0.01, atol=1e-3)

    if not (is_cuda() or is_hip_cdna()):
        return

    if is_hip_cdna():
        amdgcn = pgm.asm['amdgcn']

        if (M, N) == (4, 64) or (M, N) == (64, 4):
            assert 'v_mfma_f32_4x4' in amdgcn
        elif (M, N) == (4, 32):
            if in_dtype == 'float16':
                assert 'v_dot2c_f32_f16' in amdgcn
            elif (in_dtype == 'bfloat16') and is_hip_cdna4():
                assert 'v_dot2c_f32_bf16' in amdgcn
        return

    # make sure ld/st are vectorized
    ptx = pgm.asm['ptx']

    if (K > 16 or N > 16 or M > 16) and (M * N // (num_warps * 32) >= 4):
        # XXX: skip small sizes because they are not vectorized
        if 'float64' in in_dtype:
            assert 'ld.global.v2.b64' in ptx
        else:
            assert 'ld.global.v4' in ptx
        if 'float8' in in_dtype:
            assert 'st.global.v2' in ptx
        elif 'float64' in in_dtype:
            assert 'st.global.v2.b64' in ptx
        else:
            assert 'st.global.v4' in ptx

    is_tcgen5 = (capability[0] == 10) and (num_warps % 4) == 0 and (M % 64) == 0 and (N % 8) == 0

    if in_dtype == 'float32' and input_precision != "ieee":
        if is_tcgen5:
            assert re.search(r'tcgen05.mma.cta_group::1.kind::tf32', ptx)
        else:
            assert re.search(r'[mma|wgmma.mma_async].sync.aligned.m\d+n\d+k8(?:.row.col)?.f32.tf32.tf32', ptx)
    elif in_dtype == 'float16' and out_dtype == tl.float32:
        if is_tcgen5:
            assert re.search(r'tcgen05.mma.cta_group::1.kind::f16', ptx)
        elif capability[0] == 7 and capability[1] == 5:  # Turing
            assert re.search(r'mma.sync.aligned.m\d+n\d+k8(?:.row.col)?.f32.f16.f16', ptx)
        else:
            assert re.search(r'[mma|wgmma.mma_async].sync.aligned.m\d+n\d+k16(?:.row.col)?.f32.f16.f16', ptx)
    elif in_dtype == 'float16' and out_dtype == tl.float16:
        if is_tcgen5:
            assert re.search(r'tcgen05.mma.cta_group::1.kind::f16', ptx)
        elif capability[0] == 7 and capability[1] == 5:  # Turing
            assert re.search(r'mma.sync.aligned.m\d+n\d+k8(?:.row.col)?.f16.f16.f16', ptx)
        else:
            assert re.search(r'[mma|wgmma.mma_async].sync.aligned.m\d+n\d+k16(?:.row.col)?.f16.f16.f16', ptx)
    elif in_dtype == 'int8':
        if capability[0] == 7 and capability[1] == 5:  # Turing
            assert 'mma.sync.aligned.m8n8k16.row.col.satfinite.s32.s8.s8.s32' in ptx
        else:
            assert 'wgmma.mma_async.sync.aligned' in ptx or\
                'mma.sync.aligned.m16n8k32.row.col.satfinite.s32.s8.s8.s32' in ptx
    elif in_dtype == "float8e5" and out_dtype == tl.float32:
        if capability[0] == 9 and M >= 64 and N >= 8:
            assert 'wgmma.mma_async.sync.aligned.m64n128k32.f32.e5m2.e5m2' in ptx
        elif capability[0] >= 8 and M < 64:
            assert 'mma.sync.aligned.m16n8k16.row.col.f32.f16.f16.f32' in ptx
    elif in_dtype == "float8e4nv" and out_dtype == tl.float32:
        if capability[0] == 9 and M >= 64 and N >= 8:
            assert 'wgmma.mma_async.sync.aligned.m64n128k32.f32.e4m3.e4m3' in ptx
    if is_tcgen5 and epilogue == 'softmax' and M >= 128:
        # check that there is no shared memory exchange in the softmax
        pattern = (r'tcgen05\.ld\.sync\.aligned\.16x32bx2\.x64\.b32'
                   r'(?:(?!st\.shared).)*'
                   r'cvt\.rn\.f16x2\.f32')
        assert re.search(pattern, ptx, flags=re.DOTALL)


@pytest.mark.parametrize("M, N, K, col_a, col_b, rhs_scale, mxfp_type, normal_type, num_warps, mma, kpack",
                         [(M, N, K, col_a, col_b, rhs_scale, mxfp_type, normal_type, 4, mma, kpack)
                          for M, N, K in itertools.product([32, 64, 128], [32, 64, 128], [64, 128])
                          for col_a, col_b in itertools.product([True, False], repeat=2)
                          for rhs_scale in [False, True]
                          for mxfp_type in ["e2m1", "e4m3", "e5m2"]
                          for normal_type in ["e4m3", "e5m2", "bf16", "fp16"]
                          for mma in (mma_nonk_sizes if is_hip() else [16])
                          for kpack in ([1, 2] if (is_hip() and not is_hip_cdna4()) else [1])])
def test_scaled_dot(M, N, K, col_a, col_b, rhs_scale, mxfp_type, normal_type, num_warps, mma, kpack, device):
    if is_cuda():
        cc = torch.cuda.get_device_capability()
        if cc < (8, 9):
            pytest.skip("float8e4nv not supported on CUDA < 8.9")
    if is_hip():
        if not is_hip_cdna():
            pytest.skip("scaled_dot only implemented for HIP CDNA")
        if "e4m3" in (mxfp_type, normal_type):
            if not (is_hip_cdna3() or is_hip_cdna4()):
                pytest.skip(f"scaled_dot({mxfp_type}, {normal_type}) only implemented for CDNA3 and CDNA4")
        if mma == 16 and K == 64:
            pytest.skip(f"K == {K} too small for mfma {mma} in scaled_dot")

    @triton.jit
    def dot_scale_kernel(a_base, stride_a0, stride_a1, a_scale, b_base, stride_b0, stride_b1, b_scale, out,
                         BLOCK_M: tl.constexpr, BLOCK_N: tl.constexpr, BLOCK_K: tl.constexpr, type_a: tl.constexpr,
                         type_b: tl.constexpr):
        DIV_FACTOR_A: tl.constexpr = 2 if type_a == "e2m1" else 1
        DIV_FACTOR_B: tl.constexpr = 2 if type_b == "e2m1" else 1
        PACKED_BLOCK_K_A: tl.constexpr = BLOCK_K // DIV_FACTOR_A
        PACKED_BLOCK_K_B: tl.constexpr = BLOCK_K // DIV_FACTOR_B
        a_ptr = a_base + tl.arange(0, BLOCK_M)[:, None] * stride_a0 + tl.arange(0,
                                                                                PACKED_BLOCK_K_A)[None, :] * stride_a1
        b_ptr = b_base + tl.arange(0, PACKED_BLOCK_K_B)[:, None] * stride_b0 + tl.arange(0,
                                                                                         BLOCK_N)[None, :] * stride_b1

        a = tl.load(a_ptr)
        b = tl.load(b_ptr)
        SCALE_BLOCK_K: tl.constexpr = BLOCK_K // 32
        if a_scale is not None:
            scale_a_ptr = a_scale + tl.arange(0, BLOCK_M)[:, None] * SCALE_BLOCK_K + tl.arange(0,
                                                                                               SCALE_BLOCK_K)[None, :]
            a_scale = tl.load(scale_a_ptr)
        if b_scale is not None:
            scale_b_ptr = b_scale + tl.arange(0, BLOCK_N)[:, None] * SCALE_BLOCK_K + tl.arange(0,
                                                                                               SCALE_BLOCK_K)[None, :]
            b_scale = tl.load(scale_b_ptr)
        c = tl.dot_scaled(a, a_scale, type_a, b, b_scale, type_b)
        out_ptr = out + tl.arange(0, BLOCK_M)[:, None] * BLOCK_N + tl.arange(0, BLOCK_N)[None, :]
        tl.store(out_ptr, c.to(tl.bfloat16))

    @triton.jit
    def mxfp_upcast_kernel(
        x_ptr,
        scale_ptr,
        mxfp_ptr,
        N,
        e_bits: tl.constexpr,
        m_bits: tl.constexpr,
        to_type: tl.constexpr,
        BLOCK_SIZE: tl.constexpr,
        is_xpu: tl.constexpr,
    ):
        # x.shape ==     (N, 32) for fp8 or (N, 16) for fp4
        # scale.shape == (N,)
        # out.shape   == (N, 32)
        is_fp8: tl.constexpr = e_bits + m_bits == 7
        # fp8: BLOCK_SIZE -> BLOCK_SIZE // 32, 32
        # fp4: BLOCK_SIZE // 2 -> BLOCK_SIZE // 32 , 16
        PARALLEL_DIM: tl.constexpr = BLOCK_SIZE // 32
        LAST_DIM: tl.constexpr = 32 if is_fp8 else 16
        LOAD_SIZE: tl.constexpr = LAST_DIM * PARALLEL_DIM

        offsets = (tl.program_id(0) * LOAD_SIZE + tl.arange(0, PARALLEL_DIM)[:, None] * LAST_DIM +
                   tl.arange(0, LAST_DIM)[None, :])
        x = tl.load(x_ptr + offsets, mask=offsets < N * LAST_DIM)

        offsets = tl.program_id(0) * PARALLEL_DIM + tl.arange(0, PARALLEL_DIM)[:, None]
        scale = tl.load(scale_ptr + offsets, mask=offsets < N)
        tl.static_assert(scale.dtype == tl.uint8)
        tl.static_assert(x.dtype == tl.uint8)

        if to_type == tl.bfloat16:
            upcasted_scale = (scale.to(tl.uint16) << 7).to(tl.bfloat16, bitcast=True)
        else:
            tl.static_assert(to_type == tl.float16)
            scale_fp32 = (scale.to(tl.uint32) << 23).to(tl.float32, bitcast=True)
            upcasted_scale = scale_fp32.to(tl.float16)

        to_e_bits: tl.constexpr = 8 if to_type == tl.bfloat16 else 5
        to_m_bits: tl.constexpr = 7 if to_type == tl.bfloat16 else 10
        if is_fp8:
            if e_bits == 5 and m_bits == 2:
                x_f8 = x.to(tl.float8e5, bitcast=True)
                upcasted_x = x_f8.to(to_type)
                if not is_xpu:
                    # Preserve infs and nans. FIXME Fp8E5M2_to_Bf16 doesn't preserve them!
                    non_finite_mask: tl.constexpr = ((1 << e_bits) - 1) << m_bits
                    non_finite_mask_16bit: tl.constexpr = ((1 << to_e_bits) - 1) << to_m_bits
                    upcasted_x = tl.where(
                        x & non_finite_mask == non_finite_mask,
                        (upcasted_x.to(tl.uint16, bitcast=True) | non_finite_mask_16bit).to(to_type, bitcast=True),
                        upcasted_x,
                    )
            else:
                tl.static_assert(e_bits == 4 and m_bits == 3)
                x_f8 = x.to(tl.float8e4nv, bitcast=True)
                upcasted_x = x_f8.to(to_type)
        else:
            to_bias: tl.constexpr = 127 if to_type == tl.bfloat16 else 15
            to_point5: tl.constexpr = 16128 if to_type == tl.bfloat16 else 0x3800
            # e2m1
            em0 = x & 0x7
            em1 = x & 0x70
            x0 = (em0.to(tl.uint16) << (to_m_bits - 1)) | ((x & 0x8).to(tl.uint16) << 12)
            x1 = (em1.to(tl.uint16) << (to_m_bits - 1 - 4)) | ((x & 0x80).to(tl.uint16) << 8)
            # Three cases:
            # 1) x is normal and non-zero: Correct bias
            x0 = tl.where((em0 & 0x6) != 0, x0 + ((to_bias - 1) << to_m_bits), x0)
            x1 = tl.where((em1 & 0x60) != 0, x1 + ((to_bias - 1) << to_m_bits), x1)
            # 2) x is subnormal (x == 0bs001 where s is the sign): Map to +-0.5 in bf16
            x0 = tl.where(em0 == 0x1, to_point5 | (x0 & 0x8000), x0)
            x1 = tl.where(em1 == 0x10, to_point5 | (x1 & 0x8000), x1)
            # 3) x is zero, do nothing
            upcasted_x = tl.interleave(x0, x1).to(to_type, bitcast=True)
        # Multiplication preserves infs and NaNs in upcasted_x
        mxfp = upcasted_x * upcasted_scale
        # If scale is NaN, we encode it as an inf, so we need to correct for that
        mxfp = tl.where(scale == 0xFF, float("nan"), mxfp)

        offsets = tl.program_id(0) * BLOCK_SIZE + tl.arange(0, BLOCK_SIZE)
        tl.store(mxfp_ptr + offsets, tl.ravel(mxfp), mask=offsets < N * 32)

    def dot_scale_ref(x, scale_x, y, scale_y, type_x, type_y):

        def upcast(v, scale, type, comp_dtype, transposed):
            if scale is None:
                type = {
                    "e4m3": torch.float8_e4m3fn,
                    "e5m2": torch.float8_e5m2,
                    "bf16": torch.bfloat16,
                    "fp16": torch.float16,
                }[type]
                return v.view(type).to(comp_dtype)
            e_bits, m_bits = {"e2m1": (2, 1), "e4m3": (4, 3), "e5m2": (5, 2)}[type]
            # Packing is always on the K dimension so we transpose before upcasting then transpose back.
            if transposed:
                v = v.mT.contiguous()
            v = v.contiguous()
            v_upcast = v.new_empty(scale.shape[:-1] + (32 * scale.shape[-1], ), dtype=comp_dtype)
            N = v_upcast.numel()
            BLOCK_SIZE = 512
            grid = ((N + BLOCK_SIZE - 1) // BLOCK_SIZE, )
            comp_dtype = tl.float16 if comp_dtype == torch.float16 else tl.bfloat16
            mxfp_upcast_kernel[grid](v, scale, v_upcast, scale.numel(), e_bits, m_bits, comp_dtype, BLOCK_SIZE,
                                     num_warps=num_warps, is_xpu=is_xpu())
            assert v_upcast.isfinite().all()
            if transposed:
                v_upcast = v_upcast.mT
            return v_upcast

        # Upcast to fp16 if one of the input is fp16
        comp_dtype = torch.float16 if "fp16" in (type_x, type_y) else torch.bfloat16

        x_upcast = upcast(x, scale_x, type_x, comp_dtype, False)
        y_upcast = upcast(y, scale_y, type_y, comp_dtype, True)

        class AccumulateInFp32:

            def __enter__(self):
                self.prev_value = torch.backends.cuda.matmul.allow_bf16_reduced_precision_reduction
                torch.backends.cuda.matmul.allow_bf16_reduced_precision_reduction = False

            def __exit__(self, exc_type, exc_val, exc_tb):
                torch.backends.cuda.matmul.allow_bf16_reduced_precision_reduction = self.prev_value

        with AccumulateInFp32():
            return torch.matmul(x_upcast, y_upcast)

    comp_dtype = torch.float16 if normal_type == "fp16" else torch.bfloat16
    # The max exponent we use to initialize data in the x/y and associated scale tensor to avoid
    # overflow when scaling.
    comp_dtype_max_exp = 6 if normal_type == "fp16" else 15

    torch.manual_seed(0)

    def make_arg(shape, ty, col_major=False):
        if col_major:
            shape = shape[:-2] + (shape[-1], shape[-2])
        if ty == "bf16" or ty == "fp16":
            ret = torch.randn(shape, dtype=comp_dtype, device=device)
            # Clamp to avoid relative error issues
            ret.clamp_(-2**comp_dtype_max_exp, 2**comp_dtype_max_exp - 1)
        else:
            if is_hip_cdna4():
                # On other chips, the A/B operands are upcasted to fp16/bf16
                # before matmul, which has larger range to avoid overflow.
                # On CDNA4, we use the V_MFMA_*_F8F6F4 instructions to
                # directly calculate matmul on F8F6F4 data. So we need
                # to narrow down the range of input to avoid overflow.
                ret = torch.randint(20, 40, shape, dtype=torch.uint8, device=device)
            else:
                ret = torch.randint(256, shape, dtype=torch.uint8, device=device)
        if col_major:
            ret = ret.mT
        return ret

    type_a = normal_type if rhs_scale else mxfp_type
    type_b = mxfp_type if rhs_scale else normal_type

    DIV_FACTOR_A = 2 if type_a == "e2m1" else 1
    DIV_FACTOR_B = 2 if type_b == "e2m1" else 1
    x = make_arg((M, K // DIV_FACTOR_A), type_a, col_major=col_a)
    y = make_arg((K // DIV_FACTOR_B, N), type_b, col_major=col_b)

    min_scale, max_scale = (0, 142) if comp_dtype == torch.bfloat16 else (124, 131)
    scale_x = torch.randint(min_scale, max_scale + 1, (M, K // 32), dtype=torch.uint8, device=device)
    scale_y = torch.randint(min_scale, max_scale + 1, (N, K // 32), dtype=torch.uint8, device=device)
    if rhs_scale:
        scale_x = None
    else:
        scale_y = None

    def make_finite(x, dtype):
        # e5m2 has too many non-finite values when sampled uniformly (1 / 32) and
        # Fp8E5M2_to_Bf16 doesn't preserve NaNs (fixme)
        if dtype not in ("e5m2", "e4m3"):
            return x
        if dtype == "e5m2" and comp_dtype == torch.float16:
            x = x & 0xB
        mask = 0x7C if dtype == "e5m2" else 0x7F
        finite = torch.arange(x.numel(), device=device, dtype=torch.uint8).reshape_as(x) % mask
        x_finite = torch.where(x & mask == mask, finite | (0x80 & x), x)
        x.copy_(x_finite)
        return x

    x = make_finite(x, type_a)
    y = make_finite(y, type_b)
    kernel_kwargs = {"num_warps": num_warps}
    if is_hip():
        kernel_kwargs["kpack"] = kpack
        kernel_kwargs["matrix_instr_nonkdim"] = mma
    z = x.new_empty((M, N), dtype=comp_dtype)
    pgm = dot_scale_kernel[(1, )](x, *x.stride(), scale_x, y, *y.stride(), scale_y, z, M, N, K, type_a, type_b,
                                  **kernel_kwargs)
    z_ref = dot_scale_ref(x, scale_x, y, scale_y, type_a, type_b)
    # Bigger tolerance for AMD CDNA2 devices.
    # CDNA2 devices use reduced precision fp16 and bf16 and flush input and output denormal values
    # to zero. Detailed info is at:
    # https://pytorch.org/docs/stable/notes/numerical_accuracy.html#reduced-precision-fp16-and-bf16-gemms-and-convolutions-on-amd-instinct-mi200-devices
    atol = 2e-4 if is_hip_cdna2() else 1e-5
    rtol = 2e-2 if is_hip_cdna2() else 1e-2
    torch.testing.assert_close(z, z_ref, atol=atol, rtol=rtol)

    # make sure ld/st are vectorized
    if is_cuda():
        ptx = pgm.asm['ptx']
        if (max(M, N) * K) // (num_warps * 32) >= 4:
            assert 'ld.global.v4' in ptx
        if M * N // (num_warps * 32) >= 4:
            assert 'st.global.v4' in ptx
        assert (re.search(r'(mma|wgmma.mma_async).sync.aligned.m\d+n\d+k16(?:.row.col)?.f32.(f|bf)16.(f|bf)16', ptx)
                or "tcgen05.mma.cta_group::1.kind::f16" in ptx)


@pytest.mark.interpreter
@pytest.mark.parametrize(
    "B, num_warps, M, N, K, BLOCK_M, BLOCK_N, in_dtype_str, out_dtype_str",
    [(B, num_warps, M, N, K, BLOCK_M, BLOCK_N, in_dtype_str, out_dtype_str)
     for B in [1, 2, 4, 8]
     for num_warps in [1, 2, 4, 8, 16]
     for BLOCK_M, BLOCK_N in [(32, 32)]
     for M, N, K in [(64, 64, 64), (32, 32, 32)]
     for in_dtype_str, out_dtype_str in [('int8', 'int8'), ('float16', 'float16'), ('float16', 'float32'),
                                         ('float32', 'float32'), ('float64', 'float64')]] +
    # Large block sizes
    [(4, 4, 128, 128, 64, 64, 64, 'float16', 'float16')] +
    # Small block sizes
    [(B, num_warps, M, N, K, BLOCK_M, BLOCK_N, in_dtype_str, out_dtype_str)
     for B in [1, 2, 8]
     for num_warps in [1, 2, 4]
     for BLOCK_M, BLOCK_N in [(1, 32), (32, 2), (8, 8), (8, 16)]
     for M, N, K in [(32, 32, 32)]
     for in_dtype_str, out_dtype_str in [('float16', 'float16'), ('float32', 'float32')]])
def test_dot3d(B, num_warps, M, N, K, BLOCK_M, BLOCK_N, in_dtype_str, out_dtype_str, device):
    if is_hip():
        # hip does not support tf32 precision, so use ieee for all tests
        input_precision = "ieee"
        arch = triton.runtime.driver.active.get_current_target().arch
        if "gfx11" in arch or "gfx12" in arch:
            if in_dtype_str == "float32":
                pytest.skip(f"{in_dtype_str} is not supported in WMMA dot, FMA does not support dot3d")
            if out_dtype_str == "float16":
                pytest.skip(f"{out_dtype_str} has low precision in WMMA dot")
        if in_dtype_str == "float64":
            pytest.skip("float64 not supported on HIP yet")
    else:
        input_precision = "tf32" if (is_cuda() or is_xpu()) and in_dtype_str == 'float32' else "ieee"
        if is_xpu():
            if (BLOCK_M < 8 or BLOCK_N < 16):
                pytest.xfail("XPU: small dots are not supported")
        elif not is_interpreter() and (BLOCK_M < 16 or BLOCK_N < 16):
            pytest.skip("small dots are supported only on HIP at the moment")

    shared_mem_accum = B * (BLOCK_M * K + K * BLOCK_N) * get_src_element_ty_size(in_dtype_str)
    if not is_interpreter() and triton.runtime.driver.active.utils.get_device_properties(
            triton.runtime.driver.active.get_current_device())["max_shared_mem"] < shared_mem_accum:
        pytest.xfail("Skipped due to insufficient shared memory on this GPU.")

    @triton.jit
    def kernel(
        q_ptr,
        k_ptr,
        o_ptr,
        stride_qb,
        stride_qm,
        stride_qk,
        stride_kb,
        stride_kk,
        stride_kn,
        stride_ob,
        stride_om,
        stride_on,
        BLOCK_B: tl.constexpr,
        BLOCK_M: tl.constexpr,
        BLOCK_N: tl.constexpr,
        BLOCK_K: tl.constexpr,
        INPUT_PRECISION: tl.constexpr,
        out_dtype: tl.constexpr = tl.float32,
    ):
        startm = tl.program_id(0) * BLOCK_M
        startn = tl.program_id(1) * BLOCK_N
        offs_b = tl.arange(0, BLOCK_B)
        offs_m = startm + tl.arange(0, BLOCK_M)
        offs_n = startn + tl.arange(0, BLOCK_N)
        offs_k = tl.arange(0, BLOCK_K)
        q_ptrs = q_ptr + offs_b[:, None, None] * stride_qb + offs_m[None, :, None] * stride_qm + offs_k[
            None, None, :] * stride_qk
        k_ptrs = k_ptr + offs_b[:, None, None] * stride_kb + offs_k[None, :, None] * stride_kk + offs_n[
            None, None, :] * stride_kn
        q = tl.load(q_ptrs)
        k = tl.load(k_ptrs)
        qk = tl.dot(q, k, input_precision=INPUT_PRECISION, out_dtype=out_dtype)
        o_ptrs = o_ptr + offs_b[:, None, None] * stride_ob + offs_m[None, :, None] * stride_om + offs_n[
            None, None, :] * stride_on
        tl.store(o_ptrs, qk)

    if out_dtype_str == 'int8':
        out_dtype = tl.int8
    elif out_dtype_str == 'float16':
        out_dtype = tl.float16
    else:
        out_dtype = tl.float32

    rs = RandomState(17)
    x = numpy_random((B, M, K), dtype_str=in_dtype_str, rs=rs)
    y = numpy_random((B, K, N), dtype_str=in_dtype_str, rs=rs)
    if in_dtype_str == 'int8':
        out = numpy_random((B, M, N), dtype_str='int32', rs=rs)
    else:
        if is_hip() and (BLOCK_M < 16 or BLOCK_N < 16) and out_dtype_str == 'float16':
            # float16 accumulator in FMA dot loose precision too fast
            x *= 0.1
            y *= 0.1
        out = numpy_random((B, M, N), dtype_str=out_dtype_str, rs=rs)

    x_tri = to_triton(x, device=device)
    y_tri = to_triton(y, device=device)
    out_tri = to_triton(out, device=device)

    BLOCK_B = B
    BLOCK_K = K

    grid = (
        triton.cdiv(M, BLOCK_M),
        triton.cdiv(N, BLOCK_N),
    )
    kernel[grid](
        x_tri,
        y_tri,
        out_tri,
        x_tri.stride(0),
        x_tri.stride(1),
        x_tri.stride(2),
        y_tri.stride(0),
        y_tri.stride(1),
        y_tri.stride(2),
        out_tri.stride(0),
        out_tri.stride(1),
        out_tri.stride(2),
        BLOCK_B=BLOCK_B,
        BLOCK_M=BLOCK_M,
        BLOCK_N=BLOCK_N,
        BLOCK_K=BLOCK_K,
        INPUT_PRECISION=input_precision,
        out_dtype=out_dtype,
        num_warps=num_warps,
    )

    if in_dtype_str == 'int8':
        out_ref = np.matmul(x.astype(np.float32), y.astype(np.float32)).astype(np.int32)
    else:
        out_ref = np.matmul(x, y)
    np.testing.assert_allclose(out_ref, to_numpy(out_tri), rtol=0.01, atol=1e-2)


@pytest.mark.parametrize('in_dtype', ['float32'])
def test_dot_mulbroadcasted(in_dtype, device):
    if is_cuda():
        capability = torch.cuda.get_device_capability()
        if capability[0] < 8:
            pytest.skip("Requires sm >= 80 to run")

    @triton.jit
    def kernel(Z, X, Y, M: tl.constexpr, N: tl.constexpr, K: tl.constexpr, BM: tl.constexpr, BN: tl.constexpr,
               BK: tl.constexpr):
        pidn = tl.program_id(1)
        pidm = tl.program_id(0)
        offm = tl.arange(0, BM)[:, None]
        offn = tl.arange(0, BN)[None, :]
        offak = tl.arange(0, BK)[None, :]
        offbk = tl.arange(0, BK)[:, None]
        acc = tl.full((BM, BN), 0.0, tl.float32)
        for ridx5 in range(0, K // BK):
            x = tl.load(X + ((pidm * K * BM) + (offm * K) + (ridx5 * BK) + offak))
            y = tl.load(Y + ((pidn * BN) + (offbk * N) + (ridx5 * N * BK) + offn))
            x = tl.expand_dims(x, axis=2)
            y = tl.expand_dims(y, axis=0)
            t = tl.sum(x * y, axis=1)
            acc = t + acc
        tl.store(Z + ((pidm * BM * N) + (pidn * BN) + (offm * N) + offn), acc)

    M, N, K = 256, 192, 160
    BM, BN, BK = 128, 32, 32
    rs = RandomState(17)
    x = numpy_random((M, K), dtype_str=in_dtype, rs=rs)
    y = numpy_random((K, N), dtype_str=in_dtype, rs=rs)
    x = x * 0.1
    y = y * 0.1
    z = numpy_random((M, N), dtype_str=in_dtype, rs=rs)
    x_tri = to_triton(x, device=device)
    y_tri = to_triton(y, device=device)
    z_tri = to_triton(z, device=device)
    grid = M // BM, N // BN
    h = kernel[grid](z_tri, x_tri, y_tri, M, N, K, BM, BN, BK)
    z_ref = np.matmul(x, y)
    np.testing.assert_allclose(z_ref, to_numpy(z_tri), atol=0.01)

    if not is_cuda():
        return
    assert "tt.dot" in h.asm['ttir']
    assert re.search(r"ttg.async_wait %.* {num = 2 : i32}", h.asm["ttgir"]) is not None


@pytest.mark.interpreter
@pytest.mark.parametrize("dtype_str", int_dtypes + uint_dtypes + float_dtypes + ['bfloat16'])
@pytest.mark.parametrize("shape", [(), (1, ), (128, )])
def test_full(dtype_str, shape, device):
    if dtype_str in uint_dtypes and not hasattr(torch, dtype_str):
        # PyTorch only has unsigned 8, but not 16, 32, or 64
        dtype = getattr(torch, dtype_str[1:])  # uintx -> intx
    else:
        dtype = getattr(torch, dtype_str)
    check_type_supported(dtype, device)  # bfloat16 on cc < 80 will not be tested

    @triton.jit
    def kernel_static(out):
        a = GENERATE_TEST_HERE
        tl.static_assert(a.shape == SHAPE)
        out_ptr = out + tl.arange(0, 128)[:]
        tl.store(out_ptr, a)

    @triton.jit
    def kernel_dynamic(out, val, dtype: tl.constexpr):
        a = tl.full(SHAPE, val, dtype)
        tl.static_assert(a.shape == SHAPE)
        out_ptr = out + tl.arange(0, 128)[:]
        tl.store(out_ptr, a)

    kernel_static_patched = patch_kernel(kernel_static, {
        'GENERATE_TEST_HERE': f"tl.full({shape}, 2, tl.{dtype_str})",
        'SHAPE': str(list(shape)),
    })
    out_static = torch.zeros((128), dtype=dtype, device=device)
    kernel_static_patched[(1, )](out_static)
    assert torch.all(out_static == 2)

    kernel_dynamic_patched = patch_kernel(kernel_dynamic, {'SHAPE': str(list(shape))})
    out_dynamic = torch.zeros((128), dtype=dtype, device=device)
    kernel_dynamic_patched[(1, )](out_dynamic, 2, getattr(triton.language, dtype_str))
    assert torch.all(out_dynamic == 2)


@pytest.mark.parametrize("literal, dtype_str", [(1e+50, "f64"), (1e+10, "f32"), (1.0, "f32"), ('float("inf")', "f32"),
                                                ('float("-inf")', "f32"), ('float("nan")', "f32"),
                                                ('float("-nan")', "f32"), (0., "f32"), (5, "i32"), (2**40, "i64")])
def test_constexpr(literal, dtype_str, device):

    @triton.jit
    def kernel(out_ptr):
        val = GENERATE_TEST_HERE
        tl.store(out_ptr.to(tl.pointer_type(val.dtype)), val)

    kernel_patched = patch_kernel(kernel, {'GENERATE_TEST_HERE': f"{literal}"})
    out = torch.zeros((1, ), dtype=torch.float32, device=device)
    h = kernel_patched[(1, )](out)
    assert re.search(r"arith.constant .* : " + dtype_str, h.asm["ttir"]) is not None


@triton.jit
def pass_const(a, b, choose_b):
    if choose_b:
        return b
    else:
        return a


@pytest.mark.parametrize("choose_const", [True, False])
@pytest.mark.parametrize("constexpr", [True, False])
@pytest.mark.parametrize("mode", ["direct", "call", "ternary", "if"])
def test_const(device, choose_const, constexpr, mode):

    @triton.jit(do_not_specialize=["choose_const"])
    def kernel(in_ptr: tl.const, out, c_out: tl.const, choose_const, n_elems: tl.int32, BLOCK_SIZE: tl.constexpr):
        offsets = tl.arange(0, BLOCK_SIZE)
        mask = offsets < n_elems
        val = tl.load(in_ptr + offsets, mask=mask)
        LOSE_TAIL
        tl.store(final_out + offsets, val, mask=mask)

    @triton.jit
    def kernel_constexpr(in_ptr: tl.const, out, c_out: tl.const, choose_const: tl.constexpr, n_elems: tl.int32,
                         BLOCK_SIZE: tl.constexpr):
        offsets = tl.arange(0, BLOCK_SIZE)
        mask = offsets < n_elems
        val = tl.load(in_ptr + offsets, mask=mask)
        LOSE_TAIL
        tl.store(final_out + offsets, val, mask=mask)

    if mode == "direct":
        if choose_const:
            LOSE_TAIL = "final_out = c_out"
        else:
            LOSE_TAIL = "final_out = out"
    elif mode == "call":
        LOSE_TAIL = "final_out = pass_const(out, c_out, choose_const)"
    elif mode == "ternary":
        LOSE_TAIL = "final_out = c_out if choose_const else out"
    elif mode == "if":
        LOSE_TAIL = """
    if choose_const:
        final_out = c_out
    else:
        final_out = out
"""

    SIZE = 128
    input = torch.randn((SIZE, ), dtype=torch.float32, device=device)
    output = torch.zeros((SIZE, ), dtype=torch.float32, device=device)
    patched_kernel = patch_kernel(kernel_constexpr if constexpr else kernel, {'LOSE_TAIL': LOSE_TAIL, 'CONSTEXPR': ''})

    expect_fail = (not constexpr and mode != "direct") or choose_const
    if expect_fail:
        with pytest.raises(triton.CompilationError) as exc_info:
            patched_kernel[(1, )](input, output, output, choose_const, SIZE, SIZE)
        if constexpr:
            error = "Cannot store to a constant pointer"
        else:
            if mode == "call":
                error = "Inconsistent return types"
            elif mode == "if":
                error = "Mismatched type for final_out"
            elif mode == "ternary":
                error = "Ternary expression with dynamic condition has inconsistent type"
            else:
                assert mode == "direct" and choose_const
                error = "Cannot store to a constant pointer"
        error_msg = exc_info.value.error_message or str(exc_info.value.__cause__)
        assert error in error_msg, "Wrong error message!"
    else:
        patched_kernel[(1, )](input, output, output, choose_const, SIZE, SIZE)
        assert torch.all(input == output)


@pytest.mark.interpreter
@pytest.mark.parametrize("dtype_str", ['float32', 'float16'])
def test_dot_without_load(dtype_str, device):

    @triton.jit
    def _kernel(out):
        a = GENERATE_TEST_HERE
        b = GENERATE_TEST_HERE
        c = tl.dot(a, b)
        out_ptr = out + tl.arange(0, 32)[:, None] * 32 + tl.arange(0, 32)[None, :]
        tl.store(out_ptr, c)

    kernel = patch_kernel(_kernel, {'GENERATE_TEST_HERE': f"tl.full((32, 32), 1.0, tl.{dtype_str})"})
    a = torch.ones((32, 32), dtype=getattr(torch, dtype_str), device=device)
    b = torch.ones((32, 32), dtype=getattr(torch, dtype_str), device=device)
    out_ref = torch.matmul(a, b)
    out = torch.zeros((32, 32), dtype=getattr(torch, dtype_str), device=device)
    kernel[(1, )](out)
    assert torch.all(out == out_ref)


# ---------------
# test arange
# ---------------


@pytest.mark.interpreter
@pytest.mark.parametrize("start", [0, 1, 7, 16])
@pytest.mark.parametrize("num_ctas", num_ctas_list)
def test_arange(start, num_ctas, device):
    BLOCK = 128
    z_tri = torch.empty(BLOCK, dtype=torch.int32, device=device)

    @triton.jit
    def _kernel(z, BLOCK: tl.constexpr, START: tl.constexpr, END: tl.constexpr):
        off = tl.arange(0, BLOCK)
        val = tl.arange(START, END)
        tl.store(z + off, val)

    _kernel[(1, )](z_tri, START=start, END=start + BLOCK, BLOCK=BLOCK, num_ctas=num_ctas)
    z_ref = torch.arange(start, BLOCK + start, dtype=torch.int32, device=device)
    np.testing.assert_allclose(to_numpy(z_tri), to_numpy(z_ref))


# ---------------
# test load
# ---------------


@pytest.mark.interpreter
@pytest.mark.parametrize("dtype_str, size, size_diff, other", [(dtype_str, size, size_diff, other)
                                                               for dtype_str in torch_dtypes
                                                               for size in [128, 512]
                                                               for size_diff in [0, 1, 2, 3, 4]
                                                               for other in [None, 0, 1]])
@pytest.mark.parametrize("num_ctas", num_ctas_list)
def test_masked_load(dtype_str, size, size_diff, other, num_ctas, device):
    dtype = getattr(torch, dtype_str)
    check_type_supported(dtype, device)  # bfloat16 on cc < 80 will not be tested

    input_size = size - size_diff
    output_size = size
    if dtype_str == 'bool':
        input = torch.randint(0, 2, (input_size, ), dtype=dtype, device=device)
    elif dtype_str in int_dtypes or dtype_str in uint_dtypes:
        input = torch.randint(0, 127, (input_size, ), dtype=dtype, device=device)
    else:
        input = torch.rand(input_size, dtype=dtype, device=device)
    output = torch.zeros((output_size, ), dtype=dtype, device=device)

    @triton.jit
    def _kernel(in_ptr, out_ptr, in_size: tl.constexpr, out_size: tl.constexpr):
        in_offsets = tl.arange(0, out_size)
        # Load inputs.
        x = GENERATE_TEST_HERE
        # Store output
        output_offsets = tl.arange(0, out_size)
        tl.store(out_ptr + output_offsets, x)

    other_str = f", other={other}" if other else ""
    mask_str = f"mask=in_offsets < in_size{other_str}" if size_diff > 0 else "None"
    kernel = patch_kernel(_kernel, {'GENERATE_TEST_HERE': f"tl.load(in_ptr + in_offsets, {mask_str})"})
    kernel[(1, )](input, output, input_size, output_size, num_ctas=num_ctas)

    reference_out = torch.cat((input, torch.full((size_diff, ), other if other else 0, dtype=dtype, device=device)))
    torch.testing.assert_close(output, reference_out)


@pytest.mark.interpreter
@pytest.mark.parametrize("num_ctas", num_ctas_list)
@pytest.mark.parametrize("mask_val", [True, False])
@pytest.mark.parametrize("other_val", [0, 1])
def test_masked_load_scalar(num_ctas, mask_val, other_val, device):
    input_val = 4.0
    size = 128
    dtype = torch.float32
    input = torch.full((size, ), input_val, dtype=dtype, device=device)
    output = torch.zeros((size, ), dtype=dtype, device=device)

    @triton.jit
    def kernel(in_ptr, out_ptr, size: tl.constexpr, mask: tl.constexpr, other: tl.constexpr):
        offsets = tl.arange(0, size)
        x = tl.load(in_ptr + offsets, mask=mask, other=other)
        tl.store(out_ptr + offsets, x)

    kernel[(1, )](input, output, size, mask_val, other_val, num_ctas=num_ctas)

    if mask_val:
        reference_out = torch.full((size, ), input_val, dtype=dtype, device=device)
    else:
        reference_out = torch.full((size, ), other_val, dtype=dtype, device=device)

    torch.testing.assert_close(output, reference_out)


# Testing masked loads with a copy to shared memory.
# FIXME: Shape too small for ldmatrix when num_ctas=4
@pytest.mark.interpreter
@pytest.mark.parametrize("dtype", [torch.bfloat16, torch.float16, torch.float32])
def test_masked_load_shared_memory(dtype, device):

    check_type_supported(dtype, device)  # bfloat16 on cc < 80 will not be tested

    M = 32
    N = 32
    K = 16

    in1 = torch.rand((M, K), dtype=dtype, device=device)
    in2 = torch.rand((K, N), dtype=dtype, device=device)
    out = torch.zeros((M, N), dtype=dtype, device=device)

    @triton.jit
    def _kernel(in1_ptr, in2_ptr, output_ptr, in_stride, in2_stride, out_stride, in_numel, in2_numel, out_numel,
                M: tl.constexpr, N: tl.constexpr, K: tl.constexpr):

        M_offsets = tl.arange(0, M)
        N_offsets = tl.arange(0, N)
        K_offsets = tl.arange(0, K)

        in_offsets = M_offsets[:, None] * in_stride + K_offsets[None, :]
        in2_offsets = K_offsets[:, None] * in2_stride + N_offsets[None, :]

        # Load inputs.
        x = tl.load(in1_ptr + in_offsets, mask=in_offsets < M * K)
        w = tl.load(in2_ptr + in2_offsets, mask=in2_offsets < K * N)

        # Without a dot product the memory doesn't get promoted to shared.
        o = tl.dot(x, w, out_dtype=tl.float32)

        # Store output
        output_offsets = M_offsets[:, None] * out_stride + N_offsets[None, :]
        tl.store(output_ptr + output_offsets, o, mask=output_offsets < M * N)

    pgm = _kernel[(1, )](in1, in2, out, in1.stride()[0], in2.stride()[0], out.stride()[0], in1.numel(), in2.numel(),
                         out.numel(), M=M, N=N, K=K)

    reference_out = torch.matmul(in1, in2)
    torch.testing.assert_close(out, reference_out, atol=1e-2, rtol=0)


@pytest.mark.interpreter
@pytest.mark.parametrize("cache", ["", ".ca", ".cg", ".cv"])
def test_load_cache_modifier(cache, device):
    src = torch.empty(128, device=device)
    dst = torch.empty(128, device=device)

    @triton.jit
    def _kernel(dst, src, CACHE: tl.constexpr):
        offsets = tl.arange(0, 128)
        x = tl.load(src + offsets, cache_modifier=CACHE)
        tl.store(dst + offsets, x)

    pgm = _kernel[(1, )](dst, src, CACHE=cache)

    if is_hip():
        target_arch = get_arch()
        # TODO: support testing for remaining architectures
        if 'gfx94' not in target_arch:
            return
        amdgcn = pgm.asm['amdgcn']
        cg_cache_modifier_str = 'nt'
        cv_cache_modifier_str = 'sc0 sc1'
        buffer_load_line = [line for line in amdgcn.splitlines() if "buffer_load" in line]
        global_load_line = [line for line in amdgcn.splitlines() if "global_load" in line]
        load_line = global_load_line[0] if global_load_line else buffer_load_line[0]
        if cache == '' or cache == '.ca':
            assert cg_cache_modifier_str not in load_line
        if cache == '.cg':
            assert cg_cache_modifier_str in load_line
        if cache == '.cv':
            assert cv_cache_modifier_str in load_line

    if is_cuda():
        ptx = pgm.asm['ptx']
        if cache == '':
            assert 'ld.global.ca' not in ptx
            assert 'ld.global.cg' not in ptx
        if cache == '.cg':
            assert 'ld.global.cg' in ptx
            assert 'ld.global.ca' not in ptx
        if cache == '.ca':
            assert 'ld.global.ca' in ptx
            assert 'ld.global.cg' not in ptx


@pytest.mark.interpreter
@pytest.mark.parametrize("N", [16, 10, 11, 1024])
@pytest.mark.parametrize("num_ctas", num_ctas_list)
def test_vectorization(N, num_ctas, device):
    block_size = 1024 * num_ctas
    src = torch.randn(block_size, device=device)
    dst = torch.empty(block_size, device=device)

    @triton.jit
    def _kernel(dst, src, N, BLOCK_SIZE: tl.constexpr):
        offsets = tl.program_id(0) * BLOCK_SIZE + tl.arange(0, BLOCK_SIZE)
        x = tl.load(src + offsets, mask=offsets < N)
        tl.store(dst + offsets, x, mask=offsets < N)

    pgm = _kernel[(1, )](dst, src, N=N, BLOCK_SIZE=block_size)

    if not is_cuda():
        return

    ptx = pgm.asm["ptx"]
    if N % 16 == 0:
        assert "ld.global.v4.b32" in ptx
    else:
        assert "ld.global.b32" in ptx
    torch.testing.assert_close(dst[:N], src[:N], atol=1e-6, rtol=0)


@pytest.mark.interpreter
@pytest.mark.parametrize("has_hints", [False, True])
def test_vectorization_hints(has_hints, device):
    src = torch.empty(1024, device=device)
    dst = torch.empty(1024, device=device)
    off = torch.zeros(1, device=device, dtype=torch.int32)

    @triton.jit
    def _kernel(dst, src, off, N, BLOCK_SIZE: tl.constexpr, HINT: tl.constexpr):
        offsets = tl.program_id(0) * BLOCK_SIZE + tl.arange(0, BLOCK_SIZE)
        offsets = offsets + tl.load(off)
        if HINT:
            tl.max_contiguous(tl.multiple_of(offsets, 1024), 1024)
        x = tl.load(src + offsets, mask=offsets < N)
        tl.store(dst + offsets, x, mask=offsets < N)

    pgm = _kernel[(1, )](dst, src, off, N=1024, BLOCK_SIZE=src.shape[0], HINT=has_hints)
    if not is_cuda():
        return

    ptx = pgm.asm["ptx"]
    if has_hints:
        assert "ld.global.v4.b32" in ptx
    else:
        assert "ld.global.v4.b32" not in ptx


@pytest.mark.interpreter
def test_assume(device):

    @triton.jit
    def _kernel(out_ptr, N: tl.constexpr, BLOCK_N: tl.constexpr):
        current_size = N - tl.program_id(0) * BLOCK_N
        tl.assume(current_size >= BLOCK_N)
        if current_size >= 128:
            tl.store(out_ptr + tl.program_id(0), current_size)
        else:
            tl.store(out_ptr + tl.program_id(0), current_size + 101024)

    output = torch.zeros(1024 // 128, device=device)
    pgm = _kernel[(1024 // 128, )](output, N=1024, BLOCK_N=128)

    if is_interpreter():
        return

    assert 'llvm.intr.assume' in pgm.asm['ttgir']
    # tritonamdgpu-fold-true-cmpi on AMD folds true cmpi ops to %true (which llvm itself then DCEs).
    if not is_hip():
        assert 'llvm.assume' in pgm.asm['llir']


# ---------------
# test store
# ---------------


@pytest.mark.interpreter
@pytest.mark.parametrize("cache", ["", ".wb", ".cg", ".cs", ".wt"])
def test_store_cache_modifier(cache, device):
    src = torch.empty(128, device=device)
    dst = torch.empty(128, device=device)

    @triton.jit
    def _kernel(dst, src, CACHE: tl.constexpr):
        offsets = tl.arange(0, 128)
        x = tl.load(src + offsets)
        tl.store(dst + offsets, x, cache_modifier=CACHE)

    pgm = _kernel[(1, )](dst, src, CACHE=cache)

    if is_hip():
        target_arch = get_arch()
        # TODO: support testing for remaining architectures
        if 'gfx94' not in target_arch:
            return
        amdgcn = pgm.asm['amdgcn']
        cs_cache_modifier_str = 'nt'
        wt_cache_modifier_str = 'sc0 sc1'
        buffer_store_line = [line for line in amdgcn.splitlines() if "buffer_store" in line]
        global_store_line = [line for line in amdgcn.splitlines() if "global_store" in line]
        store_line = global_store_line[0] if global_store_line else buffer_store_line[0]
        if cache == '' or cache == '.cg':
            assert cs_cache_modifier_str not in store_line
            assert wt_cache_modifier_str not in store_line
        if cache == '.cs':
            assert cs_cache_modifier_str in store_line
            assert wt_cache_modifier_str not in store_line
        if cache == '.wt':
            assert cs_cache_modifier_str not in store_line
            assert wt_cache_modifier_str in store_line

    if is_cuda():
        ptx = pgm.asm['ptx']
        if cache == '':
            assert 'st.global.wb' not in ptx
            assert 'st.global.cg' not in ptx
            assert 'st.global.cs' not in ptx
            assert 'st.global.wt' not in ptx
        if cache == '.wb':
            assert 'st.global.wb' in ptx
            assert 'st.global.cg' not in ptx
            assert 'st.global.cs' not in ptx
            assert 'st.global.wt' not in ptx
        if cache == '.cg':
            assert 'st.global.wb' not in ptx
            assert 'st.global.cg' in ptx
            assert 'st.global.cs' not in ptx
            assert 'st.global.wt' not in ptx
        if cache == '.cs':
            assert 'st.global.wb' not in ptx
            assert 'st.global.cg' not in ptx
            assert 'st.global.cs' in ptx
            assert 'st.global.wt' not in ptx
        if cache == '.wt':
            assert 'st.global.wb' not in ptx
            assert 'st.global.cg' not in ptx
            assert 'st.global.cs' not in ptx
            assert 'st.global.wt' in ptx


@pytest.mark.interpreter
@pytest.mark.parametrize("eviction_policy", ["", "evict_last", "evict_first"])
def test_store_eviction_policy(eviction_policy, device):
    src = torch.empty(128, device=device)
    dst = torch.empty(128, device=device)

    @triton.jit
    def _kernel(dst, src, POLICY: tl.constexpr):
        offsets = tl.arange(0, 128)
        x = tl.load(src + offsets)
        tl.store(dst + offsets, x, eviction_policy=POLICY)

    if not is_cuda():
        return
    pgm = _kernel[(1, )](dst, src, POLICY=eviction_policy)
    ptx = pgm.asm['ptx']
    if eviction_policy == '':
        assert 'evict_last' not in ptx
        assert 'evict_first' not in ptx
    if eviction_policy == 'evict_last':
        assert 'evict_last' in ptx
        assert 'evict_first' not in ptx
    if eviction_policy == 'evict_first':
        assert 'evict_last' not in ptx
        assert 'evict_first' in ptx


# ---------------
# test default
# ---------------
# TODO: can't be local to test_default


@triton.jit
def _impl(value=10):
    return value


@pytest.mark.interpreter
def test_default(device):
    value = 5
    ret0 = torch.zeros(1, dtype=torch.int32, device=device)
    ret1 = torch.zeros(1, dtype=torch.int32, device=device)

    @triton.jit
    def _kernel(ret0, ret1, value=3):
        tl.store(ret0, _impl())
        tl.store(ret1, _impl(value))

    _kernel[(1, )](ret0, ret1, value)
    assert ret0.item() == 10
    assert ret1.item() == value

    _kernel[(1, )](ret0, ret1)
    assert ret0.item() == 10
    assert ret1.item() == 3


# ---------------
# test noop
# ----------------


@pytest.mark.interpreter
def test_noop(device):

    @triton.jit
    def kernel(x):
        pass

    x = to_triton(numpy_random((1, ), dtype_str='int32'), device=device)
    kernel[(1, )](x)


@pytest.mark.parametrize("device", ['xpu', 'cpu', 'cpu_pinned'])
def test_pointer_arguments(device):
    if is_xpu() and device in ['cpu_pinned']:
        pytest.xfail("RuntimeError: Pinned memory requires CUDA.")

    @triton.jit
    def kernel(x):
        pass

    pin_memory = 'pinned' in device
    x = torch.empty(1024, device=device.split('_')[0], pin_memory=pin_memory)
    if device == "cpu":
        with pytest.raises(ValueError):
            kernel[(1, )](x)
    else:
        kernel[(1, )](x)


@pytest.mark.parametrize("value, value_type", [(-1, 'i32'), (0, 'i32'), (-2**31, 'i32'), (2**31 - 1, 'i32'),
                                               (2**31, 'i64'), (2**32 - 1, 'i64'), (2**32, 'i64'), (2**63 - 1, 'i64'),
                                               (-2**63, 'i64'), (2**63, 'u64'), (2**64 - 1, 'u64')])
def test_value_specialization(value: int, value_type: str, device) -> None:

    def repr(specialization):
        ty = specialization.signature["value1"]
        cst = '_'.join([k for k, v in specialization.constants.items() if isinstance(k, str) and v == 1])
        return f"kernel_{ty}_{cst}"

    @triton.jit(repr=repr)
    def kernel(value1, is_one, X):
        pass

    x = torch.tensor([3.14159], device=device)
    h = kernel[(1, )](value, 1, x)
    assert "is_one" in h.name
    assert value_type in h.name


# --------------------
# value specialization
# --------------------


@pytest.mark.parametrize("value, overflow", [(2**64 - 1, False), (2**64, True), (-2**63, False), (-2**63 - 1, True)])
def test_value_specialization_overflow(value: int, overflow: bool, device) -> None:

    @triton.jit
    def kernel(VALUE, X):
        pass

    x = torch.tensor([3.14159], device=device)

    if overflow:
        with pytest.raises(OverflowError):
            kernel[(1, )](value, x)
    else:
        kernel[(1, )](value, x)


# ----------------
# test constexpr
# ----------------


@pytest.mark.interpreter
@pytest.mark.parametrize("op", ['+', '-', '*', '/', '%', '<', '>', '<<', '>>', '&', '^', '|'])
@pytest.mark.parametrize("is_lhs_constexpr", [False, True])
@pytest.mark.parametrize("is_rhs_constexpr", [True, False])
def test_bin_op_constexpr(op, is_lhs_constexpr, is_rhs_constexpr, device):

    @triton.jit
    def kernel(Z, X, Y):
        x = tl.load(X)
        y = tl.load(Y)
        z = GENERATE_TEST_HERE
        tl.store(Z, z)

    if op in ['<<', '>>', '&', '^', '|']:  # int op
        x_str = "3" if is_lhs_constexpr else "x"
        y_str = "4" if is_rhs_constexpr else "y"
        x = numpy_random((1, ), dtype_str="int32")

        # NOTE: bitshifting beyond bitwidth can lead to undefined behavior
        if op in ['<<', '>>']:
            y = numpy_random((1, ), dtype_str="int32", low=0, high=_bitwidth("int32"))
        else:
            y = numpy_random((1, ), dtype_str="int32")
    else:
        x_str = "3.14" if is_lhs_constexpr else "x"
        y_str = "4.13" if is_rhs_constexpr else "y"
        x = numpy_random((1, ), dtype_str="float32")
        y = numpy_random((1, ), dtype_str="float32")
    kernel = patch_kernel(kernel, {'GENERATE_TEST_HERE': f"{x_str} {op} {y_str}"})
    z = np.array(eval(f"{x_str} {op} {y_str}"))
    x_tri = to_triton(x, device=device)
    y_tri = to_triton(y, device=device)
    z_tri = to_triton(np.empty((1, ), dtype=z.dtype), device=device)
    kernel[(1, )](z_tri, x_tri, y_tri)
    np.testing.assert_allclose(z, to_numpy(z_tri), rtol=1e-3)


@pytest.mark.interpreter
def test_constexpr_shape(device):

    @triton.jit
    def kernel(X):
        off = tl.arange(0, 128 + 128)
        tl.store(X + off, off)

    x_tri = to_triton(np.empty((256, ), dtype=np.int32), device=device)
    kernel[(1, )](x_tri)
    np.testing.assert_equal(to_numpy(x_tri), np.arange(0, 256))


@pytest.mark.interpreter
def test_constexpr_scalar_shape(device):

    @triton.jit
    def kernel(X, s):
        off = tl.arange(0, 256)
        val = off % (256 // s)
        tl.store(X + off, val)

    x_tri = to_triton(np.empty((256, ), dtype=np.int32), device=device)
    kernel[(1, )](x_tri, 32)
    np.testing.assert_equal(to_numpy(x_tri), np.arange(0, 256) % 8)


reshape_list = [((64, ), (8, 8)), ((2, 32), (16, 4)), ((512, ), (2, 2, 2, 2, 2, 2, 2, 2, 2)), ((64, 32), (16, 8, 16))]


@pytest.mark.interpreter
@pytest.mark.parametrize("formats", reshape_list)
def test_reshape(formats, device):
    in_format, out_format = formats

    @triton.jit
    def kernel(Z, X, out_tuple: tl.constexpr):
        x = tl.load(X_PTR_EXPR)
        z = tl.reshape(x, out_tuple)
        tl.store(Z_PTR_EXPR, z)

    def generate_kernel(shape_x, shape_z):
        to_replace = {
            'X_PTR_EXPR': make_ptr_str('X', shape_x),
            'Z_PTR_EXPR': make_ptr_str('Z', shape_z),
        }
        return patch_kernel(kernel, to_replace)

    x = numpy_random(in_format, dtype_str="int32")
    z = x.reshape(out_format)
    x_tri = to_triton(x, device=device)
    patched_kernel = generate_kernel(in_format, out_format)
    z_tri = to_triton(np.empty(out_format, dtype=np.int32), device=device)
    patched_kernel[(1, )](z_tri, x_tri, out_format)
    np.testing.assert_equal(z, to_numpy(z_tri))


def test_reshape_err(device):

    @triton.jit
    def kernel():
        x = tl.arange(0, 8 * 8)
        y = tl.reshape(x, (8 * 4, ))

    with pytest.raises(triton.CompilationError) as exc_info:
        kernel[(1, )]()

    assert "reshape" in str(exc_info.value)


@pytest.mark.interpreter
def test_tma_load_block_shape_err(device):

    @triton.jit
    def kernel(ptr):
        desc = tl.make_tensor_descriptor(ptr, [128, 128], [128, 1], [1, 2])
        desc.load([0, 0])

    input = torch.empty((128, 128), dtype=torch.int32, device=device)
    errc = triton.CompilationError if not is_interpreter() else InterpreterError
    with pytest.raises(errc) as e:
        kernel[(1, )](input)

    assert "Descriptor block shape must have at least 16 bytes" in str(e.value.__cause__)


@pytest.mark.interpreter
def test_tma_store_block_shape_err(device):

    @triton.jit
    def kernel(ptr):
        desc = tl.make_tensor_descriptor(ptr, [128, 128], [128, 1], [8, 4])
        desc.store([0, 0], tl.zeros([8, 4], dtype=tl.int16))

    input = torch.empty((128, 128), dtype=torch.int16, device=device)
    errc = triton.CompilationError if not is_interpreter() else InterpreterError
    with pytest.raises(errc) as e:
        kernel[(1, )](input)

    assert "Descriptor block shape must have at least 16 bytes" in str(e.value.__cause__)


def test_trans_reshape(device, with_allocator):

    @triton.jit
    def kernel(in_base_ptr, out_base_ptr, IN_SHAPE0: tl.constexpr, IN_SHAPE1: tl.constexpr):

        in_block_ptr = tl.make_block_ptr(
            base=in_base_ptr,
            shape=(IN_SHAPE0, IN_SHAPE1),
            strides=(IN_SHAPE1, 1),
            offsets=(0, 0),
            block_shape=(IN_SHAPE0, IN_SHAPE1),
            order=(1, 0),
        )
        x = tl.load(in_block_ptr)
        x = tl.reshape(x, (32, 4, 4, 2))
        x = tl.permute(x, (1, 2, 3, 0))
        x = tl.reshape(x, (IN_SHAPE0 * IN_SHAPE1, ))
        tl.store(out_base_ptr + tl.arange(0, IN_SHAPE0 * IN_SHAPE1), x)

    shape = (32, 32)
    input = torch.arange(math.prod(shape), dtype=torch.int32, device=device).reshape(shape)
    expected = torch.permute(input, (1, 0))
    # Don't do zeros_like -- that copies the layout, which we don't want.
    actual = torch.zeros(expected.shape, dtype=torch.int32, device=device)

    k = kernel[(1, )](input, actual, shape[0], shape[1])
    if not is_xpu():
        assert k.asm['ttgir'].count(
            'ttg.convert_layout') == 1, "Expected exactly one convert_layout op in the TTGIR after optimization"

    np.testing.assert_equal(to_numpy(expected), to_numpy(actual))


# -------------
# test call
# -------------


@triton.jit
def val_multiplier(val, i):
    return val * i


@triton.jit(noinline=True)
def val_multiplier_noinline(val, i):
    return val * i


@triton.jit
def vecmul_kernel(ptr, n_elements, rep, type: tl.constexpr):
    pid = tl.program_id(axis=0)
    offsets = pid * 128 + tl.arange(0, 128)
    mask = offsets < n_elements
    vec = tl.load(ptr + offsets, mask=mask)
    for i in range(1, rep):
        if type == "inline":
            vec = val_multiplier(vec, i)
        else:
            vec = val_multiplier_noinline(vec, i)
    tl.store(ptr + offsets, vec, mask=mask)


@pytest.mark.interpreter
@pytest.mark.parametrize("type", ["inline", "noinline"])
@pytest.mark.parametrize("num_ctas", num_ctas_list)
def test_call(type, num_ctas, device):

    @triton.jit
    def kernel(ptr, n_elements, num1, num2, type: tl.constexpr):
        vecmul_kernel(ptr, n_elements, num1, type)
        vecmul_kernel(ptr, n_elements, num2, type)

    size = 1024
    rand_val = numpy_random((size, ), dtype_str="float32")
    rand_val_tri = to_triton(rand_val, device=device)
    err_msg = ""
    try:
        kernel[(size // 128, )](rand_val_tri, size, 3, 5, type, num_ctas=num_ctas)
    except Exception as e:
        err_msg = str(e)

    if type == "noinline" and not is_interpreter():
        assert err_msg != ""
    else:
        ans = rand_val * 1 * 2 * 1 * 2 * 3 * 4
        np.testing.assert_equal(to_numpy(rand_val_tri), ans)


# -------------
# test if
# -------------


@pytest.mark.interpreter
@pytest.mark.parametrize("if_type", [
    "if", "if_and_dynamic", "if_exp_static", "if_exp_dynamic", "if_exp_dynamic_constexpr", "if_exp_dynamic_void",
    "if_and_static"
])
def test_if(if_type, device):

    @triton.jit
    def kernel(Cond, XTrue, XFalse, Ret, IfType: tl.constexpr, BoolVar: tl.constexpr, StaticValue: tl.constexpr):
        pid = tl.program_id(0)
        cond = tl.load(Cond)
        if IfType == "if":
            if pid % 2 == 0:  # eq
                tl.store(Ret, tl.load(XTrue))
            elif 1 == pid % 2:  # req
                tl.store(Ret, tl.load(XFalse))
        elif IfType == "if_exp_dynamic":
            val = tl.load(XTrue) if pid % 2 == 0 else tl.load(XFalse)
            tl.store(Ret, val)
        elif IfType == "if_exp_dynamic_constexpr":
            val = 3.14 if pid % 2 == 0 else tl.load(XFalse)
            tl.store(Ret, val)
        elif IfType == "if_exp_dynamic_void":
            tl.store(Ret, tl.load(XTrue)) if pid % 2 == 0 else tl.store(Ret, tl.load(XFalse))
        elif IfType == "if_exp_static":
            tl.store(Ret, tl.load(XTrue)) if BoolVar else tl.store(Ret, tl.load(XFalse))
        elif IfType == "if_and_dynamic":
            if BoolVar and (1 != pid % 2 and pid % 2 != 1):  # rne and ne
                tl.store(Ret, tl.load(XTrue))
            else:
                tl.store(Ret, tl.load(XFalse))
        elif IfType == "if_and_static":
            if StaticValue != 0 and StaticValue != 0:
                tl.store(Ret, tl.load(XTrue))
            else:
                tl.store(Ret, tl.load(XFalse))

    cond = torch.ones(1, dtype=torch.int32, device=device)
    x_true = torch.tensor([3.14], dtype=torch.float32, device=device)
    x_false = torch.tensor([1.51], dtype=torch.float32, device=device)
    ret = torch.zeros(1, dtype=torch.float32, device=device)

    kernel[(1, )](cond, x_true, x_false, ret, if_type, True, 1)
    assert torch.equal(ret, x_true)


def test_num_warps_pow2(device):
    dst = torch.empty(128, device=device)

    @triton.jit
    def _kernel(dst):
        pass

    with pytest.raises(AssertionError, match='must be a power of 2'):
        _kernel[(1, )](dst=dst, num_warps=3)
    _kernel[(1, )](dst=dst, num_warps=1)
    _kernel[(1, )](dst=dst, num_warps=2)
    _kernel[(1, )](dst=dst, num_warps=4)


@pytest.mark.interpreter
@pytest.mark.parametrize("func_str", ['sqrt', 'rsqrt', 'exp', 'exp2', 'log', 'log2', 'sin', 'cos'])
def test_unary_math(func_str, device):

    @triton.jit
    def kernel(X, Y, BLOCK: tl.constexpr):
        x = tl.load(X + tl.arange(0, BLOCK))
        y = tl.FUNC_STR(x)
        tl.store(Y + tl.arange(0, BLOCK), y)

    kernel = patch_kernel(kernel, {'FUNC_STR': func_str})

    shape = (128, )
    x = torch.randn(shape, dtype=torch.float32, device=device)
    if func_str in ['sqrt', 'rsqrt']:
        x = torch.abs(x)
    if func_str in ['log', 'log2']:
        x = torch.max(x, torch.tensor(1e-6, dtype=torch.float32, device=device))
    y = torch.zeros(shape, dtype=torch.float32, device=device)

    kernel[(1, )](x, y, BLOCK=shape[0])
    # compare
    torch.testing.assert_close(getattr(torch, func_str)(x), y, rtol=1e-3, atol=1e-5)


# -----------------------
# test inline asm
# -----------------------


@pytest.mark.parametrize("num_ctas", num_ctas_list)
def test_inline_asm(num_ctas, device):
    if not is_cuda():
        pytest.xfail("test_inline_asm is only supported in CUDA")

    @triton.jit
    def kernel(X, Y, Z, n: tl.constexpr, BLOCK: tl.constexpr):
        x = tl.load(X + tl.arange(0, BLOCK))
        y = tl.load(Y + tl.arange(0, BLOCK))
        s = tl.full([BLOCK], n, tl.int32)
        z = tl.inline_asm_elementwise("shf.l.wrap.b32 $0, $1, $2, $3;", "=r,r, r, r", [x, y, s], dtype=tl.int32,
                                      is_pure=True, pack=1)
        tl.store(Z + tl.arange(0, BLOCK), z)

    shape = (128, )
    rs = RandomState(17)
    x = numpy_random(shape, dtype_str='uint32', rs=rs)
    y = numpy_random(shape, dtype_str='uint32', rs=rs)
    x_tri = to_triton(x, device=device)
    y_tri = to_triton(y, device=device)
    n = 17
    z_tri = to_triton(numpy_random(shape, dtype_str='uint32', rs=rs), device=device)
    kernel[(1, )](x_tri, y_tri, z_tri, n, BLOCK=shape[0], num_ctas=num_ctas)
    y_ref = (y << n) | (x >> (32 - n))
    # compare
    np.testing.assert_equal(y_ref, to_numpy(z_tri))


@pytest.mark.parametrize("num_ctas", num_ctas_list)
def test_inline_asm_packed(num_ctas, device):
    if not is_cuda():
        pytest.xfail("test_inline_asm is only supported in CUDA")

    @triton.jit
    def kernel(X, Y, BLOCK: tl.constexpr):
        x = tl.load(X + tl.arange(0, BLOCK))
        # shift 4x8bits values together.
        y = tl.inline_asm_elementwise(
            "and.b32 $0, $1, 0x1F1F1F1F; \
                                       shl.b32 $0, $0, 3;", "=r,r", [
                x,
            ], dtype=tl.int8, is_pure=True, pack=4)
        tl.store(Y + tl.arange(0, BLOCK), y)

    shape = (512, )
    rs = RandomState(17)
    x = numpy_random(shape, dtype_str='uint8', rs=rs)
    x_tri = to_triton(x, device=device)
    y_tri = to_triton(numpy_random(shape, dtype_str='uint8', rs=rs), device=device)
    kernel[(1, )](x_tri, y_tri, BLOCK=shape[0], num_ctas=num_ctas)
    y_ref = x << 3
    # compare
    np.testing.assert_equal(y_ref, to_numpy(y_tri))


@pytest.mark.parametrize('num_ctas', num_ctas_list)
def test_inline_asm_with_pointers(num_ctas, device):
    if not is_cuda():
        pytest.xfail('test_inline_asm is only supported in CUDA')

    @triton.jit
    def kernel(X, Y, BLOCK: tl.constexpr):
        x_ptrs = X + tl.arange(0, BLOCK)
        y_ptrs = Y + tl.arange(0, BLOCK)
        tl.inline_asm_elementwise(
            "ld.global.b8 $0, [$1]; \
                                   shl.b32 $0, $0, 3; \
                                   st.global.b8 [$2], $0;", "=r,l,l", [x_ptrs, y_ptrs], dtype=tl.int8, is_pure=False,
            pack=1)

    shape = (512, )
    rs = RandomState(17)
    x = numpy_random(shape, dtype_str='uint8', rs=rs)
    x_tri = to_triton(x, device=device)
    y_tri = to_triton(numpy_random(shape, dtype_str='uint8', rs=rs), device=device)
    kernel[(1, )](x_tri, y_tri, BLOCK=shape[0], num_ctas=num_ctas)
    y_ref = x << 3
    # compare
    np.testing.assert_equal(y_ref, to_numpy(y_tri))


def test_inline_asm_multiple_outputs(device):
    if not is_cuda():
        pytest.xfail('test_inline_asm is only supported in CUDA')

    @triton.jit
    def kernel(A, B, C, D, BLOCK: tl.constexpr):
        a = tl.load(A + tl.arange(0, BLOCK))
        b = tl.load(B + tl.arange(0, BLOCK))

        # C = A - B
        # D = B - A
        (c, d) = tl.inline_asm_elementwise(
            asm="""
            sub.u32 $0, $2, $3;  // C = A - B
            sub.u32 $1, $3, $2;  // D = B - A
            """,
            constraints=(
                # 2 output registers: $0=C and $1=D.
                "=r,=r,"
                # 2 input registers: $2=A and $3=B.
                "r,r"),
            args=[a, b],
            dtype=(tl.uint32, tl.uint32),
            is_pure=True,
            pack=1,
        )
        tl.store(C + tl.arange(0, BLOCK), c)
        tl.store(D + tl.arange(0, BLOCK), d)

    shape = (512, )
    rs = RandomState(17)
    A = numpy_random(shape, dtype_str='uint32', rs=rs)
    B = numpy_random(shape, dtype_str='uint32', rs=rs)
    A_tri = to_triton(A, device=device)
    B_tri = to_triton(B, device=device)
    C_tri = to_triton(numpy_random(shape, dtype_str='uint32', rs=rs), device=device)
    D_tri = to_triton(numpy_random(shape, dtype_str='uint32', rs=rs), device=device)
    kernel[(1, )](A_tri, B_tri, C_tri, D_tri, BLOCK=shape[0])

    C_ref = A - B
    D_ref = B - A

    np.testing.assert_equal(C_ref, to_numpy(C_tri))
    np.testing.assert_equal(D_ref, to_numpy(D_tri))


def test_inline_asm_packed_multiple_outputs(device):
    if not is_cuda():
        pytest.xfail('test_inline_asm is only supported in CUDA')

    @triton.jit
    def kernel(A, B, C, D, BLOCK: tl.constexpr):
        a = tl.load(A + tl.arange(0, BLOCK))
        b = tl.load(B + tl.arange(0, BLOCK))

        # For each (a,b) in zip(a,b), perform the following:
        # - Let ai be `a` converted to int32.
        # - Let af be `a` converted to float.
        # - Let m be the max of ai and b.
        # - Return ai and mi.
        # Do the above 4 elements at a time.
        (c, d) = tl.inline_asm_elementwise(
            asm="""
            {
                // Unpack `a` into `ai`.
                .reg .b8 tmp<4>;
                mov.b32 {tmp0, tmp1, tmp2, tmp3}, $8;
                cvt.u32.u8 $0, tmp0;
                cvt.u32.u8 $1, tmp1;
                cvt.u32.u8 $2, tmp2;
                cvt.u32.u8 $3, tmp3;
            }
            // Convert `ai` to float.
            cvt.rn.f32.s32 $4, $0;
            cvt.rn.f32.s32 $5, $1;
            cvt.rn.f32.s32 $6, $2;
            cvt.rn.f32.s32 $7, $3;
            // Take max of `ai` and `b`.
            max.f32 $4, $4, $9;
            max.f32 $5, $5, $10;
            max.f32 $6, $6, $11;
            max.f32 $7, $7, $12;
            """,
            constraints=(
                # 8 output registers, namely
                #   $0=ai0, $1=ai1, $2=ai2, $3=ai3,
                #   $4=m0,  $5=m1,  $6=m2,  $7=m3.
                "=r,=r,=r,=r,=r,=r,=r,=r,"
                # 5 input registers, namely
                #   $8=ai,
                #   $9=b0, $10=b1, $11=b2, $12=b3.
                # The four elements from `a` are all packed into one register.
                "r,r,r,r,r"),
            args=[a, b],
            dtype=(tl.int32, tl.float32),
            is_pure=True,
            pack=4,
        )
        tl.store(C + tl.arange(0, BLOCK), c)
        tl.store(D + tl.arange(0, BLOCK), d)

    shape = (512, )
    rs = RandomState(17)
    A = numpy_random(shape, dtype_str='uint8', rs=rs)
    B = numpy_random(shape, dtype_str='float32', rs=rs)
    A_tri = to_triton(A, device=device)
    B_tri = to_triton(B, device=device)
    C_tri = to_triton(numpy_random(shape, dtype_str='int32', rs=rs), device=device)
    D_tri = to_triton(numpy_random(shape, dtype_str='float32', rs=rs), device=device)
    kernel[(1, )](A_tri, B_tri, C_tri, D_tri, BLOCK=shape[0])

    C_ref = A.astype(np.int32)
    D_ref = np.maximum(A.astype(np.float32), B)

    np.testing.assert_equal(C_ref, to_numpy(C_tri))
    np.testing.assert_equal(D_ref, to_numpy(D_tri))


# -----------------------
# test map elementwise
# -----------------------


@pytest.mark.parametrize("num_ctas", num_ctas_list)
def test_map_elementwise(num_ctas, device):

    @triton.jit
    def compare(x, y):
        if x < y:
            return -1
        elif x == y:
            return 0
        else:
            return 1

    @triton.jit
    def kernel(X, Y, Z, BLOCK: tl.constexpr):
        x = tl.load(X + tl.arange(0, BLOCK))
        y = tl.load(Y + tl.arange(0, BLOCK))
        z = tl.map_elementwise(compare, x, y)
        tl.store(Z + tl.arange(0, BLOCK), z)

    shape = (128, )
    rs = RandomState(17)
    x = numpy_random(shape, dtype_str='int32', rs=rs)
    y = numpy_random(shape, dtype_str='int32', rs=rs)
    x_tri = to_triton(x, device=device)
    y_tri = to_triton(y, device=device)
    z_tri = to_triton(numpy_random(shape, dtype_str='int32', rs=rs), device=device)
    kernel[(1, )](x_tri, y_tri, z_tri, BLOCK=shape[0], num_ctas=num_ctas)
    z_ref = (x > y).astype(int) - (y > x).astype(int)
    np.testing.assert_equal(z_ref, to_numpy(z_tri))


def test_map_elementwise_multiple_outputs(device):

    @triton.jit
    def divmod(a, b):
        return a // b, a % b

    @triton.jit
    def kernel(A, B, C, D, BLOCK: tl.constexpr):
        a = tl.load(A + tl.arange(0, BLOCK))
        b = tl.load(B + tl.arange(0, BLOCK))

        c, d = tl.map_elementwise(divmod, a, b)

        tl.store(C + tl.arange(0, BLOCK), c)
        tl.store(D + tl.arange(0, BLOCK), d)

    shape = (512, )
    rs = RandomState(17)
    A = numpy_random(shape, dtype_str='uint32', rs=rs)
    B = numpy_random(shape, dtype_str='uint32', rs=rs)
    A_tri = to_triton(A, device=device)
    B_tri = to_triton(B, device=device)
    C_tri = to_triton(numpy_random(shape, dtype_str='uint32', rs=rs), device=device)
    D_tri = to_triton(numpy_random(shape, dtype_str='uint32', rs=rs), device=device)
    kernel[(1, )](A_tri, B_tri, C_tri, D_tri, BLOCK=shape[0])

    C_ref = A // B
    D_ref = A % B

    np.testing.assert_equal(C_ref, to_numpy(C_tri))
    np.testing.assert_equal(D_ref, to_numpy(D_tri))


def test_map_elementwise_pack(device):

    @triton.jit
    def divmod(a0, a1, b0, b1):
        return a0 // b0, a1 // b1, a0 % b0, a1 % b1

    @triton.jit
    def kernel(A, B, C, D, BLOCK: tl.constexpr):
        a = tl.load(A + tl.arange(0, BLOCK))
        b = tl.load(B + tl.arange(0, BLOCK))

        c, d = tl.map_elementwise(divmod, a, b, pack=2)

        tl.store(C + tl.arange(0, BLOCK), c)
        tl.store(D + tl.arange(0, BLOCK), d)

    shape = (512, )
    rs = RandomState(17)
    A = numpy_random(shape, dtype_str='uint32', rs=rs)
    B = numpy_random(shape, dtype_str='uint32', rs=rs)
    A_tri = to_triton(A, device=device)
    B_tri = to_triton(B, device=device)
    C_tri = to_triton(numpy_random(shape, dtype_str='uint32', rs=rs), device=device)
    D_tri = to_triton(numpy_random(shape, dtype_str='uint32', rs=rs), device=device)
    h = kernel[(1, )](A_tri, B_tri, C_tri, D_tri, BLOCK=shape[0])
    print(h.asm["llir"])
    print(h.asm["ttir"])

    C_ref = A // B
    D_ref = A % B

    np.testing.assert_equal(C_ref, to_numpy(C_tri))
    np.testing.assert_equal(D_ref, to_numpy(D_tri))


# -----------------------
# test control flow
# -----------------------


@pytest.mark.parametrize("lo, hi, iv", [(2**30, 2**30 + 20, 1), (2**35, 2**35 + 20, 2), (2**35, 2**35 + 20, 3),
                                        (15, -16, -1), (15, -16, -2), (15, -16, -3), (-18, -22, -1), (22, 18, -1)])
def test_for_iv(lo, hi, iv, device):

    @triton.jit
    def kernel(Out, lo, hi, iv: tl.constexpr):
        acc = 0
        acc = acc.to(tl.int64)
        for i in range(lo, hi, iv):
            acc += i
        tl.store(Out, acc)

    out = to_triton(np.zeros((1, ), dtype=np.int64), device=device)
    kernel[(1, )](out, lo, hi, iv)
    assert out[0] == sum(range(lo, hi, iv))


@pytest.mark.interpreter
def test_if_else(device):

    @triton.jit
    def kernel(Cond, TrueVal, FalseVal, Out):
        if tl.load(Cond):
            val = tl.load(TrueVal)
        else:
            val = tl.load(FalseVal)
        tl.store(Out, val)

    out = to_triton(np.zeros((1, ), dtype=np.int32), device=device)
    true_val = to_triton(np.full((1, ), 1, dtype=np.int32), device=device)
    false_val = to_triton(np.full((1, ), 2, dtype=np.int32), device=device)
    cond = to_triton(np.zeros((1, ), dtype=np.int32), device=device)
    # True
    cond[0] = True
    kernel[(1, )](cond, true_val, false_val, out)
    assert to_numpy(out)[0] == true_val[0]
    # False
    cond[0] = False
    kernel[(1, )](cond, true_val, false_val, out)
    assert to_numpy(out)[0] == false_val[0]


@pytest.mark.interpreter
@pytest.mark.parametrize("mode", ["dynamic", "static"])
def test_if_return(mode, device):

    @triton.jit
    def kernel(ExitEarly, Out, cond: tl.constexpr, mode: tl.constexpr):
        if mode == "dynamic":
            if tl.load(ExitEarly):
                tl.store(Out, 0)
                return
        else:
            if cond:
                tl.store(Out, 0)
                return
        tl.store(Out, 1)

    out = to_triton(np.zeros((1, ), dtype=np.int32), device=device)
    exit_early = to_triton(np.zeros((1, ), dtype=np.int32), device=device)
    # exit early path taken
    exit_early[0] = 1
    kernel[(1, )](exit_early, out, True, mode)
    assert to_numpy(out)[0] == 0
    # exit early path not taken
    exit_early[0] = 0
    kernel[(1, )](exit_early, out, False, mode)
    assert to_numpy(out)[0] == 1


@triton.jit
def add_fn(x):
    return x + 1


@triton.jit(noinline=True)
def add_fn_noinline(x):
    return x + 1


@triton.jit
def add_fn_return(x, pid):
    if pid == 0:
        return x + 1
    else:
        return x + 2


@triton.jit
def add_fn_expr(Out, x):
    tl.store(Out, x)


@triton.jit
def add_fn_static_cond(x, cond: tl.constexpr):
    if cond == "":
        return x
    else:
        return x + 1


@pytest.mark.interpreter
@pytest.mark.parametrize(
    "call_type",
    ["attribute", "attribute_jit", "jit", "jit_if", "jit_expr", "jit_static_cond", "jit_noinline", "jit_extern"])
def test_if_call(call_type, device):

    @triton.jit
    def kernel(Out, call_type: tl.constexpr):
        pid = tl.program_id(0)
        o = tl.load(Out)
        if call_type == "attribute":
            # call attribute
            if pid == 0:
                a = o
                a = a.to(tl.int32).to(tl.int32) + 1
                o = a
        elif call_type == "attribute_jit":
            # call attribute and jit function
            if pid == 0:
                a = o
                a = tl.load(Out + add_fn(a) - 1).to(tl.int32) + 1
                o = a
        elif call_type == "jit":
            if pid == 0:
                # regular function call
                a = o
                a = add_fn(a)
                o = a
        elif call_type == "jit_if":
            # function without end_if block
            if pid == 0:
                a = o
                a = add_fn_return(a, pid)
                o = a
        elif call_type == "jit_if_exp":
            # ifexp expression
            if pid == 0:
                a = o
                a = add_fn(a) if pid == 0 else add_fn_return(a, pid)
                o = a
        elif call_type == "jit_expr":
            # call without return
            if pid == 0:
                a = o + 1
                add_fn_expr(Out, a)
                o = a
        elif call_type == "jit_static_cond":
            if pid == 0:
                a = o + 1
                add_fn_static_cond(o, call_type)
                o = a
        elif call_type == "jit_noinline":
            if pid == 0:
                a = o + 1
                add_fn_noinline(a)
                o = a
        elif call_type == "jit_extern":
            if pid == 0:
                a = o + 1
                tl.cdiv(a, a)
                o = a

        tl.store(Out, o)

    out = to_triton(np.zeros((1, ), dtype=np.int32), device=device)
    kernel[(1, )](out, call_type)
    assert to_numpy(out)[0] == 1


@pytest.mark.interpreter
@pytest.mark.parametrize("_cond1", [True, False])
@pytest.mark.parametrize("_cond2", [True, False])
@pytest.mark.parametrize("_cond3", [True, False])
def test_nested_if_else_return(_cond1, _cond2, _cond3, device):

    @triton.jit
    def kernel(Cond1, Cond2, Cond3, Val1, Val2, Val3, Out):
        val = 0
        if tl.load(Cond1):
            if tl.load(Cond2):
                val = tl.load(Val1)
            else:
                return
        else:
            if tl.load(Cond3):
                val = tl.load(Val2)
            else:
                val = tl.load(Val3)
        tl.store(Out, val)

    out = to_triton(np.full((1, ), -1, dtype=np.int32), device=device)
    cond1 = to_triton(np.full((1, ), _cond1, dtype=np.int32), device=device)
    cond2 = to_triton(np.full((1, ), _cond2, dtype=np.int32), device=device)
    cond3 = to_triton(np.full((1, ), _cond3, dtype=np.int32), device=device)
    val1 = to_triton(np.full((1, ), 1, dtype=np.int32), device=device)
    val2 = to_triton(np.full((1, ), 2, dtype=np.int32), device=device)
    val3 = to_triton(np.full((1, ), 3, dtype=np.int32), device=device)
    kernel[(1, )](cond1, cond2, cond3, val1, val2, val3, out)
    targets = {
        (True, True, True): val1[0],
        (True, True, False): val1[0],
        (True, False, True): out[0],
        (True, False, False): out[0],
        (False, True, True): val2[0],
        (False, True, False): val3[0],
        (False, False, True): val2[0],
        (False, False, False): val3[0],
    }
    assert out[0] == targets[(_cond1, _cond2, _cond3)]


@pytest.mark.interpreter
def test_while(device):

    @triton.jit
    def kernel(InitI, Bound, CutOff, OutI, OutInitI, OutJ):
        init_i = tl.load(InitI)
        curr_i = init_i
        j = 0
        # Check that init_i is not updated by the loop
        while j < tl.load(Bound):
            curr_i = curr_i + (j == tl.load(CutOff))
            j += 1
            tl.store(OutInitI, init_i)
        tl.store(OutI, curr_i)
        tl.store(OutJ, j)

    out_i = to_triton(np.zeros((1, ), dtype=np.int32), device=device)
    out_j = to_triton(np.zeros((1, ), dtype=np.int32), device=device)
    init_i = to_triton(np.full((1, ), 1, dtype=np.int32), device=device)
    out_init_i = to_triton(np.full((1, ), 0, dtype=np.int32), device=device)
    bound = to_triton(np.full((1, ), 10, dtype=np.int32), device=device)
    cut_off = to_triton(np.full((1, ), 5, dtype=np.int32), device=device)
    kernel[(1, )](init_i, bound, cut_off, out_i, out_init_i, out_j)
    assert out_init_i[0] == init_i[0]
    assert out_i[0] == init_i[0] + 1
    assert out_j[0] == bound[0]


@pytest.mark.interpreter
def test_nested_while(device):

    @triton.jit
    def nested_while(data, countPtr):
        for i in range(10):
            count = tl.load(countPtr)
            while count > 0:
                tl.store(data, tl.load(data) + 1.0)
                count = count - 2

    counter = torch.tensor([8], dtype=torch.int32, device=device)
    data = torch.zeros((1, ), device=device, dtype=torch.float32)
    nested_while[(1, )](data, counter)
    assert data[0] == 40


def test_constexpr_if_return(device):
    # Reproducer for #4883, return statement in an if with a constexpr causes
    # errors when combined with non-trivial control flow graphs

    @triton.jit
    def kernel(Semaphore, Out, total: tl.constexpr):
        if total == 1:
            tl.store(Out, tl.program_id(0))
            return

        prev = tl.atomic_add(Semaphore, 1)
        if prev + 1 != total:
            return

        tl.store(Out, tl.program_id(0) + prev)

    sem = torch.zeros((), device=device, dtype=torch.int32)
    out = torch.empty((), device=device, dtype=torch.int32)
    kernel[(1, )](sem, out, 1)
    assert out.item() == 0

    sem = torch.zeros((), device=device, dtype=torch.int32)
    out = torch.full((), fill_value=-1, device=device, dtype=torch.int32)
    kernel[(4, )](sem, out, 4)
    assert out.item() >= 0


def test_constexpr_flattens():
    assert tl.constexpr(tl.constexpr(5)) == tl.constexpr(5)
    assert tl.constexpr(tl.constexpr(tl.constexpr(5))) == tl.constexpr(5)


@pytest.mark.parametrize("literal, tensor_ty", [(10, tl.int32), (32.1, tl.float32),
                                                ((5, 6, 7), None),  # tuples can't be lifted to tensors
                                                ])
def test_constexpr_assignment(literal, tensor_ty):
    from triton.language.core import constexpr_type

    @triton.jit
    def kernel(input_literal: tl.constexpr, tensor_type: tl.constexpr):
        patched_literal: tl.constexpr = PATCHED
        # Sanity checks
        tl.static_assert(patched_literal.type == constexpr_type(PATCHED))
        tl.static_assert(input_literal.type == constexpr_type(PATCHED))

        assigned_literal: tl.constexpr = input_literal
        tl.static_assert(assigned_literal.type == constexpr_type(PATCHED))
        tl.static_assert(assigned_literal == patched_literal)

        if tensor_type is not None:
            assigned_variable = input_literal
            tl.static_assert(assigned_variable.type == tensor_type)

    kernel_patched = patch_kernel(kernel, {'PATCHED': f"{literal}"})
    kernel_patched[(1, )](literal, tensor_ty)


@triton.jit
def return_poison(x):
    a = False
    if a:
        return x


def test_poison_return(device):

    @triton.jit
    def kernel(Out):
        tl.store(Out, return_poison(0))

    a = torch.empty((), device=device, dtype=torch.int32)
    h = kernel[(1, )](a)
    assert "ub.poison" in h.asm["ttir"], h.asm["ttir"]
    # hip/xpu uses llvm.store, which in this case is removed by the optimizer
    if not (is_hip() or is_xpu()):
        assert "poison" in h.asm["llir"], h.asm["llir"]


# -----------------------
# test extra
# -----------------------


def test_num_threads(device):
    if is_hip():
        pytest.skip("test_num_threads is not supported in HIP")

    @triton.jit
    def kernel(Out):
        num_threads: tl.constexpr = tl.extra.intel.num_threads()
        offs = tl.arange(0, num_threads)
        tl.store(Out + offs, 1)

    num_threads = 256
    out = to_triton(np.zeros((num_threads, ), dtype=np.int32), device=device)
    kernel[(1, )](out, num_warps=num_threads // 32)
    assert torch.sum(out) == 256


def test_globaltimer(device):
    check_cuda_or_hip(device)
    if is_hip():
        pytest.skip("test_globaltimer is flaky on AMD GPUs")

    @triton.jit
    def kernel(Out1, Out2, func: tl.constexpr):
        start = func()
        off = tl.arange(0, 128)
        for i in range(10000):
            tl.store(Out1 + off, tl.load(Out1 + off) + 1)
        end = func()
        tl.store(Out2, start)
        tl.store(Out2 + 1, end)

    out1 = to_triton(np.zeros((128, ), dtype=np.int64), device=device)
    out2 = to_triton(np.zeros((2, ), dtype=np.int64), device=device)
    if is_cuda():
        func = tl.extra.cuda.globaltimer
    elif is_xpu():
        func = tl.extra.intel.globaltimer
    else:
        func = tl.extra.hip.memrealtime
    h = kernel[(1, )](out1, out2, func)
    assert out2[1] - out2[0] > 0
    if is_cuda():
        assert h.asm["ptx"].count("%globaltimer") == 2
    else:
        target_arch = triton.runtime.driver.active.get_current_target().arch
        if "gfx11" in target_arch or "gfx12" in target_arch:
            assert h.asm["amdgcn"].count("s_sendmsg_rtn_b64") == 2
        else:
            assert h.asm["amdgcn"].count("s_memrealtime") == 2


def test_smid(device):
    if is_hip():
        pytest.skip("test_smid is not supported in HIP")
    check_cuda_or_hip(device)

    @triton.jit
    def kernel(Out):
        tl.store(Out + tl.program_id(0), tl.extra.intel.smid())

    out = to_triton(np.zeros((1024, ), dtype=np.int32), device=device)
    h = kernel[(out.shape[0], )](out)
    assert out.sort()[0].unique().shape[0] > 0
    assert h.asm["ptx"].count("%smid") == 1


# -----------------------
# test layout conversions
# -----------------------
# TODO: backend should be tested separately

layouts = [
    BlockedLayout([1, 1], [THREADS_PER_WARP, 1], [2, 2], [0, 1], [1, 1], [1, 1], [0, 1]),
    BlockedLayout([1, 16], [8, THREADS_PER_WARP // 8], [4, 1], [1, 0], [1, 1], [1, 1], [0, 1]),
    MmaLayout([3, 0], [4, 1], [1, 1], [1, 1], [1, 0], [16, 32, 16]),
    DotOperandLayout(parent=MmaLayout([3, 0], [4, 1], [1, 1], [1, 1], [1, 0], [16, 32, 16]), op_idx=0, k_width=2),
    DotOperandLayout(parent=MmaLayout([3, 0], [4, 1], [1, 1], [1, 1], [1, 0], [16, 32, 16]), op_idx=0, k_width=1),
    MmaLayout([2, 0], [4, 1], [1, 1], [1, 1], [1, 0], [16, 8]),
    DotOperandLayout(parent=MmaLayout([2, 0], [4, 1], [1, 1], [1, 1], [1, 0], [16, 8]), op_idx=1, k_width=2),
    DotOperandLayout(parent=MmaLayout([2, 0], [2, 2], [1, 1], [1, 1], [1, 0], [16, 8]), op_idx=0, k_width=2),
    DotOperandLayout(parent=MmaLayout([2, 0], [4, 1], [1, 1], [1, 1], [1, 0], [16, 8]), op_idx=0, k_width=8),
    SliceLayout(
        dim=1,
        parent=DotOperandLayout(parent=MmaLayout([3, 0], [4, 1, 1], [1, 1, 1], [1, 1, 1], [2, 1, 0], [16, 32, 16]),
                                op_idx=0, k_width=2)),
    SliceLayout(
        dim=1, parent=DotOperandLayout(parent=MmaLayout([2, 0], [4, 1, 1], [1, 1, 1], [1, 1, 1], [2, 1, 0], [1, 16, 8]),
                                       op_idx=1, k_width=2)),
    DpasLayout(repeatCount=8, systolic_depth=8, execution_size=8, ops_per_chan=1, threads_per_warp=32,
               warps_per_cta=[4, 1], rep_cluster=[1, 1]),
    DpasLayout(repeatCount=2, systolic_depth=8, execution_size=8, ops_per_chan=1, threads_per_warp=32,
               warps_per_cta=[4, 1], rep_cluster=[1, 1])
]

intermediate_layouts = [
    None,
    SwizzledSharedLayout(1, 1, 1, [0, 1], [1, 1], [1, 1], [0, 1]),
    SwizzledSharedLayout(1, 1, 1, [1, 0], [1, 1], [1, 1], [0, 1]),
    SwizzledSharedLayout(4, 2, 4, [1, 0], [1, 1], [1, 1], [0, 1]),
    SwizzledSharedLayout(2, 2, 4, [1, 0], [1, 1], [1, 1], [0, 1]),
    PaddedSharedLayout([[32, 8]], [1, 0], [1, 1], [1, 1], [0, 1]),
    PaddedSharedLayout([[64, 4], [128, 8]], [1, 0], [1, 1], [1, 1], [0, 1])
]


def compute_rep_shape(layout):
    if type(layout) is BlockedLayout:
        warp_shape = np.multiply(layout.sz_per_thread, layout.threads_per_warp)
        rep_shape = np.multiply(warp_shape, layout.warps_per_cta)
        return rep_shape
    elif type(layout) is DpasLayout:
        warp_shape = [layout.repeatCount, layout.execution_size]
        warp_shape = np.multiply(warp_shape, layout.rep_cluster)
        rep_shape = np.multiply(warp_shape, layout.warps_per_cta)
        return rep_shape
    else:
        assert False, "TODO: support compute_rep_shape for layout " + str(type(layout))


# This function gives a lower bound approximation of scratch buffer shape for convert_layout operation
def compute_scratch_buffer_shape(src_layout, dst_layout, shape):
    src_rep_shape = compute_rep_shape(src_layout)
    dst_rep_shape = compute_rep_shape(dst_layout)
    full_scratch_shape = np.maximum(src_rep_shape, dst_rep_shape)
    return np.minimum(full_scratch_shape, shape)


@pytest.mark.parametrize("M, N", [[64, 1], [64, 64], [64, 128], [1, 64]])
@pytest.mark.parametrize("dtype", ['float16'])
@pytest.mark.parametrize("src_layout", filter_layouts(layouts))
@pytest.mark.parametrize("interm_layout", intermediate_layouts)
@pytest.mark.parametrize("dst_layout", filter_layouts(layouts))
def test_convert2d(M, N, src_layout, interm_layout, dst_layout, dtype, device, tmp_path: pathlib.Path):
    if str(src_layout) == str(dst_layout):
        pytest.xfail("Do not convert same layout")
    if is_hip() or is_xpu():
        try:
            scratch_shape = compute_scratch_buffer_shape(src_layout, dst_layout, (M, N))
        except AssertionError:
            if is_xpu():
                # expect compute scratch buffer to not error on xpu
                raise
            pytest.skip("Can't compute scratch buffer size")
        lds_size = triton.runtime.driver.active.utils.get_device_properties(
            triton.runtime.driver.active.get_current_device())["max_shared_mem"] if is_xpu() else get_hip_lds_size()
        # consider int32 dtype in scratch buffer size,
        # because it is the largest dtype used in convert_layout in this test
        int32_size = 4
        # skip even if scratch buffer equal to lds_size, because real scratch buffer is typically larger due to padding
        if scratch_shape[0] * scratch_shape[1] * int32_size >= lds_size:
            pytest.xfail("Scratch buffer is too large")
    if is_cuda() and isinstance(interm_layout, PaddedSharedLayout):
        pytest.skip("PaddedSharedLayout is not supported on CUDA")

    layouts = f"""
    #src = {src_layout}
    #dst = {dst_layout}
    #smem = #ttg.shared_memory
    """ if interm_layout is None else f"""
    #src = {src_layout}
    #interm = {interm_layout}
    #dst = {dst_layout}
    #smem = #ttg.shared_memory
    """

    conversion = f"""
    %12 = ttg.convert_layout %9 : tensor<{M}x{N}xi32, #src> -> tensor<{M}x{N}xi32, #dst>
    %13 = ttg.convert_layout %11 : tensor<{M}x{N}xf16, #src> -> tensor<{M}x{N}xf16, #dst>
    """ if interm_layout is None else f"""
    %15 = ttg.local_alloc %9 : (tensor<{M}x{N}xi32, #src>) -> !ttg.memdesc<{M}x{N}xi32, #interm, #smem>
    %16 = ttg.local_load %15 : !ttg.memdesc<{M}x{N}xi32, #interm, #smem> -> tensor<{M}x{N}xi32, #src>
    %17 = ttg.local_alloc %11 : (tensor<{M}x{N}xf16, #src>) -> !ttg.memdesc<{M}x{N}xf16, #interm, #smem>
    %18 = ttg.local_load %17 : !ttg.memdesc<{M}x{N}xf16, #interm, #smem> -> tensor<{M}x{N}xf16, #src>

    %12 = ttg.convert_layout %16 : tensor<{M}x{N}xi32, #src> -> tensor<{M}x{N}xi32, #dst>
    %13 = ttg.convert_layout %18 : tensor<{M}x{N}xf16, #src> -> tensor<{M}x{N}xf16, #dst>
    """

    ir = layouts + f"""
    module attributes {{"ttg.num-warps" = 4 : i32, "ttg.num-ctas" = 1 : i32, "ttg.threads-per-warp" = {THREADS_PER_WARP} : i32}} {{
  tt.func public @kernel_0d1d(%arg0: !tt.ptr<f16> {{tt.divisibility = 16 : i32}}, %arg1: !tt.ptr<f16> {{tt.divisibility = 16 : i32}}) {{
    %cst = arith.constant dense<{N}> : tensor<{M}x1xi32, #src>
    %0 = tt.make_range {{end = {M} : i32, start = 0 : i32}} : tensor<{M}xi32, #ttg.slice<{{dim = 1, parent = #src}}>>
    %1 = tt.make_range {{end = {N} : i32, start = 0 : i32}} : tensor<{N}xi32, #ttg.slice<{{dim = 0, parent = #src}}>>
    %2 = tt.splat %arg0 : !tt.ptr<f16> -> tensor<{M}x{N}x!tt.ptr<f16>, #src>
    %4 = tt.expand_dims %0 {{axis = 1 : i32}} : tensor<{M}xi32, #ttg.slice<{{dim = 1, parent = #src}}>> -> tensor<{M}x1xi32, #src>
    %5 = arith.muli %4, %cst : tensor<{M}x1xi32, #src>
    %6 = tt.expand_dims %1 {{axis = 0 : i32}} : tensor<{N}xi32, #ttg.slice<{{dim = 0, parent = #src}}>> -> tensor<1x{N}xi32, #src>
    %7 = tt.broadcast %6 : tensor<1x{N}xi32, #src> -> tensor<{M}x{N}xi32, #src>
    %8 = tt.broadcast %5 : tensor<{M}x1xi32, #src> -> tensor<{M}x{N}xi32, #src>
    %9 = arith.addi %8, %7 : tensor<{M}x{N}xi32, #src>
    %10 = tt.addptr %2, %9 : tensor<{M}x{N}x!tt.ptr<f16>, #src>, tensor<{M}x{N}xi32, #src>
    %11 = tt.load %10 : tensor<{M}x{N}x!tt.ptr<f16>, #src>
    %3 = tt.splat %arg1 : !tt.ptr<f16> -> tensor<{M}x{N}x!tt.ptr<f16>, #dst>
    """ + conversion + f"""
    %14 = tt.addptr %3, %12 : tensor<{M}x{N}x!tt.ptr<f16>, #dst>, tensor<{M}x{N}xi32, #dst>
    tt.store %14, %13 : tensor<{M}x{N}x!tt.ptr<f16>, #dst>
    tt.return
  }}
}}
"""

    x = to_triton(numpy_random((M, N), dtype_str=dtype), device=device)
    z = torch.empty_like(x, device=device)

    temp_file = tmp_path / "test_convert2d.ttgir"
    temp_file.write_text(ir)
    kernel = triton.compile(str(temp_file))

    kernel[(1, 1, 1)](x.data_ptr(), z.data_ptr())

    torch.testing.assert_close(z, x, rtol=0, atol=0)


layouts_3d = [
    BlockedLayout([4, 4, 1], [1, 8, THREADS_PER_WARP // 8], [2, 2, 1], [2, 1, 0], [1, 1, 1], [1, 1, 1], [0, 1, 2]),
    BlockedLayout([1, 1, 4], [8, THREADS_PER_WARP // 8, 1], [2, 1, 2], [1, 2, 0], [1, 1, 1], [1, 1, 1], [0, 1, 2]),
    DotOperandLayout(parent=MmaLayout([2, 0], [4, 1, 1], [1, 1, 1], [1, 1, 1], [2, 1, 0], [1, 16, 8]), op_idx=0,
                     k_width=1),
]

shared_layouts_3d = [
    SwizzledSharedLayout(1, 1, 1, [2, 1, 0], [1, 1, 1], [1, 1, 1], [0, 1, 2]),
    SwizzledSharedLayout(4, 2, 4, [1, 2, 0], [1, 1, 1], [1, 1, 1], [0, 1, 2]),
    SwizzledSharedLayout(8, 2, 4, [0, 2, 1], [1, 1, 1], [1, 1, 1], [0, 1, 2]),
    SwizzledSharedLayout(4, 2, 1, [2, 0, 1], [1, 1, 1], [1, 1, 1], [0, 1, 2]),
]


@pytest.mark.parametrize("M, N, K", [[8, 16, 32]])
@pytest.mark.parametrize("shared_layout", shared_layouts_3d)
@pytest.mark.parametrize("dist_layout", filter_layouts(layouts_3d))
def test_local_load_store(M, N, K, dist_layout, shared_layout, device, tmp_path: pathlib.Path):
    layouts = f"""
    #dist = {dist_layout}
    #shared = {shared_layout}
    #smem = #ttg.shared_memory
    """
    ir = layouts + f"""
  module attributes {{"ttg.num-ctas" = 1 : i32, "ttg.num-warps" = 4 : i32, "ttg.threads-per-warp" = {THREADS_PER_WARP} : i32}} {{
  tt.func public @kernel(%arg0: !tt.ptr<i32> {{tt.divisibility = 16 : i32}}, %arg1: !tt.ptr<i32> {{tt.divisibility = 16 : i32}}) attributes {{noinline = false}} {{
    %cst = arith.constant dense<{K}> : tensor<1x{N}x1xi32, #dist>
    %cst_0 = arith.constant dense<{K*N}> : tensor<{M}x1x1xi32, #dist>
    %cst_1 = arith.constant dense<{K*N}> : tensor<{M}x1x1xi32, #dist>
    %cst_2 = arith.constant dense<{K}> : tensor<1x{N}x1xi32, #dist>
    %0 = tt.make_range {{end = {K} : i32, start = 0 : i32}} : tensor<{K}xi32, #ttg.slice<{{dim = 0, parent = #ttg.slice<{{dim = 1, parent = #dist}}>}}>>
    %1 = tt.expand_dims %0 {{axis = 0 : i32}} : tensor<{K}xi32, #ttg.slice<{{dim = 0, parent = #ttg.slice<{{dim = 1, parent = #dist}}>}}>> -> tensor<1x{K}xi32, #ttg.slice<{{dim = 1, parent = #dist}}>>
    %2 = tt.expand_dims %1 {{axis = 1 : i32}} : tensor<1x{K}xi32, #ttg.slice<{{dim = 1, parent = #dist}}>> -> tensor<1x1x{K}xi32, #dist>
    %3 = tt.splat %arg0 : !tt.ptr<i32> -> tensor<1x1x{K}x!tt.ptr<i32>, #dist>
    %4 = tt.addptr %3, %2 : tensor<1x1x{K}x!tt.ptr<i32>, #dist>, tensor<1x1x{K}xi32, #dist>
    %5 = tt.make_range {{end = {N} : i32, start = 0 : i32}} : tensor<{N}xi32, #ttg.slice<{{dim = 0, parent = #ttg.slice<{{dim = 2, parent = #dist}}>}}>>
    %6 = tt.expand_dims %5 {{axis = 0 : i32}} : tensor<{N}xi32, #ttg.slice<{{dim = 0, parent = #ttg.slice<{{dim = 2, parent = #dist}}>}}>> -> tensor<1x{N}xi32, #ttg.slice<{{dim = 2, parent = #dist}}>>
    %7 = tt.expand_dims %6 {{axis = 2 : i32}} : tensor<1x{N}xi32, #ttg.slice<{{dim = 2, parent = #dist}}>> -> tensor<1x{N}x1xi32, #dist>
    %8 = arith.muli %7, %cst_2 : tensor<1x{N}x1xi32, #dist>
    %9 = tt.broadcast %4 : tensor<1x1x{K}x!tt.ptr<i32>, #dist> -> tensor<1x{N}x{K}x!tt.ptr<i32>, #dist>
    %10 = tt.broadcast %8 : tensor<1x{N}x1xi32, #dist> -> tensor<1x{N}x{K}xi32, #dist>
    %11 = tt.addptr %9, %10 : tensor<1x{N}x{K}x!tt.ptr<i32>, #dist>, tensor<1x{N}x{K}xi32, #dist>
    %12 = tt.make_range {{end = {M} : i32, start = 0 : i32}} : tensor<{M}xi32, #ttg.slice<{{dim = 1, parent = #ttg.slice<{{dim = 2, parent = #dist}}>}}>>
    %13 = tt.expand_dims %12 {{axis = 1 : i32}} : tensor<{M}xi32, #ttg.slice<{{dim = 1, parent = #ttg.slice<{{dim = 2, parent = #dist}}>}}>> -> tensor<{M}x1xi32, #ttg.slice<{{dim = 2, parent = #dist}}>>
    %14 = tt.expand_dims %13 {{axis = 2 : i32}} : tensor<{M}x1xi32, #ttg.slice<{{dim = 2, parent = #dist}}>> -> tensor<{M}x1x1xi32, #dist>
    %15 = arith.muli %14, %cst_1 : tensor<{M}x1x1xi32, #dist>
    %16 = tt.broadcast %11 : tensor<1x{N}x{K}x!tt.ptr<i32>, #dist> -> tensor<{M}x{N}x{K}x!tt.ptr<i32>, #dist>
    %17 = tt.broadcast %15 : tensor<{M}x1x1xi32, #dist> -> tensor<{M}x{N}x{K}xi32, #dist>
    %18 = tt.addptr %16, %17 : tensor<{M}x{N}x{K}x!tt.ptr<i32>, #dist>, tensor<{M}x{N}x{K}xi32, #dist>
    %19 = tt.load %18 : tensor<{M}x{N}x{K}x!tt.ptr<i32>, #dist>
    %20 = ttg.local_alloc %19 : (tensor<{M}x{N}x{K}xi32, #dist>) -> !ttg.memdesc<{M}x{N}x{K}xi32, #shared, #smem>
    %21 = ttg.local_load %20 : !ttg.memdesc<{M}x{N}x{K}xi32, #shared, #smem> -> tensor<{M}x{N}x{K}xi32, #dist>
    %22 = tt.make_range {{end = {K} : i32, start = 0 : i32}} : tensor<{K}xi32, #ttg.slice<{{dim = 0, parent = #ttg.slice<{{dim = 1, parent = #dist}}>}}>>
    %23 = tt.expand_dims %22 {{axis = 0 : i32}} : tensor<{K}xi32, #ttg.slice<{{dim = 0, parent = #ttg.slice<{{dim = 1, parent = #dist}}>}}>> -> tensor<1x{K}xi32, #ttg.slice<{{dim = 1, parent = #dist}}>>
    %24 = tt.expand_dims %23 {{axis = 1 : i32}} : tensor<1x{K}xi32, #ttg.slice<{{dim = 1, parent = #dist}}>> -> tensor<1x1x{K}xi32, #dist>
    %25 = tt.splat %arg1 : !tt.ptr<i32> -> tensor<1x1x{K}x!tt.ptr<i32>, #dist>
    %26 = tt.addptr %25, %24 : tensor<1x1x{K}x!tt.ptr<i32>, #dist>, tensor<1x1x{K}xi32, #dist>
    %27 = tt.make_range {{end = {N} : i32, start = 0 : i32}} : tensor<{N}xi32, #ttg.slice<{{dim = 0, parent = #ttg.slice<{{dim = 2, parent = #dist}}>}}>>
    %28 = tt.expand_dims %27 {{axis = 0 : i32}} : tensor<{N}xi32, #ttg.slice<{{dim = 0, parent = #ttg.slice<{{dim = 2, parent = #dist}}>}}>> -> tensor<1x{N}xi32, #ttg.slice<{{dim = 2, parent = #dist}}>>
    %29 = tt.expand_dims %28 {{axis = 2 : i32}} : tensor<1x{N}xi32, #ttg.slice<{{dim = 2, parent = #dist}}>> -> tensor<1x{N}x1xi32, #dist>
    %30 = arith.muli %29, %cst : tensor<1x{N}x1xi32, #dist>
    %31 = tt.broadcast %26 : tensor<1x1x{K}x!tt.ptr<i32>, #dist> -> tensor<1x{N}x{K}x!tt.ptr<i32>, #dist>
    %32 = tt.broadcast %30 : tensor<1x{N}x1xi32, #dist> -> tensor<1x{N}x{K}xi32, #dist>
    %33 = tt.addptr %31, %32 : tensor<1x{N}x{K}x!tt.ptr<i32>, #dist>, tensor<1x{N}x{K}xi32, #dist>
    %34 = tt.make_range {{end = {M} : i32, start = 0 : i32}} : tensor<{M}xi32, #ttg.slice<{{dim = 1, parent = #ttg.slice<{{dim = 2, parent = #dist}}>}}>>
    %35 = tt.expand_dims %34 {{axis = 1 : i32}} : tensor<{M}xi32, #ttg.slice<{{dim = 1, parent = #ttg.slice<{{dim = 2, parent = #dist}}>}}>> -> tensor<{M}x1xi32, #ttg.slice<{{dim = 2, parent = #dist}}>>
    %36 = tt.expand_dims %35 {{axis = 2 : i32}} : tensor<{M}x1xi32, #ttg.slice<{{dim = 2, parent = #dist}}>> -> tensor<{M}x1x1xi32, #dist>
    %37 = arith.muli %36, %cst_0 : tensor<{M}x1x1xi32, #dist>
    %38 = tt.broadcast %33 : tensor<1x{N}x{K}x!tt.ptr<i32>, #dist> -> tensor<{M}x{N}x{K}x!tt.ptr<i32>, #dist>
    %39 = tt.broadcast %37 : tensor<{M}x1x1xi32, #dist> -> tensor<{M}x{N}x{K}xi32, #dist>
    %40 = tt.addptr %38, %39 : tensor<{M}x{N}x{K}x!tt.ptr<i32>, #dist>, tensor<{M}x{N}x{K}xi32, #dist>
    tt.store %40, %21 : tensor<{M}x{N}x{K}x!tt.ptr<i32>, #dist>
    tt.return
  }}
}}
"""

    if is_xpu() and isinstance(dist_layout, DotOperandLayout) and isinstance(dist_layout.parent, MmaLayout):
        pytest.xfail("DotOperandLayout with MmaLayout is not supported in XPU")

    x = torch.arange(0, M * N * K, device=device, dtype=torch.int32).reshape(M, N, K)
    z = torch.empty_like(x, device=device)

    temp_file = tmp_path / "test_local_load_store.ttgir"
    temp_file.write_text(ir)
    kernel = triton.compile(str(temp_file))

    kernel[(1, 1, 1)](x, z)
    assert torch.equal(z, x)


dot_layouts = [
    DotOperandLayout(parent=MmaLayout([2, 0], [4, 1], [1, 1], [1, 1], [1, 0], [16, 8]), op_idx=0, k_width=4),
    DotOperandLayout(parent=MmaLayout([2, 0], [4, 1], [1, 1], [1, 1], [0, 1], [16, 8]), op_idx=1, k_width=4),
    DotOperandLayout(parent=MmaLayout([2, 0], [4, 1], [1, 1], [1, 1], [0, 1], [16, 8]), op_idx=0, k_width=2),
    DotOperandLayout(parent=MmaLayout([2, 0], [4, 1], [1, 1], [1, 1], [1, 0], [16, 8]), op_idx=1, k_width=2),
    DotOperandLayout(parent=MmaLayout([2, 0], [4, 1], [1, 1], [1, 1], [0, 1], [16, 8]), op_idx=0, k_width=1),
    DotOperandLayout(parent=MmaLayout([2, 0], [4, 1], [1, 1], [1, 1], [1, 0], [16, 8]), op_idx=1, k_width=1),
    DotOperandLayout(
        parent=DpasLayout(repeatCount=8, systolic_depth=8, execution_size=8, ops_per_chan=1, threads_per_warp=32,
                          warps_per_cta=[4, 1], rep_cluster=[1, 1]), op_idx=0, k_width=1),
    DotOperandLayout(
        parent=DpasLayout(repeatCount=8, systolic_depth=8, execution_size=16, ops_per_chan=2, threads_per_warp=32,
                          warps_per_cta=[2, 1], rep_cluster=[1, 1]), op_idx=0, k_width=1),
    DotOperandLayout(
        parent=DpasLayout(repeatCount=8, systolic_depth=8, execution_size=16, ops_per_chan=4, threads_per_warp=32,
                          warps_per_cta=[2, 1], rep_cluster=[1, 1]), op_idx=0, k_width=2),
    DotOperandLayout(
        parent=DpasLayout(repeatCount=8, systolic_depth=8, execution_size=8, ops_per_chan=1, threads_per_warp=32,
                          warps_per_cta=[4, 1], rep_cluster=[1, 1]), op_idx=1, k_width=1),
    DotOperandLayout(
        parent=DpasLayout(repeatCount=8, systolic_depth=8, execution_size=8, ops_per_chan=2, threads_per_warp=32,
                          warps_per_cta=[4, 1], rep_cluster=[1, 1]), op_idx=1, k_width=2),
]

shared_layouts = [
    SwizzledSharedLayout(4, 2, 4, [0, 1], [1, 1], [1, 1], [0, 1]),
    SwizzledSharedLayout(8, 1, 8, [1, 0], [1, 1], [1, 1], [0, 1]),
    SwizzledSharedLayout(16, 1, 16, [1, 0], [1, 1], [1, 1], [0, 1]),
]


@pytest.mark.parametrize("M, N, M_tile_size, N_tile_size",
                         [[128, 128, 64, 64], [128, 128, 64, 32], [128, 64, 64, 32], [256, 128, 64, 64]])
def test_split_subview(M, N, M_tile_size, N_tile_size, device, tmp_path: pathlib.Path):
    num_rows_per_warp = THREADS_PER_WARP // 4
    num_repeats_M = triton.cdiv(M, M_tile_size)
    num_repeats_N = triton.cdiv(N, N_tile_size)

    ir = f"""
    #blocked = #ttg.blocked<{{sizePerThread=[1, 8], threadsPerWarp=[{num_rows_per_warp}, 4], warpsPerCTA=[4, 1], order=[1, 0], CTAsPerCGA=[1, 1], CTASplitNum=[1, 1], CTAOrder=[0, 1]}}>
    #shared = #ttg.swizzled_shared<{{vec = 8, perPhase = 1, maxPhase = 8, order = [1, 0]}}>
    #smem = #ttg.shared_memory

    module attributes {{"ttg.num-ctas" = 1, "ttg.num-warps" = 4 : i32, "ttg.threads-per-warp" = {THREADS_PER_WARP} : i32}} {{
    tt.func public @kernel(%arg0: !tt.ptr<f16> {{tt.divisibility = 16 : i32}}) {{
        %cst = arith.constant dense<{N}> : tensor<{M}x1xi32, #blocked>
        %cst_n = arith.constant dense<{N_tile_size}> : tensor<{M_tile_size}x1xi32, #blocked>
        %0 = tt.make_range {{end = {M} : i32, start = 0 : i32}} : tensor<{M}xi32, #ttg.slice<{{dim = 1, parent = #blocked}}>>
        %1 = tt.make_range {{end = {N} : i32, start = 0 : i32}} : tensor<{N}xi32, #ttg.slice<{{dim = 0, parent = #blocked}}>>
        %2 = tt.splat %arg0 : !tt.ptr<f16> -> tensor<{M}x{N}x!tt.ptr<f16>, #blocked>
        %4 = tt.expand_dims %0 {{axis = 1 : i32}} : tensor<{M}xi32, #ttg.slice<{{dim = 1, parent = #blocked}}>> -> tensor<{M}x1xi32, #blocked>
        %5 = arith.muli %4, %cst : tensor<{M}x1xi32, #blocked>
        %6 = tt.expand_dims %1 {{axis = 0 : i32}} : tensor<{N}xi32, #ttg.slice<{{dim = 0, parent = #blocked}}>> -> tensor<1x{N}xi32, #blocked>
        %7 = tt.broadcast %6 : tensor<1x{N}xi32, #blocked> -> tensor<{M}x{N}xi32, #blocked>
        %8 = tt.broadcast %5 : tensor<{M}x1xi32, #blocked> -> tensor<{M}x{N}xi32, #blocked>
        %9 = arith.addi %8, %7 : tensor<{M}x{N}xi32, #blocked>
        %ptrs = tt.addptr %2, %9 : tensor<{M}x{N}x!tt.ptr<f16>, #blocked>, tensor<{M}x{N}xi32, #blocked>
        %11 = tt.load %ptrs {{cache = 1 : i32, evict = 1 : i32, isVolatile = false}} : tensor<{M}x{N}x!tt.ptr<f16>, #blocked>

        %c0_i32 = arith.constant 0 : i32

        %12 = ttg.local_alloc : () -> !ttg.memdesc<1x{M}x{N}xf16, #shared, #smem, mutable>
        %13 = ttg.memdesc_index %12, %c0_i32 : !ttg.memdesc<1x{M}x{N}xf16, #shared, #smem, mutable> -> !ttg.memdesc<{M}x{N}xf16, #shared, #smem, mutable>
        ttg.local_store %11, %13 : tensor<{M}x{N}xf16, #blocked> -> !ttg.memdesc<{M}x{N}xf16, #shared, #smem, mutable>

    """

    for m in range(num_repeats_M):
        for n in range(num_repeats_N):
            linear_idx = n + m * num_repeats_N
            m_offset = m * M_tile_size
            n_offset = n * N_tile_size
            ir += f"""
        %view{linear_idx} = ttg.memdesc_subslice %13[{m_offset}, {n_offset}] : !ttg.memdesc<{M}x{N}xf16, #shared, #smem, mutable> -> !ttg.memdesc<{M_tile_size}x{N_tile_size}xf16, #shared, #smem, mutable, {M}x{N}>
        %data{linear_idx} = ttg.local_load %view{linear_idx} : !ttg.memdesc<{M_tile_size}x{N_tile_size}xf16, #shared, #smem, mutable, {M}x{N}> -> tensor<{M_tile_size}x{N_tile_size}xf16, #blocked>
        %inc{linear_idx} = arith.constant dense<{linear_idx}.0> : tensor<{M_tile_size}x{N_tile_size}xf16, #blocked>

        %res{linear_idx} = arith.addf %data{linear_idx}, %inc{linear_idx} : tensor<{M_tile_size}x{N_tile_size}xf16, #blocked>
        ttg.local_store %res{linear_idx}, %view{linear_idx} : tensor<{M_tile_size}x{N_tile_size}xf16, #blocked> -> !ttg.memdesc<{M_tile_size}x{N_tile_size}xf16, #shared, #smem, mutable, {M}x{N}>
        """

    ir += f"""
        %res = ttg.local_load %13 : !ttg.memdesc<{M}x{N}xf16, #shared, #smem, mutable> -> tensor<{M}x{N}xf16, #blocked>
        tt.store %ptrs, %res : tensor<{M}x{N}x!tt.ptr<f16>, #blocked>
        tt.return
    }}
    }}
    """

    temp_file = tmp_path / "test_split_subview.ttgir"
    temp_file.write_text(ir)
    kernel = triton.compile(str(temp_file))

    triton_result = torch.zeros((M, N), device=device, dtype=torch.float16)
    kernel[(1, 1, 1)](triton_result.data_ptr())

    rows = []
    for m in range(num_repeats_M):
        columns = []
        for n in range(num_repeats_N):
            linear_idx = n + m * num_repeats_N
            tile = float(linear_idx) * torch.ones((M_tile_size, N_tile_size), device=device, dtype=torch.float16)
            columns.append(tile)
        rows.append(torch.cat(columns, dim=1))
    expected_result = torch.cat(rows, dim=0)

    test_result = torch.equal(triton_result, expected_result)
    assert test_result


@pytest.mark.parametrize("M, N", [[16, 32]])
@pytest.mark.parametrize("dtype", ['float16', 'float8e5', 'float32'])
@pytest.mark.parametrize("shared_layout", shared_layouts)
@pytest.mark.parametrize("dist_layout", filter_layouts(dot_layouts))
def test_local_load_store_dot(M, N, dtype, dist_layout, shared_layout, device, tmp_path: pathlib.Path):
    if dtype == "float32":
        mlir_dtype = "f32"
    elif dtype == "float16":
        mlir_dtype = "f16"
    elif dtype == "float8e5":
        mlir_dtype = "f8E5M2"

    num_warps = 4
    if isinstance(dist_layout, DotOperandLayout) and isinstance(dist_layout.parent, DpasLayout):
        num_warps = math.prod(dist_layout.parent.warps_per_cta)

    layouts = f"""
    #dist = {dist_layout}
    #shared = {shared_layout}
    #smem = #ttg.shared_memory
    """
    ir = layouts + f"""
  module attributes {{"ttg.num-ctas" = 1 : i32, "ttg.num-warps" = {num_warps} : i32, "ttg.threads-per-warp" = 32 : i32}} {{
  tt.func public @kernel(%arg0: !tt.ptr<{mlir_dtype}> {{tt.divisibility = 16 : i32}}, %arg1: !tt.ptr<{mlir_dtype}> {{tt.divisibility = 16 : i32}}) attributes {{noinline = false}} {{
    %cst = arith.constant dense<{N}> : tensor<{M}x1xi32, #dist>
    %0 = tt.make_range {{end = {M} : i32, start = 0 : i32}} : tensor<{M}xi32, #ttg.slice<{{dim = 1, parent = #dist}}>>
    %1 = tt.make_range {{end = {N} : i32, start = 0 : i32}} : tensor<{N}xi32, #ttg.slice<{{dim = 0, parent = #dist}}>>
    %2 = tt.splat %arg0 : !tt.ptr<{mlir_dtype}> -> tensor<{M}x{N}x!tt.ptr<{mlir_dtype}>, #dist>
    %3 = tt.splat %arg1 : !tt.ptr<{mlir_dtype}> -> tensor<{M}x{N}x!tt.ptr<{mlir_dtype}>, #dist>
    %4 = tt.expand_dims %0 {{axis = 1 : i32}} : tensor<{M}xi32, #ttg.slice<{{dim = 1, parent = #dist}}>> -> tensor<{M}x1xi32, #dist>
    %5 = arith.muli %4, %cst : tensor<{M}x1xi32, #dist>
    %6 = tt.expand_dims %1 {{axis = 0 : i32}} : tensor<{N}xi32, #ttg.slice<{{dim = 0, parent = #dist}}>> -> tensor<1x{N}xi32, #dist>
    %7 = tt.broadcast %6 : tensor<1x{N}xi32, #dist> -> tensor<{M}x{N}xi32, #dist>
    %8 = tt.broadcast %5 : tensor<{M}x1xi32, #dist> -> tensor<{M}x{N}xi32, #dist>
    %9 = arith.addi %8, %7 : tensor<{M}x{N}xi32, #dist>
    %10 = tt.addptr %2, %9 : tensor<{M}x{N}x!tt.ptr<{mlir_dtype}>, #dist>, tensor<{M}x{N}xi32, #dist>
    %11 = tt.load %10 : tensor<{M}x{N}x!tt.ptr<{mlir_dtype}>, #dist>
    %12 = ttg.local_alloc %11 : (tensor<{M}x{N}x{mlir_dtype}, #dist>) -> !ttg.memdesc<{M}x{N}x{mlir_dtype}, #shared, #smem>
    %13 = ttg.local_load %12 : !ttg.memdesc<{M}x{N}x{mlir_dtype}, #shared, #smem> -> tensor<{M}x{N}x{mlir_dtype}, #dist>
    %14 = tt.addptr %3, %9 : tensor<{M}x{N}x!tt.ptr<{mlir_dtype}>, #dist>, tensor<{M}x{N}xi32, #dist>
    tt.store %14, %13 : tensor<{M}x{N}x!tt.ptr<{mlir_dtype}>, #dist>
    tt.return
  }}
}}
"""

    x = to_triton(numpy_random((M, N), dtype_str=dtype), device=device)
    z = torch.empty_like(x, device=device)

    temp_file = tmp_path / "test_local_load_store_dot.ttgir"
    temp_file.write_text(ir)
    kernel = triton.compile(str(temp_file))

    kernel[(1, 1, 1)](x, z)
    assert torch.equal(z, x)


mma_layouts = [
    MmaLayout((2, 0), [1, 4], [1, 1], [1, 1], [0, 1], [16, 8]),
    MmaLayout((3, 0), [4, 1], [1, 1], [1, 1], [0, 1], [16, 128, 16]),  # simple 4 warps case
    MmaLayout((3, 0), [8, 1], [1, 1], [1, 1], [0, 1], [16, 128, 16]),  # simple 8 warps case
    MmaLayout((3, 0), [4, 2], [1, 1], [1, 1], [0, 1], [16, 128, 16]),  # multiple warps on the row
    MmaLayout((3, 0), [4, 2], [1, 1], [1, 1], [0, 1], [16, 64, 16]),  # small instrN
    MmaLayout((3, 0), [8, 4], [1, 1], [1, 1], [0, 1], [16, 64, 16]),  # large number of warps
    DpasLayout(repeatCount=8, systolic_depth=8, execution_size=8, ops_per_chan=1, threads_per_warp=32,
               warps_per_cta=[4, 1], rep_cluster=[1, 1]),
]

shared_layouts = [
    SwizzledSharedLayout(8, 1, 1, [1, 0], [1, 1], [1, 1], [0, 1]),
    NVMMASharedLayout(64, False, 16, [1, 1], [1, 1], [0, 1]),
    NVMMASharedLayout(128, False, 16, [1, 1], [1, 1], [0, 1]),
]


@pytest.mark.parametrize("M, N", [[128, 128]])
@pytest.mark.parametrize("mma_layout", filter_layouts(mma_layouts))
@pytest.mark.parametrize("shared_layout", shared_layouts)
def test_local_load_store_mma(M, N, mma_layout, shared_layout, device, tmp_path: pathlib.Path):
    num_warps = np.prod(mma_layout.warps_per_cta)

    layouts = f"""
    #dist = {mma_layout}
    #shared = {shared_layout}
    #smem = #ttg.shared_memory
    """
    ir = layouts + f"""
  module attributes {{"ttg.num-ctas" = 1 : i32, "ttg.num-warps" = {num_warps} : i32, "ttg.threads-per-warp" = {THREADS_PER_WARP} : i32}} {{
  tt.func public @kernel(%arg0: !tt.ptr<f16> {{tt.divisibility = 16 : i32}}, %arg1: !tt.ptr<f16> {{tt.divisibility = 16 : i32}}) attributes {{noinline = false}} {{
    %cst = arith.constant dense<{N}> : tensor<{M}x1xi32, #dist>
    %0 = tt.make_range {{end = {M} : i32, start = 0 : i32}} : tensor<{M}xi32, #ttg.slice<{{dim = 1, parent = #dist}}>>
    %1 = tt.make_range {{end = {N} : i32, start = 0 : i32}} : tensor<{N}xi32, #ttg.slice<{{dim = 0, parent = #dist}}>>
    %2 = tt.splat %arg0 : !tt.ptr<f16> -> tensor<{M}x{N}x!tt.ptr<f16>, #dist>
    %3 = tt.splat %arg1 : !tt.ptr<f16> -> tensor<{M}x{N}x!tt.ptr<f16>, #dist>
    %4 = tt.expand_dims %0 {{axis = 1 : i32}} : tensor<{M}xi32, #ttg.slice<{{dim = 1, parent = #dist}}>> -> tensor<{M}x1xi32, #dist>
    %5 = arith.muli %4, %cst : tensor<{M}x1xi32, #dist>
    %6 = tt.expand_dims %1 {{axis = 0 : i32}} : tensor<{N}xi32, #ttg.slice<{{dim = 0, parent = #dist}}>> -> tensor<1x{N}xi32, #dist>
    %7 = tt.broadcast %6 : tensor<1x{N}xi32, #dist> -> tensor<{M}x{N}xi32, #dist>
    %8 = tt.broadcast %5 : tensor<{M}x1xi32, #dist> -> tensor<{M}x{N}xi32, #dist>
    %9 = arith.addi %8, %7 : tensor<{M}x{N}xi32, #dist>
    %10 = tt.addptr %2, %9 : tensor<{M}x{N}x!tt.ptr<f16>, #dist>, tensor<{M}x{N}xi32, #dist>
    %11 = tt.load %10 : tensor<{M}x{N}x!tt.ptr<f16>, #dist>
    %12 = ttg.local_alloc %11 : (tensor<{M}x{N}xf16, #dist>) -> !ttg.memdesc<{M}x{N}xf16, #shared, #smem>
    %13 = ttg.local_load %12 : !ttg.memdesc<{M}x{N}xf16, #shared, #smem> -> tensor<{M}x{N}xf16, #dist>
    %14 = tt.addptr %3, %9 : tensor<{M}x{N}x!tt.ptr<f16>, #dist>, tensor<{M}x{N}xi32, #dist>
    tt.store %14, %13 : tensor<{M}x{N}x!tt.ptr<f16>, #dist>
    tt.return
  }}
}}
"""

    x = torch.arange(0, M * N, device=device, dtype=torch.float16).reshape(M, N)
    z = torch.empty_like(x, device=device)

    temp_file = tmp_path / "test_local_load_store_mma.ttgir"
    temp_file.write_text(ir)
    kernel = triton.compile(str(temp_file))

    kernel[(1, 1, 1)](x, z)
    assert torch.equal(z, x)

    if isinstance(shared_layout, NVMMASharedLayout) and hasattr(mma_layout, "version") and mma_layout.version[0] >= 3:
        assert "stmatrix" in kernel.asm["ptx"]


def filter_layout_pairs(layout_pairs):
    return [pair for pair in layout_pairs if is_layout_applicable(pair[0]) and is_layout_applicable(pair[1])]


mma_pairs = [
    [
        MmaLayout((2, 0), [1, 4], [1, 1], [1, 1], [0, 1], [16, 8]),
        MmaLayout((2, 0), [4, 1], [1, 1], [1, 1], [0, 1], [16, 8]),
    ],
    [
        MmaLayout((2, 0), [2, 8], [1, 1], [1, 1], [0, 1], [16, 8]),
        MmaLayout((2, 0), [8, 2], [1, 1], [1, 1], [0, 1], [16, 8]),
    ],
    [
        MmaLayout((2, 1), [1, 4], [1, 1], [1, 1], [0, 1], [16, 8]),
        MmaLayout((2, 1), [4, 1], [1, 1], [1, 1], [0, 1], [16, 8]),
    ],
    [
        MmaLayout((2, 1), [2, 8], [1, 1], [1, 1], [0, 1], [16, 8]),
        MmaLayout((2, 1), [8, 2], [1, 1], [1, 1], [0, 1], [16, 8]),
    ],
    [
        MmaLayout((3, 0), [4, 1], [1, 1], [1, 1], [0, 1], [16, 32, 32]),
        MmaLayout((3, 0), [4, 1], [1, 1], [1, 1], [0, 1], [16, 64, 32]),
    ],
    [
        MmaLayout((3, 0), [4, 1], [1, 1], [1, 1], [0, 1], [16, 64, 32]),
        MmaLayout((3, 0), [4, 1], [1, 1], [1, 1], [0, 1], [16, 32, 32]),
    ],
    [
        MmaLayout((3, 0), [1, 4], [1, 1], [1, 1], [0, 1], [16, 32, 32]),
        MmaLayout((3, 0), [4, 1], [1, 1], [1, 1], [0, 1], [16, 64, 32]),
    ],
    [
        MmaLayout((3, 0), [2, 8], [1, 1], [1, 1], [0, 1], [16, 64, 32]),
        MmaLayout((3, 0), [8, 2], [1, 1], [1, 1], [0, 1], [16, 32, 32]),
    ],
    [
        MmaLayout((3, 0), [4, 1], [1, 1], [1, 1], [0, 1], [16, 128, 16]),
        MmaLayout((3, 0), [4, 1], [1, 1], [1, 1], [0, 1], [16, 64, 16]),
    ],
    [
        MmaLayout((3, 0), [4, 1], [1, 1], [1, 1], [0, 1], [16, 64, 16]),
        MmaLayout((3, 0), [4, 1], [1, 1], [1, 1], [0, 1], [16, 128, 16]),
    ],
    [
        WmmaLayout(1, [4, 4]),
        WmmaLayout(1, [16, 1]),
    ],
    [
        WmmaLayout(1, [16, 1]),
        WmmaLayout(1, [4, 4]),
    ],
    [
        WmmaLayout(2, [4, 4]),
        WmmaLayout(2, [16, 1]),
    ],
    [
        WmmaLayout(2, [16, 1]),
        WmmaLayout(2, [4, 4]),
    ],
    [
        MfmaLayout([2, 0], [2, 2], [1, 1], [32, 32], False),
        MfmaLayout([2, 0], [4, 1], [1, 1], [32, 32], False),
    ],
    [
        MfmaLayout([2, 0], [4, 1], [1, 1], [32, 32], False),
        MfmaLayout([2, 0], [2, 2], [1, 1], [32, 32], False),
    ],
    [
        MfmaLayout([2, 0], [2, 2], [1, 1], [32, 32], False),
        MfmaLayout([2, 0], [4, 1], [1, 1], [32, 32], True),
    ],
    [
        MfmaLayout([2, 0], [4, 1], [1, 1], [32, 32], False),
        MfmaLayout([2, 0], [2, 2], [1, 1], [32, 32], True),
    ],
    [
        MfmaLayout([2, 0], [4, 4], [1, 1], [16, 16], False),
        MfmaLayout([2, 0], [16, 1], [1, 1], [16, 16], False),
    ],
    [
        MfmaLayout([2, 0], [16, 1], [1, 1], [16, 16], False),
        MfmaLayout([2, 0], [4, 4], [1, 1], [16, 16], False),
    ],
    [
        MfmaLayout([2, 0], [4, 4], [1, 1], [16, 16], False),
        MfmaLayout([2, 0], [16, 1], [1, 1], [16, 16], True),
    ],
    [
        MfmaLayout([2, 0], [16, 1], [1, 1], [16, 16], False),
        MfmaLayout([2, 0], [4, 4], [1, 1], [16, 16], True),
    ],
    [
        DpasLayout(repeatCount=8, systolic_depth=8, execution_size=8, ops_per_chan=1, threads_per_warp=32,
                   warps_per_cta=[4, 1], rep_cluster=[1, 1]),
        DpasLayout(repeatCount=8, systolic_depth=8, execution_size=8, ops_per_chan=2, threads_per_warp=32,
                   warps_per_cta=[2, 2], rep_cluster=[1, 1]),
    ],
]


@pytest.mark.parametrize("M, N", [[16, 16], [64, 1], [1, 64], [64, 64], [128, 128], [256, 256]])
@pytest.mark.parametrize("dtype", ['float16'])
@pytest.mark.parametrize("mma_pair", filter_layout_pairs(mma_pairs))
def test_convert_mma2mma(M, N, mma_pair, dtype, device, tmp_path: pathlib.Path):
    src_layout, _ = mma_pair
    num_warps = np.prod(src_layout.warps_per_cta)
    warp_size = THREADS_PER_WARP

    def do_test(src_layout, dst_layout):
        layouts = f"""
        #src = {src_layout}
        #dst = {dst_layout}
        """

        ir = layouts + f"""
        module attributes {{"ttg.num-warps" = {num_warps} : i32, "ttg.num-ctas" = 1 : i32, "ttg.threads-per-warp" = {warp_size} : i32}} {{
        tt.func public @kernel_0d1d(%arg0: !tt.ptr<f16> {{tt.divisibility = 16 : i32}}, %arg1: !tt.ptr<f16> {{tt.divisibility = 16 : i32}}) {{
        %cst = arith.constant dense<{N}> : tensor<{M}x1xi32, #src>
        %0 = tt.make_range {{end = {M} : i32, start = 0 : i32}} : tensor<{M}xi32, #ttg.slice<{{dim = 1, parent = #src}}>>
        %1 = tt.make_range {{end = {N} : i32, start = 0 : i32}} : tensor<{N}xi32, #ttg.slice<{{dim = 0, parent = #src}}>>
        %2 = tt.splat %arg0 : !tt.ptr<f16> -> tensor<{M}x{N}x!tt.ptr<f16>, #src>
        %3 = tt.splat %arg1 : !tt.ptr<f16> -> tensor<{M}x{N}x!tt.ptr<f16>, #dst>
        %4 = tt.expand_dims %0 {{axis = 1 : i32}} : tensor<{M}xi32, #ttg.slice<{{dim = 1, parent = #src}}>> -> tensor<{M}x1xi32, #src>
        %5 = arith.muli %4, %cst : tensor<{M}x1xi32, #src>
        %6 = tt.expand_dims %1 {{axis = 0 : i32}} : tensor<{N}xi32, #ttg.slice<{{dim = 0, parent = #src}}>> -> tensor<1x{N}xi32, #src>
        %7 = tt.broadcast %6 : tensor<1x{N}xi32, #src> -> tensor<{M}x{N}xi32, #src>
        %8 = tt.broadcast %5 : tensor<{M}x1xi32, #src> -> tensor<{M}x{N}xi32, #src>
        %9 = arith.addi %8, %7 : tensor<{M}x{N}xi32, #src>
        %10 = tt.addptr %2, %9 : tensor<{M}x{N}x!tt.ptr<f16>, #src>, tensor<{M}x{N}xi32, #src>
        %11 = tt.load %10 : tensor<{M}x{N}x!tt.ptr<f16>, #src>
        %12 = ttg.convert_layout %9 : tensor<{M}x{N}xi32, #src> -> tensor<{M}x{N}xi32, #dst>
        %13 = ttg.convert_layout %11 : tensor<{M}x{N}xf16, #src> -> tensor<{M}x{N}xf16, #dst>
        %14 = tt.addptr %3, %12 : tensor<{M}x{N}x!tt.ptr<f16>, #dst>, tensor<{M}x{N}xi32, #dst>
        tt.store %14, %13 : tensor<{M}x{N}x!tt.ptr<f16>, #dst>
        tt.return
        }}
        }}
        """

        x = to_triton(numpy_random((M, N), dtype_str=dtype), device=device)
        z = torch.empty_like(x)

        temp_file = tmp_path / "test_convert_mma2mma.ttgir"
        temp_file.write_text(ir)
        kernel = triton.compile(str(temp_file))

        kernel[(1, 1, 1)](x.data_ptr(), z.data_ptr())

        assert torch.equal(z, x)

    do_test(mma_pair[0], mma_pair[1])
    do_test(mma_pair[1], mma_pair[0])


single_warp_layouts = [
    BlockedLayout([1, 1], [THREADS_PER_WARP, 1], [1, 1], [1, 0]),
    BlockedLayout([1, 1], [THREADS_PER_WARP // 2, 2], [1, 1], [1, 0]),
    BlockedLayout([1, 1], [THREADS_PER_WARP // 4, 4], [1, 1], [1, 0]),
    BlockedLayout([1, 1], [THREADS_PER_WARP // 8, 8], [1, 1], [1, 0]),
    BlockedLayout([1, 1], [THREADS_PER_WARP // 16, 16], [1, 1], [1, 0]),
    BlockedLayout([1, 1], [THREADS_PER_WARP // 32, 32], [1, 1], [1, 0]),
    BlockedLayout([32, 1], [1, THREADS_PER_WARP], [1, 1], [1, 0]),
    BlockedLayout([16, 1], [2, THREADS_PER_WARP // 2], [1, 1], [1, 0]),
    BlockedLayout([1, 4], [THREADS_PER_WARP, 1], [1, 1], [1, 0]),
    BlockedLayout([1, 4], [THREADS_PER_WARP // 2, 2], [1, 1], [1, 0]),
    BlockedLayout([1, 4], [THREADS_PER_WARP // 4, 4], [1, 1], [1, 0]),
    BlockedLayout([1, 4], [THREADS_PER_WARP // 8, 8], [1, 1], [1, 0]),
    BlockedLayout([1, 4], [THREADS_PER_WARP // 16, 16], [1, 1], [1, 0]),
    BlockedLayout([1, 4], [THREADS_PER_WARP // 32, 32], [1, 1], [1, 0]),
]


@pytest.mark.parametrize("M, N", [[32, 32], [64, 64]])
@pytest.mark.parametrize("dtype", ['float16'])
@pytest.mark.parametrize("src_layout", single_warp_layouts)
@pytest.mark.parametrize("dst_layout", single_warp_layouts)
def test_convert_warp_local(M, N, src_layout, dst_layout, dtype, device, tmp_path: pathlib.Path):
    if str(src_layout) == str(dst_layout):
        pytest.xfail()
    if np.prod(src_layout.threads_per_warp) == 0 or np.prod(dst_layout.threads_per_warp) == 0:
        pytest.xfail()

    # Test layout pairs that are likely to codegen warp shuffles.
    a, b = list(np.array(src_layout.threads_per_warp) // np.array(dst_layout.threads_per_warp))
    c = a if a != 0 else b
    if c > 2:
        pytest.xfail()

    layouts = f"""
    #src = {src_layout}
    #dst = {dst_layout}
    #smem = #ttg.shared_memory
    """

    conversion = f"""
    %12 = ttg.convert_layout %9 : tensor<{M}x{N}xi32, #src> -> tensor<{M}x{N}xi32, #dst>
    %13 = ttg.convert_layout %11 : tensor<{M}x{N}xf16, #src> -> tensor<{M}x{N}xf16, #dst>
    """

    ir = layouts + f"""
    module attributes {{"ttg.num-warps" = 1 : i32, "ttg.num-ctas" = 1 : i32, "ttg.threads-per-warp" = {THREADS_PER_WARP} : i32}} {{
  tt.func public @kernel_0d1d(%arg0: !tt.ptr<f16> {{tt.divisibility = 16 : i32}}, %arg1: !tt.ptr<f16> {{tt.divisibility = 16 : i32}}) {{
    %cst = arith.constant dense<{N}> : tensor<{M}x1xi32, #src>
    %0 = tt.make_range {{end = {M} : i32, start = 0 : i32}} : tensor<{M}xi32, #ttg.slice<{{dim = 1, parent = #src}}>>
    %1 = tt.make_range {{end = {N} : i32, start = 0 : i32}} : tensor<{N}xi32, #ttg.slice<{{dim = 0, parent = #src}}>>
    %2 = tt.splat %arg0 : !tt.ptr<f16> -> tensor<{M}x{N}x!tt.ptr<f16>, #src>
    %4 = tt.expand_dims %0 {{axis = 1 : i32}} : tensor<{M}xi32, #ttg.slice<{{dim = 1, parent = #src}}>> -> tensor<{M}x1xi32, #src>
    %5 = arith.muli %4, %cst : tensor<{M}x1xi32, #src>
    %6 = tt.expand_dims %1 {{axis = 0 : i32}} : tensor<{N}xi32, #ttg.slice<{{dim = 0, parent = #src}}>> -> tensor<1x{N}xi32, #src>
    %7 = tt.broadcast %6 : tensor<1x{N}xi32, #src> -> tensor<{M}x{N}xi32, #src>
    %8 = tt.broadcast %5 : tensor<{M}x1xi32, #src> -> tensor<{M}x{N}xi32, #src>
    %9 = arith.addi %8, %7 : tensor<{M}x{N}xi32, #src>
    %10 = tt.addptr %2, %9 : tensor<{M}x{N}x!tt.ptr<f16>, #src>, tensor<{M}x{N}xi32, #src>
    %11 = tt.load %10 : tensor<{M}x{N}x!tt.ptr<f16>, #src>
    %3 = tt.splat %arg1 : !tt.ptr<f16> -> tensor<{M}x{N}x!tt.ptr<f16>, #dst>
    """ + conversion + f"""
    %14 = tt.addptr %3, %12 : tensor<{M}x{N}x!tt.ptr<f16>, #dst>, tensor<{M}x{N}xi32, #dst>
    tt.store %14, %13 : tensor<{M}x{N}x!tt.ptr<f16>, #dst>
    tt.return
  }}
}}
"""

    x = to_triton(numpy_random((M, N), dtype_str=dtype), device=device)
    z = torch.empty_like(x, device=device)

    temp_file = tmp_path / "test_convert_warp_local.ttgir"
    temp_file.write_text(ir)
    kernel = triton.compile(str(temp_file))

    kernel[(1, 1, 1)](x.data_ptr(), z.data_ptr())

    torch.testing.assert_close(z, x, rtol=0, atol=0)


@pytest.mark.interpreter
def test_load_scalar_with_mask(device):

    @triton.jit
    def kernel(Input, Index, Out, N: int):
        index = tl.load(Index)
        scalar = tl.load(Input + index, mask=index < N, other=0)
        tl.store(Out, scalar, mask=index < N)

    Index = torch.tensor([0], dtype=torch.int32, device=device)
    Input = torch.tensor([0], dtype=torch.int32, device=device)
    Out = torch.empty_like(Index, device=device)
    kernel[(1, )](Input, Index, Out, Index.numel())
    assert Out.data[0] == 0


# This test is used to test our own PTX codegen for float16 and int16 conversions
# maybe delete it later after ptxas has been fixed
@pytest.mark.parametrize("dtype_str", ['float16', 'int16'])
def test_ptx_cast(dtype_str, device):

    @triton.jit
    def kernel(in_ptr0, out_ptr2, xnumel, rnumel, dtype: tl.constexpr, XBLOCK: tl.constexpr, RBLOCK: tl.constexpr):
        xoffset = tl.program_id(0) * XBLOCK
        xindex = xoffset + tl.arange(0, XBLOCK)[:, None]
        xmask = xindex < xnumel
        rbase = tl.arange(0, RBLOCK)[None, :]
        x0 = xindex
        _tmp4 = (tl.zeros([XBLOCK, RBLOCK], dtype) - 10000).to(dtype)
        for roffset in range(0, rnumel, RBLOCK):
            rindex = roffset + rbase
            rmask = rindex < rnumel
            r1 = rindex
            tmp0 = tl.load(in_ptr0 + (r1 + (197 * x0)), rmask & xmask).to(dtype)
            tmp1 = 2
            tmp2 = tmp0 * tmp1
            tmp3 = tmp2.to(dtype)
            tmp5 = _tmp4 < tmp3
            _tmp4 = tl.where(rmask & xmask & tmp5, tmp3, _tmp4)
            tl.store(out_ptr2 + (r1 + (197 * x0) + tl.zeros([XBLOCK, RBLOCK], tl.int32)), _tmp4, rmask & xmask)

    torch.manual_seed(123)
    if dtype_str == 'int16':
        torch_dtype = torch.int16
        triton_dtype = tl.int32
    else:
        torch_dtype = torch.float16
        triton_dtype = tl.float32

    s0 = 4
    buf11 = -torch.ones((6 * s0, 197, 197), device=device, dtype=torch_dtype)
    buf14 = -torch.ones((s0, 6, 197, 197), device=device, dtype=torch_dtype)
    kernel[(4728, )](buf11, buf14, 1182 * s0, 197, triton_dtype, 1, 256, num_warps=2)
    assert buf14.to(torch.float32).mean() == -2.0


# -----------------------
# test fp8 -> fp32 dot
# -----------------------


def f8_to_f16(x, dtype):

    @triton.jit
    def kernel(Y, X, N, BLOCK_SIZE: tl.constexpr):
        pid = tl.program_id(0)
        offs = pid * BLOCK_SIZE + tl.arange(0, BLOCK_SIZE)
        mask = offs < N
        x = tl.load(X + offs, mask=mask)
        tl.store(Y + offs, x, mask=mask)

    ret = torch.empty(x.shape, dtype=torch.float16, device=x.device)
    grid = lambda META: (triton.cdiv(x.numel(), META['BLOCK_SIZE']), )
    dtype = getattr(tl, dtype)
    kernel[grid](ret, triton.reinterpret(x, dtype), ret.numel(), BLOCK_SIZE=1024)
    return ret


@triton.jit
def matmul_kernel(  #
        a_ptr, b_ptr, c_ptr,  #
        M, N, K,  #
        stride_am, stride_ak,  #
        stride_bk, stride_bn,  #
        stride_cm, stride_cn,  #
        BLOCK_SIZE_M: tl.constexpr, BLOCK_SIZE_N: tl.constexpr, BLOCK_SIZE_K: tl.constexpr,  #
        low_precision_acc: tl.constexpr,  #
        num_stages: tl.constexpr = 3  #
):
    pid = tl.program_id(axis=0)
    num_pid_m = tl.cdiv(M, BLOCK_SIZE_M)
    pid_m = pid % num_pid_m
    pid_n = pid // num_pid_m
    offs_am = (pid_m * BLOCK_SIZE_M + tl.arange(0, BLOCK_SIZE_M)) % M
    offs_bn = (pid_n * BLOCK_SIZE_N + tl.arange(0, BLOCK_SIZE_N)) % N
    offs_k = tl.arange(0, BLOCK_SIZE_K)
    a_ptrs = a_ptr + (offs_am[:, None] * stride_am + offs_k[None, :] * stride_ak)
    b_ptrs = b_ptr + (offs_k[:, None] * stride_bk + offs_bn[None, :] * stride_bn)
    accumulator = tl.zeros((BLOCK_SIZE_M, BLOCK_SIZE_N), dtype=tl.float32)
    for k in tl.range(0, tl.cdiv(K, BLOCK_SIZE_K), num_stages=num_stages):
        a = tl.load(a_ptrs)
        b = tl.load(b_ptrs)
        accumulator = tl.dot(a, b, acc=accumulator, max_num_imprecise_acc=low_precision_acc)
        a_ptrs += BLOCK_SIZE_K * stride_ak
        b_ptrs += BLOCK_SIZE_K * stride_bk
    offs_cm = pid_m * BLOCK_SIZE_M + tl.arange(0, BLOCK_SIZE_M)
    offs_cn = pid_n * BLOCK_SIZE_N + tl.arange(0, BLOCK_SIZE_N)
    c_ptrs = c_ptr + stride_cm * offs_cm[:, None] + stride_cn * offs_cn[None, :]
    tl.store(c_ptrs, accumulator)


@pytest.mark.interpreter
@pytest.mark.parametrize("M, N, K", [(128, 256, 256)])
@pytest.mark.parametrize("BLOCK_M, BLOCK_N, BLOCK_K", [(128, 256, 128), (64, 64, 64)])
@pytest.mark.parametrize(
    "in_type_str",
    ['float8e5', 'float8e5b16', 'float8e4b8', 'float8e4nv'] if is_hip() else ['float8e5', 'float8e4nv', 'float8e4b15'])
@pytest.mark.parametrize("low_precision_acc", [0, 32, 64, 128])
def test_dot_max_num_imprecise_acc(M, N, K, BLOCK_M, BLOCK_N, BLOCK_K, in_type_str, low_precision_acc, device):
    num_stages = 3
    if is_cuda():
        cc = torch.cuda.get_device_capability()
        if cc[0] >= 9 and in_type_str == "float8e4b15":
            pytest.skip("Dot op does not support fp8e4b15 on CUDA arch >= 90")
    elif is_hip():
        num_stages = 2
        if in_type_str in ("float8e5b16", "float8e4b8") and not is_hip_cdna3():
            pytest.skip(f"{in_type_str} only supported on CDNA3")
        if in_type_str in ("float8e5", "float8e4nv") and not (is_hip_cdna4() or is_hip_gfx12()):
            pytest.skip(f"{in_type_str} only supported on CDNA4 or gfx12")

    check_type_supported(in_type_str, device)
    A = numpy_random((M, K), dtype_str=in_type_str)
    B = numpy_random((K, N), dtype_str=in_type_str)
    C = torch.empty((M, N), dtype=torch.float32, device=device)
    num_warps = 8
    a = to_triton(A, device=device, dst_type=in_type_str)
    b = to_triton(B, device=device, dst_type=in_type_str)
    grid = (triton.cdiv(M, BLOCK_M) * triton.cdiv(N, BLOCK_N), 1)
    max_num_impressive_acc = low_precision_acc if low_precision_acc <= BLOCK_K else None
    h = matmul_kernel[grid](a, b, C, M, N, K, a.stride(0), a.stride(1), b.stride(0), b.stride(1), C.stride(0),
                            C.stride(1), BLOCK_M, BLOCK_N, BLOCK_K, max_num_impressive_acc, num_warps=num_warps,
                            num_stages=num_stages)
    torch_a = torch.from_numpy(A).to(device=device)
    th_a = f8_to_f16(torch_a, in_type_str)
    torch_b = torch.from_numpy(B).to(device=device)
    th_b = f8_to_f16(torch_b, in_type_str)
    ref_out = torch.matmul(th_a, th_b).to(torch.float32)
    if in_type_str == 'float8e4nv':
        torch.testing.assert_close(ref_out, C, rtol=0.01, atol=0.01)
    else:
        torch.testing.assert_close(ref_out, C, rtol=1e-3, atol=1e-3)
    if is_hopper() and low_precision_acc > 0:
        # Hopper-specific workaround lower precision accumulator.
        assert h.asm["ptx"].count("add.f32") == (BLOCK_M * BLOCK_N) // (32 * num_warps) * (BLOCK_K // low_precision_acc)


# -----------------------
# test enable_fp_fusion
# -----------------------


@pytest.mark.parametrize("enable_fp_fusion", [False, True])
@pytest.mark.parametrize("default_override", [False, True])
def test_enable_fp_fusion(enable_fp_fusion, default_override, device):
    # Sequential multiply add can be fused by backend
    @triton.jit
    def mul_add(data):
        ptrs = data + tl.arange(0, 128)
        tl.store(ptrs, tl.load(ptrs) * 1.5 + 1.0)

    data = torch.randn((128, ), device=device, dtype=torch.float32)
    if default_override:
        os.environ["TRITON_DEFAULT_FP_FUSION"] = "1" if enable_fp_fusion else "0"
        assert triton.knobs.language.default_fp_fusion == enable_fp_fusion
        h = mul_add[(1, )](data)
    else:
        h = mul_add[(1, )](data, enable_fp_fusion=enable_fp_fusion)

    if not is_cuda():
        return
    found_fma = re.search(r'(mad|fma)\.r[nzmp]\.(ftz\.)?f32', h.asm["ptx"]) is not None
    assert found_fma == enable_fp_fusion


# -----------------------
# test override_arch
# -----------------------


@pytest.mark.parametrize("arch", ["sm70", "sm80", "sm90", "gfx942", "gfx950", "gfx1200"])
@pytest.mark.parametrize("env_var_override", [False, True])
def test_override_arch(arch, env_var_override, device):
<<<<<<< HEAD
    if not is_cuda():
        pytest.xfail('arch only for CUDA')
=======
    if arch.startswith("sm") and not is_cuda():
        pytest.skip(f"{arch} arch only for CUDA")
    elif arch.startswith("gfx") and not is_hip():
        pytest.skip(f"{arch} arch only for HIP")
>>>>>>> 67af519e

    @triton.jit
    def simple(data, out):
        in_ptrs = data + tl.arange(0, 128)
        out_ptrs = out + tl.arange(0, 128)
        tl.store(out_ptrs, tl.load(in_ptrs) * 1.5 + 1.0)

    data = torch.randn((128, ), device=device, dtype=torch.float32)
    out = torch.empty_like(data)

    if is_cuda():
        if env_var_override:
            os.environ["TRITON_OVERRIDE_ARCH"] = str(arch)
            h = simple[(1, )](data, out)
            os.environ.pop("TRITON_OVERRIDE_ARCH")
        else:
            h = simple[(1, )](data, out, arch=arch)
        torch.testing.assert_close(data * 1.5 + 1.0, out)
        ttgir_cc = re.search(r'cuda:(\d+)', h.asm["ttgir"])
        assert ttgir_cc.group(1) == arch[2:]
    elif is_hip():
        # For HIP, the generated kernel is a binary containing the final ISA. So we cannot run
        # them like CUDA side if the chip doesn't match. Here we just check generated ISA.
        if env_var_override:
            os.environ["TRITON_OVERRIDE_ARCH"] = str(arch)
            h = simple.warmup(data, out, grid=(1, ))
            os.environ.pop("TRITON_OVERRIDE_ARCH")
        else:
            h = simple.warmup(data, out, arch=arch, grid=(1, ))
        ttgir_gfx = re.search(r'hip:(\w+)', h.asm["ttgir"])
        ttgir_warp = re.search(r'"ttg.threads-per-warp" = (\d+)', h.asm["ttgir"])
        amdgcn_gfx = re.search(r'.amdgcn_target "amdgcn-amd-amdhsa--(\w+)"', h.asm["amdgcn"])
        assert ttgir_gfx.group(1) == arch
        assert int(ttgir_warp.group(1)) == (32 if arch == "gfx1200" else 64)
        assert amdgcn_gfx.group(1) == arch


# -----------------------
# test propagate_nan
# -----------------------


@pytest.mark.parametrize("dtype", ['float16', 'float32'])
@pytest.mark.parametrize("propagate_nan", ['NONE', 'ALL'])
@pytest.mark.parametrize("func", ['minimum', 'maximum', 'clamp'])
def test_propagate_nan(dtype, propagate_nan, func, device):

    @triton.jit
    def kernel(A, B, C, propagate_nan: tl.constexpr, func: tl.constexpr):
        if func == 'clamp':
            tl.store(
                C,
                getattr(tl, func)(tl.load(A), -tl.load(B), tl.load(B),
                                  propagate_nan=getattr(tl.PropagateNan, propagate_nan)))
        else:
            tl.store(C,
                     getattr(tl, func)(tl.load(A), tl.load(B), propagate_nan=getattr(tl.PropagateNan, propagate_nan)))

    for mode in ['A', 'B', 'both']:
        if func == 'clamp' and mode == 'B':
            # clamp does not guarantee propagation from 'min' and 'max' args
            continue
        A = torch.randn((1, ), device=device, dtype=getattr(torch, dtype))
        if mode == 'A' or mode == 'both': A[0] = torch.nan
        B = torch.randn((1, ), device=device, dtype=getattr(torch, dtype))
        if mode == 'B' or mode == 'both': B[0] = torch.nan
        C = torch.zeros_like(A, device=device, dtype=getattr(torch, dtype))
        kernel[(1, )](A, B, C, propagate_nan, func)

        if mode == 'both' or propagate_nan == 'ALL':
            assert torch.isnan(C[0])
        else:
            assert not torch.isnan(C[0])


# -----------------------
# test clamp
# -----------------------


@pytest.mark.interpreter
@pytest.mark.parametrize("dtype", ['float16', 'float32'])
def test_clamp(dtype, device):

    @triton.jit
    def kernel(x_ptr, min_ptr, max_ptr, out_ptr, ref_ptr, N, BLOCK_SIZE: tl.constexpr):

        off = tl.arange(0, BLOCK_SIZE)
        mask = off < N
        x = tl.load(x_ptr + off, mask=mask)
        min = tl.load(min_ptr + off, mask=mask)
        max = tl.load(max_ptr + off, mask=mask)
        out = out_ptr + off
        ref = ref_ptr + off

        tl.store(out, tl.clamp(x, min, max), mask=mask)
        ref_val = tl.minimum(tl.maximum(x, min), max)
        tl.store(ref, ref_val, mask=mask)

    size = 128

    x = torch.randn((size, ), device=device, dtype=getattr(torch, dtype))
    a = torch.randn((size, ), device=device, dtype=getattr(torch, dtype))
    b = torch.randn((size, ), device=device, dtype=getattr(torch, dtype))
    min = torch.min(a, b)
    max = torch.max(a, b)
    out = torch.zeros_like(x, device=device, dtype=getattr(torch, dtype))
    ref = torch.zeros_like(x, device=device, dtype=getattr(torch, dtype))

    kernel[(size, )](x, min, max, out, ref, x.numel(), BLOCK_SIZE=size)

    torch.testing.assert_close(out, ref)


# Test for symmetric clamp(x, -limit, limit), as it may go through optimized
# codegen in the backends
@pytest.mark.interpreter
@pytest.mark.parametrize("dtype", ['bfloat16', 'float16', 'float32'])
def test_clamp_symmetric(dtype, device):

    @triton.jit
    def kernel(x_ptr, limit_ptr, out_ptr, ref_ptr, N, BLOCK_SIZE: tl.constexpr):

        off = tl.arange(0, BLOCK_SIZE)
        mask = off < N
        x = tl.load(x_ptr + off, mask=mask)
        limit = tl.load(limit_ptr + off, mask=mask)
        out = out_ptr + off
        ref = ref_ptr + off

        tl.store(out, tl.clamp(x, -limit, limit), mask=mask)
        ref_val = tl.minimum(tl.maximum(x, -limit), limit)
        tl.store(ref, ref_val, mask=mask)

    size = 128

    x = torch.randn((size, ), device=device, dtype=getattr(torch, dtype))
    limit = torch.randn((size, ), device=device, dtype=getattr(torch, dtype)).abs()
    out = torch.zeros_like(x, device=device, dtype=getattr(torch, dtype))
    ref = torch.zeros_like(x, device=device, dtype=getattr(torch, dtype))

    kernel[(size, )](x, limit, out, ref, x.numel(), BLOCK_SIZE=size)

    torch.testing.assert_close(out, ref)


# -----------------------
# test iterators
# -----------------------


@pytest.mark.interpreter
def test_static_range(device):

    @triton.jit
    def loop_kernel(Z, N: tl.constexpr, step: tl.constexpr):
        acc = 0
        for i in tl.static_range(0, N, step=step):
            acc += i
        tl.store(Z, acc)

    N = 100
    step = 7
    Out = torch.empty(1, dtype=torch.int32, device=device)
    loop_kernel[(1, )](Out, N, step)
    Acc = torch.tensor([0], dtype=torch.int32, device=device)
    for i in range(0, N, step):
        Acc += i
    assert (Out == Acc).all(), (Out, Acc)


@pytest.mark.interpreter
def test_tl_range_num_stages(device):
    if is_hip():
        pytest.skip("test_tl_range is not supported in HIP")
    M, N, K = 64, 64, 512
    BLOCK_M, BLOCK_N, BLOCK_K = M, N, 64
    a = torch.randn((M, K), device=device, dtype=torch.float16)
    b = torch.randn((K, N), device=device, dtype=torch.float16)
    c = torch.empty((M, N), dtype=torch.float32, device=device)
    pgm = matmul_kernel[
        1,
    ](a, b, c, M, N, K, a.stride(0), a.stride(1), b.stride(0), b.stride(1), c.stride(0), c.stride(1), BLOCK_M, BLOCK_N,
      BLOCK_K, 0, num_stages=5)
    ref_out = torch.matmul(a, b).to(torch.float32)
    if is_interpreter():
        # GPU invokes tensor core for float16 matmul, which is not supported in interpreter.
        # Thus we use a higher tolerance
        torch.testing.assert_close(ref_out, c, rtol=1e-2, atol=1e-1)
    else:
        torch.testing.assert_close(ref_out, c, rtol=1e-3, atol=1e-3)
        if device in ['cuda']:
            capability = torch.cuda.get_device_capability()
            if capability[0] >= 8:
                ptx = pgm.asm['ptx']
                # check that the loop got pipelined with the right number of stages.
                assert 'cp.async.wait_group \t6' in ptx


def test_tl_range_fuse():

    @triton.jit
    def kernel(ub):
        for i in tl.range(0, ub, flatten=True):
            for j in tl.range(0, ub):
                print("i", i)

    compiled_kernel = kernel.warmup(10, grid=(1, ))
    assert "tt.flatten" in compiled_kernel.asm["ttir"]
    assert compiled_kernel.asm["ttgir"].count("scf.for") == 1


def test_tl_range_option_none():

    @triton.jit
    def kernel(ub):
        for i in tl.range(0, ub, num_stages=None, loop_unroll_factor=None):
            print("i", i)

    compiled_kernel = kernel.warmup(10, grid=(1, ))
    assert "num_stages" not in compiled_kernel.asm["ttir"]
    assert "loop_unroll_factor" not in compiled_kernel.asm["ttir"]


@triton.jit(noinline=True)
def maxnreg_noinline1(X):
    tl.store(X, 0)


@triton.jit(noinline=True)
def maxnreg_noinline2(X):
    tl.store(X, 0)


@pytest.mark.interpreter
def test_maxnreg(device):
    if not is_cuda():
        pytest.xfail('maxnreg only works on CUDA')

    # triton kernel
    @triton.jit
    def kernel(X):
        maxnreg_noinline1(X)
        tl.store(X, 0)
        maxnreg_noinline2(X)

    X = torch.empty(1, dtype=torch.int32, device=device)
    k = kernel[(1, )](X, maxnreg=42)

    if not is_interpreter():
        # Ensure that .maxnreg is set on the kernel function (marked with .entry)
        # and not on either of the noinline functions (marked with .func).
        try:
            assert re.search(r'\.visible \.entry [^{;]*\.maxnreg 42', k.asm["ptx"])
            assert not re.search(r'\.visible \.func [^{;]*\.maxnreg', k.asm["ptx"])
        except AssertionError:
            print("Failing ptx:\n", k.asm["ptx"])
            raise


@pytest.mark.interpreter
def test_temp_var_in_loop(device):

    @triton.jit
    def temp_in_loop(Z, N: tl.constexpr, BLOCK: tl.constexpr):
        acc = tl.full((BLOCK, ), 0, dtype=tl.int32)
        for i in range(N):
            if i == 0:
                temp = tl.full((BLOCK, ), 2, dtype=tl.int32)
                acc = temp
            else:
                acc += tl.full((BLOCK, ), 1, dtype=tl.int32)
            # reuse the temp variable and make sure to check that it isn't creating incorrect IR.
            temp = tl.full((BLOCK, ), 1, dtype=tl.int32)
            acc += temp
        z = Z + tl.arange(0, BLOCK)
        tl.store(z, acc)

    N = 10
    BLOCK = 32
    out = torch.empty((BLOCK, ), dtype=torch.int32, device=device)
    temp_in_loop[(1, )](out, N, BLOCK)
    acc = torch.full((BLOCK, ), 0, dtype=torch.int32, device=device)
    for i in range(N):
        if i == 0:
            temp = torch.full((BLOCK, ), 2, dtype=torch.int32, device=device)
            acc = temp
        else:
            acc += torch.full((BLOCK, ), 1, dtype=torch.int32, device=device)
        temp = torch.full((BLOCK, ), 1, dtype=torch.int32, device=device)
        acc += temp
    assert (acc == out).all()


@pytest.mark.interpreter
def test_num_programs(device):
    # Assuming that the kernel is launched with a grid of (11, 21, 31)
    grid = (11, 21, 31)
    input = torch.empty((3, ), dtype=torch.int32, device=device)

    @triton.jit
    def kernel(input):
        num_programs_0 = tl.num_programs(0)
        num_programs_1 = tl.num_programs(1)
        num_programs_2 = tl.num_programs(2)
        tl.store(input, num_programs_0)
        tl.store(input + 1, num_programs_1)
        tl.store(input + 2, num_programs_2)

    kernel[grid](input)
    assert torch.all(input == torch.tensor(grid, device=device))


# -----------------------
# test extern functions
# -----------------------


@pytest.mark.parametrize("dtype_str", ['float32', 'float64'])
def test_math_extern(dtype_str, device):
    if is_interpreter():
        pytest.xfail('math_extern does not work in the interpreter mode')

    @triton.jit
    def kernel(
        x_ptr,
        y_ptr,
        n_elements,
        BLOCK_SIZE: tl.constexpr,
    ):
        pid = tl.program_id(axis=0)
        block_start = pid * BLOCK_SIZE
        offsets = block_start + tl.arange(0, BLOCK_SIZE)
        mask = offsets < n_elements
        x = tl.load(x_ptr + offsets, mask=mask)
        y = libdevice.tanh(x)
        tl.store(y_ptr + offsets, y, mask=mask)

    shape = (128, )
    rs = RandomState(17)

    x = numpy_random(shape, dtype_str=dtype_str, rs=rs)
    y_ref = np.tanh(x)
    x_tri = to_triton(x, device=device)
    y_tri = to_triton(numpy_random(shape, dtype_str=dtype_str, rs=rs), device=device)
    kernel[(1, )](x_tri, y_tri, shape[0], BLOCK_SIZE=shape[0])
    # compare
    np.testing.assert_allclose(y_ref, to_numpy(y_tri), rtol=0.01)


# -----------------------
# test loop unrolling
# -----------------------


def test_unroll_attr(device):

    @triton.jit
    def _kernel(dst, unroll_factor: tl.constexpr):
        pid = tl.program_id(axis=0)
        for i in tl.range(0, 10, loop_unroll_factor=unroll_factor):
            tl.atomic_add(dst + pid, i + pid)

    def check_loop_unroll_count(ir, opStr, loop_unroll_factor):
        for line in ir.splitlines():
            if opStr in line:
                loop_unroll_factor = loop_unroll_factor - 1
        # Sometimes we get a remainder loop
        assert loop_unroll_factor <= 0

    # Try for all different loop unroll factors:
    for unroll_factor in [1, 2, 4, 5, 8]:
        h = _kernel[(1, )](torch.empty(1, device=device), unroll_factor)
        check_loop_unroll_count(h.asm["ttir"], 'tt.atomic_rmw', unroll_factor)


@triton.jit
def sanitize_add(a, b):
    a64 = a.to(tl.int64)
    b64 = b.to(tl.int64)
    r64 = a64 + b64
    tl.device_assert((r64 >= -2**31) & (r64 <= 2**31 - 1))
    return a + b


def test_side_effectful_reduction(device):
    if device != "cuda":
        pytest.xfail()

    @triton.jit(debug=True)
    def sanitize_sum_kernel(Z, X, BLOCK: tl.constexpr):
        vals = tl.load(X + tl.arange(0, BLOCK))
        z = tl.reduce(vals, 0, sanitize_add)
        tl.store(Z, z)

    BLOCK = 512
    torch.manual_seed(42)
    X = torch.randint(0, 10, [BLOCK], device="cuda", dtype=torch.int32)
    X[:300] = 32
    X[300:] = 0
    Z = torch.zeros((), device="cuda", dtype=torch.int32)
    sanitize_sum_kernel[(1, )](Z, X, BLOCK=BLOCK)
    torch.testing.assert_close(Z, X.sum().to(torch.int32))


@pytest.mark.parametrize("reduce_dim", [0, 1])
def test_side_effectful_reduction_2d(device, reduce_dim):
    if device != "cuda":
        pytest.xfail()

    @triton.jit(debug=True)
    def sanitize_sum_2d_kernel(Z, X, BLOCK_0: tl.constexpr, BLOCK_1: tl.constexpr, reduce_dim: tl.constexpr,
                               NON_REDUCE_DIM: tl.constexpr):
        offsets = tl.arange(0, BLOCK_0)[:, None] * BLOCK_1 + tl.arange(0, BLOCK_1)[None, :]
        vals = tl.load(X + offsets)
        z = tl.reduce(vals, reduce_dim, sanitize_add)
        tl.store(Z + tl.arange(0, NON_REDUCE_DIM), z)

    BLOCK_0 = 16
    BLOCK_1 = 32
    NON_REDUCE_DIM = BLOCK_1 if reduce_dim == 0 else BLOCK_0
    torch.manual_seed(42)
    X = torch.randint(0, 10, [BLOCK_0, BLOCK_1], device="cuda", dtype=torch.int32)
    Z = torch.zeros([NON_REDUCE_DIM], device="cuda", dtype=torch.int32)
    sanitize_sum_2d_kernel[(1, )](Z, X, BLOCK_0=BLOCK_0, BLOCK_1=BLOCK_1, reduce_dim=reduce_dim,
                                  NON_REDUCE_DIM=NON_REDUCE_DIM)
    torch.testing.assert_close(Z, X.sum(reduce_dim).to(torch.int32))


def test_dtype(device):

    @triton.jit
    def kernel(X):
        dtype_x: tl.constexpr = X.dtype.element_ty
        tl.static_assert(dtype_x == tl.int32)
        tl.static_assert(dtype_x == tl.constexpr(tl.int32))
        tl.static_assert(dtype_x == tl.int8 or (dtype_x == tl.int16 or dtype_x == tl.int32))

    X = torch.zeros(1, dtype=torch.int32, device=device)
    kernel[(1, )](X)


def test_side_effectful_scan(device):
    if device != "cuda":
        pytest.xfail()

    @triton.jit(debug=True)
    def sanitize_cumsum_kernel(Z, X, BLOCK: tl.constexpr):
        vals = tl.load(X + tl.arange(0, BLOCK))
        z = tl.associative_scan(vals, 0, sanitize_add)
        tl.store(Z + tl.arange(0, BLOCK), z)

    BLOCK = 512
    torch.manual_seed(42)
    X = torch.randint(0, 10, [BLOCK], device="cuda", dtype=torch.int32)
    X[:300] = 32
    X[300:] = 0
    Z = torch.zeros_like(X)
    sanitize_cumsum_kernel[(1, )](Z, X, BLOCK=BLOCK)
    torch.testing.assert_close(Z, X.cumsum(0).to(torch.int32))


# stress test slice layout usages in reductions.
@pytest.mark.parametrize("in_shape, perm, red_dims", [
    ((4, 32, 32, 4, 2), [2, 1, 0, 3, 4], [3, 1, 0]),
    ((8, 2, 32, 4, 16), [4, 0, 1, 3, 2], [0, 2, 0]),
])
def test_chained_reductions(in_shape, perm, red_dims, device):
    if is_xpu() and in_shape == (4, 32, 32, 4, 2):
        # check maximum shared memory
        if triton.runtime.driver.active.utils.get_device_properties(
                triton.runtime.driver.active.get_current_device())["max_shared_mem"] <= 163840:
            pytest.xfail("XPU: Not enough shared memory")

    @triton.jit
    def kernel(In, Out,  #
               dim_0: tl.constexpr, dim_1: tl.constexpr, dim_2: tl.constexpr, dim_3: tl.constexpr, dim_4: tl.constexpr,
               perm_0: tl.constexpr, perm_1: tl.constexpr, perm_2: tl.constexpr, perm_3: tl.constexpr,
               perm_4: tl.constexpr, red_dim_0: tl.constexpr, red_dim_1: tl.constexpr, red_dim_2: tl.constexpr):
        idx = tl.arange(0, dim_0 * dim_1 * dim_2 * dim_3 * dim_4)
        idx = idx.reshape(dim_0, dim_1, dim_2, dim_3, dim_4)
        vals = tl.load(In + idx)
        vals = tl.permute(vals, [perm_0, perm_1, perm_2, perm_3, perm_4])
        r = tl.sum(tl.sum(tl.sum(vals, red_dim_0), red_dim_1), red_dim_2)
        st_idx = tl.arange(0, r.shape[0] * r.shape[1]).reshape(r.shape)
        tl.store(Out + st_idx, r)

    input = torch.randint(0, 1000, in_shape, device=device, dtype=torch.int32)
    temp = torch.permute(input, perm).contiguous()
    ref = torch.sum(torch.sum(torch.sum(temp, dim=red_dims[0]), dim=red_dims[1]), dim=red_dims[2])
    result = torch.empty_like(ref)
    kernel[(1, )](input, result, input.shape[0], input.shape[1], input.shape[2], input.shape[3], input.shape[4],
                  perm[0], perm[1], perm[2], perm[3], perm[4], red_dims[0], red_dims[1], red_dims[2])

    assert torch.all(ref == result)


@triton.jit
def gather_test_kernel(src_ptr, idx_ptr, out_ptr, axis: tl.constexpr, src_dim0: tl.constexpr, src_dim1: tl.constexpr,
                       src_stride0: tl.constexpr, src_stride1: tl.constexpr, idx_dim0: tl.constexpr,
                       idx_dim1: tl.constexpr, idx_stride0: tl.constexpr, idx_stride1: tl.constexpr,
                       out_dim0: tl.constexpr, out_dim1: tl.constexpr, out_stride0: tl.constexpr,
                       out_stride1: tl.constexpr):
    src_offs = (tl.arange(0, src_dim0)[:, None] * src_stride0 + tl.arange(0, src_dim1)[None, :] * src_stride1)
    src = tl.load(src_ptr + src_offs)

    idx_offs = (tl.arange(0, idx_dim0)[:, None] * idx_stride0 + tl.arange(0, idx_dim1)[None, :] * idx_stride1)
    idx = tl.load(idx_ptr + idx_offs)

    out = tl.gather(src, idx, axis)

    out_offs = (tl.arange(0, out_dim0)[:, None] * out_stride0 + tl.arange(0, out_dim1)[None, :] * out_stride1)
    tl.store(out_ptr + out_offs, out)


@triton.jit
def gather_test_kernel_1d(src_ptr, idx_ptr, out_ptr, axis: tl.constexpr, src_dim0: tl.constexpr, idx_dim0: tl.constexpr,
                          out_dim0: tl.constexpr):
    src_offs = tl.arange(0, src_dim0)
    src = tl.load(src_ptr + src_offs)

    idx_offs = tl.arange(0, idx_dim0)
    idx = tl.load(idx_ptr + idx_offs)

    out = tl.gather(src, idx, axis)

    out_offs = tl.arange(0, out_dim0)
    tl.store(out_ptr + out_offs, out)


@pytest.mark.interpreter
@pytest.mark.parametrize("src_shape, indices_shape, axis", [
    ([32], [64], 0),
    ([4, 4], [8, 4], 0),
    ([128, 64], [256, 64], 0),
    ([128, 64], [128, 128], 1),
])
def test_gather(src_shape, indices_shape, axis, device):

    def triton_gather(src: torch.Tensor, axis: int, indices: torch.Tensor):
        output = torch.empty(indices.shape, dtype=src.dtype, device=src.device)

        if len(src_shape) == 1:
            gather_test_kernel_1d[(1, )](src, indices, output, axis, src.shape[0], indices.shape[0], output.shape[0])
        else:
            gather_test_kernel[(1, )](src, indices, output, axis, src.shape[0], src.shape[1], src.stride(0),
                                      src.stride(1), indices.shape[0], indices.shape[1], indices.stride(0),
                                      indices.stride(1), output.shape[0], output.shape[1], output.stride(0),
                                      output.stride(1))

        return output

    src = torch.randn(src_shape, device=device)
    indices = torch.randint(0, src.shape[axis], indices_shape, device=device)
    ref = torch.gather(src, axis, indices)
    result = triton_gather(src, axis, indices)
    torch.testing.assert_close(result, ref, rtol=0, atol=0)


def gen_gather_warp_shuffle_cases():
    if THREADS_PER_WARP == 32:
        return [
            ([32, 16], [32, 16], 0,
             "linear<{register = [[0, 2], [2, 0]], lane = [[0, 8], [8, 0], [1, 0], [4, 0], [16, 0]], warp = [[0, 1], [0, 4]], block = []}>",
             "linear<{register = [[2, 0], [0, 2]], lane = [[0, 8], [16, 0], [1, 0], [8, 0], [4, 0]], warp = [[0, 1], [0, 4]], block = []}>"
             ),
            ([128, 64], [256, 64], 0,
             "linear<{register = [[0, 2], [32, 0], [2, 0], [0, 16], [0, 32], [64, 0]], lane = [[0, 8], [8, 0], [1, 0], [4, 0], [16, 0]], warp = [[0, 1], [0, 4]], block = []}>",
             "linear<{register = [[0, 2], [32, 0], [0, 32], [2, 0], [0, 16], [64, 0], [128, 0]], lane = [[0, 8], [8, 0], [1, 0], [4, 0], [16, 0]], warp = [[0, 1], [0, 4]], block = []}>"
             ),
        ]
    elif THREADS_PER_WARP == 64:
        return [
            ([64, 16], [64, 16], 0,
             "linear<{register = [[0, 2], [2, 0]], lane = [[0, 8], [8, 0], [1, 0], [4, 0], [16, 0], [32, 0]], warp = [[0, 1], [0, 4]], block = []}>",
             "linear<{register = [[2, 0], [0, 2]], lane = [[0, 8], [16, 0], [1, 0], [8, 0], [4, 0], [32, 0]], warp = [[0, 1], [0, 4]], block = []}>"
             ),
            ([128, 64], [256, 64], 0,
             "linear<{register = [[0, 2], [2, 0], [0, 16], [0, 32]], lane = [[0, 8], [8, 0], [1, 0], [4, 0], [16, 0], [32, 0]], warp = [[0, 1], [0, 4]], block = []}>",
             "linear<{register = [[0, 2], [0, 32], [2, 0], [0, 16], [64, 0]], lane = [[0, 8], [8, 0], [1, 0], [4, 0], [16, 0], [32, 0]], warp = [[0, 1], [0, 4]], block = []}>"
             ),
        ]
    else:
        return []


# These layouts are specially chosen to trigger the warp shuffle codegen.
@pytest.mark.parametrize("src_shape, indices_shape, axis, src_layout, indices_layout", gen_gather_warp_shuffle_cases())
def test_gather_warp_shuffle(src_shape, indices_shape, axis, src_layout, indices_layout, tmp_path: pathlib.Path,
                             device):

    def prepare_kernel(src: torch.Tensor, axis: int, indices: torch.Tensor):
        output = torch.empty(indices.shape, dtype=src.dtype, device=src.device)
        compiled = gather_test_kernel.warmup(src, indices, output, axis, src.shape[0], src.shape[1], src.stride(0),
                                             src.stride(1), indices.shape[0], indices.shape[1], indices.stride(0),
                                             indices.stride(1), output.shape[0], output.shape[1], output.stride(0),
                                             output.stride(1), grid=(1, ))
        return output, compiled

    def inject_layout(ir, src: torch.Tensor, axis, indices: torch.Tensor, src_layout, idx_layout):
        ir = f"""
#src_layout = #ttg.{src_layout}
#idx_layout = #ttg.{idx_layout}
{ir}"""

        dtypes = {torch.int32: "i32", torch.float32: "f32", torch.int64: "i64", torch.float64: "f64"}

        src_spec = f"{src.shape[0]}x{src.shape[1]}x{dtypes[src.dtype]}"
        indices_spec = f"{indices.shape[0]}x{indices.shape[1]}x{dtypes[indices.dtype]}"
        output_spec = f"{indices.shape[0]}x{indices.shape[1]}x{dtypes[src.dtype]}"

        pat = r"(%[0-9]+) = tt.gather (%[0-9]+)\[(%[0-9]+)\] {axis = "
        pat += str(axis)
        pat += r" : i32, efficient_layout} : \(tensor\<"
        pat += src_spec
        pat += r", (#[a-z]+[0-9]+)\>, tensor\<"
        pat += indices_spec
        pat += r", (#[a-z]+[0-9]+)\>\) -> tensor\<"
        pat += output_spec
        pat += r", (#[a-z]+[0-9]+)\>"

        repl = r"""
    %src = ttg.convert_layout \2 : tensor<""" + src_spec + r""", \4> -> tensor<""" + src_spec + r""", #src_layout>
    %idx = ttg.convert_layout \3 : tensor<""" + indices_spec + r""", \5> -> tensor<""" + indices_spec + r""", #idx_layout>
    %out = tt.gather %src[%idx] {axis = """ + str(
            axis
        ) + r""" : i32, efficient_layout} : (tensor<""" + src_spec + r""", #src_layout>, tensor<""" + indices_spec + r""", #idx_layout>) -> tensor<""" + output_spec + r""", #idx_layout>
    \1 = ttg.convert_layout %out : tensor<""" + output_spec + r""", #idx_layout> -> tensor<""" + output_spec + r""", \6>"""
        return re.sub(pat, repl, ir)

    src = torch.randn(src_shape, device=device)
    indices = torch.randint(0, src.shape[axis], indices_shape, device=device)
    ref = torch.gather(src, axis, indices)

    output, compiled = prepare_kernel(src, axis, indices)
    ir = compiled.asm["ttgir"]
    ir = inject_layout(ir, src, axis, indices, src_layout, indices_layout)
    assert ir != compiled.asm["ttgir"]

    temp_file = tmp_path / "test_warp_gather.ttgir"
    temp_file.write_text(ir)

    kernel = triton.compile(str(temp_file))
    assert ("nvvm.shfl.sync.idx" in kernel.asm["llir"]) or ("llvm.amdgcn.ds.bpermute"
                                                            in kernel.asm["llir"]) or ("_Z17sub_group_shufflefj"
                                                                                       in kernel.asm["llir"])

    kernel[(1, 1, 1)](src, indices, output)

    torch.testing.assert_close(output, ref, rtol=0, atol=0)


@triton.jit
def mul_jit_function(x, y):
    return x * y


@triton.jit
def apply_binary_op(x, combine_op):
    return combine_op(x, x)


def test_jit_function_arg(device):

    @triton.jit
    def square_kernel_jit_function(in_ptr, out_ptr, BLOCK_SIZE: tl.constexpr):
        offsets = tl.arange(0, BLOCK_SIZE)
        in_data = tl.load(in_ptr + offsets)
        out_data = apply_binary_op(in_data, mul_jit_function)  # pass a JITFunction into another JITFunction
        tl.store(out_ptr + offsets, out_data)

    BLOCK_SIZE = 16
    x = torch.full((BLOCK_SIZE, ), 3.0, device=device)
    out = torch.empty((BLOCK_SIZE, ), device=device)
    expect = torch.full((BLOCK_SIZE, ), 9.0, dtype=x.dtype, device=device)

    square_kernel_jit_function[(1, )](x, out, BLOCK_SIZE)

    torch.testing.assert_close(out, expect)


@pytest.mark.interpreter
def test_zero_strided_tensors(device):

    @triton.jit
    def _simple_add(
        X,
        stride_x_a,
        stride_x_b,
    ):
        pid_a = tl.program_id(0)
        pid_b = tl.program_id(1)

        # doesn't directly index c dim, so relies on 0-strided c dim to affect every element
        x_ptr = X + pid_a * stride_x_a + pid_b * stride_x_b

        tl.atomic_add(x_ptr, 1)

    x = torch.zeros((2, 2, 1), device=device)
    c_dim = 3
    x = x.expand((2, 2, c_dim))

    a, b, c = x.shape
    grid = (a, b, c)
    with device == 'cuda' and torch.cuda.device(x.device.index) or torch.xpu.device(x.device.index):
        _simple_add[grid](x, x.stride(0), x.stride(1))

    assert torch.allclose(x, torch.ones_like(x) * c_dim)


@pytest.mark.interpreter
def test_aliasing(device):

    @triton.jit
    def aliasing_kernel(buffer, buffer2):
        triton.language.store(buffer, 1)

    buffer = torch.zeros(1, device=device)
    aliasing_kernel[(1, )](buffer, buffer)
    assert buffer[0] == 1


@pytest.mark.interpreter
@pytest.mark.parametrize("dtype", list(dtypes) + ["bfloat16"])
def test_strided_load(dtype, device):

    @triton.jit
    def take_every_second_element(x_ptr, output_ptr, BLOCK_SIZE: tl.constexpr):
        strided_offsets = tl.arange(0, BLOCK_SIZE) * 2
        linear_offsets = tl.arange(0, BLOCK_SIZE)
        x = tl.load(x_ptr + strided_offsets)
        tl.store(output_ptr + linear_offsets, x)

    STRIDE = 2
    SIZE = 512
    OUT_SIZE = SIZE // STRIDE

    x = numpy_random(SIZE, dtype_str=dtype)
    x_tri = to_triton(x, device)
    out_tri = torch.empty(OUT_SIZE, device=device)
    take_every_second_element[(1, 1)](x_tri, out_tri, OUT_SIZE)

    # Test that every second element (starting from [0]) from x is stored in out_tri
    np.testing.assert_allclose(x[::2], to_numpy(out_tri))


@pytest.mark.interpreter
@pytest.mark.parametrize("dtype", list(dtypes) + ["bfloat16"])
def test_strided_store(dtype, device):

    @triton.jit
    def store_into_every_second(x_ptr, output_ptr, BLOCK_SIZE: tl.constexpr):
        strided_offsets = tl.arange(0, BLOCK_SIZE) * 2
        linear_offsets = tl.arange(0, BLOCK_SIZE)
        x = tl.load(x_ptr + linear_offsets)
        tl.store(output_ptr + strided_offsets, x)

    STRIDE = 2
    SIZE = 512
    OUT_SIZE = SIZE * STRIDE

    x = numpy_random(SIZE, dtype_str=dtype)
    x_tri = to_triton(x, device)
    out_tri = torch.zeros(OUT_SIZE, device=device)
    store_into_every_second[(1, 1)](x_tri, out_tri, SIZE)

    # Test that every second element (starting from [0]) is the same as in x
    np.testing.assert_allclose(x, to_numpy(out_tri)[::2])
    # Test that every second element (starting from [1]) is still zero
    np.testing.assert_allclose(np.zeros_like(x), to_numpy(out_tri)[1::2])


@pytest.mark.interpreter
@pytest.mark.parametrize("dtype", list(dtypes) + ["bfloat16"])
def test_indirect_load(dtype, device):

    @triton.jit
    def indirect_load(offset_ptr, x_ptr, output_ptr, SIZE: tl.constexpr):
        linear_offsets = tl.arange(0, SIZE)
        offsets = tl.load(offset_ptr + linear_offsets)
        x = tl.load(x_ptr + offsets)
        tl.store(output_ptr + linear_offsets, x)

    SIZE = 512
    x = numpy_random(SIZE, dtype_str=dtype)
    x_tri = to_triton(x, device)
    # Flip the range to load the tensor in reverse order
    ptr = torch.arange(SIZE, device=device, dtype=torch.int32).flip(0)
    out_tri = torch.empty(SIZE, device=device)
    indirect_load[(1, 1)](ptr, x_tri, out_tri, SIZE)

    np.testing.assert_allclose(np.flip(x), to_numpy(out_tri))


@pytest.mark.interpreter
@pytest.mark.parametrize("dtype", list(dtypes) + ["bfloat16"])
def test_indirect_store(dtype, device):

    @triton.jit
    def indirect_store(offset_ptr, x_ptr, output_ptr, SIZE: tl.constexpr):
        linear_offsets = tl.arange(0, SIZE)
        offsets = tl.load(offset_ptr + linear_offsets)
        x = tl.load(x_ptr + linear_offsets)
        tl.store(output_ptr + offsets, x)

    SIZE = 512
    x = numpy_random(SIZE, dtype_str=dtype)
    x_tri = to_triton(x, device)
    # Flip the range to store the tensor in reverse order
    ptr = torch.arange(SIZE, device=device, dtype=torch.int32).flip(0)
    out_tri = torch.empty(SIZE, device=device)
    indirect_store[(1, 1)](ptr, x_tri, out_tri, SIZE)

    np.testing.assert_allclose(np.flip(x), to_numpy(out_tri))


@pytest.mark.interpreter
@pytest.mark.parametrize("dtype", map(tl.dtype, tl.dtype.SINT_TYPES + tl.dtype.UINT_TYPES + tl.dtype.STANDARD_FP_TYPES))
def test_dtype_tensor(device, dtype):

    @triton.jit
    def dtype_tensor_kernel(dtype: tl.constexpr):
        tensor = tl.zeros((1, ), dtype)

    dtype_tensor_kernel[(1, )](dtype)


@pytest.mark.interpreter
def test_float_tuple():

    @triton.jit
    def _namedtuple_float_tuple_kernel():
        x, y = float('-inf'), float('inf')  # noqa: F841

    _namedtuple_float_tuple_kernel[(1, )]()


@pytest.mark.interpreter
def test_short_circuiting(device):

    @triton.jit
    def short_circuiting_kernel(x):
        if (x is not None) and hasattr(x, "dtype") and isinstance(
                x.dtype, tl.pointer_type) and (x.dtype.element_ty == tl.int32) and (tl.load(x) > 42):
            tl.store(x, 42)

    def f(x):
        short_circuiting_kernel[(1, )](x, num_warps=1)

    f(None)  # should succeed with NoneType
    f(1)  # should succeed with tl.constexpr type
    f(2)  # should succeed with integer type

    def g(y, dtype):
        x = torch.full((1, ), y, device=device, dtype=dtype)
        f(x)
        return x.item()

    assert g(37.5, torch.float32) == 37.5
    assert g(84.0, torch.float32) == 84.0
    assert g(-76893, torch.int32) == -76893
    assert g(100000, torch.int32) == 42
    assert g(100000, torch.int64) == 100000


@pytest.mark.interpreter
@pytest.mark.filterwarnings("ignore:If conditional called with multidimensional Tensor*")
def test_unsplat(device):

    @triton.jit
    def unsplat_kernel(x, explicit: tl.constexpr):

        # this is a single-element tensor:
        condition = tl.load(x + tl.arange(0, 1)) > 42

        if explicit:
            condition = condition.item()

        if condition:
            tl.store(x, 42)

    def g(y, explicit):
        x = torch.full((1, ), y, device=device, dtype=torch.int32)
        unsplat_kernel[(1, )](x, explicit, num_warps=1)
        return x.item()

    assert g(41, False) == 41
    assert g(43, False) == 42
    assert g(41, True) == 41
    assert g(43, True) == 42


@pytest.mark.interpreter
def test_tuple_logic():

    @triton.jit
    def tuple_logic_kernel():

        # arity-2 BoolOps:
        tl.static_assert(((3, 4) or (5, 6)) == (3, 4))
        tl.static_assert(((3, 4) and (5, 6)) == (5, 6))
        tl.static_assert(((3, 4) and ()) == ())
        tl.static_assert((() or (5, 6)) == (5, 6))

        # arity-3 BoolOps:
        tl.static_assert(((1, 2) and (3, 4) and (5, 6)) == (5, 6))
        tl.static_assert(((1, 2) or (3, 4) or (5, 6)) == (1, 2))

        # constexpr short-circuiting over dynamic argument:
        tl.static_assert((() and tl.program_id(0)) == ())

    tuple_logic_kernel[(1, )]()


@pytest.mark.interpreter
def test_cumsum_dtype(device):

    @triton.jit
    def kernel(Z):
        x = tl.full((4, ), True, dtype=tl.int1)
        z = tl.cumsum(x, axis=0)
        tl.store(Z + tl.arange(0, 4), z)

    z = torch.zeros(4, dtype=torch.int32, device=device)
    kernel[(1, )](z)
    expected = torch.tensor([1, 2, 3, 4], dtype=torch.int32, device=device)
    assert torch.equal(z, expected)


@pytest.mark.interpreter
def test_tensor_member(device):

    @triton.jit
    def kernel():
        x = tl.arange(0, 16)
        tl.device_assert(tl.abs(x) == x.abs())
        tl.device_assert(tl.sum(x) == x.sum())

    kernel[(1, )]()<|MERGE_RESOLUTION|>--- conflicted
+++ resolved
@@ -7279,15 +7279,10 @@
 @pytest.mark.parametrize("arch", ["sm70", "sm80", "sm90", "gfx942", "gfx950", "gfx1200"])
 @pytest.mark.parametrize("env_var_override", [False, True])
 def test_override_arch(arch, env_var_override, device):
-<<<<<<< HEAD
-    if not is_cuda():
-        pytest.xfail('arch only for CUDA')
-=======
     if arch.startswith("sm") and not is_cuda():
-        pytest.skip(f"{arch} arch only for CUDA")
+        pytest.xfail(f"{arch} arch only for CUDA")
     elif arch.startswith("gfx") and not is_hip():
-        pytest.skip(f"{arch} arch only for HIP")
->>>>>>> 67af519e
+        pytest.xfail(f"{arch} arch only for HIP")
 
     @triton.jit
     def simple(data, out):
