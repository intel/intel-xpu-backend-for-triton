# flake8: noqa: F821,F841
import itertools
import re
from typing import Optional, Union
import math

import numpy as np
import pytest
import torch
import intel_extension_for_pytorch  # type: ignore # noqa: F401
from numpy.random import RandomState

import triton
import triton.language as tl
from triton.runtime.jit import JITFunction, TensorWrapper, reinterpret


def is_cuda():
    return triton.runtime.driver.active.get_current_target()[0] == "cuda"


def is_hip():
    return triton.runtime.driver.active.get_current_target()[0] == "hip"


def is_xpu():
    return triton.runtime.driver.active.get_current_target()[0] == "xpu"


int_dtypes = ['int8', 'int16', 'int32', 'int64']
uint_dtypes = ['uint8', 'uint16', 'uint32', 'uint64']
float_dtypes = ['float16', 'float32', 'float64']
dtypes = int_dtypes + uint_dtypes + float_dtypes
dtypes_with_bfloat16 = dtypes + ['bfloat16']
torch_float8_dtypes = ['float8_e4m3fn', 'float8_e5m2']
torch_dtypes = ['bool'] + int_dtypes + ['uint8'] + float_dtypes + ['bfloat16']

# TODO: enable multiple cta cluster testing.
# num_ctas_list = [1, 4] if torch.cuda.get_device_capability()[0] == 9 else [1]
num_ctas_list = [1]

GPU_DIALECT = "triton_gpu"
if is_hip():
    THREADS_PER_WARP = 64
else:
    THREADS_PER_WARP = 32


def _bitwidth(dtype: str) -> int:
    # ex.: "int64" -> 64
    return int(re.search(r'(\d+)$', dtype).group(1))


def numpy_random(shape, dtype_str, rs: Optional[RandomState] = None, low=None, high=None):
    """
    Override `rs` if you're calling this function twice and don't want the same
    result for both calls.
    """
    if isinstance(shape, int):
        shape = (shape, )
    if rs is None:
        rs = RandomState(seed=17)
    if dtype_str in int_dtypes + uint_dtypes:
        iinfo = np.iinfo(getattr(np, dtype_str))
        low = iinfo.min if low is None else max(low, iinfo.min)
        high = iinfo.max if high is None else min(high, iinfo.max)
        dtype = getattr(np, dtype_str)
        x = rs.randint(low, high, shape, dtype=dtype)
        x[x == 0] = 1  # Workaround. Never return zero so tests of division don't error out.
        return x
    elif dtype_str and 'float8' in dtype_str:
        x = rs.randint(20, 40, shape, dtype=np.int8)
        return x
    elif dtype_str in float_dtypes:
        return rs.normal(0, 1, shape).astype(dtype_str)
    elif dtype_str == 'bfloat16':
        return (rs.normal(0, 1, shape).astype('float32').view('uint32') & np.uint32(0xffff0000)).view('float32')
    elif dtype_str in ['bool', 'int1', 'bool_']:
        return rs.normal(0, 1, shape) > 0.0
    else:
        raise RuntimeError(f'Unknown dtype {dtype_str}')


def to_triton(x: np.ndarray, device, dst_type=None) -> Union[TensorWrapper, torch.Tensor]:
    '''
    Note: We need dst_type because the type of x can be different from dst_type.
          For example: x is of type `float32`, dst_type is `bfloat16`.
          If dst_type is None, we infer dst_type from x.
    '''
    t = x.dtype.name
    if t in uint_dtypes:
        signed_type_name = t.lstrip('u')  # e.g. "uint16" -> "int16"
        x_signed = x.astype(getattr(np, signed_type_name))
        return reinterpret(torch.tensor(x_signed, device=device), getattr(tl, t))
    else:
        if dst_type and 'float8' in dst_type:
            return reinterpret(torch.tensor(x, device=device), getattr(tl, dst_type))
        if t == 'float32' and dst_type == 'bfloat16':
            return torch.tensor(x, device=device).bfloat16()
        return torch.tensor(x, device=device)


def torch_dtype_name(dtype) -> str:
    if isinstance(dtype, triton.language.dtype):
        return dtype.name
    elif isinstance(dtype, torch.dtype):
        # 'torch.int64' -> 'int64'
        m = re.match(r'^torch\.(\w+)$', str(dtype))
        return m.group(1)
    else:
        raise TypeError(f'not a triton or torch dtype: {type(dtype)}')


def to_numpy(x):
    if isinstance(x, TensorWrapper):
        return x.base.cpu().numpy().astype(getattr(np, torch_dtype_name(x.dtype)))
    elif isinstance(x, torch.Tensor):
        if x.dtype is torch.bfloat16:
            return x.cpu().float().numpy()
        return x.cpu().numpy()
    else:
        raise ValueError(f"Not a triton-compatible tensor: {x}")


def patch_kernel(template, to_replace):
    kernel = triton.JITFunction(template.fn)
    for key, value in to_replace.items():
        kernel.src = kernel.src.replace(key, value)
    return kernel


def check_cuda_only(device):
    if device not in ['cuda']:
        pytest.xfail("Only for cuda")


def check_type_supported(dtype, device):
    '''
    skip test if dtype is not supported on the current device
    '''
    if device in ['cuda']:
        cc = torch.cuda.get_device_capability()
        if cc[0] < 8 and (dtype is tl.bfloat16 or dtype == "bfloat16" or dtype is torch.bfloat16):
            pytest.skip("bfloat16 is only supported on NVGPU with cc >= 80")
        if cc[0] < 9 and dtype in {tl.float8e4nv, "float8e4nv", "float8_e4m3fn"}:
            pytest.skip("float8e4nv is only supported on NVGPU with cc >= 90")


class MmaLayout:

    def __init__(self, version, warps_per_cta, ctas_per_cga, cta_split_num, cta_order, instr_shape):
        self.version = version
        self.warps_per_cta = warps_per_cta
        self.ctas_per_cga = str(ctas_per_cga)
        self.cta_split_num = str(cta_split_num)
        self.cta_order = str(cta_order)
        self.instr_shape = str(instr_shape)

    def __str__(self):
        return f"#{GPU_DIALECT}.nvidia_mma<{{versionMajor={self.version[0]}, versionMinor={self.version[1]}, warpsPerCTA={str(self.warps_per_cta)}, CTAsPerCGA={self.ctas_per_cga}, CTASplitNum={self.cta_split_num}, CTAOrder={self.cta_order}, instrShape={self.instr_shape}}}>"


class DpasLayout:

    def __init__(self, repeatCount, warps_per_cta, ctas_per_cga, cta_split_num, cta_order):
        self.repeatCount = repeatCount
        self.warps_per_cta = str(warps_per_cta)
        self.ctas_per_cga = str(ctas_per_cga)
        self.cta_split_num = str(cta_split_num)
        self.cta_order = str(cta_order)

    def __str__(self):
        return f"#{GPU_DIALECT}.dpas<{{repeatCount={self.repeatCount}, warpsPerCTA={self.warps_per_cta}, CTAsPerCGA={self.ctas_per_cga}, CTASplitNum={self.cta_split_num}, CTAOrder={self.cta_order}}}>"


class BlockedLayout:

    def __init__(self, size_per_thread, threads_per_warp, warps_per_cta, order, ctas_per_cga, cta_split_num, cta_order):
        self.sz_per_thread = str(size_per_thread)
        self.threads_per_warp = str(threads_per_warp)
        self.warps_per_cta = str(warps_per_cta)
        self.order = str(order)
        self.ctas_per_cga = str(ctas_per_cga)
        self.cta_split_num = str(cta_split_num)
        self.cta_order = str(cta_order)

    def __str__(self):
        return f"#{GPU_DIALECT}.blocked<{{sizePerThread={self.sz_per_thread}, threadsPerWarp={self.threads_per_warp}, warpsPerCTA={self.warps_per_cta}, order={self.order}, CTAsPerCGA={self.ctas_per_cga}, CTASplitNum={self.cta_split_num}, CTAOrder={self.cta_order}}}>"


class SharedLayout:

    def __init__(self, vec, per_phase, max_phase, order, ctas_per_cga, cta_split_num, cta_order):
        self.vec = str(vec)
        self.per_phase = str(per_phase)
        self.max_phase = str(max_phase)
        self.order = str(order)
        self.ctas_per_cga = str(ctas_per_cga)
        self.cta_split_num = str(cta_split_num)
        self.cta_order = str(cta_order)

    def __str__(self):
        return f"#{GPU_DIALECT}.shared<{{vec={self.vec}, perPhase={self.per_phase}, maxPhase={self.max_phase}, order={self.order}, CTAsPerCGA={self.ctas_per_cga}, CTASplitNum={self.cta_split_num}, CTAOrder={self.cta_order}}}>"


@pytest.mark.parametrize("dtype_x", list(dtypes) + ["bfloat16"])
def test_empty_kernel(dtype_x, device):
    SIZE = 128

    @triton.jit
    def kernel(X, SIZE: tl.constexpr):
        pass

    check_type_supported(dtype_x, device)
    x = to_triton(numpy_random(SIZE, dtype_str=dtype_x), device=device, dst_type=dtype_x)
    kernel[(1, )](x, SIZE=SIZE, num_warps=4)


# generic test functions
def _test_unary(dtype_x, expr, numpy_expr=None, device='cuda', num_ctas=1):
    check_type_supported(dtype_x, device)  # early return if dtype_x is not supported
    SIZE = 128
    # define the kernel / launch-grid

    @triton.jit
    def kernel(Z, X, SIZE: tl.constexpr):
        off = tl.arange(0, SIZE)
        x = tl.load(X + off)
        z = GENERATE_TEST_HERE
        tl.store(Z + off, z)

    kernel = patch_kernel(kernel, {'GENERATE_TEST_HERE': expr})
    # inputs
    x = numpy_random(SIZE, dtype_str=dtype_x)
    if 'log' in expr:
        x = np.abs(x) + 0.01
    # reference result
    z_ref = eval(expr if numpy_expr is None else numpy_expr)
    # triton result
    x_tri = to_triton(x, device=device, dst_type=dtype_x)
    z_tri = to_triton(np.empty_like(z_ref), device=device, dst_type=dtype_x)
    kernel[(1, )](z_tri, x_tri, SIZE=SIZE, num_warps=4, num_ctas=num_ctas)
    # compare
    np.testing.assert_allclose(z_ref, to_numpy(z_tri), rtol=0.01)


def _binary_op_dtype_override(a: str, b: str) -> Optional[np.dtype]:
    """
    Given two dtype strings, returns the numpy dtype Triton thinks binary
    operations on the two types should return. Returns None if the return value
    matches numpy. This is generally needed because Triton and pytorch return
    narrower floating point types than numpy in mixed operations, and because
    Triton follows C/C++ semantics around mixed signed/unsigned operations, and
    numpy/pytorch do not.
    """
    overrides = {
        ('float16', 'int16'): np.float16,
        ('float16', 'int32'): np.float16,
        ('float16', 'int64'): np.float16,
        ('float16', 'uint16'): np.float16,
        ('float16', 'uint32'): np.float16,
        ('float16', 'uint64'): np.float16,
        ('int8', 'uint8'): np.uint8,
        ('int8', 'uint16'): np.uint16,
        ('int8', 'uint32'): np.uint32,
        ('int8', 'uint64'): np.uint64,
        ('int16', 'uint16'): np.uint16,
        ('int16', 'uint32'): np.uint32,
        ('int16', 'uint64'): np.uint64,
        ('int32', 'uint32'): np.uint32,
        ('int32', 'uint64'): np.uint64,
        ('int64', 'uint64'): np.uint64,
    }
    key = (a, b) if a < b else (b, a)
    return overrides.get(key)


def _test_binary(dtype_x, dtype_y, expr, numpy_expr=None, mode_x='real', mode_y='real', device='cuda', num_ctas=1,
                 y_low=None, y_high=None):
    check_type_supported(dtype_x, device)  # early return if dtype_x is not supported
    check_type_supported(dtype_y, device)
    SIZE = 128
    # define the kernel / launch-grid

    @triton.jit
    def kernel(Z, X, Y, SIZE: tl.constexpr):
        off = tl.arange(0, SIZE)
        x = tl.load(X + off)
        y = tl.load(Y + off)
        z = GENERATE_TEST_HERE
        tl.store(Z + off, z)

    kernel = patch_kernel(kernel, {'GENERATE_TEST_HERE': expr})
    # inputs
    rs = RandomState(17)
    x = numpy_random(SIZE, dtype_str=dtype_x, rs=rs)
    y = numpy_random(SIZE, dtype_str=dtype_y, rs=rs, low=y_low, high=y_high)
    if mode_x == 'nan':
        x[:] = float('nan')
    if mode_y == 'nan':
        y[:] = float('nan')
    # reference result
    z_ref = eval(expr if numpy_expr is None else numpy_expr)
    dtype_z = _binary_op_dtype_override(dtype_x, dtype_y)
    if dtype_z is not None:
        z_ref = z_ref.astype(dtype_z)
    # triton result
    x_tri = to_triton(x, device=device, dst_type=dtype_x)
    y_tri = to_triton(y, device=device, dst_type=dtype_y)
    z_tri = to_triton(np.empty(SIZE, dtype=z_ref.dtype), device=device)
    kernel[(1, )](z_tri, x_tri, y_tri, SIZE=SIZE, num_warps=4, num_ctas=num_ctas)
    np.testing.assert_allclose(z_ref, to_numpy(z_tri), err_msg=expr, rtol=0.01)


def _mod_operation_ill_conditioned(dtype_x, dtype_y) -> bool:
    # The result of x % y is ill-conditioned if x % y is much smaller than x.
    # pytorch/CUDA has slightly different (probably better) rounding on
    # remainders than stock LLVM. We currently don't expect to match it
    # bit-for-bit.
    return (dtype_x, dtype_y) in [
        ('int8', 'float32'),
        ('int16', 'float16'),
        ('int16', 'bfloat16'),
        ('int16', 'float32'),
        ('int32', 'bfloat16'),
        ('int32', 'float16'),
        ('int32', 'float32'),
        ('int64', 'bfloat16'),
        ('int64', 'float16'),
        ('int64', 'float32'),
        ('int64', 'float64'),
        ('uint16', 'bfloat16'),
        ('uint16', 'float16'),
        ('uint16', 'float32'),
        ('uint32', 'bfloat16'),
        ('uint32', 'float16'),
        ('uint32', 'float32'),
        ('uint64', 'bfloat16'),
        ('uint64', 'float16'),
        ('uint64', 'float32'),
        ('uint64', 'float64'),
    ]


# ---------------
# test binary ops
# ---------------


@pytest.mark.parametrize("dtype_x, dtype_y, op", [  #
    (dtype_x, dtype_y, op)
    for op in ['+', '-', '*', '/', '%']
    for dtype_x in dtypes_with_bfloat16
    for dtype_y in dtypes_with_bfloat16
])
@pytest.mark.parametrize("num_ctas", num_ctas_list)
def test_bin_op(dtype_x, dtype_y, op, num_ctas, device):
    expr = f' x {op} y'
    if op == '%' and dtype_x in int_dtypes + uint_dtypes and dtype_y in int_dtypes + uint_dtypes:
        # LLVM has 'numpy.fmod', not 'numpy.remainder', semantics on integer remainders.
        numpy_expr = 'np.fmod(x, y)'
    elif op in ('/', '%') and dtype_x in ('int16', 'float16', 'bfloat16') and dtype_y in ('int16', 'float16',
                                                                                          'bfloat16'):
        # Triton promotes 16-bit floating-point / and % to 32-bit because there
        # are no native div or FRem operations on float16. Since we have to
        # convert anyway, we may as well take the accuracy bump.
        numpy_expr = f'x.astype(np.float32) {op} y.astype(np.float32)'
    elif (dtype_x in uint_dtypes and dtype_y in int_dtypes and _bitwidth(dtype_x) >= _bitwidth(dtype_y)):
        numpy_expr = f'x.astype(np.{dtype_x}) {op} y.astype(np.{dtype_x})'
    elif (dtype_y in uint_dtypes and dtype_x in int_dtypes and _bitwidth(dtype_y) >= _bitwidth(dtype_x)):
        numpy_expr = f'x.astype(np.{dtype_y}) {op} y.astype(np.{dtype_y})'
    else:
        numpy_expr = None
    if op == '%' and _mod_operation_ill_conditioned(dtype_x, dtype_y):
        with pytest.raises(AssertionError, match='Not equal to tolerance'):
            _test_binary(dtype_x, dtype_y, expr, numpy_expr, device=device, num_ctas=num_ctas)
    elif (op in ('%', '/') and ((dtype_x in int_dtypes and dtype_y in uint_dtypes) or
                                (dtype_x in uint_dtypes and dtype_y in int_dtypes))):
        with pytest.raises(triton.CompilationError) as exc_info:
            _test_binary(dtype_x, dtype_y, expr, numpy_expr, device=device, num_ctas=num_ctas)
        assert re.match('Cannot use .* because they have different signedness', str(exc_info.value.__cause__))
    else:
        _test_binary(dtype_x, dtype_y, expr, numpy_expr, device=device, num_ctas=num_ctas)


@pytest.mark.parametrize("dtype, order", [(dtype, order) for dtype in dtypes_with_bfloat16 for order in [0, 1]])
def test_addptr(dtype, order, device):
    check_type_supported(dtype, device)

    @triton.jit
    def kernel(x, y, ORDER: tl.constexpr, SIZE: tl.constexpr):
        offs = tl.arange(0, SIZE)
        if ORDER == 0:
            tl.store(y + offs, tl.load(x + offs))
        else:
            tl.store(offs + y, tl.load(offs + x))

    SIZE = 1024
    rs = RandomState(17)
    x = numpy_random(SIZE, dtype_str=dtype, rs=rs)
    y = numpy_random(SIZE, dtype_str=dtype, rs=rs)
    x_tri = to_triton(x, dst_type=dtype, device=device)
    y_tri = to_triton(y, dst_type=dtype, device=device)
    y = x
    kernel[
        1,
    ](x_tri, y_tri, order, SIZE)
    np.testing.assert_allclose(y, to_numpy(y_tri))


@pytest.mark.parametrize("dtype_x, dtype_y", [  #
    (dtype_x, dtype_y) for dtype_x in int_dtypes for dtype_y in int_dtypes
] + [(dtype_x, dtype_y) for dtype_x in uint_dtypes for dtype_y in uint_dtypes])
@pytest.mark.parametrize("num_ctas", num_ctas_list)
def test_floordiv(dtype_x, dtype_y, num_ctas, device):
    # Triton has IEEE, not numpy/torch, semantics for %, and those carry
    # through to //, so we have to use a nonstandard expression to get a
    # reference result for //.
    expr = 'x // y'
    numpy_expr = '((x - np.fmod(x, y)) / y)'
    _test_binary(dtype_x, dtype_y, expr, numpy_expr, device=device, num_ctas=num_ctas)


def test_unsigned_name_mangling(device):
    # Test that uint32 and int32 are mangled differently by the compiler
    SIZE = 128
    # define the kernel / launch-grid

    @triton.jit
    def kernel(O1, O2, X, Y, SIZE: tl.constexpr):
        off = tl.arange(0, SIZE)
        x = tl.load(X + off)
        y = tl.load(Y + off)
        out1 = tl.abs(x)  # uint32 -> nop
        out2 = tl.abs(-y)  # int32 -> should have an effect
        tl.store(O1 + off, out1)
        tl.store(O2 + off, out2)

    dtype_x = 'uint32'
    dtype_y = 'int32'
    # inputs
    rs = RandomState(17)
    x = numpy_random(SIZE, dtype_str=dtype_x, rs=rs)
    y = numpy_random(SIZE, dtype_str=dtype_y, rs=rs)
    # reference result
    expect = (np.abs(x), np.abs(-y))
    # triton result
    x_tri = to_triton(x, device=device, dst_type=dtype_x)
    y_tri = to_triton(y, device=device, dst_type=dtype_y)
    actual = tuple(to_triton(np.empty_like(e), device=device) for e in expect)
    kernel[(1, )](actual[0], actual[1], x_tri, y_tri, SIZE=SIZE, num_warps=4)

    # Bitwise op, so expect exact equality
    assert (expect[0] == to_numpy(actual[0])).all()
    assert (expect[1] == to_numpy(actual[1])).all()


# test bitwise ops
# ---------------
@pytest.mark.parametrize("dtype_x, dtype_y, op", [  #
    (dtype_x, dtype_y, op)
    for op in ['&', '|', '^']
    for dtype_x in dtypes + dtypes_with_bfloat16
    for dtype_y in dtypes + dtypes_with_bfloat16
])
@pytest.mark.parametrize("num_ctas", num_ctas_list)
def test_bitwise_op(dtype_x, dtype_y, op, num_ctas, device):
    expr = f'x {op} y'
    if (dtype_x in uint_dtypes and dtype_y in int_dtypes and _bitwidth(dtype_x) >= _bitwidth(dtype_y)):
        numpy_expr = f'x.astype(np.{dtype_x}) {op} y.astype(np.{dtype_x})'
    elif (dtype_y in uint_dtypes and dtype_x in int_dtypes and _bitwidth(dtype_y) >= _bitwidth(dtype_x)):
        numpy_expr = f'x.astype(np.{dtype_y}) {op} y.astype(np.{dtype_y})'
    else:
        numpy_expr = None
    if 'float' in dtype_x + dtype_y:
        with pytest.raises(triton.CompilationError) as exc_info:
            _test_binary(dtype_x, dtype_y, expr, numpy_expr='np.array([])', device=device, num_ctas=num_ctas)
        # The CompilationError must have been caused by a C++ exception with this text.
        assert re.match('invalid operands of type', str(exc_info.value.__cause__))
    else:
        _test_binary(dtype_x, dtype_y, expr, numpy_expr, device=device, num_ctas=num_ctas)


@pytest.mark.parametrize("dtype_x, dtype_y, op", [  #
    (dtype_x, dtype_y, op)
    for op in ['<<', '>>']
    for dtype_x in int_dtypes + uint_dtypes
    for dtype_y in int_dtypes + uint_dtypes
])
@pytest.mark.parametrize("num_ctas", num_ctas_list)
def test_shift_op(dtype_x, dtype_y, op, num_ctas, device):
    expr = f'x {op} y'
    bw = max(_bitwidth(dtype_x), _bitwidth(dtype_y))
    if dtype_x.startswith('int'):
        dtype_z = f'int{bw}'
    else:
        dtype_z = f'uint{bw}'
    numpy_expr = f'x.astype(np.{dtype_z}) {op} y.astype(np.{dtype_z})'
    _test_binary(dtype_x, dtype_y, expr, numpy_expr, device=device, num_ctas=num_ctas, y_low=0, y_high=bw)


# ---------------
# test compare ops
# ---------------
ops = ['==', '!=', '>', '<', '>=', '<=']


@pytest.mark.parametrize(
    "dtype_x, dtype_y, op, mode_x, mode_y",
    # real
    [(dtype_x, dtype_y, op, 'real', 'real') for op in ops for dtype_x in dtypes for dtype_y in dtypes]
    # NaNs
    + [('float32', 'float32', op, mode_x, mode_y)
       for op in ops
       for mode_x, mode_y in [('nan', 'real'), ('real', 'nan'), ('nan', 'nan')]])
@pytest.mark.parametrize("num_ctas", num_ctas_list)
def test_compare_op(dtype_x, dtype_y, op, mode_x, mode_y, num_ctas, device):
    expr = f'x {op} y'
    if (dtype_x in uint_dtypes and dtype_y in int_dtypes and _bitwidth(dtype_x) >= _bitwidth(dtype_y)):
        numpy_expr = f'x.astype(np.{dtype_x}) {op} y.astype(np.{dtype_x})'
    elif (dtype_y in uint_dtypes and dtype_x in int_dtypes and _bitwidth(dtype_y) >= _bitwidth(dtype_x)):
        numpy_expr = f'x.astype(np.{dtype_y}) {op} y.astype(np.{dtype_y})'
    else:
        numpy_expr = None
    _test_binary(dtype_x, dtype_y, expr, numpy_expr, mode_x=mode_x, mode_y=mode_y, device=device, num_ctas=num_ctas)


# ---------------
# test broadcast
# ---------------
@pytest.mark.parametrize("dtype", dtypes_with_bfloat16)
def test_broadcast(dtype, device):

    @triton.jit
    def broadcast_kernel(x_ptr, y_ptr, y_broadcasted_ptr, M: tl.constexpr, N: tl.constexpr):
        offset1 = tl.arange(0, M)
        offset2 = tl.arange(0, N)
        x = tl.load(x_ptr + N * offset1[:, None] + offset2[None, :])
        y = tl.load(y_ptr + offset2)
        _, y_broadcasted = tl.broadcast(x, y)
        tl.store(y_broadcasted_ptr + N * offset1[:, None] + offset2[None, :], y_broadcasted)

    M = 32
    N = 64
    rs = RandomState(17)
    x = numpy_random((M, N), dtype_str=dtype, rs=rs)
    y = numpy_random(N, dtype_str=dtype, rs=rs)
    _, y_broadcasted_np = np.broadcast_arrays(x, y)

    x_tri = to_triton(x, device=device, dst_type=dtype)
    y_tri = to_triton(y, device=device, dst_type=dtype)
    y_broadcasted_tri = to_triton(np.empty((M, N), dtype=y_broadcasted_np.dtype), device=device, dst_type=dtype)

    broadcast_kernel[(1, )](x_tri, y_tri, y_broadcasted_tri, M=M, N=N)
    assert (y_broadcasted_np == to_numpy(y_broadcasted_tri)).all()


# ----------
# test slice
# ----------


def test_slice(device):

    @triton.jit
    def slice_kernel(XBLOCK: tl.constexpr):
        data = tl.arange(0, XBLOCK)
        tl.static_assert(data.shape == [XBLOCK])

        t = data[None, :]
        tl.static_assert(t.shape == [1, XBLOCK])

        t = data[None, :, None]
        tl.static_assert(t.shape == [1, XBLOCK, 1])

        scalar = tl.full([], 1, tl.int32)
        tl.static_assert(scalar.shape == [])

        t = scalar[None]
        tl.static_assert(t.shape == [1])

        t = scalar[None, None]
        tl.static_assert(t.shape == [1, 1])

    slice_kernel[(1, )](XBLOCK=32)


# ------------------
# test invalid slice
# ------------------


def test_invalid_slice(device):
    dst = torch.empty(128, device=device)

    @triton.jit
    def _kernel(dst):
        dst[10:]

    with pytest.raises(triton.CompilationError, match='unsupported tensor index'):
        _kernel[(1, )](dst=dst)


# ----------------
# test expand_dims
# ----------------
def test_expand_dims(device):

    @triton.jit
    def expand_dims_kernel(dummy, N: tl.constexpr):
        offset1 = tl.arange(0, N)

        t = tl.expand_dims(offset1, 0)
        tl.static_assert(t.shape == [1, N])

        t = tl.expand_dims(offset1, 1)
        tl.static_assert(t.shape == [N, 1])

        t = tl.expand_dims(offset1, -1)
        tl.static_assert(t.shape == [N, 1])

        t = tl.expand_dims(offset1, -2)
        tl.static_assert(t.shape == [1, N])

        t = tl.expand_dims(offset1, (0, -1))
        tl.static_assert(t.shape == [1, N, 1])

        t = tl.expand_dims(offset1, (0, 1, 3))
        tl.static_assert(t.shape == [1, 1, N, 1])

        t = tl.expand_dims(offset1, (-4, 2, -1))
        tl.static_assert(t.shape == [1, N, 1, 1])

        t = tl.expand_dims(offset1, (3, 1, 2))
        tl.static_assert(t.shape == [N, 1, 1, 1])

        scalar = tl.sum(offset1)
        tl.static_assert(scalar.shape == [])
        t = tl.expand_dims(scalar, 0)
        tl.static_assert(t.shape == [1])

        t = tl.expand_dims(scalar, -1)
        tl.static_assert(t.shape == [1])

    N = 32
    dummy_tensor = torch.empty((), device=device)
    expand_dims_kernel[(1, )](dummy_tensor, N)


def test_expand_dims_error_cases(device):

    @triton.jit
    def dim_out_of_range1(dummy, N: tl.constexpr):
        offset1 = tl.arange(0, N)

        t = tl.expand_dims(offset1, -2)
        t = tl.expand_dims(offset1, -3)

    @triton.jit
    def dim_out_of_range2(dummy, N: tl.constexpr):
        offset1 = tl.arange(0, N)

        t = tl.expand_dims(offset1, 1)
        t = tl.expand_dims(offset1, 2)

    @triton.jit
    def dim_out_of_range3(dummy, N: tl.constexpr):
        offset1 = tl.arange(0, 1)
        scalar = tl.sum(offset1)

        t = tl.expand_dims(scalar, 1)

    @triton.jit
    def duplicate_dim1(dummy, N: tl.constexpr):
        offset1 = tl.arange(0, N)

        t = tl.expand_dims(offset1, (0, 0))

    @triton.jit
    def duplicate_dim2(dummy, N: tl.constexpr):
        offset1 = tl.arange(0, N)

        t = tl.expand_dims(offset1, (0, -3))

    N = 32
    dummy_tensor = torch.empty((), device=device)

    with pytest.raises(triton.CompilationError, match="invalid axis -3"):
        dim_out_of_range1[(1, )](dummy_tensor, N)

    with pytest.raises(triton.CompilationError, match="invalid axis 2"):
        dim_out_of_range2[(1, )](dummy_tensor, N)

    with pytest.raises(triton.CompilationError, match="invalid axis 1"):
        dim_out_of_range3[(1, )](dummy_tensor, N)

    with pytest.raises(triton.CompilationError, match=r"duplicate axes, normalized axes = \[0, 0\]"):
        duplicate_dim1[(1, )](dummy_tensor, N)

    with pytest.raises(triton.CompilationError, match=r"duplicate axes, normalized axes = \[0, 0\]"):
        duplicate_dim2[(1, )](dummy_tensor, N)


# ----------------------------
# test invalid program id axis
# ----------------------------
def test_invalid_pid_axis(device):
    dst = torch.empty(128, device=device)

    @triton.jit
    def _kernel(dst):
        pid = tl.program_id(20)

    with pytest.raises(triton.CompilationError, match=r"program_id axis must be 0, 1, or 2 but got 20"):
        _kernel[(1, )](dst)


# ---------------
# test where
# ---------------
@pytest.mark.parametrize("dtype", dtypes_with_bfloat16 + ["*int32"])
@pytest.mark.parametrize("num_ctas", num_ctas_list)
def test_where(dtype, num_ctas, device):
    select_ptrs = False
    if dtype == "*int32":
        dtype = "int64"
        select_ptrs = True
    check_type_supported(dtype, device)

    @triton.jit
    def where_kernel(cond_ptr, a_ptr, b_ptr, output_ptr, n_elements, BLOCK_SIZE: tl.constexpr,
                     TEST_POINTERS: tl.constexpr, TEST_SCALAR_POINTERS: tl.constexpr):
        offsets = tl.program_id(axis=0) * BLOCK_SIZE + tl.arange(0, BLOCK_SIZE)
        mask = offsets < n_elements
        decide = tl.load(cond_ptr + offsets, mask=mask)
        if TEST_SCALAR_POINTERS:
            ptr = tl.where(tl.load(cond_ptr), a_ptr, b_ptr)
            output = tl.load(ptr + offsets, mask=mask)
        else:
            if TEST_POINTERS:
                a = tl.load(a_ptr + offsets, mask=mask).to(tl.pi32_t)
                b = tl.load(b_ptr + offsets, mask=mask).to(tl.pi32_t)
            else:
                a = tl.load(a_ptr + offsets, mask=mask)
                b = tl.load(b_ptr + offsets, mask=mask)
            output = tl.where(decide, a, b)
        tl.store(output_ptr + offsets, output, mask=mask)

    SIZE = 1_000
    rs = RandomState(17)
    cond = numpy_random(SIZE, 'bool', rs)
    x = numpy_random(SIZE, dtype_str=dtype, rs=rs)
    y = numpy_random(SIZE, dtype_str=dtype, rs=rs)
    z = np.where(cond, x, y)

    cond_tri = to_triton(cond, device=device)
    x_tri = to_triton(x, device=device, dst_type=dtype)
    y_tri = to_triton(y, device=device, dst_type=dtype)
    z_tri = to_triton(np.empty(SIZE, dtype=z.dtype), device=device, dst_type=dtype)

    grid = lambda meta: (triton.cdiv(SIZE, meta['BLOCK_SIZE']), )
    where_kernel[grid](cond_tri, x_tri, y_tri, z_tri, SIZE, BLOCK_SIZE=1024, TEST_POINTERS=select_ptrs,
                       TEST_SCALAR_POINTERS=False, num_ctas=num_ctas)
    assert (z == to_numpy(z_tri)).all()
    if select_ptrs:
        where_kernel[grid](cond_tri, x_tri, y_tri, z_tri, SIZE, BLOCK_SIZE=1024, TEST_POINTERS=select_ptrs,
                           TEST_SCALAR_POINTERS=True)
        z = np.where(cond[0], x, y)
        assert (z == to_numpy(z_tri)).all()


@pytest.mark.parametrize("num_ctas", num_ctas_list)
def test_where_broadcast(num_ctas, device):

    @triton.jit
    def where_kernel(cond_ptr, a_ptr, out_ptr, BLOCK_SIZE: tl.constexpr):
        xoffsets = tl.arange(0, BLOCK_SIZE)[:, None]
        yoffsets = tl.arange(0, BLOCK_SIZE)[None, :]

        mask = tl.load(cond_ptr + yoffsets)
        vals = tl.load(a_ptr + yoffsets + BLOCK_SIZE * xoffsets)
        res = tl.where(mask, vals, 0.)
        tl.store(out_ptr + yoffsets + BLOCK_SIZE * xoffsets, res)

    @triton.jit
    def where_scalar_condition(a_ptr, out_ptr, BLOCK_SIZE: tl.constexpr):
        xoffsets = tl.arange(0, BLOCK_SIZE)[:, None]
        yoffsets = tl.arange(0, BLOCK_SIZE)[None, :]
        mask = 0
        vals = tl.load(a_ptr + yoffsets + BLOCK_SIZE * xoffsets)
        res = tl.where(mask, vals, 0.)
        tl.store(out_ptr + yoffsets + BLOCK_SIZE * xoffsets, res)

    SIZE = 32
    dtype = 'float32'
    rs = RandomState(17)
    x = numpy_random((SIZE, SIZE), dtype_str=dtype, rs=rs)
    mask = numpy_random(SIZE, 'bool', rs=rs)
    z = np.where(mask, x, 0)
    cond_tri = to_triton(mask, device=device)
    x_tri = to_triton(x, device=device, dst_type=dtype)
    z_tri = to_triton(np.empty((SIZE, SIZE), dtype=z.dtype), device=device, dst_type=dtype)
    where_kernel[(1, )](cond_tri, x_tri, z_tri, SIZE)
    assert (z == to_numpy(z_tri)).all()
    where_scalar_condition[(1, )](x_tri, z_tri, SIZE, num_ctas=num_ctas)
    z = np.where(0, x, 0)
    assert (z == to_numpy(z_tri)).all()


# ---------------
# test maximum/minimum ops
# ---------------


# TODO: Tests with unsigned integers failed at compilation stage.
@pytest.mark.parametrize("dtype", int_dtypes + uint_dtypes + float_dtypes + ["bfloat16"])
@pytest.mark.parametrize("op", ["maximum", "minimum"])
def test_maximum_minium(dtype, op, device):
    expr = f'tl.{op}(x, y)'
    numpy_expr = f'np.{op}(x, y)'
    _test_binary(dtype, dtype, expr, numpy_expr, device=device)


# ---------------
# test unary ops
# ---------------


@pytest.mark.parametrize("dtype_x, expr",
                         [(dtype_x, ' -x') for dtype_x in dtypes_with_bfloat16] + [(dtype_x, ' ~x')
                                                                                   for dtype_x in int_dtypes])
@pytest.mark.parametrize("num_ctas", num_ctas_list)
def test_unary_op(dtype_x, expr, num_ctas, device):
    _test_unary(dtype_x, expr, device=device, num_ctas=num_ctas)


# ----------------
# test math ops
# ----------------


@pytest.mark.parametrize("dtype_x, expr, x", [(dtype_x, expr, x)
                                              for dtype_x in ["float32", "float64"]
                                              for expr in ['exp', 'log', 'cos', 'sin']
                                              for x in ['x', '3.0']])
def test_math_op(dtype_x, expr, device, x):
    _test_unary(dtype_x, f'tl.{expr}({x})', f'np.{expr}({x}) ', device=device)


# ----------------
# test abs
# ----------------


@pytest.mark.parametrize("dtype_x", [(dtype_x) for dtype_x in dtypes_with_bfloat16])
def test_abs(dtype_x, device):
    _test_unary(dtype_x, 'tl.abs(x)', 'np.abs(x) ', device=device)


@pytest.mark.parametrize("in_dtype", [tl.float8e4b15, tl.float8e4nv, tl.float8e5])
def test_abs_fp8(in_dtype, device):
    if is_hip():
        pytest.skip('test_abs_fp8 not supported on HIP.')

    @triton.jit
    def abs_kernel(X, Z, SIZE: tl.constexpr):
        off = tl.arange(0, SIZE)
        x = tl.load(X + off)
        z = tl.abs(x)
        tl.store(Z + off, z)

    f8_tensor = torch.tensor(range(-128, 128), dtype=torch.int8, device=device)
    # f32_to_f8 doesn't handle nan, so we make sure f8_tensor doesn't contain any nan
    all_exp_ones = (f8_tensor & 0b01111100) == 128 - 2**in_dtype.fp_mantissa_width
    f8_tensor[all_exp_ones] = 0
    f8 = triton.reinterpret(f8_tensor, in_dtype)
    n_elements = f8_tensor.numel()
    out_f8 = torch.empty_like(f8_tensor)
    abs_kernel[(1, )](f8, triton.reinterpret(out_f8, in_dtype), n_elements)

    f32_tensor = convert_float_to_float32(f8_tensor, in_dtype)
    expect = f32_tensor.abs()
    actual_f8 = convert_float_to_float32(out_f8, in_dtype)
    torch.testing.assert_close(actual_f8, expect, equal_nan=True)


# ----------------
# test indexing
# ----------------


def make_ptr_str(name, shape):
    rank = len(shape)
    offsets = []
    stride = 1
    for i in reversed(range(rank)):
        idx = ', '.join([':' if ii == i else 'None' for ii in range(rank)])
        offsets += [f'tl.arange(0, {shape[i]})[{idx}]*{stride}']
        stride *= shape[i]
    return f"{name} + {' + '.join(offsets)}"


# TODO: handle `%4 = triton_gpu.convert_layout %3 : (tensor<32xi32, #blocked0>) -> tensor<32xi32, #triton_gpu.slice<{dim = 0, parent = #blocked1}>>``
@pytest.mark.parametrize("expr, dtype_str", [(f'x[{s}]', d)
                                             for s in ['None, :', ':, None', 'None, :, :', ':, :, None']
                                             for d in ['int32', 'uint32', 'uint16']])
@pytest.mark.parametrize("num_ctas", num_ctas_list)
def test_index1d(expr, dtype_str, num_ctas, device):
    rank_x = expr.count(':')
    rank_y = expr.count(',') + 1
    shape_x = [32 for _ in range(rank_x)]
    shape_z = [32 for _ in range(rank_y)]
    shape_z_rank_mismatch = [32 for _ in range(rank_y + 1)]
    shape_z_dim_mismatch = [64 for _ in range(rank_y)]

    # Triton kernel
    @triton.jit
    def kernel(Z, X, SIZE: tl.constexpr):
        m = tl.arange(0, SIZE)
        n = tl.arange(0, SIZE)
        x = tl.load(X_PTR_EXPR)
        z = GENERATE_TEST_HERE
        tl.store(Z_PTR_EXPR, z)

    def generate_kernel(shape_x, shape_z):
        to_replace = {
            'X_PTR_EXPR': make_ptr_str('X', shape_x),
            'Z_PTR_EXPR': make_ptr_str('Z', shape_z),
            'GENERATE_TEST_HERE': expr,
        }
        return patch_kernel(kernel, to_replace)

    kernel_match = generate_kernel(shape_x, shape_z)
    kernel_dim_mismatch = generate_kernel(shape_x, shape_z_dim_mismatch)
    kernel_rank_mismatch = generate_kernel(shape_x, shape_z_rank_mismatch)

    # torch result
    x = numpy_random(shape_x, dtype_str=dtype_str)
    y = np.zeros(shape_z, dtype=getattr(np, dtype_str))
    z_ref = eval(expr) + y
    # triton result
    z_tri = to_triton(np.empty_like(z_ref), device=device)
    x_tri = to_triton(x, device=device)
    kernel_match[(1, )](z_tri, x_tri, num_warps=1, SIZE=shape_x[0])
    # compare
    assert (z_ref == to_numpy(z_tri)).all()

    def catch_compilation_error(kernel):
        try:
            kernel[(1, )](z_tri, x_tri, num_warps=1, SIZE=shape_x[0], num_ctas=num_ctas)
        except triton.CompilationError as e:
            np.testing.assert_(True)
        except BaseException:
            np.testing.assert_(False)

    catch_compilation_error(kernel_dim_mismatch)
    catch_compilation_error(kernel_rank_mismatch)


# ---------------
# test tuples
# ---------------


@triton.jit
def tuples_fn(a, b):
    return a + b, \
        a - b, \
        a * b


def test_tuples(device):

    @triton.jit
    def with_fn(X, Y, A, B, C):
        x = tl.load(X)
        y = tl.load(Y)
        a, b, c = tuples_fn(x, y)
        tl.store(A, a)
        tl.store(B, b)
        tl.store(C, c)

    @triton.jit
    def without_fn(X, Y, A, B, C):
        x = tl.load(X)
        y = tl.load(Y)
        a, b, c = x + y, x - y, x * y
        tl.store(A, a)
        tl.store(B, b)
        tl.store(C, c)

    x = torch.tensor([1.3], device=device, dtype=torch.float32)
    y = torch.tensor([1.9], device=device, dtype=torch.float32)
    a_tri = torch.tensor([0], device=device, dtype=torch.float32)
    b_tri = torch.tensor([0], device=device, dtype=torch.float32)
    c_tri = torch.tensor([0], device=device, dtype=torch.float32)
    for kernel in [with_fn, without_fn]:
        kernel[(1, )](x, y, a_tri, b_tri, c_tri, num_warps=1)
        a_ref, b_ref, c_ref = x + y, x - y, x * y
        assert a_tri == a_ref
        assert b_tri == b_ref
        assert c_tri == c_ref


@triton.jit(noinline=True)
def noinline_simple_fn(x, y, Z):
    z = x + y
    tl.store(Z, z)


@triton.jit(noinline=True)
def noinline_call_graph_fn1(x):
    return x + 1


@triton.jit(noinline=True)
def noinline_call_graph_fn2(y):
    return y + 2


@triton.jit(noinline=True)
def noinline_call_graph_fn(x, y, Z):
    t0 = noinline_call_graph_fn1(x)
    t1 = noinline_call_graph_fn2(y)
    z = t0 + t1
    tl.store(Z, z)


@triton.jit(noinline=True)
def noinline_shared_fn(x, y, Z):
    offs = tl.arange(0, 16)[:, None] * 16 + tl.arange(0, 16)[None, :]
    z = tl.load(Z + offs)
    z = tl.dot(z, z) + x + y
    tl.store(Z + offs, z)


@triton.jit(noinline=True)
def noinline_dynamic_fn(x, y, Z):
    if x >= 1:
        x = noinline_call_graph_fn1(x)
    else:
        x = noinline_call_graph_fn2(x)
    if y >= 2:
        y = noinline_call_graph_fn2(y)
    else:
        y = noinline_call_graph_fn1(y)
    z = x + y
    tl.store(Z, z)


@triton.jit(noinline=True)
def noinline_call_multi_values_fn(x, y):
    return x + 1, y + 2


@triton.jit(noinline=True)
def noinline_multi_values_fn(x, y, Z):
    x, y = noinline_call_multi_values_fn(x, y)
    z = x + y
    tl.store(Z, z)


@pytest.mark.parametrize("mode", ["simple", "call_graph", "shared", "dynamic", "multi_values"])
def test_noinline(mode, device):
    if is_hip():
        pytest.skip(
            'test_noinline for HIP currently broken in https://github.com/openai/triton. Use https://github.com/ROCmSoftwarePlatform/triton'
        )

    @triton.jit
    def kernel(X, Y, Z):
        x = tl.load(X)
        y = tl.load(Y)
        GENERATE_TEST_HERE(x, y, Z)

    func_name = f'noinline_{mode}_fn'
    kernel = patch_kernel(kernel, {'GENERATE_TEST_HERE': func_name})
    x = torch.tensor([1.0], device=device, dtype=torch.float32)
    y = torch.tensor([2.0], device=device, dtype=torch.float32)
    if mode == "shared":
        z = torch.ones((16, 16), device=device, dtype=torch.float32)
    else:
        z = torch.tensor([0.0], device=device, dtype=torch.float32)
    kernel[(1, )](x, y, z, num_warps=1)
    if mode == "simple":
        assert torch.equal(z, x + y)
    elif mode == "call_graph" or mode == "dynamic" or mode == "multi_values":
        assert torch.equal(z, x + 1 + y + 2)
    elif mode == "shared":
        ref = torch.full((16, 16), 16, device=device, dtype=torch.float32)
        assert torch.equal(z, ref + x + y)


# ---------------
# test atomics
# ---------------
@pytest.mark.parametrize(
    "op, dtype_x_str, mode, sem",
    itertools.chain.from_iterable([[
        ('add', 'float16', mode, sem),
        ('add', 'uint32', mode, sem),
        ('add', 'int32', mode, sem),
        ('add', 'float32', mode, sem),
        ('add', 'uint64', mode, sem),
        ('add', 'int64', mode, sem),
        ('add', 'float64', mode, sem),
        ('max', 'uint32', mode, sem),
        ('max', 'int32', mode, sem),
        ('max', 'float32', mode, sem),
        ('max', 'uint64', mode, sem),
        ('max', 'int64', mode, sem),
        ('max', 'float64', mode, sem),
        ('min', 'uint32', mode, sem),
        ('min', 'int32', mode, sem),
        ('min', 'float32', mode, sem),
        ('min', 'uint64', mode, sem),
        ('min', 'int64', mode, sem),
        ('min', 'float64', mode, sem),
    ]
                                   for mode in ['all_neg', 'all_pos', 'min_neg', 'max_pos']
                                   for sem in [None, 'acquire', 'release', 'acq_rel', 'relaxed']]))
def test_atomic_rmw(op, dtype_x_str, mode, sem, device):
    if is_hip():
        pytest.skip(
            'test_atomic_rmw for HIP currently broken in https://github.com/openai/triton. Use https://github.com/ROCmSoftwarePlatform/triton'
        )

    check_cuda_only(device)

    capability = torch.cuda.get_device_capability()
    if capability[0] < 7:
        if dtype_x_str == 'float16':
            pytest.skip("Only test atomic float16 ops on devices with sm >= 70")
    n_programs = 5

    # triton kernel
    @triton.jit
    def kernel(X, Z):
        pid = tl.program_id(0)
        x = tl.load(X + pid)
        old = GENERATE_TEST_HERE
        tl.static_assert(old.dtype == x.dtype)

    sem_arg = sem if sem is None else f'"{sem}"'
    kernel = patch_kernel(kernel, {'GENERATE_TEST_HERE': f'tl.atomic_{op}(Z, x, sem={sem_arg})'})
    numpy_op = {'add': np.sum, 'max': np.max, 'min': np.min}[op]
    max_neutral = float('-inf') if dtype_x_str in float_dtypes else np.iinfo(getattr(np, dtype_x_str)).min
    min_neutral = float('inf') if dtype_x_str in float_dtypes else np.iinfo(getattr(np, dtype_x_str)).max
    neutral = {'add': 0, 'max': max_neutral, 'min': min_neutral}[op]

    # triton result
    rs = RandomState(17)
    x = np.array([2**i for i in range(n_programs)], dtype=getattr(np, dtype_x_str))
    if mode == 'all_neg':
        x = -np.abs(x)
    if mode == 'all_pos':
        x = np.abs(x)
    if mode == 'min_neg':
        idx = rs.randint(n_programs, size=(1, )).item()
        x[idx] = -np.max(np.abs(x)) - 1
    if mode == 'max_pos':
        idx = rs.randint(n_programs, size=(1, )).item()
        x[idx] = np.max(np.abs(x)) + 1
    x_tri = to_triton(x, device=device)

    z_tri = to_triton(np.array([neutral], dtype=getattr(np, dtype_x_str)), device=device)
    h = kernel[(n_programs, )](x_tri, z_tri)
    # torch result
    z_ref = numpy_op(x).astype(getattr(np, dtype_x_str))
    # compare
    exact = op not in ['add']
    if exact:
        assert z_ref.item() == to_numpy(z_tri).item()
    else:
        np.testing.assert_allclose(z_ref, to_numpy(z_tri), rtol=0.01)
    sem_str = "acq_rel" if sem is None else sem
    if not is_cuda():
        return

    assert f"atom.global.gpu.{sem_str}" in h.asm["ptx"]


@pytest.mark.parametrize("num_ctas", num_ctas_list)
def test_atomic_rmw_predicate(num_ctas, device):

    @triton.jit
    def kernel(X):
        val = tl.program_id(0)
        if val < 64:
            tl.atomic_max(X, val)

    x = torch.zeros((1, ), device=device, dtype=torch.int32)
    kernel[(4096, )](x, num_ctas=num_ctas)
    assert x.item() == 63


@pytest.mark.parametrize("shape, axis, num_ctas", [(shape, axis, num_ctas)
                                                   for shape in [(2, 2), (2, 8), (8, 2), (8, 8), (32, 32), (64, 64)]
                                                   for axis in [0, 1]
                                                   for num_ctas in num_ctas_list])
def test_tensor_atomic_rmw(shape, axis, num_ctas, device):
    if is_hip():
        pytest.skip(
            'test_tensor_atomic_rmw for HIP currently broken in https://github.com/openai/triton. Use https://github.com/ROCmSoftwarePlatform/triton'
        )

    shape0, shape1 = shape
    # triton kernel

    @triton.jit
    def kernel(Z, X, AXIS: tl.constexpr, SHAPE0: tl.constexpr, SHAPE1: tl.constexpr):
        off0 = tl.arange(0, SHAPE0)
        off1 = tl.arange(0, SHAPE1)
        x = tl.load(X + off0[:, None] * SHAPE1 + off1[None, :])
        z = tl.sum(x, axis=AXIS)
        if AXIS == 1:
            tl.atomic_add(Z + off0, z)
        else:
            tl.atomic_add(Z + off1, z)

    rs = RandomState(17)
    x = numpy_random((shape0, shape1), dtype_str="float32", rs=rs)
    # reference result
    z_ref = np.sum(x, axis=axis, keepdims=False)
    # triton result
    x_tri = to_triton(x, device=device)
    z_shape = (shape0, ) if axis == 1 else (shape1, )
    z_tri = to_triton(np.zeros(z_shape, dtype="float32"), device=device)
    kernel[(1, )](z_tri, x_tri, axis, shape0, shape1, num_ctas=num_ctas)
    np.testing.assert_allclose(z_ref, to_numpy(z_tri), rtol=1e-4)


@pytest.mark.parametrize("num_ctas", num_ctas_list)
def test_tensor_atomic_rmw_block(num_ctas, device):
    if is_hip():
        pytest.skip(
            'test_tensor_atomic_rmw_block for HIP currently broken in https://github.com/openai/triton. Use https://github.com/ROCmSoftwarePlatform/triton'
        )
    shape = (8, 8)

    @triton.jit
    def kernel(X, SHAPE0: tl.constexpr, SHAPE1: tl.constexpr):
        off0 = tl.arange(0, SHAPE0)
        off1 = tl.arange(0, SHAPE1)
        offs = off0[:, None] * SHAPE1 + off1[None, :]
        val = offs.to(tl.float32)
        x = X + offs
        tl.atomic_min(x, val)

    x = torch.ones((8, 8), device=device, dtype=torch.float32)
    kernel[(2, )](x, shape[0], shape[1], num_ctas=num_ctas)
    assert torch.min(x).item() == 0.0


@pytest.mark.parametrize("sem", [None, 'acquire', 'release', 'acq_rel', 'relaxed'])
@pytest.mark.parametrize("num_ctas", num_ctas_list)
def test_atomic_cas(sem, num_ctas, device):
    # 1. make sure that atomic_cas changes the original value (Lock)
    @triton.jit
    def change_value(Lock):
        tl.atomic_cas(Lock, 0, 1)

    Lock = torch.zeros((1, ), device=device, dtype=torch.int32)
    change_value[(1, )](Lock)

    assert (Lock[0] == 1)

    # 2. only one block enters the critical section
    @triton.jit
    def serialized_add(data, Lock, SEM: tl.constexpr):
        ptrs = data + tl.arange(0, 128)
        while tl.atomic_cas(Lock, 0, 1, SEM) == 1:
            pass

        tl.store(ptrs, tl.load(ptrs) + 1.0)

        # release lock
        tl.atomic_xchg(Lock, 0)

    Lock = torch.zeros((1, ), device=device, dtype=torch.int32)
    data = torch.zeros((128, ), device=device, dtype=torch.float32)
    ref = torch.full((128, ), 64.0)
    h = serialized_add[(64, )](data, Lock, SEM=sem, num_ctas=num_ctas)
    sem_str = "acq_rel" if sem is None else sem
    np.testing.assert_allclose(to_numpy(data), to_numpy(ref))
    if not is_cuda():
        return
    assert f"atom.global.{sem_str}" in h.asm["ptx"]


@pytest.mark.parametrize("sem", [None, 'acquire', 'release', 'acq_rel', 'relaxed'])
@pytest.mark.parametrize("num_ctas", num_ctas_list)
def test_tensor_atomic_cas(sem, num_ctas, device):
    if is_hip():
        pytest.skip(
            'test_tensor_atomic_cas for HIP currently broken in https://github.com/openai/triton. Use https://github.com/ROCmSoftwarePlatform/triton'
        )

    @triton.jit
    def change_value(X, BLOCK_SIZE: tl.constexpr):
        pid = tl.program_id(axis=0)
        block_start = pid * BLOCK_SIZE
        offsets = block_start + tl.arange(0, BLOCK_SIZE)
        t1 = tl.full((BLOCK_SIZE, ), 0, dtype=tl.int64)
        t2 = tl.full((BLOCK_SIZE, ), 2, dtype=tl.int64)
        tl.atomic_cas(X + offsets, t1, t2)

    X = torch.tensor([0, 1, 0, 1, 0, 1, 0, 1], device=device, dtype=torch.int64)
    Y = torch.tensor([2, 1, 2, 1, 2, 1, 2, 1], device=device, dtype=torch.int64)

    change_value[(2, )](X, 4)
    assert (torch.equal(X, Y))


# ---------------
# test cast
# ---------------


@pytest.mark.parametrize("dtype_x, dtype_z, bitcast, size",
                         [(dtype_x, dtype_z, False, 1024) for dtype_x in dtypes for dtype_z in dtypes] + [
                             ('float32', 'bfloat16', False, 1024),
                             ('bfloat16', 'float32', False, 1024),
                             ('float32', 'int32', True, 1024),
                             ('float32', 'int1', False, 1024),
                             ('int8', 'bfloat16', False, 1024),
                         ] + [(f'uint{x}', f'int{x}', True, 1024)
                              for x in [8, 16, 32, 64]] + [(f'int{x}', f'uint{x}', True, 1024)
                                                           for x in [8, 16, 32, 64]] +
                         (([(dtype_x, dtype_z, False, size)
                            for dtype_x in torch_float8_dtypes
                            for dtype_z in ["float16", "float32", "bfloat16"]
                            for size in [1024, 32]] +  #
                           [(dtype_x, dtype_z, False, size)
                            for dtype_z in torch_float8_dtypes
                            for dtype_x in ["float16", "float32", "bfloat16"]
                            for size in [1024, 32]]) if torch.__version__ >= "2.1" else []))
@pytest.mark.parametrize("num_ctas", num_ctas_list)
def test_cast(dtype_x, dtype_z, bitcast, size, num_ctas, device):
    # bfloat16 on cc < 80 will not be tested
    check_type_supported(dtype_x, device)
    check_type_supported(dtype_z, device)

    if is_hip() and (dtype_z == "bfloat16"):
        pytest.skip(f'test_cast{(dtype_x, dtype_z)} cast to bfloat16 not supported on HIP.')

    torch.manual_seed(0)
    # This is tricky because numpy doesn't have bfloat, and torch doesn't have uints.
    if dtype_x.startswith('bfloat'):
        x_tri = torch.randn(size, dtype=getattr(torch, dtype_x), device=device)
    elif dtype_x.startswith('float8'):
        x_tri = torch.randn(size, dtype=torch.half, device=device).to(dtype=getattr(torch, dtype_x))
    else:
        x = numpy_random(size, dtype_str=dtype_x, low=-10, high=10) * 10
        # Triton clamps negative values to zero, while numpy wraps around
        # intmax, so avoid negatives for now.
        # TODO: figure out which one should actually be happening, and test it
        if dtype_z in uint_dtypes:
            x = np.absolute(x)
        x_tri = to_triton(x, device=device)
    if 'float' in dtype_z and 'float' in dtype_x:
        # make sure we use values that can be represented in both types
        x_tri = x_tri.to(getattr(torch, dtype_z)).to(getattr(torch, dtype_x))
    # triton kernel

    @triton.jit
    def kernel(X, Z, BITCAST: tl.constexpr, SIZE: tl.constexpr):
        x_ptr = X + tl.arange(0, SIZE)
        z_ptr = Z + tl.arange(0, SIZE)
        x = tl.load(x_ptr)
        z = x.to(Z.dtype.element_ty, bitcast=BITCAST)
        tl.store(z_ptr, z)

    dtype_z_np = dtype_z if dtype_z != 'int1' else 'bool_'
    # triton result
    if dtype_z.startswith('bfloat'):
        z_tri = torch.empty((size, ), dtype=getattr(torch, dtype_z), device=device)
    elif dtype_z.startswith('float8'):
        z_tri = torch.empty((size, ), dtype=torch.half, device=device).to(dtype=getattr(torch, dtype_z))
    else:
        z_tri = to_triton(np.empty((size, ), dtype=getattr(np, dtype_z_np)), device=device)
    kernel[(1, )](x_tri, z_tri, BITCAST=bitcast, SIZE=size, num_warps=1, num_ctas=num_ctas)
    # torch result
    if dtype_z.startswith('bfloat') or dtype_x.startswith('bfloat') or dtype_z.startswith(
            'float8') or dtype_x.startswith('float8'):
        assert bitcast is False
        z_ref = x_tri.to(z_tri.dtype)
        torch.testing.assert_close(z_ref, z_tri, rtol=0, atol=0)
    else:
        if bitcast:
            z_ref = x.view(getattr(np, dtype_z_np))
        else:
            z_ref = x.astype(getattr(np, dtype_z_np))
        np.testing.assert_allclose(z_ref, to_numpy(z_tri), rtol=0, atol=0)


@pytest.mark.parametrize("dtype_str, num_warps",
                         [(dtype_str, num_warps) for dtype_str in int_dtypes + float_dtypes for num_warps in [4, 8]])
def test_cat(dtype_str, num_warps, device):
    check_type_supported(dtype_str, device)

    @triton.jit
    def kernel(X, Y, Z, N: tl.constexpr):
        offs = tl.arange(0, N)
        x = tl.load(X + offs)
        y = tl.load(Y + offs)
        z = tl.cat(x, y, can_reorder=True)
        tl.store(Z + tl.arange(0, 2 * N), z)

    x = torch.arange(0, 128, device=device).to(getattr(torch, dtype_str))
    y = torch.arange(-128, 0, device=device).to(getattr(torch, dtype_str))
    z_ref = torch.cat([x, y], dim=0).sum()
    z = torch.zeros((256, ), dtype=getattr(torch, dtype_str), device=device)
    kernel[(1, )](x, y, z, N=128, num_warps=num_warps)
    assert z.sum() == z_ref
    # check if there's no duplicate value in z
    assert z.unique().size(0) == z.size(0)


@pytest.mark.parametrize("dtype_str", list(torch_dtypes))
@pytest.mark.parametrize("num_ctas", num_ctas_list)
def test_store_constant(dtype_str, num_ctas, device):
    check_type_supported(dtype_str, device)
    """Tests that boolean True is stored as 1"""

    @triton.jit
    def kernel(output_ptr, n_elements, BLOCK_SIZE: tl.constexpr):
        offsets = tl.program_id(axis=0) * BLOCK_SIZE + tl.arange(0, BLOCK_SIZE)
        mask = offsets < n_elements
        output = GENERATE_TEST_HERE
        tl.store(output_ptr + offsets, output, mask=mask)

    triton_dtype_str = 'uint8' if dtype_str == 'bool' else dtype_str
    kernel = patch_kernel(kernel, {'GENERATE_TEST_HERE': f'tl.zeros([BLOCK_SIZE], dtype=tl.{triton_dtype_str}) + 1'})
    block_size = 128
    ref = torch.ones([block_size], dtype=getattr(torch, dtype_str), device=device)
    output = torch.zeros([block_size], dtype=getattr(torch, dtype_str), device=device)
    kernel[(1, )](output, block_size, BLOCK_SIZE=block_size, num_ctas=num_ctas)

    assert torch.all(output == ref)


def test_load_store_same_ptr(device):

    @triton.jit()
    def kernel(in_out_ptr):
        pid = tl.program_id(axis=0)
        x = tl.load(in_out_ptr + pid)
        out = x * 2
        tl.store(in_out_ptr + pid, out)

    for _ in range(1000):
        x = torch.ones((65536, ), device=device, dtype=torch.float32)
        if is_hip():
            kernel[(65536, )](x, num_warps=16)  # threads per Warp for ROCM is 64
        else:
            kernel[(65536, )](x, num_warps=32)
        assert torch.all(x == 2)


def test_interleave(device):

    @triton.jit
    def kernel(X, Y, Z, N: tl.constexpr):
        offs = tl.arange(0, N)
        x = tl.load(X + offs)
        y = tl.load(Y + offs)
        z = tl._experimental_interleave(x, y)
        tl.store(Z + tl.arange(0, 2 * N), z)

    x = torch.arange(0, 128, device=device).to(torch.int32)
    y = torch.arange(-128, 0, device=device).to(torch.int32)
    z_ref = torch.stack([x, y], dim=-1).reshape((256, ))
    z = torch.zeros_like(z_ref)
    kernel[(1, )](x, y, z, N=128)

    np.testing.assert_equal(to_numpy(z_ref), to_numpy(z))


def test_interleave_with_mma(device):

    @triton.jit
    def kernel(X, Z):
        x = tl.load(X + 16 * tl.arange(0, 32)[:, None] + tl.arange(0, 16)[None, :])  # (32,16)
        x2 = tl._experimental_interleave(x, 2 * x)  # (32,32)
        z = tl.dot(x2, x2)  # (32,32)
        tl.store(Z + 32 * tl.arange(0, 32)[:, None] + tl.arange(0, 32)[None, :], z)

    x = torch.arange(0, 32 * 16, device=device, dtype=torch.float32).reshape((32, 16))
    r = torch.stack([x, 2 * x], dim=-1).reshape((32, 32))
    z_ref = torch.matmul(r, r)
    z = torch.zeros_like(z_ref)
    kernel[(1, )](x, z)

    torch.testing.assert_close(z, z_ref)


def convert_float_to_float32(fp: torch.tensor, dtype=None):
    if not dtype:
        dtype = getattr(tl, torch_dtype_name(fp.dtype))

    fp = fp.view(getattr(torch, f"int{dtype.primitive_bitwidth}"))
    exp_width = dtype.primitive_bitwidth - dtype.fp_mantissa_width - 1
    exp_bias = dtype.exponent_bias
    sign = ((fp >> (dtype.primitive_bitwidth - 1)) & 0x01).int()
    exp = ((fp >> dtype.fp_mantissa_width) & ((1 << exp_width) - 1)).int()
    frac = (fp & ((1 << dtype.fp_mantissa_width) - 1)).int()

    output = torch.where(
        exp == 0,
        # subnormal
        ((-1.0)**sign) * (2.0**(1 - exp_bias)) * (frac / (2.0**dtype.fp_mantissa_width)),
        # normal
        ((-1.0)**sign) * (2.0**(exp - exp_bias)) * (1.0 + frac / (2.0**dtype.fp_mantissa_width))).float()

    extended_exp = (
        (1 << (tl.float32.primitive_bitwidth - tl.float32.fp_mantissa_width - 1)) - 1) << tl.float32.fp_mantissa_width
    # special cases, exp is 0b11..1
    if dtype in [tl.float8e4nv, tl.float8e4b15]:
        # float8e4m3nv does not have infinities
        output[fp == 0b01111111] = torch.nan
        output[fp == 0b11111111] = torch.nan
    else:
        output = torch.where(exp == (1 << exp_width) - 1,
                             ((sign << (tl.float32.primitive_bitwidth - 1)) | extended_exp |
                              (frac << (tl.float32.fp_mantissa_width - dtype.fp_mantissa_width)))  #
                             .view(torch.float32), output)
    return output


@pytest.mark.parametrize("in_dtype", [torch.float16, torch.bfloat16])
def test_convert_float16_to_float32(in_dtype, device):
    """Tests that check convert_float_to_float32 function"""
    check_type_supported(in_dtype, device)

    f16_input = torch.tensor(range(-int(2**(16 - 1)), int(2**(16 - 1))), dtype=torch.int16).view(in_dtype)
    f32_output = convert_float_to_float32(f16_input)

    nan = f16_input.isnan()
    assert torch.all(f32_output[nan].isnan())
    inf = f16_input.isinf()
    assert torch.all(f32_output[inf].isinf())
    other = torch.logical_not(torch.logical_or(nan, inf))
    assert torch.all(f16_input[other] == f32_output[other])


def serialize_fp8(np_data, in_dtype):
    if in_dtype == tl.float8e4b15x4:
        # triton's f8e4b15 format is optimized for software emulation
        # as a result, each pack of 4xfp8 values:
        # s0b0s1b1s2b2s3b3 (for s, b sign and bits respectively)
        # is actually internally stored as
        # s0s2b0b2s1s3b1b3
        # we apply the conversion here
        f8x4 = np_data.view(np.uint32)
        s = [(f8x4 & (0x80000000 >> i)) << i for i in range(0, 32, 8)]
        b = [(f8x4 & (0x7f000000 >> i)) << i for i in range(0, 32, 8)]
        signs = (s[0] >> 0) | (s[1] >> 16) | (s[2] >> 1) | (s[3] >> 17)
        bits = (b[0] >> 1) | (b[1] >> 17) | (b[2] >> 8) | (b[3] >> 24)
        # tensor of triton fp8 data
        return (signs | bits).view(np.int8)
    else:
        return np_data


# inverse of `serialize_fp8`


def deserialize_fp8(np_data, in_dtype):
    if in_dtype == tl.float8e4b15x4:
        f8x4 = np_data.view(np.uint32)
        s = [(f8x4 & (0x80000000 >> i)) << i for i in [0, 16, 1, 17]]
        b = [(f8x4 & (0x7f000000 >> i)) << i for i in [1, 17, 8, 24]]
        signs = (s[0] >> 0) | (s[1] >> 8) | (s[2] >> 16) | (s[3] >> 24)
        bits = (b[0] >> 0) | (b[1] >> 8) | (b[2] >> 16) | (b[3] >> 24)
        return (signs | bits).view(np.int8)
    else:
        return np_data


# ---------------
# test reduce
# ---------------


def get_reduced_dtype(dtype_str, op):
    if op in ('argmin', 'argmax'):
        return 'int32'
    if dtype_str == 'bfloat16':
        return 'float32'
    return dtype_str


@pytest.mark.parametrize("op, dtype_str, shape", [(op, dtype, shape) for op in [
    'min',
    'max',
    'min-with-indices',
    'max-with-indices',
    'argmin-tie-break-left',
    'argmax-tie-break-left',
    'sum',
] for dtype in dtypes_with_bfloat16 for shape in [32, 64, 128, 512]])
@pytest.mark.parametrize("num_ctas", num_ctas_list)
def test_reduce1d(op, dtype_str, shape, num_ctas, device):
    check_type_supported(dtype_str, device)  # bfloat16 on cc < 80 will not be tested

    if is_hip():
        pytest.skip("test_reduce1d not supported on HIP")

    # triton kernel
    @triton.jit
    def kernel(X, Z, BLOCK: tl.constexpr):
        x = tl.load(X + tl.arange(0, BLOCK))
        GENERATE_TEST_HERE
        tl.store(Z, z)

    if 'with-indices' in op:
        patch = f'z, _ = tl.{op.split("-")[0]}(x, axis=0, return_indices=True)'
    elif 'arg' in op:
        tie_break_left = 'tie-break-left' in op
        patch = f'z = tl.{op.split("-")[0]}(x, axis=0, tie_break_left={tie_break_left})'
    else:
        patch = f'z = tl.{op}(x, axis=0)'
    kernel = patch_kernel(kernel, {'GENERATE_TEST_HERE': patch})
    # input
    rs = RandomState(17)
    # limit the range of integers so that the sum does not overflow
    x = numpy_random((shape, ), dtype_str=dtype_str, rs=rs)
    numpy_op = {
        'sum': np.sum,
        'max': np.max,
        'min': np.min,
        'max-with-indices': np.max,
        'min-with-indices': np.min,
        'argmin-tie-break-fast': np.argmin,
        'argmin-tie-break-left': np.argmin,
        'argmax-tie-break-fast': np.argmax,
        'argmax-tie-break-left': np.argmax,
    }[op]
    if 'tie-break-left' in op:
        x[3:10] = numpy_op(x)
    x_tri = to_triton(x, device=device)
    # numpy result
    z_dtype_str = 'int32' if op in ('argmin', 'argmax') else dtype_str
    z_tri_dtype_str = z_dtype_str
    if op not in ['argmin', 'argmax'] and dtype_str == 'bfloat16':
        z_dtype_str = 'float32'
        z_ref = numpy_op(x).astype(getattr(np, z_dtype_str))
        # trunc mantissa for a fair comparison of accuracy
        z_ref = (z_ref.view('uint32') & np.uint32(0xffff0000)).view('float32')
        z_tri_dtype_str = 'bfloat16'
    else:
        z_ref = numpy_op(x).astype(getattr(np, z_dtype_str))
    # triton result
    z_tri = to_triton(numpy_random((1, ), dtype_str=z_dtype_str, rs=rs), device=device, dst_type=z_tri_dtype_str)
    kernel[(1, )](x_tri, z_tri, BLOCK=shape, num_ctas=num_ctas)
    z_tri = to_numpy(z_tri)
    # compare
    if op == 'sum':
        np.testing.assert_allclose(z_ref, z_tri, rtol=0.01)
    else:
        if op in ('argmin', 'argmax'):
            # argmin and argmax can have multiple valid indices.
            # so instead we compare the values pointed by indices
            np.testing.assert_equal(x[z_ref], x[z_tri])
        else:
            np.testing.assert_equal(z_ref, z_tri)


# TODO: [Qingyi] Fix argmin / argmax
reduce_configs1 = [(op, dtype, (1, 1024), axis, False)
                   for dtype in dtypes_with_bfloat16
                   for op in ['min', 'max', 'sum', 'argmin', 'argmax']
                   for axis in [1]]

# shape (128, 256) and (32, 1024) are not enabled on sm86 because the required shared memory
# exceeds the limit of 99KB
reduce2d_shapes = [(2, 32), (4, 32), (4, 128)]
# TODO: fix and uncomment
# , (32, 64), (64, 128)]
if is_cuda() and 'V100' in torch.cuda.get_device_name(0):
    reduce2d_shapes += [(128, 256) and (32, 1024)]

reduce_configs2 = [(op, 'float32', shape, axis, False)
                   for op in ['min', 'max', 'sum', 'argmin', 'argmax']
                   for shape in reduce2d_shapes
                   for axis in [0, 1]] + [(op, 'float32', [16, 32], None, False) for op in ['min', 'max', 'sum']]

reduce3d_shapes = [(2, 32, 16), (32, 2, 16), (32, 16, 2)]
reduce_configs3 = [(op, 'float32', shape, axis, False)
                   for op in ['min', 'max', 'sum', 'argmin', 'argmax']
                   for shape in reduce3d_shapes
                   for axis in [0, 1, 2]]
invalid_config = [('sum', 'float32', (32, 32), axis, False) for axis in [2, 3]]
negative_config = [('sum', 'float32', (32, 32), -1, False)]
keep_dims_2d_configs = [(op, 'float32', (32, 32), axis, True)
                        for op in ['min', 'max', 'sum', 'argmin', 'argmax']
                        for axis in [0, 1]] + [(op, 'float32', (32, 32), None, True) for op in ['min', 'max', 'sum']]
keep_dims_3d_configs = [(op, 'float32', (32, 2, 16), axis, True)
                        for op in ['min', 'max', 'sum', 'argmin', 'argmax']
                        for axis in [0, 1, 2]] + [(op, 'float32', (32, 2, 16), None, True)
                                                  for op in ['min', 'max', 'sum']]


@pytest.mark.parametrize(
    "op, dtype_str, shape, axis, keep_dims", reduce_configs1 + reduce_configs2 + reduce_configs3 + invalid_config +
    negative_config + keep_dims_2d_configs + keep_dims_3d_configs)
@pytest.mark.parametrize("num_ctas", num_ctas_list)
def test_reduce(op, dtype_str, shape, axis, keep_dims, num_ctas, device):
    check_type_supported(dtype_str, device)  # bfloat16 on cc < 80 will not be tested

    if is_hip():
        pytest.skip("test_reduce2d not supported on HIP")
    # triton kernel

    @triton.jit
    def kernel(X, Z, BLOCK_M: tl.constexpr, BLOCK_N: tl.constexpr, BLOCK_K: tl.constexpr, IS_3D: tl.constexpr,
               AXIS: tl.constexpr, KEEP_DIMS: tl.constexpr):
        range_m = tl.arange(0, BLOCK_M)
        range_n = tl.arange(0, BLOCK_N)
        range_k = tl.arange(0, BLOCK_K)
        if IS_3D:
            x = tl.load(X + range_m[:, None, None] * BLOCK_N * BLOCK_K + range_n[None, :, None] * BLOCK_K +
                        range_k[None, None, :])
        else:
            x = tl.load(X + range_m[:, None] * BLOCK_N + range_n[None, :])
        z = GENERATE_TEST_HERE

        z_ptr = Z
        if KEEP_DIMS and AXIS is None:
            if IS_3D:
                z_ptr = z_ptr[None, None, None, :]
            else:
                z_ptr = z_ptr[None, None, :]
        if IS_3D:
            if AXIS == 0:
                z_ptr = Z + range_n[:, None] * BLOCK_K + range_k[None, :]
            elif AXIS == 1 or AXIS == -2:
                z_ptr = Z + range_m[:, None] * BLOCK_K + range_k[None, :]
            elif AXIS == 2 or AXIS == -1:
                z_ptr = Z + range_m[:, None] * BLOCK_N + range_n[None, :]
        else:
            if AXIS == 0:
                z_ptr = Z + range_n
            elif AXIS == 1 or AXIS == -1:
                z_ptr = Z + range_m
        if KEEP_DIMS and AXIS is not None:
            z_ptr = tl.expand_dims(z_ptr, axis=AXIS)
        tl.store(z_ptr, z)

    kernel = patch_kernel(kernel, {'GENERATE_TEST_HERE': f'tl.{op}(x, axis=AXIS, keep_dims=KEEP_DIMS)'})
    # input
    rs = RandomState(17)
    # limit the range of integers so that the sum does not overflow
    x = numpy_random(shape, dtype_str=dtype_str, rs=rs)
    x_tri = to_triton(x, device=device)
    numpy_op = {'sum': np.sum, 'max': np.max, 'min': np.min, 'argmin': np.argmin, 'argmax': np.argmax}[op]
    z_dtype_str = get_reduced_dtype(dtype_str, op)
    z_tri_dtype_str = z_dtype_str

    # numpy result
    # Silence numpy error on axis out of bounds, to give triton a chance to fail
    np_axis = axis if axis is not None and axis < len(shape) else None
    if op not in ['argmin', 'argmax'] and dtype_str == 'bfloat16':
        z_dtype_str = 'float32'
        z_tri_dtype_str = 'bfloat16'
        z_ref = numpy_op(x, axis=np_axis, keepdims=keep_dims).astype(getattr(np, z_dtype_str))
        # trunc mantissa for a fair comparison of accuracy
        z_ref = (z_ref.view('uint32') & np.uint32(0xffff0000)).view('float32')
    else:
        z_ref = numpy_op(x, axis=np_axis, keepdims=keep_dims).astype(getattr(np, z_dtype_str))

    # triton result
    z_shape = z_ref.shape
    z_tri = to_triton(numpy_random(z_shape, dtype_str=z_dtype_str, rs=rs), device=device, dst_type=z_tri_dtype_str)
    BLOCK_K = 1 if len(shape) == 2 else shape[2]
    IS_3D = bool(len(shape) == 3)
    if axis is not None and axis >= len(shape):
        with pytest.raises(triton.CompilationError):
            kernel[(1, )](x_tri, z_tri, BLOCK_M=shape[0], BLOCK_N=shape[1], BLOCK_K=BLOCK_K, IS_3D=IS_3D, AXIS=axis,
                          KEEP_DIMS=keep_dims, num_ctas=num_ctas)
        return
    else:
        kernel[(1, )](x_tri, z_tri, BLOCK_M=shape[0], BLOCK_N=shape[1], BLOCK_K=BLOCK_K, IS_3D=IS_3D, AXIS=axis,
                      KEEP_DIMS=keep_dims, num_ctas=num_ctas)

    z_tri = to_numpy(z_tri)

    # compare
    if op == 'sum':
        np.testing.assert_allclose(z_ref, z_tri, rtol=0.01)
    else:
        if op in ('argmin', 'argmax'):
            # argmin and argmax can have multiple valid indices.
            # so instead we compare the values pointed by indices
            z_ref_index = z_ref
            z_tri_index = z_tri
            if not keep_dims:
                z_ref_index = np.expand_dims(z_ref, axis=axis)
                z_tri_index = np.expand_dims(z_tri, axis=axis)
            z_ref_value = np.take_along_axis(x, z_ref_index, axis=axis)
            z_tri_value = np.take_along_axis(x, z_tri_index, axis=axis)
            np.testing.assert_equal(z_ref_value, z_tri_value)
        else:
            np.testing.assert_equal(z_ref, z_tri)


scan2d_shapes = [(8, 32), (16, 32), (32, 16), (2, 1024), (1024, 2), (32, 32), (1, 1024)]

scan_configs = [(op, type, shape, axis, num_warps)
                for num_warps in [4, 16]
                for type in ['int32', 'float32']
                for axis in [1, 0]
                for shape in scan2d_shapes
                for op in ['cumsum', 'cumprod', 'get_first_element', 'linear_recurrence']]
negative_config = [('cumsum', 'float32', (32, 32), -1, 4)]


@triton.jit
# trivial associative but not commutative function
def get_first_element(a, b):
    return a


# Compute x_i = a_i * x_{i-1} + b_i
@triton.jit
def linear_recurrence(a1, b1, a2, b2):
    return a1 * a2, b1 * a2 + b2


@pytest.mark.parametrize("op, dtype_str, shape, axis, num_warps", scan_configs + negative_config)
def test_scan2d(op, dtype_str, shape, axis, num_warps, device):
    if is_hip():
        pytest.skip("test_scan2d is not supported in HIP")

    check_type_supported(dtype_str, device)

    # triton kernel
    @triton.jit
    def kernel(X, Y, Z, BLOCK_M: tl.constexpr, BLOCK_N: tl.constexpr, AXIS: tl.constexpr):
        range_m = tl.arange(0, BLOCK_M)
        range_n = tl.arange(0, BLOCK_N)
        x = tl.load(X + range_m[:, None] * BLOCK_N + range_n[None, :])
        y = tl.load(Y + range_m[:, None] * BLOCK_N + range_n[None, :])
        GENERATE_TEST_HERE
        tl.store(Z + range_m[:, None] * BLOCK_N + range_n[None, :], z)

    if op == 'cumsum' or op == 'cumprod':
        kernel = patch_kernel(kernel, {'GENERATE_TEST_HERE': f'z = tl.{op}(x, axis={axis})'})
    elif op == 'get_first_element':
        kernel = patch_kernel(kernel,
                              {'GENERATE_TEST_HERE': f'z = tl.associative_scan(x, axis={axis}, combine_fn={op})'})
    else:
        assert op == 'linear_recurrence'
        kernel = patch_kernel(
            kernel, {'GENERATE_TEST_HERE': f'_, z = tl.associative_scan((x, y), axis={axis}, combine_fn={op})'})
    # input
    rs = RandomState(17)
    if op == 'linear_recurrence' and dtype_str in int_dtypes:
        # If the numbers are too large the op will overflow
        # We sample numbers in -1, 0, 1
        x = rs.randint(-1, 2, shape, dtype=dtype_str)
        y = rs.randint(-1, 2, shape, dtype=dtype_str)
    else:
        x = numpy_random(shape, dtype_str=dtype_str, rs=rs)
        # y is just used in linear_recurrence
        y = numpy_random(shape, dtype_str=dtype_str, rs=rs)
    z = np.empty_like(x)
    x_tri = to_triton(x, device=device)
    y_tri = to_triton(y, device=device)
    if op == 'cumsum' or op == 'cumprod':
        numpy_op = {'cumsum': np.cumsum, 'cumprod': np.cumprod}[op]
        z_dtype_str = dtype_str
        z_ref = numpy_op(x, axis=axis).astype(getattr(np, z_dtype_str))
    elif op == 'linear_recurrence':
        # Simplify to the axis=1 case
        x_ref = x.T if axis == 0 else x
        y_ref = y.T if axis == 0 else y
        result = []
        for x_refi, y_refi in zip(x_ref, y_ref):
            li = []
            acc = 0
            for xi, yi in zip(x_refi, y_refi):
                acc = xi * acc + yi
                li.append(acc)
            result.append(li)
        z_ref = np.array(result)
        if axis == 0:
            z_ref = z_ref.T
    else:
        assert op == 'get_first_element'
        z_ref = x
        if axis == 0:
            z_ref[1:] = x[0]
        else:
            z_ref[:, 1:] = x[:, 0:1]
    # triton result
    z_tri = to_triton(z, device=device)
    kernel[(1, )](x_tri, y_tri, z_tri, BLOCK_M=shape[0], BLOCK_N=shape[1], AXIS=axis, num_warps=num_warps)
    z_tri = to_numpy(z_tri)
    # compare
    if dtype_str == 'float32':
        if op == 'cumprod':
            np.testing.assert_allclose(z_ref, z_tri, rtol=0.01, atol=1e-3)
        else:
            np.testing.assert_allclose(z_ref, z_tri, rtol=0.01)
    else:
        np.testing.assert_equal(z_ref, z_tri)


scan_layouts = [
    BlockedLayout([1, 4], [4, 8], [4, 1], [0, 1], [1, 1], [1, 1], [0, 1]),
    BlockedLayout([1, 4], [8, 4], [4, 1], [0, 1], [1, 1], [1, 1], [0, 1]),
    BlockedLayout([4, 1], [4, 8], [1, 4], [0, 1], [1, 1], [1, 1], [0, 1]),
    BlockedLayout([2, 2], [4, 8], [2, 2], [0, 1], [1, 1], [1, 1], [0, 1]),
    BlockedLayout([2, 2], [8, 4], [2, 2], [0, 1], [1, 1], [1, 1], [0, 1]),
    BlockedLayout([1, 4], [4, 8], [4, 1], [1, 0], [1, 1], [1, 1], [0, 1]),
    BlockedLayout([1, 4], [8, 4], [4, 1], [1, 0], [1, 1], [1, 1], [0, 1]),
    BlockedLayout([4, 1], [4, 8], [1, 4], [1, 0], [1, 1], [1, 1], [0, 1]),
    BlockedLayout([2, 2], [4, 8], [2, 2], [1, 0], [1, 1], [1, 1], [0, 1]),
    BlockedLayout([2, 2], [8, 4], [2, 2], [1, 0], [1, 1], [1, 1], [0, 1]),
]

# ---------------
# test histogram
# ---------------


@pytest.mark.parametrize("M, N", [[2048, 2], [1024, 8], [1024, 128], [256, 512], [32, 512], [8, 512], [8, 2]])
def test_histogram(M, N, device):
    if is_hip():
        pytest.skip(
            'test_histogram for HIP currently broken in https://github.com/openai/triton. Use https://github.com/ROCmSoftwarePlatform/triton'
        )

    if is_xpu():
        pytest.skip("RuntimeError: \"histc\" not implemented for 'Int'")

    @triton.jit
    def histogram_kernel(x_ptr, z_ptr, M: tl.constexpr, N: tl.constexpr):
        offset1 = tl.arange(0, M)
        offset2 = tl.arange(0, N)
        x = tl.load(x_ptr + offset1)
        z = tl.histogram(x, N)
        tl.store(z_ptr + offset2, z)

    torch.manual_seed(17)
    x = torch.randint(0, N, (M, ), device=device, dtype=torch.int32)
    z = torch.empty(N, dtype=torch.int32, device=device)
    z_torch = torch.histc(x, bins=N, min=0, max=N - 1)
    histogram_kernel[(1, )](x, z, M=M, N=N)
    assert (z_torch == z).all()


@pytest.mark.parametrize("op", ['sum', 'max', 'min'])
@pytest.mark.parametrize("BLOCK_N", [32, 64, 128])
@pytest.mark.parametrize("N", [512, 1024, 2048])
@pytest.mark.parametrize("num_pid_n", [2, 4])
def test_locality(op, BLOCK_N, N, num_pid_n, device):
    if is_hip():
        pytest.skip(
            'test_locality for HIP currently broken in https://github.com/openai/triton. Use https://github.com/ROCmSoftwarePlatform/triton'
        )

    @triton.jit
    def kernel(X, Y, N, BLOCK_M: tl.constexpr, BLOCK_N: tl.constexpr):
        start_m = tl.program_id(0)
        pid_n = tl.program_id(1)
        num_pid_n = tl.num_programs(1)
        local = INITIALIZE_PATCH
        off_m = start_m * BLOCK_M + tl.arange(0, BLOCK_M)
        for start_n in range(pid_n, tl.cdiv(N, BLOCK_N), num_pid_n):
            off_n = start_n * BLOCK_N + tl.arange(0, BLOCK_N)
            Xs = X + off_m[:, None] * N + off_n[None, :]
            x = tl.load(Xs)
            local = ACCUMULATE_PATCH
        tl.store(Y + off_m * num_pid_n + pid_n, local)

    initialize_patch = {
        'sum': 'tl.zeros([BLOCK_M], dtype=tl.float32)',
        'max': 'tl.full([BLOCK_M], float("-inf"), dtype=tl.float32)',
        'min': 'tl.full([BLOCK_M], float("inf"), dtype=tl.float32)',
    }[op]
    reduce_patch = {
        'sum': 'local + tl.sum(x, axis=1)',
        'max': 'tl.maximum(local, tl.max(x, axis=1))',
        'min': 'tl.minimum(local, tl.min(x, axis=1))',
    }[op]
    numpy_op = {
        'sum': np.sum,
        'max': np.max,
        'min': np.min,
    }[op]
    kernel = patch_kernel(kernel, {'ACCUMULATE_PATCH': reduce_patch, 'INITIALIZE_PATCH': initialize_patch})
    torch.manual_seed(0)
    BLOCK_M = 32
    x = torch.randn((BLOCK_M, N), dtype=torch.float32, device=device)
    y = torch.randn((BLOCK_M, num_pid_n), dtype=torch.float32, device=device)
    h = kernel[(1, num_pid_n, 1)](x, y, N, BLOCK_M, BLOCK_N)
    assert h.asm['ttgir'].count(
        '"tt.reduce"') == 2, "tt.reduce should be called twice, otherwise the optimization didn't work"
    y_ref = numpy_op(x.cpu().numpy(), axis=1, keepdims=True)
    y_tri = numpy_op(y.cpu().numpy(), axis=1, keepdims=True)
    np.testing.assert_allclose(y_tri, y_ref, rtol=0.01, atol=1e-3)


@pytest.mark.parametrize("M, N", [[32, 16], [32, 32], [32, 64], [64, 32]])
@pytest.mark.parametrize("src_layout", scan_layouts)
@pytest.mark.parametrize("axis", [0, 1])
def test_scan_layouts(M, N, src_layout, axis, device):
    if is_hip():
        pytest.skip("test_scan_layouts is not supported in HIP")

    ir = f"""
    #blocked = {src_layout}
    module attributes {{"triton_gpu.num-warps" = 4 : i32, "triton_gpu.num-ctas" = 1 : i32, "triton_gpu.threads-per-warp" = 32 : i32}} {{
    tt.func public @kernel_0d1d(%arg0: !tt.ptr<i32, 1> {{tt.divisibility = 16 : i32}}, %arg1: !tt.ptr<i32, 1> {{tt.divisibility = 16 : i32}}) {{
      %cst = arith.constant dense<{N}> : tensor<{M}x1xi32, #blocked>
      %0 = tt.make_range {{end = {M} : i32, start = 0 : i32}} : tensor<{M}xi32, #triton_gpu.slice<{{dim = 1, parent = #blocked}}>>
      %1 = tt.expand_dims %0 {{axis = 1 : i32}} : (tensor<{M}xi32, #triton_gpu.slice<{{dim = 1, parent = #blocked}}>>) -> tensor<{M}x1xi32, #blocked>
      %2 = arith.muli %1, %cst : tensor<{M}x1xi32, #blocked>
      %3 = tt.splat %arg0 : (!tt.ptr<i32, 1>) -> tensor<{M}x1x!tt.ptr<i32, 1>, #blocked>
      %4 = tt.addptr %3, %2 : tensor<{M}x1x!tt.ptr<i32, 1>, #blocked>, tensor<{M}x1xi32, #blocked>
      %5 = tt.make_range {{end = {N} : i32, start = 0 : i32}} : tensor<{N}xi32, #triton_gpu.slice<{{dim = 0, parent = #blocked}}>>
      %6 = tt.expand_dims %5 {{axis = 0 : i32}} : (tensor<{N}xi32, #triton_gpu.slice<{{dim = 0, parent = #blocked}}>>) -> tensor<1x{N}xi32, #blocked>
      %7 = tt.broadcast %4 : (tensor<{M}x1x!tt.ptr<i32, 1>, #blocked>) -> tensor<{M}x{N}x!tt.ptr<i32, 1>, #blocked>
      %8 = tt.broadcast %6 : (tensor<1x{N}xi32, #blocked>) -> tensor<{M}x{N}xi32, #blocked>
      %9 = tt.addptr %7, %8 : tensor<{M}x{N}x!tt.ptr<i32, 1>, #blocked>, tensor<{M}x{N}xi32, #blocked>
      %10 = tt.load %9 {{cache = 1 : i32, evict = 1 : i32, isVolatile = false}} : tensor<{M}x{N}xi32, #blocked>
      %11 = "tt.scan"(%10) <{{axis = {axis} : i32}}> ({{
      ^bb0(%arg2: i32, %arg3: i32):
        %16 = arith.addi %arg2, %arg3 : i32
        tt.scan.return %16 : i32
      }}) : (tensor<{M}x{N}xi32, #blocked>) -> tensor<{M}x{N}xi32, #blocked>
      %12 = tt.splat %arg1 : (!tt.ptr<i32, 1>) -> tensor<{M}x1x!tt.ptr<i32, 1>, #blocked>
      %13 = tt.addptr %12, %2 : tensor<{M}x1x!tt.ptr<i32, 1>, #blocked>, tensor<{M}x1xi32, #blocked>
      %14 = tt.broadcast %13 : (tensor<{M}x1x!tt.ptr<i32, 1>, #blocked>) -> tensor<{M}x{N}x!tt.ptr<i32, 1>, #blocked>
      %15 = tt.addptr %14, %8 : tensor<{M}x{N}x!tt.ptr<i32, 1>, #blocked>, tensor<{M}x{N}xi32, #blocked>
      tt.store %15, %11 {{cache = 1 : i32, evict = 1 : i32}} : tensor<{M}x{N}xi32, #blocked>
      tt.return
    }}
    }}
    """

    import tempfile
    with tempfile.NamedTemporaryFile(mode='w', suffix='.ttgir') as f:
        f.write(ir)
        f.flush()
        kernel = triton.compile(f.name)
    rs = RandomState(17)
    x = rs.randint(-100, 100, (M, N)).astype('int32')

    z = np.zeros((M, N)).astype('int32')
    x_tri = torch.tensor(x, device=device)
    z_tri = torch.tensor(z, device=device)

    kernel[(1, 1, 1)](x_tri, z_tri)

    z_ref = np.cumsum(x, axis=axis)

    np.testing.assert_equal(z_ref, z_tri.cpu().numpy())


layouts = [
    BlockedLayout([1, 4], [8, 4], [4, 1], [1, 0], [1, 1], [1, 1], [0, 1]),
    BlockedLayout([1, 4], [8, 4], [4, 1], [0, 1], [1, 1], [1, 1], [0, 1]),
    BlockedLayout([4, 4], [2, 16], [4, 1], [1, 0], [1, 1], [1, 1], [0, 1]),
    DpasLayout(repeatCount=8, warps_per_cta=[4, 1], ctas_per_cga=[1, 1], cta_split_num=[1, 1], cta_order=[0, 1]),
    DpasLayout(repeatCount=8, warps_per_cta=[2, 2], ctas_per_cga=[1, 1], cta_split_num=[1, 1], cta_order=[0, 1]),
    DpasLayout(repeatCount=8, warps_per_cta=[4, 1], ctas_per_cga=[1, 1], cta_split_num=[1, 1], cta_order=[1, 0])
]


@pytest.mark.parametrize("M, N", [[128, 16], [128, 128], [32, 128], [32, 32]])
@pytest.mark.parametrize("src_layout", layouts)
@pytest.mark.parametrize("axis", [0, 1])
@pytest.mark.parametrize("reduce2d", [False, True])
@pytest.mark.parametrize("dtype_str", ["int32", "float32", "float16"])
@pytest.mark.parametrize("reduce_op", ["sum", "max"])
def test_reduce_layouts(M, N, src_layout, axis, reduce2d, dtype_str, reduce_op, device):
    if is_hip():
        pytest.skip("test_reduce_layouts is not supported in HIP")
    if reduce_op == "sum" and dtype_str == "float16" and M * N > 1024:
        pytest.xfail("Skipping sum reduction on float16 due to accuracy issues")

    ty = {"int32": "i32", "float32": "f32", "float16": "f16"}[dtype_str]
    arith_op = {
        "max": {"int32": "arith.maxsi", "float32": "arith.maximumf", "float16": "arith.maximumf"},  #
        "sum": {"int32": "arith.addi", "float32": "arith.addf", "float16": "arith.addf"}
    }[reduce_op][dtype_str]
    numpy_op = {"max": np.max, "sum": np.sum}[reduce_op]
    rdims_1d = f"{N}" if axis == 0 else f"{M}"
    rdims_2d = f"1x{N}" if axis == 0 else f"{M}x1"
    store_range = "%7" if axis == 0 else "%1"
    blocked = BlockedLayout([1, 1], [32, 1], [4, 1], [0, 1], [1, 1], [1, 1], [0, 1])
    epilogue = f"""
        %14 = "tt.reduce"(%13) ({{
        ^bb0(%arg3: {ty}, %arg4: {ty}):
          %17 = {arith_op} %arg3, %arg4 : {ty}
          tt.reduce.return %17 : {ty}
        }}) {{axis = 0 : i32}} : (tensor<{rdims_1d}x{ty}, #{GPU_DIALECT}.slice<{{dim = {axis}, parent = #src}}>>) -> {ty}
        tt.store %arg2, %14 {{cache = 1 : i32, evict = 1 : i32}} : {ty}
        tt.return
        }}
        }}
    """ if reduce2d else f"""
        %14 = tt.splat %arg2 : (!tt.ptr<{ty}, 1>) -> tensor<{rdims_2d}x!tt.ptr<{ty}, 1>, #blocked>
        %15 = tt.addptr %14, {store_range} : tensor<{rdims_2d}x!tt.ptr<{ty}>, #blocked>, tensor<{rdims_2d}xi32, #blocked>
        %16 = {GPU_DIALECT}.convert_layout %13 : (tensor<{rdims_1d}x{ty}, #{GPU_DIALECT}.slice<{{dim = {axis}, parent = #src}}>>) -> tensor<{rdims_1d}x{ty}, #{GPU_DIALECT}.slice<{{dim = {axis}, parent = #blocked}}>>
        %17 = tt.expand_dims %16 {{axis = {axis} : i32}} : (tensor<{rdims_1d}x{ty}, #{GPU_DIALECT}.slice<{{dim = {axis}, parent = #blocked}}>>) -> tensor<{rdims_2d}x{ty}, #blocked>
        tt.store %15, %17 {{cache = 1 : i32, evict = 1 : i32}} : tensor<{rdims_2d}x{ty}, #blocked>
        tt.return
        }}
        }}
    """

    ir = f"""
    #blocked = {blocked}
    #src = {src_layout}
    module attributes {{"triton_gpu.num-warps" = 4 : i32, "triton_gpu.num-ctas" = 1 : i32, "triton_gpu.threads-per-warp" = 32 : i32}} {{
    tt.func public @kernel_0d1d2c3d4c(%arg0: !tt.ptr<{ty}, 1> {{tt.divisibility = 16 : i32}}, %arg1: i32 {{tt.divisibility = 16 : i32}}, %arg2: !tt.ptr<{ty}, 1> {{tt.divisibility = 16 : i32}}) {{
        %0 = tt.make_range {{end = {M} : i32, start = 0 : i32}} : tensor<{M}xi32, #{GPU_DIALECT}.slice<{{dim = 1, parent = #blocked}}>>
        %1 = tt.expand_dims %0 {{axis = 1 : i32}} : (tensor<{M}xi32, #{GPU_DIALECT}.slice<{{dim = 1, parent = #blocked}}>>) -> tensor<{M}x1xi32, #blocked>
        %2 = tt.splat %arg1 : (i32) -> tensor<{M}x1xi32, #blocked>
        %3 = arith.muli %1, %2 : tensor<{M}x1xi32, #blocked>
        %4 = tt.splat %arg0 : (!tt.ptr<{ty}, 1>) -> tensor<{M}x1x!tt.ptr<{ty}, 1>, #blocked>
        %5 = tt.addptr %4, %3 : tensor<{M}x1x!tt.ptr<{ty}, 1>, #blocked>, tensor<{M}x1xi32, #blocked>
        %6 = tt.make_range {{end = {N} : i32, start = 0 : i32}} : tensor<{N}xi32, #{GPU_DIALECT}.slice<{{dim = 0, parent = #blocked}}>>
        %7 = tt.expand_dims %6 {{axis = 0 : i32}} : (tensor<{N}xi32, #{GPU_DIALECT}.slice<{{dim = 0, parent = #blocked}}>>) -> tensor<1x{N}xi32, #blocked>
        %8 = tt.broadcast %5 : (tensor<{M}x1x!tt.ptr<{ty}, 1>, #blocked>) -> tensor<{M}x{N}x!tt.ptr<{ty}, 1>, #blocked>
        %9 = tt.broadcast %7 : (tensor<1x{N}xi32, #blocked>) -> tensor<{M}x{N}xi32, #blocked>
        %10 = tt.addptr %8, %9 : tensor<{M}x{N}x!tt.ptr<{ty}, 1>, #blocked>, tensor<{M}x{N}xi32, #blocked>
        %11 = tt.load %10 {{cache = 1 : i32, evict = 1 : i32, isVolatile = false}} : tensor<{M}x{N}x{ty}, #blocked>
        %12 = {GPU_DIALECT}.convert_layout %11 : (tensor<{M}x{N}x{ty}, #blocked>) -> tensor<{M}x{N}x{ty}, #src>
        %13 = "tt.reduce"(%12) ({{
        ^bb0(%arg3: {ty}, %arg4: {ty}):
          %17 = {arith_op} %arg3, %arg4 : {ty}
          tt.reduce.return %17 : {ty}
        }}) {{axis = {axis} : i32}} : (tensor<{M}x{N}x{ty}, #src>) -> tensor<{rdims_1d}x{ty}, #{GPU_DIALECT}.slice<{{dim = {axis}, parent = #src}}>>
    """ + epilogue

    import tempfile
    with tempfile.NamedTemporaryFile(mode='w', suffix='.ttgir') as f:
        f.write(ir)
        f.flush()
        kernel = triton.compile(f.name)

    rs = RandomState(17)
    x = numpy_random((M, N), dtype_str=dtype_str, rs=rs, low=0, high=10)
    z_shape = (1, 1) if reduce2d else (1, N) if axis == 0 else (M, 1)
    z = np.zeros(z_shape).astype(dtype_str)

    x_tri = torch.tensor(x, device=device)
    z_tri = torch.tensor(z, device=device)

    pgm = kernel[(1, 1, 1)](x_tri, x_tri.stride(0), z_tri)
    z_ref = numpy_op(x) if reduce2d else numpy_op(x, axis=axis, keepdims=True)

    if dtype_str == 'float16':
        np.testing.assert_allclose(z_ref, to_numpy(z_tri), rtol=0.01, atol=1e-2)
    else:
        np.testing.assert_allclose(z_ref, to_numpy(z_tri), rtol=0.01, atol=1e-3)


layouts = [
    BlockedLayout([1, 4], [1, 32], [4, 1], [1, 0], [1, 1], [1, 1], [0, 1]),
    BlockedLayout([1, 4], [1, 32], [2, 2], [1, 0], [1, 1], [1, 1], [0, 1]),
    DpasLayout(repeatCount=8, warps_per_cta=[4, 1], ctas_per_cga=[1, 1], cta_split_num=[1, 1], cta_order=[0, 1])
]


@pytest.mark.parametrize("M", [32, 64, 128, 256])
@pytest.mark.parametrize("src_layout", layouts)
def test_store_op(M, src_layout, device):
    if is_hip():
        pytest.skip("test_convert1d is not supported yet in HIP")

    ir = f"""
    #src = {src_layout}
    module attributes {{"{GPU_DIALECT}.num-warps" = 4 : i32, "{GPU_DIALECT}.num-ctas" = 1 : i32, "{GPU_DIALECT}.threads-per-warp" = {THREADS_PER_WARP} : i32}} {{
        tt.func public @kernel(%arg0: !tt.ptr<f32, 1> {{tt.divisibility = 16 : i32}}, %arg1: !tt.ptr<f32, 1> {{tt.divisibility = 16 : i32}}) {{
            %0 = tt.make_range {{end = {M} : i32, start = 0 : i32}} : tensor<{M}xi32, #{GPU_DIALECT}.slice<{{dim = 1, parent = #src}}>>
            %1 = tt.splat %arg0 : (!tt.ptr<f32, 1>) -> tensor<{M}x!tt.ptr<f32, 1>, #{GPU_DIALECT}.slice<{{dim = 1, parent = #src}}>>
            %2 = tt.addptr %1, %0 : tensor<{M}x!tt.ptr<f32, 1>, #{GPU_DIALECT}.slice<{{dim = 1, parent = #src}}>>, tensor<{M}xi32, #{GPU_DIALECT}.slice<{{dim = 1, parent = #src}}>>
            %3 = tt.load %2 {{cache = 1 : i32, evict = 1 : i32, isVolatile = false}} : tensor<{M}xf32, #{GPU_DIALECT}.slice<{{dim = 1, parent = #src}}>>
            %4 = tt.expand_dims %3 {{axis = 1 : i32}} : (tensor<{M}xf32, #{GPU_DIALECT}.slice<{{dim = 1, parent = #src}}>>) -> tensor<{M}x1xf32, #src>
            %5 = tt.make_range {{end = {M} : i32, start = 0 : i32}} : tensor<{M}xi32, #{GPU_DIALECT}.slice<{{dim = 1, parent = #src}}>>
            %6 = tt.expand_dims %5 {{axis = 1 : i32}} : (tensor<{M}xi32, #{GPU_DIALECT}.slice<{{dim = 1, parent = #src}}>>) -> tensor<{M}x1xi32, #src>
            %7 = tt.splat %arg1 : (!tt.ptr<f32, 1>) -> tensor<{M}x1x!tt.ptr<f32, 1>, #src>
            %8 = tt.addptr %7, %6 : tensor<{M}x1x!tt.ptr<f32, 1>, #src>, tensor<{M}x1xi32, #src>
            tt.store %8, %4 : tensor<{M}x1xf32, #src>
            tt.return
        }}
    }}
    """

    import tempfile
    with tempfile.NamedTemporaryFile(mode='w', suffix='.ttgir') as f:
        f.write(ir)
        f.flush()
        store_kernel = triton.compile(f.name)

    rs = RandomState(17)
    x = rs.randint(0, 4, (M, 1)).astype('float32')
    y = np.zeros((M, 1), dtype='float32')
    x_tri = torch.tensor(x, device=device)
    y_tri = torch.tensor(y, device=device)

    pgm = store_kernel[(1, 1, 1)](x_tri, y_tri)
    y_ref = x
    np.testing.assert_allclose(y_ref, y_tri.cpu().numpy(), rtol=0.01, atol=1e-3)


layouts = [
    BlockedLayout([1, 4], [1, 32], [4, 1], [1, 0], [1, 1], [1, 1], [0, 1]),
    BlockedLayout([1, 4], [1, 32], [2, 2], [1, 0], [1, 1], [1, 1], [0, 1]),
    DpasLayout(repeatCount=8, warps_per_cta=[4, 1], ctas_per_cga=[1, 1], cta_split_num=[1, 1], cta_order=[0, 1])
]


@pytest.mark.parametrize("M", [64, 128, 256])
@pytest.mark.parametrize("src_layout", layouts)
@pytest.mark.parametrize("dst_layout", layouts)
@pytest.mark.parametrize("src_dim", [0, 1])
@pytest.mark.parametrize("dst_dim", [0, 1])
def test_convert1d(M, src_layout, dst_layout, src_dim, dst_dim, device):
    ir = f"""
    #dst = {dst_layout}
    #src = {src_layout}
    module attributes {{"{GPU_DIALECT}.num-warps" = 4 : i32, "triton_gpu.num-ctas" = 1 : i32, "triton_gpu.threads-per-warp" = {THREADS_PER_WARP} : i32}} {{
        tt.func public @kernel(%arg0: !tt.ptr<i32, 1> {{tt.divisibility = 16 : i32}}, %arg1: !tt.ptr<i32, 1> {{tt.divisibility = 16 : i32}}) {{
            %0 = tt.splat %arg0 : (!tt.ptr<i32, 1>) -> tensor<{M}x!tt.ptr<i32, 1>, #{GPU_DIALECT}.slice<{{dim = {src_dim}, parent = #src}}>>
            %1 = tt.make_range {{end = {M} : i32, start = 0 : i32}} : tensor<{M}xi32, #{GPU_DIALECT}.slice<{{dim = {src_dim}, parent = #src}}>>
            %2 = tt.addptr %0, %1 : tensor<{M}x!tt.ptr<i32, 1>, #{GPU_DIALECT}.slice<{{dim = {src_dim}, parent = #src}}>>, tensor<{M}xi32, #{GPU_DIALECT}.slice<{{dim = {src_dim}, parent = #src}}>>
            %3 = tt.load %2 {{cache = 1 : i32, evict = 1 : i32, isVolatile = false}} : tensor<{M}xi32, #{GPU_DIALECT}.slice<{{dim = {src_dim}, parent = #src}}>>
            %4 = tt.splat %arg1 : (!tt.ptr<i32, 1>) -> tensor<{M}x!tt.ptr<i32, 1>, #{GPU_DIALECT}.slice<{{dim = {dst_dim}, parent = #dst}}>>
            %5 = tt.make_range {{end = {M} : i32, start = 0 : i32}} : tensor<{M}xi32, #{GPU_DIALECT}.slice<{{dim = {dst_dim}, parent = #dst}}>>
            %6 = tt.addptr %4, %5 : tensor<{M}x!tt.ptr<i32, 1>, #{GPU_DIALECT}.slice<{{dim = {dst_dim}, parent = #dst}}>>, tensor<{M}xi32, #{GPU_DIALECT}.slice<{{dim = {dst_dim}, parent = #dst}}>>
            %7 = {GPU_DIALECT}.convert_layout %3 : (tensor<{M}xi32, #{GPU_DIALECT}.slice<{{dim = {src_dim}, parent = #src}}>>) -> tensor<{M}xi32, #{GPU_DIALECT}.slice<{{dim = {dst_dim}, parent = #dst}}>>
            tt.store %6, %7 : tensor<{M}xi32, #{GPU_DIALECT}.slice<{{dim = {dst_dim}, parent = #dst}}>>
            tt.return
        }}
    }}
    """
    import tempfile
    with tempfile.NamedTemporaryFile(mode='w', suffix='.ttgir') as f:
        f.write(ir)
        f.flush()
        kernel = triton.compile(f.name)

    rs = RandomState(17)
    x = rs.randint(0, 4, (M, )).astype('int32')
    y = np.zeros((M, ), dtype='int32')
    x_tri = torch.tensor(x, device=device)
    y_tri = torch.tensor(y, device=device)
    pgm = kernel[(1, 1, 1)](x_tri, y_tri)
    y_ref = x
    np.testing.assert_allclose(y_ref, y_tri.cpu().numpy(), rtol=0.01, atol=1e-3)


@triton.jit
def _welford_combine(mean_1, m2_1, weight_1, mean_2, m2_2, weight_2):
    delta = mean_2 - mean_1
    new_weight = weight_1 + weight_2
    w2_over_w = weight_2 / new_weight
    return (
        mean_1 + delta * w2_over_w,
        m2_1 + m2_2 + delta * delta * weight_1 * w2_over_w,
        new_weight,
    )


layouts = [
    BlockedLayout([1, 4], [1, 32], [4, 1], [1, 0], [1, 1], [1, 1], [0, 1]),
    BlockedLayout([1, 4], [1, 32], [2, 2], [1, 0], [1, 1], [1, 1], [0, 1]),
    BlockedLayout([1, 4], [1, 32], [1, 4], [1, 0], [1, 1], [1, 1], [0, 1]),
    BlockedLayout([1, 4], [8, 4], [2, 2], [0, 1], [1, 1], [1, 1], [0, 1])
]


@pytest.mark.parametrize("M, N", [[128, 128], [256, 128], [256, 256], [128, 256]])
@pytest.mark.parametrize("src_layout", layouts)
@pytest.mark.parametrize("op", ["sum", "max"])
@pytest.mark.parametrize("first_axis", [0, 1])
def test_chain_reduce(M, N, src_layout, op, device, first_axis):
    if is_hip():
        pytest.skip("test_chain_reduce is not supported in HIP")

    op_str = ""
    if op == "sum":
        op_str = """
        %13 = arith.addi %arg2, %arg3 : i32
        tt.reduce.return %13 : i32"""
    elif op == "max":
        op_str = """
        %13 = arith.cmpi "sgt", %arg2, %arg3 : i32
        %14 = arith.select %13, %arg2, %arg3 : i32
        tt.reduce.return %14 : i32"""
    ir = f"""
    #src = {src_layout}
    module attributes {{"{GPU_DIALECT}.num-warps" = 4 : i32, "triton_gpu.num-ctas" = 1 : i32, "triton_gpu.threads-per-warp" = {THREADS_PER_WARP} : i32}} {{
    tt.func public @sum_kernel_0d1d(%arg0: !tt.ptr<i32, 1> {{tt.divisibility = 16 : i32}}, %arg1: !tt.ptr<i32, 1> {{tt.divisibility = 16 : i32}}) {{
        %cst = arith.constant dense<{N}> : tensor<{M}x1xi32, #src>
        %0 = tt.make_range {{end = {M} : i32, start = 0 : i32}} : tensor<{M}xi32, #{GPU_DIALECT}.slice<{{dim = 1, parent = #src}}>>
        %1 = tt.expand_dims %0 {{axis = 1 : i32}} : (tensor<{M}xi32, #{GPU_DIALECT}.slice<{{dim = 1, parent = #src}}>>) -> tensor<{M}x1xi32, #src>
        %2 = arith.muli %1, %cst : tensor<{M}x1xi32, #src>
        %3 = tt.make_range {{end = {N} : i32, start = 0 : i32}} : tensor<{N}xi32, #{GPU_DIALECT}.slice<{{dim = 0, parent = #src}}>>
        %4 = tt.expand_dims %3 {{axis = 0 : i32}} : (tensor<{N}xi32, #{GPU_DIALECT}.slice<{{dim = 0, parent = #src}}>>) -> tensor<1x{N}xi32, #src>
        %5 = tt.broadcast %2 : (tensor<{M}x1xi32, #src>) -> tensor<{M}x{N}xi32, #src>
        %6 = tt.broadcast %4 : (tensor<1x{N}xi32, #src>) -> tensor<{M}x{N}xi32, #src>
        %7 = arith.addi %5, %6 : tensor<{M}x{N}xi32, #src>
        %8 = tt.splat %arg0 : (!tt.ptr<i32, 1>) -> tensor<{M}x{N}x!tt.ptr<i32, 1>, #src>
        %9 = tt.addptr %8, %7 : tensor<{M}x{N}x!tt.ptr<i32, 1>, #src>, tensor<{M}x{N}xi32, #src>
        %10 = tt.load %9 {{cache = 1 : i32, evict = 1 : i32, isVolatile = false}} : tensor<{M}x{N}xi32, #src>
        %11 = "tt.reduce"(%10) ({{
        ^bb0(%arg2: i32, %arg3: i32):
        {op_str}
        }}) {{axis = {first_axis} : i32}} : (tensor<{M}x{N}xi32, #src>) -> tensor<{M if first_axis == 1 else N}xi32, #{GPU_DIALECT}.slice<{{dim = {first_axis}, parent = #src}}>>
        %12 = "tt.reduce"(%11) ({{
        ^bb0(%arg2: i32, %arg3: i32):
        {op_str}
        }}) {{axis = 0 : i32}} : (tensor<{M if first_axis == 1 else N}xi32, #{GPU_DIALECT}.slice<{{dim = {first_axis}, parent = #src}}>>) -> i32
        tt.store %arg1, %12 {{cache = 1 : i32, evict = 1 : i32}} : i32
        tt.return
    }}
    }}
    """
    import tempfile
    with tempfile.NamedTemporaryFile(mode='w', suffix='.ttgir') as f:
        f.write(ir)
        f.flush()
        kernel = triton.compile(f.name)

    rs = RandomState(17)
    x = rs.randint(0, 4, (M, N)).astype('int32')

    z = np.zeros((1, )).astype('int32')

    x_tri = torch.tensor(x, device=device)
    z_tri = torch.tensor(z, device=device)

    pgm = kernel[(1, 1, 1)](x_tri, z_tri)
    if op == "sum":
        z_ref = np.sum(x)
    elif op == "max":
        z_ref = np.max(x)

    np.testing.assert_allclose(z_ref, z_tri.cpu().numpy(), rtol=0.01, atol=1e-3)


def test_generic_reduction(device):
    if is_hip():
        pytest.skip(
            'test_generic_reduction for HIP currently broken in https://github.com/openai/triton. Use https://github.com/ROCmSoftwarePlatform/triton'
        )

    @triton.jit
    def var_mean_kernel(X, out_mean, out_var, BLOCK: tl.constexpr):
        xindex = tl.arange(0, BLOCK)
        x = tl.load(X + xindex)
        mean = x
        m2 = tl.zeros_like(x)
        weight = tl.full(x.shape, 1, x.dtype)
        (mean, m2, weight) = tl.reduce((mean, m2, weight), 0, _welford_combine)
        tl.store(out_mean, mean)
        tl.store(out_var, m2 / weight)

    SIZE = 512
    x = torch.rand(SIZE, device=device)
    out_mean = torch.empty((), device=device)
    out_var = torch.empty((), device=device)

    var_mean_kernel[(1, )](x, out_mean, out_var, BLOCK=SIZE)

    expect_var, expect_mean = torch.var_mean(x, dim=0, correction=0)
    torch.testing.assert_close(out_mean, expect_mean)
    torch.testing.assert_close(out_var, expect_var)


# ---------------
# test permute
# ---------------


@pytest.mark.parametrize("dtype_str, shape, perm", [(dtype, shape, perm)
                                                    # TODO: bfloat16
                                                    for dtype in ['float8e4b15', 'float16', 'float32']
                                                    for shape in [(64, 64), (128, 128)]
                                                    for perm in [(1, 0)]])
@pytest.mark.parametrize("num_ctas", num_ctas_list)
def test_permute(dtype_str, shape, perm, num_ctas, device):
    check_type_supported(dtype_str, device)  # bfloat16 on cc < 80 will not be tested
    if is_hip():
        pytest.skip("test_permute is not supported in HIP")

    # triton kernel
    @triton.jit
    def kernel(X, stride_xm, stride_xn, Z, stride_zm, stride_zn, BLOCK_M: tl.constexpr, BLOCK_N: tl.constexpr):
        off_m = tl.arange(0, BLOCK_M)
        off_n = tl.arange(0, BLOCK_N)
        Xs = X + off_m[:, None] * stride_xm + off_n[None, :] * stride_xn
        Zs = Z + off_m[:, None] * stride_zm + off_n[None, :] * stride_zn
        tl.store(Zs, tl.load(Xs))

    # input
    x = numpy_random(shape, dtype_str=dtype_str)
    # triton result
    z_tri = to_triton(np.empty_like(x), device=device, dst_type=dtype_str)
    z_tri_contiguous = to_triton(np.empty_like(x), device=device, dst_type=dtype_str)
    x_tri = to_triton(x, device=device, dst_type=dtype_str)
    pgm = kernel[(1, 1)](x_tri, x_tri.stride(0), x_tri.stride(1), z_tri, z_tri.stride(1), z_tri.stride(0),
                         BLOCK_M=shape[0], BLOCK_N=shape[1], num_ctas=num_ctas)
    pgm_contiguous = kernel[(1, 1)](x_tri, x_tri.stride(1),
                                    x_tri.stride(0), z_tri_contiguous, z_tri_contiguous.stride(0),
                                    z_tri_contiguous.stride(1), BLOCK_M=shape[0], BLOCK_N=shape[1], num_ctas=num_ctas)
    # numpy result
    if dtype_str == 'float8e4b15':
        ty = tl.float8e4b15
        z_ref = serialize_fp8(deserialize_fp8(x, ty).T.copy(), ty)
        z_tri = z_tri.base
        z_tri_contiguous = z_tri_contiguous.base
    else:
        z_ref = x.transpose(*perm)
    # compare
    np.testing.assert_allclose(to_numpy(z_tri), z_ref)
    np.testing.assert_allclose(to_numpy(z_tri_contiguous), z_ref)

    if not is_cuda():
        return

    # parse ptx to make sure ld/st are vectorized
    ptx = pgm.asm['ptx']
    assert 'ld.global.v4' in ptx
    assert 'st.global.v4' in ptx
    ptx = pgm_contiguous.asm['ptx']
    assert 'ld.global.v4' in ptx
    assert 'st.global.v4' in ptx


@pytest.mark.parametrize("dtype_str", ["int32", "int8"])
@pytest.mark.parametrize("shape", [(2, 4), (16, 16)])
@pytest.mark.parametrize("perm", list(itertools.permutations([0, 1])))
def test_trans_2d(dtype_str, shape, perm, device):
    if is_hip():
        pytest.skip('test_trans_2d for HIP currently broken')

    @triton.jit
    def kernel(In, Out, in_shape1: tl.constexpr, in_shape2: tl.constexpr, ou_shape1: tl.constexpr,
               ou_shape2: tl.constexpr, trans1: tl.constexpr, trans2: tl.constexpr):
        in_offs = tl.arange(0, in_shape1)[:, None] * in_shape2 + tl.arange(0, in_shape2)[None, :]
        ou_offs = tl.arange(0, ou_shape1)[:, None] * ou_shape2 + tl.arange(0, ou_shape2)[None, :]
        tl.store(Out + ou_offs, tl.permute(tl.load(In + in_offs), (trans1, trans2)))

    input = torch.arange(math.prod(shape), dtype=getattr(torch, dtype_str), device=device).reshape(shape)
    expected = torch.permute(input, perm)
    # Don't do zeros_like -- that copies the layout, which we don't want.
    actual = torch.zeros(expected.shape, dtype=getattr(torch, dtype_str), device=device)

    kernel[(1, )](input, actual, *shape, *[shape[i] for i in perm], *perm)

    np.testing.assert_equal(to_numpy(expected), to_numpy(actual))


@pytest.mark.parametrize("dtype_str", ["int32", "int8"])
@pytest.mark.parametrize("shape", [(2, 2, 8, 64), (4, 4, 4, 4)])
@pytest.mark.parametrize("perm", list(itertools.permutations([0, 1, 2, 3])))
def test_trans_4d(dtype_str, shape, perm, device):
    if is_hip():
        pytest.skip('test_trans_4d for HIP currently broken')

    @triton.jit
    def kernel(In, Out,  #
               in_shape1: tl.constexpr, in_shape2: tl.constexpr, in_shape3: tl.constexpr, in_shape4: tl.constexpr,
               ou_shape1: tl.constexpr, ou_shape2: tl.constexpr, ou_shape3: tl.constexpr, ou_shape4: tl.constexpr,
               trans1: tl.constexpr, trans2: tl.constexpr, trans3: tl.constexpr, trans4: tl.constexpr):
        in_ptr = tl.make_block_ptr(
            base=In,
            shape=(in_shape1, in_shape2, in_shape3, in_shape4),
            strides=(in_shape4 * in_shape3 * in_shape2, in_shape4 * in_shape3, in_shape4, 1),
            offsets=(0, 0, 0, 0),
            block_shape=(in_shape1, in_shape2, in_shape3, in_shape4),
            order=(3, 2, 1, 0),
        )
        out_ptr = tl.make_block_ptr(
            base=Out,
            shape=(ou_shape1, ou_shape2, ou_shape3, ou_shape4),
            strides=(ou_shape4 * ou_shape3 * ou_shape2, ou_shape4 * ou_shape3, ou_shape4, 1),
            offsets=(0, 0, 0, 0),
            block_shape=(ou_shape1, ou_shape2, ou_shape3, ou_shape4),
            order=(3, 2, 1, 0),
        )
        tl.store(out_ptr, tl.permute(tl.load(in_ptr), (trans1, trans2, trans3, trans4)))

    input = torch.arange(math.prod(shape), dtype=getattr(torch, dtype_str), device=device).reshape(shape)
    expected = torch.permute(input, perm)
    # Don't do zeros_like -- that copies the layout, which we don't want.
    actual = torch.zeros(expected.shape, dtype=getattr(torch, dtype_str), device=device)

    kernel[(1, )](input, actual, *shape, *[shape[i] for i in perm], *perm, num_warps=8)

    np.testing.assert_equal(to_numpy(expected), to_numpy(actual))


# ---------------
# test dot
# ---------------


@pytest.mark.parametrize(
    "M, N, K, num_warps, col_a, col_b, epilogue, allow_tf32, in_dtype, out_dtype",
    [(*shape, 4, False, False, epilogue, allow_tf32, in_dtype, out_dtype)
     for shape in [(64, 64, 64), (32, 32, 32), (16, 16, 16)]
     for epilogue in ['none', 'trans', 'add-matrix', 'add-rows', 'add-cols', 'softmax', 'chain-dot']
     for allow_tf32 in [True, False]
     for in_dtype, out_dtype in [('float16', 'float16'), ('float16', 'float32'), ('float32', 'float32')]
     if not (allow_tf32 and (in_dtype in ['float16']))] +
    [(*shape_nw, col_a, col_b, 'none', allow_tf32, in_dtype, out_dtype)
     for shape_nw in [[128, 256, 32, 8], [128, 16, 32, 4], [32, 128, 64, 4], [128, 128, 64, 4], [64, 128, 128, 4],
                      [32, 128, 64, 2], [64, 64, 32, 4], [32, 32, 128, 16], [128, 128, 64, 2], [64, 128, 128, 2]]
     for allow_tf32 in [True]
     for col_a in [True, False]
     for col_b in [True, False]
     for in_dtype, out_dtype in [('int8', 'int8'), ('float16', 'float16'), ('float16', 'float32'), ('float32',
                                                                                                    'float32')]] +
    [(64, 64, 64, 4, col_a, col_b, 'none', False, 'float32', 'float32')
     for col_a in [True, False]
     for col_b in [True, False]] + [(64, 64, 64, 4, False, False, 'chain-dot', False, 'bfloat16', 'float32')])
@pytest.mark.parametrize("num_ctas", num_ctas_list)
def test_dot(M, N, K, num_warps, col_a, col_b, epilogue, allow_tf32, in_dtype, out_dtype, num_ctas, device):
    check_cuda_only(device)

    capability = torch.cuda.get_device_capability()

    if capability[0] < 7:
        pytest.skip("Only test tl.dot() on devices with sm >= 70")
    if capability[0] < 8:
        if capability[1] == 0 and in_dtype == 'int8':
            pytest.skip("Only test int8 on devices with sm >= 75")
        if allow_tf32:
            pytest.skip("Only test tf32 on devices with sm >= 80")
    if capability[0] == 7:
        if (M, N, K, num_warps) in [(128, 256, 32, 8), (64, 128, 128, 4), (64, 128, 128, 2)]:
            pytest.skip("shared memory out of resource")
        if out_dtype == 'float16':
            # TODO: support out_dtype=float16 for tl.dot on V100
            pytest.skip("Only test out_dtype=float16 on devices with sm >=80")

    if is_hip():
        if (M, N, K) in [(64, 128, 128)]:
            pytest.skip(f"test_dot{(M, N, K)} not supported on HIP: memory out of resource.")

    torch.backends.cuda.matmul.allow_tf32 = allow_tf32

    if num_ctas > 1 and in_dtype == 'int8':
        # FIXME: mma v2 with num_ctas > 1 does not work
        pytest.xfail()

    # triton kernel
    @triton.jit
    def kernel(X, stride_xm, stride_xk, Y, stride_yk, stride_yn, W, stride_wn, stride_wl, Z, stride_zm, stride_zn,
               BLOCK_M: tl.constexpr, BLOCK_N: tl.constexpr, BLOCK_K: tl.constexpr, ADD_MATRIX: tl.constexpr,
               ADD_ROWS: tl.constexpr, ADD_COLS: tl.constexpr, ALLOW_TF32: tl.constexpr, DO_SOFTMAX: tl.constexpr,
               CHAIN_DOT: tl.constexpr, COL_A: tl.constexpr, COL_B: tl.constexpr, out_dtype: tl.constexpr = tl.float32):
        off_m = tl.arange(0, BLOCK_M)
        off_n = tl.arange(0, BLOCK_N)
        off_l = tl.arange(0, BLOCK_N)
        off_k = tl.arange(0, BLOCK_K)
        Xs = X + off_m[:, None] * stride_xm + off_k[None, :] * stride_xk
        Ys = Y + off_k[:, None] * stride_yk + off_n[None, :] * stride_yn
        Ws = W + off_n[:, None] * stride_wn + off_l[None, :] * stride_wl
        Zs = Z + off_m[:, None] * stride_zm + off_n[None, :] * stride_zn
        x = tl.load(Xs)
        y = tl.load(Ys)
        z = tl.dot(x, y, allow_tf32=ALLOW_TF32, out_dtype=out_dtype)
        if ADD_MATRIX:
            z += tl.load(Zs)
        if ADD_ROWS:
            ZRs = Z + off_m * stride_zm
            z += tl.load(ZRs)[:, None]
        if ADD_COLS:
            ZCs = Z + off_n * stride_zn
            z += tl.load(ZCs)[None, :]
        if DO_SOFTMAX:
            max = tl.max(z, 1)
            z = z - max[:, None]
            num = tl.exp(z.to(tl.float32)).to(max.dtype)
            den = tl.sum(num, 1)
            z = num / den[:, None]
        if CHAIN_DOT:
            w = tl.load(Ws)
            z = tl.dot(z.to(w.dtype), w, allow_tf32=ALLOW_TF32, out_dtype=out_dtype)
        tl.store(Zs, z)

    # input
    rs = RandomState(17)
    if col_a:
        x = numpy_random((K, M), dtype_str=in_dtype, rs=rs).T
    else:
        x = numpy_random((M, K), dtype_str=in_dtype, rs=rs)
    if col_b:
        y = numpy_random((N, K), dtype_str=in_dtype, rs=rs).T
    else:
        y = numpy_random((K, N), dtype_str=in_dtype, rs=rs)
    w = numpy_random((N, N), dtype_str=in_dtype, rs=rs)
    if 'int' not in in_dtype:
        x *= .1
        y *= .1
    if in_dtype == 'float32' and allow_tf32:
        x = (x.view('uint32') & np.uint32(0xffffe000)).view('float32')
        y = (y.view('uint32') & np.uint32(0xffffe000)).view('float32')
        w = (w.view('uint32') & np.uint32(0xffffe000)).view('float32')
    x_tri = to_triton(x, device=device)
    y_tri = to_triton(y, device=device)
    w_tri = to_triton(w, device=device)
    # triton result
    if out_dtype == 'int8':
        z = 1 + numpy_random((M, N), dtype_str='int32', rs=rs)
    else:
        z = 1 + numpy_random((M, N), dtype_str=in_dtype, rs=rs) * .1

    z_tri = to_triton(z, device=device)
    if epilogue == 'trans':
        z_tri = torch.as_strided(z_tri, (M, N), z_tri.stride()[::-1])

    if out_dtype == 'int8':
        out_dtype = tl.int8
    elif out_dtype == 'float16' and epilogue != 'softmax':
        # TODO: for out_dtype == 'float16' and epilogue == 'softmax', it will
        # fail with the following error: 'llvm.fmul' op requires the same type
        # for all operands and results
        out_dtype = tl.float16
    else:
        out_dtype = tl.float32

    pgm = kernel[(1, 1)](x_tri, x_tri.stride(0), x_tri.stride(1), y_tri, y_tri.stride(0), y_tri.stride(1), w_tri,
                         w_tri.stride(0), w_tri.stride(1), z_tri, z_tri.stride(0), z_tri.stride(1), COL_A=col_a,
                         COL_B=col_b, BLOCK_M=M, BLOCK_K=K, BLOCK_N=N, ADD_MATRIX=epilogue == 'add-matrix',
                         ADD_ROWS=epilogue == 'add-rows', ADD_COLS=epilogue == 'add-cols',
                         DO_SOFTMAX=epilogue == 'softmax', CHAIN_DOT=epilogue == 'chain-dot', ALLOW_TF32=allow_tf32,
                         num_warps=num_warps, num_ctas=num_ctas, out_dtype=out_dtype)

    if epilogue == 'softmax' and (in_dtype != 'float32' or allow_tf32):
        if not is_cuda():
            pass
        else:
            ptx = pgm.asm["ptx"]
            start = ptx.find("shfl.sync.bfly")
            end = ptx.find("cvt.rn.f16.f32")
            red_code = ptx[start:end]
            assert len(red_code) > 0

            # skip this check on hopper because there are some functions whose name contain "shared" in ptx.
            # TODO: we should eliminate these unused functions in ptx code.
            if not (capability[0] >= 9):
                assert "shared" not in red_code
            assert "bar.sync" not in red_code
    # torch result
    if in_dtype == 'int8':
        z_ref = np.matmul(x.astype(np.float32), y.astype(np.float32())).astype(np.int32)
    else:
        z_ref = np.matmul(x, y)

    if epilogue == 'add-matrix':
        z_ref += z
    if epilogue == 'add-rows':
        z_ref += z[:, 0][:, None]
    if epilogue == 'add-cols':
        z_ref += z[0, :][None, :]
    if epilogue == 'softmax':
        num = np.exp(z_ref - np.max(z_ref, axis=-1, keepdims=True))
        denom = np.sum(num, axis=-1, keepdims=True)
        z_ref = num / denom
    if epilogue == 'chain-dot':
        z_ref = np.matmul(z_ref, w)
    # compare
    if in_dtype == 'float32':
        # XXX: Somehow there's a larger difference when we use float32
        np.testing.assert_allclose(z_ref, to_numpy(z_tri), rtol=0.01, atol=1e-3)
    elif out_dtype == tl.float16:
        np.testing.assert_allclose(z_ref, to_numpy(z_tri), rtol=0.01, atol=1e-2)
    else:
        # added atol, to loose precision for float16xfloat16->float32 case
        np.testing.assert_allclose(z_ref, to_numpy(z_tri), rtol=0.01, atol=1e-3)
    if not is_cuda():
        return
    # make sure ld/st are vectorized
    ptx = pgm.asm['ptx']
    if (K > 16 or N > 16 or M > 16) and (M * N // (num_warps * 32) >= 4):
        # XXX: skip small sizes because they are not vectorized
        assert 'ld.global.v4' in ptx
        assert 'st.global.v4' in ptx
    if in_dtype == 'float32' and allow_tf32:
        assert re.search(r'[mma|wgmma.mma_async].sync.aligned.m\d+n\d+k8(?:.row.col)?.f32.tf32.tf32', ptx)
    elif in_dtype == 'float16' and out_dtype == tl.float32:
        if capability[0] == 7 and capability[1] == 5:  # Turing
            assert re.search(r'mma.sync.aligned.m\d+n\d+k8(?:.row.col)?.f32.f16.f16', ptx)
        else:
            assert re.search(r'[mma|wgmma.mma_async].sync.aligned.m\d+n\d+k16(?:.row.col)?.f32.f16.f16', ptx)
    elif in_dtype == 'float16' and out_dtype == tl.float16:
        if capability[0] == 7 and capability[1] == 5:  # Turing
            assert re.search(r'mma.sync.aligned.m\d+n\d+k8(?:.row.col)?.f16.f16.f16', ptx)
        else:
            assert re.search(r'[mma|wgmma.mma_async].sync.aligned.m\d+n\d+k16(?:.row.col)?.f16.f16.f16', ptx)
    elif in_dtype == 'int8':
        if capability[0] == 7 and capability[1] == 5:  # Turing
            assert 'mma.sync.aligned.m8n8k16.row.col.satfinite.s32.s8.s8.s32' in ptx
        else:
            assert 'wgmma.mma_async.sync.aligned' in ptx or\
                'mma.sync.aligned.m16n8k32.row.col.satfinite.s32.s8.s8.s32' in ptx


def test_max_num_imprecise_acc(device):

    if is_hip():
        pytest.skip(
            'test_max_num_imprecise_acc for HIP currently broken in https://github.com/openai/triton. Use https://github.com/ROCmSoftwarePlatform/triton'
        )

    if is_cuda():
        capability = torch.cuda.get_device_capability()
        if capability != (9, 0):
            return

    @triton.jit
    def kernel(X, Y, Z, BLOCK_M: tl.constexpr, BLOCK_N: tl.constexpr, BLOCK_K: tl.constexpr,
               MAX_NUM_IMPRECISE_ACC: tl.constexpr):
        off_m = tl.arange(0, BLOCK_M)
        off_n = tl.arange(0, BLOCK_N)
        off_k = tl.arange(0, BLOCK_K)
        x = tl.load(X + off_m[:, None] * BLOCK_K + off_k[None, :])
        y = tl.load(Y + off_k[:, None] * BLOCK_N + off_n[None, :])
        z = tl.load(Z + off_m[:, None] * BLOCK_N + off_n[None, :])
        z = tl.dot(x, y, acc=z, max_num_imprecise_acc=MAX_NUM_IMPRECISE_ACC)
        tl.store(Z + off_m[:, None] * BLOCK_N + off_n[None, :], z)

    if torch.xpu.is_available():
        # FIXME: revisit problem size once tl.dot is lowered to DPAS.
        M, N, K, num_warps, MAX_NUM_IMPRECISE_ACC = 64, 64, 64, 4, 64
    else:
        M, N, K, num_warps, MAX_NUM_IMPRECISE_ACC = 128, 128, 128, 4, 64

    x = torch.zeros((M, K), dtype=torch.float8_e5m2, device=device)
    y = torch.zeros((K, N), dtype=torch.float8_e5m2, device=device)
    z = torch.zeros((M, N), dtype=torch.float32, device=device)
    h = kernel[(1, 1)](x, y, z, M, N, K, MAX_NUM_IMPRECISE_ACC, num_warps=num_warps)
    if not is_cuda():
        return
    assert h.asm["ptx"].count("add.f32") == (M * N) // (32 * num_warps) * (K / MAX_NUM_IMPRECISE_ACC)


@pytest.mark.parametrize('in_dtype', ['float32'])
def test_dot_mulbroadcastred(in_dtype, device):
    if is_cuda():
        capability = torch.cuda.get_device_capability()
        if capability[0] < 8:
            pytest.skip("Requires sm >= 80 to run")

    @triton.jit
    def kernel(Z, X, Y, M: tl.constexpr, N: tl.constexpr, K: tl.constexpr, BM: tl.constexpr, BN: tl.constexpr,
               BK: tl.constexpr):
        pidn = tl.program_id(1)
        pidm = tl.program_id(0)
        offm = tl.arange(0, BM)[:, None]
        offn = tl.arange(0, BN)[None, :]
        offak = tl.arange(0, BK)[None, :]
        offbk = tl.arange(0, BK)[:, None]
        acc = tl.full((BM, BN), 0.0, tl.float32)
        for ridx5 in range(0, K // BK):
            x = tl.load(X + ((pidm * K * BM) + (offm * K) + (ridx5 * BK) + offak))
            y = tl.load(Y + ((pidn * BN) + (offbk * N) + (ridx5 * N * BK) + offn))
            x = tl.expand_dims(x, axis=2)
            y = tl.expand_dims(y, axis=0)
            t = tl.sum(x * y, axis=1)
            acc = t + acc
        tl.store(Z + ((pidm * BM * N) + (pidn * BN) + (offm * N) + offn), acc)

    M, N, K = 256, 192, 160
    BM, BN, BK = 128, 32, 32
    rs = RandomState(17)
    x = numpy_random((M, K), dtype_str=in_dtype, rs=rs)
    y = numpy_random((K, N), dtype_str=in_dtype, rs=rs)
    x = x * 0.1
    y = y * 0.1
    z = numpy_random((M, N), dtype_str=in_dtype, rs=rs)
    x_tri = to_triton(x, device=device)
    y_tri = to_triton(y, device=device)
    z_tri = to_triton(z, device=device)
    grid = M // BM, N // BN
    h = kernel[grid](z_tri, x_tri, y_tri, M, N, K, BM, BN, BK)
    z_ref = np.matmul(x, y)
    np.testing.assert_allclose(z_ref, to_numpy(z_tri), atol=0.01)

    if not is_cuda():
        return
    assert "tt.dot" in h.asm['ttir']
    # when using MMAv3, we will not pipeline the load op for Y
    # as the loaded value is in rowmajor. But MMAv3 requires it's second
    # operand is in colmajor because transpose is not supported for MMAv3
    # with float32 input.
    if capability[0] >= 9:
        assert "triton_gpu.async_wait {num = 1 : i32}" in h.asm['ttgir']
    else:
        assert "triton_gpu.async_wait {num = 2 : i32}" in h.asm['ttgir']


@pytest.mark.parametrize("dtype_str", int_dtypes + uint_dtypes + float_dtypes + ['bfloat16'])
@pytest.mark.parametrize("shape", [(), (1, ), (128, )])
def test_full(dtype_str, shape, device):
    if dtype_str in uint_dtypes and not hasattr(torch, dtype_str):
        # PyTorch only has unsigned 8, but not 16, 32, or 64
        dtype = getattr(torch, dtype_str[1:])  # uintx -> intx
    else:
        dtype = getattr(torch, dtype_str)
    check_type_supported(dtype, device)  # bfloat16 on cc < 80 will not be tested

    @triton.jit
    def kernel_static(out):
        a = GENERATE_TEST_HERE
        tl.static_assert(a.shape == SHAPE)
        out_ptr = out + tl.arange(0, 128)[:]
        tl.store(out_ptr, a)

    @triton.jit
    def kernel_dynamic(out, val, dtype: tl.constexpr):
        a = tl.full(SHAPE, val, dtype)
        tl.static_assert(a.shape == SHAPE)
        out_ptr = out + tl.arange(0, 128)[:]
        tl.store(out_ptr, a)

    kernel_static_patched = patch_kernel(kernel_static, {
        'GENERATE_TEST_HERE': f"tl.full({shape}, 2, tl.{dtype_str})",
        'SHAPE': str(list(shape)),
    })
    out_static = torch.zeros((128), dtype=dtype, device=device)
    kernel_static_patched[(1, )](out_static)
    assert torch.all(out_static == 2)

    kernel_dynamic_patched = patch_kernel(kernel_dynamic, {'SHAPE': str(list(shape))})
    out_dynamic = torch.zeros((128), dtype=dtype, device=device)
    kernel_dynamic_patched[(1, )](out_dynamic, 2, getattr(triton.language, dtype_str))
    assert torch.all(out_dynamic == 2)


@pytest.mark.parametrize("literal, dtype_str", [(1e+50, "f64"), (1e+10, "f32"), (1.0, "f32"), ('float("inf")', "f32"),
                                                ('float("-inf")', "f32"), ('float("nan")', "f32"),
                                                ('float("-nan")', "f32"), (0., "f32"), (5, "i32"), (2**40, "i64")])
def test_constexpr(literal, dtype_str, device):

    @triton.jit
    def kernel(out_ptr):
        val = GENERATE_TEST_HERE
        tl.store(out_ptr.to(tl.pointer_type(val.dtype)), val)

    kernel_patched = patch_kernel(kernel, {'GENERATE_TEST_HERE': f"{literal}"})
    out = torch.zeros((1, ), dtype=torch.float32, device=device)
    h = kernel_patched[(1, )](out)
    assert re.search(r"arith.constant .* : " + dtype_str, h.asm["ttir"]) is not None


@pytest.mark.parametrize("dtype_str", ['float32', 'float16'])
def test_dot_without_load(dtype_str, device):
    if is_cuda():
        capability = torch.cuda.get_device_capability()
        allow_tf32 = capability[0] > 7
    else:
        allow_tf32 = True

    if is_hip() and dtype_str == "float16":
        pytest.skip("test_dot_without_load[float16] not supported in HIP")

    @triton.jit
    def _kernel(out, ALLOW_TF32: tl.constexpr):
        a = GENERATE_TEST_HERE
        b = GENERATE_TEST_HERE
        c = tl.dot(a, b, allow_tf32=ALLOW_TF32)
        out_ptr = out + tl.arange(0, 32)[:, None] * 32 + tl.arange(0, 32)[None, :]
        tl.store(out_ptr, c)

    kernel = patch_kernel(_kernel, {'GENERATE_TEST_HERE': f"tl.full((32, 32), 1.0, tl.{dtype_str})"})
    a = torch.ones((32, 32), dtype=getattr(torch, dtype_str), device=device)
    b = torch.ones((32, 32), dtype=getattr(torch, dtype_str), device=device)
    out_ref = torch.matmul(a, b)
    out = torch.zeros((32, 32), dtype=getattr(torch, dtype_str), device=device)
    kernel[(1, )](out, ALLOW_TF32=allow_tf32)
    assert torch.all(out == out_ref)


# ---------------
# test arange
# ---------------


@pytest.mark.parametrize("start", [0, 1, 7, 16])
@pytest.mark.parametrize("num_ctas", num_ctas_list)
def test_arange(start, num_ctas, device):
    BLOCK = 128
    z_tri = torch.empty(BLOCK, dtype=torch.int32, device=device)

    @triton.jit
    def _kernel(z, BLOCK: tl.constexpr, START: tl.constexpr, END: tl.constexpr):
        off = tl.arange(0, BLOCK)
        val = tl.arange(START, END)
        tl.store(z + off, val)

    _kernel[(1, )](z_tri, START=start, END=start + BLOCK, BLOCK=BLOCK, num_ctas=num_ctas)
    z_ref = torch.arange(start, BLOCK + start, dtype=torch.int32, device=device)
    np.testing.assert_allclose(to_numpy(z_tri), to_numpy(z_ref))


# ---------------
# test load
# ---------------


@pytest.mark.parametrize("dtype_str, size, size_diff", [(dtype_str, size, size_diff)
                                                        for dtype_str in torch_dtypes
                                                        for size in [128, 512]
                                                        for size_diff in [0, 1, 2, 3, 4]])
@pytest.mark.parametrize("num_ctas", num_ctas_list)
def test_masked_load(dtype_str, size, size_diff, num_ctas, device):
    dtype = getattr(torch, dtype_str)
    check_type_supported(dtype, device)  # bfloat16 on cc < 80 will not be tested

    input_size = size - size_diff
    output_size = size
    if dtype_str == 'bool':
        input = torch.randint(0, 2, (input_size, ), dtype=dtype, device=device)
    elif dtype_str in int_dtypes or dtype_str in uint_dtypes:
        input = torch.randint(0, 127, (input_size, ), dtype=dtype, device=device)
    else:
        input = torch.rand(input_size, dtype=dtype, device=device)
    output = torch.zeros((output_size, ), dtype=dtype, device=device)

    @triton.jit
    def _kernel(in_ptr, out_ptr, in_size: tl.constexpr, out_size: tl.constexpr):
        in_offsets = tl.arange(0, out_size)
        # Load inputs.
        x = GENERATE_TEST_HERE
        # Store output
        output_offsets = tl.arange(0, out_size)
        tl.store(out_ptr + output_offsets, x)

    mask_str = "mask=in_offsets < in_size, other=1" if size_diff > 0 else "None"
    kernel = patch_kernel(_kernel, {'GENERATE_TEST_HERE': f"tl.load(in_ptr + in_offsets, {mask_str})"})
    kernel[(1, )](input, output, input_size, output_size, num_ctas=num_ctas)

    reference_out = torch.cat((input, torch.ones((size_diff, ), dtype=dtype, device=device)))
    # print((output - reference_out).nonzero())
    torch.testing.assert_close(output, reference_out)


# Testing masked loads with an intermate copy to shared memory run.


# FIXME: Shape too small for ldmatrix when num_ctas=4
@pytest.mark.parametrize("dtype", [torch.bfloat16, torch.float16, torch.float32])
def test_masked_load_shared_memory(dtype, device):
    if is_hip():
        pytest.skip("test_masked_load_shared_memory is not supported in HIP")

    check_type_supported(dtype, device)  # bfloat16 on cc < 80 will not be tested

    M = 32
    N = 32
    K = 16

    in1 = torch.rand((M, K), dtype=dtype, device=device)
    in2 = torch.rand((K, N), dtype=dtype, device=device)
    out = torch.zeros((M, N), dtype=dtype, device=device)

    @triton.jit
    def _kernel(in1_ptr, in2_ptr, output_ptr, in_stride, in2_stride, out_stride, in_numel, in2_numel, out_numel,
                M: tl.constexpr, N: tl.constexpr, K: tl.constexpr):

        M_offsets = tl.arange(0, M)
        N_offsets = tl.arange(0, N)
        K_offsets = tl.arange(0, K)

        in_offsets = M_offsets[:, None] * in_stride + K_offsets[None, :]
        in2_offsets = K_offsets[:, None] * in2_stride + N_offsets[None, :]

        # Load inputs.
        x = tl.load(in1_ptr + in_offsets, mask=in_offsets < M * K)
        w = tl.load(in2_ptr + in2_offsets, mask=in2_offsets < K * N)

        # Without a dot product the memory doesn't get promoted to shared.
        o = tl.dot(x, w, out_dtype=tl.float32)

        # Store output
        output_offsets = M_offsets[:, None] * out_stride + N_offsets[None, :]
        tl.store(output_ptr + output_offsets, o, mask=output_offsets < M * N)

    pgm = _kernel[(1, )](in1, in2, out, in1.stride()[0], in2.stride()[0], out.stride()[0], in1.numel(), in2.numel(),
                         out.numel(), M=M, N=N, K=K)

    reference_out = torch.matmul(in1, in2)
    torch.testing.assert_close(out, reference_out, atol=1e-2, rtol=0)


@pytest.mark.parametrize("cache", ["", ".ca", ".cg"])
def test_load_cache_modifier(cache, device):
    src = torch.empty(128, device=device)
    dst = torch.empty(128, device=device)

    @triton.jit
    def _kernel(dst, src, CACHE: tl.constexpr):
        offsets = tl.arange(0, 128)
        x = tl.load(src + offsets, cache_modifier=CACHE)
        tl.store(dst + offsets, x)

    pgm = _kernel[(1, )](dst, src, CACHE=cache)
    if not is_cuda():
        return

    ptx = pgm.asm['ptx']
    if cache == '':
        assert 'ld.global.ca' not in ptx
        assert 'ld.global.cg' not in ptx
    if cache == '.cg':
        assert 'ld.global.cg' in ptx
        assert 'ld.global.ca' not in ptx
    if cache == '.ca':
        assert 'ld.global.ca' in ptx
        assert 'ld.global.cg' not in ptx


@pytest.mark.parametrize("N", [16, 10, 11, 1024])
@pytest.mark.parametrize("num_ctas", num_ctas_list)
def test_vectorization(N, num_ctas, device):
    block_size = 1024 * num_ctas
    src = torch.empty(block_size, device=device)
    dst = torch.empty(block_size, device=device)

    @triton.jit
    def _kernel(dst, src, N, BLOCK_SIZE: tl.constexpr):
        offsets = tl.program_id(0) * BLOCK_SIZE + tl.arange(0, BLOCK_SIZE)
        x = tl.load(src + offsets, mask=offsets < N)
        tl.store(dst + offsets, x, mask=offsets < N)

    pgm = _kernel[(1, )](dst, src, N=N, BLOCK_SIZE=block_size)

    if not is_cuda():
        return

    ptx = pgm.asm["ptx"]
    if N % 16 == 0:
        assert "ld.global.v4.b32" in ptx
    else:
        assert "ld.global.b32" in ptx
    # np.testing.assert_allclose(dst, src[:N])


@pytest.mark.parametrize("has_hints", [False, True])
def test_vectorization_hints(has_hints, device):
    src = torch.empty(1024, device=device)
    dst = torch.empty(1024, device=device)
    off = torch.zeros(1, device=device, dtype=torch.int32)

    @triton.jit
    def _kernel(dst, src, off, N, BLOCK_SIZE: tl.constexpr, HINT: tl.constexpr):
        offsets = tl.program_id(0) * BLOCK_SIZE + tl.arange(0, BLOCK_SIZE)
        offsets = offsets + tl.load(off)
        if HINT:
            tl.max_contiguous(tl.multiple_of(offsets, 1024), 1024)
        x = tl.load(src + offsets, mask=offsets < N)
        tl.store(dst + offsets, x, mask=offsets < N)

    pgm = _kernel[(1, )](dst, src, off, N=1024, BLOCK_SIZE=src.shape[0], HINT=has_hints)
    if not is_cuda():
        return

    ptx = pgm.asm["ptx"]
    if has_hints:
        assert "ld.global.v4.b32" in ptx
    else:
        assert "ld.global.v4.b32" not in ptx


# ---------------
# test store
# ---------------


@pytest.mark.parametrize("cache", ["", ".wb", ".cg", ".cs", ".wt"])
def test_store_cache_modifier(cache, device):
    src = torch.empty(128, device=device)
    dst = torch.empty(128, device=device)

    @triton.jit
    def _kernel(dst, src, CACHE: tl.constexpr):
        offsets = tl.arange(0, 128)
        x = tl.load(src + offsets)
        tl.store(dst + offsets, x, cache_modifier=CACHE)

    if not is_cuda():
        return
    pgm = _kernel[(1, )](dst, src, CACHE=cache)
    ptx = pgm.asm['ptx']
    if cache == '':
        assert 'st.global.wb' not in ptx
        assert 'st.global.cg' not in ptx
        assert 'st.global.cs' not in ptx
        assert 'st.global.wt' not in ptx
    if cache == '.wb':
        assert 'st.global.wb' in ptx
        assert 'st.global.cg' not in ptx
        assert 'st.global.cs' not in ptx
        assert 'st.global.wt' not in ptx
    if cache == '.cg':
        assert 'st.global.wb' not in ptx
        assert 'st.global.cg' in ptx
        assert 'st.global.cs' not in ptx
        assert 'st.global.wt' not in ptx
    if cache == '.cs':
        assert 'st.global.wb' not in ptx
        assert 'st.global.cg' not in ptx
        assert 'st.global.cs' in ptx
        assert 'st.global.wt' not in ptx
    if cache == '.wt':
        assert 'st.global.wb' not in ptx
        assert 'st.global.cg' not in ptx
        assert 'st.global.cs' not in ptx
        assert 'st.global.wt' in ptx


# ---------------
# test if
# ---------------

# ---------------
# test for
# ---------------

# ---------------
# test while
# ---------------

# ---------------
# test default
# ---------------
# TODO: can't be local to test_default


@triton.jit
def _impl(value=10):
    return value


def test_default(device):
    value = 5
    ret0 = torch.zeros(1, dtype=torch.int32, device=device)
    ret1 = torch.zeros(1, dtype=torch.int32, device=device)

    @triton.jit
    def _kernel(ret0, ret1, value=3):
        tl.store(ret0, _impl())
        tl.store(ret1, _impl(value))

    _kernel[(1, )](ret0, ret1, value)
    assert ret0.item() == 10
    assert ret1.item() == value

    _kernel[(1, )](ret0, ret1)
    assert ret0.item() == 10
    assert ret1.item() == 3


# ---------------
# test noop
# ----------------


def test_noop(device):

    @triton.jit
    def kernel(x):
        pass

    x = to_triton(numpy_random((1, ), dtype_str='int32'), device=device)
    kernel[(1, )](x)


@pytest.mark.parametrize("device", ['xpu'])
def test_pointer_arguments(device):

    @triton.jit
    def kernel(x):
        pass

    pin_memory = 'pinned' in device
    x = torch.empty(1024, device=device.split('_')[0], pin_memory=pin_memory)
    if device == "cpu":
        with pytest.raises(ValueError):
            kernel[(1, )](x)
    else:
        kernel[(1, )](x)


@pytest.mark.parametrize("value, value_type", [(-1, 'i32'), (0, 'i32'), (-2**31, 'i32'), (2**31 - 1, 'i32'),
                                               (2**31, 'i64'), (2**32 - 1, 'i64'), (2**32, 'i64'), (2**63 - 1, 'i64'),
                                               (-2**63, 'i64'), (2**63, 'u64'), (2**64 - 1, 'u64')])
def test_value_specialization(value: int, value_type: str, device) -> None:
    spec_type = None

    def cache_hook(*args, **kwargs):
        nonlocal spec_type
        spec_type = kwargs["compile"]["signature"][0]

    JITFunction.cache_hook = cache_hook

    @triton.jit
    def kernel(VALUE, X):
        pass

    x = torch.tensor([3.14159], device=device)
    pgm = kernel[(1, )](value, x)

    JITFunction.cache_hook = None
    assert spec_type == value_type


# --------------------
# value specialization
# --------------------


@pytest.mark.parametrize("value, overflow", [(2**64 - 1, False), (2**64, True), (-2**63, False), (-2**63 - 1, True)])
def test_value_specialization_overflow(value: int, overflow: bool, device) -> None:

    @triton.jit
    def kernel(VALUE, X):
        pass

    x = torch.tensor([3.14159], device=device)

    if overflow:
        with pytest.raises(OverflowError):
            kernel[(1, )](value, x)
    else:
        kernel[(1, )](value, x)


# ----------------
# test constexpr
# ----------------


@pytest.mark.parametrize("op", ['+', '-', '*', '/', '%', '<', '>', '<<', '>>', '&', '^', '|'])
@pytest.mark.parametrize("is_lhs_constexpr", [False, True])
@pytest.mark.parametrize("is_rhs_constexpr", [True, False])
def test_bin_op_constexpr(op, is_lhs_constexpr, is_rhs_constexpr, device):

    @triton.jit
    def kernel(Z, X, Y):
        x = tl.load(X)
        y = tl.load(Y)
        z = GENERATE_TEST_HERE
        tl.store(Z, z)

    if op in ['<<', '>>', '&', '^', '|']:  # int op
        x_str = "3" if is_lhs_constexpr else "x"
        y_str = "4" if is_rhs_constexpr else "y"
        x = numpy_random((1, ), dtype_str="int32")
<<<<<<< HEAD
        low = 0 if (op in ['<<', '>>']) else None
        bw = _bitwidth('int32') if (op in ['<<', '>>']) else None
        y = numpy_random((1, ), dtype_str="int32", low=low, high=bw)
=======

        # NOTE: bitshifting beyond bitwidth can lead to undefined behavior
        if op in ['<<', '>>']:
            y = numpy_random((1, ), dtype_str="int32", low=0, high=_bitwidth("int32"))
        else:
            y = numpy_random((1, ), dtype_str="int32")
>>>>>>> c2d2909d
    else:
        x_str = "3.14" if is_lhs_constexpr else "x"
        y_str = "4.13" if is_rhs_constexpr else "y"
        x = numpy_random((1, ), dtype_str="float32")
        y = numpy_random((1, ), dtype_str="float32")
    kernel = patch_kernel(kernel, {'GENERATE_TEST_HERE': f"{x_str} {op} {y_str}"})
    z = np.array(eval(f"{x_str} {op} {y_str}"))
    x_tri = to_triton(x, device=device)
    y_tri = to_triton(y, device=device)
    z_tri = to_triton(np.empty((1, ), dtype=z.dtype), device=device)
    kernel[(1, )](z_tri, x_tri, y_tri)
    np.testing.assert_allclose(z, to_numpy(z_tri), atol=1e-07)


def test_constexpr_shape(device):

    @triton.jit
    def kernel(X):
        off = tl.arange(0, 128 + 128)
        tl.store(X + off, off)

    x_tri = to_triton(np.empty((256, ), dtype=np.int32), device=device)
    kernel[(1, )](x_tri)
    np.testing.assert_equal(to_numpy(x_tri), np.arange(0, 256))


def test_constexpr_scalar_shape(device):

    @triton.jit
    def kernel(X, s):
        off = tl.arange(0, 256)
        val = off % (256 // s)
        tl.store(X + off, val)

    x_tri = to_triton(np.empty((256, ), dtype=np.int32), device=device)
    kernel[(1, )](x_tri, 32)
    np.testing.assert_equal(to_numpy(x_tri), np.arange(0, 256) % 8)


reshape_list = [((64, ), (8, 8)), ((2, 32), (16, 4)), ((512, ), (2, 2, 2, 2, 2, 2, 2, 2, 2)), ((64, 32), (16, 8, 16))]


@pytest.mark.parametrize("formats", reshape_list)
def test_reshape(formats, device):
    in_format, out_format = formats

    @triton.jit
    def kernel(Z, X, out_tuple: tl.constexpr):
        x = tl.load(X_PTR_EXPR)
        z = tl.reshape(x, out_tuple)
        tl.store(Z_PTR_EXPR, z)

    def generate_kernel(shape_x, shape_z):
        to_replace = {
            'X_PTR_EXPR': make_ptr_str('X', shape_x),
            'Z_PTR_EXPR': make_ptr_str('Z', shape_z),
        }
        return patch_kernel(kernel, to_replace)

    x = numpy_random(in_format, dtype_str="int32")
    z = x.reshape(out_format)
    x_tri = to_triton(x, device=device)
    patched_kernel = generate_kernel(in_format, out_format)
    z_tri = to_triton(np.empty(out_format, dtype=np.int32), device=device)
    patched_kernel[(1, )](z_tri, x_tri, out_format)
    np.testing.assert_equal(z, to_numpy(z_tri))


# -------------
# test call
# -------------


@triton.jit
def val_multiplier(val, i):
    return val * i


@triton.jit(noinline=True)
def val_multiplier_noinline(val, i):
    return val * i


@triton.jit
def vecmul_kernel(ptr, n_elements, rep, type: tl.constexpr):
    pid = tl.program_id(axis=0)
    offsets = pid * 128 + tl.arange(0, 128)
    mask = offsets < n_elements
    vec = tl.load(ptr + offsets, mask=mask)
    for i in range(1, rep):
        if type == "inline":
            vec = val_multiplier(vec, i)
        else:
            vec = val_multiplier_noinline(vec, i)
    tl.store(ptr + offsets, vec, mask=mask)


@pytest.mark.parametrize("type", ["inline", "noinline"])
@pytest.mark.parametrize("num_ctas", num_ctas_list)
def test_call(type, num_ctas, device):

    @triton.jit
    def kernel(ptr, n_elements, num1, num2, type: tl.constexpr):
        vecmul_kernel(ptr, n_elements, num1, type)
        vecmul_kernel(ptr, n_elements, num2, type)

    size = 1024
    rand_val = numpy_random((size, ), dtype_str="float32")
    rand_val_tri = to_triton(rand_val, device=device)
    err_msg = ""
    try:
        kernel[(size // 128, )](rand_val_tri, size, 3, 5, type, num_ctas=num_ctas)
    except Exception as e:
        err_msg = str(e)

    if type == "noinline":
        assert err_msg != ""
    else:
        ans = rand_val * 1 * 2 * 1 * 2 * 3 * 4
        np.testing.assert_equal(to_numpy(rand_val_tri), ans)


# -------------
# test if
# -------------


@pytest.mark.parametrize("if_type", [
    "if", "if_and_dynamic", "if_exp_static", "if_exp_dynamic", "if_exp_dynamic_constexpr", "if_exp_dynamic_void",
    "if_and_static"
])
def test_if(if_type, device):

    @triton.jit
    def kernel(Cond, XTrue, XFalse, Ret, IfType: tl.constexpr, BoolVar: tl.constexpr, StaticVaue: tl.constexpr):
        pid = tl.program_id(0)
        cond = tl.load(Cond)
        if IfType == "if":
            if pid % 2 == 0:  # eq
                tl.store(Ret, tl.load(XTrue))
            elif 1 == pid % 2:  # req
                tl.store(Ret, tl.load(XFalse))
        elif IfType == "if_exp_dynamic":
            val = tl.load(XTrue) if pid % 2 == 0 else tl.load(XFalse)
            tl.store(Ret, val)
        elif IfType == "if_exp_dynamic_constexpr":
            val = 3.14 if pid % 2 == 0 else tl.load(XFalse)
            tl.store(Ret, val)
        elif IfType == "if_exp_dynamic_void":
            tl.store(Ret, tl.load(XTrue)) if pid % 2 == 0 else tl.store(Ret, tl.load(XFalse))
        elif IfType == "if_exp_static":
            tl.store(Ret, tl.load(XTrue)) if BoolVar else tl.store(Ret, tl.load(XFalse))
        elif IfType == "if_and_dynamic":
            if BoolVar and (1 != pid % 2 and pid % 2 != 1):  # rne and ne
                tl.store(Ret, tl.load(XTrue))
            else:
                tl.store(Ret, tl.load(XFalse))
        elif IfType == "if_and_static":
            if StaticVaue != 0 and StaticVaue != 0:
                tl.store(Ret, tl.load(XTrue))
            else:
                tl.store(Ret, tl.load(XFalse))

    cond = torch.ones(1, dtype=torch.int32, device=device)
    x_true = torch.tensor([3.14], dtype=torch.float32, device=device)
    x_false = torch.tensor([1.51], dtype=torch.float32, device=device)
    ret = torch.zeros(1, dtype=torch.float32, device=device)

    kernel[(1, )](cond, x_true, x_false, ret, if_type, True, 1)
    assert torch.equal(ret, x_true)


def test_num_warps_pow2(device):
    dst = torch.empty(128, device=device)

    @triton.jit
    def _kernel(dst):
        pass

    with pytest.raises(AssertionError, match='must be a power of 2'):
        _kernel[(1, )](dst=dst, num_warps=3)
    _kernel[(1, )](dst=dst, num_warps=1)
    _kernel[(1, )](dst=dst, num_warps=2)
    _kernel[(1, )](dst=dst, num_warps=4)


# -------------
# test extern
# -------------


@pytest.mark.parametrize("dtype_str, expr, lib_path", [('int32', 'math.ffs', ''), ('float32', 'math.log2', ''),
                                                       ('float32', 'math.scalbn', ''), ('float32', 'math.pow', ''),
                                                       ('float64', 'math.pow_dtype', ''),
                                                       ('float64', 'math.norm4d', '')])
@pytest.mark.parametrize("num_ctas", num_ctas_list)
def test_math_tensor(dtype_str, expr, lib_path, num_ctas, device):

    if is_hip() and expr == "math.scalbn":
        pytest.skip("test_math_tensor[math.scalbn] is not supported in HIP")

    @triton.jit
    def kernel(X, Y, BLOCK: tl.constexpr):
        x = tl.load(X + tl.arange(0, BLOCK))
        y = GENERATE_TEST_HERE
        tl.store(Y + tl.arange(0, BLOCK), y)

    shape = (128, )
    rs = RandomState(17)
    # limit the range of integers so that the sum does not overflow
    x = numpy_random(shape, dtype_str=dtype_str, rs=rs)

    if expr == 'math.log2':
        kernel = patch_kernel(kernel, {'GENERATE_TEST_HERE': f'tl.broadcast_to(tl.{expr}(5.0), x.shape)'})
        y_ref = np.log2(5.0)
    elif expr == 'math.ffs':
        kernel = patch_kernel(kernel, {'GENERATE_TEST_HERE': f'tl.{expr}(x)'})
        y_ref = np.zeros(shape, dtype=x.dtype)
        for i in range(shape[0]):
            y_ref[i] = (int(x[i]) & int(-x[i])).bit_length()
    elif expr == 'math.scalbn':
        kernel = patch_kernel(kernel, {'GENERATE_TEST_HERE': f'tl.{expr}(x, 2)'})
        y_ref = x * pow(2, 2)
    elif expr == 'math.pow_dtype':
        x = np.abs(x)
        kernel = patch_kernel(kernel, {'GENERATE_TEST_HERE': 'tl.math.pow(x, 0.5)'})
        y_ref = np.power(x, 0.5)
    elif expr == 'math.pow':
        # numpy does not allow negative factors in power, so we use abs()
        x = np.abs(x)
        kernel = patch_kernel(kernel, {'GENERATE_TEST_HERE': f'tl.{expr}(x, x)'})
        y_ref = np.power(x, x)
    elif expr == 'math.pow_dtype':
        x = np.abs(x)
        kernel = patch_kernel(kernel, {'GENERATE_TEST_HERE': 'tl.math.pow(x, 0.5)'})
        y_ref = np.power(x, 0.5)
    elif expr == 'math.norm4d':
        kernel = patch_kernel(kernel, {'GENERATE_TEST_HERE': f'tl.{expr}(x, x, x, x)'})
        y_ref = np.sqrt(4 * np.power(x, 2))

    x_tri = to_triton(x, device=device)
    # triton result
    y_tri = to_triton(numpy_random((shape[0], ), dtype_str=dtype_str, rs=rs), device=device)
    kernel[(1, )](x_tri, y_tri, BLOCK=shape[0], extern_libs={'libdevice': lib_path}, num_ctas=num_ctas)
    # compare
    if expr == 'math.ffs':
        np.testing.assert_equal(y_ref, to_numpy(y_tri))
    else:
        np.testing.assert_allclose(y_ref, to_numpy(y_tri), rtol=0.01)


@pytest.mark.parametrize("dtype_str, expr, lib_path", [('float32', 'math.pow', ''), ('float64', 'math.pow_dtype', ''),
                                                       ('float64', 'math.pow', '')])
@pytest.mark.parametrize("num_ctas", num_ctas_list)
def test_math_scalar(dtype_str, expr, lib_path, num_ctas, device):

    @triton.jit
    def kernel(X, Y, BLOCK: tl.constexpr):
        x = X
        y = GENERATE_TEST_HERE
        tl.store(Y + tl.arange(0, BLOCK), y)

    shape = (128, )
    rs = RandomState(17)
    # limit the range of integers so that the sum does not overflow
    x = numpy_random((1, ), dtype_str=dtype_str, rs=rs)
    y_ref = np.zeros(shape, dtype=x.dtype)

    # numpy does not allow negative factors in power, so we use abs()
    if expr == 'math.pow':
        x = np.abs(x)
        kernel = patch_kernel(kernel, {'GENERATE_TEST_HERE': 'tl.math.pow(x, x)'})
        y_ref[:] = np.power(x, x)
    elif expr == 'math.pow_dtype':
        x = np.abs(x)
        kernel = patch_kernel(kernel, {'GENERATE_TEST_HERE': 'tl.math.pow(x, 0.5)'})
        y_ref[:] = np.power(x, 0.5)

    # triton result
    x_tri = to_triton(x, device=device)[0].item()
    y_tri = to_triton(numpy_random((shape[0], ), dtype_str=dtype_str, rs=rs), device=device)
    kernel[(1, )](x_tri, y_tri, BLOCK=shape[0], extern_libs={'libdevice': lib_path}, num_ctas=num_ctas)
    # compare
    np.testing.assert_allclose(y_ref, to_numpy(y_tri), rtol=0.01)


# -----------------------
# test inline asm
# -----------------------


@pytest.mark.parametrize("num_ctas", num_ctas_list)
def test_inline_asm(num_ctas, device):
    check_cuda_only(device)

    if is_hip():
        pytest.skip("test_inline_asm is not supported in HIP")

    @triton.jit
    def kernel(X, Y, Z, n: tl.constexpr, BLOCK: tl.constexpr):
        x = tl.load(X + tl.arange(0, BLOCK))
        y = tl.load(Y + tl.arange(0, BLOCK))
        s = tl.full([BLOCK], n, tl.int32)
        z = tl.inline_asm_elementwise("shf.l.wrap.b32 $0, $1, $2, $3;", "=r,r, r, r", [x, y, s], dtype=tl.int32,
                                      is_pure=True, pack=1)
        tl.store(Z + tl.arange(0, BLOCK), z)

    shape = (128, )
    rs = RandomState(17)
    x = numpy_random(shape, dtype_str='uint32', rs=rs)
    y = numpy_random(shape, dtype_str='uint32', rs=rs)
    x_tri = to_triton(x, device=device)
    y_tri = to_triton(y, device=device)
    n = 17
    z_tri = to_triton(numpy_random(shape, dtype_str='uint32', rs=rs), device=device)
    kernel[(1, )](x_tri, y_tri, z_tri, n, BLOCK=shape[0], num_ctas=num_ctas)
    y_ref = (y << n) | (x >> (32 - n))
    # compare
    np.testing.assert_equal(y_ref, to_numpy(z_tri))


@pytest.mark.parametrize("num_ctas", num_ctas_list)
def test_inline_asm_packed(num_ctas, device):
    check_cuda_only(device)

    if is_hip():
        pytest.skip("test_inline_asm is not supported in HIP")

    @triton.jit
    def kernel(X, Y, BLOCK: tl.constexpr):
        x = tl.load(X + tl.arange(0, BLOCK))
        # shift 4x8bits values together.
        y = tl.inline_asm_elementwise(
            "and.b32 $0, $1, 0x1F1F1F1F; \
                                       shl.b32 $0, $0, 3;", "=r,r", [
                x,
            ], dtype=tl.int8, is_pure=True, pack=4)
        tl.store(Y + tl.arange(0, BLOCK), y)

    shape = (512, )
    rs = RandomState(17)
    x = numpy_random(shape, dtype_str='uint8', rs=rs)
    x_tri = to_triton(x, device=device)
    y_tri = to_triton(numpy_random(shape, dtype_str='uint8', rs=rs), device=device)
    kernel[(1, )](x_tri, y_tri, BLOCK=shape[0], num_ctas=num_ctas)
    y_ref = x << 3
    # compare
    np.testing.assert_equal(y_ref, to_numpy(y_tri))


@pytest.mark.parametrize('num_ctas', num_ctas_list)
def test_inline_asm_with_pointers(num_ctas, device):
    check_cuda_only(device)

    if is_hip():
        pytest.skip('test_inline_asm is not supported in HIP')

    @triton.jit
    def kernel(X, Y, BLOCK: tl.constexpr):
        x_ptrs = X + tl.arange(0, BLOCK)
        y_ptrs = Y + tl.arange(0, BLOCK)
        tl.inline_asm_elementwise(
            "ld.global.b8 $0, [$1]; \
                                   shl.b32 $0, $0, 3; \
                                   st.global.b8 [$2], $0;", "=r,l,l", [x_ptrs, y_ptrs], dtype=tl.int8, is_pure=False,
            pack=1)

    shape = (512, )
    rs = RandomState(17)
    x = numpy_random(shape, dtype_str='uint8', rs=rs)
    x_tri = to_triton(x, device=device)
    y_tri = to_triton(numpy_random(shape, dtype_str='uint8', rs=rs), device=device)
    kernel[(1, )](x_tri, y_tri, BLOCK=shape[0], num_ctas=num_ctas)
    y_ref = x << 3
    # compare
    np.testing.assert_equal(y_ref, to_numpy(y_tri))


def test_inline_asm_multiple_outputs(device):
    check_cuda_only(device)
    if is_hip():
        pytest.skip('This test uses PTX inline assembly, so is not compatible with AMD')

    @triton.jit
    def kernel(A, B, C, D, BLOCK: tl.constexpr):
        a = tl.load(A + tl.arange(0, BLOCK))
        b = tl.load(B + tl.arange(0, BLOCK))

        # C = A - B
        # D = B - A
        (c, d) = tl.inline_asm_elementwise(
            asm="""
            sub.u32 $0, $2, $3;  // C = A - B
            sub.u32 $1, $3, $2;  // D = B - A
            """,
            constraints=(
                # 2 output registers: $0=C and $1=D.
                "=r,=r,"
                # 2 input registers: $2=A and $3=B.
                "r,r"),
            args=[a, b],
            dtype=(tl.uint32, tl.uint32),
            is_pure=True,
            pack=1,
        )
        tl.store(C + tl.arange(0, BLOCK), c)
        tl.store(D + tl.arange(0, BLOCK), d)

    shape = (512, )
    rs = RandomState(17)
    A = numpy_random(shape, dtype_str='uint32', rs=rs)
    B = numpy_random(shape, dtype_str='uint32', rs=rs)
    A_tri = to_triton(A, device=device)
    B_tri = to_triton(B, device=device)
    C_tri = to_triton(numpy_random(shape, dtype_str='uint32', rs=rs), device=device)
    D_tri = to_triton(numpy_random(shape, dtype_str='uint32', rs=rs), device=device)
    kernel[(1, )](A_tri, B_tri, C_tri, D_tri, BLOCK=shape[0])

    C_ref = A - B
    D_ref = B - A

    np.testing.assert_equal(C_ref, to_numpy(C_tri))
    np.testing.assert_equal(D_ref, to_numpy(D_tri))


def test_inline_asm_packed_multiple_outputs(device):
    check_cuda_only(device)
    if is_hip():
        pytest.skip('This test uses PTX inline assembly, so is not compatible with AMD')

    @triton.jit
    def kernel(A, B, C, D, BLOCK: tl.constexpr):
        a = tl.load(A + tl.arange(0, BLOCK))
        b = tl.load(B + tl.arange(0, BLOCK))

        # For each (a,b) in zip(a,b), perform the following:
        # - Let ai be `a` converted to int32.
        # - Let af be `a` converted to float.
        # - Let m be the max of ai and b.
        # - Return ai and mi.
        # Do the above 4 elements at a time.
        (c, d) = tl.inline_asm_elementwise(
            asm="""
            {
                // Unpack `a` into `ai`.
                .reg .b8 tmp<4>;
                mov.b32 {tmp0, tmp1, tmp2, tmp3}, $8;
                cvt.u32.u8 $0, tmp0;
                cvt.u32.u8 $1, tmp1;
                cvt.u32.u8 $2, tmp2;
                cvt.u32.u8 $3, tmp3;
            }
            // Convert `ai` to float.
            cvt.rn.f32.s32 $4, $0;
            cvt.rn.f32.s32 $5, $1;
            cvt.rn.f32.s32 $6, $2;
            cvt.rn.f32.s32 $7, $3;
            // Take max of `ai` and `b`.
            max.f32 $4, $4, $9;
            max.f32 $5, $5, $10;
            max.f32 $6, $6, $11;
            max.f32 $7, $7, $12;
            """,
            constraints=(
                # 8 output registers, namely
                #   $0=ai0, $1=ai1, $2=ai2, $3=ai3,
                #   $4=m0,  $5=m1,  $6=m2,  $7=m3.
                "=r,=r,=r,=r,=r,=r,=r,=r,"
                # 5 input registers, namely
                #   $8=ai,
                #   $9=b0, $10=b1, $11=b2, $12=b3.
                # The four elements from `a` are all packed into one register.
                "r,r,r,r,r"),
            args=[a, b],
            dtype=(tl.int32, tl.float32),
            is_pure=True,
            pack=4,
        )
        tl.store(C + tl.arange(0, BLOCK), c)
        tl.store(D + tl.arange(0, BLOCK), d)

    shape = (512, )
    rs = RandomState(17)
    A = numpy_random(shape, dtype_str='uint8', rs=rs)
    B = numpy_random(shape, dtype_str='float32', rs=rs)
    A_tri = to_triton(A, device=device)
    B_tri = to_triton(B, device=device)
    C_tri = to_triton(numpy_random(shape, dtype_str='int32', rs=rs), device=device)
    D_tri = to_triton(numpy_random(shape, dtype_str='float32', rs=rs), device=device)
    kernel[(1, )](A_tri, B_tri, C_tri, D_tri, BLOCK=shape[0])

    C_ref = A.astype(np.int32)
    D_ref = np.maximum(A.astype(np.float32), B)

    np.testing.assert_equal(C_ref, to_numpy(C_tri))
    np.testing.assert_equal(D_ref, to_numpy(D_tri))


# -----------------------
# test control flow
# -----------------------


@pytest.mark.parametrize("lo, hi, iv", [(2**30, 2**30 + 20, 1), (2**35, 2**35 + 20, 2), (2**35, 2**35 + 20, 3),
                                        (15, -16, -1), (15, -16, -2), (15, -16, -3), (-18, -22, -1), (22, 18, -1)])
def test_for_iv(lo, hi, iv, device):

    @triton.jit
    def kernel(Out, lo, hi, iv: tl.constexpr):
        acc = 0
        acc = acc.to(tl.int64)
        for i in range(lo, hi, iv):
            acc += i
        tl.store(Out, acc)

    out = to_triton(np.zeros((1, ), dtype=np.int64), device=device)
    kernel[(1, )](out, lo, hi, iv)
    assert out[0] == sum(range(lo, hi, iv))


def test_if_else(device):

    @triton.jit
    def kernel(Cond, TrueVal, FalseVal, Out):
        if tl.load(Cond):
            val = tl.load(TrueVal)
        else:
            val = tl.load(FalseVal)
        tl.store(Out, val)

    out = to_triton(np.zeros((1, ), dtype=np.int32), device=device)
    true_val = to_triton(np.full((1, ), 1, dtype=np.int32), device=device)
    false_val = to_triton(np.full((1, ), 2, dtype=np.int32), device=device)
    cond = to_triton(np.zeros((1, ), dtype=np.int32), device=device)
    # True
    cond[0] = True
    kernel[(1, )](cond, true_val, false_val, out)
    assert to_numpy(out)[0] == true_val[0]
    # False
    cond[0] = False
    kernel[(1, )](cond, true_val, false_val, out)
    assert to_numpy(out)[0] == false_val[0]


@pytest.mark.parametrize("mode", ["dynamic", "static"])
def test_if_return(mode, device):

    @triton.jit
    def kernel(ExitEarly, Out, cond: tl.constexpr, mode: tl.constexpr):
        if mode == "dynamic":
            if tl.load(ExitEarly):
                tl.store(Out, 0)
                return
        else:
            if cond:
                tl.store(Out, 0)
                return
        tl.store(Out, 1)

    out = to_triton(np.zeros((1, ), dtype=np.int32), device=device)
    exit_early = to_triton(np.zeros((1, ), dtype=np.int32), device=device)
    # exit early path taken
    exit_early[0] = 1
    kernel[(1, )](exit_early, out, True, mode)
    assert to_numpy(out)[0] == 0
    # exit early path not taken
    exit_early[0] = 0
    kernel[(1, )](exit_early, out, False, mode)
    assert to_numpy(out)[0] == 1


@triton.jit
def add_fn(x):
    return x + 1


@triton.jit(noinline=True)
def add_fn_noinline(x):
    return x + 1


@triton.jit
def add_fn_return(x, pid):
    if pid == 0:
        return x + 1
    else:
        return x + 2


@triton.jit
def add_fn_expr(Out, x):
    tl.store(Out, x)


@triton.jit
def add_fn_static_cond(x, cond: tl.constexpr):
    if cond == "":
        return x
    else:
        return x + 1


# TODO(Keren): if_exp
@pytest.mark.parametrize(
    "call_type",
    ["attribute", "attribute_jit", "jit", "jit_if", "jit_expr", "jit_static_cond", "jit_noinline", "jit_extern"])
def test_if_call(call_type, device):
    if is_hip():
        pytest.skip('test_if_call for HIP currently broken in upstream.')

    @triton.jit
    def kernel(Out, call_type: tl.constexpr):
        pid = tl.program_id(0)
        o = tl.load(Out)
        if call_type == "attribute":
            # call attribute
            if pid == 0:
                a = o
                a = a.to(tl.int32).to(tl.int32) + 1
                o = a
        elif call_type == "attribute_jit":
            # call attribute and jit function
            if pid == 0:
                a = o
                a = tl.load(Out + add_fn(a) - 1).to(tl.int32) + 1
                o = a
        elif call_type == "jit":
            if pid == 0:
                # regular function call
                a = o
                a = add_fn(a)
                o = a
        elif call_type == "jit_if":
            # function without end_if block
            if pid == 0:
                a = o
                a = add_fn_return(a, pid)
                o = a
        elif call_type == "jit_if_exp":
            # ifexp expression
            if pid == 0:
                a = o
                a = add_fn(a) if pid == 0 else add_fn_return(a, pid)
                o = a
        elif call_type == "jit_expr":
            # call without return
            if pid == 0:
                a = o + 1
                add_fn_expr(Out, a)
                o = a
        elif call_type == "jit_static_cond":
            if pid == 0:
                a = o + 1
                add_fn_static_cond(o, call_type)
                o = a
        elif call_type == "jit_noinline":
            if pid == 0:
                a = o + 1
                add_fn_noinline(a)
                o = a
        elif call_type == "jit_extern":
            if pid == 0:
                a = o + 1
                tl.cdiv(a, a)
                o = a

        tl.store(Out, o)

    out = to_triton(np.zeros((1, ), dtype=np.int32), device=device)
    kernel[(1, )](out, call_type)
    assert to_numpy(out)[0] == 1


@pytest.mark.parametrize("_cond1", [True, False])
@pytest.mark.parametrize("_cond2", [True, False])
@pytest.mark.parametrize("_cond3", [True, False])
def test_nested_if_else_return(_cond1, _cond2, _cond3, device):

    @triton.jit
    def kernel(Cond1, Cond2, Cond3, Val1, Val2, Val3, Out):
        val = 0
        if tl.load(Cond1):
            if tl.load(Cond2):
                val = tl.load(Val1)
            else:
                return
        else:
            if tl.load(Cond3):
                val = tl.load(Val2)
            else:
                val = tl.load(Val3)
        tl.store(Out, val)

    out = to_triton(np.full((1, ), -1, dtype=np.int32), device=device)
    cond1 = to_triton(np.full((1, ), _cond1, dtype=np.int32), device=device)
    cond2 = to_triton(np.full((1, ), _cond2, dtype=np.int32), device=device)
    cond3 = to_triton(np.full((1, ), _cond3, dtype=np.int32), device=device)
    val1 = to_triton(np.full((1, ), 1, dtype=np.int32), device=device)
    val2 = to_triton(np.full((1, ), 2, dtype=np.int32), device=device)
    val3 = to_triton(np.full((1, ), 3, dtype=np.int32), device=device)
    kernel[(1, )](cond1, cond2, cond3, val1, val2, val3, out)
    targets = {
        (True, True, True): val1[0],
        (True, True, False): val1[0],
        (True, False, True): out[0],
        (True, False, False): out[0],
        (False, True, True): val2[0],
        (False, True, False): val3[0],
        (False, False, True): val2[0],
        (False, False, False): val3[0],
    }
    assert out[0] == targets[(_cond1, _cond2, _cond3)]


def test_while(device):

    @triton.jit
    def kernel(InitI, Bound, CutOff, OutI, OutInitI, OutJ):
        init_i = tl.load(InitI)
        curr_i = init_i
        j = 0
        # Check that init_i is not updated by the loop
        while j < tl.load(Bound):
            curr_i = curr_i + (j == tl.load(CutOff))
            j += 1
            tl.store(OutInitI, init_i)
        tl.store(OutI, curr_i)
        tl.store(OutJ, j)

    out_i = to_triton(np.zeros((1, ), dtype=np.int32), device=device)
    out_j = to_triton(np.zeros((1, ), dtype=np.int32), device=device)
    init_i = to_triton(np.full((1, ), 1, dtype=np.int32), device=device)
    out_init_i = to_triton(np.full((1, ), 0, dtype=np.int32), device=device)
    bound = to_triton(np.full((1, ), 10, dtype=np.int32), device=device)
    cut_off = to_triton(np.full((1, ), 5, dtype=np.int32), device=device)
    kernel[(1, )](init_i, bound, cut_off, out_i, out_init_i, out_j)
    assert out_init_i[0] == init_i[0]
    assert out_i[0] == init_i[0] + 1
    assert out_j[0] == bound[0]


def test_while2(device):

    @triton.jit
    def nested_while(data, countPtr):
        for i in range(10):
            count = tl.load(countPtr)
            while count > 0:
                tl.store(data, tl.load(data) + 1.0)
                count = count - 2

    counter = torch.tensor([8], dtype=torch.int32, device=device)
    data = torch.zeros((1, ), device=device, dtype=torch.float32)
    nested_while[(1, )](data, counter)
    assert data[0] == 40


# def test_for_if(device):

#     @triton.jit
#     def kernel(bound, cutoff, M, N):
#         m = 0
#         n = 0
#         for i in range(bound):
#             if i > cutoff:
#                 m = m + 1
#             else:
#                 n = n + 1
#         tl.store(M, m)
#         tl.store(N, n)

#     m = to_triton(np.zeros((1,), dtype=np.int32), device=device)
#     n = to_triton(np.zeros((1,), dtype=np.int32), device=device)
#     kernel[(1,)](10, 7, m, n)
#     print(m[0])
#     print(n[0])

# -----------------------
# test extra
# -----------------------


def test_num_threads(device):
    if is_hip():
        pytest.skip("test_num_threads is not supported in HIP")
    check_cuda_only(device)

    @triton.jit
    def kernel(Out):
        num_threads: tl.constexpr = tl.extra.cuda.num_threads()
        offs = tl.arange(0, num_threads)
        tl.store(Out + offs, 1)

    num_threads = 256
    out = to_triton(np.zeros((num_threads, ), dtype=np.int32), device=device)
    kernel[(1, )](out, num_warps=num_threads // 32)
    assert torch.sum(out) == 256


def test_globaltimer(device):
    if is_hip():
        pytest.skip("test_globaltimer is not supported in HIP")
    check_cuda_only(device)

    @triton.jit
    def kernel(Out1, Out2):
        start = tl.extra.cuda.globaltimer()
        off = tl.arange(0, 128)
        for i in range(10000):
            tl.store(Out1 + off, tl.load(Out1 + off) + 1)
        end = tl.extra.cuda.globaltimer()
        tl.store(Out2, end - start)

    out1 = to_triton(np.zeros((128, ), dtype=np.int64), device=device)
    out2 = to_triton(np.zeros((1, ), dtype=np.int64), device=device)
    h = kernel[(1, )](out1, out2)
    assert out2[0] > 0
    assert h.asm["ptx"].count("%globaltimer") == 2


def test_smid(device):
    if is_hip():
        pytest.skip("test_smid is not supported in HIP")
    check_cuda_only(device)

    @triton.jit
    def kernel(Out):
        tl.store(Out + tl.program_id(0), tl.extra.cuda.smid())

    out = to_triton(np.zeros((1024, ), dtype=np.int32), device=device)
    h = kernel[(out.shape[0], )](out)
    assert out.sort()[0].unique().shape[0] > 0
    assert h.asm["ptx"].count("%smid") == 1


# -----------------------
# test layout conversions
# -----------------------
# TODO: backend should be tested separately

layouts = [
    BlockedLayout([1, 16], [8, 4], [4, 1], [1, 0], [1, 1], [1, 1], [0, 1]),
    BlockedLayout([1, 8], [2, 16], [4, 1], [1, 0], [1, 1], [1, 1], [0, 1]),
    BlockedLayout([1, 4], [4, 8], [2, 2], [1, 0], [1, 1], [1, 1], [0, 1]),
    BlockedLayout([1, 1], [1, 32], [2, 2], [1, 0], [1, 1], [1, 1], [0, 1]),
    BlockedLayout([8, 1], [16, 2], [1, 4], [0, 1], [1, 1], [1, 1], [0, 1]),
    BlockedLayout([4, 1], [8, 4], [2, 2], [0, 1], [1, 1], [1, 1], [0, 1]),
    BlockedLayout([1, 1], [32, 1], [2, 2], [0, 1], [1, 1], [1, 1], [0, 1]),
    BlockedLayout([4, 4], [1, 32], [4, 1], [1, 0], [1, 1], [1, 1], [0, 1])
]

intermediate_layouts = [
    None,
    SharedLayout(1, 1, 1, [1, 0], [1, 1], [1, 1], [0, 1]),
    SharedLayout(4, 2, 4, [1, 0], [1, 1], [1, 1], [0, 1]),
    SharedLayout(2, 2, 4, [1, 0], [1, 1], [1, 1], [0, 1]),
]


@pytest.mark.parametrize("M, N", [[64, 1], [64, 64], [128, 128], [1, 64]])
@pytest.mark.parametrize("dtype", ['float16'])
@pytest.mark.parametrize("src_layout", layouts)
@pytest.mark.parametrize("interm_layout", intermediate_layouts)
@pytest.mark.parametrize("dst_layout", layouts)
def test_convert2d(M, N, src_layout, interm_layout, dst_layout, dtype, device):
    if is_hip():
        pytest.skip("test_convert2d is not supported in HIP")
    if (M == 1 or N == 1) and interm_layout:
        pytest.xfail("Out of bound access when maxPhase > 1")
    if str(src_layout) == str(dst_layout):
        pytest.xfail("Do not convert same layout")

    layouts = f"""
    #src = {src_layout}
    #dst = {dst_layout}
    """ if interm_layout is None else f"""
    #src = {src_layout}
    #interm = {interm_layout}
    #dst = {dst_layout}
    """

    conversion = f"""
    %12 = triton_gpu.convert_layout %9 : (tensor<{M}x{N}xi32, #src>) -> tensor<{M}x{N}xi32, #dst>
    %13 = triton_gpu.convert_layout %11 : (tensor<{M}x{N}xf16, #src>) -> tensor<{M}x{N}xf16, #dst>
    """ if interm_layout is None else f"""
    %15 = triton_gpu.convert_layout %9 : (tensor<{M}x{N}xi32, #src>) -> tensor<{M}x{N}xi32, #interm>
    %16 = triton_gpu.convert_layout %15 : (tensor<{M}x{N}xi32, #interm>) -> tensor<{M}x{N}xi32, #src>
    %17 = triton_gpu.convert_layout %11 : (tensor<{M}x{N}xf16, #src>) -> tensor<{M}x{N}xf16, #interm>
    %18 = triton_gpu.convert_layout %17 : (tensor<{M}x{N}xf16, #interm>) -> tensor<{M}x{N}xf16, #src>

    %12 = triton_gpu.convert_layout %16 : (tensor<{M}x{N}xi32, #src>) -> tensor<{M}x{N}xi32, #dst>
    %13 = triton_gpu.convert_layout %18 : (tensor<{M}x{N}xf16, #src>) -> tensor<{M}x{N}xf16, #dst>
    """

    ir = layouts + f"""
    module attributes {{"triton_gpu.num-warps" = 4 : i32, "triton_gpu.num-ctas" = 1 : i32, "triton_gpu.threads-per-warp" = 32 : i32}} {{
  tt.func public @kernel_0d1d(%arg0: !tt.ptr<f16, 1> {{tt.divisibility = 16 : i32}}, %arg1: !tt.ptr<f16, 1> {{tt.divisibility = 16 : i32}}) {{
    %cst = arith.constant dense<{N}> : tensor<{M}x1xi32, #src>
    %0 = tt.make_range {{end = {M} : i32, start = 0 : i32}} : tensor<{M}xi32, #triton_gpu.slice<{{dim = 1, parent = #src}}>>
    %1 = tt.make_range {{end = {N} : i32, start = 0 : i32}} : tensor<{N}xi32, #triton_gpu.slice<{{dim = 0, parent = #src}}>>
    %2 = tt.splat %arg0 : (!tt.ptr<f16, 1>) -> tensor<{M}x{N}x!tt.ptr<f16, 1>, #src>
    %4 = tt.expand_dims %0 {{axis = 1 : i32}} : (tensor<{M}xi32, #triton_gpu.slice<{{dim = 1, parent = #src}}>>) -> tensor<{M}x1xi32, #src>
    %5 = arith.muli %4, %cst : tensor<{M}x1xi32, #src>
    %6 = tt.expand_dims %1 {{axis = 0 : i32}} : (tensor<{N}xi32, #triton_gpu.slice<{{dim = 0, parent = #src}}>>) -> tensor<1x{N}xi32, #src>
    %7 = tt.broadcast %6 : (tensor<1x{N}xi32, #src>) -> tensor<{M}x{N}xi32, #src>
    %8 = tt.broadcast %5 : (tensor<{M}x1xi32, #src>) -> tensor<{M}x{N}xi32, #src>
    %9 = arith.addi %8, %7 : tensor<{M}x{N}xi32, #src>
    %10 = tt.addptr %2, %9 : tensor<{M}x{N}x!tt.ptr<f16, 1>, #src>, tensor<{M}x{N}xi32, #src>
    %11 = tt.load %10 {{cache = 1 : i32, evict = 1 : i32, isVolatile = false}} : tensor<{M}x{N}xf16, #src>
    %3 = tt.splat %arg1 : (!tt.ptr<f16, 1>) -> tensor<{M}x{N}x!tt.ptr<f16, 1>, #dst>
    """ + conversion + f"""
    %14 = tt.addptr %3, %12 : tensor<{M}x{N}x!tt.ptr<f16, 1>, #dst>, tensor<{M}x{N}xi32, #dst>
    tt.store %14, %13 : tensor<{M}x{N}xf16, #dst>
    tt.return
  }}
}}
"""

    x = to_triton(numpy_random((M, N), dtype_str=dtype), device=device)
    z = torch.empty_like(x, device=device)

    # write the IR to a temporary file using mkstemp
    import tempfile
    with tempfile.NamedTemporaryFile(mode='w', suffix='.ttgir') as f:
        f.write(ir)
        f.flush()
        kernel = triton.compile(f.name)
    kernel[(1, 1, 1)](x.data_ptr(), z.data_ptr())

    assert torch.equal(z, x)


mma_pairs = [
    [
        MmaLayout((2, 0), [1, 4], [1, 1], [1, 1], [0, 1], [16, 8]),
        MmaLayout((2, 0), [4, 1], [1, 1], [1, 1], [0, 1], [16, 8]),
    ],
    [
        MmaLayout((2, 0), [2, 8], [1, 1], [1, 1], [0, 1], [16, 8]),
        MmaLayout((2, 0), [8, 2], [1, 1], [1, 1], [0, 1], [16, 8]),
    ],
    [
        MmaLayout((2, 1), [1, 4], [1, 1], [1, 1], [0, 1], [16, 8]),
        MmaLayout((2, 1), [4, 1], [1, 1], [1, 1], [0, 1], [16, 8]),
    ],
    [
        MmaLayout((2, 1), [2, 8], [1, 1], [1, 1], [0, 1], [16, 8]),
        MmaLayout((2, 1), [8, 2], [1, 1], [1, 1], [0, 1], [16, 8]),
    ],
    # Mma -> mma support is TODO on Hopper (and Volta)
    # [
    #     MmaLayout((3, 0), [1, 4], [1, 1], [1, 1], [0, 1], [16, 8, 16]),
    #     MmaLayout((3, 0), [4, 1], [1, 1], [1, 1], [0, 1], [16, 8, 16]),
    # ],
    # [
    #     MmaLayout((3, 0), [2, 8], [1, 1], [1, 1], [0, 1], [16, 8, 16]),
    #     MmaLayout((3, 0), [8, 2], [1, 1], [1, 1], [0, 1], [16, 8, 16]),
    # ],
    # [
    #     MmaLayout((3, 1), [1, 4], [1, 1], [1, 1], [0, 1], [16, 8, 16]),
    #     MmaLayout((3, 1), [4, 1], [1, 1], [1, 1], [0, 1], [16, 8, 16]),
    # ],
    # [
    #     MmaLayout((3, 1), [2, 8], [1, 1], [1, 1], [0, 1], [16, 8, 16]),
    #     MmaLayout((3, 1), [8, 2], [1, 1], [1, 1], [0, 1], [16, 8, 16]),
    # ],
]


@pytest.mark.parametrize("M, N", [[64, 1], [1, 64], [64, 64], [128, 128], [256, 256]])
@pytest.mark.parametrize("dtype", ['float16'])
@pytest.mark.parametrize("mma_pair", mma_pairs)
def test_convertmma2mma(M, N, mma_pair, dtype, device):
    if is_hip() or is_xpu():
        pytest.xfail("test_mma2mma is not supported in HIP/XPU")

    src_layout, _ = mma_pair
    num_warps = np.cumprod(src_layout.warps_per_cta)[-1]

    def do_test(src_layout, dst_layout):
        layouts = f"""
        #src = {src_layout}
        #dst = {dst_layout}
        """

        conversion = f"""
        %12 = triton_gpu.convert_layout %9 : (tensor<{M}x{N}xi32, #src>) -> tensor<{M}x{N}xi32, #dst>
        %13 = triton_gpu.convert_layout %11 : (tensor<{M}x{N}xf16, #src>) -> tensor<{M}x{N}xf16, #dst>
        """

        ir = layouts + f"""
        module attributes {{"triton_gpu.num-warps" = {num_warps} : i32, "triton_gpu.num-ctas" = 1 : i32, "triton_gpu.threads-per-warp" = 32 : i32}} {{
        tt.func public @kernel_0d1d(%arg0: !tt.ptr<f16, 1> {{tt.divisibility = 16 : i32}}, %arg1: !tt.ptr<f16, 1> {{tt.divisibility = 16 : i32}}) {{
        %cst = arith.constant dense<{N}> : tensor<{M}x1xi32, #src>
        %0 = tt.make_range {{end = {M} : i32, start = 0 : i32}} : tensor<{M}xi32, #triton_gpu.slice<{{dim = 1, parent = #src}}>>
        %1 = tt.make_range {{end = {N} : i32, start = 0 : i32}} : tensor<{N}xi32, #triton_gpu.slice<{{dim = 0, parent = #src}}>>
        %2 = tt.splat %arg0 : (!tt.ptr<f16, 1>) -> tensor<{M}x{N}x!tt.ptr<f16, 1>, #src>
        %4 = tt.expand_dims %0 {{axis = 1 : i32}} : (tensor<{M}xi32, #triton_gpu.slice<{{dim = 1, parent = #src}}>>) -> tensor<{M}x1xi32, #src>
        %5 = arith.muli %4, %cst : tensor<{M}x1xi32, #src>
        %6 = tt.expand_dims %1 {{axis = 0 : i32}} : (tensor<{N}xi32, #triton_gpu.slice<{{dim = 0, parent = #src}}>>) -> tensor<1x{N}xi32, #src>
        %7 = tt.broadcast %6 : (tensor<1x{N}xi32, #src>) -> tensor<{M}x{N}xi32, #src>
        %8 = tt.broadcast %5 : (tensor<{M}x1xi32, #src>) -> tensor<{M}x{N}xi32, #src>
        %9 = arith.addi %8, %7 : tensor<{M}x{N}xi32, #src>
        %10 = tt.addptr %2, %9 : tensor<{M}x{N}x!tt.ptr<f16, 1>, #src>, tensor<{M}x{N}xi32, #src>
        %11 = tt.load %10 {{cache = 1 : i32, evict = 1 : i32, isVolatile = false}} : tensor<{M}x{N}xf16, #src>
        %3 = tt.splat %arg1 : (!tt.ptr<f16, 1>) -> tensor<{M}x{N}x!tt.ptr<f16, 1>, #dst>
        """ + conversion + f"""
        %14 = tt.addptr %3, %12 : tensor<{M}x{N}x!tt.ptr<f16, 1>, #dst>, tensor<{M}x{N}xi32, #dst>
        tt.store %14, %13 : tensor<{M}x{N}xf16, #dst>
        tt.return
        }}
        }}
        """

        x = to_triton(numpy_random((M, N), dtype_str=dtype), device=device)
        z = torch.empty_like(x)

        # write the IR to a temporary file using mkstemp
        import tempfile
        with tempfile.NamedTemporaryFile(mode='w', suffix='.ttgir') as f:
            f.write(ir)
            f.flush()
            kernel = triton.compile(f.name)
        kernel[(1, 1, 1)](x.data_ptr(), z.data_ptr())

        assert torch.equal(z, x)

    do_test(mma_pair[0], mma_pair[1])
    do_test(mma_pair[1], mma_pair[0])


def test_load_scalar_with_mask(device):

    @triton.jit
    def kernel(Input, Index, Out, N: int):
        index = tl.load(Index)
        scalar = tl.load(Input + index, mask=index < N, other=0)
        tl.store(Out, scalar, mask=index < N)

    Index = torch.tensor([0], dtype=torch.int32, device=device)
    Input = torch.tensor([0], dtype=torch.int32, device=device)
    Out = torch.empty_like(Index, device=device)
    kernel[(1, )](Input, Index, Out, Index.numel())
    assert Out.data[0] == 0


# This test is used to test our own PTX codegen for float16 and int16 conversions
# maybe delete it later after ptxas has been fixed
@pytest.mark.parametrize("dtype_str", ['float16', 'int16'])
def test_ptx_cast(dtype_str, device):

    @triton.jit
    def kernel(in_ptr0, out_ptr2, xnumel, rnumel, dtype: tl.constexpr, XBLOCK: tl.constexpr, RBLOCK: tl.constexpr):
        xoffset = tl.program_id(0) * XBLOCK
        xindex = xoffset + tl.arange(0, XBLOCK)[:, None]
        xmask = xindex < xnumel
        rbase = tl.arange(0, RBLOCK)[None, :]
        x0 = xindex
        _tmp4 = (tl.zeros([XBLOCK, RBLOCK], dtype) - 10000).to(dtype)
        for roffset in range(0, rnumel, RBLOCK):
            rindex = roffset + rbase
            rmask = rindex < rnumel
            r1 = rindex
            tmp0 = tl.load(in_ptr0 + (r1 + (197 * x0)), rmask & xmask).to(dtype)
            tmp1 = 2
            tmp2 = tmp0 * tmp1
            tmp3 = tmp2.to(dtype)
            tmp5 = _tmp4 < tmp3
            _tmp4 = tl.where(rmask & xmask & tmp5, tmp3, _tmp4)
            tl.store(out_ptr2 + (r1 + (197 * x0) + tl.zeros([XBLOCK, RBLOCK], tl.int32)), _tmp4, rmask & xmask)

    torch.manual_seed(123)
    if dtype_str == 'int16':
        torch_dtype = torch.int16
        triton_dtype = tl.int32
    else:
        torch_dtype = torch.float16
        triton_dtype = tl.float32

    s0 = 4
    buf11 = -torch.ones((6 * s0, 197, 197), device=device, dtype=torch_dtype)
    buf14 = -torch.ones((s0, 6, 197, 197), device=device, dtype=torch_dtype)
    kernel[(4728, )](buf11, buf14, 1182 * s0, 197, triton_dtype, 1, 256, num_warps=2)
    assert buf14.to(torch.float32).mean() == -2.0


# -----------------------
# test fp8 -> fp32 dot
# -----------------------


def f8_to_f16(x, dtype):

    @triton.jit
    def kernel(Y, X, N, BLOCK_SIZE: tl.constexpr):
        pid = tl.program_id(0)
        offs = pid * BLOCK_SIZE + tl.arange(0, BLOCK_SIZE)
        mask = offs < N
        x = tl.load(X + offs, mask=mask)
        tl.store(Y + offs, x, mask=mask)

    ret = torch.empty(x.shape, dtype=torch.float16, device=x.device)
    grid = lambda META: (triton.cdiv(x.numel(), META['BLOCK_SIZE']), )
    dtype = getattr(tl, dtype)
    kernel[grid](ret, triton.reinterpret(x, dtype), ret.numel(), BLOCK_SIZE=1024)
    return ret


@triton.jit
def matmul_kernel(  #
        a_ptr, b_ptr, c_ptr,  #
        M, N, K,  #
        stride_am, stride_ak,  #
        stride_bk, stride_bn,  #
        stride_cm, stride_cn,  #
        BLOCK_SIZE_M: tl.constexpr, BLOCK_SIZE_N: tl.constexpr, BLOCK_SIZE_K: tl.constexpr,  #
        low_precision_acc: tl.constexpr  #
):
    pid = tl.program_id(axis=0)
    num_pid_m = tl.cdiv(M, BLOCK_SIZE_M)
    pid_m = pid % num_pid_m
    pid_n = pid // num_pid_m
    offs_am = (pid_m * BLOCK_SIZE_M + tl.arange(0, BLOCK_SIZE_M)) % M
    offs_bn = (pid_n * BLOCK_SIZE_N + tl.arange(0, BLOCK_SIZE_N)) % N
    offs_k = tl.arange(0, BLOCK_SIZE_K)
    a_ptrs = a_ptr + (offs_am[:, None] * stride_am + offs_k[None, :] * stride_ak)
    b_ptrs = b_ptr + (offs_k[:, None] * stride_bk + offs_bn[None, :] * stride_bn)
    accumulator = tl.zeros((BLOCK_SIZE_M, BLOCK_SIZE_N), dtype=tl.float32)
    for k in range(0, tl.cdiv(K, BLOCK_SIZE_K)):
        a = tl.load(a_ptrs)
        b = tl.load(b_ptrs)
        accumulator = tl.dot(a, b, acc=accumulator, max_num_imprecise_acc=low_precision_acc)
        a_ptrs += BLOCK_SIZE_K * stride_ak
        b_ptrs += BLOCK_SIZE_K * stride_bk
    offs_cm = pid_m * BLOCK_SIZE_M + tl.arange(0, BLOCK_SIZE_M)
    offs_cn = pid_n * BLOCK_SIZE_N + tl.arange(0, BLOCK_SIZE_N)
    c_ptrs = c_ptr + stride_cm * offs_cm[:, None] + stride_cn * offs_cn[None, :]
    tl.store(c_ptrs, accumulator)


@pytest.mark.parametrize("in_type_str", ['float8e5', 'float8e4nv'])
@pytest.mark.parametrize("low_precision_acc", [0, 32, 64, 128])
def test_fp8_dot_acc(in_type_str, low_precision_acc, device):
    if is_hip():
        pytest.skip('test_fp8_dot_acc for HIP currently broken in upstream.')

    if is_xpu():
        pytest.xfail('test_fp8_dot_acc not supported on XPU.')

    check_type_supported(in_type_str, device)
    M, N, K = 128, 256, 256
    BLOCK_M, BLOCK_N, BLOCK_K = 128, 256, 128
    A = numpy_random((M, K), dtype_str=in_type_str)
    B = numpy_random((K, N), dtype_str=in_type_str)
    Bt = B.T
    C = torch.empty((M, N), dtype=torch.float32, device=device)
    num_warps = 8
    a = to_triton(A, device=device, dst_type=in_type_str)
    b = to_triton(B, device=device, dst_type=in_type_str)
    grid = (triton.cdiv(M, BLOCK_M), 1)
    matmul_kernel[grid](a, b, C, M, N, K, a.stride(0), a.stride(1), b.stride(0), b.stride(1), C.stride(0), C.stride(1),
                        BLOCK_M, BLOCK_N, BLOCK_K, low_precision_acc, num_warps=num_warps)
    torch_a = torch.from_numpy(A)
    th_a = f8_to_f16(torch_a.cuda(), in_type_str)
    torch_b = torch.from_numpy(B)
    th_b = f8_to_f16(torch_b.cuda(), in_type_str)
    ref_out = torch.matmul(th_a, th_b).to(torch.float32)
    if in_type_str == 'float8e4nv':
        torch.testing.assert_close(ref_out, C, rtol=0.01, atol=0.01)
    elif low_precision_acc > 32:
        torch.testing.assert_close(ref_out, C, rtol=1e-3, atol=1e-3)
    else:
        torch.testing.assert_close(ref_out, C)


# -----------------------
# test enable_fp_fusion
# -----------------------


@pytest.mark.parametrize("enable_fp_fusion", [False, True])
def test_enable_fp_fusion(enable_fp_fusion, device):
    if is_hip():
        pytest.skip(
            'test_enable_fp_fusion for HIP currently broken in https://github.com/openai/triton. Use https://github.com/ROCmSoftwarePlatform/triton'
        )

    # Sequential multiply add can be fused by backend
    @triton.jit
    def mul_add(data):
        ptrs = data + tl.arange(0, 128)
        tl.store(ptrs, tl.load(ptrs) * 1.5 + 1.0)

    data = torch.randn((128, ), device=device, dtype=torch.float32)
    h = mul_add[(1, )](data, enable_fp_fusion=enable_fp_fusion)

    if not is_cuda():
        return
    found_fma = re.search(r'(mad|fma)\.r[nzmp]\.(ftz\.)?f32', h.asm["ptx"]) is not None
    assert found_fma == enable_fp_fusion


# -----------------------
# test propagate_nan
# -----------------------


@pytest.mark.parametrize("dtype", ['float16', 'float32'])
@pytest.mark.parametrize("propagate_nan", ['NONE', 'ALL'])
@pytest.mark.parametrize("func", ['minimum', 'maximum', 'clamp'])
def test_propagate_nan(dtype, propagate_nan, func, device):
    if is_hip():
        pytest.skip(
            'test_propagate_nan for HIP currently broken in https://github.com/openai/triton. Use https://github.com/ROCmSoftwarePlatform/triton'
        )

    @triton.jit
    def kernel(A, B, C, propagate_nan: tl.constexpr, func: tl.constexpr):
        if func == 'clamp':
            tl.store(
                C,
                getattr(tl, func)(tl.load(A), -tl.load(B), tl.load(B),
                                  propagate_nan=getattr(tl.PropagateNan, propagate_nan)))
        else:
            tl.store(C,
                     getattr(tl, func)(tl.load(A), tl.load(B), propagate_nan=getattr(tl.PropagateNan, propagate_nan)))

    for mode in ['A', 'B', 'both']:
        if func == 'clamp' and mode == 'B':
            # clamp does not guarantee propagation from 'min' and 'max' args
            continue
        A = torch.randn((1, ), device=device, dtype=getattr(torch, dtype))
        if mode == 'A' or mode == 'both': A[0] = torch.nan
        B = torch.randn((1, ), device=device, dtype=getattr(torch, dtype))
        if mode == 'B' or mode == 'both': B[0] = torch.nan
        C = torch.zeros_like(A, device=device, dtype=getattr(torch, dtype))
        kernel[(1, )](A, B, C, propagate_nan, func)

        if mode == 'both' or propagate_nan == 'ALL':
            assert torch.isnan(C[0])
        else:
            assert not torch.isnan(C[0])


# -----------------------
# test clamp
# -----------------------


@pytest.mark.parametrize("dtype", ['float16', 'float32'])
def test_clamp(dtype, device):
    if is_hip():
        pytest.skip(
            'test_clamp for HIP currently broken in https://github.com/openai/triton. Use https://github.com/ROCmSoftwarePlatform/triton'
        )

    @triton.jit
    def kernel(x_ptr, min_ptr, max_ptr, out_ptr, ref_ptr, N, BLOCK_SIZE: tl.constexpr):

        off = tl.arange(0, BLOCK_SIZE)
        mask = off < N
        x = tl.load(x_ptr + off, mask=mask)
        min = tl.load(min_ptr + off, mask=mask)
        max = tl.load(max_ptr + off, mask=mask)
        out = out_ptr + off
        ref = ref_ptr + off

        tl.store(out, tl.clamp(x, min, max), mask=mask)
        ref_val = tl.minimum(tl.maximum(x, min), max)
        tl.store(ref, ref_val, mask=mask)

    size = 128

    x = torch.randn((size, ), device=device, dtype=getattr(torch, dtype))
    a = torch.randn((size, ), device=device, dtype=getattr(torch, dtype))
    b = torch.randn((size, ), device=device, dtype=getattr(torch, dtype))
    min = torch.min(a, b)
    max = torch.max(a, b)
    out = torch.zeros_like(x, device=device, dtype=getattr(torch, dtype))
    ref = torch.zeros_like(x, device=device, dtype=getattr(torch, dtype))

    kernel[(size, )](x, min, max, out, ref, x.numel(), BLOCK_SIZE=size)

    torch.testing.assert_close(out, ref)


# Test for symmetric clamp(x, -limit, limit), as it may go through optimized
# codegen in the backends
@pytest.mark.parametrize("dtype", ['float16', 'float32'])
def test_clamp_symmetric(dtype, device):
    if is_hip():
        pytest.skip(
            'test_clamp_symmetric for HIP currently broken in https://github.com/openai/triton. Use https://github.com/ROCmSoftwarePlatform/triton'
        )

    @triton.jit
    def kernel(x_ptr, limit_ptr, out_ptr, ref_ptr, N, BLOCK_SIZE: tl.constexpr):

        off = tl.arange(0, BLOCK_SIZE)
        mask = off < N
        x = tl.load(x_ptr + off, mask=mask)
        limit = tl.load(limit_ptr + off, mask=mask)
        out = out_ptr + off
        ref = ref_ptr + off

        tl.store(out, tl.clamp(x, -limit, limit), mask=mask)
        ref_val = tl.minimum(tl.maximum(x, -limit), limit)
        tl.store(ref, ref_val, mask=mask)

    size = 128

    x = torch.randn((size, ), device=device, dtype=getattr(torch, dtype))
    limit = torch.randn((size, ), device=device, dtype=getattr(torch, dtype)).abs()
    out = torch.zeros_like(x, device=device, dtype=getattr(torch, dtype))
    ref = torch.zeros_like(x, device=device, dtype=getattr(torch, dtype))

    kernel[(size, )](x, limit, out, ref, x.numel(), BLOCK_SIZE=size)

    torch.testing.assert_close(out, ref)


# -----------------------
# test sort
# -----------------------


@pytest.mark.parametrize("M, N", [[1, 512], [8, 64], [256, 16], [512, 8]])
@pytest.mark.parametrize("descending", [False, True])
@pytest.mark.parametrize("dtype_str", ['int32', 'float16', 'float32'])
def test_sort(M, N, descending, dtype_str, device):
    if is_hip():
        pytest.skip(
            'test_propagate_nan for HIP currently broken in https://github.com/openai/triton. Use https://github.com/ROCmSoftwarePlatform/triton'
        )

    @triton.jit
    def sort_kernel(X, Z, N: tl.constexpr, M: tl.constexpr, descending: tl.constexpr):
        offx = tl.arange(0, M)
        offy = tl.arange(0, N) * M
        off2d = offx[None, :] + offy[:, None]
        x = tl.load(X + off2d)
        x = tl.sort(x, descending=descending)
        tl.store(Z + off2d, x)

    x = numpy_random((N, M), dtype_str=dtype_str)
    x = torch.from_numpy(x).to(device)
    y = torch.sort(x, descending=descending)[0]
    z = torch.empty_like(x)
    sort_kernel[(1, )](x, z, N, M, descending, num_warps=8)
    assert (y == z).all(), (y, z)


@pytest.mark.parametrize("M, N", [[1, 512], [8, 64], [256, 16], [512, 8]])
@pytest.mark.parametrize("dtype_str", ['int32', 'float16', 'float32'])
def test_flip(M, N, dtype_str, device):

    @triton.jit
    def flip_kernel(X, Z, N: tl.constexpr, M: tl.constexpr):
        offx = tl.arange(0, M)
        offy = tl.arange(0, N) * M
        off2d = offx[None, :] + offy[:, None]
        x = tl.load(X + off2d)
        x = tl.flip(x)
        tl.store(Z + off2d, x)

    x = numpy_random((N, M), dtype_str=dtype_str)
    x = torch.from_numpy(x).to(device)
    y = torch.flip(x, (1, ))
    z = torch.empty_like(x, device=device)
    flip_kernel[(1, )](x, z, N, M, num_warps=8)
    assert (y == z).all(), (y, z)<|MERGE_RESOLUTION|>--- conflicted
+++ resolved
@@ -3261,18 +3261,12 @@
         x_str = "3" if is_lhs_constexpr else "x"
         y_str = "4" if is_rhs_constexpr else "y"
         x = numpy_random((1, ), dtype_str="int32")
-<<<<<<< HEAD
-        low = 0 if (op in ['<<', '>>']) else None
-        bw = _bitwidth('int32') if (op in ['<<', '>>']) else None
-        y = numpy_random((1, ), dtype_str="int32", low=low, high=bw)
-=======
 
         # NOTE: bitshifting beyond bitwidth can lead to undefined behavior
         if op in ['<<', '>>']:
             y = numpy_random((1, ), dtype_str="int32", low=0, high=_bitwidth("int32"))
         else:
             y = numpy_random((1, ), dtype_str="int32")
->>>>>>> c2d2909d
     else:
         x_str = "3.14" if is_lhs_constexpr else "x"
         y_str = "4.13" if is_rhs_constexpr else "y"
