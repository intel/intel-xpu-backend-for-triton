--- conflicted
+++ resolved
@@ -29,11 +29,8 @@
     is_cuda,
     is_interpreter,
     is_hip,
-<<<<<<< HEAD
+    is_hip_mi200,
     is_xpu,
-=======
-    is_hip_mi200,
->>>>>>> edc5c5c0
     get_arch,
     torch_float8_dtypes,
     torch_dtypes,
