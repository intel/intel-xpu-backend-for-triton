# ruff: noqa: F821,F841
import contextlib
import itertools
import re
from typing import Optional
import math
import textwrap
import pathlib

import numpy as np
import pytest
import torch
import os
import inspect
from numpy.random import RandomState

import triton
import triton.language as tl
from triton.language.extra import libdevice

from triton._internal_testing import (
    integral_dtypes,
    int_dtypes,
    str_to_triton_dtype,
    uint_dtypes,
    float_dtypes,
    float_dtypes_with_bfloat16,
    dtypes,
    dtypes_with_bfloat16,
    is_cuda,
    is_interpreter,
    is_hopper,
    is_hip,
    is_hip_cdna,
    is_hip_mi200,
    is_hip_mi300,
    is_xpu,
    get_arch,
    torch_float8_dtypes,
    torch_dtypes,
    numpy_random,
    to_triton,
    torch_dtype_name,
    to_numpy,
)


@contextlib.contextmanager
def promotion_numpy_2_0():
    state = np._get_promotion_state()
    np._set_promotion_state("weak")
    try:
        yield
    finally:
        np._set_promotion_state(state)


def xpu_has_fp64():
    assert is_xpu()
    target = triton.runtime.driver.active.get_current_target()
    return target.arch['has_fp64']


# No need to emulate NumPy 2.0 if the user has NumPy 2.0
if np.__version__[0] != "1":
    promotion_numpy_2_0 = contextlib.nullcontext

# TODO: enable multiple cta cluster testing.
# num_ctas_list = [1, 4] if torch.cuda.get_device_capability()[0] == 9 else [1]
num_ctas_list = [1]

mma_nonk_sizes = []

GPU_DIALECT = "ttg"
if is_interpreter():
    THREADS_PER_WARP = 1
elif is_hip():
    THREADS_PER_WARP = triton.runtime.driver.active.get_current_target().warp_size
    # for CDNA multiple variants of mma instructions are supported:
    # mfma 16x16/mfma 32x32
    # 0 is a special value for automatic heuristic
    if is_hip_cdna():
        mma_nonk_sizes = [0, 16, 32]
else:
    THREADS_PER_WARP = 32


def _bitwidth(dtype: str) -> int:
    # ex.: "int64" -> 64
    return int(re.search(r'(\d+)$', dtype).group(1))


def _dtype(dtype: str) -> str:
    # ex.: "int64" -> "int"
    return re.match(r'([a-zA-Z]+)', dtype).group(0)


def patch_kernel(template, to_replace):
    if is_interpreter():
        local_namespace = {}
        src = textwrap.dedent(inspect.getsource(template.fn))
        for k, v in to_replace.items():
            src = src.replace(k, v)
        exec(src, globals(), local_namespace)
        return local_namespace[template.fn.__name__]
    else:
        kernel = triton.JITFunction(template.fn)
        for key, value in to_replace.items():
            kernel._unsafe_update_src(kernel.src.replace(key, value))
        return kernel


def check_cuda_or_hip(device):
    # CUDA and HIP both use pytorch device 'cuda'.  Other backends like Intel
    # GPU do not.
    if device not in ['cuda']:
        pytest.xfail("Only for cuda or HIP")


def check_type_supported(dtype, device):
    '''
    skip test if dtype is not supported on the current device
    '''
    if device in ['cuda']:
        cc = torch.cuda.get_device_capability()
        if cc[0] < 8 and (dtype is tl.bfloat16 or dtype == "bfloat16" or dtype is torch.bfloat16):
            pytest.skip("bfloat16 is only supported on NVGPU with cc >= 80")
        if cc[0] < 9 and dtype in {tl.float8e4nv, "float8e4nv", "float8_e4m3fn"}:
            pytest.skip("float8e4nv is only supported on NVGPU with cc >= 90")
    if is_interpreter():
        if dtype in [tl.bfloat16, "bfloat16", torch.bfloat16]:
            pytest.xfail("bfloat16 is not supported in the interpreter")
    elif device in ['xpu']:
        if dtype in [torch.float64, "float64"] and not xpu_has_fp64():
            pytest.xfail("float64 not supported on current xpu hardware")


class MfmaLayout:

    def __init__(self, version, warps_per_cta, instr_shape, is_transposed):
        self.version = version
        self.warps_per_cta = warps_per_cta
        self.instr_shape = instr_shape
        self.is_transposed = is_transposed

    def __str__(self):
        return f"#{GPU_DIALECT}.amd_mfma<{{versionMajor={self.version[0]}, versionMinor={self.version[1]}, warpsPerCTA = {self.warps_per_cta}, instrShape={self.instr_shape}, isTransposed = {str(self.is_transposed).lower()}}}>"


class WmmaLayout:

    def __init__(self, version, warps_per_cta):
        self.version = version
        self.warps_per_cta = warps_per_cta

    def __str__(self):
        return f"#{GPU_DIALECT}.amd_wmma<{{version = {self.version}, warpsPerCTA = {self.warps_per_cta}}}>"


class MmaLayout:

    def __init__(self, version, warps_per_cta, ctas_per_cga, cta_split_num, cta_order, instr_shape):
        self.version = version
        self.warps_per_cta = warps_per_cta
        self.ctas_per_cga = ctas_per_cga
        self.cta_split_num = cta_split_num
        self.cta_order = cta_order
        self.instr_shape = instr_shape

    def __str__(self):
        return f"#{GPU_DIALECT}.nvidia_mma<{{versionMajor={self.version[0]}, versionMinor={self.version[1]}, warpsPerCTA={self.warps_per_cta}, CTAsPerCGA={self.ctas_per_cga}, CTASplitNum={self.cta_split_num}, CTAOrder={self.cta_order}, instrShape={self.instr_shape}}}>"


class DpasLayout:

    def __init__(self, repeatCount, systolic_depth, execution_size, ops_per_chan, threads_per_warp, warps_per_cta,
                 rep_cluster):
        self.repeatCount = repeatCount
        self.systolic_depth = systolic_depth
        self.execution_size = execution_size
        self.ops_per_chan = ops_per_chan
        self.threads_per_warp = threads_per_warp
        self.warps_per_cta = warps_per_cta
        self.rep_cluster = rep_cluster

    def __str__(self):
        return f"#triton_intel_gpu.dpas<{{repeatCount={self.repeatCount}, systolicDepth={self.systolic_depth}, executionSize = {self.execution_size}, opsPerChan = {self.ops_per_chan}, threadsPerWarp = {self.threads_per_warp}, warpsPerCTA={self.warps_per_cta}, repCluster={self.rep_cluster}}}>"


class DotOperandLayout:

    def __init__(self, parent, op_idx, k_width):
        self.parent = parent
        self.op_idx = op_idx
        self.k_width = k_width

    def __str__(self):
        return f"#{GPU_DIALECT}.dot_op<{{parent={self.parent}, opIdx={self.op_idx}, kWidth={self.k_width}}}>"


class SliceLayout:

    def __init__(self, dim, parent):
        self.dim = dim
        self.parent = parent

    def __str__(self):
        return f"#{GPU_DIALECT}.slice<{{dim = {self.dim}, parent = {self.parent}}}>"


class BlockedLayout:

    def __init__(self, size_per_thread, threads_per_warp, warps_per_cta, order, ctas_per_cga=[1, 1],
                 cta_split_num=[1, 1], cta_order=[0, 1]):
        self.sz_per_thread = size_per_thread
        self.threads_per_warp = threads_per_warp
        self.warps_per_cta = warps_per_cta
        self.order = order
        self.ctas_per_cga = ctas_per_cga
        self.cta_split_num = cta_split_num
        self.cta_order = cta_order

    def __str__(self):
        return f"#{GPU_DIALECT}.blocked<{{sizePerThread={self.sz_per_thread}, threadsPerWarp={self.threads_per_warp}, warpsPerCTA={self.warps_per_cta}, order={self.order}, CTAsPerCGA={self.ctas_per_cga}, CTASplitNum={self.cta_split_num}, CTAOrder={self.cta_order}}}>"


class SharedLayout:

    def __init__(self, vec, per_phase, max_phase, order, ctas_per_cga, cta_split_num, cta_order,
                 has_leading_offset=False):
        self.vec = vec
        self.per_phase = per_phase
        self.max_phase = max_phase
        self.order = order
        self.ctas_per_cga = ctas_per_cga
        self.cta_split_num = cta_split_num
        self.cta_order = cta_order
        self.has_leading_offset = has_leading_offset

    def __str__(self):
        has_leading_offset_str = "true" if self.has_leading_offset else "false"
        return f"#{GPU_DIALECT}.shared<{{vec={self.vec}, perPhase={self.per_phase}, maxPhase={self.max_phase}, order={self.order}, CTAsPerCGA={self.ctas_per_cga}, CTASplitNum={self.cta_split_num}, CTAOrder={self.cta_order}, hasLeadingOffset={has_leading_offset_str}}}>"


class LinearLayout:

    def __init__(self, register, lane, warp, block):
        self.register = register
        self.lane = lane
        self.warp = warp
        self.block = block

    def __str__(self):
        return f"#{GPU_DIALECT}.linear<{{register={self.register}, lane={self.lane}, warp={self.warp}, block={self.block}}}>"


# Python impl of LinearEncodingAttr::basesPerDim
def bases_per_dim(layout, dim, rank, skip_broadcast=True):
    assert isinstance(layout, LinearLayout)
    bases = getattr(layout, dim)
    result = [1] * rank

    if not bases:
        return result

    non_zero_idx = None

    for basis in bases:
        # Find the first non-zero index in the current basis
        idx = next((i for i, v in enumerate(basis) if v != 0), None)
        if idx is not None:
            non_zero_idx = idx
            result[idx] *= 2
        elif not skip_broadcast:
            # If no non-zero found and we're not skipping broadcasts, use the last found non-zero index
            assert non_zero_idx is not None
            result[non_zero_idx] *= 2

    return result


def warps_per_cta(layout, shape):
    if isinstance(layout, LinearLayout):
        return bases_per_dim(layout, 'warp', len(shape))
    else:
        return layout.warps_per_cta


def is_layout_applicable(layout) -> bool:
    if isinstance(layout, (BlockedLayout, SharedLayout, LinearLayout)):
        return True
    elif isinstance(layout, BlockedLayout) or isinstance(layout, SharedLayout):
        return True
    elif isinstance(layout, SliceLayout):
        return is_layout_applicable(layout.parent)
    elif is_cuda():
        mma_layout = layout.parent if isinstance(layout, DotOperandLayout) else layout
        if not isinstance(mma_layout, MmaLayout):
            return False
        if mma_layout.version[0] >= 3 and not is_hopper():
            return False
        return True
    elif is_hip():
        target_arch = triton.runtime.driver.active.get_current_target().arch
        if "gfx11" in target_arch:
            # RDNA 3
            return isinstance(layout, WmmaLayout)
        elif any(arch for arch in ["gfx8", "gfx9"] if arch in target_arch):
            # CDNA 1, 2, 3
            return isinstance(layout, MfmaLayout)
        else:
            return False
    elif is_xpu():
        mma_layout = layout.parent if isinstance(layout, DotOperandLayout) else layout
        return isinstance(mma_layout, DpasLayout)
    else:
        return True


def filter_layouts(layouts):
    return [l for l in layouts if is_layout_applicable(l)]


@pytest.mark.interpreter
@pytest.mark.parametrize("dtype_x", list(dtypes) + ["bfloat16"])
def test_empty_kernel(dtype_x, device):
    SIZE = 128

    @triton.jit
    def kernel(X, SIZE: tl.constexpr):
        pass

    check_type_supported(dtype_x, device)
    x = to_triton(numpy_random(SIZE, dtype_str=dtype_x), device=device, dst_type=dtype_x)
    kernel[(1, )](x, SIZE=SIZE, num_warps=4)


# generic test functions
def _test_unary(dtype_x, expr, numpy_expr=None, device='cuda', num_ctas=1):
    check_type_supported(dtype_x, device)  # early return if dtype_x is not supported
    SIZE = 128
    # define the kernel / launch-grid

    @triton.jit
    def kernel(Z, X, SIZE: tl.constexpr):
        off = tl.arange(0, SIZE)
        x = tl.load(X + off)
        z = GENERATE_TEST_HERE
        tl.store(Z + off, z)

    kernel = patch_kernel(kernel, {'GENERATE_TEST_HERE': expr})
    # inputs
    x = numpy_random(SIZE, dtype_str=dtype_x)
    if 'log' in expr:
        x = np.abs(x) + 0.01
    # reference result
    z_ref = eval(expr if numpy_expr is None else numpy_expr)
    # triton result
    x_tri = to_triton(x, device=device, dst_type=dtype_x)
    z_tri = to_triton(np.empty_like(x), device=device, dst_type=dtype_x)
    kernel[(1, )](Z=z_tri, X=x_tri, SIZE=SIZE, num_warps=4, num_ctas=num_ctas)
    # compare
    np.testing.assert_allclose(z_ref, to_numpy(z_tri), rtol=0.01)


def _binary_op_dtype_override(a: str, b: str) -> Optional[np.dtype]:
    """
    Given two dtype strings, returns the numpy dtype Triton thinks binary
    operations on the two types should return. Returns None if the return value
    matches numpy. This is generally needed because Triton and pytorch return
    narrower floating point types than numpy in mixed operations, and because
    Triton follows C/C++ semantics around mixed signed/unsigned operations, and
    numpy/pytorch do not.
    """
    overrides = {
        ('float16', 'int16'): np.float16,
        ('float16', 'int32'): np.float16,
        ('float16', 'int64'): np.float16,
        ('float16', 'uint16'): np.float16,
        ('float16', 'uint32'): np.float16,
        ('float16', 'uint64'): np.float16,
        ('int8', 'uint8'): np.uint8,
        ('int8', 'uint16'): np.uint16,
        ('int8', 'uint32'): np.uint32,
        ('int8', 'uint64'): np.uint64,
        ('int16', 'uint16'): np.uint16,
        ('int16', 'uint32'): np.uint32,
        ('int16', 'uint64'): np.uint64,
        ('int32', 'uint32'): np.uint32,
        ('int32', 'uint64'): np.uint64,
        ('int64', 'uint64'): np.uint64,
    }
    key = (a, b) if a < b else (b, a)
    return overrides.get(key)


def _test_binary(dtype_x, dtype_y, expr, numpy_expr=None, mode_x='real', mode_y='real', device='cuda', num_ctas=1,
                 x_low=None, x_high=None, y_low=None, y_high=None, filter_y=None, test_broadcast=True,
                 test_scalar=True):
    check_type_supported(dtype_x, device)  # early return if dtype_x is not supported
    check_type_supported(dtype_y, device)
    SIZE = 128
    # define the kernel / launch-grid

    @triton.jit
    def kernel(Z, X, Y, SIZE: tl.constexpr):
        off = tl.arange(0, SIZE)
        x = tl.load(X + off)
        y = tl.load(Y + off)
        z = GENERATE_TEST_HERE
        tl.store(Z + off, z)

    @triton.jit
    def kernel_broadcast_lhs(Z, X, Y, SIZE: tl.constexpr):
        off = tl.arange(0, SIZE)
        x = tl.load(X)
        y = tl.load(Y + off)
        z = GENERATE_TEST_HERE
        tl.store(Z + off, z)

    @triton.jit
    def kernel_broadcast_rhs(Z, X, Y, SIZE: tl.constexpr):
        off = tl.arange(0, SIZE)
        x = tl.load(X + off)
        y = tl.load(Y)
        z = GENERATE_TEST_HERE
        tl.store(Z + off, z)

    @triton.jit
    def kernel_scalar_rhs(Z, X, y: tl.constexpr, SIZE: tl.constexpr):
        off = tl.arange(0, SIZE)
        x = tl.load(X + off)
        z = GENERATE_TEST_HERE
        tl.store(Z + off, z)

    replacements = {'GENERATE_TEST_HERE': expr}
    kernel = patch_kernel(kernel, replacements)
    kernel_broadcast_lhs = patch_kernel(kernel_broadcast_lhs, replacements)
    kernel_broadcast_rhs = patch_kernel(kernel_broadcast_rhs, replacements)
    kernel_scalar_rhs = patch_kernel(kernel_scalar_rhs, replacements)

    # inputs
    rs = RandomState(17)
    x = numpy_random(SIZE, dtype_str=dtype_x, rs=rs, low=x_low, high=x_high)
    y = numpy_random(SIZE, dtype_str=dtype_y, rs=rs, low=y_low, high=y_high)
    if filter_y:
        y[filter_y(y)] = 1
    if mode_x == 'nan':
        x[:] = float('nan')
    if mode_y == 'nan':
        y[:] = float('nan')

    def do_test(x, y, kernel_fn):
        x_is_scalar = isinstance(x, (bool, int, float))
        y_is_scalar = isinstance(y, (bool, int, float))
        scalar_test = x_is_scalar or y_is_scalar

        # For scalars, we follow the NumPy 2.0 (and JAX/PyTorch pretty much) casting rules.
        if scalar_test:
            # We remove any explicit casting
            pattern = r'\.astype\(np\.\w+\)'
            scalar_expr = expr if numpy_expr is None else re.sub(pattern, '', numpy_expr)
            with promotion_numpy_2_0():
                z_ref = eval(scalar_expr)
        else:
            z_ref = eval(expr if numpy_expr is None else numpy_expr)

        dtype_z = _binary_op_dtype_override(dtype_x, dtype_y)
        if not scalar_test and dtype_z is not None:
            z_ref = z_ref.astype(dtype_z)

        # triton result
        x_tri = x if x_is_scalar else to_triton(x, device=device, dst_type=dtype_x)
        y_tri = y if y_is_scalar else to_triton(y, device=device, dst_type=dtype_y)
        if is_xpu() and not xpu_has_fp64() and z_ref.dtype in ["float64"]:
            # Downcast the output type. Assumes similar overflow behavior to reference eval on the device.
            z_ref = z_ref.astype("float32")
        z_tri = to_triton(np.empty(SIZE, dtype=z_ref.dtype), device=device)

        kernel_fn[(1, )](z_tri, x_tri, y_tri, SIZE=SIZE, num_warps=4, num_ctas=num_ctas)
        err_msg = f"{expr}, {kernel_fn.__name__}"
        np.testing.assert_allclose(z_ref, to_numpy(z_tri), err_msg=err_msg, atol=7e-3, rtol=0.01)

    def get_scalar(x, dtype, low, high, filter):
        # If dtype is int, don't choose a huge number for the scalar
        # as it'll overflow easily when converted to the other dtype
        if dtype in integral_dtypes:
            # Choose in range [-7, 7] ([0, 7] for uints)
            low_x = 0 if dtype in uint_dtypes else -7
            if low is not None:
                low_x = max(low_x, low)
            high_x = 7
            if high is not None:
                high_x = min(high_x, high)
            scalar = numpy_random((), dtype_str=dtype, rs=rs, low=low_x, high=high_x).item()
            if filter and filter(scalar):
                #  https://xkcd.com/221/
                scalar = 4
        else:
            scalar = x.flat[0].item()
        return scalar

    do_test(x, y, kernel)
    if mode_y != 'nan' and test_scalar:
        if dtype_x in uint_dtypes:
            low = 0 if y_low is None else max(y_low, 0)
        else:
            low = y_low
        y_scalar = get_scalar(y, dtype_y, low, y_high, filter_y)
        do_test(x, y_scalar, kernel_scalar_rhs)
    if test_broadcast:
        do_test(x[:1].reshape(()), y, kernel_broadcast_lhs)
        do_test(x, y[:1].reshape(()), kernel_broadcast_rhs)


def _min_max_integral_mod_value(dtype_x, dtype_y) -> Optional[int]:
    """
    Limit min/max values for integral types for mod values. Leads to
    overflow/underflow when casting large integral types to floats.
    """
    x_bitwidth = _bitwidth(dtype_x)
    y_bitwidth = _bitwidth(dtype_y)

    # hard cap max value bit-width to 32 if 64 bit-width types
    min_bitwidth = min(x_bitwidth, y_bitwidth, 32)

    # Limit max value bit-width to be one integral type less than the min bit-width
    # For example:
    #   int64, float32 -> int16
    #   uint16, float16 -> uint8
    x_dtype = _dtype(dtype_x)
    max_bitwidth = max(min_bitwidth >> 1, 8)
    dtype_max = x_dtype + str(max_bitwidth)

    max_info = np.iinfo(getattr(np, dtype_max))

    # Still need to limit values here for uints
    if max_bitwidth >= 16 and dtype_max in uint_dtypes:
        return max_info.min, max_info.max // 4
    else:
        return max_info.min, max_info.max


def test_dtype_codegen():
    for dtype in dtypes_with_bfloat16:
        full_name = f"triton.language.{dtype}"
        assert repr(eval(full_name)) == full_name


# ---------------
# test binary ops
# ---------------


@pytest.mark.interpreter
@pytest.mark.parametrize("dtype_x, dtype_y, op", [  #
    (dtype_x, dtype_y, op)
    for op in ['+', '-', '*', '/', '%']
    for dtype_x in dtypes_with_bfloat16
    for dtype_y in dtypes_with_bfloat16
])
@pytest.mark.parametrize("num_ctas", num_ctas_list)
def test_bin_op(dtype_x, dtype_y, op, num_ctas, device):
    expr = f'x {op} y'
    np_expr_gen = (lambda x, y: f'{x} {op} {y}') if op != '%' else (lambda x, y: f'np.fmod({x}, {y})')

    # Triton promotes 16-bit floating-point / and % to 32-bit because there
    # are no native div or FRem operations on float16. Since we have to
    # convert anyway, we may as well take the accuracy bump.
    def promote_to_fp32(dtype_x, dtype_y):
        return dtype_x in ('float16', 'bfloat16') and dtype_y not in ('float32', 'float64')

    if op in ('/', '%') and (promote_to_fp32(dtype_x, dtype_y) or promote_to_fp32(dtype_y, dtype_x)):
        numpy_expr = np_expr_gen('x.astype(np.float32)', 'y.astype(np.float32)')
    elif (dtype_x in uint_dtypes and dtype_y in int_dtypes and _bitwidth(dtype_x) >= _bitwidth(dtype_y)):
        numpy_expr = np_expr_gen(f'x.astype(np.{dtype_x})', f'y.astype(np.{dtype_x})')
    elif (dtype_y in uint_dtypes and dtype_x in int_dtypes and _bitwidth(dtype_y) >= _bitwidth(dtype_x)):
        numpy_expr = np_expr_gen(f'x.astype(np.{dtype_y})', f'y.astype(np.{dtype_y})')
    elif op == '%':
        # LLVM has 'numpy.fmod', not 'numpy.remainder', semantics on integer remainders.
        numpy_expr = np_expr_gen('x', 'y')
    else:
        numpy_expr = None

    if (op in ('%', '/') and ((dtype_x in int_dtypes and dtype_y in uint_dtypes) or
                              (dtype_x in uint_dtypes and dtype_y in int_dtypes))):
        with pytest.raises(triton.TritonError, match='Cannot use .* because they have different signedness'):
            _test_binary(dtype_x, dtype_y, expr, numpy_expr, device=device, num_ctas=num_ctas)
    else:
        # skip when bfloat16, as NumPy's ref performs the computation in float32
        # while Triton performs it in bfloat16
        skip_scalar_test = ((dtype_x == "bfloat16" and "float" in dtype_y)
                            or (op in ('/', '%') and dtype_x in ("float16", "bfloat16")))
        # can't divide by zero
        not_zero = op in ('/', '%') and dtype_x in integral_dtypes and dtype_y in integral_dtypes
        # can't represent -int(max)
        not_minus_one = op in ('*', '/') and dtype_x in int_dtypes and dtype_y in int_dtypes
        if not_zero or not_minus_one:
            filter_y = lambda y: not_zero * (y == 0) | not_minus_one * (y == -1)
        else:
            filter_y = None

        if op == "%" and dtype_x in integral_dtypes and dtype_y in float_dtypes_with_bfloat16:
            x_low, x_high = _min_max_integral_mod_value(dtype_x, dtype_y)
        else:
            x_low, x_high = None, None

        _test_binary(
            dtype_x, dtype_y, expr, numpy_expr, device=device, num_ctas=num_ctas,
            # fails with values where fmod(x, y) is roughly zero, but happens to
            # pass with the random values chosen for non-broadcast tests
            test_broadcast=(op != "%"), x_low=x_low, x_high=x_high, filter_y=filter_y, test_scalar=not skip_scalar_test)


@pytest.mark.interpreter
@pytest.mark.parametrize("dtype, order", [(dtype, order) for dtype in dtypes_with_bfloat16 for order in [0, 1]])
def test_addptr(dtype, order, device):
    check_type_supported(dtype, device)

    @triton.jit
    def kernel(x, y, ORDER: tl.constexpr, SIZE: tl.constexpr):
        offs = tl.arange(0, SIZE)
        if ORDER == 0:
            tl.store(y + offs, tl.load(x + offs))
        else:
            tl.store(offs + y, tl.load(offs + x))

    SIZE = 1024
    rs = RandomState(17)
    x = numpy_random(SIZE, dtype_str=dtype, rs=rs)
    y = numpy_random(SIZE, dtype_str=dtype, rs=rs)
    x_tri = to_triton(x, dst_type=dtype, device=device)
    y_tri = to_triton(y, dst_type=dtype, device=device)
    y = x
    kernel[
        1,
    ](x_tri, y_tri, order, SIZE)
    np.testing.assert_allclose(y, to_numpy(y_tri))


@pytest.mark.interpreter
@pytest.mark.parametrize("dtype_x, dtype_y", [  #
    (dtype_x, dtype_y) for dtype_x in int_dtypes for dtype_y in int_dtypes
] + [(dtype_x, dtype_y) for dtype_x in uint_dtypes for dtype_y in uint_dtypes])
@pytest.mark.parametrize("num_ctas", num_ctas_list)
def test_floordiv(dtype_x, dtype_y, num_ctas, device):
    # Triton has IEEE, not numpy/torch, semantics for %, and those carry
    # through to //, so we have to use a nonstandard expression to get a
    # reference result for //.
    expr = 'x // y'
    numpy_expr = '((x - np.fmod(x, y)) / y)'
    # can't represent -int(max)
    not_minus_one = dtype_x in int_dtypes and dtype_y in int_dtypes
    if not_minus_one:
        filter_y = lambda y: y == -1
    else:
        filter_y = None
    _test_binary(dtype_x, dtype_y, expr, numpy_expr, filter_y=filter_y, device=device, num_ctas=num_ctas)


def test_unsigned_name_mangling(device):
    # Test that uint32 and int32 are mangled differently by the compiler
    SIZE = 128
    # define the kernel / launch-grid

    @triton.jit
    def kernel(O1, O2, X, Y, SIZE: tl.constexpr):
        off = tl.arange(0, SIZE)
        x = tl.load(X + off)
        y = tl.load(Y + off)
        out1 = tl.abs(x)  # uint32 -> nop
        out2 = tl.abs(-y)  # int32 -> should have an effect
        tl.store(O1 + off, out1)
        tl.store(O2 + off, out2)

    dtype_x = 'uint32'
    dtype_y = 'int32'
    # inputs
    rs = RandomState(17)
    x = numpy_random(SIZE, dtype_str=dtype_x, rs=rs)
    y = numpy_random(SIZE, dtype_str=dtype_y, rs=rs)
    # reference result
    expect = (np.abs(x), np.abs(-y))
    # triton result
    x_tri = to_triton(x, device=device, dst_type=dtype_x)
    y_tri = to_triton(y, device=device, dst_type=dtype_y)
    actual = tuple(to_triton(np.empty_like(e), device=device) for e in expect)
    kernel[(1, )](actual[0], actual[1], x_tri, y_tri, SIZE=SIZE, num_warps=4)

    # Bitwise op, so expect exact equality
    assert (expect[0] == to_numpy(actual[0])).all()
    assert (expect[1] == to_numpy(actual[1])).all()


# test bitwise ops
# ---------------
@pytest.mark.interpreter
@pytest.mark.parametrize("dtype_x, dtype_y, op", [  #
    (dtype_x, dtype_y, op)
    for op in ['&', '|', '^']
    for dtype_x in dtypes + dtypes_with_bfloat16
    for dtype_y in dtypes + dtypes_with_bfloat16
])
@pytest.mark.parametrize("num_ctas", num_ctas_list)
def test_bitwise_op(dtype_x, dtype_y, op, num_ctas, device):
    expr = f'x {op} y'
    if (dtype_x in uint_dtypes and dtype_y in int_dtypes and _bitwidth(dtype_x) >= _bitwidth(dtype_y)):
        numpy_expr = f'x.astype(np.{dtype_x}) {op} y.astype(np.{dtype_x})'
    elif (dtype_y in uint_dtypes and dtype_x in int_dtypes and _bitwidth(dtype_y) >= _bitwidth(dtype_x)):
        numpy_expr = f'x.astype(np.{dtype_y}) {op} y.astype(np.{dtype_y})'
    else:
        numpy_expr = None
    if 'float' in dtype_x + dtype_y:
        # The CompilationError must have been caused by a C++ exception with this text.
        with pytest.raises(triton.TritonError, match='invalid operands of type'):
            _test_binary(dtype_x, dtype_y, expr, numpy_expr='np.array([])', device=device, num_ctas=num_ctas)
    else:
        _test_binary(dtype_x, dtype_y, expr, numpy_expr, device=device, num_ctas=num_ctas)


@pytest.mark.interpreter
@pytest.mark.parametrize("dtype_x, dtype_y, op", [  #
    (dtype_x, dtype_y, op) for op in ['<<', '>>'] for dtype_x in int_dtypes + uint_dtypes for dtype_y in uint_dtypes
])
@pytest.mark.parametrize("num_ctas", num_ctas_list)
def test_shift_op(dtype_x, dtype_y, op, num_ctas, device):
    expr = f'x {op} y'
    bw = max(_bitwidth(dtype_x), _bitwidth(dtype_y))
    if dtype_x.startswith('int'):
        dtype_z = f'int{bw}'
    else:
        dtype_z = f'uint{bw}'
    numpy_expr = f'x.astype(np.{dtype_z}) {op} y.astype(np.{dtype_z})'
    _test_binary(dtype_x, dtype_y, expr, numpy_expr, device=device, num_ctas=num_ctas, y_low=0, y_high=bw)


# ---------------
# test compare ops
# ---------------
ops = ['==', '!=', '>', '<', '>=', '<=']


@pytest.mark.interpreter
@pytest.mark.parametrize(
    "dtype_x, dtype_y, op, mode_x, mode_y",
    # real
    [(dtype_x, dtype_y, op, 'real', 'real') for op in ops for dtype_x in dtypes for dtype_y in dtypes]
    # NaNs
    + [('float32', 'float32', op, mode_x, mode_y)
       for op in ops
       for mode_x, mode_y in [('nan', 'real'), ('real', 'nan'), ('nan', 'nan')]])
@pytest.mark.parametrize("num_ctas", num_ctas_list)
def test_compare_op(dtype_x, dtype_y, op, mode_x, mode_y, num_ctas, device):
    expr = f'x {op} y'
    if (dtype_x in uint_dtypes and dtype_y in int_dtypes and _bitwidth(dtype_x) >= _bitwidth(dtype_y)):
        numpy_expr = f'x.astype(np.{dtype_x}) {op} y.astype(np.{dtype_x})'
    elif (dtype_y in uint_dtypes and dtype_x in int_dtypes and _bitwidth(dtype_y) >= _bitwidth(dtype_x)):
        numpy_expr = f'x.astype(np.{dtype_y}) {op} y.astype(np.{dtype_y})'
    else:
        numpy_expr = None
    _test_binary(dtype_x, dtype_y, expr, numpy_expr, mode_x=mode_x, mode_y=mode_y, device=device, num_ctas=num_ctas)


# ---------------
# test broadcast
# ---------------
@pytest.mark.interpreter
@pytest.mark.parametrize("dtype", dtypes_with_bfloat16)
def test_broadcast(dtype, device):
    check_type_supported(dtype, device)

    @triton.jit
    def broadcast_kernel(x_ptr, y_ptr, y_broadcasted_ptr, M: tl.constexpr, N: tl.constexpr):
        offset1 = tl.arange(0, M)
        offset2 = tl.arange(0, N)
        x = tl.load(x_ptr + N * offset1[:, None] + offset2[None, :])
        y = tl.load(y_ptr + offset2)
        _, y_broadcasted = tl.broadcast(x, y)
        tl.store(y_broadcasted_ptr + N * offset1[:, None] + offset2[None, :], y_broadcasted)

    M = 32
    N = 64
    rs = RandomState(17)
    x = numpy_random((M, N), dtype_str=dtype, rs=rs)
    y = numpy_random(N, dtype_str=dtype, rs=rs)
    _, y_broadcasted_np = np.broadcast_arrays(x, y)

    x_tri = to_triton(x, device=device, dst_type=dtype)
    y_tri = to_triton(y, device=device, dst_type=dtype)
    y_broadcasted_tri = to_triton(np.empty((M, N), dtype=y_broadcasted_np.dtype), device=device, dst_type=dtype)

    broadcast_kernel[(1, )](x_tri, y_tri, y_broadcasted_tri, M=M, N=N)
    assert (y_broadcasted_np == to_numpy(y_broadcasted_tri)).all()


# ----------
# test slice
# ----------


@pytest.mark.interpreter
def test_slice(device):

    @triton.jit
    def slice_kernel(XBLOCK: tl.constexpr):
        data = tl.arange(0, XBLOCK)
        tl.static_assert(data.shape == [XBLOCK])

        t = data[None, :]
        tl.static_assert(t.shape == [1, XBLOCK])

        t = data[None, :, None]
        tl.static_assert(t.shape == [1, XBLOCK, 1])

        scalar = tl.full([], 1, tl.int32)
        tl.static_assert(scalar.shape == [])

        t = scalar[None]
        tl.static_assert(t.shape == [1])

        t = scalar[None, None]
        tl.static_assert(t.shape == [1, 1])

    slice_kernel[(1, )](XBLOCK=32)


# ------------------
# test invalid slice
# ------------------


@pytest.mark.interpreter
def test_invalid_slice(device):
    dst = torch.empty(128, device=device)

    @triton.jit
    def _kernel(dst):
        dst[10:]

    with pytest.raises(triton.TritonError, match='unsupported tensor index'):
        _kernel[(1, )](dst=dst)


# ----------------
# test expand_dims
# ----------------
@pytest.mark.interpreter
def test_expand_dims(device):

    @triton.jit
    def expand_dims_kernel(dummy, N: tl.constexpr):
        offset1 = tl.arange(0, N)

        t = tl.expand_dims(offset1, 0)
        tl.static_assert(t.shape == [1, N])

        t = tl.expand_dims(offset1, 1)
        tl.static_assert(t.shape == [N, 1])

        t = tl.expand_dims(offset1, -1)
        tl.static_assert(t.shape == [N, 1])

        t = tl.expand_dims(offset1, -2)
        tl.static_assert(t.shape == [1, N])

        t = tl.expand_dims(offset1, (0, -1))
        tl.static_assert(t.shape == [1, N, 1])

        t = tl.expand_dims(offset1, (0, 1, 3))
        tl.static_assert(t.shape == [1, 1, N, 1])

        t = tl.expand_dims(offset1, (-4, 2, -1))
        tl.static_assert(t.shape == [1, N, 1, 1])

        t = tl.expand_dims(offset1, (3, 1, 2))
        tl.static_assert(t.shape == [N, 1, 1, 1])

        scalar = tl.sum(offset1)
        tl.static_assert(scalar.shape == [])
        t = tl.expand_dims(scalar, 0)
        tl.static_assert(t.shape == [1])

        t = tl.expand_dims(scalar, -1)
        tl.static_assert(t.shape == [1])

        # N is a scalar that's not even a tl.tensor -- this should work too.
        t = tl.expand_dims(N, -1)
        tl.static_assert(t.shape == [1])

    N = 32
    dummy_tensor = torch.empty((), device=device)
    expand_dims_kernel[(1, )](dummy_tensor, N)


@pytest.mark.interpreter
def test_expand_dims_error_cases(device):

    @triton.jit
    def dim_out_of_range1(dummy, N: tl.constexpr):
        offset1 = tl.arange(0, N)

        t = tl.expand_dims(offset1, -2)
        t = tl.expand_dims(offset1, -3)

    @triton.jit
    def dim_out_of_range2(dummy, N: tl.constexpr):
        offset1 = tl.arange(0, N)

        t = tl.expand_dims(offset1, 1)
        t = tl.expand_dims(offset1, 2)

    @triton.jit
    def dim_out_of_range3(dummy, N: tl.constexpr):
        offset1 = tl.arange(0, 1)
        scalar = tl.sum(offset1)

        t = tl.expand_dims(scalar, 1)

    @triton.jit
    def duplicate_dim1(dummy, N: tl.constexpr):
        offset1 = tl.arange(0, N)

        t = tl.expand_dims(offset1, (0, 0))

    @triton.jit
    def duplicate_dim2(dummy, N: tl.constexpr):
        offset1 = tl.arange(0, N)

        t = tl.expand_dims(offset1, (0, -3))

    N = 32
    dummy_tensor = torch.empty((), device=device)

    with pytest.raises(triton.TritonError) as exc_info:
        dim_out_of_range1[(1, )](dummy_tensor, N)
    assert "invalid axis -3" in str(exc_info.value.__cause__)

    with pytest.raises(triton.TritonError) as exc_info:
        dim_out_of_range2[(1, )](dummy_tensor, N)
    assert "invalid axis 2" in str(exc_info.value.__cause__)

    with pytest.raises(triton.TritonError) as exc_info:
        dim_out_of_range3[(1, )](dummy_tensor, N)
    assert "invalid axis 1" in str(exc_info.value.__cause__)

    with pytest.raises(triton.TritonError) as exc_info:
        duplicate_dim1[(1, )](dummy_tensor, N)
    assert re.search(r"duplicate axes, normalized axes = \[0, 0\]", str(exc_info.value.__cause__))

    with pytest.raises(triton.TritonError) as exc_info:
        duplicate_dim2[(1, )](dummy_tensor, N)
    assert re.search(r"duplicate axes, normalized axes = \[0, 0\]", str(exc_info.value.__cause__))


# ----------------------------
# test invalid program id axis
# ----------------------------
@pytest.mark.interpreter
def test_invalid_pid_axis(device):
    dst = torch.empty(128, device=device)

    @triton.jit
    def _kernel(dst):
        pid = tl.program_id(20)

    with pytest.raises(triton.TritonError) as exc_info:
        _kernel[(1, )](dst)
    assert re.search(r"program_id axis must be 0, 1, or 2 but got 20", str(exc_info.value.__cause__))


# ---------------
# test where
# ---------------
@pytest.mark.interpreter
@pytest.mark.parametrize("dtype", dtypes_with_bfloat16 + ["*int32"])
@pytest.mark.parametrize("num_ctas", num_ctas_list)
def test_where(dtype, num_ctas, device):
    select_ptrs = False
    if dtype == "*int32":
        dtype = "int64"
        select_ptrs = True
    check_type_supported(dtype, device)

    @triton.jit
    def where_kernel(cond_ptr, a_ptr, b_ptr, output_ptr, n_elements, BLOCK_SIZE: tl.constexpr,
                     TEST_POINTERS: tl.constexpr, TEST_SCALAR_POINTERS: tl.constexpr):
        offsets = tl.program_id(axis=0) * BLOCK_SIZE + tl.arange(0, BLOCK_SIZE)
        mask = offsets < n_elements
        decide = tl.load(cond_ptr + offsets, mask=mask)
        if TEST_SCALAR_POINTERS:
            ptr = tl.where(tl.load(cond_ptr), a_ptr, b_ptr)
            output = tl.load(ptr + offsets, mask=mask)
        else:
            if TEST_POINTERS:
                a = tl.load(a_ptr + offsets, mask=mask).to(tl.pi32_t)
                b = tl.load(b_ptr + offsets, mask=mask).to(tl.pi32_t)
            else:
                a = tl.load(a_ptr + offsets, mask=mask)
                b = tl.load(b_ptr + offsets, mask=mask)
            output = tl.where(decide, a, b)
        tl.store(output_ptr + offsets, output, mask=mask)

    SIZE = 1_000
    rs = RandomState(17)
    cond = numpy_random(SIZE, 'bool', rs)
    x = numpy_random(SIZE, dtype_str=dtype, rs=rs)
    y = numpy_random(SIZE, dtype_str=dtype, rs=rs)
    z = np.where(cond, x, y)

    cond_tri = to_triton(cond, device=device)
    x_tri = to_triton(x, device=device, dst_type=dtype)
    y_tri = to_triton(y, device=device, dst_type=dtype)
    z_tri = to_triton(np.empty(SIZE, dtype=z.dtype), device=device, dst_type=dtype)

    grid = lambda meta: (triton.cdiv(SIZE, meta['BLOCK_SIZE']), )
    where_kernel[grid](cond_tri, x_tri, y_tri, z_tri, SIZE, BLOCK_SIZE=1024, TEST_POINTERS=select_ptrs,
                       TEST_SCALAR_POINTERS=False, num_ctas=num_ctas)
    assert (z == to_numpy(z_tri)).all()
    if select_ptrs:
        where_kernel[grid](cond_tri, x_tri, y_tri, z_tri, SIZE, BLOCK_SIZE=1024, TEST_POINTERS=select_ptrs,
                           TEST_SCALAR_POINTERS=True)
        z = np.where(cond[0], x, y)
        assert (z == to_numpy(z_tri)).all()


@pytest.mark.interpreter
@pytest.mark.parametrize("num_ctas", num_ctas_list)
def test_where_broadcast(num_ctas, device):

    @triton.jit
    def where_kernel(cond_ptr, a_ptr, out_ptr, BLOCK_SIZE: tl.constexpr):
        xoffsets = tl.arange(0, BLOCK_SIZE)[:, None]
        yoffsets = tl.arange(0, BLOCK_SIZE)[None, :]

        mask = tl.load(cond_ptr + yoffsets)
        vals = tl.load(a_ptr + yoffsets + BLOCK_SIZE * xoffsets)
        res = tl.where(mask, vals, 0.)
        tl.store(out_ptr + yoffsets + BLOCK_SIZE * xoffsets, res)

    @triton.jit
    def where_scalar_condition(a_ptr, out_ptr, BLOCK_SIZE: tl.constexpr):
        xoffsets = tl.arange(0, BLOCK_SIZE)[:, None]
        yoffsets = tl.arange(0, BLOCK_SIZE)[None, :]
        mask = False
        vals = tl.load(a_ptr + yoffsets + BLOCK_SIZE * xoffsets)
        res = tl.where(mask, vals, 0.)
        tl.store(out_ptr + yoffsets + BLOCK_SIZE * xoffsets, res)

    SIZE = 32
    dtype = 'float32'
    rs = RandomState(17)
    x = numpy_random((SIZE, SIZE), dtype_str=dtype, rs=rs)
    mask = numpy_random(SIZE, 'bool', rs=rs)
    z = np.where(mask, x, 0)
    cond_tri = to_triton(mask, device=device)
    x_tri = to_triton(x, device=device, dst_type=dtype)
    z_tri = to_triton(np.empty((SIZE, SIZE), dtype=z.dtype), device=device, dst_type=dtype)
    where_kernel[(1, )](cond_tri, x_tri, z_tri, SIZE)
    assert (z == to_numpy(z_tri)).all()
    where_scalar_condition[(1, )](x_tri, z_tri, SIZE, num_ctas=num_ctas)
    z = np.where(0, x, 0)
    assert (z == to_numpy(z_tri)).all()


# ---------------
# test unary ops
# ---------------


@pytest.mark.interpreter
@pytest.mark.parametrize("dtype_x, expr",
                         [(dtype_x, ' -x') for dtype_x in dtypes_with_bfloat16] + [(dtype_x, ' ~x')
                                                                                   for dtype_x in int_dtypes])
@pytest.mark.parametrize("num_ctas", num_ctas_list)
def test_unary_op(dtype_x, expr, num_ctas, device):
    _test_unary(dtype_x, expr, device=device, num_ctas=num_ctas)


# ----------------
# test math ops
# ----------------


@pytest.mark.interpreter
@pytest.mark.parametrize("dtype_x, expr, x",
                         [(dtype_x, expr, x)
                          for dtype_x in ["float32", "float64"]
                          for expr in ['exp', 'log', 'cos', 'sin', 'exp2', 'log2', 'sqrt', 'floor', 'ceil']
                          for x in ['x', '3.0']])
def test_math_op(dtype_x, expr, x, device):
    _test_unary(dtype_x, f'tl.{expr}({x})', f'np.{expr}({x}) ', device=device)


@pytest.mark.interpreter
@pytest.mark.parametrize("dtype", [dtype for dtype in ["float32", "float64"]])
def test_math_erf_op(dtype, device):
    check_type_supported(dtype, device)
    SIZE = 128

    @triton.jit
    def kernel(Z, X, SIZE: tl.constexpr):
        off = tl.arange(0, SIZE)
        x = tl.load(X + off)
        z = tl.math.erf(x)
        tl.store(Z + off, z)

    torch_dtype = torch.float32 if dtype == "float32" else torch.float64
    x = torch.randn(SIZE, dtype=torch_dtype, device=device)
    z_ref = torch.erf(x)
    z_tri = torch.zeros_like(x)
    kernel[(1, )](z_tri, x, SIZE=SIZE, num_warps=4)
    torch.testing.assert_close(z_tri, z_ref)


@pytest.mark.interpreter
@pytest.mark.parametrize("dtype", [dtype for dtype in ["float32", "float64"]])
def test_math_fma_op(dtype, device):
    check_type_supported(dtype, device)
    SIZE = 128

    @triton.jit
    def kernel(Z, X, Y, W, SIZE: tl.constexpr):
        off = tl.arange(0, SIZE)
        x = tl.load(X + off)
        y = tl.load(Y + off)
        w = tl.load(W + off)
        z = tl.math.fma(x, y, w)
        tl.store(Z + off, z)

    torch_dtype = torch.float32 if dtype == "float32" else torch.float64
    x = torch.randn(SIZE, dtype=torch_dtype, device=device)
    y = torch.randn(SIZE, dtype=torch_dtype, device=device)
    w = torch.randn(SIZE, dtype=torch_dtype, device=device)
    z_ref = x * y + w
    z_tri = torch.zeros_like(x)
    kernel[(1, )](z_tri, x, y, w, SIZE=SIZE, num_warps=4)
    torch.testing.assert_close(z_tri, z_ref)


@pytest.mark.interpreter
@pytest.mark.parametrize("expr", ["tl.math.fdiv(x, y)", "tl.math.div_rn(x, y)"])
@pytest.mark.parametrize("num_ctas", num_ctas_list)
def test_math_divide_op(expr, num_ctas, device):
    numpy_expr = "x / y"
    dtype = "float32"
    _test_binary(dtype, dtype, expr, numpy_expr, device=device, num_ctas=num_ctas)


# -------------
# test precise math
# -------------
@pytest.mark.interpreter
@pytest.mark.parametrize("expr_prec, expr_ref",
                         [('tl.math.sqrt_rn(x)', 'tl.math.sqrt(x.to(tl.float64)).to(tl.float32)'),
                          ('tl.math.div_rn(x,y)', '(x.to(tl.float64) / y.to(tl.float64)).to(tl.float32)')])
@pytest.mark.parametrize("num_ctas", num_ctas_list)
def test_precise_math(expr_prec, expr_ref, num_ctas, device):

    @triton.jit
    def kernel(X, Y, OUT, OUT_REF, BLOCK: tl.constexpr):
        x = tl.load(X + tl.arange(0, BLOCK))
        y = tl.load(Y + tl.arange(0, BLOCK))
        prec = PREC_CALC
        ref = REF_CALC
        tl.store(OUT + tl.arange(0, BLOCK), prec)
        tl.store(OUT_REF + tl.arange(0, BLOCK), ref)

    shape = (128, )
    out = torch.zeros(shape, dtype=torch.float32, device=device)
    out_ref = torch.zeros(shape, dtype=torch.float32, device=device)

    x = torch.randn(shape, dtype=torch.float32, device=device)
    y = torch.randn(shape, dtype=torch.float32, device=device)

    if (expr_prec.count('sqrt') > 0):
        x = torch.abs(x)

    if (expr_prec.count('div') > 0):
        y += 1e-6

    kernel = patch_kernel(kernel, {'PREC_CALC': expr_prec, 'REF_CALC': expr_ref})

    kernel[(1, )](x, y, out, out_ref, BLOCK=shape[0], num_ctas=num_ctas)

    if is_xpu():
        # use cpu result as reference, see https://github.com/llvm/llvm-project/issues/88222
        if (expr_prec.count('sqrt') > 0):
            out_ref = torch.sqrt(x.cpu().to(torch.float64)).to(torch.float32).to(device=device)
        elif (expr_prec.count('div') > 0):
            out_ref = torch.div(x.cpu().to(torch.float64),
                                y.cpu().to(torch.float64)).to(torch.float32).to(device=device)
    assert torch.all(out == out_ref)  # bitwise exact


# ----------------
# test abs
# ----------------


@pytest.mark.interpreter
@pytest.mark.parametrize("dtype_x", [(dtype_x) for dtype_x in dtypes_with_bfloat16])
def test_abs(dtype_x, device):
    _test_unary(dtype_x, 'tl.abs(x)', 'np.abs(x) ', device=device)


@pytest.mark.interpreter
@pytest.mark.parametrize("in_dtype", [tl.float8e4b15, tl.float8e4nv, tl.float8e5])
def test_abs_fp8(in_dtype, device):
    if is_hip():
        pytest.skip('test_abs_fp8 not supported on HIP.')
    elif is_cuda():
        cc = torch.cuda.get_device_capability()
        if in_dtype == tl.float8e4b15 and cc >= (9, 0):
            pytest.skip("float8e4b15 not supported on CUDA >= 9.0")
        if in_dtype == tl.float8e4nv and cc < (8, 9):
            pytest.skip("float8e4nv not supported on CUDA < 8.9")

    @triton.jit
    def abs_kernel(X, Z, SIZE: tl.constexpr):
        off = tl.arange(0, SIZE)
        x = tl.load(X + off)
        z = tl.abs(x)
        tl.store(Z + off, z)

    f8_tensor = torch.tensor(range(-128, 128), dtype=torch.int8, device=device)
    # f32_to_f8 doesn't handle nan, so we make sure f8_tensor doesn't contain any nan
    all_exp_ones = (f8_tensor & 0b01111100) == 128 - 2**in_dtype.fp_mantissa_width
    f8_tensor[all_exp_ones] = 0
    f8 = triton.reinterpret(f8_tensor, in_dtype)
    n_elements = f8_tensor.numel()
    out_f8 = torch.empty_like(f8_tensor)
    abs_kernel[(1, )](f8, triton.reinterpret(out_f8, in_dtype), n_elements)

    f32_tensor = convert_float_to_float32(f8_tensor, in_dtype)
    expect = f32_tensor.abs()
    actual_f8 = convert_float_to_float32(out_f8, in_dtype)
    torch.testing.assert_close(actual_f8, expect, equal_nan=True)


# ----------------
# test passing shapes as individual params rather than tuples
# ----------------


@pytest.mark.interpreter
def test_shapes_as_params(device):

    @triton.jit
    def kernel():
        a = tl.arange(0, 32).expand_dims(-1).broadcast_to(32, 32)
        tl.static_assert(a.shape == [tl.constexpr(32), tl.constexpr(32)])

        a = tl.arange(0, 32).reshape(4, 8).permute(1, 0)
        tl.static_assert(a.shape == [tl.constexpr(8), tl.constexpr(4)])

        a = tl.arange(0, 32).reshape(4, 8).trans()
        tl.static_assert(a.shape == [tl.constexpr(8), tl.constexpr(4)])

        a = tl.arange(0, 32).reshape(4, 8).reshape(32)
        tl.static_assert(a.shape == [tl.constexpr(32)])

        a = tl.arange(0, 64).reshape(2, 4, 8).trans(2, 1, 0)
        tl.static_assert(a.shape == [tl.constexpr(8), tl.constexpr(4), tl.constexpr(2)])

        a = tl.arange(0, 64).reshape(2, 4, 8).trans((2, 1, 0))
        tl.static_assert(a.shape == [tl.constexpr(8), tl.constexpr(4), tl.constexpr(2)])

        a = tl.arange(0, 64).view(2, 4, 8)
        tl.static_assert(a.shape == [tl.constexpr(2), tl.constexpr(4), tl.constexpr(8)])

    kernel[(1, )]()


# ----------------
# test transpose
# ----------------


@pytest.mark.interpreter
@pytest.mark.parametrize("dtype_x", [(dtype_x) for dtype_x in dtypes_with_bfloat16])
def test_transpose(dtype_x, device):
    check_type_supported(dtype_x, device)
    SIZE = 128

    @triton.jit
    def kernel(Z, X, SIZE: tl.constexpr):
        off = tl.arange(0, SIZE)
        off2d = off[None, :] + (tl.arange(0, 2) * SIZE)[:, None]
        x = tl.load(X + off2d)
        z = x.T
        tl.store(Z + off2d.T, z)

    x = numpy_random([SIZE, 2], dtype_str=dtype_x)
    z_ref = x.T
    x_tri = to_triton(x, device=device, dst_type=dtype_x)
    z_tri = to_triton(np.empty_like(z_ref), device=device, dst_type=dtype_x)
    kernel[(1, )](z_tri, x_tri, SIZE=SIZE)
    np.testing.assert_allclose(z_ref, to_numpy(z_tri))


# ----------------
# test indexing
# ----------------


def make_ptr_str(name, shape):
    rank = len(shape)
    offsets = []
    stride = 1
    for i in reversed(range(rank)):
        idx = ', '.join([':' if ii == i else 'None' for ii in range(rank)])
        offsets += [f'tl.arange(0, {shape[i]})[{idx}]*{stride}']
        stride *= shape[i]
    return f"{name} + {' + '.join(offsets)}"


# TODO: handle `%4 = ttg.convert_layout %3 : tensor<32xi32, #blocked0> -> tensor<32xi32, #ttg.slice<{dim = 0, parent = #blocked1}>>``
@pytest.mark.parametrize("expr, dtype_str", [(f'x[{s}]', d)
                                             for s in ['None, :', ':, None', 'None, :, :', ':, :, None']
                                             for d in ['int32', 'uint32', 'uint16']])
@pytest.mark.parametrize("num_ctas", num_ctas_list)
def test_index1d(expr, dtype_str, num_ctas, device):
    rank_x = expr.count(':')
    rank_y = expr.count(',') + 1
    shape_x = [32 for _ in range(rank_x)]
    shape_z = [32 for _ in range(rank_y)]
    shape_z_rank_mismatch = [32 for _ in range(rank_y + 1)]
    shape_z_dim_mismatch = [64 for _ in range(rank_y)]

    # Triton kernel
    @triton.jit
    def kernel(Z, X, SIZE: tl.constexpr):
        m = tl.arange(0, SIZE)
        n = tl.arange(0, SIZE)
        x = tl.load(X_PTR_EXPR)
        z = GENERATE_TEST_HERE
        tl.store(Z_PTR_EXPR, z)

    def generate_kernel(shape_x, shape_z):
        to_replace = {
            'X_PTR_EXPR': make_ptr_str('X', shape_x),
            'Z_PTR_EXPR': make_ptr_str('Z', shape_z),
            'GENERATE_TEST_HERE': expr,
        }
        return patch_kernel(kernel, to_replace)

    kernel_match = generate_kernel(shape_x, shape_z)
    kernel_dim_mismatch = generate_kernel(shape_x, shape_z_dim_mismatch)
    kernel_rank_mismatch = generate_kernel(shape_x, shape_z_rank_mismatch)

    # torch result
    x = numpy_random(shape_x, dtype_str=dtype_str)
    y = np.zeros(shape_z, dtype=getattr(np, dtype_str))
    z_ref = eval(expr) + y
    # triton result
    z_tri = to_triton(np.empty_like(z_ref), device=device)
    x_tri = to_triton(x, device=device)
    kernel_match[(1, )](z_tri, x_tri, num_warps=1, SIZE=shape_x[0])
    # compare
    assert (z_ref == to_numpy(z_tri)).all()

    def catch_compilation_error(kernel):
        try:
            kernel[(1, )](z_tri, x_tri, num_warps=1, SIZE=shape_x[0], num_ctas=num_ctas)
        except triton.CompilationError as e:
            np.testing.assert_(True)
        except BaseException:
            np.testing.assert_(False)

    catch_compilation_error(kernel_dim_mismatch)
    catch_compilation_error(kernel_rank_mismatch)


# ---------------
# test tuples
# ---------------


@triton.jit
def tuples_fn(a, b):
    return a + b, \
        a - b, \
        a * b


@pytest.mark.interpreter
def test_tuples(device):

    @triton.jit
    def with_fn(X, Y, A, B, C):
        x = tl.load(X)
        y = tl.load(Y)
        a, b, c = tuples_fn(x, y)
        tl.store(A, a)
        tl.store(B, b)
        tl.store(C, c)

    @triton.jit
    def without_fn(X, Y, A, B, C):
        x = tl.load(X)
        y = tl.load(Y)
        a, b, c = x + y, x - y, x * y
        tl.store(A, a)
        tl.store(B, b)
        tl.store(C, c)

    x = torch.tensor([1.3], device=device, dtype=torch.float32)
    y = torch.tensor([1.9], device=device, dtype=torch.float32)
    a_tri = torch.tensor([0], device=device, dtype=torch.float32)
    b_tri = torch.tensor([0], device=device, dtype=torch.float32)
    c_tri = torch.tensor([0], device=device, dtype=torch.float32)
    for kernel in [with_fn, without_fn]:
        kernel[(1, )](x, y, a_tri, b_tri, c_tri, num_warps=1)
        a_ref, b_ref, c_ref = x + y, x - y, x * y
        assert a_tri == a_ref
        assert b_tri == b_ref
        assert c_tri == c_ref


@triton.jit(noinline=True)
def noinline_simple_fn(x, y, Z):
    z = x + y
    tl.store(Z, z)


@triton.jit(noinline=True)
def noinline_call_graph_fn1(x):
    return x + 1


@triton.jit(noinline=True)
def noinline_call_graph_fn2(y):
    return y + 2


@triton.jit(noinline=True)
def noinline_call_graph_fn(x, y, Z):
    t0 = noinline_call_graph_fn1(x)
    t1 = noinline_call_graph_fn2(y)
    z = t0 + t1
    tl.store(Z, z)


@triton.jit(noinline=True)
def noinline_shared_fn(x, y, Z):
    offs = tl.arange(0, 16)[:, None] * 16 + tl.arange(0, 16)[None, :]
    z = tl.load(Z + offs)
    z = tl.dot(z, z) + x + y
    tl.store(Z + offs, z)


@triton.jit(noinline=True)
def noinline_dynamic_fn(x, y, Z):
    if x >= 1:
        x = noinline_call_graph_fn1(x)
    else:
        x = noinline_call_graph_fn2(x)
    if y >= 2:
        y = noinline_call_graph_fn2(y)
    else:
        y = noinline_call_graph_fn1(y)
    z = x + y
    tl.store(Z, z)


@triton.jit(noinline=True)
def noinline_call_multi_values_fn(x, y):
    return x + 1, y + 2


@triton.jit(noinline=True)
def noinline_multi_values_fn(x, y, Z):
    x, y = noinline_call_multi_values_fn(x, y)
    z = x + y
    tl.store(Z, z)


@pytest.mark.interpreter
@pytest.mark.parametrize("mode", ["simple", "call_graph", "shared", "dynamic", "multi_values"])
def test_noinline(mode, device):

    @triton.jit
    def kernel(X, Y, Z):
        x = tl.load(X)
        y = tl.load(Y)
        GENERATE_TEST_HERE(x, y, Z)

    func_name = f'noinline_{mode}_fn'
    kernel = patch_kernel(kernel, {'GENERATE_TEST_HERE': func_name})
    x = torch.tensor([1.0], device=device, dtype=torch.float32)
    y = torch.tensor([2.0], device=device, dtype=torch.float32)
    if mode == "shared":
        z = torch.ones((16, 16), device=device, dtype=torch.float32)
    else:
        z = torch.tensor([0.0], device=device, dtype=torch.float32)
    kernel[(1, )](x, y, z, num_warps=1)
    if mode == "simple":
        assert torch.equal(z, x + y)
    elif mode == "call_graph" or mode == "dynamic" or mode == "multi_values":
        assert torch.equal(z, x + 1 + y + 2)
    elif mode == "shared":
        ref = torch.full((16, 16), 16, device=device, dtype=torch.float32)
        assert torch.equal(z, ref + x + y)


# ---------------
# test atomics
# ---------------
@pytest.mark.interpreter
@pytest.mark.parametrize(
    "op, dtype_x_str, mode, sem",
    itertools.chain.from_iterable([[
        ('add', 'float16', mode, sem),
        ('add', 'uint32', mode, sem),
        ('add', 'int32', mode, sem),
        ('add', 'float32', mode, sem),
        ('add', 'uint64', mode, sem),
        ('add', 'int64', mode, sem),
        ('add', 'float64', mode, sem),
        ('max', 'uint32', mode, sem),
        ('max', 'int32', mode, sem),
        ('max', 'float32', mode, sem),
        ('max', 'uint64', mode, sem),
        ('max', 'int64', mode, sem),
        ('max', 'float64', mode, sem),
        ('min', 'uint32', mode, sem),
        ('min', 'int32', mode, sem),
        ('min', 'float32', mode, sem),
        ('min', 'uint64', mode, sem),
        ('min', 'int64', mode, sem),
        ('min', 'float64', mode, sem),
    ]
                                   for mode in ['all_neg', 'all_pos', 'min_neg', 'max_pos']
                                   for sem in [None, 'acquire', 'release', 'acq_rel', 'relaxed']]))
def test_atomic_rmw(op, dtype_x_str, mode, sem, device):
    check_type_supported(dtype_x_str, device)
    if is_interpreter():
        if dtype_x_str == 'float16':
            pytest.xfail("Only test atomic float16 ops on GPU")

    n_programs = 5

    # triton kernel
    @triton.jit
    def kernel(X, Z):
        pid = tl.program_id(0)
        x = tl.load(X + pid)
        old = GENERATE_TEST_HERE
        tl.static_assert(old.dtype == x.dtype)

    sem_arg = sem if sem is None else f'"{sem}"'
    kernel = patch_kernel(kernel, {'GENERATE_TEST_HERE': f'tl.atomic_{op}(Z, x, sem={sem_arg})'})
    numpy_op = {'add': np.sum, 'max': np.max, 'min': np.min}[op]
    max_neutral = float('-inf') if dtype_x_str in float_dtypes else np.iinfo(getattr(np, dtype_x_str)).min
    min_neutral = float('inf') if dtype_x_str in float_dtypes else np.iinfo(getattr(np, dtype_x_str)).max
    neutral = {'add': 0, 'max': max_neutral, 'min': min_neutral}[op]

    # triton result
    rs = RandomState(17)
    x = np.array([2**i for i in range(n_programs)], dtype=getattr(np, dtype_x_str))
    if mode == 'all_neg':
        x = -np.abs(x)
    if mode == 'all_pos':
        x = np.abs(x)
    if mode == 'min_neg':
        idx = rs.randint(n_programs, size=(1, )).item()
        x[idx] = -np.max(np.abs(x)) - 1
    if mode == 'max_pos':
        idx = rs.randint(n_programs, size=(1, )).item()
        x[idx] = np.max(np.abs(x)) + 1
    x_tri = to_triton(x, device=device)

    z_tri = to_triton(np.array([neutral], dtype=getattr(np, dtype_x_str)), device=device)
    h = kernel[(n_programs, )](x_tri, z_tri)
    # torch result
    z_ref = numpy_op(x).astype(getattr(np, dtype_x_str))
    # compare
    exact = op not in ['add']
    if exact:
        assert z_ref.item() == to_numpy(z_tri).item()
    else:
        np.testing.assert_allclose(z_ref, to_numpy(z_tri), rtol=0.01)
    sem_str = "acq_rel" if sem is None else sem
    if not is_cuda():
        return

    assert f"atom.global.gpu.{sem_str}" in h.asm["ptx"]


@pytest.mark.interpreter
@pytest.mark.parametrize("num_ctas", num_ctas_list)
def test_atomic_rmw_predicate(num_ctas, device):

    @triton.jit
    def kernel(X):
        val = tl.program_id(0)
        if val < 64:
            tl.atomic_max(X, val)

    x = torch.zeros((1, ), device=device, dtype=torch.int32)
    kernel[(4096, )](x, num_ctas=num_ctas)
    assert x.item() == 63


@pytest.mark.interpreter
@pytest.mark.parametrize("shape, axis, num_ctas, dtype_x_str, check_return_val",
                         [(shape, axis, num_ctas, dtype_x_str, check_return_val)
                          for shape in [(2, 2), (2, 8), (8, 2), (8, 8), (32, 32), (64, 64)]
                          for axis in [0, 1]
                          for num_ctas in num_ctas_list
                          for dtype_x_str in ['float16', 'float32', 'uint64', 'int64', 'float64']
                          for check_return_val in ([True, False] if is_hip() else [True])])
def test_tensor_atomic_rmw(shape, axis, num_ctas, dtype_x_str, check_return_val, device):
    check_type_supported(dtype_x_str, device)
    shape0, shape1 = shape
    # triton kernel

    @triton.jit
    def kernel(Z, X, OLD, AXIS: tl.constexpr, SHAPE0: tl.constexpr, SHAPE1: tl.constexpr, DTYPE: tl.constexpr,
               RETURN_VAL: tl.constexpr):
        off0 = tl.arange(0, SHAPE0)
        off1 = tl.arange(0, SHAPE1)
        x = tl.load(X + off0[:, None] * SHAPE1 + off1[None, :])

        if DTYPE == tl.float16:
            # sum can have bad numerics when accumulating in float16.
            # if we're dealing with float16, do the sum in float32.
            x = x.to(tl.float32)

        z = tl.sum(x, axis=AXIS)

        if DTYPE == tl.float16:
            z = z.to(DTYPE)

        if AXIS == 1:
            old = tl.atomic_add(Z + off0, z)
            if RETURN_VAL:
                tl.store(OLD + off0, old)
        else:
            old = tl.atomic_add(Z + off1, z)
            if RETURN_VAL:
                tl.store(OLD + off1, old)

    rs = RandomState(17)
    x = numpy_random((shape0, shape1), dtype_str=dtype_x_str, rs=rs)
    z_shape = (shape0, ) if axis == 1 else (shape1, )
    z = numpy_random(z_shape, dtype_str=dtype_x_str, rs=rs)
    old = np.zeros(z_shape, dtype=getattr(np, dtype_x_str))
    # reference results
    if x.dtype == np.float16:
        # do the sum in float32 to reduce numerical variation
        z_ref = z + np.sum(x.astype(np.float32), axis=axis, keepdims=False).astype(x.dtype)
    else:
        z_ref = z + np.sum(x, axis=axis, keepdims=False)
    old_ref = np.copy(z)
    # triton result
    x_tri = to_triton(x, device=device)
    z_tri = to_triton(z, device=device)
    old_tri = to_triton(old, device=device)

    def torch_to_triton_dtype(t):
        if t == torch.float16:
            return tl.float16
        return None

    kernel[(1, )](z_tri, x_tri, old_tri, axis, shape0, shape1, torch_to_triton_dtype(x_tri.dtype), check_return_val,
                  num_ctas=num_ctas)
    np.testing.assert_allclose(z_ref, to_numpy(z_tri), rtol=1e-4)
    if check_return_val:
        np.testing.assert_equal(old_ref, to_numpy(old_tri))


@pytest.mark.interpreter
@pytest.mark.parametrize("num_ctas", num_ctas_list)
def test_tensor_atomic_rmw_block(num_ctas, device):
    shape = (8, 8)

    @triton.jit
    def kernel(X, SHAPE0: tl.constexpr, SHAPE1: tl.constexpr):
        off0 = tl.arange(0, SHAPE0)
        off1 = tl.arange(0, SHAPE1)
        offs = off0[:, None] * SHAPE1 + off1[None, :]
        val = offs.to(tl.float32)
        x = X + offs
        tl.atomic_min(x, val)

    x = torch.ones((8, 8), device=device, dtype=torch.float32)
    kernel[(2, )](x, shape[0], shape[1], num_ctas=num_ctas)
    assert torch.min(x).item() == 0.0


@pytest.mark.interpreter
@pytest.mark.parametrize("sem", [None, 'acquire', 'release', 'acq_rel', 'relaxed'])
@pytest.mark.parametrize("num_ctas", num_ctas_list)
def test_atomic_cas(sem, num_ctas, device):
    # 1. make sure that atomic_cas changes the original value (Lock)
    @triton.jit
    def change_value(Lock):
        tl.atomic_cas(Lock, 0, 1)

    Lock = torch.zeros((1, ), device=device, dtype=torch.int32)
    change_value[(1, )](Lock)

    assert (Lock[0] == 1)

    # 2. only one block enters the critical section
    @triton.jit
    def serialized_add(data, Lock, SEM: tl.constexpr):
        ptrs = data + tl.arange(0, 128)
        while tl.atomic_cas(Lock, 0, 1, SEM) == 1:
            pass

        tl.store(ptrs, tl.load(ptrs) + 1.0)

        # insert barrier to set a fence between tl.store and
        # tl.atomic_xchg in a block.
        tl.debug_barrier()

        # release lock
        tl.atomic_xchg(Lock, 0)

    Lock = torch.zeros((1, ), device=device, dtype=torch.int32)
    data = torch.zeros((128, ), device=device, dtype=torch.float32)
    ref = torch.full((128, ), 2000.0)
    h = serialized_add[(2000, )](data, Lock, SEM=sem, num_ctas=num_ctas)
    sem_str = "acq_rel" if sem is None else sem
    np.testing.assert_allclose(to_numpy(data), to_numpy(ref))
    if not is_cuda():
        return
    assert f"atom.global.{sem_str}" in h.asm["ptx"]


@pytest.mark.interpreter
@pytest.mark.parametrize("sem", [None, 'acquire', 'release', 'acq_rel', 'relaxed'])
@pytest.mark.parametrize("num_ctas", num_ctas_list)
def test_tensor_atomic_cas(sem, num_ctas, device):

    @triton.jit
    def change_value(X, BLOCK_SIZE: tl.constexpr, sem: tl.constexpr):
        pid = tl.program_id(axis=0)
        block_start = pid * BLOCK_SIZE
        offsets = block_start + tl.arange(0, BLOCK_SIZE)
        t1 = tl.full((BLOCK_SIZE, ), 0, dtype=tl.int64)
        t2 = tl.full((BLOCK_SIZE, ), 2, dtype=tl.int64)
        tl.atomic_cas(X + offsets, t1, t2, sem=sem)

    X = torch.tensor([0, 1, 0, 1, 0, 1, 0, 1], device=device, dtype=torch.int64)
    Y = torch.tensor([2, 1, 2, 1, 2, 1, 2, 1], device=device, dtype=torch.int64)

    change_value[(2, )](X, 4, sem)
    assert (torch.equal(X, Y))


@pytest.mark.interpreter
@pytest.mark.skipif(not (is_xpu() or is_interpreter()) and (not is_cuda() or torch.cuda.get_device_capability()[0] < 9),
                    reason="Requires compute capability >= 9 for NV")
def test_load_scope_sem_coop_grid_cta_not_one(device):

    @triton.jit
    def kernel_r(ptrs, BLOCK_SIZE: tl.constexpr):
        numel = 512
        offset = tl.program_id(0) * BLOCK_SIZE
        index = offset
        mask = index < numel
        a = tl.load(ptrs, mask=mask)
        tl.store(ptrs, a)

    block_size = 128
    data = torch.zeros((128, ), device=device, dtype=torch.float32)

    out = kernel_r[(2, )](data, BLOCK_SIZE=block_size, num_ctas=4, launch_cooperative_grid=True)
    out = kernel_r[(2, )](data, BLOCK_SIZE=block_size, num_ctas=4, launch_cooperative_grid=False)


@pytest.mark.interpreter
def test_load_scope_sem_coop_grid_cta_one(device):

    @triton.jit
    def kernel_r(ptrs, BLOCK_SIZE: tl.constexpr):
        numel = 512
        offset = tl.program_id(0) * BLOCK_SIZE
        index = offset
        mask = index < numel
        a = tl.load(ptrs, mask=mask)
        tl.store(ptrs, a)

    block_size = 128
    data = torch.zeros((128, ), device=device, dtype=torch.float32)

    # Should do nothing different for num_ctas=1 (with coop launch grid)
    out = kernel_r[(2, )](data, BLOCK_SIZE=block_size, num_ctas=1, launch_cooperative_grid=True)
    out = kernel_r[(2, )](data, BLOCK_SIZE=block_size, num_ctas=1, launch_cooperative_grid=False)


# ---------------
# test cast
# ---------------


@pytest.mark.interpreter
@pytest.mark.parametrize("dtype_x, dtype_z, bitcast, size",
                         [(dtype_x, dtype_z, False, 1024) for dtype_x in dtypes for dtype_z in dtypes] + [
                             ('float32', 'bfloat16', False, 1024),
                             ('bfloat16', 'float32', False, 1024),
                             ('float32', 'int32', True, 1024),
                             ('float32', 'bool', False, 1024),
                             ('int8', 'bfloat16', False, 1024),
                         ] + [(f'uint{x}', f'int{x}', True, 1024)
                              for x in [8, 16, 32, 64]] + [(f'int{x}', f'uint{x}', True, 1024)
                                                           for x in [8, 16, 32, 64]] +
                         (([(dtype_x, dtype_z, False, size)
                            for dtype_x in torch_float8_dtypes
                            for dtype_z in ["float16", "float32", "bfloat16"]
                            for size in [1024, 32]]  #
                           + [(dtype_x, dtype_z, False, size)
                              for dtype_z in torch_float8_dtypes
                              for dtype_x in ["float16", "float32", "bfloat16"]
                              for size in [1024, 32]]) if torch.__version__ >= "2.1" else []))
@pytest.mark.parametrize("num_ctas", num_ctas_list)
def test_cast(dtype_x, dtype_z, bitcast, size, num_ctas, device):
    # CUDA: bfloat16 on cc < 80 will not be tested
    # Interpreter: Only bfloat16 <-> float32 is supported
    if not is_interpreter() or \
        (is_interpreter() and not ((dtype_z == 'bfloat16' and dtype_x == 'float32')
                                   or (dtype_z == 'float32' and dtype_x == 'bfloat16'))):
        check_type_supported(dtype_x, device)
        check_type_supported(dtype_z, device)

    if is_hip() and (dtype_z in ("bfloat16", "float8_e4m3fn") or dtype_x == "float8_e4m3fn"):
        pytest.skip(f'test_cast{(dtype_x, dtype_z)} cast to bfloat16 not supported on HIP.')

    torch.manual_seed(0)
    # This is tricky because numpy doesn't have bfloat, and torch doesn't have uints.
    if dtype_x.startswith('bfloat'):
        x_tri = torch.randn(size, dtype=getattr(torch, dtype_x), device=device)
    elif dtype_x.startswith('float8'):
        x_tri = torch.randn(size, dtype=torch.half, device=device).to(dtype=getattr(torch, dtype_x))
    else:
        x = numpy_random(size, dtype_str=dtype_x, low=-10, high=10) * 10
        # Triton clamps negative values to zero, while numpy wraps around
        # intmax, so avoid negatives for now.
        # TODO: figure out which one should actually be happening, and test it
        if dtype_z in uint_dtypes:
            x = np.absolute(x)
        x_tri = to_triton(x, device=device)
    if 'float' in dtype_z and 'float' in dtype_x:
        # make sure we use values that can be represented in both types
        x_tri = x_tri.to(getattr(torch, dtype_z)).to(getattr(torch, dtype_x))
    # triton kernel

    @triton.jit
    def kernel(X, Z, TO_TYPE: tl.constexpr, BITCAST: tl.constexpr, SIZE: tl.constexpr, ARG_HASH: tl.constexpr):
        x_ptr = X + tl.arange(0, SIZE)
        z_ptr = Z + tl.arange(0, SIZE)
        x = tl.load(x_ptr)

        # Depending on the value of ARG_HASH (a "random" number determined by
        # the test parameters), spell the cast one of three different ways.
        if ARG_HASH % 4 == 0:
            z = x.to(Z.dtype.element_ty, bitcast=BITCAST)
        elif ARG_HASH % 4 == 1:
            z = x.cast(Z.dtype.element_ty, bitcast=BITCAST)
        elif ARG_HASH % 4 == 2:
            z = tl.cast(x, Z.dtype.element_ty, bitcast=BITCAST)
        else:
            z = tl.cast(x, TO_TYPE, bitcast=BITCAST)

        tl.store(z_ptr, z)

    # "Random" number used inside the kernel to determine how we spell the cast.
    # This way we don't have to increase the number of tests.
    arg_hash = hash((dtype_x, dtype_z, bitcast, size, num_ctas))

    dtype_z_np = dtype_z if dtype_z != 'bool' else 'bool_'
    # triton result
    if dtype_z.startswith('bfloat'):
        z_tri = torch.empty((size, ), dtype=getattr(torch, dtype_z), device=device)
    elif dtype_z.startswith('float8'):
        z_tri = torch.empty((size, ), dtype=torch.half, device=device).to(dtype=getattr(torch, dtype_z))
    else:
        z_tri = to_triton(np.empty((size, ), dtype=getattr(np, dtype_z_np)), device=device)

    dtype_z_tri = str_to_triton_dtype(dtype_z)
    kernel[(1, )](x_tri, z_tri, TO_TYPE=dtype_z_tri, BITCAST=bitcast, SIZE=size, ARG_HASH=arg_hash, num_warps=1,
                  num_ctas=num_ctas)
    # torch result
    if dtype_z.startswith('bfloat') or dtype_x.startswith('bfloat') or dtype_z.startswith(
            'float8') or dtype_x.startswith('float8'):
        assert bitcast is False
        z_ref = x_tri.to(z_tri.dtype)
        if dtype_z.startswith('float8') and device not in ['cuda']:
            t = z_ref.byte() ^ z_tri.byte()
            torch.testing.assert_close(torch.zeros_like(t, dtype=torch.uint8), t)
        else:
            torch.testing.assert_close(z_ref, z_tri, rtol=0, atol=0)
    else:
        if bitcast:
            z_ref = x.view(getattr(np, dtype_z_np))
        else:
            z_ref = x.astype(getattr(np, dtype_z_np))
        np.testing.assert_allclose(z_ref, to_numpy(z_tri), rtol=0, atol=0)


@pytest.mark.interpreter
@pytest.mark.parametrize("dtype_str, num_warps",
                         [(dtype_str, num_warps) for dtype_str in int_dtypes + float_dtypes for num_warps in [4, 8]])
def test_cat(dtype_str, num_warps, device):
    check_type_supported(dtype_str, device)

    @triton.jit
    def kernel(X, Y, Z, N: tl.constexpr):
        offs = tl.arange(0, N)
        x = tl.load(X + offs)
        y = tl.load(Y + offs)
        z = tl.cat(x, y, can_reorder=True)
        tl.store(Z + tl.arange(0, 2 * N), z)

    x = torch.arange(0, 128, device=device).to(getattr(torch, dtype_str))
    y = torch.arange(-128, 0, device=device).to(getattr(torch, dtype_str))
    z_ref = torch.cat([x, y], dim=0).sum()
    z = torch.zeros((256, ), dtype=getattr(torch, dtype_str), device=device)
    kernel[(1, )](x, y, z, N=128, num_warps=num_warps)
    assert z.sum() == z_ref
    # check if there's no duplicate value in z
    assert z.unique().size(0) == z.size(0)


@pytest.mark.interpreter
@pytest.mark.parametrize("dtype_str", list(torch_dtypes))
@pytest.mark.parametrize("constant_field", ["value", "mask"])
@pytest.mark.parametrize("num_ctas", num_ctas_list)
def test_store_constant(num_ctas, dtype_str, constant_field, device):
    check_type_supported(dtype_str, device)

    @triton.jit
    def kernel(output_ptr, n_elements, BLOCK_SIZE: tl.constexpr, CONSTANT_FIELD: tl.constexpr):
        offsets = tl.program_id(axis=0) * BLOCK_SIZE + tl.arange(0, BLOCK_SIZE)
        if CONSTANT_FIELD == "value":
            value = 1
            output = tl.full([BLOCK_SIZE], value=value, dtype=value.dtype)
            mask = offsets < n_elements
        elif CONSTANT_FIELD == "mask":
            output = offsets < n_elements
            mask = False
        tl.store(output_ptr + offsets, output, mask=mask)

    block_size = 128
    ref = torch.ones([block_size], dtype=getattr(torch, dtype_str), device=device)
    output = torch.zeros([block_size], dtype=getattr(torch, dtype_str), device=device)

    kernel[(1, )](output, block_size, BLOCK_SIZE=block_size, num_ctas=num_ctas, CONSTANT_FIELD=constant_field)

    if constant_field == "value":
        assert torch.all(output == ref)
    else:
        assert torch.all(output == 0)


def test_load_store_same_ptr(device):

    @triton.jit()
    def kernel(in_out_ptr):
        pid = tl.program_id(axis=0)
        x = tl.load(in_out_ptr + pid)
        out = x * 2
        tl.store(in_out_ptr + pid, out)

    for _ in range(1000):
        x = torch.ones((65536, ), device=device, dtype=torch.float32)
        if is_hip():
            kernel[(65536, )](x, num_warps=16)  # threads per Warp for ROCM is 64
        else:
            kernel[(65536, )](x, num_warps=32)
        assert torch.all(x == 2)


@pytest.mark.interpreter
@pytest.mark.parametrize("dtype_str", ['int32'])
def test_umulhi(dtype_str, device):

    @triton.jit
    def kernel(X, Y, Z, N: tl.constexpr):
        offs = tl.arange(0, N)
        x = tl.load(X + offs)
        y = tl.load(Y + offs)
        z = tl.umulhi(x, y)
        tl.store(Z + tl.arange(0, N), z)

    def umulhi32(a, b):
        # Convert to 64-bit unsigned integers to prevent overflow
        a_64 = a.astype(np.int64)
        b_64 = b.astype(np.int64)

        # Perform the multiplication in 64-bit
        product_64 = a_64 * b_64

        # Shift right by 32 bits to get the high part of the product
        result_high_32 = product_64 >> 32
        return result_high_32

    rs = RandomState(17)
    N = 128
    x = numpy_random((N, ), dtype_str=dtype_str, rs=rs, low=0)
    x_tri = to_triton(x, device=device)
    y = numpy_random((N, ), dtype_str=dtype_str, rs=rs, low=0)
    y_tri = to_triton(y, device=device)
    z_tri = torch.zeros_like(x_tri)
    kernel[(1, )](x_tri, y_tri, z_tri, N=N)

    z_ref = umulhi32(x, y)
    np.testing.assert_equal(z_ref, to_numpy(z_tri))


@pytest.mark.interpreter
def test_join(device):

    @triton.jit
    def kernel(X, Y, Z, N: tl.constexpr):
        offs = tl.arange(0, N)
        x = tl.load(X + offs)
        y = tl.load(Y + offs)
        z = tl.join(x, y)
        tl.store(Z + tl.arange(0, N)[:, None] * 2 + tl.arange(0, 2)[None, :], z)

    x = torch.arange(0, 128, device=device).to(torch.int32)
    y = torch.arange(-128, 0, device=device).to(torch.int32)
    z_ref = torch.stack([x, y], dim=-1)
    z = torch.zeros_like(z_ref)
    kernel[(1, )](x, y, z, N=128)

    np.testing.assert_equal(to_numpy(z_ref), to_numpy(z))


@pytest.mark.interpreter
def test_join_scalars(device):

    @triton.jit
    def kernel(X, Y, Z):
        x = tl.load(X)
        y = tl.load(Y)
        z = tl.join(x, y)
        tl.static_assert(z.shape == [2])
        tl.store(Z + tl.arange(0, 2), z)

    x = torch.full([1], 42, device=device).to(torch.int32)
    y = torch.full([1], 100, device=device).to(torch.int32)
    z = torch.zeros([2], device=device)
    kernel[(1, )](x, y, z)

    np.testing.assert_equal([42, 100], to_numpy(z))


@pytest.mark.interpreter
def test_join_with_mma(device):

    @triton.jit
    def kernel(X, Z):
        x = tl.load(X + 16 * tl.arange(0, 32)[:, None] + tl.arange(0, 16)[None, :])  # (32,16)
        x2 = tl.join(x, 2 * x)  # (32,16,2)
        x3 = tl.reshape(x2, (32, 32))
        z = tl.dot(x3, x3)  # (32,32)
        tl.store(Z + 32 * tl.arange(0, 32)[:, None] + tl.arange(0, 32)[None, :], z)

    x = torch.arange(0, 32 * 16, device=device, dtype=torch.float32).reshape((32, 16))
    r = torch.stack([x, 2 * x], dim=-1).reshape((32, 32))
    z_ref = torch.matmul(r, r)
    z = torch.zeros_like(z_ref)
    kernel[(1, )](x, z)

    torch.testing.assert_close(z, z_ref)


@pytest.mark.interpreter
@pytest.mark.parametrize("debug", [False, True])
def test_interleave(device, debug):

    @triton.jit(debug=debug)
    def kernel(Z, N: tl.constexpr):
        z = tl.interleave(tl.arange(0, N), tl.arange(N, 2 * N))
        tl.store(Z + tl.arange(0, 2 * N), z)

    x = torch.arange(0, 128, device=device).to(torch.int32)
    y = torch.arange(128, 256, device=device).to(torch.int32)
    z_ref = torch.stack([x, y], dim=-1).reshape(256)
    z = torch.zeros_like(z_ref)
    kernel[(1, )](z, N=128)

    np.testing.assert_equal(to_numpy(z_ref), to_numpy(z))


@pytest.mark.interpreter
def test_interleave_scalars(device):

    @triton.jit
    def kernel(X, Y, Z):
        z = tl.interleave(X, Y)
        tl.static_assert(z.shape == [tl.constexpr(2)])
        tl.store(Z + tl.arange(0, 2), z)

    z = torch.zeros(2, device=device)
    kernel[(1, )](10, 20, z)

    np.testing.assert_equal([10, 20], to_numpy(z))


@pytest.mark.interpreter
def test_split(device):

    @triton.jit
    def kernel(X, Z1, Z2, N: tl.constexpr):
        offs = tl.arange(0, N)
        x = tl.load(X + offs)
        x1 = tl.reshape(x, (N // 2, 2))
        z1, z2 = tl.split(x1)
        tl.store(Z1 + tl.arange(0, N // 2), z1)
        tl.store(Z2 + tl.arange(0, N // 2), z2)

    x = torch.arange(0, 256, device=device).to(torch.int32).reshape((128, 2))
    z1_ref, z2_ref = (x[:, 0], x[:, 1])
    z1 = torch.zeros_like(z1_ref)
    z2 = torch.zeros_like(z2_ref)
    kernel[(1, )](x, z1, z2, N=256)

    np.testing.assert_equal(to_numpy(z1_ref), to_numpy(z1))
    np.testing.assert_equal(to_numpy(z2_ref), to_numpy(z2))


@pytest.mark.interpreter
def test_split_to_scalar(device):

    @triton.jit
    def kernel(X, Z1, Z2):
        offs = tl.arange(0, 2)
        x = tl.load(X + offs)
        z1, z2 = tl.split(x)
        tl.static_assert(isinstance(z1, tl.tensor))
        tl.static_assert(isinstance(z2, tl.tensor))
        tl.static_assert(z1.shape == [])
        tl.static_assert(z2.shape == [])
        tl.store(Z1, z1)
        tl.store(Z2, z2)

    N = 2
    x = torch.arange(0, N, device=device).reshape(N // 2, 2)
    z1_ref, z2_ref = (x[:, 0], x[:, 1])
    z1 = torch.zeros_like(z1_ref)
    z2 = torch.zeros_like(z2_ref)
    kernel[(1, )](x, z1, z2)

    np.testing.assert_equal(to_numpy(z1_ref), to_numpy(z1))
    np.testing.assert_equal(to_numpy(z2_ref), to_numpy(z2))


def convert_float_to_float32(fp: torch.tensor, dtype=None):
    if not dtype:
        dtype = getattr(tl, torch_dtype_name(fp.dtype))

    fp = fp.view(getattr(torch, f"int{dtype.primitive_bitwidth}"))
    exp_width = dtype.primitive_bitwidth - dtype.fp_mantissa_width - 1
    exp_bias = dtype.exponent_bias
    sign = ((fp >> (dtype.primitive_bitwidth - 1)) & 0x01).int()
    exp = ((fp >> dtype.fp_mantissa_width) & ((1 << exp_width) - 1)).int()
    frac = (fp & ((1 << dtype.fp_mantissa_width) - 1)).int()

    output = torch.where(
        exp == 0,
        # subnormal
        ((-1.0)**sign) * (2.0**(1 - exp_bias)) * (frac / (2.0**dtype.fp_mantissa_width)),
        # normal
        ((-1.0)**sign) * (2.0**(exp - exp_bias)) * (1.0 + frac / (2.0**dtype.fp_mantissa_width))).float()

    extended_exp = (
        (1 << (tl.float32.primitive_bitwidth - tl.float32.fp_mantissa_width - 1)) - 1) << tl.float32.fp_mantissa_width
    # special cases, exp is 0b11..1
    if dtype in [tl.float8e4nv, tl.float8e4b15]:
        # float8e4m3nv does not have infinities
        output[fp == 0b01111111] = torch.nan
        output[fp == 0b11111111] = torch.nan
    else:
        output = torch.where(exp == (1 << exp_width) - 1,
                             ((sign << (tl.float32.primitive_bitwidth - 1)) | extended_exp
                              | (frac << (tl.float32.fp_mantissa_width - dtype.fp_mantissa_width)))  #
                             .view(torch.float32), output)
    return output


@pytest.mark.interpreter
@pytest.mark.parametrize("in_dtype", [torch.float16, torch.bfloat16])
def test_convert_float16_to_float32(in_dtype, device):
    """Tests that check convert_float_to_float32 function"""
    check_type_supported(in_dtype, device)

    f16_input = torch.tensor(range(-int(2**(16 - 1)), int(2**(16 - 1))), dtype=torch.int16).view(in_dtype)
    f32_output = convert_float_to_float32(f16_input)

    nan = f16_input.isnan()
    assert torch.all(f32_output[nan].isnan())
    inf = f16_input.isinf()
    assert torch.all(f32_output[inf].isinf())
    other = torch.logical_not(torch.logical_or(nan, inf))
    assert torch.all(f16_input[other] == f32_output[other])


def serialize_fp8(np_data, in_dtype):
    return np_data


# inverse of `serialize_fp8`


def deserialize_fp8(np_data, in_dtype):
    return np_data


# ---------------
# test reduce
# ---------------


@pytest.mark.interpreter
def test_max_returns_zero(device):
    # Simple test with a tl.max call that returns 0.  The interpreter had a bug
    # where it didn't handle this correctly.
    @triton.jit
    def kernel(X, Z, BLOCK: tl.constexpr):
        x = tl.load(X + tl.arange(0, BLOCK))
        z = tl.max(x)
        tl.store(Z, z)

    BLOCK = 128
    x = torch.zeros((BLOCK, ), device=device)
    z = torch.ones((1, ), device=device)

    kernel[(1, )](x, z, BLOCK=BLOCK)
    assert z[0] == 0


def get_reduced_dtype(dtype_str, op):
    if op in ('argmin', 'argmax'):
        return 'int32'
    if dtype_str == 'bfloat16':
        return 'float32'
    return dtype_str


@pytest.mark.interpreter
@pytest.mark.parametrize("op, dtype_str, shape", [(op, dtype, shape) for op in [
    'min',
    'max',
    'min-with-indices',
    'max-with-indices',
    'argmin-tie-break-left',
    'argmax-tie-break-left',
    'sum',
] for dtype in dtypes_with_bfloat16 for shape in [32, 64, 128, 512]])
@pytest.mark.parametrize("num_ctas", num_ctas_list)
@pytest.mark.parametrize("num_warps, threads_per_warp",
                         [(64, 16), (4, THREADS_PER_WARP)] if is_xpu() else [(4, THREADS_PER_WARP)])
def test_reduce1d(op, dtype_str, shape, num_ctas, num_warps, threads_per_warp, device):
    check_type_supported(dtype_str, device)  # bfloat16 on cc < 80 will not be tested

    # triton kernel
    @triton.jit
    def kernel(X, Z, BLOCK: tl.constexpr):
        x = tl.load(X + tl.arange(0, BLOCK))
        GENERATE_TEST_HERE
        tl.store(Z, z)

    if 'with-indices' in op:
        patch = f'z, _ = tl.{op.split("-")[0]}(x, axis=0, return_indices=True)'
    elif 'arg' in op:
        tie_break_left = 'tie-break-left' in op
        patch = f'z = tl.{op.split("-")[0]}(x, axis=0, tie_break_left={tie_break_left})'
    else:
        patch = f'z = tl.{op}(x, axis=0)'
    kernel = patch_kernel(kernel, {'GENERATE_TEST_HERE': patch})
    # input
    rs = RandomState(17)
    # limit the range of integers so that the sum does not overflow
    x = numpy_random((shape, ), dtype_str=dtype_str, rs=rs)
    numpy_op = {
        'sum': np.sum,
        'max': np.max,
        'min': np.min,
        'max-with-indices': np.max,
        'min-with-indices': np.min,
        'argmin-tie-break-left': np.argmin,
        'argmax-tie-break-left': np.argmax,
    }[op]
    if 'tie-break-left' in op:
        x[3:10] = x[numpy_op(x)]
    x_tri = to_triton(x, device=device)
    # numpy result
    z_dtype_str = 'int32' if 'tie-break-left' in op else dtype_str
    z_tri_dtype_str = z_dtype_str
    if 'tie-break-left' not in op and dtype_str == 'bfloat16':
        z_dtype_str = 'float32'
        z_ref = numpy_op(x).astype(getattr(np, z_dtype_str))
        # trunc mantissa for a fair comparison of accuracy
        z_ref = (z_ref.view('uint32') & np.uint32(0xffff0000)).view('float32')
        z_tri_dtype_str = 'bfloat16'
    else:
        z_ref = numpy_op(x).astype(getattr(np, z_dtype_str))
    # triton result
    z_tri = to_triton(numpy_random((1, ), dtype_str=z_dtype_str, rs=rs), device=device, dst_type=z_tri_dtype_str)
    if is_xpu():
        kernel[(1, )](x_tri, z_tri, BLOCK=shape, num_ctas=num_ctas, num_warps=num_warps,
                      threads_per_warp=threads_per_warp)
    else:
        kernel[(1, )](x_tri, z_tri, BLOCK=shape, num_ctas=num_ctas)
    z_tri = to_numpy(z_tri)
    # compare
    if op == 'sum':
        np.testing.assert_allclose(z_ref, z_tri, rtol=0.01)
    else:
        if 'tie-break-left' in op:
            # argmin and argmax can have multiple valid indices.
            # so instead we compare the values pointed by indices
            np.testing.assert_equal(x[z_ref], x[z_tri])
        else:
            np.testing.assert_equal(z_ref, z_tri)


# TODO: [Qingyi] Fix argmin / argmax
reduce_configs1 = [(op, dtype, (1, 1024), axis, False)
                   for dtype in dtypes_with_bfloat16
                   for op in ['min', 'max', 'sum', 'argmin', 'argmax']
                   for axis in [1]]

# shape (128, 256) and (32, 1024) are not enabled on sm86 because the required shared memory
# exceeds the limit of 99KB
reduce2d_shapes = [(2, 32), (4, 32), (4, 128)]
# TODO: fix and uncomment
# , (32, 64), (64, 128)]
if is_cuda() and 'V100' in torch.cuda.get_device_name(0):
    reduce2d_shapes += [(128, 256) and (32, 1024)]

reduce_configs2 = [(op, 'float32', shape, axis, False)
                   for op in ['min', 'max', 'sum', 'argmin', 'argmax']
                   for shape in reduce2d_shapes
                   for axis in [0, 1]] + [(op, 'float32', [16, 32], None, False) for op in ['min', 'max', 'sum']]

reduce3d_shapes = [(2, 32, 16), (32, 2, 16), (32, 16, 2)]
reduce_configs3 = [(op, 'float32', shape, axis, False)
                   for op in ['min', 'max', 'sum', 'argmin', 'argmax']
                   for shape in reduce3d_shapes
                   for axis in [0, 1, 2]]
invalid_config = [('sum', 'float32', (32, 32), axis, False) for axis in [2, 3]]
negative_config = [('sum', 'float32', (32, 32), -1, False)]
keep_dims_2d_configs = [(op, 'float32', (32, 32), axis, True)
                        for op in ['min', 'max', 'sum', 'argmin', 'argmax']
                        for axis in [0, 1]] + [(op, 'float32', (32, 32), None, True) for op in ['min', 'max', 'sum']]
keep_dims_3d_configs = [(op, 'float32', (32, 2, 16), axis, True)
                        for op in ['min', 'max', 'sum', 'argmin', 'argmax']
                        for axis in [0, 1, 2]] + [(op, 'float32', (32, 2, 16), None, True)
                                                  for op in ['min', 'max', 'sum']]
reduce_bool = [(op, 'bool', shape, axis, False) for op in ['xor_sum'] for shape in reduce2d_shapes for axis in [0, 1]]


@pytest.mark.interpreter
@pytest.mark.parametrize(
    "op, dtype_str, shape, axis, keep_dims", reduce_configs1 + reduce_configs2 + reduce_configs3 + invalid_config +
    negative_config + keep_dims_2d_configs + keep_dims_3d_configs + reduce_bool)
@pytest.mark.parametrize("num_ctas", num_ctas_list)
@pytest.mark.parametrize("num_warps, threads_per_warp",
                         [(64, 16), (4, THREADS_PER_WARP)] if is_xpu() else [(4, THREADS_PER_WARP)])
def test_reduce(op, dtype_str, shape, axis, keep_dims, num_ctas, num_warps, threads_per_warp, device):
    check_type_supported(dtype_str, device)  # bfloat16 on cc < 80 will not be tested

    @triton.jit
    def kernel(X, Z, BLOCK_M: tl.constexpr, BLOCK_N: tl.constexpr, BLOCK_K: tl.constexpr, IS_3D: tl.constexpr,
               AXIS: tl.constexpr, KEEP_DIMS: tl.constexpr, USE_I1: tl.constexpr):
        range_m = tl.arange(0, BLOCK_M)
        range_n = tl.arange(0, BLOCK_N)
        range_k = tl.arange(0, BLOCK_K)
        if IS_3D:
            x = tl.load(X + range_m[:, None, None] * BLOCK_N * BLOCK_K + range_n[None, :, None] * BLOCK_K +
                        range_k[None, None, :])
        else:
            x = tl.load(X + range_m[:, None] * BLOCK_N + range_n[None, :])
        if USE_I1:
            x = tl.cast(x, tl.int1)
        z = GENERATE_TEST_HERE
        z_ptr = Z
        if KEEP_DIMS and AXIS is None:
            if IS_3D:
                z_ptr = z_ptr[None, None, None, :]
            else:
                z_ptr = z_ptr[None, None, :]
        if IS_3D:
            if AXIS == 0:
                z_ptr = Z + range_n[:, None] * BLOCK_K + range_k[None, :]
            elif AXIS == 1 or AXIS == -2:
                z_ptr = Z + range_m[:, None] * BLOCK_K + range_k[None, :]
            elif AXIS == 2 or AXIS == -1:
                z_ptr = Z + range_m[:, None] * BLOCK_N + range_n[None, :]
        else:
            if AXIS == 0:
                z_ptr = Z + range_n
            elif AXIS == 1 or AXIS == -1:
                z_ptr = Z + range_m
        if KEEP_DIMS and AXIS is not None:
            z_ptr = tl.expand_dims(z_ptr, axis=AXIS)
        tl.store(z_ptr, z)

    kernel = patch_kernel(kernel, {'GENERATE_TEST_HERE': f'tl.{op}(x, axis=AXIS, keep_dims=KEEP_DIMS)'})
    # input
    rs = RandomState(17)
    # limit the range of integers so that the sum does not overflow
    x = numpy_random(shape, dtype_str=dtype_str, rs=rs)
    x_tri = to_triton(x, device=device)
    numpy_op = {
        'sum': np.sum, 'max': np.max, 'min': np.min, 'argmin': np.argmin, 'argmax': np.argmax, 'xor_sum':
        np.bitwise_xor.reduce
    }[op]
    z_dtype_str = get_reduced_dtype(dtype_str, op)
    z_tri_dtype_str = z_dtype_str
    if z_dtype_str == 'bool':
        z_dtype_str = 'int8'

    # numpy result
    # Silence numpy error on axis out of bounds, to give triton a chance to fail
    np_axis = axis if axis is not None and axis < len(shape) else None
    if op not in ['argmin', 'argmax'] and dtype_str == 'bfloat16':
        z_dtype_str = 'float32'
        z_tri_dtype_str = 'bfloat16'
        z_ref = numpy_op(x, axis=np_axis, keepdims=keep_dims).astype(getattr(np, z_dtype_str))
        # trunc mantissa for a fair comparison of accuracy
        z_ref = (z_ref.view('uint32') & np.uint32(0xffff0000)).view('float32')
    else:
        z_ref = numpy_op(x, axis=np_axis, keepdims=keep_dims).astype(getattr(np, z_dtype_str))

    # triton result
    z_shape = z_ref.shape
    z_tri = to_triton(numpy_random(z_shape, dtype_str=z_dtype_str, rs=rs), device=device, dst_type=z_tri_dtype_str)
    BLOCK_K = 1 if len(shape) == 2 else shape[2]
    IS_3D = bool(len(shape) == 3)
    USE_I1 = dtype_str == 'bool'
    kern_kwargs = {}
    if is_xpu():
        kern_kwargs['num_warps'] = num_warps
        kern_kwargs['threads_per_warp'] = threads_per_warp
    if axis is not None and axis >= len(shape):
        with pytest.raises(triton.TritonError):
            kernel[(1, )](x_tri, z_tri, BLOCK_M=shape[0], BLOCK_N=shape[1], BLOCK_K=BLOCK_K, IS_3D=IS_3D, AXIS=axis,
                          KEEP_DIMS=keep_dims, USE_I1=USE_I1, num_ctas=num_ctas, **kern_kwargs)
        return
    else:
        kernel[(1, )](x_tri, z_tri, BLOCK_M=shape[0], BLOCK_N=shape[1], BLOCK_K=BLOCK_K, IS_3D=IS_3D, AXIS=axis,
                      KEEP_DIMS=keep_dims, USE_I1=USE_I1, num_ctas=num_ctas, **kern_kwargs)

    z_tri = to_numpy(z_tri)

    # compare
    if op == 'sum':
        np.testing.assert_allclose(z_ref, z_tri, rtol=0.01)
    else:
        if op in ('argmin', 'argmax'):
            # argmin and argmax can have multiple valid indices.
            # so instead we compare the values pointed by indices
            z_ref_index = z_ref
            z_tri_index = z_tri
            if not keep_dims:
                z_ref_index = np.expand_dims(z_ref, axis=axis)
                z_tri_index = np.expand_dims(z_tri, axis=axis)
            z_ref_value = np.take_along_axis(x, z_ref_index, axis=axis)
            z_tri_value = np.take_along_axis(x, z_tri_index, axis=axis)
            np.testing.assert_equal(z_ref_value, z_tri_value)
        else:
            np.testing.assert_equal(z_ref, z_tri)


scan2d_shapes = [(8, 32), (16, 32), (32, 16), (2, 1024), (1024, 2), (32, 32), (1, 1024)]

scan_configs = [(op, type, shape, axis, reverse, num_warps)
                for num_warps in [4, 16]
                for type in ['int32', 'float32', 'bfloat16']
                for axis in [1, 0]
                for reverse in [True, False]
                for shape in scan2d_shapes
                for op in ['cumsum', 'cumprod', 'get_first_element', 'linear_recurrence', 'cummax', 'roll']]
negative_config = [('cumsum', 'float32', (32, 32), -1, False, 4)]


@triton.jit
# trivial associative but not commutative function
def get_first_element(a, b):
    return a


# Compute x_i = a_i * x_{i-1} + b_i
@triton.jit
def linear_recurrence(a1, b1, a2, b2):
    return a1 * a2, b1 * a2 + b2


@triton.jit
def cummax(v0, i0, v1, i1):
    gt = v0 > v1
    return tl.where(gt, v0, v1), tl.where(gt, i0, i1)


@triton.jit
def roll(a1, b1_last, b1_cur, a2, b2_last, b2_cur):
    return a1 + a2, tl.where(a2 == 1, b1_cur, 0) + b2_last, b2_cur


@pytest.mark.interpreter
@pytest.mark.parametrize("op, dtype_str, shape, axis, reverse, num_warps", scan_configs + negative_config)
def test_scan2d(op, dtype_str, shape, axis, reverse, num_warps, device):
    check_type_supported(dtype_str, device)
    if dtype_str == 'bfloat16':
        if op == 'cummax':
            pytest.xfail("bfloat16 compare not supported before sm90")
        if op == 'linear_recurrence':
            pytest.xfail("Skipping linear_recurrence scan on bfloat16 due to accuracy issues")
    numpy_dtype_str = 'float32' if dtype_str == 'bfloat16' else dtype_str

    # triton kernel
    @triton.jit
    def kernel(X, Y, Z, BLOCK_M: tl.constexpr, BLOCK_N: tl.constexpr, AXIS: tl.constexpr):
        range_m = tl.arange(0, BLOCK_M)
        range_n = tl.arange(0, BLOCK_N)
        x = tl.load(X + range_m[:, None] * BLOCK_N + range_n[None, :])
        y = tl.load(Y + range_m[:, None] * BLOCK_N + range_n[None, :])
        GENERATE_TEST_HERE
        tl.store(Z + range_m[:, None] * BLOCK_N + range_n[None, :], z)

    if op == 'cumsum' or op == 'cumprod':
        kernel = patch_kernel(kernel, {'GENERATE_TEST_HERE': f'z = tl.{op}(x, axis={axis}, reverse={reverse})'})
    elif op == 'get_first_element':
        kernel = patch_kernel(
            kernel,
            {'GENERATE_TEST_HERE': f'z = tl.associative_scan(x, axis={axis}, combine_fn={op}, reverse={reverse})'})
    elif op == 'cummax':
        rg = "range_m[:, None]" if axis == 0 else "range_n[None, :]"
        rg = f"tl.broadcast_to({rg}.to(tl.int64), [BLOCK_M, BLOCK_N])"
        kernel = patch_kernel(kernel, {
            'GENERATE_TEST_HERE':
            f'_, z = tl.associative_scan((x, {rg}), axis={axis}, combine_fn={op}, reverse={reverse})'
        })
    elif op == 'roll':
        assert op == 'roll'
        kernel = patch_kernel(
            kernel, {
                'GENERATE_TEST_HERE':
                f'_, z, _ = tl.associative_scan((1 + 0* x, 0 * x, x), axis={axis}, combine_fn={op}, reverse={reverse})'
            })
    else:
        assert op == 'linear_recurrence'
        kernel = patch_kernel(kernel, {
            'GENERATE_TEST_HERE':
            f'_, z = tl.associative_scan((x, y), axis={axis}, combine_fn={op}, reverse={reverse})'
        })
    # input
    rs = RandomState(17)
    if op == 'linear_recurrence' and dtype_str in int_dtypes:
        # If the numbers are too large the op will overflow
        # We sample numbers in -1, 0, 1
        x = rs.randint(-1, 2, shape, dtype=dtype_str)
        y = rs.randint(-1, 2, shape, dtype=dtype_str)
    else:
        x = numpy_random(shape, dtype_str=dtype_str, rs=rs)
        # y is just used in linear_recurrence
        y = numpy_random(shape, dtype_str=dtype_str, rs=rs)
    x_in = x
    if reverse:
        x_in = np.flip(x, axis)
    z = np.empty_like(x)
    x_tri = to_triton(x, device=device, dst_type=dtype_str)
    y_tri = to_triton(y, device=device, dst_type=dtype_str)
    if op == 'cumsum' or op == 'cumprod':
        numpy_op = {'cumsum': np.cumsum, 'cumprod': np.cumprod}[op]
        z_ref = numpy_op(x_in, axis=axis).astype(getattr(np, numpy_dtype_str))
        if reverse:
            z_ref = np.flip(z_ref, axis)

    elif op == 'cummax':
        # NumPy does not have cummax
        z = z.astype(np.int64)
        z_ref = torch.cummax(torch.from_numpy(x_in.copy()), axis=axis).indices.numpy()
        if reverse:
            z_ref = x_in.shape[axis] - np.flip(z_ref, axis) - 1
    elif op == 'roll':
        ROLL = 1
        z_ref = np.roll(x_in.copy(), ROLL, axis=axis)
        if axis == 0:
            z_ref[:ROLL] = 0
        else:
            z_ref[:, :ROLL] = 0

        if reverse:
            z_ref = np.flip(z_ref, axis)
    elif op == 'linear_recurrence':
        # Simplify to the axis=1 case
        x_ref = x.T if axis == 0 else x
        y_ref = y.T if axis == 0 else y
        if reverse:
            x_ref = np.flip(x_ref, 1)
            y_ref = np.flip(y_ref, 1)

        result = []
        for x_refi, y_refi in zip(x_ref, y_ref):
            li = []
            acc = 0
            for xi, yi in zip(x_refi, y_refi):
                acc = xi * acc + yi
                li.append(acc)
            result.append(li)
        z_ref = np.array(result)
        if reverse:
            z_ref = np.flip(z_ref, 1)

        if axis == 0:
            z_ref = z_ref.T
    else:
        assert op == 'get_first_element'
        z_ref = x
        if axis == 0:
            if reverse:
                z_ref[:-1] = x[-1]
            else:
                z_ref[1:] = x[0]
        else:
            if reverse:
                z_ref[:, :-1] = x[:, -1:]
            else:
                z_ref[:, 1:] = x[:, 0:1]

    # triton result
    # we don't cast the `fp32 = bf16 op bf16` result to bfloat16 to alleviate accuracy issues
    z_tri = to_triton(z, device=device)
    kernel[(1, )](x_tri, y_tri, z_tri, BLOCK_M=shape[0], BLOCK_N=shape[1], AXIS=axis, num_warps=num_warps)

    z_tri = to_numpy(z_tri)
    # compare
    if dtype_str not in int_dtypes:
        if op == 'cumprod':
            np.testing.assert_allclose(z_ref, z_tri, rtol=0.01, atol=1e-3)
        else:
            np.testing.assert_allclose(z_ref, z_tri, rtol=0.01)
    else:
        np.testing.assert_equal(z_ref, z_tri)


# ---------------
# test histogram
# ---------------


@pytest.mark.interpreter
@pytest.mark.parametrize("M, N", [[2048, 2], [1024, 8], [1024, 128], [256, 512], [32, 512], [8, 512], [8, 2]])
def test_histogram(M, N, device):

    @triton.jit
    def histogram_kernel(x_ptr, z_ptr, M: tl.constexpr, N: tl.constexpr):
        offset1 = tl.arange(0, M)
        offset2 = tl.arange(0, N)
        x = tl.load(x_ptr + offset1)
        z = tl.histogram(x, N)
        bias = tl.full([M, N], 1, dtype=tl.int32)
        # check that histogram produces object compatible with broadcasting
        biased = z + bias
        tl.store(z_ptr + offset2, z)

    torch.manual_seed(17)
    x = torch.randint(0, N, (M, ), device=device, dtype=torch.int32)
    z = torch.empty(N, dtype=torch.int32, device=device)
    # torch.histc does not work when the input type is not float and the device is CPU
    # https://github.com/pytorch/pytorch/issues/74236
    # This is a workload by converting the input to float
    z_torch = torch.histc(x.float(), bins=N, min=0, max=N - 1)
    histogram_kernel[(1, )](x, z, M=M, N=N)
    assert (z_torch == z).all()


@pytest.mark.parametrize("M, N", [(1, 64), (2, 32), (4, 16), (8, 8), (16, 4), (32, 2), (64, 1)])
def test_scan_1d(M, N, device):

    @triton.jit
    def scan_kernel(out_ptr, in_ptr, M: tl.constexpr, N: tl.constexpr):
        input = tl.load(in_ptr + tl.arange(0, M))
        output = tl.cumsum(input).reshape([1, M]).broadcast_to([N, M])
        tl.store(out_ptr + tl.arange(0, M * N), output.reshape([M * N]))

    x = torch.randint(-100, 100, (M, ), dtype=torch.int32, device=device)
    output = torch.empty(M * N, dtype=torch.int32, device=device)

    scan_kernel[(1, )](output, x, M, N)

    ref = torch.cumsum(x, dim=0).reshape([1, M]).broadcast_to([N, M]).reshape([M * N])
    torch.testing.assert_close(ref.to(torch.int32), output, atol=0, rtol=0)


@pytest.mark.interpreter
@pytest.mark.parametrize("op", ['sum', 'max', 'min'])
@pytest.mark.parametrize("BLOCK_N", [32, 64, 128])
@pytest.mark.parametrize("N", [512, 1024, 2048])
@pytest.mark.parametrize("num_pid_n", [2, 4])
def test_optimize_thread_locality(op, BLOCK_N, N, num_pid_n, device):

    @triton.jit
    def kernel(X, Y, N, BLOCK_M: tl.constexpr, BLOCK_N: tl.constexpr):
        start_m = tl.program_id(0)
        pid_n = tl.program_id(1)
        num_pid_n = tl.num_programs(1)
        local = INITIALIZE_PATCH
        off_m = start_m * BLOCK_M + tl.arange(0, BLOCK_M)
        for start_n in range(pid_n, tl.cdiv(N, BLOCK_N), num_pid_n):
            off_n = start_n * BLOCK_N + tl.arange(0, BLOCK_N)
            Xs = X + off_m[:, None] * N + off_n[None, :]
            x = tl.load(Xs)
            local = ACCUMULATE_PATCH
        tl.store(Y + off_m * num_pid_n + pid_n, local)

    initialize_patch = {
        'sum': 'tl.zeros([BLOCK_M], dtype=tl.float32)',
        'max': 'tl.full([BLOCK_M], float("-inf"), dtype=tl.float32)',
        'min': 'tl.full([BLOCK_M], float("inf"), dtype=tl.float32)',
    }[op]
    reduce_patch = {
        'sum': 'local + tl.sum(x, axis=1)',
        'max': 'tl.maximum(local, tl.max(x, axis=1))',
        'min': 'tl.minimum(local, tl.min(x, axis=1))',
    }[op]
    numpy_op = {
        'sum': np.sum,
        'max': np.max,
        'min': np.min,
    }[op]
    kernel = patch_kernel(kernel, {'ACCUMULATE_PATCH': reduce_patch, 'INITIALIZE_PATCH': initialize_patch})
    torch.manual_seed(0)
    BLOCK_M = 32
    x = torch.randn((BLOCK_M, N), dtype=torch.float32, device=device)
    y = torch.randn((BLOCK_M, num_pid_n), dtype=torch.float32, device=device)
    h = kernel[(1, num_pid_n, 1)](x, y, N, BLOCK_M, BLOCK_N)
    if not is_interpreter():
        assert h.asm['ttgir'].count(
            '"tt.reduce"') == 2, "tt.reduce should be called twice, otherwise the optimization didn't work"
    y_ref = numpy_op(x.cpu().numpy(), axis=1, keepdims=True)
    y_tri = numpy_op(y.cpu().numpy(), axis=1, keepdims=True)
    np.testing.assert_allclose(y_tri, y_ref, rtol=0.01, atol=1e-3)


scan_layouts = [
    BlockedLayout([1, 4], [4, THREADS_PER_WARP // 4], [4, 1], [0, 1], [1, 1], [1, 1], [0, 1]),
    BlockedLayout([1, 4], [8, THREADS_PER_WARP // 8], [4, 1], [0, 1], [1, 1], [1, 1], [0, 1]),
    BlockedLayout([4, 1], [4, THREADS_PER_WARP // 4], [1, 4], [0, 1], [1, 1], [1, 1], [0, 1]),
    BlockedLayout([2, 2], [4, THREADS_PER_WARP // 4], [2, 2], [0, 1], [1, 1], [1, 1], [0, 1]),
    BlockedLayout([2, 2], [8, THREADS_PER_WARP // 8], [2, 2], [0, 1], [1, 1], [1, 1], [0, 1]),
    BlockedLayout([1, 4], [4, THREADS_PER_WARP // 4], [4, 1], [1, 0], [1, 1], [1, 1], [0, 1]),
    BlockedLayout([1, 4], [8, THREADS_PER_WARP // 8], [4, 1], [1, 0], [1, 1], [1, 1], [0, 1]),
    BlockedLayout([4, 1], [4, THREADS_PER_WARP // 4], [1, 4], [1, 0], [1, 1], [1, 1], [0, 1]),
    BlockedLayout([2, 2], [4, THREADS_PER_WARP // 4], [2, 2], [1, 0], [1, 1], [1, 1], [0, 1]),
    BlockedLayout([2, 2], [8, THREADS_PER_WARP // 8], [2, 2], [1, 0], [1, 1], [1, 1], [0, 1]),
    BlockedLayout([1, 2], [1, THREADS_PER_WARP // 1], [1, 4], [1, 0], [1, 1], [1, 1], [0, 1]),
]


@pytest.mark.parametrize("M, N", [[32, 16], [32, 32], [32, 64], [64, 32]])
@pytest.mark.parametrize("src_layout", scan_layouts)
@pytest.mark.parametrize("axis", [0, 1])
@pytest.mark.parametrize("add_overflow_check", [False, True])
def test_scan_layouts(M, N, src_layout, axis, add_overflow_check, device, tmp_path: pathlib.Path):

    overflow_check = """
        %17 = arith.extsi %arg2 : i32 to i64
        %18 = arith.extsi %arg3 : i32 to i64
        %19 = arith.addi %17, %18 : i64
        %i32.min = arith.constant -2147483648: i64
        %i32.max = arith.constant 2147483647: i64
        %20 = arith.cmpi slt, %19, %i32.max : i64
        %21 = arith.cmpi sge, %19, %i32.min : i64
        %22 = arith.andi %20, %21 : i1
        tt.assert %22, "overflow detected" : i1
    """

    ir = f"""
    #blocked = {src_layout}
    module attributes {{"ttg.num-warps" = 4 : i32, "ttg.num-ctas" = 1 : i32, "ttg.threads-per-warp" = {THREADS_PER_WARP} : i32}} {{
    tt.func public @kernel_0d1d(%arg0: !tt.ptr<i32> {{tt.divisibility = 16 : i32}}, %arg1: !tt.ptr<i32> {{tt.divisibility = 16 : i32}}) {{
      %cst = arith.constant dense<{N}> : tensor<{M}x1xi32, #blocked>
      %0 = tt.make_range {{end = {M} : i32, start = 0 : i32}} : tensor<{M}xi32, #ttg.slice<{{dim = 1, parent = #blocked}}>>
      %1 = tt.expand_dims %0 {{axis = 1 : i32}} : tensor<{M}xi32, #ttg.slice<{{dim = 1, parent = #blocked}}>> -> tensor<{M}x1xi32, #blocked>
      %2 = arith.muli %1, %cst : tensor<{M}x1xi32, #blocked>
      %3 = tt.splat %arg0 : !tt.ptr<i32> -> tensor<{M}x1x!tt.ptr<i32>, #blocked>
      %4 = tt.addptr %3, %2 : tensor<{M}x1x!tt.ptr<i32>, #blocked>, tensor<{M}x1xi32, #blocked>
      %5 = tt.make_range {{end = {N} : i32, start = 0 : i32}} : tensor<{N}xi32, #ttg.slice<{{dim = 0, parent = #blocked}}>>
      %6 = tt.expand_dims %5 {{axis = 0 : i32}} : tensor<{N}xi32, #ttg.slice<{{dim = 0, parent = #blocked}}>> -> tensor<1x{N}xi32, #blocked>
      %7 = tt.broadcast %4 : tensor<{M}x1x!tt.ptr<i32>, #blocked> -> tensor<{M}x{N}x!tt.ptr<i32>, #blocked>
      %8 = tt.broadcast %6 : tensor<1x{N}xi32, #blocked> -> tensor<{M}x{N}xi32, #blocked>
      %9 = tt.addptr %7, %8 : tensor<{M}x{N}x!tt.ptr<i32>, #blocked>, tensor<{M}x{N}xi32, #blocked>
      %10 = tt.load %9 : tensor<{M}x{N}x!tt.ptr<i32>, #blocked>
      %11 = "tt.scan"(%10) <{{axis = {axis} : i32, reverse = false}}> ({{
      ^bb0(%arg2: i32, %arg3: i32):
        %16 = arith.addi %arg2, %arg3 : i32{overflow_check if add_overflow_check else ""}
        tt.scan.return %16 : i32
      }}) : (tensor<{M}x{N}xi32, #blocked>) -> tensor<{M}x{N}xi32, #blocked>
      %12 = tt.splat %arg1 : !tt.ptr<i32> -> tensor<{M}x1x!tt.ptr<i32>, #blocked>
      %13 = tt.addptr %12, %2 : tensor<{M}x1x!tt.ptr<i32>, #blocked>, tensor<{M}x1xi32, #blocked>
      %14 = tt.broadcast %13 : tensor<{M}x1x!tt.ptr<i32>, #blocked> -> tensor<{M}x{N}x!tt.ptr<i32>, #blocked>
      %15 = tt.addptr %14, %8 : tensor<{M}x{N}x!tt.ptr<i32>, #blocked>, tensor<{M}x{N}xi32, #blocked>
      tt.store %15, %11 : tensor<{M}x{N}x!tt.ptr<i32>, #blocked>
      tt.return
    }}
    }}
    """

    temp_file = tmp_path / "test_scan_layouts.ttgir"
    temp_file.write_text(ir)
    kernel = triton.compile(str(temp_file))

    rs = RandomState(17)
    x = rs.randint(-100, 100, (M, N)).astype('int32')

    z = np.zeros((M, N)).astype('int32')
    x_tri = torch.tensor(x, device=device)
    z_tri = torch.tensor(z, device=device)

    kernel[(1, 1, 1)](x_tri, z_tri)

    z_ref = np.cumsum(x, axis=axis)

    np.testing.assert_equal(z_ref, z_tri.cpu().numpy())


layouts = [
    BlockedLayout([1, 4], [8, THREADS_PER_WARP // 8], [4, 1], [1, 0], [1, 1], [1, 1], [0, 1]),
    BlockedLayout([1, 4], [8, THREADS_PER_WARP // 8], [4, 1], [0, 1], [1, 1], [1, 1], [0, 1]),
    BlockedLayout([1, 4], [8, THREADS_PER_WARP // 8], [2, 2], [1, 0], [1, 1], [1, 1], [0, 1]),
    BlockedLayout([1, 4], [8, THREADS_PER_WARP // 8], [2, 2], [0, 1], [1, 1], [1, 1], [0, 1]),
    BlockedLayout([4, 4], [THREADS_PER_WARP // 16, 16], [4, 1], [1, 0], [1, 1], [1, 1], [0, 1]),
    BlockedLayout([1, 2], [4, THREADS_PER_WARP // 4], [4, 1], [1, 0], [1, 1], [1, 1], [0, 1]),
    MmaLayout(version=(2, 0), warps_per_cta=[4, 1], ctas_per_cga=[1, 1], cta_split_num=[1, 1], cta_order=[0, 1],
              instr_shape=[16, 8]),
    MmaLayout(version=(2, 0), warps_per_cta=[2, 2], ctas_per_cga=[1, 1], cta_split_num=[1, 1], cta_order=[0, 1],
              instr_shape=[16, 8]),
    MmaLayout(version=(3, 0), warps_per_cta=[4, 1], ctas_per_cga=[1, 1], cta_split_num=[1, 1], cta_order=[1, 0],
              instr_shape=[16, 16, 16]),
    MmaLayout(version=(3, 0), warps_per_cta=[4, 2], ctas_per_cga=[1, 1], cta_split_num=[1, 1], cta_order=[1, 0],
              instr_shape=[16, 32, 16]),
    MfmaLayout(version=(2, 0), warps_per_cta=[2, 2], instr_shape=[32, 32], is_transposed=False),
    MfmaLayout(version=(2, 0), warps_per_cta=[4, 1], instr_shape=[32, 32], is_transposed=False),
    MfmaLayout(version=(2, 0), warps_per_cta=[1, 4], instr_shape=[32, 32], is_transposed=False),
    MfmaLayout(version=(2, 0), warps_per_cta=[2, 2], instr_shape=[32, 32], is_transposed=True),
    MfmaLayout(version=(2, 0), warps_per_cta=[4, 1], instr_shape=[32, 32], is_transposed=True),
    MfmaLayout(version=(2, 0), warps_per_cta=[1, 4], instr_shape=[32, 32], is_transposed=True),
    WmmaLayout(version=1, warps_per_cta=[2, 2]),
    WmmaLayout(version=1, warps_per_cta=[4, 1]),
    WmmaLayout(version=1, warps_per_cta=[1, 4]),
    DpasLayout(repeatCount=8, systolic_depth=8, execution_size=8, ops_per_chan=1, threads_per_warp=32,
               warps_per_cta=[4, 1], rep_cluster=[1, 1]),
    DpasLayout(repeatCount=8, systolic_depth=8, execution_size=16, ops_per_chan=2, threads_per_warp=32,
               warps_per_cta=[2, 2], rep_cluster=[1, 1]),
    DpasLayout(repeatCount=8, systolic_depth=8, execution_size=8, ops_per_chan=4, threads_per_warp=32,
               warps_per_cta=[4, 1], rep_cluster=[1, 1]),
    LinearLayout(register=[[0, 16], [1, 0], [2, 0], [4, 0], [8, 0], [16, 0]], lane=[[0, 0], [0, 1], [0, 2], [0, 4],
                                                                                    [0, 8]], warp=[[32, 0], [0, 32]],
                 block=[]),
]


@pytest.mark.parametrize("M, N", [[128, 16], [128, 128], [64, 64], [32, 128], [32, 32], [16, 16]])
@pytest.mark.parametrize("src_layout", filter_layouts(layouts))
@pytest.mark.parametrize("axis", [0, 1])
@pytest.mark.parametrize("epilogue_kind", ['reduce1d', 'reduce2d', 'expand_reduce2d'])
@pytest.mark.parametrize("dtype_str,add_overflow_check", [("int32", False), ("int32", True), ("float32", False),
                                                          ("float16", False)])
@pytest.mark.parametrize("reduce_op", ["sum", "max"])
def test_reduce_layouts(M, N, src_layout, axis, epilogue_kind, dtype_str, add_overflow_check, reduce_op, device,
                        tmp_path: pathlib.Path):
    if isinstance(src_layout,
                  (MfmaLayout, MmaLayout)) and (M < src_layout.instr_shape[0] or N < src_layout.instr_shape[1]):
        pytest.skip("Skipping because tensor shape is smaller than M(f)maLayout instr_shape")
    if is_hip() and isinstance(src_layout, MfmaLayout) and ((M, N) == (128, 128)):
        pytest.skip("Skipping test because it runs out of shared memory")
    if reduce_op == "sum" and dtype_str == "float16" and M * N > 1024:
        pytest.xfail("Skipping sum reduction on float16 due to accuracy issues")
    if is_hip() and isinstance(src_layout, LinearLayout):
        pytest.skip("FIXME: LinearLayout not supported on HIP")
    if is_xpu() and isinstance(src_layout, LinearLayout) and epilogue_kind == "reduce1d":
        pytest.skip("FIXME: Linear layout not supported on XPU")

    if isinstance(src_layout, MmaLayout) and src_layout.version == 3:
        src_layout[2] = 16 if dtype_str == "float16" else 8

    overflow_check = """
        %18 = arith.extsi %arg3 : i32 to i64
        %19 = arith.extsi %arg4 : i32 to i64
        %20 = arith.addi %18, %19 : i64
        %i32.min = arith.constant -2147483648: i64
        %i32.max = arith.constant 2147483647: i64
        %21 = arith.cmpi slt, %20, %i32.max : i64
        %22 = arith.cmpi sge, %20, %i32.min : i64
        %23 = arith.andi %21, %22 : i1
        tt.assert %23, "overflow detected" : i1
    """

    ty = {"int32": "i32", "float32": "f32", "float16": "f16"}[dtype_str]
    arith_op = {
        "max": {"int32": "arith.maxsi", "float32": "arith.maximumf", "float16": "arith.maximumf"},  #
        "sum": {"int32": "arith.addi", "float32": "arith.addf", "float16": "arith.addf"}
    }[reduce_op][dtype_str]
    numpy_op = {"max": np.max, "sum": np.sum}[reduce_op]
    rdims_1d = f"{N}" if axis == 0 else f"{M}"
    rdims_2d = f"1x{N}" if axis == 0 else f"{M}x1"
    store_range = "%7" if axis == 0 else "%1"
    blocked = BlockedLayout([1, 1], [32, THREADS_PER_WARP // 32], [4, 1], [0, 1], [1, 1], [1, 1], [0, 1])
    warps = warps_per_cta(src_layout, [M, N])
    num_warps = warps[0] * warps[1]
    if num_warps == 8:
        blocked = BlockedLayout([1, 1], [32, THREADS_PER_WARP // 32], [4, 2], [0, 1], [1, 1], [1, 1], [0, 1])
    one_d_layout = BlockedLayout([1], [THREADS_PER_WARP], [num_warps], [0], [1], [1], [0])

    expanded_shape = f"1x{N}" if axis == 0 else f"{M}x1"
    other_axis = 1 - axis
    epilogue = {
        "reduce1d":
        f"""
        %14 = tt.splat %arg2 : !tt.ptr<{ty}> -> tensor<{rdims_2d}x!tt.ptr<{ty}>, #blocked>
        %15 = tt.addptr %14, {store_range} : tensor<{rdims_2d}x!tt.ptr<{ty}>, #blocked>, tensor<{rdims_2d}xi32, #blocked>
        %16 = {GPU_DIALECT}.convert_layout %13 : tensor<{rdims_1d}x{ty}, #{GPU_DIALECT}.slice<{{dim = {axis}, parent = #src}}>> -> tensor<{rdims_1d}x{ty}, #{GPU_DIALECT}.slice<{{dim = {axis}, parent = #blocked}}>>
        %17 = tt.expand_dims %16 {{axis = {axis} : i32}} : tensor<{rdims_1d}x{ty}, #{GPU_DIALECT}.slice<{{dim = {axis}, parent = #blocked}}>> -> tensor<{rdims_2d}x{ty}, #blocked>
        tt.store %15, %17 : tensor<{rdims_2d}x!tt.ptr<{ty}>, #blocked>
        tt.return
        }}
        }}
    """, "reduce2d":
        f"""
        %14 = "tt.reduce"(%13) ({{
        ^bb0(%arg3: {ty}, %arg4: {ty}):
          %17 = {arith_op} %arg3, %arg4 : {ty}{overflow_check if add_overflow_check else ""}
          tt.reduce.return %17 : {ty}
        }}) {{axis = 0 : i32}} : (tensor<{rdims_1d}x{ty}, #{GPU_DIALECT}.slice<{{dim = {axis}, parent = #src}}>>) -> {ty}
        tt.store %arg2, %14 : !tt.ptr<{ty}>
        tt.return
        }}
        }}
    """, "expand_reduce2d":
        f"""
        %14 = tt.expand_dims %13 {{axis = {axis} : i32}} : tensor<{rdims_1d}x{ty}, #{GPU_DIALECT}.slice<{{dim = {axis}, parent = #src}}>> -> tensor<{expanded_shape}x{ty}, #src>
        %15 = "tt.reduce"(%14) ({{
        ^bb0(%arg3: {ty}, %arg4: {ty}):
          %17 = {arith_op} %arg3, %arg4 : {ty}{overflow_check if add_overflow_check else ""}
          tt.reduce.return %17 : {ty}
        }}) {{axis = {other_axis} : i32}} : (tensor<{expanded_shape}x{ty}, #src>) -> (tensor<1x{ty}, #{GPU_DIALECT}.slice<{{dim = {other_axis}, parent = #src}}>>)
        %16 = ttg.convert_layout %15 : tensor<1x{ty}, #{GPU_DIALECT}.slice<{{dim = {other_axis}, parent = #src}}>> -> tensor<1x{ty}, #one_d_layout>
        %17 = tt.splat %arg2 : !tt.ptr<{ty}> -> tensor<1x!tt.ptr<{ty}>, #one_d_layout>
        tt.store %17, %16 : tensor<1x!tt.ptr<{ty}>, #one_d_layout>
        tt.return
        }}
        }}
                """
    }[epilogue_kind]

    ir = f"""
    #blocked = {blocked}
    #src = {src_layout}
    #one_d_layout = {one_d_layout}
    module attributes {{"ttg.num-warps" = {num_warps} : i32, "ttg.num-ctas" = 1 : i32, "ttg.threads-per-warp" = {THREADS_PER_WARP} : i32}} {{
    tt.func public @kernel_0d1d2c3d4c(%arg0: !tt.ptr<{ty}> {{tt.divisibility = 16 : i32}}, %arg1: i32 {{tt.divisibility = 16 : i32}}, %arg2: !tt.ptr<{ty}> {{tt.divisibility = 16 : i32}}) {{
        %0 = tt.make_range {{end = {M} : i32, start = 0 : i32}} : tensor<{M}xi32, #{GPU_DIALECT}.slice<{{dim = 1, parent = #blocked}}>>
        %1 = tt.expand_dims %0 {{axis = 1 : i32}} : tensor<{M}xi32, #{GPU_DIALECT}.slice<{{dim = 1, parent = #blocked}}>> -> tensor<{M}x1xi32, #blocked>
        %2 = tt.splat %arg1 : i32 -> tensor<{M}x1xi32, #blocked>
        %3 = arith.muli %1, %2 : tensor<{M}x1xi32, #blocked>
        %4 = tt.splat %arg0 : !tt.ptr<{ty}> -> tensor<{M}x1x!tt.ptr<{ty}>, #blocked>
        %5 = tt.addptr %4, %3 : tensor<{M}x1x!tt.ptr<{ty}>, #blocked>, tensor<{M}x1xi32, #blocked>
        %6 = tt.make_range {{end = {N} : i32, start = 0 : i32}} : tensor<{N}xi32, #{GPU_DIALECT}.slice<{{dim = 0, parent = #blocked}}>>
        %7 = tt.expand_dims %6 {{axis = 0 : i32}} : tensor<{N}xi32, #{GPU_DIALECT}.slice<{{dim = 0, parent = #blocked}}>> -> tensor<1x{N}xi32, #blocked>
        %8 = tt.broadcast %5 : tensor<{M}x1x!tt.ptr<{ty}>, #blocked> -> tensor<{M}x{N}x!tt.ptr<{ty}>, #blocked>
        %9 = tt.broadcast %7 : tensor<1x{N}xi32, #blocked> -> tensor<{M}x{N}xi32, #blocked>
        %10 = tt.addptr %8, %9 : tensor<{M}x{N}x!tt.ptr<{ty}>, #blocked>, tensor<{M}x{N}xi32, #blocked>
        %11 = tt.load %10 : tensor<{M}x{N}x!tt.ptr<{ty}>, #blocked>
        %12 = {GPU_DIALECT}.convert_layout %11 : tensor<{M}x{N}x{ty}, #blocked> -> tensor<{M}x{N}x{ty}, #src>
        %13 = "tt.reduce"(%12) ({{
        ^bb0(%arg3: {ty}, %arg4: {ty}):
          %17 = {arith_op} %arg3, %arg4 : {ty}{overflow_check if add_overflow_check else ""}
          tt.reduce.return %17 : {ty}
        }}) {{axis = {axis} : i32}} : (tensor<{M}x{N}x{ty}, #src>) -> tensor<{rdims_1d}x{ty}, #{GPU_DIALECT}.slice<{{dim = {axis}, parent = #src}}>>
    """ + epilogue

    temp_file = tmp_path / "test_reduce_layouts.ttgir"
    temp_file.write_text(ir)
    kernel = triton.compile(str(temp_file))

    rs = RandomState(17)
    x = numpy_random((M, N), dtype_str=dtype_str, rs=rs, low=0, high=10)
    reduce2d = 'reduce2d' in epilogue_kind
    z_shape = (1, 1) if reduce2d else (1, N) if axis == 0 else (M, 1)
    z = np.zeros(z_shape).astype(dtype_str)

    x_tri = torch.tensor(x, device=device)
    z_tri = torch.tensor(z, device=device)

    pgm = kernel[(1, 1, 1)](x_tri, x_tri.stride(0), z_tri)
    z_ref = numpy_op(x) if reduce2d else numpy_op(x, axis=axis, keepdims=True)

    if dtype_str == 'float16':
        np.testing.assert_allclose(z_ref, to_numpy(z_tri), rtol=0.01, atol=1e-2)
    else:
        np.testing.assert_allclose(z_ref, to_numpy(z_tri), rtol=0.01, atol=1e-3)


layouts = [
    BlockedLayout([1, 4], [1, THREADS_PER_WARP], [4, 1], [1, 0], [1, 1], [1, 1], [0, 1]),
    BlockedLayout([1, 4], [1, THREADS_PER_WARP], [2, 2], [1, 0], [1, 1], [1, 1], [0, 1]),
    DpasLayout(repeatCount=8, systolic_depth=8, execution_size=8, ops_per_chan=1, threads_per_warp=32,
               warps_per_cta=[4, 1], rep_cluster=[1, 1]),
]


@pytest.mark.parametrize("M", [32, 64, 128, 256])
@pytest.mark.parametrize("src_layout", filter_layouts(layouts))
def test_store_op(M, src_layout, device, tmp_path: pathlib.Path):

    ir = f"""
    #src = {src_layout}
    module attributes {{"{GPU_DIALECT}.num-warps" = 4 : i32, "{GPU_DIALECT}.num-ctas" = 1 : i32, "{GPU_DIALECT}.threads-per-warp" = {THREADS_PER_WARP} : i32}} {{
        tt.func public @kernel(%arg0: !tt.ptr<f32> {{tt.divisibility = 16 : i32}}, %arg1: !tt.ptr<f32> {{tt.divisibility = 16 : i32}}) {{
            %0 = tt.make_range {{end = {M} : i32, start = 0 : i32}} : tensor<{M}xi32, #{GPU_DIALECT}.slice<{{dim = 1, parent = #src}}>>
            %1 = tt.splat %arg0 : !tt.ptr<f32> -> tensor<{M}x!tt.ptr<f32>, #{GPU_DIALECT}.slice<{{dim = 1, parent = #src}}>>
            %2 = tt.addptr %1, %0 : tensor<{M}x!tt.ptr<f32>, #{GPU_DIALECT}.slice<{{dim = 1, parent = #src}}>>, tensor<{M}xi32, #{GPU_DIALECT}.slice<{{dim = 1, parent = #src}}>>
            %3 = tt.load %2 : tensor<{M}x!tt.ptr<f32>, #{GPU_DIALECT}.slice<{{dim = 1, parent = #src}}>>
            %4 = tt.expand_dims %3 {{axis = 1 : i32}} : tensor<{M}xf32, #{GPU_DIALECT}.slice<{{dim = 1, parent = #src}}>> -> tensor<{M}x1xf32, #src>
            %5 = tt.make_range {{end = {M} : i32, start = 0 : i32}} : tensor<{M}xi32, #{GPU_DIALECT}.slice<{{dim = 1, parent = #src}}>>
            %6 = tt.expand_dims %5 {{axis = 1 : i32}} : tensor<{M}xi32, #{GPU_DIALECT}.slice<{{dim = 1, parent = #src}}>> -> tensor<{M}x1xi32, #src>
            %7 = tt.splat %arg1 : !tt.ptr<f32> -> tensor<{M}x1x!tt.ptr<f32>, #src>
            %8 = tt.addptr %7, %6 : tensor<{M}x1x!tt.ptr<f32>, #src>, tensor<{M}x1xi32, #src>
            tt.store %8, %4 : tensor<{M}x1x!tt.ptr<f32>, #src>
            tt.return
        }}
    }}
    """

    temp_file = tmp_path / "test_store_op.ttgir"
    temp_file.write_text(ir)
    store_kernel = triton.compile(str(temp_file))

    rs = RandomState(17)
    x = rs.randint(0, 4, (M, 1)).astype('float32')
    y = np.zeros((M, 1), dtype='float32')
    x_tri = torch.tensor(x, device=device)
    y_tri = torch.tensor(y, device=device)

    pgm = store_kernel[(1, 1, 1)](x_tri, y_tri)
    y_ref = x
    np.testing.assert_allclose(y_ref, y_tri.cpu().numpy(), rtol=0.01, atol=1e-3)


layouts = [
    # TODO (lixun): Add MfmaLayout
    BlockedLayout([1, 4], [1, THREADS_PER_WARP], [4, 1], [1, 0], [1, 1], [1, 1], [0, 1]),
    BlockedLayout([1, 4], [1, THREADS_PER_WARP], [2, 2], [1, 0], [1, 1], [1, 1], [0, 1]),
    MmaLayout([3, 0], [4, 1], [1, 1], [1, 1], [1, 0], [16, 32, 16]),
    MmaLayout(version=(2, 0), warps_per_cta=[4, 1], ctas_per_cga=[1, 1], cta_split_num=[1, 1], cta_order=[0, 1],
              instr_shape=[16, 8]),
    DotOperandLayout(parent=MmaLayout([3, 0], [4, 1], [1, 1], [1, 1], [1, 0], [16, 32, 16]), op_idx=0, k_width=2),
    DotOperandLayout(parent=MmaLayout([2, 0], [2, 2], [1, 1], [1, 1], [1, 0], [16, 8]), op_idx=0, k_width=2),
    DpasLayout(repeatCount=8, systolic_depth=8, execution_size=8, ops_per_chan=1, threads_per_warp=32,
               warps_per_cta=[4, 1], rep_cluster=[1, 1])
]


@pytest.mark.parametrize("M", [64, 128, 256])
@pytest.mark.parametrize("src_layout", filter_layouts(layouts))
@pytest.mark.parametrize("dst_layout", filter_layouts(layouts))
@pytest.mark.parametrize("src_dim", [0, 1])
@pytest.mark.parametrize("dst_dim", [0, 1])
def test_convert1d(M, src_layout, dst_layout, src_dim, dst_dim, device, tmp_path: pathlib.Path):

    ir = f"""
    #dst = {dst_layout}
    #src = {src_layout}
    module attributes {{"{GPU_DIALECT}.num-warps" = 4 : i32, "ttg.num-ctas" = 1 : i32, "ttg.threads-per-warp" = {THREADS_PER_WARP} : i32}} {{
        tt.func public @kernel(%arg0: !tt.ptr<i32> {{tt.divisibility = 16 : i32}}, %arg1: !tt.ptr<i32> {{tt.divisibility = 16 : i32}}) {{
            %0 = tt.splat %arg0 : !tt.ptr<i32> -> tensor<{M}x!tt.ptr<i32>, #{GPU_DIALECT}.slice<{{dim = {src_dim}, parent = #src}}>>
            %1 = tt.make_range {{end = {M} : i32, start = 0 : i32}} : tensor<{M}xi32, #{GPU_DIALECT}.slice<{{dim = {src_dim}, parent = #src}}>>
            %2 = tt.addptr %0, %1 : tensor<{M}x!tt.ptr<i32>, #{GPU_DIALECT}.slice<{{dim = {src_dim}, parent = #src}}>>, tensor<{M}xi32, #{GPU_DIALECT}.slice<{{dim = {src_dim}, parent = #src}}>>
            %3 = tt.load %2 : tensor<{M}x!tt.ptr<i32>, #{GPU_DIALECT}.slice<{{dim = {src_dim}, parent = #src}}>>
            %4 = tt.splat %arg1 : !tt.ptr<i32> -> tensor<{M}x!tt.ptr<i32>, #{GPU_DIALECT}.slice<{{dim = {dst_dim}, parent = #dst}}>>
            %5 = tt.make_range {{end = {M} : i32, start = 0 : i32}} : tensor<{M}xi32, #{GPU_DIALECT}.slice<{{dim = {dst_dim}, parent = #dst}}>>
            %6 = tt.addptr %4, %5 : tensor<{M}x!tt.ptr<i32>, #{GPU_DIALECT}.slice<{{dim = {dst_dim}, parent = #dst}}>>, tensor<{M}xi32, #{GPU_DIALECT}.slice<{{dim = {dst_dim}, parent = #dst}}>>
            %7 = {GPU_DIALECT}.convert_layout %3 : tensor<{M}xi32, #{GPU_DIALECT}.slice<{{dim = {src_dim}, parent = #src}}>> -> tensor<{M}xi32, #{GPU_DIALECT}.slice<{{dim = {dst_dim}, parent = #dst}}>>
            tt.store %6, %7 : tensor<{M}x!tt.ptr<i32>, #{GPU_DIALECT}.slice<{{dim = {dst_dim}, parent = #dst}}>>
            tt.return
        }}
    }}
    """
    temp_file = tmp_path / "test_convert1d.ttgir"
    temp_file.write_text(ir)
    kernel = triton.compile(str(temp_file))

    rs = RandomState(17)
    x = rs.randint(0, 4, (M, )).astype('int32')
    y = np.zeros((M, ), dtype='int32')
    x_tri = torch.tensor(x, device=device)
    y_tri = torch.tensor(y, device=device)
    pgm = kernel[(1, 1, 1)](x_tri, y_tri)
    y_ref = x
    np.testing.assert_allclose(y_ref, y_tri.cpu().numpy(), rtol=0.01, atol=1e-3)


@triton.jit
def _welford_combine(mean_1, m2_1, weight_1, mean_2, m2_2, weight_2):
    delta = mean_2 - mean_1
    new_weight = weight_1 + weight_2
    w2_over_w = weight_2 / new_weight
    return (
        mean_1 + delta * w2_over_w,
        m2_1 + m2_2 + delta * delta * weight_1 * w2_over_w,
        new_weight,
    )


layouts = [
    BlockedLayout([1, 4], [1, THREADS_PER_WARP], [4, 1], [1, 0], [1, 1], [1, 1], [0, 1]),
    BlockedLayout([1, 4], [1, THREADS_PER_WARP], [2, 2], [1, 0], [1, 1], [1, 1], [0, 1]),
    # [HIP] TO DO: some tests are flaky with the layout, so turn off them for now.
    # BlockedLayout([1, 4], [1, THREADS_PER_WARP], [1, 4], [1, 0], [1, 1], [1, 1], [0, 1]),
    BlockedLayout([1, 4], [THREADS_PER_WARP // 32, 32], [1, 4], [1, 0], [1, 1], [1, 1], [0, 1]),
    BlockedLayout([1, 4], [8, THREADS_PER_WARP // 8], [2, 2], [0, 1], [1, 1], [1, 1], [0, 1])
]


@pytest.mark.parametrize("M, N", [[128, 128], [256, 128], [256, 256], [128, 256]])
@pytest.mark.parametrize("src_layout", layouts)
@pytest.mark.parametrize("op", ["sum", "max"])
@pytest.mark.parametrize("first_axis", [0, 1])
def test_chain_reduce(M, N, src_layout, op, device, first_axis, tmp_path: pathlib.Path):

    op_str = ""
    if op == "sum":
        op_str = """
        %13 = arith.addi %arg2, %arg3 : i32
        tt.reduce.return %13 : i32"""
    elif op == "max":
        op_str = """
        %13 = arith.cmpi "sgt", %arg2, %arg3 : i32
        %14 = arith.select %13, %arg2, %arg3 : i32
        tt.reduce.return %14 : i32"""
    ir = f"""
    #src = {src_layout}
    module attributes {{"{GPU_DIALECT}.num-warps" = 4 : i32, "ttg.num-ctas" = 1 : i32, "ttg.threads-per-warp" = {THREADS_PER_WARP} : i32}} {{
    tt.func public @sum_kernel_0d1d(%arg0: !tt.ptr<i32> {{tt.divisibility = 16 : i32}}, %arg1: !tt.ptr<i32> {{tt.divisibility = 16 : i32}}) {{
        %cst = arith.constant dense<{N}> : tensor<{M}x1xi32, #src>
        %0 = tt.make_range {{end = {M} : i32, start = 0 : i32}} : tensor<{M}xi32, #{GPU_DIALECT}.slice<{{dim = 1, parent = #src}}>>
        %1 = tt.expand_dims %0 {{axis = 1 : i32}} : tensor<{M}xi32, #{GPU_DIALECT}.slice<{{dim = 1, parent = #src}}>> -> tensor<{M}x1xi32, #src>
        %2 = arith.muli %1, %cst : tensor<{M}x1xi32, #src>
        %3 = tt.make_range {{end = {N} : i32, start = 0 : i32}} : tensor<{N}xi32, #{GPU_DIALECT}.slice<{{dim = 0, parent = #src}}>>
        %4 = tt.expand_dims %3 {{axis = 0 : i32}} : tensor<{N}xi32, #{GPU_DIALECT}.slice<{{dim = 0, parent = #src}}>> -> tensor<1x{N}xi32, #src>
        %5 = tt.broadcast %2 : tensor<{M}x1xi32, #src> -> tensor<{M}x{N}xi32, #src>
        %6 = tt.broadcast %4 : tensor<1x{N}xi32, #src> -> tensor<{M}x{N}xi32, #src>
        %7 = arith.addi %5, %6 : tensor<{M}x{N}xi32, #src>
        %8 = tt.splat %arg0 : !tt.ptr<i32> -> tensor<{M}x{N}x!tt.ptr<i32>, #src>
        %9 = tt.addptr %8, %7 : tensor<{M}x{N}x!tt.ptr<i32>, #src>, tensor<{M}x{N}xi32, #src>
        %10 = tt.load %9 : tensor<{M}x{N}x!tt.ptr<i32>, #src>
        %11 = "tt.reduce"(%10) ({{
        ^bb0(%arg2: i32, %arg3: i32):
        {op_str}
        }}) {{axis = {first_axis} : i32}} : (tensor<{M}x{N}xi32, #src>) -> tensor<{M if first_axis == 1 else N}xi32, #{GPU_DIALECT}.slice<{{dim = {first_axis}, parent = #src}}>>
        %12 = "tt.reduce"(%11) ({{
        ^bb0(%arg2: i32, %arg3: i32):
        {op_str}
        }}) {{axis = 0 : i32}} : (tensor<{M if first_axis == 1 else N}xi32, #{GPU_DIALECT}.slice<{{dim = {first_axis}, parent = #src}}>>) -> i32
        tt.store %arg1, %12 : !tt.ptr<i32>
        tt.return
    }}
    }}
    """
    temp_file = tmp_path / "test_chain_reduce.ttgir"
    temp_file.write_text(ir)
    kernel = triton.compile(str(temp_file))

    rs = RandomState(17)
    x = rs.randint(0, 4, (M, N)).astype('int32')

    z = np.zeros((1, )).astype('int32')

    x_tri = torch.tensor(x, device=device)
    z_tri = torch.tensor(z, device=device)

    pgm = kernel[(1, 1, 1)](x_tri, z_tri)
    if op == "sum":
        z_ref = np.sum(x)
    elif op == "max":
        z_ref = np.max(x)

    np.testing.assert_allclose(z_ref, z_tri.cpu().numpy(), rtol=0.01, atol=1e-3)


@pytest.mark.interpreter
def test_generic_reduction(device):

    @triton.jit
    def var_mean_kernel(X, out_mean, out_var, BLOCK: tl.constexpr):
        xindex = tl.arange(0, BLOCK)
        x = tl.load(X + xindex)
        mean = x
        m2 = tl.zeros_like(x)
        weight = tl.full(x.shape, 1, x.dtype)
        (mean, m2, weight) = tl.reduce((mean, m2, weight), 0, _welford_combine)
        tl.store(out_mean, mean)
        tl.store(out_var, m2 / weight)

    SIZE = 512
    x = torch.rand(SIZE, device=device)
    out_mean = torch.empty((), device=device)
    out_var = torch.empty((), device=device)

    var_mean_kernel[(1, )](x, out_mean, out_var, BLOCK=SIZE)

    expect_var, expect_mean = torch.var_mean(x, dim=0, correction=0)
    torch.testing.assert_close(out_mean, expect_mean)
    torch.testing.assert_close(out_var, expect_var)


# ---------------
# test permute
# ---------------


@pytest.mark.interpreter
@pytest.mark.parametrize("dtype_str, shape, perm", [(dtype, shape, perm)
                                                    # TODO: bfloat16
                                                    for dtype in ['float8e4b15', 'float16', 'float32']
                                                    for shape in [(64, 64), (128, 128)]
                                                    for perm in [(1, 0)]])
@pytest.mark.parametrize("num_ctas", num_ctas_list)
def test_permute(dtype_str, shape, perm, num_ctas, device):
    check_type_supported(dtype_str, device)  # bfloat16 on cc < 80 will not be tested
    if dtype_str == "float8e4b15" and (is_hip() or (is_cuda() and torch.cuda.get_device_capability() >= (9, 0))):
        pytest.skip("float8e4b15 not supported on ROCm or CUDA >= 9.0")
    if is_hip():
        if shape == (128, 128) and dtype_str == 'float32':
            pytest.skip("TODO Out of LDS for float32 with shape 128x128")
    if is_xpu() and shape == (128, 128) and dtype_str == 'float32':
        # check maximum shared memory
        if triton.runtime.driver.active.utils.get_device_properties(
                triton.runtime.driver.active.get_current_device())["max_shared_mem"] <= 65536:
            pytest.xfail("XPU: Not enough shared memory for float32 with shape 128x128")

    # triton kernel
    @triton.jit
    def kernel(X, stride_xm, stride_xn, Z, stride_zm, stride_zn, BLOCK_M: tl.constexpr, BLOCK_N: tl.constexpr):
        off_m = tl.arange(0, BLOCK_M)
        off_n = tl.arange(0, BLOCK_N)
        Xs = X + off_m[:, None] * stride_xm + off_n[None, :] * stride_xn
        Zs = Z + off_m[:, None] * stride_zm + off_n[None, :] * stride_zn
        tl.store(Zs, tl.load(Xs))

    # input
    x = numpy_random(shape, dtype_str=dtype_str)
    # triton result
    z_tri = to_triton(np.empty_like(x), device=device, dst_type=dtype_str)
    z_tri_contiguous = to_triton(np.empty_like(x), device=device, dst_type=dtype_str)
    x_tri = to_triton(x, device=device, dst_type=dtype_str)
    pgm = kernel[(1, 1)](x_tri, x_tri.stride(0), x_tri.stride(1), z_tri, z_tri.stride(1), z_tri.stride(0),
                         BLOCK_M=shape[0], BLOCK_N=shape[1], num_ctas=num_ctas)
    pgm_contiguous = kernel[(1, 1)](x_tri, x_tri.stride(1),
                                    x_tri.stride(0), z_tri_contiguous, z_tri_contiguous.stride(0),
                                    z_tri_contiguous.stride(1), BLOCK_M=shape[0], BLOCK_N=shape[1], num_ctas=num_ctas)
    # numpy result
    if dtype_str == 'float8e4b15':
        ty = tl.float8e4b15
        z_ref = serialize_fp8(deserialize_fp8(x, ty).T.copy(), ty)
        z_tri = z_tri.base
        z_tri_contiguous = z_tri_contiguous.base
    else:
        z_ref = x.transpose(*perm)
    # compare
    np.testing.assert_allclose(to_numpy(z_tri), z_ref)
    np.testing.assert_allclose(to_numpy(z_tri_contiguous), z_ref)

    if not is_cuda():
        return

    # parse ptx to make sure ld/st are vectorized
    ptx = pgm.asm['ptx']
    assert 'ld.global.v4' in ptx
    assert 'st.global.v4' in ptx
    ptx = pgm_contiguous.asm['ptx']
    assert 'ld.global.v4' in ptx
    assert 'st.global.v4' in ptx


@pytest.mark.interpreter
@pytest.mark.parametrize("dtype_str", ["int32", "int8"])
@pytest.mark.parametrize("shape", [(2, 4), (16, 16)])
@pytest.mark.parametrize("perm", list(itertools.permutations([0, 1])))
def test_trans_2d(dtype_str, shape, perm, device):

    @triton.jit
    def kernel(In, Out, in_shape1: tl.constexpr, in_shape2: tl.constexpr, ou_shape1: tl.constexpr,
               ou_shape2: tl.constexpr, trans1: tl.constexpr, trans2: tl.constexpr):
        in_offs = tl.arange(0, in_shape1)[:, None] * in_shape2 + tl.arange(0, in_shape2)[None, :]
        ou_offs = tl.arange(0, ou_shape1)[:, None] * ou_shape2 + tl.arange(0, ou_shape2)[None, :]
        tl.store(Out + ou_offs, tl.permute(tl.load(In + in_offs), (trans1, trans2)))

    input = torch.arange(math.prod(shape), dtype=getattr(torch, dtype_str), device=device).reshape(shape)
    expected = torch.permute(input, perm)
    # Don't do zeros_like -- that copies the layout, which we don't want.
    actual = torch.zeros(expected.shape, dtype=getattr(torch, dtype_str), device=device)

    kernel[(1, )](input, actual, *shape, *[shape[i] for i in perm], *perm)

    np.testing.assert_equal(to_numpy(expected), to_numpy(actual))


@pytest.mark.interpreter
@pytest.mark.parametrize("dtype_str", ["int32", "int8"])
@pytest.mark.parametrize("shape", [(2, 2, 8, 64), (4, 4, 4, 4)])
@pytest.mark.parametrize("perm", list(itertools.permutations([0, 1, 2, 3])))
def test_trans_4d(dtype_str, shape, perm, device):

    @triton.jit
    def kernel(In, Out,  #
               in_shape1: tl.constexpr, in_shape2: tl.constexpr, in_shape3: tl.constexpr, in_shape4: tl.constexpr,
               ou_shape1: tl.constexpr, ou_shape2: tl.constexpr, ou_shape3: tl.constexpr, ou_shape4: tl.constexpr,
               trans1: tl.constexpr, trans2: tl.constexpr, trans3: tl.constexpr, trans4: tl.constexpr):
        in_ptr = tl.make_block_ptr(
            base=In,
            shape=(in_shape1, in_shape2, in_shape3, in_shape4),
            strides=(in_shape4 * in_shape3 * in_shape2, in_shape4 * in_shape3, in_shape4, 1),
            offsets=(0, 0, 0, 0),
            block_shape=(in_shape1, in_shape2, in_shape3, in_shape4),
            order=(3, 2, 1, 0),
        )
        out_ptr = tl.make_block_ptr(
            base=Out,
            shape=(ou_shape1, ou_shape2, ou_shape3, ou_shape4),
            strides=(ou_shape4 * ou_shape3 * ou_shape2, ou_shape4 * ou_shape3, ou_shape4, 1),
            offsets=(0, 0, 0, 0),
            block_shape=(ou_shape1, ou_shape2, ou_shape3, ou_shape4),
            order=(3, 2, 1, 0),
        )
        tl.store(out_ptr, tl.load(in_ptr).permute((trans1, trans2, trans3, trans4)))

    input = torch.arange(math.prod(shape), dtype=getattr(torch, dtype_str), device=device).reshape(shape)
    expected = torch.permute(input, perm)
    # Don't do zeros_like -- that copies the layout, which we don't want.
    actual = torch.zeros(expected.shape, dtype=getattr(torch, dtype_str), device=device)

    kernel[(1, )](input, actual, *shape, *[shape[i] for i in perm], *perm, num_warps=8)

    np.testing.assert_equal(to_numpy(expected), to_numpy(actual))


# ---------------
# test dot
# ---------------


def convert_fp8_to_fp32(x, device, dtype_str):
    if dtype_str == 'float8e4nv':
        return torch.tensor(x, device=device).view(torch.float8_e4m3fn).to(torch.float32)
    elif dtype_str == 'float8e5':
        return torch.tensor(x, device=device).view(torch.float8_e5m2).to(torch.float32)
    assert "Unsupported float8 dtype"


# M, N, K, num_warps, col_a, col_b, epilogue, input_precision, in_dtype, out_dtype, kpack, mma_nonk_size
def get_test_dot_base_cases():
    return [(*shape, 4, False, False, epilogue, input_precision, in_dtype, out_dtype, 1, None)
            for shape in [(64, 64, 64), (32, 32, 32), (16, 16, 16)]
            for epilogue in ['none', 'trans', 'add-matrix', 'add-rows', 'add-cols', 'softmax', 'chain-dot']
            for input_precision in ['tf32', 'tf32x3', 'ieee']
            for in_dtype, out_dtype in [('float16', 'float16'), ('float16', 'float32'), ('float32', 'float32')]
            if not (input_precision != 'ieee' and (in_dtype in ['float16']))]


# M, N, K, num_warps, col_a, col_b, epilogue, input_precision, in_dtype, out_dtype, kpack, mma_nonk_size
def get_test_dot_mixed_sizes_cases():
    available_kpack = [1, 2 if is_hip() else 1]
    available_precision = ["tf32" if is_cuda() or is_xpu() else "ieee"]
    return [
        (*shape_nw, col_a, col_b, 'none', input_precision, in_dtype, out_dtype, kpack, None)
        for shape_nw in [[128, 256, 32, 8], [128, 16, 32, 4], [32, 128, 64, 4], [128, 128, 64, 4], [64, 128, 128, 4],
                         [32, 128, 64, 2], [64, 64, 32, 4], [32, 32, 128, 16], [128, 128, 64, 2], [64, 128, 128, 2]]
        for input_precision in available_precision
        for col_a in [True, False]
        for col_b in [True, False]
        for in_dtype, out_dtype in [('int8', 'int8'), ('float16', 'float16'), ('float16',
                                                                               'float32'), ('float32', 'float32')]
        for kpack in available_kpack
    ]


# M, N, K, num_warps, col_a, col_b, epilogue, input_precision, in_dtype, out_dtype, kpack, mma_nonk_size
# introduced in #2370
def get_test_dot_transposed_op_base_cases():
    return [(64, 64, 64, 4, col_a, col_b, 'none', 'ieee', 'float32', 'float32', 1, None)
            for col_a in [True, False]
            for col_b in [True, False]]


# M, N, K, num_warps, col_a, col_b, epilogue, input_precision, in_dtype, out_dtype, kpack, mma_nonk_size
# Introduced in #2750
def get_test_dot_h100_shortcut_cases():
    return [(64, 64, 64, 4, False, False, 'chain-dot', 'ieee', 'bfloat16', 'float32', 1, None)]


# M, N, K, num_warps, col_a, col_b, epilogue, input_precision, in_dtype, out_dtype, kpack, mma_nonk_size
# introduced in #3908
def get_test_dot_mfma_edge_cases():
    if not is_hip_cdna():
        return []
    return [(16, 16, 8, 4, False, False, 'None', 'ieee', 'float32', 'float32', 1, None),
            (32, 16, 8, 4, False, False, 'None', 'ieee', 'float16', 'float16', 1, None)]


# M, N, K, num_warps, col_a, col_b, epilogue, input_precision, in_dtype, out_dtype, kpack, mma_nonk_size
# introduced in #3370
def get_test_dot_fp8_output_cases():
    return [(128, 128, 64, 4, False, False, 'chain-dot', 'ieee', float8_type, 'float32', 1, None)
            for float8_type in ["float8e5", "float8e4nv"]]


# M, N, K, num_warps, col_a, col_b, epilogue, input_precision, in_dtype, out_dtype, kpack, mma_nonk_size
# introduced in #5406
def get_test_dot_small_k_mfma_cases():
    if not is_hip_cdna():
        return []
    return [(32, 32, k_size, 4, False, False, 'None', 'ieee', in_dtype, out_dtype, 1, mma_nonk_size)
            for k_size in [1, 2, 4, 8]
            for in_dtype, out_dtype in [('float16', 'float32'), ('int8', 'int32')]
            for mma_nonk_size in mma_nonk_sizes]


# M, N, K, num_warps, col_a, col_b, epilogue, input_precision, in_dtype, out_dtype, kpack, mma_nonk_size
# introduced in #4516
def get_test_dot_small_mn_fma_cases():
    return [(*shape_nw, False, False, epilogue, 'ieee', in_dtype, out_dtype, 1, None)
            for shape_nw in [(2, 2, 16, 1), (1, 64, 64, 1), (64, 2, 64, 2), (64, 64, 4, 4), (8, 16, 16, 1)]
            for epilogue in ['none', 'trans', 'add-matrix', 'add-rows', 'add-cols']
            for in_dtype, out_dtype in [('float16', 'float16'), ('float32', 'float32')]]


@pytest.mark.interpreter
@pytest.mark.parametrize(
    "M, N, K, num_warps, col_a, col_b, epilogue, input_precision, in_dtype, out_dtype, kpack, mma_nonk_size",
    get_test_dot_base_cases() + \
    get_test_dot_mixed_sizes_cases() + \
    get_test_dot_transposed_op_base_cases() + \
    get_test_dot_h100_shortcut_cases() + \
    get_test_dot_mfma_edge_cases() + \
    get_test_dot_fp8_output_cases() + \
    get_test_dot_small_k_mfma_cases() + \
    get_test_dot_small_mn_fma_cases())
@pytest.mark.parametrize("num_ctas", num_ctas_list)
def test_dot(M, N, K, num_warps, col_a, col_b, epilogue, input_precision, in_dtype, out_dtype, kpack, mma_nonk_size,
             num_ctas, device):
    if is_interpreter():
        if in_dtype == 'bfloat16':
            pytest.xfail("bfloat16 is not supported in the interpreter")
    else:
        if is_xpu():
            if (M < 8 or N < 16 or (K < 16 and in_dtype == 'float16') or (K < 8 and in_dtype == 'float32')):
                pytest.xfail("XPU: small dots are not supported")
        elif not is_hip() and (M < 16 or N < 16 or K < 16):
            pytest.skip("small dots are supported only on HIP at the moment")
        if is_cuda():
            capability = torch.cuda.get_device_capability()

            if capability[0] < 7:
                pytest.skip("Only test tl.dot() on devices with sm >= 70")
            if capability[0] < 8:
                if capability[1] == 0 and in_dtype == 'int8':
                    pytest.skip("Only test int8 on devices with sm >= 75")
                if input_precision != "ieee":
                    pytest.skip("Only test tf32 on devices with sm >= 80")
            if capability[0] == 7:
                if (M, N, K, num_warps) in [(128, 256, 32, 8), (64, 128, 128, 4), (64, 128, 128, 2)]:
                    pytest.skip("shared memory out of resource")
                if out_dtype == 'float16':
                    # TODO: support out_dtype=float16 for tl.dot on V100
                    pytest.skip("Only test out_dtype=float16 on devices with sm >=80")
            if capability[0] < 9 and in_dtype == 'float8e4nv':
                pytest.skip("float8e4nv not supported on sm <= 80")

        if is_hip() and (in_dtype == 'float8e4nv' or in_dtype == 'float8e5'):
            pytest.skip("float8e4nv and float8e5 not supported on HIP")
        if is_hip() and not ((input_precision == "ieee") or (input_precision == "tf32" and is_hip_mi300())):
            pytest.skip(f"{input_precision} not supported on HIP")
        if is_hip() and (kpack == 2 and in_dtype == 'int8' and K < 64):
            pytest.skip("kpack too large for K")
        if not is_hip() and kpack == 2:
            pytest.xfail("Skip duplicated tests on nv path")

    if is_cuda():
        torch.backends.cuda.matmul.allow_tf32 = input_precision == "tf32"

    if num_ctas > 1 and in_dtype == 'int8':
        # FIXME: mma v2 with num_ctas > 1 does not work
<<<<<<< HEAD
        pytest.xfail()

=======
        pytest.skip()
>>>>>>> b39c1e14
    # triton kernel
    @triton.jit
    def kernel(X, stride_xm, stride_xk, Y, stride_yk, stride_yn, W, stride_wn, stride_wl, Z, stride_zm, stride_zn,
               BLOCK_M: tl.constexpr, BLOCK_N: tl.constexpr, BLOCK_K: tl.constexpr, ADD_MATRIX: tl.constexpr,
               ADD_ROWS: tl.constexpr, ADD_COLS: tl.constexpr, INPUT_PRECISION: tl.constexpr, DO_SOFTMAX: tl.constexpr,
               CHAIN_DOT: tl.constexpr, COL_A: tl.constexpr, COL_B: tl.constexpr, out_dtype: tl.constexpr = tl.float32):
        off_m = tl.arange(0, BLOCK_M)
        off_n = tl.arange(0, BLOCK_N)
        off_l = tl.arange(0, BLOCK_N)
        off_k = tl.arange(0, BLOCK_K)
        Xs = X + off_m[:, None] * stride_xm + off_k[None, :] * stride_xk
        Ys = Y + off_k[:, None] * stride_yk + off_n[None, :] * stride_yn
        Ws = W + off_n[:, None] * stride_wn + off_l[None, :] * stride_wl
        Zs = Z + off_m[:, None] * stride_zm + off_n[None, :] * stride_zn
        x = tl.load(Xs)
        y = tl.load(Ys)
        z = tl.dot(x, y, input_precision=INPUT_PRECISION, out_dtype=out_dtype)
        if ADD_MATRIX:
            z += tl.load(Zs)
        if ADD_ROWS:
            ZRs = Z + off_m * stride_zm
            z += tl.load(ZRs)[:, None]
        if ADD_COLS:
            ZCs = Z + off_n * stride_zn
            z += tl.load(ZCs)[None, :]
        if DO_SOFTMAX:
            max = tl.max(z, 1)
            z = z - max[:, None]
            num = tl.exp(z.to(tl.float32)).to(max.dtype)
            den = tl.sum(num, 1)
            z = num / den[:, None]
        if CHAIN_DOT:
            w = tl.load(Ws)
            z = tl.dot(z.to(w.dtype), w, input_precision=INPUT_PRECISION, out_dtype=out_dtype)
        tl.store(Zs, z)

    # input
    rs = RandomState(17)
    if col_a:
        x = numpy_random((K, M), dtype_str=in_dtype, rs=rs).T
    else:
        x = numpy_random((M, K), dtype_str=in_dtype, rs=rs)
    if col_b:
        y = numpy_random((N, K), dtype_str=in_dtype, rs=rs).T
    else:
        y = numpy_random((K, N), dtype_str=in_dtype, rs=rs)
    w = numpy_random((N, N), dtype_str=in_dtype, rs=rs)
    if 'int' not in in_dtype and 'float8' not in in_dtype:
        x *= .1
        y *= .1
    if in_dtype == 'float32' and input_precision == "tf32":
        x = (x.view('uint32') & np.uint32(0xffffe000)).view('float32')
        y = (y.view('uint32') & np.uint32(0xffffe000)).view('float32')
        w = (w.view('uint32') & np.uint32(0xffffe000)).view('float32')
    x_tri = to_triton(x, device=device, dst_type=in_dtype)
    y_tri = to_triton(y, device=device, dst_type=in_dtype)
    w_tri = to_triton(w, device=device, dst_type=in_dtype)
    # triton result
    if out_dtype == 'int8':
        z = 1 + numpy_random((M, N), dtype_str='int32', rs=rs)
    else:
        z = 1 + numpy_random((M, N), dtype_str=in_dtype, rs=rs) * .1

    z_tri = to_triton(z, device=device)
    if epilogue == 'trans':
        z_tri = torch.as_strided(z_tri, (M, N), [1, M])

    if out_dtype == 'int8':
        out_dtype = tl.int8
    elif out_dtype == 'float16' and epilogue != 'softmax':
        # TODO: for out_dtype == 'float16' and epilogue == 'softmax', it will
        # fail with the following error: 'llvm.fmul' op requires the same type
        # for all operands and results
        out_dtype = tl.float16
    else:
        out_dtype = tl.float32

    kern_kwargs = {
        'COL_A': col_a, 'COL_B': col_b, 'BLOCK_M': M, 'BLOCK_K': K, 'BLOCK_N': N, 'ADD_MATRIX':
        epilogue == 'add-matrix', 'ADD_ROWS': epilogue == 'add-rows', 'ADD_COLS': epilogue == 'add-cols', 'DO_SOFTMAX':
        epilogue == 'softmax', 'CHAIN_DOT': epilogue == 'chain-dot', 'INPUT_PRECISION': input_precision, 'num_warps':
        num_warps, 'num_ctas': num_ctas, 'out_dtype': out_dtype
    }

    if is_hip():
        kern_kwargs['kpack'] = kpack
        if mma_nonk_size is not None:
            kern_kwargs['matrix_instr_nonkdim'] = mma_nonk_size

    pgm = kernel[(1, 1)](x_tri, x_tri.stride(0), x_tri.stride(1), y_tri, y_tri.stride(0), y_tri.stride(1), w_tri,
                         w_tri.stride(0), w_tri.stride(1), z_tri, z_tri.stride(0), z_tri.stride(1), **kern_kwargs)

    # torch result
    if in_dtype == 'int8':
        z_ref = np.matmul(x.astype(np.float32), y.astype(np.float32())).astype(np.int32)
    elif 'float8' in in_dtype:
        x = convert_fp8_to_fp32(x, device, in_dtype)
        y = convert_fp8_to_fp32(y, device, in_dtype)
        z_ref = to_numpy(torch.matmul(x, y))
    else:
        z_ref = np.matmul(x, y)

    if epilogue == 'add-matrix':
        z_ref += z
    if epilogue == 'add-rows':
        z_ref += z[:, 0][:, None]
    if epilogue == 'add-cols':
        z_ref += z[0, :][None, :]
    if epilogue == 'softmax':
        num = np.exp(z_ref - np.max(z_ref, axis=-1, keepdims=True))
        denom = np.sum(num, axis=-1, keepdims=True)
        z_ref = num / denom
    if epilogue == 'chain-dot':
        if 'float8' in in_dtype:
            # Reduce z_ref's precision to fp8 to match the kernel behavior
            if in_dtype == 'float8e4nv':
                z_fp8 = torch.tensor(z_ref, dtype=torch.float8_e4m3fn)
            elif in_dtype == 'float8e5':
                z_fp8 = torch.tensor(z_ref, dtype=torch.float8_e5m2)
            else:
                assert "Unsupported float8 dtype"
            z_ref = to_numpy(z_fp8.to(torch.float32))
            w = to_numpy(convert_fp8_to_fp32(w, device, in_dtype))
        z_ref = np.matmul(z_ref, w)
    # compare
    if in_dtype == 'float32':
        # XXX: Somehow there's a larger difference when we use float32
        np.testing.assert_allclose(z_ref, to_numpy(z_tri), rtol=0.01, atol=1e-3)
    elif out_dtype == tl.float16 or in_dtype == 'bfloat16':
        np.testing.assert_allclose(z_ref, to_numpy(z_tri), rtol=0.01, atol=1e-2)
    else:
        # added atol, to loose precision for float16xfloat16->float32 case
        np.testing.assert_allclose(z_ref, to_numpy(z_tri), rtol=0.01, atol=1e-3)
    if not is_cuda():
        return
    # make sure ld/st are vectorized
    ptx = pgm.asm['ptx']
    if (K > 16 or N > 16 or M > 16) and (M * N // (num_warps * 32) >= 4):
        # XXX: skip small sizes because they are not vectorized
        assert 'ld.global.v4' in ptx
        if 'float8' in in_dtype:
            assert 'st.global.v2' in ptx
        else:
            assert 'st.global.v4' in ptx

    is_tcgen5 = (capability[0] == 10) and (num_warps % 4) == 0 and (M % 64) == 0 and (N % 8) == 0

    if in_dtype == 'float32' and input_precision != "ieee":
        if is_tcgen5:
            assert re.search(r'tcgen05.mma.cta_group::1.kind::tf32', ptx)
        else:
            assert re.search(r'[mma|wgmma.mma_async].sync.aligned.m\d+n\d+k8(?:.row.col)?.f32.tf32.tf32', ptx)
    elif in_dtype == 'float16' and out_dtype == tl.float32:
        if is_tcgen5:
            assert re.search(r'tcgen05.mma.cta_group::1.kind::f16', ptx)
        elif capability[0] == 7 and capability[1] == 5:  # Turing
            assert re.search(r'mma.sync.aligned.m\d+n\d+k8(?:.row.col)?.f32.f16.f16', ptx)
        else:
            assert re.search(r'[mma|wgmma.mma_async].sync.aligned.m\d+n\d+k16(?:.row.col)?.f32.f16.f16', ptx)
    elif in_dtype == 'float16' and out_dtype == tl.float16:
        if is_tcgen5:
            assert re.search(r'tcgen05.mma.cta_group::1.kind::f16', ptx)
        elif capability[0] == 7 and capability[1] == 5:  # Turing
            assert re.search(r'mma.sync.aligned.m\d+n\d+k8(?:.row.col)?.f16.f16.f16', ptx)
        else:
            assert re.search(r'[mma|wgmma.mma_async].sync.aligned.m\d+n\d+k16(?:.row.col)?.f16.f16.f16', ptx)
    elif in_dtype == 'int8':
        if capability[0] == 7 and capability[1] == 5:  # Turing
            assert 'mma.sync.aligned.m8n8k16.row.col.satfinite.s32.s8.s8.s32' in ptx
        else:
            assert 'wgmma.mma_async.sync.aligned' in ptx or\
                'mma.sync.aligned.m16n8k32.row.col.satfinite.s32.s8.s8.s32' in ptx
    elif in_dtype == "float8e5" and out_dtype == tl.float32:
        if capability[0] == 9:
            assert 'wgmma.mma_async.sync.aligned.m64n128k32.f32.e5m2.e5m2' in ptx
    elif in_dtype == "float8e4nv" and out_dtype == tl.float32:
        if capability[0] == 9:
            assert 'wgmma.mma_async.sync.aligned.m64n128k32.f32.e4m3.e4m3' in ptx


@pytest.mark.parametrize("M, N, K, col_a, col_b, rhs_scale, mxfp_type, normal_type, num_warps, mma, kpack",
                         [(M, N, K, col_a, col_b, rhs_scale, mxfp_type, normal_type, 4, mma, kpack)
                          for M, N, K in itertools.product([32, 64, 128], [32, 64, 128], [64, 128])
                          for col_a, col_b in itertools.product([True, False], repeat=2)
                          for rhs_scale in [False, True]
                          for mxfp_type in ["e2m1", "e4m3", "e5m2"]
                          for normal_type in ["e4m3", "e5m2", "bf16", "fp16"]
                          for mma in (mma_nonk_sizes if is_hip() else [16])
                          for kpack in ([1, 2] if is_hip() else [1])])
def test_scaled_dot(M, N, K, col_a, col_b, rhs_scale, mxfp_type, normal_type, num_warps, mma, kpack, device):
    if is_cuda():
        cc = torch.cuda.get_device_capability()
        if cc < (8, 9):
            pytest.skip("float8e4nv not supported on CUDA < 8.9")
    if is_hip():
        if not is_hip_cdna():
            pytest.skip("scaled_dot only implemented for HIP CDNA")
        if "e4m3" in (mxfp_type, normal_type):
            if not is_hip_mi300():
                pytest.skip(f"scaled_dot({mxfp_type}, {normal_type}) only implemented for MI300")
        if mma == 16 and K == 64:
            pytest.skip(f"K == {K} too small for mfma {mma} in scaled_dot")

    @triton.jit
    def dot_scale_kernel(a_base, stride_a0, stride_a1, a_scale, b_base, stride_b0, stride_b1, b_scale, out,
                         BLOCK_M: tl.constexpr, BLOCK_N: tl.constexpr, BLOCK_K: tl.constexpr, type_a: tl.constexpr,
                         type_b: tl.constexpr):
        DIV_FACTOR_A: tl.constexpr = 2 if type_a == "e2m1" else 1
        DIV_FACTOR_B: tl.constexpr = 2 if type_b == "e2m1" else 1
        PACKED_BLOCK_K_A: tl.constexpr = BLOCK_K // DIV_FACTOR_A
        PACKED_BLOCK_K_B: tl.constexpr = BLOCK_K // DIV_FACTOR_B
        a_ptr = a_base + tl.arange(0, BLOCK_M)[:, None] * stride_a0 + tl.arange(0,
                                                                                PACKED_BLOCK_K_A)[None, :] * stride_a1
        b_ptr = b_base + tl.arange(0, PACKED_BLOCK_K_B)[:, None] * stride_b0 + tl.arange(0,
                                                                                         BLOCK_N)[None, :] * stride_b1

        a = tl.load(a_ptr)
        b = tl.load(b_ptr)
        SCALE_BLOCK_K: tl.constexpr = BLOCK_K // 32
        if a_scale is not None:
            scale_a_ptr = a_scale + tl.arange(0, BLOCK_M)[:, None] * SCALE_BLOCK_K + tl.arange(0,
                                                                                               SCALE_BLOCK_K)[None, :]
            a_scale = tl.load(scale_a_ptr)
        if b_scale is not None:
            scale_b_ptr = b_scale + tl.arange(0, BLOCK_N)[:, None] * SCALE_BLOCK_K + tl.arange(0,
                                                                                               SCALE_BLOCK_K)[None, :]
            b_scale = tl.load(scale_b_ptr)
        c = tl.dot_scaled(a, a_scale, type_a, b, b_scale, type_b)
        out_ptr = out + tl.arange(0, BLOCK_M)[:, None] * BLOCK_N + tl.arange(0, BLOCK_N)[None, :]
        tl.store(out_ptr, c.to(tl.bfloat16))

    @triton.jit
    def mxfp_upcast_kernel(
        x_ptr,
        scale_ptr,
        mxfp_ptr,
        N,
        e_bits: tl.constexpr,
        m_bits: tl.constexpr,
        to_type: tl.constexpr,
        BLOCK_SIZE: tl.constexpr,
    ):
        # x.shape ==     (N, 32) for fp8 or (N, 16) for fp4
        # scale.shape == (N,)
        # out.shape   == (N, 32)
        is_fp8: tl.constexpr = e_bits + m_bits == 7
        # fp8: BLOCK_SIZE -> BLOCK_SIZE // 32, 32
        # fp4: BLOCK_SIZE // 2 -> BLOCK_SIZE // 32 , 16
        PARALLEL_DIM: tl.constexpr = BLOCK_SIZE // 32
        LAST_DIM: tl.constexpr = 32 if is_fp8 else 16
        LOAD_SIZE: tl.constexpr = LAST_DIM * PARALLEL_DIM

        offsets = (tl.program_id(0) * LOAD_SIZE + tl.arange(0, PARALLEL_DIM)[:, None] * LAST_DIM +
                   tl.arange(0, LAST_DIM)[None, :])
        x = tl.load(x_ptr + offsets, mask=offsets < N * LAST_DIM)

        offsets = tl.program_id(0) * PARALLEL_DIM + tl.arange(0, PARALLEL_DIM)[:, None]
        scale = tl.load(scale_ptr + offsets, mask=offsets < N)
        tl.static_assert(scale.dtype == tl.uint8)
        tl.static_assert(x.dtype == tl.uint8)

        if to_type == tl.bfloat16:
            upcasted_scale = (scale.to(tl.uint16) << 7).to(tl.bfloat16, bitcast=True)
        else:
            tl.static_assert(to_type == tl.float16)
            scale_fp32 = (scale.to(tl.uint32) << 23).to(tl.float32, bitcast=True)
            upcasted_scale = scale_fp32.to(tl.float16)

        to_e_bits: tl.constexpr = 8 if to_type == tl.bfloat16 else 5
        to_m_bits: tl.constexpr = 7 if to_type == tl.bfloat16 else 10
        if is_fp8:
            if e_bits == 5 and m_bits == 2:
                x_f8 = x.to(tl.float8e5, bitcast=True)
                upcasted_x = x_f8.to(to_type)
                # Preserve infs and nans. FIXME Fp8E5M2_to_Bf16 doesn't preserve them!
                non_finite_mask: tl.constexpr = ((1 << e_bits) - 1) << m_bits
                non_finite_mask_16bit: tl.constexpr = ((1 << to_e_bits) - 1) << to_m_bits
                upcasted_x = tl.where(
                    x & non_finite_mask == non_finite_mask,
                    (upcasted_x.to(tl.uint16, bitcast=True) | non_finite_mask_16bit).to(to_type, bitcast=True),
                    upcasted_x,
                )
            else:
                tl.static_assert(e_bits == 4 and m_bits == 3)
                x_f8 = x.to(tl.float8e4nv, bitcast=True)
                upcasted_x = x_f8.to(to_type)
        else:
            to_bias: tl.constexpr = 127 if to_type == tl.bfloat16 else 15
            to_point5: tl.constexpr = 16128 if to_type == tl.bfloat16 else 0x3800
            # e2m1
            em0 = x & 0x7
            em1 = x & 0x70
            x0 = (em0.to(tl.uint16) << (to_m_bits - 1)) | ((x & 0x8).to(tl.uint16) << 12)
            x1 = (em1.to(tl.uint16) << (to_m_bits - 1 - 4)) | ((x & 0x80).to(tl.uint16) << 8)
            # Three cases:
            # 1) x is normal and non-zero: Correct bias
            x0 = tl.where((em0 & 0x6) != 0, x0 + ((to_bias - 1) << to_m_bits), x0)
            x1 = tl.where((em1 & 0x60) != 0, x1 + ((to_bias - 1) << to_m_bits), x1)
            # 2) x is subnormal (x == 0bs001 where s is the sign): Map to +-0.5 in bf16
            x0 = tl.where(em0 == 0x1, to_point5 | (x0 & 0x8000), x0)
            x1 = tl.where(em1 == 0x10, to_point5 | (x1 & 0x8000), x1)
            # 3) x is zero, do nothing
            upcasted_x = tl.interleave(x0, x1).to(to_type, bitcast=True)
        # Multiplication preserves infs and NaNs in upcasted_x
        mxfp = upcasted_x * upcasted_scale
        # If scale is NaN, we encode it as an inf, so we need to correct for that
        mxfp = tl.where(scale == 0xFF, float("nan"), mxfp)

        offsets = tl.program_id(0) * BLOCK_SIZE + tl.arange(0, BLOCK_SIZE)
        tl.store(mxfp_ptr + offsets, tl.ravel(mxfp), mask=offsets < N * 32)

    def dot_scale_ref(x, scale_x, y, scale_y, type_x, type_y):

        def upcast(v, scale, type, comp_dtype, transposed):
            if scale is None:
                type = {
                    "e4m3": torch.float8_e4m3fn,
                    "e5m2": torch.float8_e5m2,
                    "bf16": torch.bfloat16,
                    "fp16": torch.float16,
                }[type]
                return v.view(type).to(comp_dtype)
            e_bits, m_bits = {"e2m1": (2, 1), "e4m3": (4, 3), "e5m2": (5, 2)}[type]
            # Packing is always on the K dimension so we transpose before upcasting then transpose back.
            if transposed:
                v = v.mT.contiguous()
            v = v.contiguous()
            v_upcast = v.new_empty(scale.shape[:-1] + (32 * scale.shape[-1], ), dtype=comp_dtype)
            N = v_upcast.numel()
            BLOCK_SIZE = 512
            grid = ((N + BLOCK_SIZE - 1) // BLOCK_SIZE, )
            comp_dtype = tl.float16 if comp_dtype == torch.float16 else tl.bfloat16
            mxfp_upcast_kernel[grid](v, scale, v_upcast, scale.numel(), e_bits, m_bits, comp_dtype, BLOCK_SIZE,
                                     num_warps=num_warps)
            assert v_upcast.isfinite().all()
            if transposed:
                v_upcast = v_upcast.mT
            return v_upcast

        # Upcast to fp16 if one of the input is fp16
        comp_dtype = torch.float16 if "fp16" in (type_x, type_y) else torch.bfloat16

        x_upcast = upcast(x, scale_x, type_x, comp_dtype, False)
        y_upcast = upcast(y, scale_y, type_y, comp_dtype, True)

        class AccumulateInFp32:

            def __enter__(self):
                self.prev_value = torch.backends.cuda.matmul.allow_bf16_reduced_precision_reduction
                torch.backends.cuda.matmul.allow_bf16_reduced_precision_reduction = False

            def __exit__(self, exc_type, exc_val, exc_tb):
                torch.backends.cuda.matmul.allow_bf16_reduced_precision_reduction = self.prev_value

        with AccumulateInFp32():
            return torch.matmul(x_upcast, y_upcast)

    comp_dtype = torch.float16 if normal_type == "fp16" else torch.bfloat16
    # The max exponent we use to initialize data in the x/y and associated scale tensor to avoid
    # overflow when scaling.
    comp_dtype_max_exp = 6 if normal_type == "fp16" else 15

    torch.manual_seed(0)

    def make_arg(shape, ty, col_major=False):
        if col_major:
            shape = shape[:-2] + (shape[-1], shape[-2])
        if ty == "bf16" or ty == "fp16":
            ret = torch.randn(shape, dtype=comp_dtype, device=device)
            # Clamp to avoid relative error issues
            ret.clamp_(-2**comp_dtype_max_exp, 2**comp_dtype_max_exp - 1)
        else:
            ret = torch.randint(256, shape, dtype=torch.uint8, device=device)
        if col_major:
            ret = ret.mT
        return ret

    type_a = normal_type if rhs_scale else mxfp_type
    type_b = mxfp_type if rhs_scale else normal_type

    DIV_FACTOR_A = 2 if type_a == "e2m1" else 1
    DIV_FACTOR_B = 2 if type_b == "e2m1" else 1
    x = make_arg((M, K // DIV_FACTOR_A), type_a, col_major=col_a)
    y = make_arg((K // DIV_FACTOR_B, N), type_b, col_major=col_b)

    min_scale, max_scale = (0, 142) if comp_dtype == torch.bfloat16 else (124, 131)
    scale_x = torch.randint(min_scale, max_scale + 1, (M, K // 32), dtype=torch.uint8, device=device)
    scale_y = torch.randint(min_scale, max_scale + 1, (N, K // 32), dtype=torch.uint8, device=device)
    if rhs_scale:
        scale_x = None
    else:
        scale_y = None

    def make_finite(x, dtype):
        # e5m2 has too many non-finite values when sampled uniformly (1 / 32) and
        # Fp8E5M2_to_Bf16 doesn't preserve NaNs (fixme)
        if dtype not in ("e5m2", "e4m3"):
            return x
        if dtype == "e5m2" and comp_dtype == torch.float16:
            x = x & 0xB
        mask = 0x7C if dtype == "e5m2" else 0x7F
        finite = torch.arange(x.numel(), device=device, dtype=torch.uint8).reshape_as(x) % mask
        x_finite = torch.where(x & mask == mask, finite | (0x80 & x), x)
        x.copy_(x_finite)
        return x

    x = make_finite(x, type_a)
    y = make_finite(y, type_b)
    kernel_kwargs = {"num_warps": num_warps}
    if is_hip():
        kernel_kwargs["kpack"] = kpack
        kernel_kwargs["matrix_instr_nonkdim"] = mma
    z = x.new_empty((M, N), dtype=comp_dtype)
    pgm = dot_scale_kernel[(1, )](x, *x.stride(), scale_x, y, *y.stride(), scale_y, z, M, N, K, type_a, type_b,
                                  **kernel_kwargs)
    z_ref = dot_scale_ref(x, scale_x, y, scale_y, type_a, type_b)
    # Bigger tolerance for AMD MI200 devices.
    # MI200 devices use reduced precision fp16 and bf16 and flush input and output denormal values
    # to zero. Detailed info is at:
    # https://pytorch.org/docs/stable/notes/numerical_accuracy.html#reduced-precision-fp16-and-bf16-gemms-and-convolutions-on-amd-instinct-mi200-devices
    atol = 2e-4 if is_hip_mi200() else 1e-5
    rtol = 2e-2 if is_hip_mi200() else 1e-2
    torch.testing.assert_close(z, z_ref, atol=atol, rtol=rtol)

    # make sure ld/st are vectorized
    if is_cuda():
        ptx = pgm.asm['ptx']
        if (max(M, N) * K) // (num_warps * 32) >= 4:
            assert 'ld.global.v4' in ptx
        if M * N // (num_warps * 32) >= 4:
            assert 'st.global.v4' in ptx
        assert re.search(r'(mma|wgmma.mma_async).sync.aligned.m\d+n\d+k16(?:.row.col)?.f32.(f|bf)16.(f|bf)16', ptx)


@pytest.mark.interpreter
@pytest.mark.parametrize("B, num_warps, M, N, K, BLOCK_M, BLOCK_N, in_dtype_str, out_dtype_str",
                         [(B, num_warps, M, N, K, BLOCK_M, BLOCK_N, in_dtype_str, out_dtype_str)
                          for B in [1, 2, 4, 8]
                          for num_warps in [1, 2, 4, 8, 16]
                          for BLOCK_M, BLOCK_N in [(32, 32)]
                          for M, N, K in [(64, 64, 64), (32, 32, 32)]
                          for in_dtype_str, out_dtype_str in [('int8', 'int8'), ('float16', 'float16'),
                                                              ('float16', 'float32'), ('float32', 'float32')]] +
                         # Large block sizes
                         [(4, 4, 128, 128, 64, 64, 64, 'float16', 'float16')] +
                         # Small block sizes
                         [(B, num_warps, M, N, K, BLOCK_M, BLOCK_N, in_dtype_str, out_dtype_str)
                          for B in [1, 2, 8]
                          for num_warps in [1, 2, 4]
                          for BLOCK_M, BLOCK_N in [(1, 32), (32, 2), (8, 8), (8, 16)]
                          for M, N, K in [(32, 32, 32)]
                          for in_dtype_str, out_dtype_str in [('float16', 'float16'), ('float32', 'float32')]])
def test_dot3d(B, num_warps, M, N, K, BLOCK_M, BLOCK_N, in_dtype_str, out_dtype_str, device):
    if is_hip():
        # hip does not support tf32 precision, so use ieee for all tests
        input_precision = "ieee"
        arch = triton.runtime.driver.active.get_current_target().arch
        if "gfx11" in arch or "gfx12" in arch:
            if in_dtype_str == "float32":
                pytest.skip(f"{in_dtype_str} is not supported in WMMA dot, FMA does not support dot3d")
            if out_dtype_str == "float16":
                pytest.skip(f"{out_dtype_str} has low precision in WMMA dot")
    else:
        input_precision = "tf32" if (is_cuda() or is_xpu()) and in_dtype_str == 'float32' else "ieee"
        if is_xpu():
            if (BLOCK_M < 8 or BLOCK_N < 16):
                pytest.xfail("XPU: small dots are not supported")
        elif not is_interpreter() and (BLOCK_M < 16 or BLOCK_N < 16):
            pytest.skip("small dots are supported only on HIP at the moment")

    if B == 8 and M == 64 and in_dtype_str == "float32" and out_dtype_str == "float32":
        if not is_interpreter() and triton.runtime.driver.active.utils.get_device_properties(
                triton.runtime.driver.active.get_current_device())["max_shared_mem"] < 131072:
            pytest.skip(
                "Skipping tests with B = 8, M = 64, in_type = float32, out_type = float32 due to insufficient shared memory (less than 128 KB per SM) on this GPU."
            )

    @triton.jit
    def kernel(
        q_ptr,
        k_ptr,
        o_ptr,
        stride_qb,
        stride_qm,
        stride_qk,
        stride_kb,
        stride_kk,
        stride_kn,
        stride_ob,
        stride_om,
        stride_on,
        BLOCK_B: tl.constexpr,
        BLOCK_M: tl.constexpr,
        BLOCK_N: tl.constexpr,
        BLOCK_K: tl.constexpr,
        INPUT_PRECISION: tl.constexpr,
        out_dtype: tl.constexpr = tl.float32,
    ):
        startm = tl.program_id(0) * BLOCK_M
        startn = tl.program_id(1) * BLOCK_N
        offs_b = tl.arange(0, BLOCK_B)
        offs_m = startm + tl.arange(0, BLOCK_M)
        offs_n = startn + tl.arange(0, BLOCK_N)
        offs_k = tl.arange(0, BLOCK_K)
        q_ptrs = q_ptr + offs_b[:, None, None] * stride_qb + offs_m[None, :, None] * stride_qm + offs_k[
            None, None, :] * stride_qk
        k_ptrs = k_ptr + offs_b[:, None, None] * stride_kb + offs_k[None, :, None] * stride_kk + offs_n[
            None, None, :] * stride_kn
        q = tl.load(q_ptrs)
        k = tl.load(k_ptrs)
        qk = tl.dot(q, k, input_precision=INPUT_PRECISION, out_dtype=out_dtype)
        o_ptrs = o_ptr + offs_b[:, None, None] * stride_ob + offs_m[None, :, None] * stride_om + offs_n[
            None, None, :] * stride_on
        tl.store(o_ptrs, qk)

    if out_dtype_str == 'int8':
        out_dtype = tl.int8
    elif out_dtype_str == 'float16':
        out_dtype = tl.float16
    else:
        out_dtype = tl.float32

    rs = RandomState(17)
    x = numpy_random((B, M, K), dtype_str=in_dtype_str, rs=rs)
    y = numpy_random((B, K, N), dtype_str=in_dtype_str, rs=rs)
    if in_dtype_str == 'int8':
        out = numpy_random((B, M, N), dtype_str='int32', rs=rs)
    else:
        if is_hip() and (BLOCK_M < 16 or BLOCK_N < 16) and out_dtype_str == 'float16':
            # float16 accumulator in FMA dot loose precision too fast
            x *= 0.1
            y *= 0.1
        out = numpy_random((B, M, N), dtype_str=out_dtype_str, rs=rs)

    x_tri = to_triton(x, device=device)
    y_tri = to_triton(y, device=device)
    out_tri = to_triton(out, device=device)

    BLOCK_B = B
    BLOCK_K = K

    grid = (
        triton.cdiv(M, BLOCK_M),
        triton.cdiv(N, BLOCK_N),
    )
    kernel[grid](
        x_tri,
        y_tri,
        out_tri,
        x_tri.stride(0),
        x_tri.stride(1),
        x_tri.stride(2),
        y_tri.stride(0),
        y_tri.stride(1),
        y_tri.stride(2),
        out_tri.stride(0),
        out_tri.stride(1),
        out_tri.stride(2),
        BLOCK_B=BLOCK_B,
        BLOCK_M=BLOCK_M,
        BLOCK_N=BLOCK_N,
        BLOCK_K=BLOCK_K,
        INPUT_PRECISION=input_precision,
        out_dtype=out_dtype,
        num_warps=num_warps,
    )

    if in_dtype_str == 'int8':
        out_ref = np.matmul(x.astype(np.float32), y.astype(np.float32)).astype(np.int32)
    else:
        out_ref = np.matmul(x, y)
    np.testing.assert_allclose(out_ref, to_numpy(out_tri), rtol=0.01, atol=1e-2)


@pytest.mark.parametrize('in_dtype', ['float32'])
def test_dot_mulbroadcasted(in_dtype, device):
    if is_cuda():
        capability = torch.cuda.get_device_capability()
        if capability[0] < 8:
            pytest.skip("Requires sm >= 80 to run")

    @triton.jit
    def kernel(Z, X, Y, M: tl.constexpr, N: tl.constexpr, K: tl.constexpr, BM: tl.constexpr, BN: tl.constexpr,
               BK: tl.constexpr):
        pidn = tl.program_id(1)
        pidm = tl.program_id(0)
        offm = tl.arange(0, BM)[:, None]
        offn = tl.arange(0, BN)[None, :]
        offak = tl.arange(0, BK)[None, :]
        offbk = tl.arange(0, BK)[:, None]
        acc = tl.full((BM, BN), 0.0, tl.float32)
        for ridx5 in range(0, K // BK):
            x = tl.load(X + ((pidm * K * BM) + (offm * K) + (ridx5 * BK) + offak))
            y = tl.load(Y + ((pidn * BN) + (offbk * N) + (ridx5 * N * BK) + offn))
            x = tl.expand_dims(x, axis=2)
            y = tl.expand_dims(y, axis=0)
            t = tl.sum(x * y, axis=1)
            acc = t + acc
        tl.store(Z + ((pidm * BM * N) + (pidn * BN) + (offm * N) + offn), acc)

    M, N, K = 256, 192, 160
    BM, BN, BK = 128, 32, 32
    rs = RandomState(17)
    x = numpy_random((M, K), dtype_str=in_dtype, rs=rs)
    y = numpy_random((K, N), dtype_str=in_dtype, rs=rs)
    x = x * 0.1
    y = y * 0.1
    z = numpy_random((M, N), dtype_str=in_dtype, rs=rs)
    x_tri = to_triton(x, device=device)
    y_tri = to_triton(y, device=device)
    z_tri = to_triton(z, device=device)
    grid = M // BM, N // BN
    h = kernel[grid](z_tri, x_tri, y_tri, M, N, K, BM, BN, BK)
    z_ref = np.matmul(x, y)
    np.testing.assert_allclose(z_ref, to_numpy(z_tri), atol=0.01)

    if not is_cuda():
        return
    assert "tt.dot" in h.asm['ttir']
    # When using MMAv3, we will not pipeline the load op for Y, as the loaded
    # value is in rowmajor. But MMAv3 requires its second operand is in colmajor
    # because transpose is not supported for MMAv3 with float32 input.
    if capability[0] == 9:
        assert re.search(r"ttg.async_wait %.* {num = 1 : i32}", h.asm["ttgir"]) is not None
    else:
        assert re.search(r"ttg.async_wait %.* {num = 2 : i32}", h.asm["ttgir"]) is not None


@pytest.mark.interpreter
@pytest.mark.parametrize("dtype_str", int_dtypes + uint_dtypes + float_dtypes + ['bfloat16'])
@pytest.mark.parametrize("shape", [(), (1, ), (128, )])
def test_full(dtype_str, shape, device):
    if dtype_str in uint_dtypes and not hasattr(torch, dtype_str):
        # PyTorch only has unsigned 8, but not 16, 32, or 64
        dtype = getattr(torch, dtype_str[1:])  # uintx -> intx
    else:
        dtype = getattr(torch, dtype_str)
    check_type_supported(dtype, device)  # bfloat16 on cc < 80 will not be tested

    @triton.jit
    def kernel_static(out):
        a = GENERATE_TEST_HERE
        tl.static_assert(a.shape == SHAPE)
        out_ptr = out + tl.arange(0, 128)[:]
        tl.store(out_ptr, a)

    @triton.jit
    def kernel_dynamic(out, val, dtype: tl.constexpr):
        a = tl.full(SHAPE, val, dtype)
        tl.static_assert(a.shape == SHAPE)
        out_ptr = out + tl.arange(0, 128)[:]
        tl.store(out_ptr, a)

    kernel_static_patched = patch_kernel(kernel_static, {
        'GENERATE_TEST_HERE': f"tl.full({shape}, 2, tl.{dtype_str})",
        'SHAPE': str(list(shape)),
    })
    out_static = torch.zeros((128), dtype=dtype, device=device)
    kernel_static_patched[(1, )](out_static)
    assert torch.all(out_static == 2)

    kernel_dynamic_patched = patch_kernel(kernel_dynamic, {'SHAPE': str(list(shape))})
    out_dynamic = torch.zeros((128), dtype=dtype, device=device)
    kernel_dynamic_patched[(1, )](out_dynamic, 2, getattr(triton.language, dtype_str))
    assert torch.all(out_dynamic == 2)


@pytest.mark.parametrize("literal, dtype_str", [(1e+50, "f64"), (1e+10, "f32"), (1.0, "f32"), ('float("inf")', "f32"),
                                                ('float("-inf")', "f32"), ('float("nan")', "f32"),
                                                ('float("-nan")', "f32"), (0., "f32"), (5, "i32"), (2**40, "i64")])
def test_constexpr(literal, dtype_str, device):

    @triton.jit
    def kernel(out_ptr):
        val = GENERATE_TEST_HERE
        tl.store(out_ptr.to(tl.pointer_type(val.dtype)), val)

    kernel_patched = patch_kernel(kernel, {'GENERATE_TEST_HERE': f"{literal}"})
    out = torch.zeros((1, ), dtype=torch.float32, device=device)
    h = kernel_patched[(1, )](out)
    assert re.search(r"arith.constant .* : " + dtype_str, h.asm["ttir"]) is not None


@triton.jit
def pass_const(a, b, choose_b):
    if choose_b:
        return b
    else:
        return a


@pytest.mark.parametrize("choose_const", [True, False])
@pytest.mark.parametrize("constexpr", [True, False])
@pytest.mark.parametrize("mode", ["direct", "call", "ternary", "if"])
def test_const(device, choose_const, constexpr, mode):

    @triton.jit(do_not_specialize=["choose_const"])
    def kernel(in_ptr: tl.const, out, c_out: tl.const, choose_const, n_elems: tl.int32, BLOCK_SIZE: tl.constexpr):
        offsets = tl.arange(0, BLOCK_SIZE)
        mask = offsets < n_elems
        val = tl.load(in_ptr + offsets, mask=mask)
        LOSE_TAIL
        tl.store(final_out + offsets, val, mask=mask)

    @triton.jit
    def kernel_constexpr(in_ptr: tl.const, out, c_out: tl.const, choose_const: tl.constexpr, n_elems: tl.int32,
                         BLOCK_SIZE: tl.constexpr):
        offsets = tl.arange(0, BLOCK_SIZE)
        mask = offsets < n_elems
        val = tl.load(in_ptr + offsets, mask=mask)
        LOSE_TAIL
        tl.store(final_out + offsets, val, mask=mask)

    if mode == "direct":
        if choose_const:
            LOSE_TAIL = "final_out = c_out"
        else:
            LOSE_TAIL = "final_out = out"
    elif mode == "call":
        LOSE_TAIL = "final_out = pass_const(out, c_out, choose_const)"
    elif mode == "ternary":
        LOSE_TAIL = "final_out = c_out if choose_const else out"
    elif mode == "if":
        LOSE_TAIL = """
    if choose_const:
        final_out = c_out
    else:
        final_out = out
"""

    SIZE = 128
    input = torch.randn((SIZE, ), dtype=torch.float32, device=device)
    output = torch.zeros((SIZE, ), dtype=torch.float32, device=device)
    patched_kernel = patch_kernel(kernel_constexpr if constexpr else kernel, {'LOSE_TAIL': LOSE_TAIL, 'CONSTEXPR': ''})

    expect_fail = (not constexpr and mode != "direct") or choose_const
    if expect_fail:
        with pytest.raises(triton.CompilationError) as exc_info:
            patched_kernel[(1, )](input, output, output, choose_const, SIZE, SIZE)
        if constexpr:
            error = "Cannot store to a constant pointer"
        else:
            if mode == "call":
                error = "Inconsistent return types"
            elif mode == "if":
                error = "Mismatched type for final_out"
            elif mode == "ternary":
                error = "Ternary expression with dynamic condition has inconsistent type"
            else:
                assert mode == "direct" and choose_const
                error = "Cannot store to a constant pointer"
        error_msg = exc_info.value.error_message or str(exc_info.value.__cause__)
        assert error in error_msg, "Wrong error message!"
    else:
        patched_kernel[(1, )](input, output, output, choose_const, SIZE, SIZE)
        assert torch.all(input == output)


@pytest.mark.interpreter
@pytest.mark.parametrize("dtype_str", ['float32', 'float16'])
def test_dot_without_load(dtype_str, device):

    @triton.jit
    def _kernel(out):
        a = GENERATE_TEST_HERE
        b = GENERATE_TEST_HERE
        c = tl.dot(a, b)
        out_ptr = out + tl.arange(0, 32)[:, None] * 32 + tl.arange(0, 32)[None, :]
        tl.store(out_ptr, c)

    kernel = patch_kernel(_kernel, {'GENERATE_TEST_HERE': f"tl.full((32, 32), 1.0, tl.{dtype_str})"})
    a = torch.ones((32, 32), dtype=getattr(torch, dtype_str), device=device)
    b = torch.ones((32, 32), dtype=getattr(torch, dtype_str), device=device)
    out_ref = torch.matmul(a, b)
    out = torch.zeros((32, 32), dtype=getattr(torch, dtype_str), device=device)
    kernel[(1, )](out)
    assert torch.all(out == out_ref)


# ---------------
# test arange
# ---------------


@pytest.mark.interpreter
@pytest.mark.parametrize("start", [0, 1, 7, 16])
@pytest.mark.parametrize("num_ctas", num_ctas_list)
def test_arange(start, num_ctas, device):
    BLOCK = 128
    z_tri = torch.empty(BLOCK, dtype=torch.int32, device=device)

    @triton.jit
    def _kernel(z, BLOCK: tl.constexpr, START: tl.constexpr, END: tl.constexpr):
        off = tl.arange(0, BLOCK)
        val = tl.arange(START, END)
        tl.store(z + off, val)

    _kernel[(1, )](z_tri, START=start, END=start + BLOCK, BLOCK=BLOCK, num_ctas=num_ctas)
    z_ref = torch.arange(start, BLOCK + start, dtype=torch.int32, device=device)
    np.testing.assert_allclose(to_numpy(z_tri), to_numpy(z_ref))


# ---------------
# test load
# ---------------


@pytest.mark.interpreter
@pytest.mark.parametrize("dtype_str, size, size_diff, other", [(dtype_str, size, size_diff, other)
                                                               for dtype_str in torch_dtypes
                                                               for size in [128, 512]
                                                               for size_diff in [0, 1, 2, 3, 4]
                                                               for other in [None, 0, 1]])
@pytest.mark.parametrize("num_ctas", num_ctas_list)
def test_masked_load(dtype_str, size, size_diff, other, num_ctas, device):
    dtype = getattr(torch, dtype_str)
    check_type_supported(dtype, device)  # bfloat16 on cc < 80 will not be tested

    input_size = size - size_diff
    output_size = size
    if dtype_str == 'bool':
        input = torch.randint(0, 2, (input_size, ), dtype=dtype, device=device)
    elif dtype_str in int_dtypes or dtype_str in uint_dtypes:
        input = torch.randint(0, 127, (input_size, ), dtype=dtype, device=device)
    else:
        input = torch.rand(input_size, dtype=dtype, device=device)
    output = torch.zeros((output_size, ), dtype=dtype, device=device)

    @triton.jit
    def _kernel(in_ptr, out_ptr, in_size: tl.constexpr, out_size: tl.constexpr):
        in_offsets = tl.arange(0, out_size)
        # Load inputs.
        x = GENERATE_TEST_HERE
        # Store output
        output_offsets = tl.arange(0, out_size)
        tl.store(out_ptr + output_offsets, x)

    other_str = f", other={other}" if other else ""
    mask_str = f"mask=in_offsets < in_size{other_str}" if size_diff > 0 else "None"
    kernel = patch_kernel(_kernel, {'GENERATE_TEST_HERE': f"tl.load(in_ptr + in_offsets, {mask_str})"})
    kernel[(1, )](input, output, input_size, output_size, num_ctas=num_ctas)

    reference_out = torch.cat((input, torch.full((size_diff, ), other if other else 0, dtype=dtype, device=device)))
    torch.testing.assert_close(output, reference_out)


@pytest.mark.interpreter
@pytest.mark.parametrize("num_ctas", num_ctas_list)
@pytest.mark.parametrize("mask_val", [True, False])
@pytest.mark.parametrize("other_val", [0, 1])
def test_masked_load_scalar(num_ctas, mask_val, other_val, device):
    input_val = 4.0
    size = 128
    dtype = torch.float32
    input = torch.full((size, ), input_val, dtype=dtype, device=device)
    output = torch.zeros((size, ), dtype=dtype, device=device)

    @triton.jit
    def kernel(in_ptr, out_ptr, size: tl.constexpr, mask: tl.constexpr, other: tl.constexpr):
        offsets = tl.arange(0, size)
        x = tl.load(in_ptr + offsets, mask=mask, other=other)
        tl.store(out_ptr + offsets, x)

    kernel[(1, )](input, output, size, mask_val, other_val, num_ctas=num_ctas)

    if mask_val:
        reference_out = torch.full((size, ), input_val, dtype=dtype, device=device)
    else:
        reference_out = torch.full((size, ), other_val, dtype=dtype, device=device)

    torch.testing.assert_close(output, reference_out)


# Testing masked loads with a copy to shared memory.
# FIXME: Shape too small for ldmatrix when num_ctas=4
@pytest.mark.interpreter
@pytest.mark.parametrize("dtype", [torch.bfloat16, torch.float16, torch.float32])
def test_masked_load_shared_memory(dtype, device):

    check_type_supported(dtype, device)  # bfloat16 on cc < 80 will not be tested

    M = 32
    N = 32
    K = 16

    in1 = torch.rand((M, K), dtype=dtype, device=device)
    in2 = torch.rand((K, N), dtype=dtype, device=device)
    out = torch.zeros((M, N), dtype=dtype, device=device)

    @triton.jit
    def _kernel(in1_ptr, in2_ptr, output_ptr, in_stride, in2_stride, out_stride, in_numel, in2_numel, out_numel,
                M: tl.constexpr, N: tl.constexpr, K: tl.constexpr):

        M_offsets = tl.arange(0, M)
        N_offsets = tl.arange(0, N)
        K_offsets = tl.arange(0, K)

        in_offsets = M_offsets[:, None] * in_stride + K_offsets[None, :]
        in2_offsets = K_offsets[:, None] * in2_stride + N_offsets[None, :]

        # Load inputs.
        x = tl.load(in1_ptr + in_offsets, mask=in_offsets < M * K)
        w = tl.load(in2_ptr + in2_offsets, mask=in2_offsets < K * N)

        # Without a dot product the memory doesn't get promoted to shared.
        o = tl.dot(x, w, out_dtype=tl.float32)

        # Store output
        output_offsets = M_offsets[:, None] * out_stride + N_offsets[None, :]
        tl.store(output_ptr + output_offsets, o, mask=output_offsets < M * N)

    pgm = _kernel[(1, )](in1, in2, out, in1.stride()[0], in2.stride()[0], out.stride()[0], in1.numel(), in2.numel(),
                         out.numel(), M=M, N=N, K=K)

    reference_out = torch.matmul(in1, in2)
    torch.testing.assert_close(out, reference_out, atol=1e-2, rtol=0)


@pytest.mark.interpreter
@pytest.mark.parametrize("cache", ["", ".ca", ".cg", ".cv"])
def test_load_cache_modifier(cache, device):
    src = torch.empty(128, device=device)
    dst = torch.empty(128, device=device)

    @triton.jit
    def _kernel(dst, src, CACHE: tl.constexpr):
        offsets = tl.arange(0, 128)
        x = tl.load(src + offsets, cache_modifier=CACHE)
        tl.store(dst + offsets, x)

    pgm = _kernel[(1, )](dst, src, CACHE=cache)

    if is_hip():
        target_arch = get_arch()
        # TODO: support testing for remaining architectures
        if 'gfx94' not in target_arch:
            return
        amdgcn = pgm.asm['amdgcn']
        cg_cache_modifier_str = 'nt'
        cv_cache_modifier_str = 'sc0 sc1'
        buffer_load_line = [line for line in amdgcn.splitlines() if "buffer_load" in line]
        global_load_line = [line for line in amdgcn.splitlines() if "global_load" in line]
        if cache == '' or cache == '.ca':
            assert cg_cache_modifier_str not in (global_load_line[0] if global_load_line else buffer_load_line[0])
        if cache == '.cg':
            assert cg_cache_modifier_str in global_load_line[0]
        if cache == '.cv':
            assert cv_cache_modifier_str in global_load_line[0]

    if is_cuda():
        ptx = pgm.asm['ptx']
        if cache == '':
            assert 'ld.global.ca' not in ptx
            assert 'ld.global.cg' not in ptx
        if cache == '.cg':
            assert 'ld.global.cg' in ptx
            assert 'ld.global.ca' not in ptx
        if cache == '.ca':
            assert 'ld.global.ca' in ptx
            assert 'ld.global.cg' not in ptx


@pytest.mark.interpreter
@pytest.mark.parametrize("N", [16, 10, 11, 1024])
@pytest.mark.parametrize("num_ctas", num_ctas_list)
def test_vectorization(N, num_ctas, device):
    block_size = 1024 * num_ctas
    src = torch.randn(block_size, device=device)
    dst = torch.empty(block_size, device=device)

    @triton.jit
    def _kernel(dst, src, N, BLOCK_SIZE: tl.constexpr):
        offsets = tl.program_id(0) * BLOCK_SIZE + tl.arange(0, BLOCK_SIZE)
        x = tl.load(src + offsets, mask=offsets < N)
        tl.store(dst + offsets, x, mask=offsets < N)

    pgm = _kernel[(1, )](dst, src, N=N, BLOCK_SIZE=block_size)

    if not is_cuda():
        return

    ptx = pgm.asm["ptx"]
    if N % 16 == 0:
        assert "ld.global.v4.b32" in ptx
    else:
        assert "ld.global.b32" in ptx
    torch.testing.assert_close(dst[:N], src[:N], atol=1e-6, rtol=0)


@pytest.mark.interpreter
@pytest.mark.parametrize("has_hints", [False, True])
def test_vectorization_hints(has_hints, device):
    src = torch.empty(1024, device=device)
    dst = torch.empty(1024, device=device)
    off = torch.zeros(1, device=device, dtype=torch.int32)

    @triton.jit
    def _kernel(dst, src, off, N, BLOCK_SIZE: tl.constexpr, HINT: tl.constexpr):
        offsets = tl.program_id(0) * BLOCK_SIZE + tl.arange(0, BLOCK_SIZE)
        offsets = offsets + tl.load(off)
        if HINT:
            tl.max_contiguous(tl.multiple_of(offsets, 1024), 1024)
        x = tl.load(src + offsets, mask=offsets < N)
        tl.store(dst + offsets, x, mask=offsets < N)

    pgm = _kernel[(1, )](dst, src, off, N=1024, BLOCK_SIZE=src.shape[0], HINT=has_hints)
    if not is_cuda():
        return

    ptx = pgm.asm["ptx"]
    if has_hints:
        assert "ld.global.v4.b32" in ptx
    else:
        assert "ld.global.v4.b32" not in ptx


@pytest.mark.interpreter
def test_assume(device):

    @triton.jit
    def _kernel(out_ptr, N: tl.constexpr, BLOCK_N: tl.constexpr):
        current_size = N - tl.program_id(0) * BLOCK_N
        tl.assume(current_size >= BLOCK_N)
        if current_size >= 128:
            tl.store(out_ptr + tl.program_id(0), current_size)
        else:
            tl.store(out_ptr + tl.program_id(0), current_size + 101024)

    output = torch.zeros(1024 // 128, device=device)
    pgm = _kernel[(1024 // 128, )](output, N=1024, BLOCK_N=128)

    if is_interpreter():
        return

    assert 'llvm.assume' in pgm.asm['llir']


# ---------------
# test store
# ---------------


@pytest.mark.interpreter
@pytest.mark.parametrize("cache", ["", ".wb", ".cg", ".cs", ".wt"])
def test_store_cache_modifier(cache, device):
    src = torch.empty(128, device=device)
    dst = torch.empty(128, device=device)

    @triton.jit
    def _kernel(dst, src, CACHE: tl.constexpr):
        offsets = tl.arange(0, 128)
        x = tl.load(src + offsets)
        tl.store(dst + offsets, x, cache_modifier=CACHE)

    pgm = _kernel[(1, )](dst, src, CACHE=cache)

    if is_hip():
        target_arch = get_arch()
        # TODO: support testing for remaining architectures
        if 'gfx94' not in target_arch:
            return
        amdgcn = pgm.asm['amdgcn']
        cs_cache_modifier_str = 'nt'
        wt_cache_modifier_str = 'sc0 sc1'
        global_store_line = [line for line in amdgcn.splitlines() if "global_store" in line]
        if not global_store_line:
            return
        if cache == '' or cache == '.cg':
            assert cs_cache_modifier_str not in global_store_line[0]
            assert wt_cache_modifier_str not in global_store_line[0]
        if cache == '.cs':
            assert cs_cache_modifier_str in global_store_line[0]
            assert wt_cache_modifier_str not in global_store_line[0]
        if cache == '.wt':
            assert cs_cache_modifier_str not in global_store_line[0]
            assert wt_cache_modifier_str in global_store_line[0]

    if is_cuda():
        ptx = pgm.asm['ptx']
        if cache == '':
            assert 'st.global.wb' not in ptx
            assert 'st.global.cg' not in ptx
            assert 'st.global.cs' not in ptx
            assert 'st.global.wt' not in ptx
        if cache == '.wb':
            assert 'st.global.wb' in ptx
            assert 'st.global.cg' not in ptx
            assert 'st.global.cs' not in ptx
            assert 'st.global.wt' not in ptx
        if cache == '.cg':
            assert 'st.global.wb' not in ptx
            assert 'st.global.cg' in ptx
            assert 'st.global.cs' not in ptx
            assert 'st.global.wt' not in ptx
        if cache == '.cs':
            assert 'st.global.wb' not in ptx
            assert 'st.global.cg' not in ptx
            assert 'st.global.cs' in ptx
            assert 'st.global.wt' not in ptx
        if cache == '.wt':
            assert 'st.global.wb' not in ptx
            assert 'st.global.cg' not in ptx
            assert 'st.global.cs' not in ptx
            assert 'st.global.wt' in ptx


@pytest.mark.interpreter
@pytest.mark.parametrize("eviction_policy", ["", "evict_last", "evict_first"])
def test_store_eviction_policy(eviction_policy, device):
    src = torch.empty(128, device=device)
    dst = torch.empty(128, device=device)

    @triton.jit
    def _kernel(dst, src, POLICY: tl.constexpr):
        offsets = tl.arange(0, 128)
        x = tl.load(src + offsets)
        tl.store(dst + offsets, x, eviction_policy=POLICY)

    if not is_cuda():
        return
    pgm = _kernel[(1, )](dst, src, POLICY=eviction_policy)
    ptx = pgm.asm['ptx']
    if eviction_policy == '':
        assert 'evict_last' not in ptx
        assert 'evict_first' not in ptx
    if eviction_policy == 'evict_last':
        assert 'evict_last' in ptx
        assert 'evict_first' not in ptx
    if eviction_policy == 'evict_first':
        assert 'evict_last' not in ptx
        assert 'evict_first' in ptx


# ---------------
# test default
# ---------------
# TODO: can't be local to test_default


@triton.jit
def _impl(value=10):
    return value


@pytest.mark.interpreter
def test_default(device):
    value = 5
    ret0 = torch.zeros(1, dtype=torch.int32, device=device)
    ret1 = torch.zeros(1, dtype=torch.int32, device=device)

    @triton.jit
    def _kernel(ret0, ret1, value=3):
        tl.store(ret0, _impl())
        tl.store(ret1, _impl(value))

    _kernel[(1, )](ret0, ret1, value)
    assert ret0.item() == 10
    assert ret1.item() == value

    _kernel[(1, )](ret0, ret1)
    assert ret0.item() == 10
    assert ret1.item() == 3


# ---------------
# test noop
# ----------------


@pytest.mark.interpreter
def test_noop(device):

    @triton.jit
    def kernel(x):
        pass

    x = to_triton(numpy_random((1, ), dtype_str='int32'), device=device)
    kernel[(1, )](x)


@pytest.mark.parametrize("device", ['xpu', 'cpu', 'cpu_pinned'])
def test_pointer_arguments(device):
    if is_xpu() and device in ['cpu_pinned']:
        pytest.xfail("RuntimeError: Pinned memory requires CUDA.")

    @triton.jit
    def kernel(x):
        pass

    pin_memory = 'pinned' in device
    x = torch.empty(1024, device=device.split('_')[0], pin_memory=pin_memory)
    if device == "cpu":
        with pytest.raises(ValueError):
            kernel[(1, )](x)
    else:
        kernel[(1, )](x)


@pytest.mark.parametrize("value, value_type", [(-1, 'i32'), (0, 'i32'), (-2**31, 'i32'), (2**31 - 1, 'i32'),
                                               (2**31, 'i64'), (2**32 - 1, 'i64'), (2**32, 'i64'), (2**63 - 1, 'i64'),
                                               (-2**63, 'i64'), (2**63, 'u64'), (2**64 - 1, 'u64')])
def test_value_specialization(value: int, value_type: str, device) -> None:

    def repr(specialization):
        ty = specialization.signature["value1"]
        cst = '_'.join([k for k, v in specialization.constants.items() if isinstance(k, str) and v == 1])
        return f"kernel_{ty}_{cst}"

    @triton.jit(repr=repr)
    def kernel(value1, is_one, X):
        pass

    x = torch.tensor([3.14159], device=device)
    h = kernel[(1, )](value, 1, x)
    assert "is_one" in h.name
    assert value_type in h.name


# --------------------
# value specialization
# --------------------


@pytest.mark.parametrize("value, overflow", [(2**64 - 1, False), (2**64, True), (-2**63, False), (-2**63 - 1, True)])
def test_value_specialization_overflow(value: int, overflow: bool, device) -> None:

    @triton.jit
    def kernel(VALUE, X):
        pass

    x = torch.tensor([3.14159], device=device)

    if overflow:
        with pytest.raises(OverflowError):
            kernel[(1, )](value, x)
    else:
        kernel[(1, )](value, x)


# ----------------
# test constexpr
# ----------------


@pytest.mark.interpreter
@pytest.mark.parametrize("op", ['+', '-', '*', '/', '%', '<', '>', '<<', '>>', '&', '^', '|'])
@pytest.mark.parametrize("is_lhs_constexpr", [False, True])
@pytest.mark.parametrize("is_rhs_constexpr", [True, False])
def test_bin_op_constexpr(op, is_lhs_constexpr, is_rhs_constexpr, device):

    @triton.jit
    def kernel(Z, X, Y):
        x = tl.load(X)
        y = tl.load(Y)
        z = GENERATE_TEST_HERE
        tl.store(Z, z)

    if op in ['<<', '>>', '&', '^', '|']:  # int op
        x_str = "3" if is_lhs_constexpr else "x"
        y_str = "4" if is_rhs_constexpr else "y"
        x = numpy_random((1, ), dtype_str="int32")

        # NOTE: bitshifting beyond bitwidth can lead to undefined behavior
        if op in ['<<', '>>']:
            y = numpy_random((1, ), dtype_str="int32", low=0, high=_bitwidth("int32"))
        else:
            y = numpy_random((1, ), dtype_str="int32")
    else:
        x_str = "3.14" if is_lhs_constexpr else "x"
        y_str = "4.13" if is_rhs_constexpr else "y"
        x = numpy_random((1, ), dtype_str="float32")
        y = numpy_random((1, ), dtype_str="float32")
    kernel = patch_kernel(kernel, {'GENERATE_TEST_HERE': f"{x_str} {op} {y_str}"})
    z = np.array(eval(f"{x_str} {op} {y_str}"))
    x_tri = to_triton(x, device=device)
    y_tri = to_triton(y, device=device)
    z_tri = to_triton(np.empty((1, ), dtype=z.dtype), device=device)
    kernel[(1, )](z_tri, x_tri, y_tri)
    np.testing.assert_allclose(z, to_numpy(z_tri), rtol=1e-3)


@pytest.mark.interpreter
def test_constexpr_shape(device):

    @triton.jit
    def kernel(X):
        off = tl.arange(0, 128 + 128)
        tl.store(X + off, off)

    x_tri = to_triton(np.empty((256, ), dtype=np.int32), device=device)
    kernel[(1, )](x_tri)
    np.testing.assert_equal(to_numpy(x_tri), np.arange(0, 256))


@pytest.mark.interpreter
def test_constexpr_scalar_shape(device):

    @triton.jit
    def kernel(X, s):
        off = tl.arange(0, 256)
        val = off % (256 // s)
        tl.store(X + off, val)

    x_tri = to_triton(np.empty((256, ), dtype=np.int32), device=device)
    kernel[(1, )](x_tri, 32)
    np.testing.assert_equal(to_numpy(x_tri), np.arange(0, 256) % 8)


reshape_list = [((64, ), (8, 8)), ((2, 32), (16, 4)), ((512, ), (2, 2, 2, 2, 2, 2, 2, 2, 2)), ((64, 32), (16, 8, 16))]


@pytest.mark.interpreter
@pytest.mark.parametrize("formats", reshape_list)
def test_reshape(formats, device):
    in_format, out_format = formats

    @triton.jit
    def kernel(Z, X, out_tuple: tl.constexpr):
        x = tl.load(X_PTR_EXPR)
        z = tl.reshape(x, out_tuple)
        tl.store(Z_PTR_EXPR, z)

    def generate_kernel(shape_x, shape_z):
        to_replace = {
            'X_PTR_EXPR': make_ptr_str('X', shape_x),
            'Z_PTR_EXPR': make_ptr_str('Z', shape_z),
        }
        return patch_kernel(kernel, to_replace)

    x = numpy_random(in_format, dtype_str="int32")
    z = x.reshape(out_format)
    x_tri = to_triton(x, device=device)
    patched_kernel = generate_kernel(in_format, out_format)
    z_tri = to_triton(np.empty(out_format, dtype=np.int32), device=device)
    patched_kernel[(1, )](z_tri, x_tri, out_format)
    np.testing.assert_equal(z, to_numpy(z_tri))


def test_reshape_err(device):

    @triton.jit
    def kernel():
        x = tl.arange(0, 8 * 8)
        y = tl.reshape(x, (8 * 4, ))

    with pytest.raises(triton.CompilationError) as exc_info:
        kernel[(1, )]()

    assert "reshape" in str(exc_info.value)


def test_tma_load_block_shape_err(device):

    @triton.jit
    def kernel(ptr):
        desc = tl._experimental_make_tensor_descriptor(ptr, [128, 128], [128, 1], [1, 32])
        desc.load([0, 0])

    input = torch.empty((128, 128), dtype=torch.int32, device=device)
    with pytest.raises(triton.CompilationError) as e:
        kernel[(1, )](input)

    assert "tensor descriptor block shape must have at least 8 rows" in str(e.value.__cause__)


def test_tma_store_block_shape_err(device):

    @triton.jit
    def kernel(ptr):
        desc = tl._experimental_make_tensor_descriptor(ptr, [128, 128], [128, 1], [8, 8])
        desc.store([0, 0], tl.zeros((1, 32), dtype=tl.int16))

    input = torch.empty((128, 128), dtype=torch.int16, device=device)
    with pytest.raises(triton.CompilationError) as e:
        kernel[(1, )](input)

    assert "int16 tensor descriptor block shape must have at least 16 columns" in str(e.value.__cause__)


def test_trans_reshape(device):

    @triton.jit
    def kernel(in_base_ptr, out_base_ptr, IN_SHAPE0: tl.constexpr, IN_SHAPE1: tl.constexpr):

        in_block_ptr = tl.make_block_ptr(
            base=in_base_ptr,
            shape=(IN_SHAPE0, IN_SHAPE1),
            strides=(IN_SHAPE1, 1),
            offsets=(0, 0),
            block_shape=(IN_SHAPE0, IN_SHAPE1),
            order=(1, 0),
        )
        x = tl.load(in_block_ptr)
        x = tl.reshape(x, (32, 4, 4, 2))
        x = tl.permute(x, (1, 2, 3, 0))
        x = tl.reshape(x, (IN_SHAPE0 * IN_SHAPE1, ))
        tl.store(out_base_ptr + tl.arange(0, IN_SHAPE0 * IN_SHAPE1), x)

    shape = (32, 32)
    input = torch.arange(math.prod(shape), dtype=torch.int32, device=device).reshape(shape)
    expected = torch.permute(input, (1, 0))
    # Don't do zeros_like -- that copies the layout, which we don't want.
    actual = torch.zeros(expected.shape, dtype=torch.int32, device=device)

    k = kernel[(1, )](input, actual, shape[0], shape[1])
    if not is_xpu():
        assert k.asm['ttgir'].count(
            'ttg.convert_layout') == 1, "Expected exactly one convert_layout op in the TTGIR after optimization"

    np.testing.assert_equal(to_numpy(expected), to_numpy(actual))


# -------------
# test call
# -------------


@triton.jit
def val_multiplier(val, i):
    return val * i


@triton.jit(noinline=True)
def val_multiplier_noinline(val, i):
    return val * i


@triton.jit
def vecmul_kernel(ptr, n_elements, rep, type: tl.constexpr):
    pid = tl.program_id(axis=0)
    offsets = pid * 128 + tl.arange(0, 128)
    mask = offsets < n_elements
    vec = tl.load(ptr + offsets, mask=mask)
    for i in range(1, rep):
        if type == "inline":
            vec = val_multiplier(vec, i)
        else:
            vec = val_multiplier_noinline(vec, i)
    tl.store(ptr + offsets, vec, mask=mask)


@pytest.mark.interpreter
@pytest.mark.parametrize("type", ["inline", "noinline"])
@pytest.mark.parametrize("num_ctas", num_ctas_list)
def test_call(type, num_ctas, device):

    @triton.jit
    def kernel(ptr, n_elements, num1, num2, type: tl.constexpr):
        vecmul_kernel(ptr, n_elements, num1, type)
        vecmul_kernel(ptr, n_elements, num2, type)

    size = 1024
    rand_val = numpy_random((size, ), dtype_str="float32")
    rand_val_tri = to_triton(rand_val, device=device)
    err_msg = ""
    try:
        kernel[(size // 128, )](rand_val_tri, size, 3, 5, type, num_ctas=num_ctas)
    except Exception as e:
        err_msg = str(e)

    if type == "noinline" and not is_interpreter():
        assert err_msg != ""
    else:
        ans = rand_val * 1 * 2 * 1 * 2 * 3 * 4
        np.testing.assert_equal(to_numpy(rand_val_tri), ans)


# -------------
# test if
# -------------


@pytest.mark.interpreter
@pytest.mark.parametrize("if_type", [
    "if", "if_and_dynamic", "if_exp_static", "if_exp_dynamic", "if_exp_dynamic_constexpr", "if_exp_dynamic_void",
    "if_and_static"
])
def test_if(if_type, device):

    @triton.jit
    def kernel(Cond, XTrue, XFalse, Ret, IfType: tl.constexpr, BoolVar: tl.constexpr, StaticVaue: tl.constexpr):
        pid = tl.program_id(0)
        cond = tl.load(Cond)
        if IfType == "if":
            if pid % 2 == 0:  # eq
                tl.store(Ret, tl.load(XTrue))
            elif 1 == pid % 2:  # req
                tl.store(Ret, tl.load(XFalse))
        elif IfType == "if_exp_dynamic":
            val = tl.load(XTrue) if pid % 2 == 0 else tl.load(XFalse)
            tl.store(Ret, val)
        elif IfType == "if_exp_dynamic_constexpr":
            val = 3.14 if pid % 2 == 0 else tl.load(XFalse)
            tl.store(Ret, val)
        elif IfType == "if_exp_dynamic_void":
            tl.store(Ret, tl.load(XTrue)) if pid % 2 == 0 else tl.store(Ret, tl.load(XFalse))
        elif IfType == "if_exp_static":
            tl.store(Ret, tl.load(XTrue)) if BoolVar else tl.store(Ret, tl.load(XFalse))
        elif IfType == "if_and_dynamic":
            if BoolVar and (1 != pid % 2 and pid % 2 != 1):  # rne and ne
                tl.store(Ret, tl.load(XTrue))
            else:
                tl.store(Ret, tl.load(XFalse))
        elif IfType == "if_and_static":
            if StaticVaue != 0 and StaticVaue != 0:
                tl.store(Ret, tl.load(XTrue))
            else:
                tl.store(Ret, tl.load(XFalse))

    cond = torch.ones(1, dtype=torch.int32, device=device)
    x_true = torch.tensor([3.14], dtype=torch.float32, device=device)
    x_false = torch.tensor([1.51], dtype=torch.float32, device=device)
    ret = torch.zeros(1, dtype=torch.float32, device=device)

    kernel[(1, )](cond, x_true, x_false, ret, if_type, True, 1)
    assert torch.equal(ret, x_true)


def test_num_warps_pow2(device):
    dst = torch.empty(128, device=device)

    @triton.jit
    def _kernel(dst):
        pass

    with pytest.raises(AssertionError, match='must be a power of 2'):
        _kernel[(1, )](dst=dst, num_warps=3)
    _kernel[(1, )](dst=dst, num_warps=1)
    _kernel[(1, )](dst=dst, num_warps=2)
    _kernel[(1, )](dst=dst, num_warps=4)


@pytest.mark.interpreter
@pytest.mark.parametrize("func_str", ['sqrt', 'rsqrt', 'exp', 'exp2', 'log', 'log2', 'sin', 'cos'])
def test_unary_math(func_str, device):

    @triton.jit
    def kernel(X, Y, BLOCK: tl.constexpr):
        x = tl.load(X + tl.arange(0, BLOCK))
        y = tl.FUNC_STR(x)
        tl.store(Y + tl.arange(0, BLOCK), y)

    kernel = patch_kernel(kernel, {'FUNC_STR': func_str})

    shape = (128, )
    x = torch.randn(shape, dtype=torch.float32, device=device)
    if func_str in ['sqrt', 'rsqrt']:
        x = torch.abs(x)
    if func_str in ['log', 'log2']:
        x = torch.max(x, torch.tensor(1e-6, dtype=torch.float32, device=device))
    y = torch.zeros(shape, dtype=torch.float32, device=device)

    kernel[(1, )](x, y, BLOCK=shape[0])
    torch.allclose(getattr(torch, func_str)(x), y, rtol=1e-3)


# -----------------------
# test inline asm
# -----------------------


@pytest.mark.parametrize("num_ctas", num_ctas_list)
def test_inline_asm(num_ctas, device):
    if not is_cuda():
        pytest.xfail("test_inline_asm is only supported in CUDA")

    @triton.jit
    def kernel(X, Y, Z, n: tl.constexpr, BLOCK: tl.constexpr):
        x = tl.load(X + tl.arange(0, BLOCK))
        y = tl.load(Y + tl.arange(0, BLOCK))
        s = tl.full([BLOCK], n, tl.int32)
        z = tl.inline_asm_elementwise("shf.l.wrap.b32 $0, $1, $2, $3;", "=r,r, r, r", [x, y, s], dtype=tl.int32,
                                      is_pure=True, pack=1)
        tl.store(Z + tl.arange(0, BLOCK), z)

    shape = (128, )
    rs = RandomState(17)
    x = numpy_random(shape, dtype_str='uint32', rs=rs)
    y = numpy_random(shape, dtype_str='uint32', rs=rs)
    x_tri = to_triton(x, device=device)
    y_tri = to_triton(y, device=device)
    n = 17
    z_tri = to_triton(numpy_random(shape, dtype_str='uint32', rs=rs), device=device)
    kernel[(1, )](x_tri, y_tri, z_tri, n, BLOCK=shape[0], num_ctas=num_ctas)
    y_ref = (y << n) | (x >> (32 - n))
    # compare
    np.testing.assert_equal(y_ref, to_numpy(z_tri))


@pytest.mark.parametrize("num_ctas", num_ctas_list)
def test_inline_asm_packed(num_ctas, device):
    if not is_cuda():
        pytest.xfail("test_inline_asm is only supported in CUDA")

    @triton.jit
    def kernel(X, Y, BLOCK: tl.constexpr):
        x = tl.load(X + tl.arange(0, BLOCK))
        # shift 4x8bits values together.
        y = tl.inline_asm_elementwise(
            "and.b32 $0, $1, 0x1F1F1F1F; \
                                       shl.b32 $0, $0, 3;", "=r,r", [
                x,
            ], dtype=tl.int8, is_pure=True, pack=4)
        tl.store(Y + tl.arange(0, BLOCK), y)

    shape = (512, )
    rs = RandomState(17)
    x = numpy_random(shape, dtype_str='uint8', rs=rs)
    x_tri = to_triton(x, device=device)
    y_tri = to_triton(numpy_random(shape, dtype_str='uint8', rs=rs), device=device)
    kernel[(1, )](x_tri, y_tri, BLOCK=shape[0], num_ctas=num_ctas)
    y_ref = x << 3
    # compare
    np.testing.assert_equal(y_ref, to_numpy(y_tri))


@pytest.mark.parametrize('num_ctas', num_ctas_list)
def test_inline_asm_with_pointers(num_ctas, device):
    if not is_cuda():
        pytest.xfail('test_inline_asm is only supported in CUDA')

    @triton.jit
    def kernel(X, Y, BLOCK: tl.constexpr):
        x_ptrs = X + tl.arange(0, BLOCK)
        y_ptrs = Y + tl.arange(0, BLOCK)
        tl.inline_asm_elementwise(
            "ld.global.b8 $0, [$1]; \
                                   shl.b32 $0, $0, 3; \
                                   st.global.b8 [$2], $0;", "=r,l,l", [x_ptrs, y_ptrs], dtype=tl.int8, is_pure=False,
            pack=1)

    shape = (512, )
    rs = RandomState(17)
    x = numpy_random(shape, dtype_str='uint8', rs=rs)
    x_tri = to_triton(x, device=device)
    y_tri = to_triton(numpy_random(shape, dtype_str='uint8', rs=rs), device=device)
    kernel[(1, )](x_tri, y_tri, BLOCK=shape[0], num_ctas=num_ctas)
    y_ref = x << 3
    # compare
    np.testing.assert_equal(y_ref, to_numpy(y_tri))


def test_inline_asm_multiple_outputs(device):
    if not is_cuda():
        pytest.xfail('test_inline_asm is only supported in CUDA')

    @triton.jit
    def kernel(A, B, C, D, BLOCK: tl.constexpr):
        a = tl.load(A + tl.arange(0, BLOCK))
        b = tl.load(B + tl.arange(0, BLOCK))

        # C = A - B
        # D = B - A
        (c, d) = tl.inline_asm_elementwise(
            asm="""
            sub.u32 $0, $2, $3;  // C = A - B
            sub.u32 $1, $3, $2;  // D = B - A
            """,
            constraints=(
                # 2 output registers: $0=C and $1=D.
                "=r,=r,"
                # 2 input registers: $2=A and $3=B.
                "r,r"),
            args=[a, b],
            dtype=(tl.uint32, tl.uint32),
            is_pure=True,
            pack=1,
        )
        tl.store(C + tl.arange(0, BLOCK), c)
        tl.store(D + tl.arange(0, BLOCK), d)

    shape = (512, )
    rs = RandomState(17)
    A = numpy_random(shape, dtype_str='uint32', rs=rs)
    B = numpy_random(shape, dtype_str='uint32', rs=rs)
    A_tri = to_triton(A, device=device)
    B_tri = to_triton(B, device=device)
    C_tri = to_triton(numpy_random(shape, dtype_str='uint32', rs=rs), device=device)
    D_tri = to_triton(numpy_random(shape, dtype_str='uint32', rs=rs), device=device)
    kernel[(1, )](A_tri, B_tri, C_tri, D_tri, BLOCK=shape[0])

    C_ref = A - B
    D_ref = B - A

    np.testing.assert_equal(C_ref, to_numpy(C_tri))
    np.testing.assert_equal(D_ref, to_numpy(D_tri))


def test_inline_asm_packed_multiple_outputs(device):
    if not is_cuda():
        pytest.xfail('test_inline_asm is only supported in CUDA')

    @triton.jit
    def kernel(A, B, C, D, BLOCK: tl.constexpr):
        a = tl.load(A + tl.arange(0, BLOCK))
        b = tl.load(B + tl.arange(0, BLOCK))

        # For each (a,b) in zip(a,b), perform the following:
        # - Let ai be `a` converted to int32.
        # - Let af be `a` converted to float.
        # - Let m be the max of ai and b.
        # - Return ai and mi.
        # Do the above 4 elements at a time.
        (c, d) = tl.inline_asm_elementwise(
            asm="""
            {
                // Unpack `a` into `ai`.
                .reg .b8 tmp<4>;
                mov.b32 {tmp0, tmp1, tmp2, tmp3}, $8;
                cvt.u32.u8 $0, tmp0;
                cvt.u32.u8 $1, tmp1;
                cvt.u32.u8 $2, tmp2;
                cvt.u32.u8 $3, tmp3;
            }
            // Convert `ai` to float.
            cvt.rn.f32.s32 $4, $0;
            cvt.rn.f32.s32 $5, $1;
            cvt.rn.f32.s32 $6, $2;
            cvt.rn.f32.s32 $7, $3;
            // Take max of `ai` and `b`.
            max.f32 $4, $4, $9;
            max.f32 $5, $5, $10;
            max.f32 $6, $6, $11;
            max.f32 $7, $7, $12;
            """,
            constraints=(
                # 8 output registers, namely
                #   $0=ai0, $1=ai1, $2=ai2, $3=ai3,
                #   $4=m0,  $5=m1,  $6=m2,  $7=m3.
                "=r,=r,=r,=r,=r,=r,=r,=r,"
                # 5 input registers, namely
                #   $8=ai,
                #   $9=b0, $10=b1, $11=b2, $12=b3.
                # The four elements from `a` are all packed into one register.
                "r,r,r,r,r"),
            args=[a, b],
            dtype=(tl.int32, tl.float32),
            is_pure=True,
            pack=4,
        )
        tl.store(C + tl.arange(0, BLOCK), c)
        tl.store(D + tl.arange(0, BLOCK), d)

    shape = (512, )
    rs = RandomState(17)
    A = numpy_random(shape, dtype_str='uint8', rs=rs)
    B = numpy_random(shape, dtype_str='float32', rs=rs)
    A_tri = to_triton(A, device=device)
    B_tri = to_triton(B, device=device)
    C_tri = to_triton(numpy_random(shape, dtype_str='int32', rs=rs), device=device)
    D_tri = to_triton(numpy_random(shape, dtype_str='float32', rs=rs), device=device)
    kernel[(1, )](A_tri, B_tri, C_tri, D_tri, BLOCK=shape[0])

    C_ref = A.astype(np.int32)
    D_ref = np.maximum(A.astype(np.float32), B)

    np.testing.assert_equal(C_ref, to_numpy(C_tri))
    np.testing.assert_equal(D_ref, to_numpy(D_tri))


# -----------------------
# test control flow
# -----------------------


@pytest.mark.parametrize("lo, hi, iv", [(2**30, 2**30 + 20, 1), (2**35, 2**35 + 20, 2), (2**35, 2**35 + 20, 3),
                                        (15, -16, -1), (15, -16, -2), (15, -16, -3), (-18, -22, -1), (22, 18, -1)])
def test_for_iv(lo, hi, iv, device):

    @triton.jit
    def kernel(Out, lo, hi, iv: tl.constexpr):
        acc = 0
        acc = acc.to(tl.int64)
        for i in range(lo, hi, iv):
            acc += i
        tl.store(Out, acc)

    out = to_triton(np.zeros((1, ), dtype=np.int64), device=device)
    kernel[(1, )](out, lo, hi, iv)
    assert out[0] == sum(range(lo, hi, iv))


@pytest.mark.interpreter
def test_if_else(device):

    @triton.jit
    def kernel(Cond, TrueVal, FalseVal, Out):
        if tl.load(Cond):
            val = tl.load(TrueVal)
        else:
            val = tl.load(FalseVal)
        tl.store(Out, val)

    out = to_triton(np.zeros((1, ), dtype=np.int32), device=device)
    true_val = to_triton(np.full((1, ), 1, dtype=np.int32), device=device)
    false_val = to_triton(np.full((1, ), 2, dtype=np.int32), device=device)
    cond = to_triton(np.zeros((1, ), dtype=np.int32), device=device)
    # True
    cond[0] = True
    kernel[(1, )](cond, true_val, false_val, out)
    assert to_numpy(out)[0] == true_val[0]
    # False
    cond[0] = False
    kernel[(1, )](cond, true_val, false_val, out)
    assert to_numpy(out)[0] == false_val[0]


@pytest.mark.interpreter
@pytest.mark.parametrize("mode", ["dynamic", "static"])
def test_if_return(mode, device):

    @triton.jit
    def kernel(ExitEarly, Out, cond: tl.constexpr, mode: tl.constexpr):
        if mode == "dynamic":
            if tl.load(ExitEarly):
                tl.store(Out, 0)
                return
        else:
            if cond:
                tl.store(Out, 0)
                return
        tl.store(Out, 1)

    out = to_triton(np.zeros((1, ), dtype=np.int32), device=device)
    exit_early = to_triton(np.zeros((1, ), dtype=np.int32), device=device)
    # exit early path taken
    exit_early[0] = 1
    kernel[(1, )](exit_early, out, True, mode)
    assert to_numpy(out)[0] == 0
    # exit early path not taken
    exit_early[0] = 0
    kernel[(1, )](exit_early, out, False, mode)
    assert to_numpy(out)[0] == 1


@triton.jit
def add_fn(x):
    return x + 1


@triton.jit(noinline=True)
def add_fn_noinline(x):
    return x + 1


@triton.jit
def add_fn_return(x, pid):
    if pid == 0:
        return x + 1
    else:
        return x + 2


@triton.jit
def add_fn_expr(Out, x):
    tl.store(Out, x)


@triton.jit
def add_fn_static_cond(x, cond: tl.constexpr):
    if cond == "":
        return x
    else:
        return x + 1


@pytest.mark.interpreter
@pytest.mark.parametrize(
    "call_type",
    ["attribute", "attribute_jit", "jit", "jit_if", "jit_expr", "jit_static_cond", "jit_noinline", "jit_extern"])
def test_if_call(call_type, device):

    @triton.jit
    def kernel(Out, call_type: tl.constexpr):
        pid = tl.program_id(0)
        o = tl.load(Out)
        if call_type == "attribute":
            # call attribute
            if pid == 0:
                a = o
                a = a.to(tl.int32).to(tl.int32) + 1
                o = a
        elif call_type == "attribute_jit":
            # call attribute and jit function
            if pid == 0:
                a = o
                a = tl.load(Out + add_fn(a) - 1).to(tl.int32) + 1
                o = a
        elif call_type == "jit":
            if pid == 0:
                # regular function call
                a = o
                a = add_fn(a)
                o = a
        elif call_type == "jit_if":
            # function without end_if block
            if pid == 0:
                a = o
                a = add_fn_return(a, pid)
                o = a
        elif call_type == "jit_if_exp":
            # ifexp expression
            if pid == 0:
                a = o
                a = add_fn(a) if pid == 0 else add_fn_return(a, pid)
                o = a
        elif call_type == "jit_expr":
            # call without return
            if pid == 0:
                a = o + 1
                add_fn_expr(Out, a)
                o = a
        elif call_type == "jit_static_cond":
            if pid == 0:
                a = o + 1
                add_fn_static_cond(o, call_type)
                o = a
        elif call_type == "jit_noinline":
            if pid == 0:
                a = o + 1
                add_fn_noinline(a)
                o = a
        elif call_type == "jit_extern":
            if pid == 0:
                a = o + 1
                tl.cdiv(a, a)
                o = a

        tl.store(Out, o)

    out = to_triton(np.zeros((1, ), dtype=np.int32), device=device)
    kernel[(1, )](out, call_type)
    assert to_numpy(out)[0] == 1


@pytest.mark.interpreter
@pytest.mark.parametrize("_cond1", [True, False])
@pytest.mark.parametrize("_cond2", [True, False])
@pytest.mark.parametrize("_cond3", [True, False])
def test_nested_if_else_return(_cond1, _cond2, _cond3, device):

    @triton.jit
    def kernel(Cond1, Cond2, Cond3, Val1, Val2, Val3, Out):
        val = 0
        if tl.load(Cond1):
            if tl.load(Cond2):
                val = tl.load(Val1)
            else:
                return
        else:
            if tl.load(Cond3):
                val = tl.load(Val2)
            else:
                val = tl.load(Val3)
        tl.store(Out, val)

    out = to_triton(np.full((1, ), -1, dtype=np.int32), device=device)
    cond1 = to_triton(np.full((1, ), _cond1, dtype=np.int32), device=device)
    cond2 = to_triton(np.full((1, ), _cond2, dtype=np.int32), device=device)
    cond3 = to_triton(np.full((1, ), _cond3, dtype=np.int32), device=device)
    val1 = to_triton(np.full((1, ), 1, dtype=np.int32), device=device)
    val2 = to_triton(np.full((1, ), 2, dtype=np.int32), device=device)
    val3 = to_triton(np.full((1, ), 3, dtype=np.int32), device=device)
    kernel[(1, )](cond1, cond2, cond3, val1, val2, val3, out)
    targets = {
        (True, True, True): val1[0],
        (True, True, False): val1[0],
        (True, False, True): out[0],
        (True, False, False): out[0],
        (False, True, True): val2[0],
        (False, True, False): val3[0],
        (False, False, True): val2[0],
        (False, False, False): val3[0],
    }
    assert out[0] == targets[(_cond1, _cond2, _cond3)]


@pytest.mark.interpreter
def test_while(device):

    @triton.jit
    def kernel(InitI, Bound, CutOff, OutI, OutInitI, OutJ):
        init_i = tl.load(InitI)
        curr_i = init_i
        j = 0
        # Check that init_i is not updated by the loop
        while j < tl.load(Bound):
            curr_i = curr_i + (j == tl.load(CutOff))
            j += 1
            tl.store(OutInitI, init_i)
        tl.store(OutI, curr_i)
        tl.store(OutJ, j)

    out_i = to_triton(np.zeros((1, ), dtype=np.int32), device=device)
    out_j = to_triton(np.zeros((1, ), dtype=np.int32), device=device)
    init_i = to_triton(np.full((1, ), 1, dtype=np.int32), device=device)
    out_init_i = to_triton(np.full((1, ), 0, dtype=np.int32), device=device)
    bound = to_triton(np.full((1, ), 10, dtype=np.int32), device=device)
    cut_off = to_triton(np.full((1, ), 5, dtype=np.int32), device=device)
    kernel[(1, )](init_i, bound, cut_off, out_i, out_init_i, out_j)
    assert out_init_i[0] == init_i[0]
    assert out_i[0] == init_i[0] + 1
    assert out_j[0] == bound[0]


@pytest.mark.interpreter
def test_nested_while(device):

    @triton.jit
    def nested_while(data, countPtr):
        for i in range(10):
            count = tl.load(countPtr)
            while count > 0:
                tl.store(data, tl.load(data) + 1.0)
                count = count - 2

    counter = torch.tensor([8], dtype=torch.int32, device=device)
    data = torch.zeros((1, ), device=device, dtype=torch.float32)
    nested_while[(1, )](data, counter)
    assert data[0] == 40


def test_constexpr_if_return(device):
    # Reproducer for #4883, return statement in an if with a constexpr causes
    # errors when combined with non-trivial control flow graphs

    @triton.jit
    def kernel(Semaphore, Out, total: tl.constexpr):
        if total == 1:
            tl.store(Out, tl.program_id(0))
            return

        prev = tl.atomic_add(Semaphore, 1)
        if prev + 1 != total:
            return

        tl.store(Out, tl.program_id(0) + prev)

    sem = torch.zeros((), device=device, dtype=torch.int32)
    out = torch.empty((), device=device, dtype=torch.int32)
    kernel[(1, )](sem, out, 1)
    assert out.item() == 0

    sem = torch.zeros((), device=device, dtype=torch.int32)
    out = torch.full((), fill_value=-1, device=device, dtype=torch.int32)
    kernel[(4, )](sem, out, 4)
    assert out.item() >= 0


@triton.jit
def return_poison(x):
    a = False
    if a:
        return x


def test_poison_return(device):

    @triton.jit
    def kernel(Out):
        tl.store(Out, return_poison(0))

    a = torch.empty((), device=device, dtype=torch.int32)
    h = kernel[(1, )](a)
    assert "ub.poison" in h.asm["ttir"], h.asm["ttir"]
    # xpu uses llvm.store, which in this case is removed by the optimizer
    if not is_xpu():
        assert "poison" in h.asm["llir"], h.asm["llir"]


# -----------------------
# test extra
# -----------------------


def test_num_threads(device):
    if is_hip():
        pytest.skip("test_num_threads is not supported in HIP")

    @triton.jit
    def kernel(Out):
        num_threads: tl.constexpr = tl.extra.intel.num_threads()
        offs = tl.arange(0, num_threads)
        tl.store(Out + offs, 1)

    num_threads = 256
    out = to_triton(np.zeros((num_threads, ), dtype=np.int32), device=device)
    kernel[(1, )](out, num_warps=num_threads // 32)
    assert torch.sum(out) == 256


def test_globaltimer(device):
    if is_hip():
        pytest.skip("test_globaltimer is not supported in HIP")
    check_cuda_or_hip(device)

    @triton.jit
    def kernel(Out1, Out2):
        start = tl.extra.intel.globaltimer()
        off = tl.arange(0, 128)
        for i in range(10000):
            tl.store(Out1 + off, tl.load(Out1 + off) + 1)
        end = tl.extra.intel.globaltimer()
        tl.store(Out2, end - start)

    out1 = to_triton(np.zeros((128, ), dtype=np.int64), device=device)
    out2 = to_triton(np.zeros((1, ), dtype=np.int64), device=device)
    h = kernel[(1, )](out1, out2)
    assert out2[0] > 0
    assert h.asm["ptx"].count("%globaltimer") == 2


def test_smid(device):
    if is_hip():
        pytest.skip("test_smid is not supported in HIP")
    check_cuda_or_hip(device)

    @triton.jit
    def kernel(Out):
        tl.store(Out + tl.program_id(0), tl.extra.intel.smid())

    out = to_triton(np.zeros((1024, ), dtype=np.int32), device=device)
    h = kernel[(out.shape[0], )](out)
    assert out.sort()[0].unique().shape[0] > 0
    assert h.asm["ptx"].count("%smid") == 1


# -----------------------
# test layout conversions
# -----------------------
# TODO: backend should be tested separately

layouts = [
    BlockedLayout([1, 1], [THREADS_PER_WARP, 1], [2, 2], [0, 1], [1, 1], [1, 1], [0, 1]),
    BlockedLayout([1, 16], [8, THREADS_PER_WARP // 8], [4, 1], [1, 0], [1, 1], [1, 1], [0, 1]),
    MmaLayout([3, 0], [4, 1], [1, 1], [1, 1], [1, 0], [16, 32, 16]),
    DotOperandLayout(parent=MmaLayout([3, 0], [4, 1], [1, 1], [1, 1], [1, 0], [16, 32, 16]), op_idx=0, k_width=2),
    DotOperandLayout(parent=MmaLayout([3, 0], [4, 1], [1, 1], [1, 1], [1, 0], [16, 32, 16]), op_idx=0, k_width=1),
    MmaLayout([2, 0], [4, 1], [1, 1], [1, 1], [1, 0], [16, 8]),
    DotOperandLayout(parent=MmaLayout([2, 0], [4, 1], [1, 1], [1, 1], [1, 0], [16, 8]), op_idx=0, k_width=2),
    DotOperandLayout(parent=MmaLayout([2, 0], [4, 1], [1, 1], [1, 1], [1, 0], [16, 8]), op_idx=1, k_width=2),
    DotOperandLayout(parent=MmaLayout([2, 0], [2, 2], [1, 1], [1, 1], [1, 0], [16, 8]), op_idx=0, k_width=2),
    DotOperandLayout(parent=MmaLayout([2, 0], [2, 2], [1, 1], [1, 1], [1, 0], [16, 8]), op_idx=1, k_width=2),
    DotOperandLayout(parent=MmaLayout([2, 0], [4, 1], [1, 1], [1, 1], [1, 0], [16, 8]), op_idx=0, k_width=8),
    DotOperandLayout(parent=MmaLayout([2, 0], [4, 1], [1, 1], [1, 1], [1, 0], [16, 8]), op_idx=1, k_width=8),
    DotOperandLayout(parent=MmaLayout([2, 0], [2, 2], [1, 1], [1, 1], [1, 0], [16, 8]), op_idx=0, k_width=8),
    DotOperandLayout(parent=MmaLayout([2, 0], [2, 2], [1, 1], [1, 1], [1, 0], [16, 8]), op_idx=1, k_width=8),
    SliceLayout(
        dim=1,
        parent=DotOperandLayout(parent=MmaLayout([3, 0], [4, 1, 1], [1, 1, 1], [1, 1, 1], [2, 1, 0], [16, 32, 16]),
                                op_idx=0, k_width=2)),
    SliceLayout(
        dim=1, parent=DotOperandLayout(parent=MmaLayout([2, 0], [4, 1, 1], [1, 1, 1], [1, 1, 1], [2, 1, 0], [1, 16, 8]),
                                       op_idx=1, k_width=2)),
    DpasLayout(repeatCount=8, systolic_depth=8, execution_size=8, ops_per_chan=1, threads_per_warp=32,
               warps_per_cta=[4, 1], rep_cluster=[1, 1])
]

intermediate_layouts = [
    None,
    SharedLayout(1, 1, 1, [0, 1], [1, 1], [1, 1], [0, 1]),
    SharedLayout(1, 1, 1, [1, 0], [1, 1], [1, 1], [0, 1]),
    SharedLayout(4, 2, 4, [1, 0], [1, 1], [1, 1], [0, 1]),
    SharedLayout(2, 2, 4, [1, 0], [1, 1], [1, 1], [0, 1]),
]


def compute_rep_shape(layout):
    if type(layout) is BlockedLayout:
        warp_shape = np.multiply(layout.sz_per_thread, layout.threads_per_warp)
        rep_shape = np.multiply(warp_shape, layout.warps_per_cta)
        return rep_shape
    elif type(layout) is DpasLayout:
        warp_shape = [layout.repeatCount, layout.execution_size]
        warp_shape = np.multiply(warp_shape, layout.rep_cluster)
        rep_shape = np.multiply(warp_shape, layout.warps_per_cta)
        return rep_shape
    else:
        assert False, "TODO: support compute_rep_shape for layout " + str(type(layout))


# This function gives a lower bound approximation of scratch buffer shape for convert_layout operation
def compute_scratch_buffer_shape(src_layout, dst_layout, shape):
    src_rep_shape = compute_rep_shape(src_layout)
    dst_rep_shape = compute_rep_shape(dst_layout)
    full_scratch_shape = np.maximum(src_rep_shape, dst_rep_shape)
    return np.minimum(full_scratch_shape, shape)


@pytest.mark.parametrize("M, N", [[64, 1], [64, 64], [128, 128], [1, 64]])
@pytest.mark.parametrize("dtype", ['float16'])
@pytest.mark.parametrize("src_layout", filter_layouts(layouts))
@pytest.mark.parametrize("interm_layout", intermediate_layouts)
@pytest.mark.parametrize("dst_layout", filter_layouts(layouts))
def test_convert2d(M, N, src_layout, interm_layout, dst_layout, dtype, device, tmp_path: pathlib.Path):
    if str(src_layout) == str(dst_layout):
        pytest.xfail("Do not convert same layout")
    if (isinstance(src_layout, DotOperandLayout)
            and isinstance(interm_layout, SharedLayout)) or (isinstance(dst_layout, DotOperandLayout)
                                                             and isinstance(interm_layout, SharedLayout)):
        pytest.xfail("DotOperandLayout <-> SharedLayout conversion is not completely supported")
    if is_hip() or is_xpu():
        try:
            scratch_shape = compute_scratch_buffer_shape(src_layout, dst_layout, (M, N))
        except AssertionError:
            if is_xpu():
                # expect compute scratch buffer to not error on xpu
                raise
            pytest.skip("Can't compute scratch buffer size")
        shared_mem_size = triton.runtime.driver.active.utils.get_device_properties(
            triton.runtime.driver.active.get_current_device())["max_shared_mem"] if is_xpu() else 65536
        # consider int32 dtype in scratch buffer size,
        # because it is the largest dtype used in convert_layout in this test
        int32_size = 4
        # skip even if scratch buffer equal to shared mem size, because real scratch buffer is typically larger due to padding
        if scratch_shape[0] * scratch_shape[1] * int32_size >= shared_mem_size:
            pytest.skip("Scratch buffer is too large")

    layouts = f"""
    #src = {src_layout}
    #dst = {dst_layout}
    #smem = #ttg.shared_memory
    """ if interm_layout is None else f"""
    #src = {src_layout}
    #interm = {interm_layout}
    #dst = {dst_layout}
    #smem = #ttg.shared_memory
    """

    conversion = f"""
    %12 = ttg.convert_layout %9 : tensor<{M}x{N}xi32, #src> -> tensor<{M}x{N}xi32, #dst>
    %13 = ttg.convert_layout %11 : tensor<{M}x{N}xf16, #src> -> tensor<{M}x{N}xf16, #dst>
    """ if interm_layout is None else f"""
    %15 = ttg.local_alloc %9 : (tensor<{M}x{N}xi32, #src>) -> !ttg.memdesc<{M}x{N}xi32, #interm, #smem>
    %16 = ttg.local_load %15 : !ttg.memdesc<{M}x{N}xi32, #interm, #smem> -> tensor<{M}x{N}xi32, #src>
    %17 = ttg.local_alloc %11 : (tensor<{M}x{N}xf16, #src>) -> !ttg.memdesc<{M}x{N}xf16, #interm, #smem>
    %18 = ttg.local_load %17 : !ttg.memdesc<{M}x{N}xf16, #interm, #smem> -> tensor<{M}x{N}xf16, #src>

    %12 = ttg.convert_layout %16 : tensor<{M}x{N}xi32, #src> -> tensor<{M}x{N}xi32, #dst>
    %13 = ttg.convert_layout %18 : tensor<{M}x{N}xf16, #src> -> tensor<{M}x{N}xf16, #dst>
    """

    ir = layouts + f"""
    module attributes {{"ttg.num-warps" = 4 : i32, "ttg.num-ctas" = 1 : i32, "ttg.threads-per-warp" = {THREADS_PER_WARP} : i32}} {{
  tt.func public @kernel_0d1d(%arg0: !tt.ptr<f16> {{tt.divisibility = 16 : i32}}, %arg1: !tt.ptr<f16> {{tt.divisibility = 16 : i32}}) {{
    %cst = arith.constant dense<{N}> : tensor<{M}x1xi32, #src>
    %0 = tt.make_range {{end = {M} : i32, start = 0 : i32}} : tensor<{M}xi32, #ttg.slice<{{dim = 1, parent = #src}}>>
    %1 = tt.make_range {{end = {N} : i32, start = 0 : i32}} : tensor<{N}xi32, #ttg.slice<{{dim = 0, parent = #src}}>>
    %2 = tt.splat %arg0 : !tt.ptr<f16> -> tensor<{M}x{N}x!tt.ptr<f16>, #src>
    %4 = tt.expand_dims %0 {{axis = 1 : i32}} : tensor<{M}xi32, #ttg.slice<{{dim = 1, parent = #src}}>> -> tensor<{M}x1xi32, #src>
    %5 = arith.muli %4, %cst : tensor<{M}x1xi32, #src>
    %6 = tt.expand_dims %1 {{axis = 0 : i32}} : tensor<{N}xi32, #ttg.slice<{{dim = 0, parent = #src}}>> -> tensor<1x{N}xi32, #src>
    %7 = tt.broadcast %6 : tensor<1x{N}xi32, #src> -> tensor<{M}x{N}xi32, #src>
    %8 = tt.broadcast %5 : tensor<{M}x1xi32, #src> -> tensor<{M}x{N}xi32, #src>
    %9 = arith.addi %8, %7 : tensor<{M}x{N}xi32, #src>
    %10 = tt.addptr %2, %9 : tensor<{M}x{N}x!tt.ptr<f16>, #src>, tensor<{M}x{N}xi32, #src>
    %11 = tt.load %10 : tensor<{M}x{N}x!tt.ptr<f16>, #src>
    %3 = tt.splat %arg1 : !tt.ptr<f16> -> tensor<{M}x{N}x!tt.ptr<f16>, #dst>
    """ + conversion + f"""
    %14 = tt.addptr %3, %12 : tensor<{M}x{N}x!tt.ptr<f16>, #dst>, tensor<{M}x{N}xi32, #dst>
    tt.store %14, %13 : tensor<{M}x{N}x!tt.ptr<f16>, #dst>
    tt.return
  }}
}}
"""

    x = to_triton(numpy_random((M, N), dtype_str=dtype), device=device)
    z = torch.empty_like(x, device=device)

    temp_file = tmp_path / "test_convert2d.ttgir"
    temp_file.write_text(ir)
    kernel = triton.compile(str(temp_file))

    kernel[(1, 1, 1)](x.data_ptr(), z.data_ptr())

    torch.testing.assert_close(z, x, rtol=0, atol=0)


layouts_3d = [
    BlockedLayout([4, 4, 1], [1, 8, THREADS_PER_WARP // 8], [2, 2, 1], [2, 1, 0], [1, 1, 1], [1, 1, 1], [0, 1, 2]),
    BlockedLayout([1, 1, 4], [8, THREADS_PER_WARP // 8, 1], [2, 1, 2], [1, 2, 0], [1, 1, 1], [1, 1, 1], [0, 1, 2]),
    DotOperandLayout(parent=MmaLayout([2, 0], [4, 1, 1], [1, 1, 1], [1, 1, 1], [2, 1, 0], [1, 16, 8]), op_idx=0,
                     k_width=1),
]

shared_layouts_3d = [
    SharedLayout(1, 1, 1, [2, 1, 0], [1, 1, 1], [1, 1, 1], [0, 1, 2]),
    SharedLayout(4, 2, 4, [1, 2, 0], [1, 1, 1], [1, 1, 1], [0, 1, 2]),
    SharedLayout(8, 2, 4, [0, 2, 1], [1, 1, 1], [1, 1, 1], [0, 1, 2]),
    SharedLayout(4, 2, 1, [2, 0, 1], [1, 1, 1], [1, 1, 1], [0, 1, 2]),
]


@pytest.mark.parametrize("M, N, K", [[8, 16, 32]])
@pytest.mark.parametrize("shared_layout", shared_layouts_3d)
@pytest.mark.parametrize("dist_layout", filter_layouts(layouts_3d))
def test_local_load_store(M, N, K, dist_layout, shared_layout, device, tmp_path: pathlib.Path):
    layouts = f"""
    #dist = {dist_layout}
    #shared = {shared_layout}
    #smem = #ttg.shared_memory
    """
    ir = layouts + f"""
  module attributes {{"ttg.num-ctas" = 1 : i32, "ttg.num-warps" = 4 : i32, "ttg.threads-per-warp" = {THREADS_PER_WARP} : i32}} {{
  tt.func public @kernel(%arg0: !tt.ptr<i32> {{tt.divisibility = 16 : i32}}, %arg1: !tt.ptr<i32> {{tt.divisibility = 16 : i32}}) attributes {{noinline = false}} {{
    %cst = arith.constant dense<{K}> : tensor<1x{N}x1xi32, #dist>
    %cst_0 = arith.constant dense<{K*N}> : tensor<{M}x1x1xi32, #dist>
    %cst_1 = arith.constant dense<{K*N}> : tensor<{M}x1x1xi32, #dist>
    %cst_2 = arith.constant dense<{K}> : tensor<1x{N}x1xi32, #dist>
    %0 = tt.make_range {{end = {K} : i32, start = 0 : i32}} : tensor<{K}xi32, #ttg.slice<{{dim = 0, parent = #ttg.slice<{{dim = 1, parent = #dist}}>}}>>
    %1 = tt.expand_dims %0 {{axis = 0 : i32}} : tensor<{K}xi32, #ttg.slice<{{dim = 0, parent = #ttg.slice<{{dim = 1, parent = #dist}}>}}>> -> tensor<1x{K}xi32, #ttg.slice<{{dim = 1, parent = #dist}}>>
    %2 = tt.expand_dims %1 {{axis = 1 : i32}} : tensor<1x{K}xi32, #ttg.slice<{{dim = 1, parent = #dist}}>> -> tensor<1x1x{K}xi32, #dist>
    %3 = tt.splat %arg0 : !tt.ptr<i32> -> tensor<1x1x{K}x!tt.ptr<i32>, #dist>
    %4 = tt.addptr %3, %2 : tensor<1x1x{K}x!tt.ptr<i32>, #dist>, tensor<1x1x{K}xi32, #dist>
    %5 = tt.make_range {{end = {N} : i32, start = 0 : i32}} : tensor<{N}xi32, #ttg.slice<{{dim = 0, parent = #ttg.slice<{{dim = 2, parent = #dist}}>}}>>
    %6 = tt.expand_dims %5 {{axis = 0 : i32}} : tensor<{N}xi32, #ttg.slice<{{dim = 0, parent = #ttg.slice<{{dim = 2, parent = #dist}}>}}>> -> tensor<1x{N}xi32, #ttg.slice<{{dim = 2, parent = #dist}}>>
    %7 = tt.expand_dims %6 {{axis = 2 : i32}} : tensor<1x{N}xi32, #ttg.slice<{{dim = 2, parent = #dist}}>> -> tensor<1x{N}x1xi32, #dist>
    %8 = arith.muli %7, %cst_2 : tensor<1x{N}x1xi32, #dist>
    %9 = tt.broadcast %4 : tensor<1x1x{K}x!tt.ptr<i32>, #dist> -> tensor<1x{N}x{K}x!tt.ptr<i32>, #dist>
    %10 = tt.broadcast %8 : tensor<1x{N}x1xi32, #dist> -> tensor<1x{N}x{K}xi32, #dist>
    %11 = tt.addptr %9, %10 : tensor<1x{N}x{K}x!tt.ptr<i32>, #dist>, tensor<1x{N}x{K}xi32, #dist>
    %12 = tt.make_range {{end = {M} : i32, start = 0 : i32}} : tensor<{M}xi32, #ttg.slice<{{dim = 1, parent = #ttg.slice<{{dim = 2, parent = #dist}}>}}>>
    %13 = tt.expand_dims %12 {{axis = 1 : i32}} : tensor<{M}xi32, #ttg.slice<{{dim = 1, parent = #ttg.slice<{{dim = 2, parent = #dist}}>}}>> -> tensor<{M}x1xi32, #ttg.slice<{{dim = 2, parent = #dist}}>>
    %14 = tt.expand_dims %13 {{axis = 2 : i32}} : tensor<{M}x1xi32, #ttg.slice<{{dim = 2, parent = #dist}}>> -> tensor<{M}x1x1xi32, #dist>
    %15 = arith.muli %14, %cst_1 : tensor<{M}x1x1xi32, #dist>
    %16 = tt.broadcast %11 : tensor<1x{N}x{K}x!tt.ptr<i32>, #dist> -> tensor<{M}x{N}x{K}x!tt.ptr<i32>, #dist>
    %17 = tt.broadcast %15 : tensor<{M}x1x1xi32, #dist> -> tensor<{M}x{N}x{K}xi32, #dist>
    %18 = tt.addptr %16, %17 : tensor<{M}x{N}x{K}x!tt.ptr<i32>, #dist>, tensor<{M}x{N}x{K}xi32, #dist>
    %19 = tt.load %18 : tensor<{M}x{N}x{K}x!tt.ptr<i32>, #dist>
    %20 = ttg.local_alloc %19 : (tensor<{M}x{N}x{K}xi32, #dist>) -> !ttg.memdesc<{M}x{N}x{K}xi32, #shared, #smem>
    %21 = ttg.local_load %20 : !ttg.memdesc<{M}x{N}x{K}xi32, #shared, #smem> -> tensor<{M}x{N}x{K}xi32, #dist>
    %22 = tt.make_range {{end = {K} : i32, start = 0 : i32}} : tensor<{K}xi32, #ttg.slice<{{dim = 0, parent = #ttg.slice<{{dim = 1, parent = #dist}}>}}>>
    %23 = tt.expand_dims %22 {{axis = 0 : i32}} : tensor<{K}xi32, #ttg.slice<{{dim = 0, parent = #ttg.slice<{{dim = 1, parent = #dist}}>}}>> -> tensor<1x{K}xi32, #ttg.slice<{{dim = 1, parent = #dist}}>>
    %24 = tt.expand_dims %23 {{axis = 1 : i32}} : tensor<1x{K}xi32, #ttg.slice<{{dim = 1, parent = #dist}}>> -> tensor<1x1x{K}xi32, #dist>
    %25 = tt.splat %arg1 : !tt.ptr<i32> -> tensor<1x1x{K}x!tt.ptr<i32>, #dist>
    %26 = tt.addptr %25, %24 : tensor<1x1x{K}x!tt.ptr<i32>, #dist>, tensor<1x1x{K}xi32, #dist>
    %27 = tt.make_range {{end = {N} : i32, start = 0 : i32}} : tensor<{N}xi32, #ttg.slice<{{dim = 0, parent = #ttg.slice<{{dim = 2, parent = #dist}}>}}>>
    %28 = tt.expand_dims %27 {{axis = 0 : i32}} : tensor<{N}xi32, #ttg.slice<{{dim = 0, parent = #ttg.slice<{{dim = 2, parent = #dist}}>}}>> -> tensor<1x{N}xi32, #ttg.slice<{{dim = 2, parent = #dist}}>>
    %29 = tt.expand_dims %28 {{axis = 2 : i32}} : tensor<1x{N}xi32, #ttg.slice<{{dim = 2, parent = #dist}}>> -> tensor<1x{N}x1xi32, #dist>
    %30 = arith.muli %29, %cst : tensor<1x{N}x1xi32, #dist>
    %31 = tt.broadcast %26 : tensor<1x1x{K}x!tt.ptr<i32>, #dist> -> tensor<1x{N}x{K}x!tt.ptr<i32>, #dist>
    %32 = tt.broadcast %30 : tensor<1x{N}x1xi32, #dist> -> tensor<1x{N}x{K}xi32, #dist>
    %33 = tt.addptr %31, %32 : tensor<1x{N}x{K}x!tt.ptr<i32>, #dist>, tensor<1x{N}x{K}xi32, #dist>
    %34 = tt.make_range {{end = {M} : i32, start = 0 : i32}} : tensor<{M}xi32, #ttg.slice<{{dim = 1, parent = #ttg.slice<{{dim = 2, parent = #dist}}>}}>>
    %35 = tt.expand_dims %34 {{axis = 1 : i32}} : tensor<{M}xi32, #ttg.slice<{{dim = 1, parent = #ttg.slice<{{dim = 2, parent = #dist}}>}}>> -> tensor<{M}x1xi32, #ttg.slice<{{dim = 2, parent = #dist}}>>
    %36 = tt.expand_dims %35 {{axis = 2 : i32}} : tensor<{M}x1xi32, #ttg.slice<{{dim = 2, parent = #dist}}>> -> tensor<{M}x1x1xi32, #dist>
    %37 = arith.muli %36, %cst_0 : tensor<{M}x1x1xi32, #dist>
    %38 = tt.broadcast %33 : tensor<1x{N}x{K}x!tt.ptr<i32>, #dist> -> tensor<{M}x{N}x{K}x!tt.ptr<i32>, #dist>
    %39 = tt.broadcast %37 : tensor<{M}x1x1xi32, #dist> -> tensor<{M}x{N}x{K}xi32, #dist>
    %40 = tt.addptr %38, %39 : tensor<{M}x{N}x{K}x!tt.ptr<i32>, #dist>, tensor<{M}x{N}x{K}xi32, #dist>
    tt.store %40, %21 : tensor<{M}x{N}x{K}x!tt.ptr<i32>, #dist>
    tt.return
  }}
}}
"""

    if is_xpu() and isinstance(dist_layout, DotOperandLayout) and isinstance(dist_layout.parent, MmaLayout):
        pytest.xfail("DotOperandLayout with MmaLayout is not supported in XPU")

    x = torch.arange(0, M * N * K, device=device, dtype=torch.int32).reshape(M, N, K)
    z = torch.empty_like(x, device=device)

    temp_file = tmp_path / "test_local_load_store.ttgir"
    temp_file.write_text(ir)
    kernel = triton.compile(str(temp_file))

    kernel[(1, 1, 1)](x, z)
    assert torch.equal(z, x)


mma_layouts = [
    MmaLayout((2, 0), [1, 4], [1, 1], [1, 1], [0, 1], [16, 8]),
    MmaLayout((3, 0), [4, 1], [1, 1], [1, 1], [0, 1], [16, 128, 16]),  # simple 4 warps case
    MmaLayout((3, 0), [8, 1], [1, 1], [1, 1], [0, 1], [16, 128, 16]),  # simple 8 warps case
    MmaLayout((3, 0), [4, 2], [1, 1], [1, 1], [0, 1], [16, 128, 16]),  # multiple warps on the row
    MmaLayout((3, 0), [4, 2], [1, 1], [1, 1], [0, 1], [16, 64, 16]),  # small instrN
    MmaLayout((3, 0), [8, 4], [1, 1], [1, 1], [0, 1], [16, 64, 16]),  # large number of warps
    DpasLayout(repeatCount=8, systolic_depth=8, execution_size=8, ops_per_chan=1, threads_per_warp=32,
               warps_per_cta=[4, 1], rep_cluster=[1, 1]),
]

shared_layouts = [
    SharedLayout(8, 1, 1, [1, 0], [1, 1], [1, 1], [0, 1]),
    SharedLayout(8, 2, 4, [1, 0], [1, 1], [1, 1], [0, 1], has_leading_offset=True),  # small contiguous bytes
    SharedLayout(8, 1, 8, [1, 0], [1, 1], [1, 1], [0, 1], has_leading_offset=True),  # maximum contiguous bytes
]


@pytest.mark.parametrize("M, N", [[128, 128]])
@pytest.mark.parametrize("mma_layout", filter_layouts(mma_layouts))
@pytest.mark.parametrize("shared_layout", shared_layouts)
def test_local_load_store_mma(M, N, mma_layout, shared_layout, device, tmp_path: pathlib.Path):
    num_warps = np.prod(mma_layout.warps_per_cta)

    layouts = f"""
    #dist = {mma_layout}
    #shared = {shared_layout}
    #smem = #ttg.shared_memory
    """
    ir = layouts + f"""
  module attributes {{"ttg.num-ctas" = 1 : i32, "ttg.num-warps" = {num_warps} : i32, "ttg.threads-per-warp" = {THREADS_PER_WARP} : i32}} {{
  tt.func public @kernel(%arg0: !tt.ptr<f16> {{tt.divisibility = 16 : i32}}, %arg1: !tt.ptr<f16> {{tt.divisibility = 16 : i32}}) attributes {{noinline = false}} {{
    %cst = arith.constant dense<{N}> : tensor<{M}x1xi32, #dist>
    %0 = tt.make_range {{end = {M} : i32, start = 0 : i32}} : tensor<{M}xi32, #ttg.slice<{{dim = 1, parent = #dist}}>>
    %1 = tt.make_range {{end = {N} : i32, start = 0 : i32}} : tensor<{N}xi32, #ttg.slice<{{dim = 0, parent = #dist}}>>
    %2 = tt.splat %arg0 : !tt.ptr<f16> -> tensor<{M}x{N}x!tt.ptr<f16>, #dist>
    %3 = tt.splat %arg1 : !tt.ptr<f16> -> tensor<{M}x{N}x!tt.ptr<f16>, #dist>
    %4 = tt.expand_dims %0 {{axis = 1 : i32}} : tensor<{M}xi32, #ttg.slice<{{dim = 1, parent = #dist}}>> -> tensor<{M}x1xi32, #dist>
    %5 = arith.muli %4, %cst : tensor<{M}x1xi32, #dist>
    %6 = tt.expand_dims %1 {{axis = 0 : i32}} : tensor<{N}xi32, #ttg.slice<{{dim = 0, parent = #dist}}>> -> tensor<1x{N}xi32, #dist>
    %7 = tt.broadcast %6 : tensor<1x{N}xi32, #dist> -> tensor<{M}x{N}xi32, #dist>
    %8 = tt.broadcast %5 : tensor<{M}x1xi32, #dist> -> tensor<{M}x{N}xi32, #dist>
    %9 = arith.addi %8, %7 : tensor<{M}x{N}xi32, #dist>
    %10 = tt.addptr %2, %9 : tensor<{M}x{N}x!tt.ptr<f16>, #dist>, tensor<{M}x{N}xi32, #dist>
    %11 = tt.load %10 : tensor<{M}x{N}x!tt.ptr<f16>, #dist>
    %12 = ttg.local_alloc %11 : (tensor<{M}x{N}xf16, #dist>) -> !ttg.memdesc<{M}x{N}xf16, #shared, #smem>
    %13 = ttg.local_load %12 : !ttg.memdesc<{M}x{N}xf16, #shared, #smem> -> tensor<{M}x{N}xf16, #dist>
    %14 = tt.addptr %3, %9 : tensor<{M}x{N}x!tt.ptr<f16>, #dist>, tensor<{M}x{N}xi32, #dist>
    tt.store %14, %13 : tensor<{M}x{N}x!tt.ptr<f16>, #dist>
    tt.return
  }}
}}
"""

    x = torch.arange(0, M * N, device=device, dtype=torch.float16).reshape(M, N)
    z = torch.empty_like(x, device=device)

    temp_file = tmp_path / "test_local_load_store_mma.ttgir"
    temp_file.write_text(ir)
    kernel = triton.compile(str(temp_file))

    kernel[(1, 1, 1)](x, z)
    assert torch.equal(z, x)

    if shared_layout.has_leading_offset == "true" and mma_layout.version[0] >= 3:
        assert "stmatrix" in kernel.asm["ptx"]


def filter_layout_pairs(layout_pairs):
    return [pair for pair in layout_pairs if is_layout_applicable(pair[0]) and is_layout_applicable(pair[1])]


mma_pairs = [
    [
        MmaLayout((2, 0), [1, 4], [1, 1], [1, 1], [0, 1], [16, 8]),
        MmaLayout((2, 0), [4, 1], [1, 1], [1, 1], [0, 1], [16, 8]),
    ],
    [
        MmaLayout((2, 0), [2, 8], [1, 1], [1, 1], [0, 1], [16, 8]),
        MmaLayout((2, 0), [8, 2], [1, 1], [1, 1], [0, 1], [16, 8]),
    ],
    [
        MmaLayout((2, 1), [1, 4], [1, 1], [1, 1], [0, 1], [16, 8]),
        MmaLayout((2, 1), [4, 1], [1, 1], [1, 1], [0, 1], [16, 8]),
    ],
    [
        MmaLayout((2, 1), [2, 8], [1, 1], [1, 1], [0, 1], [16, 8]),
        MmaLayout((2, 1), [8, 2], [1, 1], [1, 1], [0, 1], [16, 8]),
    ],
    [
        MmaLayout((3, 0), [4, 1], [1, 1], [1, 1], [0, 1], [16, 32, 32]),
        MmaLayout((3, 0), [4, 1], [1, 1], [1, 1], [0, 1], [16, 64, 32]),
    ],
    [
        MmaLayout((3, 0), [4, 1], [1, 1], [1, 1], [0, 1], [16, 64, 32]),
        MmaLayout((3, 0), [4, 1], [1, 1], [1, 1], [0, 1], [16, 32, 32]),
    ],
    [
        MmaLayout((3, 0), [1, 4], [1, 1], [1, 1], [0, 1], [16, 32, 32]),
        MmaLayout((3, 0), [4, 1], [1, 1], [1, 1], [0, 1], [16, 64, 32]),
    ],
    [
        MmaLayout((3, 0), [2, 8], [1, 1], [1, 1], [0, 1], [16, 64, 32]),
        MmaLayout((3, 0), [8, 2], [1, 1], [1, 1], [0, 1], [16, 32, 32]),
    ],
    [
        MmaLayout((3, 0), [4, 1], [1, 1], [1, 1], [0, 1], [16, 128, 16]),
        MmaLayout((3, 0), [4, 1], [1, 1], [1, 1], [0, 1], [16, 64, 16]),
    ],
    [
        MmaLayout((3, 0), [4, 1], [1, 1], [1, 1], [0, 1], [16, 64, 16]),
        MmaLayout((3, 0), [4, 1], [1, 1], [1, 1], [0, 1], [16, 128, 16]),
    ],
    [
        WmmaLayout(1, [4, 4]),
        WmmaLayout(1, [16, 1]),
    ],
    [
        WmmaLayout(1, [16, 1]),
        WmmaLayout(1, [4, 4]),
    ],
    [
        WmmaLayout(2, [4, 4]),
        WmmaLayout(2, [16, 1]),
    ],
    [
        WmmaLayout(2, [16, 1]),
        WmmaLayout(2, [4, 4]),
    ],
    [
        MfmaLayout([2, 0], [2, 2], [32, 32], False),
        MfmaLayout([2, 0], [4, 1], [32, 32], False),
    ],
    [
        MfmaLayout([2, 0], [4, 1], [32, 32], False),
        MfmaLayout([2, 0], [2, 2], [32, 32], False),
    ],
    [
        MfmaLayout([2, 0], [2, 2], [32, 32], False),
        MfmaLayout([2, 0], [4, 1], [32, 32], True),
    ],
    [
        MfmaLayout([2, 0], [4, 1], [32, 32], False),
        MfmaLayout([2, 0], [2, 2], [32, 32], True),
    ],
    [
        MfmaLayout([2, 0], [4, 4], [16, 16], False),
        MfmaLayout([2, 0], [16, 1], [16, 16], False),
    ],
    [
        MfmaLayout([2, 0], [16, 1], [16, 16], False),
        MfmaLayout([2, 0], [4, 4], [16, 16], False),
    ],
    [
        MfmaLayout([2, 0], [4, 4], [16, 16], False),
        MfmaLayout([2, 0], [16, 1], [16, 16], True),
    ],
    [
        MfmaLayout([2, 0], [16, 1], [16, 16], False),
        MfmaLayout([2, 0], [4, 4], [16, 16], True),
    ],
    [
        DpasLayout(repeatCount=8, systolic_depth=8, execution_size=8, ops_per_chan=1, threads_per_warp=32,
                   warps_per_cta=[4, 1], rep_cluster=[1, 1]),
        DpasLayout(repeatCount=8, systolic_depth=8, execution_size=8, ops_per_chan=2, threads_per_warp=32,
                   warps_per_cta=[2, 2], rep_cluster=[1, 1]),
    ],
]


@pytest.mark.parametrize("M, N", [[16, 16], [64, 1], [1, 64], [64, 64], [128, 128], [256, 256]])
@pytest.mark.parametrize("dtype", ['float16'])
@pytest.mark.parametrize("mma_pair", filter_layout_pairs(mma_pairs))
def test_convert_mma2mma(M, N, mma_pair, dtype, device, tmp_path: pathlib.Path):
    if is_hip():
        if isinstance(mma_pair[1], MfmaLayout) and (mma_pair[1].instr_shape[1] > M or mma_pair[1].instr_shape[1] > N):
            pytest.skip("HIP do not fully support skinny tensor store")

    src_layout, _ = mma_pair
    num_warps = np.prod(src_layout.warps_per_cta)
    warp_size = THREADS_PER_WARP

    def do_test(src_layout, dst_layout):
        layouts = f"""
        #src = {src_layout}
        #dst = {dst_layout}
        """

        ir = layouts + f"""
        module attributes {{"ttg.num-warps" = {num_warps} : i32, "ttg.num-ctas" = 1 : i32, "ttg.threads-per-warp" = {warp_size} : i32}} {{
        tt.func public @kernel_0d1d(%arg0: !tt.ptr<f16> {{tt.divisibility = 16 : i32}}, %arg1: !tt.ptr<f16> {{tt.divisibility = 16 : i32}}) {{
        %cst = arith.constant dense<{N}> : tensor<{M}x1xi32, #src>
        %0 = tt.make_range {{end = {M} : i32, start = 0 : i32}} : tensor<{M}xi32, #ttg.slice<{{dim = 1, parent = #src}}>>
        %1 = tt.make_range {{end = {N} : i32, start = 0 : i32}} : tensor<{N}xi32, #ttg.slice<{{dim = 0, parent = #src}}>>
        %2 = tt.splat %arg0 : !tt.ptr<f16> -> tensor<{M}x{N}x!tt.ptr<f16>, #src>
        %3 = tt.splat %arg1 : !tt.ptr<f16> -> tensor<{M}x{N}x!tt.ptr<f16>, #dst>
        %4 = tt.expand_dims %0 {{axis = 1 : i32}} : tensor<{M}xi32, #ttg.slice<{{dim = 1, parent = #src}}>> -> tensor<{M}x1xi32, #src>
        %5 = arith.muli %4, %cst : tensor<{M}x1xi32, #src>
        %6 = tt.expand_dims %1 {{axis = 0 : i32}} : tensor<{N}xi32, #ttg.slice<{{dim = 0, parent = #src}}>> -> tensor<1x{N}xi32, #src>
        %7 = tt.broadcast %6 : tensor<1x{N}xi32, #src> -> tensor<{M}x{N}xi32, #src>
        %8 = tt.broadcast %5 : tensor<{M}x1xi32, #src> -> tensor<{M}x{N}xi32, #src>
        %9 = arith.addi %8, %7 : tensor<{M}x{N}xi32, #src>
        %10 = tt.addptr %2, %9 : tensor<{M}x{N}x!tt.ptr<f16>, #src>, tensor<{M}x{N}xi32, #src>
        %11 = tt.load %10 : tensor<{M}x{N}x!tt.ptr<f16>, #src>
        %12 = ttg.convert_layout %9 : tensor<{M}x{N}xi32, #src> -> tensor<{M}x{N}xi32, #dst>
        %13 = ttg.convert_layout %11 : tensor<{M}x{N}xf16, #src> -> tensor<{M}x{N}xf16, #dst>
        %14 = tt.addptr %3, %12 : tensor<{M}x{N}x!tt.ptr<f16>, #dst>, tensor<{M}x{N}xi32, #dst>
        tt.store %14, %13 : tensor<{M}x{N}x!tt.ptr<f16>, #dst>
        tt.return
        }}
        }}
        """

        x = to_triton(numpy_random((M, N), dtype_str=dtype), device=device)
        z = torch.empty_like(x)

        temp_file = tmp_path / "test_convert_mma2mma.ttgir"
        temp_file.write_text(ir)
        kernel = triton.compile(str(temp_file))

        kernel[(1, 1, 1)](x.data_ptr(), z.data_ptr())

        assert torch.equal(z, x)

    do_test(mma_pair[0], mma_pair[1])
    do_test(mma_pair[1], mma_pair[0])


single_warp_layouts = [
    BlockedLayout([1, 1], [THREADS_PER_WARP, 1], [1, 1], [1, 0]),
    BlockedLayout([1, 1], [THREADS_PER_WARP // 2, 2], [1, 1], [1, 0]),
    BlockedLayout([1, 1], [THREADS_PER_WARP // 4, 4], [1, 1], [1, 0]),
    BlockedLayout([1, 1], [THREADS_PER_WARP // 8, 8], [1, 1], [1, 0]),
    BlockedLayout([1, 1], [THREADS_PER_WARP // 16, 16], [1, 1], [1, 0]),
    BlockedLayout([1, 1], [THREADS_PER_WARP // 32, 32], [1, 1], [1, 0]),
    BlockedLayout([32, 1], [1, THREADS_PER_WARP], [1, 1], [1, 0]),
    BlockedLayout([16, 1], [2, THREADS_PER_WARP // 2], [1, 1], [1, 0]),
    BlockedLayout([1, 4], [THREADS_PER_WARP, 1], [1, 1], [1, 0]),
    BlockedLayout([1, 4], [THREADS_PER_WARP // 2, 2], [1, 1], [1, 0]),
    BlockedLayout([1, 4], [THREADS_PER_WARP // 4, 4], [1, 1], [1, 0]),
    BlockedLayout([1, 4], [THREADS_PER_WARP // 8, 8], [1, 1], [1, 0]),
    BlockedLayout([1, 4], [THREADS_PER_WARP // 16, 16], [1, 1], [1, 0]),
    BlockedLayout([1, 4], [THREADS_PER_WARP // 32, 32], [1, 1], [1, 0]),
]


@pytest.mark.parametrize("M, N", [[32, 32], [64, 64]])
@pytest.mark.parametrize("dtype", ['float16'])
@pytest.mark.parametrize("src_layout", single_warp_layouts)
@pytest.mark.parametrize("dst_layout", single_warp_layouts)
def test_convert_warp_local(M, N, src_layout, dst_layout, dtype, device, tmp_path: pathlib.Path):
    if str(src_layout) == str(dst_layout):
        pytest.xfail()
    if np.prod(src_layout.threads_per_warp) == 0 or np.prod(dst_layout.threads_per_warp) == 0:
        pytest.xfail()

    # Test layout pairs that are likely to codegen warp shuffles.
    a, b = list(np.array(src_layout.threads_per_warp) // np.array(dst_layout.threads_per_warp))
    c = a if a != 0 else b
    if c > 2:
        pytest.xfail()

    layouts = f"""
    #src = {src_layout}
    #dst = {dst_layout}
    #smem = #ttg.shared_memory
    """

    conversion = f"""
    %12 = ttg.convert_layout %9 : tensor<{M}x{N}xi32, #src> -> tensor<{M}x{N}xi32, #dst>
    %13 = ttg.convert_layout %11 : tensor<{M}x{N}xf16, #src> -> tensor<{M}x{N}xf16, #dst>
    """

    ir = layouts + f"""
    module attributes {{"ttg.num-warps" = 1 : i32, "ttg.num-ctas" = 1 : i32, "ttg.threads-per-warp" = {THREADS_PER_WARP} : i32}} {{
  tt.func public @kernel_0d1d(%arg0: !tt.ptr<f16> {{tt.divisibility = 16 : i32}}, %arg1: !tt.ptr<f16> {{tt.divisibility = 16 : i32}}) {{
    %cst = arith.constant dense<{N}> : tensor<{M}x1xi32, #src>
    %0 = tt.make_range {{end = {M} : i32, start = 0 : i32}} : tensor<{M}xi32, #ttg.slice<{{dim = 1, parent = #src}}>>
    %1 = tt.make_range {{end = {N} : i32, start = 0 : i32}} : tensor<{N}xi32, #ttg.slice<{{dim = 0, parent = #src}}>>
    %2 = tt.splat %arg0 : !tt.ptr<f16> -> tensor<{M}x{N}x!tt.ptr<f16>, #src>
    %4 = tt.expand_dims %0 {{axis = 1 : i32}} : tensor<{M}xi32, #ttg.slice<{{dim = 1, parent = #src}}>> -> tensor<{M}x1xi32, #src>
    %5 = arith.muli %4, %cst : tensor<{M}x1xi32, #src>
    %6 = tt.expand_dims %1 {{axis = 0 : i32}} : tensor<{N}xi32, #ttg.slice<{{dim = 0, parent = #src}}>> -> tensor<1x{N}xi32, #src>
    %7 = tt.broadcast %6 : tensor<1x{N}xi32, #src> -> tensor<{M}x{N}xi32, #src>
    %8 = tt.broadcast %5 : tensor<{M}x1xi32, #src> -> tensor<{M}x{N}xi32, #src>
    %9 = arith.addi %8, %7 : tensor<{M}x{N}xi32, #src>
    %10 = tt.addptr %2, %9 : tensor<{M}x{N}x!tt.ptr<f16>, #src>, tensor<{M}x{N}xi32, #src>
    %11 = tt.load %10 : tensor<{M}x{N}x!tt.ptr<f16>, #src>
    %3 = tt.splat %arg1 : !tt.ptr<f16> -> tensor<{M}x{N}x!tt.ptr<f16>, #dst>
    """ + conversion + f"""
    %14 = tt.addptr %3, %12 : tensor<{M}x{N}x!tt.ptr<f16>, #dst>, tensor<{M}x{N}xi32, #dst>
    tt.store %14, %13 : tensor<{M}x{N}x!tt.ptr<f16>, #dst>
    tt.return
  }}
}}
"""

    x = to_triton(numpy_random((M, N), dtype_str=dtype), device=device)
    z = torch.empty_like(x, device=device)

    temp_file = tmp_path / "test_convert_warp_local.ttgir"
    temp_file.write_text(ir)
    kernel = triton.compile(str(temp_file))

    kernel[(1, 1, 1)](x.data_ptr(), z.data_ptr())

    torch.testing.assert_close(z, x, rtol=0, atol=0)


@pytest.mark.interpreter
def test_load_scalar_with_mask(device):

    @triton.jit
    def kernel(Input, Index, Out, N: int):
        index = tl.load(Index)
        scalar = tl.load(Input + index, mask=index < N, other=0)
        tl.store(Out, scalar, mask=index < N)

    Index = torch.tensor([0], dtype=torch.int32, device=device)
    Input = torch.tensor([0], dtype=torch.int32, device=device)
    Out = torch.empty_like(Index, device=device)
    kernel[(1, )](Input, Index, Out, Index.numel())
    assert Out.data[0] == 0


# This test is used to test our own PTX codegen for float16 and int16 conversions
# maybe delete it later after ptxas has been fixed
@pytest.mark.parametrize("dtype_str", ['float16', 'int16'])
def test_ptx_cast(dtype_str, device):

    @triton.jit
    def kernel(in_ptr0, out_ptr2, xnumel, rnumel, dtype: tl.constexpr, XBLOCK: tl.constexpr, RBLOCK: tl.constexpr):
        xoffset = tl.program_id(0) * XBLOCK
        xindex = xoffset + tl.arange(0, XBLOCK)[:, None]
        xmask = xindex < xnumel
        rbase = tl.arange(0, RBLOCK)[None, :]
        x0 = xindex
        _tmp4 = (tl.zeros([XBLOCK, RBLOCK], dtype) - 10000).to(dtype)
        for roffset in range(0, rnumel, RBLOCK):
            rindex = roffset + rbase
            rmask = rindex < rnumel
            r1 = rindex
            tmp0 = tl.load(in_ptr0 + (r1 + (197 * x0)), rmask & xmask).to(dtype)
            tmp1 = 2
            tmp2 = tmp0 * tmp1
            tmp3 = tmp2.to(dtype)
            tmp5 = _tmp4 < tmp3
            _tmp4 = tl.where(rmask & xmask & tmp5, tmp3, _tmp4)
            tl.store(out_ptr2 + (r1 + (197 * x0) + tl.zeros([XBLOCK, RBLOCK], tl.int32)), _tmp4, rmask & xmask)

    torch.manual_seed(123)
    if dtype_str == 'int16':
        torch_dtype = torch.int16
        triton_dtype = tl.int32
    else:
        torch_dtype = torch.float16
        triton_dtype = tl.float32

    s0 = 4
    buf11 = -torch.ones((6 * s0, 197, 197), device=device, dtype=torch_dtype)
    buf14 = -torch.ones((s0, 6, 197, 197), device=device, dtype=torch_dtype)
    kernel[(4728, )](buf11, buf14, 1182 * s0, 197, triton_dtype, 1, 256, num_warps=2)
    assert buf14.to(torch.float32).mean() == -2.0


# -----------------------
# test fp8 -> fp32 dot
# -----------------------


def f8_to_f16(x, dtype):

    @triton.jit
    def kernel(Y, X, N, BLOCK_SIZE: tl.constexpr):
        pid = tl.program_id(0)
        offs = pid * BLOCK_SIZE + tl.arange(0, BLOCK_SIZE)
        mask = offs < N
        x = tl.load(X + offs, mask=mask)
        tl.store(Y + offs, x, mask=mask)

    ret = torch.empty(x.shape, dtype=torch.float16, device=x.device)
    grid = lambda META: (triton.cdiv(x.numel(), META['BLOCK_SIZE']), )
    dtype = getattr(tl, dtype)
    kernel[grid](ret, triton.reinterpret(x, dtype), ret.numel(), BLOCK_SIZE=1024)
    return ret


@triton.jit
def matmul_kernel(  #
        a_ptr, b_ptr, c_ptr,  #
        M, N, K,  #
        stride_am, stride_ak,  #
        stride_bk, stride_bn,  #
        stride_cm, stride_cn,  #
        BLOCK_SIZE_M: tl.constexpr, BLOCK_SIZE_N: tl.constexpr, BLOCK_SIZE_K: tl.constexpr,  #
        low_precision_acc: tl.constexpr,  #
        num_stages: tl.constexpr = 3  #
):
    pid = tl.program_id(axis=0)
    num_pid_m = tl.cdiv(M, BLOCK_SIZE_M)
    pid_m = pid % num_pid_m
    pid_n = pid // num_pid_m
    offs_am = (pid_m * BLOCK_SIZE_M + tl.arange(0, BLOCK_SIZE_M)) % M
    offs_bn = (pid_n * BLOCK_SIZE_N + tl.arange(0, BLOCK_SIZE_N)) % N
    offs_k = tl.arange(0, BLOCK_SIZE_K)
    a_ptrs = a_ptr + (offs_am[:, None] * stride_am + offs_k[None, :] * stride_ak)
    b_ptrs = b_ptr + (offs_k[:, None] * stride_bk + offs_bn[None, :] * stride_bn)
    accumulator = tl.zeros((BLOCK_SIZE_M, BLOCK_SIZE_N), dtype=tl.float32)
    for k in tl.range(0, tl.cdiv(K, BLOCK_SIZE_K), num_stages=num_stages):
        a = tl.load(a_ptrs)
        b = tl.load(b_ptrs)
        accumulator = tl.dot(a, b, acc=accumulator, max_num_imprecise_acc=low_precision_acc)
        a_ptrs += BLOCK_SIZE_K * stride_ak
        b_ptrs += BLOCK_SIZE_K * stride_bk
    offs_cm = pid_m * BLOCK_SIZE_M + tl.arange(0, BLOCK_SIZE_M)
    offs_cn = pid_n * BLOCK_SIZE_N + tl.arange(0, BLOCK_SIZE_N)
    c_ptrs = c_ptr + stride_cm * offs_cm[:, None] + stride_cn * offs_cn[None, :]
    tl.store(c_ptrs, accumulator)


@pytest.mark.interpreter
@pytest.mark.parametrize("M, N, K", [(128, 256, 256)])
@pytest.mark.parametrize("BLOCK_M, BLOCK_N, BLOCK_K", [(128, 256, 128), (64, 64, 64)])
@pytest.mark.parametrize("in_type_str", ['float8e5', 'float8e4nv', 'float8e4b15'])
@pytest.mark.parametrize("low_precision_acc", [0, 32, 64, 128])
def test_dot_max_num_imprecise_acc(M, N, K, BLOCK_M, BLOCK_N, BLOCK_K, in_type_str, low_precision_acc, device):
    num_stages = 3
    if is_cuda():
        cc = torch.cuda.get_device_capability()
        if cc[0] >= 9 and in_type_str == "float8e4b15":
            pytest.skip("Dot op does not support fp8e4b15 on CUDA arch >= 90")
    elif is_hip():
        num_stages = 2
        if in_type_str != 'float8e5':
            pytest.skip('test_fp8_dot_acc for HIP currently broken in upstream.')

    check_type_supported(in_type_str, device)
    A = numpy_random((M, K), dtype_str=in_type_str)
    B = numpy_random((K, N), dtype_str=in_type_str)
    C = torch.empty((M, N), dtype=torch.float32, device=device)
    num_warps = 8
    a = to_triton(A, device=device, dst_type=in_type_str)
    b = to_triton(B, device=device, dst_type=in_type_str)
    grid = (triton.cdiv(M, BLOCK_M) * triton.cdiv(N, BLOCK_N), 1)
    max_num_impressive_acc = low_precision_acc if low_precision_acc <= BLOCK_K else None
    h = matmul_kernel[grid](a, b, C, M, N, K, a.stride(0), a.stride(1), b.stride(0), b.stride(1), C.stride(0),
                            C.stride(1), BLOCK_M, BLOCK_N, BLOCK_K, max_num_impressive_acc, num_warps=num_warps,
                            num_stages=num_stages)
    torch_a = torch.from_numpy(A).to(device=device)
    th_a = f8_to_f16(torch_a, in_type_str)
    torch_b = torch.from_numpy(B).to(device=device)
    th_b = f8_to_f16(torch_b, in_type_str)
    ref_out = torch.matmul(th_a, th_b).to(torch.float32)
    if in_type_str == 'float8e4nv':
        torch.testing.assert_close(ref_out, C, rtol=0.01, atol=0.01)
    else:
        torch.testing.assert_close(ref_out, C, rtol=1e-3, atol=1e-3)
    if is_cuda() and low_precision_acc > 0 and torch.cuda.get_device_capability()[0] == 9:
        assert h.asm["ptx"].count("add.f32") == (BLOCK_M * BLOCK_N) // (32 * num_warps) * (BLOCK_K // low_precision_acc)


# -----------------------
# test enable_fp_fusion
# -----------------------


@pytest.mark.parametrize("enable_fp_fusion", [False, True])
@pytest.mark.parametrize("default_override", [False, True])
def test_enable_fp_fusion(enable_fp_fusion, default_override, device):
    if is_hip():
        pytest.skip(
            'test_enable_fp_fusion for HIP currently broken in https://github.com/triton-lang/triton. Use https://github.com/ROCmSoftwarePlatform/triton'
        )

    # Sequential multiply add can be fused by backend
    @triton.jit
    def mul_add(data):
        ptrs = data + tl.arange(0, 128)
        tl.store(ptrs, tl.load(ptrs) * 1.5 + 1.0)

    data = torch.randn((128, ), device=device, dtype=torch.float32)
    if default_override:
        os.environ["TRITON_DEFAULT_FP_FUSION"] = "1" if enable_fp_fusion else "0"
        h = mul_add[(1, )](data)
    else:
        h = mul_add[(1, )](data, enable_fp_fusion=enable_fp_fusion)

    if not is_cuda():
        return
    found_fma = re.search(r'(mad|fma)\.r[nzmp]\.(ftz\.)?f32', h.asm["ptx"]) is not None
    assert found_fma == enable_fp_fusion


# -----------------------
# test override_arch
# -----------------------


@pytest.mark.parametrize("arch", ["sm70", "sm80", "sm90"])
@pytest.mark.parametrize("env_var_override", [False, True])
def test_override_arch(arch, env_var_override, device):
    if not is_cuda():
        pytest.xfail('arch only for CUDA')

    @triton.jit
    def simple(data, out):
        in_ptrs = data + tl.arange(0, 128)
        out_ptrs = out + tl.arange(0, 128)
        tl.store(out_ptrs, tl.load(in_ptrs) * 1.5 + 1.0)

    data = torch.randn((128, ), device=device, dtype=torch.float32)
    out = torch.empty_like(data)

    if env_var_override:
        os.environ["TRITON_OVERRIDE_ARCH"] = str(arch)
        h = simple[(1, )](data, out)
        os.environ.pop("TRITON_OVERRIDE_ARCH")
    else:
        h = simple[(1, )](data, out, arch=arch)
    torch.testing.assert_close(data * 1.5 + 1.0, out)
    ttgir_cc = re.search(r'cuda:(\d+)', h.asm["ttgir"])
    assert ttgir_cc.group(1) == arch[2:]


# -----------------------
# test propagate_nan
# -----------------------


@pytest.mark.parametrize("dtype", ['float16', 'float32'])
@pytest.mark.parametrize("propagate_nan", ['NONE', 'ALL'])
@pytest.mark.parametrize("func", ['minimum', 'maximum', 'clamp'])
def test_propagate_nan(dtype, propagate_nan, func, device):

    @triton.jit
    def kernel(A, B, C, propagate_nan: tl.constexpr, func: tl.constexpr):
        if func == 'clamp':
            tl.store(
                C,
                getattr(tl, func)(tl.load(A), -tl.load(B), tl.load(B),
                                  propagate_nan=getattr(tl.PropagateNan, propagate_nan)))
        else:
            tl.store(C,
                     getattr(tl, func)(tl.load(A), tl.load(B), propagate_nan=getattr(tl.PropagateNan, propagate_nan)))

    for mode in ['A', 'B', 'both']:
        if func == 'clamp' and mode == 'B':
            # clamp does not guarantee propagation from 'min' and 'max' args
            continue
        A = torch.randn((1, ), device=device, dtype=getattr(torch, dtype))
        if mode == 'A' or mode == 'both': A[0] = torch.nan
        B = torch.randn((1, ), device=device, dtype=getattr(torch, dtype))
        if mode == 'B' or mode == 'both': B[0] = torch.nan
        C = torch.zeros_like(A, device=device, dtype=getattr(torch, dtype))
        kernel[(1, )](A, B, C, propagate_nan, func)

        if mode == 'both' or propagate_nan == 'ALL':
            assert torch.isnan(C[0])
        else:
            assert not torch.isnan(C[0])


# -----------------------
# test clamp
# -----------------------


@pytest.mark.interpreter
@pytest.mark.parametrize("dtype", ['float16', 'float32'])
def test_clamp(dtype, device):

    @triton.jit
    def kernel(x_ptr, min_ptr, max_ptr, out_ptr, ref_ptr, N, BLOCK_SIZE: tl.constexpr):

        off = tl.arange(0, BLOCK_SIZE)
        mask = off < N
        x = tl.load(x_ptr + off, mask=mask)
        min = tl.load(min_ptr + off, mask=mask)
        max = tl.load(max_ptr + off, mask=mask)
        out = out_ptr + off
        ref = ref_ptr + off

        tl.store(out, tl.clamp(x, min, max), mask=mask)
        ref_val = tl.minimum(tl.maximum(x, min), max)
        tl.store(ref, ref_val, mask=mask)

    size = 128

    x = torch.randn((size, ), device=device, dtype=getattr(torch, dtype))
    a = torch.randn((size, ), device=device, dtype=getattr(torch, dtype))
    b = torch.randn((size, ), device=device, dtype=getattr(torch, dtype))
    min = torch.min(a, b)
    max = torch.max(a, b)
    out = torch.zeros_like(x, device=device, dtype=getattr(torch, dtype))
    ref = torch.zeros_like(x, device=device, dtype=getattr(torch, dtype))

    kernel[(size, )](x, min, max, out, ref, x.numel(), BLOCK_SIZE=size)

    torch.testing.assert_close(out, ref)


# Test for symmetric clamp(x, -limit, limit), as it may go through optimized
# codegen in the backends
@pytest.mark.interpreter
@pytest.mark.parametrize("dtype", ['float16', 'float32'])
def test_clamp_symmetric(dtype, device):

    @triton.jit
    def kernel(x_ptr, limit_ptr, out_ptr, ref_ptr, N, BLOCK_SIZE: tl.constexpr):

        off = tl.arange(0, BLOCK_SIZE)
        mask = off < N
        x = tl.load(x_ptr + off, mask=mask)
        limit = tl.load(limit_ptr + off, mask=mask)
        out = out_ptr + off
        ref = ref_ptr + off

        tl.store(out, tl.clamp(x, -limit, limit), mask=mask)
        ref_val = tl.minimum(tl.maximum(x, -limit), limit)
        tl.store(ref, ref_val, mask=mask)

    size = 128

    x = torch.randn((size, ), device=device, dtype=getattr(torch, dtype))
    limit = torch.randn((size, ), device=device, dtype=getattr(torch, dtype)).abs()
    out = torch.zeros_like(x, device=device, dtype=getattr(torch, dtype))
    ref = torch.zeros_like(x, device=device, dtype=getattr(torch, dtype))

    kernel[(size, )](x, limit, out, ref, x.numel(), BLOCK_SIZE=size)

    torch.testing.assert_close(out, ref)


# -----------------------
# test iterators
# -----------------------


@pytest.mark.interpreter
def test_static_range(device):

    @triton.jit
    def loop_kernel(Z, N: tl.constexpr, step: tl.constexpr):
        acc = 0
        for i in tl.static_range(0, N, step=step):
            acc += i
        tl.store(Z, acc)

    N = 100
    step = 7
    Out = torch.empty(1, dtype=torch.int32, device=device)
    loop_kernel[(1, )](Out, N, step)
    Acc = torch.tensor([0], dtype=torch.int32, device=device)
    for i in range(0, N, step):
        Acc += i
    assert (Out == Acc).all(), (Out, Acc)


@pytest.mark.interpreter
def test_tl_range(device):
    if is_hip():
        pytest.skip("test_tl_range is not supported in HIP")
    M, N, K = 64, 64, 512
    BLOCK_M, BLOCK_N, BLOCK_K = M, N, 64
    a = torch.randn((M, K), device=device, dtype=torch.float16)
    b = torch.randn((K, N), device=device, dtype=torch.float16)
    c = torch.empty((M, N), dtype=torch.float32, device=device)
    pgm = matmul_kernel[
        1,
    ](a, b, c, M, N, K, a.stride(0), a.stride(1), b.stride(0), b.stride(1), c.stride(0), c.stride(1), BLOCK_M, BLOCK_N,
      BLOCK_K, 0, num_stages=5)
    ref_out = torch.matmul(a, b).to(torch.float32)
    if is_interpreter():
        # GPU invokes tensor core for float16 matmul, which is not supported in interpreter.
        # Thus we use a higher tolerance
        torch.testing.assert_close(ref_out, c, rtol=1e-2, atol=1e-1)
    else:
        torch.testing.assert_close(ref_out, c, rtol=1e-3, atol=1e-3)
        if device in ['cuda']:
            capability = torch.cuda.get_device_capability()
            if capability[0] >= 8:
                ptx = pgm.asm['ptx']
                # check that the loop got pipelined with the right number of stages.
                assert 'cp.async.wait_group 0x6' in ptx


@triton.jit(noinline=True)
def maxnreg_noinline1(X):
    tl.store(X, 0)


@triton.jit(noinline=True)
def maxnreg_noinline2(X):
    tl.store(X, 0)


@pytest.mark.interpreter
def test_maxnreg(device):
    if not is_cuda():
        pytest.xfail('maxnreg only works on CUDA')

    # triton kernel
    @triton.jit
    def kernel(X):
        maxnreg_noinline1(X)
        tl.store(X, 0)
        maxnreg_noinline2(X)

    X = torch.empty(1, dtype=torch.int32, device=device)
    k = kernel[(1, )](X, maxnreg=42)

    if not is_interpreter():
        # Ensure that .maxnreg is set on the kernel function (marked with .entry)
        # and not on either of the noinline functions (marked with .func).
        try:
            assert re.search(r'\.visible \.entry [^{;]*\.maxnreg 42', k.asm["ptx"])
            assert not re.search(r'\.visible \.func [^{;]*\.maxnreg', k.asm["ptx"])
        except AssertionError:
            print("Failing ptx:\n", k.asm["ptx"])
            raise


@pytest.mark.interpreter
def test_temp_var_in_loop(device):

    @triton.jit
    def temp_in_loop(Z, N: tl.constexpr, BLOCK: tl.constexpr):
        acc = tl.full((BLOCK, ), 0, dtype=tl.int32)
        for i in range(N):
            if i == 0:
                temp = tl.full((BLOCK, ), 2, dtype=tl.int32)
                acc = temp
            else:
                acc += tl.full((BLOCK, ), 1, dtype=tl.int32)
            # reuse the temp variable and make sure to check that it isn't creating incorrect IR.
            temp = tl.full((BLOCK, ), 1, dtype=tl.int32)
            acc += temp
        z = Z + tl.arange(0, BLOCK)
        tl.store(z, acc)

    N = 10
    BLOCK = 32
    out = torch.empty((BLOCK, ), dtype=torch.int32, device=device)
    temp_in_loop[(1, )](out, N, BLOCK)
    acc = torch.full((BLOCK, ), 0, dtype=torch.int32, device=device)
    for i in range(N):
        if i == 0:
            temp = torch.full((BLOCK, ), 2, dtype=torch.int32, device=device)
            acc = temp
        else:
            acc += torch.full((BLOCK, ), 1, dtype=torch.int32, device=device)
        temp = torch.full((BLOCK, ), 1, dtype=torch.int32, device=device)
        acc += temp
    assert (acc == out).all()


@pytest.mark.interpreter
def test_num_programs(device):
    # Assuming that the kernel is launched with a grid of (11, 21, 31)
    grid = (11, 21, 31)
    input = torch.empty((3, ), dtype=torch.int32, device=device)

    @triton.jit
    def kernel(input):
        num_programs_0 = tl.num_programs(0)
        num_programs_1 = tl.num_programs(1)
        num_programs_2 = tl.num_programs(2)
        tl.store(input, num_programs_0)
        tl.store(input + 1, num_programs_1)
        tl.store(input + 2, num_programs_2)

    kernel[grid](input)
    assert torch.all(input == torch.tensor(grid, device=device))


# -----------------------
# test extern functions
# -----------------------


@pytest.mark.parametrize("dtype_str", ['float32', 'float64'])
def test_math_extern(dtype_str, device):
    if is_interpreter():
        pytest.xfail('math_extern does not work in the interpreter mode')

    @triton.jit
    def kernel(
        x_ptr,
        y_ptr,
        n_elements,
        BLOCK_SIZE: tl.constexpr,
    ):
        pid = tl.program_id(axis=0)
        block_start = pid * BLOCK_SIZE
        offsets = block_start + tl.arange(0, BLOCK_SIZE)
        mask = offsets < n_elements
        x = tl.load(x_ptr + offsets, mask=mask)
        y = libdevice.tanh(x)
        tl.store(y_ptr + offsets, y, mask=mask)

    shape = (128, )
    rs = RandomState(17)

    x = numpy_random(shape, dtype_str=dtype_str, rs=rs)
    y_ref = np.tanh(x)
    x_tri = to_triton(x, device=device)
    y_tri = to_triton(numpy_random(shape, dtype_str=dtype_str, rs=rs), device=device)
    kernel[(1, )](x_tri, y_tri, shape[0], BLOCK_SIZE=shape[0])
    # compare
    np.testing.assert_allclose(y_ref, to_numpy(y_tri), rtol=0.01)


# -----------------------
# test loop unrolling
# -----------------------


def test_unroll_attr(device):

    @triton.jit
    def _kernel(dst, unroll_factor: tl.constexpr):
        pid = tl.program_id(axis=0)
        for i in tl.range(0, 10, loop_unroll_factor=unroll_factor):
            tl.atomic_add(dst + pid, i + pid)

    def check_loop_unroll_count(ir, opStr, loop_unroll_factor):
        for line in ir.splitlines():
            if opStr in line:
                loop_unroll_factor = loop_unroll_factor - 1
        # Sometimes we get a remainder loop
        assert loop_unroll_factor <= 0

    # Try for all different loop unroll factors:
    for unroll_factor in [1, 2, 4, 5, 8]:
        h = _kernel[(1, )](torch.empty(1, device=device), unroll_factor)
        check_loop_unroll_count(h.asm["ttir"], 'tt.atomic_rmw', unroll_factor)


@triton.jit
def sanitize_add(a, b):
    a64 = a.to(tl.int64)
    b64 = b.to(tl.int64)
    r64 = a64 + b64
    tl.device_assert((r64 >= -2**31) & (r64 <= 2**31 - 1))
    return a + b


def test_side_effectful_reduction(device):
    if device != "cuda":
        pytest.xfail()

    @triton.jit(debug=True)
    def sanitize_sum_kernel(Z, X, BLOCK: tl.constexpr):
        vals = tl.load(X + tl.arange(0, BLOCK))
        z = tl.reduce(vals, 0, sanitize_add)
        tl.store(Z, z)

    BLOCK = 512
    torch.manual_seed(42)
    X = torch.randint(0, 10, [BLOCK], device="cuda", dtype=torch.int32)
    X[:300] = 32
    X[300:] = 0
    Z = torch.zeros((), device="cuda", dtype=torch.int32)
    sanitize_sum_kernel[(1, )](Z, X, BLOCK=BLOCK)
    torch.testing.assert_close(Z, X.sum().to(torch.int32))


@pytest.mark.parametrize("reduce_dim", [0, 1])
def test_side_effectful_reduction_2d(device, reduce_dim):
    if device != "cuda":
        pytest.xfail()

    @triton.jit(debug=True)
    def sanitize_sum_2d_kernel(Z, X, BLOCK_0: tl.constexpr, BLOCK_1: tl.constexpr, reduce_dim: tl.constexpr,
                               NON_REDUCE_DIM: tl.constexpr):
        offsets = tl.arange(0, BLOCK_0)[:, None] * BLOCK_1 + tl.arange(0, BLOCK_1)[None, :]
        vals = tl.load(X + offsets)
        z = tl.reduce(vals, reduce_dim, sanitize_add)
        tl.store(Z + tl.arange(0, NON_REDUCE_DIM), z)

    BLOCK_0 = 16
    BLOCK_1 = 32
    NON_REDUCE_DIM = BLOCK_1 if reduce_dim == 0 else BLOCK_0
    torch.manual_seed(42)
    X = torch.randint(0, 10, [BLOCK_0, BLOCK_1], device="cuda", dtype=torch.int32)
    Z = torch.zeros([NON_REDUCE_DIM], device="cuda", dtype=torch.int32)
    sanitize_sum_2d_kernel[(1, )](Z, X, BLOCK_0=BLOCK_0, BLOCK_1=BLOCK_1, reduce_dim=reduce_dim,
                                  NON_REDUCE_DIM=NON_REDUCE_DIM)
    torch.testing.assert_close(Z, X.sum(reduce_dim).to(torch.int32))


def test_dtype(device):

    @triton.jit
    def kernel(X):
        dtype_x: tl.constexpr = X.dtype.element_ty
        tl.static_assert(dtype_x == tl.int32)
        tl.static_assert(dtype_x == tl.constexpr(tl.int32))
        tl.static_assert(dtype_x == tl.int8 or (dtype_x == tl.int16 or dtype_x == tl.int32))

    X = torch.zeros(1, dtype=torch.int32, device=device)
    kernel[(1, )](X)


def test_side_effectful_scan(device):
    if device != "cuda":
        pytest.xfail()

    @triton.jit(debug=True)
    def sanitize_cumsum_kernel(Z, X, BLOCK: tl.constexpr):
        vals = tl.load(X + tl.arange(0, BLOCK))
        z = tl.associative_scan(vals, 0, sanitize_add)
        tl.store(Z + tl.arange(0, BLOCK), z)

    BLOCK = 512
    torch.manual_seed(42)
    X = torch.randint(0, 10, [BLOCK], device="cuda", dtype=torch.int32)
    X[:300] = 32
    X[300:] = 0
    Z = torch.zeros_like(X)
    sanitize_cumsum_kernel[(1, )](Z, X, BLOCK=BLOCK)
    torch.testing.assert_close(Z, X.cumsum(0).to(torch.int32))


# stress test slice layout usages in reductions.
@pytest.mark.parametrize("in_shape, perm, red_dims", [
    ((4, 32, 32, 4, 2), [2, 1, 0, 3, 4], [3, 1, 0]),
    ((8, 2, 32, 4, 16), [4, 0, 1, 3, 2], [0, 2, 0]),
])
def test_chained_reductions(in_shape, perm, red_dims, device):
    if is_xpu() and in_shape == (4, 32, 32, 4, 2):
        # check maximum shared memory
        if triton.runtime.driver.active.utils.get_device_properties(
                triton.runtime.driver.active.get_current_device())["max_shared_mem"] <= 163840:
            pytest.xfail("XPU: Not enough shared memory")

    @triton.jit
    def kernel(In, Out,  #
               dim_0: tl.constexpr, dim_1: tl.constexpr, dim_2: tl.constexpr, dim_3: tl.constexpr, dim_4: tl.constexpr,
               perm_0: tl.constexpr, perm_1: tl.constexpr, perm_2: tl.constexpr, perm_3: tl.constexpr,
               perm_4: tl.constexpr, red_dim_0: tl.constexpr, red_dim_1: tl.constexpr, red_dim_2: tl.constexpr):
        idx = tl.arange(0, dim_0 * dim_1 * dim_2 * dim_3 * dim_4)
        idx = idx.reshape(dim_0, dim_1, dim_2, dim_3, dim_4)
        vals = tl.load(In + idx)
        vals = tl.permute(vals, [perm_0, perm_1, perm_2, perm_3, perm_4])
        r = tl.sum(tl.sum(tl.sum(vals, red_dim_0), red_dim_1), red_dim_2)
        st_idx = tl.arange(0, r.shape[0] * r.shape[1]).reshape(r.shape)
        tl.store(Out + st_idx, r)

    input = torch.randint(0, 1000, in_shape, device=device, dtype=torch.int32)
    temp = torch.permute(input, perm).contiguous()
    ref = torch.sum(torch.sum(torch.sum(temp, dim=red_dims[0]), dim=red_dims[1]), dim=red_dims[2])
    result = torch.empty_like(ref)
    kernel[(1, )](input, result, input.shape[0], input.shape[1], input.shape[2], input.shape[3], input.shape[4],
                  perm[0], perm[1], perm[2], perm[3], perm[4], red_dims[0], red_dims[1], red_dims[2])

    assert torch.all(ref == result)


@triton.jit
def gather_test_kernel(src_ptr, idx_ptr, out_ptr, axis: tl.constexpr, src_dim0: tl.constexpr, src_dim1: tl.constexpr,
                       src_stride0: tl.constexpr, src_stride1: tl.constexpr, idx_dim0: tl.constexpr,
                       idx_dim1: tl.constexpr, idx_stride0: tl.constexpr, idx_stride1: tl.constexpr,
                       out_dim0: tl.constexpr, out_dim1: tl.constexpr, out_stride0: tl.constexpr,
                       out_stride1: tl.constexpr):
    src_offs = (tl.arange(0, src_dim0)[:, None] * src_stride0 + tl.arange(0, src_dim1)[None, :] * src_stride1)
    src = tl.load(src_ptr + src_offs)

    idx_offs = (tl.arange(0, idx_dim0)[:, None] * idx_stride0 + tl.arange(0, idx_dim1)[None, :] * idx_stride1)
    idx = tl.load(idx_ptr + idx_offs)

    out = tl.gather(src, idx, axis)

    out_offs = (tl.arange(0, out_dim0)[:, None] * out_stride0 + tl.arange(0, out_dim1)[None, :] * out_stride1)
    tl.store(out_ptr + out_offs, out)


@pytest.mark.interpreter
@pytest.mark.parametrize("src_shape, indices_shape, axis", [
    ([4, 4], [8, 4], 0),
    ([128, 64], [256, 64], 0),
    ([128, 64], [128, 128], 1),
])
def test_gather(src_shape, indices_shape, axis, device):

    def triton_gather(src: torch.Tensor, axis: int, indices: torch.Tensor):
        output = torch.empty(indices.shape, dtype=src.dtype, device=src.device)

        gather_test_kernel[(1, )](src, indices, output, axis, src.shape[0],
                                  src.shape[1], src.stride(0), src.stride(1), indices.shape[0], indices.shape[1],
                                  indices.stride(0), indices.stride(1), output.shape[0], output.shape[1],
                                  output.stride(0), output.stride(1))

        return output

    src = torch.randn(src_shape, device=device)
    indices = torch.randint(0, src.shape[axis], indices_shape, device=device)
    ref = torch.gather(src, axis, indices)
    result = triton_gather(src, axis, indices)
    torch.testing.assert_close(result, ref, rtol=0, atol=0)


# These layouts are specially chosen to trigger the warp shuffle codegen.
@pytest.mark.parametrize("src_shape, indices_shape, axis, src_layout, indices_layout", [
    ([32, 16], [32, 16], 0,
     "linear<{register = [[0, 2], [2, 0]], lane = [[0, 8], [8, 0], [1, 0], [4, 0], [16, 0]], warp = [[0, 1], [0, 4]], block = []}>",
     "linear<{register = [[2, 0], [0, 2]], lane = [[0, 8], [16, 0], [1, 0], [8, 0], [4, 0]], warp = [[0, 1], [0, 4]], block = []}>"
     ),
    ([128, 64], [256, 64], 0,
     "linear<{register = [[0, 2], [32, 0], [2, 0], [0, 16], [0, 32], [64, 0]], lane = [[0, 8], [8, 0], [1, 0], [4, 0], [16, 0]], warp = [[0, 1], [0, 4]], block = []}>",
     "linear<{register = [[0, 2], [32, 0], [0, 32], [2, 0], [0, 16], [64, 0], [128, 0]], lane = [[0, 8], [8, 0], [1, 0], [4, 0], [16, 0]], warp = [[0, 1], [0, 4]], block = []}>"
     ),
])
def test_gather_warp_shuffle(src_shape, indices_shape, axis, src_layout, indices_layout, tmp_path: pathlib.Path,
                             device):
    if is_hip():
        pytest.skip("warp-local gather has issues on HIP")

    def prepare_kernel(src: torch.Tensor, axis: int, indices: torch.Tensor):
        output = torch.empty(indices.shape, dtype=src.dtype, device=src.device)
        compiled = gather_test_kernel.warmup(src, indices, output, axis, src.shape[0], src.shape[1], src.stride(0),
                                             src.stride(1), indices.shape[0], indices.shape[1], indices.stride(0),
                                             indices.stride(1), output.shape[0], output.shape[1], output.stride(0),
                                             output.stride(1), grid=(1, ))
        return output, compiled

    def inject_layout(ir, src: torch.Tensor, axis, indices: torch.Tensor, src_layout, idx_layout):
        ir = f"""
#src_layout = #ttg.{src_layout}
#idx_layout = #ttg.{idx_layout}
{ir}"""

        dtypes = {torch.int32: "i32", torch.float32: "f32", torch.int64: "i64", torch.float64: "f64"}

        src_spec = f"{src.shape[0]}x{src.shape[1]}x{dtypes[src.dtype]}"
        indices_spec = f"{indices.shape[0]}x{indices.shape[1]}x{dtypes[indices.dtype]}"
        output_spec = f"{indices.shape[0]}x{indices.shape[1]}x{dtypes[src.dtype]}"

        pat = r"(%[0-9]+) = tt.gather (%[0-9]+)\[(%[0-9]+)\] {axis = "
        pat += str(axis)
        pat += r" : i32[, efficient_layout]*} : \(tensor\<"
        pat += src_spec
        pat += r", (#[a-z]+[0-9]*)\>, tensor\<"
        pat += indices_spec
        pat += r", (#[a-z]+[0-9]*)\>\) -> tensor\<"
        pat += output_spec
        pat += r", (#[a-z]+[0-9]*)\>"

        repl = r"""
    %src = ttg.convert_layout \2 : tensor<""" + src_spec + r""", \4> -> tensor<""" + src_spec + r""", #src_layout>
    %idx = ttg.convert_layout \3 : tensor<""" + indices_spec + r""", \5> -> tensor<""" + indices_spec + r""", #idx_layout>
    %out = tt.gather %src[%idx] {axis = """ + str(
            axis
        ) + r""" : i32} : (tensor<""" + src_spec + r""", #src_layout>, tensor<""" + indices_spec + r""", #idx_layout>) -> tensor<""" + output_spec + r""", #idx_layout>
    \1 = ttg.convert_layout %out : tensor<""" + output_spec + r""", #idx_layout> -> tensor<""" + output_spec + r""", \6>"""
        return re.sub(pat, repl, ir)

    src = torch.randn(src_shape, device=device)
    indices = torch.randint(0, src.shape[axis], indices_shape, device=device)
    ref = torch.gather(src, axis, indices)

    output, compiled = prepare_kernel(src, axis, indices)
    ir = compiled.asm["ttgir"]
    ir = inject_layout(ir, src, axis, indices, src_layout, indices_layout)

    temp_file = tmp_path / "test_warp_gather.ttgir"
    temp_file.write_text(ir)

    kernel = triton.compile(str(temp_file))
    assert ("nvvm.shfl.sync.idx" in kernel.asm["llir"]) or ("llvm.amdgcn.ds.bpermute"
                                                            in kernel.asm["llir"]) or ("_Z17sub_group_shufflefj"
                                                                                       in kernel.asm["llir"])

    kernel[(1, 1, 1)](src, indices, output)

    torch.testing.assert_close(output, ref, rtol=0, atol=0)


@pytest.mark.interpreter
def test_zero_strided_tensors(device):

    @triton.jit
    def _simple_add(
        X,
        stride_x_a,
        stride_x_b,
    ):
        pid_a = tl.program_id(0)
        pid_b = tl.program_id(1)

        # doesn't directly index c dim, so relies on 0-strided c dim to affect every element
        x_ptr = X + pid_a * stride_x_a + pid_b * stride_x_b

        tl.atomic_add(x_ptr, 1)

    x = torch.zeros((2, 2, 1), device=device)
    c_dim = 3
    x = x.expand((2, 2, c_dim))

    a, b, c = x.shape
    grid = (a, b, c)
    with device == 'cuda' and torch.cuda.device(x.device.index) or torch.xpu.device(x.device.index):
        _simple_add[grid](x, x.stride(0), x.stride(1))

    assert torch.allclose(x, torch.ones_like(x) * c_dim)<|MERGE_RESOLUTION|>--- conflicted
+++ resolved
@@ -3491,12 +3491,7 @@
 
     if num_ctas > 1 and in_dtype == 'int8':
         # FIXME: mma v2 with num_ctas > 1 does not work
-<<<<<<< HEAD
         pytest.xfail()
-
-=======
-        pytest.skip()
->>>>>>> b39c1e14
     # triton kernel
     @triton.jit
     def kernel(X, stride_xm, stride_xk, Y, stride_yk, stride_yn, W, stride_wn, stride_wl, Z, stride_zm, stride_zn,
