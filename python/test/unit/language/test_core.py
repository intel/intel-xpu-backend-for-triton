--- conflicted
+++ resolved
@@ -6487,13 +6487,7 @@
 
 @pytest.mark.parametrize("M, N, M_tile_size, N_tile_size",
                          [[128, 128, 64, 64], [128, 128, 64, 32], [128, 64, 64, 32], [256, 128, 64, 64]])
-<<<<<<< HEAD
 def test_split_subview(M, N, M_tile_size, N_tile_size, device):
-    if not is_xpu() and not is_hip() and N_tile_size == 32:
-        pytest.skip("Will fix spliting along the swizzling pattern in the next PR")
-=======
-def test_split_subview(M, N, M_tile_size, N_tile_size, device='cuda'):
->>>>>>> 98b1409a
     num_rows_per_warp = THREADS_PER_WARP // 4
     num_repeats_M = triton.cdiv(M, M_tile_size)
     num_repeats_N = triton.cdiv(N, N_tile_size)
