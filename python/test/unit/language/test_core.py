--- conflicted
+++ resolved
@@ -6311,17 +6311,8 @@
                 # expect compute scratch buffer to not error on xpu
                 raise
             pytest.skip("Can't compute scratch buffer size")
-<<<<<<< HEAD
-        shared_mem_size = triton.runtime.driver.active.utils.get_device_properties(
-            triton.runtime.driver.active.get_current_device())["max_shared_mem"] if is_xpu() else 65536
-        # consider int32 dtype in scratch buffer size,
-        # because it is the largest dtype used in convert_layout in this test
-        int32_size = 4
-        # skip even if scratch buffer equal to shared mem size, because real scratch buffer is typically larger due to padding
-        if scratch_shape[0] * scratch_shape[1] * int32_size >= shared_mem_size:
-            pytest.xfail("Scratch buffer is too large")
-=======
-        lds_size = get_hip_lds_size()
+        lds_size = triton.runtime.driver.active.utils.get_device_properties(
+            triton.runtime.driver.active.get_current_device())["max_shared_mem"] if is_xpu() else get_hip_lds_size()
         # consider int32 dtype in scratch buffer size,
         # because it is the largest dtype used in convert_layout in this test
         int32_size = 4
@@ -6330,7 +6321,6 @@
             pytest.skip("Scratch buffer is too large")
     if is_cuda() and isinstance(interm_layout, PaddedSharedLayout):
         pytest.skip("PaddedSharedLayout is not supported on CUDA")
->>>>>>> 8a5862dc
 
     layouts = f"""
     #src = {src_layout}
