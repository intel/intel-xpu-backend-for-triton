# ruff: noqa: F821,F841
import contextlib
import itertools
import re
from typing import Optional
import math
import textwrap
import pathlib

import numpy as np
import pytest
import torch
import os
import inspect
from numpy.random import RandomState

import triton
import triton.language as tl
from triton.language.extra import libdevice

from triton._internal_testing import (
    integral_dtypes,
    int_dtypes,
    str_to_triton_dtype,
    uint_dtypes,
    float_dtypes,
    float_dtypes_with_bfloat16,
    dtypes,
    dtypes_with_bfloat16,
    is_cuda,
    is_interpreter,
    is_hopper,
    is_hip,
    is_hip_cdna,
    is_hip_cdna2,
    is_hip_cdna3,
    is_hip_cdna4,
    is_hip_gfx12,
    is_xpu,
    get_arch,
    torch_float8_dtypes,
    torch_dtypes,
    numpy_random,
    to_triton,
    torch_dtype_name,
    to_numpy,
)
from triton.runtime.errors import InterpreterError


@contextlib.contextmanager
def promotion_numpy_2_0():
    state = np._get_promotion_state()
    np._set_promotion_state("weak")
    try:
        yield
    finally:
        np._set_promotion_state(state)


def xpu_has_fp64():
    assert is_xpu()
    target = triton.runtime.driver.active.get_current_target()
    return target.arch['has_fp64']


# No need to emulate NumPy 2.0 if the user has NumPy 2.0
if np.__version__[0] != "1":
    promotion_numpy_2_0 = contextlib.nullcontext

# TODO: enable multiple cta cluster testing.
# num_ctas_list = [1, 4] if torch.cuda.get_device_capability()[0] == 9 else [1]
num_ctas_list = [1]

mma_nonk_sizes = []

GPU_DIALECT = "ttg"
if is_interpreter():
    THREADS_PER_WARP = 1
elif is_hip():
    THREADS_PER_WARP = triton.runtime.driver.active.get_current_target().warp_size
    # for CDNA multiple variants of mma instructions are supported:
    # mfma 16x16/mfma 32x32
    # 0 is a special value for automatic heuristic
    if is_hip_cdna():
        mma_nonk_sizes = [0, 16, 32]
else:
    THREADS_PER_WARP = 32


def _bitwidth(dtype: str) -> int:
    # ex.: "int64" -> 64
    return int(re.search(r'(\d+)$', dtype).group(1))


def _dtype(dtype: str) -> str:
    # ex.: "int64" -> "int"
    return re.match(r'([a-zA-Z]+)', dtype).group(0)


def patch_kernel(template, to_replace):
    if is_interpreter():
        local_namespace = {}
        src = textwrap.dedent(inspect.getsource(template.fn))
        for k, v in to_replace.items():
            src = src.replace(k, v)
        exec(src, globals(), local_namespace)
        return local_namespace[template.fn.__name__]
    else:
        kernel = triton.JITFunction(template.fn)
        for key, value in to_replace.items():
            kernel._unsafe_update_src(kernel.src.replace(key, value))
        return kernel


def check_cuda_or_hip(device):
    # CUDA and HIP both use pytorch device 'cuda'.  Other backends like Intel
    # GPU do not.
    if device not in ['cuda']:
        pytest.xfail("Only for cuda or HIP")


def check_type_supported(dtype, device):
    '''
    skip test if dtype is not supported on the current device
    '''
    if device in ['cuda']:
        cc = torch.cuda.get_device_capability()
        if cc[0] < 8 and (dtype is tl.bfloat16 or dtype == "bfloat16" or dtype is torch.bfloat16):
            pytest.skip("bfloat16 is only supported on NVGPU with cc >= 80")
        if cc[0] < 9 and dtype in {tl.float8e4nv, "float8e4nv", "float8_e4m3fn"}:
            pytest.skip("float8e4nv is only supported on NVGPU with cc >= 90")
    if is_interpreter():
        if dtype in [tl.bfloat16, "bfloat16", torch.bfloat16]:
            pytest.xfail("bfloat16 is not supported in the interpreter")
    elif device in ['xpu']:
        if dtype in [torch.float64, "float64"] and not xpu_has_fp64():
            pytest.xfail("float64 not supported on current xpu hardware")


def check_threads_supported(num_warps, threads_per_warp, device):
    if device != "xpu":
        return
    props = triton.runtime.driver.active.utils.get_device_properties(triton.runtime.driver.active.get_current_device())
    if threads_per_warp not in props['sub_group_sizes']:
        pytest.xfail('unsupported warp size')
    if threads_per_warp * num_warps > props['max_work_group_size']:
        pytest.xfail('unsupported workgroup size')


class MfmaLayout:

    def __init__(self, version, warps_per_cta, instr_shape, is_transposed):
        self.version = version
        self.warps_per_cta = warps_per_cta
        self.instr_shape = instr_shape
        self.is_transposed = is_transposed

    def __str__(self):
        return f"#{GPU_DIALECT}.amd_mfma<{{versionMajor={self.version[0]}, versionMinor={self.version[1]}, warpsPerCTA = {self.warps_per_cta}, instrShape={self.instr_shape}, isTransposed = {str(self.is_transposed).lower()}}}>"


class WmmaLayout:

    def __init__(self, version, warps_per_cta):
        self.version = version
        self.warps_per_cta = warps_per_cta

    def __str__(self):
        return f"#{GPU_DIALECT}.amd_wmma<{{version = {self.version}, warpsPerCTA = {self.warps_per_cta}}}>"


class MmaLayout:

    def __init__(self, version, warps_per_cta, ctas_per_cga, cta_split_num, cta_order, instr_shape):
        self.version = version
        self.warps_per_cta = warps_per_cta
        self.ctas_per_cga = ctas_per_cga
        self.cta_split_num = cta_split_num
        self.cta_order = cta_order
        self.instr_shape = instr_shape

    def __str__(self):
        return f"#{GPU_DIALECT}.nvidia_mma<{{versionMajor={self.version[0]}, versionMinor={self.version[1]}, warpsPerCTA={self.warps_per_cta}, CTAsPerCGA={self.ctas_per_cga}, CTASplitNum={self.cta_split_num}, CTAOrder={self.cta_order}, instrShape={self.instr_shape}}}>"


class DpasLayout:

    def __init__(self, repeatCount, systolic_depth, execution_size, ops_per_chan, threads_per_warp, warps_per_cta,
                 rep_cluster):
        self.repeatCount = repeatCount
        self.systolic_depth = systolic_depth
        self.execution_size = execution_size
        self.ops_per_chan = ops_per_chan
        self.threads_per_warp = threads_per_warp
        self.warps_per_cta = warps_per_cta
        self.rep_cluster = rep_cluster

    def __str__(self):
        return f"#ttig.dpas<{{repeatCount={self.repeatCount}, systolicDepth={self.systolic_depth}, executionSize = {self.execution_size}, opsPerChan = {self.ops_per_chan}, threadsPerWarp = {self.threads_per_warp}, warpsPerCTA={self.warps_per_cta}, repCluster={self.rep_cluster}}}>"


class DotOperandLayout:

    def __init__(self, parent, op_idx, k_width):
        self.parent = parent
        self.op_idx = op_idx
        self.k_width = k_width

    def __str__(self):
        return f"#{GPU_DIALECT}.dot_op<{{parent={self.parent}, opIdx={self.op_idx}, kWidth={self.k_width}}}>"


class SliceLayout:

    def __init__(self, dim, parent):
        self.dim = dim
        self.parent = parent

    def __str__(self):
        return f"#{GPU_DIALECT}.slice<{{dim = {self.dim}, parent = {self.parent}}}>"


class BlockedLayout:

    def __init__(self, size_per_thread, threads_per_warp, warps_per_cta, order, ctas_per_cga=[1, 1],
                 cta_split_num=[1, 1], cta_order=[0, 1]):
        self.sz_per_thread = size_per_thread
        self.threads_per_warp = threads_per_warp
        self.warps_per_cta = warps_per_cta
        self.order = order
        self.ctas_per_cga = ctas_per_cga
        self.cta_split_num = cta_split_num
        self.cta_order = cta_order

    def __str__(self):
        return f"#{GPU_DIALECT}.blocked<{{sizePerThread={self.sz_per_thread}, threadsPerWarp={self.threads_per_warp}, warpsPerCTA={self.warps_per_cta}, order={self.order}, CTAsPerCGA={self.ctas_per_cga}, CTASplitNum={self.cta_split_num}, CTAOrder={self.cta_order}}}>"


class SharedLayout:

    def __init__(self, vec, per_phase, max_phase, order, ctas_per_cga, cta_split_num, cta_order):
        self.vec = vec
        self.per_phase = per_phase
        self.max_phase = max_phase
        self.order = order
        self.ctas_per_cga = ctas_per_cga
        self.cta_split_num = cta_split_num
        self.cta_order = cta_order

    def __str__(self):
        return f"#{GPU_DIALECT}.swizzled_shared<{{vec={self.vec}, perPhase={self.per_phase}, maxPhase={self.max_phase}, order={self.order}, CTAsPerCGA={self.ctas_per_cga}, CTASplitNum={self.cta_split_num}, CTAOrder={self.cta_order}}}>"


class NVMMASharedLayout:

    def __init__(self, swizzle, transpose, element_bit_width, ctas_per_cga, cta_split_num, cta_order):
        self.swizzle = swizzle
        self.transpose = transpose
        self.element_bit_width = element_bit_width
        self.ctas_per_cga = ctas_per_cga
        self.cta_split_num = cta_split_num
        self.cta_order = cta_order

    def __str__(self):
        transpose_str = "true" if self.transpose else "false"
        return f"#{GPU_DIALECT}.nvmma_shared<{{swizzlingByteWidth={self.swizzle}, transposed={transpose_str}, elementBitWidth={self.element_bit_width}, CTAsPerCGA={self.ctas_per_cga}, CTASplitNum={self.cta_split_num}, CTAOrder={self.cta_order}}}>"


class LinearLayout:

    def __init__(self, register, lane, warp, block):
        self.register = register
        self.lane = lane
        self.warp = warp
        self.block = block

    def __str__(self):
        return f"#{GPU_DIALECT}.linear<{{register={self.register}, lane={self.lane}, warp={self.warp}, block={self.block}}}>"


# Python impl of LinearEncodingAttr::basesPerDim
def bases_per_dim(layout, dim, rank, skip_broadcast=True):
    assert isinstance(layout, LinearLayout)
    bases = getattr(layout, dim)
    result = [1] * rank

    if not bases:
        return result

    non_zero_idx = None

    for basis in bases:
        # Find the first non-zero index in the current basis
        idx = next((i for i, v in enumerate(basis) if v != 0), None)
        if idx is not None:
            non_zero_idx = idx
            result[idx] *= 2
        elif not skip_broadcast:
            # If no non-zero found and we're not skipping broadcasts, use the last found non-zero index
            assert non_zero_idx is not None
            result[non_zero_idx] *= 2

    return result


def warps_per_cta(layout, shape):
    if isinstance(layout, LinearLayout):
        return bases_per_dim(layout, 'warp', len(shape))
    elif isinstance(layout, (SliceLayout, DotOperandLayout)):
        return warps_per_cta(layout.parent, shape)
    else:
        return layout.warps_per_cta


def is_layout_applicable(layout) -> bool:
    if isinstance(layout, (BlockedLayout, SharedLayout, LinearLayout)):
        return True
    elif isinstance(layout, SliceLayout):
        return is_layout_applicable(layout.parent)
    elif is_cuda():
        mma_layout = layout.parent if isinstance(layout, DotOperandLayout) else layout
        if not isinstance(mma_layout, MmaLayout):
            return False
        if mma_layout.version[0] >= 3 and not is_hopper():
            return False
        return True
    elif is_hip():
        target_arch = triton.runtime.driver.active.get_current_target().arch
        if "gfx11" in target_arch:
            # RDNA 3
            return isinstance(layout, WmmaLayout)
        elif any(arch for arch in ["gfx8", "gfx9"] if arch in target_arch):
            # CDNA 1, 2, 3
            return isinstance(layout, MfmaLayout)
        else:
            return False
    elif is_xpu():
        mma_layout = layout.parent if isinstance(layout, DotOperandLayout) else layout
        return isinstance(mma_layout, DpasLayout)
    else:
        return True


def filter_layouts(layouts):
    return [l for l in layouts if is_layout_applicable(l)]


@pytest.mark.interpreter
@pytest.mark.parametrize("dtype_x", list(dtypes) + ["bfloat16"])
def test_empty_kernel(dtype_x, device):
    SIZE = 128

    @triton.jit
    def kernel(X, SIZE: tl.constexpr):
        pass

    check_type_supported(dtype_x, device)
    x = to_triton(numpy_random(SIZE, dtype_str=dtype_x), device=device, dst_type=dtype_x)
    kernel[(1, )](x, SIZE=SIZE, num_warps=4)


def test_scalar_overflow(device):

    @triton.jit
    def kernel():
        huge_int: tl.constexpr = 0xFFFFFFFFFFFFFF
        x = tl.full((), 32, dtype=tl.int32)
        y = x + huge_int

    with pytest.raises(triton.TritonError, match="out of range"):
        kernel[(1, )]()


# generic test functions
def _test_unary(dtype_x, expr, numpy_expr=None, device='cuda', num_ctas=1):
    check_type_supported(dtype_x, device)  # early return if dtype_x is not supported
    SIZE = 128
    # define the kernel / launch-grid

    @triton.jit
    def kernel(Z, X, SIZE: tl.constexpr):
        off = tl.arange(0, SIZE)
        x = tl.load(X + off)
        z = GENERATE_TEST_HERE
        tl.store(Z + off, z)

    kernel = patch_kernel(kernel, {'GENERATE_TEST_HERE': expr})
    # inputs
    x = numpy_random(SIZE, dtype_str=dtype_x)
    # avoid log/sqrt of negative numbers
    if 'log' in expr or 'sqrt' in expr:
        x = np.abs(x) + 0.01
    # reference result
    z_ref = eval(expr if numpy_expr is None else numpy_expr)
    # triton result
    x_tri = to_triton(x, device=device, dst_type=dtype_x)
    z_tri = to_triton(np.empty_like(x), device=device, dst_type=dtype_x)
    kernel[(1, )](Z=z_tri, X=x_tri, SIZE=SIZE, num_warps=4, num_ctas=num_ctas)
    # compare
    np.testing.assert_allclose(z_ref, to_numpy(z_tri), rtol=0.01)


def _binary_op_dtype_override(a: str, b: str) -> Optional[np.dtype]:
    """
    Given two dtype strings, returns the numpy dtype Triton thinks binary
    operations on the two types should return. Returns None if the return value
    matches numpy. This is generally needed because Triton and pytorch return
    narrower floating point types than numpy in mixed operations, and because
    Triton follows C/C++ semantics around mixed signed/unsigned operations, and
    numpy/pytorch do not.
    """
    overrides = {
        ('float16', 'int16'): np.float16,
        ('float16', 'int32'): np.float16,
        ('float16', 'int64'): np.float16,
        ('float16', 'uint16'): np.float16,
        ('float16', 'uint32'): np.float16,
        ('float16', 'uint64'): np.float16,
        ('int8', 'uint8'): np.uint8,
        ('int8', 'uint16'): np.uint16,
        ('int8', 'uint32'): np.uint32,
        ('int8', 'uint64'): np.uint64,
        ('int16', 'uint16'): np.uint16,
        ('int16', 'uint32'): np.uint32,
        ('int16', 'uint64'): np.uint64,
        ('int32', 'uint32'): np.uint32,
        ('int32', 'uint64'): np.uint64,
        ('int64', 'uint64'): np.uint64,
    }
    key = (a, b) if a < b else (b, a)
    return overrides.get(key)


def _test_binary(dtype_x, dtype_y, expr, numpy_expr=None, mode_x='real', mode_y='real', device='cuda', num_ctas=1,
                 x_low=None, x_high=None, y_low=None, y_high=None, filter_y=None, test_broadcast=True,
                 test_scalar=True):
    check_type_supported(dtype_x, device)  # early return if dtype_x is not supported
    check_type_supported(dtype_y, device)
    SIZE = 128
    # define the kernel / launch-grid

    @triton.jit
    def kernel(Z, X, Y, SIZE: tl.constexpr):
        off = tl.arange(0, SIZE)
        x = tl.load(X + off)
        y = tl.load(Y + off)
        z = GENERATE_TEST_HERE
        tl.store(Z + off, z)

    @triton.jit
    def kernel_broadcast_lhs(Z, X, Y, SIZE: tl.constexpr):
        off = tl.arange(0, SIZE)
        x = tl.load(X)
        y = tl.load(Y + off)
        z = GENERATE_TEST_HERE
        tl.store(Z + off, z)

    @triton.jit
    def kernel_broadcast_rhs(Z, X, Y, SIZE: tl.constexpr):
        off = tl.arange(0, SIZE)
        x = tl.load(X + off)
        y = tl.load(Y)
        z = GENERATE_TEST_HERE
        tl.store(Z + off, z)

    @triton.jit
    def kernel_scalar_rhs(Z, X, y: tl.constexpr, SIZE: tl.constexpr):
        off = tl.arange(0, SIZE)
        x = tl.load(X + off)
        z = GENERATE_TEST_HERE
        tl.store(Z + off, z)

    replacements = {'GENERATE_TEST_HERE': expr}
    kernel = patch_kernel(kernel, replacements)
    kernel_broadcast_lhs = patch_kernel(kernel_broadcast_lhs, replacements)
    kernel_broadcast_rhs = patch_kernel(kernel_broadcast_rhs, replacements)
    kernel_scalar_rhs = patch_kernel(kernel_scalar_rhs, replacements)

    # inputs
    rs = RandomState(17)
    x = numpy_random(SIZE, dtype_str=dtype_x, rs=rs, low=x_low, high=x_high)
    y = numpy_random(SIZE, dtype_str=dtype_y, rs=rs, low=y_low, high=y_high)
    if filter_y:
        y[filter_y(y)] = 1
    if mode_x == 'nan':
        x[:] = float('nan')
    if mode_y == 'nan':
        y[:] = float('nan')

    def do_test(x, y, kernel_fn):
        x_is_scalar = isinstance(x, (bool, int, float))
        y_is_scalar = isinstance(y, (bool, int, float))
        scalar_test = x_is_scalar or y_is_scalar

        # For scalars, we follow the NumPy 2.0 (and JAX/PyTorch pretty much) casting rules.
        if scalar_test:
            # We remove any explicit casting
            pattern = r'\.astype\(np\.\w+\)'
            scalar_expr = expr if numpy_expr is None else re.sub(pattern, '', numpy_expr)
            with promotion_numpy_2_0():
                z_ref = eval(scalar_expr)
        else:
            z_ref = eval(expr if numpy_expr is None else numpy_expr)

        dtype_z = _binary_op_dtype_override(dtype_x, dtype_y)
        if not scalar_test and dtype_z is not None:
            z_ref = z_ref.astype(dtype_z)

        # triton result
        x_tri = x if x_is_scalar else to_triton(x, device=device, dst_type=dtype_x)
        y_tri = y if y_is_scalar else to_triton(y, device=device, dst_type=dtype_y)
        if is_xpu() and not xpu_has_fp64() and z_ref.dtype in ["float64"]:
            # Downcast the output type. Assumes similar overflow behavior to reference eval on the device.
            z_ref = z_ref.astype("float32")
        z_tri = to_triton(np.empty(SIZE, dtype=z_ref.dtype), device=device)

        kernel_fn[(1, )](z_tri, x_tri, y_tri, SIZE=SIZE, num_warps=4, num_ctas=num_ctas)
        err_msg = f"{expr}, {kernel_fn.__name__}"
        np.testing.assert_allclose(z_ref, to_numpy(z_tri), err_msg=err_msg, atol=7e-3, rtol=0.01)

    def get_scalar(x, dtype, low, high, filter):
        # If dtype is int, don't choose a huge number for the scalar
        # as it'll overflow easily when converted to the other dtype
        if dtype in integral_dtypes:
            # Choose in range [-7, 7] ([0, 7] for uints)
            low_x = 0 if dtype in uint_dtypes else -7
            if low is not None:
                low_x = max(low_x, low)
            high_x = 7
            if high is not None:
                high_x = min(high_x, high)
            scalar = numpy_random((), dtype_str=dtype, rs=rs, low=low_x, high=high_x).item()
            if filter and filter(scalar):
                #  https://xkcd.com/221/
                scalar = 4
        else:
            scalar = x.flat[0].item()
        return scalar

    do_test(x, y, kernel)
    if mode_y != 'nan' and test_scalar:
        if dtype_x in uint_dtypes:
            low = 0 if y_low is None else max(y_low, 0)
        else:
            low = y_low
        y_scalar = get_scalar(y, dtype_y, low, y_high, filter_y)
        do_test(x, y_scalar, kernel_scalar_rhs)
    if test_broadcast:
        do_test(x[:1].reshape(()), y, kernel_broadcast_lhs)
        do_test(x, y[:1].reshape(()), kernel_broadcast_rhs)


def _min_max_integral_mod_value(dtype_x, dtype_y) -> Optional[int]:
    """
    Limit min/max values for integral types for mod values. Leads to
    overflow/underflow when casting large integral types to floats.
    """
    x_bitwidth = _bitwidth(dtype_x)
    y_bitwidth = _bitwidth(dtype_y)

    # hard cap max value bit-width to 32 if 64 bit-width types
    min_bitwidth = min(x_bitwidth, y_bitwidth, 32)

    # Limit max value bit-width to be one integral type less than the min bit-width
    # For example:
    #   int64, float32 -> int16
    #   uint16, float16 -> uint8
    x_dtype = _dtype(dtype_x)
    max_bitwidth = max(min_bitwidth >> 1, 8)
    dtype_max = x_dtype + str(max_bitwidth)

    max_info = np.iinfo(getattr(np, dtype_max))

    # Still need to limit values here for uints
    if max_bitwidth >= 16 and dtype_max in uint_dtypes:
        return max_info.min, max_info.max // 4
    else:
        return max_info.min, max_info.max


def test_dtype_codegen():
    for dtype in dtypes_with_bfloat16:
        full_name = f"triton.language.{dtype}"
        assert repr(eval(full_name)) == full_name


# ---------------
# test binary ops
# ---------------


@pytest.mark.interpreter
@pytest.mark.parametrize("dtype_x, dtype_y, op", [  #
    (dtype_x, dtype_y, op)
    for op in ['+', '-', '*', '/', '%']
    for dtype_x in dtypes_with_bfloat16
    for dtype_y in dtypes_with_bfloat16
])
@pytest.mark.parametrize("num_ctas", num_ctas_list)
def test_bin_op(dtype_x, dtype_y, op, num_ctas, device):
    expr = f'x {op} y'
    np_expr_gen = (lambda x, y: f'{x} {op} {y}') if op != '%' else (lambda x, y: f'np.fmod({x}, {y})')

    # Triton promotes 16-bit floating-point / and % to 32-bit because there
    # are no native div or FRem operations on float16. Since we have to
    # convert anyway, we may as well take the accuracy bump.
    def promote_to_fp32(dtype_x, dtype_y):
        return dtype_x in ('float16', 'bfloat16') and dtype_y not in ('float32', 'float64')

    if op in ('/', '%') and (promote_to_fp32(dtype_x, dtype_y) or promote_to_fp32(dtype_y, dtype_x)):
        numpy_expr = np_expr_gen('x.astype(np.float32)', 'y.astype(np.float32)')
    elif (dtype_x in uint_dtypes and dtype_y in int_dtypes and _bitwidth(dtype_x) >= _bitwidth(dtype_y)):
        numpy_expr = np_expr_gen(f'x.astype(np.{dtype_x})', f'y.astype(np.{dtype_x})')
    elif (dtype_y in uint_dtypes and dtype_x in int_dtypes and _bitwidth(dtype_y) >= _bitwidth(dtype_x)):
        numpy_expr = np_expr_gen(f'x.astype(np.{dtype_y})', f'y.astype(np.{dtype_y})')
    elif op == '%':
        # LLVM has 'numpy.fmod', not 'numpy.remainder', semantics on integer remainders.
        numpy_expr = np_expr_gen('x', 'y')
    else:
        numpy_expr = None

    if (op in ('%', '/') and ((dtype_x in int_dtypes and dtype_y in uint_dtypes) or
                              (dtype_x in uint_dtypes and dtype_y in int_dtypes))):
        with pytest.raises(triton.TritonError, match='Cannot use .* because they have different signedness'):
            _test_binary(dtype_x, dtype_y, expr, numpy_expr, device=device, num_ctas=num_ctas)
    else:
        # skip when bfloat16, as NumPy's ref performs the computation in float32
        # while Triton performs it in bfloat16
        skip_scalar_test = ((dtype_x == "bfloat16" and "float" in dtype_y)
                            or (op in ('/', '%') and dtype_x in ("float16", "bfloat16")))
        # can't divide by zero
        not_zero = op in ('/', '%') and dtype_x in integral_dtypes and dtype_y in integral_dtypes
        # can't represent -int(max)
        not_minus_one = op in ('*', '/') and dtype_x in int_dtypes and dtype_y in int_dtypes
        if not_zero or not_minus_one:
            filter_y = lambda y: not_zero * (y == 0) | not_minus_one * (y == -1)
        else:
            filter_y = None

        if op == "%" and dtype_x in integral_dtypes and dtype_y in float_dtypes_with_bfloat16:
            x_low, x_high = _min_max_integral_mod_value(dtype_x, dtype_y)
        else:
            x_low, x_high = None, None

        _test_binary(
            dtype_x, dtype_y, expr, numpy_expr, device=device, num_ctas=num_ctas,
            # fails with values where fmod(x, y) is roughly zero, but happens to
            # pass with the random values chosen for non-broadcast tests
            test_broadcast=(op != "%"), x_low=x_low, x_high=x_high, filter_y=filter_y, test_scalar=not skip_scalar_test)


@pytest.mark.interpreter
@pytest.mark.parametrize("dtype, order", [(dtype, order) for dtype in dtypes_with_bfloat16 for order in [0, 1]])
def test_addptr(dtype, order, device):
    check_type_supported(dtype, device)

    @triton.jit
    def kernel(x, y, ORDER: tl.constexpr, SIZE: tl.constexpr):
        offs = tl.arange(0, SIZE)
        if ORDER == 0:
            tl.store(y + offs, tl.load(x + offs))
        else:
            tl.store(offs + y, tl.load(offs + x))

    SIZE = 1024
    rs = RandomState(17)
    x = numpy_random(SIZE, dtype_str=dtype, rs=rs)
    y = numpy_random(SIZE, dtype_str=dtype, rs=rs)
    x_tri = to_triton(x, dst_type=dtype, device=device)
    y_tri = to_triton(y, dst_type=dtype, device=device)
    y = x
    kernel[
        1,
    ](x_tri, y_tri, order, SIZE)
    np.testing.assert_allclose(y, to_numpy(y_tri))


@pytest.mark.interpreter
@pytest.mark.parametrize("dtype_x, dtype_y", [  #
    (dtype_x, dtype_y) for dtype_x in int_dtypes for dtype_y in int_dtypes
] + [(dtype_x, dtype_y) for dtype_x in uint_dtypes for dtype_y in uint_dtypes])
@pytest.mark.parametrize("num_ctas", num_ctas_list)
def test_floordiv(dtype_x, dtype_y, num_ctas, device):
    # Triton has IEEE, not numpy/torch, semantics for %, and those carry
    # through to //, so we have to use a nonstandard expression to get a
    # reference result for //.
    expr = 'x // y'
    numpy_expr = '((x - np.fmod(x, y)) / y)'
    # can't represent -int(max)
    not_minus_one = dtype_x in int_dtypes and dtype_y in int_dtypes
    if not_minus_one:
        filter_y = lambda y: y == -1
    else:
        filter_y = None
    _test_binary(dtype_x, dtype_y, expr, numpy_expr, filter_y=filter_y, device=device, num_ctas=num_ctas)


def test_unsigned_name_mangling(device):
    # Test that uint32 and int32 are mangled differently by the compiler
    SIZE = 128
    # define the kernel / launch-grid

    @triton.jit
    def kernel(O1, O2, X, Y, SIZE: tl.constexpr):
        off = tl.arange(0, SIZE)
        x = tl.load(X + off)
        y = tl.load(Y + off)
        out1 = tl.abs(x)  # uint32 -> nop
        out2 = tl.abs(-y)  # int32 -> should have an effect
        tl.store(O1 + off, out1)
        tl.store(O2 + off, out2)

    dtype_x = 'uint32'
    dtype_y = 'int32'
    # inputs
    rs = RandomState(17)
    x = numpy_random(SIZE, dtype_str=dtype_x, rs=rs)
    y = numpy_random(SIZE, dtype_str=dtype_y, rs=rs)
    # reference result
    expect = (np.abs(x), np.abs(-y))
    # triton result
    x_tri = to_triton(x, device=device, dst_type=dtype_x)
    y_tri = to_triton(y, device=device, dst_type=dtype_y)
    actual = tuple(to_triton(np.empty_like(e), device=device) for e in expect)
    kernel[(1, )](actual[0], actual[1], x_tri, y_tri, SIZE=SIZE, num_warps=4)

    # Bitwise op, so expect exact equality
    assert (expect[0] == to_numpy(actual[0])).all()
    assert (expect[1] == to_numpy(actual[1])).all()


# test bitwise ops
# ---------------
@pytest.mark.interpreter
@pytest.mark.parametrize("dtype_x, dtype_y, op", [  #
    (dtype_x, dtype_y, op)
    for op in ['&', '|', '^']
    for dtype_x in dtypes + dtypes_with_bfloat16
    for dtype_y in dtypes + dtypes_with_bfloat16
])
@pytest.mark.parametrize("num_ctas", num_ctas_list)
def test_bitwise_op(dtype_x, dtype_y, op, num_ctas, device):
    expr = f'x {op} y'
    if (dtype_x in uint_dtypes and dtype_y in int_dtypes and _bitwidth(dtype_x) >= _bitwidth(dtype_y)):
        numpy_expr = f'x.astype(np.{dtype_x}) {op} y.astype(np.{dtype_x})'
    elif (dtype_y in uint_dtypes and dtype_x in int_dtypes and _bitwidth(dtype_y) >= _bitwidth(dtype_x)):
        numpy_expr = f'x.astype(np.{dtype_y}) {op} y.astype(np.{dtype_y})'
    else:
        numpy_expr = None
    if 'float' in dtype_x + dtype_y:
        # The CompilationError must have been caused by a C++ exception with this text.
        with pytest.raises(triton.TritonError, match='invalid operands of type'):
            _test_binary(dtype_x, dtype_y, expr, numpy_expr='np.array([])', device=device, num_ctas=num_ctas)
    else:
        _test_binary(dtype_x, dtype_y, expr, numpy_expr, device=device, num_ctas=num_ctas)


@pytest.mark.interpreter
@pytest.mark.parametrize("dtype_x, dtype_y, op", [  #
    (dtype_x, dtype_y, op) for op in ['<<', '>>'] for dtype_x in int_dtypes + uint_dtypes for dtype_y in uint_dtypes
])
@pytest.mark.parametrize("num_ctas", num_ctas_list)
def test_shift_op(dtype_x, dtype_y, op, num_ctas, device):
    expr = f'x {op} y'
    bw = max(_bitwidth(dtype_x), _bitwidth(dtype_y))
    if dtype_x.startswith('int'):
        dtype_z = f'int{bw}'
    else:
        dtype_z = f'uint{bw}'
    numpy_expr = f'x.astype(np.{dtype_z}) {op} y.astype(np.{dtype_z})'
    _test_binary(dtype_x, dtype_y, expr, numpy_expr, device=device, num_ctas=num_ctas, y_low=0, y_high=bw)


# ---------------
# test compare ops
# ---------------
ops = ['==', '!=', '>', '<', '>=', '<=']


@pytest.mark.interpreter
@pytest.mark.parametrize(
    "dtype_x, dtype_y, op, mode_x, mode_y",
    # real
    [(dtype_x, dtype_y, op, 'real', 'real') for op in ops for dtype_x in dtypes for dtype_y in dtypes]
    # NaNs
    + [('float32', 'float32', op, mode_x, mode_y)
       for op in ops
       for mode_x, mode_y in [('nan', 'real'), ('real', 'nan'), ('nan', 'nan')]])
@pytest.mark.parametrize("num_ctas", num_ctas_list)
def test_compare_op(dtype_x, dtype_y, op, mode_x, mode_y, num_ctas, device):
    expr = f'x {op} y'
    if (dtype_x in uint_dtypes and dtype_y in int_dtypes and _bitwidth(dtype_x) >= _bitwidth(dtype_y)):
        numpy_expr = f'x.astype(np.{dtype_x}) {op} y.astype(np.{dtype_x})'
    elif (dtype_y in uint_dtypes and dtype_x in int_dtypes and _bitwidth(dtype_y) >= _bitwidth(dtype_x)):
        numpy_expr = f'x.astype(np.{dtype_y}) {op} y.astype(np.{dtype_y})'
    else:
        numpy_expr = None
    _test_binary(dtype_x, dtype_y, expr, numpy_expr, mode_x=mode_x, mode_y=mode_y, device=device, num_ctas=num_ctas)


# ---------------
# test broadcast
# ---------------
@pytest.mark.interpreter
@pytest.mark.parametrize("dtype", dtypes_with_bfloat16)
def test_broadcast(dtype, device):
    check_type_supported(dtype, device)

    @triton.jit
    def broadcast_kernel(x_ptr, y_ptr, y_broadcasted_ptr, M: tl.constexpr, N: tl.constexpr):
        offset1 = tl.arange(0, M)
        offset2 = tl.arange(0, N)
        x = tl.load(x_ptr + N * offset1[:, None] + offset2[None, :])
        y = tl.load(y_ptr + offset2)
        _, y_broadcasted = tl.broadcast(x, y)
        tl.store(y_broadcasted_ptr + N * offset1[:, None] + offset2[None, :], y_broadcasted)

    M = 32
    N = 64
    rs = RandomState(17)
    x = numpy_random((M, N), dtype_str=dtype, rs=rs)
    y = numpy_random(N, dtype_str=dtype, rs=rs)
    _, y_broadcasted_np = np.broadcast_arrays(x, y)

    x_tri = to_triton(x, device=device, dst_type=dtype)
    y_tri = to_triton(y, device=device, dst_type=dtype)
    y_broadcasted_tri = to_triton(np.empty((M, N), dtype=y_broadcasted_np.dtype), device=device, dst_type=dtype)

    broadcast_kernel[(1, )](x_tri, y_tri, y_broadcasted_tri, M=M, N=N)
    assert (y_broadcasted_np == to_numpy(y_broadcasted_tri)).all()


# ----------
# test slice
# ----------


@pytest.mark.interpreter
def test_slice(device):

    @triton.jit
    def slice_kernel(XBLOCK: tl.constexpr):
        data = tl.arange(0, XBLOCK)
        tl.static_assert(data.shape == [XBLOCK])

        t = data[None, :]
        tl.static_assert(t.shape == [1, XBLOCK])

        t = data[None, None:]
        tl.static_assert(t.shape == [1, XBLOCK])

        t = data[None, :None]
        tl.static_assert(t.shape == [1, XBLOCK])

        t = data[None, :, None]
        tl.static_assert(t.shape == [1, XBLOCK, 1])

        t = data[None, None:None, None]
        tl.static_assert(t.shape == [1, XBLOCK, 1])

        t = data[None, None:None:None, None]
        tl.static_assert(t.shape == [1, XBLOCK, 1])

        t = data[None, ::None, None]
        tl.static_assert(t.shape == [1, XBLOCK, 1])

        t = data[None, None::None, None]
        tl.static_assert(t.shape == [1, XBLOCK, 1])

        scalar = tl.full([], 1, tl.int32)
        tl.static_assert(scalar.shape == [])

        t = scalar[None]
        tl.static_assert(t.shape == [1])

        t = scalar[None, None]
        tl.static_assert(t.shape == [1, 1])

    slice_kernel[(1, )](XBLOCK=32)


# ------------------
# test invalid slice
# ------------------


@pytest.mark.interpreter
def test_invalid_slice(device):
    dst = torch.empty(128, device=device)

    @triton.jit
    def _kernel(dst):
        dst[10:]

    with pytest.raises(triton.TritonError, match='unsupported tensor index'):
        _kernel[(1, )](dst=dst)


# ----------------
# test expand_dims
# ----------------
@pytest.mark.interpreter
def test_expand_dims(device):

    @triton.jit
    def expand_dims_kernel(dummy, N: tl.constexpr):
        offset1 = tl.arange(0, N)

        t = tl.expand_dims(offset1, 0)
        tl.static_assert(t.shape == [1, N])

        t = tl.expand_dims(offset1, 1)
        tl.static_assert(t.shape == [N, 1])

        t = tl.expand_dims(offset1, -1)
        tl.static_assert(t.shape == [N, 1])

        t = tl.expand_dims(offset1, -2)
        tl.static_assert(t.shape == [1, N])

        t = tl.expand_dims(offset1, (0, -1))
        tl.static_assert(t.shape == [1, N, 1])

        t = tl.expand_dims(offset1, (0, 1, 3))
        tl.static_assert(t.shape == [1, 1, N, 1])

        t = tl.expand_dims(offset1, (-4, 2, -1))
        tl.static_assert(t.shape == [1, N, 1, 1])

        t = tl.expand_dims(offset1, (3, 1, 2))
        tl.static_assert(t.shape == [N, 1, 1, 1])

        scalar = tl.sum(offset1)
        tl.static_assert(scalar.shape == [])
        t = tl.expand_dims(scalar, 0)
        tl.static_assert(t.shape == [1])

        t = tl.expand_dims(scalar, -1)
        tl.static_assert(t.shape == [1])

        # N is a scalar that's not even a tl.tensor -- this should work too.
        t = tl.expand_dims(N, -1)
        tl.static_assert(t.shape == [1])

    N = 32
    dummy_tensor = torch.empty((), device=device)
    expand_dims_kernel[(1, )](dummy_tensor, N)


@pytest.mark.interpreter
def test_expand_dims_error_cases(device):

    @triton.jit
    def dim_out_of_range1(dummy, N: tl.constexpr):
        offset1 = tl.arange(0, N)

        t = tl.expand_dims(offset1, -2)
        t = tl.expand_dims(offset1, -3)

    @triton.jit
    def dim_out_of_range2(dummy, N: tl.constexpr):
        offset1 = tl.arange(0, N)

        t = tl.expand_dims(offset1, 1)
        t = tl.expand_dims(offset1, 2)

    @triton.jit
    def dim_out_of_range3(dummy, N: tl.constexpr):
        offset1 = tl.arange(0, 1)
        scalar = tl.sum(offset1)

        t = tl.expand_dims(scalar, 1)

    @triton.jit
    def duplicate_dim1(dummy, N: tl.constexpr):
        offset1 = tl.arange(0, N)

        t = tl.expand_dims(offset1, (0, 0))

    @triton.jit
    def duplicate_dim2(dummy, N: tl.constexpr):
        offset1 = tl.arange(0, N)

        t = tl.expand_dims(offset1, (0, -3))

    N = 32
    dummy_tensor = torch.empty((), device=device)

    with pytest.raises(triton.TritonError) as exc_info:
        dim_out_of_range1[(1, )](dummy_tensor, N)
    assert "invalid axis -3" in str(exc_info.value.__cause__)

    with pytest.raises(triton.TritonError) as exc_info:
        dim_out_of_range2[(1, )](dummy_tensor, N)
    assert "invalid axis 2" in str(exc_info.value.__cause__)

    with pytest.raises(triton.TritonError) as exc_info:
        dim_out_of_range3[(1, )](dummy_tensor, N)
    assert "invalid axis 1" in str(exc_info.value.__cause__)

    with pytest.raises(triton.TritonError) as exc_info:
        duplicate_dim1[(1, )](dummy_tensor, N)
    assert re.search(r"duplicate axes, normalized axes = \[0, 0\]", str(exc_info.value.__cause__))

    with pytest.raises(triton.TritonError) as exc_info:
        duplicate_dim2[(1, )](dummy_tensor, N)
    assert re.search(r"duplicate axes, normalized axes = \[0, 0\]", str(exc_info.value.__cause__))


# ----------------------------
# test invalid program id axis
# ----------------------------
@pytest.mark.interpreter
def test_invalid_pid_axis(device):
    dst = torch.empty(128, device=device)

    @triton.jit
    def _kernel(dst):
        pid = tl.program_id(20)

    with pytest.raises(triton.TritonError) as exc_info:
        _kernel[(1, )](dst)
    assert re.search(r"program_id axis must be 0, 1, or 2 but got 20", str(exc_info.value.__cause__))


# ---------------
# test where
# ---------------
@pytest.mark.interpreter
@pytest.mark.parametrize("dtype", dtypes_with_bfloat16 + ["*int32"])
@pytest.mark.parametrize("num_ctas", num_ctas_list)
def test_where(dtype, num_ctas, device):
    select_ptrs = False
    if dtype == "*int32":
        dtype = "int64"
        select_ptrs = True
    check_type_supported(dtype, device)

    @triton.jit
    def where_kernel(cond_ptr, a_ptr, b_ptr, output_ptr, n_elements, BLOCK_SIZE: tl.constexpr,
                     TEST_POINTERS: tl.constexpr, TEST_SCALAR_POINTERS: tl.constexpr):
        offsets = tl.program_id(axis=0) * BLOCK_SIZE + tl.arange(0, BLOCK_SIZE)
        mask = offsets < n_elements
        decide = tl.load(cond_ptr + offsets, mask=mask)
        if TEST_SCALAR_POINTERS:
            ptr = tl.where(tl.load(cond_ptr), a_ptr, b_ptr)
            output = tl.load(ptr + offsets, mask=mask)
        else:
            if TEST_POINTERS:
                a = tl.load(a_ptr + offsets, mask=mask).to(tl.pi32_t)
                b = tl.load(b_ptr + offsets, mask=mask).to(tl.pi32_t)
            else:
                a = tl.load(a_ptr + offsets, mask=mask)
                b = tl.load(b_ptr + offsets, mask=mask)
            output = tl.where(decide, a, b)
        tl.store(output_ptr + offsets, output, mask=mask)

    SIZE = 1_000
    rs = RandomState(17)
    cond = numpy_random(SIZE, 'bool', rs)
    x = numpy_random(SIZE, dtype_str=dtype, rs=rs)
    y = numpy_random(SIZE, dtype_str=dtype, rs=rs)
    z = np.where(cond, x, y)

    cond_tri = to_triton(cond, device=device)
    x_tri = to_triton(x, device=device, dst_type=dtype)
    y_tri = to_triton(y, device=device, dst_type=dtype)
    z_tri = to_triton(np.empty(SIZE, dtype=z.dtype), device=device, dst_type=dtype)

    grid = lambda meta: (triton.cdiv(SIZE, meta['BLOCK_SIZE']), )
    where_kernel[grid](cond_tri, x_tri, y_tri, z_tri, SIZE, BLOCK_SIZE=1024, TEST_POINTERS=select_ptrs,
                       TEST_SCALAR_POINTERS=False, num_ctas=num_ctas)
    assert (z == to_numpy(z_tri)).all()
    if select_ptrs:
        where_kernel[grid](cond_tri, x_tri, y_tri, z_tri, SIZE, BLOCK_SIZE=1024, TEST_POINTERS=select_ptrs,
                           TEST_SCALAR_POINTERS=True)
        z = np.where(cond[0], x, y)
        assert (z == to_numpy(z_tri)).all()


@pytest.mark.interpreter
@pytest.mark.parametrize("num_ctas", num_ctas_list)
def test_where_broadcast(num_ctas, device):

    @triton.jit
    def where_kernel(cond_ptr, a_ptr, out_ptr, BLOCK_SIZE: tl.constexpr):
        xoffsets = tl.arange(0, BLOCK_SIZE)[:, None]
        yoffsets = tl.arange(0, BLOCK_SIZE)[None, :]

        mask = tl.load(cond_ptr + yoffsets)
        vals = tl.load(a_ptr + yoffsets + BLOCK_SIZE * xoffsets)
        res = tl.where(mask, vals, 0.)
        tl.store(out_ptr + yoffsets + BLOCK_SIZE * xoffsets, res)

    @triton.jit
    def where_scalar_condition(a_ptr, out_ptr, BLOCK_SIZE: tl.constexpr):
        xoffsets = tl.arange(0, BLOCK_SIZE)[:, None]
        yoffsets = tl.arange(0, BLOCK_SIZE)[None, :]
        mask = False
        vals = tl.load(a_ptr + yoffsets + BLOCK_SIZE * xoffsets)
        res = tl.where(mask, vals, 0.)
        tl.store(out_ptr + yoffsets + BLOCK_SIZE * xoffsets, res)

    SIZE = 32
    dtype = 'float32'
    rs = RandomState(17)
    x = numpy_random((SIZE, SIZE), dtype_str=dtype, rs=rs)
    mask = numpy_random(SIZE, 'bool', rs=rs)
    z = np.where(mask, x, 0)
    cond_tri = to_triton(mask, device=device)
    x_tri = to_triton(x, device=device, dst_type=dtype)
    z_tri = to_triton(np.empty((SIZE, SIZE), dtype=z.dtype), device=device, dst_type=dtype)
    where_kernel[(1, )](cond_tri, x_tri, z_tri, SIZE)
    assert (z == to_numpy(z_tri)).all()
    where_scalar_condition[(1, )](x_tri, z_tri, SIZE, num_ctas=num_ctas)
    z = np.where(0, x, 0)
    assert (z == to_numpy(z_tri)).all()


# ---------------
# test unary ops
# ---------------


@pytest.mark.interpreter
@pytest.mark.parametrize("dtype_x, expr",
                         [(dtype_x, ' -x') for dtype_x in dtypes_with_bfloat16] + [(dtype_x, ' ~x')
                                                                                   for dtype_x in int_dtypes])
@pytest.mark.parametrize("num_ctas", num_ctas_list)
def test_unary_op(dtype_x, expr, num_ctas, device):
    _test_unary(dtype_x, expr, device=device, num_ctas=num_ctas)


# ----------------
# test math ops
# ----------------


@pytest.mark.interpreter
@pytest.mark.parametrize("dtype_x, expr, x",
                         [(dtype_x, expr, x)
                          for dtype_x in ["float32", "float64"]
                          for expr in ['exp', 'log', 'cos', 'sin', 'exp2', 'log2', 'sqrt', 'floor', 'ceil']
                          for x in ['x', '3.0']])
def test_math_op(dtype_x, expr, x, device):
    _test_unary(dtype_x, f'tl.{expr}({x})', f'np.{expr}({x}) ', device=device)


@pytest.mark.interpreter
@pytest.mark.parametrize("dtype", [dtype for dtype in ["float32", "float64"]])
def test_math_erf_op(dtype, device):
    check_type_supported(dtype, device)
    SIZE = 128

    @triton.jit
    def kernel(Z, X, SIZE: tl.constexpr):
        off = tl.arange(0, SIZE)
        x = tl.load(X + off)
        z = tl.math.erf(x)
        tl.store(Z + off, z)

    torch_dtype = torch.float32 if dtype == "float32" else torch.float64
    x = torch.randn(SIZE, dtype=torch_dtype, device=device)
    z_ref = torch.erf(x)
    z_tri = torch.zeros_like(x)
    kernel[(1, )](z_tri, x, SIZE=SIZE, num_warps=4)
    torch.testing.assert_close(z_tri, z_ref)


@pytest.mark.interpreter
@pytest.mark.parametrize("dtype", [dtype for dtype in ["float32", "float64"]])
def test_math_fma_op(dtype, device):
    check_type_supported(dtype, device)
    SIZE = 128

    @triton.jit
    def kernel(Z, X, Y, W, SIZE: tl.constexpr):
        off = tl.arange(0, SIZE)
        x = tl.load(X + off)
        y = tl.load(Y + off)
        w = tl.load(W + off)
        z = tl.math.fma(x, y, w)
        tl.store(Z + off, z)

    torch_dtype = torch.float32 if dtype == "float32" else torch.float64
    x = torch.randn(SIZE, dtype=torch_dtype, device=device)
    y = torch.randn(SIZE, dtype=torch_dtype, device=device)
    w = torch.randn(SIZE, dtype=torch_dtype, device=device)
    z_ref = x * y + w
    z_tri = torch.zeros_like(x)
    kernel[(1, )](z_tri, x, y, w, SIZE=SIZE, num_warps=4)
    torch.testing.assert_close(z_tri, z_ref)


@pytest.mark.interpreter
@pytest.mark.parametrize("expr", ["tl.math.fdiv(x, y)", "tl.math.div_rn(x, y)"])
@pytest.mark.parametrize("num_ctas", num_ctas_list)
def test_math_divide_op(expr, num_ctas, device):
    numpy_expr = "x / y"
    dtype = "float32"
    _test_binary(dtype, dtype, expr, numpy_expr, device=device, num_ctas=num_ctas)


# -------------
# test precise math
# -------------
@pytest.mark.interpreter
@pytest.mark.parametrize("expr_prec, expr_ref",
                         [('tl.math.sqrt_rn(x)', 'tl.math.sqrt(x.to(tl.float64)).to(tl.float32)'),
                          ('tl.math.div_rn(x,y)', '(x.to(tl.float64) / y.to(tl.float64)).to(tl.float32)')])
@pytest.mark.parametrize("num_ctas", num_ctas_list)
def test_precise_math(expr_prec, expr_ref, num_ctas, device):

    @triton.jit
    def kernel(X, Y, OUT, OUT_REF, BLOCK: tl.constexpr):
        x = tl.load(X + tl.arange(0, BLOCK))
        y = tl.load(Y + tl.arange(0, BLOCK))
        prec = PREC_CALC
        ref = REF_CALC
        tl.store(OUT + tl.arange(0, BLOCK), prec)
        tl.store(OUT_REF + tl.arange(0, BLOCK), ref)

    shape = (128, )
    out = torch.zeros(shape, dtype=torch.float32, device=device)
    out_ref = torch.zeros(shape, dtype=torch.float32, device=device)

    x = torch.randn(shape, dtype=torch.float32, device=device)
    y = torch.randn(shape, dtype=torch.float32, device=device)

    if (expr_prec.count('sqrt') > 0):
        x = torch.abs(x)

    if (expr_prec.count('div') > 0):
        y += 1e-6

    kernel = patch_kernel(kernel, {'PREC_CALC': expr_prec, 'REF_CALC': expr_ref})

    kernel[(1, )](x, y, out, out_ref, BLOCK=shape[0], num_ctas=num_ctas)

    if is_xpu():
        # use cpu result as reference, see https://github.com/llvm/llvm-project/issues/88222
        if (expr_prec.count('sqrt') > 0):
            out_ref = torch.sqrt(x.cpu().to(torch.float64)).to(torch.float32).to(device=device)
        elif (expr_prec.count('div') > 0):
            out_ref = torch.div(x.cpu().to(torch.float64),
                                y.cpu().to(torch.float64)).to(torch.float32).to(device=device)
    assert torch.all(out == out_ref)  # bitwise exact


# ----------------
# test abs
# ----------------


@pytest.mark.interpreter
@pytest.mark.parametrize("dtype_x", [(dtype_x) for dtype_x in dtypes_with_bfloat16])
def test_abs(dtype_x, device):
    _test_unary(dtype_x, 'tl.abs(x)', 'np.abs(x) ', device=device)


@pytest.mark.interpreter
@pytest.mark.parametrize("in_dtype", [tl.float8e4b15, tl.float8e4nv, tl.float8e5])
def test_abs_fp8(in_dtype, device):
    if is_hip():
        pytest.skip('test_abs_fp8 not supported on HIP.')
    elif is_cuda():
        cc = torch.cuda.get_device_capability()
        if in_dtype == tl.float8e4b15 and cc >= (9, 0):
            pytest.skip("float8e4b15 not supported on CUDA >= 9.0")
        if in_dtype == tl.float8e4nv and cc < (8, 9):
            pytest.skip("float8e4nv not supported on CUDA < 8.9")

    @triton.jit
    def abs_kernel(X, Z, SIZE: tl.constexpr):
        off = tl.arange(0, SIZE)
        x = tl.load(X + off)
        z = tl.abs(x)
        tl.store(Z + off, z)

    f8_tensor = torch.tensor(range(-128, 128), dtype=torch.int8, device=device)
    # f32_to_f8 doesn't handle nan, so we make sure f8_tensor doesn't contain any nan
    all_exp_ones = (f8_tensor & 0b01111100) == 128 - 2**in_dtype.fp_mantissa_width
    f8_tensor[all_exp_ones] = 0
    f8 = triton.reinterpret(f8_tensor, in_dtype)
    n_elements = f8_tensor.numel()
    out_f8 = torch.empty_like(f8_tensor)
    abs_kernel[(1, )](f8, triton.reinterpret(out_f8, in_dtype), n_elements)

    f32_tensor = convert_float_to_float32(f8_tensor, in_dtype)
    expect = f32_tensor.abs()
    actual_f8 = convert_float_to_float32(out_f8, in_dtype)
    torch.testing.assert_close(actual_f8, expect, equal_nan=True)


# ----------------
# test passing shapes as individual params rather than tuples
# ----------------


@pytest.mark.interpreter
def test_shapes_as_params(device):

    @triton.jit
    def kernel():
        a = tl.arange(0, 32).expand_dims(-1).broadcast_to(32, 32)
        tl.static_assert(a.shape == [tl.constexpr(32), tl.constexpr(32)])

        a = tl.arange(0, 32).reshape(4, 8).permute(1, 0)
        tl.static_assert(a.shape == [tl.constexpr(8), tl.constexpr(4)])

        a = tl.arange(0, 32).reshape(4, 8).trans()
        tl.static_assert(a.shape == [tl.constexpr(8), tl.constexpr(4)])

        a = tl.arange(0, 32).reshape(4, 8).reshape(32)
        tl.static_assert(a.shape == [tl.constexpr(32)])

        a = tl.arange(0, 64).reshape(2, 4, 8).trans(2, 1, 0)
        tl.static_assert(a.shape == [tl.constexpr(8), tl.constexpr(4), tl.constexpr(2)])

        a = tl.arange(0, 64).reshape(2, 4, 8).trans((2, 1, 0))
        tl.static_assert(a.shape == [tl.constexpr(8), tl.constexpr(4), tl.constexpr(2)])

        a = tl.reshape(tl.arange(0, 64), 2, 4, 8, can_reorder=True)
        tl.static_assert(a.shape == [tl.constexpr(2), tl.constexpr(4), tl.constexpr(8)])

    kernel[(1, )]()


# ----------------
# test transpose
# ----------------


@pytest.mark.interpreter
@pytest.mark.parametrize("dtype_x", [(dtype_x) for dtype_x in dtypes_with_bfloat16])
def test_transpose(dtype_x, device):
    check_type_supported(dtype_x, device)
    SIZE = 128

    @triton.jit
    def kernel(Z, X, SIZE: tl.constexpr):
        off = tl.arange(0, SIZE)
        off2d = off[None, :] + (tl.arange(0, 2) * SIZE)[:, None]
        x = tl.load(X + off2d)
        z = x.T
        tl.store(Z + off2d.T, z)

    x = numpy_random([SIZE, 2], dtype_str=dtype_x)
    z_ref = x.T
    x_tri = to_triton(x, device=device, dst_type=dtype_x)
    z_tri = to_triton(np.empty_like(z_ref), device=device, dst_type=dtype_x)
    kernel[(1, )](z_tri, x_tri, SIZE=SIZE)
    np.testing.assert_allclose(z_ref, to_numpy(z_tri))


# ----------------
# test indexing
# ----------------


def make_ptr_str(name, shape):
    rank = len(shape)
    offsets = []
    stride = 1
    for i in reversed(range(rank)):
        idx = ', '.join([':' if ii == i else 'None' for ii in range(rank)])
        offsets += [f'tl.arange(0, {shape[i]})[{idx}]*{stride}']
        stride *= shape[i]
    return f"{name} + {' + '.join(offsets)}"


# TODO: handle `%4 = ttg.convert_layout %3 : tensor<32xi32, #blocked0> -> tensor<32xi32, #ttg.slice<{dim = 0, parent = #blocked1}>>``
@pytest.mark.parametrize("expr, dtype_str", [(f'x[{s}]', d)
                                             for s in ['None, :', ':, None', 'None, :, :', ':, :, None']
                                             for d in ['int32', 'uint32', 'uint16']])
@pytest.mark.parametrize("num_ctas", num_ctas_list)
def test_index1d(expr, dtype_str, num_ctas, device):
    rank_x = expr.count(':')
    rank_y = expr.count(',') + 1
    shape_x = [32 for _ in range(rank_x)]
    shape_z = [32 for _ in range(rank_y)]
    shape_z_rank_mismatch = [32 for _ in range(rank_y + 1)]
    shape_z_dim_mismatch = [64 for _ in range(rank_y)]

    # Triton kernel
    @triton.jit
    def kernel(Z, X, SIZE: tl.constexpr):
        m = tl.arange(0, SIZE)
        n = tl.arange(0, SIZE)
        x = tl.load(X_PTR_EXPR)
        z = GENERATE_TEST_HERE
        tl.store(Z_PTR_EXPR, z)

    def generate_kernel(shape_x, shape_z):
        to_replace = {
            'X_PTR_EXPR': make_ptr_str('X', shape_x),
            'Z_PTR_EXPR': make_ptr_str('Z', shape_z),
            'GENERATE_TEST_HERE': expr,
        }
        return patch_kernel(kernel, to_replace)

    kernel_match = generate_kernel(shape_x, shape_z)
    kernel_dim_mismatch = generate_kernel(shape_x, shape_z_dim_mismatch)
    kernel_rank_mismatch = generate_kernel(shape_x, shape_z_rank_mismatch)

    # torch result
    x = numpy_random(shape_x, dtype_str=dtype_str)
    y = np.zeros(shape_z, dtype=getattr(np, dtype_str))
    z_ref = eval(expr) + y
    # triton result
    z_tri = to_triton(np.empty_like(z_ref), device=device)
    x_tri = to_triton(x, device=device)
    kernel_match[(1, )](z_tri, x_tri, num_warps=1, SIZE=shape_x[0])
    # compare
    assert (z_ref == to_numpy(z_tri)).all()

    def catch_compilation_error(kernel):
        try:
            kernel[(1, )](z_tri, x_tri, num_warps=1, SIZE=shape_x[0], num_ctas=num_ctas)
        except triton.CompilationError as e:
            np.testing.assert_(True)
        except BaseException:
            np.testing.assert_(False)

    catch_compilation_error(kernel_dim_mismatch)
    catch_compilation_error(kernel_rank_mismatch)


# ---------------
# test tuples
# ---------------


@triton.jit
def tuples_fn(a, b):
    return a + b, \
        a - b, \
        a * b


@pytest.mark.interpreter
def test_tuples(device):

    @triton.jit
    def with_fn(X, Y, A, B, C):
        x = tl.load(X)
        y = tl.load(Y)
        a, b, c = tuples_fn(x, y)
        tl.store(A, a)
        tl.store(B, b)
        tl.store(C, c)

    @triton.jit
    def without_fn(X, Y, A, B, C):
        x = tl.load(X)
        y = tl.load(Y)
        a, b, c = x + y, x - y, x * y
        tl.store(A, a)
        tl.store(B, b)
        tl.store(C, c)

    x = torch.tensor([1.3], device=device, dtype=torch.float32)
    y = torch.tensor([1.9], device=device, dtype=torch.float32)
    a_tri = torch.tensor([0], device=device, dtype=torch.float32)
    b_tri = torch.tensor([0], device=device, dtype=torch.float32)
    c_tri = torch.tensor([0], device=device, dtype=torch.float32)
    for kernel in [with_fn, without_fn]:
        kernel[(1, )](x, y, a_tri, b_tri, c_tri, num_warps=1)
        a_ref, b_ref, c_ref = x + y, x - y, x * y
        assert a_tri == a_ref
        assert b_tri == b_ref
        assert c_tri == c_ref


@triton.jit(noinline=True)
def noinline_simple_fn(x, y, Z):
    z = x + y
    tl.store(Z, z)


@triton.jit(noinline=True)
def noinline_call_graph_fn1(x):
    return x + 1


@triton.jit(noinline=True)
def noinline_call_graph_fn2(y):
    return y + 2


@triton.jit(noinline=True)
def noinline_call_graph_fn(x, y, Z):
    t0 = noinline_call_graph_fn1(x)
    t1 = noinline_call_graph_fn2(y)
    z = t0 + t1
    tl.store(Z, z)


@triton.jit(noinline=True)
def noinline_shared_fn(x, y, Z):
    offs = tl.arange(0, 16)[:, None] * 16 + tl.arange(0, 16)[None, :]
    z = tl.load(Z + offs)
    z = tl.dot(z, z) + x + y
    tl.store(Z + offs, z)


@triton.jit(noinline=True)
def noinline_dynamic_fn(x, y, Z):
    if x >= 1:
        x = noinline_call_graph_fn1(x)
    else:
        x = noinline_call_graph_fn2(x)
    if y >= 2:
        y = noinline_call_graph_fn2(y)
    else:
        y = noinline_call_graph_fn1(y)
    z = x + y
    tl.store(Z, z)


@triton.jit(noinline=True)
def noinline_call_multi_values_fn(x, y):
    return x + 1, y + 2


@triton.jit(noinline=True)
def noinline_multi_values_fn(x, y, Z):
    x, y = noinline_call_multi_values_fn(x, y)
    z = x + y
    tl.store(Z, z)


@pytest.mark.interpreter
@pytest.mark.parametrize("mode", ["simple", "call_graph", "shared", "dynamic", "multi_values"])
def test_noinline(mode, device):

    @triton.jit
    def kernel(X, Y, Z):
        x = tl.load(X)
        y = tl.load(Y)
        GENERATE_TEST_HERE(x, y, Z)

    func_name = f'noinline_{mode}_fn'
    kernel = patch_kernel(kernel, {'GENERATE_TEST_HERE': func_name})
    x = torch.tensor([1.0], device=device, dtype=torch.float32)
    y = torch.tensor([2.0], device=device, dtype=torch.float32)
    if mode == "shared":
        z = torch.ones((16, 16), device=device, dtype=torch.float32)
    else:
        z = torch.tensor([0.0], device=device, dtype=torch.float32)
    kernel[(1, )](x, y, z, num_warps=1)
    if mode == "simple":
        assert torch.equal(z, x + y)
    elif mode == "call_graph" or mode == "dynamic" or mode == "multi_values":
        assert torch.equal(z, x + 1 + y + 2)
    elif mode == "shared":
        ref = torch.full((16, 16), 16, device=device, dtype=torch.float32)
        assert torch.equal(z, ref + x + y)


# ---------------
# test atomics
# ---------------
@pytest.mark.interpreter
@pytest.mark.parametrize(
    "op, dtype_x_str, mode, sem",
    itertools.chain.from_iterable([[
        ('add', 'float16', mode, sem),
        ('add', 'uint32', mode, sem),
        ('add', 'int32', mode, sem),
        ('add', 'float32', mode, sem),
        ('add', 'uint64', mode, sem),
        ('add', 'int64', mode, sem),
        ('add', 'float64', mode, sem),
        ('max', 'uint32', mode, sem),
        ('max', 'int32', mode, sem),
        ('max', 'float32', mode, sem),
        ('max', 'uint64', mode, sem),
        ('max', 'int64', mode, sem),
        ('max', 'float64', mode, sem),
        ('min', 'uint32', mode, sem),
        ('min', 'int32', mode, sem),
        ('min', 'float32', mode, sem),
        ('min', 'uint64', mode, sem),
        ('min', 'int64', mode, sem),
        ('min', 'float64', mode, sem),
    ]
                                   for mode in ['all_neg', 'all_pos', 'min_neg', 'max_pos']
                                   for sem in [None, 'acquire', 'release', 'acq_rel', 'relaxed']]))
def test_atomic_rmw(op, dtype_x_str, mode, sem, device):
    check_type_supported(dtype_x_str, device)
    if is_interpreter():
        if dtype_x_str == 'float16' or dtype_x_str == 'bfloat16':
            pytest.xfail("Only test atomic bfloat16/float16 ops on GPU")
    if "uint" in dtype_x_str and mode in ["min_neg", "all_neg"]:
        pytest.xfail("uint cannot be negative")

    n_programs = 5

    # triton kernel
    @triton.jit
    def kernel(X, Z):
        pid = tl.program_id(0)
        x = tl.load(X + pid)
        old = GENERATE_TEST_HERE
        tl.static_assert(old.dtype == x.dtype)

    sem_arg = sem if sem is None else f'"{sem}"'
    kernel = patch_kernel(kernel, {'GENERATE_TEST_HERE': f'tl.atomic_{op}(Z, x, sem={sem_arg})'})
    numpy_op = {'add': np.sum, 'max': np.max, 'min': np.min}[op]
    max_neutral = float('-inf') if dtype_x_str in float_dtypes else np.iinfo(getattr(np, dtype_x_str)).min
    min_neutral = float('inf') if dtype_x_str in float_dtypes else np.iinfo(getattr(np, dtype_x_str)).max
    neutral = {'add': 0, 'max': max_neutral, 'min': min_neutral}[op]

    # triton result
    rs = RandomState(17)
    x = np.array([2**i for i in range(n_programs)], dtype=getattr(np, dtype_x_str))
    if mode == 'all_neg':
        x = -np.abs(x)
    if mode == 'all_pos':
        x = np.abs(x)
    if mode == 'min_neg':
        idx = rs.randint(n_programs, size=(1, )).item()
        x[idx] = -np.max(np.abs(x)) - 1
    if mode == 'max_pos':
        idx = rs.randint(n_programs, size=(1, )).item()
        x[idx] = np.max(np.abs(x)) + 1
    x_tri = to_triton(x, device=device)

    z_tri = to_triton(np.array([neutral], dtype=getattr(np, dtype_x_str)), device=device)
    h = kernel[(n_programs, )](x_tri, z_tri)
    # torch result
    z_ref = numpy_op(x).astype(getattr(np, dtype_x_str))
    # compare
    exact = op not in ['add']
    if exact:
        assert z_ref.item() == to_numpy(z_tri).item()
    else:
        np.testing.assert_allclose(z_ref, to_numpy(z_tri), rtol=0.01)
    sem_str = "acq_rel" if sem is None else sem
    if not is_cuda():
        return

    assert f"atom.global.gpu.{sem_str}" in h.asm["ptx"]


@pytest.mark.interpreter
@pytest.mark.parametrize("num_ctas", num_ctas_list)
def test_atomic_rmw_predicate(num_ctas, device):

    @triton.jit
    def kernel(X):
        val = tl.program_id(0)
        if val < 64:
            tl.atomic_max(X, val)

    x = torch.zeros((1, ), device=device, dtype=torch.int32)
    kernel[(4096, )](x, num_ctas=num_ctas)
    assert x.item() == 63


@pytest.mark.interpreter
@pytest.mark.parametrize("shape, axis, num_ctas, dtype_x_str, check_return_val",
                         [(shape, axis, num_ctas, dtype_x_str, check_return_val)
                          for shape in [(2, 2), (2, 8), (8, 2), (8, 8), (32, 32), (64, 64)]
                          for axis in [0, 1]
                          for num_ctas in num_ctas_list
                          for dtype_x_str in ['float16', 'float32', 'uint64', 'int64', 'float64']
                          for check_return_val in ([True, False] if is_hip() else [True])])
def test_tensor_atomic_rmw(shape, axis, num_ctas, dtype_x_str, check_return_val, device):
    check_type_supported(dtype_x_str, device)
    shape0, shape1 = shape
    # triton kernel

    @triton.jit
    def kernel(Z, X, OLD, AXIS: tl.constexpr, SHAPE0: tl.constexpr, SHAPE1: tl.constexpr, DTYPE: tl.constexpr,
               RETURN_VAL: tl.constexpr):
        off0 = tl.arange(0, SHAPE0)
        off1 = tl.arange(0, SHAPE1)
        x = tl.load(X + off0[:, None] * SHAPE1 + off1[None, :])

        if DTYPE == tl.float16:
            # sum can have bad numerics when accumulating in float16.
            # if we're dealing with float16, do the sum in float32.
            x = x.to(tl.float32)

        z = tl.sum(x, axis=AXIS)

        if DTYPE == tl.float16:
            z = z.to(DTYPE)

        if AXIS == 1:
            old = tl.atomic_add(Z + off0, z)
            if RETURN_VAL:
                tl.store(OLD + off0, old)
        else:
            old = tl.atomic_add(Z + off1, z)
            if RETURN_VAL:
                tl.store(OLD + off1, old)

    rs = RandomState(17)
    x = numpy_random((shape0, shape1), dtype_str=dtype_x_str, rs=rs)
    z_shape = (shape0, ) if axis == 1 else (shape1, )
    z = numpy_random(z_shape, dtype_str=dtype_x_str, rs=rs)
    old = np.zeros(z_shape, dtype=getattr(np, dtype_x_str))
    # reference results
    if x.dtype == np.float16:
        # do the sum in float32 to reduce numerical variation
        z_ref = z + np.sum(x.astype(np.float32), axis=axis, keepdims=False).astype(x.dtype)
    else:
        z_ref = z + np.sum(x, axis=axis, keepdims=False)
    old_ref = np.copy(z)
    # triton result
    x_tri = to_triton(x, device=device)
    z_tri = to_triton(z, device=device)
    old_tri = to_triton(old, device=device)

    def torch_to_triton_dtype(t):
        if t == torch.float16:
            return tl.float16
        return None

    kernel[(1, )](z_tri, x_tri, old_tri, axis, shape0, shape1, torch_to_triton_dtype(x_tri.dtype), check_return_val,
                  num_ctas=num_ctas)
    np.testing.assert_allclose(z_ref, to_numpy(z_tri), rtol=1e-4)
    if check_return_val:
        np.testing.assert_equal(old_ref, to_numpy(old_tri))


@pytest.mark.interpreter
@pytest.mark.parametrize("size, num_ctas, dtype_x_str", [(size, num_ctas, dtype_x_str)
                                                         for size in [2, 4, 8, 32, 64, 128]
                                                         for num_ctas in num_ctas_list
                                                         for dtype_x_str in ['float16', 'float32']])
def test_tensor_atomic_add_non_exclusive_offset(size, num_ctas, dtype_x_str, device):

    @triton.jit
    def kernel(X, val, NUM: tl.constexpr):
        off = tl.arange(0, NUM)
        offset = off[:, None] * NUM + off[None, :]
        val = tl.load(val + offset)
        tl.atomic_add(X + offset // 2, val)

    shape = (size // 2, size)
    x = torch.zeros(shape, dtype=getattr(torch, dtype_x_str), device=device)
    val = torch.randn((size**2), dtype=getattr(torch, dtype_x_str), device=device)
    kernel[(1, )](x, val, size, num_warps=1, num_ctas=num_ctas)
    ref = val[0::2] + val[1::2]
    torch.testing.assert_close(ref, x.reshape(math.prod(shape)))


@pytest.mark.interpreter
@pytest.mark.parametrize("shape, idx_order, mask_step, num_ctas, dtype_x_str",
                         [(shape, idx_order, mask_step, num_ctas, dtype_x_str)
                          for shape in [(2, 2), (4, 4), (5, 5), (6, 6), (8, 8)]
                          for idx_order in ['increase', 'decrease', 'random_no_duplication', 'random']
                          for mask_step in range(1, 5)
                          for num_ctas in num_ctas_list
                          for dtype_x_str in ['float16', 'float32']])
def test_tensor_atomic_add_access_patterns(shape, idx_order, mask_step, num_ctas, dtype_x_str, device):
    check_type_supported(dtype_x_str, device)
    if is_interpreter():
        pytest.xfail("not supported in the interpreter")

    @triton.jit
    def kernel(in_ptr, idx_ptr, out_ptr, shape0, shape1, mask_step, XBLOCK: tl.constexpr):
        xoffset = tl.program_id(0) * XBLOCK
        x_idx = xoffset + tl.arange(0, XBLOCK)[:]
        mask = x_idx < shape0 * shape1
        mask = mask & (x_idx % mask_step != 0)
        idx_base = shape1 * (x_idx // shape1)
        idx_offset = tl.load(idx_ptr + x_idx, mask)
        in_elem = tl.load(in_ptr + x_idx, mask)
        tl.atomic_add(out_ptr + (idx_offset + idx_base), in_elem, mask, sem='relaxed')

    shape0, shape1 = shape
    idx_row = torch.arange(0, shape1, device=device)
    if idx_order == 'increase':
        idx = torch.stack([idx_row.repeat_interleave(i + 1)[:shape1] for i in range(shape0)])
    if idx_order == 'decrease':
        idx = torch.stack([idx_row.flip(0).repeat_interleave(i + 1)[:shape1] for i in range(shape0)])
    if idx_order == 'random_no_duplication':
        idx = torch.stack([torch.randperm(shape1, device=device) for _ in idx_row])
    if idx_order == 'random':
        idx = torch.randint(0, shape1, size=(shape0, shape1), device=device)

    val = torch.randn((shape0, shape1), dtype=getattr(torch, dtype_x_str), device=device)
    dst = torch.randn((shape0, shape1), dtype=getattr(torch, dtype_x_str), device=device)

    dst_ref = dst.clone()

    cnt = 0
    for i, row in enumerate(idx):
        for j, elem in enumerate(row):
            if cnt % mask_step != 0:
                dst_ref[i][elem] += val[i][j]
            cnt += 1

    kernel[(1, )](val, idx, dst, shape0, shape1, mask_step, 64, num_ctas=num_ctas)
    np.testing.assert_allclose(to_numpy(dst_ref), to_numpy(dst), atol=1e-2)


@pytest.mark.interpreter
@pytest.mark.parametrize("num_ctas", num_ctas_list)
def test_tensor_atomic_rmw_block(num_ctas, device):
    shape = (8, 8)

    @triton.jit
    def kernel(X, SHAPE0: tl.constexpr, SHAPE1: tl.constexpr):
        off0 = tl.arange(0, SHAPE0)
        off1 = tl.arange(0, SHAPE1)
        offs = off0[:, None] * SHAPE1 + off1[None, :]
        val = offs.to(tl.float32)
        x = X + offs
        tl.atomic_min(x, val)

    x = torch.ones((8, 8), device=device, dtype=torch.float32)
    kernel[(2, )](x, shape[0], shape[1], num_ctas=num_ctas)
    assert torch.min(x).item() == 0.0


@pytest.mark.interpreter
@pytest.mark.parametrize("sem", [None, 'acquire', 'release', 'acq_rel', 'relaxed'])
@pytest.mark.parametrize("num_ctas", num_ctas_list)
def test_atomic_cas(sem, num_ctas, device):
    # 1. make sure that atomic_cas changes the original value (Lock)
    @triton.jit
    def change_value(Lock):
        tl.atomic_cas(Lock, 0, 1)

    Lock = torch.zeros((1, ), device=device, dtype=torch.int32)
    change_value[(1, )](Lock)

    assert (Lock[0] == 1)

    # 2. only one block enters the critical section
    @triton.jit
    def serialized_add(data, Lock, SEM: tl.constexpr):
        ptrs = data + tl.arange(0, 128)
        while tl.atomic_cas(Lock, 0, 1, SEM) == 1:
            pass

        tl.store(ptrs, tl.load(ptrs) + 1.0)

        # insert barrier to set a fence between tl.store and
        # tl.atomic_xchg in a block.
        tl.debug_barrier()

        # release lock
        tl.atomic_xchg(Lock, 0)

    Lock = torch.zeros((1, ), device=device, dtype=torch.int32)
    data = torch.zeros((128, ), device=device, dtype=torch.float32)
    ref = torch.full((128, ), 2000.0)
    h = serialized_add[(2000, )](data, Lock, SEM=sem, num_ctas=num_ctas)
    sem_str = "acq_rel" if sem is None else sem
    np.testing.assert_allclose(to_numpy(data), to_numpy(ref))
    if not is_cuda():
        return
    assert f"atom.global.{sem_str}" in h.asm["ptx"]


@pytest.mark.interpreter
@pytest.mark.parametrize("sem", [None, 'acquire', 'release', 'acq_rel', 'relaxed'])
@pytest.mark.parametrize("num_ctas", num_ctas_list)
def test_tensor_atomic_cas(sem, num_ctas, device):

    @triton.jit
    def change_value(X, BLOCK_SIZE: tl.constexpr, sem: tl.constexpr):
        pid = tl.program_id(axis=0)
        block_start = pid * BLOCK_SIZE
        offsets = block_start + tl.arange(0, BLOCK_SIZE)
        t1 = tl.full((BLOCK_SIZE, ), 0, dtype=tl.int64)
        t2 = tl.full((BLOCK_SIZE, ), 2, dtype=tl.int64)
        tl.atomic_cas(X + offsets, t1, t2, sem=sem)

    X = torch.tensor([0, 1, 0, 1, 0, 1, 0, 1], device=device, dtype=torch.int64)
    Y = torch.tensor([2, 1, 2, 1, 2, 1, 2, 1], device=device, dtype=torch.int64)

    change_value[(2, )](X, 4, sem)
    assert (torch.equal(X, Y))


@pytest.mark.interpreter
@pytest.mark.skipif(not (is_xpu() or is_interpreter()) and (not is_cuda() or torch.cuda.get_device_capability()[0] < 9),
                    reason="Requires compute capability >= 9 for NV")
def test_load_scope_sem_coop_grid_cta_not_one(device):

    @triton.jit
    def kernel_r(ptrs, BLOCK_SIZE: tl.constexpr):
        numel = 512
        offset = tl.program_id(0) * BLOCK_SIZE
        index = offset
        mask = index < numel
        a = tl.load(ptrs, mask=mask)
        tl.store(ptrs, a)

    block_size = 128
    data = torch.zeros((128, ), device=device, dtype=torch.float32)

    out = kernel_r[(2, )](data, BLOCK_SIZE=block_size, num_ctas=4, launch_cooperative_grid=True)
    out = kernel_r[(2, )](data, BLOCK_SIZE=block_size, num_ctas=4, launch_cooperative_grid=False)


@pytest.mark.interpreter
def test_load_scope_sem_coop_grid_cta_one(device):

    @triton.jit
    def kernel_r(ptrs, BLOCK_SIZE: tl.constexpr):
        numel = 512
        offset = tl.program_id(0) * BLOCK_SIZE
        index = offset
        mask = index < numel
        a = tl.load(ptrs, mask=mask)
        tl.store(ptrs, a)

    block_size = 128
    data = torch.zeros((128, ), device=device, dtype=torch.float32)

    # Should do nothing different for num_ctas=1 (with coop launch grid)
    out = kernel_r[(2, )](data, BLOCK_SIZE=block_size, num_ctas=1, launch_cooperative_grid=True)
    out = kernel_r[(2, )](data, BLOCK_SIZE=block_size, num_ctas=1, launch_cooperative_grid=False)


@pytest.mark.interpreter
def test_atomic_min_max_neg_zero(device):

    @triton.jit
    def kernel(inp, out_max, out_min):
        idx = tl.program_id(0)
        x = tl.load(inp + idx)
        tl.atomic_max(out_max + idx, x)
        tl.atomic_min(out_min + idx, x)

    N_PROG = 1
    dtype = torch.float32
    out_min = torch.full([N_PROG], torch.finfo(torch.float32).max, device=device, dtype=dtype)
    out_max = torch.full([N_PROG], torch.finfo(torch.float32).min, device=device, dtype=dtype)
    inp = torch.full([N_PROG], -0.0, device=device, dtype=dtype)
    kernel[(N_PROG, )](inp, out_max, out_min)
    torch.testing.assert_close(out_min, inp, atol=0, rtol=0)
    torch.testing.assert_close(out_max, inp, atol=0, rtol=0)


@pytest.mark.parametrize("dtype_str", ["float8_e4m3fn", "int8", "int16", "uint8", "uint16"])
def test_atomic_unsupported_type(dtype_str, device):

    @triton.jit
    def kernel(I, O):
        x = tl.load(I)
        tl.atomic_add(O, x)

    I = torch.zeros((1, ), device=device, dtype=getattr(torch, dtype_str))
    O = torch.zeros((1, ), device=device, dtype=getattr(torch, dtype_str))
    with pytest.raises(triton.TritonError):
        kernel[(1, )](I, O)


# ---------------
# test cast
# ---------------


@pytest.mark.interpreter
@pytest.mark.parametrize("dtype_x, dtype_z, bitcast, size",
                         [(dtype_x, dtype_z, False, 1024) for dtype_x in dtypes for dtype_z in dtypes] + [
                             ('float32', 'bfloat16', False, 1024),
                             ('bfloat16', 'float32', False, 1024),
                             ('float32', 'int32', True, 1024),
                             ('float32', 'bool', False, 1024),
                             ('int8', 'bfloat16', False, 1024),
                         ] + [(f'uint{x}', f'int{x}', True, 1024)
                              for x in [8, 16, 32, 64]] + [(f'int{x}', f'uint{x}', True, 1024)
                                                           for x in [8, 16, 32, 64]] +
                         (([(dtype_x, dtype_z, False, size)
                            for dtype_x in torch_float8_dtypes
                            for dtype_z in ["float16", "float32", "bfloat16"]
                            for size in [1024, 32]]  #
                           + [(dtype_x, dtype_z, False, size)
                              for dtype_z in torch_float8_dtypes
                              for dtype_x in ["float16", "float32", "bfloat16"]
                              for size in [1024, 32]]) if torch.__version__ >= "2.1" else []))
@pytest.mark.parametrize("num_ctas", num_ctas_list)
def test_cast(dtype_x, dtype_z, bitcast, size, num_ctas, device):
    # CUDA: bfloat16 on cc < 80 will not be tested
    # Interpreter: Only bfloat16 <-> float32 is supported
    if not is_interpreter() or \
        (is_interpreter() and not ((dtype_z == 'bfloat16' and dtype_x == 'float32')
                                   or (dtype_z == 'float32' and dtype_x == 'bfloat16'))):
        check_type_supported(dtype_x, device)
        check_type_supported(dtype_z, device)

    if is_hip():
        if not is_hip_cdna3() and not is_hip_cdna4() and (dtype_x == 'float8_e4m3fn' or dtype_z == 'float8_e4m3fn'):
            pytest.skip(f'test_cast{(dtype_x, dtype_z)} only supported on HIP CDNA3/CDNA4.')
        if (not is_hip_cdna4()) and ((dtype_x == 'bfloat16' and dtype_z == "float8_e4m3fn") or
                                     (dtype_x == "float8_e4m3fn" and dtype_z == 'bfloat16')):
            pytest.skip(f'test_cast{(dtype_x, dtype_z)} only supported on HIP CDNA4.')

    torch.manual_seed(0)
    # This is tricky because numpy doesn't have bfloat, and torch doesn't have uints.
    if dtype_x.startswith('bfloat'):
        x_tri = torch.randn(size, dtype=getattr(torch, dtype_x), device=device)
    elif dtype_x.startswith('float8'):
        x_tri = torch.randn(size, dtype=torch.half, device=device).to(dtype=getattr(torch, dtype_x))
    else:
        x = numpy_random(size, dtype_str=dtype_x, low=-10, high=10) * 10
        # Triton clamps negative values to zero, while numpy wraps around
        # intmax, so avoid negatives for now.
        # TODO: figure out which one should actually be happening, and test it
        if dtype_z in uint_dtypes:
            x = np.absolute(x)
        x_tri = to_triton(x, device=device)
    if 'float' in dtype_z and 'float' in dtype_x:
        # make sure we use values that can be represented in both types
        x_tri = x_tri.to(getattr(torch, dtype_z)).to(getattr(torch, dtype_x))
    # triton kernel

    @triton.jit
    def kernel(X, Z, TO_TYPE: tl.constexpr, BITCAST: tl.constexpr, SIZE: tl.constexpr, ARG_HASH: tl.constexpr):
        x_ptr = X + tl.arange(0, SIZE)
        z_ptr = Z + tl.arange(0, SIZE)
        x = tl.load(x_ptr)

        # Depending on the value of ARG_HASH (a "random" number determined by
        # the test parameters), spell the cast one of three different ways.
        if ARG_HASH % 4 == 0:
            z = x.to(Z.dtype.element_ty, bitcast=BITCAST)
        elif ARG_HASH % 4 == 1:
            z = x.cast(Z.dtype.element_ty, bitcast=BITCAST)
        elif ARG_HASH % 4 == 2:
            z = tl.cast(x, Z.dtype.element_ty, bitcast=BITCAST)
        else:
            z = tl.cast(x, TO_TYPE, bitcast=BITCAST)

        tl.store(z_ptr, z)

    # "Random" number used inside the kernel to determine how we spell the cast.
    # This way we don't have to increase the number of tests.
    arg_hash = hash((dtype_x, dtype_z, bitcast, size, num_ctas))

    dtype_z_np = dtype_z if dtype_z != 'bool' else 'bool_'
    # triton result
    if dtype_z.startswith('bfloat'):
        z_tri = torch.empty((size, ), dtype=getattr(torch, dtype_z), device=device)
    elif dtype_z.startswith('float8'):
        z_tri = torch.empty((size, ), dtype=torch.half, device=device).to(dtype=getattr(torch, dtype_z))
    else:
        z_tri = to_triton(np.empty((size, ), dtype=getattr(np, dtype_z_np)), device=device)

    dtype_z_tri = str_to_triton_dtype(dtype_z)
    kernel[(1, )](x_tri, z_tri, TO_TYPE=dtype_z_tri, BITCAST=bitcast, SIZE=size, ARG_HASH=arg_hash, num_warps=1,
                  num_ctas=num_ctas)
    # torch result
    if dtype_z.startswith('bfloat') or dtype_x.startswith('bfloat') or dtype_z.startswith(
            'float8') or dtype_x.startswith('float8'):
        assert bitcast is False
        z_ref = x_tri.to(z_tri.dtype)
        if dtype_z.startswith('float8') and device not in ['cuda']:
            t = z_ref.byte() ^ z_tri.byte()
            torch.testing.assert_close(torch.zeros_like(t, dtype=torch.uint8), t)
        else:
            torch.testing.assert_close(z_ref, z_tri, rtol=0, atol=0)
    else:
        if bitcast:
            z_ref = x.view(getattr(np, dtype_z_np))
        else:
            z_ref = x.astype(getattr(np, dtype_z_np))
        np.testing.assert_allclose(z_ref, to_numpy(z_tri), rtol=0, atol=0)


@pytest.mark.interpreter
@pytest.mark.parametrize("dtype_str, num_warps",
                         [(dtype_str, num_warps) for dtype_str in int_dtypes + float_dtypes for num_warps in [4, 8]])
def test_cat(dtype_str, num_warps, device):
    check_type_supported(dtype_str, device)

    @triton.jit
    def kernel(X, Y, Z, N: tl.constexpr):
        offs = tl.arange(0, N)
        x = tl.load(X + offs)
        y = tl.load(Y + offs)
        z = tl.cat(x, y, can_reorder=True)
        tl.store(Z + tl.arange(0, 2 * N), z)

    x = torch.arange(0, 128, device=device).to(getattr(torch, dtype_str))
    y = torch.arange(-128, 0, device=device).to(getattr(torch, dtype_str))
    z_ref = torch.cat([x, y], dim=0).sum()
    z = torch.zeros((256, ), dtype=getattr(torch, dtype_str), device=device)
    kernel[(1, )](x, y, z, N=128, num_warps=num_warps)
    assert z.sum() == z_ref
    # check if there's no duplicate value in z
    assert z.unique().size(0) == z.size(0)


@pytest.mark.interpreter
@pytest.mark.parametrize("dtype_str", list(torch_dtypes))
@pytest.mark.parametrize("constant_field", ["value", "mask"])
@pytest.mark.parametrize("num_ctas", num_ctas_list)
def test_store_constant(num_ctas, dtype_str, constant_field, device):
    check_type_supported(dtype_str, device)

    @triton.jit
    def kernel(output_ptr, n_elements, BLOCK_SIZE: tl.constexpr, CONSTANT_FIELD: tl.constexpr):
        offsets = tl.program_id(axis=0) * BLOCK_SIZE + tl.arange(0, BLOCK_SIZE)
        if CONSTANT_FIELD == "value":
            value = 1
            output = tl.full([BLOCK_SIZE], value=value, dtype=value.dtype)
            mask = offsets < n_elements
        elif CONSTANT_FIELD == "mask":
            output = offsets < n_elements
            mask = False
        tl.store(output_ptr + offsets, output, mask=mask)

    block_size = 128
    ref = torch.ones([block_size], dtype=getattr(torch, dtype_str), device=device)
    output = torch.zeros([block_size], dtype=getattr(torch, dtype_str), device=device)

    kernel[(1, )](output, block_size, BLOCK_SIZE=block_size, num_ctas=num_ctas, CONSTANT_FIELD=constant_field)

    if constant_field == "value":
        assert torch.all(output == ref)
    else:
        assert torch.all(output == 0)


def test_load_store_same_ptr(device):

    @triton.jit()
    def kernel(in_out_ptr):
        pid = tl.program_id(axis=0)
        x = tl.load(in_out_ptr + pid)
        out = x * 2
        tl.store(in_out_ptr + pid, out)

    for _ in range(1000):
        x = torch.ones((65536, ), device=device, dtype=torch.float32)
        if is_hip():
            kernel[(65536, )](x, num_warps=16)  # threads per Warp for ROCM is 64
        else:
            kernel[(65536, )](x, num_warps=32)
        assert torch.all(x == 2)


@pytest.mark.interpreter
@pytest.mark.parametrize("dtype_str", ['int32'])
def test_umulhi(dtype_str, device):

    @triton.jit
    def kernel(X, Y, Z, N: tl.constexpr):
        offs = tl.arange(0, N)
        x = tl.load(X + offs)
        y = tl.load(Y + offs)
        z = tl.umulhi(x, y)
        tl.store(Z + tl.arange(0, N), z)

    def umulhi32(a, b):
        # Convert to 64-bit unsigned integers to prevent overflow
        a_64 = a.astype(np.int64)
        b_64 = b.astype(np.int64)

        # Perform the multiplication in 64-bit
        product_64 = a_64 * b_64

        # Shift right by 32 bits to get the high part of the product
        result_high_32 = product_64 >> 32
        return result_high_32

    rs = RandomState(17)
    N = 128
    x = numpy_random((N, ), dtype_str=dtype_str, rs=rs, low=0)
    x_tri = to_triton(x, device=device)
    y = numpy_random((N, ), dtype_str=dtype_str, rs=rs, low=0)
    y_tri = to_triton(y, device=device)
    z_tri = torch.zeros_like(x_tri)
    kernel[(1, )](x_tri, y_tri, z_tri, N=N)

    z_ref = umulhi32(x, y)
    np.testing.assert_equal(z_ref, to_numpy(z_tri))


@pytest.mark.interpreter
def test_join(device):

    @triton.jit
    def kernel(X, Y, Z, N: tl.constexpr):
        offs = tl.arange(0, N)
        x = tl.load(X + offs)
        y = tl.load(Y + offs)
        z = tl.join(x, y)
        tl.store(Z + tl.arange(0, N)[:, None] * 2 + tl.arange(0, 2)[None, :], z)

    x = torch.arange(0, 128, device=device).to(torch.int32)
    y = torch.arange(-128, 0, device=device).to(torch.int32)
    z_ref = torch.stack([x, y], dim=-1)
    z = torch.zeros_like(z_ref)
    kernel[(1, )](x, y, z, N=128)

    np.testing.assert_equal(to_numpy(z_ref), to_numpy(z))


@pytest.mark.interpreter
def test_join_scalars(device):

    @triton.jit
    def kernel(X, Y, Z):
        x = tl.load(X)
        y = tl.load(Y)
        z = tl.join(x, y)
        tl.static_assert(z.shape == [2])
        tl.store(Z + tl.arange(0, 2), z)

    x = torch.full([1], 42, device=device).to(torch.int32)
    y = torch.full([1], 100, device=device).to(torch.int32)
    z = torch.zeros([2], device=device)
    kernel[(1, )](x, y, z)

    np.testing.assert_equal([42, 100], to_numpy(z))


@pytest.mark.interpreter
def test_join_with_mma(device):

    @triton.jit
    def kernel(X, Z):
        x = tl.load(X + 16 * tl.arange(0, 32)[:, None] + tl.arange(0, 16)[None, :])  # (32,16)
        x2 = tl.join(x, 2 * x)  # (32,16,2)
        x3 = tl.reshape(x2, (32, 32))
        z = tl.dot(x3, x3)  # (32,32)
        tl.store(Z + 32 * tl.arange(0, 32)[:, None] + tl.arange(0, 32)[None, :], z)

    x = torch.arange(0, 32 * 16, device=device, dtype=torch.float32).reshape((32, 16))
    r = torch.stack([x, 2 * x], dim=-1).reshape((32, 32))
    z_ref = torch.matmul(r, r)
    z = torch.zeros_like(z_ref)
    kernel[(1, )](x, z)

    torch.testing.assert_close(z, z_ref)


@pytest.mark.interpreter
@pytest.mark.parametrize("debug", [False, True])
def test_interleave(device, debug):

    @triton.jit(debug=debug)
    def kernel(Z, N: tl.constexpr):
        z = tl.interleave(tl.arange(0, N), tl.arange(N, 2 * N))
        tl.store(Z + tl.arange(0, 2 * N), z)

    x = torch.arange(0, 128, device=device).to(torch.int32)
    y = torch.arange(128, 256, device=device).to(torch.int32)
    z_ref = torch.stack([x, y], dim=-1).reshape(256)
    z = torch.zeros_like(z_ref)
    kernel[(1, )](z, N=128)

    np.testing.assert_equal(to_numpy(z_ref), to_numpy(z))


@pytest.mark.interpreter
def test_interleave_scalars(device):

    @triton.jit
    def kernel(X, Y, Z):
        z = tl.interleave(X, Y)
        tl.static_assert(z.shape == [tl.constexpr(2)])
        tl.store(Z + tl.arange(0, 2), z)

    z = torch.zeros(2, device=device)
    kernel[(1, )](10, 20, z)

    np.testing.assert_equal([10, 20], to_numpy(z))


@pytest.mark.interpreter
def test_split(device):

    @triton.jit
    def kernel(X, Z1, Z2, N: tl.constexpr):
        offs = tl.arange(0, N)
        x = tl.load(X + offs)
        x1 = tl.reshape(x, (N // 2, 2))
        z1, z2 = tl.split(x1)
        tl.store(Z1 + tl.arange(0, N // 2), z1)
        tl.store(Z2 + tl.arange(0, N // 2), z2)

    x = torch.arange(0, 256, device=device).to(torch.int32).reshape((128, 2))
    z1_ref, z2_ref = (x[:, 0], x[:, 1])
    z1 = torch.zeros_like(z1_ref)
    z2 = torch.zeros_like(z2_ref)
    kernel[(1, )](x, z1, z2, N=256)

    np.testing.assert_equal(to_numpy(z1_ref), to_numpy(z1))
    np.testing.assert_equal(to_numpy(z2_ref), to_numpy(z2))


@pytest.mark.interpreter
def test_split_to_scalar(device):

    @triton.jit
    def kernel(X, Z1, Z2):
        offs = tl.arange(0, 2)
        x = tl.load(X + offs)
        z1, z2 = tl.split(x)
        tl.static_assert(isinstance(z1, tl.tensor))
        tl.static_assert(isinstance(z2, tl.tensor))
        tl.static_assert(z1.shape == [])
        tl.static_assert(z2.shape == [])
        tl.store(Z1, z1)
        tl.store(Z2, z2)

    N = 2
    x = torch.arange(0, N, device=device).reshape(N // 2, 2)
    z1_ref, z2_ref = (x[:, 0], x[:, 1])
    z1 = torch.zeros_like(z1_ref)
    z2 = torch.zeros_like(z2_ref)
    kernel[(1, )](x, z1, z2)

    np.testing.assert_equal(to_numpy(z1_ref), to_numpy(z1))
    np.testing.assert_equal(to_numpy(z2_ref), to_numpy(z2))


def convert_float_to_float32(fp: torch.tensor, dtype=None):
    if not dtype:
        dtype = getattr(tl, torch_dtype_name(fp.dtype))

    fp = fp.view(getattr(torch, f"int{dtype.primitive_bitwidth}"))
    exp_width = dtype.primitive_bitwidth - dtype.fp_mantissa_width - 1
    exp_bias = dtype.exponent_bias
    sign = ((fp >> (dtype.primitive_bitwidth - 1)) & 0x01).int()
    exp = ((fp >> dtype.fp_mantissa_width) & ((1 << exp_width) - 1)).int()
    frac = (fp & ((1 << dtype.fp_mantissa_width) - 1)).int()

    output = torch.where(
        exp == 0,
        # subnormal
        ((-1.0)**sign) * (2.0**(1 - exp_bias)) * (frac / (2.0**dtype.fp_mantissa_width)),
        # normal
        ((-1.0)**sign) * (2.0**(exp - exp_bias)) * (1.0 + frac / (2.0**dtype.fp_mantissa_width))).float()

    extended_exp = (
        (1 << (tl.float32.primitive_bitwidth - tl.float32.fp_mantissa_width - 1)) - 1) << tl.float32.fp_mantissa_width
    # special cases, exp is 0b11..1
    if dtype in [tl.float8e4nv, tl.float8e4b15]:
        # float8e4m3nv does not have infinities
        output[fp == 0b01111111] = torch.nan
        output[fp == 0b11111111] = torch.nan
    else:
        output = torch.where(exp == (1 << exp_width) - 1,
                             ((sign << (tl.float32.primitive_bitwidth - 1)) | extended_exp
                              | (frac << (tl.float32.fp_mantissa_width - dtype.fp_mantissa_width)))  #
                             .view(torch.float32), output)
    return output


@pytest.mark.interpreter
@pytest.mark.parametrize("in_dtype", [torch.float16, torch.bfloat16])
def test_convert_float16_to_float32(in_dtype, device):
    """Tests that check convert_float_to_float32 function"""
    check_type_supported(in_dtype, device)

    f16_input = torch.tensor(range(-int(2**(16 - 1)), int(2**(16 - 1))), dtype=torch.int16).view(in_dtype)
    f32_output = convert_float_to_float32(f16_input)

    nan = f16_input.isnan()
    assert torch.all(f32_output[nan].isnan())
    inf = f16_input.isinf()
    assert torch.all(f32_output[inf].isinf())
    other = torch.logical_not(torch.logical_or(nan, inf))
    assert torch.all(f16_input[other] == f32_output[other])


def serialize_fp8(np_data, in_dtype):
    return np_data


# inverse of `serialize_fp8`


def deserialize_fp8(np_data, in_dtype):
    return np_data


# ---------------
# test reduce
# ---------------


@pytest.mark.interpreter
def test_max_returns_zero(device):
    # Simple test with a tl.max call that returns 0.  The interpreter had a bug
    # where it didn't handle this correctly.
    @triton.jit
    def kernel(X, Z, BLOCK: tl.constexpr):
        x = tl.load(X + tl.arange(0, BLOCK))
        z = tl.max(x)
        tl.store(Z, z)

    BLOCK = 128
    x = torch.zeros((BLOCK, ), device=device)
    z = torch.ones((1, ), device=device)

    kernel[(1, )](x, z, BLOCK=BLOCK)
    assert z[0] == 0


def get_reduced_dtype(dtype_str, op):
    if op in ('argmin', 'argmax'):
        return 'int32'
    if dtype_str == 'bfloat16':
        return 'float32'
    return dtype_str


@pytest.mark.interpreter
@pytest.mark.parametrize("op, dtype_str, shape", [(op, dtype, shape) for op in [
    'min',
    'max',
    'min-with-indices',
    'max-with-indices',
    'argmin-tie-break-left',
    'argmax-tie-break-left',
    'sum',
] for dtype in dtypes_with_bfloat16 for shape in [32, 64, 128, 512]])
@pytest.mark.parametrize("num_ctas", num_ctas_list)
@pytest.mark.parametrize("num_warps, threads_per_warp",
                         [(64, 16), (4, THREADS_PER_WARP)] if is_xpu() else [(4, THREADS_PER_WARP)])
def test_reduce1d(op, dtype_str, shape, num_ctas, num_warps, threads_per_warp, device):
    check_type_supported(dtype_str, device)  # bfloat16 on cc < 80 will not be tested
    check_threads_supported(num_warps, threads_per_warp, device)

    # triton kernel
    @triton.jit
    def kernel(X, Z, BLOCK: tl.constexpr):
        x = tl.load(X + tl.arange(0, BLOCK))
        GENERATE_TEST_HERE
        tl.store(Z, z)

    if 'with-indices' in op:
        patch = f'z, _ = tl.{op.split("-")[0]}(x, axis=0, return_indices=True)'
    elif 'arg' in op:
        tie_break_left = 'tie-break-left' in op
        patch = f'z = tl.{op.split("-")[0]}(x, axis=0, tie_break_left={tie_break_left})'
    else:
        patch = f'z = tl.{op}(x, axis=0)'
    kernel = patch_kernel(kernel, {'GENERATE_TEST_HERE': patch})
    # input
    rs = RandomState(17)
    # limit the range of integers so that the sum does not overflow
    x = numpy_random((shape, ), dtype_str=dtype_str, rs=rs)
    numpy_op = {
        'sum': np.sum,
        'max': np.max,
        'min': np.min,
        'max-with-indices': np.max,
        'min-with-indices': np.min,
        'argmin-tie-break-left': np.argmin,
        'argmax-tie-break-left': np.argmax,
    }[op]
    if 'tie-break-left' in op:
        x[3:10] = x[numpy_op(x)]
    x_tri = to_triton(x, device=device)
    # numpy result
    z_dtype_str = 'int32' if 'tie-break-left' in op else dtype_str
    z_tri_dtype_str = z_dtype_str
    if 'tie-break-left' not in op and dtype_str == 'bfloat16':
        z_dtype_str = 'float32'
        z_ref = numpy_op(x).astype(getattr(np, z_dtype_str))
        # trunc mantissa for a fair comparison of accuracy
        z_ref = (z_ref.view('uint32') & np.uint32(0xffff0000)).view('float32')
        z_tri_dtype_str = 'bfloat16'
    else:
        z_ref = numpy_op(x).astype(getattr(np, z_dtype_str))
    # triton result
    z_tri = to_triton(numpy_random((1, ), dtype_str=z_dtype_str, rs=rs), device=device, dst_type=z_tri_dtype_str)
    if is_xpu():
        kernel[(1, )](x_tri, z_tri, BLOCK=shape, num_ctas=num_ctas, num_warps=num_warps,
                      threads_per_warp=threads_per_warp)
    else:
        kernel[(1, )](x_tri, z_tri, BLOCK=shape, num_ctas=num_ctas)
    z_tri = to_numpy(z_tri)
    # compare
    if op == 'sum':
        np.testing.assert_allclose(z_ref, z_tri, rtol=0.01)
    else:
        if 'tie-break-left' in op:
            # argmin and argmax can have multiple valid indices.
            # so instead we compare the values pointed by indices
            np.testing.assert_equal(x[z_ref], x[z_tri])
        else:
            np.testing.assert_equal(z_ref, z_tri)


# TODO: [Qingyi] Fix argmin / argmax
reduce_configs1 = [(op, dtype, (1, 1024), axis, False)
                   for dtype in dtypes_with_bfloat16
                   for op in ['min', 'max', 'sum', 'argmin', 'argmax']
                   for axis in [1]]

# shape (128, 256) and (32, 1024) are not enabled on sm86 because the required shared memory
# exceeds the limit of 99KB
reduce2d_shapes = [(2, 32), (4, 32), (4, 128)]
# TODO: fix and uncomment
# , (32, 64), (64, 128)]
if is_cuda() and 'V100' in torch.cuda.get_device_name(0):
    reduce2d_shapes += [(128, 256) and (32, 1024)]

reduce_configs2 = [(op, 'float32', shape, axis, False)
                   for op in ['min', 'max', 'sum', 'argmin', 'argmax']
                   for shape in reduce2d_shapes
                   for axis in [0, 1]] + [(op, 'float32', [16, 32], None, False) for op in ['min', 'max', 'sum']]

reduce3d_shapes = [(2, 32, 16), (32, 2, 16), (32, 16, 2)]
reduce_configs3 = [(op, 'float32', shape, axis, False)
                   for op in ['min', 'max', 'sum', 'argmin', 'argmax']
                   for shape in reduce3d_shapes
                   for axis in [0, 1, 2]]
invalid_config = [('sum', 'float32', (32, 32), axis, False) for axis in [2, 3]]
negative_config = [('sum', 'float32', (32, 32), -1, False)]
keep_dims_2d_configs = [(op, 'float32', (32, 32), axis, True)
                        for op in ['min', 'max', 'sum', 'argmin', 'argmax']
                        for axis in [0, 1]] + [(op, 'float32', (32, 32), None, True) for op in ['min', 'max', 'sum']]
keep_dims_3d_configs = [(op, 'float32', (32, 2, 16), axis, True)
                        for op in ['min', 'max', 'sum', 'argmin', 'argmax']
                        for axis in [0, 1, 2]] + [(op, 'float32', (32, 2, 16), None, True)
                                                  for op in ['min', 'max', 'sum']]
reduce_bool = [(op, 'bool', shape, axis, False) for op in ['xor_sum'] for shape in reduce2d_shapes for axis in [0, 1]]


@pytest.mark.interpreter
@pytest.mark.parametrize(
    "op, dtype_str, shape, axis, keep_dims", reduce_configs1 + reduce_configs2 + reduce_configs3 + invalid_config +
    negative_config + keep_dims_2d_configs + keep_dims_3d_configs + reduce_bool)
@pytest.mark.parametrize("num_ctas", num_ctas_list)
@pytest.mark.parametrize("num_warps, threads_per_warp",
                         [(64, 16), (4, THREADS_PER_WARP)] if is_xpu() else [(4, THREADS_PER_WARP)])
def test_reduce(op, dtype_str, shape, axis, keep_dims, num_ctas, num_warps, threads_per_warp, device):
    check_type_supported(dtype_str, device)  # bfloat16 on cc < 80 will not be tested
    check_threads_supported(num_warps, threads_per_warp, device)

    @triton.jit
    def kernel(X, Z, BLOCK_M: tl.constexpr, BLOCK_N: tl.constexpr, BLOCK_K: tl.constexpr, IS_3D: tl.constexpr,
               AXIS: tl.constexpr, KEEP_DIMS: tl.constexpr, USE_I1: tl.constexpr):
        range_m = tl.arange(0, BLOCK_M)
        range_n = tl.arange(0, BLOCK_N)
        range_k = tl.arange(0, BLOCK_K)
        if IS_3D:
            x = tl.load(X + range_m[:, None, None] * BLOCK_N * BLOCK_K + range_n[None, :, None] * BLOCK_K +
                        range_k[None, None, :])
        else:
            x = tl.load(X + range_m[:, None] * BLOCK_N + range_n[None, :])
        if USE_I1:
            x = tl.cast(x, tl.int1)
        z = GENERATE_TEST_HERE
        z_ptr = Z
        if KEEP_DIMS and AXIS is None:
            if IS_3D:
                z_ptr = z_ptr[None, None, None, :]
            else:
                z_ptr = z_ptr[None, None, :]
        if IS_3D:
            if AXIS == 0:
                z_ptr = Z + range_n[:, None] * BLOCK_K + range_k[None, :]
            elif AXIS == 1 or AXIS == -2:
                z_ptr = Z + range_m[:, None] * BLOCK_K + range_k[None, :]
            elif AXIS == 2 or AXIS == -1:
                z_ptr = Z + range_m[:, None] * BLOCK_N + range_n[None, :]
        else:
            if AXIS == 0:
                z_ptr = Z + range_n
            elif AXIS == 1 or AXIS == -1:
                z_ptr = Z + range_m
        if KEEP_DIMS and AXIS is not None:
            z_ptr = tl.expand_dims(z_ptr, axis=AXIS)
        tl.store(z_ptr, z)

    kernel = patch_kernel(kernel, {'GENERATE_TEST_HERE': f'tl.{op}(x, axis=AXIS, keep_dims=KEEP_DIMS)'})
    # input
    rs = RandomState(17)
    # limit the range of integers so that the sum does not overflow
    x = numpy_random(shape, dtype_str=dtype_str, rs=rs)
    x_tri = to_triton(x, device=device)
    numpy_op = {
        'sum': np.sum, 'max': np.max, 'min': np.min, 'argmin': np.argmin, 'argmax': np.argmax, 'xor_sum':
        np.bitwise_xor.reduce
    }[op]
    z_dtype_str = get_reduced_dtype(dtype_str, op)
    z_tri_dtype_str = z_dtype_str
    if z_dtype_str == 'bool':
        z_dtype_str = 'int8'

    # numpy result
    # Silence numpy error on axis out of bounds, to give triton a chance to fail
    np_axis = axis if axis is not None and axis < len(shape) else None
    if op not in ['argmin', 'argmax'] and dtype_str == 'bfloat16':
        z_dtype_str = 'float32'
        z_tri_dtype_str = 'bfloat16'
        z_ref = numpy_op(x, axis=np_axis, keepdims=keep_dims).astype(getattr(np, z_dtype_str))
        # trunc mantissa for a fair comparison of accuracy
        z_ref = (z_ref.view('uint32') & np.uint32(0xffff0000)).view('float32')
    else:
        z_ref = numpy_op(x, axis=np_axis, keepdims=keep_dims).astype(getattr(np, z_dtype_str))

    # triton result
    z_shape = z_ref.shape
    z_tri = to_triton(numpy_random(z_shape, dtype_str=z_dtype_str, rs=rs), device=device, dst_type=z_tri_dtype_str)
    BLOCK_K = 1 if len(shape) == 2 else shape[2]
    IS_3D = bool(len(shape) == 3)
    USE_I1 = dtype_str == 'bool'
    kern_kwargs = {}
    if is_xpu():
        kern_kwargs['num_warps'] = num_warps
        kern_kwargs['threads_per_warp'] = threads_per_warp
    if axis is not None and axis >= len(shape):
        with pytest.raises(triton.TritonError):
            kernel[(1, )](x_tri, z_tri, BLOCK_M=shape[0], BLOCK_N=shape[1], BLOCK_K=BLOCK_K, IS_3D=IS_3D, AXIS=axis,
                          KEEP_DIMS=keep_dims, USE_I1=USE_I1, num_ctas=num_ctas, **kern_kwargs)
        return
    else:
        kernel[(1, )](x_tri, z_tri, BLOCK_M=shape[0], BLOCK_N=shape[1], BLOCK_K=BLOCK_K, IS_3D=IS_3D, AXIS=axis,
                      KEEP_DIMS=keep_dims, USE_I1=USE_I1, num_ctas=num_ctas, **kern_kwargs)

    z_tri = to_numpy(z_tri)

    # compare
    if op == 'sum':
        np.testing.assert_allclose(z_ref, z_tri, rtol=0.01)
    else:
        if op in ('argmin', 'argmax'):
            # argmin and argmax can have multiple valid indices.
            # so instead we compare the values pointed by indices
            z_ref_index = z_ref
            z_tri_index = z_tri
            if not keep_dims:
                z_ref_index = np.expand_dims(z_ref, axis=axis)
                z_tri_index = np.expand_dims(z_tri, axis=axis)
            z_ref_value = np.take_along_axis(x, z_ref_index, axis=axis)
            z_tri_value = np.take_along_axis(x, z_tri_index, axis=axis)
            np.testing.assert_equal(z_ref_value, z_tri_value)
        else:
            np.testing.assert_equal(z_ref, z_tri)


scan2d_shapes = [(8, 32), (16, 32), (32, 16), (2, 1024), (1024, 2), (32, 32), (1, 1024)]

scan_configs = [(op, type, shape, axis, reverse, num_warps)
                for num_warps in [4, 16]
                for type in ['int32', 'float32', 'bfloat16']
                for axis in [1, 0]
                for reverse in [True, False]
                for shape in scan2d_shapes
                for op in ['cumsum', 'cumprod', 'get_first_element', 'linear_recurrence', 'cummax', 'roll']]
negative_config = [('cumsum', 'float32', (32, 32), -1, False, 4)]


def test_sum_dtype(device):

    @triton.jit
    def kernel_dtype(out_ptr, init, in_dtype: tl.constexpr, out_dtype: tl.constexpr):
        x = tl.full((32, 32), init, dtype=in_dtype)
        x = tl.sum(x, dtype=out_dtype)
        tl.store(out_ptr, x.to(tl.int32))

    @triton.jit
    def kernel_default_int(out_ptr):
        x = tl.full((32, 32), 1, dtype=tl.int1)
        x = tl.sum(x)
        tl.store(out_ptr, x)

    @triton.jit
    def kernel_default_float(out_ptr):
        x = tl.full((32, 32), 1.0, dtype=tl.bfloat16)
        x = tl.sum(x)
        tl.store(out_ptr, x)

    out = torch.empty(1, dtype=torch.int32, device=device)
    kernel_dtype[(1, )](out, init=1, in_dtype=tl.int1, out_dtype=None)
    assert out[0] == 32 * 32

    kernel_dtype[(1, )](out, init=1, in_dtype=tl.int1, out_dtype=tl.int1)
    assert out[0] == 0

    kernel_dtype[(1, )](out, init=7, in_dtype=tl.int8, out_dtype=tl.int8)
    assert out[0] == (7 * 32 * 32) % 256

    kernel_dtype[(1, )](out, init=1, in_dtype=tl.int32, out_dtype=None)
    assert out[0] == 32 * 32

    kernel_default_int[(1, )](out)
    assert out[0] == 32 * 32

    out = torch.empty(1, dtype=torch.bfloat16, device=device)
    kernel_default_float[(1, )](out)
    torch.testing.assert_close(out[0], torch.tensor(32 * 32, dtype=torch.bfloat16, device=device))


@triton.jit
# trivial associative but not commutative function
def get_first_element(a, b):
    return a


# Compute x_i = a_i * x_{i-1} + b_i
@triton.jit
def linear_recurrence(a1, b1, a2, b2):
    return a1 * a2, b1 * a2 + b2


@triton.jit
def cummax(v0, i0, v1, i1):
    gt = v0 > v1
    return tl.where(gt, v0, v1), tl.where(gt, i0, i1)


@triton.jit
def roll(a1, b1_last, b1_cur, a2, b2_last, b2_cur):
    return a1 + a2, tl.where(a2 == 1, b1_cur, 0) + b2_last, b2_cur


@pytest.mark.interpreter
@pytest.mark.parametrize("op, dtype_str, shape, axis, reverse, num_warps", scan_configs + negative_config)
def test_scan2d(op, dtype_str, shape, axis, reverse, num_warps, device):
    check_type_supported(dtype_str, device)
    if dtype_str == 'bfloat16':
        if op == 'cummax':
            pytest.xfail("bfloat16 compare not supported before sm90")
        if op == 'linear_recurrence':
            pytest.xfail("Skipping linear_recurrence scan on bfloat16 due to accuracy issues")
    numpy_dtype_str = 'float32' if dtype_str == 'bfloat16' else dtype_str

    # triton kernel
    @triton.jit
    def kernel(X, Y, Z, BLOCK_M: tl.constexpr, BLOCK_N: tl.constexpr, AXIS: tl.constexpr):
        range_m = tl.arange(0, BLOCK_M)
        range_n = tl.arange(0, BLOCK_N)
        x = tl.load(X + range_m[:, None] * BLOCK_N + range_n[None, :])
        y = tl.load(Y + range_m[:, None] * BLOCK_N + range_n[None, :])
        GENERATE_TEST_HERE
        tl.store(Z + range_m[:, None] * BLOCK_N + range_n[None, :], z)

    if op == 'cumsum' or op == 'cumprod':
        kernel = patch_kernel(kernel, {'GENERATE_TEST_HERE': f'z = tl.{op}(x, axis={axis}, reverse={reverse})'})
    elif op == 'get_first_element':
        kernel = patch_kernel(
            kernel,
            {'GENERATE_TEST_HERE': f'z = tl.associative_scan(x, axis={axis}, combine_fn={op}, reverse={reverse})'})
    elif op == 'cummax':
        rg = "range_m[:, None]" if axis == 0 else "range_n[None, :]"
        rg = f"tl.broadcast_to({rg}.to(tl.int64), [BLOCK_M, BLOCK_N])"
        kernel = patch_kernel(kernel, {
            'GENERATE_TEST_HERE':
            f'_, z = tl.associative_scan((x, {rg}), axis={axis}, combine_fn={op}, reverse={reverse})'
        })
    elif op == 'roll':
        assert op == 'roll'
        kernel = patch_kernel(
            kernel, {
                'GENERATE_TEST_HERE':
                f'_, z, _ = tl.associative_scan((1 + 0* x, 0 * x, x), axis={axis}, combine_fn={op}, reverse={reverse})'
            })
    else:
        assert op == 'linear_recurrence'
        kernel = patch_kernel(kernel, {
            'GENERATE_TEST_HERE':
            f'_, z = tl.associative_scan((x, y), axis={axis}, combine_fn={op}, reverse={reverse})'
        })
    # input
    rs = RandomState(17)
    if op == 'linear_recurrence' and dtype_str in int_dtypes:
        # If the numbers are too large the op will overflow
        # We sample numbers in -1, 0, 1
        x = rs.randint(-1, 2, shape, dtype=dtype_str)
        y = rs.randint(-1, 2, shape, dtype=dtype_str)
    else:
        x = numpy_random(shape, dtype_str=dtype_str, rs=rs)
        # y is just used in linear_recurrence
        y = numpy_random(shape, dtype_str=dtype_str, rs=rs)
    x_in = x
    if reverse:
        x_in = np.flip(x, axis)
    z = np.empty_like(x)
    x_tri = to_triton(x, device=device, dst_type=dtype_str)
    y_tri = to_triton(y, device=device, dst_type=dtype_str)
    if op == 'cumsum' or op == 'cumprod':
        numpy_op = {'cumsum': np.cumsum, 'cumprod': np.cumprod}[op]
        z_ref = numpy_op(x_in, axis=axis).astype(getattr(np, numpy_dtype_str))
        if reverse:
            z_ref = np.flip(z_ref, axis)

    elif op == 'cummax':
        # NumPy does not have cummax
        z = np.empty_like(x, dtype=np.int64)
        z_ref = torch.cummax(torch.from_numpy(x_in.copy()), axis=axis).indices.numpy()
        if reverse:
            z_ref = x_in.shape[axis] - np.flip(z_ref, axis) - 1
    elif op == 'roll':
        ROLL = 1
        z_ref = np.roll(x_in.copy(), ROLL, axis=axis)
        if axis == 0:
            z_ref[:ROLL] = 0
        else:
            z_ref[:, :ROLL] = 0

        if reverse:
            z_ref = np.flip(z_ref, axis)
    elif op == 'linear_recurrence':
        # Simplify to the axis=1 case
        x_ref = x.T if axis == 0 else x
        y_ref = y.T if axis == 0 else y
        if reverse:
            x_ref = np.flip(x_ref, 1)
            y_ref = np.flip(y_ref, 1)

        result = []
        for x_refi, y_refi in zip(x_ref, y_ref):
            li = []
            acc = 0
            for xi, yi in zip(x_refi, y_refi):
                acc = xi * acc + yi
                li.append(acc)
            result.append(li)
        z_ref = np.array(result)
        if reverse:
            z_ref = np.flip(z_ref, 1)

        if axis == 0:
            z_ref = z_ref.T
    else:
        assert op == 'get_first_element'
        z_ref = x
        if axis == 0:
            if reverse:
                z_ref[:-1] = x[-1]
            else:
                z_ref[1:] = x[0]
        else:
            if reverse:
                z_ref[:, :-1] = x[:, -1:]
            else:
                z_ref[:, 1:] = x[:, 0:1]

    # triton result
    # we don't cast the `fp32 = bf16 op bf16` result to bfloat16 to alleviate accuracy issues
    z_tri = to_triton(z, device=device)
    kernel[(1, )](x_tri, y_tri, z_tri, BLOCK_M=shape[0], BLOCK_N=shape[1], AXIS=axis, num_warps=num_warps)

    z_tri = to_numpy(z_tri)
    # compare
    if dtype_str not in int_dtypes:
        if op == 'cumprod':
            np.testing.assert_allclose(z_ref, z_tri, rtol=0.01, atol=1e-3)
        else:
            np.testing.assert_allclose(z_ref, z_tri, rtol=0.01)
    else:
        np.testing.assert_equal(z_ref, z_tri)


# ---------------
# test histogram
# ---------------


@pytest.mark.interpreter
@pytest.mark.parametrize("M, N", [[2048, 2], [1024, 8], [1024, 128], [256, 512], [32, 512], [8, 512], [8, 2]])
def test_histogram(M, N, device):

    @triton.jit
    def histogram_kernel(x_ptr, z_ptr, M: tl.constexpr, N: tl.constexpr):
        offset1 = tl.arange(0, M)
        offset2 = tl.arange(0, N)
        x = tl.load(x_ptr + offset1)
        z = tl.histogram(x, N)
        bias = tl.full([M, N], 1, dtype=tl.int32)
        # check that histogram produces object compatible with broadcasting
        biased = z + bias
        tl.store(z_ptr + offset2, z)

    torch.manual_seed(17)
    x = torch.randint(0, N, (M, ), device=device, dtype=torch.int32)
    z = torch.empty(N, dtype=torch.int32, device=device)
    # torch.histc does not work when the input type is not float and the device is CPU
    # https://github.com/pytorch/pytorch/issues/74236
    # This is a workload by converting the input to float
    z_torch = torch.histc(x.float(), bins=N, min=0, max=N - 1)
    histogram_kernel[(1, )](x, z, M=M, N=N)
    assert (z_torch == z).all()


# ------------------------
# test histogram with mask
# ------------------------


@pytest.mark.interpreter
@pytest.mark.parametrize("M, N", [[2048, 2], [1024, 8], [1024, 128], [256, 512], [32, 512], [8, 512], [8, 2]])
def test_histogram_mask(M, N, device):

    @triton.jit
    def histogram_kernel(x_ptr, z_ptr, M: tl.constexpr, N: tl.constexpr):
        offset1 = tl.arange(0, 2 * M)
        offset2 = tl.arange(0, N)
        mask = offset1 < M
        x = tl.load(x_ptr + offset1)
        z = tl.histogram(x, N, mask)
        tl.store(z_ptr + offset2, z)

    torch.manual_seed(17)
    x1 = torch.randint(0, N, (M, ), device=device, dtype=torch.int32)
    x = torch.cat((x1, x1), 0)
    z = torch.empty(N, dtype=torch.int32, device=device)
    # torch.histc does not work when the input type is not float and the device is CPU
    # https://github.com/pytorch/pytorch/issues/74236
    # This is a workload by converting the input to float
    z_torch = torch.histc(x1.float(), bins=N, min=0, max=N - 1)
    histogram_kernel[(1, )](x, z, M=M, N=N)
    assert (z_torch == z).all()


@pytest.mark.parametrize("M, N", [(1, 64), (2, 32), (4, 16), (8, 8), (16, 4), (32, 2), (64, 1)])
def test_scan_1d(M, N, device):

    @triton.jit
    def scan_kernel(out_ptr, in_ptr, M: tl.constexpr, N: tl.constexpr):
        input = tl.load(in_ptr + tl.arange(0, M))
        output = tl.cumsum(input).reshape([1, M]).broadcast_to([N, M])
        tl.store(out_ptr + tl.arange(0, M * N), output.reshape([M * N]))

    x = torch.randint(-100, 100, (M, ), dtype=torch.int32, device=device)
    output = torch.empty(M * N, dtype=torch.int32, device=device)

    scan_kernel[(1, )](output, x, M, N)

    ref = torch.cumsum(x, dim=0).reshape([1, M]).broadcast_to([N, M]).reshape([M * N])
    torch.testing.assert_close(ref.to(torch.int32), output, atol=0, rtol=0)


@pytest.mark.interpreter
@pytest.mark.parametrize("op", ['sum', 'max', 'min'])
@pytest.mark.parametrize("BLOCK_N", [32, 64, 128])
@pytest.mark.parametrize("N", [512, 1024, 2048])
@pytest.mark.parametrize("num_pid_n", [2, 4])
def test_optimize_thread_locality(op, BLOCK_N, N, num_pid_n, device):

    @triton.jit
    def kernel(X, Y, N, BLOCK_M: tl.constexpr, BLOCK_N: tl.constexpr):
        start_m = tl.program_id(0)
        pid_n = tl.program_id(1)
        num_pid_n = tl.num_programs(1)
        local = INITIALIZE_PATCH
        off_m = start_m * BLOCK_M + tl.arange(0, BLOCK_M)
        for start_n in range(pid_n, tl.cdiv(N, BLOCK_N), num_pid_n):
            off_n = start_n * BLOCK_N + tl.arange(0, BLOCK_N)
            Xs = X + off_m[:, None] * N + off_n[None, :]
            x = tl.load(Xs)
            local = ACCUMULATE_PATCH
        tl.store(Y + off_m * num_pid_n + pid_n, local)

    initialize_patch = {
        'sum': 'tl.zeros([BLOCK_M], dtype=tl.float32)',
        'max': 'tl.full([BLOCK_M], float("-inf"), dtype=tl.float32)',
        'min': 'tl.full([BLOCK_M], float("inf"), dtype=tl.float32)',
    }[op]
    reduce_patch = {
        'sum': 'local + tl.sum(x, axis=1)',
        'max': 'tl.maximum(local, tl.max(x, axis=1))',
        'min': 'tl.minimum(local, tl.min(x, axis=1))',
    }[op]
    numpy_op = {
        'sum': np.sum,
        'max': np.max,
        'min': np.min,
    }[op]
    kernel = patch_kernel(kernel, {'ACCUMULATE_PATCH': reduce_patch, 'INITIALIZE_PATCH': initialize_patch})
    torch.manual_seed(0)
    BLOCK_M = 32
    x = torch.randn((BLOCK_M, N), dtype=torch.float32, device=device)
    y = torch.randn((BLOCK_M, num_pid_n), dtype=torch.float32, device=device)
    h = kernel[(1, num_pid_n, 1)](x, y, N, BLOCK_M, BLOCK_N)
    if not is_interpreter():
        assert h.asm['ttgir'].count(
            '"tt.reduce"') == 2, "tt.reduce should be called twice, otherwise the optimization didn't work"
    y_ref = numpy_op(x.cpu().numpy(), axis=1, keepdims=True)
    y_tri = numpy_op(y.cpu().numpy(), axis=1, keepdims=True)
    np.testing.assert_allclose(y_tri, y_ref, rtol=0.01, atol=1e-3)


scan_layouts = [
    BlockedLayout([1, 4], [4, THREADS_PER_WARP // 4], [4, 1], [0, 1], [1, 1], [1, 1], [0, 1]),
    BlockedLayout([1, 4], [8, THREADS_PER_WARP // 8], [4, 1], [0, 1], [1, 1], [1, 1], [0, 1]),
    BlockedLayout([4, 1], [4, THREADS_PER_WARP // 4], [1, 4], [0, 1], [1, 1], [1, 1], [0, 1]),
    BlockedLayout([2, 2], [4, THREADS_PER_WARP // 4], [2, 2], [0, 1], [1, 1], [1, 1], [0, 1]),
    BlockedLayout([2, 2], [8, THREADS_PER_WARP // 8], [2, 2], [0, 1], [1, 1], [1, 1], [0, 1]),
    BlockedLayout([1, 4], [4, THREADS_PER_WARP // 4], [4, 1], [1, 0], [1, 1], [1, 1], [0, 1]),
    BlockedLayout([1, 4], [8, THREADS_PER_WARP // 8], [4, 1], [1, 0], [1, 1], [1, 1], [0, 1]),
    BlockedLayout([4, 1], [4, THREADS_PER_WARP // 4], [1, 4], [1, 0], [1, 1], [1, 1], [0, 1]),
    BlockedLayout([2, 2], [4, THREADS_PER_WARP // 4], [2, 2], [1, 0], [1, 1], [1, 1], [0, 1]),
    BlockedLayout([2, 2], [8, THREADS_PER_WARP // 8], [2, 2], [1, 0], [1, 1], [1, 1], [0, 1]),
    BlockedLayout([1, 2], [1, THREADS_PER_WARP // 1], [1, 4], [1, 0], [1, 1], [1, 1], [0, 1]),
]


@pytest.mark.parametrize("M, N", [[32, 16], [32, 32], [32, 64], [64, 32]])
@pytest.mark.parametrize("src_layout", scan_layouts)
@pytest.mark.parametrize("axis", [0, 1])
@pytest.mark.parametrize("add_overflow_check", [False, True])
def test_scan_layouts(M, N, src_layout, axis, add_overflow_check, device, tmp_path: pathlib.Path):

    overflow_check = """
        %17 = arith.extsi %arg2 : i32 to i64
        %18 = arith.extsi %arg3 : i32 to i64
        %19 = arith.addi %17, %18 : i64
        %i32.min = arith.constant -2147483648: i64
        %i32.max = arith.constant 2147483647: i64
        %20 = arith.cmpi slt, %19, %i32.max : i64
        %21 = arith.cmpi sge, %19, %i32.min : i64
        %22 = arith.andi %20, %21 : i1
        tt.assert %22, "overflow detected" : i1
    """

    ir = f"""
    #blocked = {src_layout}
    module attributes {{"ttg.num-warps" = 4 : i32, "ttg.num-ctas" = 1 : i32, "ttg.threads-per-warp" = {THREADS_PER_WARP} : i32}} {{
    tt.func public @kernel_0d1d(%arg0: !tt.ptr<i32> {{tt.divisibility = 16 : i32}}, %arg1: !tt.ptr<i32> {{tt.divisibility = 16 : i32}}) {{
      %cst = arith.constant dense<{N}> : tensor<{M}x1xi32, #blocked>
      %0 = tt.make_range {{end = {M} : i32, start = 0 : i32}} : tensor<{M}xi32, #ttg.slice<{{dim = 1, parent = #blocked}}>>
      %1 = tt.expand_dims %0 {{axis = 1 : i32}} : tensor<{M}xi32, #ttg.slice<{{dim = 1, parent = #blocked}}>> -> tensor<{M}x1xi32, #blocked>
      %2 = arith.muli %1, %cst : tensor<{M}x1xi32, #blocked>
      %3 = tt.splat %arg0 : !tt.ptr<i32> -> tensor<{M}x1x!tt.ptr<i32>, #blocked>
      %4 = tt.addptr %3, %2 : tensor<{M}x1x!tt.ptr<i32>, #blocked>, tensor<{M}x1xi32, #blocked>
      %5 = tt.make_range {{end = {N} : i32, start = 0 : i32}} : tensor<{N}xi32, #ttg.slice<{{dim = 0, parent = #blocked}}>>
      %6 = tt.expand_dims %5 {{axis = 0 : i32}} : tensor<{N}xi32, #ttg.slice<{{dim = 0, parent = #blocked}}>> -> tensor<1x{N}xi32, #blocked>
      %7 = tt.broadcast %4 : tensor<{M}x1x!tt.ptr<i32>, #blocked> -> tensor<{M}x{N}x!tt.ptr<i32>, #blocked>
      %8 = tt.broadcast %6 : tensor<1x{N}xi32, #blocked> -> tensor<{M}x{N}xi32, #blocked>
      %9 = tt.addptr %7, %8 : tensor<{M}x{N}x!tt.ptr<i32>, #blocked>, tensor<{M}x{N}xi32, #blocked>
      %10 = tt.load %9 : tensor<{M}x{N}x!tt.ptr<i32>, #blocked>
      %11 = "tt.scan"(%10) <{{axis = {axis} : i32, reverse = false}}> ({{
      ^bb0(%arg2: i32, %arg3: i32):
        %16 = arith.addi %arg2, %arg3 : i32{overflow_check if add_overflow_check else ""}
        tt.scan.return %16 : i32
      }}) : (tensor<{M}x{N}xi32, #blocked>) -> tensor<{M}x{N}xi32, #blocked>
      %12 = tt.splat %arg1 : !tt.ptr<i32> -> tensor<{M}x1x!tt.ptr<i32>, #blocked>
      %13 = tt.addptr %12, %2 : tensor<{M}x1x!tt.ptr<i32>, #blocked>, tensor<{M}x1xi32, #blocked>
      %14 = tt.broadcast %13 : tensor<{M}x1x!tt.ptr<i32>, #blocked> -> tensor<{M}x{N}x!tt.ptr<i32>, #blocked>
      %15 = tt.addptr %14, %8 : tensor<{M}x{N}x!tt.ptr<i32>, #blocked>, tensor<{M}x{N}xi32, #blocked>
      tt.store %15, %11 : tensor<{M}x{N}x!tt.ptr<i32>, #blocked>
      tt.return
    }}
    }}
    """

    temp_file = tmp_path / "test_scan_layouts.ttgir"
    temp_file.write_text(ir)
    kernel = triton.compile(str(temp_file))

    rs = RandomState(17)
    x = rs.randint(-100, 100, (M, N)).astype('int32')

    z = np.zeros((M, N)).astype('int32')
    x_tri = torch.tensor(x, device=device)
    z_tri = torch.tensor(z, device=device)

    kernel[(1, 1, 1)](x_tri, z_tri)

    z_ref = np.cumsum(x, axis=axis)

    np.testing.assert_equal(z_ref, z_tri.cpu().numpy())


layouts = [
    BlockedLayout([1, 4], [8, THREADS_PER_WARP // 8], [4, 1], [1, 0], [1, 1], [1, 1], [0, 1]),
    BlockedLayout([1, 4], [8, THREADS_PER_WARP // 8], [4, 1], [0, 1], [1, 1], [1, 1], [0, 1]),
    MmaLayout(version=(2, 0), warps_per_cta=[2, 4], ctas_per_cga=[1, 1], cta_split_num=[1, 1], cta_order=[0, 1],
              instr_shape=[16, 8]),
    MmaLayout(version=(3, 0), warps_per_cta=[4, 1], ctas_per_cga=[1, 1], cta_split_num=[1, 1], cta_order=[1, 0],
              instr_shape=[16, 16, 16]),
    MfmaLayout(version=(2, 0), warps_per_cta=[4, 1], instr_shape=[32, 32], is_transposed=False),
    MfmaLayout(version=(2, 0), warps_per_cta=[1, 4], instr_shape=[32, 32], is_transposed=False),
    MfmaLayout(version=(2, 0), warps_per_cta=[4, 1], instr_shape=[32, 32], is_transposed=True),
    MfmaLayout(version=(2, 0), warps_per_cta=[1, 4], instr_shape=[32, 32], is_transposed=True),
    WmmaLayout(version=1, warps_per_cta=[4, 1]),
    WmmaLayout(version=1, warps_per_cta=[1, 4]),
    DpasLayout(repeatCount=8, systolic_depth=8, execution_size=8, ops_per_chan=1, threads_per_warp=32,
               warps_per_cta=[4, 1], rep_cluster=[1, 1]),
    DpasLayout(repeatCount=8, systolic_depth=8, execution_size=16, ops_per_chan=2, threads_per_warp=32,
               warps_per_cta=[2, 2], rep_cluster=[1, 1]),
    DpasLayout(repeatCount=8, systolic_depth=8, execution_size=8, ops_per_chan=4, threads_per_warp=32,
               warps_per_cta=[4, 1], rep_cluster=[1, 1]),
    DotOperandLayout(parent=MmaLayout([2, 0], [2, 4], [1, 1], [1, 1], [1, 0], [16, 8]), op_idx=1, k_width=8),
    DotOperandLayout(parent=MmaLayout([3, 0], [8, 1], [1, 1], [1, 1], [1, 0], [16, 32, 16]), op_idx=0, k_width=2),
    # FIXME: Do not enable these tests until the SLPVectorizor problem with nvptx target has been resolved
    # SliceLayout(dim=1, parent=BlockedLayout([1, 4, 1], [1, 8, THREADS_PER_WARP // 8], [1, 1, 4], [2, 0, 1], [1, 1, 1], [1, 1, 1], [0, 1, 2])),
    # SliceLayout(dim=0, parent=BlockedLayout([1, 4, 1], [1, 8, THREADS_PER_WARP // 8], [1, 4, 1], [2, 1, 0], [1, 1, 1], [1, 1, 1], [0, 1, 2])),
    SliceLayout(dim=0, parent=MmaLayout([2, 0], [4, 1, 1], [1, 1, 1], [1, 1, 1], [2, 1, 0], [1, 16, 8])),
    SliceLayout(
        dim=1, parent=DotOperandLayout(parent=MmaLayout([2, 0], [4, 1, 1], [1, 1, 1], [1, 1, 1], [2, 1, 0], [1, 16, 8]),
                                       op_idx=1, k_width=2)),
    LinearLayout(register=[[0, 16], [1, 0], [2, 0], [4, 0], [8, 0], [16, 0]], lane=[[0, 0], [0, 1], [0, 2], [0, 4],
                                                                                    [0, 8]], warp=[[32, 0], [0, 32]],
                 block=[]),
]


@pytest.mark.parametrize("M, N", [[128, 16], [32, 128], [32, 32], [16, 16]])
@pytest.mark.parametrize("src_layout", filter_layouts(layouts))
@pytest.mark.parametrize("axis", [0, 1])
@pytest.mark.parametrize("epilogue_kind", ['reduce1d', 'reduce2d', 'expand_reduce2d'])
@pytest.mark.parametrize("dtype_str,add_overflow_check", [("int32", False), ("int32", True), ("float32", False),
                                                          ("float16", False)])
@pytest.mark.parametrize("reduce_op", ["sum", "max"])
def test_reduce_layouts(M, N, src_layout, axis, epilogue_kind, dtype_str, add_overflow_check, reduce_op, device,
                        tmp_path: pathlib.Path):
    if isinstance(src_layout,
                  (MfmaLayout, MmaLayout)) and (M < src_layout.instr_shape[0] or N < src_layout.instr_shape[1]):
        pytest.skip("Skipping because tensor shape is smaller than M(f)maLayout instr_shape")
    if reduce_op == "sum" and dtype_str == "float16" and M * N > 1024:
<<<<<<< HEAD
        pytest.xfail("Skipping sum reduction on float16 due to accuracy issues")
=======
        pytest.skip("Skipping sum reduction on float16 due to accuracy issues")
    if isinstance(src_layout, LinearLayout) and THREADS_PER_WARP != (1 << len(src_layout.lane)):
        pytest.skip(f"Skipping. This LinearLayout assumes {1 << len(src_layout.lane)} threads per warp")
>>>>>>> 68a24ff7

    if isinstance(src_layout, MmaLayout) and src_layout.version == 3:
        src_layout.instr_shape[2] = 16 if dtype_str == "float16" else 8

    overflow_check = """
        %18 = arith.extsi %arg3 : i32 to i64
        %19 = arith.extsi %arg4 : i32 to i64
        %20 = arith.addi %18, %19 : i64
        %i32.min = arith.constant -2147483648: i64
        %i32.max = arith.constant 2147483647: i64
        %21 = arith.cmpi slt, %20, %i32.max : i64
        %22 = arith.cmpi sge, %20, %i32.min : i64
        %23 = arith.andi %21, %22 : i1
        tt.assert %23, "overflow detected" : i1
    """

    ty = {"int32": "i32", "float32": "f32", "float16": "f16"}[dtype_str]
    arith_op = {
        "max": {"int32": "arith.maxsi", "float32": "arith.maximumf", "float16": "arith.maximumf"},  #
        "sum": {"int32": "arith.addi", "float32": "arith.addf", "float16": "arith.addf"}
    }[reduce_op][dtype_str]
    numpy_op = {"max": np.max, "sum": np.sum}[reduce_op]
    rdims_1d = f"{N}" if axis == 0 else f"{M}"
    rdims_2d = f"1x{N}" if axis == 0 else f"{M}x1"
    store_range = "%7" if axis == 0 else "%1"
    warps = warps_per_cta(src_layout, [M, N])
    num_warps = int(np.prod(warps))
    blocked = BlockedLayout([1, 1], [32, THREADS_PER_WARP // 32], [4, num_warps // 4], [0, 1], [1, 1], [1, 1], [0, 1])
    one_d_layout = BlockedLayout([1], [THREADS_PER_WARP], [num_warps], [0], [1], [1], [0])

    expanded_shape = f"1x{N}" if axis == 0 else f"{M}x1"
    other_axis = 1 - axis
    epilogue = {
        "reduce1d":
        f"""
        %14 = tt.splat %arg2 : !tt.ptr<{ty}> -> tensor<{rdims_2d}x!tt.ptr<{ty}>, #blocked>
        %15 = tt.addptr %14, {store_range} : tensor<{rdims_2d}x!tt.ptr<{ty}>, #blocked>, tensor<{rdims_2d}xi32, #blocked>
        %16 = {GPU_DIALECT}.convert_layout %13 : tensor<{rdims_1d}x{ty}, #{GPU_DIALECT}.slice<{{dim = {axis}, parent = #src}}>> -> tensor<{rdims_1d}x{ty}, #{GPU_DIALECT}.slice<{{dim = {axis}, parent = #blocked}}>>
        %17 = tt.expand_dims %16 {{axis = {axis} : i32}} : tensor<{rdims_1d}x{ty}, #{GPU_DIALECT}.slice<{{dim = {axis}, parent = #blocked}}>> -> tensor<{rdims_2d}x{ty}, #blocked>
        tt.store %15, %17 : tensor<{rdims_2d}x!tt.ptr<{ty}>, #blocked>
        tt.return
        }}
        }}
    """, "reduce2d":
        f"""
        %14 = "tt.reduce"(%13) ({{
        ^bb0(%arg3: {ty}, %arg4: {ty}):
          %17 = {arith_op} %arg3, %arg4 : {ty}{overflow_check if add_overflow_check else ""}
          tt.reduce.return %17 : {ty}
        }}) {{axis = 0 : i32}} : (tensor<{rdims_1d}x{ty}, #{GPU_DIALECT}.slice<{{dim = {axis}, parent = #src}}>>) -> {ty}
        tt.store %arg2, %14 : !tt.ptr<{ty}>
        tt.return
        }}
        }}
    """, "expand_reduce2d":
        f"""
        %14 = tt.expand_dims %13 {{axis = {axis} : i32}} : tensor<{rdims_1d}x{ty}, #{GPU_DIALECT}.slice<{{dim = {axis}, parent = #src}}>> -> tensor<{expanded_shape}x{ty}, #src>
        %15 = "tt.reduce"(%14) ({{
        ^bb0(%arg3: {ty}, %arg4: {ty}):
          %17 = {arith_op} %arg3, %arg4 : {ty}{overflow_check if add_overflow_check else ""}
          tt.reduce.return %17 : {ty}
        }}) {{axis = {other_axis} : i32}} : (tensor<{expanded_shape}x{ty}, #src>) -> (tensor<1x{ty}, #{GPU_DIALECT}.slice<{{dim = {other_axis}, parent = #src}}>>)
        %16 = ttg.convert_layout %15 : tensor<1x{ty}, #{GPU_DIALECT}.slice<{{dim = {other_axis}, parent = #src}}>> -> tensor<1x{ty}, #one_d_layout>
        %17 = tt.splat %arg2 : !tt.ptr<{ty}> -> tensor<1x!tt.ptr<{ty}>, #one_d_layout>
        tt.store %17, %16 : tensor<1x!tt.ptr<{ty}>, #one_d_layout>
        tt.return
        }}
        }}
                """
    }[epilogue_kind]

    ir = f"""
    #blocked = {blocked}
    #src = {src_layout}
    #one_d_layout = {one_d_layout}
    module attributes {{"ttg.num-warps" = {num_warps} : i32, "ttg.num-ctas" = 1 : i32, "ttg.threads-per-warp" = {THREADS_PER_WARP} : i32}} {{
    tt.func public @kernel_0d1d2c3d4c(%arg0: !tt.ptr<{ty}> {{tt.divisibility = 16 : i32}}, %arg1: i32 {{tt.divisibility = 16 : i32}}, %arg2: !tt.ptr<{ty}> {{tt.divisibility = 16 : i32}}) {{
        %0 = tt.make_range {{end = {M} : i32, start = 0 : i32}} : tensor<{M}xi32, #{GPU_DIALECT}.slice<{{dim = 1, parent = #blocked}}>>
        %1 = tt.expand_dims %0 {{axis = 1 : i32}} : tensor<{M}xi32, #{GPU_DIALECT}.slice<{{dim = 1, parent = #blocked}}>> -> tensor<{M}x1xi32, #blocked>
        %2 = tt.splat %arg1 : i32 -> tensor<{M}x1xi32, #blocked>
        %3 = arith.muli %1, %2 : tensor<{M}x1xi32, #blocked>
        %4 = tt.splat %arg0 : !tt.ptr<{ty}> -> tensor<{M}x1x!tt.ptr<{ty}>, #blocked>
        %5 = tt.addptr %4, %3 : tensor<{M}x1x!tt.ptr<{ty}>, #blocked>, tensor<{M}x1xi32, #blocked>
        %6 = tt.make_range {{end = {N} : i32, start = 0 : i32}} : tensor<{N}xi32, #{GPU_DIALECT}.slice<{{dim = 0, parent = #blocked}}>>
        %7 = tt.expand_dims %6 {{axis = 0 : i32}} : tensor<{N}xi32, #{GPU_DIALECT}.slice<{{dim = 0, parent = #blocked}}>> -> tensor<1x{N}xi32, #blocked>
        %8 = tt.broadcast %5 : tensor<{M}x1x!tt.ptr<{ty}>, #blocked> -> tensor<{M}x{N}x!tt.ptr<{ty}>, #blocked>
        %9 = tt.broadcast %7 : tensor<1x{N}xi32, #blocked> -> tensor<{M}x{N}xi32, #blocked>
        %10 = tt.addptr %8, %9 : tensor<{M}x{N}x!tt.ptr<{ty}>, #blocked>, tensor<{M}x{N}xi32, #blocked>
        %11 = tt.load %10 : tensor<{M}x{N}x!tt.ptr<{ty}>, #blocked>
        %12 = {GPU_DIALECT}.convert_layout %11 : tensor<{M}x{N}x{ty}, #blocked> -> tensor<{M}x{N}x{ty}, #src>
        %13 = "tt.reduce"(%12) ({{
        ^bb0(%arg3: {ty}, %arg4: {ty}):
          %17 = {arith_op} %arg3, %arg4 : {ty}{overflow_check if add_overflow_check else ""}
          tt.reduce.return %17 : {ty}
        }}) {{axis = {axis} : i32}} : (tensor<{M}x{N}x{ty}, #src>) -> tensor<{rdims_1d}x{ty}, #{GPU_DIALECT}.slice<{{dim = {axis}, parent = #src}}>>
    """ + epilogue

    temp_file = tmp_path / "test_reduce_layouts.ttgir"
    temp_file.write_text(ir)
    kernel = triton.compile(str(temp_file))

    rs = RandomState(17)
    x = numpy_random((M, N), dtype_str=dtype_str, rs=rs, low=0, high=10)
    reduce2d = 'reduce2d' in epilogue_kind
    z_shape = (1, 1) if reduce2d else (1, N) if axis == 0 else (M, 1)
    z = np.zeros(z_shape).astype(dtype_str)

    x_tri = torch.tensor(x, device=device)
    z_tri = torch.tensor(z, device=device)

    pgm = kernel[(1, 1, 1)](x_tri, x_tri.stride(0), z_tri)
    z_ref = numpy_op(x) if reduce2d else numpy_op(x, axis=axis, keepdims=True)

    if dtype_str == 'float16':
        np.testing.assert_allclose(z_ref, to_numpy(z_tri), rtol=0.01, atol=1e-2)
    else:
        np.testing.assert_allclose(z_ref, to_numpy(z_tri), rtol=0.01, atol=1e-3)


layouts = [
    BlockedLayout([1, 4], [1, THREADS_PER_WARP], [4, 1], [1, 0], [1, 1], [1, 1], [0, 1]),
    BlockedLayout([1, 4], [1, THREADS_PER_WARP], [2, 2], [1, 0], [1, 1], [1, 1], [0, 1]),
    DpasLayout(repeatCount=8, systolic_depth=8, execution_size=8, ops_per_chan=1, threads_per_warp=32,
               warps_per_cta=[4, 1], rep_cluster=[1, 1]),
]


@pytest.mark.parametrize("M", [32, 64, 128, 256])
@pytest.mark.parametrize("src_layout", filter_layouts(layouts))
def test_store_op(M, src_layout, device, tmp_path: pathlib.Path):

    ir = f"""
    #src = {src_layout}
    module attributes {{"{GPU_DIALECT}.num-warps" = 4 : i32, "{GPU_DIALECT}.num-ctas" = 1 : i32, "{GPU_DIALECT}.threads-per-warp" = {THREADS_PER_WARP} : i32}} {{
        tt.func public @kernel(%arg0: !tt.ptr<f32> {{tt.divisibility = 16 : i32}}, %arg1: !tt.ptr<f32> {{tt.divisibility = 16 : i32}}) {{
            %0 = tt.make_range {{end = {M} : i32, start = 0 : i32}} : tensor<{M}xi32, #{GPU_DIALECT}.slice<{{dim = 1, parent = #src}}>>
            %1 = tt.splat %arg0 : !tt.ptr<f32> -> tensor<{M}x!tt.ptr<f32>, #{GPU_DIALECT}.slice<{{dim = 1, parent = #src}}>>
            %2 = tt.addptr %1, %0 : tensor<{M}x!tt.ptr<f32>, #{GPU_DIALECT}.slice<{{dim = 1, parent = #src}}>>, tensor<{M}xi32, #{GPU_DIALECT}.slice<{{dim = 1, parent = #src}}>>
            %3 = tt.load %2 : tensor<{M}x!tt.ptr<f32>, #{GPU_DIALECT}.slice<{{dim = 1, parent = #src}}>>
            %4 = tt.expand_dims %3 {{axis = 1 : i32}} : tensor<{M}xf32, #{GPU_DIALECT}.slice<{{dim = 1, parent = #src}}>> -> tensor<{M}x1xf32, #src>
            %5 = tt.make_range {{end = {M} : i32, start = 0 : i32}} : tensor<{M}xi32, #{GPU_DIALECT}.slice<{{dim = 1, parent = #src}}>>
            %6 = tt.expand_dims %5 {{axis = 1 : i32}} : tensor<{M}xi32, #{GPU_DIALECT}.slice<{{dim = 1, parent = #src}}>> -> tensor<{M}x1xi32, #src>
            %7 = tt.splat %arg1 : !tt.ptr<f32> -> tensor<{M}x1x!tt.ptr<f32>, #src>
            %8 = tt.addptr %7, %6 : tensor<{M}x1x!tt.ptr<f32>, #src>, tensor<{M}x1xi32, #src>
            tt.store %8, %4 : tensor<{M}x1x!tt.ptr<f32>, #src>
            tt.return
        }}
    }}
    """

    temp_file = tmp_path / "test_store_op.ttgir"
    temp_file.write_text(ir)
    store_kernel = triton.compile(str(temp_file))

    rs = RandomState(17)
    x = rs.randint(0, 4, (M, 1)).astype('float32')
    y = np.zeros((M, 1), dtype='float32')
    x_tri = torch.tensor(x, device=device)
    y_tri = torch.tensor(y, device=device)

    pgm = store_kernel[(1, 1, 1)](x_tri, y_tri)
    y_ref = x
    np.testing.assert_allclose(y_ref, y_tri.cpu().numpy(), rtol=0.01, atol=1e-3)


layouts = [
    # TODO (lixun): Add MfmaLayout
    BlockedLayout([1, 4], [1, THREADS_PER_WARP], [4, 1], [1, 0], [1, 1], [1, 1], [0, 1]),
    BlockedLayout([1, 4], [1, THREADS_PER_WARP], [2, 2], [1, 0], [1, 1], [1, 1], [0, 1]),
    MmaLayout([3, 0], [4, 1], [1, 1], [1, 1], [1, 0], [16, 32, 16]),
    MmaLayout(version=(2, 0), warps_per_cta=[4, 1], ctas_per_cga=[1, 1], cta_split_num=[1, 1], cta_order=[0, 1],
              instr_shape=[16, 8]),
    DotOperandLayout(parent=MmaLayout([3, 0], [4, 1], [1, 1], [1, 1], [1, 0], [16, 32, 16]), op_idx=0, k_width=2),
    DotOperandLayout(parent=MmaLayout([2, 0], [2, 2], [1, 1], [1, 1], [1, 0], [16, 8]), op_idx=0, k_width=2),
    DpasLayout(repeatCount=8, systolic_depth=8, execution_size=8, ops_per_chan=1, threads_per_warp=32,
               warps_per_cta=[4, 1], rep_cluster=[1, 1])
]


@pytest.mark.parametrize("M", [64, 128, 256])
@pytest.mark.parametrize("src_layout", filter_layouts(layouts))
@pytest.mark.parametrize("dst_layout", filter_layouts(layouts))
@pytest.mark.parametrize("src_dim", [0, 1])
@pytest.mark.parametrize("dst_dim", [0, 1])
def test_convert1d(M, src_layout, dst_layout, src_dim, dst_dim, device, tmp_path: pathlib.Path):

    ir = f"""
    #dst = {dst_layout}
    #src = {src_layout}
    module attributes {{"{GPU_DIALECT}.num-warps" = 4 : i32, "ttg.num-ctas" = 1 : i32, "ttg.threads-per-warp" = {THREADS_PER_WARP} : i32}} {{
        tt.func public @kernel(%arg0: !tt.ptr<i32> {{tt.divisibility = 16 : i32}}, %arg1: !tt.ptr<i32> {{tt.divisibility = 16 : i32}}) {{
            %0 = tt.splat %arg0 : !tt.ptr<i32> -> tensor<{M}x!tt.ptr<i32>, #{GPU_DIALECT}.slice<{{dim = {src_dim}, parent = #src}}>>
            %1 = tt.make_range {{end = {M} : i32, start = 0 : i32}} : tensor<{M}xi32, #{GPU_DIALECT}.slice<{{dim = {src_dim}, parent = #src}}>>
            %2 = tt.addptr %0, %1 : tensor<{M}x!tt.ptr<i32>, #{GPU_DIALECT}.slice<{{dim = {src_dim}, parent = #src}}>>, tensor<{M}xi32, #{GPU_DIALECT}.slice<{{dim = {src_dim}, parent = #src}}>>
            %3 = tt.load %2 : tensor<{M}x!tt.ptr<i32>, #{GPU_DIALECT}.slice<{{dim = {src_dim}, parent = #src}}>>
            %4 = tt.splat %arg1 : !tt.ptr<i32> -> tensor<{M}x!tt.ptr<i32>, #{GPU_DIALECT}.slice<{{dim = {dst_dim}, parent = #dst}}>>
            %5 = tt.make_range {{end = {M} : i32, start = 0 : i32}} : tensor<{M}xi32, #{GPU_DIALECT}.slice<{{dim = {dst_dim}, parent = #dst}}>>
            %6 = tt.addptr %4, %5 : tensor<{M}x!tt.ptr<i32>, #{GPU_DIALECT}.slice<{{dim = {dst_dim}, parent = #dst}}>>, tensor<{M}xi32, #{GPU_DIALECT}.slice<{{dim = {dst_dim}, parent = #dst}}>>
            %7 = {GPU_DIALECT}.convert_layout %3 : tensor<{M}xi32, #{GPU_DIALECT}.slice<{{dim = {src_dim}, parent = #src}}>> -> tensor<{M}xi32, #{GPU_DIALECT}.slice<{{dim = {dst_dim}, parent = #dst}}>>
            tt.store %6, %7 : tensor<{M}x!tt.ptr<i32>, #{GPU_DIALECT}.slice<{{dim = {dst_dim}, parent = #dst}}>>
            tt.return
        }}
    }}
    """
    temp_file = tmp_path / "test_convert1d.ttgir"
    temp_file.write_text(ir)
    kernel = triton.compile(str(temp_file))

    rs = RandomState(17)
    x = rs.randint(0, 4, (M, )).astype('int32')
    y = np.zeros((M, ), dtype='int32')
    x_tri = torch.tensor(x, device=device)
    y_tri = torch.tensor(y, device=device)
    pgm = kernel[(1, 1, 1)](x_tri, y_tri)
    y_ref = x
    np.testing.assert_allclose(y_ref, y_tri.cpu().numpy(), rtol=0.01, atol=1e-3)


@pytest.mark.parametrize("M", [64, 128, 256])
@pytest.mark.parametrize("src_layout", filter_layouts(layouts))
@pytest.mark.parametrize("dst_layout", filter_layouts(layouts))
@pytest.mark.parametrize("src_dim", [0, 1])
@pytest.mark.parametrize("dst_dim", [0, 1])
def test_convert1d_bool(M, src_layout, dst_layout, src_dim, dst_dim, device, tmp_path: pathlib.Path):

    ir = f"""
    #dst = {dst_layout}
    #src = {src_layout}
    module attributes {{"{GPU_DIALECT}.num-warps" = 4 : i32, "ttg.num-ctas" = 1 : i32, "ttg.threads-per-warp" = {THREADS_PER_WARP} : i32}} {{
        tt.func public @kernel(%arg0: !tt.ptr<i8> {{tt.divisibility = 16 : i32}}, %arg1: !tt.ptr<i32> {{tt.divisibility = 16 : i32}}) {{
            %cst = arith.constant dense<0> : tensor<{M}xi8, #{GPU_DIALECT}.slice<{{dim = {src_dim}, parent = #src}}>>
            %0 = tt.splat %arg0 : !tt.ptr<i8> -> tensor<{M}x!tt.ptr<i8>, #{GPU_DIALECT}.slice<{{dim = {src_dim}, parent = #src}}>>
            %1 = tt.make_range {{end = {M} : i32, start = 0 : i32}} : tensor<{M}xi32, #{GPU_DIALECT}.slice<{{dim = {src_dim}, parent = #src}}>>
            %2 = tt.addptr %0, %1 : tensor<{M}x!tt.ptr<i8>, #{GPU_DIALECT}.slice<{{dim = {src_dim}, parent = #src}}>>, tensor<{M}xi32, #{GPU_DIALECT}.slice<{{dim = {src_dim}, parent = #src}}>>
            %3 = tt.load %2 : tensor<{M}x!tt.ptr<i8>, #{GPU_DIALECT}.slice<{{dim = {src_dim}, parent = #src}}>>
            %4 = arith.cmpi ne, %3, %cst : tensor<{M}xi8, #{GPU_DIALECT}.slice<{{dim = {src_dim}, parent = #src}}>>
            %5 = tt.splat %arg1 : !tt.ptr<i32> -> tensor<{M}x!tt.ptr<i32>, #{GPU_DIALECT}.slice<{{dim = {dst_dim}, parent = #dst}}>>
            %6 = tt.make_range {{end = {M} : i32, start = 0 : i32}} : tensor<{M}xi32, #{GPU_DIALECT}.slice<{{dim = {dst_dim}, parent = #dst}}>>
            %7 = tt.addptr %5, %6 : tensor<{M}x!tt.ptr<i32>, #{GPU_DIALECT}.slice<{{dim = {dst_dim}, parent = #dst}}>>, tensor<{M}xi32, #{GPU_DIALECT}.slice<{{dim = {dst_dim}, parent = #dst}}>>
            %8 = {GPU_DIALECT}.convert_layout %4 : tensor<{M}xi1, #{GPU_DIALECT}.slice<{{dim = {src_dim}, parent = #src}}>> -> tensor<{M}xi1, #{GPU_DIALECT}.slice<{{dim = {dst_dim}, parent = #dst}}>>
            %9 = arith.extui %8 : tensor<{M}xi1, #{GPU_DIALECT}.slice<{{dim = {dst_dim}, parent = #dst}}>> to tensor<{M}xi32, #{GPU_DIALECT}.slice<{{dim = {dst_dim}, parent = #dst}}>>
            tt.store %7, %9 : tensor<{M}x!tt.ptr<i32>, #{GPU_DIALECT}.slice<{{dim = {dst_dim}, parent = #dst}}>>
            tt.return
        }}
    }}
    """
    temp_file = tmp_path / "test_convert1d.ttgir"
    temp_file.write_text(ir)
    kernel = triton.compile(str(temp_file))

    rs = RandomState(17)
    x = rs.randint(0, 2, (M, )).astype('bool')
    y = np.zeros((M, ), dtype='int32')
    x_tri = torch.tensor(x, device=device)
    y_tri = torch.tensor(y, device=device)
    pgm = kernel[(1, 1, 1)](x_tri, y_tri)
    y_ref = x
    np.testing.assert_allclose(y_ref, y_tri.cpu().numpy(), rtol=0, atol=0)


layouts = [
    BlockedLayout([1, 4], [1, THREADS_PER_WARP], [4, 1], [1, 0], [1, 1], [1, 1], [0, 1]),
    BlockedLayout([1, 4], [1, THREADS_PER_WARP], [2, 2], [1, 0], [1, 1], [1, 1], [0, 1]),
    # [HIP] TO DO: some tests are flaky with the layout, so turn off them for now.
    # BlockedLayout([1, 4], [1, THREADS_PER_WARP], [1, 4], [1, 0], [1, 1], [1, 1], [0, 1]),
    BlockedLayout([1, 4], [THREADS_PER_WARP // 32, 32], [1, 4], [1, 0], [1, 1], [1, 1], [0, 1]),
    BlockedLayout([1, 4], [8, THREADS_PER_WARP // 8], [2, 2], [0, 1], [1, 1], [1, 1], [0, 1])
]


@pytest.mark.parametrize("M, N", [[128, 128], [256, 128], [256, 256], [128, 256]])
@pytest.mark.parametrize("src_layout", layouts)
@pytest.mark.parametrize("op", ["sum", "max"])
@pytest.mark.parametrize("first_axis", [0, 1])
def test_chain_reduce(M, N, src_layout, op, device, first_axis, tmp_path: pathlib.Path):

    op_str = ""
    if op == "sum":
        op_str = """
        %13 = arith.addi %arg2, %arg3 : i32
        tt.reduce.return %13 : i32"""
    elif op == "max":
        op_str = """
        %13 = arith.cmpi "sgt", %arg2, %arg3 : i32
        %14 = arith.select %13, %arg2, %arg3 : i32
        tt.reduce.return %14 : i32"""
    ir = f"""
    #src = {src_layout}
    module attributes {{"{GPU_DIALECT}.num-warps" = 4 : i32, "ttg.num-ctas" = 1 : i32, "ttg.threads-per-warp" = {THREADS_PER_WARP} : i32}} {{
    tt.func public @sum_kernel_0d1d(%arg0: !tt.ptr<i32> {{tt.divisibility = 16 : i32}}, %arg1: !tt.ptr<i32> {{tt.divisibility = 16 : i32}}) {{
        %cst = arith.constant dense<{N}> : tensor<{M}x1xi32, #src>
        %0 = tt.make_range {{end = {M} : i32, start = 0 : i32}} : tensor<{M}xi32, #{GPU_DIALECT}.slice<{{dim = 1, parent = #src}}>>
        %1 = tt.expand_dims %0 {{axis = 1 : i32}} : tensor<{M}xi32, #{GPU_DIALECT}.slice<{{dim = 1, parent = #src}}>> -> tensor<{M}x1xi32, #src>
        %2 = arith.muli %1, %cst : tensor<{M}x1xi32, #src>
        %3 = tt.make_range {{end = {N} : i32, start = 0 : i32}} : tensor<{N}xi32, #{GPU_DIALECT}.slice<{{dim = 0, parent = #src}}>>
        %4 = tt.expand_dims %3 {{axis = 0 : i32}} : tensor<{N}xi32, #{GPU_DIALECT}.slice<{{dim = 0, parent = #src}}>> -> tensor<1x{N}xi32, #src>
        %5 = tt.broadcast %2 : tensor<{M}x1xi32, #src> -> tensor<{M}x{N}xi32, #src>
        %6 = tt.broadcast %4 : tensor<1x{N}xi32, #src> -> tensor<{M}x{N}xi32, #src>
        %7 = arith.addi %5, %6 : tensor<{M}x{N}xi32, #src>
        %8 = tt.splat %arg0 : !tt.ptr<i32> -> tensor<{M}x{N}x!tt.ptr<i32>, #src>
        %9 = tt.addptr %8, %7 : tensor<{M}x{N}x!tt.ptr<i32>, #src>, tensor<{M}x{N}xi32, #src>
        %10 = tt.load %9 : tensor<{M}x{N}x!tt.ptr<i32>, #src>
        %11 = "tt.reduce"(%10) ({{
        ^bb0(%arg2: i32, %arg3: i32):
        {op_str}
        }}) {{axis = {first_axis} : i32}} : (tensor<{M}x{N}xi32, #src>) -> tensor<{M if first_axis == 1 else N}xi32, #{GPU_DIALECT}.slice<{{dim = {first_axis}, parent = #src}}>>
        %12 = "tt.reduce"(%11) ({{
        ^bb0(%arg2: i32, %arg3: i32):
        {op_str}
        }}) {{axis = 0 : i32}} : (tensor<{M if first_axis == 1 else N}xi32, #{GPU_DIALECT}.slice<{{dim = {first_axis}, parent = #src}}>>) -> i32
        tt.store %arg1, %12 : !tt.ptr<i32>
        tt.return
    }}
    }}
    """
    temp_file = tmp_path / "test_chain_reduce.ttgir"
    temp_file.write_text(ir)
    kernel = triton.compile(str(temp_file))

    rs = RandomState(17)
    x = rs.randint(0, 4, (M, N)).astype('int32')

    z = np.zeros((1, )).astype('int32')

    x_tri = torch.tensor(x, device=device)
    z_tri = torch.tensor(z, device=device)

    pgm = kernel[(1, 1, 1)](x_tri, z_tri)
    if op == "sum":
        z_ref = np.sum(x)
    elif op == "max":
        z_ref = np.max(x)

    np.testing.assert_allclose(z_ref, z_tri.cpu().numpy(), rtol=0.01, atol=1e-3)


@triton.jit
def _welford_combine(mean_1, m2_1, weight_1, mean_2, m2_2, weight_2):
    delta = mean_2 - mean_1
    new_weight = weight_1 + weight_2
    w2_over_w = weight_2 / new_weight
    return (
        mean_1 + delta * w2_over_w,
        m2_1 + m2_2 + delta * delta * weight_1 * w2_over_w,
        new_weight,
    )


@triton.jit
def _sum_combine(a, b):
    return a + b


@pytest.mark.interpreter
def test_generic_reduction(device):

    @triton.jit
    def var_mean_kernel(X, out_mean, out_var, out_sum0, out_sum1, BLOCK: tl.constexpr):
        xindex = tl.arange(0, BLOCK)
        x = tl.load(X + xindex)
        mean = x
        m2 = tl.zeros_like(x)
        weight = tl.full(x.shape, 1, x.dtype)
        # Test return a tuple and a single value
        sum0, = tl.reduce((x, ), 0, _sum_combine)
        sum1 = tl.reduce(x, 0, _sum_combine)
        # Test multiple values in a tuple
        (mean, m2, weight) = tl.reduce((mean, m2, weight), 0, _welford_combine)
        tl.store(out_mean, mean)
        tl.store(out_var, m2 / weight)
        tl.store(out_sum0, sum0)
        tl.store(out_sum1, sum1)

    SIZE = 512
    x = torch.rand(SIZE, device=device)
    out_mean = torch.empty((), device=device)
    out_var = torch.empty((), device=device)
    sum0 = torch.empty((), device=device)
    sum1 = torch.empty((), device=device)

    var_mean_kernel[(1, )](x, out_mean, out_var, sum0, sum1, BLOCK=SIZE)

    expect_var, expect_mean = torch.var_mean(x, dim=0, correction=0)
    sum_ref = torch.sum(x)
    torch.testing.assert_close(out_mean, expect_mean)
    torch.testing.assert_close(out_var, expect_var)
    torch.testing.assert_close(sum0, sum_ref)
    torch.testing.assert_close(sum1, sum_ref)


# ---------------
# test permute
# ---------------


@pytest.mark.interpreter
@pytest.mark.parametrize("dtype_str, shape, perm", [(dtype, shape, perm)
                                                    # TODO: bfloat16
                                                    for dtype in ['float8e4b15', 'float16', 'float32']
                                                    for shape in [(64, 64), (128, 128)]
                                                    for perm in [(1, 0)]])
@pytest.mark.parametrize("num_ctas", num_ctas_list)
def test_permute(dtype_str, shape, perm, num_ctas, device):
    check_type_supported(dtype_str, device)  # bfloat16 on cc < 80 will not be tested
    if dtype_str == "float8e4b15" and (is_hip() or (is_cuda() and torch.cuda.get_device_capability() >= (9, 0))):
        pytest.skip("float8e4b15 not supported on ROCm or CUDA >= 9.0")
    if is_hip():
        if shape == (128, 128) and dtype_str == 'float32':
            pytest.skip("TODO Out of LDS for float32 with shape 128x128")
    if is_xpu() and shape == (128, 128) and dtype_str == 'float32':
        # check maximum shared memory
        if triton.runtime.driver.active.utils.get_device_properties(
                triton.runtime.driver.active.get_current_device())["max_shared_mem"] <= 65536:
            pytest.xfail("XPU: Not enough shared memory for float32 with shape 128x128")

    # triton kernel
    @triton.jit
    def kernel(X, stride_xm, stride_xn, Z, stride_zm, stride_zn, BLOCK_M: tl.constexpr, BLOCK_N: tl.constexpr):
        off_m = tl.arange(0, BLOCK_M)
        off_n = tl.arange(0, BLOCK_N)
        Xs = X + off_m[:, None] * stride_xm + off_n[None, :] * stride_xn
        Zs = Z + off_m[:, None] * stride_zm + off_n[None, :] * stride_zn
        tl.store(Zs, tl.load(Xs))

    # input
    x = numpy_random(shape, dtype_str=dtype_str)
    # triton result
    z_tri = to_triton(np.empty_like(x), device=device, dst_type=dtype_str)
    z_tri_contiguous = to_triton(np.empty_like(x), device=device, dst_type=dtype_str)
    x_tri = to_triton(x, device=device, dst_type=dtype_str)
    pgm = kernel[(1, 1)](x_tri, x_tri.stride(0), x_tri.stride(1), z_tri, z_tri.stride(1), z_tri.stride(0),
                         BLOCK_M=shape[0], BLOCK_N=shape[1], num_ctas=num_ctas)
    pgm_contiguous = kernel[(1, 1)](x_tri, x_tri.stride(1),
                                    x_tri.stride(0), z_tri_contiguous, z_tri_contiguous.stride(0),
                                    z_tri_contiguous.stride(1), BLOCK_M=shape[0], BLOCK_N=shape[1], num_ctas=num_ctas)
    # numpy result
    if dtype_str == 'float8e4b15':
        ty = tl.float8e4b15
        z_ref = serialize_fp8(deserialize_fp8(x, ty).T.copy(), ty)
        z_tri = z_tri.base
        z_tri_contiguous = z_tri_contiguous.base
    else:
        z_ref = x.transpose(*perm)
    # compare
    np.testing.assert_allclose(to_numpy(z_tri), z_ref)
    np.testing.assert_allclose(to_numpy(z_tri_contiguous), z_ref)

    if not is_cuda():
        return

    # parse ptx to make sure ld/st are vectorized
    ptx = pgm.asm['ptx']
    assert 'ld.global.v4' in ptx
    assert 'st.global.v4' in ptx
    ptx = pgm_contiguous.asm['ptx']
    assert 'ld.global.v4' in ptx
    assert 'st.global.v4' in ptx


@pytest.mark.interpreter
@pytest.mark.parametrize("dtype_str", ["int32", "int8"])
@pytest.mark.parametrize("shape", [(2, 4), (16, 16)])
@pytest.mark.parametrize("perm", list(itertools.permutations([0, 1])))
def test_trans_2d(dtype_str, shape, perm, device):

    @triton.jit
    def kernel(In, Out, in_shape1: tl.constexpr, in_shape2: tl.constexpr, ou_shape1: tl.constexpr,
               ou_shape2: tl.constexpr, trans1: tl.constexpr, trans2: tl.constexpr):
        in_offs = tl.arange(0, in_shape1)[:, None] * in_shape2 + tl.arange(0, in_shape2)[None, :]
        ou_offs = tl.arange(0, ou_shape1)[:, None] * ou_shape2 + tl.arange(0, ou_shape2)[None, :]
        tl.store(Out + ou_offs, tl.permute(tl.load(In + in_offs), (trans1, trans2)))

    input = torch.arange(math.prod(shape), dtype=getattr(torch, dtype_str), device=device).reshape(shape)
    expected = torch.permute(input, perm)
    # Don't do zeros_like -- that copies the layout, which we don't want.
    actual = torch.zeros(expected.shape, dtype=getattr(torch, dtype_str), device=device)

    kernel[(1, )](input, actual, *shape, *[shape[i] for i in perm], *perm)

    np.testing.assert_equal(to_numpy(expected), to_numpy(actual))


@pytest.mark.interpreter
@pytest.mark.parametrize("dtype_str", ["int32", "int8"])
@pytest.mark.parametrize("shape", [(2, 2, 8, 64), (4, 4, 4, 16)])
@pytest.mark.parametrize("perm", list(itertools.permutations([0, 1, 2, 3])))
def test_trans_4d(dtype_str, shape, perm, device, with_allocator):

    @triton.jit
    def kernel(In, Out,  #
               in_shape1: tl.constexpr, in_shape2: tl.constexpr, in_shape3: tl.constexpr, in_shape4: tl.constexpr,
               ou_shape1: tl.constexpr, ou_shape2: tl.constexpr, ou_shape3: tl.constexpr, ou_shape4: tl.constexpr,
               trans1: tl.constexpr, trans2: tl.constexpr, trans3: tl.constexpr, trans4: tl.constexpr):
        in_desc = tl.make_tensor_descriptor(
            base=In,
            shape=[in_shape1, in_shape2, in_shape3, in_shape4],
            strides=[in_shape4 * in_shape3 * in_shape2, in_shape4 * in_shape3, in_shape4, 1],
            block_shape=[in_shape1, in_shape2, in_shape3, in_shape4],
        )
        out_desc = tl.make_tensor_descriptor(
            base=Out,
            shape=[ou_shape1 * ou_shape2 * ou_shape3 * ou_shape4],
            strides=[1],
            block_shape=[ou_shape1 * ou_shape2 * ou_shape3 * ou_shape4],
        )
        val = in_desc.load([0, 0, 0, 0]).permute((trans1, trans2, trans3, trans4))
        out_desc.store([0], val.reshape(out_desc.block_shape))

    input = torch.arange(math.prod(shape), dtype=getattr(torch, dtype_str), device=device).reshape(shape)
    expected = torch.permute(input, perm)
    # Don't do zeros_like -- that copies the layout, which we don't want.
    actual = torch.zeros(expected.shape, dtype=getattr(torch, dtype_str), device=device)

    kernel[(1, )](input, actual, *shape, *[shape[i] for i in perm], *perm, num_warps=8)

    np.testing.assert_equal(to_numpy(expected), to_numpy(actual))


# ---------------
# test dot
# ---------------


def convert_fp8_to_fp32(x, device, dtype_str):
    if dtype_str == 'float8e4nv':
        return torch.tensor(x, device=device).view(torch.float8_e4m3fn).to(torch.float32)
    elif dtype_str == 'float8e5':
        return torch.tensor(x, device=device).view(torch.float8_e5m2).to(torch.float32)
    elif dtype_str == 'float8e4b8':
        return torch.tensor(x, device=device).view(torch.float8_e4m3fnuz).to(torch.float32)
    elif dtype_str == 'float8e5b16':
        return torch.tensor(x, device=device).view(torch.float8_e5m2fnuz).to(torch.float32)
    assert "Unsupported float8 dtype"


# M, N, K, num_warps, col_a, col_b, epilogue, input_precision, in_dtype, out_dtype, kpack, mma_nonk_size
def get_test_dot_base_cases():
    return [(*shape, 4, False, False, epilogue, input_precision, in_dtype, out_dtype, 1, None)
            for shape in [(64, 64, 64), (32, 32, 32), (16, 16, 16)]
            for epilogue in ['none', 'trans', 'add-matrix', 'add-rows', 'add-cols', 'softmax', 'chain-dot']
            for input_precision in ['tf32', 'tf32x3', 'ieee']
            for in_dtype, out_dtype in [('float16', 'float16'), ('float16', 'float32'), ('float32', 'float32')]
            if not (input_precision != 'ieee' and (in_dtype in ['float16']))]


# M, N, K, num_warps, col_a, col_b, epilogue, input_precision, in_dtype, out_dtype, kpack, mma_nonk_size
def get_test_dot_softmax():
    return [(128, 128, 64, 8, False, False, 'softmax', 'ieee', 'float16', 'float32', 1, None)]


# M, N, K, num_warps, col_a, col_b, epilogue, input_precision, in_dtype, out_dtype, kpack, mma_nonk_size
def get_test_dot_mixed_sizes_cases():
    available_kpack = [1, 2 if (is_hip() and not is_hip_cdna4()) else 1]
    available_precision = ["tf32" if is_cuda() or is_xpu() else "ieee"]
    return [
        (*shape_nw, col_a, col_b, 'none', input_precision, in_dtype, out_dtype, kpack, None)
        for shape_nw in [[128, 256, 32, 8], [128, 16, 32, 4], [32, 128, 64, 4], [128, 128, 64, 4], [64, 128, 128, 4],
                         [32, 128, 64, 2], [64, 64, 32, 4], [32, 32, 128, 16], [128, 128, 64, 2], [64, 128, 128, 2]]
        for input_precision in available_precision
        for col_a in [True, False]
        for col_b in [True, False]
        for in_dtype, out_dtype in [('int8', 'int8'), ('float16', 'float16'), ('float16',
                                                                               'float32'), ('float32', 'float32')]
        for kpack in available_kpack
    ]


# M, N, K, num_warps, col_a, col_b, epilogue, input_precision, in_dtype, out_dtype, kpack, mma_nonk_size
# introduced in #2370
def get_test_dot_transposed_op_base_cases():
    return [(64, 64, 64, 4, col_a, col_b, 'none', 'ieee', 'float32', 'float32', 1, None)
            for col_a in [True, False]
            for col_b in [True, False]]


# M, N, K, num_warps, col_a, col_b, epilogue, input_precision, in_dtype, out_dtype, kpack, mma_nonk_size
# Introduced in #2750
def get_test_dot_h100_shortcut_cases():
    return [(64, 64, 64, 4, False, False, 'chain-dot', 'ieee', 'bfloat16', 'float32', 1, None)]


# M, N, K, num_warps, col_a, col_b, epilogue, input_precision, in_dtype, out_dtype, kpack, mma_nonk_size
# introduced in #3908
def get_test_dot_mfma_edge_cases():
    if not is_hip_cdna():
        return []
    return [(16, 16, 8, 4, False, False, 'None', 'ieee', 'float32', 'float32', 1, None),
            (32, 16, 8, 4, False, False, 'None', 'ieee', 'float16', 'float16', 1, None)]


# M, N, K, num_warps, col_a, col_b, epilogue, input_precision, in_dtype, out_dtype, kpack, mma_nonk_size
# introduced in #3370
def get_test_dot_fp8_output_cases():
    return [(128, 128, 64, 4, False, False, 'chain-dot', 'ieee', float8_type, 'float32', 1, None)
            for float8_type in ["float8e5", "float8e4nv"]]


# M, N, K, num_warps, col_a, col_b, epilogue, input_precision, in_dtype, out_dtype, kpack, mma_nonk_size
# introduced in #5406
def get_test_dot_small_k_mfma_cases():
    if not is_hip_cdna():
        return []
    return [(32, 32, k_size, 4, False, False, 'None', 'ieee', in_dtype, out_dtype, 1, mma_nonk_size)
            for k_size in [1, 2, 4, 8]
            for in_dtype, out_dtype in [('float16', 'float32'), ('int8', 'int32')]
            for mma_nonk_size in mma_nonk_sizes]


# M, N, K, num_warps, col_a, col_b, epilogue, input_precision, in_dtype, out_dtype, kpack, mma_nonk_size
# introduced in #4516
def get_test_dot_small_mn_fma_cases():
    return [(*shape_nw, False, False, epilogue, 'ieee', in_dtype, out_dtype, 1, None)
            for shape_nw in [(2, 2, 16, 1), (1, 64, 64, 1), (64, 2, 64, 2), (64, 64, 4, 4), (8, 16, 16, 1)]
            for epilogue in ['none', 'trans', 'add-matrix', 'add-rows', 'add-cols']
            for in_dtype, out_dtype in [('float16', 'float16'), ('float32', 'float32')]]


def get_test_dot_double_rate_cases():
    if not is_hip_cdna():
        return []
    return [(32, 32, 16, 4, False, False, 'None', 'ieee', 'float16', 'float32', 1, None),
            (32, 32, 16, 4, False, False, 'None', 'ieee', 'bfloat16', 'float32', 1, None),
            (16, 16, 32, 4, False, False, 'None', 'ieee', 'float16', 'float32', 1, None),
            (16, 16, 32, 4, False, False, 'None', 'ieee', 'bfloat16', 'float32', 1, None)]


def get_test_dot_vdot2_cases():
    if not is_hip_cdna():
        return []
    return [(4, 32, 32, 4, False, False, 'None', 'ieee', 'float16', 'float32', 1, None),
            (4, 32, 32, 4, False, False, 'None', 'ieee', 'bfloat16', 'float32', 1, None)]


@pytest.mark.interpreter
@pytest.mark.parametrize(
    "M, N, K, num_warps, col_a, col_b, epilogue, input_precision, in_dtype, out_dtype, kpack, mma_nonk_size",
    get_test_dot_vdot2_cases() + \
    get_test_dot_double_rate_cases() + \
    get_test_dot_base_cases() + \
    get_test_dot_mixed_sizes_cases() + \
    get_test_dot_transposed_op_base_cases() + \
    get_test_dot_h100_shortcut_cases() + \
    get_test_dot_mfma_edge_cases() + \
    get_test_dot_fp8_output_cases() + \
    get_test_dot_small_k_mfma_cases() + \
    get_test_dot_small_mn_fma_cases() + \
    get_test_dot_softmax())
@pytest.mark.parametrize("num_ctas", num_ctas_list)
def test_dot(M, N, K, num_warps, col_a, col_b, epilogue, input_precision, in_dtype, out_dtype, kpack, mma_nonk_size,
             num_ctas, device):
    if is_interpreter():
        if in_dtype == 'bfloat16':
            pytest.xfail("bfloat16 is not supported in the interpreter")
    else:
        if is_xpu():
            if (M < 8 or N < 16 or (K < 16 and in_dtype == 'float16') or (K < 8 and in_dtype == 'float32')):
                pytest.xfail("XPU: small dots are not supported")
        elif not is_hip() and (M < 16 or N < 16 or K < 16):
            pytest.skip("small dots are supported only on HIP at the moment")
        if is_cuda():
            capability = torch.cuda.get_device_capability()

            if capability[0] < 7:
                pytest.skip("Only test tl.dot() on devices with sm >= 70")
            if capability[0] < 8:
                if capability[1] == 0 and in_dtype == 'int8':
                    pytest.skip("Only test int8 on devices with sm >= 75")
                if input_precision != "ieee":
                    pytest.skip("Only test tf32 on devices with sm >= 80")
            if capability[0] == 7:
                if (M, N, K, num_warps) in [(128, 256, 32, 8), (64, 128, 128, 4), (64, 128, 128, 2)]:
                    pytest.skip("shared memory out of resource")
                if out_dtype == 'float16':
                    # TODO: support out_dtype=float16 for tl.dot on V100
                    pytest.skip("Only test out_dtype=float16 on devices with sm >=80")
            if capability[0] < 9 and in_dtype == 'float8e4nv':
                pytest.skip("float8e4nv not supported on sm <= 80")

        if is_hip():
            if in_dtype in ("float8e5", "float8e4nv") and not (is_hip_cdna4() or is_hip_gfx12()):
                pytest.skip(f"{in_dtype} only supported on CDNA4 and gfx12")
            if in_dtype in ("float8e5b16", "float8e4b8") and not is_hip_cdna3():
                pytest.skip(f"{in_dtype} only supported on CDNA3")
            if not ((input_precision == "ieee") or (input_precision == "tf32" and is_hip_cdna3())):
                pytest.skip(f"{input_precision} not supported on HIP")
            if kpack == 2 and in_dtype == 'int8' and K < 64:
                pytest.skip("kpack too large for K")
        if not is_hip() and kpack == 2:
            pytest.xfail("Skip duplicated tests on nv path")

    if is_cuda():
        torch.backends.cuda.matmul.allow_tf32 = input_precision == "tf32"

    if num_ctas > 1 and in_dtype == 'int8':
        # FIXME: mma v2 with num_ctas > 1 does not work
        pytest.xfail()
    # triton kernel
    @triton.jit
    def kernel(X, stride_xm, stride_xk, Y, stride_yk, stride_yn, W, stride_wn, stride_wl, Z, stride_zm, stride_zn,
               BLOCK_M: tl.constexpr, BLOCK_N: tl.constexpr, BLOCK_K: tl.constexpr, ADD_MATRIX: tl.constexpr,
               ADD_ROWS: tl.constexpr, ADD_COLS: tl.constexpr, INPUT_PRECISION: tl.constexpr, DO_SOFTMAX: tl.constexpr,
               CHAIN_DOT: tl.constexpr, COL_A: tl.constexpr, COL_B: tl.constexpr, out_dtype: tl.constexpr = tl.float32):
        off_m = tl.arange(0, BLOCK_M)
        off_n = tl.arange(0, BLOCK_N)
        off_l = tl.arange(0, BLOCK_N)
        off_k = tl.arange(0, BLOCK_K)
        Xs = X + off_m[:, None] * stride_xm + off_k[None, :] * stride_xk
        Ys = Y + off_k[:, None] * stride_yk + off_n[None, :] * stride_yn
        Ws = W + off_n[:, None] * stride_wn + off_l[None, :] * stride_wl
        Zs = Z + off_m[:, None] * stride_zm + off_n[None, :] * stride_zn
        x = tl.load(Xs)
        y = tl.load(Ys)
        z = tl.dot(x, y, input_precision=INPUT_PRECISION, out_dtype=out_dtype)
        if ADD_MATRIX:
            z += tl.load(Zs)
        if ADD_ROWS:
            ZRs = Z + off_m * stride_zm
            z += tl.load(ZRs)[:, None]
        if ADD_COLS:
            ZCs = Z + off_n * stride_zn
            z += tl.load(ZCs)[None, :]
        if DO_SOFTMAX:
            max = tl.max(z, 1)
            z = z - max[:, None]
            num = tl.exp(z.to(tl.float32)).to(max.dtype)
            den = tl.sum(num, 1)
            z = num / den[:, None]
        if CHAIN_DOT:
            w = tl.load(Ws)
            z = tl.dot(z.to(w.dtype), w, input_precision=INPUT_PRECISION, out_dtype=out_dtype)
        tl.store(Zs, z)

    # input
    rs = RandomState(17)
    if col_a:
        x = numpy_random((K, M), dtype_str=in_dtype, rs=rs).T
    else:
        x = numpy_random((M, K), dtype_str=in_dtype, rs=rs)
    if col_b:
        y = numpy_random((N, K), dtype_str=in_dtype, rs=rs).T
    else:
        y = numpy_random((K, N), dtype_str=in_dtype, rs=rs)
    w = numpy_random((N, N), dtype_str=in_dtype, rs=rs)
    if 'int' not in in_dtype and 'float8' not in in_dtype:
        x *= .1
        y *= .1
    if in_dtype == 'float32' and input_precision == "tf32":
        x = (x.view('uint32') & np.uint32(0xffffe000)).view('float32')
        y = (y.view('uint32') & np.uint32(0xffffe000)).view('float32')
        w = (w.view('uint32') & np.uint32(0xffffe000)).view('float32')
    x_tri = to_triton(x, device=device, dst_type=in_dtype)
    y_tri = to_triton(y, device=device, dst_type=in_dtype)
    w_tri = to_triton(w, device=device, dst_type=in_dtype)
    # triton result
    if out_dtype == 'int8':
        z = 1 + numpy_random((M, N), dtype_str='int32', rs=rs)
    else:
        z = 1 + numpy_random((M, N), dtype_str=in_dtype, rs=rs) * .1

    z_tri = to_triton(z, device=device)
    if epilogue == 'trans':
        z_tri = torch.as_strided(z_tri, (M, N), [1, M])

    if out_dtype == 'int8':
        out_dtype = tl.int8
    elif out_dtype == 'float16' and epilogue != 'softmax':
        # TODO: for out_dtype == 'float16' and epilogue == 'softmax', it will
        # fail with the following error: 'llvm.fmul' op requires the same type
        # for all operands and results
        out_dtype = tl.float16
    else:
        out_dtype = tl.float32

    kern_kwargs = {
        'COL_A': col_a, 'COL_B': col_b, 'BLOCK_M': M, 'BLOCK_K': K, 'BLOCK_N': N, 'ADD_MATRIX':
        epilogue == 'add-matrix', 'ADD_ROWS': epilogue == 'add-rows', 'ADD_COLS': epilogue == 'add-cols', 'DO_SOFTMAX':
        epilogue == 'softmax', 'CHAIN_DOT': epilogue == 'chain-dot', 'INPUT_PRECISION': input_precision, 'num_warps':
        num_warps, 'num_ctas': num_ctas, 'out_dtype': out_dtype
    }

    if is_hip():
        kern_kwargs['kpack'] = kpack
        if mma_nonk_size is not None:
            kern_kwargs['matrix_instr_nonkdim'] = mma_nonk_size

    pgm = kernel[(1, 1)](x_tri, x_tri.stride(0), x_tri.stride(1), y_tri, y_tri.stride(0), y_tri.stride(1), w_tri,
                         w_tri.stride(0), w_tri.stride(1), z_tri, z_tri.stride(0), z_tri.stride(1), **kern_kwargs)

    # torch result
    if in_dtype == 'int8':
        z_ref = np.matmul(x.astype(np.float32), y.astype(np.float32())).astype(np.int32)
    elif 'float8' in in_dtype:
        x = convert_fp8_to_fp32(x, device, in_dtype)
        y = convert_fp8_to_fp32(y, device, in_dtype)
        z_ref = to_numpy(torch.matmul(x, y))
    else:
        z_ref = np.matmul(x, y)

    if epilogue == 'add-matrix':
        z_ref += z
    if epilogue == 'add-rows':
        z_ref += z[:, 0][:, None]
    if epilogue == 'add-cols':
        z_ref += z[0, :][None, :]
    if epilogue == 'softmax':
        num = np.exp(z_ref - np.max(z_ref, axis=-1, keepdims=True))
        denom = np.sum(num, axis=-1, keepdims=True)
        z_ref = num / denom
    if epilogue == 'chain-dot':
        if 'float8' in in_dtype:
            # Reduce z_ref's precision to fp8 to match the kernel behavior
            if in_dtype == 'float8e4nv':
                z_fp8 = torch.tensor(z_ref, dtype=torch.float8_e4m3fn)
            elif in_dtype == 'float8e5':
                z_fp8 = torch.tensor(z_ref, dtype=torch.float8_e5m2)
            elif in_dtype == 'float8e4b8':
                z_fp8 = torch.tensor(z_ref, dtype=torch.float8_e4m3fnuz)
            elif in_dtype == 'float8e5b16':
                z_fp8 = torch.tensor(z_ref, dtype=torch.float8_e5m2fnuz)
            else:
                assert "Unsupported float8 dtype"
            z_ref = to_numpy(z_fp8.to(torch.float32))
            w = to_numpy(convert_fp8_to_fp32(w, device, in_dtype))
        z_ref = np.matmul(z_ref, w)
    # compare
    if in_dtype == 'float32':
        # XXX: Somehow there's a larger difference when we use float32
        np.testing.assert_allclose(z_ref, to_numpy(z_tri), rtol=0.01, atol=1e-3)
    elif out_dtype == tl.float16 or in_dtype == 'bfloat16':
        np.testing.assert_allclose(z_ref, to_numpy(z_tri), rtol=0.01, atol=1e-2)
    else:
        # added atol, to loose precision for float16xfloat16->float32 case
        np.testing.assert_allclose(z_ref, to_numpy(z_tri), rtol=0.01, atol=1e-3)

    if not (is_cuda() or is_hip_cdna()):
        return

    if is_hip_cdna():
        if M != 4:
            return
        amdgcn = pgm.asm['amdgcn']
        if in_dtype == 'float16':
            assert 'v_dot2c_f32_f16' in amdgcn
        elif (in_dtype == 'bfloat16') and is_hip_cdna4():
            assert 'v_dot2c_f32_bf16' in amdgcn
        return

    # make sure ld/st are vectorized
    ptx = pgm.asm['ptx']
    if (K > 16 or N > 16 or M > 16) and (M * N // (num_warps * 32) >= 4):
        # XXX: skip small sizes because they are not vectorized
        assert 'ld.global.v4' in ptx
        if 'float8' in in_dtype:
            assert 'st.global.v2' in ptx
        else:
            assert 'st.global.v4' in ptx

    is_tcgen5 = (capability[0] == 10) and (num_warps % 4) == 0 and (M % 64) == 0 and (N % 8) == 0

    if in_dtype == 'float32' and input_precision != "ieee":
        if is_tcgen5:
            assert re.search(r'tcgen05.mma.cta_group::1.kind::tf32', ptx)
        else:
            assert re.search(r'[mma|wgmma.mma_async].sync.aligned.m\d+n\d+k8(?:.row.col)?.f32.tf32.tf32', ptx)
    elif in_dtype == 'float16' and out_dtype == tl.float32:
        if is_tcgen5:
            assert re.search(r'tcgen05.mma.cta_group::1.kind::f16', ptx)
        elif capability[0] == 7 and capability[1] == 5:  # Turing
            assert re.search(r'mma.sync.aligned.m\d+n\d+k8(?:.row.col)?.f32.f16.f16', ptx)
        else:
            assert re.search(r'[mma|wgmma.mma_async].sync.aligned.m\d+n\d+k16(?:.row.col)?.f32.f16.f16', ptx)
    elif in_dtype == 'float16' and out_dtype == tl.float16:
        if is_tcgen5:
            assert re.search(r'tcgen05.mma.cta_group::1.kind::f16', ptx)
        elif capability[0] == 7 and capability[1] == 5:  # Turing
            assert re.search(r'mma.sync.aligned.m\d+n\d+k8(?:.row.col)?.f16.f16.f16', ptx)
        else:
            assert re.search(r'[mma|wgmma.mma_async].sync.aligned.m\d+n\d+k16(?:.row.col)?.f16.f16.f16', ptx)
    elif in_dtype == 'int8':
        if capability[0] == 7 and capability[1] == 5:  # Turing
            assert 'mma.sync.aligned.m8n8k16.row.col.satfinite.s32.s8.s8.s32' in ptx
        else:
            assert 'wgmma.mma_async.sync.aligned' in ptx or\
                'mma.sync.aligned.m16n8k32.row.col.satfinite.s32.s8.s8.s32' in ptx
    elif in_dtype == "float8e5" and out_dtype == tl.float32:
        if capability[0] == 9:
            assert 'wgmma.mma_async.sync.aligned.m64n128k32.f32.e5m2.e5m2' in ptx
    elif in_dtype == "float8e4nv" and out_dtype == tl.float32:
        if capability[0] == 9:
            assert 'wgmma.mma_async.sync.aligned.m64n128k32.f32.e4m3.e4m3' in ptx
    if is_tcgen5 and epilogue == 'softmax' and M >= 128:
        # check that there is no shared memory exchange in the softmax
        pattern = (r'tcgen05\.ld\.sync\.aligned\.16x32bx2\.x64\.b32'
                   r'(?:(?!st\.shared).)*'
                   r'cvt\.rn\.f16x2\.f32')
        assert re.search(pattern, ptx, flags=re.DOTALL)


@pytest.mark.parametrize("M, N, K, col_a, col_b, rhs_scale, mxfp_type, normal_type, num_warps, mma, kpack",
                         [(M, N, K, col_a, col_b, rhs_scale, mxfp_type, normal_type, 4, mma, kpack)
                          for M, N, K in itertools.product([32, 64, 128], [32, 64, 128], [64, 128])
                          for col_a, col_b in itertools.product([True, False], repeat=2)
                          for rhs_scale in [False, True]
                          for mxfp_type in ["e2m1", "e4m3", "e5m2"]
                          for normal_type in ["e4m3", "e5m2", "bf16", "fp16"]
                          for mma in (mma_nonk_sizes if is_hip() else [16])
                          for kpack in ([1, 2] if (is_hip() and not is_hip_cdna4()) else [1])])
def test_scaled_dot(M, N, K, col_a, col_b, rhs_scale, mxfp_type, normal_type, num_warps, mma, kpack, device):
    if is_cuda():
        cc = torch.cuda.get_device_capability()
        if cc < (8, 9):
            pytest.skip("float8e4nv not supported on CUDA < 8.9")
    if is_hip():
        if not is_hip_cdna():
            pytest.skip("scaled_dot only implemented for HIP CDNA")
        if "e4m3" in (mxfp_type, normal_type):
            if not (is_hip_cdna3() or is_hip_cdna4()):
                pytest.skip(f"scaled_dot({mxfp_type}, {normal_type}) only implemented for CDNA3 and CDNA4")
        if mma == 16 and K == 64:
            pytest.skip(f"K == {K} too small for mfma {mma} in scaled_dot")

    @triton.jit
    def dot_scale_kernel(a_base, stride_a0, stride_a1, a_scale, b_base, stride_b0, stride_b1, b_scale, out,
                         BLOCK_M: tl.constexpr, BLOCK_N: tl.constexpr, BLOCK_K: tl.constexpr, type_a: tl.constexpr,
                         type_b: tl.constexpr):
        DIV_FACTOR_A: tl.constexpr = 2 if type_a == "e2m1" else 1
        DIV_FACTOR_B: tl.constexpr = 2 if type_b == "e2m1" else 1
        PACKED_BLOCK_K_A: tl.constexpr = BLOCK_K // DIV_FACTOR_A
        PACKED_BLOCK_K_B: tl.constexpr = BLOCK_K // DIV_FACTOR_B
        a_ptr = a_base + tl.arange(0, BLOCK_M)[:, None] * stride_a0 + tl.arange(0,
                                                                                PACKED_BLOCK_K_A)[None, :] * stride_a1
        b_ptr = b_base + tl.arange(0, PACKED_BLOCK_K_B)[:, None] * stride_b0 + tl.arange(0,
                                                                                         BLOCK_N)[None, :] * stride_b1

        a = tl.load(a_ptr)
        b = tl.load(b_ptr)
        SCALE_BLOCK_K: tl.constexpr = BLOCK_K // 32
        if a_scale is not None:
            scale_a_ptr = a_scale + tl.arange(0, BLOCK_M)[:, None] * SCALE_BLOCK_K + tl.arange(0,
                                                                                               SCALE_BLOCK_K)[None, :]
            a_scale = tl.load(scale_a_ptr)
        if b_scale is not None:
            scale_b_ptr = b_scale + tl.arange(0, BLOCK_N)[:, None] * SCALE_BLOCK_K + tl.arange(0,
                                                                                               SCALE_BLOCK_K)[None, :]
            b_scale = tl.load(scale_b_ptr)
        c = tl.dot_scaled(a, a_scale, type_a, b, b_scale, type_b)
        out_ptr = out + tl.arange(0, BLOCK_M)[:, None] * BLOCK_N + tl.arange(0, BLOCK_N)[None, :]
        tl.store(out_ptr, c.to(tl.bfloat16))

    @triton.jit
    def mxfp_upcast_kernel(
        x_ptr,
        scale_ptr,
        mxfp_ptr,
        N,
        e_bits: tl.constexpr,
        m_bits: tl.constexpr,
        to_type: tl.constexpr,
        BLOCK_SIZE: tl.constexpr,
        is_xpu: tl.constexpr,
    ):
        # x.shape ==     (N, 32) for fp8 or (N, 16) for fp4
        # scale.shape == (N,)
        # out.shape   == (N, 32)
        is_fp8: tl.constexpr = e_bits + m_bits == 7
        # fp8: BLOCK_SIZE -> BLOCK_SIZE // 32, 32
        # fp4: BLOCK_SIZE // 2 -> BLOCK_SIZE // 32 , 16
        PARALLEL_DIM: tl.constexpr = BLOCK_SIZE // 32
        LAST_DIM: tl.constexpr = 32 if is_fp8 else 16
        LOAD_SIZE: tl.constexpr = LAST_DIM * PARALLEL_DIM

        offsets = (tl.program_id(0) * LOAD_SIZE + tl.arange(0, PARALLEL_DIM)[:, None] * LAST_DIM +
                   tl.arange(0, LAST_DIM)[None, :])
        x = tl.load(x_ptr + offsets, mask=offsets < N * LAST_DIM)

        offsets = tl.program_id(0) * PARALLEL_DIM + tl.arange(0, PARALLEL_DIM)[:, None]
        scale = tl.load(scale_ptr + offsets, mask=offsets < N)
        tl.static_assert(scale.dtype == tl.uint8)
        tl.static_assert(x.dtype == tl.uint8)

        if to_type == tl.bfloat16:
            upcasted_scale = (scale.to(tl.uint16) << 7).to(tl.bfloat16, bitcast=True)
        else:
            tl.static_assert(to_type == tl.float16)
            scale_fp32 = (scale.to(tl.uint32) << 23).to(tl.float32, bitcast=True)
            upcasted_scale = scale_fp32.to(tl.float16)

        to_e_bits: tl.constexpr = 8 if to_type == tl.bfloat16 else 5
        to_m_bits: tl.constexpr = 7 if to_type == tl.bfloat16 else 10
        if is_fp8:
            if e_bits == 5 and m_bits == 2:
                x_f8 = x.to(tl.float8e5, bitcast=True)
                upcasted_x = x_f8.to(to_type)
                if not is_xpu:
                    # Preserve infs and nans. FIXME Fp8E5M2_to_Bf16 doesn't preserve them!
                    non_finite_mask: tl.constexpr = ((1 << e_bits) - 1) << m_bits
                    non_finite_mask_16bit: tl.constexpr = ((1 << to_e_bits) - 1) << to_m_bits
                    upcasted_x = tl.where(
                        x & non_finite_mask == non_finite_mask,
                        (upcasted_x.to(tl.uint16, bitcast=True) | non_finite_mask_16bit).to(to_type, bitcast=True),
                        upcasted_x,
                    )
            else:
                tl.static_assert(e_bits == 4 and m_bits == 3)
                x_f8 = x.to(tl.float8e4nv, bitcast=True)
                upcasted_x = x_f8.to(to_type)
        else:
            to_bias: tl.constexpr = 127 if to_type == tl.bfloat16 else 15
            to_point5: tl.constexpr = 16128 if to_type == tl.bfloat16 else 0x3800
            # e2m1
            em0 = x & 0x7
            em1 = x & 0x70
            x0 = (em0.to(tl.uint16) << (to_m_bits - 1)) | ((x & 0x8).to(tl.uint16) << 12)
            x1 = (em1.to(tl.uint16) << (to_m_bits - 1 - 4)) | ((x & 0x80).to(tl.uint16) << 8)
            # Three cases:
            # 1) x is normal and non-zero: Correct bias
            x0 = tl.where((em0 & 0x6) != 0, x0 + ((to_bias - 1) << to_m_bits), x0)
            x1 = tl.where((em1 & 0x60) != 0, x1 + ((to_bias - 1) << to_m_bits), x1)
            # 2) x is subnormal (x == 0bs001 where s is the sign): Map to +-0.5 in bf16
            x0 = tl.where(em0 == 0x1, to_point5 | (x0 & 0x8000), x0)
            x1 = tl.where(em1 == 0x10, to_point5 | (x1 & 0x8000), x1)
            # 3) x is zero, do nothing
            upcasted_x = tl.interleave(x0, x1).to(to_type, bitcast=True)
        # Multiplication preserves infs and NaNs in upcasted_x
        mxfp = upcasted_x * upcasted_scale
        # If scale is NaN, we encode it as an inf, so we need to correct for that
        mxfp = tl.where(scale == 0xFF, float("nan"), mxfp)

        offsets = tl.program_id(0) * BLOCK_SIZE + tl.arange(0, BLOCK_SIZE)
        tl.store(mxfp_ptr + offsets, tl.ravel(mxfp), mask=offsets < N * 32)

    def dot_scale_ref(x, scale_x, y, scale_y, type_x, type_y):

        def upcast(v, scale, type, comp_dtype, transposed):
            if scale is None:
                type = {
                    "e4m3": torch.float8_e4m3fn,
                    "e5m2": torch.float8_e5m2,
                    "bf16": torch.bfloat16,
                    "fp16": torch.float16,
                }[type]
                return v.view(type).to(comp_dtype)
            e_bits, m_bits = {"e2m1": (2, 1), "e4m3": (4, 3), "e5m2": (5, 2)}[type]
            # Packing is always on the K dimension so we transpose before upcasting then transpose back.
            if transposed:
                v = v.mT.contiguous()
            v = v.contiguous()
            v_upcast = v.new_empty(scale.shape[:-1] + (32 * scale.shape[-1], ), dtype=comp_dtype)
            N = v_upcast.numel()
            BLOCK_SIZE = 512
            grid = ((N + BLOCK_SIZE - 1) // BLOCK_SIZE, )
            comp_dtype = tl.float16 if comp_dtype == torch.float16 else tl.bfloat16
            mxfp_upcast_kernel[grid](v, scale, v_upcast, scale.numel(), e_bits, m_bits, comp_dtype, BLOCK_SIZE,
                                     num_warps=num_warps, is_xpu=is_xpu())
            assert v_upcast.isfinite().all()
            if transposed:
                v_upcast = v_upcast.mT
            return v_upcast

        # Upcast to fp16 if one of the input is fp16
        comp_dtype = torch.float16 if "fp16" in (type_x, type_y) else torch.bfloat16

        x_upcast = upcast(x, scale_x, type_x, comp_dtype, False)
        y_upcast = upcast(y, scale_y, type_y, comp_dtype, True)

        class AccumulateInFp32:

            def __enter__(self):
                self.prev_value = torch.backends.cuda.matmul.allow_bf16_reduced_precision_reduction
                torch.backends.cuda.matmul.allow_bf16_reduced_precision_reduction = False

            def __exit__(self, exc_type, exc_val, exc_tb):
                torch.backends.cuda.matmul.allow_bf16_reduced_precision_reduction = self.prev_value

        with AccumulateInFp32():
            return torch.matmul(x_upcast, y_upcast)

    comp_dtype = torch.float16 if normal_type == "fp16" else torch.bfloat16
    # The max exponent we use to initialize data in the x/y and associated scale tensor to avoid
    # overflow when scaling.
    comp_dtype_max_exp = 6 if normal_type == "fp16" else 15

    torch.manual_seed(0)

    def make_arg(shape, ty, col_major=False):
        if col_major:
            shape = shape[:-2] + (shape[-1], shape[-2])
        if ty == "bf16" or ty == "fp16":
            ret = torch.randn(shape, dtype=comp_dtype, device=device)
            # Clamp to avoid relative error issues
            ret.clamp_(-2**comp_dtype_max_exp, 2**comp_dtype_max_exp - 1)
        else:
            if is_hip_cdna4():
                # On other chips, the A/B operands are upcasted to fp16/bf16
                # before matmul, which has larger range to avoid overflow.
                # On CDNA4, we use the V_MFMA_*_F8F6F4 instructions to
                # directly calculate matmul on F8F6F4 data. So we need
                # to narrow down the range of input to avoid overflow.
                ret = torch.randint(20, 40, shape, dtype=torch.uint8, device=device)
            else:
                ret = torch.randint(256, shape, dtype=torch.uint8, device=device)
        if col_major:
            ret = ret.mT
        return ret

    type_a = normal_type if rhs_scale else mxfp_type
    type_b = mxfp_type if rhs_scale else normal_type

    DIV_FACTOR_A = 2 if type_a == "e2m1" else 1
    DIV_FACTOR_B = 2 if type_b == "e2m1" else 1
    x = make_arg((M, K // DIV_FACTOR_A), type_a, col_major=col_a)
    y = make_arg((K // DIV_FACTOR_B, N), type_b, col_major=col_b)

    min_scale, max_scale = (0, 142) if comp_dtype == torch.bfloat16 else (124, 131)
    scale_x = torch.randint(min_scale, max_scale + 1, (M, K // 32), dtype=torch.uint8, device=device)
    scale_y = torch.randint(min_scale, max_scale + 1, (N, K // 32), dtype=torch.uint8, device=device)
    if rhs_scale:
        scale_x = None
    else:
        scale_y = None

    def make_finite(x, dtype):
        # e5m2 has too many non-finite values when sampled uniformly (1 / 32) and
        # Fp8E5M2_to_Bf16 doesn't preserve NaNs (fixme)
        if dtype not in ("e5m2", "e4m3"):
            return x
        if dtype == "e5m2" and comp_dtype == torch.float16:
            x = x & 0xB
        mask = 0x7C if dtype == "e5m2" else 0x7F
        finite = torch.arange(x.numel(), device=device, dtype=torch.uint8).reshape_as(x) % mask
        x_finite = torch.where(x & mask == mask, finite | (0x80 & x), x)
        x.copy_(x_finite)
        return x

    x = make_finite(x, type_a)
    y = make_finite(y, type_b)
    kernel_kwargs = {"num_warps": num_warps}
    if is_hip():
        kernel_kwargs["kpack"] = kpack
        kernel_kwargs["matrix_instr_nonkdim"] = mma
    z = x.new_empty((M, N), dtype=comp_dtype)
    pgm = dot_scale_kernel[(1, )](x, *x.stride(), scale_x, y, *y.stride(), scale_y, z, M, N, K, type_a, type_b,
                                  **kernel_kwargs)
    z_ref = dot_scale_ref(x, scale_x, y, scale_y, type_a, type_b)
    # Bigger tolerance for AMD CDNA2 devices.
    # CDNA2 devices use reduced precision fp16 and bf16 and flush input and output denormal values
    # to zero. Detailed info is at:
    # https://pytorch.org/docs/stable/notes/numerical_accuracy.html#reduced-precision-fp16-and-bf16-gemms-and-convolutions-on-amd-instinct-mi200-devices
    atol = 2e-4 if is_hip_cdna2() else 1e-5
    rtol = 2e-2 if is_hip_cdna2() else 1e-2
    torch.testing.assert_close(z, z_ref, atol=atol, rtol=rtol)

    # make sure ld/st are vectorized
    if is_cuda():
        ptx = pgm.asm['ptx']
        if (max(M, N) * K) // (num_warps * 32) >= 4:
            assert 'ld.global.v4' in ptx
        if M * N // (num_warps * 32) >= 4:
            assert 'st.global.v4' in ptx
        assert (re.search(r'(mma|wgmma.mma_async).sync.aligned.m\d+n\d+k16(?:.row.col)?.f32.(f|bf)16.(f|bf)16', ptx)
                or "tcgen05.mma.cta_group::1.kind::f16" in ptx)


@pytest.mark.interpreter
@pytest.mark.parametrize("B, num_warps, M, N, K, BLOCK_M, BLOCK_N, in_dtype_str, out_dtype_str",
                         [(B, num_warps, M, N, K, BLOCK_M, BLOCK_N, in_dtype_str, out_dtype_str)
                          for B in [1, 2, 4, 8]
                          for num_warps in [1, 2, 4, 8, 16]
                          for BLOCK_M, BLOCK_N in [(32, 32)]
                          for M, N, K in [(64, 64, 64), (32, 32, 32)]
                          for in_dtype_str, out_dtype_str in [('int8', 'int8'), ('float16', 'float16'),
                                                              ('float16', 'float32'), ('float32', 'float32')]] +
                         # Large block sizes
                         [(4, 4, 128, 128, 64, 64, 64, 'float16', 'float16')] +
                         # Small block sizes
                         [(B, num_warps, M, N, K, BLOCK_M, BLOCK_N, in_dtype_str, out_dtype_str)
                          for B in [1, 2, 8]
                          for num_warps in [1, 2, 4]
                          for BLOCK_M, BLOCK_N in [(1, 32), (32, 2), (8, 8), (8, 16)]
                          for M, N, K in [(32, 32, 32)]
                          for in_dtype_str, out_dtype_str in [('float16', 'float16'), ('float32', 'float32')]])
def test_dot3d(B, num_warps, M, N, K, BLOCK_M, BLOCK_N, in_dtype_str, out_dtype_str, device):
    if is_hip():
        # hip does not support tf32 precision, so use ieee for all tests
        input_precision = "ieee"
        arch = triton.runtime.driver.active.get_current_target().arch
        if "gfx11" in arch or "gfx12" in arch:
            if in_dtype_str == "float32":
                pytest.skip(f"{in_dtype_str} is not supported in WMMA dot, FMA does not support dot3d")
            if out_dtype_str == "float16":
                pytest.skip(f"{out_dtype_str} has low precision in WMMA dot")
    else:
        input_precision = "tf32" if (is_cuda() or is_xpu()) and in_dtype_str == 'float32' else "ieee"
        if is_xpu():
            if (BLOCK_M < 8 or BLOCK_N < 16):
                pytest.xfail("XPU: small dots are not supported")
        elif not is_interpreter() and (BLOCK_M < 16 or BLOCK_N < 16):
            pytest.skip("small dots are supported only on HIP at the moment")

    if B == 8 and M == 64 and in_dtype_str == "float32" and out_dtype_str == "float32":
        if not is_interpreter() and triton.runtime.driver.active.utils.get_device_properties(
                triton.runtime.driver.active.get_current_device())["max_shared_mem"] < 131072:
            pytest.skip(
                "Skipping tests with B = 8, M = 64, in_type = float32, out_type = float32 due to insufficient shared memory (less than 128 KB per SM) on this GPU."
            )

    @triton.jit
    def kernel(
        q_ptr,
        k_ptr,
        o_ptr,
        stride_qb,
        stride_qm,
        stride_qk,
        stride_kb,
        stride_kk,
        stride_kn,
        stride_ob,
        stride_om,
        stride_on,
        BLOCK_B: tl.constexpr,
        BLOCK_M: tl.constexpr,
        BLOCK_N: tl.constexpr,
        BLOCK_K: tl.constexpr,
        INPUT_PRECISION: tl.constexpr,
        out_dtype: tl.constexpr = tl.float32,
    ):
        startm = tl.program_id(0) * BLOCK_M
        startn = tl.program_id(1) * BLOCK_N
        offs_b = tl.arange(0, BLOCK_B)
        offs_m = startm + tl.arange(0, BLOCK_M)
        offs_n = startn + tl.arange(0, BLOCK_N)
        offs_k = tl.arange(0, BLOCK_K)
        q_ptrs = q_ptr + offs_b[:, None, None] * stride_qb + offs_m[None, :, None] * stride_qm + offs_k[
            None, None, :] * stride_qk
        k_ptrs = k_ptr + offs_b[:, None, None] * stride_kb + offs_k[None, :, None] * stride_kk + offs_n[
            None, None, :] * stride_kn
        q = tl.load(q_ptrs)
        k = tl.load(k_ptrs)
        qk = tl.dot(q, k, input_precision=INPUT_PRECISION, out_dtype=out_dtype)
        o_ptrs = o_ptr + offs_b[:, None, None] * stride_ob + offs_m[None, :, None] * stride_om + offs_n[
            None, None, :] * stride_on
        tl.store(o_ptrs, qk)

    if out_dtype_str == 'int8':
        out_dtype = tl.int8
    elif out_dtype_str == 'float16':
        out_dtype = tl.float16
    else:
        out_dtype = tl.float32

    rs = RandomState(17)
    x = numpy_random((B, M, K), dtype_str=in_dtype_str, rs=rs)
    y = numpy_random((B, K, N), dtype_str=in_dtype_str, rs=rs)
    if in_dtype_str == 'int8':
        out = numpy_random((B, M, N), dtype_str='int32', rs=rs)
    else:
        if is_hip() and (BLOCK_M < 16 or BLOCK_N < 16) and out_dtype_str == 'float16':
            # float16 accumulator in FMA dot loose precision too fast
            x *= 0.1
            y *= 0.1
        out = numpy_random((B, M, N), dtype_str=out_dtype_str, rs=rs)

    x_tri = to_triton(x, device=device)
    y_tri = to_triton(y, device=device)
    out_tri = to_triton(out, device=device)

    BLOCK_B = B
    BLOCK_K = K

    grid = (
        triton.cdiv(M, BLOCK_M),
        triton.cdiv(N, BLOCK_N),
    )
    kernel[grid](
        x_tri,
        y_tri,
        out_tri,
        x_tri.stride(0),
        x_tri.stride(1),
        x_tri.stride(2),
        y_tri.stride(0),
        y_tri.stride(1),
        y_tri.stride(2),
        out_tri.stride(0),
        out_tri.stride(1),
        out_tri.stride(2),
        BLOCK_B=BLOCK_B,
        BLOCK_M=BLOCK_M,
        BLOCK_N=BLOCK_N,
        BLOCK_K=BLOCK_K,
        INPUT_PRECISION=input_precision,
        out_dtype=out_dtype,
        num_warps=num_warps,
    )

    if in_dtype_str == 'int8':
        out_ref = np.matmul(x.astype(np.float32), y.astype(np.float32)).astype(np.int32)
    else:
        out_ref = np.matmul(x, y)
    np.testing.assert_allclose(out_ref, to_numpy(out_tri), rtol=0.01, atol=1e-2)


@pytest.mark.parametrize('in_dtype', ['float32'])
def test_dot_mulbroadcasted(in_dtype, device):
    if is_cuda():
        capability = torch.cuda.get_device_capability()
        if capability[0] < 8:
            pytest.skip("Requires sm >= 80 to run")

    @triton.jit
    def kernel(Z, X, Y, M: tl.constexpr, N: tl.constexpr, K: tl.constexpr, BM: tl.constexpr, BN: tl.constexpr,
               BK: tl.constexpr):
        pidn = tl.program_id(1)
        pidm = tl.program_id(0)
        offm = tl.arange(0, BM)[:, None]
        offn = tl.arange(0, BN)[None, :]
        offak = tl.arange(0, BK)[None, :]
        offbk = tl.arange(0, BK)[:, None]
        acc = tl.full((BM, BN), 0.0, tl.float32)
        for ridx5 in range(0, K // BK):
            x = tl.load(X + ((pidm * K * BM) + (offm * K) + (ridx5 * BK) + offak))
            y = tl.load(Y + ((pidn * BN) + (offbk * N) + (ridx5 * N * BK) + offn))
            x = tl.expand_dims(x, axis=2)
            y = tl.expand_dims(y, axis=0)
            t = tl.sum(x * y, axis=1)
            acc = t + acc
        tl.store(Z + ((pidm * BM * N) + (pidn * BN) + (offm * N) + offn), acc)

    M, N, K = 256, 192, 160
    BM, BN, BK = 128, 32, 32
    rs = RandomState(17)
    x = numpy_random((M, K), dtype_str=in_dtype, rs=rs)
    y = numpy_random((K, N), dtype_str=in_dtype, rs=rs)
    x = x * 0.1
    y = y * 0.1
    z = numpy_random((M, N), dtype_str=in_dtype, rs=rs)
    x_tri = to_triton(x, device=device)
    y_tri = to_triton(y, device=device)
    z_tri = to_triton(z, device=device)
    grid = M // BM, N // BN
    h = kernel[grid](z_tri, x_tri, y_tri, M, N, K, BM, BN, BK)
    z_ref = np.matmul(x, y)
    np.testing.assert_allclose(z_ref, to_numpy(z_tri), atol=0.01)

    if not is_cuda():
        return
    assert "tt.dot" in h.asm['ttir']
    assert re.search(r"ttg.async_wait %.* {num = 2 : i32}", h.asm["ttgir"]) is not None


@pytest.mark.interpreter
@pytest.mark.parametrize("dtype_str", int_dtypes + uint_dtypes + float_dtypes + ['bfloat16'])
@pytest.mark.parametrize("shape", [(), (1, ), (128, )])
def test_full(dtype_str, shape, device):
    if dtype_str in uint_dtypes and not hasattr(torch, dtype_str):
        # PyTorch only has unsigned 8, but not 16, 32, or 64
        dtype = getattr(torch, dtype_str[1:])  # uintx -> intx
    else:
        dtype = getattr(torch, dtype_str)
    check_type_supported(dtype, device)  # bfloat16 on cc < 80 will not be tested

    @triton.jit
    def kernel_static(out):
        a = GENERATE_TEST_HERE
        tl.static_assert(a.shape == SHAPE)
        out_ptr = out + tl.arange(0, 128)[:]
        tl.store(out_ptr, a)

    @triton.jit
    def kernel_dynamic(out, val, dtype: tl.constexpr):
        a = tl.full(SHAPE, val, dtype)
        tl.static_assert(a.shape == SHAPE)
        out_ptr = out + tl.arange(0, 128)[:]
        tl.store(out_ptr, a)

    kernel_static_patched = patch_kernel(kernel_static, {
        'GENERATE_TEST_HERE': f"tl.full({shape}, 2, tl.{dtype_str})",
        'SHAPE': str(list(shape)),
    })
    out_static = torch.zeros((128), dtype=dtype, device=device)
    kernel_static_patched[(1, )](out_static)
    assert torch.all(out_static == 2)

    kernel_dynamic_patched = patch_kernel(kernel_dynamic, {'SHAPE': str(list(shape))})
    out_dynamic = torch.zeros((128), dtype=dtype, device=device)
    kernel_dynamic_patched[(1, )](out_dynamic, 2, getattr(triton.language, dtype_str))
    assert torch.all(out_dynamic == 2)


@pytest.mark.parametrize("literal, dtype_str", [(1e+50, "f64"), (1e+10, "f32"), (1.0, "f32"), ('float("inf")', "f32"),
                                                ('float("-inf")', "f32"), ('float("nan")', "f32"),
                                                ('float("-nan")', "f32"), (0., "f32"), (5, "i32"), (2**40, "i64")])
def test_constexpr(literal, dtype_str, device):

    @triton.jit
    def kernel(out_ptr):
        val = GENERATE_TEST_HERE
        tl.store(out_ptr.to(tl.pointer_type(val.dtype)), val)

    kernel_patched = patch_kernel(kernel, {'GENERATE_TEST_HERE': f"{literal}"})
    out = torch.zeros((1, ), dtype=torch.float32, device=device)
    h = kernel_patched[(1, )](out)
    assert re.search(r"arith.constant .* : " + dtype_str, h.asm["ttir"]) is not None


@triton.jit
def pass_const(a, b, choose_b):
    if choose_b:
        return b
    else:
        return a


@pytest.mark.parametrize("choose_const", [True, False])
@pytest.mark.parametrize("constexpr", [True, False])
@pytest.mark.parametrize("mode", ["direct", "call", "ternary", "if"])
def test_const(device, choose_const, constexpr, mode):

    @triton.jit(do_not_specialize=["choose_const"])
    def kernel(in_ptr: tl.const, out, c_out: tl.const, choose_const, n_elems: tl.int32, BLOCK_SIZE: tl.constexpr):
        offsets = tl.arange(0, BLOCK_SIZE)
        mask = offsets < n_elems
        val = tl.load(in_ptr + offsets, mask=mask)
        LOSE_TAIL
        tl.store(final_out + offsets, val, mask=mask)

    @triton.jit
    def kernel_constexpr(in_ptr: tl.const, out, c_out: tl.const, choose_const: tl.constexpr, n_elems: tl.int32,
                         BLOCK_SIZE: tl.constexpr):
        offsets = tl.arange(0, BLOCK_SIZE)
        mask = offsets < n_elems
        val = tl.load(in_ptr + offsets, mask=mask)
        LOSE_TAIL
        tl.store(final_out + offsets, val, mask=mask)

    if mode == "direct":
        if choose_const:
            LOSE_TAIL = "final_out = c_out"
        else:
            LOSE_TAIL = "final_out = out"
    elif mode == "call":
        LOSE_TAIL = "final_out = pass_const(out, c_out, choose_const)"
    elif mode == "ternary":
        LOSE_TAIL = "final_out = c_out if choose_const else out"
    elif mode == "if":
        LOSE_TAIL = """
    if choose_const:
        final_out = c_out
    else:
        final_out = out
"""

    SIZE = 128
    input = torch.randn((SIZE, ), dtype=torch.float32, device=device)
    output = torch.zeros((SIZE, ), dtype=torch.float32, device=device)
    patched_kernel = patch_kernel(kernel_constexpr if constexpr else kernel, {'LOSE_TAIL': LOSE_TAIL, 'CONSTEXPR': ''})

    expect_fail = (not constexpr and mode != "direct") or choose_const
    if expect_fail:
        with pytest.raises(triton.CompilationError) as exc_info:
            patched_kernel[(1, )](input, output, output, choose_const, SIZE, SIZE)
        if constexpr:
            error = "Cannot store to a constant pointer"
        else:
            if mode == "call":
                error = "Inconsistent return types"
            elif mode == "if":
                error = "Mismatched type for final_out"
            elif mode == "ternary":
                error = "Ternary expression with dynamic condition has inconsistent type"
            else:
                assert mode == "direct" and choose_const
                error = "Cannot store to a constant pointer"
        error_msg = exc_info.value.error_message or str(exc_info.value.__cause__)
        assert error in error_msg, "Wrong error message!"
    else:
        patched_kernel[(1, )](input, output, output, choose_const, SIZE, SIZE)
        assert torch.all(input == output)


@pytest.mark.interpreter
@pytest.mark.parametrize("dtype_str", ['float32', 'float16'])
def test_dot_without_load(dtype_str, device):

    @triton.jit
    def _kernel(out):
        a = GENERATE_TEST_HERE
        b = GENERATE_TEST_HERE
        c = tl.dot(a, b)
        out_ptr = out + tl.arange(0, 32)[:, None] * 32 + tl.arange(0, 32)[None, :]
        tl.store(out_ptr, c)

    kernel = patch_kernel(_kernel, {'GENERATE_TEST_HERE': f"tl.full((32, 32), 1.0, tl.{dtype_str})"})
    a = torch.ones((32, 32), dtype=getattr(torch, dtype_str), device=device)
    b = torch.ones((32, 32), dtype=getattr(torch, dtype_str), device=device)
    out_ref = torch.matmul(a, b)
    out = torch.zeros((32, 32), dtype=getattr(torch, dtype_str), device=device)
    kernel[(1, )](out)
    assert torch.all(out == out_ref)


# ---------------
# test arange
# ---------------


@pytest.mark.interpreter
@pytest.mark.parametrize("start", [0, 1, 7, 16])
@pytest.mark.parametrize("num_ctas", num_ctas_list)
def test_arange(start, num_ctas, device):
    BLOCK = 128
    z_tri = torch.empty(BLOCK, dtype=torch.int32, device=device)

    @triton.jit
    def _kernel(z, BLOCK: tl.constexpr, START: tl.constexpr, END: tl.constexpr):
        off = tl.arange(0, BLOCK)
        val = tl.arange(START, END)
        tl.store(z + off, val)

    _kernel[(1, )](z_tri, START=start, END=start + BLOCK, BLOCK=BLOCK, num_ctas=num_ctas)
    z_ref = torch.arange(start, BLOCK + start, dtype=torch.int32, device=device)
    np.testing.assert_allclose(to_numpy(z_tri), to_numpy(z_ref))


# ---------------
# test load
# ---------------


@pytest.mark.interpreter
@pytest.mark.parametrize("dtype_str, size, size_diff, other", [(dtype_str, size, size_diff, other)
                                                               for dtype_str in torch_dtypes
                                                               for size in [128, 512]
                                                               for size_diff in [0, 1, 2, 3, 4]
                                                               for other in [None, 0, 1]])
@pytest.mark.parametrize("num_ctas", num_ctas_list)
def test_masked_load(dtype_str, size, size_diff, other, num_ctas, device):
    dtype = getattr(torch, dtype_str)
    check_type_supported(dtype, device)  # bfloat16 on cc < 80 will not be tested

    input_size = size - size_diff
    output_size = size
    if dtype_str == 'bool':
        input = torch.randint(0, 2, (input_size, ), dtype=dtype, device=device)
    elif dtype_str in int_dtypes or dtype_str in uint_dtypes:
        input = torch.randint(0, 127, (input_size, ), dtype=dtype, device=device)
    else:
        input = torch.rand(input_size, dtype=dtype, device=device)
    output = torch.zeros((output_size, ), dtype=dtype, device=device)

    @triton.jit
    def _kernel(in_ptr, out_ptr, in_size: tl.constexpr, out_size: tl.constexpr):
        in_offsets = tl.arange(0, out_size)
        # Load inputs.
        x = GENERATE_TEST_HERE
        # Store output
        output_offsets = tl.arange(0, out_size)
        tl.store(out_ptr + output_offsets, x)

    other_str = f", other={other}" if other else ""
    mask_str = f"mask=in_offsets < in_size{other_str}" if size_diff > 0 else "None"
    kernel = patch_kernel(_kernel, {'GENERATE_TEST_HERE': f"tl.load(in_ptr + in_offsets, {mask_str})"})
    kernel[(1, )](input, output, input_size, output_size, num_ctas=num_ctas)

    reference_out = torch.cat((input, torch.full((size_diff, ), other if other else 0, dtype=dtype, device=device)))
    torch.testing.assert_close(output, reference_out)


@pytest.mark.interpreter
@pytest.mark.parametrize("num_ctas", num_ctas_list)
@pytest.mark.parametrize("mask_val", [True, False])
@pytest.mark.parametrize("other_val", [0, 1])
def test_masked_load_scalar(num_ctas, mask_val, other_val, device):
    input_val = 4.0
    size = 128
    dtype = torch.float32
    input = torch.full((size, ), input_val, dtype=dtype, device=device)
    output = torch.zeros((size, ), dtype=dtype, device=device)

    @triton.jit
    def kernel(in_ptr, out_ptr, size: tl.constexpr, mask: tl.constexpr, other: tl.constexpr):
        offsets = tl.arange(0, size)
        x = tl.load(in_ptr + offsets, mask=mask, other=other)
        tl.store(out_ptr + offsets, x)

    kernel[(1, )](input, output, size, mask_val, other_val, num_ctas=num_ctas)

    if mask_val:
        reference_out = torch.full((size, ), input_val, dtype=dtype, device=device)
    else:
        reference_out = torch.full((size, ), other_val, dtype=dtype, device=device)

    torch.testing.assert_close(output, reference_out)


# Testing masked loads with a copy to shared memory.
# FIXME: Shape too small for ldmatrix when num_ctas=4
@pytest.mark.interpreter
@pytest.mark.parametrize("dtype", [torch.bfloat16, torch.float16, torch.float32])
def test_masked_load_shared_memory(dtype, device):

    check_type_supported(dtype, device)  # bfloat16 on cc < 80 will not be tested

    M = 32
    N = 32
    K = 16

    in1 = torch.rand((M, K), dtype=dtype, device=device)
    in2 = torch.rand((K, N), dtype=dtype, device=device)
    out = torch.zeros((M, N), dtype=dtype, device=device)

    @triton.jit
    def _kernel(in1_ptr, in2_ptr, output_ptr, in_stride, in2_stride, out_stride, in_numel, in2_numel, out_numel,
                M: tl.constexpr, N: tl.constexpr, K: tl.constexpr):

        M_offsets = tl.arange(0, M)
        N_offsets = tl.arange(0, N)
        K_offsets = tl.arange(0, K)

        in_offsets = M_offsets[:, None] * in_stride + K_offsets[None, :]
        in2_offsets = K_offsets[:, None] * in2_stride + N_offsets[None, :]

        # Load inputs.
        x = tl.load(in1_ptr + in_offsets, mask=in_offsets < M * K)
        w = tl.load(in2_ptr + in2_offsets, mask=in2_offsets < K * N)

        # Without a dot product the memory doesn't get promoted to shared.
        o = tl.dot(x, w, out_dtype=tl.float32)

        # Store output
        output_offsets = M_offsets[:, None] * out_stride + N_offsets[None, :]
        tl.store(output_ptr + output_offsets, o, mask=output_offsets < M * N)

    pgm = _kernel[(1, )](in1, in2, out, in1.stride()[0], in2.stride()[0], out.stride()[0], in1.numel(), in2.numel(),
                         out.numel(), M=M, N=N, K=K)

    reference_out = torch.matmul(in1, in2)
    torch.testing.assert_close(out, reference_out, atol=1e-2, rtol=0)


@pytest.mark.interpreter
@pytest.mark.parametrize("cache", ["", ".ca", ".cg", ".cv"])
def test_load_cache_modifier(cache, device):
    src = torch.empty(128, device=device)
    dst = torch.empty(128, device=device)

    @triton.jit
    def _kernel(dst, src, CACHE: tl.constexpr):
        offsets = tl.arange(0, 128)
        x = tl.load(src + offsets, cache_modifier=CACHE)
        tl.store(dst + offsets, x)

    pgm = _kernel[(1, )](dst, src, CACHE=cache)

    if is_hip():
        target_arch = get_arch()
        # TODO: support testing for remaining architectures
        if 'gfx94' not in target_arch:
            return
        amdgcn = pgm.asm['amdgcn']
        cg_cache_modifier_str = 'nt'
        cv_cache_modifier_str = 'sc0 sc1'
        buffer_load_line = [line for line in amdgcn.splitlines() if "buffer_load" in line]
        global_load_line = [line for line in amdgcn.splitlines() if "global_load" in line]
        load_line = global_load_line[0] if global_load_line else buffer_load_line[0]
        if cache == '' or cache == '.ca':
            assert cg_cache_modifier_str not in load_line
        if cache == '.cg':
            assert cg_cache_modifier_str in load_line
        if cache == '.cv':
            assert cv_cache_modifier_str in load_line

    if is_cuda():
        ptx = pgm.asm['ptx']
        if cache == '':
            assert 'ld.global.ca' not in ptx
            assert 'ld.global.cg' not in ptx
        if cache == '.cg':
            assert 'ld.global.cg' in ptx
            assert 'ld.global.ca' not in ptx
        if cache == '.ca':
            assert 'ld.global.ca' in ptx
            assert 'ld.global.cg' not in ptx


@pytest.mark.interpreter
@pytest.mark.parametrize("N", [16, 10, 11, 1024])
@pytest.mark.parametrize("num_ctas", num_ctas_list)
def test_vectorization(N, num_ctas, device):
    block_size = 1024 * num_ctas
    src = torch.randn(block_size, device=device)
    dst = torch.empty(block_size, device=device)

    @triton.jit
    def _kernel(dst, src, N, BLOCK_SIZE: tl.constexpr):
        offsets = tl.program_id(0) * BLOCK_SIZE + tl.arange(0, BLOCK_SIZE)
        x = tl.load(src + offsets, mask=offsets < N)
        tl.store(dst + offsets, x, mask=offsets < N)

    pgm = _kernel[(1, )](dst, src, N=N, BLOCK_SIZE=block_size)

    if not is_cuda():
        return

    ptx = pgm.asm["ptx"]
    if N % 16 == 0:
        assert "ld.global.v4.b32" in ptx
    else:
        assert "ld.global.b32" in ptx
    torch.testing.assert_close(dst[:N], src[:N], atol=1e-6, rtol=0)


@pytest.mark.interpreter
@pytest.mark.parametrize("has_hints", [False, True])
def test_vectorization_hints(has_hints, device):
    src = torch.empty(1024, device=device)
    dst = torch.empty(1024, device=device)
    off = torch.zeros(1, device=device, dtype=torch.int32)

    @triton.jit
    def _kernel(dst, src, off, N, BLOCK_SIZE: tl.constexpr, HINT: tl.constexpr):
        offsets = tl.program_id(0) * BLOCK_SIZE + tl.arange(0, BLOCK_SIZE)
        offsets = offsets + tl.load(off)
        if HINT:
            tl.max_contiguous(tl.multiple_of(offsets, 1024), 1024)
        x = tl.load(src + offsets, mask=offsets < N)
        tl.store(dst + offsets, x, mask=offsets < N)

    pgm = _kernel[(1, )](dst, src, off, N=1024, BLOCK_SIZE=src.shape[0], HINT=has_hints)
    if not is_cuda():
        return

    ptx = pgm.asm["ptx"]
    if has_hints:
        assert "ld.global.v4.b32" in ptx
    else:
        assert "ld.global.v4.b32" not in ptx


@pytest.mark.interpreter
def test_assume(device):

    @triton.jit
    def _kernel(out_ptr, N: tl.constexpr, BLOCK_N: tl.constexpr):
        current_size = N - tl.program_id(0) * BLOCK_N
        tl.assume(current_size >= BLOCK_N)
        if current_size >= 128:
            tl.store(out_ptr + tl.program_id(0), current_size)
        else:
            tl.store(out_ptr + tl.program_id(0), current_size + 101024)

    output = torch.zeros(1024 // 128, device=device)
    pgm = _kernel[(1024 // 128, )](output, N=1024, BLOCK_N=128)

    if is_interpreter():
        return

    assert 'llvm.intr.assume' in pgm.asm['ttgir']
    # tritonamdgpu-fold-true-cmpi on AMD folds true cmpi ops to %true (which llvm itself then DCEs).
    if not is_hip():
        assert 'llvm.assume' in pgm.asm['llir']


# ---------------
# test store
# ---------------


@pytest.mark.interpreter
@pytest.mark.parametrize("cache", ["", ".wb", ".cg", ".cs", ".wt"])
def test_store_cache_modifier(cache, device):
    src = torch.empty(128, device=device)
    dst = torch.empty(128, device=device)

    @triton.jit
    def _kernel(dst, src, CACHE: tl.constexpr):
        offsets = tl.arange(0, 128)
        x = tl.load(src + offsets)
        tl.store(dst + offsets, x, cache_modifier=CACHE)

    pgm = _kernel[(1, )](dst, src, CACHE=cache)

    if is_hip():
        target_arch = get_arch()
        # TODO: support testing for remaining architectures
        if 'gfx94' not in target_arch:
            return
        amdgcn = pgm.asm['amdgcn']
        cs_cache_modifier_str = 'nt'
        wt_cache_modifier_str = 'sc0 sc1'
        buffer_store_line = [line for line in amdgcn.splitlines() if "buffer_store" in line]
        global_store_line = [line for line in amdgcn.splitlines() if "global_store" in line]
        store_line = global_store_line[0] if global_store_line else buffer_store_line[0]
        if cache == '' or cache == '.cg':
            assert cs_cache_modifier_str not in store_line
            assert wt_cache_modifier_str not in store_line
        if cache == '.cs':
            assert cs_cache_modifier_str in store_line
            assert wt_cache_modifier_str not in store_line
        if cache == '.wt':
            assert cs_cache_modifier_str not in store_line
            assert wt_cache_modifier_str in store_line

    if is_cuda():
        ptx = pgm.asm['ptx']
        if cache == '':
            assert 'st.global.wb' not in ptx
            assert 'st.global.cg' not in ptx
            assert 'st.global.cs' not in ptx
            assert 'st.global.wt' not in ptx
        if cache == '.wb':
            assert 'st.global.wb' in ptx
            assert 'st.global.cg' not in ptx
            assert 'st.global.cs' not in ptx
            assert 'st.global.wt' not in ptx
        if cache == '.cg':
            assert 'st.global.wb' not in ptx
            assert 'st.global.cg' in ptx
            assert 'st.global.cs' not in ptx
            assert 'st.global.wt' not in ptx
        if cache == '.cs':
            assert 'st.global.wb' not in ptx
            assert 'st.global.cg' not in ptx
            assert 'st.global.cs' in ptx
            assert 'st.global.wt' not in ptx
        if cache == '.wt':
            assert 'st.global.wb' not in ptx
            assert 'st.global.cg' not in ptx
            assert 'st.global.cs' not in ptx
            assert 'st.global.wt' in ptx


@pytest.mark.interpreter
@pytest.mark.parametrize("eviction_policy", ["", "evict_last", "evict_first"])
def test_store_eviction_policy(eviction_policy, device):
    src = torch.empty(128, device=device)
    dst = torch.empty(128, device=device)

    @triton.jit
    def _kernel(dst, src, POLICY: tl.constexpr):
        offsets = tl.arange(0, 128)
        x = tl.load(src + offsets)
        tl.store(dst + offsets, x, eviction_policy=POLICY)

    if not is_cuda():
        return
    pgm = _kernel[(1, )](dst, src, POLICY=eviction_policy)
    ptx = pgm.asm['ptx']
    if eviction_policy == '':
        assert 'evict_last' not in ptx
        assert 'evict_first' not in ptx
    if eviction_policy == 'evict_last':
        assert 'evict_last' in ptx
        assert 'evict_first' not in ptx
    if eviction_policy == 'evict_first':
        assert 'evict_last' not in ptx
        assert 'evict_first' in ptx


# ---------------
# test default
# ---------------
# TODO: can't be local to test_default


@triton.jit
def _impl(value=10):
    return value


@pytest.mark.interpreter
def test_default(device):
    value = 5
    ret0 = torch.zeros(1, dtype=torch.int32, device=device)
    ret1 = torch.zeros(1, dtype=torch.int32, device=device)

    @triton.jit
    def _kernel(ret0, ret1, value=3):
        tl.store(ret0, _impl())
        tl.store(ret1, _impl(value))

    _kernel[(1, )](ret0, ret1, value)
    assert ret0.item() == 10
    assert ret1.item() == value

    _kernel[(1, )](ret0, ret1)
    assert ret0.item() == 10
    assert ret1.item() == 3


# ---------------
# test noop
# ----------------


@pytest.mark.interpreter
def test_noop(device):

    @triton.jit
    def kernel(x):
        pass

    x = to_triton(numpy_random((1, ), dtype_str='int32'), device=device)
    kernel[(1, )](x)


@pytest.mark.parametrize("device", ['xpu', 'cpu', 'cpu_pinned'])
def test_pointer_arguments(device):
    if is_xpu() and device in ['cpu_pinned']:
        pytest.xfail("RuntimeError: Pinned memory requires CUDA.")

    @triton.jit
    def kernel(x):
        pass

    pin_memory = 'pinned' in device
    x = torch.empty(1024, device=device.split('_')[0], pin_memory=pin_memory)
    if device == "cpu":
        with pytest.raises(ValueError):
            kernel[(1, )](x)
    else:
        kernel[(1, )](x)


@pytest.mark.parametrize("value, value_type", [(-1, 'i32'), (0, 'i32'), (-2**31, 'i32'), (2**31 - 1, 'i32'),
                                               (2**31, 'i64'), (2**32 - 1, 'i64'), (2**32, 'i64'), (2**63 - 1, 'i64'),
                                               (-2**63, 'i64'), (2**63, 'u64'), (2**64 - 1, 'u64')])
def test_value_specialization(value: int, value_type: str, device) -> None:

    def repr(specialization):
        ty = specialization.signature["value1"]
        cst = '_'.join([k for k, v in specialization.constants.items() if isinstance(k, str) and v == 1])
        return f"kernel_{ty}_{cst}"

    @triton.jit(repr=repr)
    def kernel(value1, is_one, X):
        pass

    x = torch.tensor([3.14159], device=device)
    h = kernel[(1, )](value, 1, x)
    assert "is_one" in h.name
    assert value_type in h.name


# --------------------
# value specialization
# --------------------


@pytest.mark.parametrize("value, overflow", [(2**64 - 1, False), (2**64, True), (-2**63, False), (-2**63 - 1, True)])
def test_value_specialization_overflow(value: int, overflow: bool, device) -> None:

    @triton.jit
    def kernel(VALUE, X):
        pass

    x = torch.tensor([3.14159], device=device)

    if overflow:
        with pytest.raises(OverflowError):
            kernel[(1, )](value, x)
    else:
        kernel[(1, )](value, x)


# ----------------
# test constexpr
# ----------------


@pytest.mark.interpreter
@pytest.mark.parametrize("op", ['+', '-', '*', '/', '%', '<', '>', '<<', '>>', '&', '^', '|'])
@pytest.mark.parametrize("is_lhs_constexpr", [False, True])
@pytest.mark.parametrize("is_rhs_constexpr", [True, False])
def test_bin_op_constexpr(op, is_lhs_constexpr, is_rhs_constexpr, device):

    @triton.jit
    def kernel(Z, X, Y):
        x = tl.load(X)
        y = tl.load(Y)
        z = GENERATE_TEST_HERE
        tl.store(Z, z)

    if op in ['<<', '>>', '&', '^', '|']:  # int op
        x_str = "3" if is_lhs_constexpr else "x"
        y_str = "4" if is_rhs_constexpr else "y"
        x = numpy_random((1, ), dtype_str="int32")

        # NOTE: bitshifting beyond bitwidth can lead to undefined behavior
        if op in ['<<', '>>']:
            y = numpy_random((1, ), dtype_str="int32", low=0, high=_bitwidth("int32"))
        else:
            y = numpy_random((1, ), dtype_str="int32")
    else:
        x_str = "3.14" if is_lhs_constexpr else "x"
        y_str = "4.13" if is_rhs_constexpr else "y"
        x = numpy_random((1, ), dtype_str="float32")
        y = numpy_random((1, ), dtype_str="float32")
    kernel = patch_kernel(kernel, {'GENERATE_TEST_HERE': f"{x_str} {op} {y_str}"})
    z = np.array(eval(f"{x_str} {op} {y_str}"))
    x_tri = to_triton(x, device=device)
    y_tri = to_triton(y, device=device)
    z_tri = to_triton(np.empty((1, ), dtype=z.dtype), device=device)
    kernel[(1, )](z_tri, x_tri, y_tri)
    np.testing.assert_allclose(z, to_numpy(z_tri), rtol=1e-3)


@pytest.mark.interpreter
def test_constexpr_shape(device):

    @triton.jit
    def kernel(X):
        off = tl.arange(0, 128 + 128)
        tl.store(X + off, off)

    x_tri = to_triton(np.empty((256, ), dtype=np.int32), device=device)
    kernel[(1, )](x_tri)
    np.testing.assert_equal(to_numpy(x_tri), np.arange(0, 256))


@pytest.mark.interpreter
def test_constexpr_scalar_shape(device):

    @triton.jit
    def kernel(X, s):
        off = tl.arange(0, 256)
        val = off % (256 // s)
        tl.store(X + off, val)

    x_tri = to_triton(np.empty((256, ), dtype=np.int32), device=device)
    kernel[(1, )](x_tri, 32)
    np.testing.assert_equal(to_numpy(x_tri), np.arange(0, 256) % 8)


reshape_list = [((64, ), (8, 8)), ((2, 32), (16, 4)), ((512, ), (2, 2, 2, 2, 2, 2, 2, 2, 2)), ((64, 32), (16, 8, 16))]


@pytest.mark.interpreter
@pytest.mark.parametrize("formats", reshape_list)
def test_reshape(formats, device):
    in_format, out_format = formats

    @triton.jit
    def kernel(Z, X, out_tuple: tl.constexpr):
        x = tl.load(X_PTR_EXPR)
        z = tl.reshape(x, out_tuple)
        tl.store(Z_PTR_EXPR, z)

    def generate_kernel(shape_x, shape_z):
        to_replace = {
            'X_PTR_EXPR': make_ptr_str('X', shape_x),
            'Z_PTR_EXPR': make_ptr_str('Z', shape_z),
        }
        return patch_kernel(kernel, to_replace)

    x = numpy_random(in_format, dtype_str="int32")
    z = x.reshape(out_format)
    x_tri = to_triton(x, device=device)
    patched_kernel = generate_kernel(in_format, out_format)
    z_tri = to_triton(np.empty(out_format, dtype=np.int32), device=device)
    patched_kernel[(1, )](z_tri, x_tri, out_format)
    np.testing.assert_equal(z, to_numpy(z_tri))


def test_reshape_err(device):

    @triton.jit
    def kernel():
        x = tl.arange(0, 8 * 8)
        y = tl.reshape(x, (8 * 4, ))

    with pytest.raises(triton.CompilationError) as exc_info:
        kernel[(1, )]()

    assert "reshape" in str(exc_info.value)


@pytest.mark.interpreter
def test_tma_load_block_shape_err(device):

    @triton.jit
    def kernel(ptr):
        desc = tl.make_tensor_descriptor(ptr, [128, 128], [128, 1], [1, 2])
        desc.load([0, 0])

    input = torch.empty((128, 128), dtype=torch.int32, device=device)
    errc = triton.CompilationError if not is_interpreter() else InterpreterError
    with pytest.raises(errc) as e:
        kernel[(1, )](input)

    assert "Descriptor block shape must have at least 16 bytes" in str(e.value.__cause__)


@pytest.mark.interpreter
def test_tma_store_block_shape_err(device):

    @triton.jit
    def kernel(ptr):
        desc = tl.make_tensor_descriptor(ptr, [128, 128], [128, 1], [8, 4])
        desc.store([0, 0], tl.zeros([8, 4], dtype=tl.int16))

    input = torch.empty((128, 128), dtype=torch.int16, device=device)
    errc = triton.CompilationError if not is_interpreter() else InterpreterError
    with pytest.raises(errc) as e:
        kernel[(1, )](input)

    assert "Descriptor block shape must have at least 16 bytes" in str(e.value.__cause__)


def test_trans_reshape(device, with_allocator):

    @triton.jit
    def kernel(in_base_ptr, out_base_ptr, IN_SHAPE0: tl.constexpr, IN_SHAPE1: tl.constexpr):

        in_block_ptr = tl.make_block_ptr(
            base=in_base_ptr,
            shape=(IN_SHAPE0, IN_SHAPE1),
            strides=(IN_SHAPE1, 1),
            offsets=(0, 0),
            block_shape=(IN_SHAPE0, IN_SHAPE1),
            order=(1, 0),
        )
        x = tl.load(in_block_ptr)
        x = tl.reshape(x, (32, 4, 4, 2))
        x = tl.permute(x, (1, 2, 3, 0))
        x = tl.reshape(x, (IN_SHAPE0 * IN_SHAPE1, ))
        tl.store(out_base_ptr + tl.arange(0, IN_SHAPE0 * IN_SHAPE1), x)

    shape = (32, 32)
    input = torch.arange(math.prod(shape), dtype=torch.int32, device=device).reshape(shape)
    expected = torch.permute(input, (1, 0))
    # Don't do zeros_like -- that copies the layout, which we don't want.
    actual = torch.zeros(expected.shape, dtype=torch.int32, device=device)

    k = kernel[(1, )](input, actual, shape[0], shape[1])
    if not is_xpu():
        assert k.asm['ttgir'].count(
            'ttg.convert_layout') == 1, "Expected exactly one convert_layout op in the TTGIR after optimization"

    np.testing.assert_equal(to_numpy(expected), to_numpy(actual))


# -------------
# test call
# -------------


@triton.jit
def val_multiplier(val, i):
    return val * i


@triton.jit(noinline=True)
def val_multiplier_noinline(val, i):
    return val * i


@triton.jit
def vecmul_kernel(ptr, n_elements, rep, type: tl.constexpr):
    pid = tl.program_id(axis=0)
    offsets = pid * 128 + tl.arange(0, 128)
    mask = offsets < n_elements
    vec = tl.load(ptr + offsets, mask=mask)
    for i in range(1, rep):
        if type == "inline":
            vec = val_multiplier(vec, i)
        else:
            vec = val_multiplier_noinline(vec, i)
    tl.store(ptr + offsets, vec, mask=mask)


@pytest.mark.interpreter
@pytest.mark.parametrize("type", ["inline", "noinline"])
@pytest.mark.parametrize("num_ctas", num_ctas_list)
def test_call(type, num_ctas, device):

    @triton.jit
    def kernel(ptr, n_elements, num1, num2, type: tl.constexpr):
        vecmul_kernel(ptr, n_elements, num1, type)
        vecmul_kernel(ptr, n_elements, num2, type)

    size = 1024
    rand_val = numpy_random((size, ), dtype_str="float32")
    rand_val_tri = to_triton(rand_val, device=device)
    err_msg = ""
    try:
        kernel[(size // 128, )](rand_val_tri, size, 3, 5, type, num_ctas=num_ctas)
    except Exception as e:
        err_msg = str(e)

    if type == "noinline" and not is_interpreter():
        assert err_msg != ""
    else:
        ans = rand_val * 1 * 2 * 1 * 2 * 3 * 4
        np.testing.assert_equal(to_numpy(rand_val_tri), ans)


# -------------
# test if
# -------------


@pytest.mark.interpreter
@pytest.mark.parametrize("if_type", [
    "if", "if_and_dynamic", "if_exp_static", "if_exp_dynamic", "if_exp_dynamic_constexpr", "if_exp_dynamic_void",
    "if_and_static"
])
def test_if(if_type, device):

    @triton.jit
    def kernel(Cond, XTrue, XFalse, Ret, IfType: tl.constexpr, BoolVar: tl.constexpr, StaticValue: tl.constexpr):
        pid = tl.program_id(0)
        cond = tl.load(Cond)
        if IfType == "if":
            if pid % 2 == 0:  # eq
                tl.store(Ret, tl.load(XTrue))
            elif 1 == pid % 2:  # req
                tl.store(Ret, tl.load(XFalse))
        elif IfType == "if_exp_dynamic":
            val = tl.load(XTrue) if pid % 2 == 0 else tl.load(XFalse)
            tl.store(Ret, val)
        elif IfType == "if_exp_dynamic_constexpr":
            val = 3.14 if pid % 2 == 0 else tl.load(XFalse)
            tl.store(Ret, val)
        elif IfType == "if_exp_dynamic_void":
            tl.store(Ret, tl.load(XTrue)) if pid % 2 == 0 else tl.store(Ret, tl.load(XFalse))
        elif IfType == "if_exp_static":
            tl.store(Ret, tl.load(XTrue)) if BoolVar else tl.store(Ret, tl.load(XFalse))
        elif IfType == "if_and_dynamic":
            if BoolVar and (1 != pid % 2 and pid % 2 != 1):  # rne and ne
                tl.store(Ret, tl.load(XTrue))
            else:
                tl.store(Ret, tl.load(XFalse))
        elif IfType == "if_and_static":
            if StaticValue != 0 and StaticValue != 0:
                tl.store(Ret, tl.load(XTrue))
            else:
                tl.store(Ret, tl.load(XFalse))

    cond = torch.ones(1, dtype=torch.int32, device=device)
    x_true = torch.tensor([3.14], dtype=torch.float32, device=device)
    x_false = torch.tensor([1.51], dtype=torch.float32, device=device)
    ret = torch.zeros(1, dtype=torch.float32, device=device)

    kernel[(1, )](cond, x_true, x_false, ret, if_type, True, 1)
    assert torch.equal(ret, x_true)


def test_num_warps_pow2(device):
    dst = torch.empty(128, device=device)

    @triton.jit
    def _kernel(dst):
        pass

    with pytest.raises(AssertionError, match='must be a power of 2'):
        _kernel[(1, )](dst=dst, num_warps=3)
    _kernel[(1, )](dst=dst, num_warps=1)
    _kernel[(1, )](dst=dst, num_warps=2)
    _kernel[(1, )](dst=dst, num_warps=4)


@pytest.mark.interpreter
@pytest.mark.parametrize("func_str", ['sqrt', 'rsqrt', 'exp', 'exp2', 'log', 'log2', 'sin', 'cos'])
def test_unary_math(func_str, device):

    @triton.jit
    def kernel(X, Y, BLOCK: tl.constexpr):
        x = tl.load(X + tl.arange(0, BLOCK))
        y = tl.FUNC_STR(x)
        tl.store(Y + tl.arange(0, BLOCK), y)

    kernel = patch_kernel(kernel, {'FUNC_STR': func_str})

    shape = (128, )
    x = torch.randn(shape, dtype=torch.float32, device=device)
    if func_str in ['sqrt', 'rsqrt']:
        x = torch.abs(x)
    if func_str in ['log', 'log2']:
        x = torch.max(x, torch.tensor(1e-6, dtype=torch.float32, device=device))
    y = torch.zeros(shape, dtype=torch.float32, device=device)

    kernel[(1, )](x, y, BLOCK=shape[0])
    # compare
    torch.testing.assert_close(getattr(torch, func_str)(x), y, rtol=1e-3, atol=1e-5)


# -----------------------
# test inline asm
# -----------------------


@pytest.mark.parametrize("num_ctas", num_ctas_list)
def test_inline_asm(num_ctas, device):
    if not is_cuda():
        pytest.xfail("test_inline_asm is only supported in CUDA")

    @triton.jit
    def kernel(X, Y, Z, n: tl.constexpr, BLOCK: tl.constexpr):
        x = tl.load(X + tl.arange(0, BLOCK))
        y = tl.load(Y + tl.arange(0, BLOCK))
        s = tl.full([BLOCK], n, tl.int32)
        z = tl.inline_asm_elementwise("shf.l.wrap.b32 $0, $1, $2, $3;", "=r,r, r, r", [x, y, s], dtype=tl.int32,
                                      is_pure=True, pack=1)
        tl.store(Z + tl.arange(0, BLOCK), z)

    shape = (128, )
    rs = RandomState(17)
    x = numpy_random(shape, dtype_str='uint32', rs=rs)
    y = numpy_random(shape, dtype_str='uint32', rs=rs)
    x_tri = to_triton(x, device=device)
    y_tri = to_triton(y, device=device)
    n = 17
    z_tri = to_triton(numpy_random(shape, dtype_str='uint32', rs=rs), device=device)
    kernel[(1, )](x_tri, y_tri, z_tri, n, BLOCK=shape[0], num_ctas=num_ctas)
    y_ref = (y << n) | (x >> (32 - n))
    # compare
    np.testing.assert_equal(y_ref, to_numpy(z_tri))


@pytest.mark.parametrize("num_ctas", num_ctas_list)
def test_inline_asm_packed(num_ctas, device):
    if not is_cuda():
        pytest.xfail("test_inline_asm is only supported in CUDA")

    @triton.jit
    def kernel(X, Y, BLOCK: tl.constexpr):
        x = tl.load(X + tl.arange(0, BLOCK))
        # shift 4x8bits values together.
        y = tl.inline_asm_elementwise(
            "and.b32 $0, $1, 0x1F1F1F1F; \
                                       shl.b32 $0, $0, 3;", "=r,r", [
                x,
            ], dtype=tl.int8, is_pure=True, pack=4)
        tl.store(Y + tl.arange(0, BLOCK), y)

    shape = (512, )
    rs = RandomState(17)
    x = numpy_random(shape, dtype_str='uint8', rs=rs)
    x_tri = to_triton(x, device=device)
    y_tri = to_triton(numpy_random(shape, dtype_str='uint8', rs=rs), device=device)
    kernel[(1, )](x_tri, y_tri, BLOCK=shape[0], num_ctas=num_ctas)
    y_ref = x << 3
    # compare
    np.testing.assert_equal(y_ref, to_numpy(y_tri))


@pytest.mark.parametrize('num_ctas', num_ctas_list)
def test_inline_asm_with_pointers(num_ctas, device):
    if not is_cuda():
        pytest.xfail('test_inline_asm is only supported in CUDA')

    @triton.jit
    def kernel(X, Y, BLOCK: tl.constexpr):
        x_ptrs = X + tl.arange(0, BLOCK)
        y_ptrs = Y + tl.arange(0, BLOCK)
        tl.inline_asm_elementwise(
            "ld.global.b8 $0, [$1]; \
                                   shl.b32 $0, $0, 3; \
                                   st.global.b8 [$2], $0;", "=r,l,l", [x_ptrs, y_ptrs], dtype=tl.int8, is_pure=False,
            pack=1)

    shape = (512, )
    rs = RandomState(17)
    x = numpy_random(shape, dtype_str='uint8', rs=rs)
    x_tri = to_triton(x, device=device)
    y_tri = to_triton(numpy_random(shape, dtype_str='uint8', rs=rs), device=device)
    kernel[(1, )](x_tri, y_tri, BLOCK=shape[0], num_ctas=num_ctas)
    y_ref = x << 3
    # compare
    np.testing.assert_equal(y_ref, to_numpy(y_tri))


def test_inline_asm_multiple_outputs(device):
    if not is_cuda():
        pytest.xfail('test_inline_asm is only supported in CUDA')

    @triton.jit
    def kernel(A, B, C, D, BLOCK: tl.constexpr):
        a = tl.load(A + tl.arange(0, BLOCK))
        b = tl.load(B + tl.arange(0, BLOCK))

        # C = A - B
        # D = B - A
        (c, d) = tl.inline_asm_elementwise(
            asm="""
            sub.u32 $0, $2, $3;  // C = A - B
            sub.u32 $1, $3, $2;  // D = B - A
            """,
            constraints=(
                # 2 output registers: $0=C and $1=D.
                "=r,=r,"
                # 2 input registers: $2=A and $3=B.
                "r,r"),
            args=[a, b],
            dtype=(tl.uint32, tl.uint32),
            is_pure=True,
            pack=1,
        )
        tl.store(C + tl.arange(0, BLOCK), c)
        tl.store(D + tl.arange(0, BLOCK), d)

    shape = (512, )
    rs = RandomState(17)
    A = numpy_random(shape, dtype_str='uint32', rs=rs)
    B = numpy_random(shape, dtype_str='uint32', rs=rs)
    A_tri = to_triton(A, device=device)
    B_tri = to_triton(B, device=device)
    C_tri = to_triton(numpy_random(shape, dtype_str='uint32', rs=rs), device=device)
    D_tri = to_triton(numpy_random(shape, dtype_str='uint32', rs=rs), device=device)
    kernel[(1, )](A_tri, B_tri, C_tri, D_tri, BLOCK=shape[0])

    C_ref = A - B
    D_ref = B - A

    np.testing.assert_equal(C_ref, to_numpy(C_tri))
    np.testing.assert_equal(D_ref, to_numpy(D_tri))


def test_inline_asm_packed_multiple_outputs(device):
    if not is_cuda():
        pytest.xfail('test_inline_asm is only supported in CUDA')

    @triton.jit
    def kernel(A, B, C, D, BLOCK: tl.constexpr):
        a = tl.load(A + tl.arange(0, BLOCK))
        b = tl.load(B + tl.arange(0, BLOCK))

        # For each (a,b) in zip(a,b), perform the following:
        # - Let ai be `a` converted to int32.
        # - Let af be `a` converted to float.
        # - Let m be the max of ai and b.
        # - Return ai and mi.
        # Do the above 4 elements at a time.
        (c, d) = tl.inline_asm_elementwise(
            asm="""
            {
                // Unpack `a` into `ai`.
                .reg .b8 tmp<4>;
                mov.b32 {tmp0, tmp1, tmp2, tmp3}, $8;
                cvt.u32.u8 $0, tmp0;
                cvt.u32.u8 $1, tmp1;
                cvt.u32.u8 $2, tmp2;
                cvt.u32.u8 $3, tmp3;
            }
            // Convert `ai` to float.
            cvt.rn.f32.s32 $4, $0;
            cvt.rn.f32.s32 $5, $1;
            cvt.rn.f32.s32 $6, $2;
            cvt.rn.f32.s32 $7, $3;
            // Take max of `ai` and `b`.
            max.f32 $4, $4, $9;
            max.f32 $5, $5, $10;
            max.f32 $6, $6, $11;
            max.f32 $7, $7, $12;
            """,
            constraints=(
                # 8 output registers, namely
                #   $0=ai0, $1=ai1, $2=ai2, $3=ai3,
                #   $4=m0,  $5=m1,  $6=m2,  $7=m3.
                "=r,=r,=r,=r,=r,=r,=r,=r,"
                # 5 input registers, namely
                #   $8=ai,
                #   $9=b0, $10=b1, $11=b2, $12=b3.
                # The four elements from `a` are all packed into one register.
                "r,r,r,r,r"),
            args=[a, b],
            dtype=(tl.int32, tl.float32),
            is_pure=True,
            pack=4,
        )
        tl.store(C + tl.arange(0, BLOCK), c)
        tl.store(D + tl.arange(0, BLOCK), d)

    shape = (512, )
    rs = RandomState(17)
    A = numpy_random(shape, dtype_str='uint8', rs=rs)
    B = numpy_random(shape, dtype_str='float32', rs=rs)
    A_tri = to_triton(A, device=device)
    B_tri = to_triton(B, device=device)
    C_tri = to_triton(numpy_random(shape, dtype_str='int32', rs=rs), device=device)
    D_tri = to_triton(numpy_random(shape, dtype_str='float32', rs=rs), device=device)
    kernel[(1, )](A_tri, B_tri, C_tri, D_tri, BLOCK=shape[0])

    C_ref = A.astype(np.int32)
    D_ref = np.maximum(A.astype(np.float32), B)

    np.testing.assert_equal(C_ref, to_numpy(C_tri))
    np.testing.assert_equal(D_ref, to_numpy(D_tri))


# -----------------------
# test control flow
# -----------------------


@pytest.mark.parametrize("lo, hi, iv", [(2**30, 2**30 + 20, 1), (2**35, 2**35 + 20, 2), (2**35, 2**35 + 20, 3),
                                        (15, -16, -1), (15, -16, -2), (15, -16, -3), (-18, -22, -1), (22, 18, -1)])
def test_for_iv(lo, hi, iv, device):

    @triton.jit
    def kernel(Out, lo, hi, iv: tl.constexpr):
        acc = 0
        acc = acc.to(tl.int64)
        for i in range(lo, hi, iv):
            acc += i
        tl.store(Out, acc)

    out = to_triton(np.zeros((1, ), dtype=np.int64), device=device)
    kernel[(1, )](out, lo, hi, iv)
    assert out[0] == sum(range(lo, hi, iv))


@pytest.mark.interpreter
def test_if_else(device):

    @triton.jit
    def kernel(Cond, TrueVal, FalseVal, Out):
        if tl.load(Cond):
            val = tl.load(TrueVal)
        else:
            val = tl.load(FalseVal)
        tl.store(Out, val)

    out = to_triton(np.zeros((1, ), dtype=np.int32), device=device)
    true_val = to_triton(np.full((1, ), 1, dtype=np.int32), device=device)
    false_val = to_triton(np.full((1, ), 2, dtype=np.int32), device=device)
    cond = to_triton(np.zeros((1, ), dtype=np.int32), device=device)
    # True
    cond[0] = True
    kernel[(1, )](cond, true_val, false_val, out)
    assert to_numpy(out)[0] == true_val[0]
    # False
    cond[0] = False
    kernel[(1, )](cond, true_val, false_val, out)
    assert to_numpy(out)[0] == false_val[0]


@pytest.mark.interpreter
@pytest.mark.parametrize("mode", ["dynamic", "static"])
def test_if_return(mode, device):

    @triton.jit
    def kernel(ExitEarly, Out, cond: tl.constexpr, mode: tl.constexpr):
        if mode == "dynamic":
            if tl.load(ExitEarly):
                tl.store(Out, 0)
                return
        else:
            if cond:
                tl.store(Out, 0)
                return
        tl.store(Out, 1)

    out = to_triton(np.zeros((1, ), dtype=np.int32), device=device)
    exit_early = to_triton(np.zeros((1, ), dtype=np.int32), device=device)
    # exit early path taken
    exit_early[0] = 1
    kernel[(1, )](exit_early, out, True, mode)
    assert to_numpy(out)[0] == 0
    # exit early path not taken
    exit_early[0] = 0
    kernel[(1, )](exit_early, out, False, mode)
    assert to_numpy(out)[0] == 1


@triton.jit
def add_fn(x):
    return x + 1


@triton.jit(noinline=True)
def add_fn_noinline(x):
    return x + 1


@triton.jit
def add_fn_return(x, pid):
    if pid == 0:
        return x + 1
    else:
        return x + 2


@triton.jit
def add_fn_expr(Out, x):
    tl.store(Out, x)


@triton.jit
def add_fn_static_cond(x, cond: tl.constexpr):
    if cond == "":
        return x
    else:
        return x + 1


@pytest.mark.interpreter
@pytest.mark.parametrize(
    "call_type",
    ["attribute", "attribute_jit", "jit", "jit_if", "jit_expr", "jit_static_cond", "jit_noinline", "jit_extern"])
def test_if_call(call_type, device):

    @triton.jit
    def kernel(Out, call_type: tl.constexpr):
        pid = tl.program_id(0)
        o = tl.load(Out)
        if call_type == "attribute":
            # call attribute
            if pid == 0:
                a = o
                a = a.to(tl.int32).to(tl.int32) + 1
                o = a
        elif call_type == "attribute_jit":
            # call attribute and jit function
            if pid == 0:
                a = o
                a = tl.load(Out + add_fn(a) - 1).to(tl.int32) + 1
                o = a
        elif call_type == "jit":
            if pid == 0:
                # regular function call
                a = o
                a = add_fn(a)
                o = a
        elif call_type == "jit_if":
            # function without end_if block
            if pid == 0:
                a = o
                a = add_fn_return(a, pid)
                o = a
        elif call_type == "jit_if_exp":
            # ifexp expression
            if pid == 0:
                a = o
                a = add_fn(a) if pid == 0 else add_fn_return(a, pid)
                o = a
        elif call_type == "jit_expr":
            # call without return
            if pid == 0:
                a = o + 1
                add_fn_expr(Out, a)
                o = a
        elif call_type == "jit_static_cond":
            if pid == 0:
                a = o + 1
                add_fn_static_cond(o, call_type)
                o = a
        elif call_type == "jit_noinline":
            if pid == 0:
                a = o + 1
                add_fn_noinline(a)
                o = a
        elif call_type == "jit_extern":
            if pid == 0:
                a = o + 1
                tl.cdiv(a, a)
                o = a

        tl.store(Out, o)

    out = to_triton(np.zeros((1, ), dtype=np.int32), device=device)
    kernel[(1, )](out, call_type)
    assert to_numpy(out)[0] == 1


@pytest.mark.interpreter
@pytest.mark.parametrize("_cond1", [True, False])
@pytest.mark.parametrize("_cond2", [True, False])
@pytest.mark.parametrize("_cond3", [True, False])
def test_nested_if_else_return(_cond1, _cond2, _cond3, device):

    @triton.jit
    def kernel(Cond1, Cond2, Cond3, Val1, Val2, Val3, Out):
        val = 0
        if tl.load(Cond1):
            if tl.load(Cond2):
                val = tl.load(Val1)
            else:
                return
        else:
            if tl.load(Cond3):
                val = tl.load(Val2)
            else:
                val = tl.load(Val3)
        tl.store(Out, val)

    out = to_triton(np.full((1, ), -1, dtype=np.int32), device=device)
    cond1 = to_triton(np.full((1, ), _cond1, dtype=np.int32), device=device)
    cond2 = to_triton(np.full((1, ), _cond2, dtype=np.int32), device=device)
    cond3 = to_triton(np.full((1, ), _cond3, dtype=np.int32), device=device)
    val1 = to_triton(np.full((1, ), 1, dtype=np.int32), device=device)
    val2 = to_triton(np.full((1, ), 2, dtype=np.int32), device=device)
    val3 = to_triton(np.full((1, ), 3, dtype=np.int32), device=device)
    kernel[(1, )](cond1, cond2, cond3, val1, val2, val3, out)
    targets = {
        (True, True, True): val1[0],
        (True, True, False): val1[0],
        (True, False, True): out[0],
        (True, False, False): out[0],
        (False, True, True): val2[0],
        (False, True, False): val3[0],
        (False, False, True): val2[0],
        (False, False, False): val3[0],
    }
    assert out[0] == targets[(_cond1, _cond2, _cond3)]


@pytest.mark.interpreter
def test_while(device):

    @triton.jit
    def kernel(InitI, Bound, CutOff, OutI, OutInitI, OutJ):
        init_i = tl.load(InitI)
        curr_i = init_i
        j = 0
        # Check that init_i is not updated by the loop
        while j < tl.load(Bound):
            curr_i = curr_i + (j == tl.load(CutOff))
            j += 1
            tl.store(OutInitI, init_i)
        tl.store(OutI, curr_i)
        tl.store(OutJ, j)

    out_i = to_triton(np.zeros((1, ), dtype=np.int32), device=device)
    out_j = to_triton(np.zeros((1, ), dtype=np.int32), device=device)
    init_i = to_triton(np.full((1, ), 1, dtype=np.int32), device=device)
    out_init_i = to_triton(np.full((1, ), 0, dtype=np.int32), device=device)
    bound = to_triton(np.full((1, ), 10, dtype=np.int32), device=device)
    cut_off = to_triton(np.full((1, ), 5, dtype=np.int32), device=device)
    kernel[(1, )](init_i, bound, cut_off, out_i, out_init_i, out_j)
    assert out_init_i[0] == init_i[0]
    assert out_i[0] == init_i[0] + 1
    assert out_j[0] == bound[0]


@pytest.mark.interpreter
def test_nested_while(device):

    @triton.jit
    def nested_while(data, countPtr):
        for i in range(10):
            count = tl.load(countPtr)
            while count > 0:
                tl.store(data, tl.load(data) + 1.0)
                count = count - 2

    counter = torch.tensor([8], dtype=torch.int32, device=device)
    data = torch.zeros((1, ), device=device, dtype=torch.float32)
    nested_while[(1, )](data, counter)
    assert data[0] == 40


def test_constexpr_if_return(device):
    # Reproducer for #4883, return statement in an if with a constexpr causes
    # errors when combined with non-trivial control flow graphs

    @triton.jit
    def kernel(Semaphore, Out, total: tl.constexpr):
        if total == 1:
            tl.store(Out, tl.program_id(0))
            return

        prev = tl.atomic_add(Semaphore, 1)
        if prev + 1 != total:
            return

        tl.store(Out, tl.program_id(0) + prev)

    sem = torch.zeros((), device=device, dtype=torch.int32)
    out = torch.empty((), device=device, dtype=torch.int32)
    kernel[(1, )](sem, out, 1)
    assert out.item() == 0

    sem = torch.zeros((), device=device, dtype=torch.int32)
    out = torch.full((), fill_value=-1, device=device, dtype=torch.int32)
    kernel[(4, )](sem, out, 4)
    assert out.item() >= 0


@triton.jit
def return_poison(x):
    a = False
    if a:
        return x


def test_poison_return(device):

    @triton.jit
    def kernel(Out):
        tl.store(Out, return_poison(0))

    a = torch.empty((), device=device, dtype=torch.int32)
    h = kernel[(1, )](a)
    assert "ub.poison" in h.asm["ttir"], h.asm["ttir"]
    # hip/xpu uses llvm.store, which in this case is removed by the optimizer
    if not (is_hip() or is_xpu()):
        assert "poison" in h.asm["llir"], h.asm["llir"]


# -----------------------
# test extra
# -----------------------


def test_num_threads(device):
    if is_hip():
        pytest.skip("test_num_threads is not supported in HIP")

    @triton.jit
    def kernel(Out):
        num_threads: tl.constexpr = tl.extra.intel.num_threads()
        offs = tl.arange(0, num_threads)
        tl.store(Out + offs, 1)

    num_threads = 256
    out = to_triton(np.zeros((num_threads, ), dtype=np.int32), device=device)
    kernel[(1, )](out, num_warps=num_threads // 32)
    assert torch.sum(out) == 256


def test_globaltimer(device):
    if is_hip():
        pytest.skip("test_globaltimer is not supported in HIP")
    check_cuda_or_hip(device)

    @triton.jit
    def kernel(Out1, Out2):
        start = tl.extra.intel.globaltimer()
        off = tl.arange(0, 128)
        for i in range(10000):
            tl.store(Out1 + off, tl.load(Out1 + off) + 1)
        end = tl.extra.intel.globaltimer()
        tl.store(Out2, end - start)

    out1 = to_triton(np.zeros((128, ), dtype=np.int64), device=device)
    out2 = to_triton(np.zeros((1, ), dtype=np.int64), device=device)
    h = kernel[(1, )](out1, out2)
    assert out2[0] > 0
    assert h.asm["ptx"].count("%globaltimer") == 2


def test_smid(device):
    if is_hip():
        pytest.skip("test_smid is not supported in HIP")
    check_cuda_or_hip(device)

    @triton.jit
    def kernel(Out):
        tl.store(Out + tl.program_id(0), tl.extra.intel.smid())

    out = to_triton(np.zeros((1024, ), dtype=np.int32), device=device)
    h = kernel[(out.shape[0], )](out)
    assert out.sort()[0].unique().shape[0] > 0
    assert h.asm["ptx"].count("%smid") == 1


# -----------------------
# test layout conversions
# -----------------------
# TODO: backend should be tested separately

layouts = [
    BlockedLayout([1, 1], [THREADS_PER_WARP, 1], [2, 2], [0, 1], [1, 1], [1, 1], [0, 1]),
    BlockedLayout([1, 16], [8, THREADS_PER_WARP // 8], [4, 1], [1, 0], [1, 1], [1, 1], [0, 1]),
    MmaLayout([3, 0], [4, 1], [1, 1], [1, 1], [1, 0], [16, 32, 16]),
    DotOperandLayout(parent=MmaLayout([3, 0], [4, 1], [1, 1], [1, 1], [1, 0], [16, 32, 16]), op_idx=0, k_width=2),
    DotOperandLayout(parent=MmaLayout([3, 0], [4, 1], [1, 1], [1, 1], [1, 0], [16, 32, 16]), op_idx=0, k_width=1),
    MmaLayout([2, 0], [4, 1], [1, 1], [1, 1], [1, 0], [16, 8]),
    DotOperandLayout(parent=MmaLayout([2, 0], [4, 1], [1, 1], [1, 1], [1, 0], [16, 8]), op_idx=1, k_width=2),
    DotOperandLayout(parent=MmaLayout([2, 0], [2, 2], [1, 1], [1, 1], [1, 0], [16, 8]), op_idx=0, k_width=2),
    DotOperandLayout(parent=MmaLayout([2, 0], [4, 1], [1, 1], [1, 1], [1, 0], [16, 8]), op_idx=0, k_width=8),
    SliceLayout(
        dim=1,
        parent=DotOperandLayout(parent=MmaLayout([3, 0], [4, 1, 1], [1, 1, 1], [1, 1, 1], [2, 1, 0], [16, 32, 16]),
                                op_idx=0, k_width=2)),
    SliceLayout(
        dim=1, parent=DotOperandLayout(parent=MmaLayout([2, 0], [4, 1, 1], [1, 1, 1], [1, 1, 1], [2, 1, 0], [1, 16, 8]),
                                       op_idx=1, k_width=2)),
    DpasLayout(repeatCount=8, systolic_depth=8, execution_size=8, ops_per_chan=1, threads_per_warp=32,
               warps_per_cta=[4, 1], rep_cluster=[1, 1])
]

intermediate_layouts = [
    None,
    SharedLayout(1, 1, 1, [0, 1], [1, 1], [1, 1], [0, 1]),
    SharedLayout(1, 1, 1, [1, 0], [1, 1], [1, 1], [0, 1]),
    SharedLayout(4, 2, 4, [1, 0], [1, 1], [1, 1], [0, 1]),
    SharedLayout(2, 2, 4, [1, 0], [1, 1], [1, 1], [0, 1]),
]


def compute_rep_shape(layout):
    if type(layout) is BlockedLayout:
        warp_shape = np.multiply(layout.sz_per_thread, layout.threads_per_warp)
        rep_shape = np.multiply(warp_shape, layout.warps_per_cta)
        return rep_shape
    elif type(layout) is DpasLayout:
        warp_shape = [layout.repeatCount, layout.execution_size]
        warp_shape = np.multiply(warp_shape, layout.rep_cluster)
        rep_shape = np.multiply(warp_shape, layout.warps_per_cta)
        return rep_shape
    else:
        assert False, "TODO: support compute_rep_shape for layout " + str(type(layout))


# This function gives a lower bound approximation of scratch buffer shape for convert_layout operation
def compute_scratch_buffer_shape(src_layout, dst_layout, shape):
    src_rep_shape = compute_rep_shape(src_layout)
    dst_rep_shape = compute_rep_shape(dst_layout)
    full_scratch_shape = np.maximum(src_rep_shape, dst_rep_shape)
    return np.minimum(full_scratch_shape, shape)


@pytest.mark.parametrize("M, N", [[64, 1], [64, 64], [64, 128], [1, 64]])
@pytest.mark.parametrize("dtype", ['float16'])
@pytest.mark.parametrize("src_layout", filter_layouts(layouts))
@pytest.mark.parametrize("interm_layout", intermediate_layouts)
@pytest.mark.parametrize("dst_layout", filter_layouts(layouts))
def test_convert2d(M, N, src_layout, interm_layout, dst_layout, dtype, device, tmp_path: pathlib.Path):
    if str(src_layout) == str(dst_layout):
        pytest.xfail("Do not convert same layout")
    if is_hip() or is_xpu():
        try:
            scratch_shape = compute_scratch_buffer_shape(src_layout, dst_layout, (M, N))
        except AssertionError:
            if is_xpu():
                # expect compute scratch buffer to not error on xpu
                raise
            pytest.skip("Can't compute scratch buffer size")
        shared_mem_size = triton.runtime.driver.active.utils.get_device_properties(
            triton.runtime.driver.active.get_current_device())["max_shared_mem"] if is_xpu() else 65536
        # consider int32 dtype in scratch buffer size,
        # because it is the largest dtype used in convert_layout in this test
        int32_size = 4
        # skip even if scratch buffer equal to shared mem size, because real scratch buffer is typically larger due to padding
        if scratch_shape[0] * scratch_shape[1] * int32_size >= shared_mem_size:
            pytest.skip("Scratch buffer is too large")

    layouts = f"""
    #src = {src_layout}
    #dst = {dst_layout}
    #smem = #ttg.shared_memory
    """ if interm_layout is None else f"""
    #src = {src_layout}
    #interm = {interm_layout}
    #dst = {dst_layout}
    #smem = #ttg.shared_memory
    """

    conversion = f"""
    %12 = ttg.convert_layout %9 : tensor<{M}x{N}xi32, #src> -> tensor<{M}x{N}xi32, #dst>
    %13 = ttg.convert_layout %11 : tensor<{M}x{N}xf16, #src> -> tensor<{M}x{N}xf16, #dst>
    """ if interm_layout is None else f"""
    %15 = ttg.local_alloc %9 : (tensor<{M}x{N}xi32, #src>) -> !ttg.memdesc<{M}x{N}xi32, #interm, #smem>
    %16 = ttg.local_load %15 : !ttg.memdesc<{M}x{N}xi32, #interm, #smem> -> tensor<{M}x{N}xi32, #src>
    %17 = ttg.local_alloc %11 : (tensor<{M}x{N}xf16, #src>) -> !ttg.memdesc<{M}x{N}xf16, #interm, #smem>
    %18 = ttg.local_load %17 : !ttg.memdesc<{M}x{N}xf16, #interm, #smem> -> tensor<{M}x{N}xf16, #src>

    %12 = ttg.convert_layout %16 : tensor<{M}x{N}xi32, #src> -> tensor<{M}x{N}xi32, #dst>
    %13 = ttg.convert_layout %18 : tensor<{M}x{N}xf16, #src> -> tensor<{M}x{N}xf16, #dst>
    """

    ir = layouts + f"""
    module attributes {{"ttg.num-warps" = 4 : i32, "ttg.num-ctas" = 1 : i32, "ttg.threads-per-warp" = {THREADS_PER_WARP} : i32}} {{
  tt.func public @kernel_0d1d(%arg0: !tt.ptr<f16> {{tt.divisibility = 16 : i32}}, %arg1: !tt.ptr<f16> {{tt.divisibility = 16 : i32}}) {{
    %cst = arith.constant dense<{N}> : tensor<{M}x1xi32, #src>
    %0 = tt.make_range {{end = {M} : i32, start = 0 : i32}} : tensor<{M}xi32, #ttg.slice<{{dim = 1, parent = #src}}>>
    %1 = tt.make_range {{end = {N} : i32, start = 0 : i32}} : tensor<{N}xi32, #ttg.slice<{{dim = 0, parent = #src}}>>
    %2 = tt.splat %arg0 : !tt.ptr<f16> -> tensor<{M}x{N}x!tt.ptr<f16>, #src>
    %4 = tt.expand_dims %0 {{axis = 1 : i32}} : tensor<{M}xi32, #ttg.slice<{{dim = 1, parent = #src}}>> -> tensor<{M}x1xi32, #src>
    %5 = arith.muli %4, %cst : tensor<{M}x1xi32, #src>
    %6 = tt.expand_dims %1 {{axis = 0 : i32}} : tensor<{N}xi32, #ttg.slice<{{dim = 0, parent = #src}}>> -> tensor<1x{N}xi32, #src>
    %7 = tt.broadcast %6 : tensor<1x{N}xi32, #src> -> tensor<{M}x{N}xi32, #src>
    %8 = tt.broadcast %5 : tensor<{M}x1xi32, #src> -> tensor<{M}x{N}xi32, #src>
    %9 = arith.addi %8, %7 : tensor<{M}x{N}xi32, #src>
    %10 = tt.addptr %2, %9 : tensor<{M}x{N}x!tt.ptr<f16>, #src>, tensor<{M}x{N}xi32, #src>
    %11 = tt.load %10 : tensor<{M}x{N}x!tt.ptr<f16>, #src>
    %3 = tt.splat %arg1 : !tt.ptr<f16> -> tensor<{M}x{N}x!tt.ptr<f16>, #dst>
    """ + conversion + f"""
    %14 = tt.addptr %3, %12 : tensor<{M}x{N}x!tt.ptr<f16>, #dst>, tensor<{M}x{N}xi32, #dst>
    tt.store %14, %13 : tensor<{M}x{N}x!tt.ptr<f16>, #dst>
    tt.return
  }}
}}
"""

    x = to_triton(numpy_random((M, N), dtype_str=dtype), device=device)
    z = torch.empty_like(x, device=device)

    temp_file = tmp_path / "test_convert2d.ttgir"
    temp_file.write_text(ir)
    kernel = triton.compile(str(temp_file))

    kernel[(1, 1, 1)](x.data_ptr(), z.data_ptr())

    torch.testing.assert_close(z, x, rtol=0, atol=0)


layouts_3d = [
    BlockedLayout([4, 4, 1], [1, 8, THREADS_PER_WARP // 8], [2, 2, 1], [2, 1, 0], [1, 1, 1], [1, 1, 1], [0, 1, 2]),
    BlockedLayout([1, 1, 4], [8, THREADS_PER_WARP // 8, 1], [2, 1, 2], [1, 2, 0], [1, 1, 1], [1, 1, 1], [0, 1, 2]),
    DotOperandLayout(parent=MmaLayout([2, 0], [4, 1, 1], [1, 1, 1], [1, 1, 1], [2, 1, 0], [1, 16, 8]), op_idx=0,
                     k_width=1),
]

shared_layouts_3d = [
    SharedLayout(1, 1, 1, [2, 1, 0], [1, 1, 1], [1, 1, 1], [0, 1, 2]),
    SharedLayout(4, 2, 4, [1, 2, 0], [1, 1, 1], [1, 1, 1], [0, 1, 2]),
    SharedLayout(8, 2, 4, [0, 2, 1], [1, 1, 1], [1, 1, 1], [0, 1, 2]),
    SharedLayout(4, 2, 1, [2, 0, 1], [1, 1, 1], [1, 1, 1], [0, 1, 2]),
]


@pytest.mark.parametrize("M, N, K", [[8, 16, 32]])
@pytest.mark.parametrize("shared_layout", shared_layouts_3d)
@pytest.mark.parametrize("dist_layout", filter_layouts(layouts_3d))
def test_local_load_store(M, N, K, dist_layout, shared_layout, device, tmp_path: pathlib.Path):
    layouts = f"""
    #dist = {dist_layout}
    #shared = {shared_layout}
    #smem = #ttg.shared_memory
    """
    ir = layouts + f"""
  module attributes {{"ttg.num-ctas" = 1 : i32, "ttg.num-warps" = 4 : i32, "ttg.threads-per-warp" = {THREADS_PER_WARP} : i32}} {{
  tt.func public @kernel(%arg0: !tt.ptr<i32> {{tt.divisibility = 16 : i32}}, %arg1: !tt.ptr<i32> {{tt.divisibility = 16 : i32}}) attributes {{noinline = false}} {{
    %cst = arith.constant dense<{K}> : tensor<1x{N}x1xi32, #dist>
    %cst_0 = arith.constant dense<{K*N}> : tensor<{M}x1x1xi32, #dist>
    %cst_1 = arith.constant dense<{K*N}> : tensor<{M}x1x1xi32, #dist>
    %cst_2 = arith.constant dense<{K}> : tensor<1x{N}x1xi32, #dist>
    %0 = tt.make_range {{end = {K} : i32, start = 0 : i32}} : tensor<{K}xi32, #ttg.slice<{{dim = 0, parent = #ttg.slice<{{dim = 1, parent = #dist}}>}}>>
    %1 = tt.expand_dims %0 {{axis = 0 : i32}} : tensor<{K}xi32, #ttg.slice<{{dim = 0, parent = #ttg.slice<{{dim = 1, parent = #dist}}>}}>> -> tensor<1x{K}xi32, #ttg.slice<{{dim = 1, parent = #dist}}>>
    %2 = tt.expand_dims %1 {{axis = 1 : i32}} : tensor<1x{K}xi32, #ttg.slice<{{dim = 1, parent = #dist}}>> -> tensor<1x1x{K}xi32, #dist>
    %3 = tt.splat %arg0 : !tt.ptr<i32> -> tensor<1x1x{K}x!tt.ptr<i32>, #dist>
    %4 = tt.addptr %3, %2 : tensor<1x1x{K}x!tt.ptr<i32>, #dist>, tensor<1x1x{K}xi32, #dist>
    %5 = tt.make_range {{end = {N} : i32, start = 0 : i32}} : tensor<{N}xi32, #ttg.slice<{{dim = 0, parent = #ttg.slice<{{dim = 2, parent = #dist}}>}}>>
    %6 = tt.expand_dims %5 {{axis = 0 : i32}} : tensor<{N}xi32, #ttg.slice<{{dim = 0, parent = #ttg.slice<{{dim = 2, parent = #dist}}>}}>> -> tensor<1x{N}xi32, #ttg.slice<{{dim = 2, parent = #dist}}>>
    %7 = tt.expand_dims %6 {{axis = 2 : i32}} : tensor<1x{N}xi32, #ttg.slice<{{dim = 2, parent = #dist}}>> -> tensor<1x{N}x1xi32, #dist>
    %8 = arith.muli %7, %cst_2 : tensor<1x{N}x1xi32, #dist>
    %9 = tt.broadcast %4 : tensor<1x1x{K}x!tt.ptr<i32>, #dist> -> tensor<1x{N}x{K}x!tt.ptr<i32>, #dist>
    %10 = tt.broadcast %8 : tensor<1x{N}x1xi32, #dist> -> tensor<1x{N}x{K}xi32, #dist>
    %11 = tt.addptr %9, %10 : tensor<1x{N}x{K}x!tt.ptr<i32>, #dist>, tensor<1x{N}x{K}xi32, #dist>
    %12 = tt.make_range {{end = {M} : i32, start = 0 : i32}} : tensor<{M}xi32, #ttg.slice<{{dim = 1, parent = #ttg.slice<{{dim = 2, parent = #dist}}>}}>>
    %13 = tt.expand_dims %12 {{axis = 1 : i32}} : tensor<{M}xi32, #ttg.slice<{{dim = 1, parent = #ttg.slice<{{dim = 2, parent = #dist}}>}}>> -> tensor<{M}x1xi32, #ttg.slice<{{dim = 2, parent = #dist}}>>
    %14 = tt.expand_dims %13 {{axis = 2 : i32}} : tensor<{M}x1xi32, #ttg.slice<{{dim = 2, parent = #dist}}>> -> tensor<{M}x1x1xi32, #dist>
    %15 = arith.muli %14, %cst_1 : tensor<{M}x1x1xi32, #dist>
    %16 = tt.broadcast %11 : tensor<1x{N}x{K}x!tt.ptr<i32>, #dist> -> tensor<{M}x{N}x{K}x!tt.ptr<i32>, #dist>
    %17 = tt.broadcast %15 : tensor<{M}x1x1xi32, #dist> -> tensor<{M}x{N}x{K}xi32, #dist>
    %18 = tt.addptr %16, %17 : tensor<{M}x{N}x{K}x!tt.ptr<i32>, #dist>, tensor<{M}x{N}x{K}xi32, #dist>
    %19 = tt.load %18 : tensor<{M}x{N}x{K}x!tt.ptr<i32>, #dist>
    %20 = ttg.local_alloc %19 : (tensor<{M}x{N}x{K}xi32, #dist>) -> !ttg.memdesc<{M}x{N}x{K}xi32, #shared, #smem>
    %21 = ttg.local_load %20 : !ttg.memdesc<{M}x{N}x{K}xi32, #shared, #smem> -> tensor<{M}x{N}x{K}xi32, #dist>
    %22 = tt.make_range {{end = {K} : i32, start = 0 : i32}} : tensor<{K}xi32, #ttg.slice<{{dim = 0, parent = #ttg.slice<{{dim = 1, parent = #dist}}>}}>>
    %23 = tt.expand_dims %22 {{axis = 0 : i32}} : tensor<{K}xi32, #ttg.slice<{{dim = 0, parent = #ttg.slice<{{dim = 1, parent = #dist}}>}}>> -> tensor<1x{K}xi32, #ttg.slice<{{dim = 1, parent = #dist}}>>
    %24 = tt.expand_dims %23 {{axis = 1 : i32}} : tensor<1x{K}xi32, #ttg.slice<{{dim = 1, parent = #dist}}>> -> tensor<1x1x{K}xi32, #dist>
    %25 = tt.splat %arg1 : !tt.ptr<i32> -> tensor<1x1x{K}x!tt.ptr<i32>, #dist>
    %26 = tt.addptr %25, %24 : tensor<1x1x{K}x!tt.ptr<i32>, #dist>, tensor<1x1x{K}xi32, #dist>
    %27 = tt.make_range {{end = {N} : i32, start = 0 : i32}} : tensor<{N}xi32, #ttg.slice<{{dim = 0, parent = #ttg.slice<{{dim = 2, parent = #dist}}>}}>>
    %28 = tt.expand_dims %27 {{axis = 0 : i32}} : tensor<{N}xi32, #ttg.slice<{{dim = 0, parent = #ttg.slice<{{dim = 2, parent = #dist}}>}}>> -> tensor<1x{N}xi32, #ttg.slice<{{dim = 2, parent = #dist}}>>
    %29 = tt.expand_dims %28 {{axis = 2 : i32}} : tensor<1x{N}xi32, #ttg.slice<{{dim = 2, parent = #dist}}>> -> tensor<1x{N}x1xi32, #dist>
    %30 = arith.muli %29, %cst : tensor<1x{N}x1xi32, #dist>
    %31 = tt.broadcast %26 : tensor<1x1x{K}x!tt.ptr<i32>, #dist> -> tensor<1x{N}x{K}x!tt.ptr<i32>, #dist>
    %32 = tt.broadcast %30 : tensor<1x{N}x1xi32, #dist> -> tensor<1x{N}x{K}xi32, #dist>
    %33 = tt.addptr %31, %32 : tensor<1x{N}x{K}x!tt.ptr<i32>, #dist>, tensor<1x{N}x{K}xi32, #dist>
    %34 = tt.make_range {{end = {M} : i32, start = 0 : i32}} : tensor<{M}xi32, #ttg.slice<{{dim = 1, parent = #ttg.slice<{{dim = 2, parent = #dist}}>}}>>
    %35 = tt.expand_dims %34 {{axis = 1 : i32}} : tensor<{M}xi32, #ttg.slice<{{dim = 1, parent = #ttg.slice<{{dim = 2, parent = #dist}}>}}>> -> tensor<{M}x1xi32, #ttg.slice<{{dim = 2, parent = #dist}}>>
    %36 = tt.expand_dims %35 {{axis = 2 : i32}} : tensor<{M}x1xi32, #ttg.slice<{{dim = 2, parent = #dist}}>> -> tensor<{M}x1x1xi32, #dist>
    %37 = arith.muli %36, %cst_0 : tensor<{M}x1x1xi32, #dist>
    %38 = tt.broadcast %33 : tensor<1x{N}x{K}x!tt.ptr<i32>, #dist> -> tensor<{M}x{N}x{K}x!tt.ptr<i32>, #dist>
    %39 = tt.broadcast %37 : tensor<{M}x1x1xi32, #dist> -> tensor<{M}x{N}x{K}xi32, #dist>
    %40 = tt.addptr %38, %39 : tensor<{M}x{N}x{K}x!tt.ptr<i32>, #dist>, tensor<{M}x{N}x{K}xi32, #dist>
    tt.store %40, %21 : tensor<{M}x{N}x{K}x!tt.ptr<i32>, #dist>
    tt.return
  }}
}}
"""

    if is_xpu() and isinstance(dist_layout, DotOperandLayout) and isinstance(dist_layout.parent, MmaLayout):
        pytest.xfail("DotOperandLayout with MmaLayout is not supported in XPU")

    x = torch.arange(0, M * N * K, device=device, dtype=torch.int32).reshape(M, N, K)
    z = torch.empty_like(x, device=device)

    temp_file = tmp_path / "test_local_load_store.ttgir"
    temp_file.write_text(ir)
    kernel = triton.compile(str(temp_file))

    kernel[(1, 1, 1)](x, z)
    assert torch.equal(z, x)


dot_layouts = [
    DotOperandLayout(parent=MmaLayout([2, 0], [4, 1], [1, 1], [1, 1], [1, 0], [16, 8]), op_idx=0, k_width=4),
    DotOperandLayout(parent=MmaLayout([2, 0], [4, 1], [1, 1], [1, 1], [0, 1], [16, 8]), op_idx=1, k_width=4),
    DotOperandLayout(parent=MmaLayout([2, 0], [4, 1], [1, 1], [1, 1], [0, 1], [16, 8]), op_idx=0, k_width=2),
    DotOperandLayout(parent=MmaLayout([2, 0], [4, 1], [1, 1], [1, 1], [1, 0], [16, 8]), op_idx=1, k_width=2),
    DotOperandLayout(parent=MmaLayout([2, 0], [4, 1], [1, 1], [1, 1], [0, 1], [16, 8]), op_idx=0, k_width=1),
    DotOperandLayout(parent=MmaLayout([2, 0], [4, 1], [1, 1], [1, 1], [1, 0], [16, 8]), op_idx=1, k_width=1),
    DotOperandLayout(
        parent=DpasLayout(repeatCount=8, systolic_depth=8, execution_size=8, ops_per_chan=1, threads_per_warp=32,
                          warps_per_cta=[4, 1], rep_cluster=[1, 1]), op_idx=0, k_width=1),
    DotOperandLayout(
        parent=DpasLayout(repeatCount=8, systolic_depth=8, execution_size=16, ops_per_chan=2, threads_per_warp=32,
                          warps_per_cta=[2, 1], rep_cluster=[1, 1]), op_idx=0, k_width=1),
    DotOperandLayout(
        parent=DpasLayout(repeatCount=8, systolic_depth=8, execution_size=16, ops_per_chan=4, threads_per_warp=32,
                          warps_per_cta=[2, 1], rep_cluster=[1, 1]), op_idx=0, k_width=2),
    DotOperandLayout(
        parent=DpasLayout(repeatCount=8, systolic_depth=8, execution_size=8, ops_per_chan=1, threads_per_warp=32,
                          warps_per_cta=[4, 1], rep_cluster=[1, 1]), op_idx=1, k_width=1),
    DotOperandLayout(
        parent=DpasLayout(repeatCount=8, systolic_depth=8, execution_size=8, ops_per_chan=2, threads_per_warp=32,
                          warps_per_cta=[4, 1], rep_cluster=[1, 1]), op_idx=1, k_width=2),
]

shared_layouts = [
    SharedLayout(4, 2, 4, [0, 1], [1, 1], [1, 1], [0, 1]),
    SharedLayout(8, 1, 8, [1, 0], [1, 1], [1, 1], [0, 1]),
    SharedLayout(16, 1, 16, [1, 0], [1, 1], [1, 1], [0, 1]),
]


@pytest.mark.parametrize("M, N", [[16, 32]])
@pytest.mark.parametrize("dtype", ['float16', 'float8e5', 'float32'])
@pytest.mark.parametrize("shared_layout", shared_layouts)
@pytest.mark.parametrize("dist_layout", filter_layouts(dot_layouts))
def test_local_load_store_dot(M, N, dtype, dist_layout, shared_layout, device, tmp_path: pathlib.Path):
    if dtype == "float32":
        mlir_dtype = "f32"
    elif dtype == "float16":
        mlir_dtype = "f16"
    elif dtype == "float8e5":
        mlir_dtype = "f8E5M2"

    layouts = f"""
    #dist = {dist_layout}
    #shared = {shared_layout}
    #smem = #ttg.shared_memory
    """
    ir = layouts + f"""
  module attributes {{"ttg.num-ctas" = 1 : i32, "ttg.num-warps" = 4 : i32, "ttg.threads-per-warp" = 32 : i32}} {{
  tt.func public @kernel(%arg0: !tt.ptr<{mlir_dtype}> {{tt.divisibility = 16 : i32}}, %arg1: !tt.ptr<{mlir_dtype}> {{tt.divisibility = 16 : i32}}) attributes {{noinline = false}} {{
    %cst = arith.constant dense<{N}> : tensor<{M}x1xi32, #dist>
    %0 = tt.make_range {{end = {M} : i32, start = 0 : i32}} : tensor<{M}xi32, #ttg.slice<{{dim = 1, parent = #dist}}>>
    %1 = tt.make_range {{end = {N} : i32, start = 0 : i32}} : tensor<{N}xi32, #ttg.slice<{{dim = 0, parent = #dist}}>>
    %2 = tt.splat %arg0 : !tt.ptr<{mlir_dtype}> -> tensor<{M}x{N}x!tt.ptr<{mlir_dtype}>, #dist>
    %3 = tt.splat %arg1 : !tt.ptr<{mlir_dtype}> -> tensor<{M}x{N}x!tt.ptr<{mlir_dtype}>, #dist>
    %4 = tt.expand_dims %0 {{axis = 1 : i32}} : tensor<{M}xi32, #ttg.slice<{{dim = 1, parent = #dist}}>> -> tensor<{M}x1xi32, #dist>
    %5 = arith.muli %4, %cst : tensor<{M}x1xi32, #dist>
    %6 = tt.expand_dims %1 {{axis = 0 : i32}} : tensor<{N}xi32, #ttg.slice<{{dim = 0, parent = #dist}}>> -> tensor<1x{N}xi32, #dist>
    %7 = tt.broadcast %6 : tensor<1x{N}xi32, #dist> -> tensor<{M}x{N}xi32, #dist>
    %8 = tt.broadcast %5 : tensor<{M}x1xi32, #dist> -> tensor<{M}x{N}xi32, #dist>
    %9 = arith.addi %8, %7 : tensor<{M}x{N}xi32, #dist>
    %10 = tt.addptr %2, %9 : tensor<{M}x{N}x!tt.ptr<{mlir_dtype}>, #dist>, tensor<{M}x{N}xi32, #dist>
    %11 = tt.load %10 : tensor<{M}x{N}x!tt.ptr<{mlir_dtype}>, #dist>
    %12 = ttg.local_alloc %11 : (tensor<{M}x{N}x{mlir_dtype}, #dist>) -> !ttg.memdesc<{M}x{N}x{mlir_dtype}, #shared, #smem>
    %13 = ttg.local_load %12 : !ttg.memdesc<{M}x{N}x{mlir_dtype}, #shared, #smem> -> tensor<{M}x{N}x{mlir_dtype}, #dist>
    %14 = tt.addptr %3, %9 : tensor<{M}x{N}x!tt.ptr<{mlir_dtype}>, #dist>, tensor<{M}x{N}xi32, #dist>
    tt.store %14, %13 : tensor<{M}x{N}x!tt.ptr<{mlir_dtype}>, #dist>
    tt.return
  }}
}}
"""

    x = to_triton(numpy_random((M, N), dtype_str=dtype), device=device)
    z = torch.empty_like(x, device=device)

    temp_file = tmp_path / "test_local_load_store_dot.ttgir"
    temp_file.write_text(ir)
    kernel = triton.compile(str(temp_file))

    kernel[(1, 1, 1)](x, z)
    assert torch.equal(z, x)


mma_layouts = [
    MmaLayout((2, 0), [1, 4], [1, 1], [1, 1], [0, 1], [16, 8]),
    MmaLayout((3, 0), [4, 1], [1, 1], [1, 1], [0, 1], [16, 128, 16]),  # simple 4 warps case
    MmaLayout((3, 0), [8, 1], [1, 1], [1, 1], [0, 1], [16, 128, 16]),  # simple 8 warps case
    MmaLayout((3, 0), [4, 2], [1, 1], [1, 1], [0, 1], [16, 128, 16]),  # multiple warps on the row
    MmaLayout((3, 0), [4, 2], [1, 1], [1, 1], [0, 1], [16, 64, 16]),  # small instrN
    MmaLayout((3, 0), [8, 4], [1, 1], [1, 1], [0, 1], [16, 64, 16]),  # large number of warps
    DpasLayout(repeatCount=8, systolic_depth=8, execution_size=8, ops_per_chan=1, threads_per_warp=32,
               warps_per_cta=[4, 1], rep_cluster=[1, 1]),
]

shared_layouts = [
    SharedLayout(8, 1, 1, [1, 0], [1, 1], [1, 1], [0, 1]),
    NVMMASharedLayout(64, False, 16, [1, 1], [1, 1], [0, 1]),
    NVMMASharedLayout(128, False, 16, [1, 1], [1, 1], [0, 1]),
]


@pytest.mark.parametrize("M, N", [[128, 128]])
@pytest.mark.parametrize("mma_layout", filter_layouts(mma_layouts))
@pytest.mark.parametrize("shared_layout", shared_layouts)
def test_local_load_store_mma(M, N, mma_layout, shared_layout, device, tmp_path: pathlib.Path):
    num_warps = np.prod(mma_layout.warps_per_cta)

    layouts = f"""
    #dist = {mma_layout}
    #shared = {shared_layout}
    #smem = #ttg.shared_memory
    """
    ir = layouts + f"""
  module attributes {{"ttg.num-ctas" = 1 : i32, "ttg.num-warps" = {num_warps} : i32, "ttg.threads-per-warp" = {THREADS_PER_WARP} : i32}} {{
  tt.func public @kernel(%arg0: !tt.ptr<f16> {{tt.divisibility = 16 : i32}}, %arg1: !tt.ptr<f16> {{tt.divisibility = 16 : i32}}) attributes {{noinline = false}} {{
    %cst = arith.constant dense<{N}> : tensor<{M}x1xi32, #dist>
    %0 = tt.make_range {{end = {M} : i32, start = 0 : i32}} : tensor<{M}xi32, #ttg.slice<{{dim = 1, parent = #dist}}>>
    %1 = tt.make_range {{end = {N} : i32, start = 0 : i32}} : tensor<{N}xi32, #ttg.slice<{{dim = 0, parent = #dist}}>>
    %2 = tt.splat %arg0 : !tt.ptr<f16> -> tensor<{M}x{N}x!tt.ptr<f16>, #dist>
    %3 = tt.splat %arg1 : !tt.ptr<f16> -> tensor<{M}x{N}x!tt.ptr<f16>, #dist>
    %4 = tt.expand_dims %0 {{axis = 1 : i32}} : tensor<{M}xi32, #ttg.slice<{{dim = 1, parent = #dist}}>> -> tensor<{M}x1xi32, #dist>
    %5 = arith.muli %4, %cst : tensor<{M}x1xi32, #dist>
    %6 = tt.expand_dims %1 {{axis = 0 : i32}} : tensor<{N}xi32, #ttg.slice<{{dim = 0, parent = #dist}}>> -> tensor<1x{N}xi32, #dist>
    %7 = tt.broadcast %6 : tensor<1x{N}xi32, #dist> -> tensor<{M}x{N}xi32, #dist>
    %8 = tt.broadcast %5 : tensor<{M}x1xi32, #dist> -> tensor<{M}x{N}xi32, #dist>
    %9 = arith.addi %8, %7 : tensor<{M}x{N}xi32, #dist>
    %10 = tt.addptr %2, %9 : tensor<{M}x{N}x!tt.ptr<f16>, #dist>, tensor<{M}x{N}xi32, #dist>
    %11 = tt.load %10 : tensor<{M}x{N}x!tt.ptr<f16>, #dist>
    %12 = ttg.local_alloc %11 : (tensor<{M}x{N}xf16, #dist>) -> !ttg.memdesc<{M}x{N}xf16, #shared, #smem>
    %13 = ttg.local_load %12 : !ttg.memdesc<{M}x{N}xf16, #shared, #smem> -> tensor<{M}x{N}xf16, #dist>
    %14 = tt.addptr %3, %9 : tensor<{M}x{N}x!tt.ptr<f16>, #dist>, tensor<{M}x{N}xi32, #dist>
    tt.store %14, %13 : tensor<{M}x{N}x!tt.ptr<f16>, #dist>
    tt.return
  }}
}}
"""

    x = torch.arange(0, M * N, device=device, dtype=torch.float16).reshape(M, N)
    z = torch.empty_like(x, device=device)

    temp_file = tmp_path / "test_local_load_store_mma.ttgir"
    temp_file.write_text(ir)
    kernel = triton.compile(str(temp_file))

    kernel[(1, 1, 1)](x, z)
    assert torch.equal(z, x)

    if isinstance(shared_layout, NVMMASharedLayout) and hasattr(mma_layout, "version") and mma_layout.version[0] >= 3:
        assert "stmatrix" in kernel.asm["ptx"]


def filter_layout_pairs(layout_pairs):
    return [pair for pair in layout_pairs if is_layout_applicable(pair[0]) and is_layout_applicable(pair[1])]


mma_pairs = [
    [
        MmaLayout((2, 0), [1, 4], [1, 1], [1, 1], [0, 1], [16, 8]),
        MmaLayout((2, 0), [4, 1], [1, 1], [1, 1], [0, 1], [16, 8]),
    ],
    [
        MmaLayout((2, 0), [2, 8], [1, 1], [1, 1], [0, 1], [16, 8]),
        MmaLayout((2, 0), [8, 2], [1, 1], [1, 1], [0, 1], [16, 8]),
    ],
    [
        MmaLayout((2, 1), [1, 4], [1, 1], [1, 1], [0, 1], [16, 8]),
        MmaLayout((2, 1), [4, 1], [1, 1], [1, 1], [0, 1], [16, 8]),
    ],
    [
        MmaLayout((2, 1), [2, 8], [1, 1], [1, 1], [0, 1], [16, 8]),
        MmaLayout((2, 1), [8, 2], [1, 1], [1, 1], [0, 1], [16, 8]),
    ],
    [
        MmaLayout((3, 0), [4, 1], [1, 1], [1, 1], [0, 1], [16, 32, 32]),
        MmaLayout((3, 0), [4, 1], [1, 1], [1, 1], [0, 1], [16, 64, 32]),
    ],
    [
        MmaLayout((3, 0), [4, 1], [1, 1], [1, 1], [0, 1], [16, 64, 32]),
        MmaLayout((3, 0), [4, 1], [1, 1], [1, 1], [0, 1], [16, 32, 32]),
    ],
    [
        MmaLayout((3, 0), [1, 4], [1, 1], [1, 1], [0, 1], [16, 32, 32]),
        MmaLayout((3, 0), [4, 1], [1, 1], [1, 1], [0, 1], [16, 64, 32]),
    ],
    [
        MmaLayout((3, 0), [2, 8], [1, 1], [1, 1], [0, 1], [16, 64, 32]),
        MmaLayout((3, 0), [8, 2], [1, 1], [1, 1], [0, 1], [16, 32, 32]),
    ],
    [
        MmaLayout((3, 0), [4, 1], [1, 1], [1, 1], [0, 1], [16, 128, 16]),
        MmaLayout((3, 0), [4, 1], [1, 1], [1, 1], [0, 1], [16, 64, 16]),
    ],
    [
        MmaLayout((3, 0), [4, 1], [1, 1], [1, 1], [0, 1], [16, 64, 16]),
        MmaLayout((3, 0), [4, 1], [1, 1], [1, 1], [0, 1], [16, 128, 16]),
    ],
    [
        WmmaLayout(1, [4, 4]),
        WmmaLayout(1, [16, 1]),
    ],
    [
        WmmaLayout(1, [16, 1]),
        WmmaLayout(1, [4, 4]),
    ],
    [
        WmmaLayout(2, [4, 4]),
        WmmaLayout(2, [16, 1]),
    ],
    [
        WmmaLayout(2, [16, 1]),
        WmmaLayout(2, [4, 4]),
    ],
    [
        MfmaLayout([2, 0], [2, 2], [32, 32], False),
        MfmaLayout([2, 0], [4, 1], [32, 32], False),
    ],
    [
        MfmaLayout([2, 0], [4, 1], [32, 32], False),
        MfmaLayout([2, 0], [2, 2], [32, 32], False),
    ],
    [
        MfmaLayout([2, 0], [2, 2], [32, 32], False),
        MfmaLayout([2, 0], [4, 1], [32, 32], True),
    ],
    [
        MfmaLayout([2, 0], [4, 1], [32, 32], False),
        MfmaLayout([2, 0], [2, 2], [32, 32], True),
    ],
    [
        MfmaLayout([2, 0], [4, 4], [16, 16], False),
        MfmaLayout([2, 0], [16, 1], [16, 16], False),
    ],
    [
        MfmaLayout([2, 0], [16, 1], [16, 16], False),
        MfmaLayout([2, 0], [4, 4], [16, 16], False),
    ],
    [
        MfmaLayout([2, 0], [4, 4], [16, 16], False),
        MfmaLayout([2, 0], [16, 1], [16, 16], True),
    ],
    [
        MfmaLayout([2, 0], [16, 1], [16, 16], False),
        MfmaLayout([2, 0], [4, 4], [16, 16], True),
    ],
    [
        DpasLayout(repeatCount=8, systolic_depth=8, execution_size=8, ops_per_chan=1, threads_per_warp=32,
                   warps_per_cta=[4, 1], rep_cluster=[1, 1]),
        DpasLayout(repeatCount=8, systolic_depth=8, execution_size=8, ops_per_chan=2, threads_per_warp=32,
                   warps_per_cta=[2, 2], rep_cluster=[1, 1]),
    ],
]


@pytest.mark.parametrize("M, N", [[16, 16], [64, 1], [1, 64], [64, 64], [128, 128], [256, 256]])
@pytest.mark.parametrize("dtype", ['float16'])
@pytest.mark.parametrize("mma_pair", filter_layout_pairs(mma_pairs))
def test_convert_mma2mma(M, N, mma_pair, dtype, device, tmp_path: pathlib.Path):
    if is_hip():
        if isinstance(mma_pair[1], MfmaLayout) and (mma_pair[1].instr_shape[1] > M or mma_pair[1].instr_shape[1] > N):
            pytest.skip("HIP do not fully support skinny tensor store")

    src_layout, _ = mma_pair
    num_warps = np.prod(src_layout.warps_per_cta)
    warp_size = THREADS_PER_WARP

    def do_test(src_layout, dst_layout):
        layouts = f"""
        #src = {src_layout}
        #dst = {dst_layout}
        """

        ir = layouts + f"""
        module attributes {{"ttg.num-warps" = {num_warps} : i32, "ttg.num-ctas" = 1 : i32, "ttg.threads-per-warp" = {warp_size} : i32}} {{
        tt.func public @kernel_0d1d(%arg0: !tt.ptr<f16> {{tt.divisibility = 16 : i32}}, %arg1: !tt.ptr<f16> {{tt.divisibility = 16 : i32}}) {{
        %cst = arith.constant dense<{N}> : tensor<{M}x1xi32, #src>
        %0 = tt.make_range {{end = {M} : i32, start = 0 : i32}} : tensor<{M}xi32, #ttg.slice<{{dim = 1, parent = #src}}>>
        %1 = tt.make_range {{end = {N} : i32, start = 0 : i32}} : tensor<{N}xi32, #ttg.slice<{{dim = 0, parent = #src}}>>
        %2 = tt.splat %arg0 : !tt.ptr<f16> -> tensor<{M}x{N}x!tt.ptr<f16>, #src>
        %3 = tt.splat %arg1 : !tt.ptr<f16> -> tensor<{M}x{N}x!tt.ptr<f16>, #dst>
        %4 = tt.expand_dims %0 {{axis = 1 : i32}} : tensor<{M}xi32, #ttg.slice<{{dim = 1, parent = #src}}>> -> tensor<{M}x1xi32, #src>
        %5 = arith.muli %4, %cst : tensor<{M}x1xi32, #src>
        %6 = tt.expand_dims %1 {{axis = 0 : i32}} : tensor<{N}xi32, #ttg.slice<{{dim = 0, parent = #src}}>> -> tensor<1x{N}xi32, #src>
        %7 = tt.broadcast %6 : tensor<1x{N}xi32, #src> -> tensor<{M}x{N}xi32, #src>
        %8 = tt.broadcast %5 : tensor<{M}x1xi32, #src> -> tensor<{M}x{N}xi32, #src>
        %9 = arith.addi %8, %7 : tensor<{M}x{N}xi32, #src>
        %10 = tt.addptr %2, %9 : tensor<{M}x{N}x!tt.ptr<f16>, #src>, tensor<{M}x{N}xi32, #src>
        %11 = tt.load %10 : tensor<{M}x{N}x!tt.ptr<f16>, #src>
        %12 = ttg.convert_layout %9 : tensor<{M}x{N}xi32, #src> -> tensor<{M}x{N}xi32, #dst>
        %13 = ttg.convert_layout %11 : tensor<{M}x{N}xf16, #src> -> tensor<{M}x{N}xf16, #dst>
        %14 = tt.addptr %3, %12 : tensor<{M}x{N}x!tt.ptr<f16>, #dst>, tensor<{M}x{N}xi32, #dst>
        tt.store %14, %13 : tensor<{M}x{N}x!tt.ptr<f16>, #dst>
        tt.return
        }}
        }}
        """

        x = to_triton(numpy_random((M, N), dtype_str=dtype), device=device)
        z = torch.empty_like(x)

        temp_file = tmp_path / "test_convert_mma2mma.ttgir"
        temp_file.write_text(ir)
        kernel = triton.compile(str(temp_file))

        kernel[(1, 1, 1)](x.data_ptr(), z.data_ptr())

        assert torch.equal(z, x)

    do_test(mma_pair[0], mma_pair[1])
    do_test(mma_pair[1], mma_pair[0])


single_warp_layouts = [
    BlockedLayout([1, 1], [THREADS_PER_WARP, 1], [1, 1], [1, 0]),
    BlockedLayout([1, 1], [THREADS_PER_WARP // 2, 2], [1, 1], [1, 0]),
    BlockedLayout([1, 1], [THREADS_PER_WARP // 4, 4], [1, 1], [1, 0]),
    BlockedLayout([1, 1], [THREADS_PER_WARP // 8, 8], [1, 1], [1, 0]),
    BlockedLayout([1, 1], [THREADS_PER_WARP // 16, 16], [1, 1], [1, 0]),
    BlockedLayout([1, 1], [THREADS_PER_WARP // 32, 32], [1, 1], [1, 0]),
    BlockedLayout([32, 1], [1, THREADS_PER_WARP], [1, 1], [1, 0]),
    BlockedLayout([16, 1], [2, THREADS_PER_WARP // 2], [1, 1], [1, 0]),
    BlockedLayout([1, 4], [THREADS_PER_WARP, 1], [1, 1], [1, 0]),
    BlockedLayout([1, 4], [THREADS_PER_WARP // 2, 2], [1, 1], [1, 0]),
    BlockedLayout([1, 4], [THREADS_PER_WARP // 4, 4], [1, 1], [1, 0]),
    BlockedLayout([1, 4], [THREADS_PER_WARP // 8, 8], [1, 1], [1, 0]),
    BlockedLayout([1, 4], [THREADS_PER_WARP // 16, 16], [1, 1], [1, 0]),
    BlockedLayout([1, 4], [THREADS_PER_WARP // 32, 32], [1, 1], [1, 0]),
]


@pytest.mark.parametrize("M, N", [[32, 32], [64, 64]])
@pytest.mark.parametrize("dtype", ['float16'])
@pytest.mark.parametrize("src_layout", single_warp_layouts)
@pytest.mark.parametrize("dst_layout", single_warp_layouts)
def test_convert_warp_local(M, N, src_layout, dst_layout, dtype, device, tmp_path: pathlib.Path):
    if str(src_layout) == str(dst_layout):
        pytest.xfail()
    if np.prod(src_layout.threads_per_warp) == 0 or np.prod(dst_layout.threads_per_warp) == 0:
        pytest.xfail()

    # Test layout pairs that are likely to codegen warp shuffles.
    a, b = list(np.array(src_layout.threads_per_warp) // np.array(dst_layout.threads_per_warp))
    c = a if a != 0 else b
    if c > 2:
        pytest.xfail()

    layouts = f"""
    #src = {src_layout}
    #dst = {dst_layout}
    #smem = #ttg.shared_memory
    """

    conversion = f"""
    %12 = ttg.convert_layout %9 : tensor<{M}x{N}xi32, #src> -> tensor<{M}x{N}xi32, #dst>
    %13 = ttg.convert_layout %11 : tensor<{M}x{N}xf16, #src> -> tensor<{M}x{N}xf16, #dst>
    """

    ir = layouts + f"""
    module attributes {{"ttg.num-warps" = 1 : i32, "ttg.num-ctas" = 1 : i32, "ttg.threads-per-warp" = {THREADS_PER_WARP} : i32}} {{
  tt.func public @kernel_0d1d(%arg0: !tt.ptr<f16> {{tt.divisibility = 16 : i32}}, %arg1: !tt.ptr<f16> {{tt.divisibility = 16 : i32}}) {{
    %cst = arith.constant dense<{N}> : tensor<{M}x1xi32, #src>
    %0 = tt.make_range {{end = {M} : i32, start = 0 : i32}} : tensor<{M}xi32, #ttg.slice<{{dim = 1, parent = #src}}>>
    %1 = tt.make_range {{end = {N} : i32, start = 0 : i32}} : tensor<{N}xi32, #ttg.slice<{{dim = 0, parent = #src}}>>
    %2 = tt.splat %arg0 : !tt.ptr<f16> -> tensor<{M}x{N}x!tt.ptr<f16>, #src>
    %4 = tt.expand_dims %0 {{axis = 1 : i32}} : tensor<{M}xi32, #ttg.slice<{{dim = 1, parent = #src}}>> -> tensor<{M}x1xi32, #src>
    %5 = arith.muli %4, %cst : tensor<{M}x1xi32, #src>
    %6 = tt.expand_dims %1 {{axis = 0 : i32}} : tensor<{N}xi32, #ttg.slice<{{dim = 0, parent = #src}}>> -> tensor<1x{N}xi32, #src>
    %7 = tt.broadcast %6 : tensor<1x{N}xi32, #src> -> tensor<{M}x{N}xi32, #src>
    %8 = tt.broadcast %5 : tensor<{M}x1xi32, #src> -> tensor<{M}x{N}xi32, #src>
    %9 = arith.addi %8, %7 : tensor<{M}x{N}xi32, #src>
    %10 = tt.addptr %2, %9 : tensor<{M}x{N}x!tt.ptr<f16>, #src>, tensor<{M}x{N}xi32, #src>
    %11 = tt.load %10 : tensor<{M}x{N}x!tt.ptr<f16>, #src>
    %3 = tt.splat %arg1 : !tt.ptr<f16> -> tensor<{M}x{N}x!tt.ptr<f16>, #dst>
    """ + conversion + f"""
    %14 = tt.addptr %3, %12 : tensor<{M}x{N}x!tt.ptr<f16>, #dst>, tensor<{M}x{N}xi32, #dst>
    tt.store %14, %13 : tensor<{M}x{N}x!tt.ptr<f16>, #dst>
    tt.return
  }}
}}
"""

    x = to_triton(numpy_random((M, N), dtype_str=dtype), device=device)
    z = torch.empty_like(x, device=device)

    temp_file = tmp_path / "test_convert_warp_local.ttgir"
    temp_file.write_text(ir)
    kernel = triton.compile(str(temp_file))

    kernel[(1, 1, 1)](x.data_ptr(), z.data_ptr())

    torch.testing.assert_close(z, x, rtol=0, atol=0)


@pytest.mark.interpreter
def test_load_scalar_with_mask(device):

    @triton.jit
    def kernel(Input, Index, Out, N: int):
        index = tl.load(Index)
        scalar = tl.load(Input + index, mask=index < N, other=0)
        tl.store(Out, scalar, mask=index < N)

    Index = torch.tensor([0], dtype=torch.int32, device=device)
    Input = torch.tensor([0], dtype=torch.int32, device=device)
    Out = torch.empty_like(Index, device=device)
    kernel[(1, )](Input, Index, Out, Index.numel())
    assert Out.data[0] == 0


# This test is used to test our own PTX codegen for float16 and int16 conversions
# maybe delete it later after ptxas has been fixed
@pytest.mark.parametrize("dtype_str", ['float16', 'int16'])
def test_ptx_cast(dtype_str, device):

    @triton.jit
    def kernel(in_ptr0, out_ptr2, xnumel, rnumel, dtype: tl.constexpr, XBLOCK: tl.constexpr, RBLOCK: tl.constexpr):
        xoffset = tl.program_id(0) * XBLOCK
        xindex = xoffset + tl.arange(0, XBLOCK)[:, None]
        xmask = xindex < xnumel
        rbase = tl.arange(0, RBLOCK)[None, :]
        x0 = xindex
        _tmp4 = (tl.zeros([XBLOCK, RBLOCK], dtype) - 10000).to(dtype)
        for roffset in range(0, rnumel, RBLOCK):
            rindex = roffset + rbase
            rmask = rindex < rnumel
            r1 = rindex
            tmp0 = tl.load(in_ptr0 + (r1 + (197 * x0)), rmask & xmask).to(dtype)
            tmp1 = 2
            tmp2 = tmp0 * tmp1
            tmp3 = tmp2.to(dtype)
            tmp5 = _tmp4 < tmp3
            _tmp4 = tl.where(rmask & xmask & tmp5, tmp3, _tmp4)
            tl.store(out_ptr2 + (r1 + (197 * x0) + tl.zeros([XBLOCK, RBLOCK], tl.int32)), _tmp4, rmask & xmask)

    torch.manual_seed(123)
    if dtype_str == 'int16':
        torch_dtype = torch.int16
        triton_dtype = tl.int32
    else:
        torch_dtype = torch.float16
        triton_dtype = tl.float32

    s0 = 4
    buf11 = -torch.ones((6 * s0, 197, 197), device=device, dtype=torch_dtype)
    buf14 = -torch.ones((s0, 6, 197, 197), device=device, dtype=torch_dtype)
    kernel[(4728, )](buf11, buf14, 1182 * s0, 197, triton_dtype, 1, 256, num_warps=2)
    assert buf14.to(torch.float32).mean() == -2.0


# -----------------------
# test fp8 -> fp32 dot
# -----------------------


def f8_to_f16(x, dtype):

    @triton.jit
    def kernel(Y, X, N, BLOCK_SIZE: tl.constexpr):
        pid = tl.program_id(0)
        offs = pid * BLOCK_SIZE + tl.arange(0, BLOCK_SIZE)
        mask = offs < N
        x = tl.load(X + offs, mask=mask)
        tl.store(Y + offs, x, mask=mask)

    ret = torch.empty(x.shape, dtype=torch.float16, device=x.device)
    grid = lambda META: (triton.cdiv(x.numel(), META['BLOCK_SIZE']), )
    dtype = getattr(tl, dtype)
    kernel[grid](ret, triton.reinterpret(x, dtype), ret.numel(), BLOCK_SIZE=1024)
    return ret


@triton.jit
def matmul_kernel(  #
        a_ptr, b_ptr, c_ptr,  #
        M, N, K,  #
        stride_am, stride_ak,  #
        stride_bk, stride_bn,  #
        stride_cm, stride_cn,  #
        BLOCK_SIZE_M: tl.constexpr, BLOCK_SIZE_N: tl.constexpr, BLOCK_SIZE_K: tl.constexpr,  #
        low_precision_acc: tl.constexpr,  #
        num_stages: tl.constexpr = 3  #
):
    pid = tl.program_id(axis=0)
    num_pid_m = tl.cdiv(M, BLOCK_SIZE_M)
    pid_m = pid % num_pid_m
    pid_n = pid // num_pid_m
    offs_am = (pid_m * BLOCK_SIZE_M + tl.arange(0, BLOCK_SIZE_M)) % M
    offs_bn = (pid_n * BLOCK_SIZE_N + tl.arange(0, BLOCK_SIZE_N)) % N
    offs_k = tl.arange(0, BLOCK_SIZE_K)
    a_ptrs = a_ptr + (offs_am[:, None] * stride_am + offs_k[None, :] * stride_ak)
    b_ptrs = b_ptr + (offs_k[:, None] * stride_bk + offs_bn[None, :] * stride_bn)
    accumulator = tl.zeros((BLOCK_SIZE_M, BLOCK_SIZE_N), dtype=tl.float32)
    for k in tl.range(0, tl.cdiv(K, BLOCK_SIZE_K), num_stages=num_stages):
        a = tl.load(a_ptrs)
        b = tl.load(b_ptrs)
        accumulator = tl.dot(a, b, acc=accumulator, max_num_imprecise_acc=low_precision_acc)
        a_ptrs += BLOCK_SIZE_K * stride_ak
        b_ptrs += BLOCK_SIZE_K * stride_bk
    offs_cm = pid_m * BLOCK_SIZE_M + tl.arange(0, BLOCK_SIZE_M)
    offs_cn = pid_n * BLOCK_SIZE_N + tl.arange(0, BLOCK_SIZE_N)
    c_ptrs = c_ptr + stride_cm * offs_cm[:, None] + stride_cn * offs_cn[None, :]
    tl.store(c_ptrs, accumulator)


@pytest.mark.interpreter
@pytest.mark.parametrize("M, N, K", [(128, 256, 256)])
@pytest.mark.parametrize("BLOCK_M, BLOCK_N, BLOCK_K", [(128, 256, 128), (64, 64, 64)])
@pytest.mark.parametrize(
    "in_type_str",
    ['float8e5', 'float8e5b16', 'float8e4b8', 'float8e4nv'] if is_hip() else ['float8e5', 'float8e4nv', 'float8e4b15'])
@pytest.mark.parametrize("low_precision_acc", [0, 32, 64, 128])
def test_dot_max_num_imprecise_acc(M, N, K, BLOCK_M, BLOCK_N, BLOCK_K, in_type_str, low_precision_acc, device):
    num_stages = 3
    if is_cuda():
        cc = torch.cuda.get_device_capability()
        if cc[0] >= 9 and in_type_str == "float8e4b15":
            pytest.skip("Dot op does not support fp8e4b15 on CUDA arch >= 90")
    elif is_hip():
        num_stages = 2
        if in_type_str in ("float8e5b16", "float8e4b8") and not is_hip_cdna3():
            pytest.skip(f"{in_type_str} only supported on CDNA3")
        if in_type_str in ("float8e5", "float8e4nv") and not (is_hip_cdna4() or is_hip_gfx12()):
            pytest.skip(f"{in_type_str} only supported on CDNA4 or gfx12")

    check_type_supported(in_type_str, device)
    A = numpy_random((M, K), dtype_str=in_type_str)
    B = numpy_random((K, N), dtype_str=in_type_str)
    C = torch.empty((M, N), dtype=torch.float32, device=device)
    num_warps = 8
    a = to_triton(A, device=device, dst_type=in_type_str)
    b = to_triton(B, device=device, dst_type=in_type_str)
    grid = (triton.cdiv(M, BLOCK_M) * triton.cdiv(N, BLOCK_N), 1)
    max_num_impressive_acc = low_precision_acc if low_precision_acc <= BLOCK_K else None
    h = matmul_kernel[grid](a, b, C, M, N, K, a.stride(0), a.stride(1), b.stride(0), b.stride(1), C.stride(0),
                            C.stride(1), BLOCK_M, BLOCK_N, BLOCK_K, max_num_impressive_acc, num_warps=num_warps,
                            num_stages=num_stages)
    torch_a = torch.from_numpy(A).to(device=device)
    th_a = f8_to_f16(torch_a, in_type_str)
    torch_b = torch.from_numpy(B).to(device=device)
    th_b = f8_to_f16(torch_b, in_type_str)
    ref_out = torch.matmul(th_a, th_b).to(torch.float32)
    if in_type_str == 'float8e4nv':
        torch.testing.assert_close(ref_out, C, rtol=0.01, atol=0.01)
    else:
        torch.testing.assert_close(ref_out, C, rtol=1e-3, atol=1e-3)
    if is_cuda() and low_precision_acc > 0 and torch.cuda.get_device_capability()[0] == 9:
        # Hopper-specific workaround lower precision accumulator.
        assert h.asm["ptx"].count("add.f32") == (BLOCK_M * BLOCK_N) // (32 * num_warps) * (BLOCK_K // low_precision_acc)


# -----------------------
# test enable_fp_fusion
# -----------------------


@pytest.mark.parametrize("enable_fp_fusion", [False, True])
@pytest.mark.parametrize("default_override", [False, True])
def test_enable_fp_fusion(enable_fp_fusion, default_override, device):
    if is_hip():
        pytest.skip(
            'test_enable_fp_fusion for HIP currently broken in https://github.com/triton-lang/triton. Use https://github.com/ROCmSoftwarePlatform/triton'
        )

    # Sequential multiply add can be fused by backend
    @triton.jit
    def mul_add(data):
        ptrs = data + tl.arange(0, 128)
        tl.store(ptrs, tl.load(ptrs) * 1.5 + 1.0)

    data = torch.randn((128, ), device=device, dtype=torch.float32)
    if default_override:
        os.environ["TRITON_DEFAULT_FP_FUSION"] = "1" if enable_fp_fusion else "0"
        assert triton.knobs.language.default_fp_fusion == enable_fp_fusion
        h = mul_add[(1, )](data)
    else:
        h = mul_add[(1, )](data, enable_fp_fusion=enable_fp_fusion)

    if not is_cuda():
        return
    found_fma = re.search(r'(mad|fma)\.r[nzmp]\.(ftz\.)?f32', h.asm["ptx"]) is not None
    assert found_fma == enable_fp_fusion


# -----------------------
# test override_arch
# -----------------------


@pytest.mark.parametrize("arch", ["sm70", "sm80", "sm90"])
@pytest.mark.parametrize("env_var_override", [False, True])
def test_override_arch(arch, env_var_override, device):
    if not is_cuda():
        pytest.xfail('arch only for CUDA')

    @triton.jit
    def simple(data, out):
        in_ptrs = data + tl.arange(0, 128)
        out_ptrs = out + tl.arange(0, 128)
        tl.store(out_ptrs, tl.load(in_ptrs) * 1.5 + 1.0)

    data = torch.randn((128, ), device=device, dtype=torch.float32)
    out = torch.empty_like(data)

    if env_var_override:
        os.environ["TRITON_OVERRIDE_ARCH"] = str(arch)
        h = simple[(1, )](data, out)
        os.environ.pop("TRITON_OVERRIDE_ARCH")
    else:
        h = simple[(1, )](data, out, arch=arch)
    torch.testing.assert_close(data * 1.5 + 1.0, out)
    ttgir_cc = re.search(r'cuda:(\d+)', h.asm["ttgir"])
    assert ttgir_cc.group(1) == arch[2:]


# -----------------------
# test propagate_nan
# -----------------------


@pytest.mark.parametrize("dtype", ['float16', 'float32'])
@pytest.mark.parametrize("propagate_nan", ['NONE', 'ALL'])
@pytest.mark.parametrize("func", ['minimum', 'maximum', 'clamp'])
def test_propagate_nan(dtype, propagate_nan, func, device):

    @triton.jit
    def kernel(A, B, C, propagate_nan: tl.constexpr, func: tl.constexpr):
        if func == 'clamp':
            tl.store(
                C,
                getattr(tl, func)(tl.load(A), -tl.load(B), tl.load(B),
                                  propagate_nan=getattr(tl.PropagateNan, propagate_nan)))
        else:
            tl.store(C,
                     getattr(tl, func)(tl.load(A), tl.load(B), propagate_nan=getattr(tl.PropagateNan, propagate_nan)))

    for mode in ['A', 'B', 'both']:
        if func == 'clamp' and mode == 'B':
            # clamp does not guarantee propagation from 'min' and 'max' args
            continue
        A = torch.randn((1, ), device=device, dtype=getattr(torch, dtype))
        if mode == 'A' or mode == 'both': A[0] = torch.nan
        B = torch.randn((1, ), device=device, dtype=getattr(torch, dtype))
        if mode == 'B' or mode == 'both': B[0] = torch.nan
        C = torch.zeros_like(A, device=device, dtype=getattr(torch, dtype))
        kernel[(1, )](A, B, C, propagate_nan, func)

        if mode == 'both' or propagate_nan == 'ALL':
            assert torch.isnan(C[0])
        else:
            assert not torch.isnan(C[0])


# -----------------------
# test clamp
# -----------------------


@pytest.mark.interpreter
@pytest.mark.parametrize("dtype", ['float16', 'float32'])
def test_clamp(dtype, device):

    @triton.jit
    def kernel(x_ptr, min_ptr, max_ptr, out_ptr, ref_ptr, N, BLOCK_SIZE: tl.constexpr):

        off = tl.arange(0, BLOCK_SIZE)
        mask = off < N
        x = tl.load(x_ptr + off, mask=mask)
        min = tl.load(min_ptr + off, mask=mask)
        max = tl.load(max_ptr + off, mask=mask)
        out = out_ptr + off
        ref = ref_ptr + off

        tl.store(out, tl.clamp(x, min, max), mask=mask)
        ref_val = tl.minimum(tl.maximum(x, min), max)
        tl.store(ref, ref_val, mask=mask)

    size = 128

    x = torch.randn((size, ), device=device, dtype=getattr(torch, dtype))
    a = torch.randn((size, ), device=device, dtype=getattr(torch, dtype))
    b = torch.randn((size, ), device=device, dtype=getattr(torch, dtype))
    min = torch.min(a, b)
    max = torch.max(a, b)
    out = torch.zeros_like(x, device=device, dtype=getattr(torch, dtype))
    ref = torch.zeros_like(x, device=device, dtype=getattr(torch, dtype))

    kernel[(size, )](x, min, max, out, ref, x.numel(), BLOCK_SIZE=size)

    torch.testing.assert_close(out, ref)


# Test for symmetric clamp(x, -limit, limit), as it may go through optimized
# codegen in the backends
@pytest.mark.interpreter
@pytest.mark.parametrize("dtype", ['bfloat16', 'float16', 'float32'])
def test_clamp_symmetric(dtype, device):

    @triton.jit
    def kernel(x_ptr, limit_ptr, out_ptr, ref_ptr, N, BLOCK_SIZE: tl.constexpr):

        off = tl.arange(0, BLOCK_SIZE)
        mask = off < N
        x = tl.load(x_ptr + off, mask=mask)
        limit = tl.load(limit_ptr + off, mask=mask)
        out = out_ptr + off
        ref = ref_ptr + off

        tl.store(out, tl.clamp(x, -limit, limit), mask=mask)
        ref_val = tl.minimum(tl.maximum(x, -limit), limit)
        tl.store(ref, ref_val, mask=mask)

    size = 128

    x = torch.randn((size, ), device=device, dtype=getattr(torch, dtype))
    limit = torch.randn((size, ), device=device, dtype=getattr(torch, dtype)).abs()
    out = torch.zeros_like(x, device=device, dtype=getattr(torch, dtype))
    ref = torch.zeros_like(x, device=device, dtype=getattr(torch, dtype))

    kernel[(size, )](x, limit, out, ref, x.numel(), BLOCK_SIZE=size)

    torch.testing.assert_close(out, ref)


# -----------------------
# test iterators
# -----------------------


@pytest.mark.interpreter
def test_static_range(device):

    @triton.jit
    def loop_kernel(Z, N: tl.constexpr, step: tl.constexpr):
        acc = 0
        for i in tl.static_range(0, N, step=step):
            acc += i
        tl.store(Z, acc)

    N = 100
    step = 7
    Out = torch.empty(1, dtype=torch.int32, device=device)
    loop_kernel[(1, )](Out, N, step)
    Acc = torch.tensor([0], dtype=torch.int32, device=device)
    for i in range(0, N, step):
        Acc += i
    assert (Out == Acc).all(), (Out, Acc)


@pytest.mark.interpreter
def test_tl_range_num_stages(device):
    if is_hip():
        pytest.skip("test_tl_range is not supported in HIP")
    M, N, K = 64, 64, 512
    BLOCK_M, BLOCK_N, BLOCK_K = M, N, 64
    a = torch.randn((M, K), device=device, dtype=torch.float16)
    b = torch.randn((K, N), device=device, dtype=torch.float16)
    c = torch.empty((M, N), dtype=torch.float32, device=device)
    pgm = matmul_kernel[
        1,
    ](a, b, c, M, N, K, a.stride(0), a.stride(1), b.stride(0), b.stride(1), c.stride(0), c.stride(1), BLOCK_M, BLOCK_N,
      BLOCK_K, 0, num_stages=5)
    ref_out = torch.matmul(a, b).to(torch.float32)
    if is_interpreter():
        # GPU invokes tensor core for float16 matmul, which is not supported in interpreter.
        # Thus we use a higher tolerance
        torch.testing.assert_close(ref_out, c, rtol=1e-2, atol=1e-1)
    else:
        torch.testing.assert_close(ref_out, c, rtol=1e-3, atol=1e-3)
        if device in ['cuda']:
            capability = torch.cuda.get_device_capability()
            if capability[0] >= 8:
                ptx = pgm.asm['ptx']
                # check that the loop got pipelined with the right number of stages.
                assert 'cp.async.wait_group \t6' in ptx


def test_tl_range_fuse():

    @triton.jit
    def kernel(ub):
        for i in tl.range(0, ub, flatten=True):
            for j in tl.range(0, ub):
                print("i", i)

    compiled_kernel = kernel.warmup(10, grid=(1, ))
    assert "tt.flatten" in compiled_kernel.asm["ttir"]
    assert compiled_kernel.asm["ttgir"].count("scf.for") == 1


def test_tl_range_option_none():

    @triton.jit
    def kernel(ub):
        for i in tl.range(0, ub, num_stages=None, loop_unroll_factor=None):
            print("i", i)

    compiled_kernel = kernel.warmup(10, grid=(1, ))
    assert "num_stages" not in compiled_kernel.asm["ttir"]
    assert "loop_unroll_factor" not in compiled_kernel.asm["ttir"]


@triton.jit(noinline=True)
def maxnreg_noinline1(X):
    tl.store(X, 0)


@triton.jit(noinline=True)
def maxnreg_noinline2(X):
    tl.store(X, 0)


@pytest.mark.interpreter
def test_maxnreg(device):
    if not is_cuda():
        pytest.xfail('maxnreg only works on CUDA')

    # triton kernel
    @triton.jit
    def kernel(X):
        maxnreg_noinline1(X)
        tl.store(X, 0)
        maxnreg_noinline2(X)

    X = torch.empty(1, dtype=torch.int32, device=device)
    k = kernel[(1, )](X, maxnreg=42)

    if not is_interpreter():
        # Ensure that .maxnreg is set on the kernel function (marked with .entry)
        # and not on either of the noinline functions (marked with .func).
        try:
            assert re.search(r'\.visible \.entry [^{;]*\.maxnreg 42', k.asm["ptx"])
            assert not re.search(r'\.visible \.func [^{;]*\.maxnreg', k.asm["ptx"])
        except AssertionError:
            print("Failing ptx:\n", k.asm["ptx"])
            raise


@pytest.mark.interpreter
def test_temp_var_in_loop(device):

    @triton.jit
    def temp_in_loop(Z, N: tl.constexpr, BLOCK: tl.constexpr):
        acc = tl.full((BLOCK, ), 0, dtype=tl.int32)
        for i in range(N):
            if i == 0:
                temp = tl.full((BLOCK, ), 2, dtype=tl.int32)
                acc = temp
            else:
                acc += tl.full((BLOCK, ), 1, dtype=tl.int32)
            # reuse the temp variable and make sure to check that it isn't creating incorrect IR.
            temp = tl.full((BLOCK, ), 1, dtype=tl.int32)
            acc += temp
        z = Z + tl.arange(0, BLOCK)
        tl.store(z, acc)

    N = 10
    BLOCK = 32
    out = torch.empty((BLOCK, ), dtype=torch.int32, device=device)
    temp_in_loop[(1, )](out, N, BLOCK)
    acc = torch.full((BLOCK, ), 0, dtype=torch.int32, device=device)
    for i in range(N):
        if i == 0:
            temp = torch.full((BLOCK, ), 2, dtype=torch.int32, device=device)
            acc = temp
        else:
            acc += torch.full((BLOCK, ), 1, dtype=torch.int32, device=device)
        temp = torch.full((BLOCK, ), 1, dtype=torch.int32, device=device)
        acc += temp
    assert (acc == out).all()


@pytest.mark.interpreter
def test_num_programs(device):
    # Assuming that the kernel is launched with a grid of (11, 21, 31)
    grid = (11, 21, 31)
    input = torch.empty((3, ), dtype=torch.int32, device=device)

    @triton.jit
    def kernel(input):
        num_programs_0 = tl.num_programs(0)
        num_programs_1 = tl.num_programs(1)
        num_programs_2 = tl.num_programs(2)
        tl.store(input, num_programs_0)
        tl.store(input + 1, num_programs_1)
        tl.store(input + 2, num_programs_2)

    kernel[grid](input)
    assert torch.all(input == torch.tensor(grid, device=device))


# -----------------------
# test extern functions
# -----------------------


@pytest.mark.parametrize("dtype_str", ['float32', 'float64'])
def test_math_extern(dtype_str, device):
    if is_interpreter():
        pytest.xfail('math_extern does not work in the interpreter mode')

    @triton.jit
    def kernel(
        x_ptr,
        y_ptr,
        n_elements,
        BLOCK_SIZE: tl.constexpr,
    ):
        pid = tl.program_id(axis=0)
        block_start = pid * BLOCK_SIZE
        offsets = block_start + tl.arange(0, BLOCK_SIZE)
        mask = offsets < n_elements
        x = tl.load(x_ptr + offsets, mask=mask)
        y = libdevice.tanh(x)
        tl.store(y_ptr + offsets, y, mask=mask)

    shape = (128, )
    rs = RandomState(17)

    x = numpy_random(shape, dtype_str=dtype_str, rs=rs)
    y_ref = np.tanh(x)
    x_tri = to_triton(x, device=device)
    y_tri = to_triton(numpy_random(shape, dtype_str=dtype_str, rs=rs), device=device)
    kernel[(1, )](x_tri, y_tri, shape[0], BLOCK_SIZE=shape[0])
    # compare
    np.testing.assert_allclose(y_ref, to_numpy(y_tri), rtol=0.01)


# -----------------------
# test loop unrolling
# -----------------------


def test_unroll_attr(device):

    @triton.jit
    def _kernel(dst, unroll_factor: tl.constexpr):
        pid = tl.program_id(axis=0)
        for i in tl.range(0, 10, loop_unroll_factor=unroll_factor):
            tl.atomic_add(dst + pid, i + pid)

    def check_loop_unroll_count(ir, opStr, loop_unroll_factor):
        for line in ir.splitlines():
            if opStr in line:
                loop_unroll_factor = loop_unroll_factor - 1
        # Sometimes we get a remainder loop
        assert loop_unroll_factor <= 0

    # Try for all different loop unroll factors:
    for unroll_factor in [1, 2, 4, 5, 8]:
        h = _kernel[(1, )](torch.empty(1, device=device), unroll_factor)
        check_loop_unroll_count(h.asm["ttir"], 'tt.atomic_rmw', unroll_factor)


@triton.jit
def sanitize_add(a, b):
    a64 = a.to(tl.int64)
    b64 = b.to(tl.int64)
    r64 = a64 + b64
    tl.device_assert((r64 >= -2**31) & (r64 <= 2**31 - 1))
    return a + b


def test_side_effectful_reduction(device):
    if device != "cuda":
        pytest.xfail()

    @triton.jit(debug=True)
    def sanitize_sum_kernel(Z, X, BLOCK: tl.constexpr):
        vals = tl.load(X + tl.arange(0, BLOCK))
        z = tl.reduce(vals, 0, sanitize_add)
        tl.store(Z, z)

    BLOCK = 512
    torch.manual_seed(42)
    X = torch.randint(0, 10, [BLOCK], device="cuda", dtype=torch.int32)
    X[:300] = 32
    X[300:] = 0
    Z = torch.zeros((), device="cuda", dtype=torch.int32)
    sanitize_sum_kernel[(1, )](Z, X, BLOCK=BLOCK)
    torch.testing.assert_close(Z, X.sum().to(torch.int32))


@pytest.mark.parametrize("reduce_dim", [0, 1])
def test_side_effectful_reduction_2d(device, reduce_dim):
    if device != "cuda":
        pytest.xfail()

    @triton.jit(debug=True)
    def sanitize_sum_2d_kernel(Z, X, BLOCK_0: tl.constexpr, BLOCK_1: tl.constexpr, reduce_dim: tl.constexpr,
                               NON_REDUCE_DIM: tl.constexpr):
        offsets = tl.arange(0, BLOCK_0)[:, None] * BLOCK_1 + tl.arange(0, BLOCK_1)[None, :]
        vals = tl.load(X + offsets)
        z = tl.reduce(vals, reduce_dim, sanitize_add)
        tl.store(Z + tl.arange(0, NON_REDUCE_DIM), z)

    BLOCK_0 = 16
    BLOCK_1 = 32
    NON_REDUCE_DIM = BLOCK_1 if reduce_dim == 0 else BLOCK_0
    torch.manual_seed(42)
    X = torch.randint(0, 10, [BLOCK_0, BLOCK_1], device="cuda", dtype=torch.int32)
    Z = torch.zeros([NON_REDUCE_DIM], device="cuda", dtype=torch.int32)
    sanitize_sum_2d_kernel[(1, )](Z, X, BLOCK_0=BLOCK_0, BLOCK_1=BLOCK_1, reduce_dim=reduce_dim,
                                  NON_REDUCE_DIM=NON_REDUCE_DIM)
    torch.testing.assert_close(Z, X.sum(reduce_dim).to(torch.int32))


def test_dtype(device):

    @triton.jit
    def kernel(X):
        dtype_x: tl.constexpr = X.dtype.element_ty
        tl.static_assert(dtype_x == tl.int32)
        tl.static_assert(dtype_x == tl.constexpr(tl.int32))
        tl.static_assert(dtype_x == tl.int8 or (dtype_x == tl.int16 or dtype_x == tl.int32))

    X = torch.zeros(1, dtype=torch.int32, device=device)
    kernel[(1, )](X)


def test_side_effectful_scan(device):
    if device != "cuda":
        pytest.xfail()

    @triton.jit(debug=True)
    def sanitize_cumsum_kernel(Z, X, BLOCK: tl.constexpr):
        vals = tl.load(X + tl.arange(0, BLOCK))
        z = tl.associative_scan(vals, 0, sanitize_add)
        tl.store(Z + tl.arange(0, BLOCK), z)

    BLOCK = 512
    torch.manual_seed(42)
    X = torch.randint(0, 10, [BLOCK], device="cuda", dtype=torch.int32)
    X[:300] = 32
    X[300:] = 0
    Z = torch.zeros_like(X)
    sanitize_cumsum_kernel[(1, )](Z, X, BLOCK=BLOCK)
    torch.testing.assert_close(Z, X.cumsum(0).to(torch.int32))


# stress test slice layout usages in reductions.
@pytest.mark.parametrize("in_shape, perm, red_dims", [
    ((4, 32, 32, 4, 2), [2, 1, 0, 3, 4], [3, 1, 0]),
    ((8, 2, 32, 4, 16), [4, 0, 1, 3, 2], [0, 2, 0]),
])
def test_chained_reductions(in_shape, perm, red_dims, device):
    if is_xpu() and in_shape == (4, 32, 32, 4, 2):
        # check maximum shared memory
        if triton.runtime.driver.active.utils.get_device_properties(
                triton.runtime.driver.active.get_current_device())["max_shared_mem"] <= 163840:
            pytest.xfail("XPU: Not enough shared memory")

    @triton.jit
    def kernel(In, Out,  #
               dim_0: tl.constexpr, dim_1: tl.constexpr, dim_2: tl.constexpr, dim_3: tl.constexpr, dim_4: tl.constexpr,
               perm_0: tl.constexpr, perm_1: tl.constexpr, perm_2: tl.constexpr, perm_3: tl.constexpr,
               perm_4: tl.constexpr, red_dim_0: tl.constexpr, red_dim_1: tl.constexpr, red_dim_2: tl.constexpr):
        idx = tl.arange(0, dim_0 * dim_1 * dim_2 * dim_3 * dim_4)
        idx = idx.reshape(dim_0, dim_1, dim_2, dim_3, dim_4)
        vals = tl.load(In + idx)
        vals = tl.permute(vals, [perm_0, perm_1, perm_2, perm_3, perm_4])
        r = tl.sum(tl.sum(tl.sum(vals, red_dim_0), red_dim_1), red_dim_2)
        st_idx = tl.arange(0, r.shape[0] * r.shape[1]).reshape(r.shape)
        tl.store(Out + st_idx, r)

    input = torch.randint(0, 1000, in_shape, device=device, dtype=torch.int32)
    temp = torch.permute(input, perm).contiguous()
    ref = torch.sum(torch.sum(torch.sum(temp, dim=red_dims[0]), dim=red_dims[1]), dim=red_dims[2])
    result = torch.empty_like(ref)
    kernel[(1, )](input, result, input.shape[0], input.shape[1], input.shape[2], input.shape[3], input.shape[4],
                  perm[0], perm[1], perm[2], perm[3], perm[4], red_dims[0], red_dims[1], red_dims[2])

    assert torch.all(ref == result)


@triton.jit
def gather_test_kernel(src_ptr, idx_ptr, out_ptr, axis: tl.constexpr, src_dim0: tl.constexpr, src_dim1: tl.constexpr,
                       src_stride0: tl.constexpr, src_stride1: tl.constexpr, idx_dim0: tl.constexpr,
                       idx_dim1: tl.constexpr, idx_stride0: tl.constexpr, idx_stride1: tl.constexpr,
                       out_dim0: tl.constexpr, out_dim1: tl.constexpr, out_stride0: tl.constexpr,
                       out_stride1: tl.constexpr):
    src_offs = (tl.arange(0, src_dim0)[:, None] * src_stride0 + tl.arange(0, src_dim1)[None, :] * src_stride1)
    src = tl.load(src_ptr + src_offs)

    idx_offs = (tl.arange(0, idx_dim0)[:, None] * idx_stride0 + tl.arange(0, idx_dim1)[None, :] * idx_stride1)
    idx = tl.load(idx_ptr + idx_offs)

    out = tl.gather(src, idx, axis)

    out_offs = (tl.arange(0, out_dim0)[:, None] * out_stride0 + tl.arange(0, out_dim1)[None, :] * out_stride1)
    tl.store(out_ptr + out_offs, out)


@triton.jit
def gather_test_kernel_1d(src_ptr, idx_ptr, out_ptr, axis: tl.constexpr, src_dim0: tl.constexpr, idx_dim0: tl.constexpr,
                          out_dim0: tl.constexpr):
    src_offs = tl.arange(0, src_dim0)
    src = tl.load(src_ptr + src_offs)

    idx_offs = tl.arange(0, idx_dim0)
    idx = tl.load(idx_ptr + idx_offs)

    out = tl.gather(src, idx, axis)

    out_offs = tl.arange(0, out_dim0)
    tl.store(out_ptr + out_offs, out)


@pytest.mark.interpreter
@pytest.mark.parametrize("src_shape, indices_shape, axis", [
    ([32], [64], 0),
    ([4, 4], [8, 4], 0),
    ([128, 64], [256, 64], 0),
    ([128, 64], [128, 128], 1),
])
def test_gather(src_shape, indices_shape, axis, device):

    def triton_gather(src: torch.Tensor, axis: int, indices: torch.Tensor):
        output = torch.empty(indices.shape, dtype=src.dtype, device=src.device)

        if len(src_shape) == 1:
            gather_test_kernel_1d[(1, )](src, indices, output, axis, src.shape[0], indices.shape[0], output.shape[0])
        else:
            gather_test_kernel[(1, )](src, indices, output, axis, src.shape[0], src.shape[1], src.stride(0),
                                      src.stride(1), indices.shape[0], indices.shape[1], indices.stride(0),
                                      indices.stride(1), output.shape[0], output.shape[1], output.stride(0),
                                      output.stride(1))

        return output

    src = torch.randn(src_shape, device=device)
    indices = torch.randint(0, src.shape[axis], indices_shape, device=device)
    ref = torch.gather(src, axis, indices)
    result = triton_gather(src, axis, indices)
    torch.testing.assert_close(result, ref, rtol=0, atol=0)


def gen_gather_warp_shuffle_cases():
    if THREADS_PER_WARP == 32:
        return [
            ([32, 16], [32, 16], 0,
             "linear<{register = [[0, 2], [2, 0]], lane = [[0, 8], [8, 0], [1, 0], [4, 0], [16, 0]], warp = [[0, 1], [0, 4]], block = []}>",
             "linear<{register = [[2, 0], [0, 2]], lane = [[0, 8], [16, 0], [1, 0], [8, 0], [4, 0]], warp = [[0, 1], [0, 4]], block = []}>"
             ),
            ([128, 64], [256, 64], 0,
             "linear<{register = [[0, 2], [32, 0], [2, 0], [0, 16], [0, 32], [64, 0]], lane = [[0, 8], [8, 0], [1, 0], [4, 0], [16, 0]], warp = [[0, 1], [0, 4]], block = []}>",
             "linear<{register = [[0, 2], [32, 0], [0, 32], [2, 0], [0, 16], [64, 0], [128, 0]], lane = [[0, 8], [8, 0], [1, 0], [4, 0], [16, 0]], warp = [[0, 1], [0, 4]], block = []}>"
             ),
        ]
    elif THREADS_PER_WARP == 64:
        return [
            ([64, 16], [64, 16], 0,
             "linear<{register = [[0, 2], [2, 0]], lane = [[0, 8], [8, 0], [1, 0], [4, 0], [16, 0], [32, 0]], warp = [[0, 1], [0, 4]], block = []}>",
             "linear<{register = [[2, 0], [0, 2]], lane = [[0, 8], [16, 0], [1, 0], [8, 0], [4, 0], [32, 0]], warp = [[0, 1], [0, 4]], block = []}>"
             ),
            ([128, 64], [256, 64], 0,
             "linear<{register = [[0, 2], [2, 0], [0, 16], [0, 32]], lane = [[0, 8], [8, 0], [1, 0], [4, 0], [16, 0], [32, 0]], warp = [[0, 1], [0, 4]], block = []}>",
             "linear<{register = [[0, 2], [0, 32], [2, 0], [0, 16], [64, 0]], lane = [[0, 8], [8, 0], [1, 0], [4, 0], [16, 0], [32, 0]], warp = [[0, 1], [0, 4]], block = []}>"
             ),
        ]
    else:
        return []


# These layouts are specially chosen to trigger the warp shuffle codegen.
@pytest.mark.parametrize("src_shape, indices_shape, axis, src_layout, indices_layout", gen_gather_warp_shuffle_cases())
def test_gather_warp_shuffle(src_shape, indices_shape, axis, src_layout, indices_layout, tmp_path: pathlib.Path,
                             device):

    def prepare_kernel(src: torch.Tensor, axis: int, indices: torch.Tensor):
        output = torch.empty(indices.shape, dtype=src.dtype, device=src.device)
        compiled = gather_test_kernel.warmup(src, indices, output, axis, src.shape[0], src.shape[1], src.stride(0),
                                             src.stride(1), indices.shape[0], indices.shape[1], indices.stride(0),
                                             indices.stride(1), output.shape[0], output.shape[1], output.stride(0),
                                             output.stride(1), grid=(1, ))
        return output, compiled

    def inject_layout(ir, src: torch.Tensor, axis, indices: torch.Tensor, src_layout, idx_layout):
        ir = f"""
#src_layout = #ttg.{src_layout}
#idx_layout = #ttg.{idx_layout}
{ir}"""

        dtypes = {torch.int32: "i32", torch.float32: "f32", torch.int64: "i64", torch.float64: "f64"}

        src_spec = f"{src.shape[0]}x{src.shape[1]}x{dtypes[src.dtype]}"
        indices_spec = f"{indices.shape[0]}x{indices.shape[1]}x{dtypes[indices.dtype]}"
        output_spec = f"{indices.shape[0]}x{indices.shape[1]}x{dtypes[src.dtype]}"

        pat = r"(%[0-9]+) = tt.gather (%[0-9]+)\[(%[0-9]+)\] {axis = "
        pat += str(axis)
        pat += r" : i32, efficient_layout} : \(tensor\<"
        pat += src_spec
        pat += r", (#[a-z]+[0-9]*)\>, tensor\<"
        pat += indices_spec
        pat += r", (#[a-z]+[0-9]*)\>\) -> tensor\<"
        pat += output_spec
        pat += r", (#[a-z]+[0-9]*)\>"

        repl = r"""
    %src = ttg.convert_layout \2 : tensor<""" + src_spec + r""", \4> -> tensor<""" + src_spec + r""", #src_layout>
    %idx = ttg.convert_layout \3 : tensor<""" + indices_spec + r""", \5> -> tensor<""" + indices_spec + r""", #idx_layout>
    %out = tt.gather %src[%idx] {axis = """ + str(
            axis
        ) + r""" : i32, efficient_layout} : (tensor<""" + src_spec + r""", #src_layout>, tensor<""" + indices_spec + r""", #idx_layout>) -> tensor<""" + output_spec + r""", #idx_layout>
    \1 = ttg.convert_layout %out : tensor<""" + output_spec + r""", #idx_layout> -> tensor<""" + output_spec + r""", \6>"""
        return re.sub(pat, repl, ir)

    src = torch.randn(src_shape, device=device)
    indices = torch.randint(0, src.shape[axis], indices_shape, device=device)
    ref = torch.gather(src, axis, indices)

    output, compiled = prepare_kernel(src, axis, indices)
    ir = compiled.asm["ttgir"]
    ir = inject_layout(ir, src, axis, indices, src_layout, indices_layout)
    assert ir != compiled.asm["ttgir"]

    temp_file = tmp_path / "test_warp_gather.ttgir"
    temp_file.write_text(ir)

    kernel = triton.compile(str(temp_file))
    assert ("nvvm.shfl.sync.idx" in kernel.asm["llir"]) or ("llvm.amdgcn.ds.bpermute"
                                                            in kernel.asm["llir"]) or ("_Z17sub_group_shufflefj"
                                                                                       in kernel.asm["llir"])

    kernel[(1, 1, 1)](src, indices, output)

    torch.testing.assert_close(output, ref, rtol=0, atol=0)


@triton.jit
def mul_jit_function(x, y):
    return x * y


@triton.jit
def apply_binary_op(x, combine_op):
    return combine_op(x, x)


def test_jit_function_arg(device):

    @triton.jit
    def square_kernel_jit_function(in_ptr, out_ptr, BLOCK_SIZE: tl.constexpr):
        offsets = tl.arange(0, BLOCK_SIZE)
        in_data = tl.load(in_ptr + offsets)
        out_data = apply_binary_op(in_data, mul_jit_function)  # pass a JITFunction into another JITFunction
        tl.store(out_ptr + offsets, out_data)

    BLOCK_SIZE = 16
    x = torch.full((BLOCK_SIZE, ), 3.0, device=device)
    out = torch.empty((BLOCK_SIZE, ), device=device)
    expect = torch.full((BLOCK_SIZE, ), 9.0, dtype=x.dtype, device=device)

    square_kernel_jit_function[(1, )](x, out, BLOCK_SIZE)

    torch.testing.assert_close(out, expect)


@pytest.mark.interpreter
def test_zero_strided_tensors(device):

    @triton.jit
    def _simple_add(
        X,
        stride_x_a,
        stride_x_b,
    ):
        pid_a = tl.program_id(0)
        pid_b = tl.program_id(1)

        # doesn't directly index c dim, so relies on 0-strided c dim to affect every element
        x_ptr = X + pid_a * stride_x_a + pid_b * stride_x_b

        tl.atomic_add(x_ptr, 1)

    x = torch.zeros((2, 2, 1), device=device)
    c_dim = 3
    x = x.expand((2, 2, c_dim))

    a, b, c = x.shape
    grid = (a, b, c)
    with device == 'cuda' and torch.cuda.device(x.device.index) or torch.xpu.device(x.device.index):
        _simple_add[grid](x, x.stride(0), x.stride(1))

    assert torch.allclose(x, torch.ones_like(x) * c_dim)


@pytest.mark.interpreter
def test_aliasing(device):

    @triton.jit
    def aliasing_kernel(buffer, buffer2):
        triton.language.store(buffer, 1)

    buffer = torch.zeros(1, device=device)
    aliasing_kernel[(1, )](buffer, buffer)
    assert buffer[0] == 1


@pytest.mark.interpreter
@pytest.mark.parametrize("dtype", list(dtypes) + ["bfloat16"])
def test_strided_load(dtype, device):

    @triton.jit
    def take_every_second_element(x_ptr, output_ptr, BLOCK_SIZE: tl.constexpr):
        strided_offsets = tl.arange(0, BLOCK_SIZE) * 2
        linear_offsets = tl.arange(0, BLOCK_SIZE)
        x = tl.load(x_ptr + strided_offsets)
        tl.store(output_ptr + linear_offsets, x)

    STRIDE = 2
    SIZE = 512
    OUT_SIZE = SIZE // STRIDE

    x = numpy_random(SIZE, dtype_str=dtype)
    x_tri = to_triton(x, device)
    out_tri = torch.empty(OUT_SIZE, device=device)
    take_every_second_element[(1, 1)](x_tri, out_tri, OUT_SIZE)

    # Test that every second element (starting from [0]) from x is stored in out_tri
    np.testing.assert_allclose(x[::2], to_numpy(out_tri))


@pytest.mark.interpreter
@pytest.mark.parametrize("dtype", list(dtypes) + ["bfloat16"])
def test_strided_store(dtype, device):

    @triton.jit
    def store_into_every_second(x_ptr, output_ptr, BLOCK_SIZE: tl.constexpr):
        strided_offsets = tl.arange(0, BLOCK_SIZE) * 2
        linear_offsets = tl.arange(0, BLOCK_SIZE)
        x = tl.load(x_ptr + linear_offsets)
        tl.store(output_ptr + strided_offsets, x)

    STRIDE = 2
    SIZE = 512
    OUT_SIZE = SIZE * STRIDE

    x = numpy_random(SIZE, dtype_str=dtype)
    x_tri = to_triton(x, device)
    out_tri = torch.zeros(OUT_SIZE, device=device)
    store_into_every_second[(1, 1)](x_tri, out_tri, SIZE)

    # Test that every second element (starting from [0]) is the same as in x
    np.testing.assert_allclose(x, to_numpy(out_tri)[::2])
    # Test that every second element (starting from [1]) is still zero
    np.testing.assert_allclose(np.zeros_like(x), to_numpy(out_tri)[1::2])


@pytest.mark.interpreter
@pytest.mark.parametrize("dtype", list(dtypes) + ["bfloat16"])
def test_indirect_load(dtype, device):

    @triton.jit
    def indirect_load(offset_ptr, x_ptr, output_ptr, SIZE: tl.constexpr):
        linear_offsets = tl.arange(0, SIZE)
        offsets = tl.load(offset_ptr + linear_offsets)
        x = tl.load(x_ptr + offsets)
        tl.store(output_ptr + linear_offsets, x)

    SIZE = 512
    x = numpy_random(SIZE, dtype_str=dtype)
    x_tri = to_triton(x, device)
    # Flip the range to load the tensor in reverse order
    ptr = torch.arange(SIZE, device=device, dtype=torch.int32).flip(0)
    out_tri = torch.empty(SIZE, device=device)
    indirect_load[(1, 1)](ptr, x_tri, out_tri, SIZE)

    np.testing.assert_allclose(np.flip(x), to_numpy(out_tri))


@pytest.mark.interpreter
@pytest.mark.parametrize("dtype", list(dtypes) + ["bfloat16"])
def test_indirect_store(dtype, device):

    @triton.jit
    def indirect_store(offset_ptr, x_ptr, output_ptr, SIZE: tl.constexpr):
        linear_offsets = tl.arange(0, SIZE)
        offsets = tl.load(offset_ptr + linear_offsets)
        x = tl.load(x_ptr + linear_offsets)
        tl.store(output_ptr + offsets, x)

    SIZE = 512
    x = numpy_random(SIZE, dtype_str=dtype)
    x_tri = to_triton(x, device)
    # Flip the range to store the tensor in reverse order
    ptr = torch.arange(SIZE, device=device, dtype=torch.int32).flip(0)
    out_tri = torch.empty(SIZE, device=device)
    indirect_store[(1, 1)](ptr, x_tri, out_tri, SIZE)

    np.testing.assert_allclose(np.flip(x), to_numpy(out_tri))


@pytest.mark.interpreter
@pytest.mark.parametrize("dtype", map(tl.dtype, tl.dtype.SINT_TYPES + tl.dtype.UINT_TYPES + tl.dtype.STANDARD_FP_TYPES))
def test_dtype_tensor(device, dtype):

    @triton.jit
    def dtype_tensor_kernel(dtype: tl.constexpr):
        tensor = tl.zeros((1, ), dtype)

    dtype_tensor_kernel[(1, )](dtype)


@pytest.mark.interpreter
def test_float_tuple():

    @triton.jit
    def _namedtuple_float_tuple_kernel():
        x, y = float('-inf'), float('inf')  # noqa: F841

    _namedtuple_float_tuple_kernel[(1, )]()


@pytest.mark.interpreter
def test_short_circuiting(device):

    @triton.jit
    def short_circuiting_kernel(x):
        if (x is not None) and hasattr(x, "dtype") and isinstance(
                x.dtype, tl.pointer_type) and (x.dtype.element_ty == tl.int32) and (tl.load(x) > 42):
            tl.store(x, 42)

    def f(x):
        short_circuiting_kernel[(1, )](x, num_warps=1)

    f(None)  # should succeed with NoneType
    f(1)  # should succeed with tl.constexpr type
    f(2)  # should succeed with integer type

    def g(y, dtype):
        x = torch.full((1, ), y, device=device, dtype=dtype)
        f(x)
        return x.item()

    assert g(37.5, torch.float32) == 37.5
    assert g(84.0, torch.float32) == 84.0
    assert g(-76893, torch.int32) == -76893
    assert g(100000, torch.int32) == 42
    assert g(100000, torch.int64) == 100000


@pytest.mark.interpreter
@pytest.mark.filterwarnings("ignore:If conditional called with multidimensional Tensor*")
def test_unsplat(device):

    @triton.jit
    def unsplat_kernel(x, explicit: tl.constexpr):

        # this is a single-element tensor:
        condition = tl.load(x + tl.arange(0, 1)) > 42

        if explicit:
            condition = condition.item()

        if condition:
            tl.store(x, 42)

    def g(y, explicit):
        x = torch.full((1, ), y, device=device, dtype=torch.int32)
        unsplat_kernel[(1, )](x, explicit, num_warps=1)
        return x.item()

    assert g(41, False) == 41
    assert g(43, False) == 42
    assert g(41, True) == 41
    assert g(43, True) == 42


@pytest.mark.interpreter
def test_tuple_logic():

    @triton.jit
    def tuple_logic_kernel():

        # arity-2 BoolOps:
        tl.static_assert(((3, 4) or (5, 6)) == (3, 4))
        tl.static_assert(((3, 4) and (5, 6)) == (5, 6))
        tl.static_assert(((3, 4) and ()) == ())
        tl.static_assert((() or (5, 6)) == (5, 6))

        # arity-3 BoolOps:
        tl.static_assert(((1, 2) and (3, 4) and (5, 6)) == (5, 6))
        tl.static_assert(((1, 2) or (3, 4) or (5, 6)) == (1, 2))

        # constexpr short-circuiting over dynamic argument:
        tl.static_assert((() and tl.program_id(0)) == ())

    tuple_logic_kernel[(1, )]()


@pytest.mark.interpreter
def test_cumsum_dtype(device):

    @triton.jit
    def kernel(Z):
        x = tl.full((4, ), True, dtype=tl.int1)
        z = tl.cumsum(x, axis=0)
        tl.store(Z + tl.arange(0, 4), z)

    z = torch.zeros(4, dtype=torch.int32, device=device)
    kernel[(1, )](z)
    expected = torch.tensor([1, 2, 3, 4], dtype=torch.int32, device=device)
    assert torch.equal(z, expected)


@pytest.mark.interpreter
def test_tensor_member(device):

    @triton.jit
    def kernel():
        x = tl.arange(0, 16)
        tl.device_assert(tl.abs(x) == x.abs())
        tl.device_assert(tl.sum(x) == x.sum())

    kernel[(1, )]()<|MERGE_RESOLUTION|>--- conflicted
+++ resolved
@@ -3113,13 +3113,9 @@
                   (MfmaLayout, MmaLayout)) and (M < src_layout.instr_shape[0] or N < src_layout.instr_shape[1]):
         pytest.skip("Skipping because tensor shape is smaller than M(f)maLayout instr_shape")
     if reduce_op == "sum" and dtype_str == "float16" and M * N > 1024:
-<<<<<<< HEAD
         pytest.xfail("Skipping sum reduction on float16 due to accuracy issues")
-=======
-        pytest.skip("Skipping sum reduction on float16 due to accuracy issues")
     if isinstance(src_layout, LinearLayout) and THREADS_PER_WARP != (1 << len(src_layout.lane)):
-        pytest.skip(f"Skipping. This LinearLayout assumes {1 << len(src_layout.lane)} threads per warp")
->>>>>>> 68a24ff7
+        pytest.xfail(f"Skipping. This LinearLayout assumes {1 << len(src_layout.lane)} threads per warp")
 
     if isinstance(src_layout, MmaLayout) and src_layout.version == 3:
         src_layout.instr_shape[2] = 16 if dtype_str == "float16" else 8
