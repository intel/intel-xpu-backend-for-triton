--- conflicted
+++ resolved
@@ -3269,10 +3269,7 @@
         z_ref = num / denom
     if epilogue == 'chain-dot':
         if 'float8' in in_dtype:
-<<<<<<< HEAD
-=======
             # Reduce z_ref's precision to fp8 to match the kernel behavior
->>>>>>> 4f94c884
             if in_dtype == 'float8e4nv':
                 z_fp8 = torch.tensor(z_ref, dtype=torch.float8_e4m3fn)
             elif in_dtype == 'float8e5':
