--- conflicted
+++ resolved
@@ -4575,14 +4575,9 @@
     actual = torch.zeros(expected.shape, dtype=torch.int32, device=device)
 
     k = kernel[(1, )](input, actual, shape[0], shape[1])
-<<<<<<< HEAD
     if not is_xpu():
         assert k.asm['ttgir'].count(
-            'triton_gpu.convert_layout') == 1, "Expected exactly one convert_layout op in the TTGIR after optimization"
-=======
-    assert k.asm['ttgir'].count(
-        'ttg.convert_layout') == 1, "Expected exactly one convert_layout op in the TTGIR after optimization"
->>>>>>> 6d3ed0b9
+            'ttg.convert_layout') == 1, "Expected exactly one convert_layout op in the TTGIR after optimization"
 
     np.testing.assert_equal(to_numpy(expected), to_numpy(actual))
 
