--- conflicted
+++ resolved
@@ -1934,12 +1934,6 @@
             'test_histogram for HIP currently broken in https://github.com/openai/triton. Use https://github.com/ROCmSoftwarePlatform/triton'
         )
 
-<<<<<<< HEAD
-=======
-    if is_xpu():
-        pytest.skip("RuntimeError: \"histc\" not implemented for 'Int'")
-
->>>>>>> 075159e8
     @triton.jit
     def histogram_kernel(x_ptr, z_ptr, M: tl.constexpr, N: tl.constexpr):
         offset1 = tl.arange(0, M)
