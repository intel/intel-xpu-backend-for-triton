# flake8: noqa: F821,F841
import itertools
import re
import warnings
from typing import Optional, Union
import math
import textwrap

import numpy as np
import pytest
import torch
import intel_extension_for_pytorch  # type: ignore # noqa: F401
import os
import inspect
from numpy.random import RandomState

import triton
import triton.language as tl
from triton.runtime.jit import JITFunction, TensorWrapper, reinterpret


def is_interpreter():
    return os.environ.get('TRITON_INTERPRET', '0') == '1'


def is_cuda():
    return not is_interpreter() and triton.runtime.driver.active.get_current_target()[0] == "cuda"


def is_hip():
    return not is_interpreter() and triton.runtime.driver.active.get_current_target()[0] == "hip"


def is_xpu():
    return not is_interpreter() and triton.runtime.driver.active.get_current_target()[0] == "xpu"


int_dtypes = ['int8', 'int16', 'int32', 'int64']
uint_dtypes = ['uint8', 'uint16', 'uint32', 'uint64']
float_dtypes = ['float16', 'float32', 'float64']
dtypes = int_dtypes + uint_dtypes + float_dtypes
dtypes_with_bfloat16 = dtypes + ['bfloat16']
torch_float8_dtypes = ['float8_e4m3fn', 'float8_e5m2']
torch_dtypes = ['bool'] + int_dtypes + ['uint8'] + float_dtypes + ['bfloat16']

# TODO: enable multiple cta cluster testing.
# num_ctas_list = [1, 4] if torch.cuda.get_device_capability()[0] == 9 else [1]
num_ctas_list = [1]

GPU_DIALECT = "triton_gpu"
if is_interpreter():
    THREADS_PER_WARP = 1
elif is_hip():
    THREADS_PER_WARP = 64
else:
    THREADS_PER_WARP = 32


def _bitwidth(dtype: str) -> int:
    # ex.: "int64" -> 64
    return int(re.search(r'(\d+)$', dtype).group(1))


def numpy_random(shape, dtype_str, rs: Optional[RandomState] = None, low=None, high=None):
    """
    Override `rs` if you're calling this function twice and don't want the same
    result for both calls.
    """
    if isinstance(shape, int):
        shape = (shape, )
    if rs is None:
        rs = RandomState(seed=17)
    if dtype_str in int_dtypes + uint_dtypes:
        iinfo = np.iinfo(getattr(np, dtype_str))
        low = iinfo.min if low is None else max(low, iinfo.min)
        high = iinfo.max if high is None else min(high, iinfo.max)
        dtype = getattr(np, dtype_str)
        x = rs.randint(low, high, shape, dtype=dtype)
        x[x == 0] = 1  # Workaround. Never return zero so tests of division don't error out.
        return x
    elif dtype_str and 'float8' in dtype_str:
        x = rs.randint(20, 40, shape, dtype=np.int8)
        return x
    elif dtype_str in float_dtypes:
        return rs.normal(0, 1, shape).astype(dtype_str)
    elif dtype_str == 'bfloat16':
        return (rs.normal(0, 1, shape).astype('float32').view('uint32') & np.uint32(0xffff0000)).view('float32')
    elif dtype_str in ['bool', 'int1', 'bool_']:
        return rs.normal(0, 1, shape) > 0.0
    else:
        raise RuntimeError(f'Unknown dtype {dtype_str}')


def to_triton(x: np.ndarray, device, dst_type=None) -> Union[TensorWrapper, torch.Tensor]:
    '''
    Note: We need dst_type because the type of x can be different from dst_type.
          For example: x is of type `float32`, dst_type is `bfloat16`.
          If dst_type is None, we infer dst_type from x.
    '''
    t = x.dtype.name
    if t in uint_dtypes:
        signed_type_name = t.lstrip('u')  # e.g. "uint16" -> "int16"
        x_signed = x.astype(getattr(np, signed_type_name))
        return reinterpret(torch.tensor(x_signed, device=device), getattr(tl, t))
    else:
        if dst_type and 'float8' in dst_type:
            return reinterpret(torch.tensor(x, device=device), getattr(tl, dst_type))
        if t == 'float32' and dst_type == 'bfloat16':
            return torch.tensor(x, device=device).bfloat16()
        return torch.tensor(x, device=device)


def torch_dtype_name(dtype) -> str:
    if isinstance(dtype, triton.language.dtype):
        return dtype.name
    elif isinstance(dtype, torch.dtype):
        # 'torch.int64' -> 'int64'
        m = re.match(r'^torch\.(\w+)$', str(dtype))
        return m.group(1)
    else:
        raise TypeError(f'not a triton or torch dtype: {type(dtype)}')


def to_numpy(x):
    if isinstance(x, TensorWrapper):
        return x.base.cpu().numpy().astype(getattr(np, torch_dtype_name(x.dtype)))
    elif isinstance(x, torch.Tensor):
        if x.dtype is torch.bfloat16:
            return x.cpu().float().numpy()
        return x.cpu().numpy()
    else:
        raise ValueError(f"Not a triton-compatible tensor: {x}")


def patch_kernel(template, to_replace):
    if is_interpreter():
        local_namespace = {}
        src = textwrap.dedent(inspect.getsource(template.fn))
        for k, v in to_replace.items():
            src = src.replace(k, v)
        exec(src, globals(), local_namespace)
        return local_namespace[template.fn.__name__]
    else:
        kernel = triton.JITFunction(template.fn)
        for key, value in to_replace.items():
            kernel.src = kernel.src.replace(key, value)
        return kernel


def check_cuda_only(device):
    if device not in ['cuda']:
        pytest.xfail("Only for cuda")


def check_type_supported(dtype, device):
    '''
    skip test if dtype is not supported on the current device
    '''
    if device in ['cuda']:
        cc = torch.cuda.get_device_capability()
        if cc[0] < 8 and (dtype is tl.bfloat16 or dtype == "bfloat16" or dtype is torch.bfloat16):
            pytest.skip("bfloat16 is only supported on NVGPU with cc >= 80")
        if cc[0] < 9 and dtype in {tl.float8e4nv, "float8e4nv", "float8_e4m3fn"}:
            pytest.skip("float8e4nv is only supported on NVGPU with cc >= 90")
    if is_interpreter():
        if dtype in [
                tl.float8e4nv, "float8e4nv", tl.bfloat16, "bfloat16", tl.float8e5, "float8e5", tl.float8e4b15,
                "float8e4b15", tl.float8e4b15x4, "float8e4b15x4"
        ]:
            pytest.skip("bfloat16 and float8 are not supported in the interpreter")


class MmaLayout:

    def __init__(self, version, warps_per_cta, ctas_per_cga, cta_split_num, cta_order, instr_shape):
        self.version = version
        self.warps_per_cta = warps_per_cta
        self.ctas_per_cga = str(ctas_per_cga)
        self.cta_split_num = str(cta_split_num)
        self.cta_order = str(cta_order)
        self.instr_shape = str(instr_shape)

    def __str__(self):
        return f"#{GPU_DIALECT}.nvidia_mma<{{versionMajor={self.version[0]}, versionMinor={self.version[1]}, warpsPerCTA={str(self.warps_per_cta)}, CTAsPerCGA={self.ctas_per_cga}, CTASplitNum={self.cta_split_num}, CTAOrder={self.cta_order}, instrShape={self.instr_shape}}}>"


class DpasLayout:

    def __init__(self, repeatCount, systolic_depth, execution_size, ops_per_chan, threads_per_warp, warps_per_cta):
        self.repeatCount = repeatCount
        self.systolic_depth = str(systolic_depth)
        self.execution_size = str(execution_size)
        self.ops_per_chan = str(ops_per_chan)
        self.threads_per_warp = str(threads_per_warp)
        self.warps_per_cta = str(warps_per_cta)

    def __str__(self):
        return f"#triton_intel_gpu.dpas<{{repeatCount={self.repeatCount}, systolicDepth={self.systolic_depth}, executionSize = {self.execution_size}, opsPerChan = {self.ops_per_chan}, threadsPerWarp = {self.threads_per_warp}, warpsPerCTA={self.warps_per_cta}}}>"


class BlockedLayout:

    def __init__(self, size_per_thread, threads_per_warp, warps_per_cta, order, ctas_per_cga, cta_split_num, cta_order):
        self.sz_per_thread = str(size_per_thread)
        self.threads_per_warp = str(threads_per_warp)
        self.warps_per_cta = str(warps_per_cta)
        self.order = str(order)
        self.ctas_per_cga = str(ctas_per_cga)
        self.cta_split_num = str(cta_split_num)
        self.cta_order = str(cta_order)

    def __str__(self):
        return f"#{GPU_DIALECT}.blocked<{{sizePerThread={self.sz_per_thread}, threadsPerWarp={self.threads_per_warp}, warpsPerCTA={self.warps_per_cta}, order={self.order}, CTAsPerCGA={self.ctas_per_cga}, CTASplitNum={self.cta_split_num}, CTAOrder={self.cta_order}}}>"


class SharedLayout:

    def __init__(self, vec, per_phase, max_phase, order, ctas_per_cga, cta_split_num, cta_order):
        self.vec = str(vec)
        self.per_phase = str(per_phase)
        self.max_phase = str(max_phase)
        self.order = str(order)
        self.ctas_per_cga = str(ctas_per_cga)
        self.cta_split_num = str(cta_split_num)
        self.cta_order = str(cta_order)

    def __str__(self):
        return f"#{GPU_DIALECT}.shared<{{vec={self.vec}, perPhase={self.per_phase}, maxPhase={self.max_phase}, order={self.order}, CTAsPerCGA={self.ctas_per_cga}, CTASplitNum={self.cta_split_num}, CTAOrder={self.cta_order}}}>"


@pytest.mark.interpreter
@pytest.mark.parametrize("dtype_x", list(dtypes) + ["bfloat16"])
def test_empty_kernel(dtype_x, device):
    SIZE = 128

    @triton.jit
    def kernel(X, SIZE: tl.constexpr):
        pass

    check_type_supported(dtype_x, device)
    x = to_triton(numpy_random(SIZE, dtype_str=dtype_x), device=device, dst_type=dtype_x)
    kernel[(1, )](x, SIZE=SIZE, num_warps=4)


# generic test functions
def _test_unary(dtype_x, expr, numpy_expr=None, device='cuda', num_ctas=1):
    check_type_supported(dtype_x, device)  # early return if dtype_x is not supported
    SIZE = 128
    # define the kernel / launch-grid

    @triton.jit
    def kernel(Z, X, SIZE: tl.constexpr):
        off = tl.arange(0, SIZE)
        x = tl.load(X + off)
        z = GENERATE_TEST_HERE
        tl.store(Z + off, z)

    kernel = patch_kernel(kernel, {'GENERATE_TEST_HERE': expr})
    # inputs
    x = numpy_random(SIZE, dtype_str=dtype_x)
    if 'log' in expr:
        x = np.abs(x) + 0.01
    # reference result
    z_ref = eval(expr if numpy_expr is None else numpy_expr)
    # triton result
    x_tri = to_triton(x, device=device, dst_type=dtype_x)
    z_tri = to_triton(np.empty_like(z_ref), device=device, dst_type=dtype_x)
    kernel[(1, )](z_tri, x_tri, SIZE=SIZE, num_warps=4, num_ctas=num_ctas)
    # compare
    np.testing.assert_allclose(z_ref, to_numpy(z_tri), rtol=0.01)


def _binary_op_dtype_override(a: str, b: str) -> Optional[np.dtype]:
    """
    Given two dtype strings, returns the numpy dtype Triton thinks binary
    operations on the two types should return. Returns None if the return value
    matches numpy. This is generally needed because Triton and pytorch return
    narrower floating point types than numpy in mixed operations, and because
    Triton follows C/C++ semantics around mixed signed/unsigned operations, and
    numpy/pytorch do not.
    """
    overrides = {
        ('float16', 'int16'): np.float16,
        ('float16', 'int32'): np.float16,
        ('float16', 'int64'): np.float16,
        ('float16', 'uint16'): np.float16,
        ('float16', 'uint32'): np.float16,
        ('float16', 'uint64'): np.float16,
        ('int8', 'uint8'): np.uint8,
        ('int8', 'uint16'): np.uint16,
        ('int8', 'uint32'): np.uint32,
        ('int8', 'uint64'): np.uint64,
        ('int16', 'uint16'): np.uint16,
        ('int16', 'uint32'): np.uint32,
        ('int16', 'uint64'): np.uint64,
        ('int32', 'uint32'): np.uint32,
        ('int32', 'uint64'): np.uint64,
        ('int64', 'uint64'): np.uint64,
    }
    key = (a, b) if a < b else (b, a)
    return overrides.get(key)


def _test_binary(dtype_x, dtype_y, expr, numpy_expr=None, mode_x='real', mode_y='real', device='cuda', num_ctas=1,
                 y_low=None, y_high=None):
    check_type_supported(dtype_x, device)  # early return if dtype_x is not supported
    check_type_supported(dtype_y, device)
    SIZE = 128
    # define the kernel / launch-grid

    @triton.jit
    def kernel(Z, X, Y, SIZE: tl.constexpr):
        off = tl.arange(0, SIZE)
        x = tl.load(X + off)
        y = tl.load(Y + off)
        z = GENERATE_TEST_HERE
        tl.store(Z + off, z)

    kernel = patch_kernel(kernel, {'GENERATE_TEST_HERE': expr})
    # inputs
    rs = RandomState(17)
    x = numpy_random(SIZE, dtype_str=dtype_x, rs=rs)
    y = numpy_random(SIZE, dtype_str=dtype_y, rs=rs, low=y_low, high=y_high)
    if mode_x == 'nan':
        x[:] = float('nan')
    if mode_y == 'nan':
        y[:] = float('nan')
    # reference result
    z_ref = eval(expr if numpy_expr is None else numpy_expr)
    dtype_z = _binary_op_dtype_override(dtype_x, dtype_y)
    if dtype_z is not None:
        z_ref = z_ref.astype(dtype_z)
    # triton result
    x_tri = to_triton(x, device=device, dst_type=dtype_x)
    y_tri = to_triton(y, device=device, dst_type=dtype_y)
    z_tri = to_triton(np.empty(SIZE, dtype=z_ref.dtype), device=device)
    kernel[(1, )](z_tri, x_tri, y_tri, SIZE=SIZE, num_warps=4, num_ctas=num_ctas)
    np.testing.assert_allclose(z_ref, to_numpy(z_tri), err_msg=expr, atol=1e-3, rtol=0.01)


def _mod_operation_ill_conditioned(dtype_x, dtype_y) -> bool:
    # The result of x % y is ill-conditioned if x % y is much smaller than x.
    # pytorch/CUDA has slightly different (probably better) rounding on
    # remainders than stock LLVM. We currently don't expect to match it
    # bit-for-bit.
    if not is_interpreter() and (dtype_x, dtype_y) == ('int16', 'float16'):
        return True
    return (dtype_x, dtype_y) in [
        ('int32', 'bfloat16'),
        ('int32', 'float16'),
        ('int32', 'float32'),
        ('int64', 'bfloat16'),
        ('int64', 'float16'),
        ('int64', 'float32'),
        ('int64', 'float64'),
        ('uint16', 'bfloat16'),
        ('uint16', 'float16'),
        ('uint16', 'float32'),
        ('uint32', 'bfloat16'),
        ('uint32', 'float16'),
        ('uint32', 'float32'),
        ('uint64', 'bfloat16'),
        ('uint64', 'float16'),
        ('uint64', 'float32'),
        ('uint64', 'float64'),
    ]


# ---------------
# test binary ops
# ---------------


@pytest.mark.interpreter
@pytest.mark.parametrize("dtype_x, dtype_y, op", [  #
    (dtype_x, dtype_y, op)
    for op in ['+', '-', '*', '/', '%']
    for dtype_x in dtypes_with_bfloat16
    for dtype_y in dtypes_with_bfloat16
])
@pytest.mark.parametrize("num_ctas", num_ctas_list)
def test_bin_op(dtype_x, dtype_y, op, num_ctas, device):
    expr = f' x {op} y'
    if op == '%' and dtype_x in int_dtypes + uint_dtypes and dtype_y in int_dtypes + uint_dtypes:
        # LLVM has 'numpy.fmod', not 'numpy.remainder', semantics on integer remainders.
        numpy_expr = 'np.fmod(x, y)'
    elif op in ('/', '%') and dtype_x in ('int16', 'float16', 'bfloat16') and dtype_y in ('int16', 'float16',
                                                                                          'bfloat16'):
        # Triton promotes 16-bit floating-point / and % to 32-bit because there
        # are no native div or FRem operations on float16. Since we have to
        # convert anyway, we may as well take the accuracy bump.
        numpy_expr = f'x.astype(np.float32) {op} y.astype(np.float32)'
    elif (dtype_x in uint_dtypes and dtype_y in int_dtypes and _bitwidth(dtype_x) >= _bitwidth(dtype_y)):
        numpy_expr = f'x.astype(np.{dtype_x}) {op} y.astype(np.{dtype_x})'
    elif (dtype_y in uint_dtypes and dtype_x in int_dtypes and _bitwidth(dtype_y) >= _bitwidth(dtype_x)):
        numpy_expr = f'x.astype(np.{dtype_y}) {op} y.astype(np.{dtype_y})'
    else:
        numpy_expr = None
    if op == '%' and _mod_operation_ill_conditioned(dtype_x, dtype_y):
        error_msg = '' if is_interpreter() else 'Not equal to tolerance'
        with pytest.raises(AssertionError, match=error_msg):
            _test_binary(dtype_x, dtype_y, expr, numpy_expr, device=device, num_ctas=num_ctas)
    elif (op in ('%', '/') and ((dtype_x in int_dtypes and dtype_y in uint_dtypes) or
                                (dtype_x in uint_dtypes and dtype_y in int_dtypes))):
        error_class = ValueError if is_interpreter() else triton.CompilationError
        with pytest.raises(error_class, match='Cannot use .* because they have different signedness'):
            _test_binary(dtype_x, dtype_y, expr, numpy_expr, device=device, num_ctas=num_ctas)
    else:
        _test_binary(dtype_x, dtype_y, expr, numpy_expr, device=device, num_ctas=num_ctas)


@pytest.mark.parametrize("dtype, order", [(dtype, order) for dtype in dtypes_with_bfloat16 for order in [0, 1]])
def test_addptr(dtype, order, device):
    check_type_supported(dtype, device)

    @triton.jit
    def kernel(x, y, ORDER: tl.constexpr, SIZE: tl.constexpr):
        offs = tl.arange(0, SIZE)
        if ORDER == 0:
            tl.store(y + offs, tl.load(x + offs))
        else:
            tl.store(offs + y, tl.load(offs + x))

    SIZE = 1024
    rs = RandomState(17)
    x = numpy_random(SIZE, dtype_str=dtype, rs=rs)
    y = numpy_random(SIZE, dtype_str=dtype, rs=rs)
    x_tri = to_triton(x, dst_type=dtype, device=device)
    y_tri = to_triton(y, dst_type=dtype, device=device)
    y = x
    kernel[
        1,
    ](x_tri, y_tri, order, SIZE)
    np.testing.assert_allclose(y, to_numpy(y_tri))


@pytest.mark.interpreter
@pytest.mark.parametrize("dtype_x, dtype_y", [  #
    (dtype_x, dtype_y) for dtype_x in int_dtypes for dtype_y in int_dtypes
] + [(dtype_x, dtype_y) for dtype_x in uint_dtypes for dtype_y in uint_dtypes])
@pytest.mark.parametrize("num_ctas", num_ctas_list)
def test_floordiv(dtype_x, dtype_y, num_ctas, device):
    # Triton has IEEE, not numpy/torch, semantics for %, and those carry
    # through to //, so we have to use a nonstandard expression to get a
    # reference result for //.
    expr = 'x // y'
    numpy_expr = '((x - np.fmod(x, y)) / y)'
    _test_binary(dtype_x, dtype_y, expr, numpy_expr, device=device, num_ctas=num_ctas)


def test_unsigned_name_mangling(device):
    # Test that uint32 and int32 are mangled differently by the compiler
    SIZE = 128
    # define the kernel / launch-grid

    @triton.jit
    def kernel(O1, O2, X, Y, SIZE: tl.constexpr):
        off = tl.arange(0, SIZE)
        x = tl.load(X + off)
        y = tl.load(Y + off)
        out1 = tl.abs(x)  # uint32 -> nop
        out2 = tl.abs(-y)  # int32 -> should have an effect
        tl.store(O1 + off, out1)
        tl.store(O2 + off, out2)

    dtype_x = 'uint32'
    dtype_y = 'int32'
    # inputs
    rs = RandomState(17)
    x = numpy_random(SIZE, dtype_str=dtype_x, rs=rs)
    y = numpy_random(SIZE, dtype_str=dtype_y, rs=rs)
    # reference result
    expect = (np.abs(x), np.abs(-y))
    # triton result
    x_tri = to_triton(x, device=device, dst_type=dtype_x)
    y_tri = to_triton(y, device=device, dst_type=dtype_y)
    actual = tuple(to_triton(np.empty_like(e), device=device) for e in expect)
    kernel[(1, )](actual[0], actual[1], x_tri, y_tri, SIZE=SIZE, num_warps=4)

    # Bitwise op, so expect exact equality
    assert (expect[0] == to_numpy(actual[0])).all()
    assert (expect[1] == to_numpy(actual[1])).all()


# test bitwise ops
# ---------------
@pytest.mark.interpreter
@pytest.mark.parametrize("dtype_x, dtype_y, op", [  #
    (dtype_x, dtype_y, op)
    for op in ['&', '|', '^']
    for dtype_x in dtypes + dtypes_with_bfloat16
    for dtype_y in dtypes + dtypes_with_bfloat16
])
@pytest.mark.parametrize("num_ctas", num_ctas_list)
def test_bitwise_op(dtype_x, dtype_y, op, num_ctas, device):
    expr = f'x {op} y'
    if (dtype_x in uint_dtypes and dtype_y in int_dtypes and _bitwidth(dtype_x) >= _bitwidth(dtype_y)):
        numpy_expr = f'x.astype(np.{dtype_x}) {op} y.astype(np.{dtype_x})'
    elif (dtype_y in uint_dtypes and dtype_x in int_dtypes and _bitwidth(dtype_y) >= _bitwidth(dtype_x)):
        numpy_expr = f'x.astype(np.{dtype_y}) {op} y.astype(np.{dtype_y})'
    else:
        numpy_expr = None
    if 'float' in dtype_x + dtype_y:
        # The CompilationError must have been caused by a C++ exception with this text.
        error = triton.CompilationError if not is_interpreter() else tl.semantic.IncompatibleTypeErrorImpl
        with pytest.raises(error, match='invalid operands of type'):
            _test_binary(dtype_x, dtype_y, expr, numpy_expr='np.array([])', device=device, num_ctas=num_ctas)
    else:
        _test_binary(dtype_x, dtype_y, expr, numpy_expr, device=device, num_ctas=num_ctas)


@pytest.mark.interpreter
@pytest.mark.parametrize("dtype_x, dtype_y, op", [  #
    (dtype_x, dtype_y, op)
    for op in ['<<', '>>']
    for dtype_x in int_dtypes + uint_dtypes
    for dtype_y in int_dtypes + uint_dtypes
])
@pytest.mark.parametrize("num_ctas", num_ctas_list)
def test_shift_op(dtype_x, dtype_y, op, num_ctas, device):
    expr = f'x {op} y'
    bw = max(_bitwidth(dtype_x), _bitwidth(dtype_y))
    if dtype_x.startswith('int'):
        dtype_z = f'int{bw}'
    else:
        dtype_z = f'uint{bw}'
    numpy_expr = f'x.astype(np.{dtype_z}) {op} y.astype(np.{dtype_z})'
    _test_binary(dtype_x, dtype_y, expr, numpy_expr, device=device, num_ctas=num_ctas, y_low=0, y_high=bw)


# ---------------
# test compare ops
# ---------------
ops = ['==', '!=', '>', '<', '>=', '<=']


@pytest.mark.interpreter
@pytest.mark.parametrize(
    "dtype_x, dtype_y, op, mode_x, mode_y",
    # real
    [(dtype_x, dtype_y, op, 'real', 'real') for op in ops for dtype_x in dtypes for dtype_y in dtypes]
    # NaNs
    + [('float32', 'float32', op, mode_x, mode_y)
       for op in ops
       for mode_x, mode_y in [('nan', 'real'), ('real', 'nan'), ('nan', 'nan')]])
@pytest.mark.parametrize("num_ctas", num_ctas_list)
def test_compare_op(dtype_x, dtype_y, op, mode_x, mode_y, num_ctas, device):
    expr = f'x {op} y'
    if (dtype_x in uint_dtypes and dtype_y in int_dtypes and _bitwidth(dtype_x) >= _bitwidth(dtype_y)):
        numpy_expr = f'x.astype(np.{dtype_x}) {op} y.astype(np.{dtype_x})'
    elif (dtype_y in uint_dtypes and dtype_x in int_dtypes and _bitwidth(dtype_y) >= _bitwidth(dtype_x)):
        numpy_expr = f'x.astype(np.{dtype_y}) {op} y.astype(np.{dtype_y})'
    else:
        numpy_expr = None
    _test_binary(dtype_x, dtype_y, expr, numpy_expr, mode_x=mode_x, mode_y=mode_y, device=device, num_ctas=num_ctas)


# ---------------
# test broadcast
# ---------------
@pytest.mark.parametrize("dtype", dtypes_with_bfloat16)
def test_broadcast(dtype, device):

    @triton.jit
    def broadcast_kernel(x_ptr, y_ptr, y_broadcasted_ptr, M: tl.constexpr, N: tl.constexpr):
        offset1 = tl.arange(0, M)
        offset2 = tl.arange(0, N)
        x = tl.load(x_ptr + N * offset1[:, None] + offset2[None, :])
        y = tl.load(y_ptr + offset2)
        _, y_broadcasted = tl.broadcast(x, y)
        tl.store(y_broadcasted_ptr + N * offset1[:, None] + offset2[None, :], y_broadcasted)

    M = 32
    N = 64
    rs = RandomState(17)
    x = numpy_random((M, N), dtype_str=dtype, rs=rs)
    y = numpy_random(N, dtype_str=dtype, rs=rs)
    _, y_broadcasted_np = np.broadcast_arrays(x, y)

    x_tri = to_triton(x, device=device, dst_type=dtype)
    y_tri = to_triton(y, device=device, dst_type=dtype)
    y_broadcasted_tri = to_triton(np.empty((M, N), dtype=y_broadcasted_np.dtype), device=device, dst_type=dtype)

    broadcast_kernel[(1, )](x_tri, y_tri, y_broadcasted_tri, M=M, N=N)
    assert (y_broadcasted_np == to_numpy(y_broadcasted_tri)).all()


# ----------
# test slice
# ----------


def test_slice(device):

    @triton.jit
    def slice_kernel(XBLOCK: tl.constexpr):
        data = tl.arange(0, XBLOCK)
        tl.static_assert(data.shape == [XBLOCK])

        t = data[None, :]
        tl.static_assert(t.shape == [1, XBLOCK])

        t = data[None, :, None]
        tl.static_assert(t.shape == [1, XBLOCK, 1])

        scalar = tl.full([], 1, tl.int32)
        tl.static_assert(scalar.shape == [])

        t = scalar[None]
        tl.static_assert(t.shape == [1])

        t = scalar[None, None]
        tl.static_assert(t.shape == [1, 1])

    slice_kernel[(1, )](XBLOCK=32)


# ------------------
# test invalid slice
# ------------------


def test_invalid_slice(device):
    dst = torch.empty(128, device=device)

    @triton.jit
    def _kernel(dst):
        dst[10:]

    with pytest.raises(triton.CompilationError, match='unsupported tensor index'):
        _kernel[(1, )](dst=dst)


# ----------------
# test expand_dims
# ----------------
def test_expand_dims(device):

    @triton.jit
    def expand_dims_kernel(dummy, N: tl.constexpr):
        offset1 = tl.arange(0, N)

        t = tl.expand_dims(offset1, 0)
        tl.static_assert(t.shape == [1, N])

        t = tl.expand_dims(offset1, 1)
        tl.static_assert(t.shape == [N, 1])

        t = tl.expand_dims(offset1, -1)
        tl.static_assert(t.shape == [N, 1])

        t = tl.expand_dims(offset1, -2)
        tl.static_assert(t.shape == [1, N])

        t = tl.expand_dims(offset1, (0, -1))
        tl.static_assert(t.shape == [1, N, 1])

        t = tl.expand_dims(offset1, (0, 1, 3))
        tl.static_assert(t.shape == [1, 1, N, 1])

        t = tl.expand_dims(offset1, (-4, 2, -1))
        tl.static_assert(t.shape == [1, N, 1, 1])

        t = tl.expand_dims(offset1, (3, 1, 2))
        tl.static_assert(t.shape == [N, 1, 1, 1])

        scalar = tl.sum(offset1)
        tl.static_assert(scalar.shape == [])
        t = tl.expand_dims(scalar, 0)
        tl.static_assert(t.shape == [1])

        t = tl.expand_dims(scalar, -1)
        tl.static_assert(t.shape == [1])

        # N is a scalar that's not even a tl.tensor -- this should work too.
        t = tl.expand_dims(N, -1)
        tl.static_assert(t.shape == [1])

    N = 32
    dummy_tensor = torch.empty((), device=device)
    expand_dims_kernel[(1, )](dummy_tensor, N)


def test_expand_dims_error_cases(device):

    @triton.jit
    def dim_out_of_range1(dummy, N: tl.constexpr):
        offset1 = tl.arange(0, N)

        t = tl.expand_dims(offset1, -2)
        t = tl.expand_dims(offset1, -3)

    @triton.jit
    def dim_out_of_range2(dummy, N: tl.constexpr):
        offset1 = tl.arange(0, N)

        t = tl.expand_dims(offset1, 1)
        t = tl.expand_dims(offset1, 2)

    @triton.jit
    def dim_out_of_range3(dummy, N: tl.constexpr):
        offset1 = tl.arange(0, 1)
        scalar = tl.sum(offset1)

        t = tl.expand_dims(scalar, 1)

    @triton.jit
    def duplicate_dim1(dummy, N: tl.constexpr):
        offset1 = tl.arange(0, N)

        t = tl.expand_dims(offset1, (0, 0))

    @triton.jit
    def duplicate_dim2(dummy, N: tl.constexpr):
        offset1 = tl.arange(0, N)

        t = tl.expand_dims(offset1, (0, -3))

    N = 32
    dummy_tensor = torch.empty((), device=device)

    with pytest.raises(triton.CompilationError) as exc_info:
        dim_out_of_range1[(1, )](dummy_tensor, N)
    assert "invalid axis -3" in str(exc_info.value.__cause__)

    with pytest.raises(triton.CompilationError) as exc_info:
        dim_out_of_range2[(1, )](dummy_tensor, N)
    assert "invalid axis 2" in str(exc_info.value.__cause__)

    with pytest.raises(triton.CompilationError) as exc_info:
        dim_out_of_range3[(1, )](dummy_tensor, N)
    assert "invalid axis 1" in str(exc_info.value.__cause__)

    with pytest.raises(triton.CompilationError) as exc_info:
        duplicate_dim1[(1, )](dummy_tensor, N)
    assert re.search(r"duplicate axes, normalized axes = \[0, 0\]", str(exc_info.value.__cause__))

    with pytest.raises(triton.CompilationError) as exc_info:
        duplicate_dim2[(1, )](dummy_tensor, N)
    assert re.search(r"duplicate axes, normalized axes = \[0, 0\]", str(exc_info.value.__cause__))


# ----------------------------
# test invalid program id axis
# ----------------------------
def test_invalid_pid_axis(device):
    dst = torch.empty(128, device=device)

    @triton.jit
    def _kernel(dst):
        pid = tl.program_id(20)

    with pytest.raises(triton.CompilationError) as exc_info:
        _kernel[(1, )](dst)
    assert re.search(r"program_id axis must be 0, 1, or 2 but got 20", str(exc_info.value.__cause__))


# ---------------
# test where
# ---------------
@pytest.mark.parametrize("dtype", dtypes_with_bfloat16 + ["*int32"])
@pytest.mark.parametrize("num_ctas", num_ctas_list)
def test_where(dtype, num_ctas, device):
    select_ptrs = False
    if dtype == "*int32":
        dtype = "int64"
        select_ptrs = True
    check_type_supported(dtype, device)

    @triton.jit
    def where_kernel(cond_ptr, a_ptr, b_ptr, output_ptr, n_elements, BLOCK_SIZE: tl.constexpr,
                     TEST_POINTERS: tl.constexpr, TEST_SCALAR_POINTERS: tl.constexpr):
        offsets = tl.program_id(axis=0) * BLOCK_SIZE + tl.arange(0, BLOCK_SIZE)
        mask = offsets < n_elements
        decide = tl.load(cond_ptr + offsets, mask=mask)
        if TEST_SCALAR_POINTERS:
            ptr = tl.where(tl.load(cond_ptr), a_ptr, b_ptr)
            output = tl.load(ptr + offsets, mask=mask)
        else:
            if TEST_POINTERS:
                a = tl.load(a_ptr + offsets, mask=mask).to(tl.pi32_t)
                b = tl.load(b_ptr + offsets, mask=mask).to(tl.pi32_t)
            else:
                a = tl.load(a_ptr + offsets, mask=mask)
                b = tl.load(b_ptr + offsets, mask=mask)
            output = tl.where(decide, a, b)
        tl.store(output_ptr + offsets, output, mask=mask)

    SIZE = 1_000
    rs = RandomState(17)
    cond = numpy_random(SIZE, 'bool', rs)
    x = numpy_random(SIZE, dtype_str=dtype, rs=rs)
    y = numpy_random(SIZE, dtype_str=dtype, rs=rs)
    z = np.where(cond, x, y)

    cond_tri = to_triton(cond, device=device)
    x_tri = to_triton(x, device=device, dst_type=dtype)
    y_tri = to_triton(y, device=device, dst_type=dtype)
    z_tri = to_triton(np.empty(SIZE, dtype=z.dtype), device=device, dst_type=dtype)

    grid = lambda meta: (triton.cdiv(SIZE, meta['BLOCK_SIZE']), )
    where_kernel[grid](cond_tri, x_tri, y_tri, z_tri, SIZE, BLOCK_SIZE=1024, TEST_POINTERS=select_ptrs,
                       TEST_SCALAR_POINTERS=False, num_ctas=num_ctas)
    assert (z == to_numpy(z_tri)).all()
    if select_ptrs:
        where_kernel[grid](cond_tri, x_tri, y_tri, z_tri, SIZE, BLOCK_SIZE=1024, TEST_POINTERS=select_ptrs,
                           TEST_SCALAR_POINTERS=True)
        z = np.where(cond[0], x, y)
        assert (z == to_numpy(z_tri)).all()


@pytest.mark.parametrize("num_ctas", num_ctas_list)
def test_where_broadcast(num_ctas, device):

    @triton.jit
    def where_kernel(cond_ptr, a_ptr, out_ptr, BLOCK_SIZE: tl.constexpr):
        xoffsets = tl.arange(0, BLOCK_SIZE)[:, None]
        yoffsets = tl.arange(0, BLOCK_SIZE)[None, :]

        mask = tl.load(cond_ptr + yoffsets)
        vals = tl.load(a_ptr + yoffsets + BLOCK_SIZE * xoffsets)
        res = tl.where(mask, vals, 0.)
        tl.store(out_ptr + yoffsets + BLOCK_SIZE * xoffsets, res)

    @triton.jit
    def where_scalar_condition(a_ptr, out_ptr, BLOCK_SIZE: tl.constexpr):
        xoffsets = tl.arange(0, BLOCK_SIZE)[:, None]
        yoffsets = tl.arange(0, BLOCK_SIZE)[None, :]
        mask = 0
        vals = tl.load(a_ptr + yoffsets + BLOCK_SIZE * xoffsets)
        res = tl.where(mask, vals, 0.)
        tl.store(out_ptr + yoffsets + BLOCK_SIZE * xoffsets, res)

    SIZE = 32
    dtype = 'float32'
    rs = RandomState(17)
    x = numpy_random((SIZE, SIZE), dtype_str=dtype, rs=rs)
    mask = numpy_random(SIZE, 'bool', rs=rs)
    z = np.where(mask, x, 0)
    cond_tri = to_triton(mask, device=device)
    x_tri = to_triton(x, device=device, dst_type=dtype)
    z_tri = to_triton(np.empty((SIZE, SIZE), dtype=z.dtype), device=device, dst_type=dtype)
    where_kernel[(1, )](cond_tri, x_tri, z_tri, SIZE)
    assert (z == to_numpy(z_tri)).all()
    where_scalar_condition[(1, )](x_tri, z_tri, SIZE, num_ctas=num_ctas)
    z = np.where(0, x, 0)
    assert (z == to_numpy(z_tri)).all()


# ---------------
# test unary ops
# ---------------


@pytest.mark.parametrize("dtype_x, expr",
                         [(dtype_x, ' -x') for dtype_x in dtypes_with_bfloat16] + [(dtype_x, ' ~x')
                                                                                   for dtype_x in int_dtypes])
@pytest.mark.parametrize("num_ctas", num_ctas_list)
def test_unary_op(dtype_x, expr, num_ctas, device):
    _test_unary(dtype_x, expr, device=device, num_ctas=num_ctas)


# ----------------
# test math ops
# ----------------


@pytest.mark.parametrize("dtype_x, expr, x", [(dtype_x, expr, x)
                                              for dtype_x in ["float32", "float64"]
                                              for expr in ['exp', 'log', 'cos', 'sin']
                                              for x in ['x', '3.0']])
def test_math_op(dtype_x, expr, device, x):
    _test_unary(dtype_x, f'tl.{expr}({x})', f'np.{expr}({x}) ', device=device)


# ----------------
# test abs
# ----------------


@pytest.mark.parametrize("dtype_x", [(dtype_x) for dtype_x in dtypes_with_bfloat16])
def test_abs(dtype_x, device):
    _test_unary(dtype_x, 'tl.abs(x)', 'np.abs(x) ', device=device)


@pytest.mark.parametrize("in_dtype", [tl.float8e4b15, tl.float8e4nv, tl.float8e5])
def test_abs_fp8(in_dtype, device):
    if is_hip():
        pytest.skip('test_abs_fp8 not supported on HIP.')

    @triton.jit
    def abs_kernel(X, Z, SIZE: tl.constexpr):
        off = tl.arange(0, SIZE)
        x = tl.load(X + off)
        z = tl.abs(x)
        tl.store(Z + off, z)

    f8_tensor = torch.tensor(range(-128, 128), dtype=torch.int8, device=device)
    # f32_to_f8 doesn't handle nan, so we make sure f8_tensor doesn't contain any nan
    all_exp_ones = (f8_tensor & 0b01111100) == 128 - 2**in_dtype.fp_mantissa_width
    f8_tensor[all_exp_ones] = 0
    f8 = triton.reinterpret(f8_tensor, in_dtype)
    n_elements = f8_tensor.numel()
    out_f8 = torch.empty_like(f8_tensor)
    abs_kernel[(1, )](f8, triton.reinterpret(out_f8, in_dtype), n_elements)

    f32_tensor = convert_float_to_float32(f8_tensor, in_dtype)
    expect = f32_tensor.abs()
    actual_f8 = convert_float_to_float32(out_f8, in_dtype)
    torch.testing.assert_close(actual_f8, expect, equal_nan=True)


# ----------------
# test passing shapes as individual params rather than tuples
# ----------------


def test_shapes_as_params(device):

    @triton.jit
    def kernel():
        a = tl.arange(0, 32).expand_dims(-1).broadcast_to(32, 32)
        tl.static_assert(a.shape == [tl.constexpr(32), tl.constexpr(32)])

        a = tl.arange(0, 32).reshape(4, 8).permute(1, 0)
        tl.static_assert(a.shape == [tl.constexpr(8), tl.constexpr(4)])

        a = tl.arange(0, 32).reshape(4, 8).reshape(32)
        tl.static_assert(a.shape == [tl.constexpr(32)])

        a = tl.arange(0, 64).reshape(2, 4, 8).trans(2, 1, 0)
        tl.static_assert(a.shape == [tl.constexpr(8), tl.constexpr(4), tl.constexpr(2)])

        a = tl.arange(0, 64).view(2, 4, 8)
        tl.static_assert(a.shape == [tl.constexpr(2), tl.constexpr(4), tl.constexpr(8)])

    kernel[(1, )]()


# ----------------
# test transpose
# ----------------


@pytest.mark.parametrize("dtype_x", [(dtype_x) for dtype_x in dtypes_with_bfloat16])
def test_transpose(dtype_x, device):
    SIZE = 128

    @triton.jit
    def kernel(Z, X, SIZE: tl.constexpr):
        off = tl.arange(0, SIZE)
        off2d = off[None, :] + (tl.arange(0, 2) * SIZE)[:, None]
        x = tl.load(X + off2d)
        z = x.T
        tl.store(Z + off2d.T, z)

    x = numpy_random([SIZE, 2], dtype_str=dtype_x)
    z_ref = x.T
    x_tri = to_triton(x, device=device, dst_type=dtype_x)
    z_tri = to_triton(np.empty_like(z_ref), device=device, dst_type=dtype_x)
    kernel[(1, )](z_tri, x_tri, SIZE=SIZE)
    np.testing.assert_allclose(z_ref, to_numpy(z_tri))


# ----------------
# test indexing
# ----------------


def make_ptr_str(name, shape):
    rank = len(shape)
    offsets = []
    stride = 1
    for i in reversed(range(rank)):
        idx = ', '.join([':' if ii == i else 'None' for ii in range(rank)])
        offsets += [f'tl.arange(0, {shape[i]})[{idx}]*{stride}']
        stride *= shape[i]
    return f"{name} + {' + '.join(offsets)}"


# TODO: handle `%4 = triton_gpu.convert_layout %3 : tensor<32xi32, #blocked0> -> tensor<32xi32, #triton_gpu.slice<{dim = 0, parent = #blocked1}>>``
@pytest.mark.parametrize("expr, dtype_str", [(f'x[{s}]', d)
                                             for s in ['None, :', ':, None', 'None, :, :', ':, :, None']
                                             for d in ['int32', 'uint32', 'uint16']])
@pytest.mark.parametrize("num_ctas", num_ctas_list)
def test_index1d(expr, dtype_str, num_ctas, device):
    rank_x = expr.count(':')
    rank_y = expr.count(',') + 1
    shape_x = [32 for _ in range(rank_x)]
    shape_z = [32 for _ in range(rank_y)]
    shape_z_rank_mismatch = [32 for _ in range(rank_y + 1)]
    shape_z_dim_mismatch = [64 for _ in range(rank_y)]

    # Triton kernel
    @triton.jit
    def kernel(Z, X, SIZE: tl.constexpr):
        m = tl.arange(0, SIZE)
        n = tl.arange(0, SIZE)
        x = tl.load(X_PTR_EXPR)
        z = GENERATE_TEST_HERE
        tl.store(Z_PTR_EXPR, z)

    def generate_kernel(shape_x, shape_z):
        to_replace = {
            'X_PTR_EXPR': make_ptr_str('X', shape_x),
            'Z_PTR_EXPR': make_ptr_str('Z', shape_z),
            'GENERATE_TEST_HERE': expr,
        }
        return patch_kernel(kernel, to_replace)

    kernel_match = generate_kernel(shape_x, shape_z)
    kernel_dim_mismatch = generate_kernel(shape_x, shape_z_dim_mismatch)
    kernel_rank_mismatch = generate_kernel(shape_x, shape_z_rank_mismatch)

    # torch result
    x = numpy_random(shape_x, dtype_str=dtype_str)
    y = np.zeros(shape_z, dtype=getattr(np, dtype_str))
    z_ref = eval(expr) + y
    # triton result
    z_tri = to_triton(np.empty_like(z_ref), device=device)
    x_tri = to_triton(x, device=device)
    kernel_match[(1, )](z_tri, x_tri, num_warps=1, SIZE=shape_x[0])
    # compare
    assert (z_ref == to_numpy(z_tri)).all()

    def catch_compilation_error(kernel):
        try:
            kernel[(1, )](z_tri, x_tri, num_warps=1, SIZE=shape_x[0], num_ctas=num_ctas)
        except triton.CompilationError as e:
            np.testing.assert_(True)
        except BaseException:
            np.testing.assert_(False)

    catch_compilation_error(kernel_dim_mismatch)
    catch_compilation_error(kernel_rank_mismatch)


# ---------------
# test tuples
# ---------------


@triton.jit
def tuples_fn(a, b):
    return a + b, \
        a - b, \
        a * b


def test_tuples(device):

    @triton.jit
    def with_fn(X, Y, A, B, C):
        x = tl.load(X)
        y = tl.load(Y)
        a, b, c = tuples_fn(x, y)
        tl.store(A, a)
        tl.store(B, b)
        tl.store(C, c)

    @triton.jit
    def without_fn(X, Y, A, B, C):
        x = tl.load(X)
        y = tl.load(Y)
        a, b, c = x + y, x - y, x * y
        tl.store(A, a)
        tl.store(B, b)
        tl.store(C, c)

    x = torch.tensor([1.3], device=device, dtype=torch.float32)
    y = torch.tensor([1.9], device=device, dtype=torch.float32)
    a_tri = torch.tensor([0], device=device, dtype=torch.float32)
    b_tri = torch.tensor([0], device=device, dtype=torch.float32)
    c_tri = torch.tensor([0], device=device, dtype=torch.float32)
    for kernel in [with_fn, without_fn]:
        kernel[(1, )](x, y, a_tri, b_tri, c_tri, num_warps=1)
        a_ref, b_ref, c_ref = x + y, x - y, x * y
        assert a_tri == a_ref
        assert b_tri == b_ref
        assert c_tri == c_ref


@triton.jit(noinline=True)
def noinline_simple_fn(x, y, Z):
    z = x + y
    tl.store(Z, z)


@triton.jit(noinline=True)
def noinline_call_graph_fn1(x):
    return x + 1


@triton.jit(noinline=True)
def noinline_call_graph_fn2(y):
    return y + 2


@triton.jit(noinline=True)
def noinline_call_graph_fn(x, y, Z):
    t0 = noinline_call_graph_fn1(x)
    t1 = noinline_call_graph_fn2(y)
    z = t0 + t1
    tl.store(Z, z)


@triton.jit(noinline=True)
def noinline_shared_fn(x, y, Z):
    offs = tl.arange(0, 16)[:, None] * 16 + tl.arange(0, 16)[None, :]
    z = tl.load(Z + offs)
    z = tl.dot(z, z) + x + y
    tl.store(Z + offs, z)


@triton.jit(noinline=True)
def noinline_dynamic_fn(x, y, Z):
    if x >= 1:
        x = noinline_call_graph_fn1(x)
    else:
        x = noinline_call_graph_fn2(x)
    if y >= 2:
        y = noinline_call_graph_fn2(y)
    else:
        y = noinline_call_graph_fn1(y)
    z = x + y
    tl.store(Z, z)


@triton.jit(noinline=True)
def noinline_call_multi_values_fn(x, y):
    return x + 1, y + 2


@triton.jit(noinline=True)
def noinline_multi_values_fn(x, y, Z):
    x, y = noinline_call_multi_values_fn(x, y)
    z = x + y
    tl.store(Z, z)


@pytest.mark.parametrize("mode", ["simple", "call_graph", "shared", "dynamic", "multi_values"])
def test_noinline(mode, device):

    @triton.jit
    def kernel(X, Y, Z):
        x = tl.load(X)
        y = tl.load(Y)
        GENERATE_TEST_HERE(x, y, Z)

    func_name = f'noinline_{mode}_fn'
    kernel = patch_kernel(kernel, {'GENERATE_TEST_HERE': func_name})
    x = torch.tensor([1.0], device=device, dtype=torch.float32)
    y = torch.tensor([2.0], device=device, dtype=torch.float32)
    if mode == "shared":
        z = torch.ones((16, 16), device=device, dtype=torch.float32)
    else:
        z = torch.tensor([0.0], device=device, dtype=torch.float32)
    kernel[(1, )](x, y, z, num_warps=1)
    if mode == "simple":
        assert torch.equal(z, x + y)
    elif mode == "call_graph" or mode == "dynamic" or mode == "multi_values":
        assert torch.equal(z, x + 1 + y + 2)
    elif mode == "shared":
        ref = torch.full((16, 16), 16, device=device, dtype=torch.float32)
        assert torch.equal(z, ref + x + y)


# ---------------
# test atomics
# ---------------
@pytest.mark.parametrize(
    "op, dtype_x_str, mode, sem",
    itertools.chain.from_iterable([[
        ('add', 'float16', mode, sem),
        ('add', 'uint32', mode, sem),
        ('add', 'int32', mode, sem),
        ('add', 'float32', mode, sem),
        ('add', 'uint64', mode, sem),
        ('add', 'int64', mode, sem),
        ('add', 'float64', mode, sem),
        ('max', 'uint32', mode, sem),
        ('max', 'int32', mode, sem),
        ('max', 'float32', mode, sem),
        ('max', 'uint64', mode, sem),
        ('max', 'int64', mode, sem),
        ('max', 'float64', mode, sem),
        ('min', 'uint32', mode, sem),
        ('min', 'int32', mode, sem),
        ('min', 'float32', mode, sem),
        ('min', 'uint64', mode, sem),
        ('min', 'int64', mode, sem),
        ('min', 'float64', mode, sem),
    ]
                                   for mode in ['all_neg', 'all_pos', 'min_neg', 'max_pos']
                                   for sem in [None, 'acquire', 'release', 'acq_rel', 'relaxed']]))
def test_atomic_rmw(op, dtype_x_str, mode, sem, device):
    if is_cuda():
        capability = torch.cuda.get_device_capability()
        if capability[0] < 7:
            if dtype_x_str == 'float16':
                pytest.skip("Only test atomic float16 ops on devices with sm >= 70")

    if is_xpu():
        capability = 0
        if dtype_x_str == 'float16':
            pytest.skip("FIXME: Atomic RMW for float16 not yet supported by IGC")

    n_programs = 5

    # triton kernel
    @triton.jit
    def kernel(X, Z):
        pid = tl.program_id(0)
        x = tl.load(X + pid)
        old = GENERATE_TEST_HERE
        tl.static_assert(old.dtype == x.dtype)

    sem_arg = sem if sem is None else f'"{sem}"'
    kernel = patch_kernel(kernel, {'GENERATE_TEST_HERE': f'tl.atomic_{op}(Z, x, sem={sem_arg})'})
    numpy_op = {'add': np.sum, 'max': np.max, 'min': np.min}[op]
    max_neutral = float('-inf') if dtype_x_str in float_dtypes else np.iinfo(getattr(np, dtype_x_str)).min
    min_neutral = float('inf') if dtype_x_str in float_dtypes else np.iinfo(getattr(np, dtype_x_str)).max
    neutral = {'add': 0, 'max': max_neutral, 'min': min_neutral}[op]

    # triton result
    rs = RandomState(17)
    x = np.array([2**i for i in range(n_programs)], dtype=getattr(np, dtype_x_str))
    if mode == 'all_neg':
        x = -np.abs(x)
    if mode == 'all_pos':
        x = np.abs(x)
    if mode == 'min_neg':
        idx = rs.randint(n_programs, size=(1, )).item()
        x[idx] = -np.max(np.abs(x)) - 1
    if mode == 'max_pos':
        idx = rs.randint(n_programs, size=(1, )).item()
        x[idx] = np.max(np.abs(x)) + 1
    x_tri = to_triton(x, device=device)

    z_tri = to_triton(np.array([neutral], dtype=getattr(np, dtype_x_str)), device=device)
    h = kernel[(n_programs, )](x_tri, z_tri)
    # torch result
    z_ref = numpy_op(x).astype(getattr(np, dtype_x_str))
    # compare
    exact = op not in ['add']
    if exact:
        assert z_ref.item() == to_numpy(z_tri).item()
    else:
        np.testing.assert_allclose(z_ref, to_numpy(z_tri), rtol=0.01)
    sem_str = "acq_rel" if sem is None else sem
    if not is_cuda():
        return

    assert f"atom.global.gpu.{sem_str}" in h.asm["ptx"]


@pytest.mark.parametrize("num_ctas", num_ctas_list)
def test_atomic_rmw_predicate(num_ctas, device):

    @triton.jit
    def kernel(X):
        val = tl.program_id(0)
        if val < 64:
            tl.atomic_max(X, val)

    x = torch.zeros((1, ), device=device, dtype=torch.int32)
    kernel[(4096, )](x, num_ctas=num_ctas)
    assert x.item() == 63


@pytest.mark.parametrize("shape, axis, num_ctas", [(shape, axis, num_ctas)
                                                   for shape in [(2, 2), (2, 8), (8, 2), (8, 8), (32, 32), (64, 64)]
                                                   for axis in [0, 1]
                                                   for num_ctas in num_ctas_list])
def test_tensor_atomic_rmw(shape, axis, num_ctas, device):
    shape0, shape1 = shape
    # triton kernel

    @triton.jit
    def kernel(Z, X, AXIS: tl.constexpr, SHAPE0: tl.constexpr, SHAPE1: tl.constexpr):
        off0 = tl.arange(0, SHAPE0)
        off1 = tl.arange(0, SHAPE1)
        x = tl.load(X + off0[:, None] * SHAPE1 + off1[None, :])
        z = tl.sum(x, axis=AXIS)
        if AXIS == 1:
            tl.atomic_add(Z + off0, z)
        else:
            tl.atomic_add(Z + off1, z)

    rs = RandomState(17)
    x = numpy_random((shape0, shape1), dtype_str="float32", rs=rs)
    # reference result
    z_ref = np.sum(x, axis=axis, keepdims=False)
    # triton result
    x_tri = to_triton(x, device=device)
    z_shape = (shape0, ) if axis == 1 else (shape1, )
    z_tri = to_triton(np.zeros(z_shape, dtype="float32"), device=device)
    kernel[(1, )](z_tri, x_tri, axis, shape0, shape1, num_ctas=num_ctas)
    np.testing.assert_allclose(z_ref, to_numpy(z_tri), rtol=1e-4)


@pytest.mark.parametrize("num_ctas", num_ctas_list)
def test_tensor_atomic_rmw_block(num_ctas, device):
    shape = (8, 8)

    @triton.jit
    def kernel(X, SHAPE0: tl.constexpr, SHAPE1: tl.constexpr):
        off0 = tl.arange(0, SHAPE0)
        off1 = tl.arange(0, SHAPE1)
        offs = off0[:, None] * SHAPE1 + off1[None, :]
        val = offs.to(tl.float32)
        x = X + offs
        tl.atomic_min(x, val)

    x = torch.ones((8, 8), device=device, dtype=torch.float32)
    kernel[(2, )](x, shape[0], shape[1], num_ctas=num_ctas)
    assert torch.min(x).item() == 0.0


@pytest.mark.parametrize("sem", [None, 'acquire', 'release', 'acq_rel', 'relaxed'])
@pytest.mark.parametrize("num_ctas", num_ctas_list)
def test_atomic_cas(sem, num_ctas, device):
    # 1. make sure that atomic_cas changes the original value (Lock)
    @triton.jit
    def change_value(Lock):
        tl.atomic_cas(Lock, 0, 1)

    Lock = torch.zeros((1, ), device=device, dtype=torch.int32)
    change_value[(1, )](Lock)

    assert (Lock[0] == 1)

    # 2. only one block enters the critical section
    @triton.jit
    def serialized_add(data, Lock, SEM: tl.constexpr):
        ptrs = data + tl.arange(0, 128)
        while tl.atomic_cas(Lock, 0, 1, SEM) == 1:
            pass

        tl.store(ptrs, tl.load(ptrs) + 1.0)

        # release lock
        tl.atomic_xchg(Lock, 0)

    Lock = torch.zeros((1, ), device=device, dtype=torch.int32)
    data = torch.zeros((128, ), device=device, dtype=torch.float32)
    ref = torch.full((128, ), 64.0)
    h = serialized_add[(64, )](data, Lock, SEM=sem, num_ctas=num_ctas)
    sem_str = "acq_rel" if sem is None else sem
    np.testing.assert_allclose(to_numpy(data), to_numpy(ref))
    if not is_cuda():
        return
    assert f"atom.global.{sem_str}" in h.asm["ptx"]


@pytest.mark.parametrize("sem", [None, 'acquire', 'release', 'acq_rel', 'relaxed'])
@pytest.mark.parametrize("num_ctas", num_ctas_list)
def test_tensor_atomic_cas(sem, num_ctas, device):

    @triton.jit
    def change_value(X, BLOCK_SIZE: tl.constexpr):
        pid = tl.program_id(axis=0)
        block_start = pid * BLOCK_SIZE
        offsets = block_start + tl.arange(0, BLOCK_SIZE)
        t1 = tl.full((BLOCK_SIZE, ), 0, dtype=tl.int64)
        t2 = tl.full((BLOCK_SIZE, ), 2, dtype=tl.int64)
        tl.atomic_cas(X + offsets, t1, t2)

    X = torch.tensor([0, 1, 0, 1, 0, 1, 0, 1], device=device, dtype=torch.int64)
    Y = torch.tensor([2, 1, 2, 1, 2, 1, 2, 1], device=device, dtype=torch.int64)

    change_value[(2, )](X, 4)
    assert (torch.equal(X, Y))


# ---------------
# test cast
# ---------------


@pytest.mark.parametrize("dtype_x, dtype_z, bitcast, size",
                         [(dtype_x, dtype_z, False, 1024) for dtype_x in dtypes for dtype_z in dtypes] + [
                             ('float32', 'bfloat16', False, 1024),
                             ('bfloat16', 'float32', False, 1024),
                             ('float32', 'int32', True, 1024),
                             ('float32', 'int1', False, 1024),
                             ('int8', 'bfloat16', False, 1024),
                         ] + [(f'uint{x}', f'int{x}', True, 1024)
                              for x in [8, 16, 32, 64]] + [(f'int{x}', f'uint{x}', True, 1024)
                                                           for x in [8, 16, 32, 64]] +
                         (([(dtype_x, dtype_z, False, size)
                            for dtype_x in torch_float8_dtypes
                            for dtype_z in ["float16", "float32", "bfloat16"]
                            for size in [1024, 32]]  #
                           + [(dtype_x, dtype_z, False, size)
                              for dtype_z in torch_float8_dtypes
                              for dtype_x in ["float16", "float32", "bfloat16"]
                              for size in [1024, 32]]) if torch.__version__ >= "2.1" else []))
@pytest.mark.parametrize("num_ctas", num_ctas_list)
def test_cast(dtype_x, dtype_z, bitcast, size, num_ctas, device):
    # bfloat16 on cc < 80 will not be tested
    check_type_supported(dtype_x, device)
    check_type_supported(dtype_z, device)

    if is_hip() and (dtype_z in ("bfloat16", "float8_e4m3fn") or dtype_x == "float8_e4m3fn"):
        pytest.skip(f'test_cast{(dtype_x, dtype_z)} cast to bfloat16 not supported on HIP.')

    torch.manual_seed(0)
    # This is tricky because numpy doesn't have bfloat, and torch doesn't have uints.
    if dtype_x.startswith('bfloat'):
        x_tri = torch.randn(size, dtype=getattr(torch, dtype_x), device=device)
    elif dtype_x.startswith('float8'):
        x_tri = torch.randn(size, dtype=torch.half, device=device).to(dtype=getattr(torch, dtype_x))
    else:
        x = numpy_random(size, dtype_str=dtype_x, low=-10, high=10) * 10
        # Triton clamps negative values to zero, while numpy wraps around
        # intmax, so avoid negatives for now.
        # TODO: figure out which one should actually be happening, and test it
        if dtype_z in uint_dtypes:
            x = np.absolute(x)
        x_tri = to_triton(x, device=device)
    if 'float' in dtype_z and 'float' in dtype_x:
        # make sure we use values that can be represented in both types
        x_tri = x_tri.to(getattr(torch, dtype_z)).to(getattr(torch, dtype_x))
    # triton kernel

    @triton.jit
    def kernel(X, Z, BITCAST: tl.constexpr, SIZE: tl.constexpr):
        x_ptr = X + tl.arange(0, SIZE)
        z_ptr = Z + tl.arange(0, SIZE)
        x = tl.load(x_ptr)
        z = x.to(Z.dtype.element_ty, bitcast=BITCAST)
        tl.store(z_ptr, z)

    dtype_z_np = dtype_z if dtype_z != 'int1' else 'bool_'
    # triton result
    if dtype_z.startswith('bfloat'):
        z_tri = torch.empty((size, ), dtype=getattr(torch, dtype_z), device=device)
    elif dtype_z.startswith('float8'):
        z_tri = torch.empty((size, ), dtype=torch.half, device=device).to(dtype=getattr(torch, dtype_z))
    else:
        z_tri = to_triton(np.empty((size, ), dtype=getattr(np, dtype_z_np)), device=device)
    kernel[(1, )](x_tri, z_tri, BITCAST=bitcast, SIZE=size, num_warps=1, num_ctas=num_ctas)
    # torch result
    if dtype_z.startswith('bfloat') or dtype_x.startswith('bfloat') or dtype_z.startswith(
            'float8') or dtype_x.startswith('float8'):
        assert bitcast is False
        z_ref = x_tri.to(z_tri.dtype)
        torch.testing.assert_close(z_ref, z_tri, rtol=0, atol=0)
    else:
        if bitcast:
            z_ref = x.view(getattr(np, dtype_z_np))
        else:
            z_ref = x.astype(getattr(np, dtype_z_np))
        np.testing.assert_allclose(z_ref, to_numpy(z_tri), rtol=0, atol=0)


@pytest.mark.parametrize("dtype_str, num_warps",
                         [(dtype_str, num_warps) for dtype_str in int_dtypes + float_dtypes for num_warps in [4, 8]])
def test_cat(dtype_str, num_warps, device):
    check_type_supported(dtype_str, device)

    @triton.jit
    def kernel(X, Y, Z, N: tl.constexpr):
        offs = tl.arange(0, N)
        x = tl.load(X + offs)
        y = tl.load(Y + offs)
        z = tl.cat(x, y, can_reorder=True)
        tl.store(Z + tl.arange(0, 2 * N), z)

    x = torch.arange(0, 128, device=device).to(getattr(torch, dtype_str))
    y = torch.arange(-128, 0, device=device).to(getattr(torch, dtype_str))
    z_ref = torch.cat([x, y], dim=0).sum()
    z = torch.zeros((256, ), dtype=getattr(torch, dtype_str), device=device)
    kernel[(1, )](x, y, z, N=128, num_warps=num_warps)
    assert z.sum() == z_ref
    # check if there's no duplicate value in z
    assert z.unique().size(0) == z.size(0)


@pytest.mark.parametrize("dtype_str", list(torch_dtypes))
@pytest.mark.parametrize("num_ctas", num_ctas_list)
def test_store_constant(dtype_str, num_ctas, device):
    check_type_supported(dtype_str, device)
    """Tests that boolean True is stored as 1"""

    @triton.jit
    def kernel(output_ptr, n_elements, BLOCK_SIZE: tl.constexpr):
        offsets = tl.program_id(axis=0) * BLOCK_SIZE + tl.arange(0, BLOCK_SIZE)
        mask = offsets < n_elements
        output = GENERATE_TEST_HERE
        tl.store(output_ptr + offsets, output, mask=mask)

    triton_dtype_str = 'uint8' if dtype_str == 'bool' else dtype_str
    kernel = patch_kernel(kernel, {'GENERATE_TEST_HERE': f'tl.zeros([BLOCK_SIZE], dtype=tl.{triton_dtype_str}) + 1'})
    block_size = 128
    ref = torch.ones([block_size], dtype=getattr(torch, dtype_str), device=device)
    output = torch.zeros([block_size], dtype=getattr(torch, dtype_str), device=device)
    kernel[(1, )](output, block_size, BLOCK_SIZE=block_size, num_ctas=num_ctas)

    assert torch.all(output == ref)


def test_load_store_same_ptr(device):

    @triton.jit()
    def kernel(in_out_ptr):
        pid = tl.program_id(axis=0)
        x = tl.load(in_out_ptr + pid)
        out = x * 2
        tl.store(in_out_ptr + pid, out)

    for _ in range(1000):
        x = torch.ones((65536, ), device=device, dtype=torch.float32)
        if is_hip():
            kernel[(65536, )](x, num_warps=16)  # threads per Warp for ROCM is 64
        else:
            kernel[(65536, )](x, num_warps=32)
        assert torch.all(x == 2)


def test_join(device):

    @triton.jit
    def kernel(X, Y, Z, N: tl.constexpr):
        offs = tl.arange(0, N)
        x = tl.load(X + offs)
        y = tl.load(Y + offs)
        z = tl.join(x, y)
        tl.store(Z + tl.arange(0, N)[:, None] * 2 + tl.arange(0, 2)[None, :], z)

    x = torch.arange(0, 128, device=device).to(torch.int32)
    y = torch.arange(-128, 0, device=device).to(torch.int32)
    z_ref = torch.stack([x, y], dim=-1)
    z = torch.zeros_like(z_ref)
    kernel[(1, )](x, y, z, N=128)

    np.testing.assert_equal(to_numpy(z_ref), to_numpy(z))


def test_join_scalars(device):

    @triton.jit
    def kernel(X, Y, Z):
        x = tl.load(X)
        y = tl.load(Y)
        z = tl.join(x, y)
        tl.static_assert(z.shape == [2])
        tl.store(Z + tl.arange(0, 2), z)

    x = torch.full([1], 42, device=device).to(torch.int32)
    y = torch.full([1], 100, device=device).to(torch.int32)
    z = torch.zeros([2], device=device)
    kernel[(1, )](x, y, z)

    np.testing.assert_equal([42, 100], to_numpy(z))


def test_join_with_mma(device):

    @triton.jit
    def kernel(X, Z):
        x = tl.load(X + 16 * tl.arange(0, 32)[:, None] + tl.arange(0, 16)[None, :])  # (32,16)
        x2 = tl.join(x, 2 * x)  # (32,16,2)
        x3 = tl.reshape(x2, (32, 32))
        z = tl.dot(x3, x3)  # (32,32)
        tl.store(Z + 32 * tl.arange(0, 32)[:, None] + tl.arange(0, 32)[None, :], z)

    x = torch.arange(0, 32 * 16, device=device, dtype=torch.float32).reshape((32, 16))
    r = torch.stack([x, 2 * x], dim=-1).reshape((32, 32))
    z_ref = torch.matmul(r, r)
    z = torch.zeros_like(z_ref)
    kernel[(1, )](x, z)

    torch.testing.assert_close(z, z_ref)


def test_interleave(device):
    if is_hip():
        pytest.skip("test_interleaves not supported on HIP")

    @triton.jit
    def kernel(Z, N: tl.constexpr):
        z = tl.interleave(tl.arange(0, N), tl.arange(N, 2 * N))
        tl.store(Z + tl.arange(0, 2 * N), z)

    x = torch.arange(0, 128, device=device).to(torch.int32)
    y = torch.arange(128, 256, device=device).to(torch.int32)
    z_ref = torch.stack([x, y], dim=-1).reshape(256)
    z = torch.zeros_like(z_ref)
    kernel[(1, )](z, N=128)

    np.testing.assert_equal(to_numpy(z_ref), to_numpy(z))


def test_interleave_scalars(device):
    if is_hip():
        pytest.skip("test_interleaves not supported on HIP")

    @triton.jit
    def kernel(X, Y, Z):
        z = tl.interleave(X, Y)
        tl.static_assert(z.shape == [tl.constexpr(2)])
        tl.store(Z + tl.arange(0, 2), z)

    z = torch.zeros(2, device=device)
    kernel[(1, )](10, 20, z)

    np.testing.assert_equal([10, 20], to_numpy(z))


def test_split(device):

    @triton.jit
    def kernel(X, Z1, Z2, N: tl.constexpr):
        offs = tl.arange(0, N)
        x = tl.load(X + offs)
        x1 = tl.reshape(x, (N // 2, 2))
        z1, z2 = tl.split(x1)
        tl.store(Z1 + tl.arange(0, N // 2), z1)
        tl.store(Z2 + tl.arange(0, N // 2), z2)

    x = torch.arange(0, 256, device=device).to(torch.int32).reshape((128, 2))
    z1_ref, z2_ref = (x[:, 0], x[:, 1])
    z1 = torch.zeros_like(z1_ref)
    z2 = torch.zeros_like(z2_ref)
    kernel[(1, )](x, z1, z2, N=256)

    np.testing.assert_equal(to_numpy(z1_ref), to_numpy(z1))
    np.testing.assert_equal(to_numpy(z2_ref), to_numpy(z2))


def test_split_to_scalar(device):

    @triton.jit
    def kernel(X, Z1, Z2):
        offs = tl.arange(0, 2)
        x = tl.load(X + offs)
        z1, z2 = tl.split(x)
        tl.static_assert(isinstance(z1, tl.tensor))
        tl.static_assert(isinstance(z2, tl.tensor))
        tl.static_assert(z1.shape == [])
        tl.static_assert(z2.shape == [])
        tl.store(Z1, z1)
        tl.store(Z2, z2)

    N = 2
    x = torch.arange(0, N, device=device).reshape(N // 2, 2)
    z1_ref, z2_ref = (x[:, 0], x[:, 1])
    z1 = torch.zeros_like(z1_ref)
    z2 = torch.zeros_like(z2_ref)
    kernel[(1, )](x, z1, z2)

    np.testing.assert_equal(to_numpy(z1_ref), to_numpy(z1))
    np.testing.assert_equal(to_numpy(z2_ref), to_numpy(z2))


def convert_float_to_float32(fp: torch.tensor, dtype=None):
    if not dtype:
        dtype = getattr(tl, torch_dtype_name(fp.dtype))

    fp = fp.view(getattr(torch, f"int{dtype.primitive_bitwidth}"))
    exp_width = dtype.primitive_bitwidth - dtype.fp_mantissa_width - 1
    exp_bias = dtype.exponent_bias
    sign = ((fp >> (dtype.primitive_bitwidth - 1)) & 0x01).int()
    exp = ((fp >> dtype.fp_mantissa_width) & ((1 << exp_width) - 1)).int()
    frac = (fp & ((1 << dtype.fp_mantissa_width) - 1)).int()

    output = torch.where(
        exp == 0,
        # subnormal
        ((-1.0)**sign) * (2.0**(1 - exp_bias)) * (frac / (2.0**dtype.fp_mantissa_width)),
        # normal
        ((-1.0)**sign) * (2.0**(exp - exp_bias)) * (1.0 + frac / (2.0**dtype.fp_mantissa_width))).float()

    extended_exp = (
        (1 << (tl.float32.primitive_bitwidth - tl.float32.fp_mantissa_width - 1)) - 1) << tl.float32.fp_mantissa_width
    # special cases, exp is 0b11..1
    if dtype in [tl.float8e4nv, tl.float8e4b15]:
        # float8e4m3nv does not have infinities
        output[fp == 0b01111111] = torch.nan
        output[fp == 0b11111111] = torch.nan
    else:
        output = torch.where(exp == (1 << exp_width) - 1,
                             ((sign << (tl.float32.primitive_bitwidth - 1)) | extended_exp
                              | (frac << (tl.float32.fp_mantissa_width - dtype.fp_mantissa_width)))  #
                             .view(torch.float32), output)
    return output


@pytest.mark.parametrize("in_dtype", [torch.float16, torch.bfloat16])
def test_convert_float16_to_float32(in_dtype, device):
    """Tests that check convert_float_to_float32 function"""
    check_type_supported(in_dtype, device)

    f16_input = torch.tensor(range(-int(2**(16 - 1)), int(2**(16 - 1))), dtype=torch.int16).view(in_dtype)
    f32_output = convert_float_to_float32(f16_input)

    nan = f16_input.isnan()
    assert torch.all(f32_output[nan].isnan())
    inf = f16_input.isinf()
    assert torch.all(f32_output[inf].isinf())
    other = torch.logical_not(torch.logical_or(nan, inf))
    assert torch.all(f16_input[other] == f32_output[other])


def serialize_fp8(np_data, in_dtype):
    if in_dtype == tl.float8e4b15x4:
        # triton's f8e4b15 format is optimized for software emulation
        # as a result, each pack of 4xfp8 values:
        # s0b0s1b1s2b2s3b3 (for s, b sign and bits respectively)
        # is actually internally stored as
        # s0s2b0b2s1s3b1b3
        # we apply the conversion here
        f8x4 = np_data.view(np.uint32)
        s = [(f8x4 & (0x80000000 >> i)) << i for i in range(0, 32, 8)]
        b = [(f8x4 & (0x7f000000 >> i)) << i for i in range(0, 32, 8)]
        signs = (s[0] >> 0) | (s[1] >> 16) | (s[2] >> 1) | (s[3] >> 17)
        bits = (b[0] >> 1) | (b[1] >> 17) | (b[2] >> 8) | (b[3] >> 24)
        # tensor of triton fp8 data
        return (signs | bits).view(np.int8)
    else:
        return np_data


# inverse of `serialize_fp8`


def deserialize_fp8(np_data, in_dtype):
    if in_dtype == tl.float8e4b15x4:
        f8x4 = np_data.view(np.uint32)
        s = [(f8x4 & (0x80000000 >> i)) << i for i in [0, 16, 1, 17]]
        b = [(f8x4 & (0x7f000000 >> i)) << i for i in [1, 17, 8, 24]]
        signs = (s[0] >> 0) | (s[1] >> 8) | (s[2] >> 16) | (s[3] >> 24)
        bits = (b[0] >> 0) | (b[1] >> 8) | (b[2] >> 16) | (b[3] >> 24)
        return (signs | bits).view(np.int8)
    else:
        return np_data


# ---------------
# test reduce
# ---------------


def get_reduced_dtype(dtype_str, op):
    if op in ('argmin', 'argmax'):
        return 'int32'
    if dtype_str == 'bfloat16':
        return 'float32'
    return dtype_str


@pytest.mark.parametrize("op, dtype_str, shape", [(op, dtype, shape) for op in [
    'min',
    'max',
    'min-with-indices',
    'max-with-indices',
    'argmin-tie-break-left',
    'argmax-tie-break-left',
    'sum',
] for dtype in dtypes_with_bfloat16 for shape in [32, 64, 128, 512]])
@pytest.mark.parametrize("num_ctas", num_ctas_list)
def test_reduce1d(op, dtype_str, shape, num_ctas, device):
    check_type_supported(dtype_str, device)  # bfloat16 on cc < 80 will not be tested

    # triton kernel
    @triton.jit
    def kernel(X, Z, BLOCK: tl.constexpr):
        x = tl.load(X + tl.arange(0, BLOCK))
        GENERATE_TEST_HERE
        tl.store(Z, z)

    if 'with-indices' in op:
        patch = f'z, _ = tl.{op.split("-")[0]}(x, axis=0, return_indices=True)'
    elif 'arg' in op:
        tie_break_left = 'tie-break-left' in op
        patch = f'z = tl.{op.split("-")[0]}(x, axis=0, tie_break_left={tie_break_left})'
    else:
        patch = f'z = tl.{op}(x, axis=0)'
    kernel = patch_kernel(kernel, {'GENERATE_TEST_HERE': patch})
    # input
    rs = RandomState(17)
    # limit the range of integers so that the sum does not overflow
    x = numpy_random((shape, ), dtype_str=dtype_str, rs=rs)
    numpy_op = {
        'sum': np.sum,
        'max': np.max,
        'min': np.min,
        'max-with-indices': np.max,
        'min-with-indices': np.min,
        'argmin-tie-break-fast': np.argmin,
        'argmin-tie-break-left': np.argmin,
        'argmax-tie-break-fast': np.argmax,
        'argmax-tie-break-left': np.argmax,
    }[op]
    if 'tie-break-left' in op:
        x[3:10] = numpy_op(x)
    x_tri = to_triton(x, device=device)
    # numpy result
    z_dtype_str = 'int32' if op in ('argmin', 'argmax') else dtype_str
    z_tri_dtype_str = z_dtype_str
    if op not in ['argmin', 'argmax'] and dtype_str == 'bfloat16':
        z_dtype_str = 'float32'
        z_ref = numpy_op(x).astype(getattr(np, z_dtype_str))
        # trunc mantissa for a fair comparison of accuracy
        z_ref = (z_ref.view('uint32') & np.uint32(0xffff0000)).view('float32')
        z_tri_dtype_str = 'bfloat16'
    else:
        z_ref = numpy_op(x).astype(getattr(np, z_dtype_str))
    # triton result
    z_tri = to_triton(numpy_random((1, ), dtype_str=z_dtype_str, rs=rs), device=device, dst_type=z_tri_dtype_str)
    kernel[(1, )](x_tri, z_tri, BLOCK=shape, num_ctas=num_ctas)
    z_tri = to_numpy(z_tri)
    # compare
    if op == 'sum':
        np.testing.assert_allclose(z_ref, z_tri, rtol=0.01)
    else:
        if op in ('argmin', 'argmax'):
            # argmin and argmax can have multiple valid indices.
            # so instead we compare the values pointed by indices
            np.testing.assert_equal(x[z_ref], x[z_tri])
        else:
            np.testing.assert_equal(z_ref, z_tri)


# TODO: [Qingyi] Fix argmin / argmax
reduce_configs1 = [(op, dtype, (1, 1024), axis, False)
                   for dtype in dtypes_with_bfloat16
                   for op in ['min', 'max', 'sum', 'argmin', 'argmax']
                   for axis in [1]]

# shape (128, 256) and (32, 1024) are not enabled on sm86 because the required shared memory
# exceeds the limit of 99KB
reduce2d_shapes = [(2, 32), (4, 32), (4, 128)]
# TODO: fix and uncomment
# , (32, 64), (64, 128)]
if is_cuda() and 'V100' in torch.cuda.get_device_name(0):
    reduce2d_shapes += [(128, 256) and (32, 1024)]

reduce_configs2 = [(op, 'float32', shape, axis, False)
                   for op in ['min', 'max', 'sum', 'argmin', 'argmax']
                   for shape in reduce2d_shapes
                   for axis in [0, 1]] + [(op, 'float32', [16, 32], None, False) for op in ['min', 'max', 'sum']]

reduce3d_shapes = [(2, 32, 16), (32, 2, 16), (32, 16, 2)]
reduce_configs3 = [(op, 'float32', shape, axis, False)
                   for op in ['min', 'max', 'sum', 'argmin', 'argmax']
                   for shape in reduce3d_shapes
                   for axis in [0, 1, 2]]
invalid_config = [('sum', 'float32', (32, 32), axis, False) for axis in [2, 3]]
negative_config = [('sum', 'float32', (32, 32), -1, False)]
keep_dims_2d_configs = [(op, 'float32', (32, 32), axis, True)
                        for op in ['min', 'max', 'sum', 'argmin', 'argmax']
                        for axis in [0, 1]] + [(op, 'float32', (32, 32), None, True) for op in ['min', 'max', 'sum']]
keep_dims_3d_configs = [(op, 'float32', (32, 2, 16), axis, True)
                        for op in ['min', 'max', 'sum', 'argmin', 'argmax']
                        for axis in [0, 1, 2]] + [(op, 'float32', (32, 2, 16), None, True)
                                                  for op in ['min', 'max', 'sum']]


@pytest.mark.parametrize(
    "op, dtype_str, shape, axis, keep_dims", reduce_configs1 + reduce_configs2 + reduce_configs3 + invalid_config +
    negative_config + keep_dims_2d_configs + keep_dims_3d_configs)
@pytest.mark.parametrize("num_ctas", num_ctas_list)
def test_reduce(op, dtype_str, shape, axis, keep_dims, num_ctas, device):
    if is_hip() and (op == 'argmin' or op == 'argmax'):
        pytest.skip("TODO some tests for argmin and argmax do not work on HIP")
    check_type_supported(dtype_str, device)  # bfloat16 on cc < 80 will not be tested

    @triton.jit
    def kernel(X, Z, BLOCK_M: tl.constexpr, BLOCK_N: tl.constexpr, BLOCK_K: tl.constexpr, IS_3D: tl.constexpr,
               AXIS: tl.constexpr, KEEP_DIMS: tl.constexpr):
        range_m = tl.arange(0, BLOCK_M)
        range_n = tl.arange(0, BLOCK_N)
        range_k = tl.arange(0, BLOCK_K)
        if IS_3D:
            x = tl.load(X + range_m[:, None, None] * BLOCK_N * BLOCK_K + range_n[None, :, None] * BLOCK_K +
                        range_k[None, None, :])
        else:
            x = tl.load(X + range_m[:, None] * BLOCK_N + range_n[None, :])
        z = GENERATE_TEST_HERE

        z_ptr = Z
        if KEEP_DIMS and AXIS is None:
            if IS_3D:
                z_ptr = z_ptr[None, None, None, :]
            else:
                z_ptr = z_ptr[None, None, :]
        if IS_3D:
            if AXIS == 0:
                z_ptr = Z + range_n[:, None] * BLOCK_K + range_k[None, :]
            elif AXIS == 1 or AXIS == -2:
                z_ptr = Z + range_m[:, None] * BLOCK_K + range_k[None, :]
            elif AXIS == 2 or AXIS == -1:
                z_ptr = Z + range_m[:, None] * BLOCK_N + range_n[None, :]
        else:
            if AXIS == 0:
                z_ptr = Z + range_n
            elif AXIS == 1 or AXIS == -1:
                z_ptr = Z + range_m
        if KEEP_DIMS and AXIS is not None:
            z_ptr = tl.expand_dims(z_ptr, axis=AXIS)
        tl.store(z_ptr, z)

    kernel = patch_kernel(kernel, {'GENERATE_TEST_HERE': f'tl.{op}(x, axis=AXIS, keep_dims=KEEP_DIMS)'})
    # input
    rs = RandomState(17)
    # limit the range of integers so that the sum does not overflow
    x = numpy_random(shape, dtype_str=dtype_str, rs=rs)
    x_tri = to_triton(x, device=device)
    numpy_op = {'sum': np.sum, 'max': np.max, 'min': np.min, 'argmin': np.argmin, 'argmax': np.argmax}[op]
    z_dtype_str = get_reduced_dtype(dtype_str, op)
    z_tri_dtype_str = z_dtype_str

    # numpy result
    # Silence numpy error on axis out of bounds, to give triton a chance to fail
    np_axis = axis if axis is not None and axis < len(shape) else None
    if op not in ['argmin', 'argmax'] and dtype_str == 'bfloat16':
        z_dtype_str = 'float32'
        z_tri_dtype_str = 'bfloat16'
        z_ref = numpy_op(x, axis=np_axis, keepdims=keep_dims).astype(getattr(np, z_dtype_str))
        # trunc mantissa for a fair comparison of accuracy
        z_ref = (z_ref.view('uint32') & np.uint32(0xffff0000)).view('float32')
    else:
        z_ref = numpy_op(x, axis=np_axis, keepdims=keep_dims).astype(getattr(np, z_dtype_str))

    # triton result
    z_shape = z_ref.shape
    z_tri = to_triton(numpy_random(z_shape, dtype_str=z_dtype_str, rs=rs), device=device, dst_type=z_tri_dtype_str)
    BLOCK_K = 1 if len(shape) == 2 else shape[2]
    IS_3D = bool(len(shape) == 3)
    if axis is not None and axis >= len(shape):
        with pytest.raises(triton.CompilationError):
            kernel[(1, )](x_tri, z_tri, BLOCK_M=shape[0], BLOCK_N=shape[1], BLOCK_K=BLOCK_K, IS_3D=IS_3D, AXIS=axis,
                          KEEP_DIMS=keep_dims, num_ctas=num_ctas)
        return
    else:
        kernel[(1, )](x_tri, z_tri, BLOCK_M=shape[0], BLOCK_N=shape[1], BLOCK_K=BLOCK_K, IS_3D=IS_3D, AXIS=axis,
                      KEEP_DIMS=keep_dims, num_ctas=num_ctas)

    z_tri = to_numpy(z_tri)

    # compare
    if op == 'sum':
        np.testing.assert_allclose(z_ref, z_tri, rtol=0.01)
    else:
        if op in ('argmin', 'argmax'):
            # argmin and argmax can have multiple valid indices.
            # so instead we compare the values pointed by indices
            z_ref_index = z_ref
            z_tri_index = z_tri
            if not keep_dims:
                z_ref_index = np.expand_dims(z_ref, axis=axis)
                z_tri_index = np.expand_dims(z_tri, axis=axis)
            z_ref_value = np.take_along_axis(x, z_ref_index, axis=axis)
            z_tri_value = np.take_along_axis(x, z_tri_index, axis=axis)
            np.testing.assert_equal(z_ref_value, z_tri_value)
        else:
            np.testing.assert_equal(z_ref, z_tri)


scan2d_shapes = [(8, 32), (16, 32), (32, 16), (2, 1024), (1024, 2), (32, 32), (1, 1024)]

scan_configs = [(op, type, shape, axis, reverse, num_warps)
                for num_warps in [4, 16]
                for type in ['int32', 'float32']
                for axis in [1, 0]
                for reverse in [True, False]
                for shape in scan2d_shapes
                for op in ['cumsum', 'cumprod', 'get_first_element', 'linear_recurrence', 'cummax', 'roll']]
negative_config = [('cumsum', 'float32', (32, 32), -1, False, 4)]


@triton.jit
# trivial associative but not commutative function
def get_first_element(a, b):
    return a


# Compute x_i = a_i * x_{i-1} + b_i
@triton.jit
def linear_recurrence(a1, b1, a2, b2):
    return a1 * a2, b1 * a2 + b2


@triton.jit
def cummax(v0, i0, v1, i1):
    gt = v0 > v1
    return tl.where(gt, v0, v1), tl.where(gt, i0, i1)


@triton.jit
def roll(a1, b1_last, b1_cur, a2, b2_last, b2_cur):
    return a1 + a2, tl.where(a2 == 1, b1_cur, 0) + b2_last, b2_cur


@pytest.mark.parametrize("op, dtype_str, shape, axis, reverse, num_warps", scan_configs + negative_config)
def test_scan2d(op, dtype_str, shape, axis, reverse, num_warps, device):
    check_type_supported(dtype_str, device)

    if is_hip() and reverse:
        pytest.skip("TODO reverse scan (added in https://github.com/openai/triton/pull/3177) not support on HIP")

    # triton kernel
    @triton.jit
    def kernel(X, Y, Z, BLOCK_M: tl.constexpr, BLOCK_N: tl.constexpr, AXIS: tl.constexpr):
        range_m = tl.arange(0, BLOCK_M)
        range_n = tl.arange(0, BLOCK_N)
        x = tl.load(X + range_m[:, None] * BLOCK_N + range_n[None, :])
        y = tl.load(Y + range_m[:, None] * BLOCK_N + range_n[None, :])
        GENERATE_TEST_HERE
        tl.store(Z + range_m[:, None] * BLOCK_N + range_n[None, :], z)

    if op == 'cumsum' or op == 'cumprod':
        kernel = patch_kernel(kernel, {'GENERATE_TEST_HERE': f'z = tl.{op}(x, axis={axis}, reverse={reverse})'})
    elif op == 'get_first_element':
        kernel = patch_kernel(
            kernel,
            {'GENERATE_TEST_HERE': f'z = tl.associative_scan(x, axis={axis}, combine_fn={op}, reverse={reverse})'})
    elif op == 'cummax':
        rg = "range_m[:, None]" if axis == 0 else "range_n[None, :]"
        rg = f"tl.broadcast_to({rg}.to(tl.int64), [BLOCK_M, BLOCK_N])"
        kernel = patch_kernel(kernel, {
            'GENERATE_TEST_HERE':
            f'_, z = tl.associative_scan((x, {rg}), axis={axis}, combine_fn={op}, reverse={reverse})'
        })
    elif op == 'roll':
        assert op == 'roll'
        kernel = patch_kernel(
            kernel, {
                'GENERATE_TEST_HERE':
                f'_, z, _ = tl.associative_scan((1 + 0* x, 0 * x, x), axis={axis}, combine_fn={op}, reverse={reverse})'
            })
    else:
        assert op == 'linear_recurrence'
        kernel = patch_kernel(kernel, {
            'GENERATE_TEST_HERE':
            f'_, z = tl.associative_scan((x, y), axis={axis}, combine_fn={op}, reverse={reverse})'
        })
    # input
    rs = RandomState(17)
    if op == 'linear_recurrence' and dtype_str in int_dtypes:
        # If the numbers are too large the op will overflow
        # We sample numbers in -1, 0, 1
        x = rs.randint(-1, 2, shape, dtype=dtype_str)
        y = rs.randint(-1, 2, shape, dtype=dtype_str)
    else:
        x = numpy_random(shape, dtype_str=dtype_str, rs=rs)
        # y is just used in linear_recurrence
        y = numpy_random(shape, dtype_str=dtype_str, rs=rs)
    x_in = x
    if reverse:
        x_in = np.flip(x, axis)
    z = np.empty_like(x)
    x_tri = to_triton(x, device=device)
    y_tri = to_triton(y, device=device)
    if op == 'cumsum' or op == 'cumprod':
        numpy_op = {'cumsum': np.cumsum, 'cumprod': np.cumprod}[op]
        z_dtype_str = dtype_str
        z_ref = numpy_op(x_in, axis=axis).astype(getattr(np, z_dtype_str))
        if reverse:
            z_ref = np.flip(z_ref, axis)

    elif op == 'cummax':
        # NumPy does not have cummax
        z = z.astype(np.int64)
        z_ref = torch.cummax(torch.from_numpy(x_in.copy()), axis=axis).indices.numpy()
        if reverse:
            z_ref = x_in.shape[axis] - np.flip(z_ref, axis) - 1
    elif op == 'roll':
        ROLL = 1
        z_ref = np.roll(x_in.copy(), ROLL, axis=axis)
        if axis == 0:
            z_ref[:ROLL] = 0
        else:
            z_ref[:, :ROLL] = 0

        if reverse:
            z_ref = np.flip(z_ref, axis)
    elif op == 'linear_recurrence':
        # Simplify to the axis=1 case
        x_ref = x.T if axis == 0 else x
        y_ref = y.T if axis == 0 else y
        if reverse:
            x_ref = np.flip(x_ref, 1)
            y_ref = np.flip(y_ref, 1)

        result = []
        for x_refi, y_refi in zip(x_ref, y_ref):
            li = []
            acc = 0
            for xi, yi in zip(x_refi, y_refi):
                acc = xi * acc + yi
                li.append(acc)
            result.append(li)
        z_ref = np.array(result)
        if reverse:
            z_ref = np.flip(z_ref, 1)

        if axis == 0:
            z_ref = z_ref.T
    else:
        assert op == 'get_first_element'
        z_ref = x
        if axis == 0:
            if reverse:
                z_ref[:-1] = x[-1]
            else:
                z_ref[1:] = x[0]
        else:
            if reverse:
                z_ref[:, :-1] = x[:, -1:]
            else:
                z_ref[:, 1:] = x[:, 0:1]

    # triton result
    z_tri = to_triton(z, device=device)
    kernel[(1, )](x_tri, y_tri, z_tri, BLOCK_M=shape[0], BLOCK_N=shape[1], AXIS=axis, num_warps=num_warps)

    z_tri = to_numpy(z_tri)
    # compare
    if dtype_str == 'float32':
        if op == 'cumprod':
            np.testing.assert_allclose(z_ref, z_tri, rtol=0.01, atol=1e-3)
        else:
            np.testing.assert_allclose(z_ref, z_tri, rtol=0.01)
    else:
        np.testing.assert_equal(z_ref, z_tri)


scan_layouts = [
    BlockedLayout([1, 4], [4, THREADS_PER_WARP // 4], [4, 1], [0, 1], [1, 1], [1, 1], [0, 1]),
    BlockedLayout([1, 4], [8, THREADS_PER_WARP // 8], [4, 1], [0, 1], [1, 1], [1, 1], [0, 1]),
    BlockedLayout([4, 1], [4, THREADS_PER_WARP // 4], [1, 4], [0, 1], [1, 1], [1, 1], [0, 1]),
    BlockedLayout([2, 2], [4, THREADS_PER_WARP // 4], [2, 2], [0, 1], [1, 1], [1, 1], [0, 1]),
    BlockedLayout([2, 2], [8, THREADS_PER_WARP // 8], [2, 2], [0, 1], [1, 1], [1, 1], [0, 1]),
    BlockedLayout([1, 4], [4, THREADS_PER_WARP // 4], [4, 1], [1, 0], [1, 1], [1, 1], [0, 1]),
    BlockedLayout([1, 4], [8, THREADS_PER_WARP // 8], [4, 1], [1, 0], [1, 1], [1, 1], [0, 1]),
    BlockedLayout([4, 1], [4, THREADS_PER_WARP // 4], [1, 4], [1, 0], [1, 1], [1, 1], [0, 1]),
    BlockedLayout([2, 2], [4, THREADS_PER_WARP // 4], [2, 2], [1, 0], [1, 1], [1, 1], [0, 1]),
    BlockedLayout([2, 2], [8, THREADS_PER_WARP // 8], [2, 2], [1, 0], [1, 1], [1, 1], [0, 1]),
]

# ---------------
# test histogram
# ---------------


@pytest.mark.parametrize("M, N", [[2048, 2], [1024, 8], [1024, 128], [256, 512], [32, 512], [8, 512], [8, 2]])
def test_histogram(M, N, device):

    @triton.jit
    def histogram_kernel(x_ptr, z_ptr, M: tl.constexpr, N: tl.constexpr):
        offset1 = tl.arange(0, M)
        offset2 = tl.arange(0, N)
        x = tl.load(x_ptr + offset1)
        z = tl.histogram(x, N)
        tl.store(z_ptr + offset2, z)

    torch.manual_seed(17)
    x = torch.randint(0, N, (M, ), device=device, dtype=torch.int32)
    z = torch.empty(N, dtype=torch.int32, device=device)
    # FIXME: use regular histc when supported for xpu.
    if is_xpu():
        z_torch = torch.histc(x.to('cpu').to(torch.float32), bins=N, min=0, max=N - 1).to(torch.int32).to('xpu')
    else:
        z_torch = torch.histc(x, bins=N, min=0, max=N - 1)
    histogram_kernel[(1, )](x, z, M=M, N=N)
    assert (z_torch == z).all()


@pytest.mark.parametrize("op", ['sum', 'max', 'min'])
@pytest.mark.parametrize("BLOCK_N", [32, 64, 128])
@pytest.mark.parametrize("N", [512, 1024, 2048])
@pytest.mark.parametrize("num_pid_n", [2, 4])
def test_locality(op, BLOCK_N, N, num_pid_n, device):
    if is_hip():
        pytest.skip('TODO test_locality is WIP on HIP')

    @triton.jit
    def kernel(X, Y, N, BLOCK_M: tl.constexpr, BLOCK_N: tl.constexpr):
        start_m = tl.program_id(0)
        pid_n = tl.program_id(1)
        num_pid_n = tl.num_programs(1)
        local = INITIALIZE_PATCH
        off_m = start_m * BLOCK_M + tl.arange(0, BLOCK_M)
        for start_n in range(pid_n, tl.cdiv(N, BLOCK_N), num_pid_n):
            off_n = start_n * BLOCK_N + tl.arange(0, BLOCK_N)
            Xs = X + off_m[:, None] * N + off_n[None, :]
            x = tl.load(Xs)
            local = ACCUMULATE_PATCH
        tl.store(Y + off_m * num_pid_n + pid_n, local)

    initialize_patch = {
        'sum': 'tl.zeros([BLOCK_M], dtype=tl.float32)',
        'max': 'tl.full([BLOCK_M], float("-inf"), dtype=tl.float32)',
        'min': 'tl.full([BLOCK_M], float("inf"), dtype=tl.float32)',
    }[op]
    reduce_patch = {
        'sum': 'local + tl.sum(x, axis=1)',
        'max': 'tl.maximum(local, tl.max(x, axis=1))',
        'min': 'tl.minimum(local, tl.min(x, axis=1))',
    }[op]
    numpy_op = {
        'sum': np.sum,
        'max': np.max,
        'min': np.min,
    }[op]
    kernel = patch_kernel(kernel, {'ACCUMULATE_PATCH': reduce_patch, 'INITIALIZE_PATCH': initialize_patch})
    torch.manual_seed(0)
    BLOCK_M = 32
    x = torch.randn((BLOCK_M, N), dtype=torch.float32, device=device)
    y = torch.randn((BLOCK_M, num_pid_n), dtype=torch.float32, device=device)
    h = kernel[(1, num_pid_n, 1)](x, y, N, BLOCK_M, BLOCK_N)
    assert h.asm['ttgir'].count(
        '"tt.reduce"') == 2, "tt.reduce should be called twice, otherwise the optimization didn't work"
    y_ref = numpy_op(x.cpu().numpy(), axis=1, keepdims=True)
    y_tri = numpy_op(y.cpu().numpy(), axis=1, keepdims=True)
    np.testing.assert_allclose(y_tri, y_ref, rtol=0.01, atol=1e-3)


@pytest.mark.parametrize("M, N", [[32, 16], [32, 32], [32, 64], [64, 32]])
@pytest.mark.parametrize("src_layout", scan_layouts)
@pytest.mark.parametrize("axis", [0, 1])
def test_scan_layouts(M, N, src_layout, axis, device):

    ir = f"""
    #blocked = {src_layout}
    module attributes {{"triton_gpu.num-warps" = 4 : i32, "triton_gpu.num-ctas" = 1 : i32, "triton_gpu.threads-per-warp" = {THREADS_PER_WARP} : i32}} {{
    tt.func public @kernel_0d1d(%arg0: !tt.ptr<i32, 1> {{tt.divisibility = 16 : i32}}, %arg1: !tt.ptr<i32, 1> {{tt.divisibility = 16 : i32}}) {{
      %cst = arith.constant dense<{N}> : tensor<{M}x1xi32, #blocked>
      %0 = tt.make_range {{end = {M} : i32, start = 0 : i32}} : tensor<{M}xi32, #triton_gpu.slice<{{dim = 1, parent = #blocked}}>>
      %1 = tt.expand_dims %0 {{axis = 1 : i32}} : tensor<{M}xi32, #triton_gpu.slice<{{dim = 1, parent = #blocked}}>> -> tensor<{M}x1xi32, #blocked>
      %2 = arith.muli %1, %cst : tensor<{M}x1xi32, #blocked>
      %3 = tt.splat %arg0 : !tt.ptr<i32, 1> -> tensor<{M}x1x!tt.ptr<i32, 1>, #blocked>
      %4 = tt.addptr %3, %2 : tensor<{M}x1x!tt.ptr<i32, 1>, #blocked>, tensor<{M}x1xi32, #blocked>
      %5 = tt.make_range {{end = {N} : i32, start = 0 : i32}} : tensor<{N}xi32, #triton_gpu.slice<{{dim = 0, parent = #blocked}}>>
      %6 = tt.expand_dims %5 {{axis = 0 : i32}} : tensor<{N}xi32, #triton_gpu.slice<{{dim = 0, parent = #blocked}}>> -> tensor<1x{N}xi32, #blocked>
      %7 = tt.broadcast %4 : tensor<{M}x1x!tt.ptr<i32, 1>, #blocked> -> tensor<{M}x{N}x!tt.ptr<i32, 1>, #blocked>
      %8 = tt.broadcast %6 : tensor<1x{N}xi32, #blocked> -> tensor<{M}x{N}xi32, #blocked>
      %9 = tt.addptr %7, %8 : tensor<{M}x{N}x!tt.ptr<i32, 1>, #blocked>, tensor<{M}x{N}xi32, #blocked>
      %10 = tt.load %9 {{cache = 1 : i32, evict = 1 : i32, isVolatile = false}} : tensor<{M}x{N}xi32, #blocked>
      %11 = "tt.scan"(%10) <{{axis = {axis} : i32, reverse = false}}> ({{
      ^bb0(%arg2: i32, %arg3: i32):
        %16 = arith.addi %arg2, %arg3 : i32
        tt.scan.return %16 : i32
      }}) : (tensor<{M}x{N}xi32, #blocked>) -> tensor<{M}x{N}xi32, #blocked>
      %12 = tt.splat %arg1 : !tt.ptr<i32, 1> -> tensor<{M}x1x!tt.ptr<i32, 1>, #blocked>
      %13 = tt.addptr %12, %2 : tensor<{M}x1x!tt.ptr<i32, 1>, #blocked>, tensor<{M}x1xi32, #blocked>
      %14 = tt.broadcast %13 : tensor<{M}x1x!tt.ptr<i32, 1>, #blocked> -> tensor<{M}x{N}x!tt.ptr<i32, 1>, #blocked>
      %15 = tt.addptr %14, %8 : tensor<{M}x{N}x!tt.ptr<i32, 1>, #blocked>, tensor<{M}x{N}xi32, #blocked>
      tt.store %15, %11 {{cache = 1 : i32, evict = 1 : i32}} : tensor<{M}x{N}xi32, #blocked>
      tt.return
    }}
    }}
    """

    import tempfile
    with tempfile.NamedTemporaryFile(mode='w', suffix='.ttgir') as f:
        f.write(ir)
        f.flush()
        kernel = triton.compile(f.name)
    rs = RandomState(17)
    x = rs.randint(-100, 100, (M, N)).astype('int32')

    z = np.zeros((M, N)).astype('int32')
    x_tri = torch.tensor(x, device=device)
    z_tri = torch.tensor(z, device=device)

    kernel[(1, 1, 1)](x_tri, z_tri)

    z_ref = np.cumsum(x, axis=axis)

    np.testing.assert_equal(z_ref, z_tri.cpu().numpy())


layouts = [
    BlockedLayout([1, 4], [8, 4], [4, 1], [1, 0], [1, 1], [1, 1], [0, 1]),
    BlockedLayout([1, 4], [8, 4], [4, 1], [0, 1], [1, 1], [1, 1], [0, 1]),
    BlockedLayout([4, 4], [2, 16], [4, 1], [1, 0], [1, 1], [1, 1], [0, 1]),
    DpasLayout(repeatCount=8, systolic_depth=8, execution_size=8, ops_per_chan=1, threads_per_warp=32,
               warps_per_cta=[4, 1]),
    DpasLayout(repeatCount=8, systolic_depth=8, execution_size=16, ops_per_chan=2, threads_per_warp=32,
               warps_per_cta=[2, 2]),
    DpasLayout(repeatCount=8, systolic_depth=8, execution_size=8, ops_per_chan=4, threads_per_warp=32,
               warps_per_cta=[4, 1])
]


@pytest.mark.parametrize("M, N", [[128, 16], [128, 128], [32, 128], [32, 32]])
@pytest.mark.parametrize("src_layout", layouts)
@pytest.mark.parametrize("axis", [0, 1])
@pytest.mark.parametrize("reduce2d", [False, True])
@pytest.mark.parametrize("dtype_str", ["int32", "float32", "float16"])
@pytest.mark.parametrize("reduce_op", ["sum", "max"])
def test_reduce_layouts(M, N, src_layout, axis, reduce2d, dtype_str, reduce_op, device):
    if is_hip():
        pytest.skip("TODO test_reduce_layouts is not supported in HIP")
    if reduce_op == "sum" and dtype_str == "float16" and M * N > 1024:
        pytest.xfail("Skipping sum reduction on float16 due to accuracy issues")

    ty = {"int32": "i32", "float32": "f32", "float16": "f16"}[dtype_str]
    arith_op = {
        "max": {"int32": "arith.maxsi", "float32": "arith.maximumf", "float16": "arith.maximumf"},  #
        "sum": {"int32": "arith.addi", "float32": "arith.addf", "float16": "arith.addf"}
    }[reduce_op][dtype_str]
    numpy_op = {"max": np.max, "sum": np.sum}[reduce_op]
    rdims_1d = f"{N}" if axis == 0 else f"{M}"
    rdims_2d = f"1x{N}" if axis == 0 else f"{M}x1"
    store_range = "%7" if axis == 0 else "%1"
    blocked = BlockedLayout([1, 1], [32, 1], [4, 1], [0, 1], [1, 1], [1, 1], [0, 1])
    epilogue = f"""
        %14 = "tt.reduce"(%13) ({{
        ^bb0(%arg3: {ty}, %arg4: {ty}):
          %17 = {arith_op} %arg3, %arg4 : {ty}
          tt.reduce.return %17 : {ty}
        }}) {{axis = 0 : i32}} : (tensor<{rdims_1d}x{ty}, #{GPU_DIALECT}.slice<{{dim = {axis}, parent = #src}}>>) -> {ty}
        tt.store %arg2, %14 {{cache = 1 : i32, evict = 1 : i32}} : {ty}
        tt.return
        }}
        }}
    """ if reduce2d else f"""
        %14 = tt.splat %arg2 : !tt.ptr<{ty}, 1> -> tensor<{rdims_2d}x!tt.ptr<{ty}, 1>, #blocked>
        %15 = tt.addptr %14, {store_range} : tensor<{rdims_2d}x!tt.ptr<{ty}>, #blocked>, tensor<{rdims_2d}xi32, #blocked>
        %16 = {GPU_DIALECT}.convert_layout %13 : tensor<{rdims_1d}x{ty}, #{GPU_DIALECT}.slice<{{dim = {axis}, parent = #src}}>> -> tensor<{rdims_1d}x{ty}, #{GPU_DIALECT}.slice<{{dim = {axis}, parent = #blocked}}>>
        %17 = tt.expand_dims %16 {{axis = {axis} : i32}} : tensor<{rdims_1d}x{ty}, #{GPU_DIALECT}.slice<{{dim = {axis}, parent = #blocked}}>> -> tensor<{rdims_2d}x{ty}, #blocked>
        tt.store %15, %17 {{cache = 1 : i32, evict = 1 : i32}} : tensor<{rdims_2d}x{ty}, #blocked>
        tt.return
        }}
        }}
    """

    ir = f"""
    #blocked = {blocked}
    #src = {src_layout}
    module attributes {{"triton_gpu.num-warps" = 4 : i32, "triton_gpu.num-ctas" = 1 : i32, "triton_gpu.threads-per-warp" = 32 : i32}} {{
    tt.func public @kernel_0d1d2c3d4c(%arg0: !tt.ptr<{ty}, 1> {{tt.divisibility = 16 : i32}}, %arg1: i32 {{tt.divisibility = 16 : i32}}, %arg2: !tt.ptr<{ty}, 1> {{tt.divisibility = 16 : i32}}) {{
        %0 = tt.make_range {{end = {M} : i32, start = 0 : i32}} : tensor<{M}xi32, #{GPU_DIALECT}.slice<{{dim = 1, parent = #blocked}}>>
        %1 = tt.expand_dims %0 {{axis = 1 : i32}} : tensor<{M}xi32, #{GPU_DIALECT}.slice<{{dim = 1, parent = #blocked}}>> -> tensor<{M}x1xi32, #blocked>
        %2 = tt.splat %arg1 : i32 -> tensor<{M}x1xi32, #blocked>
        %3 = arith.muli %1, %2 : tensor<{M}x1xi32, #blocked>
        %4 = tt.splat %arg0 : !tt.ptr<{ty}, 1> -> tensor<{M}x1x!tt.ptr<{ty}, 1>, #blocked>
        %5 = tt.addptr %4, %3 : tensor<{M}x1x!tt.ptr<{ty}, 1>, #blocked>, tensor<{M}x1xi32, #blocked>
        %6 = tt.make_range {{end = {N} : i32, start = 0 : i32}} : tensor<{N}xi32, #{GPU_DIALECT}.slice<{{dim = 0, parent = #blocked}}>>
        %7 = tt.expand_dims %6 {{axis = 0 : i32}} : tensor<{N}xi32, #{GPU_DIALECT}.slice<{{dim = 0, parent = #blocked}}>> -> tensor<1x{N}xi32, #blocked>
        %8 = tt.broadcast %5 : tensor<{M}x1x!tt.ptr<{ty}, 1>, #blocked> -> tensor<{M}x{N}x!tt.ptr<{ty}, 1>, #blocked>
        %9 = tt.broadcast %7 : tensor<1x{N}xi32, #blocked> -> tensor<{M}x{N}xi32, #blocked>
        %10 = tt.addptr %8, %9 : tensor<{M}x{N}x!tt.ptr<{ty}, 1>, #blocked>, tensor<{M}x{N}xi32, #blocked>
        %11 = tt.load %10 {{cache = 1 : i32, evict = 1 : i32, isVolatile = false}} : tensor<{M}x{N}x{ty}, #blocked>
        %12 = {GPU_DIALECT}.convert_layout %11 : tensor<{M}x{N}x{ty}, #blocked> -> tensor<{M}x{N}x{ty}, #src>
        %13 = "tt.reduce"(%12) ({{
        ^bb0(%arg3: {ty}, %arg4: {ty}):
          %17 = {arith_op} %arg3, %arg4 : {ty}
          tt.reduce.return %17 : {ty}
        }}) {{axis = {axis} : i32}} : (tensor<{M}x{N}x{ty}, #src>) -> tensor<{rdims_1d}x{ty}, #{GPU_DIALECT}.slice<{{dim = {axis}, parent = #src}}>>
    """ + epilogue

    import tempfile
    with tempfile.NamedTemporaryFile(mode='w', suffix='.ttgir') as f:
        f.write(ir)
        f.flush()
        kernel = triton.compile(f.name)

    rs = RandomState(17)
    x = numpy_random((M, N), dtype_str=dtype_str, rs=rs, low=0, high=10)
    z_shape = (1, 1) if reduce2d else (1, N) if axis == 0 else (M, 1)
    z = np.zeros(z_shape).astype(dtype_str)

    x_tri = torch.tensor(x, device=device)
    z_tri = torch.tensor(z, device=device)

    pgm = kernel[(1, 1, 1)](x_tri, x_tri.stride(0), z_tri)
    z_ref = numpy_op(x) if reduce2d else numpy_op(x, axis=axis, keepdims=True)

    if dtype_str == 'float16':
        np.testing.assert_allclose(z_ref, to_numpy(z_tri), rtol=0.01, atol=1e-2)
    else:
        np.testing.assert_allclose(z_ref, to_numpy(z_tri), rtol=0.01, atol=1e-3)


layouts = [
    BlockedLayout([1, 4], [1, THREADS_PER_WARP], [4, 1], [1, 0], [1, 1], [1, 1], [0, 1]),
    BlockedLayout([1, 4], [1, THREADS_PER_WARP], [2, 2], [1, 0], [1, 1], [1, 1], [0, 1]),
    DpasLayout(repeatCount=8, systolic_depth=8, execution_size=8, ops_per_chan=1, threads_per_warp=32,
               warps_per_cta=[4, 1]),
]


@pytest.mark.parametrize("M", [32, 64, 128, 256])
@pytest.mark.parametrize("src_layout", layouts)
def test_store_op(M, src_layout, device):

    ir = f"""
    #src = {src_layout}
    module attributes {{"{GPU_DIALECT}.num-warps" = 4 : i32, "{GPU_DIALECT}.num-ctas" = 1 : i32, "{GPU_DIALECT}.threads-per-warp" = {THREADS_PER_WARP} : i32}} {{
        tt.func public @kernel(%arg0: !tt.ptr<f32, 1> {{tt.divisibility = 16 : i32}}, %arg1: !tt.ptr<f32, 1> {{tt.divisibility = 16 : i32}}) {{
            %0 = tt.make_range {{end = {M} : i32, start = 0 : i32}} : tensor<{M}xi32, #{GPU_DIALECT}.slice<{{dim = 1, parent = #src}}>>
            %1 = tt.splat %arg0 : !tt.ptr<f32, 1> -> tensor<{M}x!tt.ptr<f32, 1>, #{GPU_DIALECT}.slice<{{dim = 1, parent = #src}}>>
            %2 = tt.addptr %1, %0 : tensor<{M}x!tt.ptr<f32, 1>, #{GPU_DIALECT}.slice<{{dim = 1, parent = #src}}>>, tensor<{M}xi32, #{GPU_DIALECT}.slice<{{dim = 1, parent = #src}}>>
            %3 = tt.load %2 {{cache = 1 : i32, evict = 1 : i32, isVolatile = false}} : tensor<{M}xf32, #{GPU_DIALECT}.slice<{{dim = 1, parent = #src}}>>
            %4 = tt.expand_dims %3 {{axis = 1 : i32}} : tensor<{M}xf32, #{GPU_DIALECT}.slice<{{dim = 1, parent = #src}}>> -> tensor<{M}x1xf32, #src>
            %5 = tt.make_range {{end = {M} : i32, start = 0 : i32}} : tensor<{M}xi32, #{GPU_DIALECT}.slice<{{dim = 1, parent = #src}}>>
            %6 = tt.expand_dims %5 {{axis = 1 : i32}} : tensor<{M}xi32, #{GPU_DIALECT}.slice<{{dim = 1, parent = #src}}>> -> tensor<{M}x1xi32, #src>
            %7 = tt.splat %arg1 : !tt.ptr<f32, 1> -> tensor<{M}x1x!tt.ptr<f32, 1>, #src>
            %8 = tt.addptr %7, %6 : tensor<{M}x1x!tt.ptr<f32, 1>, #src>, tensor<{M}x1xi32, #src>
            tt.store %8, %4 : tensor<{M}x1xf32, #src>
            tt.return
        }}
    }}
    """

    import tempfile
    with tempfile.NamedTemporaryFile(mode='w', suffix='.ttgir') as f:
        f.write(ir)
        f.flush()
        store_kernel = triton.compile(f.name)

    rs = RandomState(17)
    x = rs.randint(0, 4, (M, 1)).astype('float32')
    y = np.zeros((M, 1), dtype='float32')
    x_tri = torch.tensor(x, device=device)
    y_tri = torch.tensor(y, device=device)

    pgm = store_kernel[(1, 1, 1)](x_tri, y_tri)
    y_ref = x
    np.testing.assert_allclose(y_ref, y_tri.cpu().numpy(), rtol=0.01, atol=1e-3)


layouts = [
    BlockedLayout([1, 4], [1, 32], [4, 1], [1, 0], [1, 1], [1, 1], [0, 1]),
    BlockedLayout([1, 4], [1, 32], [2, 2], [1, 0], [1, 1], [1, 1], [0, 1]),
    DpasLayout(repeatCount=8, systolic_depth=8, execution_size=8, ops_per_chan=1, threads_per_warp=32,
               warps_per_cta=[4, 1])
] if not is_hip() else [
    # TODO (lixun): Add MfmaLayout
    BlockedLayout([1, 4], [1, 64], [4, 1], [1, 0], [1, 1], [1, 1], [0, 1]),
    BlockedLayout([1, 4], [1, 64], [2, 2], [1, 0], [1, 1], [1, 1], [0, 1])
]


@pytest.mark.parametrize("M", [64, 128, 256])
@pytest.mark.parametrize("src_layout", layouts)
@pytest.mark.parametrize("dst_layout", layouts)
@pytest.mark.parametrize("src_dim", [0, 1])
@pytest.mark.parametrize("dst_dim", [0, 1])
def test_convert1d(M, src_layout, dst_layout, src_dim, dst_dim, device):
    ir = f"""
    #dst = {dst_layout}
    #src = {src_layout}
    module attributes {{"{GPU_DIALECT}.num-warps" = 4 : i32, "triton_gpu.num-ctas" = 1 : i32, "triton_gpu.threads-per-warp" = {THREADS_PER_WARP} : i32}} {{
        tt.func public @kernel(%arg0: !tt.ptr<i32, 1> {{tt.divisibility = 16 : i32}}, %arg1: !tt.ptr<i32, 1> {{tt.divisibility = 16 : i32}}) {{
            %0 = tt.splat %arg0 : !tt.ptr<i32, 1> -> tensor<{M}x!tt.ptr<i32, 1>, #{GPU_DIALECT}.slice<{{dim = {src_dim}, parent = #src}}>>
            %1 = tt.make_range {{end = {M} : i32, start = 0 : i32}} : tensor<{M}xi32, #{GPU_DIALECT}.slice<{{dim = {src_dim}, parent = #src}}>>
            %2 = tt.addptr %0, %1 : tensor<{M}x!tt.ptr<i32, 1>, #{GPU_DIALECT}.slice<{{dim = {src_dim}, parent = #src}}>>, tensor<{M}xi32, #{GPU_DIALECT}.slice<{{dim = {src_dim}, parent = #src}}>>
            %3 = tt.load %2 {{cache = 1 : i32, evict = 1 : i32, isVolatile = false}} : tensor<{M}xi32, #{GPU_DIALECT}.slice<{{dim = {src_dim}, parent = #src}}>>
            %4 = tt.splat %arg1 : !tt.ptr<i32, 1> -> tensor<{M}x!tt.ptr<i32, 1>, #{GPU_DIALECT}.slice<{{dim = {dst_dim}, parent = #dst}}>>
            %5 = tt.make_range {{end = {M} : i32, start = 0 : i32}} : tensor<{M}xi32, #{GPU_DIALECT}.slice<{{dim = {dst_dim}, parent = #dst}}>>
            %6 = tt.addptr %4, %5 : tensor<{M}x!tt.ptr<i32, 1>, #{GPU_DIALECT}.slice<{{dim = {dst_dim}, parent = #dst}}>>, tensor<{M}xi32, #{GPU_DIALECT}.slice<{{dim = {dst_dim}, parent = #dst}}>>
            %7 = {GPU_DIALECT}.convert_layout %3 : tensor<{M}xi32, #{GPU_DIALECT}.slice<{{dim = {src_dim}, parent = #src}}>> -> tensor<{M}xi32, #{GPU_DIALECT}.slice<{{dim = {dst_dim}, parent = #dst}}>>
            tt.store %6, %7 : tensor<{M}xi32, #{GPU_DIALECT}.slice<{{dim = {dst_dim}, parent = #dst}}>>
            tt.return
        }}
    }}
    """
    import tempfile
    with tempfile.NamedTemporaryFile(mode='w', suffix='.ttgir') as f:
        f.write(ir)
        f.flush()
        kernel = triton.compile(f.name)

    rs = RandomState(17)
    x = rs.randint(0, 4, (M, )).astype('int32')
    y = np.zeros((M, ), dtype='int32')
    x_tri = torch.tensor(x, device=device)
    y_tri = torch.tensor(y, device=device)
    pgm = kernel[(1, 1, 1)](x_tri, y_tri)
    y_ref = x
    np.testing.assert_allclose(y_ref, y_tri.cpu().numpy(), rtol=0.01, atol=1e-3)


@triton.jit
def _welford_combine(mean_1, m2_1, weight_1, mean_2, m2_2, weight_2):
    delta = mean_2 - mean_1
    new_weight = weight_1 + weight_2
    w2_over_w = weight_2 / new_weight
    return (
        mean_1 + delta * w2_over_w,
        m2_1 + m2_2 + delta * delta * weight_1 * w2_over_w,
        new_weight,
    )


layouts = [
    BlockedLayout([1, 4], [1, THREADS_PER_WARP], [4, 1], [1, 0], [1, 1], [1, 1], [0, 1]),
    BlockedLayout([1, 4], [1, THREADS_PER_WARP], [2, 2], [1, 0], [1, 1], [1, 1], [0, 1]),
    # [HIP] TO DO: some tests are flaky with the layout, so turn off them for now.
    # BlockedLayout([1, 4], [1, THREADS_PER_WARP], [1, 4], [1, 0], [1, 1], [1, 1], [0, 1]),
    BlockedLayout([1, 4], [THREADS_PER_WARP // 32, 32], [1, 4], [1, 0], [1, 1], [1, 1], [0, 1]),
    BlockedLayout([1, 4], [8, THREADS_PER_WARP // 8], [2, 2], [0, 1], [1, 1], [1, 1], [0, 1])
]


@pytest.mark.parametrize("M, N", [[128, 128], [256, 128], [256, 256], [128, 256]])
@pytest.mark.parametrize("src_layout", layouts)
@pytest.mark.parametrize("op", ["sum", "max"])
@pytest.mark.parametrize("first_axis", [0, 1])
def test_chain_reduce(M, N, src_layout, op, device, first_axis):

    op_str = ""
    if op == "sum":
        op_str = """
        %13 = arith.addi %arg2, %arg3 : i32
        tt.reduce.return %13 : i32"""
    elif op == "max":
        op_str = """
        %13 = arith.cmpi "sgt", %arg2, %arg3 : i32
        %14 = arith.select %13, %arg2, %arg3 : i32
        tt.reduce.return %14 : i32"""
    ir = f"""
    #src = {src_layout}
    module attributes {{"{GPU_DIALECT}.num-warps" = 4 : i32, "triton_gpu.num-ctas" = 1 : i32, "triton_gpu.threads-per-warp" = {THREADS_PER_WARP} : i32}} {{
    tt.func public @sum_kernel_0d1d(%arg0: !tt.ptr<i32, 1> {{tt.divisibility = 16 : i32}}, %arg1: !tt.ptr<i32, 1> {{tt.divisibility = 16 : i32}}) {{
        %cst = arith.constant dense<{N}> : tensor<{M}x1xi32, #src>
        %0 = tt.make_range {{end = {M} : i32, start = 0 : i32}} : tensor<{M}xi32, #{GPU_DIALECT}.slice<{{dim = 1, parent = #src}}>>
        %1 = tt.expand_dims %0 {{axis = 1 : i32}} : tensor<{M}xi32, #{GPU_DIALECT}.slice<{{dim = 1, parent = #src}}>> -> tensor<{M}x1xi32, #src>
        %2 = arith.muli %1, %cst : tensor<{M}x1xi32, #src>
        %3 = tt.make_range {{end = {N} : i32, start = 0 : i32}} : tensor<{N}xi32, #{GPU_DIALECT}.slice<{{dim = 0, parent = #src}}>>
        %4 = tt.expand_dims %3 {{axis = 0 : i32}} : tensor<{N}xi32, #{GPU_DIALECT}.slice<{{dim = 0, parent = #src}}>> -> tensor<1x{N}xi32, #src>
        %5 = tt.broadcast %2 : tensor<{M}x1xi32, #src> -> tensor<{M}x{N}xi32, #src>
        %6 = tt.broadcast %4 : tensor<1x{N}xi32, #src> -> tensor<{M}x{N}xi32, #src>
        %7 = arith.addi %5, %6 : tensor<{M}x{N}xi32, #src>
        %8 = tt.splat %arg0 : !tt.ptr<i32, 1> -> tensor<{M}x{N}x!tt.ptr<i32, 1>, #src>
        %9 = tt.addptr %8, %7 : tensor<{M}x{N}x!tt.ptr<i32, 1>, #src>, tensor<{M}x{N}xi32, #src>
        %10 = tt.load %9 {{cache = 1 : i32, evict = 1 : i32, isVolatile = false}} : tensor<{M}x{N}xi32, #src>
        %11 = "tt.reduce"(%10) ({{
        ^bb0(%arg2: i32, %arg3: i32):
        {op_str}
        }}) {{axis = {first_axis} : i32}} : (tensor<{M}x{N}xi32, #src>) -> tensor<{M if first_axis == 1 else N}xi32, #{GPU_DIALECT}.slice<{{dim = {first_axis}, parent = #src}}>>
        %12 = "tt.reduce"(%11) ({{
        ^bb0(%arg2: i32, %arg3: i32):
        {op_str}
        }}) {{axis = 0 : i32}} : (tensor<{M if first_axis == 1 else N}xi32, #{GPU_DIALECT}.slice<{{dim = {first_axis}, parent = #src}}>>) -> i32
        tt.store %arg1, %12 {{cache = 1 : i32, evict = 1 : i32}} : i32
        tt.return
    }}
    }}
    """
    import tempfile
    with tempfile.NamedTemporaryFile(mode='w', suffix='.ttgir') as f:
        f.write(ir)
        f.flush()
        kernel = triton.compile(f.name)

    rs = RandomState(17)
    x = rs.randint(0, 4, (M, N)).astype('int32')

    z = np.zeros((1, )).astype('int32')

    x_tri = torch.tensor(x, device=device)
    z_tri = torch.tensor(z, device=device)

    pgm = kernel[(1, 1, 1)](x_tri, z_tri)
    if op == "sum":
        z_ref = np.sum(x)
    elif op == "max":
        z_ref = np.max(x)

    np.testing.assert_allclose(z_ref, z_tri.cpu().numpy(), rtol=0.01, atol=1e-3)


def test_generic_reduction(device):

    @triton.jit
    def var_mean_kernel(X, out_mean, out_var, BLOCK: tl.constexpr):
        xindex = tl.arange(0, BLOCK)
        x = tl.load(X + xindex)
        mean = x
        m2 = tl.zeros_like(x)
        weight = tl.full(x.shape, 1, x.dtype)
        (mean, m2, weight) = tl.reduce((mean, m2, weight), 0, _welford_combine)
        tl.store(out_mean, mean)
        tl.store(out_var, m2 / weight)

    SIZE = 512
    x = torch.rand(SIZE, device=device)
    out_mean = torch.empty((), device=device)
    out_var = torch.empty((), device=device)

    var_mean_kernel[(1, )](x, out_mean, out_var, BLOCK=SIZE)

    expect_var, expect_mean = torch.var_mean(x, dim=0, correction=0)
    torch.testing.assert_close(out_mean, expect_mean)
    torch.testing.assert_close(out_var, expect_var)


# ---------------
# test permute
# ---------------


@pytest.mark.parametrize("dtype_str, shape, perm", [(dtype, shape, perm)
                                                    # TODO: bfloat16
                                                    for dtype in ['float8e4b15', 'float16', 'float32']
                                                    for shape in [(64, 64), (128, 128)]
                                                    for perm in [(1, 0)]])
@pytest.mark.parametrize("num_ctas", num_ctas_list)
def test_permute(dtype_str, shape, perm, num_ctas, device):
    check_type_supported(dtype_str, device)  # bfloat16 on cc < 80 will not be tested
    if is_hip() and shape == (128, 128) and dtype_str == 'float32':
        pytest.skip("TODO Out of LDS for float32 with shape 128x128")

    # triton kernel
    @triton.jit
    def kernel(X, stride_xm, stride_xn, Z, stride_zm, stride_zn, BLOCK_M: tl.constexpr, BLOCK_N: tl.constexpr):
        off_m = tl.arange(0, BLOCK_M)
        off_n = tl.arange(0, BLOCK_N)
        Xs = X + off_m[:, None] * stride_xm + off_n[None, :] * stride_xn
        Zs = Z + off_m[:, None] * stride_zm + off_n[None, :] * stride_zn
        tl.store(Zs, tl.load(Xs))

    # input
    x = numpy_random(shape, dtype_str=dtype_str)
    # triton result
    z_tri = to_triton(np.empty_like(x), device=device, dst_type=dtype_str)
    z_tri_contiguous = to_triton(np.empty_like(x), device=device, dst_type=dtype_str)
    x_tri = to_triton(x, device=device, dst_type=dtype_str)
    pgm = kernel[(1, 1)](x_tri, x_tri.stride(0), x_tri.stride(1), z_tri, z_tri.stride(1), z_tri.stride(0),
                         BLOCK_M=shape[0], BLOCK_N=shape[1], num_ctas=num_ctas)
    pgm_contiguous = kernel[(1, 1)](x_tri, x_tri.stride(1),
                                    x_tri.stride(0), z_tri_contiguous, z_tri_contiguous.stride(0),
                                    z_tri_contiguous.stride(1), BLOCK_M=shape[0], BLOCK_N=shape[1], num_ctas=num_ctas)
    # numpy result
    if dtype_str == 'float8e4b15':
        ty = tl.float8e4b15
        z_ref = serialize_fp8(deserialize_fp8(x, ty).T.copy(), ty)
        z_tri = z_tri.base
        z_tri_contiguous = z_tri_contiguous.base
    else:
        z_ref = x.transpose(*perm)
    # compare
    np.testing.assert_allclose(to_numpy(z_tri), z_ref)
    np.testing.assert_allclose(to_numpy(z_tri_contiguous), z_ref)

    if not is_cuda():
        return

    # parse ptx to make sure ld/st are vectorized
    ptx = pgm.asm['ptx']
    assert 'ld.global.v4' in ptx
    assert 'st.global.v4' in ptx
    ptx = pgm_contiguous.asm['ptx']
    assert 'ld.global.v4' in ptx
    assert 'st.global.v4' in ptx


@pytest.mark.parametrize("dtype_str", ["int32", "int8"])
@pytest.mark.parametrize("shape", [(2, 4), (16, 16)])
@pytest.mark.parametrize("perm", list(itertools.permutations([0, 1])))
def test_trans_2d(dtype_str, shape, perm, device):

    @triton.jit
    def kernel(In, Out, in_shape1: tl.constexpr, in_shape2: tl.constexpr, ou_shape1: tl.constexpr,
               ou_shape2: tl.constexpr, trans1: tl.constexpr, trans2: tl.constexpr):
        in_offs = tl.arange(0, in_shape1)[:, None] * in_shape2 + tl.arange(0, in_shape2)[None, :]
        ou_offs = tl.arange(0, ou_shape1)[:, None] * ou_shape2 + tl.arange(0, ou_shape2)[None, :]
        tl.store(Out + ou_offs, tl.permute(tl.load(In + in_offs), (trans1, trans2)))

    input = torch.arange(math.prod(shape), dtype=getattr(torch, dtype_str), device=device).reshape(shape)
    expected = torch.permute(input, perm)
    # Don't do zeros_like -- that copies the layout, which we don't want.
    actual = torch.zeros(expected.shape, dtype=getattr(torch, dtype_str), device=device)

    kernel[(1, )](input, actual, *shape, *[shape[i] for i in perm], *perm)

    np.testing.assert_equal(to_numpy(expected), to_numpy(actual))


@pytest.mark.parametrize("dtype_str", ["int32", "int8"])
@pytest.mark.parametrize("shape", [(2, 2, 8, 64), (4, 4, 4, 4)])
@pytest.mark.parametrize("perm", list(itertools.permutations([0, 1, 2, 3])))
def test_trans_4d(dtype_str, shape, perm, device):

    @triton.jit
    def kernel(In, Out,  #
               in_shape1: tl.constexpr, in_shape2: tl.constexpr, in_shape3: tl.constexpr, in_shape4: tl.constexpr,
               ou_shape1: tl.constexpr, ou_shape2: tl.constexpr, ou_shape3: tl.constexpr, ou_shape4: tl.constexpr,
               trans1: tl.constexpr, trans2: tl.constexpr, trans3: tl.constexpr, trans4: tl.constexpr):
        in_ptr = tl.make_block_ptr(
            base=In,
            shape=(in_shape1, in_shape2, in_shape3, in_shape4),
            strides=(in_shape4 * in_shape3 * in_shape2, in_shape4 * in_shape3, in_shape4, 1),
            offsets=(0, 0, 0, 0),
            block_shape=(in_shape1, in_shape2, in_shape3, in_shape4),
            order=(3, 2, 1, 0),
        )
        out_ptr = tl.make_block_ptr(
            base=Out,
            shape=(ou_shape1, ou_shape2, ou_shape3, ou_shape4),
            strides=(ou_shape4 * ou_shape3 * ou_shape2, ou_shape4 * ou_shape3, ou_shape4, 1),
            offsets=(0, 0, 0, 0),
            block_shape=(ou_shape1, ou_shape2, ou_shape3, ou_shape4),
            order=(3, 2, 1, 0),
        )
        tl.store(out_ptr, tl.load(in_ptr).permute((trans1, trans2, trans3, trans4)))

    input = torch.arange(math.prod(shape), dtype=getattr(torch, dtype_str), device=device).reshape(shape)
    expected = torch.permute(input, perm)
    # Don't do zeros_like -- that copies the layout, which we don't want.
    actual = torch.zeros(expected.shape, dtype=getattr(torch, dtype_str), device=device)

    kernel[(1, )](input, actual, *shape, *[shape[i] for i in perm], *perm, num_warps=8)

    np.testing.assert_equal(to_numpy(expected), to_numpy(actual))


# ---------------
# test dot
# ---------------


@pytest.mark.interpreter
@pytest.mark.parametrize(
    "M, N, K, num_warps, col_a, col_b, epilogue, allow_tf32, in_dtype, out_dtype",
    [(*shape, 4, False, False, epilogue, allow_tf32, in_dtype, out_dtype)
     for shape in [(64, 64, 64), (32, 32, 32), (16, 16, 16)]
     for epilogue in ['none', 'trans', 'add-matrix', 'add-rows', 'add-cols', 'softmax', 'chain-dot']
     for allow_tf32 in [True, False]
     for in_dtype, out_dtype in [('float16', 'float16'), ('float16', 'float32'), ('float32', 'float32')]
     if not (allow_tf32 and (in_dtype in ['float16']))] +
    [(*shape_nw, col_a, col_b, 'none', allow_tf32, in_dtype, out_dtype)
     for shape_nw in [[128, 256, 32, 8], [128, 16, 32, 4], [32, 128, 64, 4], [128, 128, 64, 4], [64, 128, 128, 4],
                      [32, 128, 64, 2], [64, 64, 32, 4], [32, 32, 128, 16], [128, 128, 64, 2], [64, 128, 128, 2]]
     for allow_tf32 in [True]
     for col_a in [True, False]
     for col_b in [True, False]
     for in_dtype, out_dtype in [('int8', 'int8'), ('float16', 'float16'), ('float16', 'float32'), ('float32',
                                                                                                    'float32')]] +
    [(64, 64, 64, 4, col_a, col_b, 'none', False, 'float32', 'float32')
     for col_a in [True, False]
     for col_b in [True, False]] + [(64, 64, 64, 4, False, False, 'chain-dot', False, 'bfloat16', 'float32')])
@pytest.mark.parametrize("num_ctas", num_ctas_list)
def test_dot(M, N, K, num_warps, col_a, col_b, epilogue, allow_tf32, in_dtype, out_dtype, num_ctas, device):
    if is_cuda():
        capability = torch.cuda.get_device_capability()

        if capability[0] < 7:
            pytest.skip("Only test tl.dot() on devices with sm >= 70")
        if capability[0] < 8:
            if capability[1] == 0 and in_dtype == 'int8':
                pytest.skip("Only test int8 on devices with sm >= 75")
            if allow_tf32:
                pytest.skip("Only test tf32 on devices with sm >= 80")
        if capability[0] == 7:
            if (M, N, K, num_warps) in [(128, 256, 32, 8), (64, 128, 128, 4), (64, 128, 128, 2)]:
                pytest.skip("shared memory out of resource")
            if out_dtype == 'float16':
                # TODO: support out_dtype=float16 for tl.dot on V100
                pytest.skip("Only test out_dtype=float16 on devices with sm >=80")

    if is_interpreter() and in_dtype == 'int8':
        pytest.skip(
            "numpy.dot with int8 inputs will overflow while tl.dot doesn't because MMA instruction's accumulator is 32-bit"
        )

<<<<<<< HEAD
    if is_interpreter() and epilogue == 'softmax':
        pytest.skip("FIXME: TypeError: 'function' object is not subscriptable")

    if is_xpu():
        capability = 0

        if (M, N, K, num_warps) in [(128, 256, 32, 8), (64, 128, 128, 4), (64, 128, 128, 2)]:
            pytest.skip("FIXME: shared memory out of resource - reevaluate with DPAS")
        if (M, N, K, num_warps) in [(32, 128, 64, 2)]:
            if out_dtype == 'int8' and ((col_a, col_b) not in [False, True]):
                pytest.skip("FIXME: Incorrect results on XPU")
            if out_dtype == 'float32' and in_dtype == 'float16' and col_b is True:
                pytest.skip("FIXME: Incorrect results on XPU")
        if (M, N, K, num_warps) in [(128, 128, 64, 2)]:
            pytest.skip("FIXME: Fails to run on XPU")
        if (M, N, K, num_warps) in [(128, 128, 64, 4)] and (in_dtype, out_dtype) not in ['float32', 'float32']:
            pytest.skip("FIXME: Fails to run on XPU")

    if is_cuda():
        torch.backends.cuda.matmul.allow_tf32 = allow_tf32
=======
    torch.backends.cuda.matmul.allow_tf32 = allow_tf32
>>>>>>> a563bf55

    if num_ctas > 1 and in_dtype == 'int8':
        # FIXME: mma v2 with num_ctas > 1 does not work
        pytest.xfail()

    # triton kernel
    @triton.jit
    def kernel(X, stride_xm, stride_xk, Y, stride_yk, stride_yn, W, stride_wn, stride_wl, Z, stride_zm, stride_zn,
               BLOCK_M: tl.constexpr, BLOCK_N: tl.constexpr, BLOCK_K: tl.constexpr, ADD_MATRIX: tl.constexpr,
               ADD_ROWS: tl.constexpr, ADD_COLS: tl.constexpr, ALLOW_TF32: tl.constexpr, DO_SOFTMAX: tl.constexpr,
               CHAIN_DOT: tl.constexpr, COL_A: tl.constexpr, COL_B: tl.constexpr, out_dtype: tl.constexpr = tl.float32):
        off_m = tl.arange(0, BLOCK_M)
        off_n = tl.arange(0, BLOCK_N)
        off_l = tl.arange(0, BLOCK_N)
        off_k = tl.arange(0, BLOCK_K)
        Xs = X + off_m[:, None] * stride_xm + off_k[None, :] * stride_xk
        Ys = Y + off_k[:, None] * stride_yk + off_n[None, :] * stride_yn
        Ws = W + off_n[:, None] * stride_wn + off_l[None, :] * stride_wl
        Zs = Z + off_m[:, None] * stride_zm + off_n[None, :] * stride_zn
        x = tl.load(Xs)
        y = tl.load(Ys)
        z = tl.dot(x, y, allow_tf32=ALLOW_TF32, out_dtype=out_dtype)
        if ADD_MATRIX:
            z += tl.load(Zs)
        if ADD_ROWS:
            ZRs = Z + off_m * stride_zm
            z += tl.load(ZRs)[:, None]
        if ADD_COLS:
            ZCs = Z + off_n * stride_zn
            z += tl.load(ZCs)[None, :]
        if DO_SOFTMAX:
            max = tl.max(z, 1)
            z = z - max[:, None]
            num = tl.exp(z.to(tl.float32)).to(max.dtype)
            den = tl.sum(num, 1)
            z = num / den[:, None]
        if CHAIN_DOT:
            w = tl.load(Ws)
            z = tl.dot(z.to(w.dtype), w, allow_tf32=ALLOW_TF32, out_dtype=out_dtype)
        tl.store(Zs, z)

    # input
    rs = RandomState(17)
    if col_a:
        x = numpy_random((K, M), dtype_str=in_dtype, rs=rs).T
    else:
        x = numpy_random((M, K), dtype_str=in_dtype, rs=rs)
    if col_b:
        y = numpy_random((N, K), dtype_str=in_dtype, rs=rs).T
    else:
        y = numpy_random((K, N), dtype_str=in_dtype, rs=rs)
    w = numpy_random((N, N), dtype_str=in_dtype, rs=rs)
    if 'int' not in in_dtype:
        x *= .1
        y *= .1
    if in_dtype == 'float32' and allow_tf32:
        x = (x.view('uint32') & np.uint32(0xffffe000)).view('float32')
        y = (y.view('uint32') & np.uint32(0xffffe000)).view('float32')
        w = (w.view('uint32') & np.uint32(0xffffe000)).view('float32')
    x_tri = to_triton(x, device=device)
    y_tri = to_triton(y, device=device)
    w_tri = to_triton(w, device=device)
    # triton result
    if out_dtype == 'int8':
        z = 1 + numpy_random((M, N), dtype_str='int32', rs=rs)
    else:
        z = 1 + numpy_random((M, N), dtype_str=in_dtype, rs=rs) * .1

    z_tri = to_triton(z, device=device)
    if epilogue == 'trans':
        z_tri = torch.as_strided(z_tri, (M, N), [1, M])

    if out_dtype == 'int8':
        out_dtype = tl.int8
    elif out_dtype == 'float16' and epilogue != 'softmax':
        # TODO: for out_dtype == 'float16' and epilogue == 'softmax', it will
        # fail with the following error: 'llvm.fmul' op requires the same type
        # for all operands and results
        out_dtype = tl.float16
    else:
        out_dtype = tl.float32

    pgm = kernel[(1, 1)](x_tri, x_tri.stride(0), x_tri.stride(1), y_tri, y_tri.stride(0), y_tri.stride(1), w_tri,
                         w_tri.stride(0), w_tri.stride(1), z_tri, z_tri.stride(0), z_tri.stride(1), COL_A=col_a,
                         COL_B=col_b, BLOCK_M=M, BLOCK_K=K, BLOCK_N=N, ADD_MATRIX=epilogue == 'add-matrix',
                         ADD_ROWS=epilogue == 'add-rows', ADD_COLS=epilogue == 'add-cols',
                         DO_SOFTMAX=epilogue == 'softmax', CHAIN_DOT=epilogue == 'chain-dot', ALLOW_TF32=allow_tf32,
                         num_warps=num_warps, num_ctas=num_ctas, out_dtype=out_dtype)

    if epilogue == 'softmax' and (in_dtype != 'float32' or allow_tf32):
        if not is_cuda():
            pass
        else:
            ptx = pgm.asm["ptx"]
            start = ptx.find("shfl.sync.bfly")
            end = ptx.find("cvt.rn.f16.f32")
            red_code = ptx[start:end]
            assert len(red_code) > 0

            # skip this check on hopper because there are some functions whose name contain "shared" in ptx.
            # TODO: we should eliminate these unused functions in ptx code.
            if not (capability[0] >= 9):
                assert "shared" not in red_code
            assert "bar.sync" not in red_code
    # torch result
    if in_dtype == 'int8':
        z_ref = np.matmul(x.astype(np.float32), y.astype(np.float32())).astype(np.int32)
    else:
        z_ref = np.matmul(x, y)

    if epilogue == 'add-matrix':
        z_ref += z
    if epilogue == 'add-rows':
        z_ref += z[:, 0][:, None]
    if epilogue == 'add-cols':
        z_ref += z[0, :][None, :]
    if epilogue == 'softmax':
        num = np.exp(z_ref - np.max(z_ref, axis=-1, keepdims=True))
        denom = np.sum(num, axis=-1, keepdims=True)
        z_ref = num / denom
    if epilogue == 'chain-dot':
        z_ref = np.matmul(z_ref, w)
    # compare
    if in_dtype == 'float32':
        # XXX: Somehow there's a larger difference when we use float32
        np.testing.assert_allclose(z_ref, to_numpy(z_tri), rtol=0.01, atol=1e-3)
    elif out_dtype == tl.float16:
        np.testing.assert_allclose(z_ref, to_numpy(z_tri), rtol=0.01, atol=1e-2)
    else:
        # added atol, to loose precision for float16xfloat16->float32 case
        np.testing.assert_allclose(z_ref, to_numpy(z_tri), rtol=0.01, atol=1e-3)
    if not is_cuda():
        return
    # make sure ld/st are vectorized
    ptx = pgm.asm['ptx']
    if (K > 16 or N > 16 or M > 16) and (M * N // (num_warps * 32) >= 4):
        # XXX: skip small sizes because they are not vectorized
        assert 'ld.global.v4' in ptx
        assert 'st.global.v4' in ptx
    if in_dtype == 'float32' and allow_tf32:
        assert re.search(r'[mma|wgmma.mma_async].sync.aligned.m\d+n\d+k8(?:.row.col)?.f32.tf32.tf32', ptx)
    elif in_dtype == 'float16' and out_dtype == tl.float32:
        if capability[0] == 7 and capability[1] == 5:  # Turing
            assert re.search(r'mma.sync.aligned.m\d+n\d+k8(?:.row.col)?.f32.f16.f16', ptx)
        else:
            assert re.search(r'[mma|wgmma.mma_async].sync.aligned.m\d+n\d+k16(?:.row.col)?.f32.f16.f16', ptx)
    elif in_dtype == 'float16' and out_dtype == tl.float16:
        if capability[0] == 7 and capability[1] == 5:  # Turing
            assert re.search(r'mma.sync.aligned.m\d+n\d+k8(?:.row.col)?.f16.f16.f16', ptx)
        else:
            assert re.search(r'[mma|wgmma.mma_async].sync.aligned.m\d+n\d+k16(?:.row.col)?.f16.f16.f16', ptx)
    elif in_dtype == 'int8':
        if capability[0] == 7 and capability[1] == 5:  # Turing
            assert 'mma.sync.aligned.m8n8k16.row.col.satfinite.s32.s8.s8.s32' in ptx
        else:
            assert 'wgmma.mma_async.sync.aligned' in ptx or\
                'mma.sync.aligned.m16n8k32.row.col.satfinite.s32.s8.s8.s32' in ptx


@pytest.mark.parametrize("B", [1, 2, 4, 8])
@pytest.mark.parametrize("num_warps", [1, 2, 4, 8, 16])
@pytest.mark.parametrize("M, N, K", [(64, 64, 64), (32, 32, 32)])
@pytest.mark.parametrize("in_dtype_str, out_dtype_str", [('int8', 'int8'), ('float16', 'float16'),
                                                         ('float16', 'float32'), ('float32', 'float32')])
def test_dot3d(B, num_warps, M, N, K, in_dtype_str, out_dtype_str, device):
    if is_xpu():
        pytest.skip("FIXME: Incorrect result on XPU")
    if is_hip():
        pytest.skip('TODO test_dot3d not supported on HIP.')

    @triton.jit
    def kernel(
        q_ptr,
        k_ptr,
        o_ptr,
        stride_qb,
        stride_qm,
        stride_qk,
        stride_kb,
        stride_kk,
        stride_kn,
        stride_ob,
        stride_om,
        stride_on,
        BLOCK_B: tl.constexpr,
        BLOCK_M: tl.constexpr,
        BLOCK_N: tl.constexpr,
        BLOCK_K: tl.constexpr,
        ALLOW_TF32: tl.constexpr,
        out_dtype: tl.constexpr = tl.float32,
    ):
        startm = tl.program_id(0) * BLOCK_M
        startn = tl.program_id(1) * BLOCK_N
        offs_b = tl.arange(0, BLOCK_B)
        offs_m = startm + tl.arange(0, BLOCK_M)
        offs_n = startn + tl.arange(0, BLOCK_N)
        offs_k = tl.arange(0, BLOCK_K)
        q_ptrs = q_ptr + offs_b[:, None, None] * stride_qb + offs_m[None, :, None] * stride_qm + offs_k[
            None, None, :] * stride_qk
        k_ptrs = k_ptr + offs_b[:, None, None] * stride_kb + offs_k[None, :, None] * stride_kk + offs_n[
            None, None, :] * stride_kn
        q = tl.load(q_ptrs)
        k = tl.load(k_ptrs)
        qk = tl.dot(q, k, allow_tf32=ALLOW_TF32, out_dtype=out_dtype)
        o_ptrs = o_ptr + offs_b[:, None, None] * stride_ob + offs_m[None, :, None] * stride_om + offs_n[
            None, None, :] * stride_on
        tl.store(o_ptrs, qk)

    if out_dtype_str == 'int8':
        out_dtype = tl.int8
    elif out_dtype_str == 'float16':
        out_dtype = tl.float16
    else:
        out_dtype = tl.float32

    rs = RandomState(17)
    x = numpy_random((B, M, K), dtype_str=in_dtype_str, rs=rs)
    y = numpy_random((B, K, N), dtype_str=in_dtype_str, rs=rs)
    if in_dtype_str == 'int8':
        out = numpy_random((B, M, N), dtype_str='int32', rs=rs)
    else:
        out = numpy_random((B, M, N), dtype_str=out_dtype_str, rs=rs)

    x_tri = to_triton(x, device=device)
    y_tri = to_triton(y, device=device)
    out_tri = to_triton(out, device=device)

    BLOCK_B = B
    BLOCK_M, BLOCK_N = 32, 32
    BLOCK_K = K

    grid = (
        triton.cdiv(M, BLOCK_M),
        triton.cdiv(N, BLOCK_N),
    )
    kernel[grid](
        x_tri,
        y_tri,
        out_tri,
        x_tri.stride(0),
        x_tri.stride(1),
        x_tri.stride(2),
        y_tri.stride(0),
        y_tri.stride(1),
        y_tri.stride(2),
        out_tri.stride(0),
        out_tri.stride(1),
        out_tri.stride(2),
        BLOCK_B=BLOCK_B,
        BLOCK_M=BLOCK_M,
        BLOCK_N=BLOCK_N,
        BLOCK_K=BLOCK_K,
        ALLOW_TF32=bool(in_dtype_str == 'float32'),
        out_dtype=out_dtype,
        num_warps=num_warps,
    )

    if in_dtype_str == 'int8':
        out_ref = np.matmul(x.astype(np.float32), y.astype(np.float32)).astype(np.int32)
    else:
        out_ref = np.matmul(x, y)
    np.testing.assert_allclose(out_ref, to_numpy(out_tri), rtol=0.01, atol=1e-2)


def test_max_num_imprecise_acc(device):

    if is_hip():
        pytest.skip(
            'test_max_num_imprecise_acc for HIP currently broken in https://github.com/openai/triton. Use https://github.com/ROCmSoftwarePlatform/triton'
        )

    if is_cuda():
        capability = torch.cuda.get_device_capability()
        if capability != (9, 0):
            return

    @triton.jit
    def kernel(X, Y, Z, BLOCK_M: tl.constexpr, BLOCK_N: tl.constexpr, BLOCK_K: tl.constexpr,
               MAX_NUM_IMPRECISE_ACC: tl.constexpr):
        off_m = tl.arange(0, BLOCK_M)
        off_n = tl.arange(0, BLOCK_N)
        off_k = tl.arange(0, BLOCK_K)
        x = tl.load(X + off_m[:, None] * BLOCK_K + off_k[None, :])
        y = tl.load(Y + off_k[:, None] * BLOCK_N + off_n[None, :])
        z = tl.load(Z + off_m[:, None] * BLOCK_N + off_n[None, :])
        z = tl.dot(x, y, acc=z, max_num_imprecise_acc=MAX_NUM_IMPRECISE_ACC)
        tl.store(Z + off_m[:, None] * BLOCK_N + off_n[None, :], z)

    if torch.xpu.is_available():
        # FIXME: revisit problem size once tl.dot is lowered to DPAS.
        warnings.warn("FIXME: test case modified, reduced problem size")
        M, N, K, num_warps, MAX_NUM_IMPRECISE_ACC = 64, 64, 64, 4, 64
    else:
        M, N, K, num_warps, MAX_NUM_IMPRECISE_ACC = 128, 128, 128, 4, 64

    x = torch.zeros((M, K), dtype=torch.float8_e5m2, device=device)
    y = torch.zeros((K, N), dtype=torch.float8_e5m2, device=device)
    z = torch.zeros((M, N), dtype=torch.float32, device=device)
    h = kernel[(1, 1)](x, y, z, M, N, K, MAX_NUM_IMPRECISE_ACC, num_warps=num_warps)
    if not is_cuda():
        return
    assert h.asm["ptx"].count("add.f32") == (M * N) // (32 * num_warps) * (K / MAX_NUM_IMPRECISE_ACC)


@pytest.mark.parametrize('in_dtype', ['float32'])
def test_dot_mulbroadcastred(in_dtype, device):
    if is_cuda():
        capability = torch.cuda.get_device_capability()
        if capability[0] < 8:
            pytest.skip("Requires sm >= 80 to run")

    @triton.jit
    def kernel(Z, X, Y, M: tl.constexpr, N: tl.constexpr, K: tl.constexpr, BM: tl.constexpr, BN: tl.constexpr,
               BK: tl.constexpr):
        pidn = tl.program_id(1)
        pidm = tl.program_id(0)
        offm = tl.arange(0, BM)[:, None]
        offn = tl.arange(0, BN)[None, :]
        offak = tl.arange(0, BK)[None, :]
        offbk = tl.arange(0, BK)[:, None]
        acc = tl.full((BM, BN), 0.0, tl.float32)
        for ridx5 in range(0, K // BK):
            x = tl.load(X + ((pidm * K * BM) + (offm * K) + (ridx5 * BK) + offak))
            y = tl.load(Y + ((pidn * BN) + (offbk * N) + (ridx5 * N * BK) + offn))
            x = tl.expand_dims(x, axis=2)
            y = tl.expand_dims(y, axis=0)
            t = tl.sum(x * y, axis=1)
            acc = t + acc
        tl.store(Z + ((pidm * BM * N) + (pidn * BN) + (offm * N) + offn), acc)

    M, N, K = 256, 192, 160
    BM, BN, BK = 128, 32, 32
    rs = RandomState(17)
    x = numpy_random((M, K), dtype_str=in_dtype, rs=rs)
    y = numpy_random((K, N), dtype_str=in_dtype, rs=rs)
    x = x * 0.1
    y = y * 0.1
    z = numpy_random((M, N), dtype_str=in_dtype, rs=rs)
    x_tri = to_triton(x, device=device)
    y_tri = to_triton(y, device=device)
    z_tri = to_triton(z, device=device)
    grid = M // BM, N // BN
    h = kernel[grid](z_tri, x_tri, y_tri, M, N, K, BM, BN, BK)
    z_ref = np.matmul(x, y)
    np.testing.assert_allclose(z_ref, to_numpy(z_tri), atol=0.01)

    if not is_cuda():
        return
    assert "tt.dot" in h.asm['ttir']
    # when using MMAv3, we will not pipeline the load op for Y
    # as the loaded value is in rowmajor. But MMAv3 requires it's second
    # operand is in colmajor because transpose is not supported for MMAv3
    # with float32 input.
    if capability[0] >= 9:
        assert "triton_gpu.async_wait {num = 1 : i32}" in h.asm['ttgir']
    else:
        assert "triton_gpu.async_wait {num = 2 : i32}" in h.asm['ttgir']


@pytest.mark.parametrize("dtype_str", int_dtypes + uint_dtypes + float_dtypes + ['bfloat16'])
@pytest.mark.parametrize("shape", [(), (1, ), (128, )])
def test_full(dtype_str, shape, device):
    if dtype_str in uint_dtypes and not hasattr(torch, dtype_str):
        # PyTorch only has unsigned 8, but not 16, 32, or 64
        dtype = getattr(torch, dtype_str[1:])  # uintx -> intx
    else:
        dtype = getattr(torch, dtype_str)
    check_type_supported(dtype, device)  # bfloat16 on cc < 80 will not be tested

    @triton.jit
    def kernel_static(out):
        a = GENERATE_TEST_HERE
        tl.static_assert(a.shape == SHAPE)
        out_ptr = out + tl.arange(0, 128)[:]
        tl.store(out_ptr, a)

    @triton.jit
    def kernel_dynamic(out, val, dtype: tl.constexpr):
        a = tl.full(SHAPE, val, dtype)
        tl.static_assert(a.shape == SHAPE)
        out_ptr = out + tl.arange(0, 128)[:]
        tl.store(out_ptr, a)

    kernel_static_patched = patch_kernel(kernel_static, {
        'GENERATE_TEST_HERE': f"tl.full({shape}, 2, tl.{dtype_str})",
        'SHAPE': str(list(shape)),
    })
    out_static = torch.zeros((128), dtype=dtype, device=device)
    kernel_static_patched[(1, )](out_static)
    assert torch.all(out_static == 2)

    kernel_dynamic_patched = patch_kernel(kernel_dynamic, {'SHAPE': str(list(shape))})
    out_dynamic = torch.zeros((128), dtype=dtype, device=device)
    kernel_dynamic_patched[(1, )](out_dynamic, 2, getattr(triton.language, dtype_str))
    assert torch.all(out_dynamic == 2)


@pytest.mark.parametrize("literal, dtype_str", [(1e+50, "f64"), (1e+10, "f32"), (1.0, "f32"), ('float("inf")', "f32"),
                                                ('float("-inf")', "f32"), ('float("nan")', "f32"),
                                                ('float("-nan")', "f32"), (0., "f32"), (5, "i32"), (2**40, "i64")])
def test_constexpr(literal, dtype_str, device):

    @triton.jit
    def kernel(out_ptr):
        val = GENERATE_TEST_HERE
        tl.store(out_ptr.to(tl.pointer_type(val.dtype)), val)

    kernel_patched = patch_kernel(kernel, {'GENERATE_TEST_HERE': f"{literal}"})
    out = torch.zeros((1, ), dtype=torch.float32, device=device)
    h = kernel_patched[(1, )](out)
    assert re.search(r"arith.constant .* : " + dtype_str, h.asm["ttir"]) is not None


@pytest.mark.parametrize("dtype_str", ['float32', 'float16'])
def test_dot_without_load(dtype_str, device):
    if is_cuda():
        capability = torch.cuda.get_device_capability()
        allow_tf32 = capability[0] > 7
    else:
        allow_tf32 = True

    if is_hip() and dtype_str == "float16":
        pytest.skip("TODO test_dot_without_load[float16] not supported in HIP")

    @triton.jit
    def _kernel(out, ALLOW_TF32: tl.constexpr):
        a = GENERATE_TEST_HERE
        b = GENERATE_TEST_HERE
        c = tl.dot(a, b, allow_tf32=ALLOW_TF32)
        out_ptr = out + tl.arange(0, 32)[:, None] * 32 + tl.arange(0, 32)[None, :]
        tl.store(out_ptr, c)

    kernel = patch_kernel(_kernel, {'GENERATE_TEST_HERE': f"tl.full((32, 32), 1.0, tl.{dtype_str})"})
    a = torch.ones((32, 32), dtype=getattr(torch, dtype_str), device=device)
    b = torch.ones((32, 32), dtype=getattr(torch, dtype_str), device=device)
    out_ref = torch.matmul(a, b)
    out = torch.zeros((32, 32), dtype=getattr(torch, dtype_str), device=device)
    kernel[(1, )](out, ALLOW_TF32=allow_tf32)
    assert torch.all(out == out_ref)


# ---------------
# test arange
# ---------------


@pytest.mark.parametrize("start", [0, 1, 7, 16])
@pytest.mark.parametrize("num_ctas", num_ctas_list)
def test_arange(start, num_ctas, device):
    BLOCK = 128
    z_tri = torch.empty(BLOCK, dtype=torch.int32, device=device)

    @triton.jit
    def _kernel(z, BLOCK: tl.constexpr, START: tl.constexpr, END: tl.constexpr):
        off = tl.arange(0, BLOCK)
        val = tl.arange(START, END)
        tl.store(z + off, val)

    _kernel[(1, )](z_tri, START=start, END=start + BLOCK, BLOCK=BLOCK, num_ctas=num_ctas)
    z_ref = torch.arange(start, BLOCK + start, dtype=torch.int32, device=device)
    np.testing.assert_allclose(to_numpy(z_tri), to_numpy(z_ref))


# ---------------
# test load
# ---------------


@pytest.mark.parametrize("dtype_str, size, size_diff", [(dtype_str, size, size_diff)
                                                        for dtype_str in torch_dtypes
                                                        for size in [128, 512]
                                                        for size_diff in [0, 1, 2, 3, 4]])
@pytest.mark.parametrize("num_ctas", num_ctas_list)
def test_masked_load(dtype_str, size, size_diff, num_ctas, device):
    dtype = getattr(torch, dtype_str)
    check_type_supported(dtype, device)  # bfloat16 on cc < 80 will not be tested

    input_size = size - size_diff
    output_size = size
    if dtype_str == 'bool':
        input = torch.randint(0, 2, (input_size, ), dtype=dtype, device=device)
    elif dtype_str in int_dtypes or dtype_str in uint_dtypes:
        input = torch.randint(0, 127, (input_size, ), dtype=dtype, device=device)
    else:
        input = torch.rand(input_size, dtype=dtype, device=device)
    output = torch.zeros((output_size, ), dtype=dtype, device=device)

    @triton.jit
    def _kernel(in_ptr, out_ptr, in_size: tl.constexpr, out_size: tl.constexpr):
        in_offsets = tl.arange(0, out_size)
        # Load inputs.
        x = GENERATE_TEST_HERE
        # Store output
        output_offsets = tl.arange(0, out_size)
        tl.store(out_ptr + output_offsets, x)

    mask_str = "mask=in_offsets < in_size, other=1" if size_diff > 0 else "None"
    kernel = patch_kernel(_kernel, {'GENERATE_TEST_HERE': f"tl.load(in_ptr + in_offsets, {mask_str})"})
    kernel[(1, )](input, output, input_size, output_size, num_ctas=num_ctas)

    reference_out = torch.cat((input, torch.ones((size_diff, ), dtype=dtype, device=device)))
    # print((output - reference_out).nonzero())
    torch.testing.assert_close(output, reference_out)


# Testing masked loads with an intermate copy to shared memory run.


# FIXME: Shape too small for ldmatrix when num_ctas=4
@pytest.mark.parametrize("dtype", [torch.bfloat16, torch.float16, torch.float32])
def test_masked_load_shared_memory(dtype, device):

    check_type_supported(dtype, device)  # bfloat16 on cc < 80 will not be tested

    M = 32
    N = 32
    K = 16

    in1 = torch.rand((M, K), dtype=dtype, device=device)
    in2 = torch.rand((K, N), dtype=dtype, device=device)
    out = torch.zeros((M, N), dtype=dtype, device=device)

    @triton.jit
    def _kernel(in1_ptr, in2_ptr, output_ptr, in_stride, in2_stride, out_stride, in_numel, in2_numel, out_numel,
                M: tl.constexpr, N: tl.constexpr, K: tl.constexpr):

        M_offsets = tl.arange(0, M)
        N_offsets = tl.arange(0, N)
        K_offsets = tl.arange(0, K)

        in_offsets = M_offsets[:, None] * in_stride + K_offsets[None, :]
        in2_offsets = K_offsets[:, None] * in2_stride + N_offsets[None, :]

        # Load inputs.
        x = tl.load(in1_ptr + in_offsets, mask=in_offsets < M * K)
        w = tl.load(in2_ptr + in2_offsets, mask=in2_offsets < K * N)

        # Without a dot product the memory doesn't get promoted to shared.
        o = tl.dot(x, w, out_dtype=tl.float32)

        # Store output
        output_offsets = M_offsets[:, None] * out_stride + N_offsets[None, :]
        tl.store(output_ptr + output_offsets, o, mask=output_offsets < M * N)

    pgm = _kernel[(1, )](in1, in2, out, in1.stride()[0], in2.stride()[0], out.stride()[0], in1.numel(), in2.numel(),
                         out.numel(), M=M, N=N, K=K)

    reference_out = torch.matmul(in1, in2)
    torch.testing.assert_close(out, reference_out, atol=1e-2, rtol=0)


@pytest.mark.parametrize("cache", ["", ".ca", ".cg"])
def test_load_cache_modifier(cache, device):
    src = torch.empty(128, device=device)
    dst = torch.empty(128, device=device)

    @triton.jit
    def _kernel(dst, src, CACHE: tl.constexpr):
        offsets = tl.arange(0, 128)
        x = tl.load(src + offsets, cache_modifier=CACHE)
        tl.store(dst + offsets, x)

    pgm = _kernel[(1, )](dst, src, CACHE=cache)
    if not is_cuda():
        return

    ptx = pgm.asm['ptx']
    if cache == '':
        assert 'ld.global.ca' not in ptx
        assert 'ld.global.cg' not in ptx
    if cache == '.cg':
        assert 'ld.global.cg' in ptx
        assert 'ld.global.ca' not in ptx
    if cache == '.ca':
        assert 'ld.global.ca' in ptx
        assert 'ld.global.cg' not in ptx


@pytest.mark.parametrize("N", [16, 10, 11, 1024])
@pytest.mark.parametrize("num_ctas", num_ctas_list)
def test_vectorization(N, num_ctas, device):
    block_size = 1024 * num_ctas
    src = torch.empty(block_size, device=device)
    dst = torch.empty(block_size, device=device)

    @triton.jit
    def _kernel(dst, src, N, BLOCK_SIZE: tl.constexpr):
        offsets = tl.program_id(0) * BLOCK_SIZE + tl.arange(0, BLOCK_SIZE)
        x = tl.load(src + offsets, mask=offsets < N)
        tl.store(dst + offsets, x, mask=offsets < N)

    pgm = _kernel[(1, )](dst, src, N=N, BLOCK_SIZE=block_size)

    if not is_cuda():
        return

    ptx = pgm.asm["ptx"]
    if N % 16 == 0:
        assert "ld.global.v4.b32" in ptx
    else:
        assert "ld.global.b32" in ptx
    # np.testing.assert_allclose(dst, src[:N])


@pytest.mark.parametrize("has_hints", [False, True])
def test_vectorization_hints(has_hints, device):
    src = torch.empty(1024, device=device)
    dst = torch.empty(1024, device=device)
    off = torch.zeros(1, device=device, dtype=torch.int32)

    @triton.jit
    def _kernel(dst, src, off, N, BLOCK_SIZE: tl.constexpr, HINT: tl.constexpr):
        offsets = tl.program_id(0) * BLOCK_SIZE + tl.arange(0, BLOCK_SIZE)
        offsets = offsets + tl.load(off)
        if HINT:
            tl.max_contiguous(tl.multiple_of(offsets, 1024), 1024)
        x = tl.load(src + offsets, mask=offsets < N)
        tl.store(dst + offsets, x, mask=offsets < N)

    pgm = _kernel[(1, )](dst, src, off, N=1024, BLOCK_SIZE=src.shape[0], HINT=has_hints)
    if not is_cuda():
        return

    ptx = pgm.asm["ptx"]
    if has_hints:
        assert "ld.global.v4.b32" in ptx
    else:
        assert "ld.global.v4.b32" not in ptx


# ---------------
# test store
# ---------------


@pytest.mark.parametrize("cache", ["", ".wb", ".cg", ".cs", ".wt"])
def test_store_cache_modifier(cache, device):
    src = torch.empty(128, device=device)
    dst = torch.empty(128, device=device)

    @triton.jit
    def _kernel(dst, src, CACHE: tl.constexpr):
        offsets = tl.arange(0, 128)
        x = tl.load(src + offsets)
        tl.store(dst + offsets, x, cache_modifier=CACHE)

    if not is_cuda():
        return
    pgm = _kernel[(1, )](dst, src, CACHE=cache)
    ptx = pgm.asm['ptx']
    if cache == '':
        assert 'st.global.wb' not in ptx
        assert 'st.global.cg' not in ptx
        assert 'st.global.cs' not in ptx
        assert 'st.global.wt' not in ptx
    if cache == '.wb':
        assert 'st.global.wb' in ptx
        assert 'st.global.cg' not in ptx
        assert 'st.global.cs' not in ptx
        assert 'st.global.wt' not in ptx
    if cache == '.cg':
        assert 'st.global.wb' not in ptx
        assert 'st.global.cg' in ptx
        assert 'st.global.cs' not in ptx
        assert 'st.global.wt' not in ptx
    if cache == '.cs':
        assert 'st.global.wb' not in ptx
        assert 'st.global.cg' not in ptx
        assert 'st.global.cs' in ptx
        assert 'st.global.wt' not in ptx
    if cache == '.wt':
        assert 'st.global.wb' not in ptx
        assert 'st.global.cg' not in ptx
        assert 'st.global.cs' not in ptx
        assert 'st.global.wt' in ptx


# ---------------
# test default
# ---------------
# TODO: can't be local to test_default


@triton.jit
def _impl(value=10):
    return value


def test_default(device):
    value = 5
    ret0 = torch.zeros(1, dtype=torch.int32, device=device)
    ret1 = torch.zeros(1, dtype=torch.int32, device=device)

    @triton.jit
    def _kernel(ret0, ret1, value=3):
        tl.store(ret0, _impl())
        tl.store(ret1, _impl(value))

    _kernel[(1, )](ret0, ret1, value)
    assert ret0.item() == 10
    assert ret1.item() == value

    _kernel[(1, )](ret0, ret1)
    assert ret0.item() == 10
    assert ret1.item() == 3


# ---------------
# test noop
# ----------------


def test_noop(device):

    @triton.jit
    def kernel(x):
        pass

    x = to_triton(numpy_random((1, ), dtype_str='int32'), device=device)
    kernel[(1, )](x)


@pytest.mark.parametrize("device", ['xpu', 'cpu', 'cpu_pinned'])
def test_pointer_arguments(device):
    if is_xpu() and device in ['cpu_pinned']:
        pytest.xfail("RuntimeError: Pinned memory requires CUDA.")

    @triton.jit
    def kernel(x):
        pass

    pin_memory = 'pinned' in device
    x = torch.empty(1024, device=device.split('_')[0], pin_memory=pin_memory)
    if device == "cpu":
        with pytest.raises(ValueError):
            kernel[(1, )](x)
    else:
        kernel[(1, )](x)


@pytest.mark.parametrize("value, value_type", [(-1, 'i32'), (0, 'i32'), (-2**31, 'i32'), (2**31 - 1, 'i32'),
                                               (2**31, 'i64'), (2**32 - 1, 'i64'), (2**32, 'i64'), (2**63 - 1, 'i64'),
                                               (-2**63, 'i64'), (2**63, 'u64'), (2**64 - 1, 'u64')])
def test_value_specialization(value: int, value_type: str, device) -> None:
    spec_type = None

    def cache_hook(*args, **kwargs):
        nonlocal spec_type
        spec_type = kwargs["compile"]["signature"][0]

    JITFunction.cache_hook = cache_hook

    @triton.jit
    def kernel(VALUE, X):
        pass

    x = torch.tensor([3.14159], device=device)
    pgm = kernel[(1, )](value, x)

    JITFunction.cache_hook = None
    assert spec_type == value_type


# --------------------
# value specialization
# --------------------


@pytest.mark.parametrize("value, overflow", [(2**64 - 1, False), (2**64, True), (-2**63, False), (-2**63 - 1, True)])
def test_value_specialization_overflow(value: int, overflow: bool, device) -> None:

    @triton.jit
    def kernel(VALUE, X):
        pass

    x = torch.tensor([3.14159], device=device)

    if overflow:
        with pytest.raises(OverflowError):
            kernel[(1, )](value, x)
    else:
        kernel[(1, )](value, x)


# ----------------
# test constexpr
# ----------------


@pytest.mark.parametrize("op", ['+', '-', '*', '/', '%', '<', '>', '<<', '>>', '&', '^', '|'])
@pytest.mark.parametrize("is_lhs_constexpr", [False, True])
@pytest.mark.parametrize("is_rhs_constexpr", [True, False])
def test_bin_op_constexpr(op, is_lhs_constexpr, is_rhs_constexpr, device):

    @triton.jit
    def kernel(Z, X, Y):
        x = tl.load(X)
        y = tl.load(Y)
        z = GENERATE_TEST_HERE
        tl.store(Z, z)

    if op in ['<<', '>>', '&', '^', '|']:  # int op
        x_str = "3" if is_lhs_constexpr else "x"
        y_str = "4" if is_rhs_constexpr else "y"
        x = numpy_random((1, ), dtype_str="int32")

        # NOTE: bitshifting beyond bitwidth can lead to undefined behavior
        if op in ['<<', '>>']:
            y = numpy_random((1, ), dtype_str="int32", low=0, high=_bitwidth("int32"))
        else:
            y = numpy_random((1, ), dtype_str="int32")
    else:
        x_str = "3.14" if is_lhs_constexpr else "x"
        y_str = "4.13" if is_rhs_constexpr else "y"
        x = numpy_random((1, ), dtype_str="float32")
        y = numpy_random((1, ), dtype_str="float32")
    kernel = patch_kernel(kernel, {'GENERATE_TEST_HERE': f"{x_str} {op} {y_str}"})
    z = np.array(eval(f"{x_str} {op} {y_str}"))
    x_tri = to_triton(x, device=device)
    y_tri = to_triton(y, device=device)
    z_tri = to_triton(np.empty((1, ), dtype=z.dtype), device=device)
    kernel[(1, )](z_tri, x_tri, y_tri)
    if op == '%':
        warnings.warn("FIXME: test case modified, increased tolerance")
        np.testing.assert_allclose(z, to_numpy(z_tri), atol=1e-07)
    else:
        np.testing.assert_allclose(z, to_numpy(z_tri))


def test_constexpr_shape(device):

    @triton.jit
    def kernel(X):
        off = tl.arange(0, 128 + 128)
        tl.store(X + off, off)

    x_tri = to_triton(np.empty((256, ), dtype=np.int32), device=device)
    kernel[(1, )](x_tri)
    np.testing.assert_equal(to_numpy(x_tri), np.arange(0, 256))


def test_constexpr_scalar_shape(device):

    @triton.jit
    def kernel(X, s):
        off = tl.arange(0, 256)
        val = off % (256 // s)
        tl.store(X + off, val)

    x_tri = to_triton(np.empty((256, ), dtype=np.int32), device=device)
    kernel[(1, )](x_tri, 32)
    np.testing.assert_equal(to_numpy(x_tri), np.arange(0, 256) % 8)


reshape_list = [((64, ), (8, 8)), ((2, 32), (16, 4)), ((512, ), (2, 2, 2, 2, 2, 2, 2, 2, 2)), ((64, 32), (16, 8, 16))]


@pytest.mark.parametrize("formats", reshape_list)
def test_reshape(formats, device):
    in_format, out_format = formats

    @triton.jit
    def kernel(Z, X, out_tuple: tl.constexpr):
        x = tl.load(X_PTR_EXPR)
        z = tl.reshape(x, out_tuple)
        tl.store(Z_PTR_EXPR, z)

    def generate_kernel(shape_x, shape_z):
        to_replace = {
            'X_PTR_EXPR': make_ptr_str('X', shape_x),
            'Z_PTR_EXPR': make_ptr_str('Z', shape_z),
        }
        return patch_kernel(kernel, to_replace)

    x = numpy_random(in_format, dtype_str="int32")
    z = x.reshape(out_format)
    x_tri = to_triton(x, device=device)
    patched_kernel = generate_kernel(in_format, out_format)
    z_tri = to_triton(np.empty(out_format, dtype=np.int32), device=device)
    patched_kernel[(1, )](z_tri, x_tri, out_format)
    np.testing.assert_equal(z, to_numpy(z_tri))


def test_reshape_err(device):

    @triton.jit
    def kernel():
        x = tl.arange(0, 8 * 8)
        y = tl.reshape(x, (8 * 4, ))

    with pytest.raises(triton.CompilationError) as exc_info:
        kernel[(1, )]()

    assert "reshape" in str(exc_info.value)


def test_trans_reshape(device):

    @triton.jit
    def kernel(in_base_ptr, out_base_ptr, IN_SHAPE0: tl.constexpr, IN_SHAPE1: tl.constexpr):

        in_block_ptr = tl.make_block_ptr(
            base=in_base_ptr,
            shape=(IN_SHAPE0, IN_SHAPE1),
            strides=(IN_SHAPE1, 1),
            offsets=(0, 0),
            block_shape=(IN_SHAPE0, IN_SHAPE1),
            order=(1, 0),
        )
        x = tl.load(in_block_ptr)
        x = tl.reshape(x, (32, 4, 4, 2))
        x = tl.permute(x, (1, 2, 3, 0))
        x = tl.reshape(x, (IN_SHAPE0 * IN_SHAPE1, ))
        tl.store(out_base_ptr + tl.arange(0, IN_SHAPE0 * IN_SHAPE1), x)

    shape = (32, 32)
    input = torch.arange(math.prod(shape), dtype=torch.int32, device=device).reshape(shape)
    expected = torch.permute(input, (1, 0))
    # Don't do zeros_like -- that copies the layout, which we don't want.
    actual = torch.zeros(expected.shape, dtype=torch.int32, device=device)

    k = kernel[(1, )](input, actual, shape[0], shape[1])
    assert k.asm['ttgir'].count(
        'triton_gpu.convert_layout') == 1, "Expected exactly one convert_layout op in the TTGIR after optimization"

    np.testing.assert_equal(to_numpy(expected), to_numpy(actual))


# -------------
# test call
# -------------


@triton.jit
def val_multiplier(val, i):
    return val * i


@triton.jit(noinline=True)
def val_multiplier_noinline(val, i):
    return val * i


@triton.jit
def vecmul_kernel(ptr, n_elements, rep, type: tl.constexpr):
    pid = tl.program_id(axis=0)
    offsets = pid * 128 + tl.arange(0, 128)
    mask = offsets < n_elements
    vec = tl.load(ptr + offsets, mask=mask)
    for i in range(1, rep):
        if type == "inline":
            vec = val_multiplier(vec, i)
        else:
            vec = val_multiplier_noinline(vec, i)
    tl.store(ptr + offsets, vec, mask=mask)


@pytest.mark.parametrize("type", ["inline", "noinline"])
@pytest.mark.parametrize("num_ctas", num_ctas_list)
def test_call(type, num_ctas, device):

    @triton.jit
    def kernel(ptr, n_elements, num1, num2, type: tl.constexpr):
        vecmul_kernel(ptr, n_elements, num1, type)
        vecmul_kernel(ptr, n_elements, num2, type)

    size = 1024
    rand_val = numpy_random((size, ), dtype_str="float32")
    rand_val_tri = to_triton(rand_val, device=device)
    err_msg = ""
    try:
        kernel[(size // 128, )](rand_val_tri, size, 3, 5, type, num_ctas=num_ctas)
    except Exception as e:
        err_msg = str(e)

    if type == "noinline":
        assert err_msg != ""
    else:
        ans = rand_val * 1 * 2 * 1 * 2 * 3 * 4
        np.testing.assert_equal(to_numpy(rand_val_tri), ans)


# -------------
# test if
# -------------


@pytest.mark.parametrize("if_type", [
    "if", "if_and_dynamic", "if_exp_static", "if_exp_dynamic", "if_exp_dynamic_constexpr", "if_exp_dynamic_void",
    "if_and_static"
])
def test_if(if_type, device):

    @triton.jit
    def kernel(Cond, XTrue, XFalse, Ret, IfType: tl.constexpr, BoolVar: tl.constexpr, StaticVaue: tl.constexpr):
        pid = tl.program_id(0)
        cond = tl.load(Cond)
        if IfType == "if":
            if pid % 2 == 0:  # eq
                tl.store(Ret, tl.load(XTrue))
            elif 1 == pid % 2:  # req
                tl.store(Ret, tl.load(XFalse))
        elif IfType == "if_exp_dynamic":
            val = tl.load(XTrue) if pid % 2 == 0 else tl.load(XFalse)
            tl.store(Ret, val)
        elif IfType == "if_exp_dynamic_constexpr":
            val = 3.14 if pid % 2 == 0 else tl.load(XFalse)
            tl.store(Ret, val)
        elif IfType == "if_exp_dynamic_void":
            tl.store(Ret, tl.load(XTrue)) if pid % 2 == 0 else tl.store(Ret, tl.load(XFalse))
        elif IfType == "if_exp_static":
            tl.store(Ret, tl.load(XTrue)) if BoolVar else tl.store(Ret, tl.load(XFalse))
        elif IfType == "if_and_dynamic":
            if BoolVar and (1 != pid % 2 and pid % 2 != 1):  # rne and ne
                tl.store(Ret, tl.load(XTrue))
            else:
                tl.store(Ret, tl.load(XFalse))
        elif IfType == "if_and_static":
            if StaticVaue != 0 and StaticVaue != 0:
                tl.store(Ret, tl.load(XTrue))
            else:
                tl.store(Ret, tl.load(XFalse))

    cond = torch.ones(1, dtype=torch.int32, device=device)
    x_true = torch.tensor([3.14], dtype=torch.float32, device=device)
    x_false = torch.tensor([1.51], dtype=torch.float32, device=device)
    ret = torch.zeros(1, dtype=torch.float32, device=device)

    kernel[(1, )](cond, x_true, x_false, ret, if_type, True, 1)
    assert torch.equal(ret, x_true)


def test_num_warps_pow2(device):
    dst = torch.empty(128, device=device)

    @triton.jit
    def _kernel(dst):
        pass

    with pytest.raises(AssertionError, match='must be a power of 2'):
        _kernel[(1, )](dst=dst, num_warps=3)
    _kernel[(1, )](dst=dst, num_warps=1)
    _kernel[(1, )](dst=dst, num_warps=2)
    _kernel[(1, )](dst=dst, num_warps=4)


# -------------
# test precise math
# -------------
@pytest.mark.parametrize("expr_prec, expr_ref",
                         [('tl.math.sqrt_rn(x)', 'tl.math.sqrt(x.to(tl.float64)).to(tl.float32)'),
                          ('tl.math.div_rn(x,y)', '(x.to(tl.float64) / y.to(tl.float64)).to(tl.float32)')])
@pytest.mark.parametrize("num_ctas", num_ctas_list)
def test_precise_math(expr_prec, expr_ref, num_ctas, device):
    if is_hip():
        pytest.skip("TODO test_precise_math (added by https://github.com/openai/triton/pull/3172) does not work on HIP")

    if expr_prec == 'tl.math.div_rn(x,y)':
        pytest.skip("FIXME: Fails to run on XPU")

    @triton.jit
    def kernel(X, Y, OUT, OUT_REF, BLOCK: tl.constexpr):
        x = tl.load(X + tl.arange(0, BLOCK))
        y = tl.load(Y + tl.arange(0, BLOCK))
        prec = PREC_CALC
        ref = REF_CALC
        tl.store(OUT + tl.arange(0, BLOCK), prec)
        tl.store(OUT_REF + tl.arange(0, BLOCK), ref)

    shape = (128, )
    out = torch.zeros(shape, dtype=torch.float32, device=device)
    out_ref = torch.zeros(shape, dtype=torch.float32, device=device)

    x = torch.randn(shape, dtype=torch.float32, device=device)
    y = torch.randn(shape, dtype=torch.float32, device=device)

    if (expr_prec.count('sqrt') > 0):
        x = torch.abs(x)

    if (expr_prec.count('div') > 0):
        y += 1e-6

    kernel = patch_kernel(kernel, {'PREC_CALC': expr_prec, 'REF_CALC': expr_ref})

    kernel[(1, )](x, y, out, out_ref, BLOCK=shape[0], num_ctas=num_ctas)
    assert torch.all(out == out_ref)  # bitwise exact


# -----------------------
# test inline asm
# -----------------------


@pytest.mark.parametrize("num_ctas", num_ctas_list)
def test_inline_asm(num_ctas, device):
    check_cuda_only(device)

    if is_hip():
        pytest.skip("test_inline_asm is not supported in HIP")

    @triton.jit
    def kernel(X, Y, Z, n: tl.constexpr, BLOCK: tl.constexpr):
        x = tl.load(X + tl.arange(0, BLOCK))
        y = tl.load(Y + tl.arange(0, BLOCK))
        s = tl.full([BLOCK], n, tl.int32)
        z = tl.inline_asm_elementwise("shf.l.wrap.b32 $0, $1, $2, $3;", "=r,r, r, r", [x, y, s], dtype=tl.int32,
                                      is_pure=True, pack=1)
        tl.store(Z + tl.arange(0, BLOCK), z)

    shape = (128, )
    rs = RandomState(17)
    x = numpy_random(shape, dtype_str='uint32', rs=rs)
    y = numpy_random(shape, dtype_str='uint32', rs=rs)
    x_tri = to_triton(x, device=device)
    y_tri = to_triton(y, device=device)
    n = 17
    z_tri = to_triton(numpy_random(shape, dtype_str='uint32', rs=rs), device=device)
    kernel[(1, )](x_tri, y_tri, z_tri, n, BLOCK=shape[0], num_ctas=num_ctas)
    y_ref = (y << n) | (x >> (32 - n))
    # compare
    np.testing.assert_equal(y_ref, to_numpy(z_tri))


@pytest.mark.parametrize("num_ctas", num_ctas_list)
def test_inline_asm_packed(num_ctas, device):
    check_cuda_only(device)

    if is_hip():
        pytest.skip("test_inline_asm is not supported in HIP")

    @triton.jit
    def kernel(X, Y, BLOCK: tl.constexpr):
        x = tl.load(X + tl.arange(0, BLOCK))
        # shift 4x8bits values together.
        y = tl.inline_asm_elementwise(
            "and.b32 $0, $1, 0x1F1F1F1F; \
                                       shl.b32 $0, $0, 3;", "=r,r", [
                x,
            ], dtype=tl.int8, is_pure=True, pack=4)
        tl.store(Y + tl.arange(0, BLOCK), y)

    shape = (512, )
    rs = RandomState(17)
    x = numpy_random(shape, dtype_str='uint8', rs=rs)
    x_tri = to_triton(x, device=device)
    y_tri = to_triton(numpy_random(shape, dtype_str='uint8', rs=rs), device=device)
    kernel[(1, )](x_tri, y_tri, BLOCK=shape[0], num_ctas=num_ctas)
    y_ref = x << 3
    # compare
    np.testing.assert_equal(y_ref, to_numpy(y_tri))


@pytest.mark.parametrize('num_ctas', num_ctas_list)
def test_inline_asm_with_pointers(num_ctas, device):
    check_cuda_only(device)

    if is_hip():
        pytest.skip('test_inline_asm is not supported in HIP')

    @triton.jit
    def kernel(X, Y, BLOCK: tl.constexpr):
        x_ptrs = X + tl.arange(0, BLOCK)
        y_ptrs = Y + tl.arange(0, BLOCK)
        tl.inline_asm_elementwise(
            "ld.global.b8 $0, [$1]; \
                                   shl.b32 $0, $0, 3; \
                                   st.global.b8 [$2], $0;", "=r,l,l", [x_ptrs, y_ptrs], dtype=tl.int8, is_pure=False,
            pack=1)

    shape = (512, )
    rs = RandomState(17)
    x = numpy_random(shape, dtype_str='uint8', rs=rs)
    x_tri = to_triton(x, device=device)
    y_tri = to_triton(numpy_random(shape, dtype_str='uint8', rs=rs), device=device)
    kernel[(1, )](x_tri, y_tri, BLOCK=shape[0], num_ctas=num_ctas)
    y_ref = x << 3
    # compare
    np.testing.assert_equal(y_ref, to_numpy(y_tri))


def test_inline_asm_multiple_outputs(device):
    check_cuda_only(device)
    if is_hip():
        pytest.skip('This test uses PTX inline assembly, so is not compatible with AMD')

    @triton.jit
    def kernel(A, B, C, D, BLOCK: tl.constexpr):
        a = tl.load(A + tl.arange(0, BLOCK))
        b = tl.load(B + tl.arange(0, BLOCK))

        # C = A - B
        # D = B - A
        (c, d) = tl.inline_asm_elementwise(
            asm="""
            sub.u32 $0, $2, $3;  // C = A - B
            sub.u32 $1, $3, $2;  // D = B - A
            """,
            constraints=(
                # 2 output registers: $0=C and $1=D.
                "=r,=r,"
                # 2 input registers: $2=A and $3=B.
                "r,r"),
            args=[a, b],
            dtype=(tl.uint32, tl.uint32),
            is_pure=True,
            pack=1,
        )
        tl.store(C + tl.arange(0, BLOCK), c)
        tl.store(D + tl.arange(0, BLOCK), d)

    shape = (512, )
    rs = RandomState(17)
    A = numpy_random(shape, dtype_str='uint32', rs=rs)
    B = numpy_random(shape, dtype_str='uint32', rs=rs)
    A_tri = to_triton(A, device=device)
    B_tri = to_triton(B, device=device)
    C_tri = to_triton(numpy_random(shape, dtype_str='uint32', rs=rs), device=device)
    D_tri = to_triton(numpy_random(shape, dtype_str='uint32', rs=rs), device=device)
    kernel[(1, )](A_tri, B_tri, C_tri, D_tri, BLOCK=shape[0])

    C_ref = A - B
    D_ref = B - A

    np.testing.assert_equal(C_ref, to_numpy(C_tri))
    np.testing.assert_equal(D_ref, to_numpy(D_tri))


def test_inline_asm_packed_multiple_outputs(device):
    check_cuda_only(device)
    if is_hip():
        pytest.skip('This test uses PTX inline assembly, so is not compatible with AMD')

    @triton.jit
    def kernel(A, B, C, D, BLOCK: tl.constexpr):
        a = tl.load(A + tl.arange(0, BLOCK))
        b = tl.load(B + tl.arange(0, BLOCK))

        # For each (a,b) in zip(a,b), perform the following:
        # - Let ai be `a` converted to int32.
        # - Let af be `a` converted to float.
        # - Let m be the max of ai and b.
        # - Return ai and mi.
        # Do the above 4 elements at a time.
        (c, d) = tl.inline_asm_elementwise(
            asm="""
            {
                // Unpack `a` into `ai`.
                .reg .b8 tmp<4>;
                mov.b32 {tmp0, tmp1, tmp2, tmp3}, $8;
                cvt.u32.u8 $0, tmp0;
                cvt.u32.u8 $1, tmp1;
                cvt.u32.u8 $2, tmp2;
                cvt.u32.u8 $3, tmp3;
            }
            // Convert `ai` to float.
            cvt.rn.f32.s32 $4, $0;
            cvt.rn.f32.s32 $5, $1;
            cvt.rn.f32.s32 $6, $2;
            cvt.rn.f32.s32 $7, $3;
            // Take max of `ai` and `b`.
            max.f32 $4, $4, $9;
            max.f32 $5, $5, $10;
            max.f32 $6, $6, $11;
            max.f32 $7, $7, $12;
            """,
            constraints=(
                # 8 output registers, namely
                #   $0=ai0, $1=ai1, $2=ai2, $3=ai3,
                #   $4=m0,  $5=m1,  $6=m2,  $7=m3.
                "=r,=r,=r,=r,=r,=r,=r,=r,"
                # 5 input registers, namely
                #   $8=ai,
                #   $9=b0, $10=b1, $11=b2, $12=b3.
                # The four elements from `a` are all packed into one register.
                "r,r,r,r,r"),
            args=[a, b],
            dtype=(tl.int32, tl.float32),
            is_pure=True,
            pack=4,
        )
        tl.store(C + tl.arange(0, BLOCK), c)
        tl.store(D + tl.arange(0, BLOCK), d)

    shape = (512, )
    rs = RandomState(17)
    A = numpy_random(shape, dtype_str='uint8', rs=rs)
    B = numpy_random(shape, dtype_str='float32', rs=rs)
    A_tri = to_triton(A, device=device)
    B_tri = to_triton(B, device=device)
    C_tri = to_triton(numpy_random(shape, dtype_str='int32', rs=rs), device=device)
    D_tri = to_triton(numpy_random(shape, dtype_str='float32', rs=rs), device=device)
    kernel[(1, )](A_tri, B_tri, C_tri, D_tri, BLOCK=shape[0])

    C_ref = A.astype(np.int32)
    D_ref = np.maximum(A.astype(np.float32), B)

    np.testing.assert_equal(C_ref, to_numpy(C_tri))
    np.testing.assert_equal(D_ref, to_numpy(D_tri))


# -----------------------
# test control flow
# -----------------------


@pytest.mark.parametrize("lo, hi, iv", [(2**30, 2**30 + 20, 1), (2**35, 2**35 + 20, 2), (2**35, 2**35 + 20, 3),
                                        (15, -16, -1), (15, -16, -2), (15, -16, -3), (-18, -22, -1), (22, 18, -1)])
def test_for_iv(lo, hi, iv, device):

    @triton.jit
    def kernel(Out, lo, hi, iv: tl.constexpr):
        acc = 0
        acc = acc.to(tl.int64)
        for i in range(lo, hi, iv):
            acc += i
        tl.store(Out, acc)

    out = to_triton(np.zeros((1, ), dtype=np.int64), device=device)
    kernel[(1, )](out, lo, hi, iv)
    assert out[0] == sum(range(lo, hi, iv))


def test_if_else(device):

    @triton.jit
    def kernel(Cond, TrueVal, FalseVal, Out):
        if tl.load(Cond):
            val = tl.load(TrueVal)
        else:
            val = tl.load(FalseVal)
        tl.store(Out, val)

    out = to_triton(np.zeros((1, ), dtype=np.int32), device=device)
    true_val = to_triton(np.full((1, ), 1, dtype=np.int32), device=device)
    false_val = to_triton(np.full((1, ), 2, dtype=np.int32), device=device)
    cond = to_triton(np.zeros((1, ), dtype=np.int32), device=device)
    # True
    cond[0] = True
    kernel[(1, )](cond, true_val, false_val, out)
    assert to_numpy(out)[0] == true_val[0]
    # False
    cond[0] = False
    kernel[(1, )](cond, true_val, false_val, out)
    assert to_numpy(out)[0] == false_val[0]


@pytest.mark.parametrize("mode", ["dynamic", "static"])
def test_if_return(mode, device):

    @triton.jit
    def kernel(ExitEarly, Out, cond: tl.constexpr, mode: tl.constexpr):
        if mode == "dynamic":
            if tl.load(ExitEarly):
                tl.store(Out, 0)
                return
        else:
            if cond:
                tl.store(Out, 0)
                return
        tl.store(Out, 1)

    out = to_triton(np.zeros((1, ), dtype=np.int32), device=device)
    exit_early = to_triton(np.zeros((1, ), dtype=np.int32), device=device)
    # exit early path taken
    exit_early[0] = 1
    kernel[(1, )](exit_early, out, True, mode)
    assert to_numpy(out)[0] == 0
    # exit early path not taken
    exit_early[0] = 0
    kernel[(1, )](exit_early, out, False, mode)
    assert to_numpy(out)[0] == 1


@triton.jit
def add_fn(x):
    return x + 1


@triton.jit(noinline=True)
def add_fn_noinline(x):
    return x + 1


@triton.jit
def add_fn_return(x, pid):
    if pid == 0:
        return x + 1
    else:
        return x + 2


@triton.jit
def add_fn_expr(Out, x):
    tl.store(Out, x)


@triton.jit
def add_fn_static_cond(x, cond: tl.constexpr):
    if cond == "":
        return x
    else:
        return x + 1


@pytest.mark.parametrize(
    "call_type",
    ["attribute", "attribute_jit", "jit", "jit_if", "jit_expr", "jit_static_cond", "jit_noinline", "jit_extern"])
def test_if_call(call_type, device):
    if is_hip():
        pytest.skip('test_if_call for HIP currently broken in upstream.')

    @triton.jit
    def kernel(Out, call_type: tl.constexpr):
        pid = tl.program_id(0)
        o = tl.load(Out)
        if call_type == "attribute":
            # call attribute
            if pid == 0:
                a = o
                a = a.to(tl.int32).to(tl.int32) + 1
                o = a
        elif call_type == "attribute_jit":
            # call attribute and jit function
            if pid == 0:
                a = o
                a = tl.load(Out + add_fn(a) - 1).to(tl.int32) + 1
                o = a
        elif call_type == "jit":
            if pid == 0:
                # regular function call
                a = o
                a = add_fn(a)
                o = a
        elif call_type == "jit_if":
            # function without end_if block
            if pid == 0:
                a = o
                a = add_fn_return(a, pid)
                o = a
        elif call_type == "jit_if_exp":
            # ifexp expression
            if pid == 0:
                a = o
                a = add_fn(a) if pid == 0 else add_fn_return(a, pid)
                o = a
        elif call_type == "jit_expr":
            # call without return
            if pid == 0:
                a = o + 1
                add_fn_expr(Out, a)
                o = a
        elif call_type == "jit_static_cond":
            if pid == 0:
                a = o + 1
                add_fn_static_cond(o, call_type)
                o = a
        elif call_type == "jit_noinline":
            if pid == 0:
                a = o + 1
                add_fn_noinline(a)
                o = a
        elif call_type == "jit_extern":
            if pid == 0:
                a = o + 1
                tl.cdiv(a, a)
                o = a

        tl.store(Out, o)

    out = to_triton(np.zeros((1, ), dtype=np.int32), device=device)
    kernel[(1, )](out, call_type)
    assert to_numpy(out)[0] == 1


@pytest.mark.parametrize("_cond1", [True, False])
@pytest.mark.parametrize("_cond2", [True, False])
@pytest.mark.parametrize("_cond3", [True, False])
def test_nested_if_else_return(_cond1, _cond2, _cond3, device):

    @triton.jit
    def kernel(Cond1, Cond2, Cond3, Val1, Val2, Val3, Out):
        val = 0
        if tl.load(Cond1):
            if tl.load(Cond2):
                val = tl.load(Val1)
            else:
                return
        else:
            if tl.load(Cond3):
                val = tl.load(Val2)
            else:
                val = tl.load(Val3)
        tl.store(Out, val)

    out = to_triton(np.full((1, ), -1, dtype=np.int32), device=device)
    cond1 = to_triton(np.full((1, ), _cond1, dtype=np.int32), device=device)
    cond2 = to_triton(np.full((1, ), _cond2, dtype=np.int32), device=device)
    cond3 = to_triton(np.full((1, ), _cond3, dtype=np.int32), device=device)
    val1 = to_triton(np.full((1, ), 1, dtype=np.int32), device=device)
    val2 = to_triton(np.full((1, ), 2, dtype=np.int32), device=device)
    val3 = to_triton(np.full((1, ), 3, dtype=np.int32), device=device)
    kernel[(1, )](cond1, cond2, cond3, val1, val2, val3, out)
    targets = {
        (True, True, True): val1[0],
        (True, True, False): val1[0],
        (True, False, True): out[0],
        (True, False, False): out[0],
        (False, True, True): val2[0],
        (False, True, False): val3[0],
        (False, False, True): val2[0],
        (False, False, False): val3[0],
    }
    assert out[0] == targets[(_cond1, _cond2, _cond3)]


def test_while(device):

    @triton.jit
    def kernel(InitI, Bound, CutOff, OutI, OutInitI, OutJ):
        init_i = tl.load(InitI)
        curr_i = init_i
        j = 0
        # Check that init_i is not updated by the loop
        while j < tl.load(Bound):
            curr_i = curr_i + (j == tl.load(CutOff))
            j += 1
            tl.store(OutInitI, init_i)
        tl.store(OutI, curr_i)
        tl.store(OutJ, j)

    out_i = to_triton(np.zeros((1, ), dtype=np.int32), device=device)
    out_j = to_triton(np.zeros((1, ), dtype=np.int32), device=device)
    init_i = to_triton(np.full((1, ), 1, dtype=np.int32), device=device)
    out_init_i = to_triton(np.full((1, ), 0, dtype=np.int32), device=device)
    bound = to_triton(np.full((1, ), 10, dtype=np.int32), device=device)
    cut_off = to_triton(np.full((1, ), 5, dtype=np.int32), device=device)
    kernel[(1, )](init_i, bound, cut_off, out_i, out_init_i, out_j)
    assert out_init_i[0] == init_i[0]
    assert out_i[0] == init_i[0] + 1
    assert out_j[0] == bound[0]


def test_nested_while(device):

    @triton.jit
    def nested_while(data, countPtr):
        for i in range(10):
            count = tl.load(countPtr)
            while count > 0:
                tl.store(data, tl.load(data) + 1.0)
                count = count - 2

    counter = torch.tensor([8], dtype=torch.int32, device=device)
    data = torch.zeros((1, ), device=device, dtype=torch.float32)
    nested_while[(1, )](data, counter)
    assert data[0] == 40


# -----------------------
# test extra
# -----------------------


def test_num_threads(device):
    if is_hip():
        pytest.skip("test_num_threads is not supported in HIP")

    @triton.jit
    def kernel(Out):
        num_threads: tl.constexpr = tl.extra.intel.num_threads()
        offs = tl.arange(0, num_threads)
        tl.store(Out + offs, 1)

    num_threads = 256
    out = to_triton(np.zeros((num_threads, ), dtype=np.int32), device=device)
    kernel[(1, )](out, num_warps=num_threads // 32)
    assert torch.sum(out) == 256


def test_globaltimer(device):
    if is_hip():
        pytest.skip("test_globaltimer is not supported in HIP")
    check_cuda_only(device)

    @triton.jit
    def kernel(Out1, Out2):
        start = tl.extra.intel.globaltimer()
        off = tl.arange(0, 128)
        for i in range(10000):
            tl.store(Out1 + off, tl.load(Out1 + off) + 1)
        end = tl.extra.intel.globaltimer()
        tl.store(Out2, end - start)

    out1 = to_triton(np.zeros((128, ), dtype=np.int64), device=device)
    out2 = to_triton(np.zeros((1, ), dtype=np.int64), device=device)
    h = kernel[(1, )](out1, out2)
    assert out2[0] > 0
    assert h.asm["ptx"].count("%globaltimer") == 2


def test_smid(device):
    if is_hip():
        pytest.skip("test_smid is not supported in HIP")
    check_cuda_only(device)

    @triton.jit
    def kernel(Out):
        tl.store(Out + tl.program_id(0), tl.extra.intel.smid())

    out = to_triton(np.zeros((1024, ), dtype=np.int32), device=device)
    h = kernel[(out.shape[0], )](out)
    assert out.sort()[0].unique().shape[0] > 0
    assert h.asm["ptx"].count("%smid") == 1


# -----------------------
# test layout conversions
# -----------------------
# TODO: backend should be tested separately

layouts = [
    BlockedLayout([1, 16], [8, THREADS_PER_WARP // 8], [4, 1], [1, 0], [1, 1], [1, 1], [0, 1]),
    BlockedLayout([1, 8], [2, THREADS_PER_WARP // 2], [4, 1], [1, 0], [1, 1], [1, 1], [0, 1]),
    BlockedLayout([1, 4], [4, THREADS_PER_WARP // 4], [2, 2], [1, 0], [1, 1], [1, 1], [0, 1]),
    BlockedLayout([1, 1], [1, THREADS_PER_WARP], [2, 2], [1, 0], [1, 1], [1, 1], [0, 1]),
    BlockedLayout([8, 1], [16, THREADS_PER_WARP // 16], [1, 4], [0, 1], [1, 1], [1, 1], [0, 1]),
    BlockedLayout([4, 1], [8, THREADS_PER_WARP // 8], [2, 2], [0, 1], [1, 1], [1, 1], [0, 1]),
    BlockedLayout([1, 1], [THREADS_PER_WARP, 1], [2, 2], [0, 1], [1, 1], [1, 1], [0, 1]),
    BlockedLayout([4, 4], [1, THREADS_PER_WARP], [4, 1], [1, 0], [1, 1], [1, 1], [0, 1])
]

intermediate_layouts = [
    None,
    SharedLayout(1, 1, 1, [1, 0], [1, 1], [1, 1], [0, 1]),
    SharedLayout(4, 2, 4, [1, 0], [1, 1], [1, 1], [0, 1]),
    SharedLayout(2, 2, 4, [1, 0], [1, 1], [1, 1], [0, 1]),
]


@pytest.mark.parametrize("M, N", [[64, 1], [64, 64], [128, 128], [1, 64]])
@pytest.mark.parametrize("dtype", ['float16'])
@pytest.mark.parametrize("src_layout", layouts)
@pytest.mark.parametrize("interm_layout", intermediate_layouts)
@pytest.mark.parametrize("dst_layout", layouts)
def test_convert2d(M, N, src_layout, interm_layout, dst_layout, dtype, device):
    if is_hip():
        pytest.skip("TODO some tests fail due to out of LDS")
    if (M == 1 or N == 1) and interm_layout:
        pytest.xfail("Out of bound access when maxPhase > 1")
    if str(src_layout) == str(dst_layout):
        pytest.xfail("Do not convert same layout")

    layouts = f"""
    #src = {src_layout}
    #dst = {dst_layout}
    """ if interm_layout is None else f"""
    #src = {src_layout}
    #interm = {interm_layout}
    #dst = {dst_layout}
    """

    conversion = f"""
    %12 = triton_gpu.convert_layout %9 : tensor<{M}x{N}xi32, #src> -> tensor<{M}x{N}xi32, #dst>
    %13 = triton_gpu.convert_layout %11 : tensor<{M}x{N}xf16, #src> -> tensor<{M}x{N}xf16, #dst>
    """ if interm_layout is None else f"""
    %15 = triton_gpu.convert_layout %9 : tensor<{M}x{N}xi32, #src> -> tensor<{M}x{N}xi32, #interm>
    %16 = triton_gpu.convert_layout %15 : tensor<{M}x{N}xi32, #interm> -> tensor<{M}x{N}xi32, #src>
    %17 = triton_gpu.convert_layout %11 : tensor<{M}x{N}xf16, #src> -> tensor<{M}x{N}xf16, #interm>
    %18 = triton_gpu.convert_layout %17 : tensor<{M}x{N}xf16, #interm> -> tensor<{M}x{N}xf16, #src>

    %12 = triton_gpu.convert_layout %16 : tensor<{M}x{N}xi32, #src> -> tensor<{M}x{N}xi32, #dst>
    %13 = triton_gpu.convert_layout %18 : tensor<{M}x{N}xf16, #src> -> tensor<{M}x{N}xf16, #dst>
    """

    ir = layouts + f"""
    module attributes {{"triton_gpu.num-warps" = 4 : i32, "triton_gpu.num-ctas" = 1 : i32, "triton_gpu.threads-per-warp" = {THREADS_PER_WARP} : i32}} {{
  tt.func public @kernel_0d1d(%arg0: !tt.ptr<f16, 1> {{tt.divisibility = 16 : i32}}, %arg1: !tt.ptr<f16, 1> {{tt.divisibility = 16 : i32}}) {{
    %cst = arith.constant dense<{N}> : tensor<{M}x1xi32, #src>
    %0 = tt.make_range {{end = {M} : i32, start = 0 : i32}} : tensor<{M}xi32, #triton_gpu.slice<{{dim = 1, parent = #src}}>>
    %1 = tt.make_range {{end = {N} : i32, start = 0 : i32}} : tensor<{N}xi32, #triton_gpu.slice<{{dim = 0, parent = #src}}>>
    %2 = tt.splat %arg0 : !tt.ptr<f16, 1> -> tensor<{M}x{N}x!tt.ptr<f16, 1>, #src>
    %4 = tt.expand_dims %0 {{axis = 1 : i32}} : tensor<{M}xi32, #triton_gpu.slice<{{dim = 1, parent = #src}}>> -> tensor<{M}x1xi32, #src>
    %5 = arith.muli %4, %cst : tensor<{M}x1xi32, #src>
    %6 = tt.expand_dims %1 {{axis = 0 : i32}} : tensor<{N}xi32, #triton_gpu.slice<{{dim = 0, parent = #src}}>> -> tensor<1x{N}xi32, #src>
    %7 = tt.broadcast %6 : tensor<1x{N}xi32, #src> -> tensor<{M}x{N}xi32, #src>
    %8 = tt.broadcast %5 : tensor<{M}x1xi32, #src> -> tensor<{M}x{N}xi32, #src>
    %9 = arith.addi %8, %7 : tensor<{M}x{N}xi32, #src>
    %10 = tt.addptr %2, %9 : tensor<{M}x{N}x!tt.ptr<f16, 1>, #src>, tensor<{M}x{N}xi32, #src>
    %11 = tt.load %10 {{cache = 1 : i32, evict = 1 : i32, isVolatile = false}} : tensor<{M}x{N}xf16, #src>
    %3 = tt.splat %arg1 : !tt.ptr<f16, 1> -> tensor<{M}x{N}x!tt.ptr<f16, 1>, #dst>
    """ + conversion + f"""
    %14 = tt.addptr %3, %12 : tensor<{M}x{N}x!tt.ptr<f16, 1>, #dst>, tensor<{M}x{N}xi32, #dst>
    tt.store %14, %13 : tensor<{M}x{N}xf16, #dst>
    tt.return
  }}
}}
"""

    x = to_triton(numpy_random((M, N), dtype_str=dtype), device=device)
    z = torch.empty_like(x, device=device)

    # write the IR to a temporary file using mkstemp
    import tempfile
    with tempfile.NamedTemporaryFile(mode='w', suffix='.ttgir') as f:
        f.write(ir)
        f.flush()
        kernel = triton.compile(f.name)
    kernel[(1, 1, 1)](x.data_ptr(), z.data_ptr())

    assert torch.equal(z, x)


mma_pairs = [
    [
        MmaLayout((2, 0), [1, 4], [1, 1], [1, 1], [0, 1], [16, 8]),
        MmaLayout((2, 0), [4, 1], [1, 1], [1, 1], [0, 1], [16, 8]),
    ],
    [
        MmaLayout((2, 0), [2, 8], [1, 1], [1, 1], [0, 1], [16, 8]),
        MmaLayout((2, 0), [8, 2], [1, 1], [1, 1], [0, 1], [16, 8]),
    ],
    [
        MmaLayout((2, 1), [1, 4], [1, 1], [1, 1], [0, 1], [16, 8]),
        MmaLayout((2, 1), [4, 1], [1, 1], [1, 1], [0, 1], [16, 8]),
    ],
    [
        MmaLayout((2, 1), [2, 8], [1, 1], [1, 1], [0, 1], [16, 8]),
        MmaLayout((2, 1), [8, 2], [1, 1], [1, 1], [0, 1], [16, 8]),
    ],
    # Mma -> mma support is TODO on Hopper (and Volta)
    # [
    #     MmaLayout((3, 0), [1, 4], [1, 1], [1, 1], [0, 1], [16, 8, 16]),
    #     MmaLayout((3, 0), [4, 1], [1, 1], [1, 1], [0, 1], [16, 8, 16]),
    # ],
    # [
    #     MmaLayout((3, 0), [2, 8], [1, 1], [1, 1], [0, 1], [16, 8, 16]),
    #     MmaLayout((3, 0), [8, 2], [1, 1], [1, 1], [0, 1], [16, 8, 16]),
    # ],
    # [
    #     MmaLayout((3, 1), [1, 4], [1, 1], [1, 1], [0, 1], [16, 8, 16]),
    #     MmaLayout((3, 1), [4, 1], [1, 1], [1, 1], [0, 1], [16, 8, 16]),
    # ],
    # [
    #     MmaLayout((3, 1), [2, 8], [1, 1], [1, 1], [0, 1], [16, 8, 16]),
    #     MmaLayout((3, 1), [8, 2], [1, 1], [1, 1], [0, 1], [16, 8, 16]),
    # ],
]


@pytest.mark.parametrize("M, N", [[64, 1], [1, 64], [64, 64], [128, 128], [256, 256]])
@pytest.mark.parametrize("dtype", ['float16'])
@pytest.mark.parametrize("mma_pair", mma_pairs)
def test_convertmma2mma(M, N, mma_pair, dtype, device):
    if is_hip() or is_xpu():
        pytest.xfail("test_mma2mma is not supported in HIP/XPU")

    src_layout, _ = mma_pair
    num_warps = np.cumprod(src_layout.warps_per_cta)[-1]

    def do_test(src_layout, dst_layout):
        layouts = f"""
        #src = {src_layout}
        #dst = {dst_layout}
        """

        conversion = f"""
        %12 = triton_gpu.convert_layout %9 : tensor<{M}x{N}xi32, #src> -> tensor<{M}x{N}xi32, #dst>
        %13 = triton_gpu.convert_layout %11 : tensor<{M}x{N}xf16, #src> -> tensor<{M}x{N}xf16, #dst>
        """

        ir = layouts + f"""
        module attributes {{"triton_gpu.num-warps" = {num_warps} : i32, "triton_gpu.num-ctas" = 1 : i32, "triton_gpu.threads-per-warp" = 32 : i32}} {{
        tt.func public @kernel_0d1d(%arg0: !tt.ptr<f16, 1> {{tt.divisibility = 16 : i32}}, %arg1: !tt.ptr<f16, 1> {{tt.divisibility = 16 : i32}}) {{
        %cst = arith.constant dense<{N}> : tensor<{M}x1xi32, #src>
        %0 = tt.make_range {{end = {M} : i32, start = 0 : i32}} : tensor<{M}xi32, #triton_gpu.slice<{{dim = 1, parent = #src}}>>
        %1 = tt.make_range {{end = {N} : i32, start = 0 : i32}} : tensor<{N}xi32, #triton_gpu.slice<{{dim = 0, parent = #src}}>>
        %2 = tt.splat %arg0 : !tt.ptr<f16, 1> -> tensor<{M}x{N}x!tt.ptr<f16, 1>, #src>
        %4 = tt.expand_dims %0 {{axis = 1 : i32}} : tensor<{M}xi32, #triton_gpu.slice<{{dim = 1, parent = #src}}>> -> tensor<{M}x1xi32, #src>
        %5 = arith.muli %4, %cst : tensor<{M}x1xi32, #src>
        %6 = tt.expand_dims %1 {{axis = 0 : i32}} : tensor<{N}xi32, #triton_gpu.slice<{{dim = 0, parent = #src}}>> -> tensor<1x{N}xi32, #src>
        %7 = tt.broadcast %6 : tensor<1x{N}xi32, #src> -> tensor<{M}x{N}xi32, #src>
        %8 = tt.broadcast %5 : tensor<{M}x1xi32, #src> -> tensor<{M}x{N}xi32, #src>
        %9 = arith.addi %8, %7 : tensor<{M}x{N}xi32, #src>
        %10 = tt.addptr %2, %9 : tensor<{M}x{N}x!tt.ptr<f16, 1>, #src>, tensor<{M}x{N}xi32, #src>
        %11 = tt.load %10 {{cache = 1 : i32, evict = 1 : i32, isVolatile = false}} : tensor<{M}x{N}xf16, #src>
        %3 = tt.splat %arg1 : !tt.ptr<f16, 1> -> tensor<{M}x{N}x!tt.ptr<f16, 1>, #dst>
        """ + conversion + f"""
        %14 = tt.addptr %3, %12 : tensor<{M}x{N}x!tt.ptr<f16, 1>, #dst>, tensor<{M}x{N}xi32, #dst>
        tt.store %14, %13 : tensor<{M}x{N}xf16, #dst>
        tt.return
        }}
        }}
        """

        x = to_triton(numpy_random((M, N), dtype_str=dtype), device=device)
        z = torch.empty_like(x)

        # write the IR to a temporary file using mkstemp
        import tempfile
        with tempfile.NamedTemporaryFile(mode='w', suffix='.ttgir') as f:
            f.write(ir)
            f.flush()
            kernel = triton.compile(f.name)
        kernel[(1, 1, 1)](x.data_ptr(), z.data_ptr())

        assert torch.equal(z, x)

    do_test(mma_pair[0], mma_pair[1])
    do_test(mma_pair[1], mma_pair[0])


def test_load_scalar_with_mask(device):

    @triton.jit
    def kernel(Input, Index, Out, N: int):
        index = tl.load(Index)
        scalar = tl.load(Input + index, mask=index < N, other=0)
        tl.store(Out, scalar, mask=index < N)

    Index = torch.tensor([0], dtype=torch.int32, device=device)
    Input = torch.tensor([0], dtype=torch.int32, device=device)
    Out = torch.empty_like(Index, device=device)
    kernel[(1, )](Input, Index, Out, Index.numel())
    assert Out.data[0] == 0


# This test is used to test our own PTX codegen for float16 and int16 conversions
# maybe delete it later after ptxas has been fixed
@pytest.mark.parametrize("dtype_str", ['float16', 'int16'])
def test_ptx_cast(dtype_str, device):

    @triton.jit
    def kernel(in_ptr0, out_ptr2, xnumel, rnumel, dtype: tl.constexpr, XBLOCK: tl.constexpr, RBLOCK: tl.constexpr):
        xoffset = tl.program_id(0) * XBLOCK
        xindex = xoffset + tl.arange(0, XBLOCK)[:, None]
        xmask = xindex < xnumel
        rbase = tl.arange(0, RBLOCK)[None, :]
        x0 = xindex
        _tmp4 = (tl.zeros([XBLOCK, RBLOCK], dtype) - 10000).to(dtype)
        for roffset in range(0, rnumel, RBLOCK):
            rindex = roffset + rbase
            rmask = rindex < rnumel
            r1 = rindex
            tmp0 = tl.load(in_ptr0 + (r1 + (197 * x0)), rmask & xmask).to(dtype)
            tmp1 = 2
            tmp2 = tmp0 * tmp1
            tmp3 = tmp2.to(dtype)
            tmp5 = _tmp4 < tmp3
            _tmp4 = tl.where(rmask & xmask & tmp5, tmp3, _tmp4)
            tl.store(out_ptr2 + (r1 + (197 * x0) + tl.zeros([XBLOCK, RBLOCK], tl.int32)), _tmp4, rmask & xmask)

    torch.manual_seed(123)
    if dtype_str == 'int16':
        torch_dtype = torch.int16
        triton_dtype = tl.int32
    else:
        torch_dtype = torch.float16
        triton_dtype = tl.float32

    s0 = 4
    buf11 = -torch.ones((6 * s0, 197, 197), device=device, dtype=torch_dtype)
    buf14 = -torch.ones((s0, 6, 197, 197), device=device, dtype=torch_dtype)
    kernel[(4728, )](buf11, buf14, 1182 * s0, 197, triton_dtype, 1, 256, num_warps=2)
    assert buf14.to(torch.float32).mean() == -2.0


# -----------------------
# test fp8 -> fp32 dot
# -----------------------


def f8_to_f16(x, dtype):

    @triton.jit
    def kernel(Y, X, N, BLOCK_SIZE: tl.constexpr):
        pid = tl.program_id(0)
        offs = pid * BLOCK_SIZE + tl.arange(0, BLOCK_SIZE)
        mask = offs < N
        x = tl.load(X + offs, mask=mask)
        tl.store(Y + offs, x, mask=mask)

    ret = torch.empty(x.shape, dtype=torch.float16, device=x.device)
    grid = lambda META: (triton.cdiv(x.numel(), META['BLOCK_SIZE']), )
    dtype = getattr(tl, dtype)
    kernel[grid](ret, triton.reinterpret(x, dtype), ret.numel(), BLOCK_SIZE=1024)
    return ret


@triton.jit
def matmul_kernel(  #
        a_ptr, b_ptr, c_ptr,  #
        M, N, K,  #
        stride_am, stride_ak,  #
        stride_bk, stride_bn,  #
        stride_cm, stride_cn,  #
        BLOCK_SIZE_M: tl.constexpr, BLOCK_SIZE_N: tl.constexpr, BLOCK_SIZE_K: tl.constexpr,  #
        low_precision_acc: tl.constexpr,  #
        num_pipeline_stages: tl.constexpr = 3  #
):
    pid = tl.program_id(axis=0)
    num_pid_m = tl.cdiv(M, BLOCK_SIZE_M)
    pid_m = pid % num_pid_m
    pid_n = pid // num_pid_m
    offs_am = (pid_m * BLOCK_SIZE_M + tl.arange(0, BLOCK_SIZE_M)) % M
    offs_bn = (pid_n * BLOCK_SIZE_N + tl.arange(0, BLOCK_SIZE_N)) % N
    offs_k = tl.arange(0, BLOCK_SIZE_K)
    a_ptrs = a_ptr + (offs_am[:, None] * stride_am + offs_k[None, :] * stride_ak)
    b_ptrs = b_ptr + (offs_k[:, None] * stride_bk + offs_bn[None, :] * stride_bn)
    accumulator = tl.zeros((BLOCK_SIZE_M, BLOCK_SIZE_N), dtype=tl.float32)
    for k in tl.range(0, tl.cdiv(K, BLOCK_SIZE_K), num_stages=num_pipeline_stages):
        a = tl.load(a_ptrs)
        b = tl.load(b_ptrs)
        accumulator = tl.dot(a, b, acc=accumulator, max_num_imprecise_acc=low_precision_acc)
        a_ptrs += BLOCK_SIZE_K * stride_ak
        b_ptrs += BLOCK_SIZE_K * stride_bk
    offs_cm = pid_m * BLOCK_SIZE_M + tl.arange(0, BLOCK_SIZE_M)
    offs_cn = pid_n * BLOCK_SIZE_N + tl.arange(0, BLOCK_SIZE_N)
    c_ptrs = c_ptr + stride_cm * offs_cm[:, None] + stride_cn * offs_cn[None, :]
    tl.store(c_ptrs, accumulator)


@pytest.mark.parametrize("in_type_str", ['float8e5', 'float8e4nv'])
@pytest.mark.parametrize("low_precision_acc", [0, 32, 64, 128])
def test_fp8_dot_acc(in_type_str, low_precision_acc, device):
    if is_hip():
        pytest.skip('test_fp8_dot_acc for HIP currently broken in upstream.')

    check_type_supported(in_type_str, device)

    if is_xpu():
        # FIXME: revisit problem size once tl.dot is lowered to DPAS.
        warnings.warn("FIXME: test case modified, reduced problem size")
        M, N, K = 64, 128, 128
        BLOCK_M, BLOCK_N, BLOCK_K = 64, 128, 64
    else:
        M, N, K = 128, 256, 256
        BLOCK_M, BLOCK_N, BLOCK_K = 128, 256, 128

    A = numpy_random((M, K), dtype_str=in_type_str)
    B = numpy_random((K, N), dtype_str=in_type_str)
    Bt = B.T
    C = torch.empty((M, N), dtype=torch.float32, device=device)
    num_warps = 8
    a = to_triton(A, device=device, dst_type=in_type_str)
    b = to_triton(B, device=device, dst_type=in_type_str)
    grid = (triton.cdiv(M, BLOCK_M), 1)
    matmul_kernel[grid](a, b, C, M, N, K, a.stride(0), a.stride(1), b.stride(0), b.stride(1), C.stride(0), C.stride(1),
                        BLOCK_M, BLOCK_N, BLOCK_K, low_precision_acc, num_warps=num_warps)
    torch_a = torch.from_numpy(A)
    th_a = f8_to_f16(torch_a.xpu(), in_type_str)
    torch_b = torch.from_numpy(B)
    th_b = f8_to_f16(torch_b.xpu(), in_type_str)
    ref_out = torch.matmul(th_a, th_b).to(torch.float32)
    if in_type_str == 'float8e4nv':
        torch.testing.assert_close(ref_out, C, rtol=0.01, atol=0.01)
    elif low_precision_acc > 32:
        torch.testing.assert_close(ref_out, C, rtol=1e-3, atol=1e-3)
    else:
        torch.testing.assert_close(ref_out, C)


# -----------------------
# test enable_fp_fusion
# -----------------------


@pytest.mark.parametrize("enable_fp_fusion", [False, True])
def test_enable_fp_fusion(enable_fp_fusion, device):
    if is_hip():
        pytest.skip(
            'test_enable_fp_fusion for HIP currently broken in https://github.com/openai/triton. Use https://github.com/ROCmSoftwarePlatform/triton'
        )

    # Sequential multiply add can be fused by backend
    @triton.jit
    def mul_add(data):
        ptrs = data + tl.arange(0, 128)
        tl.store(ptrs, tl.load(ptrs) * 1.5 + 1.0)

    data = torch.randn((128, ), device=device, dtype=torch.float32)
    h = mul_add[(1, )](data, enable_fp_fusion=enable_fp_fusion)

    if not is_cuda():
        return
    found_fma = re.search(r'(mad|fma)\.r[nzmp]\.(ftz\.)?f32', h.asm["ptx"]) is not None
    assert found_fma == enable_fp_fusion


# -----------------------
# test propagate_nan
# -----------------------


@pytest.mark.parametrize("dtype", ['float16', 'float32'])
@pytest.mark.parametrize("propagate_nan", ['NONE', 'ALL'])
@pytest.mark.parametrize("func", ['minimum', 'maximum', 'clamp'])
def test_propagate_nan(dtype, propagate_nan, func, device):

    @triton.jit
    def kernel(A, B, C, propagate_nan: tl.constexpr, func: tl.constexpr):
        if func == 'clamp':
            tl.store(
                C,
                getattr(tl, func)(tl.load(A), -tl.load(B), tl.load(B),
                                  propagate_nan=getattr(tl.PropagateNan, propagate_nan)))
        else:
            tl.store(C,
                     getattr(tl, func)(tl.load(A), tl.load(B), propagate_nan=getattr(tl.PropagateNan, propagate_nan)))

    for mode in ['A', 'B', 'both']:
        if func == 'clamp' and mode == 'B':
            # clamp does not guarantee propagation from 'min' and 'max' args
            continue
        A = torch.randn((1, ), device=device, dtype=getattr(torch, dtype))
        if mode == 'A' or mode == 'both': A[0] = torch.nan
        B = torch.randn((1, ), device=device, dtype=getattr(torch, dtype))
        if mode == 'B' or mode == 'both': B[0] = torch.nan
        C = torch.zeros_like(A, device=device, dtype=getattr(torch, dtype))
        kernel[(1, )](A, B, C, propagate_nan, func)

        if mode == 'both' or propagate_nan == 'ALL':
            assert torch.isnan(C[0])
        else:
            assert not torch.isnan(C[0])


# -----------------------
# test clamp
# -----------------------


@pytest.mark.parametrize("dtype", ['float16', 'float32'])
def test_clamp(dtype, device):

    @triton.jit
    def kernel(x_ptr, min_ptr, max_ptr, out_ptr, ref_ptr, N, BLOCK_SIZE: tl.constexpr):

        off = tl.arange(0, BLOCK_SIZE)
        mask = off < N
        x = tl.load(x_ptr + off, mask=mask)
        min = tl.load(min_ptr + off, mask=mask)
        max = tl.load(max_ptr + off, mask=mask)
        out = out_ptr + off
        ref = ref_ptr + off

        tl.store(out, tl.clamp(x, min, max), mask=mask)
        ref_val = tl.minimum(tl.maximum(x, min), max)
        tl.store(ref, ref_val, mask=mask)

    size = 128

    x = torch.randn((size, ), device=device, dtype=getattr(torch, dtype))
    a = torch.randn((size, ), device=device, dtype=getattr(torch, dtype))
    b = torch.randn((size, ), device=device, dtype=getattr(torch, dtype))
    min = torch.min(a, b)
    max = torch.max(a, b)
    out = torch.zeros_like(x, device=device, dtype=getattr(torch, dtype))
    ref = torch.zeros_like(x, device=device, dtype=getattr(torch, dtype))

    kernel[(size, )](x, min, max, out, ref, x.numel(), BLOCK_SIZE=size)

    torch.testing.assert_close(out, ref)


# Test for symmetric clamp(x, -limit, limit), as it may go through optimized
# codegen in the backends
@pytest.mark.parametrize("dtype", ['float16', 'float32'])
def test_clamp_symmetric(dtype, device):

    @triton.jit
    def kernel(x_ptr, limit_ptr, out_ptr, ref_ptr, N, BLOCK_SIZE: tl.constexpr):

        off = tl.arange(0, BLOCK_SIZE)
        mask = off < N
        x = tl.load(x_ptr + off, mask=mask)
        limit = tl.load(limit_ptr + off, mask=mask)
        out = out_ptr + off
        ref = ref_ptr + off

        tl.store(out, tl.clamp(x, -limit, limit), mask=mask)
        ref_val = tl.minimum(tl.maximum(x, -limit), limit)
        tl.store(ref, ref_val, mask=mask)

    size = 128

    x = torch.randn((size, ), device=device, dtype=getattr(torch, dtype))
    limit = torch.randn((size, ), device=device, dtype=getattr(torch, dtype)).abs()
    out = torch.zeros_like(x, device=device, dtype=getattr(torch, dtype))
    ref = torch.zeros_like(x, device=device, dtype=getattr(torch, dtype))

    kernel[(size, )](x, limit, out, ref, x.numel(), BLOCK_SIZE=size)

    torch.testing.assert_close(out, ref)


# -----------------------
# test iterators
# -----------------------


@pytest.mark.interpreter
def test_static_range(device):

    @triton.jit
    def loop_kernel(Z, N: tl.constexpr, step: tl.constexpr):
        acc = 0
        for i in tl.static_range(0, N, step=step):
            acc += i
        tl.store(Z, acc)

    N = 100
    step = 7
    Out = torch.empty(1, dtype=torch.int32, device=device)
    loop_kernel[(1, )](Out, N, step)
    Acc = torch.tensor([0], dtype=torch.int32, device=device)
    for i in range(0, N, step):
        Acc += i
    assert (Out == Acc).all(), (Out, Acc)


def test_tl_range(device):
    if is_hip():
        pytest.skip("test_tl_range is not supported in HIP")
    M, N, K = 64, 64, 512
    BLOCK_M, BLOCK_N, BLOCK_K = M, N, 64
    a = torch.randn((M, K), device=device, dtype=torch.float16)
    b = torch.randn((K, N), device=device, dtype=torch.float16)
    c = torch.empty((M, N), dtype=torch.float32, device=device)
    pgm = matmul_kernel[
        1,
    ](a, b, c, M, N, K, a.stride(0), a.stride(1), b.stride(0), b.stride(1), c.stride(0), c.stride(1), BLOCK_M, BLOCK_N,
      BLOCK_K, 0, num_pipeline_stages=5)
    ref_out = torch.matmul(a, b).to(torch.float32)
    torch.testing.assert_close(ref_out, c, rtol=1e-3, atol=1e-3)
    if device in ['cuda']:
        capability = torch.cuda.get_device_capability()
        if capability[0] >= 8:
            ptx = pgm.asm['ptx']
            # check that the loop got pipelined with the right number of stages.
            assert 'cp.async.wait_group 0x6' in ptx<|MERGE_RESOLUTION|>--- conflicted
+++ resolved
@@ -2763,7 +2763,6 @@
             "numpy.dot with int8 inputs will overflow while tl.dot doesn't because MMA instruction's accumulator is 32-bit"
         )
 
-<<<<<<< HEAD
     if is_interpreter() and epilogue == 'softmax':
         pytest.skip("FIXME: TypeError: 'function' object is not subscriptable")
 
@@ -2784,9 +2783,6 @@
 
     if is_cuda():
         torch.backends.cuda.matmul.allow_tf32 = allow_tf32
-=======
-    torch.backends.cuda.matmul.allow_tf32 = allow_tf32
->>>>>>> a563bf55
 
     if num_ctas > 1 and in_dtype == 'int8':
         # FIXME: mma v2 with num_ctas > 1 does not work
