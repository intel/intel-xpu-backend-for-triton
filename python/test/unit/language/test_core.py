--- conflicted
+++ resolved
@@ -3147,150 +3147,6 @@
 layouts = [
     BlockedLayout([1, 4], [1, THREADS_PER_WARP], [4, 1], [1, 0], [1, 1], [1, 1], [0, 1]),
     BlockedLayout([1, 4], [1, THREADS_PER_WARP], [2, 2], [1, 0], [1, 1], [1, 1], [0, 1]),
-<<<<<<< HEAD
-    DpasLayout(repeatCount=8, systolic_depth=8, execution_size=8, ops_per_chan=1, threads_per_warp=32,
-               warps_per_cta=[4, 1], rep_cluster=[1, 1]),
-]
-
-
-@pytest.mark.parametrize("M", [32, 64, 128, 256])
-@pytest.mark.parametrize("src_layout", filter_layouts(layouts))
-def test_store_op(M, src_layout, device, tmp_path: pathlib.Path):
-
-    ir = f"""
-    #src = {src_layout}
-    module attributes {{"{GPU_DIALECT}.num-warps" = 4 : i32, "{GPU_DIALECT}.num-ctas" = 1 : i32, "{GPU_DIALECT}.threads-per-warp" = {THREADS_PER_WARP} : i32}} {{
-        tt.func public @kernel(%arg0: !tt.ptr<f32> {{tt.divisibility = 16 : i32}}, %arg1: !tt.ptr<f32> {{tt.divisibility = 16 : i32}}) {{
-            %0 = tt.make_range {{end = {M} : i32, start = 0 : i32}} : tensor<{M}xi32, #{GPU_DIALECT}.slice<{{dim = 1, parent = #src}}>>
-            %1 = tt.splat %arg0 : !tt.ptr<f32> -> tensor<{M}x!tt.ptr<f32>, #{GPU_DIALECT}.slice<{{dim = 1, parent = #src}}>>
-            %2 = tt.addptr %1, %0 : tensor<{M}x!tt.ptr<f32>, #{GPU_DIALECT}.slice<{{dim = 1, parent = #src}}>>, tensor<{M}xi32, #{GPU_DIALECT}.slice<{{dim = 1, parent = #src}}>>
-            %3 = tt.load %2 : tensor<{M}x!tt.ptr<f32>, #{GPU_DIALECT}.slice<{{dim = 1, parent = #src}}>>
-            %4 = tt.expand_dims %3 {{axis = 1 : i32}} : tensor<{M}xf32, #{GPU_DIALECT}.slice<{{dim = 1, parent = #src}}>> -> tensor<{M}x1xf32, #src>
-            %5 = tt.make_range {{end = {M} : i32, start = 0 : i32}} : tensor<{M}xi32, #{GPU_DIALECT}.slice<{{dim = 1, parent = #src}}>>
-            %6 = tt.expand_dims %5 {{axis = 1 : i32}} : tensor<{M}xi32, #{GPU_DIALECT}.slice<{{dim = 1, parent = #src}}>> -> tensor<{M}x1xi32, #src>
-            %7 = tt.splat %arg1 : !tt.ptr<f32> -> tensor<{M}x1x!tt.ptr<f32>, #src>
-            %8 = tt.addptr %7, %6 : tensor<{M}x1x!tt.ptr<f32>, #src>, tensor<{M}x1xi32, #src>
-            tt.store %8, %4 : tensor<{M}x1x!tt.ptr<f32>, #src>
-            tt.return
-        }}
-    }}
-    """
-
-    temp_file = tmp_path / "test_store_op.ttgir"
-    temp_file.write_text(ir)
-    store_kernel = triton.compile(str(temp_file))
-
-    rs = RandomState(17)
-    x = rs.randint(0, 4, (M, 1)).astype('float32')
-    y = np.zeros((M, 1), dtype='float32')
-    x_tri = torch.tensor(x, device=device)
-    y_tri = torch.tensor(y, device=device)
-
-    pgm = store_kernel[(1, 1, 1)](x_tri, y_tri)
-    y_ref = x
-    np.testing.assert_allclose(y_ref, y_tri.cpu().numpy(), rtol=0.01, atol=1e-3)
-
-
-layouts = [
-    # TODO (lixun): Add MfmaLayout
-    BlockedLayout([1, 4], [1, THREADS_PER_WARP], [4, 1], [1, 0], [1, 1], [1, 1], [0, 1]),
-    BlockedLayout([1, 4], [1, THREADS_PER_WARP], [2, 2], [1, 0], [1, 1], [1, 1], [0, 1]),
-    MmaLayout([3, 0], [4, 1], [1, 1], [1, 1], [1, 0], [16, 32, 16]),
-    MmaLayout(version=(2, 0), warps_per_cta=[4, 1], ctas_per_cga=[1, 1], cta_split_num=[1, 1], cta_order=[0, 1],
-              instr_shape=[16, 8]),
-    DotOperandLayout(parent=MmaLayout([3, 0], [4, 1], [1, 1], [1, 1], [1, 0], [16, 32, 16]), op_idx=0, k_width=2),
-    DotOperandLayout(parent=MmaLayout([2, 0], [2, 2], [1, 1], [1, 1], [1, 0], [16, 8]), op_idx=0, k_width=2),
-    DpasLayout(repeatCount=8, systolic_depth=8, execution_size=8, ops_per_chan=1, threads_per_warp=32,
-               warps_per_cta=[4, 1], rep_cluster=[1, 1])
-]
-
-
-@pytest.mark.parametrize("M", [64, 128, 256])
-@pytest.mark.parametrize("src_layout", filter_layouts(layouts))
-@pytest.mark.parametrize("dst_layout", filter_layouts(layouts))
-@pytest.mark.parametrize("src_dim", [0, 1])
-@pytest.mark.parametrize("dst_dim", [0, 1])
-def test_convert1d(M, src_layout, dst_layout, src_dim, dst_dim, device, tmp_path: pathlib.Path):
-
-    ir = f"""
-    #dst = {dst_layout}
-    #src = {src_layout}
-    module attributes {{"{GPU_DIALECT}.num-warps" = 4 : i32, "ttg.num-ctas" = 1 : i32, "ttg.threads-per-warp" = {THREADS_PER_WARP} : i32}} {{
-        tt.func public @kernel(%arg0: !tt.ptr<i32> {{tt.divisibility = 16 : i32}}, %arg1: !tt.ptr<i32> {{tt.divisibility = 16 : i32}}) {{
-            %0 = tt.splat %arg0 : !tt.ptr<i32> -> tensor<{M}x!tt.ptr<i32>, #{GPU_DIALECT}.slice<{{dim = {src_dim}, parent = #src}}>>
-            %1 = tt.make_range {{end = {M} : i32, start = 0 : i32}} : tensor<{M}xi32, #{GPU_DIALECT}.slice<{{dim = {src_dim}, parent = #src}}>>
-            %2 = tt.addptr %0, %1 : tensor<{M}x!tt.ptr<i32>, #{GPU_DIALECT}.slice<{{dim = {src_dim}, parent = #src}}>>, tensor<{M}xi32, #{GPU_DIALECT}.slice<{{dim = {src_dim}, parent = #src}}>>
-            %3 = tt.load %2 : tensor<{M}x!tt.ptr<i32>, #{GPU_DIALECT}.slice<{{dim = {src_dim}, parent = #src}}>>
-            %4 = tt.splat %arg1 : !tt.ptr<i32> -> tensor<{M}x!tt.ptr<i32>, #{GPU_DIALECT}.slice<{{dim = {dst_dim}, parent = #dst}}>>
-            %5 = tt.make_range {{end = {M} : i32, start = 0 : i32}} : tensor<{M}xi32, #{GPU_DIALECT}.slice<{{dim = {dst_dim}, parent = #dst}}>>
-            %6 = tt.addptr %4, %5 : tensor<{M}x!tt.ptr<i32>, #{GPU_DIALECT}.slice<{{dim = {dst_dim}, parent = #dst}}>>, tensor<{M}xi32, #{GPU_DIALECT}.slice<{{dim = {dst_dim}, parent = #dst}}>>
-            %7 = {GPU_DIALECT}.convert_layout %3 : tensor<{M}xi32, #{GPU_DIALECT}.slice<{{dim = {src_dim}, parent = #src}}>> -> tensor<{M}xi32, #{GPU_DIALECT}.slice<{{dim = {dst_dim}, parent = #dst}}>>
-            tt.store %6, %7 : tensor<{M}x!tt.ptr<i32>, #{GPU_DIALECT}.slice<{{dim = {dst_dim}, parent = #dst}}>>
-            tt.return
-        }}
-    }}
-    """
-    temp_file = tmp_path / "test_convert1d.ttgir"
-    temp_file.write_text(ir)
-    kernel = triton.compile(str(temp_file))
-
-    rs = RandomState(17)
-    x = rs.randint(0, 4, (M, )).astype('int32')
-    y = np.zeros((M, ), dtype='int32')
-    x_tri = torch.tensor(x, device=device)
-    y_tri = torch.tensor(y, device=device)
-    pgm = kernel[(1, 1, 1)](x_tri, y_tri)
-    y_ref = x
-    np.testing.assert_allclose(y_ref, y_tri.cpu().numpy(), rtol=0.01, atol=1e-3)
-
-
-@pytest.mark.parametrize("M", [64, 128, 256])
-@pytest.mark.parametrize("src_layout", filter_layouts(layouts))
-@pytest.mark.parametrize("dst_layout", filter_layouts(layouts))
-@pytest.mark.parametrize("src_dim", [0, 1])
-@pytest.mark.parametrize("dst_dim", [0, 1])
-def test_convert1d_bool(M, src_layout, dst_layout, src_dim, dst_dim, device, tmp_path: pathlib.Path):
-
-    ir = f"""
-    #dst = {dst_layout}
-    #src = {src_layout}
-    module attributes {{"{GPU_DIALECT}.num-warps" = 4 : i32, "ttg.num-ctas" = 1 : i32, "ttg.threads-per-warp" = {THREADS_PER_WARP} : i32}} {{
-        tt.func public @kernel(%arg0: !tt.ptr<i8> {{tt.divisibility = 16 : i32}}, %arg1: !tt.ptr<i32> {{tt.divisibility = 16 : i32}}) {{
-            %cst = arith.constant dense<0> : tensor<{M}xi8, #{GPU_DIALECT}.slice<{{dim = {src_dim}, parent = #src}}>>
-            %0 = tt.splat %arg0 : !tt.ptr<i8> -> tensor<{M}x!tt.ptr<i8>, #{GPU_DIALECT}.slice<{{dim = {src_dim}, parent = #src}}>>
-            %1 = tt.make_range {{end = {M} : i32, start = 0 : i32}} : tensor<{M}xi32, #{GPU_DIALECT}.slice<{{dim = {src_dim}, parent = #src}}>>
-            %2 = tt.addptr %0, %1 : tensor<{M}x!tt.ptr<i8>, #{GPU_DIALECT}.slice<{{dim = {src_dim}, parent = #src}}>>, tensor<{M}xi32, #{GPU_DIALECT}.slice<{{dim = {src_dim}, parent = #src}}>>
-            %3 = tt.load %2 : tensor<{M}x!tt.ptr<i8>, #{GPU_DIALECT}.slice<{{dim = {src_dim}, parent = #src}}>>
-            %4 = arith.cmpi ne, %3, %cst : tensor<{M}xi8, #{GPU_DIALECT}.slice<{{dim = {src_dim}, parent = #src}}>>
-            %5 = tt.splat %arg1 : !tt.ptr<i32> -> tensor<{M}x!tt.ptr<i32>, #{GPU_DIALECT}.slice<{{dim = {dst_dim}, parent = #dst}}>>
-            %6 = tt.make_range {{end = {M} : i32, start = 0 : i32}} : tensor<{M}xi32, #{GPU_DIALECT}.slice<{{dim = {dst_dim}, parent = #dst}}>>
-            %7 = tt.addptr %5, %6 : tensor<{M}x!tt.ptr<i32>, #{GPU_DIALECT}.slice<{{dim = {dst_dim}, parent = #dst}}>>, tensor<{M}xi32, #{GPU_DIALECT}.slice<{{dim = {dst_dim}, parent = #dst}}>>
-            %8 = {GPU_DIALECT}.convert_layout %4 : tensor<{M}xi1, #{GPU_DIALECT}.slice<{{dim = {src_dim}, parent = #src}}>> -> tensor<{M}xi1, #{GPU_DIALECT}.slice<{{dim = {dst_dim}, parent = #dst}}>>
-            %9 = arith.extui %8 : tensor<{M}xi1, #{GPU_DIALECT}.slice<{{dim = {dst_dim}, parent = #dst}}>> to tensor<{M}xi32, #{GPU_DIALECT}.slice<{{dim = {dst_dim}, parent = #dst}}>>
-            tt.store %7, %9 : tensor<{M}x!tt.ptr<i32>, #{GPU_DIALECT}.slice<{{dim = {dst_dim}, parent = #dst}}>>
-            tt.return
-        }}
-    }}
-    """
-    temp_file = tmp_path / "test_convert1d.ttgir"
-    temp_file.write_text(ir)
-    kernel = triton.compile(str(temp_file))
-
-    rs = RandomState(17)
-    x = rs.randint(0, 2, (M, )).astype('bool')
-    y = np.zeros((M, ), dtype='int32')
-    x_tri = torch.tensor(x, device=device)
-    y_tri = torch.tensor(y, device=device)
-    pgm = kernel[(1, 1, 1)](x_tri, y_tri)
-    y_ref = x
-    np.testing.assert_allclose(y_ref, y_tri.cpu().numpy(), rtol=0, atol=0)
-
-
-layouts = [
-    BlockedLayout([1, 4], [1, THREADS_PER_WARP], [4, 1], [1, 0], [1, 1], [1, 1], [0, 1]),
-    BlockedLayout([1, 4], [1, THREADS_PER_WARP], [2, 2], [1, 0], [1, 1], [1, 1], [0, 1]),
-=======
->>>>>>> 808bd468
     # [HIP] TO DO: some tests are flaky with the layout, so turn off them for now.
     # BlockedLayout([1, 4], [1, THREADS_PER_WARP], [1, 4], [1, 0], [1, 1], [1, 1], [0, 1]),
     BlockedLayout([1, 4], [THREADS_PER_WARP // 32, 32], [1, 4], [1, 0], [1, 1], [1, 1], [0, 1]),
