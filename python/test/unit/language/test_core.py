--- conflicted
+++ resolved
@@ -234,13 +234,10 @@
     common_layouts = [BlockedLayout, SharedLayout]
     if layout in common_layouts:
         return True
-<<<<<<< HEAD
     elif isinstance(layout, BlockedLayout) or isinstance(layout, SharedLayout):
         return True
-=======
     elif isinstance(layout, SliceLayout):
         return is_layout_applicable(layout.parent)
->>>>>>> 635435fc
     elif is_cuda():
         mma_layout = layout.parent if isinstance(layout, DotOperandLayout) else layout
         if not isinstance(mma_layout, MmaLayout):
@@ -2930,13 +2927,10 @@
     MmaLayout([3, 0], [4, 1], [1, 1], [1, 1], [1, 0], [16, 32, 16]),
     MmaLayout(version=(2, 0), warps_per_cta=[4, 1], ctas_per_cga=[1, 1], cta_split_num=[1, 1], cta_order=[0, 1],
               instr_shape=[16, 8]),
-<<<<<<< HEAD
+    DotOperandLayout(parent=MmaLayout([3, 0], [4, 1], [1, 1], [1, 1], [1, 0], [16, 32, 16]), op_idx=0, k_width=2),
+    DotOperandLayout(parent=MmaLayout([2, 0], [2, 2], [1, 1], [1, 1], [1, 0], [16, 8]), op_idx=0, k_width=2),
     DpasLayout(repeatCount=8, systolic_depth=8, execution_size=8, ops_per_chan=1, threads_per_warp=32,
                warps_per_cta=[4, 1], rep_cluster=[1, 1])
-=======
-    DotOperandLayout(parent=MmaLayout([3, 0], [4, 1], [1, 1], [1, 1], [1, 0], [16, 32, 16]), op_idx=0, k_width=2),
-    DotOperandLayout(parent=MmaLayout([2, 0], [2, 2], [1, 1], [1, 1], [1, 0], [16, 8]), op_idx=0, k_width=2),
->>>>>>> 635435fc
 ]
 
 
@@ -5371,11 +5365,6 @@
     DotOperandLayout(parent=MmaLayout([2, 0], [4, 1], [1, 1], [1, 1], [1, 0], [16, 8]), op_idx=1, k_width=8),
     DotOperandLayout(parent=MmaLayout([2, 0], [2, 2], [1, 1], [1, 1], [1, 0], [16, 8]), op_idx=0, k_width=8),
     DotOperandLayout(parent=MmaLayout([2, 0], [2, 2], [1, 1], [1, 1], [1, 0], [16, 8]), op_idx=1, k_width=8),
-<<<<<<< HEAD
-    MmaLayout([2, 0], [4, 1], [1, 1], [1, 1], [1, 0], [16, 8]),
-    DpasLayout(repeatCount=8, systolic_depth=8, execution_size=8, ops_per_chan=1, threads_per_warp=32,
-               warps_per_cta=[4, 1], rep_cluster=[1, 1])
-=======
     SliceLayout(
         dim=1,
         parent=DotOperandLayout(parent=MmaLayout([3, 0], [4, 1, 1], [1, 1, 1], [1, 1, 1], [2, 1, 0], [16, 32, 16]),
@@ -5383,7 +5372,8 @@
     SliceLayout(
         dim=1, parent=DotOperandLayout(parent=MmaLayout([2, 0], [4, 1, 1], [1, 1, 1], [1, 1, 1], [2, 1, 0], [1, 16, 8]),
                                        op_idx=1, k_width=2)),
->>>>>>> 635435fc
+    DpasLayout(repeatCount=8, systolic_depth=8, execution_size=8, ops_per_chan=1, threads_per_warp=32,
+               warps_per_cta=[4, 1], rep_cluster=[1, 1])
 ]
 
 intermediate_layouts = [
@@ -5710,16 +5700,8 @@
 
 @pytest.mark.parametrize("M, N", [[64, 1], [1, 64], [64, 64], [128, 128], [256, 256]])
 @pytest.mark.parametrize("dtype", ['float16'])
-<<<<<<< HEAD
-@pytest.mark.parametrize("mma_pair", mma_pairs)
-def test_convertmma2mma(M, N, mma_pair, dtype, device, tmp_path: pathlib.Path):
-    if is_hip() or is_xpu():
-        pytest.xfail("test_mma2mma is not supported in HIP/XPU")
-
-=======
 @pytest.mark.parametrize("mma_pair", filter_layouts(mma_pairs))
 def test_convert_mma2mma(M, N, mma_pair, dtype, device, tmp_path: pathlib.Path):
->>>>>>> 635435fc
     src_layout, _ = mma_pair
     num_warps = np.prod(src_layout.warps_per_cta)
 
