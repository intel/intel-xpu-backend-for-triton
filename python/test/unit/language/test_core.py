# flake8: noqa: F821,F841
import contextlib
import itertools
import re
from typing import Optional
import math
import textwrap
import tempfile

import numpy as np
import pytest
import torch
import os
import inspect
from numpy.random import RandomState

import triton
import triton.language as tl
from triton.language.extra import libdevice

from triton._internal_testing import (
    integral_dtypes,
    int_dtypes,
    uint_dtypes,
    float_dtypes,
    float_dtypes_with_bfloat16,
    dtypes,
    dtypes_with_bfloat16,
    is_cuda,
    is_interpreter,
    is_hip,
    is_xpu,
    get_arch,
    torch_float8_dtypes,
    torch_dtypes,
    numpy_random,
    to_triton,
    torch_dtype_name,
    to_numpy,
)


@contextlib.contextmanager
def promotion_numpy_2_0():
    state = np._get_promotion_state()
    np._set_promotion_state("weak")
    try:
        yield
    finally:
        np._set_promotion_state(state)


def xpu_has_fp64():
    assert is_xpu()
    target = triton.runtime.driver.active.get_current_target()
    return target.arch['has_fp64']


# TODO: enable multiple cta cluster testing.
# num_ctas_list = [1, 4] if torch.cuda.get_device_capability()[0] == 9 else [1]
num_ctas_list = [1]

GPU_DIALECT = "triton_gpu"
if is_interpreter():
    THREADS_PER_WARP = 1
elif is_hip():
    THREADS_PER_WARP = triton.runtime.driver.active.get_current_target().warp_size
else:
    THREADS_PER_WARP = 32


def _bitwidth(dtype: str) -> int:
    # ex.: "int64" -> 64
    return int(re.search(r'(\d+)$', dtype).group(1))


def _dtype(dtype: str) -> str:
    # ex.: "int64" -> "int"
    return re.match(r'([a-zA-Z]+)', dtype).group(0)


def patch_kernel(template, to_replace):
    if is_interpreter():
        local_namespace = {}
        src = textwrap.dedent(inspect.getsource(template.fn))
        for k, v in to_replace.items():
            src = src.replace(k, v)
        exec(src, globals(), local_namespace)
        return local_namespace[template.fn.__name__]
    else:
        kernel = triton.JITFunction(template.fn)
        for key, value in to_replace.items():
            kernel.src = kernel.src.replace(key, value)
        return kernel


def check_cuda_or_hip(device):
    # CUDA and HIP both use pytorch device 'cuda'.  Other backends like Intel
    # GPU do not.
    if device not in ['cuda']:
        pytest.xfail("Only for cuda or HIP")


def check_type_supported(dtype, device):
    '''
    skip test if dtype is not supported on the current device
    '''
    if device in ['cuda']:
        cc = torch.cuda.get_device_capability()
        if cc[0] < 8 and (dtype is tl.bfloat16 or dtype == "bfloat16" or dtype is torch.bfloat16):
            pytest.skip("bfloat16 is only supported on NVGPU with cc >= 80")
        if cc[0] < 9 and dtype in {tl.float8e4nv, "float8e4nv", "float8_e4m3fn"}:
            pytest.skip("float8e4nv is only supported on NVGPU with cc >= 90")
    if is_interpreter():
        if dtype in [tl.bfloat16, "bfloat16", torch.bfloat16]:
            pytest.xfail("bfloat16 is not supported in the interpreter")
    elif device in ['xpu']:
        if dtype in [torch.float64, "float64"] and not xpu_has_fp64():
            pytest.xfail("float64 not supported on current xpu hardware")


class MfmaLayout:

    def __init__(self, version, warps_per_cta, instr_shape, is_transposed):
        self.version = version
        self.warps_per_cta = warps_per_cta
        self.instr_shape = instr_shape
        self.is_transposed = is_transposed

    def __str__(self):
        return f"#{GPU_DIALECT}.amd_mfma<{{versionMajor={self.version[0]}, versionMinor={self.version[1]}, warpsPerCTA = {self.warps_per_cta}, instrShape={self.instr_shape}, isTransposed = {str(self.is_transposed).lower()}}}>"


class WmmaLayout:

    def __init__(self, version, warps_per_cta):
        self.version = version
        self.warps_per_cta = warps_per_cta

    def __str__(self):
        return f"#{GPU_DIALECT}.amd_wmma<{{version = {self.version}, warpsPerCTA = {self.warps_per_cta}}}>"


class MmaLayout:

    def __init__(self, version, warps_per_cta, ctas_per_cga, cta_split_num, cta_order, instr_shape):
        self.version = version
        self.warps_per_cta = warps_per_cta
        self.ctas_per_cga = ctas_per_cga
        self.cta_split_num = cta_split_num
        self.cta_order = cta_order
        self.instr_shape = instr_shape

    def __str__(self):
        return f"#{GPU_DIALECT}.nvidia_mma<{{versionMajor={self.version[0]}, versionMinor={self.version[1]}, warpsPerCTA={self.warps_per_cta}, CTAsPerCGA={self.ctas_per_cga}, CTASplitNum={self.cta_split_num}, CTAOrder={self.cta_order}, instrShape={self.instr_shape}}}>"


class DpasLayout:

    def __init__(self, repeatCount, systolic_depth, execution_size, ops_per_chan, threads_per_warp, warps_per_cta,
                 rep_cluster):
        self.repeatCount = repeatCount
        self.systolic_depth = systolic_depth
        self.execution_size = execution_size
        self.ops_per_chan = ops_per_chan
        self.threads_per_warp = threads_per_warp
        self.warps_per_cta = warps_per_cta
        self.rep_cluster = rep_cluster

    def __str__(self):
        return f"#triton_intel_gpu.dpas<{{repeatCount={self.repeatCount}, systolicDepth={self.systolic_depth}, executionSize = {self.execution_size}, opsPerChan = {self.ops_per_chan}, threadsPerWarp = {self.threads_per_warp}, warpsPerCTA={self.warps_per_cta}, repCluster={self.rep_cluster}}}>"


class BlockedLayout:

    def __init__(self, size_per_thread, threads_per_warp, warps_per_cta, order, ctas_per_cga, cta_split_num, cta_order):
        self.sz_per_thread = size_per_thread
        self.threads_per_warp = threads_per_warp
        self.warps_per_cta = warps_per_cta
        self.order = order
        self.ctas_per_cga = ctas_per_cga
        self.cta_split_num = cta_split_num
        self.cta_order = cta_order

    def __str__(self):
        return f"#{GPU_DIALECT}.blocked<{{sizePerThread={self.sz_per_thread}, threadsPerWarp={self.threads_per_warp}, warpsPerCTA={self.warps_per_cta}, order={self.order}, CTAsPerCGA={self.ctas_per_cga}, CTASplitNum={self.cta_split_num}, CTAOrder={self.cta_order}}}>"


class SharedLayout:

    def __init__(self, vec, per_phase, max_phase, order, ctas_per_cga, cta_split_num, cta_order):
        self.vec = vec
        self.per_phase = per_phase
        self.max_phase = max_phase
        self.order = order
        self.ctas_per_cga = ctas_per_cga
        self.cta_split_num = cta_split_num
        self.cta_order = cta_order

    def __str__(self):
        return f"#{GPU_DIALECT}.shared<{{vec={self.vec}, perPhase={self.per_phase}, maxPhase={self.max_phase}, order={self.order}, CTAsPerCGA={self.ctas_per_cga}, CTASplitNum={self.cta_split_num}, CTAOrder={self.cta_order}}}>"


def is_layout_applicable(layout) -> bool:
    common_layouts = [BlockedLayout, SharedLayout]
    if layout in common_layouts:
        return True
    elif is_cuda():
        return isinstance(layout, MmaLayout)
    elif is_hip():
        target_arch = triton.runtime.driver.active.get_current_target().arch
        if "gfx11" in target_arch:
            # RDNA 3
            return isinstance(layout, WmmaLayout)
        elif any(arch for arch in ["gfx8", "gfx9"] if arch in target_arch):
            # CDNA 1, 2, 3
            return isinstance(layout, MfmaLayout)
        else:
            return False
    else:
        return True


def filter_layouts(layouts):
    return [l for l in layouts if is_layout_applicable(l)]


@pytest.mark.interpreter
@pytest.mark.parametrize("dtype_x", list(dtypes) + ["bfloat16"])
def test_empty_kernel(dtype_x, device):
    SIZE = 128

    @triton.jit
    def kernel(X, SIZE: tl.constexpr):
        pass

    check_type_supported(dtype_x, device)
    x = to_triton(numpy_random(SIZE, dtype_str=dtype_x), device=device, dst_type=dtype_x)
    kernel[(1, )](x, SIZE=SIZE, num_warps=4)


# generic test functions
def _test_unary(dtype_x, expr, numpy_expr=None, device='cuda', num_ctas=1):
    check_type_supported(dtype_x, device)  # early return if dtype_x is not supported
    SIZE = 128
    # define the kernel / launch-grid

    @triton.jit
    def kernel(Z, X, SIZE: tl.constexpr):
        off = tl.arange(0, SIZE)
        x = tl.load(X + off)
        z = GENERATE_TEST_HERE
        tl.store(Z + off, z)

    kernel = patch_kernel(kernel, {'GENERATE_TEST_HERE': expr})
    # inputs
    x = numpy_random(SIZE, dtype_str=dtype_x)
    if 'log' in expr:
        x = np.abs(x) + 0.01
    # reference result
    z_ref = eval(expr if numpy_expr is None else numpy_expr)
    # triton result
    x_tri = to_triton(x, device=device, dst_type=dtype_x)
    z_tri = to_triton(np.empty_like(x), device=device, dst_type=dtype_x)
    kernel[(1, )](Z=z_tri, X=x_tri, SIZE=SIZE, num_warps=4, num_ctas=num_ctas)
    # compare
    np.testing.assert_allclose(z_ref, to_numpy(z_tri), rtol=0.01)


def _binary_op_dtype_override(a: str, b: str) -> Optional[np.dtype]:
    """
    Given two dtype strings, returns the numpy dtype Triton thinks binary
    operations on the two types should return. Returns None if the return value
    matches numpy. This is generally needed because Triton and pytorch return
    narrower floating point types than numpy in mixed operations, and because
    Triton follows C/C++ semantics around mixed signed/unsigned operations, and
    numpy/pytorch do not.
    """
    overrides = {
        ('float16', 'int16'): np.float16,
        ('float16', 'int32'): np.float16,
        ('float16', 'int64'): np.float16,
        ('float16', 'uint16'): np.float16,
        ('float16', 'uint32'): np.float16,
        ('float16', 'uint64'): np.float16,
        ('int8', 'uint8'): np.uint8,
        ('int8', 'uint16'): np.uint16,
        ('int8', 'uint32'): np.uint32,
        ('int8', 'uint64'): np.uint64,
        ('int16', 'uint16'): np.uint16,
        ('int16', 'uint32'): np.uint32,
        ('int16', 'uint64'): np.uint64,
        ('int32', 'uint32'): np.uint32,
        ('int32', 'uint64'): np.uint64,
        ('int64', 'uint64'): np.uint64,
    }
    key = (a, b) if a < b else (b, a)
    return overrides.get(key)


def _test_binary(dtype_x, dtype_y, expr, numpy_expr=None, mode_x='real', mode_y='real', device='cuda', num_ctas=1,
                 x_low=None, x_high=None, y_low=None, y_high=None, filter_y=None, test_broadcast=True,
                 test_scalar=True):
    check_type_supported(dtype_x, device)  # early return if dtype_x is not supported
    check_type_supported(dtype_y, device)
    SIZE = 128
    # define the kernel / launch-grid

    @triton.jit
    def kernel(Z, X, Y, SIZE: tl.constexpr):
        off = tl.arange(0, SIZE)
        x = tl.load(X + off)
        y = tl.load(Y + off)
        z = GENERATE_TEST_HERE
        tl.store(Z + off, z)

    @triton.jit
    def kernel_broadcast_lhs(Z, X, Y, SIZE: tl.constexpr):
        off = tl.arange(0, SIZE)
        x = tl.load(X)
        y = tl.load(Y + off)
        z = GENERATE_TEST_HERE
        tl.store(Z + off, z)

    @triton.jit
    def kernel_broadcast_rhs(Z, X, Y, SIZE: tl.constexpr):
        off = tl.arange(0, SIZE)
        x = tl.load(X + off)
        y = tl.load(Y)
        z = GENERATE_TEST_HERE
        tl.store(Z + off, z)

    @triton.jit
    def kernel_scalar_rhs(Z, X, y: tl.constexpr, SIZE: tl.constexpr):
        off = tl.arange(0, SIZE)
        x = tl.load(X + off)
        z = GENERATE_TEST_HERE
        tl.store(Z + off, z)

    replacements = {'GENERATE_TEST_HERE': expr}
    kernel = patch_kernel(kernel, replacements)
    kernel_broadcast_lhs = patch_kernel(kernel_broadcast_lhs, replacements)
    kernel_broadcast_rhs = patch_kernel(kernel_broadcast_rhs, replacements)
    kernel_scalar_rhs = patch_kernel(kernel_scalar_rhs, replacements)

    # inputs
    rs = RandomState(17)
    x = numpy_random(SIZE, dtype_str=dtype_x, rs=rs, low=x_low, high=x_high)
    y = numpy_random(SIZE, dtype_str=dtype_y, rs=rs, low=y_low, high=y_high)
    if filter_y:
        y[filter_y(y)] = 1
    if mode_x == 'nan':
        x[:] = float('nan')
    if mode_y == 'nan':
        y[:] = float('nan')

    def do_test(x, y, kernel_fn):
        x_is_scalar = isinstance(x, (bool, int, float))
        y_is_scalar = isinstance(y, (bool, int, float))
        scalar_test = x_is_scalar or y_is_scalar

        # For scalars, we follow the NumPy 2.0 (and JAX/PyTorch pretty much) casting rules.
        if scalar_test:
            # We remove any explicit casting
            pattern = r'\.astype\(np\.\w+\)'
            scalar_expr = expr if numpy_expr is None else re.sub(pattern, '', numpy_expr)
            with promotion_numpy_2_0():
                z_ref = eval(scalar_expr)
        else:
            z_ref = eval(expr if numpy_expr is None else numpy_expr)

        dtype_z = _binary_op_dtype_override(dtype_x, dtype_y)
        if not scalar_test and dtype_z is not None:
            z_ref = z_ref.astype(dtype_z)

        # triton result
        x_tri = x if x_is_scalar else to_triton(x, device=device, dst_type=dtype_x)
        y_tri = y if y_is_scalar else to_triton(y, device=device, dst_type=dtype_y)
        if is_xpu() and not xpu_has_fp64() and z_ref.dtype in ["float64"]:
            # Downcast the output type. Assumes similar overflow behavior to reference eval on the device.
            z_ref = z_ref.astype("float32")
        z_tri = to_triton(np.empty(SIZE, dtype=z_ref.dtype), device=device)

        kernel_fn[(1, )](z_tri, x_tri, y_tri, SIZE=SIZE, num_warps=4, num_ctas=num_ctas)
        err_msg = f"{expr}, {kernel_fn.__name__}"
        np.testing.assert_allclose(z_ref, to_numpy(z_tri), err_msg=err_msg, atol=7e-3, rtol=0.01)

    def get_scalar(x, dtype, low, high, filter):
        # If dtype is int, don't choose a huge number for the scalar
        # as it'll overflow easily when converted to the other dtype
        if dtype in integral_dtypes:
            # Choose in range [-7, 7] ([0, 7] for uints)
            low_x = 0 if dtype in uint_dtypes else -7
            if low is not None:
                low_x = max(low_x, low)
            high_x = 7
            if high is not None:
                high_x = min(high_x, high)
            scalar = numpy_random((), dtype_str=dtype, rs=rs, low=low_x, high=high_x).item()
            if filter and filter(scalar):
                #  https://xkcd.com/221/
                scalar = 4
        else:
            scalar = x.flat[0].item()
        return scalar

    do_test(x, y, kernel)
    if mode_y != 'nan' and test_scalar:
        if dtype_x in uint_dtypes:
            low = 0 if y_low is None else max(y_low, 0)
        else:
            low = y_low
        y_scalar = get_scalar(y, dtype_y, low, y_high, filter_y)
        do_test(x, y_scalar, kernel_scalar_rhs)
    if test_broadcast:
        do_test(x[:1].reshape(()), y, kernel_broadcast_lhs)
        do_test(x, y[:1].reshape(()), kernel_broadcast_rhs)


<<<<<<< HEAD
def _mod_operation_ill_conditioned(dtype_x, dtype_y) -> bool:
    # FIXME For large x, we are casting x to a floating point where it does not fit
    #       For small y, we are computing floor(div(float(x), y)) which may not fit
    if not is_interpreter() and (dtype_x, dtype_y) == ('int16', 'float16'):
        return True
    return (dtype_x, dtype_y) in [
        ('int32', 'bfloat16'),
        ('int32', 'float16'),
        ('int32', 'float32'),
        ('int64', 'bfloat16'),
        ('int64', 'float16'),
        ('int64', 'float32'),
        ('int64', 'float64'),
        ('uint16', 'bfloat16'),
        ('uint16', 'float16'),
        ('uint16', 'float32'),
        ('uint32', 'bfloat16'),
        ('uint32', 'float16'),
        ('uint32', 'float32'),
        ('uint64', 'bfloat16'),
        ('uint64', 'float16'),
        ('uint64', 'float32'),
        ('uint64', 'float64'),
    ]
=======
def _min_max_integral_mod_value(dtype_x, dtype_y) -> Optional[int]:
    """
    Limit min/max values for integral types for mod values. Leads to
    overflow/underflow when casting large integral types to floats.
    """
    x_bitwidth = _bitwidth(dtype_x)
    y_bitwidth = _bitwidth(dtype_y)

    # hard cap max value bit-width to 32 if 64 bit-width types
    min_bitwidth = min(x_bitwidth, y_bitwidth, 32)

    # Limit max value bit-width to be one integral type less than the min bit-width
    # For example:
    #   int64, float32 -> int16
    #   uint16, float16 -> uint8
    x_dtype = _dtype(dtype_x)
    max_bitwidth = max(min_bitwidth >> 1, 8)
    dtype_max = x_dtype + str(max_bitwidth)

    max_info = np.iinfo(getattr(np, dtype_max))

    # Still need to limit values here for uints
    if max_bitwidth >= 16 and dtype_max in uint_dtypes:
        return max_info.min, max_info.max // 4
    else:
        return max_info.min, max_info.max
>>>>>>> 6c72dbe8


def test_dtype_codegen():
    for dtype in dtypes_with_bfloat16:
        full_name = f"triton.language.{dtype}"
        assert repr(eval(full_name)) == full_name


# ---------------
# test binary ops
# ---------------


@pytest.mark.interpreter
@pytest.mark.parametrize("dtype_x, dtype_y, op", [  #
    (dtype_x, dtype_y, op)
    for op in ['+', '-', '*', '/', '%']
    for dtype_x in dtypes_with_bfloat16
    for dtype_y in dtypes_with_bfloat16
])
@pytest.mark.parametrize("num_ctas", num_ctas_list)
def test_bin_op(dtype_x, dtype_y, op, num_ctas, device):
    expr = f'x {op} y'
    np_expr_gen = (lambda x, y: f'{x} {op} {y}') if op != '%' else (lambda x, y: f'np.fmod({x}, {y})')

    # Triton promotes 16-bit floating-point / and % to 32-bit because there
    # are no native div or FRem operations on float16. Since we have to
    # convert anyway, we may as well take the accuracy bump.
    def promote_to_fp32(dtype_x, dtype_y):
        return dtype_x in ('float16', 'bfloat16') and dtype_y not in ('float32', 'float64')

    if op in ('/', '%') and (promote_to_fp32(dtype_x, dtype_y) or promote_to_fp32(dtype_y, dtype_x)):
        numpy_expr = np_expr_gen('x.astype(np.float32)', 'y.astype(np.float32)')
    elif (dtype_x in uint_dtypes and dtype_y in int_dtypes and _bitwidth(dtype_x) >= _bitwidth(dtype_y)):
        numpy_expr = np_expr_gen(f'x.astype(np.{dtype_x})', f'y.astype(np.{dtype_x})')
    elif (dtype_y in uint_dtypes and dtype_x in int_dtypes and _bitwidth(dtype_y) >= _bitwidth(dtype_x)):
        numpy_expr = np_expr_gen(f'x.astype(np.{dtype_y})', f'y.astype(np.{dtype_y})')
    elif op == '%':
        # LLVM has 'numpy.fmod', not 'numpy.remainder', semantics on integer remainders.
        numpy_expr = np_expr_gen('x', 'y')
    else:
        numpy_expr = None

    if (op in ('%', '/') and ((dtype_x in int_dtypes and dtype_y in uint_dtypes) or
                              (dtype_x in uint_dtypes and dtype_y in int_dtypes))):
        with pytest.raises(triton.TritonError, match='Cannot use .* because they have different signedness'):
            _test_binary(dtype_x, dtype_y, expr, numpy_expr, device=device, num_ctas=num_ctas)
    else:
        # skip when bfloat16, as NumPy's ref performs the computation in float32
        # while Triton performs it in bfloat16
        skip_scalar_test = ((dtype_x == "bfloat16" and "float" in dtype_y)
                            or (op in ('/', '%') and dtype_x in ("float16", "bfloat16")))
        # can't divide by zero
        not_zero = op in ('/', '%') and dtype_x in integral_dtypes and dtype_y in integral_dtypes
        # can't represent -int(max)
        not_minus_one = op in ('*', '/') and dtype_x in int_dtypes and dtype_y in int_dtypes
        if not_zero or not_minus_one:
            filter_y = lambda y: not_zero * (y == 0) | not_minus_one * (y == -1)
        else:
            filter_y = None

        if op == "%" and dtype_x in integral_dtypes and dtype_y in float_dtypes_with_bfloat16:
            x_low, x_high = _min_max_integral_mod_value(dtype_x, dtype_y)
        else:
            x_low, x_high = None, None

        _test_binary(
            dtype_x, dtype_y, expr, numpy_expr, device=device, num_ctas=num_ctas,
            # fails with values where fmod(x, y) is roughly zero, but happens to
            # pass with the random values chosen for non-broadcast tests
            test_broadcast=(op != "%"), x_low=x_low, x_high=x_high, filter_y=filter_y, test_scalar=not skip_scalar_test)


@pytest.mark.interpreter
@pytest.mark.parametrize("dtype, order", [(dtype, order) for dtype in dtypes_with_bfloat16 for order in [0, 1]])
def test_addptr(dtype, order, device):
    check_type_supported(dtype, device)

    @triton.jit
    def kernel(x, y, ORDER: tl.constexpr, SIZE: tl.constexpr):
        offs = tl.arange(0, SIZE)
        if ORDER == 0:
            tl.store(y + offs, tl.load(x + offs))
        else:
            tl.store(offs + y, tl.load(offs + x))

    SIZE = 1024
    rs = RandomState(17)
    x = numpy_random(SIZE, dtype_str=dtype, rs=rs)
    y = numpy_random(SIZE, dtype_str=dtype, rs=rs)
    x_tri = to_triton(x, dst_type=dtype, device=device)
    y_tri = to_triton(y, dst_type=dtype, device=device)
    y = x
    kernel[
        1,
    ](x_tri, y_tri, order, SIZE)
    np.testing.assert_allclose(y, to_numpy(y_tri))


@pytest.mark.interpreter
@pytest.mark.parametrize("dtype_x, dtype_y", [  #
    (dtype_x, dtype_y) for dtype_x in int_dtypes for dtype_y in int_dtypes
] + [(dtype_x, dtype_y) for dtype_x in uint_dtypes for dtype_y in uint_dtypes])
@pytest.mark.parametrize("num_ctas", num_ctas_list)
def test_floordiv(dtype_x, dtype_y, num_ctas, device):
    # Triton has IEEE, not numpy/torch, semantics for %, and those carry
    # through to //, so we have to use a nonstandard expression to get a
    # reference result for //.
    expr = 'x // y'
    numpy_expr = '((x - np.fmod(x, y)) / y)'
    # can't represent -int(max)
    not_minus_one = dtype_x in int_dtypes and dtype_y in int_dtypes
    if not_minus_one:
        filter_y = lambda y: y == -1
    else:
        filter_y = None
    _test_binary(dtype_x, dtype_y, expr, numpy_expr, filter_y=filter_y, device=device, num_ctas=num_ctas)


def test_unsigned_name_mangling(device):
    # Test that uint32 and int32 are mangled differently by the compiler
    SIZE = 128
    # define the kernel / launch-grid

    @triton.jit
    def kernel(O1, O2, X, Y, SIZE: tl.constexpr):
        off = tl.arange(0, SIZE)
        x = tl.load(X + off)
        y = tl.load(Y + off)
        out1 = tl.abs(x)  # uint32 -> nop
        out2 = tl.abs(-y)  # int32 -> should have an effect
        tl.store(O1 + off, out1)
        tl.store(O2 + off, out2)

    dtype_x = 'uint32'
    dtype_y = 'int32'
    # inputs
    rs = RandomState(17)
    x = numpy_random(SIZE, dtype_str=dtype_x, rs=rs)
    y = numpy_random(SIZE, dtype_str=dtype_y, rs=rs)
    # reference result
    expect = (np.abs(x), np.abs(-y))
    # triton result
    x_tri = to_triton(x, device=device, dst_type=dtype_x)
    y_tri = to_triton(y, device=device, dst_type=dtype_y)
    actual = tuple(to_triton(np.empty_like(e), device=device) for e in expect)
    kernel[(1, )](actual[0], actual[1], x_tri, y_tri, SIZE=SIZE, num_warps=4)

    # Bitwise op, so expect exact equality
    assert (expect[0] == to_numpy(actual[0])).all()
    assert (expect[1] == to_numpy(actual[1])).all()


# test bitwise ops
# ---------------
@pytest.mark.interpreter
@pytest.mark.parametrize("dtype_x, dtype_y, op", [  #
    (dtype_x, dtype_y, op)
    for op in ['&', '|', '^']
    for dtype_x in dtypes + dtypes_with_bfloat16
    for dtype_y in dtypes + dtypes_with_bfloat16
])
@pytest.mark.parametrize("num_ctas", num_ctas_list)
def test_bitwise_op(dtype_x, dtype_y, op, num_ctas, device):
    expr = f'x {op} y'
    if (dtype_x in uint_dtypes and dtype_y in int_dtypes and _bitwidth(dtype_x) >= _bitwidth(dtype_y)):
        numpy_expr = f'x.astype(np.{dtype_x}) {op} y.astype(np.{dtype_x})'
    elif (dtype_y in uint_dtypes and dtype_x in int_dtypes and _bitwidth(dtype_y) >= _bitwidth(dtype_x)):
        numpy_expr = f'x.astype(np.{dtype_y}) {op} y.astype(np.{dtype_y})'
    else:
        numpy_expr = None
    if 'float' in dtype_x + dtype_y:
        # The CompilationError must have been caused by a C++ exception with this text.
        with pytest.raises(triton.TritonError, match='invalid operands of type'):
            _test_binary(dtype_x, dtype_y, expr, numpy_expr='np.array([])', device=device, num_ctas=num_ctas)
    else:
        _test_binary(dtype_x, dtype_y, expr, numpy_expr, device=device, num_ctas=num_ctas)


@pytest.mark.interpreter
@pytest.mark.parametrize("dtype_x, dtype_y, op", [  #
    (dtype_x, dtype_y, op) for op in ['<<', '>>'] for dtype_x in int_dtypes + uint_dtypes for dtype_y in uint_dtypes
])
@pytest.mark.parametrize("num_ctas", num_ctas_list)
def test_shift_op(dtype_x, dtype_y, op, num_ctas, device):
    expr = f'x {op} y'
    bw = max(_bitwidth(dtype_x), _bitwidth(dtype_y))
    if dtype_x.startswith('int'):
        dtype_z = f'int{bw}'
    else:
        dtype_z = f'uint{bw}'
    numpy_expr = f'x.astype(np.{dtype_z}) {op} y.astype(np.{dtype_z})'
    _test_binary(dtype_x, dtype_y, expr, numpy_expr, device=device, num_ctas=num_ctas, y_low=0, y_high=bw)


# ---------------
# test compare ops
# ---------------
ops = ['==', '!=', '>', '<', '>=', '<=']


@pytest.mark.interpreter
@pytest.mark.parametrize(
    "dtype_x, dtype_y, op, mode_x, mode_y",
    # real
    [(dtype_x, dtype_y, op, 'real', 'real') for op in ops for dtype_x in dtypes for dtype_y in dtypes]
    # NaNs
    + [('float32', 'float32', op, mode_x, mode_y)
       for op in ops
       for mode_x, mode_y in [('nan', 'real'), ('real', 'nan'), ('nan', 'nan')]])
@pytest.mark.parametrize("num_ctas", num_ctas_list)
def test_compare_op(dtype_x, dtype_y, op, mode_x, mode_y, num_ctas, device):
    expr = f'x {op} y'
    if (dtype_x in uint_dtypes and dtype_y in int_dtypes and _bitwidth(dtype_x) >= _bitwidth(dtype_y)):
        numpy_expr = f'x.astype(np.{dtype_x}) {op} y.astype(np.{dtype_x})'
    elif (dtype_y in uint_dtypes and dtype_x in int_dtypes and _bitwidth(dtype_y) >= _bitwidth(dtype_x)):
        numpy_expr = f'x.astype(np.{dtype_y}) {op} y.astype(np.{dtype_y})'
    else:
        numpy_expr = None
    _test_binary(dtype_x, dtype_y, expr, numpy_expr, mode_x=mode_x, mode_y=mode_y, device=device, num_ctas=num_ctas)


# ---------------
# test broadcast
# ---------------
@pytest.mark.interpreter
@pytest.mark.parametrize("dtype", dtypes_with_bfloat16)
def test_broadcast(dtype, device):
    check_type_supported(dtype, device)

    @triton.jit
    def broadcast_kernel(x_ptr, y_ptr, y_broadcasted_ptr, M: tl.constexpr, N: tl.constexpr):
        offset1 = tl.arange(0, M)
        offset2 = tl.arange(0, N)
        x = tl.load(x_ptr + N * offset1[:, None] + offset2[None, :])
        y = tl.load(y_ptr + offset2)
        _, y_broadcasted = tl.broadcast(x, y)
        tl.store(y_broadcasted_ptr + N * offset1[:, None] + offset2[None, :], y_broadcasted)

    M = 32
    N = 64
    rs = RandomState(17)
    x = numpy_random((M, N), dtype_str=dtype, rs=rs)
    y = numpy_random(N, dtype_str=dtype, rs=rs)
    _, y_broadcasted_np = np.broadcast_arrays(x, y)

    x_tri = to_triton(x, device=device, dst_type=dtype)
    y_tri = to_triton(y, device=device, dst_type=dtype)
    y_broadcasted_tri = to_triton(np.empty((M, N), dtype=y_broadcasted_np.dtype), device=device, dst_type=dtype)

    broadcast_kernel[(1, )](x_tri, y_tri, y_broadcasted_tri, M=M, N=N)
    assert (y_broadcasted_np == to_numpy(y_broadcasted_tri)).all()


# ----------
# test slice
# ----------


@pytest.mark.interpreter
def test_slice(device):

    @triton.jit
    def slice_kernel(XBLOCK: tl.constexpr):
        data = tl.arange(0, XBLOCK)
        tl.static_assert(data.shape == [XBLOCK])

        t = data[None, :]
        tl.static_assert(t.shape == [1, XBLOCK])

        t = data[None, :, None]
        tl.static_assert(t.shape == [1, XBLOCK, 1])

        scalar = tl.full([], 1, tl.int32)
        tl.static_assert(scalar.shape == [])

        t = scalar[None]
        tl.static_assert(t.shape == [1])

        t = scalar[None, None]
        tl.static_assert(t.shape == [1, 1])

    slice_kernel[(1, )](XBLOCK=32)


# ------------------
# test invalid slice
# ------------------


@pytest.mark.interpreter
def test_invalid_slice(device):
    dst = torch.empty(128, device=device)

    @triton.jit
    def _kernel(dst):
        dst[10:]

    with pytest.raises(triton.TritonError, match='unsupported tensor index'):
        _kernel[(1, )](dst=dst)


# ----------------
# test expand_dims
# ----------------
@pytest.mark.interpreter
def test_expand_dims(device):

    @triton.jit
    def expand_dims_kernel(dummy, N: tl.constexpr):
        offset1 = tl.arange(0, N)

        t = tl.expand_dims(offset1, 0)
        tl.static_assert(t.shape == [1, N])

        t = tl.expand_dims(offset1, 1)
        tl.static_assert(t.shape == [N, 1])

        t = tl.expand_dims(offset1, -1)
        tl.static_assert(t.shape == [N, 1])

        t = tl.expand_dims(offset1, -2)
        tl.static_assert(t.shape == [1, N])

        t = tl.expand_dims(offset1, (0, -1))
        tl.static_assert(t.shape == [1, N, 1])

        t = tl.expand_dims(offset1, (0, 1, 3))
        tl.static_assert(t.shape == [1, 1, N, 1])

        t = tl.expand_dims(offset1, (-4, 2, -1))
        tl.static_assert(t.shape == [1, N, 1, 1])

        t = tl.expand_dims(offset1, (3, 1, 2))
        tl.static_assert(t.shape == [N, 1, 1, 1])

        scalar = tl.sum(offset1)
        tl.static_assert(scalar.shape == [])
        t = tl.expand_dims(scalar, 0)
        tl.static_assert(t.shape == [1])

        t = tl.expand_dims(scalar, -1)
        tl.static_assert(t.shape == [1])

        # N is a scalar that's not even a tl.tensor -- this should work too.
        t = tl.expand_dims(N, -1)
        tl.static_assert(t.shape == [1])

    N = 32
    dummy_tensor = torch.empty((), device=device)
    expand_dims_kernel[(1, )](dummy_tensor, N)


@pytest.mark.interpreter
def test_expand_dims_error_cases(device):

    @triton.jit
    def dim_out_of_range1(dummy, N: tl.constexpr):
        offset1 = tl.arange(0, N)

        t = tl.expand_dims(offset1, -2)
        t = tl.expand_dims(offset1, -3)

    @triton.jit
    def dim_out_of_range2(dummy, N: tl.constexpr):
        offset1 = tl.arange(0, N)

        t = tl.expand_dims(offset1, 1)
        t = tl.expand_dims(offset1, 2)

    @triton.jit
    def dim_out_of_range3(dummy, N: tl.constexpr):
        offset1 = tl.arange(0, 1)
        scalar = tl.sum(offset1)

        t = tl.expand_dims(scalar, 1)

    @triton.jit
    def duplicate_dim1(dummy, N: tl.constexpr):
        offset1 = tl.arange(0, N)

        t = tl.expand_dims(offset1, (0, 0))

    @triton.jit
    def duplicate_dim2(dummy, N: tl.constexpr):
        offset1 = tl.arange(0, N)

        t = tl.expand_dims(offset1, (0, -3))

    N = 32
    dummy_tensor = torch.empty((), device=device)

    with pytest.raises(triton.TritonError) as exc_info:
        dim_out_of_range1[(1, )](dummy_tensor, N)
    assert "invalid axis -3" in str(exc_info.value.__cause__)

    with pytest.raises(triton.TritonError) as exc_info:
        dim_out_of_range2[(1, )](dummy_tensor, N)
    assert "invalid axis 2" in str(exc_info.value.__cause__)

    with pytest.raises(triton.TritonError) as exc_info:
        dim_out_of_range3[(1, )](dummy_tensor, N)
    assert "invalid axis 1" in str(exc_info.value.__cause__)

    with pytest.raises(triton.TritonError) as exc_info:
        duplicate_dim1[(1, )](dummy_tensor, N)
    assert re.search(r"duplicate axes, normalized axes = \[0, 0\]", str(exc_info.value.__cause__))

    with pytest.raises(triton.TritonError) as exc_info:
        duplicate_dim2[(1, )](dummy_tensor, N)
    assert re.search(r"duplicate axes, normalized axes = \[0, 0\]", str(exc_info.value.__cause__))


# ----------------------------
# test invalid program id axis
# ----------------------------
@pytest.mark.interpreter
def test_invalid_pid_axis(device):
    dst = torch.empty(128, device=device)

    @triton.jit
    def _kernel(dst):
        pid = tl.program_id(20)

    with pytest.raises(triton.TritonError) as exc_info:
        _kernel[(1, )](dst)
    assert re.search(r"program_id axis must be 0, 1, or 2 but got 20", str(exc_info.value.__cause__))


# ---------------
# test where
# ---------------
@pytest.mark.interpreter
@pytest.mark.parametrize("dtype", dtypes_with_bfloat16 + ["*int32"])
@pytest.mark.parametrize("num_ctas", num_ctas_list)
def test_where(dtype, num_ctas, device):
    select_ptrs = False
    if dtype == "*int32":
        dtype = "int64"
        select_ptrs = True
    check_type_supported(dtype, device)

    @triton.jit
    def where_kernel(cond_ptr, a_ptr, b_ptr, output_ptr, n_elements, BLOCK_SIZE: tl.constexpr,
                     TEST_POINTERS: tl.constexpr, TEST_SCALAR_POINTERS: tl.constexpr):
        offsets = tl.program_id(axis=0) * BLOCK_SIZE + tl.arange(0, BLOCK_SIZE)
        mask = offsets < n_elements
        decide = tl.load(cond_ptr + offsets, mask=mask)
        if TEST_SCALAR_POINTERS:
            ptr = tl.where(tl.load(cond_ptr), a_ptr, b_ptr)
            output = tl.load(ptr + offsets, mask=mask)
        else:
            if TEST_POINTERS:
                a = tl.load(a_ptr + offsets, mask=mask).to(tl.pi32_t)
                b = tl.load(b_ptr + offsets, mask=mask).to(tl.pi32_t)
            else:
                a = tl.load(a_ptr + offsets, mask=mask)
                b = tl.load(b_ptr + offsets, mask=mask)
            output = tl.where(decide, a, b)
        tl.store(output_ptr + offsets, output, mask=mask)

    SIZE = 1_000
    rs = RandomState(17)
    cond = numpy_random(SIZE, 'bool', rs)
    x = numpy_random(SIZE, dtype_str=dtype, rs=rs)
    y = numpy_random(SIZE, dtype_str=dtype, rs=rs)
    z = np.where(cond, x, y)

    cond_tri = to_triton(cond, device=device)
    x_tri = to_triton(x, device=device, dst_type=dtype)
    y_tri = to_triton(y, device=device, dst_type=dtype)
    z_tri = to_triton(np.empty(SIZE, dtype=z.dtype), device=device, dst_type=dtype)

    grid = lambda meta: (triton.cdiv(SIZE, meta['BLOCK_SIZE']), )
    where_kernel[grid](cond_tri, x_tri, y_tri, z_tri, SIZE, BLOCK_SIZE=1024, TEST_POINTERS=select_ptrs,
                       TEST_SCALAR_POINTERS=False, num_ctas=num_ctas)
    assert (z == to_numpy(z_tri)).all()
    if select_ptrs:
        where_kernel[grid](cond_tri, x_tri, y_tri, z_tri, SIZE, BLOCK_SIZE=1024, TEST_POINTERS=select_ptrs,
                           TEST_SCALAR_POINTERS=True)
        z = np.where(cond[0], x, y)
        assert (z == to_numpy(z_tri)).all()


@pytest.mark.interpreter
@pytest.mark.parametrize("num_ctas", num_ctas_list)
def test_where_broadcast(num_ctas, device):

    @triton.jit
    def where_kernel(cond_ptr, a_ptr, out_ptr, BLOCK_SIZE: tl.constexpr):
        xoffsets = tl.arange(0, BLOCK_SIZE)[:, None]
        yoffsets = tl.arange(0, BLOCK_SIZE)[None, :]

        mask = tl.load(cond_ptr + yoffsets)
        vals = tl.load(a_ptr + yoffsets + BLOCK_SIZE * xoffsets)
        res = tl.where(mask, vals, 0.)
        tl.store(out_ptr + yoffsets + BLOCK_SIZE * xoffsets, res)

    @triton.jit
    def where_scalar_condition(a_ptr, out_ptr, BLOCK_SIZE: tl.constexpr):
        xoffsets = tl.arange(0, BLOCK_SIZE)[:, None]
        yoffsets = tl.arange(0, BLOCK_SIZE)[None, :]
        mask = False
        vals = tl.load(a_ptr + yoffsets + BLOCK_SIZE * xoffsets)
        res = tl.where(mask, vals, 0.)
        tl.store(out_ptr + yoffsets + BLOCK_SIZE * xoffsets, res)

    SIZE = 32
    dtype = 'float32'
    rs = RandomState(17)
    x = numpy_random((SIZE, SIZE), dtype_str=dtype, rs=rs)
    mask = numpy_random(SIZE, 'bool', rs=rs)
    z = np.where(mask, x, 0)
    cond_tri = to_triton(mask, device=device)
    x_tri = to_triton(x, device=device, dst_type=dtype)
    z_tri = to_triton(np.empty((SIZE, SIZE), dtype=z.dtype), device=device, dst_type=dtype)
    where_kernel[(1, )](cond_tri, x_tri, z_tri, SIZE)
    assert (z == to_numpy(z_tri)).all()
    where_scalar_condition[(1, )](x_tri, z_tri, SIZE, num_ctas=num_ctas)
    z = np.where(0, x, 0)
    assert (z == to_numpy(z_tri)).all()


# ---------------
# test unary ops
# ---------------


@pytest.mark.interpreter
@pytest.mark.parametrize("dtype_x, expr",
                         [(dtype_x, ' -x') for dtype_x in dtypes_with_bfloat16] + [(dtype_x, ' ~x')
                                                                                   for dtype_x in int_dtypes])
@pytest.mark.parametrize("num_ctas", num_ctas_list)
def test_unary_op(dtype_x, expr, num_ctas, device):
    _test_unary(dtype_x, expr, device=device, num_ctas=num_ctas)


# ----------------
# test math ops
# ----------------


@pytest.mark.interpreter
@pytest.mark.parametrize("dtype_x, expr, x",
                         [(dtype_x, expr, x)
                          for dtype_x in ["float32", "float64"]
                          for expr in ['exp', 'log', 'cos', 'sin', 'exp2', 'log2', 'sqrt', 'floor', 'ceil']
                          for x in ['x', '3.0']])
def test_math_op(dtype_x, expr, x, device):
    _test_unary(dtype_x, f'tl.{expr}({x})', f'np.{expr}({x}) ', device=device)


@pytest.mark.interpreter
@pytest.mark.parametrize("dtype", [dtype for dtype in ["float32", "float64"]])
def test_math_erf_op(dtype, device):
    check_type_supported(dtype, device)
    SIZE = 128

    @triton.jit
    def kernel(Z, X, SIZE: tl.constexpr):
        off = tl.arange(0, SIZE)
        x = tl.load(X + off)
        z = tl.math.erf(x)
        tl.store(Z + off, z)

    torch_dtype = torch.float32 if dtype == "float32" else torch.float64
    x = torch.randn(SIZE, dtype=torch_dtype, device=device)
    z_ref = torch.erf(x)
    z_tri = torch.zeros_like(x)
    kernel[(1, )](z_tri, x, SIZE=SIZE, num_warps=4)
    torch.testing.assert_close(z_tri, z_ref)


@pytest.mark.interpreter
@pytest.mark.parametrize("dtype", [dtype for dtype in ["float32", "float64"]])
def test_math_fma_op(dtype, device):
    check_type_supported(dtype, device)
    SIZE = 128

    @triton.jit
    def kernel(Z, X, Y, W, SIZE: tl.constexpr):
        off = tl.arange(0, SIZE)
        x = tl.load(X + off)
        y = tl.load(Y + off)
        w = tl.load(W + off)
        z = tl.math.fma(x, y, w)
        tl.store(Z + off, z)

    torch_dtype = torch.float32 if dtype == "float32" else torch.float64
    x = torch.randn(SIZE, dtype=torch_dtype, device=device)
    y = torch.randn(SIZE, dtype=torch_dtype, device=device)
    w = torch.randn(SIZE, dtype=torch_dtype, device=device)
    z_ref = x * y + w
    z_tri = torch.zeros_like(x)
    kernel[(1, )](z_tri, x, y, w, SIZE=SIZE, num_warps=4)
    torch.testing.assert_close(z_tri, z_ref)


@pytest.mark.interpreter
@pytest.mark.parametrize("expr", ["tl.math.fdiv(x, y)", "tl.math.div_rn(x, y)"])
@pytest.mark.parametrize("num_ctas", num_ctas_list)
def test_math_divide_op(expr, num_ctas, device):
    numpy_expr = "x / y"
    dtype = "float32"
    _test_binary(dtype, dtype, expr, numpy_expr, device=device, num_ctas=num_ctas)


# -------------
# test precise math
# -------------
@pytest.mark.interpreter
@pytest.mark.parametrize("expr_prec, expr_ref",
                         [('tl.math.sqrt_rn(x)', 'tl.math.sqrt(x.to(tl.float64)).to(tl.float32)'),
                          ('tl.math.div_rn(x,y)', '(x.to(tl.float64) / y.to(tl.float64)).to(tl.float32)')])
@pytest.mark.parametrize("num_ctas", num_ctas_list)
def test_precise_math(expr_prec, expr_ref, num_ctas, device):

    @triton.jit
    def kernel(X, Y, OUT, OUT_REF, BLOCK: tl.constexpr):
        x = tl.load(X + tl.arange(0, BLOCK))
        y = tl.load(Y + tl.arange(0, BLOCK))
        prec = PREC_CALC
        ref = REF_CALC
        tl.store(OUT + tl.arange(0, BLOCK), prec)
        tl.store(OUT_REF + tl.arange(0, BLOCK), ref)

    shape = (128, )
    out = torch.zeros(shape, dtype=torch.float32, device=device)
    out_ref = torch.zeros(shape, dtype=torch.float32, device=device)

    x = torch.randn(shape, dtype=torch.float32, device=device)
    y = torch.randn(shape, dtype=torch.float32, device=device)

    if (expr_prec.count('sqrt') > 0):
        x = torch.abs(x)

    if (expr_prec.count('div') > 0):
        y += 1e-6

    kernel = patch_kernel(kernel, {'PREC_CALC': expr_prec, 'REF_CALC': expr_ref})

    kernel[(1, )](x, y, out, out_ref, BLOCK=shape[0], num_ctas=num_ctas)

    if is_xpu():
        # use cpu result as reference, see https://github.com/llvm/llvm-project/issues/88222
        out_ref = torch.div(x.cpu().to(torch.float64), y.cpu().to(torch.float64)).to(torch.float32).to(device=device)
    assert torch.all(out == out_ref)  # bitwise exact


# ----------------
# test abs
# ----------------


@pytest.mark.interpreter
@pytest.mark.parametrize("dtype_x", [(dtype_x) for dtype_x in dtypes_with_bfloat16])
def test_abs(dtype_x, device):
    _test_unary(dtype_x, 'tl.abs(x)', 'np.abs(x) ', device=device)


@pytest.mark.interpreter
@pytest.mark.parametrize("in_dtype", [tl.float8e4b15, tl.float8e4nv, tl.float8e5])
def test_abs_fp8(in_dtype, device):
    if is_hip():
        pytest.skip('test_abs_fp8 not supported on HIP.')
    elif is_cuda():
        cc = torch.cuda.get_device_capability()
        if in_dtype == tl.float8e4b15 and cc >= (9, 0):
            pytest.skip("float8e4b15 not supported on CUDA >= 9.0")
        if in_dtype == tl.float8e4nv and cc < (8, 9):
            pytest.skip("float8e4nv not supported on CUDA < 8.9")

    @triton.jit
    def abs_kernel(X, Z, SIZE: tl.constexpr):
        off = tl.arange(0, SIZE)
        x = tl.load(X + off)
        z = tl.abs(x)
        tl.store(Z + off, z)

    f8_tensor = torch.tensor(range(-128, 128), dtype=torch.int8, device=device)
    # f32_to_f8 doesn't handle nan, so we make sure f8_tensor doesn't contain any nan
    all_exp_ones = (f8_tensor & 0b01111100) == 128 - 2**in_dtype.fp_mantissa_width
    f8_tensor[all_exp_ones] = 0
    f8 = triton.reinterpret(f8_tensor, in_dtype)
    n_elements = f8_tensor.numel()
    out_f8 = torch.empty_like(f8_tensor)
    abs_kernel[(1, )](f8, triton.reinterpret(out_f8, in_dtype), n_elements)

    f32_tensor = convert_float_to_float32(f8_tensor, in_dtype)
    expect = f32_tensor.abs()
    actual_f8 = convert_float_to_float32(out_f8, in_dtype)
    torch.testing.assert_close(actual_f8, expect, equal_nan=True)


# ----------------
# test passing shapes as individual params rather than tuples
# ----------------


@pytest.mark.interpreter
def test_shapes_as_params(device):

    @triton.jit
    def kernel():
        a = tl.arange(0, 32).expand_dims(-1).broadcast_to(32, 32)
        tl.static_assert(a.shape == [tl.constexpr(32), tl.constexpr(32)])

        a = tl.arange(0, 32).reshape(4, 8).permute(1, 0)
        tl.static_assert(a.shape == [tl.constexpr(8), tl.constexpr(4)])

        a = tl.arange(0, 32).reshape(4, 8).trans()
        tl.static_assert(a.shape == [tl.constexpr(8), tl.constexpr(4)])

        a = tl.arange(0, 32).reshape(4, 8).reshape(32)
        tl.static_assert(a.shape == [tl.constexpr(32)])

        a = tl.arange(0, 64).reshape(2, 4, 8).trans(2, 1, 0)
        tl.static_assert(a.shape == [tl.constexpr(8), tl.constexpr(4), tl.constexpr(2)])

        a = tl.arange(0, 64).reshape(2, 4, 8).trans((2, 1, 0))
        tl.static_assert(a.shape == [tl.constexpr(8), tl.constexpr(4), tl.constexpr(2)])

        a = tl.arange(0, 64).view(2, 4, 8)
        tl.static_assert(a.shape == [tl.constexpr(2), tl.constexpr(4), tl.constexpr(8)])

    kernel[(1, )]()


# ----------------
# test transpose
# ----------------


@pytest.mark.interpreter
@pytest.mark.parametrize("dtype_x", [(dtype_x) for dtype_x in dtypes_with_bfloat16])
def test_transpose(dtype_x, device):
    check_type_supported(dtype_x, device)
    SIZE = 128

    @triton.jit
    def kernel(Z, X, SIZE: tl.constexpr):
        off = tl.arange(0, SIZE)
        off2d = off[None, :] + (tl.arange(0, 2) * SIZE)[:, None]
        x = tl.load(X + off2d)
        z = x.T
        tl.store(Z + off2d.T, z)

    x = numpy_random([SIZE, 2], dtype_str=dtype_x)
    z_ref = x.T
    x_tri = to_triton(x, device=device, dst_type=dtype_x)
    z_tri = to_triton(np.empty_like(z_ref), device=device, dst_type=dtype_x)
    kernel[(1, )](z_tri, x_tri, SIZE=SIZE)
    np.testing.assert_allclose(z_ref, to_numpy(z_tri))


# ----------------
# test indexing
# ----------------


def make_ptr_str(name, shape):
    rank = len(shape)
    offsets = []
    stride = 1
    for i in reversed(range(rank)):
        idx = ', '.join([':' if ii == i else 'None' for ii in range(rank)])
        offsets += [f'tl.arange(0, {shape[i]})[{idx}]*{stride}']
        stride *= shape[i]
    return f"{name} + {' + '.join(offsets)}"


# TODO: handle `%4 = triton_gpu.convert_layout %3 : tensor<32xi32, #blocked0> -> tensor<32xi32, #triton_gpu.slice<{dim = 0, parent = #blocked1}>>``
@pytest.mark.parametrize("expr, dtype_str", [(f'x[{s}]', d)
                                             for s in ['None, :', ':, None', 'None, :, :', ':, :, None']
                                             for d in ['int32', 'uint32', 'uint16']])
@pytest.mark.parametrize("num_ctas", num_ctas_list)
def test_index1d(expr, dtype_str, num_ctas, device):
    rank_x = expr.count(':')
    rank_y = expr.count(',') + 1
    shape_x = [32 for _ in range(rank_x)]
    shape_z = [32 for _ in range(rank_y)]
    shape_z_rank_mismatch = [32 for _ in range(rank_y + 1)]
    shape_z_dim_mismatch = [64 for _ in range(rank_y)]

    # Triton kernel
    @triton.jit
    def kernel(Z, X, SIZE: tl.constexpr):
        m = tl.arange(0, SIZE)
        n = tl.arange(0, SIZE)
        x = tl.load(X_PTR_EXPR)
        z = GENERATE_TEST_HERE
        tl.store(Z_PTR_EXPR, z)

    def generate_kernel(shape_x, shape_z):
        to_replace = {
            'X_PTR_EXPR': make_ptr_str('X', shape_x),
            'Z_PTR_EXPR': make_ptr_str('Z', shape_z),
            'GENERATE_TEST_HERE': expr,
        }
        return patch_kernel(kernel, to_replace)

    kernel_match = generate_kernel(shape_x, shape_z)
    kernel_dim_mismatch = generate_kernel(shape_x, shape_z_dim_mismatch)
    kernel_rank_mismatch = generate_kernel(shape_x, shape_z_rank_mismatch)

    # torch result
    x = numpy_random(shape_x, dtype_str=dtype_str)
    y = np.zeros(shape_z, dtype=getattr(np, dtype_str))
    z_ref = eval(expr) + y
    # triton result
    z_tri = to_triton(np.empty_like(z_ref), device=device)
    x_tri = to_triton(x, device=device)
    kernel_match[(1, )](z_tri, x_tri, num_warps=1, SIZE=shape_x[0])
    # compare
    assert (z_ref == to_numpy(z_tri)).all()

    def catch_compilation_error(kernel):
        try:
            kernel[(1, )](z_tri, x_tri, num_warps=1, SIZE=shape_x[0], num_ctas=num_ctas)
        except triton.CompilationError as e:
            np.testing.assert_(True)
        except BaseException:
            np.testing.assert_(False)

    catch_compilation_error(kernel_dim_mismatch)
    catch_compilation_error(kernel_rank_mismatch)


# ---------------
# test tuples
# ---------------


@triton.jit
def tuples_fn(a, b):
    return a + b, \
        a - b, \
        a * b


@pytest.mark.interpreter
def test_tuples(device):

    @triton.jit
    def with_fn(X, Y, A, B, C):
        x = tl.load(X)
        y = tl.load(Y)
        a, b, c = tuples_fn(x, y)
        tl.store(A, a)
        tl.store(B, b)
        tl.store(C, c)

    @triton.jit
    def without_fn(X, Y, A, B, C):
        x = tl.load(X)
        y = tl.load(Y)
        a, b, c = x + y, x - y, x * y
        tl.store(A, a)
        tl.store(B, b)
        tl.store(C, c)

    x = torch.tensor([1.3], device=device, dtype=torch.float32)
    y = torch.tensor([1.9], device=device, dtype=torch.float32)
    a_tri = torch.tensor([0], device=device, dtype=torch.float32)
    b_tri = torch.tensor([0], device=device, dtype=torch.float32)
    c_tri = torch.tensor([0], device=device, dtype=torch.float32)
    for kernel in [with_fn, without_fn]:
        kernel[(1, )](x, y, a_tri, b_tri, c_tri, num_warps=1)
        a_ref, b_ref, c_ref = x + y, x - y, x * y
        assert a_tri == a_ref
        assert b_tri == b_ref
        assert c_tri == c_ref


@triton.jit(noinline=True)
def noinline_simple_fn(x, y, Z):
    z = x + y
    tl.store(Z, z)


@triton.jit(noinline=True)
def noinline_call_graph_fn1(x):
    return x + 1


@triton.jit(noinline=True)
def noinline_call_graph_fn2(y):
    return y + 2


@triton.jit(noinline=True)
def noinline_call_graph_fn(x, y, Z):
    t0 = noinline_call_graph_fn1(x)
    t1 = noinline_call_graph_fn2(y)
    z = t0 + t1
    tl.store(Z, z)


@triton.jit(noinline=True)
def noinline_shared_fn(x, y, Z):
    offs = tl.arange(0, 16)[:, None] * 16 + tl.arange(0, 16)[None, :]
    z = tl.load(Z + offs)
    z = tl.dot(z, z) + x + y
    tl.store(Z + offs, z)


@triton.jit(noinline=True)
def noinline_dynamic_fn(x, y, Z):
    if x >= 1:
        x = noinline_call_graph_fn1(x)
    else:
        x = noinline_call_graph_fn2(x)
    if y >= 2:
        y = noinline_call_graph_fn2(y)
    else:
        y = noinline_call_graph_fn1(y)
    z = x + y
    tl.store(Z, z)


@triton.jit(noinline=True)
def noinline_call_multi_values_fn(x, y):
    return x + 1, y + 2


@triton.jit(noinline=True)
def noinline_multi_values_fn(x, y, Z):
    x, y = noinline_call_multi_values_fn(x, y)
    z = x + y
    tl.store(Z, z)


@pytest.mark.interpreter
@pytest.mark.parametrize("mode", ["simple", "call_graph", "shared", "dynamic", "multi_values"])
def test_noinline(mode, device):

    @triton.jit
    def kernel(X, Y, Z):
        x = tl.load(X)
        y = tl.load(Y)
        GENERATE_TEST_HERE(x, y, Z)

    func_name = f'noinline_{mode}_fn'
    kernel = patch_kernel(kernel, {'GENERATE_TEST_HERE': func_name})
    x = torch.tensor([1.0], device=device, dtype=torch.float32)
    y = torch.tensor([2.0], device=device, dtype=torch.float32)
    if mode == "shared":
        z = torch.ones((16, 16), device=device, dtype=torch.float32)
    else:
        z = torch.tensor([0.0], device=device, dtype=torch.float32)
    kernel[(1, )](x, y, z, num_warps=1)
    if mode == "simple":
        assert torch.equal(z, x + y)
    elif mode == "call_graph" or mode == "dynamic" or mode == "multi_values":
        assert torch.equal(z, x + 1 + y + 2)
    elif mode == "shared":
        ref = torch.full((16, 16), 16, device=device, dtype=torch.float32)
        assert torch.equal(z, ref + x + y)


# ---------------
# test atomics
# ---------------
@pytest.mark.interpreter
@pytest.mark.parametrize(
    "op, dtype_x_str, mode, sem",
    itertools.chain.from_iterable([[
        ('add', 'float16', mode, sem),
        ('add', 'uint32', mode, sem),
        ('add', 'int32', mode, sem),
        ('add', 'float32', mode, sem),
        ('add', 'uint64', mode, sem),
        ('add', 'int64', mode, sem),
        ('add', 'float64', mode, sem),
        ('max', 'uint32', mode, sem),
        ('max', 'int32', mode, sem),
        ('max', 'float32', mode, sem),
        ('max', 'uint64', mode, sem),
        ('max', 'int64', mode, sem),
        ('max', 'float64', mode, sem),
        ('min', 'uint32', mode, sem),
        ('min', 'int32', mode, sem),
        ('min', 'float32', mode, sem),
        ('min', 'uint64', mode, sem),
        ('min', 'int64', mode, sem),
        ('min', 'float64', mode, sem),
    ]
                                   for mode in ['all_neg', 'all_pos', 'min_neg', 'max_pos']
                                   for sem in [None, 'acquire', 'release', 'acq_rel', 'relaxed']]))
def test_atomic_rmw(op, dtype_x_str, mode, sem, device):
    check_type_supported(dtype_x_str, device)
    if is_interpreter():
        if dtype_x_str == 'float16':
            pytest.xfail("Only test atomic float16 ops on GPU")

    n_programs = 5

    # triton kernel
    @triton.jit
    def kernel(X, Z):
        pid = tl.program_id(0)
        x = tl.load(X + pid)
        old = GENERATE_TEST_HERE
        tl.static_assert(old.dtype == x.dtype)

    sem_arg = sem if sem is None else f'"{sem}"'
    kernel = patch_kernel(kernel, {'GENERATE_TEST_HERE': f'tl.atomic_{op}(Z, x, sem={sem_arg})'})
    numpy_op = {'add': np.sum, 'max': np.max, 'min': np.min}[op]
    max_neutral = float('-inf') if dtype_x_str in float_dtypes else np.iinfo(getattr(np, dtype_x_str)).min
    min_neutral = float('inf') if dtype_x_str in float_dtypes else np.iinfo(getattr(np, dtype_x_str)).max
    neutral = {'add': 0, 'max': max_neutral, 'min': min_neutral}[op]

    # triton result
    rs = RandomState(17)
    x = np.array([2**i for i in range(n_programs)], dtype=getattr(np, dtype_x_str))
    if mode == 'all_neg':
        x = -np.abs(x)
    if mode == 'all_pos':
        x = np.abs(x)
    if mode == 'min_neg':
        idx = rs.randint(n_programs, size=(1, )).item()
        x[idx] = -np.max(np.abs(x)) - 1
    if mode == 'max_pos':
        idx = rs.randint(n_programs, size=(1, )).item()
        x[idx] = np.max(np.abs(x)) + 1
    x_tri = to_triton(x, device=device)

    z_tri = to_triton(np.array([neutral], dtype=getattr(np, dtype_x_str)), device=device)
    h = kernel[(n_programs, )](x_tri, z_tri)
    # torch result
    z_ref = numpy_op(x).astype(getattr(np, dtype_x_str))
    # compare
    exact = op not in ['add']
    if exact:
        assert z_ref.item() == to_numpy(z_tri).item()
    else:
        np.testing.assert_allclose(z_ref, to_numpy(z_tri), rtol=0.01)
    sem_str = "acq_rel" if sem is None else sem
    if not is_cuda():
        return

    assert f"atom.global.gpu.{sem_str}" in h.asm["ptx"]


@pytest.mark.interpreter
@pytest.mark.parametrize("num_ctas", num_ctas_list)
def test_atomic_rmw_predicate(num_ctas, device):

    @triton.jit
    def kernel(X):
        val = tl.program_id(0)
        if val < 64:
            tl.atomic_max(X, val)

    x = torch.zeros((1, ), device=device, dtype=torch.int32)
    kernel[(4096, )](x, num_ctas=num_ctas)
    assert x.item() == 63


@pytest.mark.interpreter
@pytest.mark.parametrize("shape, axis, num_ctas, dtype_x_str",
                         [(shape, axis, num_ctas, dtype_x_str)
                          for shape in [(2, 2), (2, 8), (8, 2), (8, 8), (32, 32), (64, 64)]
                          for axis in [0, 1]
                          for num_ctas in num_ctas_list
                          for dtype_x_str in ['float16', 'float32', 'uint64', 'int64', 'float64']])
def test_tensor_atomic_rmw(shape, axis, num_ctas, dtype_x_str, device):
    check_type_supported(dtype_x_str, device)
    shape0, shape1 = shape
    # triton kernel

    @triton.jit
    def kernel(Z, X, OLD, AXIS: tl.constexpr, SHAPE0: tl.constexpr, SHAPE1: tl.constexpr, DTYPE: tl.constexpr):
        off0 = tl.arange(0, SHAPE0)
        off1 = tl.arange(0, SHAPE1)
        x = tl.load(X + off0[:, None] * SHAPE1 + off1[None, :])

        if DTYPE == tl.float16:
            # sum can have bad numerics when accumulating in float16.
            # if we're dealing with float16, do the sum in float32.
            x = x.to(tl.float32)

        z = tl.sum(x, axis=AXIS)

        if DTYPE == tl.float16:
            z = z.to(DTYPE)

        if AXIS == 1:
            old = tl.atomic_add(Z + off0, z)
            tl.store(OLD + off0, old)
        else:
            old = tl.atomic_add(Z + off1, z)
            tl.store(OLD + off1, old)

    rs = RandomState(17)
    x = numpy_random((shape0, shape1), dtype_str=dtype_x_str, rs=rs)
    z_shape = (shape0, ) if axis == 1 else (shape1, )
    z = numpy_random(z_shape, dtype_str=dtype_x_str, rs=rs)
    old = np.zeros(z_shape, dtype=getattr(np, dtype_x_str))
    # reference results
    if x.dtype == np.float16:
        # do the sum in float32 to reduce numerical variation
        z_ref = z + np.sum(x.astype(np.float32), axis=axis, keepdims=False).astype(x.dtype)
    else:
        z_ref = z + np.sum(x, axis=axis, keepdims=False)
    old_ref = np.copy(z)
    # triton result
    x_tri = to_triton(x, device=device)
    z_tri = to_triton(z, device=device)
    old_tri = to_triton(old, device=device)

    def torch_to_triton_dtype(t):
        if t == torch.float16:
            return tl.float16
        return None

    kernel[(1, )](z_tri, x_tri, old_tri, axis, shape0, shape1, torch_to_triton_dtype(x_tri.dtype), num_ctas=num_ctas)
    np.testing.assert_allclose(z_ref, to_numpy(z_tri), rtol=1e-4)
    np.testing.assert_equal(old_ref, to_numpy(old_tri))


@pytest.mark.interpreter
@pytest.mark.parametrize("num_ctas", num_ctas_list)
def test_tensor_atomic_rmw_block(num_ctas, device):
    shape = (8, 8)

    @triton.jit
    def kernel(X, SHAPE0: tl.constexpr, SHAPE1: tl.constexpr):
        off0 = tl.arange(0, SHAPE0)
        off1 = tl.arange(0, SHAPE1)
        offs = off0[:, None] * SHAPE1 + off1[None, :]
        val = offs.to(tl.float32)
        x = X + offs
        tl.atomic_min(x, val)

    x = torch.ones((8, 8), device=device, dtype=torch.float32)
    kernel[(2, )](x, shape[0], shape[1], num_ctas=num_ctas)
    assert torch.min(x).item() == 0.0


@pytest.mark.interpreter
@pytest.mark.parametrize("sem", [None, 'acquire', 'release', 'acq_rel', 'relaxed'])
@pytest.mark.parametrize("num_ctas", num_ctas_list)
def test_atomic_cas(sem, num_ctas, device):
    # 1. make sure that atomic_cas changes the original value (Lock)
    @triton.jit
    def change_value(Lock):
        tl.atomic_cas(Lock, 0, 1)

    Lock = torch.zeros((1, ), device=device, dtype=torch.int32)
    change_value[(1, )](Lock)

    assert (Lock[0] == 1)

    # 2. only one block enters the critical section
    @triton.jit
    def serialized_add(data, Lock, SEM: tl.constexpr):
        ptrs = data + tl.arange(0, 128)
        while tl.atomic_cas(Lock, 0, 1, SEM) == 1:
            pass

        tl.store(ptrs, tl.load(ptrs) + 1.0)

        # insert barrier to set a fence between tl.store and
        # tl.atomic_xchg in a block.
        tl.debug_barrier()

        # release lock
        tl.atomic_xchg(Lock, 0)

    Lock = torch.zeros((1, ), device=device, dtype=torch.int32)
    data = torch.zeros((128, ), device=device, dtype=torch.float32)
    ref = torch.full((128, ), 2000.0)
    h = serialized_add[(2000, )](data, Lock, SEM=sem, num_ctas=num_ctas)
    sem_str = "acq_rel" if sem is None else sem
    np.testing.assert_allclose(to_numpy(data), to_numpy(ref))
    if not is_cuda():
        return
    assert f"atom.global.{sem_str}" in h.asm["ptx"]


@pytest.mark.interpreter
@pytest.mark.parametrize("sem", [None, 'acquire', 'release', 'acq_rel', 'relaxed'])
@pytest.mark.parametrize("num_ctas", num_ctas_list)
def test_tensor_atomic_cas(sem, num_ctas, device):

    @triton.jit
    def change_value(X, BLOCK_SIZE: tl.constexpr, sem: tl.constexpr):
        pid = tl.program_id(axis=0)
        block_start = pid * BLOCK_SIZE
        offsets = block_start + tl.arange(0, BLOCK_SIZE)
        t1 = tl.full((BLOCK_SIZE, ), 0, dtype=tl.int64)
        t2 = tl.full((BLOCK_SIZE, ), 2, dtype=tl.int64)
        tl.atomic_cas(X + offsets, t1, t2, sem=sem)

    X = torch.tensor([0, 1, 0, 1, 0, 1, 0, 1], device=device, dtype=torch.int64)
    Y = torch.tensor([2, 1, 2, 1, 2, 1, 2, 1], device=device, dtype=torch.int64)

    change_value[(2, )](X, 4, sem)
    assert (torch.equal(X, Y))


# ---------------
# test cast
# ---------------


@pytest.mark.interpreter
@pytest.mark.parametrize("dtype_x, dtype_z, bitcast, size",
                         [(dtype_x, dtype_z, False, 1024) for dtype_x in dtypes for dtype_z in dtypes] + [
                             ('float32', 'bfloat16', False, 1024),
                             ('bfloat16', 'float32', False, 1024),
                             ('float32', 'int32', True, 1024),
                             ('float32', 'int1', False, 1024),
                             ('int8', 'bfloat16', False, 1024),
                         ] + [(f'uint{x}', f'int{x}', True, 1024)
                              for x in [8, 16, 32, 64]] + [(f'int{x}', f'uint{x}', True, 1024)
                                                           for x in [8, 16, 32, 64]] +
                         (([(dtype_x, dtype_z, False, size)
                            for dtype_x in torch_float8_dtypes
                            for dtype_z in ["float16", "float32", "bfloat16"]
                            for size in [1024, 32]]  #
                           + [(dtype_x, dtype_z, False, size)
                              for dtype_z in torch_float8_dtypes
                              for dtype_x in ["float16", "float32", "bfloat16"]
                              for size in [1024, 32]]) if torch.__version__ >= "2.1" else []))
@pytest.mark.parametrize("num_ctas", num_ctas_list)
def test_cast(dtype_x, dtype_z, bitcast, size, num_ctas, device):
    # CUDA: bfloat16 on cc < 80 will not be tested
    # Interpreter: Only bfloat16 <-> float32 is supported
    if not is_interpreter() or \
        (is_interpreter() and not ((dtype_z == 'bfloat16' and dtype_x == 'float32')
                                   or (dtype_z == 'float32' and dtype_x == 'bfloat16'))):
        check_type_supported(dtype_x, device)
        check_type_supported(dtype_z, device)

    if is_hip() and (dtype_z in ("bfloat16", "float8_e4m3fn") or dtype_x == "float8_e4m3fn"):
        pytest.skip(f'test_cast{(dtype_x, dtype_z)} cast to bfloat16 not supported on HIP.')

    torch.manual_seed(0)
    # This is tricky because numpy doesn't have bfloat, and torch doesn't have uints.
    if dtype_x.startswith('bfloat'):
        x_tri = torch.randn(size, dtype=getattr(torch, dtype_x), device=device)
    elif dtype_x.startswith('float8'):
        x_tri = torch.randn(size, dtype=torch.half, device=device).to(dtype=getattr(torch, dtype_x))
    else:
        x = numpy_random(size, dtype_str=dtype_x, low=-10, high=10) * 10
        # Triton clamps negative values to zero, while numpy wraps around
        # intmax, so avoid negatives for now.
        # TODO: figure out which one should actually be happening, and test it
        if dtype_z in uint_dtypes:
            x = np.absolute(x)
        x_tri = to_triton(x, device=device)
    if 'float' in dtype_z and 'float' in dtype_x:
        # make sure we use values that can be represented in both types
        x_tri = x_tri.to(getattr(torch, dtype_z)).to(getattr(torch, dtype_x))
    # triton kernel

    @triton.jit
    def kernel(X, Z, BITCAST: tl.constexpr, SIZE: tl.constexpr, ARG_HASH: tl.constexpr):
        x_ptr = X + tl.arange(0, SIZE)
        z_ptr = Z + tl.arange(0, SIZE)
        x = tl.load(x_ptr)

        # Depending on the value of ARG_HASH (a "random" number determined by
        # the test parameters), spell the cast one of three different ways.
        if ARG_HASH % 3 == 0:
            z = x.to(Z.dtype.element_ty, bitcast=BITCAST)
        elif ARG_HASH % 3 == 1:
            z = x.cast(Z.dtype.element_ty, bitcast=BITCAST)
        else:
            z = tl.cast(x, Z.dtype.element_ty, bitcast=BITCAST)

        tl.store(z_ptr, z)

    # "Random" number used inside the kernel to determine how we spell the cast.
    # This way we don't have to increase the number of tests.
    arg_hash = hash((dtype_x, dtype_z, bitcast, size, num_ctas))

    dtype_z_np = dtype_z if dtype_z != 'int1' else 'bool_'
    # triton result
    if dtype_z.startswith('bfloat'):
        z_tri = torch.empty((size, ), dtype=getattr(torch, dtype_z), device=device)
    elif dtype_z.startswith('float8'):
        z_tri = torch.empty((size, ), dtype=torch.half, device=device).to(dtype=getattr(torch, dtype_z))
    else:
        z_tri = to_triton(np.empty((size, ), dtype=getattr(np, dtype_z_np)), device=device)
    kernel[(1, )](x_tri, z_tri, BITCAST=bitcast, SIZE=size, ARG_HASH=arg_hash, num_warps=1, num_ctas=num_ctas)
    # torch result
    if dtype_z.startswith('bfloat') or dtype_x.startswith('bfloat') or dtype_z.startswith(
            'float8') or dtype_x.startswith('float8'):
        assert bitcast is False
        z_ref = x_tri.to(z_tri.dtype)
        if dtype_z.startswith('float8') and device not in ['cuda']:
            t = z_ref.byte() ^ z_tri.byte()
            torch.testing.assert_close(torch.zeros_like(t, dtype=torch.uint8), t)
        else:
            torch.testing.assert_close(z_ref, z_tri, rtol=0, atol=0)
    else:
        if bitcast:
            z_ref = x.view(getattr(np, dtype_z_np))
        else:
            z_ref = x.astype(getattr(np, dtype_z_np))
        np.testing.assert_allclose(z_ref, to_numpy(z_tri), rtol=0, atol=0)


@pytest.mark.interpreter
@pytest.mark.parametrize("dtype_str, num_warps",
                         [(dtype_str, num_warps) for dtype_str in int_dtypes + float_dtypes for num_warps in [4, 8]])
def test_cat(dtype_str, num_warps, device):
    check_type_supported(dtype_str, device)

    @triton.jit
    def kernel(X, Y, Z, N: tl.constexpr):
        offs = tl.arange(0, N)
        x = tl.load(X + offs)
        y = tl.load(Y + offs)
        z = tl.cat(x, y, can_reorder=True)
        tl.store(Z + tl.arange(0, 2 * N), z)

    x = torch.arange(0, 128, device=device).to(getattr(torch, dtype_str))
    y = torch.arange(-128, 0, device=device).to(getattr(torch, dtype_str))
    z_ref = torch.cat([x, y], dim=0).sum()
    z = torch.zeros((256, ), dtype=getattr(torch, dtype_str), device=device)
    kernel[(1, )](x, y, z, N=128, num_warps=num_warps)
    assert z.sum() == z_ref
    # check if there's no duplicate value in z
    assert z.unique().size(0) == z.size(0)


@pytest.mark.interpreter
@pytest.mark.parametrize("dtype_str", list(torch_dtypes))
@pytest.mark.parametrize("num_ctas", num_ctas_list)
def test_store_constant(dtype_str, num_ctas, device):
    check_type_supported(dtype_str, device)
    """Tests that boolean True is stored as 1"""

    @triton.jit
    def kernel(output_ptr, n_elements, BLOCK_SIZE: tl.constexpr):
        offsets = tl.program_id(axis=0) * BLOCK_SIZE + tl.arange(0, BLOCK_SIZE)
        mask = offsets < n_elements
        output = GENERATE_TEST_HERE
        tl.store(output_ptr + offsets, output, mask=mask)

    triton_dtype_str = 'uint8' if dtype_str == 'bool' else dtype_str
    kernel = patch_kernel(kernel, {'GENERATE_TEST_HERE': f'tl.zeros([BLOCK_SIZE], dtype=tl.{triton_dtype_str}) + 1'})
    block_size = 128
    ref = torch.ones([block_size], dtype=getattr(torch, dtype_str), device=device)
    output = torch.zeros([block_size], dtype=getattr(torch, dtype_str), device=device)
    kernel[(1, )](output, block_size, BLOCK_SIZE=block_size, num_ctas=num_ctas)

    assert torch.all(output == ref)


@pytest.mark.interpreter
@pytest.mark.parametrize("num_ctas", num_ctas_list)
def test_store_constant_default_dtype(num_ctas, device):
    """Tests that boolean True is stored as 1"""

    @triton.jit
    def kernel(output_ptr, n_elements, BLOCK_SIZE: tl.constexpr):
        offsets = tl.program_id(axis=0) * BLOCK_SIZE + tl.arange(0, BLOCK_SIZE)
        mask = offsets < n_elements
        value = 1
        output = tl.full([BLOCK_SIZE], value=value, dtype=value.dtype)
        tl.store(output_ptr + offsets, output, mask=mask)

    block_size = 128
    ref = torch.ones([block_size], dtype=getattr(torch, 'int32'), device=device)
    output = torch.zeros([block_size], dtype=getattr(torch, 'int32'), device=device)
    kernel[(1, )](output, block_size, BLOCK_SIZE=block_size, num_ctas=num_ctas)

    assert torch.all(output == ref)


def test_load_store_same_ptr(device):

    @triton.jit()
    def kernel(in_out_ptr):
        pid = tl.program_id(axis=0)
        x = tl.load(in_out_ptr + pid)
        out = x * 2
        tl.store(in_out_ptr + pid, out)

    for _ in range(1000):
        x = torch.ones((65536, ), device=device, dtype=torch.float32)
        if is_hip():
            kernel[(65536, )](x, num_warps=16)  # threads per Warp for ROCM is 64
        else:
            kernel[(65536, )](x, num_warps=32)
        assert torch.all(x == 2)


@pytest.mark.interpreter
@pytest.mark.parametrize("dtype_str", ['int32'])
def test_umulhi(dtype_str, device):

    @triton.jit
    def kernel(X, Y, Z, N: tl.constexpr):
        offs = tl.arange(0, N)
        x = tl.load(X + offs)
        y = tl.load(Y + offs)
        z = tl.umulhi(x, y)
        tl.store(Z + tl.arange(0, N), z)

    def umulhi32(a, b):
        # Convert to 64-bit unsigned integers to prevent overflow
        a_64 = a.astype(np.int64)
        b_64 = b.astype(np.int64)

        # Perform the multiplication in 64-bit
        product_64 = a_64 * b_64

        # Shift right by 32 bits to get the high part of the product
        result_high_32 = product_64 >> 32
        return result_high_32

    rs = RandomState(17)
    N = 128
    x = numpy_random((N, ), dtype_str=dtype_str, rs=rs, low=0)
    x_tri = to_triton(x, device=device)
    y = numpy_random((N, ), dtype_str=dtype_str, rs=rs, low=0)
    y_tri = to_triton(y, device=device)
    z_tri = torch.zeros_like(x_tri)
    kernel[(1, )](x_tri, y_tri, z_tri, N=N)

    z_ref = umulhi32(x, y)
    np.testing.assert_equal(z_ref, to_numpy(z_tri))


@pytest.mark.interpreter
def test_join(device):

    @triton.jit
    def kernel(X, Y, Z, N: tl.constexpr):
        offs = tl.arange(0, N)
        x = tl.load(X + offs)
        y = tl.load(Y + offs)
        z = tl.join(x, y)
        tl.store(Z + tl.arange(0, N)[:, None] * 2 + tl.arange(0, 2)[None, :], z)

    x = torch.arange(0, 128, device=device).to(torch.int32)
    y = torch.arange(-128, 0, device=device).to(torch.int32)
    z_ref = torch.stack([x, y], dim=-1)
    z = torch.zeros_like(z_ref)
    kernel[(1, )](x, y, z, N=128)

    np.testing.assert_equal(to_numpy(z_ref), to_numpy(z))


@pytest.mark.interpreter
def test_join_scalars(device):

    @triton.jit
    def kernel(X, Y, Z):
        x = tl.load(X)
        y = tl.load(Y)
        z = tl.join(x, y)
        tl.static_assert(z.shape == [2])
        tl.store(Z + tl.arange(0, 2), z)

    x = torch.full([1], 42, device=device).to(torch.int32)
    y = torch.full([1], 100, device=device).to(torch.int32)
    z = torch.zeros([2], device=device)
    kernel[(1, )](x, y, z)

    np.testing.assert_equal([42, 100], to_numpy(z))


@pytest.mark.interpreter
def test_join_with_mma(device):

    @triton.jit
    def kernel(X, Z):
        x = tl.load(X + 16 * tl.arange(0, 32)[:, None] + tl.arange(0, 16)[None, :])  # (32,16)
        x2 = tl.join(x, 2 * x)  # (32,16,2)
        x3 = tl.reshape(x2, (32, 32))
        z = tl.dot(x3, x3)  # (32,32)
        tl.store(Z + 32 * tl.arange(0, 32)[:, None] + tl.arange(0, 32)[None, :], z)

    x = torch.arange(0, 32 * 16, device=device, dtype=torch.float32).reshape((32, 16))
    r = torch.stack([x, 2 * x], dim=-1).reshape((32, 32))
    z_ref = torch.matmul(r, r)
    z = torch.zeros_like(z_ref)
    kernel[(1, )](x, z)

    torch.testing.assert_close(z, z_ref)


@pytest.mark.interpreter
@pytest.mark.parametrize("debug", [False, True])
def test_interleave(device, debug):

    @triton.jit(debug=debug)
    def kernel(Z, N: tl.constexpr):
        z = tl.interleave(tl.arange(0, N), tl.arange(N, 2 * N))
        tl.store(Z + tl.arange(0, 2 * N), z)

    x = torch.arange(0, 128, device=device).to(torch.int32)
    y = torch.arange(128, 256, device=device).to(torch.int32)
    z_ref = torch.stack([x, y], dim=-1).reshape(256)
    z = torch.zeros_like(z_ref)
    kernel[(1, )](z, N=128)

    np.testing.assert_equal(to_numpy(z_ref), to_numpy(z))


@pytest.mark.interpreter
def test_interleave_scalars(device):

    @triton.jit
    def kernel(X, Y, Z):
        z = tl.interleave(X, Y)
        tl.static_assert(z.shape == [tl.constexpr(2)])
        tl.store(Z + tl.arange(0, 2), z)

    z = torch.zeros(2, device=device)
    kernel[(1, )](10, 20, z)

    np.testing.assert_equal([10, 20], to_numpy(z))


@pytest.mark.interpreter
def test_split(device):

    @triton.jit
    def kernel(X, Z1, Z2, N: tl.constexpr):
        offs = tl.arange(0, N)
        x = tl.load(X + offs)
        x1 = tl.reshape(x, (N // 2, 2))
        z1, z2 = tl.split(x1)
        tl.store(Z1 + tl.arange(0, N // 2), z1)
        tl.store(Z2 + tl.arange(0, N // 2), z2)

    x = torch.arange(0, 256, device=device).to(torch.int32).reshape((128, 2))
    z1_ref, z2_ref = (x[:, 0], x[:, 1])
    z1 = torch.zeros_like(z1_ref)
    z2 = torch.zeros_like(z2_ref)
    kernel[(1, )](x, z1, z2, N=256)

    np.testing.assert_equal(to_numpy(z1_ref), to_numpy(z1))
    np.testing.assert_equal(to_numpy(z2_ref), to_numpy(z2))


@pytest.mark.interpreter
def test_split_to_scalar(device):

    @triton.jit
    def kernel(X, Z1, Z2):
        offs = tl.arange(0, 2)
        x = tl.load(X + offs)
        z1, z2 = tl.split(x)
        tl.static_assert(isinstance(z1, tl.tensor))
        tl.static_assert(isinstance(z2, tl.tensor))
        tl.static_assert(z1.shape == [])
        tl.static_assert(z2.shape == [])
        tl.store(Z1, z1)
        tl.store(Z2, z2)

    N = 2
    x = torch.arange(0, N, device=device).reshape(N // 2, 2)
    z1_ref, z2_ref = (x[:, 0], x[:, 1])
    z1 = torch.zeros_like(z1_ref)
    z2 = torch.zeros_like(z2_ref)
    kernel[(1, )](x, z1, z2)

    np.testing.assert_equal(to_numpy(z1_ref), to_numpy(z1))
    np.testing.assert_equal(to_numpy(z2_ref), to_numpy(z2))


def convert_float_to_float32(fp: torch.tensor, dtype=None):
    if not dtype:
        dtype = getattr(tl, torch_dtype_name(fp.dtype))

    fp = fp.view(getattr(torch, f"int{dtype.primitive_bitwidth}"))
    exp_width = dtype.primitive_bitwidth - dtype.fp_mantissa_width - 1
    exp_bias = dtype.exponent_bias
    sign = ((fp >> (dtype.primitive_bitwidth - 1)) & 0x01).int()
    exp = ((fp >> dtype.fp_mantissa_width) & ((1 << exp_width) - 1)).int()
    frac = (fp & ((1 << dtype.fp_mantissa_width) - 1)).int()

    output = torch.where(
        exp == 0,
        # subnormal
        ((-1.0)**sign) * (2.0**(1 - exp_bias)) * (frac / (2.0**dtype.fp_mantissa_width)),
        # normal
        ((-1.0)**sign) * (2.0**(exp - exp_bias)) * (1.0 + frac / (2.0**dtype.fp_mantissa_width))).float()

    extended_exp = (
        (1 << (tl.float32.primitive_bitwidth - tl.float32.fp_mantissa_width - 1)) - 1) << tl.float32.fp_mantissa_width
    # special cases, exp is 0b11..1
    if dtype in [tl.float8e4nv, tl.float8e4b15]:
        # float8e4m3nv does not have infinities
        output[fp == 0b01111111] = torch.nan
        output[fp == 0b11111111] = torch.nan
    else:
        output = torch.where(exp == (1 << exp_width) - 1,
                             ((sign << (tl.float32.primitive_bitwidth - 1)) | extended_exp
                              | (frac << (tl.float32.fp_mantissa_width - dtype.fp_mantissa_width)))  #
                             .view(torch.float32), output)
    return output


@pytest.mark.interpreter
@pytest.mark.parametrize("in_dtype", [torch.float16, torch.bfloat16])
def test_convert_float16_to_float32(in_dtype, device):
    """Tests that check convert_float_to_float32 function"""
    check_type_supported(in_dtype, device)

    f16_input = torch.tensor(range(-int(2**(16 - 1)), int(2**(16 - 1))), dtype=torch.int16).view(in_dtype)
    f32_output = convert_float_to_float32(f16_input)

    nan = f16_input.isnan()
    assert torch.all(f32_output[nan].isnan())
    inf = f16_input.isinf()
    assert torch.all(f32_output[inf].isinf())
    other = torch.logical_not(torch.logical_or(nan, inf))
    assert torch.all(f16_input[other] == f32_output[other])


def serialize_fp8(np_data, in_dtype):
    return np_data


# inverse of `serialize_fp8`


def deserialize_fp8(np_data, in_dtype):
    return np_data


# ---------------
# test reduce
# ---------------


@pytest.mark.interpreter
def test_max_returns_zero(device):
    # Simple test with a tl.max call that returns 0.  The interpreter had a bug
    # where it didn't handle this correctly.
    @triton.jit
    def kernel(X, Z, BLOCK: tl.constexpr):
        x = tl.load(X + tl.arange(0, BLOCK))
        z = tl.max(x)
        tl.store(Z, z)

    BLOCK = 128
    x = torch.zeros((BLOCK, ), device=device)
    z = torch.ones((1, ), device=device)

    kernel[(1, )](x, z, BLOCK=BLOCK)
    assert z[0] == 0


def get_reduced_dtype(dtype_str, op):
    if op in ('argmin', 'argmax'):
        return 'int32'
    if dtype_str == 'bfloat16':
        return 'float32'
    return dtype_str


@pytest.mark.interpreter
@pytest.mark.parametrize("op, dtype_str, shape", [(op, dtype, shape) for op in [
    'min',
    'max',
    'min-with-indices',
    'max-with-indices',
    'argmin-tie-break-left',
    'argmax-tie-break-left',
    'sum',
] for dtype in dtypes_with_bfloat16 for shape in [32, 64, 128, 512]])
@pytest.mark.parametrize("num_ctas", num_ctas_list)
@pytest.mark.parametrize("num_warps, threads_per_warp",
                         [(64, 16), (4, THREADS_PER_WARP)] if is_xpu() else [(4, THREADS_PER_WARP)])
def test_reduce1d(op, dtype_str, shape, num_ctas, num_warps, threads_per_warp, device):
    check_type_supported(dtype_str, device)  # bfloat16 on cc < 80 will not be tested

    # triton kernel
    @triton.jit
    def kernel(X, Z, BLOCK: tl.constexpr):
        x = tl.load(X + tl.arange(0, BLOCK))
        GENERATE_TEST_HERE
        tl.store(Z, z)

    if 'with-indices' in op:
        patch = f'z, _ = tl.{op.split("-")[0]}(x, axis=0, return_indices=True)'
    elif 'arg' in op:
        tie_break_left = 'tie-break-left' in op
        patch = f'z = tl.{op.split("-")[0]}(x, axis=0, tie_break_left={tie_break_left})'
    else:
        patch = f'z = tl.{op}(x, axis=0)'
    kernel = patch_kernel(kernel, {'GENERATE_TEST_HERE': patch})
    # input
    rs = RandomState(17)
    # limit the range of integers so that the sum does not overflow
    x = numpy_random((shape, ), dtype_str=dtype_str, rs=rs)
    numpy_op = {
        'sum': np.sum,
        'max': np.max,
        'min': np.min,
        'max-with-indices': np.max,
        'min-with-indices': np.min,
        'argmin-tie-break-fast': np.argmin,
        'argmin-tie-break-left': np.argmin,
        'argmax-tie-break-fast': np.argmax,
        'argmax-tie-break-left': np.argmax,
    }[op]
    if 'tie-break-left' in op:
        x[3:10] = x[numpy_op(x)]
    x_tri = to_triton(x, device=device)
    # numpy result
    z_dtype_str = 'int32' if op in ('argmin', 'argmax') else dtype_str
    z_tri_dtype_str = z_dtype_str
    if op not in ['argmin', 'argmax'] and dtype_str == 'bfloat16':
        z_dtype_str = 'float32'
        z_ref = numpy_op(x).astype(getattr(np, z_dtype_str))
        # trunc mantissa for a fair comparison of accuracy
        z_ref = (z_ref.view('uint32') & np.uint32(0xffff0000)).view('float32')
        z_tri_dtype_str = 'bfloat16'
    else:
        z_ref = numpy_op(x).astype(getattr(np, z_dtype_str))
    # triton result
    z_tri = to_triton(numpy_random((1, ), dtype_str=z_dtype_str, rs=rs), device=device, dst_type=z_tri_dtype_str)
    if is_xpu():
        kernel[(1, )](x_tri, z_tri, BLOCK=shape, num_ctas=num_ctas, num_warps=num_warps,
                      threads_per_warp=threads_per_warp)
    else:
        kernel[(1, )](x_tri, z_tri, BLOCK=shape, num_ctas=num_ctas)
    z_tri = to_numpy(z_tri)
    # compare
    if op == 'sum':
        np.testing.assert_allclose(z_ref, z_tri, rtol=0.01)
    else:
        if op in ('argmin', 'argmax'):
            # argmin and argmax can have multiple valid indices.
            # so instead we compare the values pointed by indices
            np.testing.assert_equal(x[z_ref], x[z_tri])
        else:
            np.testing.assert_equal(z_ref, z_tri)


# TODO: [Qingyi] Fix argmin / argmax
reduce_configs1 = [(op, dtype, (1, 1024), axis, False)
                   for dtype in dtypes_with_bfloat16
                   for op in ['min', 'max', 'sum', 'argmin', 'argmax']
                   for axis in [1]]

# shape (128, 256) and (32, 1024) are not enabled on sm86 because the required shared memory
# exceeds the limit of 99KB
reduce2d_shapes = [(2, 32), (4, 32), (4, 128)]
# TODO: fix and uncomment
# , (32, 64), (64, 128)]
if is_cuda() and 'V100' in torch.cuda.get_device_name(0):
    reduce2d_shapes += [(128, 256) and (32, 1024)]

reduce_configs2 = [(op, 'float32', shape, axis, False)
                   for op in ['min', 'max', 'sum', 'argmin', 'argmax']
                   for shape in reduce2d_shapes
                   for axis in [0, 1]] + [(op, 'float32', [16, 32], None, False) for op in ['min', 'max', 'sum']]

reduce3d_shapes = [(2, 32, 16), (32, 2, 16), (32, 16, 2)]
reduce_configs3 = [(op, 'float32', shape, axis, False)
                   for op in ['min', 'max', 'sum', 'argmin', 'argmax']
                   for shape in reduce3d_shapes
                   for axis in [0, 1, 2]]
invalid_config = [('sum', 'float32', (32, 32), axis, False) for axis in [2, 3]]
negative_config = [('sum', 'float32', (32, 32), -1, False)]
keep_dims_2d_configs = [(op, 'float32', (32, 32), axis, True)
                        for op in ['min', 'max', 'sum', 'argmin', 'argmax']
                        for axis in [0, 1]] + [(op, 'float32', (32, 32), None, True) for op in ['min', 'max', 'sum']]
keep_dims_3d_configs = [(op, 'float32', (32, 2, 16), axis, True)
                        for op in ['min', 'max', 'sum', 'argmin', 'argmax']
                        for axis in [0, 1, 2]] + [(op, 'float32', (32, 2, 16), None, True)
                                                  for op in ['min', 'max', 'sum']]
reduce_bool = [(op, 'bool', shape, axis, False) for op in ['xor_sum'] for shape in reduce2d_shapes for axis in [0, 1]]


@pytest.mark.interpreter
@pytest.mark.parametrize(
    "op, dtype_str, shape, axis, keep_dims", reduce_configs1 + reduce_configs2 + reduce_configs3 + invalid_config +
    negative_config + keep_dims_2d_configs + keep_dims_3d_configs + reduce_bool)
@pytest.mark.parametrize("num_ctas", num_ctas_list)
@pytest.mark.parametrize("num_warps, threads_per_warp",
                         [(64, 16), (4, THREADS_PER_WARP)] if is_xpu() else [(4, THREADS_PER_WARP)])
def test_reduce(op, dtype_str, shape, axis, keep_dims, num_ctas, num_warps, threads_per_warp, device):
    check_type_supported(dtype_str, device)  # bfloat16 on cc < 80 will not be tested

    @triton.jit
    def kernel(X, Z, BLOCK_M: tl.constexpr, BLOCK_N: tl.constexpr, BLOCK_K: tl.constexpr, IS_3D: tl.constexpr,
               AXIS: tl.constexpr, KEEP_DIMS: tl.constexpr, USE_I1: tl.constexpr):
        range_m = tl.arange(0, BLOCK_M)
        range_n = tl.arange(0, BLOCK_N)
        range_k = tl.arange(0, BLOCK_K)
        if IS_3D:
            x = tl.load(X + range_m[:, None, None] * BLOCK_N * BLOCK_K + range_n[None, :, None] * BLOCK_K +
                        range_k[None, None, :])
        else:
            x = tl.load(X + range_m[:, None] * BLOCK_N + range_n[None, :])
        if USE_I1:
            x = tl.cast(x, tl.int1)
        z = GENERATE_TEST_HERE
        z_ptr = Z
        if KEEP_DIMS and AXIS is None:
            if IS_3D:
                z_ptr = z_ptr[None, None, None, :]
            else:
                z_ptr = z_ptr[None, None, :]
        if IS_3D:
            if AXIS == 0:
                z_ptr = Z + range_n[:, None] * BLOCK_K + range_k[None, :]
            elif AXIS == 1 or AXIS == -2:
                z_ptr = Z + range_m[:, None] * BLOCK_K + range_k[None, :]
            elif AXIS == 2 or AXIS == -1:
                z_ptr = Z + range_m[:, None] * BLOCK_N + range_n[None, :]
        else:
            if AXIS == 0:
                z_ptr = Z + range_n
            elif AXIS == 1 or AXIS == -1:
                z_ptr = Z + range_m
        if KEEP_DIMS and AXIS is not None:
            z_ptr = tl.expand_dims(z_ptr, axis=AXIS)
        tl.store(z_ptr, z)

    kernel = patch_kernel(kernel, {'GENERATE_TEST_HERE': f'tl.{op}(x, axis=AXIS, keep_dims=KEEP_DIMS)'})
    # input
    rs = RandomState(17)
    # limit the range of integers so that the sum does not overflow
    x = numpy_random(shape, dtype_str=dtype_str, rs=rs)
    x_tri = to_triton(x, device=device)
    numpy_op = {
        'sum': np.sum, 'max': np.max, 'min': np.min, 'argmin': np.argmin, 'argmax': np.argmax, 'xor_sum':
        np.bitwise_xor.reduce
    }[op]
    z_dtype_str = get_reduced_dtype(dtype_str, op)
    z_tri_dtype_str = z_dtype_str
    if z_dtype_str == 'bool':
        z_dtype_str = 'int8'

    # numpy result
    # Silence numpy error on axis out of bounds, to give triton a chance to fail
    np_axis = axis if axis is not None and axis < len(shape) else None
    if op not in ['argmin', 'argmax'] and dtype_str == 'bfloat16':
        z_dtype_str = 'float32'
        z_tri_dtype_str = 'bfloat16'
        z_ref = numpy_op(x, axis=np_axis, keepdims=keep_dims).astype(getattr(np, z_dtype_str))
        # trunc mantissa for a fair comparison of accuracy
        z_ref = (z_ref.view('uint32') & np.uint32(0xffff0000)).view('float32')
    else:
        z_ref = numpy_op(x, axis=np_axis, keepdims=keep_dims).astype(getattr(np, z_dtype_str))

    # triton result
    z_shape = z_ref.shape
    z_tri = to_triton(numpy_random(z_shape, dtype_str=z_dtype_str, rs=rs), device=device, dst_type=z_tri_dtype_str)
    BLOCK_K = 1 if len(shape) == 2 else shape[2]
    IS_3D = bool(len(shape) == 3)
    USE_I1 = dtype_str == 'bool'
    kern_kwargs = {}
    if is_xpu():
        kern_kwargs['num_warps'] = num_warps
        kern_kwargs['threads_per_warp'] = threads_per_warp
    if axis is not None and axis >= len(shape):
        with pytest.raises(triton.TritonError):
            kernel[(1, )](x_tri, z_tri, BLOCK_M=shape[0], BLOCK_N=shape[1], BLOCK_K=BLOCK_K, IS_3D=IS_3D, AXIS=axis,
                          KEEP_DIMS=keep_dims, USE_I1=USE_I1, num_ctas=num_ctas, **kern_kwargs)
        return
    else:
        kernel[(1, )](x_tri, z_tri, BLOCK_M=shape[0], BLOCK_N=shape[1], BLOCK_K=BLOCK_K, IS_3D=IS_3D, AXIS=axis,
                      KEEP_DIMS=keep_dims, USE_I1=USE_I1, num_ctas=num_ctas, **kern_kwargs)

    z_tri = to_numpy(z_tri)

    # compare
    if op == 'sum':
        np.testing.assert_allclose(z_ref, z_tri, rtol=0.01)
    else:
        if op in ('argmin', 'argmax'):
            # argmin and argmax can have multiple valid indices.
            # so instead we compare the values pointed by indices
            z_ref_index = z_ref
            z_tri_index = z_tri
            if not keep_dims:
                z_ref_index = np.expand_dims(z_ref, axis=axis)
                z_tri_index = np.expand_dims(z_tri, axis=axis)
            z_ref_value = np.take_along_axis(x, z_ref_index, axis=axis)
            z_tri_value = np.take_along_axis(x, z_tri_index, axis=axis)
            np.testing.assert_equal(z_ref_value, z_tri_value)
        else:
            np.testing.assert_equal(z_ref, z_tri)


scan2d_shapes = [(8, 32), (16, 32), (32, 16), (2, 1024), (1024, 2), (32, 32), (1, 1024)]

scan_configs = [(op, type, shape, axis, reverse, num_warps)
                for num_warps in [4, 16]
                for type in ['int32', 'float32', 'bfloat16']
                for axis in [1, 0]
                for reverse in [True, False]
                for shape in scan2d_shapes
                for op in ['cumsum', 'cumprod', 'get_first_element', 'linear_recurrence', 'cummax', 'roll']]
negative_config = [('cumsum', 'float32', (32, 32), -1, False, 4)]


@triton.jit
# trivial associative but not commutative function
def get_first_element(a, b):
    return a


# Compute x_i = a_i * x_{i-1} + b_i
@triton.jit
def linear_recurrence(a1, b1, a2, b2):
    return a1 * a2, b1 * a2 + b2


@triton.jit
def cummax(v0, i0, v1, i1):
    gt = v0 > v1
    return tl.where(gt, v0, v1), tl.where(gt, i0, i1)


@triton.jit
def roll(a1, b1_last, b1_cur, a2, b2_last, b2_cur):
    return a1 + a2, tl.where(a2 == 1, b1_cur, 0) + b2_last, b2_cur


@pytest.mark.interpreter
@pytest.mark.parametrize("op, dtype_str, shape, axis, reverse, num_warps", scan_configs + negative_config)
def test_scan2d(op, dtype_str, shape, axis, reverse, num_warps, device):
    check_type_supported(dtype_str, device)
    if dtype_str == 'bfloat16':
        if op == 'cummax':
            pytest.xfail("bfloat16 compare not suppoted before sm90")
        if op == 'linear_recurrence':
            pytest.xfail("Skipping linear_recurrence scan on bfloat16 due to accuracy issues")
    numpy_dtype_str = 'float32' if dtype_str == 'bfloat16' else dtype_str

    # triton kernel
    @triton.jit
    def kernel(X, Y, Z, BLOCK_M: tl.constexpr, BLOCK_N: tl.constexpr, AXIS: tl.constexpr):
        range_m = tl.arange(0, BLOCK_M)
        range_n = tl.arange(0, BLOCK_N)
        x = tl.load(X + range_m[:, None] * BLOCK_N + range_n[None, :])
        y = tl.load(Y + range_m[:, None] * BLOCK_N + range_n[None, :])
        GENERATE_TEST_HERE
        tl.store(Z + range_m[:, None] * BLOCK_N + range_n[None, :], z)

    if op == 'cumsum' or op == 'cumprod':
        kernel = patch_kernel(kernel, {'GENERATE_TEST_HERE': f'z = tl.{op}(x, axis={axis}, reverse={reverse})'})
    elif op == 'get_first_element':
        kernel = patch_kernel(
            kernel,
            {'GENERATE_TEST_HERE': f'z = tl.associative_scan(x, axis={axis}, combine_fn={op}, reverse={reverse})'})
    elif op == 'cummax':
        rg = "range_m[:, None]" if axis == 0 else "range_n[None, :]"
        rg = f"tl.broadcast_to({rg}.to(tl.int64), [BLOCK_M, BLOCK_N])"
        kernel = patch_kernel(kernel, {
            'GENERATE_TEST_HERE':
            f'_, z = tl.associative_scan((x, {rg}), axis={axis}, combine_fn={op}, reverse={reverse})'
        })
    elif op == 'roll':
        assert op == 'roll'
        kernel = patch_kernel(
            kernel, {
                'GENERATE_TEST_HERE':
                f'_, z, _ = tl.associative_scan((1 + 0* x, 0 * x, x), axis={axis}, combine_fn={op}, reverse={reverse})'
            })
    else:
        assert op == 'linear_recurrence'
        kernel = patch_kernel(kernel, {
            'GENERATE_TEST_HERE':
            f'_, z = tl.associative_scan((x, y), axis={axis}, combine_fn={op}, reverse={reverse})'
        })
    # input
    rs = RandomState(17)
    if op == 'linear_recurrence' and dtype_str in int_dtypes:
        # If the numbers are too large the op will overflow
        # We sample numbers in -1, 0, 1
        x = rs.randint(-1, 2, shape, dtype=dtype_str)
        y = rs.randint(-1, 2, shape, dtype=dtype_str)
    else:
        x = numpy_random(shape, dtype_str=dtype_str, rs=rs)
        # y is just used in linear_recurrence
        y = numpy_random(shape, dtype_str=dtype_str, rs=rs)
    x_in = x
    if reverse:
        x_in = np.flip(x, axis)
    z = np.empty_like(x)
    x_tri = to_triton(x, device=device, dst_type=dtype_str)
    y_tri = to_triton(y, device=device, dst_type=dtype_str)
    if op == 'cumsum' or op == 'cumprod':
        numpy_op = {'cumsum': np.cumsum, 'cumprod': np.cumprod}[op]
        z_ref = numpy_op(x_in, axis=axis).astype(getattr(np, numpy_dtype_str))
        if reverse:
            z_ref = np.flip(z_ref, axis)

    elif op == 'cummax':
        # NumPy does not have cummax
        z = z.astype(np.int64)
        z_ref = torch.cummax(torch.from_numpy(x_in.copy()), axis=axis).indices.numpy()
        if reverse:
            z_ref = x_in.shape[axis] - np.flip(z_ref, axis) - 1
    elif op == 'roll':
        ROLL = 1
        z_ref = np.roll(x_in.copy(), ROLL, axis=axis)
        if axis == 0:
            z_ref[:ROLL] = 0
        else:
            z_ref[:, :ROLL] = 0

        if reverse:
            z_ref = np.flip(z_ref, axis)
    elif op == 'linear_recurrence':
        # Simplify to the axis=1 case
        x_ref = x.T if axis == 0 else x
        y_ref = y.T if axis == 0 else y
        if reverse:
            x_ref = np.flip(x_ref, 1)
            y_ref = np.flip(y_ref, 1)

        result = []
        for x_refi, y_refi in zip(x_ref, y_ref):
            li = []
            acc = 0
            for xi, yi in zip(x_refi, y_refi):
                acc = xi * acc + yi
                li.append(acc)
            result.append(li)
        z_ref = np.array(result)
        if reverse:
            z_ref = np.flip(z_ref, 1)

        if axis == 0:
            z_ref = z_ref.T
    else:
        assert op == 'get_first_element'
        z_ref = x
        if axis == 0:
            if reverse:
                z_ref[:-1] = x[-1]
            else:
                z_ref[1:] = x[0]
        else:
            if reverse:
                z_ref[:, :-1] = x[:, -1:]
            else:
                z_ref[:, 1:] = x[:, 0:1]

    # triton result
    # we don't cast the `fp32 = bf16 op bf16` result to bfloat16 to alleviate accuracy issues
    z_tri = to_triton(z, device=device)
    kernel[(1, )](x_tri, y_tri, z_tri, BLOCK_M=shape[0], BLOCK_N=shape[1], AXIS=axis, num_warps=num_warps)

    z_tri = to_numpy(z_tri)
    # compare
    if dtype_str not in int_dtypes:
        if op == 'cumprod':
            np.testing.assert_allclose(z_ref, z_tri, rtol=0.01, atol=1e-3)
        else:
            np.testing.assert_allclose(z_ref, z_tri, rtol=0.01)
    else:
        np.testing.assert_equal(z_ref, z_tri)


scan_layouts = [
    BlockedLayout([1, 4], [4, THREADS_PER_WARP // 4], [4, 1], [0, 1], [1, 1], [1, 1], [0, 1]),
    BlockedLayout([1, 4], [8, THREADS_PER_WARP // 8], [4, 1], [0, 1], [1, 1], [1, 1], [0, 1]),
    BlockedLayout([4, 1], [4, THREADS_PER_WARP // 4], [1, 4], [0, 1], [1, 1], [1, 1], [0, 1]),
    BlockedLayout([2, 2], [4, THREADS_PER_WARP // 4], [2, 2], [0, 1], [1, 1], [1, 1], [0, 1]),
    BlockedLayout([2, 2], [8, THREADS_PER_WARP // 8], [2, 2], [0, 1], [1, 1], [1, 1], [0, 1]),
    BlockedLayout([1, 4], [4, THREADS_PER_WARP // 4], [4, 1], [1, 0], [1, 1], [1, 1], [0, 1]),
    BlockedLayout([1, 4], [8, THREADS_PER_WARP // 8], [4, 1], [1, 0], [1, 1], [1, 1], [0, 1]),
    BlockedLayout([4, 1], [4, THREADS_PER_WARP // 4], [1, 4], [1, 0], [1, 1], [1, 1], [0, 1]),
    BlockedLayout([2, 2], [4, THREADS_PER_WARP // 4], [2, 2], [1, 0], [1, 1], [1, 1], [0, 1]),
    BlockedLayout([2, 2], [8, THREADS_PER_WARP // 8], [2, 2], [1, 0], [1, 1], [1, 1], [0, 1]),
    BlockedLayout([1, 2], [1, THREADS_PER_WARP // 1], [1, 4], [1, 0], [1, 1], [1, 1], [0, 1]),
]

# ---------------
# test histogram
# ---------------


@pytest.mark.interpreter
@pytest.mark.parametrize("M, N", [[2048, 2], [1024, 8], [1024, 128], [256, 512], [32, 512], [8, 512], [8, 2]])
def test_histogram(M, N, device):

    @triton.jit
    def histogram_kernel(x_ptr, z_ptr, M: tl.constexpr, N: tl.constexpr):
        offset1 = tl.arange(0, M)
        offset2 = tl.arange(0, N)
        x = tl.load(x_ptr + offset1)
        z = tl.histogram(x, N)
        tl.store(z_ptr + offset2, z)

    torch.manual_seed(17)
    x = torch.randint(0, N, (M, ), device=device, dtype=torch.int32)
    z = torch.empty(N, dtype=torch.int32, device=device)
    # torch.histc does not work when the input type is not float and the device is CPU
    # https://github.com/pytorch/pytorch/issues/74236
    # This is a workload by converting the input to float
    z_torch = torch.histc(x.float(), bins=N, min=0, max=N - 1)
    histogram_kernel[(1, )](x, z, M=M, N=N)
    assert (z_torch == z).all()


@pytest.mark.interpreter
@pytest.mark.parametrize("op", ['sum', 'max', 'min'])
@pytest.mark.parametrize("BLOCK_N", [32, 64, 128])
@pytest.mark.parametrize("N", [512, 1024, 2048])
@pytest.mark.parametrize("num_pid_n", [2, 4])
def test_optimize_thread_locality(op, BLOCK_N, N, num_pid_n, device):

    @triton.jit
    def kernel(X, Y, N, BLOCK_M: tl.constexpr, BLOCK_N: tl.constexpr, NUM_PID_N: tl.constexpr):
        start_m = tl.program_id(0)
        pid_n = tl.program_id(1)
        local = INITIALIZE_PATCH
        off_m = start_m * BLOCK_M + tl.arange(0, BLOCK_M)
        for start_n in range(pid_n, tl.cdiv(N, BLOCK_N), NUM_PID_N):
            off_n = start_n * BLOCK_N + tl.arange(0, BLOCK_N)
            Xs = X + off_m[:, None] * N + off_n[None, :]
            x = tl.load(Xs)
            local = ACCUMULATE_PATCH
        tl.store(Y + off_m * NUM_PID_N + pid_n, local)
        # the following segfaults AMD backend following #3492
        # really unclear why; the llvm-ir and kernel arguments are
        # identical !
        # tl.store(Y + off_m * tl.num_programs(1) + pid_n, local)

    initialize_patch = {
        'sum': 'tl.zeros([BLOCK_M], dtype=tl.float32)',
        'max': 'tl.full([BLOCK_M], float("-inf"), dtype=tl.float32)',
        'min': 'tl.full([BLOCK_M], float("inf"), dtype=tl.float32)',
    }[op]
    reduce_patch = {
        'sum': 'local + tl.sum(x, axis=1)',
        'max': 'tl.maximum(local, tl.max(x, axis=1))',
        'min': 'tl.minimum(local, tl.min(x, axis=1))',
    }[op]
    numpy_op = {
        'sum': np.sum,
        'max': np.max,
        'min': np.min,
    }[op]
    kernel = patch_kernel(kernel, {'ACCUMULATE_PATCH': reduce_patch, 'INITIALIZE_PATCH': initialize_patch})
    torch.manual_seed(0)
    BLOCK_M = 32
    x = torch.randn((BLOCK_M, N), dtype=torch.float32, device=device)
    y = torch.randn((BLOCK_M, num_pid_n), dtype=torch.float32, device=device)
    h = kernel[(1, num_pid_n, 1)](x, y, N, BLOCK_M, BLOCK_N, NUM_PID_N=num_pid_n)
    if not is_interpreter():
        assert h.asm['ttgir'].count(
            '"tt.reduce"') == 2, "tt.reduce should be called twice, otherwise the optimization didn't work"
    y_ref = numpy_op(x.cpu().numpy(), axis=1, keepdims=True)
    y_tri = numpy_op(y.cpu().numpy(), axis=1, keepdims=True)
    np.testing.assert_allclose(y_tri, y_ref, rtol=0.01, atol=1e-3)


@pytest.mark.parametrize("M, N", [[32, 16], [32, 32], [32, 64], [64, 32]])
@pytest.mark.parametrize("src_layout", scan_layouts)
@pytest.mark.parametrize("axis", [0, 1])
def test_scan_layouts(M, N, src_layout, axis, device):

    ir = f"""
    #blocked = {src_layout}
    module attributes {{"triton_gpu.num-warps" = 4 : i32, "triton_gpu.num-ctas" = 1 : i32, "triton_gpu.threads-per-warp" = {THREADS_PER_WARP} : i32}} {{
    tt.func public @kernel_0d1d(%arg0: !tt.ptr<i32> {{tt.divisibility = 16 : i32}}, %arg1: !tt.ptr<i32> {{tt.divisibility = 16 : i32}}) {{
      %cst = arith.constant dense<{N}> : tensor<{M}x1xi32, #blocked>
      %0 = tt.make_range {{end = {M} : i32, start = 0 : i32}} : tensor<{M}xi32, #triton_gpu.slice<{{dim = 1, parent = #blocked}}>>
      %1 = tt.expand_dims %0 {{axis = 1 : i32}} : tensor<{M}xi32, #triton_gpu.slice<{{dim = 1, parent = #blocked}}>> -> tensor<{M}x1xi32, #blocked>
      %2 = arith.muli %1, %cst : tensor<{M}x1xi32, #blocked>
      %3 = tt.splat %arg0 : !tt.ptr<i32> -> tensor<{M}x1x!tt.ptr<i32>, #blocked>
      %4 = tt.addptr %3, %2 : tensor<{M}x1x!tt.ptr<i32>, #blocked>, tensor<{M}x1xi32, #blocked>
      %5 = tt.make_range {{end = {N} : i32, start = 0 : i32}} : tensor<{N}xi32, #triton_gpu.slice<{{dim = 0, parent = #blocked}}>>
      %6 = tt.expand_dims %5 {{axis = 0 : i32}} : tensor<{N}xi32, #triton_gpu.slice<{{dim = 0, parent = #blocked}}>> -> tensor<1x{N}xi32, #blocked>
      %7 = tt.broadcast %4 : tensor<{M}x1x!tt.ptr<i32>, #blocked> -> tensor<{M}x{N}x!tt.ptr<i32>, #blocked>
      %8 = tt.broadcast %6 : tensor<1x{N}xi32, #blocked> -> tensor<{M}x{N}xi32, #blocked>
      %9 = tt.addptr %7, %8 : tensor<{M}x{N}x!tt.ptr<i32>, #blocked>, tensor<{M}x{N}xi32, #blocked>
      %10 = tt.load %9 : tensor<{M}x{N}x!tt.ptr<i32>, #blocked>
      %11 = "tt.scan"(%10) <{{axis = {axis} : i32, reverse = false}}> ({{
      ^bb0(%arg2: i32, %arg3: i32):
        %16 = arith.addi %arg2, %arg3 : i32
        tt.scan.return %16 : i32
      }}) : (tensor<{M}x{N}xi32, #blocked>) -> tensor<{M}x{N}xi32, #blocked>
      %12 = tt.splat %arg1 : !tt.ptr<i32> -> tensor<{M}x1x!tt.ptr<i32>, #blocked>
      %13 = tt.addptr %12, %2 : tensor<{M}x1x!tt.ptr<i32>, #blocked>, tensor<{M}x1xi32, #blocked>
      %14 = tt.broadcast %13 : tensor<{M}x1x!tt.ptr<i32>, #blocked> -> tensor<{M}x{N}x!tt.ptr<i32>, #blocked>
      %15 = tt.addptr %14, %8 : tensor<{M}x{N}x!tt.ptr<i32>, #blocked>, tensor<{M}x{N}xi32, #blocked>
      tt.store %15, %11 : tensor<{M}x{N}x!tt.ptr<i32>, #blocked>
      tt.return
    }}
    }}
    """

    with tempfile.NamedTemporaryFile(mode='w', suffix='.ttgir') as f:
        f.write(ir)
        f.flush()
        kernel = triton.compile(f.name)
    rs = RandomState(17)
    x = rs.randint(-100, 100, (M, N)).astype('int32')

    z = np.zeros((M, N)).astype('int32')
    x_tri = torch.tensor(x, device=device)
    z_tri = torch.tensor(z, device=device)

    kernel[(1, 1, 1)](x_tri, z_tri)

    z_ref = np.cumsum(x, axis=axis)

    np.testing.assert_equal(z_ref, z_tri.cpu().numpy())


layouts = [
    BlockedLayout([1, 4], [8, THREADS_PER_WARP // 8], [4, 1], [1, 0], [1, 1], [1, 1], [0, 1]),
    BlockedLayout([1, 4], [8, THREADS_PER_WARP // 8], [4, 1], [0, 1], [1, 1], [1, 1], [0, 1]),
    BlockedLayout([1, 4], [8, THREADS_PER_WARP // 8], [2, 2], [1, 0], [1, 1], [1, 1], [0, 1]),
    BlockedLayout([1, 4], [8, THREADS_PER_WARP // 8], [2, 2], [0, 1], [1, 1], [1, 1], [0, 1]),
    BlockedLayout([4, 4], [THREADS_PER_WARP // 16, 16], [4, 1], [1, 0], [1, 1], [1, 1], [0, 1]),
    BlockedLayout([1, 2], [4, THREADS_PER_WARP // 4], [4, 1], [1, 0], [1, 1], [1, 1], [0, 1]),
    DpasLayout(repeatCount=8, systolic_depth=8, execution_size=8, ops_per_chan=1, threads_per_warp=32,
               warps_per_cta=[4, 1], rep_cluster=[1, 1]),
    DpasLayout(repeatCount=8, systolic_depth=8, execution_size=16, ops_per_chan=2, threads_per_warp=32,
               warps_per_cta=[2, 2], rep_cluster=[1, 1]),
    DpasLayout(repeatCount=8, systolic_depth=8, execution_size=8, ops_per_chan=4, threads_per_warp=32,
               warps_per_cta=[4, 1], rep_cluster=[1, 1])
]


@pytest.mark.parametrize("M, N", [[128, 16], [128, 128], [64, 64], [32, 128], [32, 32], [16, 16]])
@pytest.mark.parametrize("src_layout", filter_layouts(layouts))
@pytest.mark.parametrize("axis", [0, 1])
@pytest.mark.parametrize("epilogue_kind", ['reduce1d', 'reduce2d', 'expand_reduce2d'])
@pytest.mark.parametrize("dtype_str", ["int32", "float32", "float16"])
@pytest.mark.parametrize("reduce_op", ["sum", "max"])
def test_reduce_layouts(M, N, src_layout, axis, epilogue_kind, dtype_str, reduce_op, device):
    if isinstance(src_layout,
                  (MfmaLayout, MmaLayout)) and (M < src_layout.instr_shape[0] or N < src_layout.instr_shape[1]):
        pytest.skip("Skipping because tensor shape is smaller than M(f)maLayout instr_shape")
    if is_hip() and isinstance(src_layout, MfmaLayout) and ((M, N) == (128, 128)):
        pytest.skip("Skipping test because it runs out of shared memory")
    if reduce_op == "sum" and dtype_str == "float16" and M * N > 1024:
        pytest.xfail("Skipping sum reduction on float16 due to accuracy issues")

    if isinstance(src_layout, MmaLayout) and src_layout.version == 3:
        src_layout[2] = 16 if dtype_str == "float16" else 8

    ty = {"int32": "i32", "float32": "f32", "float16": "f16"}[dtype_str]
    arith_op = {
        "max": {"int32": "arith.maxsi", "float32": "arith.maximumf", "float16": "arith.maximumf"},  #
        "sum": {"int32": "arith.addi", "float32": "arith.addf", "float16": "arith.addf"}
    }[reduce_op][dtype_str]
    numpy_op = {"max": np.max, "sum": np.sum}[reduce_op]
    rdims_1d = f"{N}" if axis == 0 else f"{M}"
    rdims_2d = f"1x{N}" if axis == 0 else f"{M}x1"
    store_range = "%7" if axis == 0 else "%1"
    blocked = BlockedLayout([1, 1], [32, THREADS_PER_WARP // 32], [4, 1], [0, 1], [1, 1], [1, 1], [0, 1])
    num_warps = src_layout.warps_per_cta[0] * src_layout.warps_per_cta[1]
    if num_warps == 8:
        blocked = BlockedLayout([1, 1], [32, THREADS_PER_WARP // 32], [4, 2], [0, 1], [1, 1], [1, 1], [0, 1])
    one_d_layout = BlockedLayout([1], [THREADS_PER_WARP], [num_warps], [0], [1], [1], [0])

    expanded_shape = f"1x{N}" if axis == 0 else f"{M}x1"
    other_axis = 1 - axis
    epilogue = {
        "reduce1d":
        f"""
        %14 = tt.splat %arg2 : !tt.ptr<{ty}> -> tensor<{rdims_2d}x!tt.ptr<{ty}>, #blocked>
        %15 = tt.addptr %14, {store_range} : tensor<{rdims_2d}x!tt.ptr<{ty}>, #blocked>, tensor<{rdims_2d}xi32, #blocked>
        %16 = {GPU_DIALECT}.convert_layout %13 : tensor<{rdims_1d}x{ty}, #{GPU_DIALECT}.slice<{{dim = {axis}, parent = #src}}>> -> tensor<{rdims_1d}x{ty}, #{GPU_DIALECT}.slice<{{dim = {axis}, parent = #blocked}}>>
        %17 = tt.expand_dims %16 {{axis = {axis} : i32}} : tensor<{rdims_1d}x{ty}, #{GPU_DIALECT}.slice<{{dim = {axis}, parent = #blocked}}>> -> tensor<{rdims_2d}x{ty}, #blocked>
        tt.store %15, %17 : tensor<{rdims_2d}x!tt.ptr<{ty}>, #blocked>
        tt.return
        }}
        }}
    """, "reduce2d":
        f"""
        %14 = "tt.reduce"(%13) ({{
        ^bb0(%arg3: {ty}, %arg4: {ty}):
          %17 = {arith_op} %arg3, %arg4 : {ty}
          tt.reduce.return %17 : {ty}
        }}) {{axis = 0 : i32}} : (tensor<{rdims_1d}x{ty}, #{GPU_DIALECT}.slice<{{dim = {axis}, parent = #src}}>>) -> {ty}
        tt.store %arg2, %14 : !tt.ptr<{ty}>
        tt.return
        }}
        }}
    """, "expand_reduce2d":
        f"""
        %14 = tt.expand_dims %13 {{axis = {axis} : i32}} : tensor<{rdims_1d}x{ty}, #{GPU_DIALECT}.slice<{{dim = {axis}, parent = #src}}>> -> tensor<{expanded_shape}x{ty}, #src>
        %15 = "tt.reduce"(%14) ({{
        ^bb0(%arg3: {ty}, %arg4: {ty}):
          %17 = {arith_op} %arg3, %arg4 : {ty}
          tt.reduce.return %17 : {ty}
        }}) {{axis = {other_axis} : i32}} : (tensor<{expanded_shape}x{ty}, #src>) -> (tensor<1x{ty}, #{GPU_DIALECT}.slice<{{dim = {other_axis}, parent = #src}}>>)
        %16 = triton_gpu.convert_layout %15 : tensor<1x{ty}, #{GPU_DIALECT}.slice<{{dim = {other_axis}, parent = #src}}>> -> tensor<1x{ty}, #one_d_layout>
        %17 = tt.splat %arg2 : !tt.ptr<{ty}> -> tensor<1x!tt.ptr<{ty}>, #one_d_layout>
        tt.store %17, %16 : tensor<1x!tt.ptr<{ty}>, #one_d_layout>
        tt.return
        }}
        }}
                """
    }[epilogue_kind]

    ir = f"""
    #blocked = {blocked}
    #src = {src_layout}
    #one_d_layout = {one_d_layout}
    module attributes {{"triton_gpu.num-warps" = {num_warps} : i32, "triton_gpu.num-ctas" = 1 : i32, "triton_gpu.threads-per-warp" = {THREADS_PER_WARP} : i32}} {{
    tt.func public @kernel_0d1d2c3d4c(%arg0: !tt.ptr<{ty}> {{tt.divisibility = 16 : i32}}, %arg1: i32 {{tt.divisibility = 16 : i32}}, %arg2: !tt.ptr<{ty}> {{tt.divisibility = 16 : i32}}) {{
        %0 = tt.make_range {{end = {M} : i32, start = 0 : i32}} : tensor<{M}xi32, #{GPU_DIALECT}.slice<{{dim = 1, parent = #blocked}}>>
        %1 = tt.expand_dims %0 {{axis = 1 : i32}} : tensor<{M}xi32, #{GPU_DIALECT}.slice<{{dim = 1, parent = #blocked}}>> -> tensor<{M}x1xi32, #blocked>
        %2 = tt.splat %arg1 : i32 -> tensor<{M}x1xi32, #blocked>
        %3 = arith.muli %1, %2 : tensor<{M}x1xi32, #blocked>
        %4 = tt.splat %arg0 : !tt.ptr<{ty}> -> tensor<{M}x1x!tt.ptr<{ty}>, #blocked>
        %5 = tt.addptr %4, %3 : tensor<{M}x1x!tt.ptr<{ty}>, #blocked>, tensor<{M}x1xi32, #blocked>
        %6 = tt.make_range {{end = {N} : i32, start = 0 : i32}} : tensor<{N}xi32, #{GPU_DIALECT}.slice<{{dim = 0, parent = #blocked}}>>
        %7 = tt.expand_dims %6 {{axis = 0 : i32}} : tensor<{N}xi32, #{GPU_DIALECT}.slice<{{dim = 0, parent = #blocked}}>> -> tensor<1x{N}xi32, #blocked>
        %8 = tt.broadcast %5 : tensor<{M}x1x!tt.ptr<{ty}>, #blocked> -> tensor<{M}x{N}x!tt.ptr<{ty}>, #blocked>
        %9 = tt.broadcast %7 : tensor<1x{N}xi32, #blocked> -> tensor<{M}x{N}xi32, #blocked>
        %10 = tt.addptr %8, %9 : tensor<{M}x{N}x!tt.ptr<{ty}>, #blocked>, tensor<{M}x{N}xi32, #blocked>
        %11 = tt.load %10 : tensor<{M}x{N}x!tt.ptr<{ty}>, #blocked>
        %12 = {GPU_DIALECT}.convert_layout %11 : tensor<{M}x{N}x{ty}, #blocked> -> tensor<{M}x{N}x{ty}, #src>
        %13 = "tt.reduce"(%12) ({{
        ^bb0(%arg3: {ty}, %arg4: {ty}):
          %17 = {arith_op} %arg3, %arg4 : {ty}
          tt.reduce.return %17 : {ty}
        }}) {{axis = {axis} : i32}} : (tensor<{M}x{N}x{ty}, #src>) -> tensor<{rdims_1d}x{ty}, #{GPU_DIALECT}.slice<{{dim = {axis}, parent = #src}}>>
    """ + epilogue

    with tempfile.NamedTemporaryFile(mode='w', suffix='.ttgir') as f:
        f.write(ir)
        f.flush()
        kernel = triton.compile(f.name)

    rs = RandomState(17)
    x = numpy_random((M, N), dtype_str=dtype_str, rs=rs, low=0, high=10)
    reduce2d = 'reduce2d' in epilogue_kind
    z_shape = (1, 1) if reduce2d else (1, N) if axis == 0 else (M, 1)
    z = np.zeros(z_shape).astype(dtype_str)

    x_tri = torch.tensor(x, device=device)
    z_tri = torch.tensor(z, device=device)

    pgm = kernel[(1, 1, 1)](x_tri, x_tri.stride(0), z_tri)
    z_ref = numpy_op(x) if reduce2d else numpy_op(x, axis=axis, keepdims=True)

    if dtype_str == 'float16':
        np.testing.assert_allclose(z_ref, to_numpy(z_tri), rtol=0.01, atol=1e-2)
    else:
        np.testing.assert_allclose(z_ref, to_numpy(z_tri), rtol=0.01, atol=1e-3)


layouts = [
    BlockedLayout([1, 4], [1, THREADS_PER_WARP], [4, 1], [1, 0], [1, 1], [1, 1], [0, 1]),
    BlockedLayout([1, 4], [1, THREADS_PER_WARP], [2, 2], [1, 0], [1, 1], [1, 1], [0, 1]),
    DpasLayout(repeatCount=8, systolic_depth=8, execution_size=8, ops_per_chan=1, threads_per_warp=32,
               warps_per_cta=[4, 1], rep_cluster=[1, 1]),
]


@pytest.mark.parametrize("M", [32, 64, 128, 256])
@pytest.mark.parametrize("src_layout", layouts)
def test_store_op(M, src_layout, device):

    ir = f"""
    #src = {src_layout}
    module attributes {{"{GPU_DIALECT}.num-warps" = 4 : i32, "{GPU_DIALECT}.num-ctas" = 1 : i32, "{GPU_DIALECT}.threads-per-warp" = {THREADS_PER_WARP} : i32}} {{
        tt.func public @kernel(%arg0: !tt.ptr<f32> {{tt.divisibility = 16 : i32}}, %arg1: !tt.ptr<f32> {{tt.divisibility = 16 : i32}}) {{
            %0 = tt.make_range {{end = {M} : i32, start = 0 : i32}} : tensor<{M}xi32, #{GPU_DIALECT}.slice<{{dim = 1, parent = #src}}>>
            %1 = tt.splat %arg0 : !tt.ptr<f32> -> tensor<{M}x!tt.ptr<f32>, #{GPU_DIALECT}.slice<{{dim = 1, parent = #src}}>>
            %2 = tt.addptr %1, %0 : tensor<{M}x!tt.ptr<f32>, #{GPU_DIALECT}.slice<{{dim = 1, parent = #src}}>>, tensor<{M}xi32, #{GPU_DIALECT}.slice<{{dim = 1, parent = #src}}>>
            %3 = tt.load %2 : tensor<{M}x!tt.ptr<f32>, #{GPU_DIALECT}.slice<{{dim = 1, parent = #src}}>>
            %4 = tt.expand_dims %3 {{axis = 1 : i32}} : tensor<{M}xf32, #{GPU_DIALECT}.slice<{{dim = 1, parent = #src}}>> -> tensor<{M}x1xf32, #src>
            %5 = tt.make_range {{end = {M} : i32, start = 0 : i32}} : tensor<{M}xi32, #{GPU_DIALECT}.slice<{{dim = 1, parent = #src}}>>
            %6 = tt.expand_dims %5 {{axis = 1 : i32}} : tensor<{M}xi32, #{GPU_DIALECT}.slice<{{dim = 1, parent = #src}}>> -> tensor<{M}x1xi32, #src>
            %7 = tt.splat %arg1 : !tt.ptr<f32> -> tensor<{M}x1x!tt.ptr<f32>, #src>
            %8 = tt.addptr %7, %6 : tensor<{M}x1x!tt.ptr<f32>, #src>, tensor<{M}x1xi32, #src>
            tt.store %8, %4 : tensor<{M}x1x!tt.ptr<f32>, #src>
            tt.return
        }}
    }}
    """

    with tempfile.NamedTemporaryFile(mode='w', suffix='.ttgir') as f:
        f.write(ir)
        f.flush()
        store_kernel = triton.compile(f.name)

    rs = RandomState(17)
    x = rs.randint(0, 4, (M, 1)).astype('float32')
    y = np.zeros((M, 1), dtype='float32')
    x_tri = torch.tensor(x, device=device)
    y_tri = torch.tensor(y, device=device)

    pgm = store_kernel[(1, 1, 1)](x_tri, y_tri)
    y_ref = x
    np.testing.assert_allclose(y_ref, y_tri.cpu().numpy(), rtol=0.01, atol=1e-3)


layouts = [
    # TODO (lixun): Add MfmaLayout
    BlockedLayout([1, 4], [1, THREADS_PER_WARP], [4, 1], [1, 0], [1, 1], [1, 1], [0, 1]),
    BlockedLayout([1, 4], [1, THREADS_PER_WARP], [2, 2], [1, 0], [1, 1], [1, 1], [0, 1]),
    DpasLayout(repeatCount=8, systolic_depth=8, execution_size=8, ops_per_chan=1, threads_per_warp=32,
               warps_per_cta=[4, 1], rep_cluster=[1, 1])
]


@pytest.mark.parametrize("M", [64, 128, 256])
@pytest.mark.parametrize("src_layout", filter_layouts(layouts))
@pytest.mark.parametrize("dst_layout", filter_layouts(layouts))
@pytest.mark.parametrize("src_dim", [0, 1])
@pytest.mark.parametrize("dst_dim", [0, 1])
def test_convert1d(M, src_layout, dst_layout, src_dim, dst_dim, device):

    ir = f"""
    #dst = {dst_layout}
    #src = {src_layout}
    module attributes {{"{GPU_DIALECT}.num-warps" = 4 : i32, "triton_gpu.num-ctas" = 1 : i32, "triton_gpu.threads-per-warp" = {THREADS_PER_WARP} : i32}} {{
        tt.func public @kernel(%arg0: !tt.ptr<i32> {{tt.divisibility = 16 : i32}}, %arg1: !tt.ptr<i32> {{tt.divisibility = 16 : i32}}) {{
            %0 = tt.splat %arg0 : !tt.ptr<i32> -> tensor<{M}x!tt.ptr<i32>, #{GPU_DIALECT}.slice<{{dim = {src_dim}, parent = #src}}>>
            %1 = tt.make_range {{end = {M} : i32, start = 0 : i32}} : tensor<{M}xi32, #{GPU_DIALECT}.slice<{{dim = {src_dim}, parent = #src}}>>
            %2 = tt.addptr %0, %1 : tensor<{M}x!tt.ptr<i32>, #{GPU_DIALECT}.slice<{{dim = {src_dim}, parent = #src}}>>, tensor<{M}xi32, #{GPU_DIALECT}.slice<{{dim = {src_dim}, parent = #src}}>>
            %3 = tt.load %2 : tensor<{M}x!tt.ptr<i32>, #{GPU_DIALECT}.slice<{{dim = {src_dim}, parent = #src}}>>
            %4 = tt.splat %arg1 : !tt.ptr<i32> -> tensor<{M}x!tt.ptr<i32>, #{GPU_DIALECT}.slice<{{dim = {dst_dim}, parent = #dst}}>>
            %5 = tt.make_range {{end = {M} : i32, start = 0 : i32}} : tensor<{M}xi32, #{GPU_DIALECT}.slice<{{dim = {dst_dim}, parent = #dst}}>>
            %6 = tt.addptr %4, %5 : tensor<{M}x!tt.ptr<i32>, #{GPU_DIALECT}.slice<{{dim = {dst_dim}, parent = #dst}}>>, tensor<{M}xi32, #{GPU_DIALECT}.slice<{{dim = {dst_dim}, parent = #dst}}>>
            %7 = {GPU_DIALECT}.convert_layout %3 : tensor<{M}xi32, #{GPU_DIALECT}.slice<{{dim = {src_dim}, parent = #src}}>> -> tensor<{M}xi32, #{GPU_DIALECT}.slice<{{dim = {dst_dim}, parent = #dst}}>>
            tt.store %6, %7 : tensor<{M}x!tt.ptr<i32>, #{GPU_DIALECT}.slice<{{dim = {dst_dim}, parent = #dst}}>>
            tt.return
        }}
    }}
    """
    with tempfile.NamedTemporaryFile(mode='w', suffix='.ttgir') as f:
        f.write(ir)
        f.flush()
        kernel = triton.compile(f.name)

    rs = RandomState(17)
    x = rs.randint(0, 4, (M, )).astype('int32')
    y = np.zeros((M, ), dtype='int32')
    x_tri = torch.tensor(x, device=device)
    y_tri = torch.tensor(y, device=device)
    pgm = kernel[(1, 1, 1)](x_tri, y_tri)
    y_ref = x
    np.testing.assert_allclose(y_ref, y_tri.cpu().numpy(), rtol=0.01, atol=1e-3)


@triton.jit
def _welford_combine(mean_1, m2_1, weight_1, mean_2, m2_2, weight_2):
    delta = mean_2 - mean_1
    new_weight = weight_1 + weight_2
    w2_over_w = weight_2 / new_weight
    return (
        mean_1 + delta * w2_over_w,
        m2_1 + m2_2 + delta * delta * weight_1 * w2_over_w,
        new_weight,
    )


layouts = [
    BlockedLayout([1, 4], [1, THREADS_PER_WARP], [4, 1], [1, 0], [1, 1], [1, 1], [0, 1]),
    BlockedLayout([1, 4], [1, THREADS_PER_WARP], [2, 2], [1, 0], [1, 1], [1, 1], [0, 1]),
    # [HIP] TO DO: some tests are flaky with the layout, so turn off them for now.
    # BlockedLayout([1, 4], [1, THREADS_PER_WARP], [1, 4], [1, 0], [1, 1], [1, 1], [0, 1]),
    BlockedLayout([1, 4], [THREADS_PER_WARP // 32, 32], [1, 4], [1, 0], [1, 1], [1, 1], [0, 1]),
    BlockedLayout([1, 4], [8, THREADS_PER_WARP // 8], [2, 2], [0, 1], [1, 1], [1, 1], [0, 1])
]


@pytest.mark.parametrize("M, N", [[128, 128], [256, 128], [256, 256], [128, 256]])
@pytest.mark.parametrize("src_layout", layouts)
@pytest.mark.parametrize("op", ["sum", "max"])
@pytest.mark.parametrize("first_axis", [0, 1])
def test_chain_reduce(M, N, src_layout, op, device, first_axis):

    op_str = ""
    if op == "sum":
        op_str = """
        %13 = arith.addi %arg2, %arg3 : i32
        tt.reduce.return %13 : i32"""
    elif op == "max":
        op_str = """
        %13 = arith.cmpi "sgt", %arg2, %arg3 : i32
        %14 = arith.select %13, %arg2, %arg3 : i32
        tt.reduce.return %14 : i32"""
    ir = f"""
    #src = {src_layout}
    module attributes {{"{GPU_DIALECT}.num-warps" = 4 : i32, "triton_gpu.num-ctas" = 1 : i32, "triton_gpu.threads-per-warp" = {THREADS_PER_WARP} : i32}} {{
    tt.func public @sum_kernel_0d1d(%arg0: !tt.ptr<i32> {{tt.divisibility = 16 : i32}}, %arg1: !tt.ptr<i32> {{tt.divisibility = 16 : i32}}) {{
        %cst = arith.constant dense<{N}> : tensor<{M}x1xi32, #src>
        %0 = tt.make_range {{end = {M} : i32, start = 0 : i32}} : tensor<{M}xi32, #{GPU_DIALECT}.slice<{{dim = 1, parent = #src}}>>
        %1 = tt.expand_dims %0 {{axis = 1 : i32}} : tensor<{M}xi32, #{GPU_DIALECT}.slice<{{dim = 1, parent = #src}}>> -> tensor<{M}x1xi32, #src>
        %2 = arith.muli %1, %cst : tensor<{M}x1xi32, #src>
        %3 = tt.make_range {{end = {N} : i32, start = 0 : i32}} : tensor<{N}xi32, #{GPU_DIALECT}.slice<{{dim = 0, parent = #src}}>>
        %4 = tt.expand_dims %3 {{axis = 0 : i32}} : tensor<{N}xi32, #{GPU_DIALECT}.slice<{{dim = 0, parent = #src}}>> -> tensor<1x{N}xi32, #src>
        %5 = tt.broadcast %2 : tensor<{M}x1xi32, #src> -> tensor<{M}x{N}xi32, #src>
        %6 = tt.broadcast %4 : tensor<1x{N}xi32, #src> -> tensor<{M}x{N}xi32, #src>
        %7 = arith.addi %5, %6 : tensor<{M}x{N}xi32, #src>
        %8 = tt.splat %arg0 : !tt.ptr<i32> -> tensor<{M}x{N}x!tt.ptr<i32>, #src>
        %9 = tt.addptr %8, %7 : tensor<{M}x{N}x!tt.ptr<i32>, #src>, tensor<{M}x{N}xi32, #src>
        %10 = tt.load %9 : tensor<{M}x{N}x!tt.ptr<i32>, #src>
        %11 = "tt.reduce"(%10) ({{
        ^bb0(%arg2: i32, %arg3: i32):
        {op_str}
        }}) {{axis = {first_axis} : i32}} : (tensor<{M}x{N}xi32, #src>) -> tensor<{M if first_axis == 1 else N}xi32, #{GPU_DIALECT}.slice<{{dim = {first_axis}, parent = #src}}>>
        %12 = "tt.reduce"(%11) ({{
        ^bb0(%arg2: i32, %arg3: i32):
        {op_str}
        }}) {{axis = 0 : i32}} : (tensor<{M if first_axis == 1 else N}xi32, #{GPU_DIALECT}.slice<{{dim = {first_axis}, parent = #src}}>>) -> i32
        tt.store %arg1, %12 : !tt.ptr<i32>
        tt.return
    }}
    }}
    """
    with tempfile.NamedTemporaryFile(mode='w', suffix='.ttgir') as f:
        f.write(ir)
        f.flush()
        kernel = triton.compile(f.name)

    rs = RandomState(17)
    x = rs.randint(0, 4, (M, N)).astype('int32')

    z = np.zeros((1, )).astype('int32')

    x_tri = torch.tensor(x, device=device)
    z_tri = torch.tensor(z, device=device)

    pgm = kernel[(1, 1, 1)](x_tri, z_tri)
    if op == "sum":
        z_ref = np.sum(x)
    elif op == "max":
        z_ref = np.max(x)

    np.testing.assert_allclose(z_ref, z_tri.cpu().numpy(), rtol=0.01, atol=1e-3)


@pytest.mark.interpreter
def test_generic_reduction(device):

    @triton.jit
    def var_mean_kernel(X, out_mean, out_var, BLOCK: tl.constexpr):
        xindex = tl.arange(0, BLOCK)
        x = tl.load(X + xindex)
        mean = x
        m2 = tl.zeros_like(x)
        weight = tl.full(x.shape, 1, x.dtype)
        (mean, m2, weight) = tl.reduce((mean, m2, weight), 0, _welford_combine)
        tl.store(out_mean, mean)
        tl.store(out_var, m2 / weight)

    SIZE = 512
    x = torch.rand(SIZE, device=device)
    out_mean = torch.empty((), device=device)
    out_var = torch.empty((), device=device)

    var_mean_kernel[(1, )](x, out_mean, out_var, BLOCK=SIZE)

    expect_var, expect_mean = torch.var_mean(x, dim=0, correction=0)
    torch.testing.assert_close(out_mean, expect_mean)
    torch.testing.assert_close(out_var, expect_var)


# ---------------
# test permute
# ---------------


@pytest.mark.interpreter
@pytest.mark.parametrize("dtype_str, shape, perm", [(dtype, shape, perm)
                                                    # TODO: bfloat16
                                                    for dtype in ['float8e4b15', 'float16', 'float32']
                                                    for shape in [(64, 64), (128, 128)]
                                                    for perm in [(1, 0)]])
@pytest.mark.parametrize("num_ctas", num_ctas_list)
def test_permute(dtype_str, shape, perm, num_ctas, device):
    check_type_supported(dtype_str, device)  # bfloat16 on cc < 80 will not be tested
    if dtype_str == "float8e4b15" and (is_hip() or (is_cuda() and torch.cuda.get_device_capability() >= (9, 0))):
        pytest.skip("float8e4b15 not supported on ROCm or CUDA >= 9.0")
    if is_hip():
        if shape == (128, 128) and dtype_str == 'float32':
            pytest.skip("TODO Out of LDS for float32 with shape 128x128")
    if is_xpu() and shape == (128, 128) and dtype_str == 'float32':
        # check maximum shared memory
        if triton.runtime.driver.active.utils.get_device_properties(
                triton.runtime.driver.active.get_current_device())["max_shared_mem"] <= 65536:
            pytest.xfail("XPU: Not enough shared memory for float32 with shape 128x128")

    # triton kernel
    @triton.jit
    def kernel(X, stride_xm, stride_xn, Z, stride_zm, stride_zn, BLOCK_M: tl.constexpr, BLOCK_N: tl.constexpr):
        off_m = tl.arange(0, BLOCK_M)
        off_n = tl.arange(0, BLOCK_N)
        Xs = X + off_m[:, None] * stride_xm + off_n[None, :] * stride_xn
        Zs = Z + off_m[:, None] * stride_zm + off_n[None, :] * stride_zn
        tl.store(Zs, tl.load(Xs))

    # input
    x = numpy_random(shape, dtype_str=dtype_str)
    # triton result
    z_tri = to_triton(np.empty_like(x), device=device, dst_type=dtype_str)
    z_tri_contiguous = to_triton(np.empty_like(x), device=device, dst_type=dtype_str)
    x_tri = to_triton(x, device=device, dst_type=dtype_str)
    pgm = kernel[(1, 1)](x_tri, x_tri.stride(0), x_tri.stride(1), z_tri, z_tri.stride(1), z_tri.stride(0),
                         BLOCK_M=shape[0], BLOCK_N=shape[1], num_ctas=num_ctas)
    pgm_contiguous = kernel[(1, 1)](x_tri, x_tri.stride(1),
                                    x_tri.stride(0), z_tri_contiguous, z_tri_contiguous.stride(0),
                                    z_tri_contiguous.stride(1), BLOCK_M=shape[0], BLOCK_N=shape[1], num_ctas=num_ctas)
    # numpy result
    if dtype_str == 'float8e4b15':
        ty = tl.float8e4b15
        z_ref = serialize_fp8(deserialize_fp8(x, ty).T.copy(), ty)
        z_tri = z_tri.base
        z_tri_contiguous = z_tri_contiguous.base
    else:
        z_ref = x.transpose(*perm)
    # compare
    np.testing.assert_allclose(to_numpy(z_tri), z_ref)
    np.testing.assert_allclose(to_numpy(z_tri_contiguous), z_ref)

    if not is_cuda():
        return

    # parse ptx to make sure ld/st are vectorized
    ptx = pgm.asm['ptx']
    assert 'ld.global.v4' in ptx
    assert 'st.global.v4' in ptx
    ptx = pgm_contiguous.asm['ptx']
    assert 'ld.global.v4' in ptx
    assert 'st.global.v4' in ptx


@pytest.mark.interpreter
@pytest.mark.parametrize("dtype_str", ["int32", "int8"])
@pytest.mark.parametrize("shape", [(2, 4), (16, 16)])
@pytest.mark.parametrize("perm", list(itertools.permutations([0, 1])))
def test_trans_2d(dtype_str, shape, perm, device):

    @triton.jit
    def kernel(In, Out, in_shape1: tl.constexpr, in_shape2: tl.constexpr, ou_shape1: tl.constexpr,
               ou_shape2: tl.constexpr, trans1: tl.constexpr, trans2: tl.constexpr):
        in_offs = tl.arange(0, in_shape1)[:, None] * in_shape2 + tl.arange(0, in_shape2)[None, :]
        ou_offs = tl.arange(0, ou_shape1)[:, None] * ou_shape2 + tl.arange(0, ou_shape2)[None, :]
        tl.store(Out + ou_offs, tl.permute(tl.load(In + in_offs), (trans1, trans2)))

    input = torch.arange(math.prod(shape), dtype=getattr(torch, dtype_str), device=device).reshape(shape)
    expected = torch.permute(input, perm)
    # Don't do zeros_like -- that copies the layout, which we don't want.
    actual = torch.zeros(expected.shape, dtype=getattr(torch, dtype_str), device=device)

    kernel[(1, )](input, actual, *shape, *[shape[i] for i in perm], *perm)

    np.testing.assert_equal(to_numpy(expected), to_numpy(actual))


@pytest.mark.interpreter
@pytest.mark.parametrize("dtype_str", ["int32", "int8"])
@pytest.mark.parametrize("shape", [(2, 2, 8, 64), (4, 4, 4, 4)])
@pytest.mark.parametrize("perm", list(itertools.permutations([0, 1, 2, 3])))
def test_trans_4d(dtype_str, shape, perm, device):

    @triton.jit
    def kernel(In, Out,  #
               in_shape1: tl.constexpr, in_shape2: tl.constexpr, in_shape3: tl.constexpr, in_shape4: tl.constexpr,
               ou_shape1: tl.constexpr, ou_shape2: tl.constexpr, ou_shape3: tl.constexpr, ou_shape4: tl.constexpr,
               trans1: tl.constexpr, trans2: tl.constexpr, trans3: tl.constexpr, trans4: tl.constexpr):
        in_ptr = tl.make_block_ptr(
            base=In,
            shape=(in_shape1, in_shape2, in_shape3, in_shape4),
            strides=(in_shape4 * in_shape3 * in_shape2, in_shape4 * in_shape3, in_shape4, 1),
            offsets=(0, 0, 0, 0),
            block_shape=(in_shape1, in_shape2, in_shape3, in_shape4),
            order=(3, 2, 1, 0),
        )
        out_ptr = tl.make_block_ptr(
            base=Out,
            shape=(ou_shape1, ou_shape2, ou_shape3, ou_shape4),
            strides=(ou_shape4 * ou_shape3 * ou_shape2, ou_shape4 * ou_shape3, ou_shape4, 1),
            offsets=(0, 0, 0, 0),
            block_shape=(ou_shape1, ou_shape2, ou_shape3, ou_shape4),
            order=(3, 2, 1, 0),
        )
        tl.store(out_ptr, tl.load(in_ptr).permute((trans1, trans2, trans3, trans4)))

    input = torch.arange(math.prod(shape), dtype=getattr(torch, dtype_str), device=device).reshape(shape)
    expected = torch.permute(input, perm)
    # Don't do zeros_like -- that copies the layout, which we don't want.
    actual = torch.zeros(expected.shape, dtype=getattr(torch, dtype_str), device=device)

    kernel[(1, )](input, actual, *shape, *[shape[i] for i in perm], *perm, num_warps=8)

    np.testing.assert_equal(to_numpy(expected), to_numpy(actual))


# ---------------
# test dot
# ---------------


def convert_fp8_to_fp32(x, device, dtype_str):
    if dtype_str == 'float8e4nv':
        return torch.tensor(x, device=device).view(torch.float8_e4m3fn).to(torch.float32)
    elif dtype_str == 'float8e5':
        return torch.tensor(x, device=device).view(torch.float8_e5m2).to(torch.float32)
    assert "Unsupported float8 dtype"


@pytest.mark.interpreter
@pytest.mark.parametrize(
    "M, N, K, num_warps, col_a, col_b, epilogue, input_precision, in_dtype, out_dtype, kpack",
    [(*shape, 4, False, False, epilogue, input_precision, in_dtype, out_dtype, 1)
     for shape in [(64, 64, 64), (32, 32, 32), (16, 16, 16)]
     for epilogue in ['none', 'trans', 'add-matrix', 'add-rows', 'add-cols', 'softmax', 'chain-dot']
     for input_precision in ['tf32', 'tf32x3', 'ieee']
     for in_dtype, out_dtype in [('float16', 'float16'), ('float16', 'float32'), ('float32', 'float32')]
     if not (input_precision != 'ieee' and (in_dtype in ['float16']))] +
    [(*shape_nw, col_a, col_b, 'none', input_precision, in_dtype, out_dtype, kpack)
     for shape_nw in [[128, 256, 32, 8], [128, 16, 32, 4], [32, 128, 64, 4], [128, 128, 64, 4], [64, 128, 128, 4],
                      [32, 128, 64, 2], [64, 64, 32, 4], [32, 32, 128, 16], [128, 128, 64, 2], [64, 128, 128, 2]]
     for input_precision in ["tf32" if is_cuda() or is_xpu() else "ieee"]
     for col_a in [True, False]
     for col_b in [True, False]
     for in_dtype, out_dtype in [('int8', 'int8'), ('float16', 'float16'), ('float16', 'float32'), ('float32',
                                                                                                    'float32')]
     for kpack in [1, 2 if is_hip() else 1]] + [(64, 64, 64, 4, col_a, col_b, 'none', 'ieee', 'float32', 'float32', 1)
                                                for col_a in [True, False]
                                                for col_b in [True, False]] +
    [(64, 64, 64, 4, False, False, 'chain-dot', 'ieee', 'bfloat16', 'float32', 1)] +
    ([(16, 16, 8, 4, False, False, 'None', 'ieee', 'float32', 'float32', 1),
      (32, 16, 8, 4, False, False, 'None', 'ieee', 'float16', 'float16', 1)] if "gfx9" in get_arch() else []) +
    [(128, 128, 64, 4, False, False, 'chain-dot', 'ieee', float8_type, 'float32', 1)
     for float8_type in ["float8e5", "float8e4nv"]])
@pytest.mark.parametrize("num_ctas", num_ctas_list)
def test_dot(M, N, K, num_warps, col_a, col_b, epilogue, input_precision, in_dtype, out_dtype, kpack, num_ctas, device):
    if is_interpreter():
        if in_dtype == 'bfloat16':
            pytest.xfail("bfloat16 is not supported in the interpreter")
    else:
        if is_cuda():
            capability = torch.cuda.get_device_capability()

            if capability[0] < 7:
                pytest.skip("Only test tl.dot() on devices with sm >= 70")
            if capability[0] < 8:
                if capability[1] == 0 and in_dtype == 'int8':
                    pytest.skip("Only test int8 on devices with sm >= 75")
                if input_precision != "ieee":
                    pytest.skip("Only test tf32 on devices with sm >= 80")
            if capability[0] == 7:
                if (M, N, K, num_warps) in [(128, 256, 32, 8), (64, 128, 128, 4), (64, 128, 128, 2)]:
                    pytest.skip("shared memory out of resource")
                if out_dtype == 'float16':
                    # TODO: support out_dtype=float16 for tl.dot on V100
                    pytest.skip("Only test out_dtype=float16 on devices with sm >=80")
            if capability[0] < 9 and in_dtype == 'float8e4nv':
                pytest.skip("float8e4nv not supported on sm <= 80")
        if is_hip() and (in_dtype == 'float8e4nv' or in_dtype == 'float8e5'):
            pytest.skip("float8e4nv and float8e5 not supported on HIP")
        if is_hip() and (input_precision != "ieee"):
            pytest.skip(f"{input_precision} not supported on HIP")
        if is_hip() and (kpack == 2 and in_dtype == 'int8' and K < 64):
            pytest.skip("kpack too large for K")
        if not is_hip() and kpack == 2:
            pytest.xfail("Skip duplicated tests on nv path")

    if is_cuda():
        torch.backends.cuda.matmul.allow_tf32 = input_precision == "tf32"

    if num_ctas > 1 and in_dtype == 'int8':
        # FIXME: mma v2 with num_ctas > 1 does not work
        pytest.xfail()

    # triton kernel
    @triton.jit
    def kernel(X, stride_xm, stride_xk, Y, stride_yk, stride_yn, W, stride_wn, stride_wl, Z, stride_zm, stride_zn,
               BLOCK_M: tl.constexpr, BLOCK_N: tl.constexpr, BLOCK_K: tl.constexpr, ADD_MATRIX: tl.constexpr,
               ADD_ROWS: tl.constexpr, ADD_COLS: tl.constexpr, INPUT_PRECISION: tl.constexpr, DO_SOFTMAX: tl.constexpr,
               CHAIN_DOT: tl.constexpr, COL_A: tl.constexpr, COL_B: tl.constexpr, out_dtype: tl.constexpr = tl.float32):
        off_m = tl.arange(0, BLOCK_M)
        off_n = tl.arange(0, BLOCK_N)
        off_l = tl.arange(0, BLOCK_N)
        off_k = tl.arange(0, BLOCK_K)
        Xs = X + off_m[:, None] * stride_xm + off_k[None, :] * stride_xk
        Ys = Y + off_k[:, None] * stride_yk + off_n[None, :] * stride_yn
        Ws = W + off_n[:, None] * stride_wn + off_l[None, :] * stride_wl
        Zs = Z + off_m[:, None] * stride_zm + off_n[None, :] * stride_zn
        x = tl.load(Xs)
        y = tl.load(Ys)
        z = tl.dot(x, y, input_precision=INPUT_PRECISION, out_dtype=out_dtype)
        if ADD_MATRIX:
            z += tl.load(Zs)
        if ADD_ROWS:
            ZRs = Z + off_m * stride_zm
            z += tl.load(ZRs)[:, None]
        if ADD_COLS:
            ZCs = Z + off_n * stride_zn
            z += tl.load(ZCs)[None, :]
        if DO_SOFTMAX:
            max = tl.max(z, 1)
            z = z - max[:, None]
            num = tl.exp(z.to(tl.float32)).to(max.dtype)
            den = tl.sum(num, 1)
            z = num / den[:, None]
        if CHAIN_DOT:
            w = tl.load(Ws)
            z = tl.dot(z.to(w.dtype), w, input_precision=INPUT_PRECISION, out_dtype=out_dtype)
        tl.store(Zs, z)

    # input
    rs = RandomState(17)
    if col_a:
        x = numpy_random((K, M), dtype_str=in_dtype, rs=rs).T
    else:
        x = numpy_random((M, K), dtype_str=in_dtype, rs=rs)
    if col_b:
        y = numpy_random((N, K), dtype_str=in_dtype, rs=rs).T
    else:
        y = numpy_random((K, N), dtype_str=in_dtype, rs=rs)
    w = numpy_random((N, N), dtype_str=in_dtype, rs=rs)
    if 'int' not in in_dtype and 'float8' not in in_dtype:
        x *= .1
        y *= .1
    if in_dtype == 'float32' and input_precision == "tf32":
        x = (x.view('uint32') & np.uint32(0xffffe000)).view('float32')
        y = (y.view('uint32') & np.uint32(0xffffe000)).view('float32')
        w = (w.view('uint32') & np.uint32(0xffffe000)).view('float32')
    x_tri = to_triton(x, device=device, dst_type=in_dtype)
    y_tri = to_triton(y, device=device, dst_type=in_dtype)
    w_tri = to_triton(w, device=device, dst_type=in_dtype)
    # triton result
    if out_dtype == 'int8':
        z = 1 + numpy_random((M, N), dtype_str='int32', rs=rs)
    else:
        z = 1 + numpy_random((M, N), dtype_str=in_dtype, rs=rs) * .1

    z_tri = to_triton(z, device=device)
    if epilogue == 'trans':
        z_tri = torch.as_strided(z_tri, (M, N), [1, M])

    if out_dtype == 'int8':
        out_dtype = tl.int8
    elif out_dtype == 'float16' and epilogue != 'softmax':
        # TODO: for out_dtype == 'float16' and epilogue == 'softmax', it will
        # fail with the following error: 'llvm.fmul' op requires the same type
        # for all operands and results
        out_dtype = tl.float16
    else:
        out_dtype = tl.float32

    kern_kwargs = {
        'COL_A': col_a, 'COL_B': col_b, 'BLOCK_M': M, 'BLOCK_K': K, 'BLOCK_N': N, 'ADD_MATRIX':
        epilogue == 'add-matrix', 'ADD_ROWS': epilogue == 'add-rows', 'ADD_COLS': epilogue == 'add-cols', 'DO_SOFTMAX':
        epilogue == 'softmax', 'CHAIN_DOT': epilogue == 'chain-dot', 'INPUT_PRECISION': input_precision, 'num_warps':
        num_warps, 'num_ctas': num_ctas, 'out_dtype': out_dtype
    }

    if is_hip():
        kern_kwargs['kpack'] = kpack

    pgm = kernel[(1, 1)](x_tri, x_tri.stride(0), x_tri.stride(1), y_tri, y_tri.stride(0), y_tri.stride(1), w_tri,
                         w_tri.stride(0), w_tri.stride(1), z_tri, z_tri.stride(0), z_tri.stride(1), **kern_kwargs)

    # torch result
    if in_dtype == 'int8':
        z_ref = np.matmul(x.astype(np.float32), y.astype(np.float32())).astype(np.int32)
    elif 'float8' in in_dtype:
        x = convert_fp8_to_fp32(x, device, in_dtype)
        y = convert_fp8_to_fp32(y, device, in_dtype)
        z_ref = to_numpy(torch.matmul(x, y))
    else:
        z_ref = np.matmul(x, y)

    if epilogue == 'add-matrix':
        z_ref += z
    if epilogue == 'add-rows':
        z_ref += z[:, 0][:, None]
    if epilogue == 'add-cols':
        z_ref += z[0, :][None, :]
    if epilogue == 'softmax':
        num = np.exp(z_ref - np.max(z_ref, axis=-1, keepdims=True))
        denom = np.sum(num, axis=-1, keepdims=True)
        z_ref = num / denom
    if epilogue == 'chain-dot':
        if 'float8' in in_dtype:
            # Reduce z_ref's precision to fp8 to match the kernel behavior
            if in_dtype == 'float8e4nv':
                z_fp8 = torch.tensor(z_ref, dtype=torch.float8_e4m3fn)
            elif in_dtype == 'float8e5':
                z_fp8 = torch.tensor(z_ref, dtype=torch.float8_e5m2)
            else:
                assert "Unsupported float8 dtype"
            z_ref = to_numpy(z_fp8.to(torch.float32))
            w = to_numpy(convert_fp8_to_fp32(w, device, in_dtype))
        z_ref = np.matmul(z_ref, w)
    # compare
    if in_dtype == 'float32':
        # XXX: Somehow there's a larger difference when we use float32
        np.testing.assert_allclose(z_ref, to_numpy(z_tri), rtol=0.01, atol=1e-3)
    elif out_dtype == tl.float16 or in_dtype == 'bfloat16':
        np.testing.assert_allclose(z_ref, to_numpy(z_tri), rtol=0.01, atol=1e-2)
    else:
        # added atol, to loose precision for float16xfloat16->float32 case
        np.testing.assert_allclose(z_ref, to_numpy(z_tri), rtol=0.01, atol=1e-3)
    if not is_cuda():
        return
    # make sure ld/st are vectorized
    ptx = pgm.asm['ptx']
    if (K > 16 or N > 16 or M > 16) and (M * N // (num_warps * 32) >= 4):
        # XXX: skip small sizes because they are not vectorized
        assert 'ld.global.v4' in ptx
        if 'float8' in in_dtype:
            assert 'st.global.v2' in ptx
        else:
            assert 'st.global.v4' in ptx
    if in_dtype == 'float32' and input_precision != "ieee":
        assert re.search(r'[mma|wgmma.mma_async].sync.aligned.m\d+n\d+k8(?:.row.col)?.f32.tf32.tf32', ptx)
    elif in_dtype == 'float16' and out_dtype == tl.float32:
        if capability[0] == 7 and capability[1] == 5:  # Turing
            assert re.search(r'mma.sync.aligned.m\d+n\d+k8(?:.row.col)?.f32.f16.f16', ptx)
        else:
            assert re.search(r'[mma|wgmma.mma_async].sync.aligned.m\d+n\d+k16(?:.row.col)?.f32.f16.f16', ptx)
    elif in_dtype == 'float16' and out_dtype == tl.float16:
        if capability[0] == 7 and capability[1] == 5:  # Turing
            assert re.search(r'mma.sync.aligned.m\d+n\d+k8(?:.row.col)?.f16.f16.f16', ptx)
        else:
            assert re.search(r'[mma|wgmma.mma_async].sync.aligned.m\d+n\d+k16(?:.row.col)?.f16.f16.f16', ptx)
    elif in_dtype == 'int8':
        if capability[0] == 7 and capability[1] == 5:  # Turing
            assert 'mma.sync.aligned.m8n8k16.row.col.satfinite.s32.s8.s8.s32' in ptx
        else:
            assert 'wgmma.mma_async.sync.aligned' in ptx or\
                'mma.sync.aligned.m16n8k32.row.col.satfinite.s32.s8.s8.s32' in ptx
    elif in_dtype == "float8e5" and out_dtype == tl.float32:
        if capability[0] == 9:
            assert 'wgmma.mma_async.sync.aligned.m64n128k32.f32.e5m2.e5m2' in ptx
    elif in_dtype == "float8e4nv" and out_dtype == tl.float32:
        if capability[0] == 9:
            assert 'wgmma.mma_async.sync.aligned.m64n128k32.f32.e4m3.e4m3' in ptx


@pytest.mark.parametrize("M, N, K, col_a, col_b, type_a, type_b, num_warps, mma, kpack",
                         [(M, N, K, col_a, col_b, type_a, type_b, 4, mma, kpack)
                          for M, N, K in itertools.product([32, 64, 128], [32, 64, 128], [64, 128])
                          for col_a, col_b in itertools.product([True, False], repeat=2)
                          for type_a in ["e2m1", "e4m3", "e5m2"]
                          for type_b in ["e4m3", "e5m2", "bf16"]
                          for mma in ([32, 16] if is_hip() else [16])
                          for kpack in ([1, 2] if is_hip() else [1])])
def test_scaled_dot(M, N, K, col_a, col_b, type_a, type_b, num_warps, mma, kpack, device):
    if is_cuda():
        cc = torch.cuda.get_device_capability()
        if cc < (8, 9):
            pytest.skip("float8e4nv not supported on CUDA < 8.9")
    if is_hip():
        if type_a != "e5m2" or (type_b != "e5m2" and type_b != "bf16"):
            pytest.skip(f"scaled_dot({type_a}, {type_b}) not yet implemented for HIP")
        if mma == 16 and K == 64:
            pytest.skip(f"K == {K} too small for mfma {mma} in scaled_dot")
        arch = triton.runtime.driver.active.get_current_target().arch
        if "gfx11" in arch or "gfx12" in arch:
            pytest.skip("scaled_dot not yet implemented for gfx11 and gfx12")
    if is_xpu():
        pytest.skip("scaled_dot isn't supported on XPU")

    @triton.jit
    def dot_scale_kernel(a_base, stride_a0, stride_a1, a_scale, b_base, stride_b0, stride_b1, out,
                         BLOCK_M: tl.constexpr, BLOCK_N: tl.constexpr, BLOCK_K: tl.constexpr, type_a: tl.constexpr,
                         type_b: tl.constexpr):
        tl.static_assert((type_b == "e4m3" or type_b == "e5m2") or type_b == "bf16", "type_b must be fp8 or bf16")
        IS_FP8: tl.constexpr = type_a == "e4m3" or type_a == "e5m2"
        DIV_FACTOR: tl.constexpr = 1 if IS_FP8 else 2
        PACKED_BLOCK_K_A: tl.constexpr = BLOCK_K // DIV_FACTOR
        PACKED_BLOCK_K_B: tl.constexpr = BLOCK_K
        a_ptr = a_base + tl.arange(0, BLOCK_M)[:, None] * stride_a0 + tl.arange(0,
                                                                                PACKED_BLOCK_K_A)[None, :] * stride_a1
        b_ptr = b_base + tl.arange(0, PACKED_BLOCK_K_B)[:, None] * stride_b0 + tl.arange(0,
                                                                                         BLOCK_N)[None, :] * stride_b1

        SCALE_BLOCK_K: tl.constexpr = BLOCK_K // 32
        scale_a_ptr = a_scale + tl.arange(0, BLOCK_M)[:, None] * SCALE_BLOCK_K + tl.arange(0, SCALE_BLOCK_K)[None, :]

        a = tl.load(a_ptr)
        b = tl.load(b_ptr)
        a_scale = tl.load(scale_a_ptr)
        c = tl.dot_scaled(a, a_scale, type_a, b, None, type_b)
        out_ptr = out + tl.arange(0, BLOCK_M)[:, None] * BLOCK_N + tl.arange(0, BLOCK_N)[None, :]
        tl.store(out_ptr, c.to(tl.bfloat16))

    @triton.jit
    def mxfp_to_bf16_kernel(
        x_ptr,
        scale_ptr,
        mxfp_ptr,
        N,
        e_bits: tl.constexpr,
        m_bits: tl.constexpr,
        BLOCK_SIZE: tl.constexpr,
    ):
        # x.shape ==     (N, 32) for fp8 or (N, 16) for fp4
        # scale.shape == (N,)
        # out.shape   == (N, 32)
        is_fp8: tl.constexpr = e_bits + m_bits == 7
        # fp8: BLOCK_SIZE -> BLOCK_SIZE // 32, 32
        # fp4: BLOCK_SIZE // 2 -> BLOCK_SIZE // 32 , 16
        PARALLEL_DIM: tl.constexpr = BLOCK_SIZE // 32
        LAST_DIM: tl.constexpr = 32 if is_fp8 else 16
        LOAD_SIZE: tl.constexpr = LAST_DIM * PARALLEL_DIM

        offsets = (tl.program_id(0) * LOAD_SIZE + tl.arange(0, PARALLEL_DIM)[:, None] * LAST_DIM +
                   tl.arange(0, LAST_DIM)[None, :])
        x = tl.load(x_ptr + offsets, mask=offsets < N * LAST_DIM)

        offsets = tl.program_id(0) * PARALLEL_DIM + tl.arange(0, PARALLEL_DIM)[:, None]
        scale = tl.load(scale_ptr + offsets, mask=offsets < N)
        tl.static_assert(scale.dtype == tl.uint8)
        tl.static_assert(x.dtype == tl.uint8)

        scale_bf16 = (scale.to(tl.uint16) << 7).to(tl.bfloat16, bitcast=True)
        if is_fp8:
            if e_bits == 5 and m_bits == 2:
                x_f8 = x.to(tl.float8e5, bitcast=True)
                x_bf16 = x_f8.to(tl.bfloat16)
                # Preserve infs and nans. FIXME Fp8E5M2_to_Bf16 doesn't preserve them!
                non_finite_mask: tl.constexpr = ((1 << e_bits) - 1) << m_bits
                non_finite_mask_bf16: tl.constexpr = ((1 << 8) - 1) << 7
                x_bf16 = tl.where(
                    x & non_finite_mask == non_finite_mask,
                    (x_bf16.to(tl.uint16, bitcast=True) | non_finite_mask_bf16).to(tl.bfloat16, bitcast=True),
                    x_bf16,
                )
            else:
                tl.static_assert(e_bits == 4 and m_bits == 3)
                x_f8 = x.to(tl.float8e4nv, bitcast=True)
                x_bf16 = x_f8.to(tl.bfloat16)
        else:
            # e2m1
            em0 = x & 0x70
            em1 = x & 0x7
            x0 = (em0.to(tl.uint16) << 2) | ((x & 0x80).to(tl.uint16) << 8)
            x1 = (em1.to(tl.uint16) << (2 + 4)) | ((x & 0x8).to(tl.uint16) << (8 + 4))
            # Three cases:
            # 1) x is normal and non-zero: Correct bias
            x0 = tl.where((em0 & 0x60) != 0, x0 + ((127 - 1) << 7), x0)
            x1 = tl.where((em1 & 0x6) != 0, x1 + ((127 - 1) << 7), x1)
            # 2) x is subnormal (x == 0bs001 where s is the sign): Map to +-0.5 in bf16
            x0 = tl.where(em0 == 0x10, 16128 | (x0 & 0x8000), x0)
            x1 = tl.where(em1 == 0x1, 16128 | (x1 & 0x8000), x1)
            # 3) x is zero, do nothing
            x_bf16 = tl.interleave(x0, x1).to(tl.bfloat16, bitcast=True)
        # Multiplication preserves infs and NaNs in x_bf16
        mxfp = x_bf16 * scale_bf16
        # If scale is NaN, we encode it as an bf16 inf, so we need to correct for that
        mxfp = tl.where(scale == 0xFF, float("nan"), mxfp)

        offsets = tl.program_id(0) * BLOCK_SIZE + tl.arange(0, BLOCK_SIZE)
        tl.store(mxfp_ptr + offsets, tl.ravel(mxfp), mask=offsets < N * 32)

    def dot_scale_ref(x, scale, y, type_x, type_y):
        e_bits, m_bits = {"e2m1": (2, 1), "e4m3": (4, 3), "e5m2": (5, 2)}[type_x]
        type_y = {"e4m3": torch.float8_e4m3fn, "e5m2": torch.float8_e5m2, "bf16": torch.bfloat16}[type_y]

        comp_dtype = torch.bfloat16

        x = x.contiguous()
        x_upcast = x.new_empty(scale.shape[:-1] + (32 * scale.shape[-1], ), dtype=comp_dtype)

        N = x_upcast.numel()
        BLOCK_SIZE = 512
        grid = ((N + BLOCK_SIZE - 1) // BLOCK_SIZE, )
        mxfp_to_bf16_kernel[grid](x, scale, x_upcast, scale.numel(), e_bits, m_bits, BLOCK_SIZE, num_warps=num_warps)
        assert x_upcast.isfinite().all()

        y_upcast = y.view(type_y).to(comp_dtype)

        class AccumulateInFp32:

            def __enter__(self):
                self.prev_value = torch.backends.cuda.matmul.allow_bf16_reduced_precision_reduction
                torch.backends.cuda.matmul.allow_bf16_reduced_precision_reduction = False

            def __exit__(self, exc_type, exc_val, exc_tb):
                torch.backends.cuda.matmul.allow_bf16_reduced_precision_reduction = self.prev_value

        with AccumulateInFp32():
            return torch.matmul(x_upcast, y_upcast)

    torch.manual_seed(0)

    def make_arg(shape, ty, col_major=False, max_val=255):
        if col_major:
            shape = shape[:-2] + (shape[-1], shape[-2])
        if ty == "bf16":
            ret = torch.randn(shape, dtype=torch.bfloat16, device=device)
            # Clamp to avoid relative error issues
            ret.clamp_(-2**15, 2**15 - 1)
        else:
            ret = torch.randint(max_val + 1, shape, dtype=torch.uint8, device=device)
        if col_major:
            ret = ret.mT
        return ret

    DIV_FACTOR = 2 if type_a == "e2m1" else 1
    x = make_arg((M, K // DIV_FACTOR), type_a, col_major=col_a)
    y = make_arg((K, N), type_b, col_major=col_b)

    # sample scales that don't overflow as otherwise it's implementation defined (underflowing is alright)
    # Max scale= 2**15
    scale_x = make_arg((M, K // 32), "e8m0", max_val=127 + 15)

    def make_finite(x, dtype):
        # e5m2 has too many non-finite values when sampled uniformly (1 / 32) and
        # Fp8E5M2_to_Bf16 doesn't preserve NaNs (fixme)
        if dtype not in ("e5m2", "e4m3"):
            return x
        mask = 0x7C if dtype == "e5m2" else 0x7F
        finite = torch.arange(x.numel(), device=device, dtype=torch.uint8).reshape_as(x) % mask
        x_finite = torch.where(x & mask == mask, finite | (0x80 & x), x)
        x.copy_(x_finite)
        return x

    x = make_finite(x, type_a)
    y = make_finite(y, type_b)

    kernel_kwargs = {"num_warps": num_warps}
    if is_hip():
        kernel_kwargs["kpack"] = kpack
        kernel_kwargs["matrix_instr_nonkdim"] = mma
    z = x.new_empty((M, N), dtype=torch.bfloat16)
    pgm = dot_scale_kernel[(1, )](x, *x.stride(), scale_x, y, *y.stride(), z, M, N, K, type_a, type_b, **kernel_kwargs)

    z_ref = dot_scale_ref(x, scale_x, y, type_a, type_b)

    torch.testing.assert_close(z, z_ref, atol=1e-5, rtol=1e-2)

    # make sure ld/st are vectorized
    if is_cuda():
        ptx = pgm.asm['ptx']
        if (max(M, N) * K) // (num_warps * 32) >= 4:
            assert 'ld.global.v4' in ptx
        if M * N // (num_warps * 32) >= 4:
            assert 'st.global.v4' in ptx
        assert re.search(r'mma.sync.aligned.m\d+n\d+k16(?:.row.col)?.f32.bf16.bf16', ptx)


@pytest.mark.interpreter
@pytest.mark.parametrize("B, num_warps, M, N, K, BLOCK_M, BLOCK_N, in_dtype_str, out_dtype_str",
                         [(B, num_warps, M, N, K, BLOCK_M, BLOCK_N, in_dtype_str, out_dtype_str)
                          for B in [1, 2, 4, 8]
                          for num_warps in [1, 2, 4, 8, 16]
                          for BLOCK_M, BLOCK_N in [(32, 32)]
                          for M, N, K in [(64, 64, 64), (32, 32, 32)]
                          for in_dtype_str, out_dtype_str in [('int8', 'int8'), ('float16', 'float16'),
                                                              ('float16', 'float32'), ('float32', 'float32')]] +
                         # Large block sizes
                         [(4, 4, 128, 128, 64, 64, 64, 'float16', 'float16')])
def test_dot3d(B, num_warps, M, N, K, BLOCK_M, BLOCK_N, in_dtype_str, out_dtype_str, device):
    if is_hip():
        # hip does not support tf32 precision, so use ieee for all tests
        input_precision = "ieee"
        arch = triton.runtime.driver.active.get_current_target().arch
        if "gfx11" in arch or "gfx12" in arch:
            if in_dtype_str == "float32":
                pytest.skip(f"{in_dtype_str} is not supported in WMMA dot, FMA does not support dot3d")
            if out_dtype_str == "float16":
                pytest.skip(f"{out_dtype_str} has low precision in WMMA dot")
    else:
        input_precision = "tf32" if (is_cuda() or is_xpu()) and in_dtype_str == 'float32' else "ieee"

    if B == 8 and M == 64 and in_dtype_str == "float32" and out_dtype_str == "float32":
        if not is_interpreter() and torch.cuda.is_available(
        ) and triton.runtime.driver.active.utils.get_device_properties(
                torch.cuda.current_device())["max_shared_mem"] < 131072:
            pytest.skip(
                "Skipping tests with B = 8, M = 64, in_type = float32, out_type = float32 due to insufficient shared memory (less than 128 KB per SM) on this GPU."
            )

    @triton.jit
    def kernel(
        q_ptr,
        k_ptr,
        o_ptr,
        stride_qb,
        stride_qm,
        stride_qk,
        stride_kb,
        stride_kk,
        stride_kn,
        stride_ob,
        stride_om,
        stride_on,
        BLOCK_B: tl.constexpr,
        BLOCK_M: tl.constexpr,
        BLOCK_N: tl.constexpr,
        BLOCK_K: tl.constexpr,
        INPUT_PRECISION: tl.constexpr,
        out_dtype: tl.constexpr = tl.float32,
    ):
        startm = tl.program_id(0) * BLOCK_M
        startn = tl.program_id(1) * BLOCK_N
        offs_b = tl.arange(0, BLOCK_B)
        offs_m = startm + tl.arange(0, BLOCK_M)
        offs_n = startn + tl.arange(0, BLOCK_N)
        offs_k = tl.arange(0, BLOCK_K)
        q_ptrs = q_ptr + offs_b[:, None, None] * stride_qb + offs_m[None, :, None] * stride_qm + offs_k[
            None, None, :] * stride_qk
        k_ptrs = k_ptr + offs_b[:, None, None] * stride_kb + offs_k[None, :, None] * stride_kk + offs_n[
            None, None, :] * stride_kn
        q = tl.load(q_ptrs)
        k = tl.load(k_ptrs)
        qk = tl.dot(q, k, input_precision=INPUT_PRECISION, out_dtype=out_dtype)
        o_ptrs = o_ptr + offs_b[:, None, None] * stride_ob + offs_m[None, :, None] * stride_om + offs_n[
            None, None, :] * stride_on
        tl.store(o_ptrs, qk)

    if out_dtype_str == 'int8':
        out_dtype = tl.int8
    elif out_dtype_str == 'float16':
        out_dtype = tl.float16
    else:
        out_dtype = tl.float32

    rs = RandomState(17)
    x = numpy_random((B, M, K), dtype_str=in_dtype_str, rs=rs)
    y = numpy_random((B, K, N), dtype_str=in_dtype_str, rs=rs)
    if in_dtype_str == 'int8':
        out = numpy_random((B, M, N), dtype_str='int32', rs=rs)
    else:
        out = numpy_random((B, M, N), dtype_str=out_dtype_str, rs=rs)

    x_tri = to_triton(x, device=device)
    y_tri = to_triton(y, device=device)
    out_tri = to_triton(out, device=device)

    BLOCK_B = B
    BLOCK_K = K

    grid = (
        triton.cdiv(M, BLOCK_M),
        triton.cdiv(N, BLOCK_N),
    )
    kernel[grid](
        x_tri,
        y_tri,
        out_tri,
        x_tri.stride(0),
        x_tri.stride(1),
        x_tri.stride(2),
        y_tri.stride(0),
        y_tri.stride(1),
        y_tri.stride(2),
        out_tri.stride(0),
        out_tri.stride(1),
        out_tri.stride(2),
        BLOCK_B=BLOCK_B,
        BLOCK_M=BLOCK_M,
        BLOCK_N=BLOCK_N,
        BLOCK_K=BLOCK_K,
        INPUT_PRECISION=input_precision,
        out_dtype=out_dtype,
        num_warps=num_warps,
    )

    if in_dtype_str == 'int8':
        out_ref = np.matmul(x.astype(np.float32), y.astype(np.float32)).astype(np.int32)
    else:
        out_ref = np.matmul(x, y)
    np.testing.assert_allclose(out_ref, to_numpy(out_tri), rtol=0.01, atol=1e-2)


@pytest.mark.parametrize('in_dtype', ['float32'])
def test_dot_mulbroadcasted(in_dtype, device):
    if is_cuda():
        capability = torch.cuda.get_device_capability()
        if capability[0] < 8:
            pytest.skip("Requires sm >= 80 to run")

    @triton.jit
    def kernel(Z, X, Y, M: tl.constexpr, N: tl.constexpr, K: tl.constexpr, BM: tl.constexpr, BN: tl.constexpr,
               BK: tl.constexpr):
        pidn = tl.program_id(1)
        pidm = tl.program_id(0)
        offm = tl.arange(0, BM)[:, None]
        offn = tl.arange(0, BN)[None, :]
        offak = tl.arange(0, BK)[None, :]
        offbk = tl.arange(0, BK)[:, None]
        acc = tl.full((BM, BN), 0.0, tl.float32)
        for ridx5 in range(0, K // BK):
            x = tl.load(X + ((pidm * K * BM) + (offm * K) + (ridx5 * BK) + offak))
            y = tl.load(Y + ((pidn * BN) + (offbk * N) + (ridx5 * N * BK) + offn))
            x = tl.expand_dims(x, axis=2)
            y = tl.expand_dims(y, axis=0)
            t = tl.sum(x * y, axis=1)
            acc = t + acc
        tl.store(Z + ((pidm * BM * N) + (pidn * BN) + (offm * N) + offn), acc)

    M, N, K = 256, 192, 160
    BM, BN, BK = 128, 32, 32
    rs = RandomState(17)
    x = numpy_random((M, K), dtype_str=in_dtype, rs=rs)
    y = numpy_random((K, N), dtype_str=in_dtype, rs=rs)
    x = x * 0.1
    y = y * 0.1
    z = numpy_random((M, N), dtype_str=in_dtype, rs=rs)
    x_tri = to_triton(x, device=device)
    y_tri = to_triton(y, device=device)
    z_tri = to_triton(z, device=device)
    grid = M // BM, N // BN
    h = kernel[grid](z_tri, x_tri, y_tri, M, N, K, BM, BN, BK)
    z_ref = np.matmul(x, y)
    np.testing.assert_allclose(z_ref, to_numpy(z_tri), atol=0.01)

    if not is_cuda():
        return
    assert "tt.dot" in h.asm['ttir']
    # When using MMAv3, we will not pipeline the load op for Y, as the loaded
    # value is in rowmajor. But MMAv3 requires its second operand is in colmajor
    # because transpose is not supported for MMAv3 with float32 input.
    if capability[0] >= 9:
        assert re.search(r"triton_gpu.async_wait %.* {num = 1 : i32}", h.asm["ttgir"]) is not None
    else:
        assert re.search(r"triton_gpu.async_wait %.* {num = 2 : i32}", h.asm["ttgir"]) is not None


@pytest.mark.interpreter
@pytest.mark.parametrize("dtype_str", int_dtypes + uint_dtypes + float_dtypes + ['bfloat16'])
@pytest.mark.parametrize("shape", [(), (1, ), (128, )])
def test_full(dtype_str, shape, device):
    if dtype_str in uint_dtypes and not hasattr(torch, dtype_str):
        # PyTorch only has unsigned 8, but not 16, 32, or 64
        dtype = getattr(torch, dtype_str[1:])  # uintx -> intx
    else:
        dtype = getattr(torch, dtype_str)
    check_type_supported(dtype, device)  # bfloat16 on cc < 80 will not be tested

    @triton.jit
    def kernel_static(out):
        a = GENERATE_TEST_HERE
        tl.static_assert(a.shape == SHAPE)
        out_ptr = out + tl.arange(0, 128)[:]
        tl.store(out_ptr, a)

    @triton.jit
    def kernel_dynamic(out, val, dtype: tl.constexpr):
        a = tl.full(SHAPE, val, dtype)
        tl.static_assert(a.shape == SHAPE)
        out_ptr = out + tl.arange(0, 128)[:]
        tl.store(out_ptr, a)

    kernel_static_patched = patch_kernel(kernel_static, {
        'GENERATE_TEST_HERE': f"tl.full({shape}, 2, tl.{dtype_str})",
        'SHAPE': str(list(shape)),
    })
    out_static = torch.zeros((128), dtype=dtype, device=device)
    kernel_static_patched[(1, )](out_static)
    assert torch.all(out_static == 2)

    kernel_dynamic_patched = patch_kernel(kernel_dynamic, {'SHAPE': str(list(shape))})
    out_dynamic = torch.zeros((128), dtype=dtype, device=device)
    kernel_dynamic_patched[(1, )](out_dynamic, 2, getattr(triton.language, dtype_str))
    assert torch.all(out_dynamic == 2)


@pytest.mark.parametrize("literal, dtype_str", [(1e+50, "f64"), (1e+10, "f32"), (1.0, "f32"), ('float("inf")', "f32"),
                                                ('float("-inf")', "f32"), ('float("nan")', "f32"),
                                                ('float("-nan")', "f32"), (0., "f32"), (5, "i32"), (2**40, "i64")])
def test_constexpr(literal, dtype_str, device):

    @triton.jit
    def kernel(out_ptr):
        val = GENERATE_TEST_HERE
        tl.store(out_ptr.to(tl.pointer_type(val.dtype)), val)

    kernel_patched = patch_kernel(kernel, {'GENERATE_TEST_HERE': f"{literal}"})
    out = torch.zeros((1, ), dtype=torch.float32, device=device)
    h = kernel_patched[(1, )](out)
    assert re.search(r"arith.constant .* : " + dtype_str, h.asm["ttir"]) is not None


@triton.jit
def pass_const(a, b, choose_b):
    if choose_b:
        return b
    else:
        return a


@pytest.mark.parametrize("choose_const", [True, False])
@pytest.mark.parametrize("constexpr", [True, False])
@pytest.mark.parametrize("mode", ["direct", "call", "ternary", "if"])
def test_const(device, choose_const, constexpr, mode):

    @triton.jit(do_not_specialize=["choose_const"])
    def kernel(in_ptr: tl.const, out, c_out: tl.const, choose_const, n_elems: tl.int32, BLOCK_SIZE: tl.constexpr):
        offsets = tl.arange(0, BLOCK_SIZE)
        mask = offsets < n_elems
        val = tl.load(in_ptr + offsets, mask=mask)
        LOSE_TAIL
        tl.store(final_out + offsets, val, mask=mask)

    @triton.jit
    def kernel_constexpr(in_ptr: tl.const, out, c_out: tl.const, choose_const: tl.constexpr, n_elems: tl.int32,
                         BLOCK_SIZE: tl.constexpr):
        offsets = tl.arange(0, BLOCK_SIZE)
        mask = offsets < n_elems
        val = tl.load(in_ptr + offsets, mask=mask)
        LOSE_TAIL
        tl.store(final_out + offsets, val, mask=mask)

    if mode == "direct":
        if choose_const:
            LOSE_TAIL = "final_out = c_out"
        else:
            LOSE_TAIL = "final_out = out"
    elif mode == "call":
        LOSE_TAIL = "final_out = pass_const(out, c_out, choose_const)"
    elif mode == "ternary":
        LOSE_TAIL = "final_out = c_out if choose_const else out"
    elif mode == "if":
        LOSE_TAIL = """
    if choose_const:
        final_out = c_out
    else:
        final_out = out
"""

    SIZE = 128
    input = torch.randn((SIZE, ), dtype=torch.float32, device=device)
    output = torch.zeros((SIZE, ), dtype=torch.float32, device=device)
    patched_kernel = patch_kernel(kernel_constexpr if constexpr else kernel, {'LOSE_TAIL': LOSE_TAIL, 'CONSTEXPR': ''})

    expect_fail = (not constexpr and mode != "direct") or choose_const
    if expect_fail:
        with pytest.raises(triton.CompilationError) as exc_info:
            patched_kernel[(1, )](input, output, output, choose_const, SIZE, SIZE)
        if constexpr:
            error = "Cannot store to a constant pointer"
        else:
            if mode == "call":
                error = "Inconsistent return types"
            elif mode == "if":
                error = "Mismatched type for final_out"
            elif mode == "ternary":
                error = "Ternary expression with dynamic condition has inconsistent type"
            else:
                assert mode == "direct" and choose_const
                error = "Cannot store to a constant pointer"
        error_msg = exc_info.value.error_message or str(exc_info.value.__cause__)
        assert error in error_msg, "Wrong error message!"
    else:
        patched_kernel[(1, )](input, output, output, choose_const, SIZE, SIZE)
        assert torch.all(input == output)


@pytest.mark.interpreter
@pytest.mark.parametrize("dtype_str", ['float32', 'float16'])
def test_dot_without_load(dtype_str, device):

    @triton.jit
    def _kernel(out):
        a = GENERATE_TEST_HERE
        b = GENERATE_TEST_HERE
        c = tl.dot(a, b)
        out_ptr = out + tl.arange(0, 32)[:, None] * 32 + tl.arange(0, 32)[None, :]
        tl.store(out_ptr, c)

    kernel = patch_kernel(_kernel, {'GENERATE_TEST_HERE': f"tl.full((32, 32), 1.0, tl.{dtype_str})"})
    a = torch.ones((32, 32), dtype=getattr(torch, dtype_str), device=device)
    b = torch.ones((32, 32), dtype=getattr(torch, dtype_str), device=device)
    out_ref = torch.matmul(a, b)
    out = torch.zeros((32, 32), dtype=getattr(torch, dtype_str), device=device)
    kernel[(1, )](out)
    assert torch.all(out == out_ref)


# ---------------
# test arange
# ---------------


@pytest.mark.interpreter
@pytest.mark.parametrize("start", [0, 1, 7, 16])
@pytest.mark.parametrize("num_ctas", num_ctas_list)
def test_arange(start, num_ctas, device):
    BLOCK = 128
    z_tri = torch.empty(BLOCK, dtype=torch.int32, device=device)

    @triton.jit
    def _kernel(z, BLOCK: tl.constexpr, START: tl.constexpr, END: tl.constexpr):
        off = tl.arange(0, BLOCK)
        val = tl.arange(START, END)
        tl.store(z + off, val)

    _kernel[(1, )](z_tri, START=start, END=start + BLOCK, BLOCK=BLOCK, num_ctas=num_ctas)
    z_ref = torch.arange(start, BLOCK + start, dtype=torch.int32, device=device)
    np.testing.assert_allclose(to_numpy(z_tri), to_numpy(z_ref))


# ---------------
# test load
# ---------------


@pytest.mark.interpreter
@pytest.mark.parametrize("dtype_str, size, size_diff, other", [(dtype_str, size, size_diff, other)
                                                               for dtype_str in torch_dtypes
                                                               for size in [128, 512]
                                                               for size_diff in [0, 1, 2, 3, 4]
                                                               for other in [None, 0, 1]])
@pytest.mark.parametrize("num_ctas", num_ctas_list)
def test_masked_load(dtype_str, size, size_diff, other, num_ctas, device):
    dtype = getattr(torch, dtype_str)
    check_type_supported(dtype, device)  # bfloat16 on cc < 80 will not be tested

    input_size = size - size_diff
    output_size = size
    if dtype_str == 'bool':
        input = torch.randint(0, 2, (input_size, ), dtype=dtype, device=device)
    elif dtype_str in int_dtypes or dtype_str in uint_dtypes:
        input = torch.randint(0, 127, (input_size, ), dtype=dtype, device=device)
    else:
        input = torch.rand(input_size, dtype=dtype, device=device)
    output = torch.zeros((output_size, ), dtype=dtype, device=device)

    @triton.jit
    def _kernel(in_ptr, out_ptr, in_size: tl.constexpr, out_size: tl.constexpr):
        in_offsets = tl.arange(0, out_size)
        # Load inputs.
        x = GENERATE_TEST_HERE
        # Store output
        output_offsets = tl.arange(0, out_size)
        tl.store(out_ptr + output_offsets, x)

    other_str = f", other={other}" if other else ""
    mask_str = f"mask=in_offsets < in_size{other_str}" if size_diff > 0 else "None"
    kernel = patch_kernel(_kernel, {'GENERATE_TEST_HERE': f"tl.load(in_ptr + in_offsets, {mask_str})"})
    kernel[(1, )](input, output, input_size, output_size, num_ctas=num_ctas)

    reference_out = torch.cat((input, torch.full((size_diff, ), other if other else 0, dtype=dtype, device=device)))
    torch.testing.assert_close(output, reference_out)


@pytest.mark.interpreter
@pytest.mark.parametrize("num_ctas", num_ctas_list)
@pytest.mark.parametrize("mask_val", [True, False])
@pytest.mark.parametrize("other_val", [0, 1])
def test_masked_load_scalar(num_ctas, mask_val, other_val, device):
    input_val = 4.0
    size = 128
    dtype = torch.float32
    input = torch.full((size, ), input_val, dtype=dtype, device=device)
    output = torch.zeros((size, ), dtype=dtype, device=device)

    @triton.jit
    def kernel(in_ptr, out_ptr, size: tl.constexpr, mask: tl.constexpr, other: tl.constexpr):
        offsets = tl.arange(0, size)
        x = tl.load(in_ptr + offsets, mask=mask, other=other)
        tl.store(out_ptr + offsets, x)

    kernel[(1, )](input, output, size, mask_val, other_val, num_ctas=num_ctas)

    if mask_val:
        reference_out = torch.full((size, ), input_val, dtype=dtype, device=device)
    else:
        reference_out = torch.full((size, ), other_val, dtype=dtype, device=device)

    torch.testing.assert_close(output, reference_out)


# Testing masked loads with a copy to shared memory.
# FIXME: Shape too small for ldmatrix when num_ctas=4
@pytest.mark.interpreter
@pytest.mark.parametrize("dtype", [torch.bfloat16, torch.float16, torch.float32])
def test_masked_load_shared_memory(dtype, device):

    check_type_supported(dtype, device)  # bfloat16 on cc < 80 will not be tested

    M = 32
    N = 32
    K = 16

    in1 = torch.rand((M, K), dtype=dtype, device=device)
    in2 = torch.rand((K, N), dtype=dtype, device=device)
    out = torch.zeros((M, N), dtype=dtype, device=device)

    @triton.jit
    def _kernel(in1_ptr, in2_ptr, output_ptr, in_stride, in2_stride, out_stride, in_numel, in2_numel, out_numel,
                M: tl.constexpr, N: tl.constexpr, K: tl.constexpr):

        M_offsets = tl.arange(0, M)
        N_offsets = tl.arange(0, N)
        K_offsets = tl.arange(0, K)

        in_offsets = M_offsets[:, None] * in_stride + K_offsets[None, :]
        in2_offsets = K_offsets[:, None] * in2_stride + N_offsets[None, :]

        # Load inputs.
        x = tl.load(in1_ptr + in_offsets, mask=in_offsets < M * K)
        w = tl.load(in2_ptr + in2_offsets, mask=in2_offsets < K * N)

        # Without a dot product the memory doesn't get promoted to shared.
        o = tl.dot(x, w, out_dtype=tl.float32)

        # Store output
        output_offsets = M_offsets[:, None] * out_stride + N_offsets[None, :]
        tl.store(output_ptr + output_offsets, o, mask=output_offsets < M * N)

    pgm = _kernel[(1, )](in1, in2, out, in1.stride()[0], in2.stride()[0], out.stride()[0], in1.numel(), in2.numel(),
                         out.numel(), M=M, N=N, K=K)

    reference_out = torch.matmul(in1, in2)
    torch.testing.assert_close(out, reference_out, atol=1e-2, rtol=0)


@pytest.mark.interpreter
@pytest.mark.parametrize("cache", ["", ".ca", ".cg", ".cv"])
def test_load_cache_modifier(cache, device):
    src = torch.empty(128, device=device)
    dst = torch.empty(128, device=device)

    @triton.jit
    def _kernel(dst, src, CACHE: tl.constexpr):
        offsets = tl.arange(0, 128)
        x = tl.load(src + offsets, cache_modifier=CACHE)
        tl.store(dst + offsets, x)

    pgm = _kernel[(1, )](dst, src, CACHE=cache)

    if is_hip():
        target_arch = get_arch()
        # TODO: support testing for remaining architectures
        if 'gfx94' not in target_arch:
            return
        amdgcn = pgm.asm['amdgcn']
        cg_cache_modifier_str = 'nt'
        cv_cache_modifier_str = 'sc0 sc1'
        buffer_load_line = [line for line in amdgcn.splitlines() if "buffer_load" in line]
        global_load_line = [line for line in amdgcn.splitlines() if "global_load" in line]
        flat_load_line = [line for line in amdgcn.splitlines() if "flat_load" in line]
        if cache == '' or cache == '.ca':
            assert cg_cache_modifier_str not in (global_load_line[0] if global_load_line else buffer_load_line[0])
        if cache == '.cg':
            assert cg_cache_modifier_str in global_load_line[0]
        if cache == '.cv':
            assert cv_cache_modifier_str in flat_load_line[0]

    if is_cuda():
        ptx = pgm.asm['ptx']
        if cache == '':
            assert 'ld.global.ca' not in ptx
            assert 'ld.global.cg' not in ptx
        if cache == '.cg':
            assert 'ld.global.cg' in ptx
            assert 'ld.global.ca' not in ptx
        if cache == '.ca':
            assert 'ld.global.ca' in ptx
            assert 'ld.global.cg' not in ptx


@pytest.mark.interpreter
@pytest.mark.parametrize("N", [16, 10, 11, 1024])
@pytest.mark.parametrize("num_ctas", num_ctas_list)
def test_vectorization(N, num_ctas, device):
    block_size = 1024 * num_ctas
    src = torch.randn(block_size, device=device)
    dst = torch.empty(block_size, device=device)

    @triton.jit
    def _kernel(dst, src, N, BLOCK_SIZE: tl.constexpr):
        offsets = tl.program_id(0) * BLOCK_SIZE + tl.arange(0, BLOCK_SIZE)
        x = tl.load(src + offsets, mask=offsets < N)
        tl.store(dst + offsets, x, mask=offsets < N)

    pgm = _kernel[(1, )](dst, src, N=N, BLOCK_SIZE=block_size)

    if not is_cuda():
        return

    ptx = pgm.asm["ptx"]
    if N % 16 == 0:
        assert "ld.global.v4.b32" in ptx
    else:
        assert "ld.global.b32" in ptx
    torch.testing.assert_close(dst[:N], src[:N], atol=1e-6, rtol=0)


@pytest.mark.interpreter
@pytest.mark.parametrize("has_hints", [False, True])
def test_vectorization_hints(has_hints, device):
    src = torch.empty(1024, device=device)
    dst = torch.empty(1024, device=device)
    off = torch.zeros(1, device=device, dtype=torch.int32)

    @triton.jit
    def _kernel(dst, src, off, N, BLOCK_SIZE: tl.constexpr, HINT: tl.constexpr):
        offsets = tl.program_id(0) * BLOCK_SIZE + tl.arange(0, BLOCK_SIZE)
        offsets = offsets + tl.load(off)
        if HINT:
            tl.max_contiguous(tl.multiple_of(offsets, 1024), 1024)
        x = tl.load(src + offsets, mask=offsets < N)
        tl.store(dst + offsets, x, mask=offsets < N)

    pgm = _kernel[(1, )](dst, src, off, N=1024, BLOCK_SIZE=src.shape[0], HINT=has_hints)
    if not is_cuda():
        return

    ptx = pgm.asm["ptx"]
    if has_hints:
        assert "ld.global.v4.b32" in ptx
    else:
        assert "ld.global.v4.b32" not in ptx


@pytest.mark.interpreter
def test_assume(device):

    @triton.jit
    def _kernel(out_ptr, N: tl.constexpr, BLOCK_N: tl.constexpr):
        current_size = N - tl.program_id(0) * BLOCK_N
        tl.assume(current_size >= BLOCK_N)
        if current_size >= 128:
            tl.store(out_ptr + tl.program_id(0), current_size)
        else:
            tl.store(out_ptr + tl.program_id(0), current_size + 101024)

    output = torch.zeros(1024 // 128, device=device)
    pgm = _kernel[(1024 // 128, )](output, N=1024, BLOCK_N=128)

    if is_interpreter():
        return

    assert 'llvm.assume' in pgm.asm['llir']


# ---------------
# test store
# ---------------


@pytest.mark.interpreter
@pytest.mark.parametrize("cache", ["", ".wb", ".cg", ".cs", ".wt"])
def test_store_cache_modifier(cache, device):
    src = torch.empty(128, device=device)
    dst = torch.empty(128, device=device)

    @triton.jit
    def _kernel(dst, src, CACHE: tl.constexpr):
        offsets = tl.arange(0, 128)
        x = tl.load(src + offsets)
        tl.store(dst + offsets, x, cache_modifier=CACHE)

    pgm = _kernel[(1, )](dst, src, CACHE=cache)

    if is_hip():
        target_arch = get_arch()
        # TODO: support testing for remaining architectures
        if 'gfx94' not in target_arch:
            return
        amdgcn = pgm.asm['amdgcn']
        cs_cache_modifier_str = 'nt'
        wt_cache_modifier_str = 'sc0 sc1'
        global_store_line = [line for line in amdgcn.splitlines() if "global_store" in line]
        if not global_store_line:
            return
        if cache == '' or cache == '.cg':
            assert cs_cache_modifier_str not in global_store_line[0]
            assert wt_cache_modifier_str not in global_store_line[0]
        if cache == '.cs':
            assert cs_cache_modifier_str in global_store_line[0]
            assert wt_cache_modifier_str not in global_store_line[0]
        if cache == '.wt':
            assert cs_cache_modifier_str not in global_store_line[0]
            assert wt_cache_modifier_str in global_store_line[0]

    if is_cuda():
        ptx = pgm.asm['ptx']
        if cache == '':
            assert 'st.global.wb' not in ptx
            assert 'st.global.cg' not in ptx
            assert 'st.global.cs' not in ptx
            assert 'st.global.wt' not in ptx
        if cache == '.wb':
            assert 'st.global.wb' in ptx
            assert 'st.global.cg' not in ptx
            assert 'st.global.cs' not in ptx
            assert 'st.global.wt' not in ptx
        if cache == '.cg':
            assert 'st.global.wb' not in ptx
            assert 'st.global.cg' in ptx
            assert 'st.global.cs' not in ptx
            assert 'st.global.wt' not in ptx
        if cache == '.cs':
            assert 'st.global.wb' not in ptx
            assert 'st.global.cg' not in ptx
            assert 'st.global.cs' in ptx
            assert 'st.global.wt' not in ptx
        if cache == '.wt':
            assert 'st.global.wb' not in ptx
            assert 'st.global.cg' not in ptx
            assert 'st.global.cs' not in ptx
            assert 'st.global.wt' in ptx


@pytest.mark.interpreter
@pytest.mark.parametrize("eviction_policy", ["", "evict_last", "evict_first"])
def test_store_eviction_policy(eviction_policy, device):
    src = torch.empty(128, device=device)
    dst = torch.empty(128, device=device)

    @triton.jit
    def _kernel(dst, src, POLICY: tl.constexpr):
        offsets = tl.arange(0, 128)
        x = tl.load(src + offsets)
        tl.store(dst + offsets, x, eviction_policy=POLICY)

    if not is_cuda():
        return
    pgm = _kernel[(1, )](dst, src, POLICY=eviction_policy)
    ptx = pgm.asm['ptx']
    if eviction_policy == '':
        assert 'evict_last' not in ptx
        assert 'evict_first' not in ptx
    if eviction_policy == 'evict_last':
        assert 'evict_last' in ptx
        assert 'evict_first' not in ptx
    if eviction_policy == 'evict_first':
        assert 'evict_last' not in ptx
        assert 'evict_first' in ptx


# ---------------
# test default
# ---------------
# TODO: can't be local to test_default


@triton.jit
def _impl(value=10):
    return value


@pytest.mark.interpreter
def test_default(device):
    value = 5
    ret0 = torch.zeros(1, dtype=torch.int32, device=device)
    ret1 = torch.zeros(1, dtype=torch.int32, device=device)

    @triton.jit
    def _kernel(ret0, ret1, value=3):
        tl.store(ret0, _impl())
        tl.store(ret1, _impl(value))

    _kernel[(1, )](ret0, ret1, value)
    assert ret0.item() == 10
    assert ret1.item() == value

    _kernel[(1, )](ret0, ret1)
    assert ret0.item() == 10
    assert ret1.item() == 3


# ---------------
# test noop
# ----------------


@pytest.mark.interpreter
def test_noop(device):

    @triton.jit
    def kernel(x):
        pass

    x = to_triton(numpy_random((1, ), dtype_str='int32'), device=device)
    kernel[(1, )](x)


@pytest.mark.parametrize("device", ['xpu', 'cpu', 'cpu_pinned'])
def test_pointer_arguments(device):
    if is_xpu() and device in ['cpu_pinned']:
        pytest.xfail("RuntimeError: Pinned memory requires CUDA.")

    @triton.jit
    def kernel(x):
        pass

    pin_memory = 'pinned' in device
    x = torch.empty(1024, device=device.split('_')[0], pin_memory=pin_memory)
    if device == "cpu":
        with pytest.raises(ValueError):
            kernel[(1, )](x)
    else:
        kernel[(1, )](x)


@pytest.mark.parametrize("value, value_type", [(-1, 'i32'), (0, 'i32'), (-2**31, 'i32'), (2**31 - 1, 'i32'),
                                               (2**31, 'i64'), (2**32 - 1, 'i64'), (2**32, 'i64'), (2**63 - 1, 'i64'),
                                               (-2**63, 'i64'), (2**63, 'u64'), (2**64 - 1, 'u64')])
def test_value_specialization(value: int, value_type: str, device) -> None:

    def repr(specialization):
        spec_type = specialization.signature["VALUE"]
        return f"kernel_{spec_type}"

    @triton.jit(repr=repr)
    def kernel(VALUE, X):
        pass

    x = torch.tensor([3.14159], device=device)
    h = kernel[(1, )](value, x)
    assert value_type in h.name


# --------------------
# value specialization
# --------------------


@pytest.mark.parametrize("value, overflow", [(2**64 - 1, False), (2**64, True), (-2**63, False), (-2**63 - 1, True)])
def test_value_specialization_overflow(value: int, overflow: bool, device) -> None:

    @triton.jit
    def kernel(VALUE, X):
        pass

    x = torch.tensor([3.14159], device=device)

    if overflow:
        with pytest.raises(OverflowError):
            kernel[(1, )](value, x)
    else:
        kernel[(1, )](value, x)


# ----------------
# test constexpr
# ----------------


@pytest.mark.interpreter
@pytest.mark.parametrize("op", ['+', '-', '*', '/', '%', '<', '>', '<<', '>>', '&', '^', '|'])
@pytest.mark.parametrize("is_lhs_constexpr", [False, True])
@pytest.mark.parametrize("is_rhs_constexpr", [True, False])
def test_bin_op_constexpr(op, is_lhs_constexpr, is_rhs_constexpr, device):

    @triton.jit
    def kernel(Z, X, Y):
        x = tl.load(X)
        y = tl.load(Y)
        z = GENERATE_TEST_HERE
        tl.store(Z, z)

    if op in ['<<', '>>', '&', '^', '|']:  # int op
        x_str = "3" if is_lhs_constexpr else "x"
        y_str = "4" if is_rhs_constexpr else "y"
        x = numpy_random((1, ), dtype_str="int32")

        # NOTE: bitshifting beyond bitwidth can lead to undefined behavior
        if op in ['<<', '>>']:
            y = numpy_random((1, ), dtype_str="int32", low=0, high=_bitwidth("int32"))
        else:
            y = numpy_random((1, ), dtype_str="int32")
    else:
        x_str = "3.14" if is_lhs_constexpr else "x"
        y_str = "4.13" if is_rhs_constexpr else "y"
        x = numpy_random((1, ), dtype_str="float32")
        y = numpy_random((1, ), dtype_str="float32")
    kernel = patch_kernel(kernel, {'GENERATE_TEST_HERE': f"{x_str} {op} {y_str}"})
    z = np.array(eval(f"{x_str} {op} {y_str}"))
    x_tri = to_triton(x, device=device)
    y_tri = to_triton(y, device=device)
    z_tri = to_triton(np.empty((1, ), dtype=z.dtype), device=device)
    kernel[(1, )](z_tri, x_tri, y_tri)
    np.testing.assert_allclose(z, to_numpy(z_tri), rtol=1e-3)


@pytest.mark.interpreter
def test_constexpr_shape(device):

    @triton.jit
    def kernel(X):
        off = tl.arange(0, 128 + 128)
        tl.store(X + off, off)

    x_tri = to_triton(np.empty((256, ), dtype=np.int32), device=device)
    kernel[(1, )](x_tri)
    np.testing.assert_equal(to_numpy(x_tri), np.arange(0, 256))


@pytest.mark.interpreter
def test_constexpr_scalar_shape(device):

    @triton.jit
    def kernel(X, s):
        off = tl.arange(0, 256)
        val = off % (256 // s)
        tl.store(X + off, val)

    x_tri = to_triton(np.empty((256, ), dtype=np.int32), device=device)
    kernel[(1, )](x_tri, 32)
    np.testing.assert_equal(to_numpy(x_tri), np.arange(0, 256) % 8)


reshape_list = [((64, ), (8, 8)), ((2, 32), (16, 4)), ((512, ), (2, 2, 2, 2, 2, 2, 2, 2, 2)), ((64, 32), (16, 8, 16))]


@pytest.mark.interpreter
@pytest.mark.parametrize("formats", reshape_list)
def test_reshape(formats, device):
    in_format, out_format = formats

    @triton.jit
    def kernel(Z, X, out_tuple: tl.constexpr):
        x = tl.load(X_PTR_EXPR)
        z = tl.reshape(x, out_tuple)
        tl.store(Z_PTR_EXPR, z)

    def generate_kernel(shape_x, shape_z):
        to_replace = {
            'X_PTR_EXPR': make_ptr_str('X', shape_x),
            'Z_PTR_EXPR': make_ptr_str('Z', shape_z),
        }
        return patch_kernel(kernel, to_replace)

    x = numpy_random(in_format, dtype_str="int32")
    z = x.reshape(out_format)
    x_tri = to_triton(x, device=device)
    patched_kernel = generate_kernel(in_format, out_format)
    z_tri = to_triton(np.empty(out_format, dtype=np.int32), device=device)
    patched_kernel[(1, )](z_tri, x_tri, out_format)
    np.testing.assert_equal(z, to_numpy(z_tri))


def test_reshape_err(device):

    @triton.jit
    def kernel():
        x = tl.arange(0, 8 * 8)
        y = tl.reshape(x, (8 * 4, ))

    with pytest.raises(triton.CompilationError) as exc_info:
        kernel[(1, )]()

    assert "reshape" in str(exc_info.value)


def test_trans_reshape(device):

    @triton.jit
    def kernel(in_base_ptr, out_base_ptr, IN_SHAPE0: tl.constexpr, IN_SHAPE1: tl.constexpr):

        in_block_ptr = tl.make_block_ptr(
            base=in_base_ptr,
            shape=(IN_SHAPE0, IN_SHAPE1),
            strides=(IN_SHAPE1, 1),
            offsets=(0, 0),
            block_shape=(IN_SHAPE0, IN_SHAPE1),
            order=(1, 0),
        )
        x = tl.load(in_block_ptr)
        x = tl.reshape(x, (32, 4, 4, 2))
        x = tl.permute(x, (1, 2, 3, 0))
        x = tl.reshape(x, (IN_SHAPE0 * IN_SHAPE1, ))
        tl.store(out_base_ptr + tl.arange(0, IN_SHAPE0 * IN_SHAPE1), x)

    shape = (32, 32)
    input = torch.arange(math.prod(shape), dtype=torch.int32, device=device).reshape(shape)
    expected = torch.permute(input, (1, 0))
    # Don't do zeros_like -- that copies the layout, which we don't want.
    actual = torch.zeros(expected.shape, dtype=torch.int32, device=device)

    k = kernel[(1, )](input, actual, shape[0], shape[1])
    if not is_xpu():
        assert k.asm['ttgir'].count(
            'triton_gpu.convert_layout') == 1, "Expected exactly one convert_layout op in the TTGIR after optimization"

    np.testing.assert_equal(to_numpy(expected), to_numpy(actual))


# -------------
# test call
# -------------


@triton.jit
def val_multiplier(val, i):
    return val * i


@triton.jit(noinline=True)
def val_multiplier_noinline(val, i):
    return val * i


@triton.jit
def vecmul_kernel(ptr, n_elements, rep, type: tl.constexpr):
    pid = tl.program_id(axis=0)
    offsets = pid * 128 + tl.arange(0, 128)
    mask = offsets < n_elements
    vec = tl.load(ptr + offsets, mask=mask)
    for i in range(1, rep):
        if type == "inline":
            vec = val_multiplier(vec, i)
        else:
            vec = val_multiplier_noinline(vec, i)
    tl.store(ptr + offsets, vec, mask=mask)


@pytest.mark.interpreter
@pytest.mark.parametrize("type", ["inline", "noinline"])
@pytest.mark.parametrize("num_ctas", num_ctas_list)
def test_call(type, num_ctas, device):

    @triton.jit
    def kernel(ptr, n_elements, num1, num2, type: tl.constexpr):
        vecmul_kernel(ptr, n_elements, num1, type)
        vecmul_kernel(ptr, n_elements, num2, type)

    size = 1024
    rand_val = numpy_random((size, ), dtype_str="float32")
    rand_val_tri = to_triton(rand_val, device=device)
    err_msg = ""
    try:
        kernel[(size // 128, )](rand_val_tri, size, 3, 5, type, num_ctas=num_ctas)
    except Exception as e:
        err_msg = str(e)

    if type == "noinline" and not is_interpreter():
        assert err_msg != ""
    else:
        ans = rand_val * 1 * 2 * 1 * 2 * 3 * 4
        np.testing.assert_equal(to_numpy(rand_val_tri), ans)


# -------------
# test if
# -------------


@pytest.mark.interpreter
@pytest.mark.parametrize("if_type", [
    "if", "if_and_dynamic", "if_exp_static", "if_exp_dynamic", "if_exp_dynamic_constexpr", "if_exp_dynamic_void",
    "if_and_static"
])
def test_if(if_type, device):

    @triton.jit
    def kernel(Cond, XTrue, XFalse, Ret, IfType: tl.constexpr, BoolVar: tl.constexpr, StaticVaue: tl.constexpr):
        pid = tl.program_id(0)
        cond = tl.load(Cond)
        if IfType == "if":
            if pid % 2 == 0:  # eq
                tl.store(Ret, tl.load(XTrue))
            elif 1 == pid % 2:  # req
                tl.store(Ret, tl.load(XFalse))
        elif IfType == "if_exp_dynamic":
            val = tl.load(XTrue) if pid % 2 == 0 else tl.load(XFalse)
            tl.store(Ret, val)
        elif IfType == "if_exp_dynamic_constexpr":
            val = 3.14 if pid % 2 == 0 else tl.load(XFalse)
            tl.store(Ret, val)
        elif IfType == "if_exp_dynamic_void":
            tl.store(Ret, tl.load(XTrue)) if pid % 2 == 0 else tl.store(Ret, tl.load(XFalse))
        elif IfType == "if_exp_static":
            tl.store(Ret, tl.load(XTrue)) if BoolVar else tl.store(Ret, tl.load(XFalse))
        elif IfType == "if_and_dynamic":
            if BoolVar and (1 != pid % 2 and pid % 2 != 1):  # rne and ne
                tl.store(Ret, tl.load(XTrue))
            else:
                tl.store(Ret, tl.load(XFalse))
        elif IfType == "if_and_static":
            if StaticVaue != 0 and StaticVaue != 0:
                tl.store(Ret, tl.load(XTrue))
            else:
                tl.store(Ret, tl.load(XFalse))

    cond = torch.ones(1, dtype=torch.int32, device=device)
    x_true = torch.tensor([3.14], dtype=torch.float32, device=device)
    x_false = torch.tensor([1.51], dtype=torch.float32, device=device)
    ret = torch.zeros(1, dtype=torch.float32, device=device)

    kernel[(1, )](cond, x_true, x_false, ret, if_type, True, 1)
    assert torch.equal(ret, x_true)


def test_num_warps_pow2(device):
    dst = torch.empty(128, device=device)

    @triton.jit
    def _kernel(dst):
        pass

    with pytest.raises(AssertionError, match='must be a power of 2'):
        _kernel[(1, )](dst=dst, num_warps=3)
    _kernel[(1, )](dst=dst, num_warps=1)
    _kernel[(1, )](dst=dst, num_warps=2)
    _kernel[(1, )](dst=dst, num_warps=4)


@pytest.mark.interpreter
@pytest.mark.parametrize("func_str", ['sqrt', 'rsqrt', 'exp', 'exp2', 'log', 'log2', 'sin', 'cos'])
def test_unary_math(func_str, device):

    @triton.jit
    def kernel(X, Y, BLOCK: tl.constexpr):
        x = tl.load(X + tl.arange(0, BLOCK))
        y = tl.FUNC_STR(x)
        tl.store(Y + tl.arange(0, BLOCK), y)

    kernel = patch_kernel(kernel, {'FUNC_STR': func_str})

    shape = (128, )
    x = torch.randn(shape, dtype=torch.float32, device=device)
    if func_str in ['sqrt', 'rsqrt']:
        x = torch.abs(x)
    if func_str in ['log', 'log2']:
        x = torch.max(x, torch.tensor(1e-6, dtype=torch.float32, device=device))
    y = torch.zeros(shape, dtype=torch.float32, device=device)

    kernel[(1, )](x, y, BLOCK=shape[0])
    torch.allclose(getattr(torch, func_str)(x), y, rtol=1e-3)


# -----------------------
# test inline asm
# -----------------------


@pytest.mark.parametrize("num_ctas", num_ctas_list)
def test_inline_asm(num_ctas, device):
    if not is_cuda():
        pytest.skip("test_inline_asm is only supported in CUDA")

    @triton.jit
    def kernel(X, Y, Z, n: tl.constexpr, BLOCK: tl.constexpr):
        x = tl.load(X + tl.arange(0, BLOCK))
        y = tl.load(Y + tl.arange(0, BLOCK))
        s = tl.full([BLOCK], n, tl.int32)
        z = tl.inline_asm_elementwise("shf.l.wrap.b32 $0, $1, $2, $3;", "=r,r, r, r", [x, y, s], dtype=tl.int32,
                                      is_pure=True, pack=1)
        tl.store(Z + tl.arange(0, BLOCK), z)

    shape = (128, )
    rs = RandomState(17)
    x = numpy_random(shape, dtype_str='uint32', rs=rs)
    y = numpy_random(shape, dtype_str='uint32', rs=rs)
    x_tri = to_triton(x, device=device)
    y_tri = to_triton(y, device=device)
    n = 17
    z_tri = to_triton(numpy_random(shape, dtype_str='uint32', rs=rs), device=device)
    kernel[(1, )](x_tri, y_tri, z_tri, n, BLOCK=shape[0], num_ctas=num_ctas)
    y_ref = (y << n) | (x >> (32 - n))
    # compare
    np.testing.assert_equal(y_ref, to_numpy(z_tri))


@pytest.mark.parametrize("num_ctas", num_ctas_list)
def test_inline_asm_packed(num_ctas, device):
    if not is_cuda():
        pytest.skip("test_inline_asm is only supported in CUDA")

    @triton.jit
    def kernel(X, Y, BLOCK: tl.constexpr):
        x = tl.load(X + tl.arange(0, BLOCK))
        # shift 4x8bits values together.
        y = tl.inline_asm_elementwise(
            "and.b32 $0, $1, 0x1F1F1F1F; \
                                       shl.b32 $0, $0, 3;", "=r,r", [
                x,
            ], dtype=tl.int8, is_pure=True, pack=4)
        tl.store(Y + tl.arange(0, BLOCK), y)

    shape = (512, )
    rs = RandomState(17)
    x = numpy_random(shape, dtype_str='uint8', rs=rs)
    x_tri = to_triton(x, device=device)
    y_tri = to_triton(numpy_random(shape, dtype_str='uint8', rs=rs), device=device)
    kernel[(1, )](x_tri, y_tri, BLOCK=shape[0], num_ctas=num_ctas)
    y_ref = x << 3
    # compare
    np.testing.assert_equal(y_ref, to_numpy(y_tri))


@pytest.mark.parametrize('num_ctas', num_ctas_list)
def test_inline_asm_with_pointers(num_ctas, device):
    if not is_cuda():
        pytest.skip('test_inline_asm is only supported in CUDA')

    @triton.jit
    def kernel(X, Y, BLOCK: tl.constexpr):
        x_ptrs = X + tl.arange(0, BLOCK)
        y_ptrs = Y + tl.arange(0, BLOCK)
        tl.inline_asm_elementwise(
            "ld.global.b8 $0, [$1]; \
                                   shl.b32 $0, $0, 3; \
                                   st.global.b8 [$2], $0;", "=r,l,l", [x_ptrs, y_ptrs], dtype=tl.int8, is_pure=False,
            pack=1)

    shape = (512, )
    rs = RandomState(17)
    x = numpy_random(shape, dtype_str='uint8', rs=rs)
    x_tri = to_triton(x, device=device)
    y_tri = to_triton(numpy_random(shape, dtype_str='uint8', rs=rs), device=device)
    kernel[(1, )](x_tri, y_tri, BLOCK=shape[0], num_ctas=num_ctas)
    y_ref = x << 3
    # compare
    np.testing.assert_equal(y_ref, to_numpy(y_tri))


def test_inline_asm_multiple_outputs(device):
    if not is_cuda():
        pytest.skip('test_inline_asm is only supported in CUDA')

    @triton.jit
    def kernel(A, B, C, D, BLOCK: tl.constexpr):
        a = tl.load(A + tl.arange(0, BLOCK))
        b = tl.load(B + tl.arange(0, BLOCK))

        # C = A - B
        # D = B - A
        (c, d) = tl.inline_asm_elementwise(
            asm="""
            sub.u32 $0, $2, $3;  // C = A - B
            sub.u32 $1, $3, $2;  // D = B - A
            """,
            constraints=(
                # 2 output registers: $0=C and $1=D.
                "=r,=r,"
                # 2 input registers: $2=A and $3=B.
                "r,r"),
            args=[a, b],
            dtype=(tl.uint32, tl.uint32),
            is_pure=True,
            pack=1,
        )
        tl.store(C + tl.arange(0, BLOCK), c)
        tl.store(D + tl.arange(0, BLOCK), d)

    shape = (512, )
    rs = RandomState(17)
    A = numpy_random(shape, dtype_str='uint32', rs=rs)
    B = numpy_random(shape, dtype_str='uint32', rs=rs)
    A_tri = to_triton(A, device=device)
    B_tri = to_triton(B, device=device)
    C_tri = to_triton(numpy_random(shape, dtype_str='uint32', rs=rs), device=device)
    D_tri = to_triton(numpy_random(shape, dtype_str='uint32', rs=rs), device=device)
    kernel[(1, )](A_tri, B_tri, C_tri, D_tri, BLOCK=shape[0])

    C_ref = A - B
    D_ref = B - A

    np.testing.assert_equal(C_ref, to_numpy(C_tri))
    np.testing.assert_equal(D_ref, to_numpy(D_tri))


def test_inline_asm_packed_multiple_outputs(device):
    if not is_cuda():
        pytest.skip('test_inline_asm is only supported in CUDA')

    @triton.jit
    def kernel(A, B, C, D, BLOCK: tl.constexpr):
        a = tl.load(A + tl.arange(0, BLOCK))
        b = tl.load(B + tl.arange(0, BLOCK))

        # For each (a,b) in zip(a,b), perform the following:
        # - Let ai be `a` converted to int32.
        # - Let af be `a` converted to float.
        # - Let m be the max of ai and b.
        # - Return ai and mi.
        # Do the above 4 elements at a time.
        (c, d) = tl.inline_asm_elementwise(
            asm="""
            {
                // Unpack `a` into `ai`.
                .reg .b8 tmp<4>;
                mov.b32 {tmp0, tmp1, tmp2, tmp3}, $8;
                cvt.u32.u8 $0, tmp0;
                cvt.u32.u8 $1, tmp1;
                cvt.u32.u8 $2, tmp2;
                cvt.u32.u8 $3, tmp3;
            }
            // Convert `ai` to float.
            cvt.rn.f32.s32 $4, $0;
            cvt.rn.f32.s32 $5, $1;
            cvt.rn.f32.s32 $6, $2;
            cvt.rn.f32.s32 $7, $3;
            // Take max of `ai` and `b`.
            max.f32 $4, $4, $9;
            max.f32 $5, $5, $10;
            max.f32 $6, $6, $11;
            max.f32 $7, $7, $12;
            """,
            constraints=(
                # 8 output registers, namely
                #   $0=ai0, $1=ai1, $2=ai2, $3=ai3,
                #   $4=m0,  $5=m1,  $6=m2,  $7=m3.
                "=r,=r,=r,=r,=r,=r,=r,=r,"
                # 5 input registers, namely
                #   $8=ai,
                #   $9=b0, $10=b1, $11=b2, $12=b3.
                # The four elements from `a` are all packed into one register.
                "r,r,r,r,r"),
            args=[a, b],
            dtype=(tl.int32, tl.float32),
            is_pure=True,
            pack=4,
        )
        tl.store(C + tl.arange(0, BLOCK), c)
        tl.store(D + tl.arange(0, BLOCK), d)

    shape = (512, )
    rs = RandomState(17)
    A = numpy_random(shape, dtype_str='uint8', rs=rs)
    B = numpy_random(shape, dtype_str='float32', rs=rs)
    A_tri = to_triton(A, device=device)
    B_tri = to_triton(B, device=device)
    C_tri = to_triton(numpy_random(shape, dtype_str='int32', rs=rs), device=device)
    D_tri = to_triton(numpy_random(shape, dtype_str='float32', rs=rs), device=device)
    kernel[(1, )](A_tri, B_tri, C_tri, D_tri, BLOCK=shape[0])

    C_ref = A.astype(np.int32)
    D_ref = np.maximum(A.astype(np.float32), B)

    np.testing.assert_equal(C_ref, to_numpy(C_tri))
    np.testing.assert_equal(D_ref, to_numpy(D_tri))


# -----------------------
# test control flow
# -----------------------


@pytest.mark.parametrize("lo, hi, iv", [(2**30, 2**30 + 20, 1), (2**35, 2**35 + 20, 2), (2**35, 2**35 + 20, 3),
                                        (15, -16, -1), (15, -16, -2), (15, -16, -3), (-18, -22, -1), (22, 18, -1)])
def test_for_iv(lo, hi, iv, device):

    @triton.jit
    def kernel(Out, lo, hi, iv: tl.constexpr):
        acc = 0
        acc = acc.to(tl.int64)
        for i in range(lo, hi, iv):
            acc += i
        tl.store(Out, acc)

    out = to_triton(np.zeros((1, ), dtype=np.int64), device=device)
    kernel[(1, )](out, lo, hi, iv)
    assert out[0] == sum(range(lo, hi, iv))


@pytest.mark.interpreter
def test_if_else(device):

    @triton.jit
    def kernel(Cond, TrueVal, FalseVal, Out):
        if tl.load(Cond):
            val = tl.load(TrueVal)
        else:
            val = tl.load(FalseVal)
        tl.store(Out, val)

    out = to_triton(np.zeros((1, ), dtype=np.int32), device=device)
    true_val = to_triton(np.full((1, ), 1, dtype=np.int32), device=device)
    false_val = to_triton(np.full((1, ), 2, dtype=np.int32), device=device)
    cond = to_triton(np.zeros((1, ), dtype=np.int32), device=device)
    # True
    cond[0] = True
    kernel[(1, )](cond, true_val, false_val, out)
    assert to_numpy(out)[0] == true_val[0]
    # False
    cond[0] = False
    kernel[(1, )](cond, true_val, false_val, out)
    assert to_numpy(out)[0] == false_val[0]


@pytest.mark.interpreter
@pytest.mark.parametrize("mode", ["dynamic", "static"])
def test_if_return(mode, device):

    @triton.jit
    def kernel(ExitEarly, Out, cond: tl.constexpr, mode: tl.constexpr):
        if mode == "dynamic":
            if tl.load(ExitEarly):
                tl.store(Out, 0)
                return
        else:
            if cond:
                tl.store(Out, 0)
                return
        tl.store(Out, 1)

    out = to_triton(np.zeros((1, ), dtype=np.int32), device=device)
    exit_early = to_triton(np.zeros((1, ), dtype=np.int32), device=device)
    # exit early path taken
    exit_early[0] = 1
    kernel[(1, )](exit_early, out, True, mode)
    assert to_numpy(out)[0] == 0
    # exit early path not taken
    exit_early[0] = 0
    kernel[(1, )](exit_early, out, False, mode)
    assert to_numpy(out)[0] == 1


@triton.jit
def add_fn(x):
    return x + 1


@triton.jit(noinline=True)
def add_fn_noinline(x):
    return x + 1


@triton.jit
def add_fn_return(x, pid):
    if pid == 0:
        return x + 1
    else:
        return x + 2


@triton.jit
def add_fn_expr(Out, x):
    tl.store(Out, x)


@triton.jit
def add_fn_static_cond(x, cond: tl.constexpr):
    if cond == "":
        return x
    else:
        return x + 1


@pytest.mark.interpreter
@pytest.mark.parametrize(
    "call_type",
    ["attribute", "attribute_jit", "jit", "jit_if", "jit_expr", "jit_static_cond", "jit_noinline", "jit_extern"])
def test_if_call(call_type, device):

    @triton.jit
    def kernel(Out, call_type: tl.constexpr):
        pid = tl.program_id(0)
        o = tl.load(Out)
        if call_type == "attribute":
            # call attribute
            if pid == 0:
                a = o
                a = a.to(tl.int32).to(tl.int32) + 1
                o = a
        elif call_type == "attribute_jit":
            # call attribute and jit function
            if pid == 0:
                a = o
                a = tl.load(Out + add_fn(a) - 1).to(tl.int32) + 1
                o = a
        elif call_type == "jit":
            if pid == 0:
                # regular function call
                a = o
                a = add_fn(a)
                o = a
        elif call_type == "jit_if":
            # function without end_if block
            if pid == 0:
                a = o
                a = add_fn_return(a, pid)
                o = a
        elif call_type == "jit_if_exp":
            # ifexp expression
            if pid == 0:
                a = o
                a = add_fn(a) if pid == 0 else add_fn_return(a, pid)
                o = a
        elif call_type == "jit_expr":
            # call without return
            if pid == 0:
                a = o + 1
                add_fn_expr(Out, a)
                o = a
        elif call_type == "jit_static_cond":
            if pid == 0:
                a = o + 1
                add_fn_static_cond(o, call_type)
                o = a
        elif call_type == "jit_noinline":
            if pid == 0:
                a = o + 1
                add_fn_noinline(a)
                o = a
        elif call_type == "jit_extern":
            if pid == 0:
                a = o + 1
                tl.cdiv(a, a)
                o = a

        tl.store(Out, o)

    out = to_triton(np.zeros((1, ), dtype=np.int32), device=device)
    kernel[(1, )](out, call_type)
    assert to_numpy(out)[0] == 1


@pytest.mark.interpreter
@pytest.mark.parametrize("_cond1", [True, False])
@pytest.mark.parametrize("_cond2", [True, False])
@pytest.mark.parametrize("_cond3", [True, False])
def test_nested_if_else_return(_cond1, _cond2, _cond3, device):

    @triton.jit
    def kernel(Cond1, Cond2, Cond3, Val1, Val2, Val3, Out):
        val = 0
        if tl.load(Cond1):
            if tl.load(Cond2):
                val = tl.load(Val1)
            else:
                return
        else:
            if tl.load(Cond3):
                val = tl.load(Val2)
            else:
                val = tl.load(Val3)
        tl.store(Out, val)

    out = to_triton(np.full((1, ), -1, dtype=np.int32), device=device)
    cond1 = to_triton(np.full((1, ), _cond1, dtype=np.int32), device=device)
    cond2 = to_triton(np.full((1, ), _cond2, dtype=np.int32), device=device)
    cond3 = to_triton(np.full((1, ), _cond3, dtype=np.int32), device=device)
    val1 = to_triton(np.full((1, ), 1, dtype=np.int32), device=device)
    val2 = to_triton(np.full((1, ), 2, dtype=np.int32), device=device)
    val3 = to_triton(np.full((1, ), 3, dtype=np.int32), device=device)
    kernel[(1, )](cond1, cond2, cond3, val1, val2, val3, out)
    targets = {
        (True, True, True): val1[0],
        (True, True, False): val1[0],
        (True, False, True): out[0],
        (True, False, False): out[0],
        (False, True, True): val2[0],
        (False, True, False): val3[0],
        (False, False, True): val2[0],
        (False, False, False): val3[0],
    }
    assert out[0] == targets[(_cond1, _cond2, _cond3)]


@pytest.mark.interpreter
def test_while(device):

    @triton.jit
    def kernel(InitI, Bound, CutOff, OutI, OutInitI, OutJ):
        init_i = tl.load(InitI)
        curr_i = init_i
        j = 0
        # Check that init_i is not updated by the loop
        while j < tl.load(Bound):
            curr_i = curr_i + (j == tl.load(CutOff))
            j += 1
            tl.store(OutInitI, init_i)
        tl.store(OutI, curr_i)
        tl.store(OutJ, j)

    out_i = to_triton(np.zeros((1, ), dtype=np.int32), device=device)
    out_j = to_triton(np.zeros((1, ), dtype=np.int32), device=device)
    init_i = to_triton(np.full((1, ), 1, dtype=np.int32), device=device)
    out_init_i = to_triton(np.full((1, ), 0, dtype=np.int32), device=device)
    bound = to_triton(np.full((1, ), 10, dtype=np.int32), device=device)
    cut_off = to_triton(np.full((1, ), 5, dtype=np.int32), device=device)
    kernel[(1, )](init_i, bound, cut_off, out_i, out_init_i, out_j)
    assert out_init_i[0] == init_i[0]
    assert out_i[0] == init_i[0] + 1
    assert out_j[0] == bound[0]


@pytest.mark.interpreter
def test_nested_while(device):

    @triton.jit
    def nested_while(data, countPtr):
        for i in range(10):
            count = tl.load(countPtr)
            while count > 0:
                tl.store(data, tl.load(data) + 1.0)
                count = count - 2

    counter = torch.tensor([8], dtype=torch.int32, device=device)
    data = torch.zeros((1, ), device=device, dtype=torch.float32)
    nested_while[(1, )](data, counter)
    assert data[0] == 40


def test_constexpr_if_return(device):
    # Reproducer for #4883, return statement in an if with a constexpr causes
    # errors when combined with non-trivial control flow graphs

    @triton.jit
    def kernel(Semaphore, Out, total: tl.constexpr):
        if total == 1:
            tl.store(Out, tl.program_id(0))
            return

        prev = tl.atomic_add(Semaphore, 1)
        if prev + 1 != total:
            return

        tl.store(Out, tl.program_id(0) + prev)

    sem = torch.zeros((), device=device, dtype=torch.int32)
    out = torch.empty((), device=device, dtype=torch.int32)
    kernel[(1, )](sem, out, 1)
    assert out.item() == 0

    sem = torch.zeros((), device=device, dtype=torch.int32)
    out = torch.full((), fill_value=-1, device=device, dtype=torch.int32)
    kernel[(4, )](sem, out, 4)
    assert out.item() >= 0


@triton.jit
def return_poison(x):
    a = False
    if a:
        return x


def test_poison_return(device):
    if is_xpu():
        pytest.skip("FIXME: poison is optimized away by opt")

    @triton.jit
    def kernel(Out):
        tl.store(Out, return_poison(0))

    a = torch.empty((), device=device, dtype=torch.int32)
    h = kernel[(1, )](a)
    assert "ub.poison" in h.asm["ttir"], h.asm["ttir"]
    assert "poison" in h.asm["llir"], h.asm["llir"]


# -----------------------
# test extra
# -----------------------


def test_num_threads(device):
    if is_hip():
        pytest.skip("test_num_threads is not supported in HIP")

    @triton.jit
    def kernel(Out):
        num_threads: tl.constexpr = tl.extra.intel.num_threads()
        offs = tl.arange(0, num_threads)
        tl.store(Out + offs, 1)

    num_threads = 256
    out = to_triton(np.zeros((num_threads, ), dtype=np.int32), device=device)
    kernel[(1, )](out, num_warps=num_threads // 32)
    assert torch.sum(out) == 256


def test_globaltimer(device):
    if is_hip():
        pytest.skip("test_globaltimer is not supported in HIP")
    check_cuda_or_hip(device)

    @triton.jit
    def kernel(Out1, Out2):
        start = tl.extra.intel.globaltimer()
        off = tl.arange(0, 128)
        for i in range(10000):
            tl.store(Out1 + off, tl.load(Out1 + off) + 1)
        end = tl.extra.intel.globaltimer()
        tl.store(Out2, end - start)

    out1 = to_triton(np.zeros((128, ), dtype=np.int64), device=device)
    out2 = to_triton(np.zeros((1, ), dtype=np.int64), device=device)
    h = kernel[(1, )](out1, out2)
    assert out2[0] > 0
    assert h.asm["ptx"].count("%globaltimer") == 2


def test_smid(device):
    if is_hip():
        pytest.skip("test_smid is not supported in HIP")
    check_cuda_or_hip(device)

    @triton.jit
    def kernel(Out):
        tl.store(Out + tl.program_id(0), tl.extra.intel.smid())

    out = to_triton(np.zeros((1024, ), dtype=np.int32), device=device)
    h = kernel[(out.shape[0], )](out)
    assert out.sort()[0].unique().shape[0] > 0
    assert h.asm["ptx"].count("%smid") == 1


# -----------------------
# test layout conversions
# -----------------------
# TODO: backend should be tested separately

layouts = [
    BlockedLayout([1, 16], [8, THREADS_PER_WARP // 8], [4, 1], [1, 0], [1, 1], [1, 1], [0, 1]),
    BlockedLayout([1, 8], [2, THREADS_PER_WARP // 2], [4, 1], [1, 0], [1, 1], [1, 1], [0, 1]),
    BlockedLayout([1, 4], [4, THREADS_PER_WARP // 4], [2, 2], [1, 0], [1, 1], [1, 1], [0, 1]),
    BlockedLayout([1, 1], [1, THREADS_PER_WARP], [2, 2], [1, 0], [1, 1], [1, 1], [0, 1]),
    BlockedLayout([8, 1], [16, THREADS_PER_WARP // 16], [1, 4], [0, 1], [1, 1], [1, 1], [0, 1]),
    BlockedLayout([4, 1], [8, THREADS_PER_WARP // 8], [2, 2], [0, 1], [1, 1], [1, 1], [0, 1]),
    BlockedLayout([1, 1], [THREADS_PER_WARP, 1], [2, 2], [0, 1], [1, 1], [1, 1], [0, 1]),
    BlockedLayout([4, 4], [1, THREADS_PER_WARP], [4, 1], [1, 0], [1, 1], [1, 1], [0, 1]),
    DpasLayout(repeatCount=8, systolic_depth=8, execution_size=8, ops_per_chan=1, threads_per_warp=32,
               warps_per_cta=[4, 1], rep_cluster=[1, 1])
]

intermediate_layouts = [
    None,
    SharedLayout(1, 1, 1, [0, 1], [1, 1], [1, 1], [0, 1]),
    SharedLayout(1, 1, 1, [1, 0], [1, 1], [1, 1], [0, 1]),
    SharedLayout(4, 2, 4, [1, 0], [1, 1], [1, 1], [0, 1]),
    SharedLayout(2, 2, 4, [1, 0], [1, 1], [1, 1], [0, 1]),
]


def compute_rep_shape(layout):
    if type(layout) is BlockedLayout:
        warp_shape = np.multiply(layout.sz_per_thread, layout.threads_per_warp)
        rep_shape = np.multiply(warp_shape, layout.warps_per_cta)
        return rep_shape
    elif type(layout) is DpasLayout:
        warp_shape = [layout.repeatCount, layout.execution_size]
        warp_shape = np.multiply(warp_shape, layout.rep_cluster)
        rep_shape = np.multiply(warp_shape, layout.warps_per_cta)
        return rep_shape
    else:
        assert False, "TODO: support compute_rep_shape for layout " + str(type(layout))


# This function gives a lower bound approximation of scratch buffer shape for convert_layout operation
def compute_scratch_buffer_shape(src_layout, dst_layout, shape):
    src_rep_shape = compute_rep_shape(src_layout)
    dst_rep_shape = compute_rep_shape(dst_layout)
    full_scratch_shape = np.maximum(src_rep_shape, dst_rep_shape)
    return np.minimum(full_scratch_shape, shape)


@pytest.mark.parametrize("M, N", [[64, 1], [64, 64], [128, 128], [1, 64]])
@pytest.mark.parametrize("dtype", ['float16'])
@pytest.mark.parametrize("src_layout", layouts)
@pytest.mark.parametrize("interm_layout", intermediate_layouts)
@pytest.mark.parametrize("dst_layout", layouts)
def test_convert2d(M, N, src_layout, interm_layout, dst_layout, dtype, device):
    if str(src_layout) == str(dst_layout):
        pytest.xfail("Do not convert same layout")
    if is_hip() or is_xpu():
        try:
            scratch_shape = compute_scratch_buffer_shape(src_layout, dst_layout, (M, N))
        except AssertionError:
            if is_xpu():
                # expect compute scratch buffer to not error on xpu
                raise
            pytest.skip("Can't compute scratch buffer size")
        shared_mem_size = triton.runtime.driver.active.utils.get_device_properties(
            triton.runtime.driver.active.get_current_device())["max_shared_mem"] if is_xpu() else 65536
        # consider int32 dtype in scratch buffer size,
        # because it is the largest dtype used in convert_layout in this test
        int32_size = 4
        # skip even if scratch buffer equal to shared mem size, because real scratch buffer is typically larger due to padding
        if scratch_shape[0] * scratch_shape[1] * int32_size >= shared_mem_size:
            pytest.skip("Scratch buffer is too large")

    layouts = f"""
    #src = {src_layout}
    #dst = {dst_layout}
    """ if interm_layout is None else f"""
    #src = {src_layout}
    #interm = {interm_layout}
    #dst = {dst_layout}
    """

    conversion = f"""
    %12 = triton_gpu.convert_layout %9 : tensor<{M}x{N}xi32, #src> -> tensor<{M}x{N}xi32, #dst>
    %13 = triton_gpu.convert_layout %11 : tensor<{M}x{N}xf16, #src> -> tensor<{M}x{N}xf16, #dst>
    """ if interm_layout is None else f"""
    %15 = triton_gpu.local_alloc %9 : (tensor<{M}x{N}xi32, #src>) -> !tt.memdesc<{M}x{N}xi32, #interm, #triton_gpu.shared_memory>
    %16 = triton_gpu.local_load %15 : !tt.memdesc<{M}x{N}xi32, #interm, #triton_gpu.shared_memory> -> tensor<{M}x{N}xi32, #src>
    %17 = triton_gpu.local_alloc %11 : (tensor<{M}x{N}xf16, #src>) -> !tt.memdesc<{M}x{N}xf16, #interm, #triton_gpu.shared_memory>
    %18 = triton_gpu.local_load %17 : !tt.memdesc<{M}x{N}xf16, #interm, #triton_gpu.shared_memory> -> tensor<{M}x{N}xf16, #src>

    %12 = triton_gpu.convert_layout %16 : tensor<{M}x{N}xi32, #src> -> tensor<{M}x{N}xi32, #dst>
    %13 = triton_gpu.convert_layout %18 : tensor<{M}x{N}xf16, #src> -> tensor<{M}x{N}xf16, #dst>
    """

    ir = layouts + f"""
    module attributes {{"triton_gpu.num-warps" = 4 : i32, "triton_gpu.num-ctas" = 1 : i32, "triton_gpu.threads-per-warp" = {THREADS_PER_WARP} : i32}} {{
  tt.func public @kernel_0d1d(%arg0: !tt.ptr<f16> {{tt.divisibility = 16 : i32}}, %arg1: !tt.ptr<f16> {{tt.divisibility = 16 : i32}}) {{
    %cst = arith.constant dense<{N}> : tensor<{M}x1xi32, #src>
    %0 = tt.make_range {{end = {M} : i32, start = 0 : i32}} : tensor<{M}xi32, #triton_gpu.slice<{{dim = 1, parent = #src}}>>
    %1 = tt.make_range {{end = {N} : i32, start = 0 : i32}} : tensor<{N}xi32, #triton_gpu.slice<{{dim = 0, parent = #src}}>>
    %2 = tt.splat %arg0 : !tt.ptr<f16> -> tensor<{M}x{N}x!tt.ptr<f16>, #src>
    %4 = tt.expand_dims %0 {{axis = 1 : i32}} : tensor<{M}xi32, #triton_gpu.slice<{{dim = 1, parent = #src}}>> -> tensor<{M}x1xi32, #src>
    %5 = arith.muli %4, %cst : tensor<{M}x1xi32, #src>
    %6 = tt.expand_dims %1 {{axis = 0 : i32}} : tensor<{N}xi32, #triton_gpu.slice<{{dim = 0, parent = #src}}>> -> tensor<1x{N}xi32, #src>
    %7 = tt.broadcast %6 : tensor<1x{N}xi32, #src> -> tensor<{M}x{N}xi32, #src>
    %8 = tt.broadcast %5 : tensor<{M}x1xi32, #src> -> tensor<{M}x{N}xi32, #src>
    %9 = arith.addi %8, %7 : tensor<{M}x{N}xi32, #src>
    %10 = tt.addptr %2, %9 : tensor<{M}x{N}x!tt.ptr<f16>, #src>, tensor<{M}x{N}xi32, #src>
    %11 = tt.load %10 : tensor<{M}x{N}x!tt.ptr<f16>, #src>
    %3 = tt.splat %arg1 : !tt.ptr<f16> -> tensor<{M}x{N}x!tt.ptr<f16>, #dst>
    """ + conversion + f"""
    %14 = tt.addptr %3, %12 : tensor<{M}x{N}x!tt.ptr<f16>, #dst>, tensor<{M}x{N}xi32, #dst>
    tt.store %14, %13 : tensor<{M}x{N}x!tt.ptr<f16>, #dst>
    tt.return
  }}
}}
"""

    x = to_triton(numpy_random((M, N), dtype_str=dtype), device=device)
    z = torch.empty_like(x, device=device)

    with tempfile.NamedTemporaryFile(mode='w', suffix='.ttgir') as f:
        f.write(ir)
        f.flush()
        kernel = triton.compile(f.name)
    kernel[(1, 1, 1)](x.data_ptr(), z.data_ptr())

    assert torch.equal(z, x)


mma_pairs = [
    [
        MmaLayout((2, 0), [1, 4], [1, 1], [1, 1], [0, 1], [16, 8]),
        MmaLayout((2, 0), [4, 1], [1, 1], [1, 1], [0, 1], [16, 8]),
    ],
    [
        MmaLayout((2, 0), [2, 8], [1, 1], [1, 1], [0, 1], [16, 8]),
        MmaLayout((2, 0), [8, 2], [1, 1], [1, 1], [0, 1], [16, 8]),
    ],
    [
        MmaLayout((2, 1), [1, 4], [1, 1], [1, 1], [0, 1], [16, 8]),
        MmaLayout((2, 1), [4, 1], [1, 1], [1, 1], [0, 1], [16, 8]),
    ],
    [
        MmaLayout((2, 1), [2, 8], [1, 1], [1, 1], [0, 1], [16, 8]),
        MmaLayout((2, 1), [8, 2], [1, 1], [1, 1], [0, 1], [16, 8]),
    ],
    [
        MmaLayout((3, 0), [4, 1], [1, 1], [1, 1], [0, 1], [16, 32, 32]),
        MmaLayout((3, 0), [4, 1], [1, 1], [1, 1], [0, 1], [16, 64, 32]),
    ],
    [
        MmaLayout((3, 0), [4, 1], [1, 1], [1, 1], [0, 1], [16, 64, 32]),
        MmaLayout((3, 0), [4, 1], [1, 1], [1, 1], [0, 1], [16, 32, 32]),
    ],
    [
        MmaLayout((3, 0), [1, 4], [1, 1], [1, 1], [0, 1], [16, 32, 32]),
        MmaLayout((3, 0), [4, 1], [1, 1], [1, 1], [0, 1], [16, 64, 32]),
    ],
    [
        MmaLayout((3, 0), [2, 8], [1, 1], [1, 1], [0, 1], [16, 64, 32]),
        MmaLayout((3, 0), [8, 2], [1, 1], [1, 1], [0, 1], [16, 32, 32]),
    ],
    [
        MmaLayout((3, 0), [4, 1], [1, 1], [1, 1], [0, 1], [16, 128, 16]),
        MmaLayout((3, 0), [4, 1], [1, 1], [1, 1], [0, 1], [16, 64, 16]),
    ],
    [
        MmaLayout((3, 0), [4, 1], [1, 1], [1, 1], [0, 1], [16, 64, 16]),
        MmaLayout((3, 0), [4, 1], [1, 1], [1, 1], [0, 1], [16, 128, 16]),
    ],
]


@pytest.mark.parametrize("M, N", [[64, 1], [1, 64], [64, 64], [128, 128], [256, 256]])
@pytest.mark.parametrize("dtype", ['float16'])
@pytest.mark.parametrize("mma_pair", mma_pairs)
def test_convertmma2mma(M, N, mma_pair, dtype, device):
    if is_hip() or is_xpu():
        pytest.xfail("test_mma2mma is not supported in HIP/XPU")

    src_layout, _ = mma_pair
    if is_cuda():
        cc = torch.cuda.get_device_capability()
        if cc[0] < 9 and src_layout.version[0] >= 3:
            pytest.skip("Skip testing MMAv3 on devices with CC < 9")

    num_warps = np.cumprod(src_layout.warps_per_cta)[-1]
    # TODO(Keren): Remove the intermediate layout once we have resolved the redundantDataMask issue for WGMMA
    warps_per_cta = src_layout.warps_per_cta
    interm = BlockedLayout([1, 4], [4, THREADS_PER_WARP // 4], [warps_per_cta[0], warps_per_cta[1]], [0, 1], [1, 1],
                           [1, 1], [0, 1])

    def do_test(src_layout, dst_layout):
        layouts = f"""
        #src = {src_layout}
        #dst = {dst_layout}
        #interm = {interm}
        """

        conversion = f"""
        %12 = triton_gpu.convert_layout %9 : tensor<{M}x{N}xi32, #src> -> tensor<{M}x{N}xi32, #dst>
        %13 = triton_gpu.convert_layout %11 : tensor<{M}x{N}xf16, #src> -> tensor<{M}x{N}xf16, #dst>
        """

        ir = layouts + f"""
        module attributes {{"triton_gpu.num-warps" = {num_warps} : i32, "triton_gpu.num-ctas" = 1 : i32, "triton_gpu.threads-per-warp" = 32 : i32}} {{
        tt.func public @kernel_0d1d(%arg0: !tt.ptr<f16> {{tt.divisibility = 16 : i32}}, %arg1: !tt.ptr<f16> {{tt.divisibility = 16 : i32}}) {{
        %cst = arith.constant dense<{N}> : tensor<{M}x1xi32, #src>
        %0 = tt.make_range {{end = {M} : i32, start = 0 : i32}} : tensor<{M}xi32, #triton_gpu.slice<{{dim = 1, parent = #src}}>>
        %1 = tt.make_range {{end = {N} : i32, start = 0 : i32}} : tensor<{N}xi32, #triton_gpu.slice<{{dim = 0, parent = #src}}>>
        %2 = tt.splat %arg0 : !tt.ptr<f16> -> tensor<{M}x{N}x!tt.ptr<f16>, #src>
        %4 = tt.expand_dims %0 {{axis = 1 : i32}} : tensor<{M}xi32, #triton_gpu.slice<{{dim = 1, parent = #src}}>> -> tensor<{M}x1xi32, #src>
        %5 = arith.muli %4, %cst : tensor<{M}x1xi32, #src>
        %6 = tt.expand_dims %1 {{axis = 0 : i32}} : tensor<{N}xi32, #triton_gpu.slice<{{dim = 0, parent = #src}}>> -> tensor<1x{N}xi32, #src>
        %7 = tt.broadcast %6 : tensor<1x{N}xi32, #src> -> tensor<{M}x{N}xi32, #src>
        %8 = tt.broadcast %5 : tensor<{M}x1xi32, #src> -> tensor<{M}x{N}xi32, #src>
        %9 = arith.addi %8, %7 : tensor<{M}x{N}xi32, #src>
        %10 = tt.addptr %2, %9 : tensor<{M}x{N}x!tt.ptr<f16>, #src>, tensor<{M}x{N}xi32, #src>
        %11 = tt.load %10 : tensor<{M}x{N}x!tt.ptr<f16>, #src>
        %3 = tt.splat %arg1 : !tt.ptr<f16> -> tensor<{M}x{N}x!tt.ptr<f16>, #interm>
        """ + conversion + f"""
        %15 = triton_gpu.convert_layout %12 : tensor<{M}x{N}xi32, #dst> -> tensor<{M}x{N}xi32, #interm>
        %16 = triton_gpu.convert_layout %13 : tensor<{M}x{N}xf16, #dst> -> tensor<{M}x{N}xf16, #interm>
        %17 = tt.addptr %3, %15 : tensor<{M}x{N}x!tt.ptr<f16>, #interm>, tensor<{M}x{N}xi32, #interm>
        tt.store %17, %16 : tensor<{M}x{N}x!tt.ptr<f16>, #interm>
        tt.return
        }}
        }}
        """

        x = to_triton(numpy_random((M, N), dtype_str=dtype), device=device)
        z = torch.empty_like(x)

        with tempfile.NamedTemporaryFile(mode='w', suffix='.ttgir') as f:
            f.write(ir)
            f.flush()
            kernel = triton.compile(f.name)
        kernel[(1, 1, 1)](x.data_ptr(), z.data_ptr())

        assert torch.equal(z, x)

    do_test(mma_pair[0], mma_pair[1])
    do_test(mma_pair[1], mma_pair[0])


@pytest.mark.interpreter
def test_load_scalar_with_mask(device):

    @triton.jit
    def kernel(Input, Index, Out, N: int):
        index = tl.load(Index)
        scalar = tl.load(Input + index, mask=index < N, other=0)
        tl.store(Out, scalar, mask=index < N)

    Index = torch.tensor([0], dtype=torch.int32, device=device)
    Input = torch.tensor([0], dtype=torch.int32, device=device)
    Out = torch.empty_like(Index, device=device)
    kernel[(1, )](Input, Index, Out, Index.numel())
    assert Out.data[0] == 0


# This test is used to test our own PTX codegen for float16 and int16 conversions
# maybe delete it later after ptxas has been fixed
@pytest.mark.parametrize("dtype_str", ['float16', 'int16'])
def test_ptx_cast(dtype_str, device):

    @triton.jit
    def kernel(in_ptr0, out_ptr2, xnumel, rnumel, dtype: tl.constexpr, XBLOCK: tl.constexpr, RBLOCK: tl.constexpr):
        xoffset = tl.program_id(0) * XBLOCK
        xindex = xoffset + tl.arange(0, XBLOCK)[:, None]
        xmask = xindex < xnumel
        rbase = tl.arange(0, RBLOCK)[None, :]
        x0 = xindex
        _tmp4 = (tl.zeros([XBLOCK, RBLOCK], dtype) - 10000).to(dtype)
        for roffset in range(0, rnumel, RBLOCK):
            rindex = roffset + rbase
            rmask = rindex < rnumel
            r1 = rindex
            tmp0 = tl.load(in_ptr0 + (r1 + (197 * x0)), rmask & xmask).to(dtype)
            tmp1 = 2
            tmp2 = tmp0 * tmp1
            tmp3 = tmp2.to(dtype)
            tmp5 = _tmp4 < tmp3
            _tmp4 = tl.where(rmask & xmask & tmp5, tmp3, _tmp4)
            tl.store(out_ptr2 + (r1 + (197 * x0) + tl.zeros([XBLOCK, RBLOCK], tl.int32)), _tmp4, rmask & xmask)

    torch.manual_seed(123)
    if dtype_str == 'int16':
        torch_dtype = torch.int16
        triton_dtype = tl.int32
    else:
        torch_dtype = torch.float16
        triton_dtype = tl.float32

    s0 = 4
    buf11 = -torch.ones((6 * s0, 197, 197), device=device, dtype=torch_dtype)
    buf14 = -torch.ones((s0, 6, 197, 197), device=device, dtype=torch_dtype)
    kernel[(4728, )](buf11, buf14, 1182 * s0, 197, triton_dtype, 1, 256, num_warps=2)
    assert buf14.to(torch.float32).mean() == -2.0


# -----------------------
# test fp8 -> fp32 dot
# -----------------------


def f8_to_f16(x, dtype):

    @triton.jit
    def kernel(Y, X, N, BLOCK_SIZE: tl.constexpr):
        pid = tl.program_id(0)
        offs = pid * BLOCK_SIZE + tl.arange(0, BLOCK_SIZE)
        mask = offs < N
        x = tl.load(X + offs, mask=mask)
        tl.store(Y + offs, x, mask=mask)

    ret = torch.empty(x.shape, dtype=torch.float16, device=x.device)
    grid = lambda META: (triton.cdiv(x.numel(), META['BLOCK_SIZE']), )
    dtype = getattr(tl, dtype)
    kernel[grid](ret, triton.reinterpret(x, dtype), ret.numel(), BLOCK_SIZE=1024)
    return ret


@triton.jit
def matmul_kernel(  #
        a_ptr, b_ptr, c_ptr,  #
        M, N, K,  #
        stride_am, stride_ak,  #
        stride_bk, stride_bn,  #
        stride_cm, stride_cn,  #
        BLOCK_SIZE_M: tl.constexpr, BLOCK_SIZE_N: tl.constexpr, BLOCK_SIZE_K: tl.constexpr,  #
        low_precision_acc: tl.constexpr,  #
        num_pipeline_stages: tl.constexpr = 3  #
):
    pid = tl.program_id(axis=0)
    num_pid_m = tl.cdiv(M, BLOCK_SIZE_M)
    pid_m = pid % num_pid_m
    pid_n = pid // num_pid_m
    offs_am = (pid_m * BLOCK_SIZE_M + tl.arange(0, BLOCK_SIZE_M)) % M
    offs_bn = (pid_n * BLOCK_SIZE_N + tl.arange(0, BLOCK_SIZE_N)) % N
    offs_k = tl.arange(0, BLOCK_SIZE_K)
    a_ptrs = a_ptr + (offs_am[:, None] * stride_am + offs_k[None, :] * stride_ak)
    b_ptrs = b_ptr + (offs_k[:, None] * stride_bk + offs_bn[None, :] * stride_bn)
    accumulator = tl.zeros((BLOCK_SIZE_M, BLOCK_SIZE_N), dtype=tl.float32)
    for k in tl.range(0, tl.cdiv(K, BLOCK_SIZE_K), num_stages=num_pipeline_stages):
        a = tl.load(a_ptrs)
        b = tl.load(b_ptrs)
        accumulator = tl.dot(a, b, acc=accumulator, max_num_imprecise_acc=low_precision_acc)
        a_ptrs += BLOCK_SIZE_K * stride_ak
        b_ptrs += BLOCK_SIZE_K * stride_bk
    offs_cm = pid_m * BLOCK_SIZE_M + tl.arange(0, BLOCK_SIZE_M)
    offs_cn = pid_n * BLOCK_SIZE_N + tl.arange(0, BLOCK_SIZE_N)
    c_ptrs = c_ptr + stride_cm * offs_cm[:, None] + stride_cn * offs_cn[None, :]
    tl.store(c_ptrs, accumulator)


@pytest.mark.interpreter
@pytest.mark.parametrize("M, N, K", [(128, 256, 256)])
@pytest.mark.parametrize("BLOCK_M, BLOCK_N, BLOCK_K", [(128, 256, 128), (64, 64, 64)])
@pytest.mark.parametrize("in_type_str", ['float8e5', 'float8e4nv', 'float8e4b15'])
@pytest.mark.parametrize("low_precision_acc", [0, 32, 64, 128])
def test_dot_max_num_imprecise_acc(M, N, K, BLOCK_M, BLOCK_N, BLOCK_K, in_type_str, low_precision_acc, device):
    num_stages = 3
    if is_cuda():
        cc = torch.cuda.get_device_capability()
        if cc[0] >= 9 and in_type_str == "float8e4b15":
            pytest.skip("Dot op does not support fp8e4b15 on CUDA arch >= 90")
    elif is_hip():
        num_stages = 2
        if in_type_str != 'float8e5':
            pytest.skip('test_fp8_dot_acc for HIP currently broken in upstream.')

    check_type_supported(in_type_str, device)
    A = numpy_random((M, K), dtype_str=in_type_str)
    B = numpy_random((K, N), dtype_str=in_type_str)
    C = torch.empty((M, N), dtype=torch.float32, device=device)
    num_warps = 8
    a = to_triton(A, device=device, dst_type=in_type_str)
    b = to_triton(B, device=device, dst_type=in_type_str)
    grid = (triton.cdiv(M, BLOCK_M) * triton.cdiv(N, BLOCK_N), 1)
    max_num_impressive_acc = low_precision_acc if low_precision_acc <= BLOCK_K else None
    h = matmul_kernel[grid](a, b, C, M, N, K, a.stride(0), a.stride(1), b.stride(0), b.stride(1), C.stride(0),
                            C.stride(1), BLOCK_M, BLOCK_N, BLOCK_K, max_num_impressive_acc, num_warps=num_warps,
                            num_pipeline_stages=num_stages)
    torch_a = torch.from_numpy(A).to(device=device)
    th_a = f8_to_f16(torch_a, in_type_str)
    torch_b = torch.from_numpy(B).to(device=device)
    th_b = f8_to_f16(torch_b, in_type_str)
    ref_out = torch.matmul(th_a, th_b).to(torch.float32)
    if in_type_str == 'float8e4nv':
        torch.testing.assert_close(ref_out, C, rtol=0.01, atol=0.01)
    else:
        torch.testing.assert_close(ref_out, C, rtol=1e-3, atol=1e-3)
    if is_cuda() and low_precision_acc > 0 and torch.cuda.get_device_capability()[0] >= 9:
        assert h.asm["ptx"].count("add.f32") == (BLOCK_M * BLOCK_N) // (32 * num_warps) * (BLOCK_K // low_precision_acc)


# -----------------------
# test enable_fp_fusion
# -----------------------


@pytest.mark.parametrize("enable_fp_fusion", [False, True])
@pytest.mark.parametrize("default_override", [False, True])
def test_enable_fp_fusion(enable_fp_fusion, default_override, device):
    if is_hip():
        pytest.skip(
            'test_enable_fp_fusion for HIP currently broken in https://github.com/triton-lang/triton. Use https://github.com/ROCmSoftwarePlatform/triton'
        )

    # Sequential multiply add can be fused by backend
    @triton.jit
    def mul_add(data):
        ptrs = data + tl.arange(0, 128)
        tl.store(ptrs, tl.load(ptrs) * 1.5 + 1.0)

    data = torch.randn((128, ), device=device, dtype=torch.float32)
    if default_override:
        os.environ["TRITON_DEFAULT_FP_FUSION"] = "1" if enable_fp_fusion else "0"
        h = mul_add[(1, )](data)
    else:
        h = mul_add[(1, )](data, enable_fp_fusion=enable_fp_fusion)

    if not is_cuda():
        return
    found_fma = re.search(r'(mad|fma)\.r[nzmp]\.(ftz\.)?f32', h.asm["ptx"]) is not None
    assert found_fma == enable_fp_fusion


# -----------------------
# test propagate_nan
# -----------------------


@pytest.mark.parametrize("dtype", ['float16', 'float32'])
@pytest.mark.parametrize("propagate_nan", ['NONE', 'ALL'])
@pytest.mark.parametrize("func", ['minimum', 'maximum', 'clamp'])
def test_propagate_nan(dtype, propagate_nan, func, device):

    @triton.jit
    def kernel(A, B, C, propagate_nan: tl.constexpr, func: tl.constexpr):
        if func == 'clamp':
            tl.store(
                C,
                getattr(tl, func)(tl.load(A), -tl.load(B), tl.load(B),
                                  propagate_nan=getattr(tl.PropagateNan, propagate_nan)))
        else:
            tl.store(C,
                     getattr(tl, func)(tl.load(A), tl.load(B), propagate_nan=getattr(tl.PropagateNan, propagate_nan)))

    for mode in ['A', 'B', 'both']:
        if func == 'clamp' and mode == 'B':
            # clamp does not guarantee propagation from 'min' and 'max' args
            continue
        A = torch.randn((1, ), device=device, dtype=getattr(torch, dtype))
        if mode == 'A' or mode == 'both': A[0] = torch.nan
        B = torch.randn((1, ), device=device, dtype=getattr(torch, dtype))
        if mode == 'B' or mode == 'both': B[0] = torch.nan
        C = torch.zeros_like(A, device=device, dtype=getattr(torch, dtype))
        kernel[(1, )](A, B, C, propagate_nan, func)

        if mode == 'both' or propagate_nan == 'ALL':
            assert torch.isnan(C[0])
        else:
            assert not torch.isnan(C[0])


# -----------------------
# test clamp
# -----------------------


@pytest.mark.interpreter
@pytest.mark.parametrize("dtype", ['float16', 'float32'])
def test_clamp(dtype, device):

    @triton.jit
    def kernel(x_ptr, min_ptr, max_ptr, out_ptr, ref_ptr, N, BLOCK_SIZE: tl.constexpr):

        off = tl.arange(0, BLOCK_SIZE)
        mask = off < N
        x = tl.load(x_ptr + off, mask=mask)
        min = tl.load(min_ptr + off, mask=mask)
        max = tl.load(max_ptr + off, mask=mask)
        out = out_ptr + off
        ref = ref_ptr + off

        tl.store(out, tl.clamp(x, min, max), mask=mask)
        ref_val = tl.minimum(tl.maximum(x, min), max)
        tl.store(ref, ref_val, mask=mask)

    size = 128

    x = torch.randn((size, ), device=device, dtype=getattr(torch, dtype))
    a = torch.randn((size, ), device=device, dtype=getattr(torch, dtype))
    b = torch.randn((size, ), device=device, dtype=getattr(torch, dtype))
    min = torch.min(a, b)
    max = torch.max(a, b)
    out = torch.zeros_like(x, device=device, dtype=getattr(torch, dtype))
    ref = torch.zeros_like(x, device=device, dtype=getattr(torch, dtype))

    kernel[(size, )](x, min, max, out, ref, x.numel(), BLOCK_SIZE=size)

    torch.testing.assert_close(out, ref)


# Test for symmetric clamp(x, -limit, limit), as it may go through optimized
# codegen in the backends
@pytest.mark.interpreter
@pytest.mark.parametrize("dtype", ['float16', 'float32'])
def test_clamp_symmetric(dtype, device):

    @triton.jit
    def kernel(x_ptr, limit_ptr, out_ptr, ref_ptr, N, BLOCK_SIZE: tl.constexpr):

        off = tl.arange(0, BLOCK_SIZE)
        mask = off < N
        x = tl.load(x_ptr + off, mask=mask)
        limit = tl.load(limit_ptr + off, mask=mask)
        out = out_ptr + off
        ref = ref_ptr + off

        tl.store(out, tl.clamp(x, -limit, limit), mask=mask)
        ref_val = tl.minimum(tl.maximum(x, -limit), limit)
        tl.store(ref, ref_val, mask=mask)

    size = 128

    x = torch.randn((size, ), device=device, dtype=getattr(torch, dtype))
    limit = torch.randn((size, ), device=device, dtype=getattr(torch, dtype)).abs()
    out = torch.zeros_like(x, device=device, dtype=getattr(torch, dtype))
    ref = torch.zeros_like(x, device=device, dtype=getattr(torch, dtype))

    kernel[(size, )](x, limit, out, ref, x.numel(), BLOCK_SIZE=size)

    torch.testing.assert_close(out, ref)


# -----------------------
# test iterators
# -----------------------


@pytest.mark.interpreter
def test_static_range(device):

    @triton.jit
    def loop_kernel(Z, N: tl.constexpr, step: tl.constexpr):
        acc = 0
        for i in tl.static_range(0, N, step=step):
            acc += i
        tl.store(Z, acc)

    N = 100
    step = 7
    Out = torch.empty(1, dtype=torch.int32, device=device)
    loop_kernel[(1, )](Out, N, step)
    Acc = torch.tensor([0], dtype=torch.int32, device=device)
    for i in range(0, N, step):
        Acc += i
    assert (Out == Acc).all(), (Out, Acc)


@pytest.mark.interpreter
def test_tl_range(device):
    if is_hip():
        pytest.skip("test_tl_range is not supported in HIP")
    M, N, K = 64, 64, 512
    BLOCK_M, BLOCK_N, BLOCK_K = M, N, 64
    a = torch.randn((M, K), device=device, dtype=torch.float16)
    b = torch.randn((K, N), device=device, dtype=torch.float16)
    c = torch.empty((M, N), dtype=torch.float32, device=device)
    pgm = matmul_kernel[
        1,
    ](a, b, c, M, N, K, a.stride(0), a.stride(1), b.stride(0), b.stride(1), c.stride(0), c.stride(1), BLOCK_M, BLOCK_N,
      BLOCK_K, 0, num_pipeline_stages=5)
    ref_out = torch.matmul(a, b).to(torch.float32)
    if is_interpreter():
        # GPU invokes tensor core for float16 matmul, which is not supported in interpreter.
        # Thus we use a higher tolerance
        torch.testing.assert_close(ref_out, c, rtol=1e-2, atol=1e-1)
    else:
        torch.testing.assert_close(ref_out, c, rtol=1e-3, atol=1e-3)
        if device in ['cuda']:
            capability = torch.cuda.get_device_capability()
            if capability[0] >= 8:
                ptx = pgm.asm['ptx']
                # check that the loop got pipelined with the right number of stages.
                assert 'cp.async.wait_group 0x6' in ptx


@triton.jit(noinline=True)
def maxnreg_noinline1(X):
    tl.store(X, 0)


@triton.jit(noinline=True)
def maxnreg_noinline2(X):
    tl.store(X, 0)


def test_maxnreg(device):
    assert not is_interpreter(), "this test won't work with the interpreter"
    if not is_cuda():
        pytest.xfail('maxnreg only works on CUDA')

    # triton kernel
    @triton.jit
    def kernel(X):
        maxnreg_noinline1(X)
        tl.store(X, 0)
        maxnreg_noinline2(X)

    X = torch.empty(1, dtype=torch.int32, device=device)
    k = kernel[(1, )](X, maxnreg=42)

    # Ensure that .maxnreg is set on the kernel function (marked with .entry)
    # and not on either of the noinline functions (marked with .func).
    try:
        assert re.search(r'\.visible \.entry [^{;]*\.maxnreg 42', k.asm["ptx"])
        assert not re.search(r'\.visible \.func [^{;]*\.maxnreg', k.asm["ptx"])
    except AssertionError:
        print("Failing ptx:\n", k.asm["ptx"])
        raise


@pytest.mark.interpreter
def test_temp_var_in_loop(device):

    @triton.jit
    def temp_in_loop(Z, N: tl.constexpr, BLOCK: tl.constexpr):
        acc = tl.full((BLOCK, ), 0, dtype=tl.int32)
        for i in range(N):
            if i == 0:
                temp = tl.full((BLOCK, ), 2, dtype=tl.int32)
                acc = temp
            else:
                acc += tl.full((BLOCK, ), 1, dtype=tl.int32)
            # re-use the temp variable and make sure to check that it isn't creating incorrect IR.
            temp = tl.full((BLOCK, ), 1, dtype=tl.int32)
            acc += temp
        z = Z + tl.arange(0, BLOCK)
        tl.store(z, acc)

    N = 10
    BLOCK = 32
    out = torch.empty((BLOCK, ), dtype=torch.int32, device=device)
    temp_in_loop[(1, )](out, N, BLOCK)
    acc = torch.full((BLOCK, ), 0, dtype=torch.int32, device=device)
    for i in range(N):
        if i == 0:
            temp = torch.full((BLOCK, ), 2, dtype=torch.int32, device=device)
            acc = temp
        else:
            acc += torch.full((BLOCK, ), 1, dtype=torch.int32, device=device)
        temp = torch.full((BLOCK, ), 1, dtype=torch.int32, device=device)
        acc += temp
    assert (acc == out).all()


@pytest.mark.interpreter
def test_num_programs(device):
    # Assuming that the kernel is launched with a grid of (11, 21, 31)
    grid = (11, 21, 31)
    input = torch.empty((3, ), dtype=torch.int32, device=device)

    @triton.jit
    def kernel(input):
        num_programs_0 = tl.num_programs(0)
        num_programs_1 = tl.num_programs(1)
        num_programs_2 = tl.num_programs(2)
        tl.store(input, num_programs_0)
        tl.store(input + 1, num_programs_1)
        tl.store(input + 2, num_programs_2)

    kernel[grid](input)
    assert torch.all(input == torch.tensor(grid, device=device))


# -----------------------
# test extern functions
# -----------------------


@pytest.mark.parametrize("dtype_str", ['float32', 'float64'])
def test_math_extern(dtype_str, device):
    if is_interpreter():
        pytest.skip('math_extern does not work in the interpreter mode')

    @triton.jit
    def kernel(
        x_ptr,
        y_ptr,
        n_elements,
        BLOCK_SIZE: tl.constexpr,
    ):
        pid = tl.program_id(axis=0)
        block_start = pid * BLOCK_SIZE
        offsets = block_start + tl.arange(0, BLOCK_SIZE)
        mask = offsets < n_elements
        x = tl.load(x_ptr + offsets, mask=mask)
        y = libdevice.tanh(x)
        tl.store(y_ptr + offsets, y, mask=mask)

    shape = (128, )
    rs = RandomState(17)

    x = numpy_random(shape, dtype_str=dtype_str, rs=rs)
    y_ref = np.tanh(x)
    x_tri = to_triton(x, device=device)
    y_tri = to_triton(numpy_random(shape, dtype_str=dtype_str, rs=rs), device=device)
    kernel[(1, )](x_tri, y_tri, shape[0], BLOCK_SIZE=shape[0])
    # compare
    np.testing.assert_allclose(y_ref, to_numpy(y_tri), rtol=0.01)


# -----------------------
# test loop unrolling
# -----------------------


def test_unroll_attr(device):

    @triton.jit
    def _kernel(dst, unroll_factor: tl.constexpr):
        pid = tl.program_id(axis=0)
        for i in tl.range(0, 10, loop_unroll_factor=unroll_factor):
            tl.atomic_add(dst + pid, i + pid)

    def check_loop_unroll_count(ir, opStr, loop_unroll_factor):
        for line in ir.splitlines():
            if opStr in line:
                loop_unroll_factor = loop_unroll_factor - 1
        # Sometimes we get a remainder loop
        assert loop_unroll_factor <= 0

    # Try for all different loop unroll factors:
    for unroll_factor in [1, 2, 4, 5, 8]:
        h = _kernel[(1, )](torch.empty(1, device=device), unroll_factor)
        check_loop_unroll_count(h.asm["ttir"], 'tt.atomic_rmw', unroll_factor)


@triton.jit
def sanitize_add(a, b):
    a64 = a.to(tl.int64)
    b64 = b.to(tl.int64)
    r64 = a64 + b64
    tl.device_assert((r64 >= -2**31) & (r64 <= 2**31 - 1))
    return a + b


def test_side_effectful_reduction(device):
    if device != "cuda":
        pytest.xfail()

    @triton.jit(debug=True)
    def sanitize_sum_kernel(Z, X, BLOCK: tl.constexpr):
        vals = tl.load(X + tl.arange(0, BLOCK))
        z = tl.reduce(vals, 0, sanitize_add)
        tl.store(Z, z)

    BLOCK = 512
    torch.manual_seed(42)
    X = torch.randint(0, 10, [BLOCK], device="cuda", dtype=torch.int32)
    X[:300] = 32
    X[300:] = 0
    Z = torch.zeros((), device="cuda", dtype=torch.int32)
    sanitize_sum_kernel[(1, )](Z, X, BLOCK=BLOCK)
    torch.testing.assert_close(Z, X.sum().to(torch.int32))


def test_side_effectful_scan(device):
    if device != "cuda":
        pytest.xfail()

    @triton.jit(debug=True)
    def sanitize_cumsum_kernel(Z, X, BLOCK: tl.constexpr):
        vals = tl.load(X + tl.arange(0, BLOCK))
        z = tl.associative_scan(vals, 0, sanitize_add)
        tl.store(Z + tl.arange(0, BLOCK), z)

    BLOCK = 512
    torch.manual_seed(42)
    X = torch.randint(0, 10, [BLOCK], device="cuda", dtype=torch.int32)
    X[:300] = 32
    X[300:] = 0
    Z = torch.zeros_like(X)
    sanitize_cumsum_kernel[(1, )](Z, X, BLOCK=BLOCK)
    torch.testing.assert_close(Z, X.cumsum(0).to(torch.int32))<|MERGE_RESOLUTION|>--- conflicted
+++ resolved
@@ -417,32 +417,6 @@
         do_test(x, y[:1].reshape(()), kernel_broadcast_rhs)
 
 
-<<<<<<< HEAD
-def _mod_operation_ill_conditioned(dtype_x, dtype_y) -> bool:
-    # FIXME For large x, we are casting x to a floating point where it does not fit
-    #       For small y, we are computing floor(div(float(x), y)) which may not fit
-    if not is_interpreter() and (dtype_x, dtype_y) == ('int16', 'float16'):
-        return True
-    return (dtype_x, dtype_y) in [
-        ('int32', 'bfloat16'),
-        ('int32', 'float16'),
-        ('int32', 'float32'),
-        ('int64', 'bfloat16'),
-        ('int64', 'float16'),
-        ('int64', 'float32'),
-        ('int64', 'float64'),
-        ('uint16', 'bfloat16'),
-        ('uint16', 'float16'),
-        ('uint16', 'float32'),
-        ('uint32', 'bfloat16'),
-        ('uint32', 'float16'),
-        ('uint32', 'float32'),
-        ('uint64', 'bfloat16'),
-        ('uint64', 'float16'),
-        ('uint64', 'float32'),
-        ('uint64', 'float64'),
-    ]
-=======
 def _min_max_integral_mod_value(dtype_x, dtype_y) -> Optional[int]:
     """
     Limit min/max values for integral types for mod values. Leads to
@@ -469,7 +443,6 @@
         return max_info.min, max_info.max // 4
     else:
         return max_info.min, max_info.max
->>>>>>> 6c72dbe8
 
 
 def test_dtype_codegen():
