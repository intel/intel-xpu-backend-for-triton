--- conflicted
+++ resolved
@@ -3625,13 +3625,8 @@
 
 # M, N, K, num_warps, col_a, col_b, epilogue, input_precision, in_dtype, out_dtype, kpack, mma_nonk_size
 def get_test_dot_mixed_sizes_cases():
-<<<<<<< HEAD
-    available_kpack = [1, 2 if is_hip() else 1]
+    available_kpack = [1, 2 if (is_hip() and not is_hip_cdna4()) else 1]
     available_precision = ["tf32" if is_cuda() or is_xpu() else "ieee"]
-=======
-    available_kpack = [1, 2 if (is_hip() and not is_hip_cdna4()) else 1]
-    available_precision = ["tf32" if is_cuda() else "ieee"]
->>>>>>> c7fc1e38
     return [
         (*shape_nw, col_a, col_b, 'none', input_precision, in_dtype, out_dtype, kpack, None)
         for shape_nw in [[128, 256, 32, 8], [128, 16, 32, 4], [32, 128, 64, 4], [128, 128, 64, 4], [64, 128, 128, 4],
