# flake8: noqa: F821,F841
import contextlib
import itertools
import re
from typing import Optional
import math
import textwrap
import pathlib

import numpy as np
import pytest
import torch
import os
import inspect
from numpy.random import RandomState

import triton
import triton.language as tl
from triton.language.extra import libdevice

from triton._internal_testing import (
    integral_dtypes,
    int_dtypes,
    str_to_triton_dtype,
    uint_dtypes,
    float_dtypes,
    float_dtypes_with_bfloat16,
    dtypes,
    dtypes_with_bfloat16,
    is_cuda,
    is_interpreter,
    is_hopper,
    is_hip,
    is_hip_cdna,
    is_hip_mi200,
    is_hip_mi300,
    is_xpu,
    get_arch,
    torch_float8_dtypes,
    torch_dtypes,
    numpy_random,
    to_triton,
    torch_dtype_name,
    to_numpy,
)


@contextlib.contextmanager
def promotion_numpy_2_0():
    state = np._get_promotion_state()
    np._set_promotion_state("weak")
    try:
        yield
    finally:
        np._set_promotion_state(state)


<<<<<<< HEAD
def xpu_has_fp64():
    assert is_xpu()
    target = triton.runtime.driver.active.get_current_target()
    return target.arch['has_fp64']

=======
# No need to emulate NumPy 2.0 if the user has NumPy 2.0
if np.__version__[0] != "1":
    promotion_numpy_2_0 = contextlib.nullcontext
>>>>>>> d13a0404

# TODO: enable multiple cta cluster testing.
# num_ctas_list = [1, 4] if torch.cuda.get_device_capability()[0] == 9 else [1]
num_ctas_list = [1]

mma_nonk_sizes = []

GPU_DIALECT = "ttg"
if is_interpreter():
    THREADS_PER_WARP = 1
elif is_hip():
    THREADS_PER_WARP = triton.runtime.driver.active.get_current_target().warp_size
    # for CDNA multiple variants of mma instructions are supported:
    # mfma 16x16/mfma 32x32
    # 0 is a special value for automatic heuristic
    if is_hip_cdna():
        mma_nonk_sizes = [0, 16, 32]
else:
    THREADS_PER_WARP = 32


def _bitwidth(dtype: str) -> int:
    # ex.: "int64" -> 64
    return int(re.search(r'(\d+)$', dtype).group(1))


def _dtype(dtype: str) -> str:
    # ex.: "int64" -> "int"
    return re.match(r'([a-zA-Z]+)', dtype).group(0)


def patch_kernel(template, to_replace):
    if is_interpreter():
        local_namespace = {}
        src = textwrap.dedent(inspect.getsource(template.fn))
        for k, v in to_replace.items():
            src = src.replace(k, v)
        exec(src, globals(), local_namespace)
        return local_namespace[template.fn.__name__]
    else:
        kernel = triton.JITFunction(template.fn)
        for key, value in to_replace.items():
            kernel._unsafe_update_src(kernel.src.replace(key, value))
        return kernel


def check_cuda_or_hip(device):
    # CUDA and HIP both use pytorch device 'cuda'.  Other backends like Intel
    # GPU do not.
    if device not in ['cuda']:
        pytest.xfail("Only for cuda or HIP")


def check_type_supported(dtype, device):
    '''
    skip test if dtype is not supported on the current device
    '''
    if device in ['cuda']:
        cc = torch.cuda.get_device_capability()
        if cc[0] < 8 and (dtype is tl.bfloat16 or dtype == "bfloat16" or dtype is torch.bfloat16):
            pytest.skip("bfloat16 is only supported on NVGPU with cc >= 80")
        if cc[0] < 9 and dtype in {tl.float8e4nv, "float8e4nv", "float8_e4m3fn"}:
            pytest.skip("float8e4nv is only supported on NVGPU with cc >= 90")
    if is_interpreter():
        if dtype in [tl.bfloat16, "bfloat16", torch.bfloat16]:
            pytest.xfail("bfloat16 is not supported in the interpreter")
    elif device in ['xpu']:
        if dtype in [torch.float64, "float64"] and not xpu_has_fp64():
            pytest.xfail("float64 not supported on current xpu hardware")


class MfmaLayout:

    def __init__(self, version, warps_per_cta, instr_shape, is_transposed):
        self.version = version
        self.warps_per_cta = warps_per_cta
        self.instr_shape = instr_shape
        self.is_transposed = is_transposed

    def __str__(self):
        return f"#{GPU_DIALECT}.amd_mfma<{{versionMajor={self.version[0]}, versionMinor={self.version[1]}, warpsPerCTA = {self.warps_per_cta}, instrShape={self.instr_shape}, isTransposed = {str(self.is_transposed).lower()}}}>"


class WmmaLayout:

    def __init__(self, version, warps_per_cta):
        self.version = version
        self.warps_per_cta = warps_per_cta

    def __str__(self):
        return f"#{GPU_DIALECT}.amd_wmma<{{version = {self.version}, warpsPerCTA = {self.warps_per_cta}}}>"


class MmaLayout:

    def __init__(self, version, warps_per_cta, ctas_per_cga, cta_split_num, cta_order, instr_shape):
        self.version = version
        self.warps_per_cta = warps_per_cta
        self.ctas_per_cga = ctas_per_cga
        self.cta_split_num = cta_split_num
        self.cta_order = cta_order
        self.instr_shape = instr_shape

    def __str__(self):
        return f"#{GPU_DIALECT}.nvidia_mma<{{versionMajor={self.version[0]}, versionMinor={self.version[1]}, warpsPerCTA={self.warps_per_cta}, CTAsPerCGA={self.ctas_per_cga}, CTASplitNum={self.cta_split_num}, CTAOrder={self.cta_order}, instrShape={self.instr_shape}}}>"


class DpasLayout:

    def __init__(self, repeatCount, systolic_depth, execution_size, ops_per_chan, threads_per_warp, warps_per_cta,
                 rep_cluster):
        self.repeatCount = repeatCount
        self.systolic_depth = systolic_depth
        self.execution_size = execution_size
        self.ops_per_chan = ops_per_chan
        self.threads_per_warp = threads_per_warp
        self.warps_per_cta = warps_per_cta
        self.rep_cluster = rep_cluster

    def __str__(self):
        return f"#triton_intel_gpu.dpas<{{repeatCount={self.repeatCount}, systolicDepth={self.systolic_depth}, executionSize = {self.execution_size}, opsPerChan = {self.ops_per_chan}, threadsPerWarp = {self.threads_per_warp}, warpsPerCTA={self.warps_per_cta}, repCluster={self.rep_cluster}}}>"


class DotOperandLayout:

    def __init__(self, parent, op_idx, k_width):
        self.parent = parent
        self.op_idx = op_idx
        self.k_width = k_width

    def __str__(self):
        return f"#{GPU_DIALECT}.dot_op<{{parent={self.parent}, opIdx={self.op_idx}, kWidth={self.k_width}}}>"


class SliceLayout:

    def __init__(self, dim, parent):
        self.dim = dim
        self.parent = parent

    def __str__(self):
        return f"#{GPU_DIALECT}.slice<{{dim = {self.dim}, parent = {self.parent}}}>"


class BlockedLayout:

    def __init__(self, size_per_thread, threads_per_warp, warps_per_cta, order, ctas_per_cga, cta_split_num, cta_order):
        self.sz_per_thread = size_per_thread
        self.threads_per_warp = threads_per_warp
        self.warps_per_cta = warps_per_cta
        self.order = order
        self.ctas_per_cga = ctas_per_cga
        self.cta_split_num = cta_split_num
        self.cta_order = cta_order

    def __str__(self):
        return f"#{GPU_DIALECT}.blocked<{{sizePerThread={self.sz_per_thread}, threadsPerWarp={self.threads_per_warp}, warpsPerCTA={self.warps_per_cta}, order={self.order}, CTAsPerCGA={self.ctas_per_cga}, CTASplitNum={self.cta_split_num}, CTAOrder={self.cta_order}}}>"


class SharedLayout:

    def __init__(self, vec, per_phase, max_phase, order, ctas_per_cga, cta_split_num, cta_order,
                 has_leading_offset=False):
        self.vec = vec
        self.per_phase = per_phase
        self.max_phase = max_phase
        self.order = order
        self.ctas_per_cga = ctas_per_cga
        self.cta_split_num = cta_split_num
        self.cta_order = cta_order
        self.has_leading_offset = has_leading_offset

    def __str__(self):
        has_leading_offset_str = "true" if self.has_leading_offset else "false"
        return f"#{GPU_DIALECT}.shared<{{vec={self.vec}, perPhase={self.per_phase}, maxPhase={self.max_phase}, order={self.order}, CTAsPerCGA={self.ctas_per_cga}, CTASplitNum={self.cta_split_num}, CTAOrder={self.cta_order}, hasLeadingOffset={has_leading_offset_str}}}>"


def is_layout_applicable(layout) -> bool:
    common_layouts = [BlockedLayout, SharedLayout]
    if layout in common_layouts:
        return True
    elif isinstance(layout, BlockedLayout) or isinstance(layout, SharedLayout):
        return True
    elif isinstance(layout, SliceLayout):
        return is_layout_applicable(layout.parent)
    elif is_cuda():
        mma_layout = layout.parent if isinstance(layout, DotOperandLayout) else layout
        if not isinstance(mma_layout, MmaLayout):
            return False
        if mma_layout.version[0] >= 3 and not is_hopper():
            return False
        return True
    elif is_hip():
        target_arch = triton.runtime.driver.active.get_current_target().arch
        if "gfx11" in target_arch:
            # RDNA 3
            return isinstance(layout, WmmaLayout)
        elif any(arch for arch in ["gfx8", "gfx9"] if arch in target_arch):
            # CDNA 1, 2, 3
            return isinstance(layout, MfmaLayout)
        else:
            return False
    elif is_xpu():
        mma_layout = layout.parent if isinstance(layout, DotOperandLayout) else layout
        return isinstance(mma_layout, DpasLayout)
    else:
        return True


def filter_layouts(layouts):
    return [l for l in layouts if is_layout_applicable(l)]


@pytest.mark.interpreter
@pytest.mark.parametrize("dtype_x", list(dtypes) + ["bfloat16"])
def test_empty_kernel(dtype_x, device):
    SIZE = 128

    @triton.jit
    def kernel(X, SIZE: tl.constexpr):
        pass

    check_type_supported(dtype_x, device)
    x = to_triton(numpy_random(SIZE, dtype_str=dtype_x), device=device, dst_type=dtype_x)
    kernel[(1, )](x, SIZE=SIZE, num_warps=4)


# generic test functions
def _test_unary(dtype_x, expr, numpy_expr=None, device='cuda', num_ctas=1):
    check_type_supported(dtype_x, device)  # early return if dtype_x is not supported
    SIZE = 128
    # define the kernel / launch-grid

    @triton.jit
    def kernel(Z, X, SIZE: tl.constexpr):
        off = tl.arange(0, SIZE)
        x = tl.load(X + off)
        z = GENERATE_TEST_HERE
        tl.store(Z + off, z)

    kernel = patch_kernel(kernel, {'GENERATE_TEST_HERE': expr})
    # inputs
    x = numpy_random(SIZE, dtype_str=dtype_x)
    if 'log' in expr:
        x = np.abs(x) + 0.01
    # reference result
    z_ref = eval(expr if numpy_expr is None else numpy_expr)
    # triton result
    x_tri = to_triton(x, device=device, dst_type=dtype_x)
    z_tri = to_triton(np.empty_like(x), device=device, dst_type=dtype_x)
    kernel[(1, )](Z=z_tri, X=x_tri, SIZE=SIZE, num_warps=4, num_ctas=num_ctas)
    # compare
    np.testing.assert_allclose(z_ref, to_numpy(z_tri), rtol=0.01)


def _binary_op_dtype_override(a: str, b: str) -> Optional[np.dtype]:
    """
    Given two dtype strings, returns the numpy dtype Triton thinks binary
    operations on the two types should return. Returns None if the return value
    matches numpy. This is generally needed because Triton and pytorch return
    narrower floating point types than numpy in mixed operations, and because
    Triton follows C/C++ semantics around mixed signed/unsigned operations, and
    numpy/pytorch do not.
    """
    overrides = {
        ('float16', 'int16'): np.float16,
        ('float16', 'int32'): np.float16,
        ('float16', 'int64'): np.float16,
        ('float16', 'uint16'): np.float16,
        ('float16', 'uint32'): np.float16,
        ('float16', 'uint64'): np.float16,
        ('int8', 'uint8'): np.uint8,
        ('int8', 'uint16'): np.uint16,
        ('int8', 'uint32'): np.uint32,
        ('int8', 'uint64'): np.uint64,
        ('int16', 'uint16'): np.uint16,
        ('int16', 'uint32'): np.uint32,
        ('int16', 'uint64'): np.uint64,
        ('int32', 'uint32'): np.uint32,
        ('int32', 'uint64'): np.uint64,
        ('int64', 'uint64'): np.uint64,
    }
    key = (a, b) if a < b else (b, a)
    return overrides.get(key)


def _test_binary(dtype_x, dtype_y, expr, numpy_expr=None, mode_x='real', mode_y='real', device='cuda', num_ctas=1,
                 x_low=None, x_high=None, y_low=None, y_high=None, filter_y=None, test_broadcast=True,
                 test_scalar=True):
    check_type_supported(dtype_x, device)  # early return if dtype_x is not supported
    check_type_supported(dtype_y, device)
    SIZE = 128
    # define the kernel / launch-grid

    @triton.jit
    def kernel(Z, X, Y, SIZE: tl.constexpr):
        off = tl.arange(0, SIZE)
        x = tl.load(X + off)
        y = tl.load(Y + off)
        z = GENERATE_TEST_HERE
        tl.store(Z + off, z)

    @triton.jit
    def kernel_broadcast_lhs(Z, X, Y, SIZE: tl.constexpr):
        off = tl.arange(0, SIZE)
        x = tl.load(X)
        y = tl.load(Y + off)
        z = GENERATE_TEST_HERE
        tl.store(Z + off, z)

    @triton.jit
    def kernel_broadcast_rhs(Z, X, Y, SIZE: tl.constexpr):
        off = tl.arange(0, SIZE)
        x = tl.load(X + off)
        y = tl.load(Y)
        z = GENERATE_TEST_HERE
        tl.store(Z + off, z)

    @triton.jit
    def kernel_scalar_rhs(Z, X, y: tl.constexpr, SIZE: tl.constexpr):
        off = tl.arange(0, SIZE)
        x = tl.load(X + off)
        z = GENERATE_TEST_HERE
        tl.store(Z + off, z)

    replacements = {'GENERATE_TEST_HERE': expr}
    kernel = patch_kernel(kernel, replacements)
    kernel_broadcast_lhs = patch_kernel(kernel_broadcast_lhs, replacements)
    kernel_broadcast_rhs = patch_kernel(kernel_broadcast_rhs, replacements)
    kernel_scalar_rhs = patch_kernel(kernel_scalar_rhs, replacements)

    # inputs
    rs = RandomState(17)
    x = numpy_random(SIZE, dtype_str=dtype_x, rs=rs, low=x_low, high=x_high)
    y = numpy_random(SIZE, dtype_str=dtype_y, rs=rs, low=y_low, high=y_high)
    if filter_y:
        y[filter_y(y)] = 1
    if mode_x == 'nan':
        x[:] = float('nan')
    if mode_y == 'nan':
        y[:] = float('nan')

    def do_test(x, y, kernel_fn):
        x_is_scalar = isinstance(x, (bool, int, float))
        y_is_scalar = isinstance(y, (bool, int, float))
        scalar_test = x_is_scalar or y_is_scalar

        # For scalars, we follow the NumPy 2.0 (and JAX/PyTorch pretty much) casting rules.
        if scalar_test:
            # We remove any explicit casting
            pattern = r'\.astype\(np\.\w+\)'
            scalar_expr = expr if numpy_expr is None else re.sub(pattern, '', numpy_expr)
            with promotion_numpy_2_0():
                z_ref = eval(scalar_expr)
        else:
            z_ref = eval(expr if numpy_expr is None else numpy_expr)

        dtype_z = _binary_op_dtype_override(dtype_x, dtype_y)
        if not scalar_test and dtype_z is not None:
            z_ref = z_ref.astype(dtype_z)

        # triton result
        x_tri = x if x_is_scalar else to_triton(x, device=device, dst_type=dtype_x)
        y_tri = y if y_is_scalar else to_triton(y, device=device, dst_type=dtype_y)
        if is_xpu() and not xpu_has_fp64() and z_ref.dtype in ["float64"]:
            # Downcast the output type. Assumes similar overflow behavior to reference eval on the device.
            z_ref = z_ref.astype("float32")
        z_tri = to_triton(np.empty(SIZE, dtype=z_ref.dtype), device=device)

        kernel_fn[(1, )](z_tri, x_tri, y_tri, SIZE=SIZE, num_warps=4, num_ctas=num_ctas)
        err_msg = f"{expr}, {kernel_fn.__name__}"
        np.testing.assert_allclose(z_ref, to_numpy(z_tri), err_msg=err_msg, atol=7e-3, rtol=0.01)

    def get_scalar(x, dtype, low, high, filter):
        # If dtype is int, don't choose a huge number for the scalar
        # as it'll overflow easily when converted to the other dtype
        if dtype in integral_dtypes:
            # Choose in range [-7, 7] ([0, 7] for uints)
            low_x = 0 if dtype in uint_dtypes else -7
            if low is not None:
                low_x = max(low_x, low)
            high_x = 7
            if high is not None:
                high_x = min(high_x, high)
            scalar = numpy_random((), dtype_str=dtype, rs=rs, low=low_x, high=high_x).item()
            if filter and filter(scalar):
                #  https://xkcd.com/221/
                scalar = 4
        else:
            scalar = x.flat[0].item()
        return scalar

    do_test(x, y, kernel)
    if mode_y != 'nan' and test_scalar:
        if dtype_x in uint_dtypes:
            low = 0 if y_low is None else max(y_low, 0)
        else:
            low = y_low
        y_scalar = get_scalar(y, dtype_y, low, y_high, filter_y)
        do_test(x, y_scalar, kernel_scalar_rhs)
    if test_broadcast:
        do_test(x[:1].reshape(()), y, kernel_broadcast_lhs)
        do_test(x, y[:1].reshape(()), kernel_broadcast_rhs)


def _min_max_integral_mod_value(dtype_x, dtype_y) -> Optional[int]:
    """
    Limit min/max values for integral types for mod values. Leads to
    overflow/underflow when casting large integral types to floats.
    """
    x_bitwidth = _bitwidth(dtype_x)
    y_bitwidth = _bitwidth(dtype_y)

    # hard cap max value bit-width to 32 if 64 bit-width types
    min_bitwidth = min(x_bitwidth, y_bitwidth, 32)

    # Limit max value bit-width to be one integral type less than the min bit-width
    # For example:
    #   int64, float32 -> int16
    #   uint16, float16 -> uint8
    x_dtype = _dtype(dtype_x)
    max_bitwidth = max(min_bitwidth >> 1, 8)
    dtype_max = x_dtype + str(max_bitwidth)

    max_info = np.iinfo(getattr(np, dtype_max))

    # Still need to limit values here for uints
    if max_bitwidth >= 16 and dtype_max in uint_dtypes:
        return max_info.min, max_info.max // 4
    else:
        return max_info.min, max_info.max


def test_dtype_codegen():
    for dtype in dtypes_with_bfloat16:
        full_name = f"triton.language.{dtype}"
        assert repr(eval(full_name)) == full_name


# ---------------
# test binary ops
# ---------------


@pytest.mark.interpreter
@pytest.mark.parametrize("dtype_x, dtype_y, op", [  #
    (dtype_x, dtype_y, op)
    for op in ['+', '-', '*', '/', '%']
    for dtype_x in dtypes_with_bfloat16
    for dtype_y in dtypes_with_bfloat16
])
@pytest.mark.parametrize("num_ctas", num_ctas_list)
def test_bin_op(dtype_x, dtype_y, op, num_ctas, device):
    expr = f'x {op} y'
    np_expr_gen = (lambda x, y: f'{x} {op} {y}') if op != '%' else (lambda x, y: f'np.fmod({x}, {y})')

    # Triton promotes 16-bit floating-point / and % to 32-bit because there
    # are no native div or FRem operations on float16. Since we have to
    # convert anyway, we may as well take the accuracy bump.
    def promote_to_fp32(dtype_x, dtype_y):
        return dtype_x in ('float16', 'bfloat16') and dtype_y not in ('float32', 'float64')

    if op in ('/', '%') and (promote_to_fp32(dtype_x, dtype_y) or promote_to_fp32(dtype_y, dtype_x)):
        numpy_expr = np_expr_gen('x.astype(np.float32)', 'y.astype(np.float32)')
    elif (dtype_x in uint_dtypes and dtype_y in int_dtypes and _bitwidth(dtype_x) >= _bitwidth(dtype_y)):
        numpy_expr = np_expr_gen(f'x.astype(np.{dtype_x})', f'y.astype(np.{dtype_x})')
    elif (dtype_y in uint_dtypes and dtype_x in int_dtypes and _bitwidth(dtype_y) >= _bitwidth(dtype_x)):
        numpy_expr = np_expr_gen(f'x.astype(np.{dtype_y})', f'y.astype(np.{dtype_y})')
    elif op == '%':
        # LLVM has 'numpy.fmod', not 'numpy.remainder', semantics on integer remainders.
        numpy_expr = np_expr_gen('x', 'y')
    else:
        numpy_expr = None

    if (op in ('%', '/') and ((dtype_x in int_dtypes and dtype_y in uint_dtypes) or
                              (dtype_x in uint_dtypes and dtype_y in int_dtypes))):
        with pytest.raises(triton.TritonError, match='Cannot use .* because they have different signedness'):
            _test_binary(dtype_x, dtype_y, expr, numpy_expr, device=device, num_ctas=num_ctas)
    else:
        # skip when bfloat16, as NumPy's ref performs the computation in float32
        # while Triton performs it in bfloat16
        skip_scalar_test = ((dtype_x == "bfloat16" and "float" in dtype_y)
                            or (op in ('/', '%') and dtype_x in ("float16", "bfloat16")))
        # can't divide by zero
        not_zero = op in ('/', '%') and dtype_x in integral_dtypes and dtype_y in integral_dtypes
        # can't represent -int(max)
        not_minus_one = op in ('*', '/') and dtype_x in int_dtypes and dtype_y in int_dtypes
        if not_zero or not_minus_one:
            filter_y = lambda y: not_zero * (y == 0) | not_minus_one * (y == -1)
        else:
            filter_y = None

        if op == "%" and dtype_x in integral_dtypes and dtype_y in float_dtypes_with_bfloat16:
            x_low, x_high = _min_max_integral_mod_value(dtype_x, dtype_y)
        else:
            x_low, x_high = None, None

        _test_binary(
            dtype_x, dtype_y, expr, numpy_expr, device=device, num_ctas=num_ctas,
            # fails with values where fmod(x, y) is roughly zero, but happens to
            # pass with the random values chosen for non-broadcast tests
            test_broadcast=(op != "%"), x_low=x_low, x_high=x_high, filter_y=filter_y, test_scalar=not skip_scalar_test)


@pytest.mark.interpreter
@pytest.mark.parametrize("dtype, order", [(dtype, order) for dtype in dtypes_with_bfloat16 for order in [0, 1]])
def test_addptr(dtype, order, device):
    check_type_supported(dtype, device)

    @triton.jit
    def kernel(x, y, ORDER: tl.constexpr, SIZE: tl.constexpr):
        offs = tl.arange(0, SIZE)
        if ORDER == 0:
            tl.store(y + offs, tl.load(x + offs))
        else:
            tl.store(offs + y, tl.load(offs + x))

    SIZE = 1024
    rs = RandomState(17)
    x = numpy_random(SIZE, dtype_str=dtype, rs=rs)
    y = numpy_random(SIZE, dtype_str=dtype, rs=rs)
    x_tri = to_triton(x, dst_type=dtype, device=device)
    y_tri = to_triton(y, dst_type=dtype, device=device)
    y = x
    kernel[
        1,
    ](x_tri, y_tri, order, SIZE)
    np.testing.assert_allclose(y, to_numpy(y_tri))


@pytest.mark.interpreter
@pytest.mark.parametrize("dtype_x, dtype_y", [  #
    (dtype_x, dtype_y) for dtype_x in int_dtypes for dtype_y in int_dtypes
] + [(dtype_x, dtype_y) for dtype_x in uint_dtypes for dtype_y in uint_dtypes])
@pytest.mark.parametrize("num_ctas", num_ctas_list)
def test_floordiv(dtype_x, dtype_y, num_ctas, device):
    # Triton has IEEE, not numpy/torch, semantics for %, and those carry
    # through to //, so we have to use a nonstandard expression to get a
    # reference result for //.
    expr = 'x // y'
    numpy_expr = '((x - np.fmod(x, y)) / y)'
    # can't represent -int(max)
    not_minus_one = dtype_x in int_dtypes and dtype_y in int_dtypes
    if not_minus_one:
        filter_y = lambda y: y == -1
    else:
        filter_y = None
    _test_binary(dtype_x, dtype_y, expr, numpy_expr, filter_y=filter_y, device=device, num_ctas=num_ctas)


def test_unsigned_name_mangling(device):
    # Test that uint32 and int32 are mangled differently by the compiler
    SIZE = 128
    # define the kernel / launch-grid

    @triton.jit
    def kernel(O1, O2, X, Y, SIZE: tl.constexpr):
        off = tl.arange(0, SIZE)
        x = tl.load(X + off)
        y = tl.load(Y + off)
        out1 = tl.abs(x)  # uint32 -> nop
        out2 = tl.abs(-y)  # int32 -> should have an effect
        tl.store(O1 + off, out1)
        tl.store(O2 + off, out2)

    dtype_x = 'uint32'
    dtype_y = 'int32'
    # inputs
    rs = RandomState(17)
    x = numpy_random(SIZE, dtype_str=dtype_x, rs=rs)
    y = numpy_random(SIZE, dtype_str=dtype_y, rs=rs)
    # reference result
    expect = (np.abs(x), np.abs(-y))
    # triton result
    x_tri = to_triton(x, device=device, dst_type=dtype_x)
    y_tri = to_triton(y, device=device, dst_type=dtype_y)
    actual = tuple(to_triton(np.empty_like(e), device=device) for e in expect)
    kernel[(1, )](actual[0], actual[1], x_tri, y_tri, SIZE=SIZE, num_warps=4)

    # Bitwise op, so expect exact equality
    assert (expect[0] == to_numpy(actual[0])).all()
    assert (expect[1] == to_numpy(actual[1])).all()


# test bitwise ops
# ---------------
@pytest.mark.interpreter
@pytest.mark.parametrize("dtype_x, dtype_y, op", [  #
    (dtype_x, dtype_y, op)
    for op in ['&', '|', '^']
    for dtype_x in dtypes + dtypes_with_bfloat16
    for dtype_y in dtypes + dtypes_with_bfloat16
])
@pytest.mark.parametrize("num_ctas", num_ctas_list)
def test_bitwise_op(dtype_x, dtype_y, op, num_ctas, device):
    expr = f'x {op} y'
    if (dtype_x in uint_dtypes and dtype_y in int_dtypes and _bitwidth(dtype_x) >= _bitwidth(dtype_y)):
        numpy_expr = f'x.astype(np.{dtype_x}) {op} y.astype(np.{dtype_x})'
    elif (dtype_y in uint_dtypes and dtype_x in int_dtypes and _bitwidth(dtype_y) >= _bitwidth(dtype_x)):
        numpy_expr = f'x.astype(np.{dtype_y}) {op} y.astype(np.{dtype_y})'
    else:
        numpy_expr = None
    if 'float' in dtype_x + dtype_y:
        # The CompilationError must have been caused by a C++ exception with this text.
        with pytest.raises(triton.TritonError, match='invalid operands of type'):
            _test_binary(dtype_x, dtype_y, expr, numpy_expr='np.array([])', device=device, num_ctas=num_ctas)
    else:
        _test_binary(dtype_x, dtype_y, expr, numpy_expr, device=device, num_ctas=num_ctas)


@pytest.mark.interpreter
@pytest.mark.parametrize("dtype_x, dtype_y, op", [  #
    (dtype_x, dtype_y, op) for op in ['<<', '>>'] for dtype_x in int_dtypes + uint_dtypes for dtype_y in uint_dtypes
])
@pytest.mark.parametrize("num_ctas", num_ctas_list)
def test_shift_op(dtype_x, dtype_y, op, num_ctas, device):
    expr = f'x {op} y'
    bw = max(_bitwidth(dtype_x), _bitwidth(dtype_y))
    if dtype_x.startswith('int'):
        dtype_z = f'int{bw}'
    else:
        dtype_z = f'uint{bw}'
    numpy_expr = f'x.astype(np.{dtype_z}) {op} y.astype(np.{dtype_z})'
    _test_binary(dtype_x, dtype_y, expr, numpy_expr, device=device, num_ctas=num_ctas, y_low=0, y_high=bw)


# ---------------
# test compare ops
# ---------------
ops = ['==', '!=', '>', '<', '>=', '<=']


@pytest.mark.interpreter
@pytest.mark.parametrize(
    "dtype_x, dtype_y, op, mode_x, mode_y",
    # real
    [(dtype_x, dtype_y, op, 'real', 'real') for op in ops for dtype_x in dtypes for dtype_y in dtypes]
    # NaNs
    + [('float32', 'float32', op, mode_x, mode_y)
       for op in ops
       for mode_x, mode_y in [('nan', 'real'), ('real', 'nan'), ('nan', 'nan')]])
@pytest.mark.parametrize("num_ctas", num_ctas_list)
def test_compare_op(dtype_x, dtype_y, op, mode_x, mode_y, num_ctas, device):
    expr = f'x {op} y'
    if (dtype_x in uint_dtypes and dtype_y in int_dtypes and _bitwidth(dtype_x) >= _bitwidth(dtype_y)):
        numpy_expr = f'x.astype(np.{dtype_x}) {op} y.astype(np.{dtype_x})'
    elif (dtype_y in uint_dtypes and dtype_x in int_dtypes and _bitwidth(dtype_y) >= _bitwidth(dtype_x)):
        numpy_expr = f'x.astype(np.{dtype_y}) {op} y.astype(np.{dtype_y})'
    else:
        numpy_expr = None
    _test_binary(dtype_x, dtype_y, expr, numpy_expr, mode_x=mode_x, mode_y=mode_y, device=device, num_ctas=num_ctas)


# ---------------
# test broadcast
# ---------------
@pytest.mark.interpreter
@pytest.mark.parametrize("dtype", dtypes_with_bfloat16)
def test_broadcast(dtype, device):
    check_type_supported(dtype, device)

    @triton.jit
    def broadcast_kernel(x_ptr, y_ptr, y_broadcasted_ptr, M: tl.constexpr, N: tl.constexpr):
        offset1 = tl.arange(0, M)
        offset2 = tl.arange(0, N)
        x = tl.load(x_ptr + N * offset1[:, None] + offset2[None, :])
        y = tl.load(y_ptr + offset2)
        _, y_broadcasted = tl.broadcast(x, y)
        tl.store(y_broadcasted_ptr + N * offset1[:, None] + offset2[None, :], y_broadcasted)

    M = 32
    N = 64
    rs = RandomState(17)
    x = numpy_random((M, N), dtype_str=dtype, rs=rs)
    y = numpy_random(N, dtype_str=dtype, rs=rs)
    _, y_broadcasted_np = np.broadcast_arrays(x, y)

    x_tri = to_triton(x, device=device, dst_type=dtype)
    y_tri = to_triton(y, device=device, dst_type=dtype)
    y_broadcasted_tri = to_triton(np.empty((M, N), dtype=y_broadcasted_np.dtype), device=device, dst_type=dtype)

    broadcast_kernel[(1, )](x_tri, y_tri, y_broadcasted_tri, M=M, N=N)
    assert (y_broadcasted_np == to_numpy(y_broadcasted_tri)).all()


# ----------
# test slice
# ----------


@pytest.mark.interpreter
def test_slice(device):

    @triton.jit
    def slice_kernel(XBLOCK: tl.constexpr):
        data = tl.arange(0, XBLOCK)
        tl.static_assert(data.shape == [XBLOCK])

        t = data[None, :]
        tl.static_assert(t.shape == [1, XBLOCK])

        t = data[None, :, None]
        tl.static_assert(t.shape == [1, XBLOCK, 1])

        scalar = tl.full([], 1, tl.int32)
        tl.static_assert(scalar.shape == [])

        t = scalar[None]
        tl.static_assert(t.shape == [1])

        t = scalar[None, None]
        tl.static_assert(t.shape == [1, 1])

    slice_kernel[(1, )](XBLOCK=32)


# ------------------
# test invalid slice
# ------------------


@pytest.mark.interpreter
def test_invalid_slice(device):
    dst = torch.empty(128, device=device)

    @triton.jit
    def _kernel(dst):
        dst[10:]

    with pytest.raises(triton.TritonError, match='unsupported tensor index'):
        _kernel[(1, )](dst=dst)


# ----------------
# test expand_dims
# ----------------
@pytest.mark.interpreter
def test_expand_dims(device):

    @triton.jit
    def expand_dims_kernel(dummy, N: tl.constexpr):
        offset1 = tl.arange(0, N)

        t = tl.expand_dims(offset1, 0)
        tl.static_assert(t.shape == [1, N])

        t = tl.expand_dims(offset1, 1)
        tl.static_assert(t.shape == [N, 1])

        t = tl.expand_dims(offset1, -1)
        tl.static_assert(t.shape == [N, 1])

        t = tl.expand_dims(offset1, -2)
        tl.static_assert(t.shape == [1, N])

        t = tl.expand_dims(offset1, (0, -1))
        tl.static_assert(t.shape == [1, N, 1])

        t = tl.expand_dims(offset1, (0, 1, 3))
        tl.static_assert(t.shape == [1, 1, N, 1])

        t = tl.expand_dims(offset1, (-4, 2, -1))
        tl.static_assert(t.shape == [1, N, 1, 1])

        t = tl.expand_dims(offset1, (3, 1, 2))
        tl.static_assert(t.shape == [N, 1, 1, 1])

        scalar = tl.sum(offset1)
        tl.static_assert(scalar.shape == [])
        t = tl.expand_dims(scalar, 0)
        tl.static_assert(t.shape == [1])

        t = tl.expand_dims(scalar, -1)
        tl.static_assert(t.shape == [1])

        # N is a scalar that's not even a tl.tensor -- this should work too.
        t = tl.expand_dims(N, -1)
        tl.static_assert(t.shape == [1])

    N = 32
    dummy_tensor = torch.empty((), device=device)
    expand_dims_kernel[(1, )](dummy_tensor, N)


@pytest.mark.interpreter
def test_expand_dims_error_cases(device):

    @triton.jit
    def dim_out_of_range1(dummy, N: tl.constexpr):
        offset1 = tl.arange(0, N)

        t = tl.expand_dims(offset1, -2)
        t = tl.expand_dims(offset1, -3)

    @triton.jit
    def dim_out_of_range2(dummy, N: tl.constexpr):
        offset1 = tl.arange(0, N)

        t = tl.expand_dims(offset1, 1)
        t = tl.expand_dims(offset1, 2)

    @triton.jit
    def dim_out_of_range3(dummy, N: tl.constexpr):
        offset1 = tl.arange(0, 1)
        scalar = tl.sum(offset1)

        t = tl.expand_dims(scalar, 1)

    @triton.jit
    def duplicate_dim1(dummy, N: tl.constexpr):
        offset1 = tl.arange(0, N)

        t = tl.expand_dims(offset1, (0, 0))

    @triton.jit
    def duplicate_dim2(dummy, N: tl.constexpr):
        offset1 = tl.arange(0, N)

        t = tl.expand_dims(offset1, (0, -3))

    N = 32
    dummy_tensor = torch.empty((), device=device)

    with pytest.raises(triton.TritonError) as exc_info:
        dim_out_of_range1[(1, )](dummy_tensor, N)
    assert "invalid axis -3" in str(exc_info.value.__cause__)

    with pytest.raises(triton.TritonError) as exc_info:
        dim_out_of_range2[(1, )](dummy_tensor, N)
    assert "invalid axis 2" in str(exc_info.value.__cause__)

    with pytest.raises(triton.TritonError) as exc_info:
        dim_out_of_range3[(1, )](dummy_tensor, N)
    assert "invalid axis 1" in str(exc_info.value.__cause__)

    with pytest.raises(triton.TritonError) as exc_info:
        duplicate_dim1[(1, )](dummy_tensor, N)
    assert re.search(r"duplicate axes, normalized axes = \[0, 0\]", str(exc_info.value.__cause__))

    with pytest.raises(triton.TritonError) as exc_info:
        duplicate_dim2[(1, )](dummy_tensor, N)
    assert re.search(r"duplicate axes, normalized axes = \[0, 0\]", str(exc_info.value.__cause__))


# ----------------------------
# test invalid program id axis
# ----------------------------
@pytest.mark.interpreter
def test_invalid_pid_axis(device):
    dst = torch.empty(128, device=device)

    @triton.jit
    def _kernel(dst):
        pid = tl.program_id(20)

    with pytest.raises(triton.TritonError) as exc_info:
        _kernel[(1, )](dst)
    assert re.search(r"program_id axis must be 0, 1, or 2 but got 20", str(exc_info.value.__cause__))


# ---------------
# test where
# ---------------
@pytest.mark.interpreter
@pytest.mark.parametrize("dtype", dtypes_with_bfloat16 + ["*int32"])
@pytest.mark.parametrize("num_ctas", num_ctas_list)
def test_where(dtype, num_ctas, device):
    select_ptrs = False
    if dtype == "*int32":
        dtype = "int64"
        select_ptrs = True
    check_type_supported(dtype, device)

    @triton.jit
    def where_kernel(cond_ptr, a_ptr, b_ptr, output_ptr, n_elements, BLOCK_SIZE: tl.constexpr,
                     TEST_POINTERS: tl.constexpr, TEST_SCALAR_POINTERS: tl.constexpr):
        offsets = tl.program_id(axis=0) * BLOCK_SIZE + tl.arange(0, BLOCK_SIZE)
        mask = offsets < n_elements
        decide = tl.load(cond_ptr + offsets, mask=mask)
        if TEST_SCALAR_POINTERS:
            ptr = tl.where(tl.load(cond_ptr), a_ptr, b_ptr)
            output = tl.load(ptr + offsets, mask=mask)
        else:
            if TEST_POINTERS:
                a = tl.load(a_ptr + offsets, mask=mask).to(tl.pi32_t)
                b = tl.load(b_ptr + offsets, mask=mask).to(tl.pi32_t)
            else:
                a = tl.load(a_ptr + offsets, mask=mask)
                b = tl.load(b_ptr + offsets, mask=mask)
            output = tl.where(decide, a, b)
        tl.store(output_ptr + offsets, output, mask=mask)

    SIZE = 1_000
    rs = RandomState(17)
    cond = numpy_random(SIZE, 'bool', rs)
    x = numpy_random(SIZE, dtype_str=dtype, rs=rs)
    y = numpy_random(SIZE, dtype_str=dtype, rs=rs)
    z = np.where(cond, x, y)

    cond_tri = to_triton(cond, device=device)
    x_tri = to_triton(x, device=device, dst_type=dtype)
    y_tri = to_triton(y, device=device, dst_type=dtype)
    z_tri = to_triton(np.empty(SIZE, dtype=z.dtype), device=device, dst_type=dtype)

    grid = lambda meta: (triton.cdiv(SIZE, meta['BLOCK_SIZE']), )
    where_kernel[grid](cond_tri, x_tri, y_tri, z_tri, SIZE, BLOCK_SIZE=1024, TEST_POINTERS=select_ptrs,
                       TEST_SCALAR_POINTERS=False, num_ctas=num_ctas)
    assert (z == to_numpy(z_tri)).all()
    if select_ptrs:
        where_kernel[grid](cond_tri, x_tri, y_tri, z_tri, SIZE, BLOCK_SIZE=1024, TEST_POINTERS=select_ptrs,
                           TEST_SCALAR_POINTERS=True)
        z = np.where(cond[0], x, y)
        assert (z == to_numpy(z_tri)).all()


@pytest.mark.interpreter
@pytest.mark.parametrize("num_ctas", num_ctas_list)
def test_where_broadcast(num_ctas, device):

    @triton.jit
    def where_kernel(cond_ptr, a_ptr, out_ptr, BLOCK_SIZE: tl.constexpr):
        xoffsets = tl.arange(0, BLOCK_SIZE)[:, None]
        yoffsets = tl.arange(0, BLOCK_SIZE)[None, :]

        mask = tl.load(cond_ptr + yoffsets)
        vals = tl.load(a_ptr + yoffsets + BLOCK_SIZE * xoffsets)
        res = tl.where(mask, vals, 0.)
        tl.store(out_ptr + yoffsets + BLOCK_SIZE * xoffsets, res)

    @triton.jit
    def where_scalar_condition(a_ptr, out_ptr, BLOCK_SIZE: tl.constexpr):
        xoffsets = tl.arange(0, BLOCK_SIZE)[:, None]
        yoffsets = tl.arange(0, BLOCK_SIZE)[None, :]
        mask = False
        vals = tl.load(a_ptr + yoffsets + BLOCK_SIZE * xoffsets)
        res = tl.where(mask, vals, 0.)
        tl.store(out_ptr + yoffsets + BLOCK_SIZE * xoffsets, res)

    SIZE = 32
    dtype = 'float32'
    rs = RandomState(17)
    x = numpy_random((SIZE, SIZE), dtype_str=dtype, rs=rs)
    mask = numpy_random(SIZE, 'bool', rs=rs)
    z = np.where(mask, x, 0)
    cond_tri = to_triton(mask, device=device)
    x_tri = to_triton(x, device=device, dst_type=dtype)
    z_tri = to_triton(np.empty((SIZE, SIZE), dtype=z.dtype), device=device, dst_type=dtype)
    where_kernel[(1, )](cond_tri, x_tri, z_tri, SIZE)
    assert (z == to_numpy(z_tri)).all()
    where_scalar_condition[(1, )](x_tri, z_tri, SIZE, num_ctas=num_ctas)
    z = np.where(0, x, 0)
    assert (z == to_numpy(z_tri)).all()


# ---------------
# test unary ops
# ---------------


@pytest.mark.interpreter
@pytest.mark.parametrize("dtype_x, expr",
                         [(dtype_x, ' -x') for dtype_x in dtypes_with_bfloat16] + [(dtype_x, ' ~x')
                                                                                   for dtype_x in int_dtypes])
@pytest.mark.parametrize("num_ctas", num_ctas_list)
def test_unary_op(dtype_x, expr, num_ctas, device):
    _test_unary(dtype_x, expr, device=device, num_ctas=num_ctas)


# ----------------
# test math ops
# ----------------


@pytest.mark.interpreter
@pytest.mark.parametrize("dtype_x, expr, x",
                         [(dtype_x, expr, x)
                          for dtype_x in ["float32", "float64"]
                          for expr in ['exp', 'log', 'cos', 'sin', 'exp2', 'log2', 'sqrt', 'floor', 'ceil']
                          for x in ['x', '3.0']])
def test_math_op(dtype_x, expr, x, device):
    _test_unary(dtype_x, f'tl.{expr}({x})', f'np.{expr}({x}) ', device=device)


@pytest.mark.interpreter
@pytest.mark.parametrize("dtype", [dtype for dtype in ["float32", "float64"]])
def test_math_erf_op(dtype, device):
    check_type_supported(dtype, device)
    SIZE = 128

    @triton.jit
    def kernel(Z, X, SIZE: tl.constexpr):
        off = tl.arange(0, SIZE)
        x = tl.load(X + off)
        z = tl.math.erf(x)
        tl.store(Z + off, z)

    torch_dtype = torch.float32 if dtype == "float32" else torch.float64
    x = torch.randn(SIZE, dtype=torch_dtype, device=device)
    z_ref = torch.erf(x)
    z_tri = torch.zeros_like(x)
    kernel[(1, )](z_tri, x, SIZE=SIZE, num_warps=4)
    torch.testing.assert_close(z_tri, z_ref)


@pytest.mark.interpreter
@pytest.mark.parametrize("dtype", [dtype for dtype in ["float32", "float64"]])
def test_math_fma_op(dtype, device):
    check_type_supported(dtype, device)
    SIZE = 128

    @triton.jit
    def kernel(Z, X, Y, W, SIZE: tl.constexpr):
        off = tl.arange(0, SIZE)
        x = tl.load(X + off)
        y = tl.load(Y + off)
        w = tl.load(W + off)
        z = tl.math.fma(x, y, w)
        tl.store(Z + off, z)

    torch_dtype = torch.float32 if dtype == "float32" else torch.float64
    x = torch.randn(SIZE, dtype=torch_dtype, device=device)
    y = torch.randn(SIZE, dtype=torch_dtype, device=device)
    w = torch.randn(SIZE, dtype=torch_dtype, device=device)
    z_ref = x * y + w
    z_tri = torch.zeros_like(x)
    kernel[(1, )](z_tri, x, y, w, SIZE=SIZE, num_warps=4)
    torch.testing.assert_close(z_tri, z_ref)


@pytest.mark.interpreter
@pytest.mark.parametrize("expr", ["tl.math.fdiv(x, y)", "tl.math.div_rn(x, y)"])
@pytest.mark.parametrize("num_ctas", num_ctas_list)
def test_math_divide_op(expr, num_ctas, device):
    numpy_expr = "x / y"
    dtype = "float32"
    _test_binary(dtype, dtype, expr, numpy_expr, device=device, num_ctas=num_ctas)


# -------------
# test precise math
# -------------
@pytest.mark.interpreter
@pytest.mark.parametrize("expr_prec, expr_ref",
                         [('tl.math.sqrt_rn(x)', 'tl.math.sqrt(x.to(tl.float64)).to(tl.float32)'),
                          ('tl.math.div_rn(x,y)', '(x.to(tl.float64) / y.to(tl.float64)).to(tl.float32)')])
@pytest.mark.parametrize("num_ctas", num_ctas_list)
def test_precise_math(expr_prec, expr_ref, num_ctas, device):

    @triton.jit
    def kernel(X, Y, OUT, OUT_REF, BLOCK: tl.constexpr):
        x = tl.load(X + tl.arange(0, BLOCK))
        y = tl.load(Y + tl.arange(0, BLOCK))
        prec = PREC_CALC
        ref = REF_CALC
        tl.store(OUT + tl.arange(0, BLOCK), prec)
        tl.store(OUT_REF + tl.arange(0, BLOCK), ref)

    shape = (128, )
    out = torch.zeros(shape, dtype=torch.float32, device=device)
    out_ref = torch.zeros(shape, dtype=torch.float32, device=device)

    x = torch.randn(shape, dtype=torch.float32, device=device)
    y = torch.randn(shape, dtype=torch.float32, device=device)

    if (expr_prec.count('sqrt') > 0):
        x = torch.abs(x)

    if (expr_prec.count('div') > 0):
        y += 1e-6

    kernel = patch_kernel(kernel, {'PREC_CALC': expr_prec, 'REF_CALC': expr_ref})

    kernel[(1, )](x, y, out, out_ref, BLOCK=shape[0], num_ctas=num_ctas)

    if is_xpu():
        # use cpu result as reference, see https://github.com/llvm/llvm-project/issues/88222
        if (expr_prec.count('sqrt') > 0):
            out_ref = torch.sqrt(x.cpu().to(torch.float64)).to(torch.float32).to(device=device)
        elif (expr_prec.count('div') > 0):
            out_ref = torch.div(x.cpu().to(torch.float64),
                                y.cpu().to(torch.float64)).to(torch.float32).to(device=device)
    assert torch.all(out == out_ref)  # bitwise exact


# ----------------
# test abs
# ----------------


@pytest.mark.interpreter
@pytest.mark.parametrize("dtype_x", [(dtype_x) for dtype_x in dtypes_with_bfloat16])
def test_abs(dtype_x, device):
    _test_unary(dtype_x, 'tl.abs(x)', 'np.abs(x) ', device=device)


@pytest.mark.interpreter
@pytest.mark.parametrize("in_dtype", [tl.float8e4b15, tl.float8e4nv, tl.float8e5])
def test_abs_fp8(in_dtype, device):
    if is_hip():
        pytest.skip('test_abs_fp8 not supported on HIP.')
    elif is_cuda():
        cc = torch.cuda.get_device_capability()
        if in_dtype == tl.float8e4b15 and cc >= (9, 0):
            pytest.skip("float8e4b15 not supported on CUDA >= 9.0")
        if in_dtype == tl.float8e4nv and cc < (8, 9):
            pytest.skip("float8e4nv not supported on CUDA < 8.9")

    @triton.jit
    def abs_kernel(X, Z, SIZE: tl.constexpr):
        off = tl.arange(0, SIZE)
        x = tl.load(X + off)
        z = tl.abs(x)
        tl.store(Z + off, z)

    f8_tensor = torch.tensor(range(-128, 128), dtype=torch.int8, device=device)
    # f32_to_f8 doesn't handle nan, so we make sure f8_tensor doesn't contain any nan
    all_exp_ones = (f8_tensor & 0b01111100) == 128 - 2**in_dtype.fp_mantissa_width
    f8_tensor[all_exp_ones] = 0
    f8 = triton.reinterpret(f8_tensor, in_dtype)
    n_elements = f8_tensor.numel()
    out_f8 = torch.empty_like(f8_tensor)
    abs_kernel[(1, )](f8, triton.reinterpret(out_f8, in_dtype), n_elements)

    f32_tensor = convert_float_to_float32(f8_tensor, in_dtype)
    expect = f32_tensor.abs()
    actual_f8 = convert_float_to_float32(out_f8, in_dtype)
    torch.testing.assert_close(actual_f8, expect, equal_nan=True)


# ----------------
# test passing shapes as individual params rather than tuples
# ----------------


@pytest.mark.interpreter
def test_shapes_as_params(device):

    @triton.jit
    def kernel():
        a = tl.arange(0, 32).expand_dims(-1).broadcast_to(32, 32)
        tl.static_assert(a.shape == [tl.constexpr(32), tl.constexpr(32)])

        a = tl.arange(0, 32).reshape(4, 8).permute(1, 0)
        tl.static_assert(a.shape == [tl.constexpr(8), tl.constexpr(4)])

        a = tl.arange(0, 32).reshape(4, 8).trans()
        tl.static_assert(a.shape == [tl.constexpr(8), tl.constexpr(4)])

        a = tl.arange(0, 32).reshape(4, 8).reshape(32)
        tl.static_assert(a.shape == [tl.constexpr(32)])

        a = tl.arange(0, 64).reshape(2, 4, 8).trans(2, 1, 0)
        tl.static_assert(a.shape == [tl.constexpr(8), tl.constexpr(4), tl.constexpr(2)])

        a = tl.arange(0, 64).reshape(2, 4, 8).trans((2, 1, 0))
        tl.static_assert(a.shape == [tl.constexpr(8), tl.constexpr(4), tl.constexpr(2)])

        a = tl.arange(0, 64).view(2, 4, 8)
        tl.static_assert(a.shape == [tl.constexpr(2), tl.constexpr(4), tl.constexpr(8)])

    kernel[(1, )]()


# ----------------
# test transpose
# ----------------


@pytest.mark.interpreter
@pytest.mark.parametrize("dtype_x", [(dtype_x) for dtype_x in dtypes_with_bfloat16])
def test_transpose(dtype_x, device):
    check_type_supported(dtype_x, device)
    SIZE = 128

    @triton.jit
    def kernel(Z, X, SIZE: tl.constexpr):
        off = tl.arange(0, SIZE)
        off2d = off[None, :] + (tl.arange(0, 2) * SIZE)[:, None]
        x = tl.load(X + off2d)
        z = x.T
        tl.store(Z + off2d.T, z)

    x = numpy_random([SIZE, 2], dtype_str=dtype_x)
    z_ref = x.T
    x_tri = to_triton(x, device=device, dst_type=dtype_x)
    z_tri = to_triton(np.empty_like(z_ref), device=device, dst_type=dtype_x)
    kernel[(1, )](z_tri, x_tri, SIZE=SIZE)
    np.testing.assert_allclose(z_ref, to_numpy(z_tri))


# ----------------
# test indexing
# ----------------


def make_ptr_str(name, shape):
    rank = len(shape)
    offsets = []
    stride = 1
    for i in reversed(range(rank)):
        idx = ', '.join([':' if ii == i else 'None' for ii in range(rank)])
        offsets += [f'tl.arange(0, {shape[i]})[{idx}]*{stride}']
        stride *= shape[i]
    return f"{name} + {' + '.join(offsets)}"


# TODO: handle `%4 = ttg.convert_layout %3 : tensor<32xi32, #blocked0> -> tensor<32xi32, #ttg.slice<{dim = 0, parent = #blocked1}>>``
@pytest.mark.parametrize("expr, dtype_str", [(f'x[{s}]', d)
                                             for s in ['None, :', ':, None', 'None, :, :', ':, :, None']
                                             for d in ['int32', 'uint32', 'uint16']])
@pytest.mark.parametrize("num_ctas", num_ctas_list)
def test_index1d(expr, dtype_str, num_ctas, device):
    rank_x = expr.count(':')
    rank_y = expr.count(',') + 1
    shape_x = [32 for _ in range(rank_x)]
    shape_z = [32 for _ in range(rank_y)]
    shape_z_rank_mismatch = [32 for _ in range(rank_y + 1)]
    shape_z_dim_mismatch = [64 for _ in range(rank_y)]

    # Triton kernel
    @triton.jit
    def kernel(Z, X, SIZE: tl.constexpr):
        m = tl.arange(0, SIZE)
        n = tl.arange(0, SIZE)
        x = tl.load(X_PTR_EXPR)
        z = GENERATE_TEST_HERE
        tl.store(Z_PTR_EXPR, z)

    def generate_kernel(shape_x, shape_z):
        to_replace = {
            'X_PTR_EXPR': make_ptr_str('X', shape_x),
            'Z_PTR_EXPR': make_ptr_str('Z', shape_z),
            'GENERATE_TEST_HERE': expr,
        }
        return patch_kernel(kernel, to_replace)

    kernel_match = generate_kernel(shape_x, shape_z)
    kernel_dim_mismatch = generate_kernel(shape_x, shape_z_dim_mismatch)
    kernel_rank_mismatch = generate_kernel(shape_x, shape_z_rank_mismatch)

    # torch result
    x = numpy_random(shape_x, dtype_str=dtype_str)
    y = np.zeros(shape_z, dtype=getattr(np, dtype_str))
    z_ref = eval(expr) + y
    # triton result
    z_tri = to_triton(np.empty_like(z_ref), device=device)
    x_tri = to_triton(x, device=device)
    kernel_match[(1, )](z_tri, x_tri, num_warps=1, SIZE=shape_x[0])
    # compare
    assert (z_ref == to_numpy(z_tri)).all()

    def catch_compilation_error(kernel):
        try:
            kernel[(1, )](z_tri, x_tri, num_warps=1, SIZE=shape_x[0], num_ctas=num_ctas)
        except triton.CompilationError as e:
            np.testing.assert_(True)
        except BaseException:
            np.testing.assert_(False)

    catch_compilation_error(kernel_dim_mismatch)
    catch_compilation_error(kernel_rank_mismatch)


# ---------------
# test tuples
# ---------------


@triton.jit
def tuples_fn(a, b):
    return a + b, \
        a - b, \
        a * b


@pytest.mark.interpreter
def test_tuples(device):

    @triton.jit
    def with_fn(X, Y, A, B, C):
        x = tl.load(X)
        y = tl.load(Y)
        a, b, c = tuples_fn(x, y)
        tl.store(A, a)
        tl.store(B, b)
        tl.store(C, c)

    @triton.jit
    def without_fn(X, Y, A, B, C):
        x = tl.load(X)
        y = tl.load(Y)
        a, b, c = x + y, x - y, x * y
        tl.store(A, a)
        tl.store(B, b)
        tl.store(C, c)

    x = torch.tensor([1.3], device=device, dtype=torch.float32)
    y = torch.tensor([1.9], device=device, dtype=torch.float32)
    a_tri = torch.tensor([0], device=device, dtype=torch.float32)
    b_tri = torch.tensor([0], device=device, dtype=torch.float32)
    c_tri = torch.tensor([0], device=device, dtype=torch.float32)
    for kernel in [with_fn, without_fn]:
        kernel[(1, )](x, y, a_tri, b_tri, c_tri, num_warps=1)
        a_ref, b_ref, c_ref = x + y, x - y, x * y
        assert a_tri == a_ref
        assert b_tri == b_ref
        assert c_tri == c_ref


@triton.jit(noinline=True)
def noinline_simple_fn(x, y, Z):
    z = x + y
    tl.store(Z, z)


@triton.jit(noinline=True)
def noinline_call_graph_fn1(x):
    return x + 1


@triton.jit(noinline=True)
def noinline_call_graph_fn2(y):
    return y + 2


@triton.jit(noinline=True)
def noinline_call_graph_fn(x, y, Z):
    t0 = noinline_call_graph_fn1(x)
    t1 = noinline_call_graph_fn2(y)
    z = t0 + t1
    tl.store(Z, z)


@triton.jit(noinline=True)
def noinline_shared_fn(x, y, Z):
    offs = tl.arange(0, 16)[:, None] * 16 + tl.arange(0, 16)[None, :]
    z = tl.load(Z + offs)
    z = tl.dot(z, z) + x + y
    tl.store(Z + offs, z)


@triton.jit(noinline=True)
def noinline_dynamic_fn(x, y, Z):
    if x >= 1:
        x = noinline_call_graph_fn1(x)
    else:
        x = noinline_call_graph_fn2(x)
    if y >= 2:
        y = noinline_call_graph_fn2(y)
    else:
        y = noinline_call_graph_fn1(y)
    z = x + y
    tl.store(Z, z)


@triton.jit(noinline=True)
def noinline_call_multi_values_fn(x, y):
    return x + 1, y + 2


@triton.jit(noinline=True)
def noinline_multi_values_fn(x, y, Z):
    x, y = noinline_call_multi_values_fn(x, y)
    z = x + y
    tl.store(Z, z)


@pytest.mark.interpreter
@pytest.mark.parametrize("mode", ["simple", "call_graph", "shared", "dynamic", "multi_values"])
def test_noinline(mode, device):

    @triton.jit
    def kernel(X, Y, Z):
        x = tl.load(X)
        y = tl.load(Y)
        GENERATE_TEST_HERE(x, y, Z)

    func_name = f'noinline_{mode}_fn'
    kernel = patch_kernel(kernel, {'GENERATE_TEST_HERE': func_name})
    x = torch.tensor([1.0], device=device, dtype=torch.float32)
    y = torch.tensor([2.0], device=device, dtype=torch.float32)
    if mode == "shared":
        z = torch.ones((16, 16), device=device, dtype=torch.float32)
    else:
        z = torch.tensor([0.0], device=device, dtype=torch.float32)
    kernel[(1, )](x, y, z, num_warps=1)
    if mode == "simple":
        assert torch.equal(z, x + y)
    elif mode == "call_graph" or mode == "dynamic" or mode == "multi_values":
        assert torch.equal(z, x + 1 + y + 2)
    elif mode == "shared":
        ref = torch.full((16, 16), 16, device=device, dtype=torch.float32)
        assert torch.equal(z, ref + x + y)


# ---------------
# test atomics
# ---------------
@pytest.mark.interpreter
@pytest.mark.parametrize(
    "op, dtype_x_str, mode, sem",
    itertools.chain.from_iterable([[
        ('add', 'float16', mode, sem),
        ('add', 'uint32', mode, sem),
        ('add', 'int32', mode, sem),
        ('add', 'float32', mode, sem),
        ('add', 'uint64', mode, sem),
        ('add', 'int64', mode, sem),
        ('add', 'float64', mode, sem),
        ('max', 'uint32', mode, sem),
        ('max', 'int32', mode, sem),
        ('max', 'float32', mode, sem),
        ('max', 'uint64', mode, sem),
        ('max', 'int64', mode, sem),
        ('max', 'float64', mode, sem),
        ('min', 'uint32', mode, sem),
        ('min', 'int32', mode, sem),
        ('min', 'float32', mode, sem),
        ('min', 'uint64', mode, sem),
        ('min', 'int64', mode, sem),
        ('min', 'float64', mode, sem),
    ]
                                   for mode in ['all_neg', 'all_pos', 'min_neg', 'max_pos']
                                   for sem in [None, 'acquire', 'release', 'acq_rel', 'relaxed']]))
def test_atomic_rmw(op, dtype_x_str, mode, sem, device):
    check_type_supported(dtype_x_str, device)
    if is_interpreter():
        if dtype_x_str == 'float16':
            pytest.xfail("Only test atomic float16 ops on GPU")

    n_programs = 5

    # triton kernel
    @triton.jit
    def kernel(X, Z):
        pid = tl.program_id(0)
        x = tl.load(X + pid)
        old = GENERATE_TEST_HERE
        tl.static_assert(old.dtype == x.dtype)

    sem_arg = sem if sem is None else f'"{sem}"'
    kernel = patch_kernel(kernel, {'GENERATE_TEST_HERE': f'tl.atomic_{op}(Z, x, sem={sem_arg})'})
    numpy_op = {'add': np.sum, 'max': np.max, 'min': np.min}[op]
    max_neutral = float('-inf') if dtype_x_str in float_dtypes else np.iinfo(getattr(np, dtype_x_str)).min
    min_neutral = float('inf') if dtype_x_str in float_dtypes else np.iinfo(getattr(np, dtype_x_str)).max
    neutral = {'add': 0, 'max': max_neutral, 'min': min_neutral}[op]

    # triton result
    rs = RandomState(17)
    x = np.array([2**i for i in range(n_programs)], dtype=getattr(np, dtype_x_str))
    if mode == 'all_neg':
        x = -np.abs(x)
    if mode == 'all_pos':
        x = np.abs(x)
    if mode == 'min_neg':
        idx = rs.randint(n_programs, size=(1, )).item()
        x[idx] = -np.max(np.abs(x)) - 1
    if mode == 'max_pos':
        idx = rs.randint(n_programs, size=(1, )).item()
        x[idx] = np.max(np.abs(x)) + 1
    x_tri = to_triton(x, device=device)

    z_tri = to_triton(np.array([neutral], dtype=getattr(np, dtype_x_str)), device=device)
    h = kernel[(n_programs, )](x_tri, z_tri)
    # torch result
    z_ref = numpy_op(x).astype(getattr(np, dtype_x_str))
    # compare
    exact = op not in ['add']
    if exact:
        assert z_ref.item() == to_numpy(z_tri).item()
    else:
        np.testing.assert_allclose(z_ref, to_numpy(z_tri), rtol=0.01)
    sem_str = "acq_rel" if sem is None else sem
    if not is_cuda():
        return

    assert f"atom.global.gpu.{sem_str}" in h.asm["ptx"]


@pytest.mark.interpreter
@pytest.mark.parametrize("num_ctas", num_ctas_list)
def test_atomic_rmw_predicate(num_ctas, device):

    @triton.jit
    def kernel(X):
        val = tl.program_id(0)
        if val < 64:
            tl.atomic_max(X, val)

    x = torch.zeros((1, ), device=device, dtype=torch.int32)
    kernel[(4096, )](x, num_ctas=num_ctas)
    assert x.item() == 63


@pytest.mark.interpreter
@pytest.mark.parametrize("shape, axis, num_ctas, dtype_x_str",
                         [(shape, axis, num_ctas, dtype_x_str)
                          for shape in [(2, 2), (2, 8), (8, 2), (8, 8), (32, 32), (64, 64)]
                          for axis in [0, 1]
                          for num_ctas in num_ctas_list
                          for dtype_x_str in ['float16', 'float32', 'uint64', 'int64', 'float64']])
def test_tensor_atomic_rmw(shape, axis, num_ctas, dtype_x_str, device):
    check_type_supported(dtype_x_str, device)
    shape0, shape1 = shape
    # triton kernel

    @triton.jit
    def kernel(Z, X, OLD, AXIS: tl.constexpr, SHAPE0: tl.constexpr, SHAPE1: tl.constexpr, DTYPE: tl.constexpr):
        off0 = tl.arange(0, SHAPE0)
        off1 = tl.arange(0, SHAPE1)
        x = tl.load(X + off0[:, None] * SHAPE1 + off1[None, :])

        if DTYPE == tl.float16:
            # sum can have bad numerics when accumulating in float16.
            # if we're dealing with float16, do the sum in float32.
            x = x.to(tl.float32)

        z = tl.sum(x, axis=AXIS)

        if DTYPE == tl.float16:
            z = z.to(DTYPE)

        if AXIS == 1:
            old = tl.atomic_add(Z + off0, z)
            tl.store(OLD + off0, old)
        else:
            old = tl.atomic_add(Z + off1, z)
            tl.store(OLD + off1, old)

    rs = RandomState(17)
    x = numpy_random((shape0, shape1), dtype_str=dtype_x_str, rs=rs)
    z_shape = (shape0, ) if axis == 1 else (shape1, )
    z = numpy_random(z_shape, dtype_str=dtype_x_str, rs=rs)
    old = np.zeros(z_shape, dtype=getattr(np, dtype_x_str))
    # reference results
    if x.dtype == np.float16:
        # do the sum in float32 to reduce numerical variation
        z_ref = z + np.sum(x.astype(np.float32), axis=axis, keepdims=False).astype(x.dtype)
    else:
        z_ref = z + np.sum(x, axis=axis, keepdims=False)
    old_ref = np.copy(z)
    # triton result
    x_tri = to_triton(x, device=device)
    z_tri = to_triton(z, device=device)
    old_tri = to_triton(old, device=device)

    def torch_to_triton_dtype(t):
        if t == torch.float16:
            return tl.float16
        return None

    kernel[(1, )](z_tri, x_tri, old_tri, axis, shape0, shape1, torch_to_triton_dtype(x_tri.dtype), num_ctas=num_ctas)
    np.testing.assert_allclose(z_ref, to_numpy(z_tri), rtol=1e-4)
    np.testing.assert_equal(old_ref, to_numpy(old_tri))


@pytest.mark.interpreter
@pytest.mark.parametrize("num_ctas", num_ctas_list)
def test_tensor_atomic_rmw_block(num_ctas, device):
    shape = (8, 8)

    @triton.jit
    def kernel(X, SHAPE0: tl.constexpr, SHAPE1: tl.constexpr):
        off0 = tl.arange(0, SHAPE0)
        off1 = tl.arange(0, SHAPE1)
        offs = off0[:, None] * SHAPE1 + off1[None, :]
        val = offs.to(tl.float32)
        x = X + offs
        tl.atomic_min(x, val)

    x = torch.ones((8, 8), device=device, dtype=torch.float32)
    kernel[(2, )](x, shape[0], shape[1], num_ctas=num_ctas)
    assert torch.min(x).item() == 0.0


@pytest.mark.interpreter
@pytest.mark.parametrize("sem", [None, 'acquire', 'release', 'acq_rel', 'relaxed'])
@pytest.mark.parametrize("num_ctas", num_ctas_list)
def test_atomic_cas(sem, num_ctas, device):
    # 1. make sure that atomic_cas changes the original value (Lock)
    @triton.jit
    def change_value(Lock):
        tl.atomic_cas(Lock, 0, 1)

    Lock = torch.zeros((1, ), device=device, dtype=torch.int32)
    change_value[(1, )](Lock)

    assert (Lock[0] == 1)

    # 2. only one block enters the critical section
    @triton.jit
    def serialized_add(data, Lock, SEM: tl.constexpr):
        ptrs = data + tl.arange(0, 128)
        while tl.atomic_cas(Lock, 0, 1, SEM) == 1:
            pass

        tl.store(ptrs, tl.load(ptrs) + 1.0)

        # insert barrier to set a fence between tl.store and
        # tl.atomic_xchg in a block.
        tl.debug_barrier()

        # release lock
        tl.atomic_xchg(Lock, 0)

    Lock = torch.zeros((1, ), device=device, dtype=torch.int32)
    data = torch.zeros((128, ), device=device, dtype=torch.float32)
    ref = torch.full((128, ), 2000.0)
    h = serialized_add[(2000, )](data, Lock, SEM=sem, num_ctas=num_ctas)
    sem_str = "acq_rel" if sem is None else sem
    np.testing.assert_allclose(to_numpy(data), to_numpy(ref))
    if not is_cuda():
        return
    assert f"atom.global.{sem_str}" in h.asm["ptx"]


@pytest.mark.interpreter
@pytest.mark.parametrize("sem", [None, 'acquire', 'release', 'acq_rel', 'relaxed'])
@pytest.mark.parametrize("num_ctas", num_ctas_list)
def test_tensor_atomic_cas(sem, num_ctas, device):

    @triton.jit
    def change_value(X, BLOCK_SIZE: tl.constexpr, sem: tl.constexpr):
        pid = tl.program_id(axis=0)
        block_start = pid * BLOCK_SIZE
        offsets = block_start + tl.arange(0, BLOCK_SIZE)
        t1 = tl.full((BLOCK_SIZE, ), 0, dtype=tl.int64)
        t2 = tl.full((BLOCK_SIZE, ), 2, dtype=tl.int64)
        tl.atomic_cas(X + offsets, t1, t2, sem=sem)

    X = torch.tensor([0, 1, 0, 1, 0, 1, 0, 1], device=device, dtype=torch.int64)
    Y = torch.tensor([2, 1, 2, 1, 2, 1, 2, 1], device=device, dtype=torch.int64)

    change_value[(2, )](X, 4, sem)
    assert (torch.equal(X, Y))


@pytest.mark.interpreter
<<<<<<< HEAD
@pytest.mark.skipif((is_cuda() and torch.cuda.get_device_capability()[0] < 9) or is_hip(),
=======
@pytest.mark.skipif(not is_cuda() or torch.cuda.get_device_capability()[0] < 9,
>>>>>>> d13a0404
                    reason="Requires compute capability >= 9 for NV")
def test_load_scope_sem_coop_grid_cta_not_one(device):

    @triton.jit
    def kernel_r(ptrs, BLOCK_SIZE: tl.constexpr):
        numel = 512
        offset = tl.program_id(0) * BLOCK_SIZE
        index = offset
        mask = index < numel
        a = tl.load(ptrs, mask=mask)
        tl.store(ptrs, a)

    block_size = 128
    data = torch.zeros((128, ), device=device, dtype=torch.float32)

    out = kernel_r[(2, )](data, BLOCK_SIZE=block_size, num_ctas=4, launch_cooperative_grid=True)
    out = kernel_r[(2, )](data, BLOCK_SIZE=block_size, num_ctas=4, launch_cooperative_grid=False)


@pytest.mark.interpreter
@pytest.mark.skipif(is_hip(), reason="Not implemented for AMD At this moment")
def test_load_scope_sem_coop_grid_cta_one(device):

    @triton.jit
    def kernel_r(ptrs, BLOCK_SIZE: tl.constexpr):
        numel = 512
        offset = tl.program_id(0) * BLOCK_SIZE
        index = offset
        mask = index < numel
        a = tl.load(ptrs, mask=mask)
        tl.store(ptrs, a)

    block_size = 128
    data = torch.zeros((128, ), device=device, dtype=torch.float32)

    # Should do nothing different for num_ctas=1 (with coop launch grid)
    out = kernel_r[(2, )](data, BLOCK_SIZE=block_size, num_ctas=1, launch_cooperative_grid=True)
    out = kernel_r[(2, )](data, BLOCK_SIZE=block_size, num_ctas=1, launch_cooperative_grid=False)


# ---------------
# test cast
# ---------------


@pytest.mark.interpreter
@pytest.mark.parametrize("dtype_x, dtype_z, bitcast, size",
                         [(dtype_x, dtype_z, False, 1024) for dtype_x in dtypes for dtype_z in dtypes] + [
                             ('float32', 'bfloat16', False, 1024),
                             ('bfloat16', 'float32', False, 1024),
                             ('float32', 'int32', True, 1024),
                             ('float32', 'bool', False, 1024),
                             ('int8', 'bfloat16', False, 1024),
                         ] + [(f'uint{x}', f'int{x}', True, 1024)
                              for x in [8, 16, 32, 64]] + [(f'int{x}', f'uint{x}', True, 1024)
                                                           for x in [8, 16, 32, 64]] +
                         (([(dtype_x, dtype_z, False, size)
                            for dtype_x in torch_float8_dtypes
                            for dtype_z in ["float16", "float32", "bfloat16"]
                            for size in [1024, 32]]  #
                           + [(dtype_x, dtype_z, False, size)
                              for dtype_z in torch_float8_dtypes
                              for dtype_x in ["float16", "float32", "bfloat16"]
                              for size in [1024, 32]]) if torch.__version__ >= "2.1" else []))
@pytest.mark.parametrize("num_ctas", num_ctas_list)
def test_cast(dtype_x, dtype_z, bitcast, size, num_ctas, device):
    # CUDA: bfloat16 on cc < 80 will not be tested
    # Interpreter: Only bfloat16 <-> float32 is supported
    if not is_interpreter() or \
        (is_interpreter() and not ((dtype_z == 'bfloat16' and dtype_x == 'float32')
                                   or (dtype_z == 'float32' and dtype_x == 'bfloat16'))):
        check_type_supported(dtype_x, device)
        check_type_supported(dtype_z, device)

    if is_hip() and (dtype_z in ("bfloat16", "float8_e4m3fn") or dtype_x == "float8_e4m3fn"):
        pytest.skip(f'test_cast{(dtype_x, dtype_z)} cast to bfloat16 not supported on HIP.')

    torch.manual_seed(0)
    # This is tricky because numpy doesn't have bfloat, and torch doesn't have uints.
    if dtype_x.startswith('bfloat'):
        x_tri = torch.randn(size, dtype=getattr(torch, dtype_x), device=device)
    elif dtype_x.startswith('float8'):
        x_tri = torch.randn(size, dtype=torch.half, device=device).to(dtype=getattr(torch, dtype_x))
    else:
        x = numpy_random(size, dtype_str=dtype_x, low=-10, high=10) * 10
        # Triton clamps negative values to zero, while numpy wraps around
        # intmax, so avoid negatives for now.
        # TODO: figure out which one should actually be happening, and test it
        if dtype_z in uint_dtypes:
            x = np.absolute(x)
        x_tri = to_triton(x, device=device)
    if 'float' in dtype_z and 'float' in dtype_x:
        # make sure we use values that can be represented in both types
        x_tri = x_tri.to(getattr(torch, dtype_z)).to(getattr(torch, dtype_x))
    # triton kernel

    @triton.jit
    def kernel(X, Z, TO_TYPE: tl.constexpr, BITCAST: tl.constexpr, SIZE: tl.constexpr, ARG_HASH: tl.constexpr):
        x_ptr = X + tl.arange(0, SIZE)
        z_ptr = Z + tl.arange(0, SIZE)
        x = tl.load(x_ptr)

        # Depending on the value of ARG_HASH (a "random" number determined by
        # the test parameters), spell the cast one of three different ways.
        if ARG_HASH % 4 == 0:
            z = x.to(Z.dtype.element_ty, bitcast=BITCAST)
        elif ARG_HASH % 4 == 1:
            z = x.cast(Z.dtype.element_ty, bitcast=BITCAST)
        elif ARG_HASH % 4 == 2:
            z = tl.cast(x, Z.dtype.element_ty, bitcast=BITCAST)
        else:
            z = tl.cast(x, TO_TYPE, bitcast=BITCAST)

        tl.store(z_ptr, z)

    # "Random" number used inside the kernel to determine how we spell the cast.
    # This way we don't have to increase the number of tests.
    arg_hash = hash((dtype_x, dtype_z, bitcast, size, num_ctas))

    dtype_z_np = dtype_z if dtype_z != 'bool' else 'bool_'
    # triton result
    if dtype_z.startswith('bfloat'):
        z_tri = torch.empty((size, ), dtype=getattr(torch, dtype_z), device=device)
    elif dtype_z.startswith('float8'):
        z_tri = torch.empty((size, ), dtype=torch.half, device=device).to(dtype=getattr(torch, dtype_z))
    else:
        z_tri = to_triton(np.empty((size, ), dtype=getattr(np, dtype_z_np)), device=device)

    dtype_z_tri = str_to_triton_dtype(dtype_z)
    kernel[(1, )](x_tri, z_tri, TO_TYPE=dtype_z_tri, BITCAST=bitcast, SIZE=size, ARG_HASH=arg_hash, num_warps=1,
                  num_ctas=num_ctas)
    # torch result
    if dtype_z.startswith('bfloat') or dtype_x.startswith('bfloat') or dtype_z.startswith(
            'float8') or dtype_x.startswith('float8'):
        assert bitcast is False
        z_ref = x_tri.to(z_tri.dtype)
        if dtype_z.startswith('float8') and device not in ['cuda']:
            t = z_ref.byte() ^ z_tri.byte()
            torch.testing.assert_close(torch.zeros_like(t, dtype=torch.uint8), t)
        else:
            torch.testing.assert_close(z_ref, z_tri, rtol=0, atol=0)
    else:
        if bitcast:
            z_ref = x.view(getattr(np, dtype_z_np))
        else:
            z_ref = x.astype(getattr(np, dtype_z_np))
        np.testing.assert_allclose(z_ref, to_numpy(z_tri), rtol=0, atol=0)


@pytest.mark.interpreter
@pytest.mark.parametrize("dtype_str, num_warps",
                         [(dtype_str, num_warps) for dtype_str in int_dtypes + float_dtypes for num_warps in [4, 8]])
def test_cat(dtype_str, num_warps, device):
    check_type_supported(dtype_str, device)

    @triton.jit
    def kernel(X, Y, Z, N: tl.constexpr):
        offs = tl.arange(0, N)
        x = tl.load(X + offs)
        y = tl.load(Y + offs)
        z = tl.cat(x, y, can_reorder=True)
        tl.store(Z + tl.arange(0, 2 * N), z)

    x = torch.arange(0, 128, device=device).to(getattr(torch, dtype_str))
    y = torch.arange(-128, 0, device=device).to(getattr(torch, dtype_str))
    z_ref = torch.cat([x, y], dim=0).sum()
    z = torch.zeros((256, ), dtype=getattr(torch, dtype_str), device=device)
    kernel[(1, )](x, y, z, N=128, num_warps=num_warps)
    assert z.sum() == z_ref
    # check if there's no duplicate value in z
    assert z.unique().size(0) == z.size(0)


@pytest.mark.interpreter
@pytest.mark.parametrize("dtype_str", list(torch_dtypes))
@pytest.mark.parametrize("constant_field", ["value", "mask"])
@pytest.mark.parametrize("num_ctas", num_ctas_list)
def test_store_constant(num_ctas, dtype_str, constant_field, device):
    check_type_supported(dtype_str, device)

    @triton.jit
    def kernel(output_ptr, n_elements, BLOCK_SIZE: tl.constexpr, CONSTANT_FIELD: tl.constexpr):
        offsets = tl.program_id(axis=0) * BLOCK_SIZE + tl.arange(0, BLOCK_SIZE)
        if CONSTANT_FIELD == "value":
            value = 1
            output = tl.full([BLOCK_SIZE], value=value, dtype=value.dtype)
            mask = offsets < n_elements
        elif CONSTANT_FIELD == "mask":
            output = offsets < n_elements
            mask = False
        tl.store(output_ptr + offsets, output, mask=mask)

    block_size = 128
    ref = torch.ones([block_size], dtype=getattr(torch, dtype_str), device=device)
    output = torch.zeros([block_size], dtype=getattr(torch, dtype_str), device=device)

    kernel[(1, )](output, block_size, BLOCK_SIZE=block_size, num_ctas=num_ctas, CONSTANT_FIELD=constant_field)

    if constant_field == "value":
        assert torch.all(output == ref)
    else:
        assert torch.all(output == 0)


def test_load_store_same_ptr(device):

    @triton.jit()
    def kernel(in_out_ptr):
        pid = tl.program_id(axis=0)
        x = tl.load(in_out_ptr + pid)
        out = x * 2
        tl.store(in_out_ptr + pid, out)

    for _ in range(1000):
        x = torch.ones((65536, ), device=device, dtype=torch.float32)
        if is_hip():
            kernel[(65536, )](x, num_warps=16)  # threads per Warp for ROCM is 64
        else:
            kernel[(65536, )](x, num_warps=32)
        assert torch.all(x == 2)


@pytest.mark.interpreter
@pytest.mark.parametrize("dtype_str", ['int32'])
def test_umulhi(dtype_str, device):

    @triton.jit
    def kernel(X, Y, Z, N: tl.constexpr):
        offs = tl.arange(0, N)
        x = tl.load(X + offs)
        y = tl.load(Y + offs)
        z = tl.umulhi(x, y)
        tl.store(Z + tl.arange(0, N), z)

    def umulhi32(a, b):
        # Convert to 64-bit unsigned integers to prevent overflow
        a_64 = a.astype(np.int64)
        b_64 = b.astype(np.int64)

        # Perform the multiplication in 64-bit
        product_64 = a_64 * b_64

        # Shift right by 32 bits to get the high part of the product
        result_high_32 = product_64 >> 32
        return result_high_32

    rs = RandomState(17)
    N = 128
    x = numpy_random((N, ), dtype_str=dtype_str, rs=rs, low=0)
    x_tri = to_triton(x, device=device)
    y = numpy_random((N, ), dtype_str=dtype_str, rs=rs, low=0)
    y_tri = to_triton(y, device=device)
    z_tri = torch.zeros_like(x_tri)
    kernel[(1, )](x_tri, y_tri, z_tri, N=N)

    z_ref = umulhi32(x, y)
    np.testing.assert_equal(z_ref, to_numpy(z_tri))


@pytest.mark.interpreter
def test_join(device):

    @triton.jit
    def kernel(X, Y, Z, N: tl.constexpr):
        offs = tl.arange(0, N)
        x = tl.load(X + offs)
        y = tl.load(Y + offs)
        z = tl.join(x, y)
        tl.store(Z + tl.arange(0, N)[:, None] * 2 + tl.arange(0, 2)[None, :], z)

    x = torch.arange(0, 128, device=device).to(torch.int32)
    y = torch.arange(-128, 0, device=device).to(torch.int32)
    z_ref = torch.stack([x, y], dim=-1)
    z = torch.zeros_like(z_ref)
    kernel[(1, )](x, y, z, N=128)

    np.testing.assert_equal(to_numpy(z_ref), to_numpy(z))


@pytest.mark.interpreter
def test_join_scalars(device):

    @triton.jit
    def kernel(X, Y, Z):
        x = tl.load(X)
        y = tl.load(Y)
        z = tl.join(x, y)
        tl.static_assert(z.shape == [2])
        tl.store(Z + tl.arange(0, 2), z)

    x = torch.full([1], 42, device=device).to(torch.int32)
    y = torch.full([1], 100, device=device).to(torch.int32)
    z = torch.zeros([2], device=device)
    kernel[(1, )](x, y, z)

    np.testing.assert_equal([42, 100], to_numpy(z))


@pytest.mark.interpreter
def test_join_with_mma(device):

    @triton.jit
    def kernel(X, Z):
        x = tl.load(X + 16 * tl.arange(0, 32)[:, None] + tl.arange(0, 16)[None, :])  # (32,16)
        x2 = tl.join(x, 2 * x)  # (32,16,2)
        x3 = tl.reshape(x2, (32, 32))
        z = tl.dot(x3, x3)  # (32,32)
        tl.store(Z + 32 * tl.arange(0, 32)[:, None] + tl.arange(0, 32)[None, :], z)

    x = torch.arange(0, 32 * 16, device=device, dtype=torch.float32).reshape((32, 16))
    r = torch.stack([x, 2 * x], dim=-1).reshape((32, 32))
    z_ref = torch.matmul(r, r)
    z = torch.zeros_like(z_ref)
    kernel[(1, )](x, z)

    torch.testing.assert_close(z, z_ref)


@pytest.mark.interpreter
@pytest.mark.parametrize("debug", [False, True])
def test_interleave(device, debug):

    @triton.jit(debug=debug)
    def kernel(Z, N: tl.constexpr):
        z = tl.interleave(tl.arange(0, N), tl.arange(N, 2 * N))
        tl.store(Z + tl.arange(0, 2 * N), z)

    x = torch.arange(0, 128, device=device).to(torch.int32)
    y = torch.arange(128, 256, device=device).to(torch.int32)
    z_ref = torch.stack([x, y], dim=-1).reshape(256)
    z = torch.zeros_like(z_ref)
    kernel[(1, )](z, N=128)

    np.testing.assert_equal(to_numpy(z_ref), to_numpy(z))


@pytest.mark.interpreter
def test_interleave_scalars(device):

    @triton.jit
    def kernel(X, Y, Z):
        z = tl.interleave(X, Y)
        tl.static_assert(z.shape == [tl.constexpr(2)])
        tl.store(Z + tl.arange(0, 2), z)

    z = torch.zeros(2, device=device)
    kernel[(1, )](10, 20, z)

    np.testing.assert_equal([10, 20], to_numpy(z))


@pytest.mark.interpreter
def test_split(device):

    @triton.jit
    def kernel(X, Z1, Z2, N: tl.constexpr):
        offs = tl.arange(0, N)
        x = tl.load(X + offs)
        x1 = tl.reshape(x, (N // 2, 2))
        z1, z2 = tl.split(x1)
        tl.store(Z1 + tl.arange(0, N // 2), z1)
        tl.store(Z2 + tl.arange(0, N // 2), z2)

    x = torch.arange(0, 256, device=device).to(torch.int32).reshape((128, 2))
    z1_ref, z2_ref = (x[:, 0], x[:, 1])
    z1 = torch.zeros_like(z1_ref)
    z2 = torch.zeros_like(z2_ref)
    kernel[(1, )](x, z1, z2, N=256)

    np.testing.assert_equal(to_numpy(z1_ref), to_numpy(z1))
    np.testing.assert_equal(to_numpy(z2_ref), to_numpy(z2))


@pytest.mark.interpreter
def test_split_to_scalar(device):

    @triton.jit
    def kernel(X, Z1, Z2):
        offs = tl.arange(0, 2)
        x = tl.load(X + offs)
        z1, z2 = tl.split(x)
        tl.static_assert(isinstance(z1, tl.tensor))
        tl.static_assert(isinstance(z2, tl.tensor))
        tl.static_assert(z1.shape == [])
        tl.static_assert(z2.shape == [])
        tl.store(Z1, z1)
        tl.store(Z2, z2)

    N = 2
    x = torch.arange(0, N, device=device).reshape(N // 2, 2)
    z1_ref, z2_ref = (x[:, 0], x[:, 1])
    z1 = torch.zeros_like(z1_ref)
    z2 = torch.zeros_like(z2_ref)
    kernel[(1, )](x, z1, z2)

    np.testing.assert_equal(to_numpy(z1_ref), to_numpy(z1))
    np.testing.assert_equal(to_numpy(z2_ref), to_numpy(z2))


def convert_float_to_float32(fp: torch.tensor, dtype=None):
    if not dtype:
        dtype = getattr(tl, torch_dtype_name(fp.dtype))

    fp = fp.view(getattr(torch, f"int{dtype.primitive_bitwidth}"))
    exp_width = dtype.primitive_bitwidth - dtype.fp_mantissa_width - 1
    exp_bias = dtype.exponent_bias
    sign = ((fp >> (dtype.primitive_bitwidth - 1)) & 0x01).int()
    exp = ((fp >> dtype.fp_mantissa_width) & ((1 << exp_width) - 1)).int()
    frac = (fp & ((1 << dtype.fp_mantissa_width) - 1)).int()

    output = torch.where(
        exp == 0,
        # subnormal
        ((-1.0)**sign) * (2.0**(1 - exp_bias)) * (frac / (2.0**dtype.fp_mantissa_width)),
        # normal
        ((-1.0)**sign) * (2.0**(exp - exp_bias)) * (1.0 + frac / (2.0**dtype.fp_mantissa_width))).float()

    extended_exp = (
        (1 << (tl.float32.primitive_bitwidth - tl.float32.fp_mantissa_width - 1)) - 1) << tl.float32.fp_mantissa_width
    # special cases, exp is 0b11..1
    if dtype in [tl.float8e4nv, tl.float8e4b15]:
        # float8e4m3nv does not have infinities
        output[fp == 0b01111111] = torch.nan
        output[fp == 0b11111111] = torch.nan
    else:
        output = torch.where(exp == (1 << exp_width) - 1,
                             ((sign << (tl.float32.primitive_bitwidth - 1)) | extended_exp
                              | (frac << (tl.float32.fp_mantissa_width - dtype.fp_mantissa_width)))  #
                             .view(torch.float32), output)
    return output


@pytest.mark.interpreter
@pytest.mark.parametrize("in_dtype", [torch.float16, torch.bfloat16])
def test_convert_float16_to_float32(in_dtype, device):
    """Tests that check convert_float_to_float32 function"""
    check_type_supported(in_dtype, device)

    f16_input = torch.tensor(range(-int(2**(16 - 1)), int(2**(16 - 1))), dtype=torch.int16).view(in_dtype)
    f32_output = convert_float_to_float32(f16_input)

    nan = f16_input.isnan()
    assert torch.all(f32_output[nan].isnan())
    inf = f16_input.isinf()
    assert torch.all(f32_output[inf].isinf())
    other = torch.logical_not(torch.logical_or(nan, inf))
    assert torch.all(f16_input[other] == f32_output[other])


def serialize_fp8(np_data, in_dtype):
    return np_data


# inverse of `serialize_fp8`


def deserialize_fp8(np_data, in_dtype):
    return np_data


# ---------------
# test reduce
# ---------------


@pytest.mark.interpreter
def test_max_returns_zero(device):
    # Simple test with a tl.max call that returns 0.  The interpreter had a bug
    # where it didn't handle this correctly.
    @triton.jit
    def kernel(X, Z, BLOCK: tl.constexpr):
        x = tl.load(X + tl.arange(0, BLOCK))
        z = tl.max(x)
        tl.store(Z, z)

    BLOCK = 128
    x = torch.zeros((BLOCK, ), device=device)
    z = torch.ones((1, ), device=device)

    kernel[(1, )](x, z, BLOCK=BLOCK)
    assert z[0] == 0


def get_reduced_dtype(dtype_str, op):
    if op in ('argmin', 'argmax'):
        return 'int32'
    if dtype_str == 'bfloat16':
        return 'float32'
    return dtype_str


@pytest.mark.interpreter
@pytest.mark.parametrize("op, dtype_str, shape", [(op, dtype, shape) for op in [
    'min',
    'max',
    'min-with-indices',
    'max-with-indices',
    'argmin-tie-break-left',
    'argmax-tie-break-left',
    'sum',
] for dtype in dtypes_with_bfloat16 for shape in [32, 64, 128, 512]])
@pytest.mark.parametrize("num_ctas", num_ctas_list)
@pytest.mark.parametrize("num_warps, threads_per_warp",
                         [(64, 16), (4, THREADS_PER_WARP)] if is_xpu() else [(4, THREADS_PER_WARP)])
def test_reduce1d(op, dtype_str, shape, num_ctas, num_warps, threads_per_warp, device):
    check_type_supported(dtype_str, device)  # bfloat16 on cc < 80 will not be tested

    # triton kernel
    @triton.jit
    def kernel(X, Z, BLOCK: tl.constexpr):
        x = tl.load(X + tl.arange(0, BLOCK))
        GENERATE_TEST_HERE
        tl.store(Z, z)

    if 'with-indices' in op:
        patch = f'z, _ = tl.{op.split("-")[0]}(x, axis=0, return_indices=True)'
    elif 'arg' in op:
        tie_break_left = 'tie-break-left' in op
        patch = f'z = tl.{op.split("-")[0]}(x, axis=0, tie_break_left={tie_break_left})'
    else:
        patch = f'z = tl.{op}(x, axis=0)'
    kernel = patch_kernel(kernel, {'GENERATE_TEST_HERE': patch})
    # input
    rs = RandomState(17)
    # limit the range of integers so that the sum does not overflow
    x = numpy_random((shape, ), dtype_str=dtype_str, rs=rs)
    numpy_op = {
        'sum': np.sum,
        'max': np.max,
        'min': np.min,
        'max-with-indices': np.max,
        'min-with-indices': np.min,
        'argmin-tie-break-fast': np.argmin,
        'argmin-tie-break-left': np.argmin,
        'argmax-tie-break-fast': np.argmax,
        'argmax-tie-break-left': np.argmax,
    }[op]
    if 'tie-break-left' in op:
        x[3:10] = x[numpy_op(x)]
    x_tri = to_triton(x, device=device)
    # numpy result
    z_dtype_str = 'int32' if op in ('argmin', 'argmax') else dtype_str
    z_tri_dtype_str = z_dtype_str
    if op not in ['argmin', 'argmax'] and dtype_str == 'bfloat16':
        z_dtype_str = 'float32'
        z_ref = numpy_op(x).astype(getattr(np, z_dtype_str))
        # trunc mantissa for a fair comparison of accuracy
        z_ref = (z_ref.view('uint32') & np.uint32(0xffff0000)).view('float32')
        z_tri_dtype_str = 'bfloat16'
    else:
        z_ref = numpy_op(x).astype(getattr(np, z_dtype_str))
    # triton result
    z_tri = to_triton(numpy_random((1, ), dtype_str=z_dtype_str, rs=rs), device=device, dst_type=z_tri_dtype_str)
    if is_xpu():
        kernel[(1, )](x_tri, z_tri, BLOCK=shape, num_ctas=num_ctas, num_warps=num_warps,
                      threads_per_warp=threads_per_warp)
    else:
        kernel[(1, )](x_tri, z_tri, BLOCK=shape, num_ctas=num_ctas)
    z_tri = to_numpy(z_tri)
    # compare
    if op == 'sum':
        np.testing.assert_allclose(z_ref, z_tri, rtol=0.01)
    else:
        if op in ('argmin', 'argmax'):
            # argmin and argmax can have multiple valid indices.
            # so instead we compare the values pointed by indices
            np.testing.assert_equal(x[z_ref], x[z_tri])
        else:
            np.testing.assert_equal(z_ref, z_tri)


# TODO: [Qingyi] Fix argmin / argmax
reduce_configs1 = [(op, dtype, (1, 1024), axis, False)
                   for dtype in dtypes_with_bfloat16
                   for op in ['min', 'max', 'sum', 'argmin', 'argmax']
                   for axis in [1]]

# shape (128, 256) and (32, 1024) are not enabled on sm86 because the required shared memory
# exceeds the limit of 99KB
reduce2d_shapes = [(2, 32), (4, 32), (4, 128)]
# TODO: fix and uncomment
# , (32, 64), (64, 128)]
if is_cuda() and 'V100' in torch.cuda.get_device_name(0):
    reduce2d_shapes += [(128, 256) and (32, 1024)]

reduce_configs2 = [(op, 'float32', shape, axis, False)
                   for op in ['min', 'max', 'sum', 'argmin', 'argmax']
                   for shape in reduce2d_shapes
                   for axis in [0, 1]] + [(op, 'float32', [16, 32], None, False) for op in ['min', 'max', 'sum']]

reduce3d_shapes = [(2, 32, 16), (32, 2, 16), (32, 16, 2)]
reduce_configs3 = [(op, 'float32', shape, axis, False)
                   for op in ['min', 'max', 'sum', 'argmin', 'argmax']
                   for shape in reduce3d_shapes
                   for axis in [0, 1, 2]]
invalid_config = [('sum', 'float32', (32, 32), axis, False) for axis in [2, 3]]
negative_config = [('sum', 'float32', (32, 32), -1, False)]
keep_dims_2d_configs = [(op, 'float32', (32, 32), axis, True)
                        for op in ['min', 'max', 'sum', 'argmin', 'argmax']
                        for axis in [0, 1]] + [(op, 'float32', (32, 32), None, True) for op in ['min', 'max', 'sum']]
keep_dims_3d_configs = [(op, 'float32', (32, 2, 16), axis, True)
                        for op in ['min', 'max', 'sum', 'argmin', 'argmax']
                        for axis in [0, 1, 2]] + [(op, 'float32', (32, 2, 16), None, True)
                                                  for op in ['min', 'max', 'sum']]
reduce_bool = [(op, 'bool', shape, axis, False) for op in ['xor_sum'] for shape in reduce2d_shapes for axis in [0, 1]]


@pytest.mark.interpreter
@pytest.mark.parametrize(
    "op, dtype_str, shape, axis, keep_dims", reduce_configs1 + reduce_configs2 + reduce_configs3 + invalid_config +
    negative_config + keep_dims_2d_configs + keep_dims_3d_configs + reduce_bool)
@pytest.mark.parametrize("num_ctas", num_ctas_list)
@pytest.mark.parametrize("num_warps, threads_per_warp",
                         [(64, 16), (4, THREADS_PER_WARP)] if is_xpu() else [(4, THREADS_PER_WARP)])
def test_reduce(op, dtype_str, shape, axis, keep_dims, num_ctas, num_warps, threads_per_warp, device):
    check_type_supported(dtype_str, device)  # bfloat16 on cc < 80 will not be tested

    @triton.jit
    def kernel(X, Z, BLOCK_M: tl.constexpr, BLOCK_N: tl.constexpr, BLOCK_K: tl.constexpr, IS_3D: tl.constexpr,
               AXIS: tl.constexpr, KEEP_DIMS: tl.constexpr, USE_I1: tl.constexpr):
        range_m = tl.arange(0, BLOCK_M)
        range_n = tl.arange(0, BLOCK_N)
        range_k = tl.arange(0, BLOCK_K)
        if IS_3D:
            x = tl.load(X + range_m[:, None, None] * BLOCK_N * BLOCK_K + range_n[None, :, None] * BLOCK_K +
                        range_k[None, None, :])
        else:
            x = tl.load(X + range_m[:, None] * BLOCK_N + range_n[None, :])
        if USE_I1:
            x = tl.cast(x, tl.int1)
        z = GENERATE_TEST_HERE
        z_ptr = Z
        if KEEP_DIMS and AXIS is None:
            if IS_3D:
                z_ptr = z_ptr[None, None, None, :]
            else:
                z_ptr = z_ptr[None, None, :]
        if IS_3D:
            if AXIS == 0:
                z_ptr = Z + range_n[:, None] * BLOCK_K + range_k[None, :]
            elif AXIS == 1 or AXIS == -2:
                z_ptr = Z + range_m[:, None] * BLOCK_K + range_k[None, :]
            elif AXIS == 2 or AXIS == -1:
                z_ptr = Z + range_m[:, None] * BLOCK_N + range_n[None, :]
        else:
            if AXIS == 0:
                z_ptr = Z + range_n
            elif AXIS == 1 or AXIS == -1:
                z_ptr = Z + range_m
        if KEEP_DIMS and AXIS is not None:
            z_ptr = tl.expand_dims(z_ptr, axis=AXIS)
        tl.store(z_ptr, z)

    kernel = patch_kernel(kernel, {'GENERATE_TEST_HERE': f'tl.{op}(x, axis=AXIS, keep_dims=KEEP_DIMS)'})
    # input
    rs = RandomState(17)
    # limit the range of integers so that the sum does not overflow
    x = numpy_random(shape, dtype_str=dtype_str, rs=rs)
    x_tri = to_triton(x, device=device)
    numpy_op = {
        'sum': np.sum, 'max': np.max, 'min': np.min, 'argmin': np.argmin, 'argmax': np.argmax, 'xor_sum':
        np.bitwise_xor.reduce
    }[op]
    z_dtype_str = get_reduced_dtype(dtype_str, op)
    z_tri_dtype_str = z_dtype_str
    if z_dtype_str == 'bool':
        z_dtype_str = 'int8'

    # numpy result
    # Silence numpy error on axis out of bounds, to give triton a chance to fail
    np_axis = axis if axis is not None and axis < len(shape) else None
    if op not in ['argmin', 'argmax'] and dtype_str == 'bfloat16':
        z_dtype_str = 'float32'
        z_tri_dtype_str = 'bfloat16'
        z_ref = numpy_op(x, axis=np_axis, keepdims=keep_dims).astype(getattr(np, z_dtype_str))
        # trunc mantissa for a fair comparison of accuracy
        z_ref = (z_ref.view('uint32') & np.uint32(0xffff0000)).view('float32')
    else:
        z_ref = numpy_op(x, axis=np_axis, keepdims=keep_dims).astype(getattr(np, z_dtype_str))

    # triton result
    z_shape = z_ref.shape
    z_tri = to_triton(numpy_random(z_shape, dtype_str=z_dtype_str, rs=rs), device=device, dst_type=z_tri_dtype_str)
    BLOCK_K = 1 if len(shape) == 2 else shape[2]
    IS_3D = bool(len(shape) == 3)
    USE_I1 = dtype_str == 'bool'
    kern_kwargs = {}
    if is_xpu():
        kern_kwargs['num_warps'] = num_warps
        kern_kwargs['threads_per_warp'] = threads_per_warp
    if axis is not None and axis >= len(shape):
        with pytest.raises(triton.TritonError):
            kernel[(1, )](x_tri, z_tri, BLOCK_M=shape[0], BLOCK_N=shape[1], BLOCK_K=BLOCK_K, IS_3D=IS_3D, AXIS=axis,
                          KEEP_DIMS=keep_dims, USE_I1=USE_I1, num_ctas=num_ctas, **kern_kwargs)
        return
    else:
        kernel[(1, )](x_tri, z_tri, BLOCK_M=shape[0], BLOCK_N=shape[1], BLOCK_K=BLOCK_K, IS_3D=IS_3D, AXIS=axis,
                      KEEP_DIMS=keep_dims, USE_I1=USE_I1, num_ctas=num_ctas, **kern_kwargs)

    z_tri = to_numpy(z_tri)

    # compare
    if op == 'sum':
        np.testing.assert_allclose(z_ref, z_tri, rtol=0.01)
    else:
        if op in ('argmin', 'argmax'):
            # argmin and argmax can have multiple valid indices.
            # so instead we compare the values pointed by indices
            z_ref_index = z_ref
            z_tri_index = z_tri
            if not keep_dims:
                z_ref_index = np.expand_dims(z_ref, axis=axis)
                z_tri_index = np.expand_dims(z_tri, axis=axis)
            z_ref_value = np.take_along_axis(x, z_ref_index, axis=axis)
            z_tri_value = np.take_along_axis(x, z_tri_index, axis=axis)
            np.testing.assert_equal(z_ref_value, z_tri_value)
        else:
            np.testing.assert_equal(z_ref, z_tri)


scan2d_shapes = [(8, 32), (16, 32), (32, 16), (2, 1024), (1024, 2), (32, 32), (1, 1024)]

scan_configs = [(op, type, shape, axis, reverse, num_warps)
                for num_warps in [4, 16]
                for type in ['int32', 'float32', 'bfloat16']
                for axis in [1, 0]
                for reverse in [True, False]
                for shape in scan2d_shapes
                for op in ['cumsum', 'cumprod', 'get_first_element', 'linear_recurrence', 'cummax', 'roll']]
negative_config = [('cumsum', 'float32', (32, 32), -1, False, 4)]


@triton.jit
# trivial associative but not commutative function
def get_first_element(a, b):
    return a


# Compute x_i = a_i * x_{i-1} + b_i
@triton.jit
def linear_recurrence(a1, b1, a2, b2):
    return a1 * a2, b1 * a2 + b2


@triton.jit
def cummax(v0, i0, v1, i1):
    gt = v0 > v1
    return tl.where(gt, v0, v1), tl.where(gt, i0, i1)


@triton.jit
def roll(a1, b1_last, b1_cur, a2, b2_last, b2_cur):
    return a1 + a2, tl.where(a2 == 1, b1_cur, 0) + b2_last, b2_cur


@pytest.mark.interpreter
@pytest.mark.parametrize("op, dtype_str, shape, axis, reverse, num_warps", scan_configs + negative_config)
def test_scan2d(op, dtype_str, shape, axis, reverse, num_warps, device):
    check_type_supported(dtype_str, device)
    if dtype_str == 'bfloat16':
        if op == 'cummax':
            pytest.xfail("bfloat16 compare not supported before sm90")
        if op == 'linear_recurrence':
            pytest.xfail("Skipping linear_recurrence scan on bfloat16 due to accuracy issues")
    numpy_dtype_str = 'float32' if dtype_str == 'bfloat16' else dtype_str

    # triton kernel
    @triton.jit
    def kernel(X, Y, Z, BLOCK_M: tl.constexpr, BLOCK_N: tl.constexpr, AXIS: tl.constexpr):
        range_m = tl.arange(0, BLOCK_M)
        range_n = tl.arange(0, BLOCK_N)
        x = tl.load(X + range_m[:, None] * BLOCK_N + range_n[None, :])
        y = tl.load(Y + range_m[:, None] * BLOCK_N + range_n[None, :])
        GENERATE_TEST_HERE
        tl.store(Z + range_m[:, None] * BLOCK_N + range_n[None, :], z)

    if op == 'cumsum' or op == 'cumprod':
        kernel = patch_kernel(kernel, {'GENERATE_TEST_HERE': f'z = tl.{op}(x, axis={axis}, reverse={reverse})'})
    elif op == 'get_first_element':
        kernel = patch_kernel(
            kernel,
            {'GENERATE_TEST_HERE': f'z = tl.associative_scan(x, axis={axis}, combine_fn={op}, reverse={reverse})'})
    elif op == 'cummax':
        rg = "range_m[:, None]" if axis == 0 else "range_n[None, :]"
        rg = f"tl.broadcast_to({rg}.to(tl.int64), [BLOCK_M, BLOCK_N])"
        kernel = patch_kernel(kernel, {
            'GENERATE_TEST_HERE':
            f'_, z = tl.associative_scan((x, {rg}), axis={axis}, combine_fn={op}, reverse={reverse})'
        })
    elif op == 'roll':
        assert op == 'roll'
        kernel = patch_kernel(
            kernel, {
                'GENERATE_TEST_HERE':
                f'_, z, _ = tl.associative_scan((1 + 0* x, 0 * x, x), axis={axis}, combine_fn={op}, reverse={reverse})'
            })
    else:
        assert op == 'linear_recurrence'
        kernel = patch_kernel(kernel, {
            'GENERATE_TEST_HERE':
            f'_, z = tl.associative_scan((x, y), axis={axis}, combine_fn={op}, reverse={reverse})'
        })
    # input
    rs = RandomState(17)
    if op == 'linear_recurrence' and dtype_str in int_dtypes:
        # If the numbers are too large the op will overflow
        # We sample numbers in -1, 0, 1
        x = rs.randint(-1, 2, shape, dtype=dtype_str)
        y = rs.randint(-1, 2, shape, dtype=dtype_str)
    else:
        x = numpy_random(shape, dtype_str=dtype_str, rs=rs)
        # y is just used in linear_recurrence
        y = numpy_random(shape, dtype_str=dtype_str, rs=rs)
    x_in = x
    if reverse:
        x_in = np.flip(x, axis)
    z = np.empty_like(x)
    x_tri = to_triton(x, device=device, dst_type=dtype_str)
    y_tri = to_triton(y, device=device, dst_type=dtype_str)
    if op == 'cumsum' or op == 'cumprod':
        numpy_op = {'cumsum': np.cumsum, 'cumprod': np.cumprod}[op]
        z_ref = numpy_op(x_in, axis=axis).astype(getattr(np, numpy_dtype_str))
        if reverse:
            z_ref = np.flip(z_ref, axis)

    elif op == 'cummax':
        # NumPy does not have cummax
        z = z.astype(np.int64)
        z_ref = torch.cummax(torch.from_numpy(x_in.copy()), axis=axis).indices.numpy()
        if reverse:
            z_ref = x_in.shape[axis] - np.flip(z_ref, axis) - 1
    elif op == 'roll':
        ROLL = 1
        z_ref = np.roll(x_in.copy(), ROLL, axis=axis)
        if axis == 0:
            z_ref[:ROLL] = 0
        else:
            z_ref[:, :ROLL] = 0

        if reverse:
            z_ref = np.flip(z_ref, axis)
    elif op == 'linear_recurrence':
        # Simplify to the axis=1 case
        x_ref = x.T if axis == 0 else x
        y_ref = y.T if axis == 0 else y
        if reverse:
            x_ref = np.flip(x_ref, 1)
            y_ref = np.flip(y_ref, 1)

        result = []
        for x_refi, y_refi in zip(x_ref, y_ref):
            li = []
            acc = 0
            for xi, yi in zip(x_refi, y_refi):
                acc = xi * acc + yi
                li.append(acc)
            result.append(li)
        z_ref = np.array(result)
        if reverse:
            z_ref = np.flip(z_ref, 1)

        if axis == 0:
            z_ref = z_ref.T
    else:
        assert op == 'get_first_element'
        z_ref = x
        if axis == 0:
            if reverse:
                z_ref[:-1] = x[-1]
            else:
                z_ref[1:] = x[0]
        else:
            if reverse:
                z_ref[:, :-1] = x[:, -1:]
            else:
                z_ref[:, 1:] = x[:, 0:1]

    # triton result
    # we don't cast the `fp32 = bf16 op bf16` result to bfloat16 to alleviate accuracy issues
    z_tri = to_triton(z, device=device)
    kernel[(1, )](x_tri, y_tri, z_tri, BLOCK_M=shape[0], BLOCK_N=shape[1], AXIS=axis, num_warps=num_warps)

    z_tri = to_numpy(z_tri)
    # compare
    if dtype_str not in int_dtypes:
        if op == 'cumprod':
            np.testing.assert_allclose(z_ref, z_tri, rtol=0.01, atol=1e-3)
        else:
            np.testing.assert_allclose(z_ref, z_tri, rtol=0.01)
    else:
        np.testing.assert_equal(z_ref, z_tri)


scan_layouts = [
    BlockedLayout([1, 4], [4, THREADS_PER_WARP // 4], [4, 1], [0, 1], [1, 1], [1, 1], [0, 1]),
    BlockedLayout([1, 4], [8, THREADS_PER_WARP // 8], [4, 1], [0, 1], [1, 1], [1, 1], [0, 1]),
    BlockedLayout([4, 1], [4, THREADS_PER_WARP // 4], [1, 4], [0, 1], [1, 1], [1, 1], [0, 1]),
    BlockedLayout([2, 2], [4, THREADS_PER_WARP // 4], [2, 2], [0, 1], [1, 1], [1, 1], [0, 1]),
    BlockedLayout([2, 2], [8, THREADS_PER_WARP // 8], [2, 2], [0, 1], [1, 1], [1, 1], [0, 1]),
    BlockedLayout([1, 4], [4, THREADS_PER_WARP // 4], [4, 1], [1, 0], [1, 1], [1, 1], [0, 1]),
    BlockedLayout([1, 4], [8, THREADS_PER_WARP // 8], [4, 1], [1, 0], [1, 1], [1, 1], [0, 1]),
    BlockedLayout([4, 1], [4, THREADS_PER_WARP // 4], [1, 4], [1, 0], [1, 1], [1, 1], [0, 1]),
    BlockedLayout([2, 2], [4, THREADS_PER_WARP // 4], [2, 2], [1, 0], [1, 1], [1, 1], [0, 1]),
    BlockedLayout([2, 2], [8, THREADS_PER_WARP // 8], [2, 2], [1, 0], [1, 1], [1, 1], [0, 1]),
    BlockedLayout([1, 2], [1, THREADS_PER_WARP // 1], [1, 4], [1, 0], [1, 1], [1, 1], [0, 1]),
]

# ---------------
# test histogram
# ---------------


@pytest.mark.interpreter
@pytest.mark.parametrize("M, N", [[2048, 2], [1024, 8], [1024, 128], [256, 512], [32, 512], [8, 512], [8, 2]])
def test_histogram(M, N, device):

    @triton.jit
    def histogram_kernel(x_ptr, z_ptr, M: tl.constexpr, N: tl.constexpr):
        offset1 = tl.arange(0, M)
        offset2 = tl.arange(0, N)
        x = tl.load(x_ptr + offset1)
        z = tl.histogram(x, N)
        bias = tl.full([M, N], 1, dtype=tl.int32)
        # check that histogram produces object compatible with broadcasting
        biased = z + bias
        tl.store(z_ptr + offset2, z)

    torch.manual_seed(17)
    x = torch.randint(0, N, (M, ), device=device, dtype=torch.int32)
    z = torch.empty(N, dtype=torch.int32, device=device)
    # torch.histc does not work when the input type is not float and the device is CPU
    # https://github.com/pytorch/pytorch/issues/74236
    # This is a workload by converting the input to float
    z_torch = torch.histc(x.float(), bins=N, min=0, max=N - 1)
    histogram_kernel[(1, )](x, z, M=M, N=N)
    assert (z_torch == z).all()


@pytest.mark.interpreter
@pytest.mark.parametrize("op", ['sum', 'max', 'min'])
@pytest.mark.parametrize("BLOCK_N", [32, 64, 128])
@pytest.mark.parametrize("N", [512, 1024, 2048])
@pytest.mark.parametrize("num_pid_n", [2, 4])
def test_optimize_thread_locality(op, BLOCK_N, N, num_pid_n, device):

    @triton.jit
    def kernel(X, Y, N, BLOCK_M: tl.constexpr, BLOCK_N: tl.constexpr):
        start_m = tl.program_id(0)
        pid_n = tl.program_id(1)
        num_pid_n = tl.num_programs(1)
        local = INITIALIZE_PATCH
        off_m = start_m * BLOCK_M + tl.arange(0, BLOCK_M)
        for start_n in range(pid_n, tl.cdiv(N, BLOCK_N), num_pid_n):
            off_n = start_n * BLOCK_N + tl.arange(0, BLOCK_N)
            Xs = X + off_m[:, None] * N + off_n[None, :]
            x = tl.load(Xs)
            local = ACCUMULATE_PATCH
        tl.store(Y + off_m * num_pid_n + pid_n, local)

    initialize_patch = {
        'sum': 'tl.zeros([BLOCK_M], dtype=tl.float32)',
        'max': 'tl.full([BLOCK_M], float("-inf"), dtype=tl.float32)',
        'min': 'tl.full([BLOCK_M], float("inf"), dtype=tl.float32)',
    }[op]
    reduce_patch = {
        'sum': 'local + tl.sum(x, axis=1)',
        'max': 'tl.maximum(local, tl.max(x, axis=1))',
        'min': 'tl.minimum(local, tl.min(x, axis=1))',
    }[op]
    numpy_op = {
        'sum': np.sum,
        'max': np.max,
        'min': np.min,
    }[op]
    kernel = patch_kernel(kernel, {'ACCUMULATE_PATCH': reduce_patch, 'INITIALIZE_PATCH': initialize_patch})
    torch.manual_seed(0)
    BLOCK_M = 32
    x = torch.randn((BLOCK_M, N), dtype=torch.float32, device=device)
    y = torch.randn((BLOCK_M, num_pid_n), dtype=torch.float32, device=device)
    h = kernel[(1, num_pid_n, 1)](x, y, N, BLOCK_M, BLOCK_N)
    if not is_interpreter():
        assert h.asm['ttgir'].count(
            '"tt.reduce"') == 2, "tt.reduce should be called twice, otherwise the optimization didn't work"
    y_ref = numpy_op(x.cpu().numpy(), axis=1, keepdims=True)
    y_tri = numpy_op(y.cpu().numpy(), axis=1, keepdims=True)
    np.testing.assert_allclose(y_tri, y_ref, rtol=0.01, atol=1e-3)


@pytest.mark.parametrize("M, N", [[32, 16], [32, 32], [32, 64], [64, 32]])
@pytest.mark.parametrize("src_layout", scan_layouts)
@pytest.mark.parametrize("axis", [0, 1])
@pytest.mark.parametrize("add_overflow_check", [False, True])
def test_scan_layouts(M, N, src_layout, axis, add_overflow_check, device, tmp_path: pathlib.Path):

    overflow_check = """
        %17 = arith.extsi %arg2 : i32 to i64
        %18 = arith.extsi %arg3 : i32 to i64
        %19 = arith.addi %17, %18 : i64
        %i32.min = arith.constant -2147483648: i64
        %i32.max = arith.constant 2147483647: i64
        %20 = arith.cmpi slt, %19, %i32.max : i64
        %21 = arith.cmpi sge, %19, %i32.min : i64
        %22 = arith.andi %20, %21 : i1
        tt.assert %22, "overflow detected" : i1
    """

    ir = f"""
    #blocked = {src_layout}
    module attributes {{"ttg.num-warps" = 4 : i32, "ttg.num-ctas" = 1 : i32, "ttg.threads-per-warp" = {THREADS_PER_WARP} : i32}} {{
    tt.func public @kernel_0d1d(%arg0: !tt.ptr<i32> {{tt.divisibility = 16 : i32}}, %arg1: !tt.ptr<i32> {{tt.divisibility = 16 : i32}}) {{
      %cst = arith.constant dense<{N}> : tensor<{M}x1xi32, #blocked>
      %0 = tt.make_range {{end = {M} : i32, start = 0 : i32}} : tensor<{M}xi32, #ttg.slice<{{dim = 1, parent = #blocked}}>>
      %1 = tt.expand_dims %0 {{axis = 1 : i32}} : tensor<{M}xi32, #ttg.slice<{{dim = 1, parent = #blocked}}>> -> tensor<{M}x1xi32, #blocked>
      %2 = arith.muli %1, %cst : tensor<{M}x1xi32, #blocked>
      %3 = tt.splat %arg0 : !tt.ptr<i32> -> tensor<{M}x1x!tt.ptr<i32>, #blocked>
      %4 = tt.addptr %3, %2 : tensor<{M}x1x!tt.ptr<i32>, #blocked>, tensor<{M}x1xi32, #blocked>
      %5 = tt.make_range {{end = {N} : i32, start = 0 : i32}} : tensor<{N}xi32, #ttg.slice<{{dim = 0, parent = #blocked}}>>
      %6 = tt.expand_dims %5 {{axis = 0 : i32}} : tensor<{N}xi32, #ttg.slice<{{dim = 0, parent = #blocked}}>> -> tensor<1x{N}xi32, #blocked>
      %7 = tt.broadcast %4 : tensor<{M}x1x!tt.ptr<i32>, #blocked> -> tensor<{M}x{N}x!tt.ptr<i32>, #blocked>
      %8 = tt.broadcast %6 : tensor<1x{N}xi32, #blocked> -> tensor<{M}x{N}xi32, #blocked>
      %9 = tt.addptr %7, %8 : tensor<{M}x{N}x!tt.ptr<i32>, #blocked>, tensor<{M}x{N}xi32, #blocked>
      %10 = tt.load %9 : tensor<{M}x{N}x!tt.ptr<i32>, #blocked>
      %11 = "tt.scan"(%10) <{{axis = {axis} : i32, reverse = false}}> ({{
      ^bb0(%arg2: i32, %arg3: i32):
        %16 = arith.addi %arg2, %arg3 : i32{overflow_check if add_overflow_check else ""}
        tt.scan.return %16 : i32
      }}) : (tensor<{M}x{N}xi32, #blocked>) -> tensor<{M}x{N}xi32, #blocked>
      %12 = tt.splat %arg1 : !tt.ptr<i32> -> tensor<{M}x1x!tt.ptr<i32>, #blocked>
      %13 = tt.addptr %12, %2 : tensor<{M}x1x!tt.ptr<i32>, #blocked>, tensor<{M}x1xi32, #blocked>
      %14 = tt.broadcast %13 : tensor<{M}x1x!tt.ptr<i32>, #blocked> -> tensor<{M}x{N}x!tt.ptr<i32>, #blocked>
      %15 = tt.addptr %14, %8 : tensor<{M}x{N}x!tt.ptr<i32>, #blocked>, tensor<{M}x{N}xi32, #blocked>
      tt.store %15, %11 : tensor<{M}x{N}x!tt.ptr<i32>, #blocked>
      tt.return
    }}
    }}
    """

    temp_file = tmp_path / "test_scan_layouts.ttgir"
    temp_file.write_text(ir)
    kernel = triton.compile(str(temp_file))

    rs = RandomState(17)
    x = rs.randint(-100, 100, (M, N)).astype('int32')

    z = np.zeros((M, N)).astype('int32')
    x_tri = torch.tensor(x, device=device)
    z_tri = torch.tensor(z, device=device)

    kernel[(1, 1, 1)](x_tri, z_tri)

    z_ref = np.cumsum(x, axis=axis)

    np.testing.assert_equal(z_ref, z_tri.cpu().numpy())


layouts = [
    BlockedLayout([1, 4], [8, THREADS_PER_WARP // 8], [4, 1], [1, 0], [1, 1], [1, 1], [0, 1]),
    BlockedLayout([1, 4], [8, THREADS_PER_WARP // 8], [4, 1], [0, 1], [1, 1], [1, 1], [0, 1]),
    BlockedLayout([1, 4], [8, THREADS_PER_WARP // 8], [2, 2], [1, 0], [1, 1], [1, 1], [0, 1]),
    BlockedLayout([1, 4], [8, THREADS_PER_WARP // 8], [2, 2], [0, 1], [1, 1], [1, 1], [0, 1]),
    BlockedLayout([4, 4], [THREADS_PER_WARP // 16, 16], [4, 1], [1, 0], [1, 1], [1, 1], [0, 1]),
    BlockedLayout([1, 2], [4, THREADS_PER_WARP // 4], [4, 1], [1, 0], [1, 1], [1, 1], [0, 1]),
    MmaLayout(version=(2, 0), warps_per_cta=[4, 1], ctas_per_cga=[1, 1], cta_split_num=[1, 1], cta_order=[0, 1],
              instr_shape=[16, 8]),
    MmaLayout(version=(2, 0), warps_per_cta=[2, 2], ctas_per_cga=[1, 1], cta_split_num=[1, 1], cta_order=[0, 1],
              instr_shape=[16, 8]),
    MmaLayout(version=(3, 0), warps_per_cta=[4, 1], ctas_per_cga=[1, 1], cta_split_num=[1, 1], cta_order=[1, 0],
              instr_shape=[16, 16, 16]),
    MmaLayout(version=(3, 0), warps_per_cta=[4, 2], ctas_per_cga=[1, 1], cta_split_num=[1, 1], cta_order=[1, 0],
              instr_shape=[16, 32, 16]),
    MfmaLayout(version=(2, 0), warps_per_cta=[2, 2], instr_shape=[32, 32], is_transposed=False),
    MfmaLayout(version=(2, 0), warps_per_cta=[4, 1], instr_shape=[32, 32], is_transposed=False),
    MfmaLayout(version=(2, 0), warps_per_cta=[1, 4], instr_shape=[32, 32], is_transposed=False),
    MfmaLayout(version=(2, 0), warps_per_cta=[2, 2], instr_shape=[32, 32], is_transposed=True),
    MfmaLayout(version=(2, 0), warps_per_cta=[4, 1], instr_shape=[32, 32], is_transposed=True),
    MfmaLayout(version=(2, 0), warps_per_cta=[1, 4], instr_shape=[32, 32], is_transposed=True),
    WmmaLayout(version=1, warps_per_cta=[2, 2]),
    WmmaLayout(version=1, warps_per_cta=[4, 1]),
    WmmaLayout(version=1, warps_per_cta=[1, 4]),
    DpasLayout(repeatCount=8, systolic_depth=8, execution_size=8, ops_per_chan=1, threads_per_warp=32,
               warps_per_cta=[4, 1], rep_cluster=[1, 1]),
    DpasLayout(repeatCount=8, systolic_depth=8, execution_size=16, ops_per_chan=2, threads_per_warp=32,
               warps_per_cta=[2, 2], rep_cluster=[1, 1]),
    DpasLayout(repeatCount=8, systolic_depth=8, execution_size=8, ops_per_chan=4, threads_per_warp=32,
               warps_per_cta=[4, 1], rep_cluster=[1, 1])
]


@pytest.mark.parametrize("M, N", [[128, 16], [128, 128], [64, 64], [32, 128], [32, 32], [16, 16]])
@pytest.mark.parametrize("src_layout", filter_layouts(layouts))
@pytest.mark.parametrize("axis", [0, 1])
@pytest.mark.parametrize("epilogue_kind", ['reduce1d', 'reduce2d', 'expand_reduce2d'])
@pytest.mark.parametrize("dtype_str,add_overflow_check", [("int32", False), ("int32", True), ("float32", False),
                                                          ("float16", False)])
@pytest.mark.parametrize("reduce_op", ["sum", "max"])
def test_reduce_layouts(M, N, src_layout, axis, epilogue_kind, dtype_str, add_overflow_check, reduce_op, device,
                        tmp_path: pathlib.Path):
    if isinstance(src_layout,
                  (MfmaLayout, MmaLayout)) and (M < src_layout.instr_shape[0] or N < src_layout.instr_shape[1]):
        pytest.skip("Skipping because tensor shape is smaller than M(f)maLayout instr_shape")
    if is_hip() and isinstance(src_layout, MfmaLayout) and ((M, N) == (128, 128)):
        pytest.skip("Skipping test because it runs out of shared memory")
    if reduce_op == "sum" and dtype_str == "float16" and M * N > 1024:
        pytest.xfail("Skipping sum reduction on float16 due to accuracy issues")

    if isinstance(src_layout, MmaLayout) and src_layout.version == 3:
        src_layout[2] = 16 if dtype_str == "float16" else 8

    overflow_check = """
        %18 = arith.extsi %arg3 : i32 to i64
        %19 = arith.extsi %arg4 : i32 to i64
        %20 = arith.addi %18, %19 : i64
        %i32.min = arith.constant -2147483648: i64
        %i32.max = arith.constant 2147483647: i64
        %21 = arith.cmpi slt, %20, %i32.max : i64
        %22 = arith.cmpi sge, %20, %i32.min : i64
        %23 = arith.andi %21, %22 : i1
        tt.assert %23, "overflow detected" : i1
    """

    ty = {"int32": "i32", "float32": "f32", "float16": "f16"}[dtype_str]
    arith_op = {
        "max": {"int32": "arith.maxsi", "float32": "arith.maximumf", "float16": "arith.maximumf"},  #
        "sum": {"int32": "arith.addi", "float32": "arith.addf", "float16": "arith.addf"}
    }[reduce_op][dtype_str]
    numpy_op = {"max": np.max, "sum": np.sum}[reduce_op]
    rdims_1d = f"{N}" if axis == 0 else f"{M}"
    rdims_2d = f"1x{N}" if axis == 0 else f"{M}x1"
    store_range = "%7" if axis == 0 else "%1"
    blocked = BlockedLayout([1, 1], [32, THREADS_PER_WARP // 32], [4, 1], [0, 1], [1, 1], [1, 1], [0, 1])
    num_warps = src_layout.warps_per_cta[0] * src_layout.warps_per_cta[1]
    if num_warps == 8:
        blocked = BlockedLayout([1, 1], [32, THREADS_PER_WARP // 32], [4, 2], [0, 1], [1, 1], [1, 1], [0, 1])
    one_d_layout = BlockedLayout([1], [THREADS_PER_WARP], [num_warps], [0], [1], [1], [0])

    expanded_shape = f"1x{N}" if axis == 0 else f"{M}x1"
    other_axis = 1 - axis
    epilogue = {
        "reduce1d":
        f"""
        %14 = tt.splat %arg2 : !tt.ptr<{ty}> -> tensor<{rdims_2d}x!tt.ptr<{ty}>, #blocked>
        %15 = tt.addptr %14, {store_range} : tensor<{rdims_2d}x!tt.ptr<{ty}>, #blocked>, tensor<{rdims_2d}xi32, #blocked>
        %16 = {GPU_DIALECT}.convert_layout %13 : tensor<{rdims_1d}x{ty}, #{GPU_DIALECT}.slice<{{dim = {axis}, parent = #src}}>> -> tensor<{rdims_1d}x{ty}, #{GPU_DIALECT}.slice<{{dim = {axis}, parent = #blocked}}>>
        %17 = tt.expand_dims %16 {{axis = {axis} : i32}} : tensor<{rdims_1d}x{ty}, #{GPU_DIALECT}.slice<{{dim = {axis}, parent = #blocked}}>> -> tensor<{rdims_2d}x{ty}, #blocked>
        tt.store %15, %17 : tensor<{rdims_2d}x!tt.ptr<{ty}>, #blocked>
        tt.return
        }}
        }}
    """, "reduce2d":
        f"""
        %14 = "tt.reduce"(%13) ({{
        ^bb0(%arg3: {ty}, %arg4: {ty}):
          %17 = {arith_op} %arg3, %arg4 : {ty}{overflow_check if add_overflow_check else ""}
          tt.reduce.return %17 : {ty}
        }}) {{axis = 0 : i32}} : (tensor<{rdims_1d}x{ty}, #{GPU_DIALECT}.slice<{{dim = {axis}, parent = #src}}>>) -> {ty}
        tt.store %arg2, %14 : !tt.ptr<{ty}>
        tt.return
        }}
        }}
    """, "expand_reduce2d":
        f"""
        %14 = tt.expand_dims %13 {{axis = {axis} : i32}} : tensor<{rdims_1d}x{ty}, #{GPU_DIALECT}.slice<{{dim = {axis}, parent = #src}}>> -> tensor<{expanded_shape}x{ty}, #src>
        %15 = "tt.reduce"(%14) ({{
        ^bb0(%arg3: {ty}, %arg4: {ty}):
          %17 = {arith_op} %arg3, %arg4 : {ty}{overflow_check if add_overflow_check else ""}
          tt.reduce.return %17 : {ty}
        }}) {{axis = {other_axis} : i32}} : (tensor<{expanded_shape}x{ty}, #src>) -> (tensor<1x{ty}, #{GPU_DIALECT}.slice<{{dim = {other_axis}, parent = #src}}>>)
        %16 = ttg.convert_layout %15 : tensor<1x{ty}, #{GPU_DIALECT}.slice<{{dim = {other_axis}, parent = #src}}>> -> tensor<1x{ty}, #one_d_layout>
        %17 = tt.splat %arg2 : !tt.ptr<{ty}> -> tensor<1x!tt.ptr<{ty}>, #one_d_layout>
        tt.store %17, %16 : tensor<1x!tt.ptr<{ty}>, #one_d_layout>
        tt.return
        }}
        }}
                """
    }[epilogue_kind]

    ir = f"""
    #blocked = {blocked}
    #src = {src_layout}
    #one_d_layout = {one_d_layout}
    module attributes {{"ttg.num-warps" = {num_warps} : i32, "ttg.num-ctas" = 1 : i32, "ttg.threads-per-warp" = {THREADS_PER_WARP} : i32}} {{
    tt.func public @kernel_0d1d2c3d4c(%arg0: !tt.ptr<{ty}> {{tt.divisibility = 16 : i32}}, %arg1: i32 {{tt.divisibility = 16 : i32}}, %arg2: !tt.ptr<{ty}> {{tt.divisibility = 16 : i32}}) {{
        %0 = tt.make_range {{end = {M} : i32, start = 0 : i32}} : tensor<{M}xi32, #{GPU_DIALECT}.slice<{{dim = 1, parent = #blocked}}>>
        %1 = tt.expand_dims %0 {{axis = 1 : i32}} : tensor<{M}xi32, #{GPU_DIALECT}.slice<{{dim = 1, parent = #blocked}}>> -> tensor<{M}x1xi32, #blocked>
        %2 = tt.splat %arg1 : i32 -> tensor<{M}x1xi32, #blocked>
        %3 = arith.muli %1, %2 : tensor<{M}x1xi32, #blocked>
        %4 = tt.splat %arg0 : !tt.ptr<{ty}> -> tensor<{M}x1x!tt.ptr<{ty}>, #blocked>
        %5 = tt.addptr %4, %3 : tensor<{M}x1x!tt.ptr<{ty}>, #blocked>, tensor<{M}x1xi32, #blocked>
        %6 = tt.make_range {{end = {N} : i32, start = 0 : i32}} : tensor<{N}xi32, #{GPU_DIALECT}.slice<{{dim = 0, parent = #blocked}}>>
        %7 = tt.expand_dims %6 {{axis = 0 : i32}} : tensor<{N}xi32, #{GPU_DIALECT}.slice<{{dim = 0, parent = #blocked}}>> -> tensor<1x{N}xi32, #blocked>
        %8 = tt.broadcast %5 : tensor<{M}x1x!tt.ptr<{ty}>, #blocked> -> tensor<{M}x{N}x!tt.ptr<{ty}>, #blocked>
        %9 = tt.broadcast %7 : tensor<1x{N}xi32, #blocked> -> tensor<{M}x{N}xi32, #blocked>
        %10 = tt.addptr %8, %9 : tensor<{M}x{N}x!tt.ptr<{ty}>, #blocked>, tensor<{M}x{N}xi32, #blocked>
        %11 = tt.load %10 : tensor<{M}x{N}x!tt.ptr<{ty}>, #blocked>
        %12 = {GPU_DIALECT}.convert_layout %11 : tensor<{M}x{N}x{ty}, #blocked> -> tensor<{M}x{N}x{ty}, #src>
        %13 = "tt.reduce"(%12) ({{
        ^bb0(%arg3: {ty}, %arg4: {ty}):
          %17 = {arith_op} %arg3, %arg4 : {ty}{overflow_check if add_overflow_check else ""}
          tt.reduce.return %17 : {ty}
        }}) {{axis = {axis} : i32}} : (tensor<{M}x{N}x{ty}, #src>) -> tensor<{rdims_1d}x{ty}, #{GPU_DIALECT}.slice<{{dim = {axis}, parent = #src}}>>
    """ + epilogue

    temp_file = tmp_path / "test_reduce_layouts.ttgir"
    temp_file.write_text(ir)
    kernel = triton.compile(str(temp_file))

    rs = RandomState(17)
    x = numpy_random((M, N), dtype_str=dtype_str, rs=rs, low=0, high=10)
    reduce2d = 'reduce2d' in epilogue_kind
    z_shape = (1, 1) if reduce2d else (1, N) if axis == 0 else (M, 1)
    z = np.zeros(z_shape).astype(dtype_str)

    x_tri = torch.tensor(x, device=device)
    z_tri = torch.tensor(z, device=device)

    pgm = kernel[(1, 1, 1)](x_tri, x_tri.stride(0), z_tri)
    z_ref = numpy_op(x) if reduce2d else numpy_op(x, axis=axis, keepdims=True)

    if dtype_str == 'float16':
        np.testing.assert_allclose(z_ref, to_numpy(z_tri), rtol=0.01, atol=1e-2)
    else:
        np.testing.assert_allclose(z_ref, to_numpy(z_tri), rtol=0.01, atol=1e-3)


layouts = [
    BlockedLayout([1, 4], [1, THREADS_PER_WARP], [4, 1], [1, 0], [1, 1], [1, 1], [0, 1]),
    BlockedLayout([1, 4], [1, THREADS_PER_WARP], [2, 2], [1, 0], [1, 1], [1, 1], [0, 1]),
    DpasLayout(repeatCount=8, systolic_depth=8, execution_size=8, ops_per_chan=1, threads_per_warp=32,
               warps_per_cta=[4, 1], rep_cluster=[1, 1]),
]


@pytest.mark.parametrize("M", [32, 64, 128, 256])
@pytest.mark.parametrize("src_layout", layouts)
def test_store_op(M, src_layout, device, tmp_path: pathlib.Path):

    ir = f"""
    #src = {src_layout}
    module attributes {{"{GPU_DIALECT}.num-warps" = 4 : i32, "{GPU_DIALECT}.num-ctas" = 1 : i32, "{GPU_DIALECT}.threads-per-warp" = {THREADS_PER_WARP} : i32}} {{
        tt.func public @kernel(%arg0: !tt.ptr<f32> {{tt.divisibility = 16 : i32}}, %arg1: !tt.ptr<f32> {{tt.divisibility = 16 : i32}}) {{
            %0 = tt.make_range {{end = {M} : i32, start = 0 : i32}} : tensor<{M}xi32, #{GPU_DIALECT}.slice<{{dim = 1, parent = #src}}>>
            %1 = tt.splat %arg0 : !tt.ptr<f32> -> tensor<{M}x!tt.ptr<f32>, #{GPU_DIALECT}.slice<{{dim = 1, parent = #src}}>>
            %2 = tt.addptr %1, %0 : tensor<{M}x!tt.ptr<f32>, #{GPU_DIALECT}.slice<{{dim = 1, parent = #src}}>>, tensor<{M}xi32, #{GPU_DIALECT}.slice<{{dim = 1, parent = #src}}>>
            %3 = tt.load %2 : tensor<{M}x!tt.ptr<f32>, #{GPU_DIALECT}.slice<{{dim = 1, parent = #src}}>>
            %4 = tt.expand_dims %3 {{axis = 1 : i32}} : tensor<{M}xf32, #{GPU_DIALECT}.slice<{{dim = 1, parent = #src}}>> -> tensor<{M}x1xf32, #src>
            %5 = tt.make_range {{end = {M} : i32, start = 0 : i32}} : tensor<{M}xi32, #{GPU_DIALECT}.slice<{{dim = 1, parent = #src}}>>
            %6 = tt.expand_dims %5 {{axis = 1 : i32}} : tensor<{M}xi32, #{GPU_DIALECT}.slice<{{dim = 1, parent = #src}}>> -> tensor<{M}x1xi32, #src>
            %7 = tt.splat %arg1 : !tt.ptr<f32> -> tensor<{M}x1x!tt.ptr<f32>, #src>
            %8 = tt.addptr %7, %6 : tensor<{M}x1x!tt.ptr<f32>, #src>, tensor<{M}x1xi32, #src>
            tt.store %8, %4 : tensor<{M}x1x!tt.ptr<f32>, #src>
            tt.return
        }}
    }}
    """

    temp_file = tmp_path / "test_store_op.ttgir"
    temp_file.write_text(ir)
    store_kernel = triton.compile(str(temp_file))

    rs = RandomState(17)
    x = rs.randint(0, 4, (M, 1)).astype('float32')
    y = np.zeros((M, 1), dtype='float32')
    x_tri = torch.tensor(x, device=device)
    y_tri = torch.tensor(y, device=device)

    pgm = store_kernel[(1, 1, 1)](x_tri, y_tri)
    y_ref = x
    np.testing.assert_allclose(y_ref, y_tri.cpu().numpy(), rtol=0.01, atol=1e-3)


layouts = [
    # TODO (lixun): Add MfmaLayout
    BlockedLayout([1, 4], [1, THREADS_PER_WARP], [4, 1], [1, 0], [1, 1], [1, 1], [0, 1]),
    BlockedLayout([1, 4], [1, THREADS_PER_WARP], [2, 2], [1, 0], [1, 1], [1, 1], [0, 1]),
    MmaLayout([3, 0], [4, 1], [1, 1], [1, 1], [1, 0], [16, 32, 16]),
    MmaLayout(version=(2, 0), warps_per_cta=[4, 1], ctas_per_cga=[1, 1], cta_split_num=[1, 1], cta_order=[0, 1],
              instr_shape=[16, 8]),
    DotOperandLayout(parent=MmaLayout([3, 0], [4, 1], [1, 1], [1, 1], [1, 0], [16, 32, 16]), op_idx=0, k_width=2),
    DotOperandLayout(parent=MmaLayout([2, 0], [2, 2], [1, 1], [1, 1], [1, 0], [16, 8]), op_idx=0, k_width=2),
    DpasLayout(repeatCount=8, systolic_depth=8, execution_size=8, ops_per_chan=1, threads_per_warp=32,
               warps_per_cta=[4, 1], rep_cluster=[1, 1])
]


@pytest.mark.parametrize("M", [64, 128, 256])
@pytest.mark.parametrize("src_layout", filter_layouts(layouts))
@pytest.mark.parametrize("dst_layout", filter_layouts(layouts))
@pytest.mark.parametrize("src_dim", [0, 1])
@pytest.mark.parametrize("dst_dim", [0, 1])
def test_convert1d(M, src_layout, dst_layout, src_dim, dst_dim, device, tmp_path: pathlib.Path):

    ir = f"""
    #dst = {dst_layout}
    #src = {src_layout}
    module attributes {{"{GPU_DIALECT}.num-warps" = 4 : i32, "ttg.num-ctas" = 1 : i32, "ttg.threads-per-warp" = {THREADS_PER_WARP} : i32}} {{
        tt.func public @kernel(%arg0: !tt.ptr<i32> {{tt.divisibility = 16 : i32}}, %arg1: !tt.ptr<i32> {{tt.divisibility = 16 : i32}}) {{
            %0 = tt.splat %arg0 : !tt.ptr<i32> -> tensor<{M}x!tt.ptr<i32>, #{GPU_DIALECT}.slice<{{dim = {src_dim}, parent = #src}}>>
            %1 = tt.make_range {{end = {M} : i32, start = 0 : i32}} : tensor<{M}xi32, #{GPU_DIALECT}.slice<{{dim = {src_dim}, parent = #src}}>>
            %2 = tt.addptr %0, %1 : tensor<{M}x!tt.ptr<i32>, #{GPU_DIALECT}.slice<{{dim = {src_dim}, parent = #src}}>>, tensor<{M}xi32, #{GPU_DIALECT}.slice<{{dim = {src_dim}, parent = #src}}>>
            %3 = tt.load %2 : tensor<{M}x!tt.ptr<i32>, #{GPU_DIALECT}.slice<{{dim = {src_dim}, parent = #src}}>>
            %4 = tt.splat %arg1 : !tt.ptr<i32> -> tensor<{M}x!tt.ptr<i32>, #{GPU_DIALECT}.slice<{{dim = {dst_dim}, parent = #dst}}>>
            %5 = tt.make_range {{end = {M} : i32, start = 0 : i32}} : tensor<{M}xi32, #{GPU_DIALECT}.slice<{{dim = {dst_dim}, parent = #dst}}>>
            %6 = tt.addptr %4, %5 : tensor<{M}x!tt.ptr<i32>, #{GPU_DIALECT}.slice<{{dim = {dst_dim}, parent = #dst}}>>, tensor<{M}xi32, #{GPU_DIALECT}.slice<{{dim = {dst_dim}, parent = #dst}}>>
            %7 = {GPU_DIALECT}.convert_layout %3 : tensor<{M}xi32, #{GPU_DIALECT}.slice<{{dim = {src_dim}, parent = #src}}>> -> tensor<{M}xi32, #{GPU_DIALECT}.slice<{{dim = {dst_dim}, parent = #dst}}>>
            tt.store %6, %7 : tensor<{M}x!tt.ptr<i32>, #{GPU_DIALECT}.slice<{{dim = {dst_dim}, parent = #dst}}>>
            tt.return
        }}
    }}
    """
    temp_file = tmp_path / "test_convert1d.ttgir"
    temp_file.write_text(ir)
    kernel = triton.compile(str(temp_file))

    rs = RandomState(17)
    x = rs.randint(0, 4, (M, )).astype('int32')
    y = np.zeros((M, ), dtype='int32')
    x_tri = torch.tensor(x, device=device)
    y_tri = torch.tensor(y, device=device)
    pgm = kernel[(1, 1, 1)](x_tri, y_tri)
    y_ref = x
    np.testing.assert_allclose(y_ref, y_tri.cpu().numpy(), rtol=0.01, atol=1e-3)


@triton.jit
def _welford_combine(mean_1, m2_1, weight_1, mean_2, m2_2, weight_2):
    delta = mean_2 - mean_1
    new_weight = weight_1 + weight_2
    w2_over_w = weight_2 / new_weight
    return (
        mean_1 + delta * w2_over_w,
        m2_1 + m2_2 + delta * delta * weight_1 * w2_over_w,
        new_weight,
    )


layouts = [
    BlockedLayout([1, 4], [1, THREADS_PER_WARP], [4, 1], [1, 0], [1, 1], [1, 1], [0, 1]),
    BlockedLayout([1, 4], [1, THREADS_PER_WARP], [2, 2], [1, 0], [1, 1], [1, 1], [0, 1]),
    # [HIP] TO DO: some tests are flaky with the layout, so turn off them for now.
    # BlockedLayout([1, 4], [1, THREADS_PER_WARP], [1, 4], [1, 0], [1, 1], [1, 1], [0, 1]),
    BlockedLayout([1, 4], [THREADS_PER_WARP // 32, 32], [1, 4], [1, 0], [1, 1], [1, 1], [0, 1]),
    BlockedLayout([1, 4], [8, THREADS_PER_WARP // 8], [2, 2], [0, 1], [1, 1], [1, 1], [0, 1])
]


@pytest.mark.parametrize("M, N", [[128, 128], [256, 128], [256, 256], [128, 256]])
@pytest.mark.parametrize("src_layout", layouts)
@pytest.mark.parametrize("op", ["sum", "max"])
@pytest.mark.parametrize("first_axis", [0, 1])
def test_chain_reduce(M, N, src_layout, op, device, first_axis, tmp_path: pathlib.Path):

    op_str = ""
    if op == "sum":
        op_str = """
        %13 = arith.addi %arg2, %arg3 : i32
        tt.reduce.return %13 : i32"""
    elif op == "max":
        op_str = """
        %13 = arith.cmpi "sgt", %arg2, %arg3 : i32
        %14 = arith.select %13, %arg2, %arg3 : i32
        tt.reduce.return %14 : i32"""
    ir = f"""
    #src = {src_layout}
    module attributes {{"{GPU_DIALECT}.num-warps" = 4 : i32, "ttg.num-ctas" = 1 : i32, "ttg.threads-per-warp" = {THREADS_PER_WARP} : i32}} {{
    tt.func public @sum_kernel_0d1d(%arg0: !tt.ptr<i32> {{tt.divisibility = 16 : i32}}, %arg1: !tt.ptr<i32> {{tt.divisibility = 16 : i32}}) {{
        %cst = arith.constant dense<{N}> : tensor<{M}x1xi32, #src>
        %0 = tt.make_range {{end = {M} : i32, start = 0 : i32}} : tensor<{M}xi32, #{GPU_DIALECT}.slice<{{dim = 1, parent = #src}}>>
        %1 = tt.expand_dims %0 {{axis = 1 : i32}} : tensor<{M}xi32, #{GPU_DIALECT}.slice<{{dim = 1, parent = #src}}>> -> tensor<{M}x1xi32, #src>
        %2 = arith.muli %1, %cst : tensor<{M}x1xi32, #src>
        %3 = tt.make_range {{end = {N} : i32, start = 0 : i32}} : tensor<{N}xi32, #{GPU_DIALECT}.slice<{{dim = 0, parent = #src}}>>
        %4 = tt.expand_dims %3 {{axis = 0 : i32}} : tensor<{N}xi32, #{GPU_DIALECT}.slice<{{dim = 0, parent = #src}}>> -> tensor<1x{N}xi32, #src>
        %5 = tt.broadcast %2 : tensor<{M}x1xi32, #src> -> tensor<{M}x{N}xi32, #src>
        %6 = tt.broadcast %4 : tensor<1x{N}xi32, #src> -> tensor<{M}x{N}xi32, #src>
        %7 = arith.addi %5, %6 : tensor<{M}x{N}xi32, #src>
        %8 = tt.splat %arg0 : !tt.ptr<i32> -> tensor<{M}x{N}x!tt.ptr<i32>, #src>
        %9 = tt.addptr %8, %7 : tensor<{M}x{N}x!tt.ptr<i32>, #src>, tensor<{M}x{N}xi32, #src>
        %10 = tt.load %9 : tensor<{M}x{N}x!tt.ptr<i32>, #src>
        %11 = "tt.reduce"(%10) ({{
        ^bb0(%arg2: i32, %arg3: i32):
        {op_str}
        }}) {{axis = {first_axis} : i32}} : (tensor<{M}x{N}xi32, #src>) -> tensor<{M if first_axis == 1 else N}xi32, #{GPU_DIALECT}.slice<{{dim = {first_axis}, parent = #src}}>>
        %12 = "tt.reduce"(%11) ({{
        ^bb0(%arg2: i32, %arg3: i32):
        {op_str}
        }}) {{axis = 0 : i32}} : (tensor<{M if first_axis == 1 else N}xi32, #{GPU_DIALECT}.slice<{{dim = {first_axis}, parent = #src}}>>) -> i32
        tt.store %arg1, %12 : !tt.ptr<i32>
        tt.return
    }}
    }}
    """
    temp_file = tmp_path / "test_chain_reduce.ttgir"
    temp_file.write_text(ir)
    kernel = triton.compile(str(temp_file))

    rs = RandomState(17)
    x = rs.randint(0, 4, (M, N)).astype('int32')

    z = np.zeros((1, )).astype('int32')

    x_tri = torch.tensor(x, device=device)
    z_tri = torch.tensor(z, device=device)

    pgm = kernel[(1, 1, 1)](x_tri, z_tri)
    if op == "sum":
        z_ref = np.sum(x)
    elif op == "max":
        z_ref = np.max(x)

    np.testing.assert_allclose(z_ref, z_tri.cpu().numpy(), rtol=0.01, atol=1e-3)


@pytest.mark.interpreter
def test_generic_reduction(device):

    @triton.jit
    def var_mean_kernel(X, out_mean, out_var, BLOCK: tl.constexpr):
        xindex = tl.arange(0, BLOCK)
        x = tl.load(X + xindex)
        mean = x
        m2 = tl.zeros_like(x)
        weight = tl.full(x.shape, 1, x.dtype)
        (mean, m2, weight) = tl.reduce((mean, m2, weight), 0, _welford_combine)
        tl.store(out_mean, mean)
        tl.store(out_var, m2 / weight)

    SIZE = 512
    x = torch.rand(SIZE, device=device)
    out_mean = torch.empty((), device=device)
    out_var = torch.empty((), device=device)

    var_mean_kernel[(1, )](x, out_mean, out_var, BLOCK=SIZE)

    expect_var, expect_mean = torch.var_mean(x, dim=0, correction=0)
    torch.testing.assert_close(out_mean, expect_mean)
    torch.testing.assert_close(out_var, expect_var)


# ---------------
# test permute
# ---------------


@pytest.mark.interpreter
@pytest.mark.parametrize("dtype_str, shape, perm", [(dtype, shape, perm)
                                                    # TODO: bfloat16
                                                    for dtype in ['float8e4b15', 'float16', 'float32']
                                                    for shape in [(64, 64), (128, 128)]
                                                    for perm in [(1, 0)]])
@pytest.mark.parametrize("num_ctas", num_ctas_list)
def test_permute(dtype_str, shape, perm, num_ctas, device):
    check_type_supported(dtype_str, device)  # bfloat16 on cc < 80 will not be tested
    if dtype_str == "float8e4b15" and (is_hip() or (is_cuda() and torch.cuda.get_device_capability() >= (9, 0))):
        pytest.skip("float8e4b15 not supported on ROCm or CUDA >= 9.0")
    if is_hip():
        if shape == (128, 128) and dtype_str == 'float32':
            pytest.skip("TODO Out of LDS for float32 with shape 128x128")
    if is_xpu() and shape == (128, 128) and dtype_str == 'float32':
        # check maximum shared memory
        if triton.runtime.driver.active.utils.get_device_properties(
                triton.runtime.driver.active.get_current_device())["max_shared_mem"] <= 65536:
            pytest.xfail("XPU: Not enough shared memory for float32 with shape 128x128")

    # triton kernel
    @triton.jit
    def kernel(X, stride_xm, stride_xn, Z, stride_zm, stride_zn, BLOCK_M: tl.constexpr, BLOCK_N: tl.constexpr):
        off_m = tl.arange(0, BLOCK_M)
        off_n = tl.arange(0, BLOCK_N)
        Xs = X + off_m[:, None] * stride_xm + off_n[None, :] * stride_xn
        Zs = Z + off_m[:, None] * stride_zm + off_n[None, :] * stride_zn
        tl.store(Zs, tl.load(Xs))

    # input
    x = numpy_random(shape, dtype_str=dtype_str)
    # triton result
    z_tri = to_triton(np.empty_like(x), device=device, dst_type=dtype_str)
    z_tri_contiguous = to_triton(np.empty_like(x), device=device, dst_type=dtype_str)
    x_tri = to_triton(x, device=device, dst_type=dtype_str)
    pgm = kernel[(1, 1)](x_tri, x_tri.stride(0), x_tri.stride(1), z_tri, z_tri.stride(1), z_tri.stride(0),
                         BLOCK_M=shape[0], BLOCK_N=shape[1], num_ctas=num_ctas)
    pgm_contiguous = kernel[(1, 1)](x_tri, x_tri.stride(1),
                                    x_tri.stride(0), z_tri_contiguous, z_tri_contiguous.stride(0),
                                    z_tri_contiguous.stride(1), BLOCK_M=shape[0], BLOCK_N=shape[1], num_ctas=num_ctas)
    # numpy result
    if dtype_str == 'float8e4b15':
        ty = tl.float8e4b15
        z_ref = serialize_fp8(deserialize_fp8(x, ty).T.copy(), ty)
        z_tri = z_tri.base
        z_tri_contiguous = z_tri_contiguous.base
    else:
        z_ref = x.transpose(*perm)
    # compare
    np.testing.assert_allclose(to_numpy(z_tri), z_ref)
    np.testing.assert_allclose(to_numpy(z_tri_contiguous), z_ref)

    if not is_cuda():
        return

    # parse ptx to make sure ld/st are vectorized
    ptx = pgm.asm['ptx']
    assert 'ld.global.v4' in ptx
    assert 'st.global.v4' in ptx
    ptx = pgm_contiguous.asm['ptx']
    assert 'ld.global.v4' in ptx
    assert 'st.global.v4' in ptx


@pytest.mark.interpreter
@pytest.mark.parametrize("dtype_str", ["int32", "int8"])
@pytest.mark.parametrize("shape", [(2, 4), (16, 16)])
@pytest.mark.parametrize("perm", list(itertools.permutations([0, 1])))
def test_trans_2d(dtype_str, shape, perm, device):

    @triton.jit
    def kernel(In, Out, in_shape1: tl.constexpr, in_shape2: tl.constexpr, ou_shape1: tl.constexpr,
               ou_shape2: tl.constexpr, trans1: tl.constexpr, trans2: tl.constexpr):
        in_offs = tl.arange(0, in_shape1)[:, None] * in_shape2 + tl.arange(0, in_shape2)[None, :]
        ou_offs = tl.arange(0, ou_shape1)[:, None] * ou_shape2 + tl.arange(0, ou_shape2)[None, :]
        tl.store(Out + ou_offs, tl.permute(tl.load(In + in_offs), (trans1, trans2)))

    input = torch.arange(math.prod(shape), dtype=getattr(torch, dtype_str), device=device).reshape(shape)
    expected = torch.permute(input, perm)
    # Don't do zeros_like -- that copies the layout, which we don't want.
    actual = torch.zeros(expected.shape, dtype=getattr(torch, dtype_str), device=device)

    kernel[(1, )](input, actual, *shape, *[shape[i] for i in perm], *perm)

    np.testing.assert_equal(to_numpy(expected), to_numpy(actual))


@pytest.mark.interpreter
@pytest.mark.parametrize("dtype_str", ["int32", "int8"])
@pytest.mark.parametrize("shape", [(2, 2, 8, 64), (4, 4, 4, 4)])
@pytest.mark.parametrize("perm", list(itertools.permutations([0, 1, 2, 3])))
def test_trans_4d(dtype_str, shape, perm, device):

    @triton.jit
    def kernel(In, Out,  #
               in_shape1: tl.constexpr, in_shape2: tl.constexpr, in_shape3: tl.constexpr, in_shape4: tl.constexpr,
               ou_shape1: tl.constexpr, ou_shape2: tl.constexpr, ou_shape3: tl.constexpr, ou_shape4: tl.constexpr,
               trans1: tl.constexpr, trans2: tl.constexpr, trans3: tl.constexpr, trans4: tl.constexpr):
        in_ptr = tl.make_block_ptr(
            base=In,
            shape=(in_shape1, in_shape2, in_shape3, in_shape4),
            strides=(in_shape4 * in_shape3 * in_shape2, in_shape4 * in_shape3, in_shape4, 1),
            offsets=(0, 0, 0, 0),
            block_shape=(in_shape1, in_shape2, in_shape3, in_shape4),
            order=(3, 2, 1, 0),
        )
        out_ptr = tl.make_block_ptr(
            base=Out,
            shape=(ou_shape1, ou_shape2, ou_shape3, ou_shape4),
            strides=(ou_shape4 * ou_shape3 * ou_shape2, ou_shape4 * ou_shape3, ou_shape4, 1),
            offsets=(0, 0, 0, 0),
            block_shape=(ou_shape1, ou_shape2, ou_shape3, ou_shape4),
            order=(3, 2, 1, 0),
        )
        tl.store(out_ptr, tl.load(in_ptr).permute((trans1, trans2, trans3, trans4)))

    input = torch.arange(math.prod(shape), dtype=getattr(torch, dtype_str), device=device).reshape(shape)
    expected = torch.permute(input, perm)
    # Don't do zeros_like -- that copies the layout, which we don't want.
    actual = torch.zeros(expected.shape, dtype=getattr(torch, dtype_str), device=device)

    kernel[(1, )](input, actual, *shape, *[shape[i] for i in perm], *perm, num_warps=8)

    np.testing.assert_equal(to_numpy(expected), to_numpy(actual))


# ---------------
# test dot
# ---------------


def convert_fp8_to_fp32(x, device, dtype_str):
    if dtype_str == 'float8e4nv':
        return torch.tensor(x, device=device).view(torch.float8_e4m3fn).to(torch.float32)
    elif dtype_str == 'float8e5':
        return torch.tensor(x, device=device).view(torch.float8_e5m2).to(torch.float32)
    assert "Unsupported float8 dtype"


@pytest.mark.interpreter
@pytest.mark.parametrize(
    "M, N, K, num_warps, col_a, col_b, epilogue, input_precision, in_dtype, out_dtype, kpack, mma_nonk_size",
    [(*shape, 4, False, False, epilogue, input_precision, in_dtype, out_dtype, 1, None)
     for shape in [(64, 64, 64), (32, 32, 32), (16, 16, 16)]
     for epilogue in ['none', 'trans', 'add-matrix', 'add-rows', 'add-cols', 'softmax', 'chain-dot']
     for input_precision in ['tf32', 'tf32x3', 'ieee']
     for in_dtype, out_dtype in [('float16', 'float16'), ('float16', 'float32'), ('float32', 'float32')]
     if not (input_precision != 'ieee' and (in_dtype in ['float16']))] +
    [(*shape_nw, col_a, col_b, 'none', input_precision, in_dtype, out_dtype, kpack, None)
     for shape_nw in [[128, 256, 32, 8], [128, 16, 32, 4], [32, 128, 64, 4], [128, 128, 64, 4], [64, 128, 128, 4],
                      [32, 128, 64, 2], [64, 64, 32, 4], [32, 32, 128, 16], [128, 128, 64, 2], [64, 128, 128, 2]]
     for input_precision in ["tf32" if is_cuda() or is_xpu() else "ieee"]
     for col_a in [True, False]
     for col_b in [True, False]
     for in_dtype, out_dtype in [('int8', 'int8'), ('float16', 'float16'), ('float16', 'float32'), ('float32',
                                                                                                    'float32')]
     for kpack in [1, 2 if is_hip() else 1]] +
    [(64, 64, 64, 4, col_a, col_b, 'none', 'ieee', 'float32', 'float32', 1, None)
     for col_a in [True, False]
     for col_b in [True, False]] +
    [(64, 64, 64, 4, False, False, 'chain-dot', 'ieee', 'bfloat16', 'float32', 1, None)] +
    ([(16, 16, 8, 4, False, False, 'None', 'ieee', 'float32', 'float32', 1, None),
      (32, 16, 8, 4, False, False, 'None', 'ieee', 'float16', 'float16', 1, None)] if "gfx9" in get_arch() else []) +
    [(128, 128, 64, 4, False, False, 'chain-dot', 'ieee', float8_type, 'float32', 1, None)
     for float8_type in ["float8e5", "float8e4nv"]] +
    # small k cases for MFMA dots
    [(32, 32, k_size, 4, False, False, 'None', 'ieee', in_dtype, out_dtype, 1, mma_nonk_size)
     for k_size in [1, 2, 4, 8]
     for in_dtype, out_dtype in [('float16', 'float32'), ('int8', 'int32')]
     for mma_nonk_size in mma_nonk_sizes] +
    # small m/n cases for FMA dots
    [(*shape_nw, False, False, epilogue, 'ieee', in_dtype, out_dtype, 1, None)
     for shape_nw in [(2, 2, 16, 1), (1, 64, 64, 1), (64, 2, 64, 2), (64, 64, 4, 4), (8, 16, 16, 1)]
     for epilogue in ['none', 'trans', 'add-matrix', 'add-rows', 'add-cols']
     for in_dtype, out_dtype in [('float16', 'float16'), ('float32', 'float32')]])
@pytest.mark.parametrize("num_ctas", num_ctas_list)
def test_dot(M, N, K, num_warps, col_a, col_b, epilogue, input_precision, in_dtype, out_dtype, kpack, mma_nonk_size,
             num_ctas, device):
    if is_interpreter():
        if in_dtype == 'bfloat16':
            pytest.xfail("bfloat16 is not supported in the interpreter")
    else:
        if is_xpu():
            if (M < 8 or N < 16 or (K < 16 and in_dtype == 'float16') or (K < 8 and in_dtype == 'float32')):
                pytest.xfail("XPU: small dots are not supported")
        elif not is_hip() and (M < 16 or N < 16 or K < 16):
            pytest.skip("small dots are supported only on HIP at the moment")
        if is_cuda():
            capability = torch.cuda.get_device_capability()

            if capability[0] < 7:
                pytest.skip("Only test tl.dot() on devices with sm >= 70")
            if capability[0] < 8:
                if capability[1] == 0 and in_dtype == 'int8':
                    pytest.skip("Only test int8 on devices with sm >= 75")
                if input_precision != "ieee":
                    pytest.skip("Only test tf32 on devices with sm >= 80")
            if capability[0] == 7:
                if (M, N, K, num_warps) in [(128, 256, 32, 8), (64, 128, 128, 4), (64, 128, 128, 2)]:
                    pytest.skip("shared memory out of resource")
                if out_dtype == 'float16':
                    # TODO: support out_dtype=float16 for tl.dot on V100
                    pytest.skip("Only test out_dtype=float16 on devices with sm >=80")
            if capability[0] < 9 and in_dtype == 'float8e4nv':
                pytest.skip("float8e4nv not supported on sm <= 80")
        if is_hip() and (in_dtype == 'float8e4nv' or in_dtype == 'float8e5'):
            pytest.skip("float8e4nv and float8e5 not supported on HIP")
        if is_hip() and (input_precision != "ieee"):
            pytest.skip(f"{input_precision} not supported on HIP")
        if is_hip() and (kpack == 2 and in_dtype == 'int8' and K < 64):
            pytest.skip("kpack too large for K")
        if not is_hip() and kpack == 2:
            pytest.xfail("Skip duplicated tests on nv path")

    if is_cuda():
        torch.backends.cuda.matmul.allow_tf32 = input_precision == "tf32"

    if num_ctas > 1 and in_dtype == 'int8':
        # FIXME: mma v2 with num_ctas > 1 does not work
        pytest.xfail()

    # triton kernel
    @triton.jit
    def kernel(X, stride_xm, stride_xk, Y, stride_yk, stride_yn, W, stride_wn, stride_wl, Z, stride_zm, stride_zn,
               BLOCK_M: tl.constexpr, BLOCK_N: tl.constexpr, BLOCK_K: tl.constexpr, ADD_MATRIX: tl.constexpr,
               ADD_ROWS: tl.constexpr, ADD_COLS: tl.constexpr, INPUT_PRECISION: tl.constexpr, DO_SOFTMAX: tl.constexpr,
               CHAIN_DOT: tl.constexpr, COL_A: tl.constexpr, COL_B: tl.constexpr, out_dtype: tl.constexpr = tl.float32):
        off_m = tl.arange(0, BLOCK_M)
        off_n = tl.arange(0, BLOCK_N)
        off_l = tl.arange(0, BLOCK_N)
        off_k = tl.arange(0, BLOCK_K)
        Xs = X + off_m[:, None] * stride_xm + off_k[None, :] * stride_xk
        Ys = Y + off_k[:, None] * stride_yk + off_n[None, :] * stride_yn
        Ws = W + off_n[:, None] * stride_wn + off_l[None, :] * stride_wl
        Zs = Z + off_m[:, None] * stride_zm + off_n[None, :] * stride_zn
        x = tl.load(Xs)
        y = tl.load(Ys)
        z = tl.dot(x, y, input_precision=INPUT_PRECISION, out_dtype=out_dtype)
        if ADD_MATRIX:
            z += tl.load(Zs)
        if ADD_ROWS:
            ZRs = Z + off_m * stride_zm
            z += tl.load(ZRs)[:, None]
        if ADD_COLS:
            ZCs = Z + off_n * stride_zn
            z += tl.load(ZCs)[None, :]
        if DO_SOFTMAX:
            max = tl.max(z, 1)
            z = z - max[:, None]
            num = tl.exp(z.to(tl.float32)).to(max.dtype)
            den = tl.sum(num, 1)
            z = num / den[:, None]
        if CHAIN_DOT:
            w = tl.load(Ws)
            z = tl.dot(z.to(w.dtype), w, input_precision=INPUT_PRECISION, out_dtype=out_dtype)
        tl.store(Zs, z)

    # input
    rs = RandomState(17)
    if col_a:
        x = numpy_random((K, M), dtype_str=in_dtype, rs=rs).T
    else:
        x = numpy_random((M, K), dtype_str=in_dtype, rs=rs)
    if col_b:
        y = numpy_random((N, K), dtype_str=in_dtype, rs=rs).T
    else:
        y = numpy_random((K, N), dtype_str=in_dtype, rs=rs)
    w = numpy_random((N, N), dtype_str=in_dtype, rs=rs)
    if 'int' not in in_dtype and 'float8' not in in_dtype:
        x *= .1
        y *= .1
    if in_dtype == 'float32' and input_precision == "tf32":
        x = (x.view('uint32') & np.uint32(0xffffe000)).view('float32')
        y = (y.view('uint32') & np.uint32(0xffffe000)).view('float32')
        w = (w.view('uint32') & np.uint32(0xffffe000)).view('float32')
    x_tri = to_triton(x, device=device, dst_type=in_dtype)
    y_tri = to_triton(y, device=device, dst_type=in_dtype)
    w_tri = to_triton(w, device=device, dst_type=in_dtype)
    # triton result
    if out_dtype == 'int8':
        z = 1 + numpy_random((M, N), dtype_str='int32', rs=rs)
    else:
        z = 1 + numpy_random((M, N), dtype_str=in_dtype, rs=rs) * .1

    z_tri = to_triton(z, device=device)
    if epilogue == 'trans':
        z_tri = torch.as_strided(z_tri, (M, N), [1, M])

    if out_dtype == 'int8':
        out_dtype = tl.int8
    elif out_dtype == 'float16' and epilogue != 'softmax':
        # TODO: for out_dtype == 'float16' and epilogue == 'softmax', it will
        # fail with the following error: 'llvm.fmul' op requires the same type
        # for all operands and results
        out_dtype = tl.float16
    else:
        out_dtype = tl.float32

    kern_kwargs = {
        'COL_A': col_a, 'COL_B': col_b, 'BLOCK_M': M, 'BLOCK_K': K, 'BLOCK_N': N, 'ADD_MATRIX':
        epilogue == 'add-matrix', 'ADD_ROWS': epilogue == 'add-rows', 'ADD_COLS': epilogue == 'add-cols', 'DO_SOFTMAX':
        epilogue == 'softmax', 'CHAIN_DOT': epilogue == 'chain-dot', 'INPUT_PRECISION': input_precision, 'num_warps':
        num_warps, 'num_ctas': num_ctas, 'out_dtype': out_dtype
    }

    if is_hip():
        kern_kwargs['kpack'] = kpack
        if mma_nonk_size is not None:
            kern_kwargs['matrix_instr_nonkdim'] = mma_nonk_size

    pgm = kernel[(1, 1)](x_tri, x_tri.stride(0), x_tri.stride(1), y_tri, y_tri.stride(0), y_tri.stride(1), w_tri,
                         w_tri.stride(0), w_tri.stride(1), z_tri, z_tri.stride(0), z_tri.stride(1), **kern_kwargs)

    # torch result
    if in_dtype == 'int8':
        z_ref = np.matmul(x.astype(np.float32), y.astype(np.float32())).astype(np.int32)
    elif 'float8' in in_dtype:
        x = convert_fp8_to_fp32(x, device, in_dtype)
        y = convert_fp8_to_fp32(y, device, in_dtype)
        z_ref = to_numpy(torch.matmul(x, y))
    else:
        z_ref = np.matmul(x, y)

    if epilogue == 'add-matrix':
        z_ref += z
    if epilogue == 'add-rows':
        z_ref += z[:, 0][:, None]
    if epilogue == 'add-cols':
        z_ref += z[0, :][None, :]
    if epilogue == 'softmax':
        num = np.exp(z_ref - np.max(z_ref, axis=-1, keepdims=True))
        denom = np.sum(num, axis=-1, keepdims=True)
        z_ref = num / denom
    if epilogue == 'chain-dot':
        if 'float8' in in_dtype:
            # Reduce z_ref's precision to fp8 to match the kernel behavior
            if in_dtype == 'float8e4nv':
                z_fp8 = torch.tensor(z_ref, dtype=torch.float8_e4m3fn)
            elif in_dtype == 'float8e5':
                z_fp8 = torch.tensor(z_ref, dtype=torch.float8_e5m2)
            else:
                assert "Unsupported float8 dtype"
            z_ref = to_numpy(z_fp8.to(torch.float32))
            w = to_numpy(convert_fp8_to_fp32(w, device, in_dtype))
        z_ref = np.matmul(z_ref, w)
    # compare
    if in_dtype == 'float32':
        # XXX: Somehow there's a larger difference when we use float32
        np.testing.assert_allclose(z_ref, to_numpy(z_tri), rtol=0.01, atol=1e-3)
    elif out_dtype == tl.float16 or in_dtype == 'bfloat16':
        np.testing.assert_allclose(z_ref, to_numpy(z_tri), rtol=0.01, atol=1e-2)
    else:
        # added atol, to loose precision for float16xfloat16->float32 case
        np.testing.assert_allclose(z_ref, to_numpy(z_tri), rtol=0.01, atol=1e-3)
    if not is_cuda():
        return
    # make sure ld/st are vectorized
    ptx = pgm.asm['ptx']
    if (K > 16 or N > 16 or M > 16) and (M * N // (num_warps * 32) >= 4):
        # XXX: skip small sizes because they are not vectorized
        assert 'ld.global.v4' in ptx
        if 'float8' in in_dtype:
            assert 'st.global.v2' in ptx
        else:
            assert 'st.global.v4' in ptx
    if in_dtype == 'float32' and input_precision != "ieee":
        assert re.search(r'[mma|wgmma.mma_async].sync.aligned.m\d+n\d+k8(?:.row.col)?.f32.tf32.tf32', ptx)
    elif in_dtype == 'float16' and out_dtype == tl.float32:
        if capability[0] == 7 and capability[1] == 5:  # Turing
            assert re.search(r'mma.sync.aligned.m\d+n\d+k8(?:.row.col)?.f32.f16.f16', ptx)
        else:
            assert re.search(r'[mma|wgmma.mma_async].sync.aligned.m\d+n\d+k16(?:.row.col)?.f32.f16.f16', ptx)
    elif in_dtype == 'float16' and out_dtype == tl.float16:
        if capability[0] == 7 and capability[1] == 5:  # Turing
            assert re.search(r'mma.sync.aligned.m\d+n\d+k8(?:.row.col)?.f16.f16.f16', ptx)
        else:
            assert re.search(r'[mma|wgmma.mma_async].sync.aligned.m\d+n\d+k16(?:.row.col)?.f16.f16.f16', ptx)
    elif in_dtype == 'int8':
        if capability[0] == 7 and capability[1] == 5:  # Turing
            assert 'mma.sync.aligned.m8n8k16.row.col.satfinite.s32.s8.s8.s32' in ptx
        else:
            assert 'wgmma.mma_async.sync.aligned' in ptx or\
                'mma.sync.aligned.m16n8k32.row.col.satfinite.s32.s8.s8.s32' in ptx
    elif in_dtype == "float8e5" and out_dtype == tl.float32:
        if capability[0] == 9:
            assert 'wgmma.mma_async.sync.aligned.m64n128k32.f32.e5m2.e5m2' in ptx
    elif in_dtype == "float8e4nv" and out_dtype == tl.float32:
        if capability[0] == 9:
            assert 'wgmma.mma_async.sync.aligned.m64n128k32.f32.e4m3.e4m3' in ptx


@pytest.mark.parametrize("M, N, K, col_a, col_b, rhs_scale, mxfp_type, normal_type, num_warps, mma, kpack",
                         [(M, N, K, col_a, col_b, rhs_scale, mxfp_type, normal_type, 4, mma, kpack)
                          for M, N, K in itertools.product([32, 64, 128], [32, 64, 128], [64, 128])
                          for col_a, col_b in itertools.product([True, False], repeat=2)
                          for rhs_scale in [False, True]
                          for mxfp_type in ["e2m1", "e4m3", "e5m2"]
                          for normal_type in ["e4m3", "e5m2", "bf16"]
                          for mma in (mma_nonk_sizes if is_hip() else [16])
                          for kpack in ([1, 2] if is_hip() else [1])])
def test_scaled_dot(M, N, K, col_a, col_b, rhs_scale, mxfp_type, normal_type, num_warps, mma, kpack, device):
    if is_cuda():
        cc = torch.cuda.get_device_capability()
        if cc < (8, 9):
            pytest.skip("float8e4nv not supported on CUDA < 8.9")
    if is_hip():
        if not is_hip_cdna():
            pytest.skip("scaled_dot only implemented for HIP CDNA")
        if "e4m3" in (mxfp_type, normal_type) and not is_hip_mi300():
            pytest.skip(f"scaled_dot({mxfp_type}, {normal_type}) only implemented for MI300")
        if mma == 16 and K == 64:
            pytest.skip(f"K == {K} too small for mfma {mma} in scaled_dot")

    @triton.jit
    def dot_scale_kernel(a_base, stride_a0, stride_a1, a_scale, b_base, stride_b0, stride_b1, b_scale, out,
                         BLOCK_M: tl.constexpr, BLOCK_N: tl.constexpr, BLOCK_K: tl.constexpr, type_a: tl.constexpr,
                         type_b: tl.constexpr):
        DIV_FACTOR_A: tl.constexpr = 2 if type_a == "e2m1" else 1
        DIV_FACTOR_B: tl.constexpr = 2 if type_b == "e2m1" else 1
        PACKED_BLOCK_K_A: tl.constexpr = BLOCK_K // DIV_FACTOR_A
        PACKED_BLOCK_K_B: tl.constexpr = BLOCK_K // DIV_FACTOR_B
        a_ptr = a_base + tl.arange(0, BLOCK_M)[:, None] * stride_a0 + tl.arange(0,
                                                                                PACKED_BLOCK_K_A)[None, :] * stride_a1
        b_ptr = b_base + tl.arange(0, PACKED_BLOCK_K_B)[:, None] * stride_b0 + tl.arange(0,
                                                                                         BLOCK_N)[None, :] * stride_b1

        a = tl.load(a_ptr)
        b = tl.load(b_ptr)
        SCALE_BLOCK_K: tl.constexpr = BLOCK_K // 32
        if a_scale is not None:
            scale_a_ptr = a_scale + tl.arange(0, BLOCK_M)[:, None] * SCALE_BLOCK_K + tl.arange(0,
                                                                                               SCALE_BLOCK_K)[None, :]
            a_scale = tl.load(scale_a_ptr)
        if b_scale is not None:
            scale_b_ptr = b_scale + tl.arange(0, BLOCK_N)[:, None] * SCALE_BLOCK_K + tl.arange(0,
                                                                                               SCALE_BLOCK_K)[None, :]
            b_scale = tl.load(scale_b_ptr)
        c = tl.dot_scaled(a, a_scale, type_a, b, b_scale, type_b)
        out_ptr = out + tl.arange(0, BLOCK_M)[:, None] * BLOCK_N + tl.arange(0, BLOCK_N)[None, :]
        tl.store(out_ptr, c.to(tl.bfloat16))

    @triton.jit
    def mxfp_to_bf16_kernel(
        x_ptr,
        scale_ptr,
        mxfp_ptr,
        N,
        e_bits: tl.constexpr,
        m_bits: tl.constexpr,
        BLOCK_SIZE: tl.constexpr,
    ):
        # x.shape ==     (N, 32) for fp8 or (N, 16) for fp4
        # scale.shape == (N,)
        # out.shape   == (N, 32)
        is_fp8: tl.constexpr = e_bits + m_bits == 7
        # fp8: BLOCK_SIZE -> BLOCK_SIZE // 32, 32
        # fp4: BLOCK_SIZE // 2 -> BLOCK_SIZE // 32 , 16
        PARALLEL_DIM: tl.constexpr = BLOCK_SIZE // 32
        LAST_DIM: tl.constexpr = 32 if is_fp8 else 16
        LOAD_SIZE: tl.constexpr = LAST_DIM * PARALLEL_DIM

        offsets = (tl.program_id(0) * LOAD_SIZE + tl.arange(0, PARALLEL_DIM)[:, None] * LAST_DIM +
                   tl.arange(0, LAST_DIM)[None, :])
        x = tl.load(x_ptr + offsets, mask=offsets < N * LAST_DIM)

        offsets = tl.program_id(0) * PARALLEL_DIM + tl.arange(0, PARALLEL_DIM)[:, None]
        scale = tl.load(scale_ptr + offsets, mask=offsets < N)
        tl.static_assert(scale.dtype == tl.uint8)
        tl.static_assert(x.dtype == tl.uint8)

        scale_bf16 = (scale.to(tl.uint16) << 7).to(tl.bfloat16, bitcast=True)
        if is_fp8:
            if e_bits == 5 and m_bits == 2:
                x_f8 = x.to(tl.float8e5, bitcast=True)
                x_bf16 = x_f8.to(tl.bfloat16)
                # Preserve infs and nans. FIXME Fp8E5M2_to_Bf16 doesn't preserve them!
                non_finite_mask: tl.constexpr = ((1 << e_bits) - 1) << m_bits
                non_finite_mask_bf16: tl.constexpr = ((1 << 8) - 1) << 7
                x_bf16 = tl.where(
                    x & non_finite_mask == non_finite_mask,
                    (x_bf16.to(tl.uint16, bitcast=True) | non_finite_mask_bf16).to(tl.bfloat16, bitcast=True),
                    x_bf16,
                )
            else:
                tl.static_assert(e_bits == 4 and m_bits == 3)
                x_f8 = x.to(tl.float8e4nv, bitcast=True)
                x_bf16 = x_f8.to(tl.bfloat16)
        else:
            # e2m1
            em0 = x & 0x7
            em1 = x & 0x70
            x0 = (em0.to(tl.uint16) << 2 + 4) | ((x & 0x8).to(tl.uint16) << 8 + 4)
            x1 = (em1.to(tl.uint16) << 2) | ((x & 0x80).to(tl.uint16) << (8))
            # Three cases:
            # 1) x is normal and non-zero: Correct bias
            x0 = tl.where((em0 & 0x6) != 0, x0 + ((127 - 1) << 7), x0)
            x1 = tl.where((em1 & 0x60) != 0, x1 + ((127 - 1) << 7), x1)
            # 2) x is subnormal (x == 0bs001 where s is the sign): Map to +-0.5 in bf16
            x0 = tl.where(em0 == 0x1, 16128 | (x0 & 0x8000), x0)
            x1 = tl.where(em1 == 0x10, 16128 | (x1 & 0x8000), x1)
            # 3) x is zero, do nothing
            x_bf16 = tl.interleave(x0, x1).to(tl.bfloat16, bitcast=True)
        # Multiplication preserves infs and NaNs in x_bf16
        mxfp = x_bf16 * scale_bf16
        # If scale is NaN, we encode it as an bf16 inf, so we need to correct for that
        mxfp = tl.where(scale == 0xFF, float("nan"), mxfp)

        offsets = tl.program_id(0) * BLOCK_SIZE + tl.arange(0, BLOCK_SIZE)
        tl.store(mxfp_ptr + offsets, tl.ravel(mxfp), mask=offsets < N * 32)

    def dot_scale_ref(x, scale_x, y, scale_y, type_x, type_y):

        def upcast(v, scale, type, transposed):
            comp_dtype = torch.bfloat16
            if scale is None:
                type = {"e4m3": torch.float8_e4m3fn, "e5m2": torch.float8_e5m2, "bf16": torch.bfloat16}[type]
                return v.view(type).to(comp_dtype)
            e_bits, m_bits = {"e2m1": (2, 1), "e4m3": (4, 3), "e5m2": (5, 2)}[type]
            # Packing is always on the K dimension so we transpose before upcasting then transpose back.
            if transposed:
                v = v.mT.contiguous()
            v = v.contiguous()
            v_upcast = v.new_empty(scale.shape[:-1] + (32 * scale.shape[-1], ), dtype=comp_dtype)
            N = v_upcast.numel()
            BLOCK_SIZE = 512
            grid = ((N + BLOCK_SIZE - 1) // BLOCK_SIZE, )
            mxfp_to_bf16_kernel[grid](v, scale, v_upcast, scale.numel(), e_bits, m_bits, BLOCK_SIZE,
                                      num_warps=num_warps)
            assert v_upcast.isfinite().all()
            if transposed:
                v_upcast = v_upcast.mT
            return v_upcast

        x_upcast = upcast(x, scale_x, type_x, False)
        y_upcast = upcast(y, scale_y, type_y, True)

        class AccumulateInFp32:

            def __enter__(self):
                self.prev_value = torch.backends.cuda.matmul.allow_bf16_reduced_precision_reduction
                torch.backends.cuda.matmul.allow_bf16_reduced_precision_reduction = False

            def __exit__(self, exc_type, exc_val, exc_tb):
                torch.backends.cuda.matmul.allow_bf16_reduced_precision_reduction = self.prev_value

        with AccumulateInFp32():
            return torch.matmul(x_upcast, y_upcast)

    torch.manual_seed(0)

    def make_arg(shape, ty, col_major=False, max_val=255):
        if col_major:
            shape = shape[:-2] + (shape[-1], shape[-2])
        if ty == "bf16":
            ret = torch.randn(shape, dtype=torch.bfloat16, device=device)
            # Clamp to avoid relative error issues
            ret.clamp_(-2**15, 2**15 - 1)
        else:
            ret = torch.randint(max_val + 1, shape, dtype=torch.uint8, device=device)
        if col_major:
            ret = ret.mT
        return ret

    type_a = normal_type if rhs_scale else mxfp_type
    type_b = mxfp_type if rhs_scale else normal_type

    DIV_FACTOR_A = 2 if type_a == "e2m1" else 1
    DIV_FACTOR_B = 2 if type_b == "e2m1" else 1
    x = make_arg((M, K // DIV_FACTOR_A), type_a, col_major=col_a)
    y = make_arg((K // DIV_FACTOR_B, N), type_b, col_major=col_b)

    # sample scales that don't overflow as otherwise it's implementation defined (underflowing is alright)
    # Max scale= 2**15
    scale_x = make_arg((M, K // 32), "e8m0", max_val=127 + 15)
    scale_y = make_arg((N, K // 32), "e8m0", max_val=127 + 15)
    if rhs_scale:
        scale_x = None
    else:
        scale_y = None

    def make_finite(x, dtype):
        # e5m2 has too many non-finite values when sampled uniformly (1 / 32) and
        # Fp8E5M2_to_Bf16 doesn't preserve NaNs (fixme)
        if dtype not in ("e5m2", "e4m3"):
            return x
        mask = 0x7C if dtype == "e5m2" else 0x7F
        finite = torch.arange(x.numel(), device=device, dtype=torch.uint8).reshape_as(x) % mask
        x_finite = torch.where(x & mask == mask, finite | (0x80 & x), x)
        x.copy_(x_finite)
        return x

    x = make_finite(x, type_a)
    y = make_finite(y, type_b)
    kernel_kwargs = {"num_warps": num_warps}
    if is_hip():
        kernel_kwargs["kpack"] = kpack
        kernel_kwargs["matrix_instr_nonkdim"] = mma
    z = x.new_empty((M, N), dtype=torch.bfloat16)
    pgm = dot_scale_kernel[(1, )](x, *x.stride(), scale_x, y, *y.stride(), scale_y, z, M, N, K, type_a, type_b,
                                  **kernel_kwargs)
    z_ref = dot_scale_ref(x, scale_x, y, scale_y, type_a, type_b)
    # Bigger tolerance for AMD MI200 devices.
    # MI200 devices use reduced precision fp16 and bf16 and flush input and output denormal values
    # to zero. Detailed info is at:
    # https://pytorch.org/docs/stable/notes/numerical_accuracy.html#reduced-precision-fp16-and-bf16-gemms-and-convolutions-on-amd-instinct-mi200-devices
    atol = 2e-4 if is_hip_mi200() else 1e-5
    rtol = 2e-2 if is_hip_mi200() else 1e-2
    torch.testing.assert_close(z, z_ref, atol=atol, rtol=rtol)

    # make sure ld/st are vectorized
    if is_cuda():
        ptx = pgm.asm['ptx']
        if (max(M, N) * K) // (num_warps * 32) >= 4:
            assert 'ld.global.v4' in ptx
        if M * N // (num_warps * 32) >= 4:
            assert 'st.global.v4' in ptx
        assert re.search(r'[mma|wgmma.mma_async].sync.aligned.m\d+n\d+k16(?:.row.col)?.f32.bf16.bf16', ptx)


@pytest.mark.interpreter
@pytest.mark.parametrize("B, num_warps, M, N, K, BLOCK_M, BLOCK_N, in_dtype_str, out_dtype_str",
                         [(B, num_warps, M, N, K, BLOCK_M, BLOCK_N, in_dtype_str, out_dtype_str)
                          for B in [1, 2, 4, 8]
                          for num_warps in [1, 2, 4, 8, 16]
                          for BLOCK_M, BLOCK_N in [(32, 32)]
                          for M, N, K in [(64, 64, 64), (32, 32, 32)]
                          for in_dtype_str, out_dtype_str in [('int8', 'int8'), ('float16', 'float16'),
                                                              ('float16', 'float32'), ('float32', 'float32')]] +
                         # Large block sizes
                         [(4, 4, 128, 128, 64, 64, 64, 'float16', 'float16')] +
                         # Small block sizes
                         [(B, num_warps, M, N, K, BLOCK_M, BLOCK_N, in_dtype_str, out_dtype_str)
                          for B in [1, 2, 8]
                          for num_warps in [1, 2, 4]
                          for BLOCK_M, BLOCK_N in [(1, 32), (32, 2), (8, 8), (8, 16)]
                          for M, N, K in [(32, 32, 32)]
                          for in_dtype_str, out_dtype_str in [('float16', 'float16'), ('float32', 'float32')]])
def test_dot3d(B, num_warps, M, N, K, BLOCK_M, BLOCK_N, in_dtype_str, out_dtype_str, device):
    if is_hip():
        # hip does not support tf32 precision, so use ieee for all tests
        input_precision = "ieee"
        arch = triton.runtime.driver.active.get_current_target().arch
        if "gfx11" in arch or "gfx12" in arch:
            if in_dtype_str == "float32":
                pytest.skip(f"{in_dtype_str} is not supported in WMMA dot, FMA does not support dot3d")
            if out_dtype_str == "float16":
                pytest.skip(f"{out_dtype_str} has low precision in WMMA dot")
    else:
        input_precision = "tf32" if (is_cuda() or is_xpu()) and in_dtype_str == 'float32' else "ieee"
        if is_xpu():
            if (BLOCK_M < 8 or BLOCK_N < 16):
                pytest.xfail("XPU: small dots are not supported")
        elif not is_interpreter() and (BLOCK_M < 16 or BLOCK_N < 16):
            pytest.skip("small dots are supported only on HIP at the moment")

    if B == 8 and M == 64 and in_dtype_str == "float32" and out_dtype_str == "float32":
        if not is_interpreter() and triton.runtime.driver.active.utils.get_device_properties(
                triton.runtime.driver.active.get_current_device())["max_shared_mem"] < 131072:
            pytest.skip(
                "Skipping tests with B = 8, M = 64, in_type = float32, out_type = float32 due to insufficient shared memory (less than 128 KB per SM) on this GPU."
            )

    @triton.jit
    def kernel(
        q_ptr,
        k_ptr,
        o_ptr,
        stride_qb,
        stride_qm,
        stride_qk,
        stride_kb,
        stride_kk,
        stride_kn,
        stride_ob,
        stride_om,
        stride_on,
        BLOCK_B: tl.constexpr,
        BLOCK_M: tl.constexpr,
        BLOCK_N: tl.constexpr,
        BLOCK_K: tl.constexpr,
        INPUT_PRECISION: tl.constexpr,
        out_dtype: tl.constexpr = tl.float32,
    ):
        startm = tl.program_id(0) * BLOCK_M
        startn = tl.program_id(1) * BLOCK_N
        offs_b = tl.arange(0, BLOCK_B)
        offs_m = startm + tl.arange(0, BLOCK_M)
        offs_n = startn + tl.arange(0, BLOCK_N)
        offs_k = tl.arange(0, BLOCK_K)
        q_ptrs = q_ptr + offs_b[:, None, None] * stride_qb + offs_m[None, :, None] * stride_qm + offs_k[
            None, None, :] * stride_qk
        k_ptrs = k_ptr + offs_b[:, None, None] * stride_kb + offs_k[None, :, None] * stride_kk + offs_n[
            None, None, :] * stride_kn
        q = tl.load(q_ptrs)
        k = tl.load(k_ptrs)
        qk = tl.dot(q, k, input_precision=INPUT_PRECISION, out_dtype=out_dtype)
        o_ptrs = o_ptr + offs_b[:, None, None] * stride_ob + offs_m[None, :, None] * stride_om + offs_n[
            None, None, :] * stride_on
        tl.store(o_ptrs, qk)

    if out_dtype_str == 'int8':
        out_dtype = tl.int8
    elif out_dtype_str == 'float16':
        out_dtype = tl.float16
    else:
        out_dtype = tl.float32

    rs = RandomState(17)
    x = numpy_random((B, M, K), dtype_str=in_dtype_str, rs=rs)
    y = numpy_random((B, K, N), dtype_str=in_dtype_str, rs=rs)
    if in_dtype_str == 'int8':
        out = numpy_random((B, M, N), dtype_str='int32', rs=rs)
    else:
        if is_hip() and (BLOCK_M < 16 or BLOCK_N < 16) and out_dtype_str == 'float16':
            # float16 accumulator in FMA dot loose precision too fast
            x *= 0.1
            y *= 0.1
        out = numpy_random((B, M, N), dtype_str=out_dtype_str, rs=rs)

    x_tri = to_triton(x, device=device)
    y_tri = to_triton(y, device=device)
    out_tri = to_triton(out, device=device)

    BLOCK_B = B
    BLOCK_K = K

    grid = (
        triton.cdiv(M, BLOCK_M),
        triton.cdiv(N, BLOCK_N),
    )
    kernel[grid](
        x_tri,
        y_tri,
        out_tri,
        x_tri.stride(0),
        x_tri.stride(1),
        x_tri.stride(2),
        y_tri.stride(0),
        y_tri.stride(1),
        y_tri.stride(2),
        out_tri.stride(0),
        out_tri.stride(1),
        out_tri.stride(2),
        BLOCK_B=BLOCK_B,
        BLOCK_M=BLOCK_M,
        BLOCK_N=BLOCK_N,
        BLOCK_K=BLOCK_K,
        INPUT_PRECISION=input_precision,
        out_dtype=out_dtype,
        num_warps=num_warps,
    )

    if in_dtype_str == 'int8':
        out_ref = np.matmul(x.astype(np.float32), y.astype(np.float32)).astype(np.int32)
    else:
        out_ref = np.matmul(x, y)
    np.testing.assert_allclose(out_ref, to_numpy(out_tri), rtol=0.01, atol=1e-2)


@pytest.mark.parametrize('in_dtype', ['float32'])
def test_dot_mulbroadcasted(in_dtype, device):
    if is_cuda():
        capability = torch.cuda.get_device_capability()
        if capability[0] < 8:
            pytest.skip("Requires sm >= 80 to run")

    @triton.jit
    def kernel(Z, X, Y, M: tl.constexpr, N: tl.constexpr, K: tl.constexpr, BM: tl.constexpr, BN: tl.constexpr,
               BK: tl.constexpr):
        pidn = tl.program_id(1)
        pidm = tl.program_id(0)
        offm = tl.arange(0, BM)[:, None]
        offn = tl.arange(0, BN)[None, :]
        offak = tl.arange(0, BK)[None, :]
        offbk = tl.arange(0, BK)[:, None]
        acc = tl.full((BM, BN), 0.0, tl.float32)
        for ridx5 in range(0, K // BK):
            x = tl.load(X + ((pidm * K * BM) + (offm * K) + (ridx5 * BK) + offak))
            y = tl.load(Y + ((pidn * BN) + (offbk * N) + (ridx5 * N * BK) + offn))
            x = tl.expand_dims(x, axis=2)
            y = tl.expand_dims(y, axis=0)
            t = tl.sum(x * y, axis=1)
            acc = t + acc
        tl.store(Z + ((pidm * BM * N) + (pidn * BN) + (offm * N) + offn), acc)

    M, N, K = 256, 192, 160
    BM, BN, BK = 128, 32, 32
    rs = RandomState(17)
    x = numpy_random((M, K), dtype_str=in_dtype, rs=rs)
    y = numpy_random((K, N), dtype_str=in_dtype, rs=rs)
    x = x * 0.1
    y = y * 0.1
    z = numpy_random((M, N), dtype_str=in_dtype, rs=rs)
    x_tri = to_triton(x, device=device)
    y_tri = to_triton(y, device=device)
    z_tri = to_triton(z, device=device)
    grid = M // BM, N // BN
    h = kernel[grid](z_tri, x_tri, y_tri, M, N, K, BM, BN, BK)
    z_ref = np.matmul(x, y)
    np.testing.assert_allclose(z_ref, to_numpy(z_tri), atol=0.01)

    if not is_cuda():
        return
    assert "tt.dot" in h.asm['ttir']
    # When using MMAv3, we will not pipeline the load op for Y, as the loaded
    # value is in rowmajor. But MMAv3 requires its second operand is in colmajor
    # because transpose is not supported for MMAv3 with float32 input.
    if capability[0] >= 9:
        assert re.search(r"ttg.async_wait %.* {num = 1 : i32}", h.asm["ttgir"]) is not None
    else:
        assert re.search(r"ttg.async_wait %.* {num = 2 : i32}", h.asm["ttgir"]) is not None


@pytest.mark.interpreter
@pytest.mark.parametrize("dtype_str", int_dtypes + uint_dtypes + float_dtypes + ['bfloat16'])
@pytest.mark.parametrize("shape", [(), (1, ), (128, )])
def test_full(dtype_str, shape, device):
    if dtype_str in uint_dtypes and not hasattr(torch, dtype_str):
        # PyTorch only has unsigned 8, but not 16, 32, or 64
        dtype = getattr(torch, dtype_str[1:])  # uintx -> intx
    else:
        dtype = getattr(torch, dtype_str)
    check_type_supported(dtype, device)  # bfloat16 on cc < 80 will not be tested

    @triton.jit
    def kernel_static(out):
        a = GENERATE_TEST_HERE
        tl.static_assert(a.shape == SHAPE)
        out_ptr = out + tl.arange(0, 128)[:]
        tl.store(out_ptr, a)

    @triton.jit
    def kernel_dynamic(out, val, dtype: tl.constexpr):
        a = tl.full(SHAPE, val, dtype)
        tl.static_assert(a.shape == SHAPE)
        out_ptr = out + tl.arange(0, 128)[:]
        tl.store(out_ptr, a)

    kernel_static_patched = patch_kernel(kernel_static, {
        'GENERATE_TEST_HERE': f"tl.full({shape}, 2, tl.{dtype_str})",
        'SHAPE': str(list(shape)),
    })
    out_static = torch.zeros((128), dtype=dtype, device=device)
    kernel_static_patched[(1, )](out_static)
    assert torch.all(out_static == 2)

    kernel_dynamic_patched = patch_kernel(kernel_dynamic, {'SHAPE': str(list(shape))})
    out_dynamic = torch.zeros((128), dtype=dtype, device=device)
    kernel_dynamic_patched[(1, )](out_dynamic, 2, getattr(triton.language, dtype_str))
    assert torch.all(out_dynamic == 2)


@pytest.mark.parametrize("literal, dtype_str", [(1e+50, "f64"), (1e+10, "f32"), (1.0, "f32"), ('float("inf")', "f32"),
                                                ('float("-inf")', "f32"), ('float("nan")', "f32"),
                                                ('float("-nan")', "f32"), (0., "f32"), (5, "i32"), (2**40, "i64")])
def test_constexpr(literal, dtype_str, device):

    @triton.jit
    def kernel(out_ptr):
        val = GENERATE_TEST_HERE
        tl.store(out_ptr.to(tl.pointer_type(val.dtype)), val)

    kernel_patched = patch_kernel(kernel, {'GENERATE_TEST_HERE': f"{literal}"})
    out = torch.zeros((1, ), dtype=torch.float32, device=device)
    h = kernel_patched[(1, )](out)
    assert re.search(r"arith.constant .* : " + dtype_str, h.asm["ttir"]) is not None


@triton.jit
def pass_const(a, b, choose_b):
    if choose_b:
        return b
    else:
        return a


@pytest.mark.parametrize("choose_const", [True, False])
@pytest.mark.parametrize("constexpr", [True, False])
@pytest.mark.parametrize("mode", ["direct", "call", "ternary", "if"])
def test_const(device, choose_const, constexpr, mode):

    @triton.jit(do_not_specialize=["choose_const"])
    def kernel(in_ptr: tl.const, out, c_out: tl.const, choose_const, n_elems: tl.int32, BLOCK_SIZE: tl.constexpr):
        offsets = tl.arange(0, BLOCK_SIZE)
        mask = offsets < n_elems
        val = tl.load(in_ptr + offsets, mask=mask)
        LOSE_TAIL
        tl.store(final_out + offsets, val, mask=mask)

    @triton.jit
    def kernel_constexpr(in_ptr: tl.const, out, c_out: tl.const, choose_const: tl.constexpr, n_elems: tl.int32,
                         BLOCK_SIZE: tl.constexpr):
        offsets = tl.arange(0, BLOCK_SIZE)
        mask = offsets < n_elems
        val = tl.load(in_ptr + offsets, mask=mask)
        LOSE_TAIL
        tl.store(final_out + offsets, val, mask=mask)

    if mode == "direct":
        if choose_const:
            LOSE_TAIL = "final_out = c_out"
        else:
            LOSE_TAIL = "final_out = out"
    elif mode == "call":
        LOSE_TAIL = "final_out = pass_const(out, c_out, choose_const)"
    elif mode == "ternary":
        LOSE_TAIL = "final_out = c_out if choose_const else out"
    elif mode == "if":
        LOSE_TAIL = """
    if choose_const:
        final_out = c_out
    else:
        final_out = out
"""

    SIZE = 128
    input = torch.randn((SIZE, ), dtype=torch.float32, device=device)
    output = torch.zeros((SIZE, ), dtype=torch.float32, device=device)
    patched_kernel = patch_kernel(kernel_constexpr if constexpr else kernel, {'LOSE_TAIL': LOSE_TAIL, 'CONSTEXPR': ''})

    expect_fail = (not constexpr and mode != "direct") or choose_const
    if expect_fail:
        with pytest.raises(triton.CompilationError) as exc_info:
            patched_kernel[(1, )](input, output, output, choose_const, SIZE, SIZE)
        if constexpr:
            error = "Cannot store to a constant pointer"
        else:
            if mode == "call":
                error = "Inconsistent return types"
            elif mode == "if":
                error = "Mismatched type for final_out"
            elif mode == "ternary":
                error = "Ternary expression with dynamic condition has inconsistent type"
            else:
                assert mode == "direct" and choose_const
                error = "Cannot store to a constant pointer"
        error_msg = exc_info.value.error_message or str(exc_info.value.__cause__)
        assert error in error_msg, "Wrong error message!"
    else:
        patched_kernel[(1, )](input, output, output, choose_const, SIZE, SIZE)
        assert torch.all(input == output)


@pytest.mark.interpreter
@pytest.mark.parametrize("dtype_str", ['float32', 'float16'])
def test_dot_without_load(dtype_str, device):

    @triton.jit
    def _kernel(out):
        a = GENERATE_TEST_HERE
        b = GENERATE_TEST_HERE
        c = tl.dot(a, b)
        out_ptr = out + tl.arange(0, 32)[:, None] * 32 + tl.arange(0, 32)[None, :]
        tl.store(out_ptr, c)

    kernel = patch_kernel(_kernel, {'GENERATE_TEST_HERE': f"tl.full((32, 32), 1.0, tl.{dtype_str})"})
    a = torch.ones((32, 32), dtype=getattr(torch, dtype_str), device=device)
    b = torch.ones((32, 32), dtype=getattr(torch, dtype_str), device=device)
    out_ref = torch.matmul(a, b)
    out = torch.zeros((32, 32), dtype=getattr(torch, dtype_str), device=device)
    kernel[(1, )](out)
    assert torch.all(out == out_ref)


# ---------------
# test arange
# ---------------


@pytest.mark.interpreter
@pytest.mark.parametrize("start", [0, 1, 7, 16])
@pytest.mark.parametrize("num_ctas", num_ctas_list)
def test_arange(start, num_ctas, device):
    BLOCK = 128
    z_tri = torch.empty(BLOCK, dtype=torch.int32, device=device)

    @triton.jit
    def _kernel(z, BLOCK: tl.constexpr, START: tl.constexpr, END: tl.constexpr):
        off = tl.arange(0, BLOCK)
        val = tl.arange(START, END)
        tl.store(z + off, val)

    _kernel[(1, )](z_tri, START=start, END=start + BLOCK, BLOCK=BLOCK, num_ctas=num_ctas)
    z_ref = torch.arange(start, BLOCK + start, dtype=torch.int32, device=device)
    np.testing.assert_allclose(to_numpy(z_tri), to_numpy(z_ref))


# ---------------
# test load
# ---------------


@pytest.mark.interpreter
@pytest.mark.parametrize("dtype_str, size, size_diff, other", [(dtype_str, size, size_diff, other)
                                                               for dtype_str in torch_dtypes
                                                               for size in [128, 512]
                                                               for size_diff in [0, 1, 2, 3, 4]
                                                               for other in [None, 0, 1]])
@pytest.mark.parametrize("num_ctas", num_ctas_list)
def test_masked_load(dtype_str, size, size_diff, other, num_ctas, device):
    dtype = getattr(torch, dtype_str)
    check_type_supported(dtype, device)  # bfloat16 on cc < 80 will not be tested

    input_size = size - size_diff
    output_size = size
    if dtype_str == 'bool':
        input = torch.randint(0, 2, (input_size, ), dtype=dtype, device=device)
    elif dtype_str in int_dtypes or dtype_str in uint_dtypes:
        input = torch.randint(0, 127, (input_size, ), dtype=dtype, device=device)
    else:
        input = torch.rand(input_size, dtype=dtype, device=device)
    output = torch.zeros((output_size, ), dtype=dtype, device=device)

    @triton.jit
    def _kernel(in_ptr, out_ptr, in_size: tl.constexpr, out_size: tl.constexpr):
        in_offsets = tl.arange(0, out_size)
        # Load inputs.
        x = GENERATE_TEST_HERE
        # Store output
        output_offsets = tl.arange(0, out_size)
        tl.store(out_ptr + output_offsets, x)

    other_str = f", other={other}" if other else ""
    mask_str = f"mask=in_offsets < in_size{other_str}" if size_diff > 0 else "None"
    kernel = patch_kernel(_kernel, {'GENERATE_TEST_HERE': f"tl.load(in_ptr + in_offsets, {mask_str})"})
    kernel[(1, )](input, output, input_size, output_size, num_ctas=num_ctas)

    reference_out = torch.cat((input, torch.full((size_diff, ), other if other else 0, dtype=dtype, device=device)))
    torch.testing.assert_close(output, reference_out)


@pytest.mark.interpreter
@pytest.mark.parametrize("num_ctas", num_ctas_list)
@pytest.mark.parametrize("mask_val", [True, False])
@pytest.mark.parametrize("other_val", [0, 1])
def test_masked_load_scalar(num_ctas, mask_val, other_val, device):
    input_val = 4.0
    size = 128
    dtype = torch.float32
    input = torch.full((size, ), input_val, dtype=dtype, device=device)
    output = torch.zeros((size, ), dtype=dtype, device=device)

    @triton.jit
    def kernel(in_ptr, out_ptr, size: tl.constexpr, mask: tl.constexpr, other: tl.constexpr):
        offsets = tl.arange(0, size)
        x = tl.load(in_ptr + offsets, mask=mask, other=other)
        tl.store(out_ptr + offsets, x)

    kernel[(1, )](input, output, size, mask_val, other_val, num_ctas=num_ctas)

    if mask_val:
        reference_out = torch.full((size, ), input_val, dtype=dtype, device=device)
    else:
        reference_out = torch.full((size, ), other_val, dtype=dtype, device=device)

    torch.testing.assert_close(output, reference_out)


# Testing masked loads with a copy to shared memory.
# FIXME: Shape too small for ldmatrix when num_ctas=4
@pytest.mark.interpreter
@pytest.mark.parametrize("dtype", [torch.bfloat16, torch.float16, torch.float32])
def test_masked_load_shared_memory(dtype, device):

    check_type_supported(dtype, device)  # bfloat16 on cc < 80 will not be tested

    M = 32
    N = 32
    K = 16

    in1 = torch.rand((M, K), dtype=dtype, device=device)
    in2 = torch.rand((K, N), dtype=dtype, device=device)
    out = torch.zeros((M, N), dtype=dtype, device=device)

    @triton.jit
    def _kernel(in1_ptr, in2_ptr, output_ptr, in_stride, in2_stride, out_stride, in_numel, in2_numel, out_numel,
                M: tl.constexpr, N: tl.constexpr, K: tl.constexpr):

        M_offsets = tl.arange(0, M)
        N_offsets = tl.arange(0, N)
        K_offsets = tl.arange(0, K)

        in_offsets = M_offsets[:, None] * in_stride + K_offsets[None, :]
        in2_offsets = K_offsets[:, None] * in2_stride + N_offsets[None, :]

        # Load inputs.
        x = tl.load(in1_ptr + in_offsets, mask=in_offsets < M * K)
        w = tl.load(in2_ptr + in2_offsets, mask=in2_offsets < K * N)

        # Without a dot product the memory doesn't get promoted to shared.
        o = tl.dot(x, w, out_dtype=tl.float32)

        # Store output
        output_offsets = M_offsets[:, None] * out_stride + N_offsets[None, :]
        tl.store(output_ptr + output_offsets, o, mask=output_offsets < M * N)

    pgm = _kernel[(1, )](in1, in2, out, in1.stride()[0], in2.stride()[0], out.stride()[0], in1.numel(), in2.numel(),
                         out.numel(), M=M, N=N, K=K)

    reference_out = torch.matmul(in1, in2)
    torch.testing.assert_close(out, reference_out, atol=1e-2, rtol=0)


@pytest.mark.interpreter
@pytest.mark.parametrize("cache", ["", ".ca", ".cg", ".cv"])
def test_load_cache_modifier(cache, device):
    src = torch.empty(128, device=device)
    dst = torch.empty(128, device=device)

    @triton.jit
    def _kernel(dst, src, CACHE: tl.constexpr):
        offsets = tl.arange(0, 128)
        x = tl.load(src + offsets, cache_modifier=CACHE)
        tl.store(dst + offsets, x)

    pgm = _kernel[(1, )](dst, src, CACHE=cache)

    if is_hip():
        target_arch = get_arch()
        # TODO: support testing for remaining architectures
        if 'gfx94' not in target_arch:
            return
        amdgcn = pgm.asm['amdgcn']
        cg_cache_modifier_str = 'nt'
        cv_cache_modifier_str = 'sc0 sc1'
        buffer_load_line = [line for line in amdgcn.splitlines() if "buffer_load" in line]
        global_load_line = [line for line in amdgcn.splitlines() if "global_load" in line]
        if cache == '' or cache == '.ca':
            assert cg_cache_modifier_str not in (global_load_line[0] if global_load_line else buffer_load_line[0])
        if cache == '.cg':
            assert cg_cache_modifier_str in global_load_line[0]
        if cache == '.cv':
            assert cv_cache_modifier_str in global_load_line[0]

    if is_cuda():
        ptx = pgm.asm['ptx']
        if cache == '':
            assert 'ld.global.ca' not in ptx
            assert 'ld.global.cg' not in ptx
        if cache == '.cg':
            assert 'ld.global.cg' in ptx
            assert 'ld.global.ca' not in ptx
        if cache == '.ca':
            assert 'ld.global.ca' in ptx
            assert 'ld.global.cg' not in ptx


@pytest.mark.interpreter
@pytest.mark.parametrize("N", [16, 10, 11, 1024])
@pytest.mark.parametrize("num_ctas", num_ctas_list)
def test_vectorization(N, num_ctas, device):
    block_size = 1024 * num_ctas
    src = torch.randn(block_size, device=device)
    dst = torch.empty(block_size, device=device)

    @triton.jit
    def _kernel(dst, src, N, BLOCK_SIZE: tl.constexpr):
        offsets = tl.program_id(0) * BLOCK_SIZE + tl.arange(0, BLOCK_SIZE)
        x = tl.load(src + offsets, mask=offsets < N)
        tl.store(dst + offsets, x, mask=offsets < N)

    pgm = _kernel[(1, )](dst, src, N=N, BLOCK_SIZE=block_size)

    if not is_cuda():
        return

    ptx = pgm.asm["ptx"]
    if N % 16 == 0:
        assert "ld.global.v4.b32" in ptx
    else:
        assert "ld.global.b32" in ptx
    torch.testing.assert_close(dst[:N], src[:N], atol=1e-6, rtol=0)


@pytest.mark.interpreter
@pytest.mark.parametrize("has_hints", [False, True])
def test_vectorization_hints(has_hints, device):
    src = torch.empty(1024, device=device)
    dst = torch.empty(1024, device=device)
    off = torch.zeros(1, device=device, dtype=torch.int32)

    @triton.jit
    def _kernel(dst, src, off, N, BLOCK_SIZE: tl.constexpr, HINT: tl.constexpr):
        offsets = tl.program_id(0) * BLOCK_SIZE + tl.arange(0, BLOCK_SIZE)
        offsets = offsets + tl.load(off)
        if HINT:
            tl.max_contiguous(tl.multiple_of(offsets, 1024), 1024)
        x = tl.load(src + offsets, mask=offsets < N)
        tl.store(dst + offsets, x, mask=offsets < N)

    pgm = _kernel[(1, )](dst, src, off, N=1024, BLOCK_SIZE=src.shape[0], HINT=has_hints)
    if not is_cuda():
        return

    ptx = pgm.asm["ptx"]
    if has_hints:
        assert "ld.global.v4.b32" in ptx
    else:
        assert "ld.global.v4.b32" not in ptx


@pytest.mark.interpreter
def test_assume(device):

    @triton.jit
    def _kernel(out_ptr, N: tl.constexpr, BLOCK_N: tl.constexpr):
        current_size = N - tl.program_id(0) * BLOCK_N
        tl.assume(current_size >= BLOCK_N)
        if current_size >= 128:
            tl.store(out_ptr + tl.program_id(0), current_size)
        else:
            tl.store(out_ptr + tl.program_id(0), current_size + 101024)

    output = torch.zeros(1024 // 128, device=device)
    pgm = _kernel[(1024 // 128, )](output, N=1024, BLOCK_N=128)

    if is_interpreter():
        return

    assert 'llvm.assume' in pgm.asm['llir']


# ---------------
# test store
# ---------------


@pytest.mark.interpreter
@pytest.mark.parametrize("cache", ["", ".wb", ".cg", ".cs", ".wt"])
def test_store_cache_modifier(cache, device):
    src = torch.empty(128, device=device)
    dst = torch.empty(128, device=device)

    @triton.jit
    def _kernel(dst, src, CACHE: tl.constexpr):
        offsets = tl.arange(0, 128)
        x = tl.load(src + offsets)
        tl.store(dst + offsets, x, cache_modifier=CACHE)

    pgm = _kernel[(1, )](dst, src, CACHE=cache)

    if is_hip():
        target_arch = get_arch()
        # TODO: support testing for remaining architectures
        if 'gfx94' not in target_arch:
            return
        amdgcn = pgm.asm['amdgcn']
        cs_cache_modifier_str = 'nt'
        wt_cache_modifier_str = 'sc0 sc1'
        global_store_line = [line for line in amdgcn.splitlines() if "global_store" in line]
        if not global_store_line:
            return
        if cache == '' or cache == '.cg':
            assert cs_cache_modifier_str not in global_store_line[0]
            assert wt_cache_modifier_str not in global_store_line[0]
        if cache == '.cs':
            assert cs_cache_modifier_str in global_store_line[0]
            assert wt_cache_modifier_str not in global_store_line[0]
        if cache == '.wt':
            assert cs_cache_modifier_str not in global_store_line[0]
            assert wt_cache_modifier_str in global_store_line[0]

    if is_cuda():
        ptx = pgm.asm['ptx']
        if cache == '':
            assert 'st.global.wb' not in ptx
            assert 'st.global.cg' not in ptx
            assert 'st.global.cs' not in ptx
            assert 'st.global.wt' not in ptx
        if cache == '.wb':
            assert 'st.global.wb' in ptx
            assert 'st.global.cg' not in ptx
            assert 'st.global.cs' not in ptx
            assert 'st.global.wt' not in ptx
        if cache == '.cg':
            assert 'st.global.wb' not in ptx
            assert 'st.global.cg' in ptx
            assert 'st.global.cs' not in ptx
            assert 'st.global.wt' not in ptx
        if cache == '.cs':
            assert 'st.global.wb' not in ptx
            assert 'st.global.cg' not in ptx
            assert 'st.global.cs' in ptx
            assert 'st.global.wt' not in ptx
        if cache == '.wt':
            assert 'st.global.wb' not in ptx
            assert 'st.global.cg' not in ptx
            assert 'st.global.cs' not in ptx
            assert 'st.global.wt' in ptx


@pytest.mark.interpreter
@pytest.mark.parametrize("eviction_policy", ["", "evict_last", "evict_first"])
def test_store_eviction_policy(eviction_policy, device):
    src = torch.empty(128, device=device)
    dst = torch.empty(128, device=device)

    @triton.jit
    def _kernel(dst, src, POLICY: tl.constexpr):
        offsets = tl.arange(0, 128)
        x = tl.load(src + offsets)
        tl.store(dst + offsets, x, eviction_policy=POLICY)

    if not is_cuda():
        return
    pgm = _kernel[(1, )](dst, src, POLICY=eviction_policy)
    ptx = pgm.asm['ptx']
    if eviction_policy == '':
        assert 'evict_last' not in ptx
        assert 'evict_first' not in ptx
    if eviction_policy == 'evict_last':
        assert 'evict_last' in ptx
        assert 'evict_first' not in ptx
    if eviction_policy == 'evict_first':
        assert 'evict_last' not in ptx
        assert 'evict_first' in ptx


# ---------------
# test default
# ---------------
# TODO: can't be local to test_default


@triton.jit
def _impl(value=10):
    return value


@pytest.mark.interpreter
def test_default(device):
    value = 5
    ret0 = torch.zeros(1, dtype=torch.int32, device=device)
    ret1 = torch.zeros(1, dtype=torch.int32, device=device)

    @triton.jit
    def _kernel(ret0, ret1, value=3):
        tl.store(ret0, _impl())
        tl.store(ret1, _impl(value))

    _kernel[(1, )](ret0, ret1, value)
    assert ret0.item() == 10
    assert ret1.item() == value

    _kernel[(1, )](ret0, ret1)
    assert ret0.item() == 10
    assert ret1.item() == 3


# ---------------
# test noop
# ----------------


@pytest.mark.interpreter
def test_noop(device):

    @triton.jit
    def kernel(x):
        pass

    x = to_triton(numpy_random((1, ), dtype_str='int32'), device=device)
    kernel[(1, )](x)


@pytest.mark.parametrize("device", ['xpu', 'cpu', 'cpu_pinned'])
def test_pointer_arguments(device):
    if is_xpu() and device in ['cpu_pinned']:
        pytest.xfail("RuntimeError: Pinned memory requires CUDA.")

    @triton.jit
    def kernel(x):
        pass

    pin_memory = 'pinned' in device
    x = torch.empty(1024, device=device.split('_')[0], pin_memory=pin_memory)
    if device == "cpu":
        with pytest.raises(ValueError):
            kernel[(1, )](x)
    else:
        kernel[(1, )](x)


@pytest.mark.parametrize("value, value_type", [(-1, 'i32'), (0, 'i32'), (-2**31, 'i32'), (2**31 - 1, 'i32'),
                                               (2**31, 'i64'), (2**32 - 1, 'i64'), (2**32, 'i64'), (2**63 - 1, 'i64'),
                                               (-2**63, 'i64'), (2**63, 'u64'), (2**64 - 1, 'u64')])
def test_value_specialization(value: int, value_type: str, device) -> None:

    def repr(specialization):
        ty = specialization.signature["value1"]
        cst = '_'.join([k for k, v in specialization.constants.items() if isinstance(k, str) and v == 1])
        return f"kernel_{ty}_{cst}"

    @triton.jit(repr=repr)
    def kernel(value1, is_one, X):
        pass

    x = torch.tensor([3.14159], device=device)
    h = kernel[(1, )](value, 1, x)
    assert "is_one" in h.name
    assert value_type in h.name


# --------------------
# value specialization
# --------------------


@pytest.mark.parametrize("value, overflow", [(2**64 - 1, False), (2**64, True), (-2**63, False), (-2**63 - 1, True)])
def test_value_specialization_overflow(value: int, overflow: bool, device) -> None:

    @triton.jit
    def kernel(VALUE, X):
        pass

    x = torch.tensor([3.14159], device=device)

    if overflow:
        with pytest.raises(OverflowError):
            kernel[(1, )](value, x)
    else:
        kernel[(1, )](value, x)


# ----------------
# test constexpr
# ----------------


@pytest.mark.interpreter
@pytest.mark.parametrize("op", ['+', '-', '*', '/', '%', '<', '>', '<<', '>>', '&', '^', '|'])
@pytest.mark.parametrize("is_lhs_constexpr", [False, True])
@pytest.mark.parametrize("is_rhs_constexpr", [True, False])
def test_bin_op_constexpr(op, is_lhs_constexpr, is_rhs_constexpr, device):

    @triton.jit
    def kernel(Z, X, Y):
        x = tl.load(X)
        y = tl.load(Y)
        z = GENERATE_TEST_HERE
        tl.store(Z, z)

    if op in ['<<', '>>', '&', '^', '|']:  # int op
        x_str = "3" if is_lhs_constexpr else "x"
        y_str = "4" if is_rhs_constexpr else "y"
        x = numpy_random((1, ), dtype_str="int32")

        # NOTE: bitshifting beyond bitwidth can lead to undefined behavior
        if op in ['<<', '>>']:
            y = numpy_random((1, ), dtype_str="int32", low=0, high=_bitwidth("int32"))
        else:
            y = numpy_random((1, ), dtype_str="int32")
    else:
        x_str = "3.14" if is_lhs_constexpr else "x"
        y_str = "4.13" if is_rhs_constexpr else "y"
        x = numpy_random((1, ), dtype_str="float32")
        y = numpy_random((1, ), dtype_str="float32")
    kernel = patch_kernel(kernel, {'GENERATE_TEST_HERE': f"{x_str} {op} {y_str}"})
    z = np.array(eval(f"{x_str} {op} {y_str}"))
    x_tri = to_triton(x, device=device)
    y_tri = to_triton(y, device=device)
    z_tri = to_triton(np.empty((1, ), dtype=z.dtype), device=device)
    kernel[(1, )](z_tri, x_tri, y_tri)
    np.testing.assert_allclose(z, to_numpy(z_tri), rtol=1e-3)


@pytest.mark.interpreter
def test_constexpr_shape(device):

    @triton.jit
    def kernel(X):
        off = tl.arange(0, 128 + 128)
        tl.store(X + off, off)

    x_tri = to_triton(np.empty((256, ), dtype=np.int32), device=device)
    kernel[(1, )](x_tri)
    np.testing.assert_equal(to_numpy(x_tri), np.arange(0, 256))


@pytest.mark.interpreter
def test_constexpr_scalar_shape(device):

    @triton.jit
    def kernel(X, s):
        off = tl.arange(0, 256)
        val = off % (256 // s)
        tl.store(X + off, val)

    x_tri = to_triton(np.empty((256, ), dtype=np.int32), device=device)
    kernel[(1, )](x_tri, 32)
    np.testing.assert_equal(to_numpy(x_tri), np.arange(0, 256) % 8)


reshape_list = [((64, ), (8, 8)), ((2, 32), (16, 4)), ((512, ), (2, 2, 2, 2, 2, 2, 2, 2, 2)), ((64, 32), (16, 8, 16))]


@pytest.mark.interpreter
@pytest.mark.parametrize("formats", reshape_list)
def test_reshape(formats, device):
    in_format, out_format = formats

    @triton.jit
    def kernel(Z, X, out_tuple: tl.constexpr):
        x = tl.load(X_PTR_EXPR)
        z = tl.reshape(x, out_tuple)
        tl.store(Z_PTR_EXPR, z)

    def generate_kernel(shape_x, shape_z):
        to_replace = {
            'X_PTR_EXPR': make_ptr_str('X', shape_x),
            'Z_PTR_EXPR': make_ptr_str('Z', shape_z),
        }
        return patch_kernel(kernel, to_replace)

    x = numpy_random(in_format, dtype_str="int32")
    z = x.reshape(out_format)
    x_tri = to_triton(x, device=device)
    patched_kernel = generate_kernel(in_format, out_format)
    z_tri = to_triton(np.empty(out_format, dtype=np.int32), device=device)
    patched_kernel[(1, )](z_tri, x_tri, out_format)
    np.testing.assert_equal(z, to_numpy(z_tri))


def test_reshape_err(device):

    @triton.jit
    def kernel():
        x = tl.arange(0, 8 * 8)
        y = tl.reshape(x, (8 * 4, ))

    with pytest.raises(triton.CompilationError) as exc_info:
        kernel[(1, )]()

    assert "reshape" in str(exc_info.value)


def test_trans_reshape(device):

    @triton.jit
    def kernel(in_base_ptr, out_base_ptr, IN_SHAPE0: tl.constexpr, IN_SHAPE1: tl.constexpr):

        in_block_ptr = tl.make_block_ptr(
            base=in_base_ptr,
            shape=(IN_SHAPE0, IN_SHAPE1),
            strides=(IN_SHAPE1, 1),
            offsets=(0, 0),
            block_shape=(IN_SHAPE0, IN_SHAPE1),
            order=(1, 0),
        )
        x = tl.load(in_block_ptr)
        x = tl.reshape(x, (32, 4, 4, 2))
        x = tl.permute(x, (1, 2, 3, 0))
        x = tl.reshape(x, (IN_SHAPE0 * IN_SHAPE1, ))
        tl.store(out_base_ptr + tl.arange(0, IN_SHAPE0 * IN_SHAPE1), x)

    shape = (32, 32)
    input = torch.arange(math.prod(shape), dtype=torch.int32, device=device).reshape(shape)
    expected = torch.permute(input, (1, 0))
    # Don't do zeros_like -- that copies the layout, which we don't want.
    actual = torch.zeros(expected.shape, dtype=torch.int32, device=device)

    k = kernel[(1, )](input, actual, shape[0], shape[1])
    if not is_xpu():
        assert k.asm['ttgir'].count(
            'ttg.convert_layout') == 1, "Expected exactly one convert_layout op in the TTGIR after optimization"

    np.testing.assert_equal(to_numpy(expected), to_numpy(actual))


# -------------
# test call
# -------------


@triton.jit
def val_multiplier(val, i):
    return val * i


@triton.jit(noinline=True)
def val_multiplier_noinline(val, i):
    return val * i


@triton.jit
def vecmul_kernel(ptr, n_elements, rep, type: tl.constexpr):
    pid = tl.program_id(axis=0)
    offsets = pid * 128 + tl.arange(0, 128)
    mask = offsets < n_elements
    vec = tl.load(ptr + offsets, mask=mask)
    for i in range(1, rep):
        if type == "inline":
            vec = val_multiplier(vec, i)
        else:
            vec = val_multiplier_noinline(vec, i)
    tl.store(ptr + offsets, vec, mask=mask)


@pytest.mark.interpreter
@pytest.mark.parametrize("type", ["inline", "noinline"])
@pytest.mark.parametrize("num_ctas", num_ctas_list)
def test_call(type, num_ctas, device):

    @triton.jit
    def kernel(ptr, n_elements, num1, num2, type: tl.constexpr):
        vecmul_kernel(ptr, n_elements, num1, type)
        vecmul_kernel(ptr, n_elements, num2, type)

    size = 1024
    rand_val = numpy_random((size, ), dtype_str="float32")
    rand_val_tri = to_triton(rand_val, device=device)
    err_msg = ""
    try:
        kernel[(size // 128, )](rand_val_tri, size, 3, 5, type, num_ctas=num_ctas)
    except Exception as e:
        err_msg = str(e)

    if type == "noinline" and not is_interpreter():
        assert err_msg != ""
    else:
        ans = rand_val * 1 * 2 * 1 * 2 * 3 * 4
        np.testing.assert_equal(to_numpy(rand_val_tri), ans)


# -------------
# test if
# -------------


@pytest.mark.interpreter
@pytest.mark.parametrize("if_type", [
    "if", "if_and_dynamic", "if_exp_static", "if_exp_dynamic", "if_exp_dynamic_constexpr", "if_exp_dynamic_void",
    "if_and_static"
])
def test_if(if_type, device):

    @triton.jit
    def kernel(Cond, XTrue, XFalse, Ret, IfType: tl.constexpr, BoolVar: tl.constexpr, StaticVaue: tl.constexpr):
        pid = tl.program_id(0)
        cond = tl.load(Cond)
        if IfType == "if":
            if pid % 2 == 0:  # eq
                tl.store(Ret, tl.load(XTrue))
            elif 1 == pid % 2:  # req
                tl.store(Ret, tl.load(XFalse))
        elif IfType == "if_exp_dynamic":
            val = tl.load(XTrue) if pid % 2 == 0 else tl.load(XFalse)
            tl.store(Ret, val)
        elif IfType == "if_exp_dynamic_constexpr":
            val = 3.14 if pid % 2 == 0 else tl.load(XFalse)
            tl.store(Ret, val)
        elif IfType == "if_exp_dynamic_void":
            tl.store(Ret, tl.load(XTrue)) if pid % 2 == 0 else tl.store(Ret, tl.load(XFalse))
        elif IfType == "if_exp_static":
            tl.store(Ret, tl.load(XTrue)) if BoolVar else tl.store(Ret, tl.load(XFalse))
        elif IfType == "if_and_dynamic":
            if BoolVar and (1 != pid % 2 and pid % 2 != 1):  # rne and ne
                tl.store(Ret, tl.load(XTrue))
            else:
                tl.store(Ret, tl.load(XFalse))
        elif IfType == "if_and_static":
            if StaticVaue != 0 and StaticVaue != 0:
                tl.store(Ret, tl.load(XTrue))
            else:
                tl.store(Ret, tl.load(XFalse))

    cond = torch.ones(1, dtype=torch.int32, device=device)
    x_true = torch.tensor([3.14], dtype=torch.float32, device=device)
    x_false = torch.tensor([1.51], dtype=torch.float32, device=device)
    ret = torch.zeros(1, dtype=torch.float32, device=device)

    kernel[(1, )](cond, x_true, x_false, ret, if_type, True, 1)
    assert torch.equal(ret, x_true)


def test_num_warps_pow2(device):
    dst = torch.empty(128, device=device)

    @triton.jit
    def _kernel(dst):
        pass

    with pytest.raises(AssertionError, match='must be a power of 2'):
        _kernel[(1, )](dst=dst, num_warps=3)
    _kernel[(1, )](dst=dst, num_warps=1)
    _kernel[(1, )](dst=dst, num_warps=2)
    _kernel[(1, )](dst=dst, num_warps=4)


@pytest.mark.interpreter
@pytest.mark.parametrize("func_str", ['sqrt', 'rsqrt', 'exp', 'exp2', 'log', 'log2', 'sin', 'cos'])
def test_unary_math(func_str, device):

    @triton.jit
    def kernel(X, Y, BLOCK: tl.constexpr):
        x = tl.load(X + tl.arange(0, BLOCK))
        y = tl.FUNC_STR(x)
        tl.store(Y + tl.arange(0, BLOCK), y)

    kernel = patch_kernel(kernel, {'FUNC_STR': func_str})

    shape = (128, )
    x = torch.randn(shape, dtype=torch.float32, device=device)
    if func_str in ['sqrt', 'rsqrt']:
        x = torch.abs(x)
    if func_str in ['log', 'log2']:
        x = torch.max(x, torch.tensor(1e-6, dtype=torch.float32, device=device))
    y = torch.zeros(shape, dtype=torch.float32, device=device)

    kernel[(1, )](x, y, BLOCK=shape[0])
    torch.allclose(getattr(torch, func_str)(x), y, rtol=1e-3)


# -----------------------
# test inline asm
# -----------------------


@pytest.mark.parametrize("num_ctas", num_ctas_list)
def test_inline_asm(num_ctas, device):
    if not is_cuda():
        pytest.xfail("test_inline_asm is only supported in CUDA")

    @triton.jit
    def kernel(X, Y, Z, n: tl.constexpr, BLOCK: tl.constexpr):
        x = tl.load(X + tl.arange(0, BLOCK))
        y = tl.load(Y + tl.arange(0, BLOCK))
        s = tl.full([BLOCK], n, tl.int32)
        z = tl.inline_asm_elementwise("shf.l.wrap.b32 $0, $1, $2, $3;", "=r,r, r, r", [x, y, s], dtype=tl.int32,
                                      is_pure=True, pack=1)
        tl.store(Z + tl.arange(0, BLOCK), z)

    shape = (128, )
    rs = RandomState(17)
    x = numpy_random(shape, dtype_str='uint32', rs=rs)
    y = numpy_random(shape, dtype_str='uint32', rs=rs)
    x_tri = to_triton(x, device=device)
    y_tri = to_triton(y, device=device)
    n = 17
    z_tri = to_triton(numpy_random(shape, dtype_str='uint32', rs=rs), device=device)
    kernel[(1, )](x_tri, y_tri, z_tri, n, BLOCK=shape[0], num_ctas=num_ctas)
    y_ref = (y << n) | (x >> (32 - n))
    # compare
    np.testing.assert_equal(y_ref, to_numpy(z_tri))


@pytest.mark.parametrize("num_ctas", num_ctas_list)
def test_inline_asm_packed(num_ctas, device):
    if not is_cuda():
        pytest.xfail("test_inline_asm is only supported in CUDA")

    @triton.jit
    def kernel(X, Y, BLOCK: tl.constexpr):
        x = tl.load(X + tl.arange(0, BLOCK))
        # shift 4x8bits values together.
        y = tl.inline_asm_elementwise(
            "and.b32 $0, $1, 0x1F1F1F1F; \
                                       shl.b32 $0, $0, 3;", "=r,r", [
                x,
            ], dtype=tl.int8, is_pure=True, pack=4)
        tl.store(Y + tl.arange(0, BLOCK), y)

    shape = (512, )
    rs = RandomState(17)
    x = numpy_random(shape, dtype_str='uint8', rs=rs)
    x_tri = to_triton(x, device=device)
    y_tri = to_triton(numpy_random(shape, dtype_str='uint8', rs=rs), device=device)
    kernel[(1, )](x_tri, y_tri, BLOCK=shape[0], num_ctas=num_ctas)
    y_ref = x << 3
    # compare
    np.testing.assert_equal(y_ref, to_numpy(y_tri))


@pytest.mark.parametrize('num_ctas', num_ctas_list)
def test_inline_asm_with_pointers(num_ctas, device):
    if not is_cuda():
        pytest.xfail('test_inline_asm is only supported in CUDA')

    @triton.jit
    def kernel(X, Y, BLOCK: tl.constexpr):
        x_ptrs = X + tl.arange(0, BLOCK)
        y_ptrs = Y + tl.arange(0, BLOCK)
        tl.inline_asm_elementwise(
            "ld.global.b8 $0, [$1]; \
                                   shl.b32 $0, $0, 3; \
                                   st.global.b8 [$2], $0;", "=r,l,l", [x_ptrs, y_ptrs], dtype=tl.int8, is_pure=False,
            pack=1)

    shape = (512, )
    rs = RandomState(17)
    x = numpy_random(shape, dtype_str='uint8', rs=rs)
    x_tri = to_triton(x, device=device)
    y_tri = to_triton(numpy_random(shape, dtype_str='uint8', rs=rs), device=device)
    kernel[(1, )](x_tri, y_tri, BLOCK=shape[0], num_ctas=num_ctas)
    y_ref = x << 3
    # compare
    np.testing.assert_equal(y_ref, to_numpy(y_tri))


def test_inline_asm_multiple_outputs(device):
    if not is_cuda():
        pytest.xfail('test_inline_asm is only supported in CUDA')

    @triton.jit
    def kernel(A, B, C, D, BLOCK: tl.constexpr):
        a = tl.load(A + tl.arange(0, BLOCK))
        b = tl.load(B + tl.arange(0, BLOCK))

        # C = A - B
        # D = B - A
        (c, d) = tl.inline_asm_elementwise(
            asm="""
            sub.u32 $0, $2, $3;  // C = A - B
            sub.u32 $1, $3, $2;  // D = B - A
            """,
            constraints=(
                # 2 output registers: $0=C and $1=D.
                "=r,=r,"
                # 2 input registers: $2=A and $3=B.
                "r,r"),
            args=[a, b],
            dtype=(tl.uint32, tl.uint32),
            is_pure=True,
            pack=1,
        )
        tl.store(C + tl.arange(0, BLOCK), c)
        tl.store(D + tl.arange(0, BLOCK), d)

    shape = (512, )
    rs = RandomState(17)
    A = numpy_random(shape, dtype_str='uint32', rs=rs)
    B = numpy_random(shape, dtype_str='uint32', rs=rs)
    A_tri = to_triton(A, device=device)
    B_tri = to_triton(B, device=device)
    C_tri = to_triton(numpy_random(shape, dtype_str='uint32', rs=rs), device=device)
    D_tri = to_triton(numpy_random(shape, dtype_str='uint32', rs=rs), device=device)
    kernel[(1, )](A_tri, B_tri, C_tri, D_tri, BLOCK=shape[0])

    C_ref = A - B
    D_ref = B - A

    np.testing.assert_equal(C_ref, to_numpy(C_tri))
    np.testing.assert_equal(D_ref, to_numpy(D_tri))


def test_inline_asm_packed_multiple_outputs(device):
    if not is_cuda():
        pytest.xfail('test_inline_asm is only supported in CUDA')

    @triton.jit
    def kernel(A, B, C, D, BLOCK: tl.constexpr):
        a = tl.load(A + tl.arange(0, BLOCK))
        b = tl.load(B + tl.arange(0, BLOCK))

        # For each (a,b) in zip(a,b), perform the following:
        # - Let ai be `a` converted to int32.
        # - Let af be `a` converted to float.
        # - Let m be the max of ai and b.
        # - Return ai and mi.
        # Do the above 4 elements at a time.
        (c, d) = tl.inline_asm_elementwise(
            asm="""
            {
                // Unpack `a` into `ai`.
                .reg .b8 tmp<4>;
                mov.b32 {tmp0, tmp1, tmp2, tmp3}, $8;
                cvt.u32.u8 $0, tmp0;
                cvt.u32.u8 $1, tmp1;
                cvt.u32.u8 $2, tmp2;
                cvt.u32.u8 $3, tmp3;
            }
            // Convert `ai` to float.
            cvt.rn.f32.s32 $4, $0;
            cvt.rn.f32.s32 $5, $1;
            cvt.rn.f32.s32 $6, $2;
            cvt.rn.f32.s32 $7, $3;
            // Take max of `ai` and `b`.
            max.f32 $4, $4, $9;
            max.f32 $5, $5, $10;
            max.f32 $6, $6, $11;
            max.f32 $7, $7, $12;
            """,
            constraints=(
                # 8 output registers, namely
                #   $0=ai0, $1=ai1, $2=ai2, $3=ai3,
                #   $4=m0,  $5=m1,  $6=m2,  $7=m3.
                "=r,=r,=r,=r,=r,=r,=r,=r,"
                # 5 input registers, namely
                #   $8=ai,
                #   $9=b0, $10=b1, $11=b2, $12=b3.
                # The four elements from `a` are all packed into one register.
                "r,r,r,r,r"),
            args=[a, b],
            dtype=(tl.int32, tl.float32),
            is_pure=True,
            pack=4,
        )
        tl.store(C + tl.arange(0, BLOCK), c)
        tl.store(D + tl.arange(0, BLOCK), d)

    shape = (512, )
    rs = RandomState(17)
    A = numpy_random(shape, dtype_str='uint8', rs=rs)
    B = numpy_random(shape, dtype_str='float32', rs=rs)
    A_tri = to_triton(A, device=device)
    B_tri = to_triton(B, device=device)
    C_tri = to_triton(numpy_random(shape, dtype_str='int32', rs=rs), device=device)
    D_tri = to_triton(numpy_random(shape, dtype_str='float32', rs=rs), device=device)
    kernel[(1, )](A_tri, B_tri, C_tri, D_tri, BLOCK=shape[0])

    C_ref = A.astype(np.int32)
    D_ref = np.maximum(A.astype(np.float32), B)

    np.testing.assert_equal(C_ref, to_numpy(C_tri))
    np.testing.assert_equal(D_ref, to_numpy(D_tri))


# -----------------------
# test control flow
# -----------------------


@pytest.mark.parametrize("lo, hi, iv", [(2**30, 2**30 + 20, 1), (2**35, 2**35 + 20, 2), (2**35, 2**35 + 20, 3),
                                        (15, -16, -1), (15, -16, -2), (15, -16, -3), (-18, -22, -1), (22, 18, -1)])
def test_for_iv(lo, hi, iv, device):

    @triton.jit
    def kernel(Out, lo, hi, iv: tl.constexpr):
        acc = 0
        acc = acc.to(tl.int64)
        for i in range(lo, hi, iv):
            acc += i
        tl.store(Out, acc)

    out = to_triton(np.zeros((1, ), dtype=np.int64), device=device)
    kernel[(1, )](out, lo, hi, iv)
    assert out[0] == sum(range(lo, hi, iv))


@pytest.mark.interpreter
def test_if_else(device):

    @triton.jit
    def kernel(Cond, TrueVal, FalseVal, Out):
        if tl.load(Cond):
            val = tl.load(TrueVal)
        else:
            val = tl.load(FalseVal)
        tl.store(Out, val)

    out = to_triton(np.zeros((1, ), dtype=np.int32), device=device)
    true_val = to_triton(np.full((1, ), 1, dtype=np.int32), device=device)
    false_val = to_triton(np.full((1, ), 2, dtype=np.int32), device=device)
    cond = to_triton(np.zeros((1, ), dtype=np.int32), device=device)
    # True
    cond[0] = True
    kernel[(1, )](cond, true_val, false_val, out)
    assert to_numpy(out)[0] == true_val[0]
    # False
    cond[0] = False
    kernel[(1, )](cond, true_val, false_val, out)
    assert to_numpy(out)[0] == false_val[0]


@pytest.mark.interpreter
@pytest.mark.parametrize("mode", ["dynamic", "static"])
def test_if_return(mode, device):

    @triton.jit
    def kernel(ExitEarly, Out, cond: tl.constexpr, mode: tl.constexpr):
        if mode == "dynamic":
            if tl.load(ExitEarly):
                tl.store(Out, 0)
                return
        else:
            if cond:
                tl.store(Out, 0)
                return
        tl.store(Out, 1)

    out = to_triton(np.zeros((1, ), dtype=np.int32), device=device)
    exit_early = to_triton(np.zeros((1, ), dtype=np.int32), device=device)
    # exit early path taken
    exit_early[0] = 1
    kernel[(1, )](exit_early, out, True, mode)
    assert to_numpy(out)[0] == 0
    # exit early path not taken
    exit_early[0] = 0
    kernel[(1, )](exit_early, out, False, mode)
    assert to_numpy(out)[0] == 1


@triton.jit
def add_fn(x):
    return x + 1


@triton.jit(noinline=True)
def add_fn_noinline(x):
    return x + 1


@triton.jit
def add_fn_return(x, pid):
    if pid == 0:
        return x + 1
    else:
        return x + 2


@triton.jit
def add_fn_expr(Out, x):
    tl.store(Out, x)


@triton.jit
def add_fn_static_cond(x, cond: tl.constexpr):
    if cond == "":
        return x
    else:
        return x + 1


@pytest.mark.interpreter
@pytest.mark.parametrize(
    "call_type",
    ["attribute", "attribute_jit", "jit", "jit_if", "jit_expr", "jit_static_cond", "jit_noinline", "jit_extern"])
def test_if_call(call_type, device):

    @triton.jit
    def kernel(Out, call_type: tl.constexpr):
        pid = tl.program_id(0)
        o = tl.load(Out)
        if call_type == "attribute":
            # call attribute
            if pid == 0:
                a = o
                a = a.to(tl.int32).to(tl.int32) + 1
                o = a
        elif call_type == "attribute_jit":
            # call attribute and jit function
            if pid == 0:
                a = o
                a = tl.load(Out + add_fn(a) - 1).to(tl.int32) + 1
                o = a
        elif call_type == "jit":
            if pid == 0:
                # regular function call
                a = o
                a = add_fn(a)
                o = a
        elif call_type == "jit_if":
            # function without end_if block
            if pid == 0:
                a = o
                a = add_fn_return(a, pid)
                o = a
        elif call_type == "jit_if_exp":
            # ifexp expression
            if pid == 0:
                a = o
                a = add_fn(a) if pid == 0 else add_fn_return(a, pid)
                o = a
        elif call_type == "jit_expr":
            # call without return
            if pid == 0:
                a = o + 1
                add_fn_expr(Out, a)
                o = a
        elif call_type == "jit_static_cond":
            if pid == 0:
                a = o + 1
                add_fn_static_cond(o, call_type)
                o = a
        elif call_type == "jit_noinline":
            if pid == 0:
                a = o + 1
                add_fn_noinline(a)
                o = a
        elif call_type == "jit_extern":
            if pid == 0:
                a = o + 1
                tl.cdiv(a, a)
                o = a

        tl.store(Out, o)

    out = to_triton(np.zeros((1, ), dtype=np.int32), device=device)
    kernel[(1, )](out, call_type)
    assert to_numpy(out)[0] == 1


@pytest.mark.interpreter
@pytest.mark.parametrize("_cond1", [True, False])
@pytest.mark.parametrize("_cond2", [True, False])
@pytest.mark.parametrize("_cond3", [True, False])
def test_nested_if_else_return(_cond1, _cond2, _cond3, device):

    @triton.jit
    def kernel(Cond1, Cond2, Cond3, Val1, Val2, Val3, Out):
        val = 0
        if tl.load(Cond1):
            if tl.load(Cond2):
                val = tl.load(Val1)
            else:
                return
        else:
            if tl.load(Cond3):
                val = tl.load(Val2)
            else:
                val = tl.load(Val3)
        tl.store(Out, val)

    out = to_triton(np.full((1, ), -1, dtype=np.int32), device=device)
    cond1 = to_triton(np.full((1, ), _cond1, dtype=np.int32), device=device)
    cond2 = to_triton(np.full((1, ), _cond2, dtype=np.int32), device=device)
    cond3 = to_triton(np.full((1, ), _cond3, dtype=np.int32), device=device)
    val1 = to_triton(np.full((1, ), 1, dtype=np.int32), device=device)
    val2 = to_triton(np.full((1, ), 2, dtype=np.int32), device=device)
    val3 = to_triton(np.full((1, ), 3, dtype=np.int32), device=device)
    kernel[(1, )](cond1, cond2, cond3, val1, val2, val3, out)
    targets = {
        (True, True, True): val1[0],
        (True, True, False): val1[0],
        (True, False, True): out[0],
        (True, False, False): out[0],
        (False, True, True): val2[0],
        (False, True, False): val3[0],
        (False, False, True): val2[0],
        (False, False, False): val3[0],
    }
    assert out[0] == targets[(_cond1, _cond2, _cond3)]


@pytest.mark.interpreter
def test_while(device):

    @triton.jit
    def kernel(InitI, Bound, CutOff, OutI, OutInitI, OutJ):
        init_i = tl.load(InitI)
        curr_i = init_i
        j = 0
        # Check that init_i is not updated by the loop
        while j < tl.load(Bound):
            curr_i = curr_i + (j == tl.load(CutOff))
            j += 1
            tl.store(OutInitI, init_i)
        tl.store(OutI, curr_i)
        tl.store(OutJ, j)

    out_i = to_triton(np.zeros((1, ), dtype=np.int32), device=device)
    out_j = to_triton(np.zeros((1, ), dtype=np.int32), device=device)
    init_i = to_triton(np.full((1, ), 1, dtype=np.int32), device=device)
    out_init_i = to_triton(np.full((1, ), 0, dtype=np.int32), device=device)
    bound = to_triton(np.full((1, ), 10, dtype=np.int32), device=device)
    cut_off = to_triton(np.full((1, ), 5, dtype=np.int32), device=device)
    kernel[(1, )](init_i, bound, cut_off, out_i, out_init_i, out_j)
    assert out_init_i[0] == init_i[0]
    assert out_i[0] == init_i[0] + 1
    assert out_j[0] == bound[0]


@pytest.mark.interpreter
def test_nested_while(device):

    @triton.jit
    def nested_while(data, countPtr):
        for i in range(10):
            count = tl.load(countPtr)
            while count > 0:
                tl.store(data, tl.load(data) + 1.0)
                count = count - 2

    counter = torch.tensor([8], dtype=torch.int32, device=device)
    data = torch.zeros((1, ), device=device, dtype=torch.float32)
    nested_while[(1, )](data, counter)
    assert data[0] == 40


def test_constexpr_if_return(device):
    # Reproducer for #4883, return statement in an if with a constexpr causes
    # errors when combined with non-trivial control flow graphs

    @triton.jit
    def kernel(Semaphore, Out, total: tl.constexpr):
        if total == 1:
            tl.store(Out, tl.program_id(0))
            return

        prev = tl.atomic_add(Semaphore, 1)
        if prev + 1 != total:
            return

        tl.store(Out, tl.program_id(0) + prev)

    sem = torch.zeros((), device=device, dtype=torch.int32)
    out = torch.empty((), device=device, dtype=torch.int32)
    kernel[(1, )](sem, out, 1)
    assert out.item() == 0

    sem = torch.zeros((), device=device, dtype=torch.int32)
    out = torch.full((), fill_value=-1, device=device, dtype=torch.int32)
    kernel[(4, )](sem, out, 4)
    assert out.item() >= 0


@triton.jit
def return_poison(x):
    a = False
    if a:
        return x


def test_poison_return(device):

    @triton.jit
    def kernel(Out):
        tl.store(Out, return_poison(0))

    a = torch.empty((), device=device, dtype=torch.int32)
    h = kernel[(1, )](a)
    assert "ub.poison" in h.asm["ttir"], h.asm["ttir"]
    # xpu uses llvm.store, which in this case is removed by the optimizer
    if not is_xpu():
        assert "poison" in h.asm["llir"], h.asm["llir"]


# -----------------------
# test extra
# -----------------------


def test_num_threads(device):
    if is_hip():
        pytest.skip("test_num_threads is not supported in HIP")

    @triton.jit
    def kernel(Out):
        num_threads: tl.constexpr = tl.extra.intel.num_threads()
        offs = tl.arange(0, num_threads)
        tl.store(Out + offs, 1)

    num_threads = 256
    out = to_triton(np.zeros((num_threads, ), dtype=np.int32), device=device)
    kernel[(1, )](out, num_warps=num_threads // 32)
    assert torch.sum(out) == 256


def test_globaltimer(device):
    if is_hip():
        pytest.skip("test_globaltimer is not supported in HIP")
    check_cuda_or_hip(device)

    @triton.jit
    def kernel(Out1, Out2):
        start = tl.extra.intel.globaltimer()
        off = tl.arange(0, 128)
        for i in range(10000):
            tl.store(Out1 + off, tl.load(Out1 + off) + 1)
        end = tl.extra.intel.globaltimer()
        tl.store(Out2, end - start)

    out1 = to_triton(np.zeros((128, ), dtype=np.int64), device=device)
    out2 = to_triton(np.zeros((1, ), dtype=np.int64), device=device)
    h = kernel[(1, )](out1, out2)
    assert out2[0] > 0
    assert h.asm["ptx"].count("%globaltimer") == 2


def test_smid(device):
    if is_hip():
        pytest.skip("test_smid is not supported in HIP")
    check_cuda_or_hip(device)

    @triton.jit
    def kernel(Out):
        tl.store(Out + tl.program_id(0), tl.extra.intel.smid())

    out = to_triton(np.zeros((1024, ), dtype=np.int32), device=device)
    h = kernel[(out.shape[0], )](out)
    assert out.sort()[0].unique().shape[0] > 0
    assert h.asm["ptx"].count("%smid") == 1


# -----------------------
# test layout conversions
# -----------------------
# TODO: backend should be tested separately

layouts = [
    BlockedLayout([1, 1], [THREADS_PER_WARP, 1], [2, 2], [0, 1], [1, 1], [1, 1], [0, 1]),
    BlockedLayout([1, 16], [8, THREADS_PER_WARP // 8], [4, 1], [1, 0], [1, 1], [1, 1], [0, 1]),
    MmaLayout([3, 0], [4, 1], [1, 1], [1, 1], [1, 0], [16, 32, 16]),
    DotOperandLayout(parent=MmaLayout([3, 0], [4, 1], [1, 1], [1, 1], [1, 0], [16, 32, 16]), op_idx=0, k_width=2),
    DotOperandLayout(parent=MmaLayout([3, 0], [4, 1], [1, 1], [1, 1], [1, 0], [16, 32, 16]), op_idx=0, k_width=1),
    MmaLayout([2, 0], [4, 1], [1, 1], [1, 1], [1, 0], [16, 8]),
    DotOperandLayout(parent=MmaLayout([2, 0], [4, 1], [1, 1], [1, 1], [1, 0], [16, 8]), op_idx=0, k_width=2),
    DotOperandLayout(parent=MmaLayout([2, 0], [4, 1], [1, 1], [1, 1], [1, 0], [16, 8]), op_idx=1, k_width=2),
    DotOperandLayout(parent=MmaLayout([2, 0], [2, 2], [1, 1], [1, 1], [1, 0], [16, 8]), op_idx=0, k_width=2),
    DotOperandLayout(parent=MmaLayout([2, 0], [2, 2], [1, 1], [1, 1], [1, 0], [16, 8]), op_idx=1, k_width=2),
    DotOperandLayout(parent=MmaLayout([2, 0], [4, 1], [1, 1], [1, 1], [1, 0], [16, 8]), op_idx=0, k_width=8),
    DotOperandLayout(parent=MmaLayout([2, 0], [4, 1], [1, 1], [1, 1], [1, 0], [16, 8]), op_idx=1, k_width=8),
    DotOperandLayout(parent=MmaLayout([2, 0], [2, 2], [1, 1], [1, 1], [1, 0], [16, 8]), op_idx=0, k_width=8),
    DotOperandLayout(parent=MmaLayout([2, 0], [2, 2], [1, 1], [1, 1], [1, 0], [16, 8]), op_idx=1, k_width=8),
    SliceLayout(
        dim=1,
        parent=DotOperandLayout(parent=MmaLayout([3, 0], [4, 1, 1], [1, 1, 1], [1, 1, 1], [2, 1, 0], [16, 32, 16]),
                                op_idx=0, k_width=2)),
    SliceLayout(
        dim=1, parent=DotOperandLayout(parent=MmaLayout([2, 0], [4, 1, 1], [1, 1, 1], [1, 1, 1], [2, 1, 0], [1, 16, 8]),
                                       op_idx=1, k_width=2)),
    DpasLayout(repeatCount=8, systolic_depth=8, execution_size=8, ops_per_chan=1, threads_per_warp=32,
               warps_per_cta=[4, 1], rep_cluster=[1, 1])
]

intermediate_layouts = [
    None,
    SharedLayout(1, 1, 1, [0, 1], [1, 1], [1, 1], [0, 1]),
    SharedLayout(1, 1, 1, [1, 0], [1, 1], [1, 1], [0, 1]),
    SharedLayout(4, 2, 4, [1, 0], [1, 1], [1, 1], [0, 1]),
    SharedLayout(2, 2, 4, [1, 0], [1, 1], [1, 1], [0, 1]),
]


def compute_rep_shape(layout):
    if type(layout) is BlockedLayout:
        warp_shape = np.multiply(layout.sz_per_thread, layout.threads_per_warp)
        rep_shape = np.multiply(warp_shape, layout.warps_per_cta)
        return rep_shape
    elif type(layout) is DpasLayout:
        warp_shape = [layout.repeatCount, layout.execution_size]
        warp_shape = np.multiply(warp_shape, layout.rep_cluster)
        rep_shape = np.multiply(warp_shape, layout.warps_per_cta)
        return rep_shape
    else:
        assert False, "TODO: support compute_rep_shape for layout " + str(type(layout))


# This function gives a lower bound approximation of scratch buffer shape for convert_layout operation
def compute_scratch_buffer_shape(src_layout, dst_layout, shape):
    src_rep_shape = compute_rep_shape(src_layout)
    dst_rep_shape = compute_rep_shape(dst_layout)
    full_scratch_shape = np.maximum(src_rep_shape, dst_rep_shape)
    return np.minimum(full_scratch_shape, shape)


@pytest.mark.parametrize("M, N", [[64, 1], [64, 64], [128, 128], [1, 64]])
@pytest.mark.parametrize("dtype", ['float16'])
@pytest.mark.parametrize("src_layout", filter_layouts(layouts))
@pytest.mark.parametrize("interm_layout", intermediate_layouts)
@pytest.mark.parametrize("dst_layout", filter_layouts(layouts))
def test_convert2d(M, N, src_layout, interm_layout, dst_layout, dtype, device, tmp_path: pathlib.Path):
    if str(src_layout) == str(dst_layout):
        pytest.xfail("Do not convert same layout")
    if (isinstance(src_layout, DotOperandLayout)
            and isinstance(interm_layout, SharedLayout)) or (isinstance(dst_layout, DotOperandLayout)
                                                             and isinstance(interm_layout, SharedLayout)):
        pytest.xfail("DotOperandLayout <-> SharedLayout conversion is not completely supported")
    if is_hip() or is_xpu():
        try:
            scratch_shape = compute_scratch_buffer_shape(src_layout, dst_layout, (M, N))
        except AssertionError:
            if is_xpu():
                # expect compute scratch buffer to not error on xpu
                raise
            pytest.skip("Can't compute scratch buffer size")
        shared_mem_size = triton.runtime.driver.active.utils.get_device_properties(
            triton.runtime.driver.active.get_current_device())["max_shared_mem"] if is_xpu() else 65536
        # consider int32 dtype in scratch buffer size,
        # because it is the largest dtype used in convert_layout in this test
        int32_size = 4
        # skip even if scratch buffer equal to shared mem size, because real scratch buffer is typically larger due to padding
        if scratch_shape[0] * scratch_shape[1] * int32_size >= shared_mem_size:
            pytest.skip("Scratch buffer is too large")

    layouts = f"""
    #src = {src_layout}
    #dst = {dst_layout}
    #smem = #ttg.shared_memory
    """ if interm_layout is None else f"""
    #src = {src_layout}
    #interm = {interm_layout}
    #dst = {dst_layout}
    #smem = #ttg.shared_memory
    """

    conversion = f"""
    %12 = ttg.convert_layout %9 : tensor<{M}x{N}xi32, #src> -> tensor<{M}x{N}xi32, #dst>
    %13 = ttg.convert_layout %11 : tensor<{M}x{N}xf16, #src> -> tensor<{M}x{N}xf16, #dst>
    """ if interm_layout is None else f"""
    %15 = ttg.local_alloc %9 : (tensor<{M}x{N}xi32, #src>) -> !ttg.memdesc<{M}x{N}xi32, #interm, #smem>
    %16 = ttg.local_load %15 : !ttg.memdesc<{M}x{N}xi32, #interm, #smem> -> tensor<{M}x{N}xi32, #src>
    %17 = ttg.local_alloc %11 : (tensor<{M}x{N}xf16, #src>) -> !ttg.memdesc<{M}x{N}xf16, #interm, #smem>
    %18 = ttg.local_load %17 : !ttg.memdesc<{M}x{N}xf16, #interm, #smem> -> tensor<{M}x{N}xf16, #src>

    %12 = ttg.convert_layout %16 : tensor<{M}x{N}xi32, #src> -> tensor<{M}x{N}xi32, #dst>
    %13 = ttg.convert_layout %18 : tensor<{M}x{N}xf16, #src> -> tensor<{M}x{N}xf16, #dst>
    """

    ir = layouts + f"""
    module attributes {{"ttg.num-warps" = 4 : i32, "ttg.num-ctas" = 1 : i32, "ttg.threads-per-warp" = {THREADS_PER_WARP} : i32}} {{
  tt.func public @kernel_0d1d(%arg0: !tt.ptr<f16> {{tt.divisibility = 16 : i32}}, %arg1: !tt.ptr<f16> {{tt.divisibility = 16 : i32}}) {{
    %cst = arith.constant dense<{N}> : tensor<{M}x1xi32, #src>
    %0 = tt.make_range {{end = {M} : i32, start = 0 : i32}} : tensor<{M}xi32, #ttg.slice<{{dim = 1, parent = #src}}>>
    %1 = tt.make_range {{end = {N} : i32, start = 0 : i32}} : tensor<{N}xi32, #ttg.slice<{{dim = 0, parent = #src}}>>
    %2 = tt.splat %arg0 : !tt.ptr<f16> -> tensor<{M}x{N}x!tt.ptr<f16>, #src>
    %4 = tt.expand_dims %0 {{axis = 1 : i32}} : tensor<{M}xi32, #ttg.slice<{{dim = 1, parent = #src}}>> -> tensor<{M}x1xi32, #src>
    %5 = arith.muli %4, %cst : tensor<{M}x1xi32, #src>
    %6 = tt.expand_dims %1 {{axis = 0 : i32}} : tensor<{N}xi32, #ttg.slice<{{dim = 0, parent = #src}}>> -> tensor<1x{N}xi32, #src>
    %7 = tt.broadcast %6 : tensor<1x{N}xi32, #src> -> tensor<{M}x{N}xi32, #src>
    %8 = tt.broadcast %5 : tensor<{M}x1xi32, #src> -> tensor<{M}x{N}xi32, #src>
    %9 = arith.addi %8, %7 : tensor<{M}x{N}xi32, #src>
    %10 = tt.addptr %2, %9 : tensor<{M}x{N}x!tt.ptr<f16>, #src>, tensor<{M}x{N}xi32, #src>
    %11 = tt.load %10 : tensor<{M}x{N}x!tt.ptr<f16>, #src>
    %3 = tt.splat %arg1 : !tt.ptr<f16> -> tensor<{M}x{N}x!tt.ptr<f16>, #dst>
    """ + conversion + f"""
    %14 = tt.addptr %3, %12 : tensor<{M}x{N}x!tt.ptr<f16>, #dst>, tensor<{M}x{N}xi32, #dst>
    tt.store %14, %13 : tensor<{M}x{N}x!tt.ptr<f16>, #dst>
    tt.return
  }}
}}
"""

    x = to_triton(numpy_random((M, N), dtype_str=dtype), device=device)
    z = torch.empty_like(x, device=device)

    temp_file = tmp_path / "test_convert2d.ttgir"
    temp_file.write_text(ir)
    kernel = triton.compile(str(temp_file))

    kernel[(1, 1, 1)](x.data_ptr(), z.data_ptr())

    assert torch.equal(z, x)


layouts_3d = [
    BlockedLayout([4, 4, 1], [1, 8, THREADS_PER_WARP // 8], [2, 2, 1], [2, 1, 0], [1, 1, 1], [1, 1, 1], [0, 1, 2]),
    BlockedLayout([1, 1, 4], [8, THREADS_PER_WARP // 8, 1], [2, 1, 2], [1, 2, 0], [1, 1, 1], [1, 1, 1], [0, 1, 2]),
    DotOperandLayout(parent=MmaLayout([2, 0], [4, 1, 1], [1, 1, 1], [1, 1, 1], [2, 1, 0], [1, 16, 8]), op_idx=0,
                     k_width=1),
]

shared_layouts_3d = [
    SharedLayout(1, 1, 1, [2, 1, 0], [1, 1, 1], [1, 1, 1], [0, 1, 2]),
    SharedLayout(4, 2, 4, [1, 2, 0], [1, 1, 1], [1, 1, 1], [0, 1, 2]),
    SharedLayout(8, 2, 4, [0, 2, 1], [1, 1, 1], [1, 1, 1], [0, 1, 2]),
    SharedLayout(4, 2, 1, [2, 0, 1], [1, 1, 1], [1, 1, 1], [0, 1, 2]),
]


@pytest.mark.parametrize("M, N, K", [[8, 16, 32]])
@pytest.mark.parametrize("shared_layout", shared_layouts_3d)
@pytest.mark.parametrize("dist_layout", filter_layouts(layouts_3d))
def test_local_load_store(M, N, K, dist_layout, shared_layout, device, tmp_path: pathlib.Path):
    layouts = f"""
    #dist = {dist_layout}
    #shared = {shared_layout}
    #smem = #ttg.shared_memory
    """
    ir = layouts + f"""
  module attributes {{"ttg.num-ctas" = 1 : i32, "ttg.num-warps" = 4 : i32, "ttg.threads-per-warp" = {THREADS_PER_WARP} : i32}} {{
  tt.func public @kernel(%arg0: !tt.ptr<i32> {{tt.divisibility = 16 : i32}}, %arg1: !tt.ptr<i32> {{tt.divisibility = 16 : i32}}) attributes {{noinline = false}} {{
    %cst = arith.constant dense<{K}> : tensor<1x{N}x1xi32, #dist>
    %cst_0 = arith.constant dense<{K*N}> : tensor<{M}x1x1xi32, #dist>
    %cst_1 = arith.constant dense<{K*N}> : tensor<{M}x1x1xi32, #dist>
    %cst_2 = arith.constant dense<{K}> : tensor<1x{N}x1xi32, #dist>
    %0 = tt.make_range {{end = {K} : i32, start = 0 : i32}} : tensor<{K}xi32, #ttg.slice<{{dim = 0, parent = #ttg.slice<{{dim = 1, parent = #dist}}>}}>>
    %1 = tt.expand_dims %0 {{axis = 0 : i32}} : tensor<{K}xi32, #ttg.slice<{{dim = 0, parent = #ttg.slice<{{dim = 1, parent = #dist}}>}}>> -> tensor<1x{K}xi32, #ttg.slice<{{dim = 1, parent = #dist}}>>
    %2 = tt.expand_dims %1 {{axis = 1 : i32}} : tensor<1x{K}xi32, #ttg.slice<{{dim = 1, parent = #dist}}>> -> tensor<1x1x{K}xi32, #dist>
    %3 = tt.splat %arg0 : !tt.ptr<i32> -> tensor<1x1x{K}x!tt.ptr<i32>, #dist>
    %4 = tt.addptr %3, %2 : tensor<1x1x{K}x!tt.ptr<i32>, #dist>, tensor<1x1x{K}xi32, #dist>
    %5 = tt.make_range {{end = {N} : i32, start = 0 : i32}} : tensor<{N}xi32, #ttg.slice<{{dim = 0, parent = #ttg.slice<{{dim = 2, parent = #dist}}>}}>>
    %6 = tt.expand_dims %5 {{axis = 0 : i32}} : tensor<{N}xi32, #ttg.slice<{{dim = 0, parent = #ttg.slice<{{dim = 2, parent = #dist}}>}}>> -> tensor<1x{N}xi32, #ttg.slice<{{dim = 2, parent = #dist}}>>
    %7 = tt.expand_dims %6 {{axis = 2 : i32}} : tensor<1x{N}xi32, #ttg.slice<{{dim = 2, parent = #dist}}>> -> tensor<1x{N}x1xi32, #dist>
    %8 = arith.muli %7, %cst_2 : tensor<1x{N}x1xi32, #dist>
    %9 = tt.broadcast %4 : tensor<1x1x{K}x!tt.ptr<i32>, #dist> -> tensor<1x{N}x{K}x!tt.ptr<i32>, #dist>
    %10 = tt.broadcast %8 : tensor<1x{N}x1xi32, #dist> -> tensor<1x{N}x{K}xi32, #dist>
    %11 = tt.addptr %9, %10 : tensor<1x{N}x{K}x!tt.ptr<i32>, #dist>, tensor<1x{N}x{K}xi32, #dist>
    %12 = tt.make_range {{end = {M} : i32, start = 0 : i32}} : tensor<{M}xi32, #ttg.slice<{{dim = 1, parent = #ttg.slice<{{dim = 2, parent = #dist}}>}}>>
    %13 = tt.expand_dims %12 {{axis = 1 : i32}} : tensor<{M}xi32, #ttg.slice<{{dim = 1, parent = #ttg.slice<{{dim = 2, parent = #dist}}>}}>> -> tensor<{M}x1xi32, #ttg.slice<{{dim = 2, parent = #dist}}>>
    %14 = tt.expand_dims %13 {{axis = 2 : i32}} : tensor<{M}x1xi32, #ttg.slice<{{dim = 2, parent = #dist}}>> -> tensor<{M}x1x1xi32, #dist>
    %15 = arith.muli %14, %cst_1 : tensor<{M}x1x1xi32, #dist>
    %16 = tt.broadcast %11 : tensor<1x{N}x{K}x!tt.ptr<i32>, #dist> -> tensor<{M}x{N}x{K}x!tt.ptr<i32>, #dist>
    %17 = tt.broadcast %15 : tensor<{M}x1x1xi32, #dist> -> tensor<{M}x{N}x{K}xi32, #dist>
    %18 = tt.addptr %16, %17 : tensor<{M}x{N}x{K}x!tt.ptr<i32>, #dist>, tensor<{M}x{N}x{K}xi32, #dist>
    %19 = tt.load %18 : tensor<{M}x{N}x{K}x!tt.ptr<i32>, #dist>
    %20 = ttg.local_alloc %19 : (tensor<{M}x{N}x{K}xi32, #dist>) -> !ttg.memdesc<{M}x{N}x{K}xi32, #shared, #smem>
    %21 = ttg.local_load %20 : !ttg.memdesc<{M}x{N}x{K}xi32, #shared, #smem> -> tensor<{M}x{N}x{K}xi32, #dist>
    %22 = tt.make_range {{end = {K} : i32, start = 0 : i32}} : tensor<{K}xi32, #ttg.slice<{{dim = 0, parent = #ttg.slice<{{dim = 1, parent = #dist}}>}}>>
    %23 = tt.expand_dims %22 {{axis = 0 : i32}} : tensor<{K}xi32, #ttg.slice<{{dim = 0, parent = #ttg.slice<{{dim = 1, parent = #dist}}>}}>> -> tensor<1x{K}xi32, #ttg.slice<{{dim = 1, parent = #dist}}>>
    %24 = tt.expand_dims %23 {{axis = 1 : i32}} : tensor<1x{K}xi32, #ttg.slice<{{dim = 1, parent = #dist}}>> -> tensor<1x1x{K}xi32, #dist>
    %25 = tt.splat %arg1 : !tt.ptr<i32> -> tensor<1x1x{K}x!tt.ptr<i32>, #dist>
    %26 = tt.addptr %25, %24 : tensor<1x1x{K}x!tt.ptr<i32>, #dist>, tensor<1x1x{K}xi32, #dist>
    %27 = tt.make_range {{end = {N} : i32, start = 0 : i32}} : tensor<{N}xi32, #ttg.slice<{{dim = 0, parent = #ttg.slice<{{dim = 2, parent = #dist}}>}}>>
    %28 = tt.expand_dims %27 {{axis = 0 : i32}} : tensor<{N}xi32, #ttg.slice<{{dim = 0, parent = #ttg.slice<{{dim = 2, parent = #dist}}>}}>> -> tensor<1x{N}xi32, #ttg.slice<{{dim = 2, parent = #dist}}>>
    %29 = tt.expand_dims %28 {{axis = 2 : i32}} : tensor<1x{N}xi32, #ttg.slice<{{dim = 2, parent = #dist}}>> -> tensor<1x{N}x1xi32, #dist>
    %30 = arith.muli %29, %cst : tensor<1x{N}x1xi32, #dist>
    %31 = tt.broadcast %26 : tensor<1x1x{K}x!tt.ptr<i32>, #dist> -> tensor<1x{N}x{K}x!tt.ptr<i32>, #dist>
    %32 = tt.broadcast %30 : tensor<1x{N}x1xi32, #dist> -> tensor<1x{N}x{K}xi32, #dist>
    %33 = tt.addptr %31, %32 : tensor<1x{N}x{K}x!tt.ptr<i32>, #dist>, tensor<1x{N}x{K}xi32, #dist>
    %34 = tt.make_range {{end = {M} : i32, start = 0 : i32}} : tensor<{M}xi32, #ttg.slice<{{dim = 1, parent = #ttg.slice<{{dim = 2, parent = #dist}}>}}>>
    %35 = tt.expand_dims %34 {{axis = 1 : i32}} : tensor<{M}xi32, #ttg.slice<{{dim = 1, parent = #ttg.slice<{{dim = 2, parent = #dist}}>}}>> -> tensor<{M}x1xi32, #ttg.slice<{{dim = 2, parent = #dist}}>>
    %36 = tt.expand_dims %35 {{axis = 2 : i32}} : tensor<{M}x1xi32, #ttg.slice<{{dim = 2, parent = #dist}}>> -> tensor<{M}x1x1xi32, #dist>
    %37 = arith.muli %36, %cst_0 : tensor<{M}x1x1xi32, #dist>
    %38 = tt.broadcast %33 : tensor<1x{N}x{K}x!tt.ptr<i32>, #dist> -> tensor<{M}x{N}x{K}x!tt.ptr<i32>, #dist>
    %39 = tt.broadcast %37 : tensor<{M}x1x1xi32, #dist> -> tensor<{M}x{N}x{K}xi32, #dist>
    %40 = tt.addptr %38, %39 : tensor<{M}x{N}x{K}x!tt.ptr<i32>, #dist>, tensor<{M}x{N}x{K}xi32, #dist>
    tt.store %40, %21 : tensor<{M}x{N}x{K}x!tt.ptr<i32>, #dist>
    tt.return
  }}
}}
"""

    if is_xpu() and isinstance(dist_layout, DotOperandLayout) and isinstance(dist_layout.parent, MmaLayout):
        pytest.xfail("DotOperandLayout with MmaLayout is not supported in XPU")

    x = torch.arange(0, M * N * K, device=device, dtype=torch.int32).reshape(M, N, K)
    z = torch.empty_like(x, device=device)

    temp_file = tmp_path / "test_local_load_store.ttgir"
    temp_file.write_text(ir)
    kernel = triton.compile(str(temp_file))

    kernel[(1, 1, 1)](x, z)
    assert torch.equal(z, x)


mma_layouts = [
    MmaLayout((2, 0), [1, 4], [1, 1], [1, 1], [0, 1], [16, 8]),
    MmaLayout((3, 0), [4, 1], [1, 1], [1, 1], [0, 1], [16, 128, 16]),  # simple 4 warps case
    MmaLayout((3, 0), [8, 1], [1, 1], [1, 1], [0, 1], [16, 128, 16]),  # simple 8 warps case
    MmaLayout((3, 0), [4, 2], [1, 1], [1, 1], [0, 1], [16, 128, 16]),  # multiple warps on the row
    MmaLayout((3, 0), [4, 2], [1, 1], [1, 1], [0, 1], [16, 64, 16]),  # small instrN
    MmaLayout((3, 0), [8, 4], [1, 1], [1, 1], [0, 1], [16, 64, 16]),  # large number of warps
    DpasLayout(repeatCount=8, systolic_depth=8, execution_size=8, ops_per_chan=1, threads_per_warp=32,
               warps_per_cta=[4, 1], rep_cluster=[1, 1]),
]

shared_layouts = [
    SharedLayout(8, 1, 1, [1, 0], [1, 1], [1, 1], [0, 1]),
    SharedLayout(8, 2, 4, [1, 0], [1, 1], [1, 1], [0, 1], has_leading_offset=True),  # small contiguous bytes
    SharedLayout(8, 1, 8, [1, 0], [1, 1], [1, 1], [0, 1], has_leading_offset=True),  # maximum contiguous bytes
]


@pytest.mark.parametrize("M, N", [[128, 128]])
@pytest.mark.parametrize("mma_layout", filter_layouts(mma_layouts))
@pytest.mark.parametrize("shared_layout", shared_layouts)
def test_local_load_store_mma(M, N, mma_layout, shared_layout, device, tmp_path: pathlib.Path):
    num_warps = np.prod(mma_layout.warps_per_cta)

    layouts = f"""
    #dist = {mma_layout}
    #shared = {shared_layout}
    #smem = #ttg.shared_memory
    """
    ir = layouts + f"""
  module attributes {{"ttg.num-ctas" = 1 : i32, "ttg.num-warps" = {num_warps} : i32, "ttg.threads-per-warp" = {THREADS_PER_WARP} : i32}} {{
  tt.func public @kernel(%arg0: !tt.ptr<f16> {{tt.divisibility = 16 : i32}}, %arg1: !tt.ptr<f16> {{tt.divisibility = 16 : i32}}) attributes {{noinline = false}} {{
    %cst = arith.constant dense<{N}> : tensor<{M}x1xi32, #dist>
    %0 = tt.make_range {{end = {M} : i32, start = 0 : i32}} : tensor<{M}xi32, #ttg.slice<{{dim = 1, parent = #dist}}>>
    %1 = tt.make_range {{end = {N} : i32, start = 0 : i32}} : tensor<{N}xi32, #ttg.slice<{{dim = 0, parent = #dist}}>>
    %2 = tt.splat %arg0 : !tt.ptr<f16> -> tensor<{M}x{N}x!tt.ptr<f16>, #dist>
    %3 = tt.splat %arg1 : !tt.ptr<f16> -> tensor<{M}x{N}x!tt.ptr<f16>, #dist>
    %4 = tt.expand_dims %0 {{axis = 1 : i32}} : tensor<{M}xi32, #ttg.slice<{{dim = 1, parent = #dist}}>> -> tensor<{M}x1xi32, #dist>
    %5 = arith.muli %4, %cst : tensor<{M}x1xi32, #dist>
    %6 = tt.expand_dims %1 {{axis = 0 : i32}} : tensor<{N}xi32, #ttg.slice<{{dim = 0, parent = #dist}}>> -> tensor<1x{N}xi32, #dist>
    %7 = tt.broadcast %6 : tensor<1x{N}xi32, #dist> -> tensor<{M}x{N}xi32, #dist>
    %8 = tt.broadcast %5 : tensor<{M}x1xi32, #dist> -> tensor<{M}x{N}xi32, #dist>
    %9 = arith.addi %8, %7 : tensor<{M}x{N}xi32, #dist>
    %10 = tt.addptr %2, %9 : tensor<{M}x{N}x!tt.ptr<f16>, #dist>, tensor<{M}x{N}xi32, #dist>
    %11 = tt.load %10 : tensor<{M}x{N}x!tt.ptr<f16>, #dist>
    %12 = ttg.local_alloc %11 : (tensor<{M}x{N}xf16, #dist>) -> !ttg.memdesc<{M}x{N}xf16, #shared, #smem>
    %13 = ttg.local_load %12 : !ttg.memdesc<{M}x{N}xf16, #shared, #smem> -> tensor<{M}x{N}xf16, #dist>
    %14 = tt.addptr %3, %9 : tensor<{M}x{N}x!tt.ptr<f16>, #dist>, tensor<{M}x{N}xi32, #dist>
    tt.store %14, %13 : tensor<{M}x{N}x!tt.ptr<f16>, #dist>
    tt.return
  }}
}}
"""

    x = torch.arange(0, M * N, device=device, dtype=torch.float16).reshape(M, N)
    z = torch.empty_like(x, device=device)

    temp_file = tmp_path / "test_local_load_store_mma.ttgir"
    temp_file.write_text(ir)
    kernel = triton.compile(str(temp_file))

    kernel[(1, 1, 1)](x, z)
    assert torch.equal(z, x)

    if shared_layout.has_leading_offset == "true" and mma_layout.version[0] >= 3:
        assert "stmatrix" in kernel.asm["ptx"]


def filter_layout_pairs(layout_pairs):
    return [pair for pair in layout_pairs if is_layout_applicable(pair[0]) and is_layout_applicable(pair[1])]


mma_pairs = [
    [
        MmaLayout((2, 0), [1, 4], [1, 1], [1, 1], [0, 1], [16, 8]),
        MmaLayout((2, 0), [4, 1], [1, 1], [1, 1], [0, 1], [16, 8]),
    ],
    [
        MmaLayout((2, 0), [2, 8], [1, 1], [1, 1], [0, 1], [16, 8]),
        MmaLayout((2, 0), [8, 2], [1, 1], [1, 1], [0, 1], [16, 8]),
    ],
    [
        MmaLayout((2, 1), [1, 4], [1, 1], [1, 1], [0, 1], [16, 8]),
        MmaLayout((2, 1), [4, 1], [1, 1], [1, 1], [0, 1], [16, 8]),
    ],
    [
        MmaLayout((2, 1), [2, 8], [1, 1], [1, 1], [0, 1], [16, 8]),
        MmaLayout((2, 1), [8, 2], [1, 1], [1, 1], [0, 1], [16, 8]),
    ],
    [
        MmaLayout((3, 0), [4, 1], [1, 1], [1, 1], [0, 1], [16, 32, 32]),
        MmaLayout((3, 0), [4, 1], [1, 1], [1, 1], [0, 1], [16, 64, 32]),
    ],
    [
        MmaLayout((3, 0), [4, 1], [1, 1], [1, 1], [0, 1], [16, 64, 32]),
        MmaLayout((3, 0), [4, 1], [1, 1], [1, 1], [0, 1], [16, 32, 32]),
    ],
    [
        MmaLayout((3, 0), [1, 4], [1, 1], [1, 1], [0, 1], [16, 32, 32]),
        MmaLayout((3, 0), [4, 1], [1, 1], [1, 1], [0, 1], [16, 64, 32]),
    ],
    [
        MmaLayout((3, 0), [2, 8], [1, 1], [1, 1], [0, 1], [16, 64, 32]),
        MmaLayout((3, 0), [8, 2], [1, 1], [1, 1], [0, 1], [16, 32, 32]),
    ],
    [
        MmaLayout((3, 0), [4, 1], [1, 1], [1, 1], [0, 1], [16, 128, 16]),
        MmaLayout((3, 0), [4, 1], [1, 1], [1, 1], [0, 1], [16, 64, 16]),
    ],
    [
        MmaLayout((3, 0), [4, 1], [1, 1], [1, 1], [0, 1], [16, 64, 16]),
        MmaLayout((3, 0), [4, 1], [1, 1], [1, 1], [0, 1], [16, 128, 16]),
    ],
    [
        WmmaLayout(1, [4, 4]),
        WmmaLayout(1, [16, 1]),
    ],
    [
        WmmaLayout(1, [16, 1]),
        WmmaLayout(1, [4, 4]),
    ],
    [
        WmmaLayout(2, [4, 4]),
        WmmaLayout(2, [16, 1]),
    ],
    [
        WmmaLayout(2, [16, 1]),
        WmmaLayout(2, [4, 4]),
    ],
    [
        MfmaLayout([2, 0], [2, 2], [32, 32], False),
        MfmaLayout([2, 0], [4, 1], [32, 32], False),
    ],
    [
        MfmaLayout([2, 0], [4, 1], [32, 32], False),
        MfmaLayout([2, 0], [2, 2], [32, 32], False),
    ],
    [
        MfmaLayout([2, 0], [2, 2], [32, 32], False),
        MfmaLayout([2, 0], [4, 1], [32, 32], True),
    ],
    [
        MfmaLayout([2, 0], [4, 1], [32, 32], False),
        MfmaLayout([2, 0], [2, 2], [32, 32], True),
    ],
    [
        MfmaLayout([2, 0], [4, 4], [16, 16], False),
        MfmaLayout([2, 0], [16, 1], [16, 16], False),
    ],
    [
        MfmaLayout([2, 0], [16, 1], [16, 16], False),
        MfmaLayout([2, 0], [4, 4], [16, 16], False),
    ],
    [
        MfmaLayout([2, 0], [4, 4], [16, 16], False),
        MfmaLayout([2, 0], [16, 1], [16, 16], True),
    ],
    [
        MfmaLayout([2, 0], [16, 1], [16, 16], False),
        MfmaLayout([2, 0], [4, 4], [16, 16], True),
    ],
    [
        DpasLayout(repeatCount=8, systolic_depth=8, execution_size=8, ops_per_chan=1, threads_per_warp=32,
                   warps_per_cta=[4, 1], rep_cluster=[1, 1]),
        DpasLayout(repeatCount=8, systolic_depth=8, execution_size=8, ops_per_chan=2, threads_per_warp=32,
                   warps_per_cta=[2, 2], rep_cluster=[1, 1]),
    ],
]


@pytest.mark.parametrize("M, N", [[16, 16], [64, 1], [1, 64], [64, 64], [128, 128], [256, 256]])
@pytest.mark.parametrize("dtype", ['float16'])
@pytest.mark.parametrize("mma_pair", filter_layout_pairs(mma_pairs))
def test_convert_mma2mma(M, N, mma_pair, dtype, device, tmp_path: pathlib.Path):
    if is_hip():
        if isinstance(mma_pair[1], MfmaLayout) and (mma_pair[1].instr_shape[1] > M or mma_pair[1].instr_shape[1] > N):
            pytest.skip("HIP do not fully support skinny tensor store")

    src_layout, _ = mma_pair
    num_warps = np.prod(src_layout.warps_per_cta)
    warp_size = THREADS_PER_WARP

    def do_test(src_layout, dst_layout):
        layouts = f"""
        #src = {src_layout}
        #dst = {dst_layout}
        """

        ir = layouts + f"""
        module attributes {{"ttg.num-warps" = {num_warps} : i32, "ttg.num-ctas" = 1 : i32, "ttg.threads-per-warp" = {warp_size} : i32}} {{
        tt.func public @kernel_0d1d(%arg0: !tt.ptr<f16> {{tt.divisibility = 16 : i32}}, %arg1: !tt.ptr<f16> {{tt.divisibility = 16 : i32}}) {{
        %cst = arith.constant dense<{N}> : tensor<{M}x1xi32, #src>
        %0 = tt.make_range {{end = {M} : i32, start = 0 : i32}} : tensor<{M}xi32, #ttg.slice<{{dim = 1, parent = #src}}>>
        %1 = tt.make_range {{end = {N} : i32, start = 0 : i32}} : tensor<{N}xi32, #ttg.slice<{{dim = 0, parent = #src}}>>
        %2 = tt.splat %arg0 : !tt.ptr<f16> -> tensor<{M}x{N}x!tt.ptr<f16>, #src>
        %3 = tt.splat %arg1 : !tt.ptr<f16> -> tensor<{M}x{N}x!tt.ptr<f16>, #dst>
        %4 = tt.expand_dims %0 {{axis = 1 : i32}} : tensor<{M}xi32, #ttg.slice<{{dim = 1, parent = #src}}>> -> tensor<{M}x1xi32, #src>
        %5 = arith.muli %4, %cst : tensor<{M}x1xi32, #src>
        %6 = tt.expand_dims %1 {{axis = 0 : i32}} : tensor<{N}xi32, #ttg.slice<{{dim = 0, parent = #src}}>> -> tensor<1x{N}xi32, #src>
        %7 = tt.broadcast %6 : tensor<1x{N}xi32, #src> -> tensor<{M}x{N}xi32, #src>
        %8 = tt.broadcast %5 : tensor<{M}x1xi32, #src> -> tensor<{M}x{N}xi32, #src>
        %9 = arith.addi %8, %7 : tensor<{M}x{N}xi32, #src>
        %10 = tt.addptr %2, %9 : tensor<{M}x{N}x!tt.ptr<f16>, #src>, tensor<{M}x{N}xi32, #src>
        %11 = tt.load %10 : tensor<{M}x{N}x!tt.ptr<f16>, #src>
        %12 = ttg.convert_layout %9 : tensor<{M}x{N}xi32, #src> -> tensor<{M}x{N}xi32, #dst>
        %13 = ttg.convert_layout %11 : tensor<{M}x{N}xf16, #src> -> tensor<{M}x{N}xf16, #dst>
        %14 = tt.addptr %3, %12 : tensor<{M}x{N}x!tt.ptr<f16>, #dst>, tensor<{M}x{N}xi32, #dst>
        tt.store %14, %13 : tensor<{M}x{N}x!tt.ptr<f16>, #dst>
        tt.return
        }}
        }}
        """

        x = to_triton(numpy_random((M, N), dtype_str=dtype), device=device)
        z = torch.empty_like(x)

        temp_file = tmp_path / "test_convert_mma2mma.ttgir"
        temp_file.write_text(ir)
        kernel = triton.compile(str(temp_file))

        kernel[(1, 1, 1)](x.data_ptr(), z.data_ptr())

        assert torch.equal(z, x)

    do_test(mma_pair[0], mma_pair[1])
    do_test(mma_pair[1], mma_pair[0])


@pytest.mark.interpreter
def test_load_scalar_with_mask(device):

    @triton.jit
    def kernel(Input, Index, Out, N: int):
        index = tl.load(Index)
        scalar = tl.load(Input + index, mask=index < N, other=0)
        tl.store(Out, scalar, mask=index < N)

    Index = torch.tensor([0], dtype=torch.int32, device=device)
    Input = torch.tensor([0], dtype=torch.int32, device=device)
    Out = torch.empty_like(Index, device=device)
    kernel[(1, )](Input, Index, Out, Index.numel())
    assert Out.data[0] == 0


# This test is used to test our own PTX codegen for float16 and int16 conversions
# maybe delete it later after ptxas has been fixed
@pytest.mark.parametrize("dtype_str", ['float16', 'int16'])
def test_ptx_cast(dtype_str, device):

    @triton.jit
    def kernel(in_ptr0, out_ptr2, xnumel, rnumel, dtype: tl.constexpr, XBLOCK: tl.constexpr, RBLOCK: tl.constexpr):
        xoffset = tl.program_id(0) * XBLOCK
        xindex = xoffset + tl.arange(0, XBLOCK)[:, None]
        xmask = xindex < xnumel
        rbase = tl.arange(0, RBLOCK)[None, :]
        x0 = xindex
        _tmp4 = (tl.zeros([XBLOCK, RBLOCK], dtype) - 10000).to(dtype)
        for roffset in range(0, rnumel, RBLOCK):
            rindex = roffset + rbase
            rmask = rindex < rnumel
            r1 = rindex
            tmp0 = tl.load(in_ptr0 + (r1 + (197 * x0)), rmask & xmask).to(dtype)
            tmp1 = 2
            tmp2 = tmp0 * tmp1
            tmp3 = tmp2.to(dtype)
            tmp5 = _tmp4 < tmp3
            _tmp4 = tl.where(rmask & xmask & tmp5, tmp3, _tmp4)
            tl.store(out_ptr2 + (r1 + (197 * x0) + tl.zeros([XBLOCK, RBLOCK], tl.int32)), _tmp4, rmask & xmask)

    torch.manual_seed(123)
    if dtype_str == 'int16':
        torch_dtype = torch.int16
        triton_dtype = tl.int32
    else:
        torch_dtype = torch.float16
        triton_dtype = tl.float32

    s0 = 4
    buf11 = -torch.ones((6 * s0, 197, 197), device=device, dtype=torch_dtype)
    buf14 = -torch.ones((s0, 6, 197, 197), device=device, dtype=torch_dtype)
    kernel[(4728, )](buf11, buf14, 1182 * s0, 197, triton_dtype, 1, 256, num_warps=2)
    assert buf14.to(torch.float32).mean() == -2.0


# -----------------------
# test fp8 -> fp32 dot
# -----------------------


def f8_to_f16(x, dtype):

    @triton.jit
    def kernel(Y, X, N, BLOCK_SIZE: tl.constexpr):
        pid = tl.program_id(0)
        offs = pid * BLOCK_SIZE + tl.arange(0, BLOCK_SIZE)
        mask = offs < N
        x = tl.load(X + offs, mask=mask)
        tl.store(Y + offs, x, mask=mask)

    ret = torch.empty(x.shape, dtype=torch.float16, device=x.device)
    grid = lambda META: (triton.cdiv(x.numel(), META['BLOCK_SIZE']), )
    dtype = getattr(tl, dtype)
    kernel[grid](ret, triton.reinterpret(x, dtype), ret.numel(), BLOCK_SIZE=1024)
    return ret


@triton.jit
def matmul_kernel(  #
        a_ptr, b_ptr, c_ptr,  #
        M, N, K,  #
        stride_am, stride_ak,  #
        stride_bk, stride_bn,  #
        stride_cm, stride_cn,  #
        BLOCK_SIZE_M: tl.constexpr, BLOCK_SIZE_N: tl.constexpr, BLOCK_SIZE_K: tl.constexpr,  #
        low_precision_acc: tl.constexpr,  #
        num_stages: tl.constexpr = 3  #
):
    pid = tl.program_id(axis=0)
    num_pid_m = tl.cdiv(M, BLOCK_SIZE_M)
    pid_m = pid % num_pid_m
    pid_n = pid // num_pid_m
    offs_am = (pid_m * BLOCK_SIZE_M + tl.arange(0, BLOCK_SIZE_M)) % M
    offs_bn = (pid_n * BLOCK_SIZE_N + tl.arange(0, BLOCK_SIZE_N)) % N
    offs_k = tl.arange(0, BLOCK_SIZE_K)
    a_ptrs = a_ptr + (offs_am[:, None] * stride_am + offs_k[None, :] * stride_ak)
    b_ptrs = b_ptr + (offs_k[:, None] * stride_bk + offs_bn[None, :] * stride_bn)
    accumulator = tl.zeros((BLOCK_SIZE_M, BLOCK_SIZE_N), dtype=tl.float32)
    for k in tl.range(0, tl.cdiv(K, BLOCK_SIZE_K), num_stages=num_stages):
        a = tl.load(a_ptrs)
        b = tl.load(b_ptrs)
        accumulator = tl.dot(a, b, acc=accumulator, max_num_imprecise_acc=low_precision_acc)
        a_ptrs += BLOCK_SIZE_K * stride_ak
        b_ptrs += BLOCK_SIZE_K * stride_bk
    offs_cm = pid_m * BLOCK_SIZE_M + tl.arange(0, BLOCK_SIZE_M)
    offs_cn = pid_n * BLOCK_SIZE_N + tl.arange(0, BLOCK_SIZE_N)
    c_ptrs = c_ptr + stride_cm * offs_cm[:, None] + stride_cn * offs_cn[None, :]
    tl.store(c_ptrs, accumulator)


@pytest.mark.interpreter
@pytest.mark.parametrize("M, N, K", [(128, 256, 256)])
@pytest.mark.parametrize("BLOCK_M, BLOCK_N, BLOCK_K", [(128, 256, 128), (64, 64, 64)])
@pytest.mark.parametrize("in_type_str", ['float8e5', 'float8e4nv', 'float8e4b15'])
@pytest.mark.parametrize("low_precision_acc", [0, 32, 64, 128])
def test_dot_max_num_imprecise_acc(M, N, K, BLOCK_M, BLOCK_N, BLOCK_K, in_type_str, low_precision_acc, device):
    num_stages = 3
    if is_cuda():
        cc = torch.cuda.get_device_capability()
        if cc[0] >= 9 and in_type_str == "float8e4b15":
            pytest.skip("Dot op does not support fp8e4b15 on CUDA arch >= 90")
    elif is_hip():
        num_stages = 2
        if in_type_str != 'float8e5':
            pytest.skip('test_fp8_dot_acc for HIP currently broken in upstream.')

    check_type_supported(in_type_str, device)
    A = numpy_random((M, K), dtype_str=in_type_str)
    B = numpy_random((K, N), dtype_str=in_type_str)
    C = torch.empty((M, N), dtype=torch.float32, device=device)
    num_warps = 8
    a = to_triton(A, device=device, dst_type=in_type_str)
    b = to_triton(B, device=device, dst_type=in_type_str)
    grid = (triton.cdiv(M, BLOCK_M) * triton.cdiv(N, BLOCK_N), 1)
    max_num_impressive_acc = low_precision_acc if low_precision_acc <= BLOCK_K else None
    h = matmul_kernel[grid](a, b, C, M, N, K, a.stride(0), a.stride(1), b.stride(0), b.stride(1), C.stride(0),
                            C.stride(1), BLOCK_M, BLOCK_N, BLOCK_K, max_num_impressive_acc, num_warps=num_warps,
                            num_stages=num_stages)
    torch_a = torch.from_numpy(A).to(device=device)
    th_a = f8_to_f16(torch_a, in_type_str)
    torch_b = torch.from_numpy(B).to(device=device)
    th_b = f8_to_f16(torch_b, in_type_str)
    ref_out = torch.matmul(th_a, th_b).to(torch.float32)
    if in_type_str == 'float8e4nv':
        torch.testing.assert_close(ref_out, C, rtol=0.01, atol=0.01)
    else:
        torch.testing.assert_close(ref_out, C, rtol=1e-3, atol=1e-3)
    if is_cuda() and low_precision_acc > 0 and torch.cuda.get_device_capability()[0] >= 9:
        assert h.asm["ptx"].count("add.f32") == (BLOCK_M * BLOCK_N) // (32 * num_warps) * (BLOCK_K // low_precision_acc)


# -----------------------
# test enable_fp_fusion
# -----------------------


@pytest.mark.parametrize("enable_fp_fusion", [False, True])
@pytest.mark.parametrize("default_override", [False, True])
def test_enable_fp_fusion(enable_fp_fusion, default_override, device):
    if is_hip():
        pytest.skip(
            'test_enable_fp_fusion for HIP currently broken in https://github.com/triton-lang/triton. Use https://github.com/ROCmSoftwarePlatform/triton'
        )

    # Sequential multiply add can be fused by backend
    @triton.jit
    def mul_add(data):
        ptrs = data + tl.arange(0, 128)
        tl.store(ptrs, tl.load(ptrs) * 1.5 + 1.0)

    data = torch.randn((128, ), device=device, dtype=torch.float32)
    if default_override:
        os.environ["TRITON_DEFAULT_FP_FUSION"] = "1" if enable_fp_fusion else "0"
        h = mul_add[(1, )](data)
    else:
        h = mul_add[(1, )](data, enable_fp_fusion=enable_fp_fusion)

    if not is_cuda():
        return
    found_fma = re.search(r'(mad|fma)\.r[nzmp]\.(ftz\.)?f32', h.asm["ptx"]) is not None
    assert found_fma == enable_fp_fusion


# -----------------------
# test propagate_nan
# -----------------------


@pytest.mark.parametrize("dtype", ['float16', 'float32'])
@pytest.mark.parametrize("propagate_nan", ['NONE', 'ALL'])
@pytest.mark.parametrize("func", ['minimum', 'maximum', 'clamp'])
def test_propagate_nan(dtype, propagate_nan, func, device):

    @triton.jit
    def kernel(A, B, C, propagate_nan: tl.constexpr, func: tl.constexpr):
        if func == 'clamp':
            tl.store(
                C,
                getattr(tl, func)(tl.load(A), -tl.load(B), tl.load(B),
                                  propagate_nan=getattr(tl.PropagateNan, propagate_nan)))
        else:
            tl.store(C,
                     getattr(tl, func)(tl.load(A), tl.load(B), propagate_nan=getattr(tl.PropagateNan, propagate_nan)))

    for mode in ['A', 'B', 'both']:
        if func == 'clamp' and mode == 'B':
            # clamp does not guarantee propagation from 'min' and 'max' args
            continue
        A = torch.randn((1, ), device=device, dtype=getattr(torch, dtype))
        if mode == 'A' or mode == 'both': A[0] = torch.nan
        B = torch.randn((1, ), device=device, dtype=getattr(torch, dtype))
        if mode == 'B' or mode == 'both': B[0] = torch.nan
        C = torch.zeros_like(A, device=device, dtype=getattr(torch, dtype))
        kernel[(1, )](A, B, C, propagate_nan, func)

        if mode == 'both' or propagate_nan == 'ALL':
            assert torch.isnan(C[0])
        else:
            assert not torch.isnan(C[0])


# -----------------------
# test clamp
# -----------------------


@pytest.mark.interpreter
@pytest.mark.parametrize("dtype", ['float16', 'float32'])
def test_clamp(dtype, device):

    @triton.jit
    def kernel(x_ptr, min_ptr, max_ptr, out_ptr, ref_ptr, N, BLOCK_SIZE: tl.constexpr):

        off = tl.arange(0, BLOCK_SIZE)
        mask = off < N
        x = tl.load(x_ptr + off, mask=mask)
        min = tl.load(min_ptr + off, mask=mask)
        max = tl.load(max_ptr + off, mask=mask)
        out = out_ptr + off
        ref = ref_ptr + off

        tl.store(out, tl.clamp(x, min, max), mask=mask)
        ref_val = tl.minimum(tl.maximum(x, min), max)
        tl.store(ref, ref_val, mask=mask)

    size = 128

    x = torch.randn((size, ), device=device, dtype=getattr(torch, dtype))
    a = torch.randn((size, ), device=device, dtype=getattr(torch, dtype))
    b = torch.randn((size, ), device=device, dtype=getattr(torch, dtype))
    min = torch.min(a, b)
    max = torch.max(a, b)
    out = torch.zeros_like(x, device=device, dtype=getattr(torch, dtype))
    ref = torch.zeros_like(x, device=device, dtype=getattr(torch, dtype))

    kernel[(size, )](x, min, max, out, ref, x.numel(), BLOCK_SIZE=size)

    torch.testing.assert_close(out, ref)


# Test for symmetric clamp(x, -limit, limit), as it may go through optimized
# codegen in the backends
@pytest.mark.interpreter
@pytest.mark.parametrize("dtype", ['float16', 'float32'])
def test_clamp_symmetric(dtype, device):

    @triton.jit
    def kernel(x_ptr, limit_ptr, out_ptr, ref_ptr, N, BLOCK_SIZE: tl.constexpr):

        off = tl.arange(0, BLOCK_SIZE)
        mask = off < N
        x = tl.load(x_ptr + off, mask=mask)
        limit = tl.load(limit_ptr + off, mask=mask)
        out = out_ptr + off
        ref = ref_ptr + off

        tl.store(out, tl.clamp(x, -limit, limit), mask=mask)
        ref_val = tl.minimum(tl.maximum(x, -limit), limit)
        tl.store(ref, ref_val, mask=mask)

    size = 128

    x = torch.randn((size, ), device=device, dtype=getattr(torch, dtype))
    limit = torch.randn((size, ), device=device, dtype=getattr(torch, dtype)).abs()
    out = torch.zeros_like(x, device=device, dtype=getattr(torch, dtype))
    ref = torch.zeros_like(x, device=device, dtype=getattr(torch, dtype))

    kernel[(size, )](x, limit, out, ref, x.numel(), BLOCK_SIZE=size)

    torch.testing.assert_close(out, ref)


# -----------------------
# test iterators
# -----------------------


@pytest.mark.interpreter
def test_static_range(device):

    @triton.jit
    def loop_kernel(Z, N: tl.constexpr, step: tl.constexpr):
        acc = 0
        for i in tl.static_range(0, N, step=step):
            acc += i
        tl.store(Z, acc)

    N = 100
    step = 7
    Out = torch.empty(1, dtype=torch.int32, device=device)
    loop_kernel[(1, )](Out, N, step)
    Acc = torch.tensor([0], dtype=torch.int32, device=device)
    for i in range(0, N, step):
        Acc += i
    assert (Out == Acc).all(), (Out, Acc)


@pytest.mark.interpreter
def test_tl_range(device):
    if is_hip():
        pytest.skip("test_tl_range is not supported in HIP")
    M, N, K = 64, 64, 512
    BLOCK_M, BLOCK_N, BLOCK_K = M, N, 64
    a = torch.randn((M, K), device=device, dtype=torch.float16)
    b = torch.randn((K, N), device=device, dtype=torch.float16)
    c = torch.empty((M, N), dtype=torch.float32, device=device)
    pgm = matmul_kernel[
        1,
    ](a, b, c, M, N, K, a.stride(0), a.stride(1), b.stride(0), b.stride(1), c.stride(0), c.stride(1), BLOCK_M, BLOCK_N,
      BLOCK_K, 0, num_stages=5)
    ref_out = torch.matmul(a, b).to(torch.float32)
    if is_interpreter():
        # GPU invokes tensor core for float16 matmul, which is not supported in interpreter.
        # Thus we use a higher tolerance
        torch.testing.assert_close(ref_out, c, rtol=1e-2, atol=1e-1)
    else:
        torch.testing.assert_close(ref_out, c, rtol=1e-3, atol=1e-3)
        if device in ['cuda']:
            capability = torch.cuda.get_device_capability()
            if capability[0] >= 8:
                ptx = pgm.asm['ptx']
                # check that the loop got pipelined with the right number of stages.
                assert 'cp.async.wait_group 0x6' in ptx


@triton.jit(noinline=True)
def maxnreg_noinline1(X):
    tl.store(X, 0)


@triton.jit(noinline=True)
def maxnreg_noinline2(X):
    tl.store(X, 0)


@pytest.mark.interpreter
def test_maxnreg(device):
    if not is_cuda():
        pytest.xfail('maxnreg only works on CUDA')

    # triton kernel
    @triton.jit
    def kernel(X):
        maxnreg_noinline1(X)
        tl.store(X, 0)
        maxnreg_noinline2(X)

    X = torch.empty(1, dtype=torch.int32, device=device)
    k = kernel[(1, )](X, maxnreg=42)

    if not is_interpreter():
        # Ensure that .maxnreg is set on the kernel function (marked with .entry)
        # and not on either of the noinline functions (marked with .func).
        try:
            assert re.search(r'\.visible \.entry [^{;]*\.maxnreg 42', k.asm["ptx"])
            assert not re.search(r'\.visible \.func [^{;]*\.maxnreg', k.asm["ptx"])
        except AssertionError:
            print("Failing ptx:\n", k.asm["ptx"])
            raise


@pytest.mark.interpreter
def test_temp_var_in_loop(device):

    @triton.jit
    def temp_in_loop(Z, N: tl.constexpr, BLOCK: tl.constexpr):
        acc = tl.full((BLOCK, ), 0, dtype=tl.int32)
        for i in range(N):
            if i == 0:
                temp = tl.full((BLOCK, ), 2, dtype=tl.int32)
                acc = temp
            else:
                acc += tl.full((BLOCK, ), 1, dtype=tl.int32)
            # reuse the temp variable and make sure to check that it isn't creating incorrect IR.
            temp = tl.full((BLOCK, ), 1, dtype=tl.int32)
            acc += temp
        z = Z + tl.arange(0, BLOCK)
        tl.store(z, acc)

    N = 10
    BLOCK = 32
    out = torch.empty((BLOCK, ), dtype=torch.int32, device=device)
    temp_in_loop[(1, )](out, N, BLOCK)
    acc = torch.full((BLOCK, ), 0, dtype=torch.int32, device=device)
    for i in range(N):
        if i == 0:
            temp = torch.full((BLOCK, ), 2, dtype=torch.int32, device=device)
            acc = temp
        else:
            acc += torch.full((BLOCK, ), 1, dtype=torch.int32, device=device)
        temp = torch.full((BLOCK, ), 1, dtype=torch.int32, device=device)
        acc += temp
    assert (acc == out).all()


@pytest.mark.interpreter
def test_num_programs(device):
    # Assuming that the kernel is launched with a grid of (11, 21, 31)
    grid = (11, 21, 31)
    input = torch.empty((3, ), dtype=torch.int32, device=device)

    @triton.jit
    def kernel(input):
        num_programs_0 = tl.num_programs(0)
        num_programs_1 = tl.num_programs(1)
        num_programs_2 = tl.num_programs(2)
        tl.store(input, num_programs_0)
        tl.store(input + 1, num_programs_1)
        tl.store(input + 2, num_programs_2)

    kernel[grid](input)
    assert torch.all(input == torch.tensor(grid, device=device))


# -----------------------
# test extern functions
# -----------------------


@pytest.mark.parametrize("dtype_str", ['float32', 'float64'])
def test_math_extern(dtype_str, device):
    if is_interpreter():
        pytest.xfail('math_extern does not work in the interpreter mode')

    @triton.jit
    def kernel(
        x_ptr,
        y_ptr,
        n_elements,
        BLOCK_SIZE: tl.constexpr,
    ):
        pid = tl.program_id(axis=0)
        block_start = pid * BLOCK_SIZE
        offsets = block_start + tl.arange(0, BLOCK_SIZE)
        mask = offsets < n_elements
        x = tl.load(x_ptr + offsets, mask=mask)
        y = libdevice.tanh(x)
        tl.store(y_ptr + offsets, y, mask=mask)

    shape = (128, )
    rs = RandomState(17)

    x = numpy_random(shape, dtype_str=dtype_str, rs=rs)
    y_ref = np.tanh(x)
    x_tri = to_triton(x, device=device)
    y_tri = to_triton(numpy_random(shape, dtype_str=dtype_str, rs=rs), device=device)
    kernel[(1, )](x_tri, y_tri, shape[0], BLOCK_SIZE=shape[0])
    # compare
    np.testing.assert_allclose(y_ref, to_numpy(y_tri), rtol=0.01)


# -----------------------
# test loop unrolling
# -----------------------


def test_unroll_attr(device):

    @triton.jit
    def _kernel(dst, unroll_factor: tl.constexpr):
        pid = tl.program_id(axis=0)
        for i in tl.range(0, 10, loop_unroll_factor=unroll_factor):
            tl.atomic_add(dst + pid, i + pid)

    def check_loop_unroll_count(ir, opStr, loop_unroll_factor):
        for line in ir.splitlines():
            if opStr in line:
                loop_unroll_factor = loop_unroll_factor - 1
        # Sometimes we get a remainder loop
        assert loop_unroll_factor <= 0

    # Try for all different loop unroll factors:
    for unroll_factor in [1, 2, 4, 5, 8]:
        h = _kernel[(1, )](torch.empty(1, device=device), unroll_factor)
        check_loop_unroll_count(h.asm["ttir"], 'tt.atomic_rmw', unroll_factor)


@triton.jit
def sanitize_add(a, b):
    a64 = a.to(tl.int64)
    b64 = b.to(tl.int64)
    r64 = a64 + b64
    tl.device_assert((r64 >= -2**31) & (r64 <= 2**31 - 1))
    return a + b


def test_side_effectful_reduction(device):
    if device != "cuda":
        pytest.xfail()

    @triton.jit(debug=True)
    def sanitize_sum_kernel(Z, X, BLOCK: tl.constexpr):
        vals = tl.load(X + tl.arange(0, BLOCK))
        z = tl.reduce(vals, 0, sanitize_add)
        tl.store(Z, z)

    BLOCK = 512
    torch.manual_seed(42)
    X = torch.randint(0, 10, [BLOCK], device="cuda", dtype=torch.int32)
    X[:300] = 32
    X[300:] = 0
    Z = torch.zeros((), device="cuda", dtype=torch.int32)
    sanitize_sum_kernel[(1, )](Z, X, BLOCK=BLOCK)
    torch.testing.assert_close(Z, X.sum().to(torch.int32))


@pytest.mark.parametrize("reduce_dim", [0, 1])
def test_side_effectful_reduction_2d(device, reduce_dim):
    if device != "cuda":
        pytest.xfail()

    @triton.jit(debug=True)
    def sanitize_sum_2d_kernel(Z, X, BLOCK_0: tl.constexpr, BLOCK_1: tl.constexpr, reduce_dim: tl.constexpr,
                               NON_REDUCE_DIM: tl.constexpr):
        offsets = tl.arange(0, BLOCK_0)[:, None] * BLOCK_1 + tl.arange(0, BLOCK_1)[None, :]
        vals = tl.load(X + offsets)
        z = tl.reduce(vals, reduce_dim, sanitize_add)
        tl.store(Z + tl.arange(0, NON_REDUCE_DIM), z)

    BLOCK_0 = 16
    BLOCK_1 = 32
    NON_REDUCE_DIM = BLOCK_1 if reduce_dim == 0 else BLOCK_0
    torch.manual_seed(42)
    X = torch.randint(0, 10, [BLOCK_0, BLOCK_1], device="cuda", dtype=torch.int32)
    Z = torch.zeros([NON_REDUCE_DIM], device="cuda", dtype=torch.int32)
    sanitize_sum_2d_kernel[(1, )](Z, X, BLOCK_0=BLOCK_0, BLOCK_1=BLOCK_1, reduce_dim=reduce_dim,
                                  NON_REDUCE_DIM=NON_REDUCE_DIM)
    torch.testing.assert_close(Z, X.sum(reduce_dim).to(torch.int32))


def test_dtype(device):

    @triton.jit
    def kernel(X):
        dtype_x: tl.constexpr = X.dtype.element_ty
        tl.static_assert(dtype_x == tl.int32)
        tl.static_assert(dtype_x == tl.constexpr(tl.int32))
        tl.static_assert(dtype_x == tl.int8 or (dtype_x == tl.int16 or dtype_x == tl.int32))

    X = torch.zeros(1, dtype=torch.int32, device=device)
    kernel[(1, )](X)


def test_side_effectful_scan(device):
    if device != "cuda":
        pytest.xfail()

    @triton.jit(debug=True)
    def sanitize_cumsum_kernel(Z, X, BLOCK: tl.constexpr):
        vals = tl.load(X + tl.arange(0, BLOCK))
        z = tl.associative_scan(vals, 0, sanitize_add)
        tl.store(Z + tl.arange(0, BLOCK), z)

    BLOCK = 512
    torch.manual_seed(42)
    X = torch.randint(0, 10, [BLOCK], device="cuda", dtype=torch.int32)
    X[:300] = 32
    X[300:] = 0
    Z = torch.zeros_like(X)
    sanitize_cumsum_kernel[(1, )](Z, X, BLOCK=BLOCK)
    torch.testing.assert_close(Z, X.cumsum(0).to(torch.int32))


# stress test slice layout usages in reductions.
@pytest.mark.parametrize("in_shape, perm, red_dims", [
    ((4, 32, 32, 4, 2), [2, 1, 0, 3, 4], [3, 1, 0]),
    ((8, 2, 32, 4, 16), [4, 0, 1, 3, 2], [0, 2, 0]),
])
def test_chained_reductions(in_shape, perm, red_dims, device):
    if is_xpu() and in_shape == (4, 32, 32, 4, 2):
        # check maximum shared memory
        if triton.runtime.driver.active.utils.get_device_properties(
                triton.runtime.driver.active.get_current_device())["max_shared_mem"] <= 163840:
            pytest.xfail("XPU: Not enough shared memory")

    @triton.jit
    def kernel(In, Out,  #
               dim_0: tl.constexpr, dim_1: tl.constexpr, dim_2: tl.constexpr, dim_3: tl.constexpr, dim_4: tl.constexpr,
               perm_0: tl.constexpr, perm_1: tl.constexpr, perm_2: tl.constexpr, perm_3: tl.constexpr,
               perm_4: tl.constexpr, red_dim_0: tl.constexpr, red_dim_1: tl.constexpr, red_dim_2: tl.constexpr):
        idx = tl.arange(0, dim_0 * dim_1 * dim_2 * dim_3 * dim_4)
        idx = idx.reshape(dim_0, dim_1, dim_2, dim_3, dim_4)
        vals = tl.load(In + idx)
        vals = tl.permute(vals, [perm_0, perm_1, perm_2, perm_3, perm_4])
        r = tl.sum(tl.sum(tl.sum(vals, red_dim_0), red_dim_1), red_dim_2)
        st_idx = tl.arange(0, r.shape[0] * r.shape[1]).reshape(r.shape)
        tl.store(Out + st_idx, r)

    input = torch.randint(0, 1000, in_shape, device=device, dtype=torch.int32)
    temp = torch.permute(input, perm).contiguous()
    ref = torch.sum(torch.sum(torch.sum(temp, dim=red_dims[0]), dim=red_dims[1]), dim=red_dims[2])
    result = torch.empty_like(ref)
    kernel[(1, )](input, result, input.shape[0], input.shape[1], input.shape[2], input.shape[3], input.shape[4],
                  perm[0], perm[1], perm[2], perm[3], perm[4], red_dims[0], red_dims[1], red_dims[2])

    assert torch.all(ref == result)


@triton.jit
def gather_test_kernel(src_ptr, idx_ptr, out_ptr, axis: tl.constexpr, src_dim0: tl.constexpr, src_dim1: tl.constexpr,
                       src_stride0: tl.constexpr, src_stride1: tl.constexpr, idx_dim0: tl.constexpr,
                       idx_dim1: tl.constexpr, idx_stride0: tl.constexpr, idx_stride1: tl.constexpr,
                       out_dim0: tl.constexpr, out_dim1: tl.constexpr, out_stride0: tl.constexpr,
                       out_stride1: tl.constexpr):
    src_offs = (tl.arange(0, src_dim0)[:, None] * src_stride0 + tl.arange(0, src_dim1)[None, :] * src_stride1)
    src = tl.load(src_ptr + src_offs)

    idx_offs = (tl.arange(0, idx_dim0)[:, None] * idx_stride0 + tl.arange(0, idx_dim1)[None, :] * idx_stride1)
    idx = tl.load(idx_ptr + idx_offs)

    out = tl.gather(src, idx, axis)

    out_offs = (tl.arange(0, out_dim0)[:, None] * out_stride0 + tl.arange(0, out_dim1)[None, :] * out_stride1)
    tl.store(out_ptr + out_offs, out)


@pytest.mark.interpreter
@pytest.mark.parametrize("src_shape, indices_shape, axis", [
    ([4, 4], [8, 4], 0),
    ([128, 64], [256, 64], 0),
    ([128, 64], [128, 128], 1),
])
def test_gather(src_shape, indices_shape, axis, device):

    def triton_gather(src: torch.Tensor, axis: int, indices: torch.Tensor):
        output = torch.empty(indices.shape, dtype=src.dtype, device=src.device)

        gather_test_kernel[(1, )](src, indices, output, axis, src.shape[0],
                                  src.shape[1], src.stride(0), src.stride(1), indices.shape[0], indices.shape[1],
                                  indices.stride(0), indices.stride(1), output.shape[0], output.shape[1],
                                  output.stride(0), output.stride(1))

        return output

    src = torch.randn(src_shape, device=device)
    indices = torch.randint(0, src.shape[axis], indices_shape, device=device)
    ref = torch.gather(src, axis, indices)
    result = triton_gather(src, axis, indices)
    torch.testing.assert_close(result, ref, rtol=0, atol=0)


# These layouts are specially chosen to trigger the warp shuffle codegen.
@pytest.mark.parametrize("src_shape, indices_shape, axis, src_layout, indices_layout", [
    ([32, 16], [32, 16], 0,
     "linear<{register = [[0, 2], [2, 0]], lane = [[0, 8], [8, 0], [1, 0], [4, 0], [16, 0]], warp = [[0, 1], [0, 4]], block = []}>",
     "linear<{register = [[2, 0], [0, 2]], lane = [[0, 8], [16, 0], [1, 0], [8, 0], [4, 0]], warp = [[0, 1], [0, 4]], block = []}>"
     ),
    ([128, 64], [256, 64], 0,
     "linear<{register = [[0, 2], [32, 0], [2, 0], [0, 16], [0, 32], [64, 0]], lane = [[0, 8], [8, 0], [1, 0], [4, 0], [16, 0]], warp = [[0, 1], [0, 4]], block = []}>",
     "linear<{register = [[0, 2], [32, 0], [0, 32], [2, 0], [0, 16], [64, 0], [128, 0]], lane = [[0, 8], [8, 0], [1, 0], [4, 0], [16, 0]], warp = [[0, 1], [0, 4]], block = []}>"
     ),
])
def test_gather_warp_shuffle(src_shape, indices_shape, axis, src_layout, indices_layout, tmp_path: pathlib.Path,
                             device):
    if is_hip():
        pytest.skip("warp-local gather has issues on HIP")

    def prepare_kernel(src: torch.Tensor, axis: int, indices: torch.Tensor):
        output = torch.empty(indices.shape, dtype=src.dtype, device=src.device)
        compiled = gather_test_kernel.warmup(src, indices, output, axis, src.shape[0], src.shape[1], src.stride(0),
                                             src.stride(1), indices.shape[0], indices.shape[1], indices.stride(0),
                                             indices.stride(1), output.shape[0], output.shape[1], output.stride(0),
                                             output.stride(1), grid=(1, ))
        return output, compiled

    def inject_layout(ir, src: torch.Tensor, axis, indices: torch.Tensor, src_layout, idx_layout):
        ir = f"""
#src_layout = #ttg.{src_layout}
#idx_layout = #ttg.{idx_layout}
{ir}"""

        dtypes = {torch.int32: "i32", torch.float32: "f32", torch.int64: "i64", torch.float64: "f64"}

        src_spec = f"{src.shape[0]}x{src.shape[1]}x{dtypes[src.dtype]}"
        indices_spec = f"{indices.shape[0]}x{indices.shape[1]}x{dtypes[indices.dtype]}"
        output_spec = f"{indices.shape[0]}x{indices.shape[1]}x{dtypes[src.dtype]}"

        pat = r"(%[0-9]+) = tt.gather (%[0-9]+)\[(%[0-9]+)\] {axis = "
        pat += str(axis)
        pat += r" : i32[, efficient_layout]*} : \(tensor\<"
        pat += src_spec
        pat += r", (#[a-z]+[0-9]*)\>, tensor\<"
        pat += indices_spec
        pat += r", (#[a-z]+[0-9]*)\>\) -> tensor\<"
        pat += output_spec
        pat += r", (#[a-z]+[0-9]*)\>"

        repl = r"""
    %src = ttg.convert_layout \2 : tensor<""" + src_spec + r""", \4> -> tensor<""" + src_spec + r""", #src_layout>
    %idx = ttg.convert_layout \3 : tensor<""" + indices_spec + r""", \5> -> tensor<""" + indices_spec + r""", #idx_layout>
    %out = tt.gather %src[%idx] {axis = """ + str(
            axis
        ) + r""" : i32} : (tensor<""" + src_spec + r""", #src_layout>, tensor<""" + indices_spec + r""", #idx_layout>) -> tensor<""" + output_spec + r""", #idx_layout>
    \1 = ttg.convert_layout %out : tensor<""" + output_spec + r""", #idx_layout> -> tensor<""" + output_spec + r""", \6>"""
        return re.sub(pat, repl, ir)

    src = torch.randn(src_shape, device=device)
    indices = torch.randint(0, src.shape[axis], indices_shape, device=device)
    ref = torch.gather(src, axis, indices)

    output, compiled = prepare_kernel(src, axis, indices)
    ir = compiled.asm["ttgir"]
    ir = inject_layout(ir, src, axis, indices, src_layout, indices_layout)

    temp_file = tmp_path / "test_warp_gather.ttgir"
    temp_file.write_text(ir)

    kernel = triton.compile(str(temp_file))
    assert ("nvvm.shfl.sync.idx" in kernel.asm["llir"]) or ("llvm.amdgcn.ds.bpermute"
                                                            in kernel.asm["llir"]) or ("_Z17sub_group_shufflefj"
                                                                                       in kernel.asm["llir"])

    kernel[(1, 1, 1)](src, indices, output)

    torch.testing.assert_close(output, ref, rtol=0, atol=0)


@pytest.mark.interpreter
def test_zero_strided_tensors(device):

    @triton.jit
    def _simple_add(
        X,
        stride_x_a,
        stride_x_b,
    ):
        pid_a = tl.program_id(0)
        pid_b = tl.program_id(1)

        # doesn't directly index c dim, so relies on 0-strided c dim to affect every element
        x_ptr = X + pid_a * stride_x_a + pid_b * stride_x_b

        tl.atomic_add(x_ptr, 1)

    x = torch.zeros((2, 2, 1), device=device)
    c_dim = 3
    x = x.expand((2, 2, c_dim))

    a, b, c = x.shape
    grid = (a, b, c)
    with device == 'cuda' and torch.cuda.device(x.device.index) or torch.xpu.device(x.device.index):
        _simple_add[grid](x, x.stride(0), x.stride(1))

    assert torch.allclose(x, torch.ones_like(x) * c_dim)<|MERGE_RESOLUTION|>--- conflicted
+++ resolved
@@ -55,17 +55,15 @@
         np._set_promotion_state(state)
 
 
-<<<<<<< HEAD
 def xpu_has_fp64():
     assert is_xpu()
     target = triton.runtime.driver.active.get_current_target()
     return target.arch['has_fp64']
 
-=======
+
 # No need to emulate NumPy 2.0 if the user has NumPy 2.0
 if np.__version__[0] != "1":
     promotion_numpy_2_0 = contextlib.nullcontext
->>>>>>> d13a0404
 
 # TODO: enable multiple cta cluster testing.
 # num_ctas_list = [1, 4] if torch.cuda.get_device_capability()[0] == 9 else [1]
@@ -1704,11 +1702,7 @@
 
 
 @pytest.mark.interpreter
-<<<<<<< HEAD
-@pytest.mark.skipif((is_cuda() and torch.cuda.get_device_capability()[0] < 9) or is_hip(),
-=======
 @pytest.mark.skipif(not is_cuda() or torch.cuda.get_device_capability()[0] < 9,
->>>>>>> d13a0404
                     reason="Requires compute capability >= 9 for NV")
 def test_load_scope_sem_coop_grid_cta_not_one(device):
 
