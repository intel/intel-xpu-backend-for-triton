# flake8: noqa: F821,F841
import contextlib
import itertools
import re
from typing import Optional
import math
import textwrap
import tempfile

import numpy as np
import pytest
import torch
import os
import inspect
from numpy.random import RandomState

import triton
import triton.language as tl
from triton.language.extra import libdevice

from triton._internal_testing import (
    integral_dtypes,
    int_dtypes,
    uint_dtypes,
    float_dtypes,
    dtypes,
    dtypes_with_bfloat16,
    is_cuda,
    is_interpreter,
    is_hip,
    is_xpu,
    get_arch,
    torch_float8_dtypes,
    torch_dtypes,
    numpy_random,
    to_triton,
    torch_dtype_name,
    to_numpy,
)


@contextlib.contextmanager
def promotion_numpy_2_0():
    state = np._get_promotion_state()
    np._set_promotion_state("weak")
    try:
        yield
    finally:
        np._set_promotion_state(state)


def xpu_has_fp64():
    assert is_xpu()
    target = triton.runtime.driver.active.get_current_target()
    return target.arch['has_fp64']


# TODO: enable multiple cta cluster testing.
# num_ctas_list = [1, 4] if torch.cuda.get_device_capability()[0] == 9 else [1]
num_ctas_list = [1]

GPU_DIALECT = "triton_gpu"
if is_interpreter():
    THREADS_PER_WARP = 1
elif is_hip():
    THREADS_PER_WARP = triton.runtime.driver.active.get_current_target().warp_size
else:
    THREADS_PER_WARP = 32


def _bitwidth(dtype: str) -> int:
    # ex.: "int64" -> 64
    return int(re.search(r'(\d+)$', dtype).group(1))


def patch_kernel(template, to_replace):
    if is_interpreter():
        local_namespace = {}
        src = textwrap.dedent(inspect.getsource(template.fn))
        for k, v in to_replace.items():
            src = src.replace(k, v)
        exec(src, globals(), local_namespace)
        return local_namespace[template.fn.__name__]
    else:
        kernel = triton.JITFunction(template.fn)
        for key, value in to_replace.items():
            kernel.src = kernel.src.replace(key, value)
        return kernel


def check_cuda_or_hip(device):
    # CUDA and HIP both use pytorch device 'cuda'.  Other backends like Intel
    # GPU do not.
    if device not in ['cuda']:
        pytest.xfail("Only for cuda or HIP")


def check_type_supported(dtype, device):
    '''
    skip test if dtype is not supported on the current device
    '''
    if device in ['cuda']:
        cc = torch.cuda.get_device_capability()
        if cc[0] < 8 and (dtype is tl.bfloat16 or dtype == "bfloat16" or dtype is torch.bfloat16):
            pytest.skip("bfloat16 is only supported on NVGPU with cc >= 80")
        if cc[0] < 9 and dtype in {tl.float8e4nv, "float8e4nv", "float8_e4m3fn"}:
            pytest.skip("float8e4nv is only supported on NVGPU with cc >= 90")
    if is_interpreter():
        if dtype in [tl.bfloat16, "bfloat16", torch.bfloat16]:
            pytest.xfail("bfloat16 is not supported in the interpreter")
    elif device in ['xpu']:
        if dtype in [torch.float64, "float64"] and not xpu_has_fp64():
            pytest.xfail("float64 not supported on current xpu hardware")


class MfmaLayout:

    def __init__(self, version, warps_per_cta, instr_shape, is_transposed):
        self.version = version
        self.warps_per_cta = warps_per_cta
        self.instr_shape = instr_shape
        self.is_transposed = is_transposed

    def __str__(self):
        return f"#{GPU_DIALECT}.amd_mfma<{{versionMajor={self.version[0]}, versionMinor={self.version[1]}, warpsPerCTA = {self.warps_per_cta}, instrShape={self.instr_shape}, isTransposed = {str(self.is_transposed).lower()}}}>"


class WmmaLayout:

    def __init__(self, version, warps_per_cta):
        self.version = version
        self.warps_per_cta = warps_per_cta

    def __str__(self):
        return f"#{GPU_DIALECT}.amd_wmma<{{version = {self.version}, warpsPerCTA = {self.warps_per_cta}}}>"


class MmaLayout:

    def __init__(self, version, warps_per_cta, ctas_per_cga, cta_split_num, cta_order, instr_shape):
        self.version = version
        self.warps_per_cta = warps_per_cta
        self.ctas_per_cga = ctas_per_cga
        self.cta_split_num = cta_split_num
        self.cta_order = cta_order
        self.instr_shape = instr_shape

    def __str__(self):
        return f"#{GPU_DIALECT}.nvidia_mma<{{versionMajor={self.version[0]}, versionMinor={self.version[1]}, warpsPerCTA={self.warps_per_cta}, CTAsPerCGA={self.ctas_per_cga}, CTASplitNum={self.cta_split_num}, CTAOrder={self.cta_order}, instrShape={self.instr_shape}}}>"


class DpasLayout:

    def __init__(self, repeatCount, systolic_depth, execution_size, ops_per_chan, threads_per_warp, warps_per_cta,
                 rep_cluster):
        self.repeatCount = repeatCount
        self.systolic_depth = systolic_depth
        self.execution_size = execution_size
        self.ops_per_chan = ops_per_chan
        self.threads_per_warp = threads_per_warp
        self.warps_per_cta = warps_per_cta
        self.rep_cluster = rep_cluster

    def __str__(self):
        return f"#triton_intel_gpu.dpas<{{repeatCount={self.repeatCount}, systolicDepth={self.systolic_depth}, executionSize = {self.execution_size}, opsPerChan = {self.ops_per_chan}, threadsPerWarp = {self.threads_per_warp}, warpsPerCTA={self.warps_per_cta}, repCluster={self.rep_cluster}}}>"


class BlockedLayout:

    def __init__(self, size_per_thread, threads_per_warp, warps_per_cta, order, ctas_per_cga, cta_split_num, cta_order):
        self.sz_per_thread = size_per_thread
        self.threads_per_warp = threads_per_warp
        self.warps_per_cta = warps_per_cta
        self.order = order
        self.ctas_per_cga = ctas_per_cga
        self.cta_split_num = cta_split_num
        self.cta_order = cta_order

    def __str__(self):
        return f"#{GPU_DIALECT}.blocked<{{sizePerThread={self.sz_per_thread}, threadsPerWarp={self.threads_per_warp}, warpsPerCTA={self.warps_per_cta}, order={self.order}, CTAsPerCGA={self.ctas_per_cga}, CTASplitNum={self.cta_split_num}, CTAOrder={self.cta_order}}}>"


class SharedLayout:

    def __init__(self, vec, per_phase, max_phase, order, ctas_per_cga, cta_split_num, cta_order):
        self.vec = vec
        self.per_phase = per_phase
        self.max_phase = max_phase
        self.order = order
        self.ctas_per_cga = ctas_per_cga
        self.cta_split_num = cta_split_num
        self.cta_order = cta_order

    def __str__(self):
        return f"#{GPU_DIALECT}.shared<{{vec={self.vec}, perPhase={self.per_phase}, maxPhase={self.max_phase}, order={self.order}, CTAsPerCGA={self.ctas_per_cga}, CTASplitNum={self.cta_split_num}, CTAOrder={self.cta_order}}}>"


def is_layout_applicable(layout) -> bool:
    common_layouts = [BlockedLayout, SharedLayout]
    if layout in common_layouts:
        return True
    elif is_cuda():
        return isinstance(layout, MmaLayout)
    elif is_hip():
        target_arch = triton.runtime.driver.active.get_current_target().arch
        if "gfx11" in target_arch:
            # RDNA 3
            return isinstance(layout, WmmaLayout)
        elif any(arch for arch in ["gfx8", "gfx9"] if arch in target_arch):
            # CDNA 1, 2, 3
            return isinstance(layout, MfmaLayout)
        else:
            return False
    else:
        return True


def filter_layouts(layouts):
    return [l for l in layouts if is_layout_applicable(l)]


@pytest.mark.interpreter
@pytest.mark.parametrize("dtype_x", list(dtypes) + ["bfloat16"])
def test_empty_kernel(dtype_x, device):
    SIZE = 128

    @triton.jit
    def kernel(X, SIZE: tl.constexpr):
        pass

    check_type_supported(dtype_x, device)
    x = to_triton(numpy_random(SIZE, dtype_str=dtype_x), device=device, dst_type=dtype_x)
    kernel[(1, )](x, SIZE=SIZE, num_warps=4)


# generic test functions
def _test_unary(dtype_x, expr, numpy_expr=None, device='cuda', num_ctas=1):
    check_type_supported(dtype_x, device)  # early return if dtype_x is not supported
    SIZE = 128
    # define the kernel / launch-grid

    @triton.jit
    def kernel(Z, X, SIZE: tl.constexpr):
        off = tl.arange(0, SIZE)
        x = tl.load(X + off)
        z = GENERATE_TEST_HERE
        tl.store(Z + off, z)

    kernel = patch_kernel(kernel, {'GENERATE_TEST_HERE': expr})
    # inputs
    x = numpy_random(SIZE, dtype_str=dtype_x)
    if 'log' in expr:
        x = np.abs(x) + 0.01
    # reference result
    z_ref = eval(expr if numpy_expr is None else numpy_expr)
    # triton result
    x_tri = to_triton(x, device=device, dst_type=dtype_x)
    z_tri = to_triton(np.empty_like(x), device=device, dst_type=dtype_x)
    kernel[(1, )](Z=z_tri, X=x_tri, SIZE=SIZE, num_warps=4, num_ctas=num_ctas)
    # compare
    np.testing.assert_allclose(z_ref, to_numpy(z_tri), rtol=0.01)


def _binary_op_dtype_override(a: str, b: str) -> Optional[np.dtype]:
    """
    Given two dtype strings, returns the numpy dtype Triton thinks binary
    operations on the two types should return. Returns None if the return value
    matches numpy. This is generally needed because Triton and pytorch return
    narrower floating point types than numpy in mixed operations, and because
    Triton follows C/C++ semantics around mixed signed/unsigned operations, and
    numpy/pytorch do not.
    """
    overrides = {
        ('float16', 'int16'): np.float16,
        ('float16', 'int32'): np.float16,
        ('float16', 'int64'): np.float16,
        ('float16', 'uint16'): np.float16,
        ('float16', 'uint32'): np.float16,
        ('float16', 'uint64'): np.float16,
        ('int8', 'uint8'): np.uint8,
        ('int8', 'uint16'): np.uint16,
        ('int8', 'uint32'): np.uint32,
        ('int8', 'uint64'): np.uint64,
        ('int16', 'uint16'): np.uint16,
        ('int16', 'uint32'): np.uint32,
        ('int16', 'uint64'): np.uint64,
        ('int32', 'uint32'): np.uint32,
        ('int32', 'uint64'): np.uint64,
        ('int64', 'uint64'): np.uint64,
    }
    key = (a, b) if a < b else (b, a)
    return overrides.get(key)


def _test_binary(dtype_x, dtype_y, expr, numpy_expr=None, mode_x='real', mode_y='real', device='cuda', num_ctas=1,
                 y_low=None, y_high=None, filter_y=None, test_broadcast=True, test_scalar=True):
    check_type_supported(dtype_x, device)  # early return if dtype_x is not supported
    check_type_supported(dtype_y, device)
    SIZE = 128
    # define the kernel / launch-grid

    @triton.jit
    def kernel(Z, X, Y, SIZE: tl.constexpr):
        off = tl.arange(0, SIZE)
        x = tl.load(X + off)
        y = tl.load(Y + off)
        z = GENERATE_TEST_HERE
        tl.store(Z + off, z)

    @triton.jit
    def kernel_broadcast_lhs(Z, X, Y, SIZE: tl.constexpr):
        off = tl.arange(0, SIZE)
        x = tl.load(X)
        y = tl.load(Y + off)
        z = GENERATE_TEST_HERE
        tl.store(Z + off, z)

    @triton.jit
    def kernel_broadcast_rhs(Z, X, Y, SIZE: tl.constexpr):
        off = tl.arange(0, SIZE)
        x = tl.load(X + off)
        y = tl.load(Y)
        z = GENERATE_TEST_HERE
        tl.store(Z + off, z)

    @triton.jit
    def kernel_scalar_rhs(Z, X, y: tl.constexpr, SIZE: tl.constexpr):
        off = tl.arange(0, SIZE)
        x = tl.load(X + off)
        z = GENERATE_TEST_HERE
        tl.store(Z + off, z)

    replacements = {'GENERATE_TEST_HERE': expr}
    kernel = patch_kernel(kernel, replacements)
    kernel_broadcast_lhs = patch_kernel(kernel_broadcast_lhs, replacements)
    kernel_broadcast_rhs = patch_kernel(kernel_broadcast_rhs, replacements)
    kernel_scalar_rhs = patch_kernel(kernel_scalar_rhs, replacements)

    # inputs
    rs = RandomState(17)
    x = numpy_random(SIZE, dtype_str=dtype_x, rs=rs)
    y = numpy_random(SIZE, dtype_str=dtype_y, rs=rs, low=y_low, high=y_high)
    if filter_y:
        y[filter_y(y)] = 1
    if mode_x == 'nan':
        x[:] = float('nan')
    if mode_y == 'nan':
        y[:] = float('nan')

    def do_test(x, y, kernel_fn):
        x_is_scalar = isinstance(x, (bool, int, float))
        y_is_scalar = isinstance(y, (bool, int, float))
        scalar_test = x_is_scalar or y_is_scalar

        # For scalars, we follow the NumPy 2.0 (and JAX/PyTorch pretty much) casting rules.
        if scalar_test:
            # We remove any explicit casting
            pattern = r'\.astype\(np\.\w+\)'
            scalar_expr = expr if numpy_expr is None else re.sub(pattern, '', numpy_expr)
            with promotion_numpy_2_0():
                z_ref = eval(scalar_expr)
        else:
            z_ref = eval(expr if numpy_expr is None else numpy_expr)

        dtype_z = _binary_op_dtype_override(dtype_x, dtype_y)
        if not scalar_test and dtype_z is not None:
            z_ref = z_ref.astype(dtype_z)

        # triton result
        x_tri = x if x_is_scalar else to_triton(x, device=device, dst_type=dtype_x)
        y_tri = y if y_is_scalar else to_triton(y, device=device, dst_type=dtype_y)
        if is_xpu() and not xpu_has_fp64() and z_ref.dtype in ["float64"]:
            # Downcast the output type. Assumes similar overflow behavior to reference eval on the device.
            z_ref = z_ref.astype("float32")
        z_tri = to_triton(np.empty(SIZE, dtype=z_ref.dtype), device=device)

        kernel_fn[(1, )](z_tri, x_tri, y_tri, SIZE=SIZE, num_warps=4, num_ctas=num_ctas)
        err_msg = f"{expr}, {kernel_fn.__name__}"
        np.testing.assert_allclose(z_ref, to_numpy(z_tri), err_msg=err_msg, atol=3e-3, rtol=0.01)

    def get_scalar(x, dtype, low, high, filter):
        # If dtype is int, don't choose a huge number for the scalar
        # as it'll overflow easily when converted to the other dtype
        if dtype in integral_dtypes:
            # Choose in range [-7, 7] ([0, 7] for uints)
            low_x = 0 if dtype in uint_dtypes else -7
            if low is not None:
                low_x = max(low_x, low)
            high_x = 7
            if high is not None:
                high_x = min(high_x, high)
            scalar = numpy_random((), dtype_str=dtype, rs=rs, low=low_x, high=high_x).item()
            if filter and filter(scalar):
                #  https://xkcd.com/221/
                scalar = 4
        else:
            scalar = x.flat[0].item()
        return scalar

    do_test(x, y, kernel)
    if mode_y != 'nan' and test_scalar:
        if dtype_x in uint_dtypes:
            low = 0 if y_low is None else max(y_low, 0)
        else:
            low = y_low
        y_scalar = get_scalar(y, dtype_y, low, y_high, filter_y)
        do_test(x, y_scalar, kernel_scalar_rhs)
    if test_broadcast:
        do_test(x[:1].reshape(()), y, kernel_broadcast_lhs)
        do_test(x, y[:1].reshape(()), kernel_broadcast_rhs)


def _mod_operation_ill_conditioned(dtype_x, dtype_y) -> bool:
    # FIXME For large x, we are casting x to a floating point where it does not fit
    #       For small y, we are computing floor(div(float(x), y)) which may not fit
    if not is_interpreter() and (dtype_x, dtype_y) == ('int16', 'float16'):
        return True
    return (dtype_x, dtype_y) in [
        ('int32', 'bfloat16'),
        ('int32', 'float16'),
        ('int32', 'float32'),
        ('int64', 'bfloat16'),
        ('int64', 'float16'),
        ('int64', 'float32'),
        ('int64', 'float64'),
        ('uint16', 'bfloat16'),
        ('uint16', 'float16'),
        ('uint16', 'float32'),
        ('uint32', 'bfloat16'),
        ('uint32', 'float16'),
        ('uint32', 'float32'),
        ('uint64', 'bfloat16'),
        ('uint64', 'float16'),
        ('uint64', 'float32'),
        ('uint64', 'float64'),
    ]


def test_dtype_codegen():
    for dtype in dtypes_with_bfloat16:
        full_name = f"triton.language.{dtype}"
        assert repr(eval(full_name)) == full_name


# ---------------
# test binary ops
# ---------------


@pytest.mark.interpreter
@pytest.mark.parametrize("dtype_x, dtype_y, op", [  #
    (dtype_x, dtype_y, op)
    for op in ['+', '-', '*', '/', '%']
    for dtype_x in dtypes_with_bfloat16
    for dtype_y in dtypes_with_bfloat16
])
@pytest.mark.parametrize("num_ctas", num_ctas_list)
def test_bin_op(dtype_x, dtype_y, op, num_ctas, device):
    expr = f'x {op} y'
    if op == '%' and dtype_x in int_dtypes + uint_dtypes and dtype_y in int_dtypes + uint_dtypes:
        # LLVM has 'numpy.fmod', not 'numpy.remainder', semantics on integer remainders.
        numpy_expr = 'np.fmod(x, y)'
    elif op in ('/', '%') and dtype_x in ('int16', 'float16', 'bfloat16') and dtype_y in ('int16', 'float16',
                                                                                          'bfloat16'):
        # Triton promotes 16-bit floating-point / and % to 32-bit because there
        # are no native div or FRem operations on float16. Since we have to
        # convert anyway, we may as well take the accuracy bump.
        numpy_expr = f'x.astype(np.float32) {op} y.astype(np.float32)'
    elif (dtype_x in uint_dtypes and dtype_y in int_dtypes and _bitwidth(dtype_x) >= _bitwidth(dtype_y)):
        numpy_expr = f'x.astype(np.{dtype_x}) {op} y.astype(np.{dtype_x})'
    elif (dtype_y in uint_dtypes and dtype_x in int_dtypes and _bitwidth(dtype_y) >= _bitwidth(dtype_x)):
        numpy_expr = f'x.astype(np.{dtype_y}) {op} y.astype(np.{dtype_y})'
    else:
        numpy_expr = None
    if op == '%' and _mod_operation_ill_conditioned(dtype_x, dtype_y):
        with pytest.raises(AssertionError, match="Not equal to tolerance"):
            _test_binary(dtype_x, dtype_y, expr, numpy_expr, device=device, num_ctas=num_ctas)
    elif (op in ('%', '/') and ((dtype_x in int_dtypes and dtype_y in uint_dtypes) or
                                (dtype_x in uint_dtypes and dtype_y in int_dtypes))):
        with pytest.raises(triton.TritonError, match='Cannot use .* because they have different signedness'):
            _test_binary(dtype_x, dtype_y, expr, numpy_expr, device=device, num_ctas=num_ctas)
    else:
        # skip when bfloat16, as NumPy's ref performs the computation in float32
        # while Triton performs it in bfloat16
        # We also skip mod when it is ill-conditioned
        skip_scalar_test = ((dtype_x == "bfloat16" and "float" in dtype_y)
                            or (expr == "x % y" and dtype_x in int_dtypes + uint_dtypes and dtype_y in float_dtypes
                                and _mod_operation_ill_conditioned(dtype_x, "float32")))
        # can't divide by zero
        not_zero = op in ('/', '%') and dtype_x in integral_dtypes and dtype_y in integral_dtypes
        # can't represent -int(max)
        not_minus_one = op in ('*', '/') and dtype_x in int_dtypes and dtype_y in int_dtypes
        if not_zero or not_minus_one:
            filter_y = lambda y: not_zero * (y == 0) | not_minus_one * (y == -1)
        else:
            filter_y = None
        _test_binary(
            dtype_x, dtype_y, expr, numpy_expr, device=device, num_ctas=num_ctas,
            # fails with values where fmod(x, y) is roughly zero, but happens to
            # pass with the random values chosen for non-broadcast tests
            test_broadcast=(op != "%"), filter_y=filter_y, test_scalar=not skip_scalar_test)


@pytest.mark.interpreter
@pytest.mark.parametrize("dtype, order", [(dtype, order) for dtype in dtypes_with_bfloat16 for order in [0, 1]])
def test_addptr(dtype, order, device):
    check_type_supported(dtype, device)

    @triton.jit
    def kernel(x, y, ORDER: tl.constexpr, SIZE: tl.constexpr):
        offs = tl.arange(0, SIZE)
        if ORDER == 0:
            tl.store(y + offs, tl.load(x + offs))
        else:
            tl.store(offs + y, tl.load(offs + x))

    SIZE = 1024
    rs = RandomState(17)
    x = numpy_random(SIZE, dtype_str=dtype, rs=rs)
    y = numpy_random(SIZE, dtype_str=dtype, rs=rs)
    x_tri = to_triton(x, dst_type=dtype, device=device)
    y_tri = to_triton(y, dst_type=dtype, device=device)
    y = x
    kernel[
        1,
    ](x_tri, y_tri, order, SIZE)
    np.testing.assert_allclose(y, to_numpy(y_tri))


@pytest.mark.interpreter
@pytest.mark.parametrize("dtype_x, dtype_y", [  #
    (dtype_x, dtype_y) for dtype_x in int_dtypes for dtype_y in int_dtypes
] + [(dtype_x, dtype_y) for dtype_x in uint_dtypes for dtype_y in uint_dtypes])
@pytest.mark.parametrize("num_ctas", num_ctas_list)
def test_floordiv(dtype_x, dtype_y, num_ctas, device):
    # Triton has IEEE, not numpy/torch, semantics for %, and those carry
    # through to //, so we have to use a nonstandard expression to get a
    # reference result for //.
    expr = 'x // y'
    numpy_expr = '((x - np.fmod(x, y)) / y)'
    # can't represent -int(max)
    not_minus_one = dtype_x in int_dtypes and dtype_y in int_dtypes
    if not_minus_one:
        filter_y = lambda y: y == -1
    else:
        filter_y = None
    _test_binary(dtype_x, dtype_y, expr, numpy_expr, filter_y=filter_y, device=device, num_ctas=num_ctas)


def test_unsigned_name_mangling(device):
    # Test that uint32 and int32 are mangled differently by the compiler
    SIZE = 128
    # define the kernel / launch-grid

    @triton.jit
    def kernel(O1, O2, X, Y, SIZE: tl.constexpr):
        off = tl.arange(0, SIZE)
        x = tl.load(X + off)
        y = tl.load(Y + off)
        out1 = tl.abs(x)  # uint32 -> nop
        out2 = tl.abs(-y)  # int32 -> should have an effect
        tl.store(O1 + off, out1)
        tl.store(O2 + off, out2)

    dtype_x = 'uint32'
    dtype_y = 'int32'
    # inputs
    rs = RandomState(17)
    x = numpy_random(SIZE, dtype_str=dtype_x, rs=rs)
    y = numpy_random(SIZE, dtype_str=dtype_y, rs=rs)
    # reference result
    expect = (np.abs(x), np.abs(-y))
    # triton result
    x_tri = to_triton(x, device=device, dst_type=dtype_x)
    y_tri = to_triton(y, device=device, dst_type=dtype_y)
    actual = tuple(to_triton(np.empty_like(e), device=device) for e in expect)
    kernel[(1, )](actual[0], actual[1], x_tri, y_tri, SIZE=SIZE, num_warps=4)

    # Bitwise op, so expect exact equality
    assert (expect[0] == to_numpy(actual[0])).all()
    assert (expect[1] == to_numpy(actual[1])).all()


# test bitwise ops
# ---------------
@pytest.mark.interpreter
@pytest.mark.parametrize("dtype_x, dtype_y, op", [  #
    (dtype_x, dtype_y, op)
    for op in ['&', '|', '^']
    for dtype_x in dtypes + dtypes_with_bfloat16
    for dtype_y in dtypes + dtypes_with_bfloat16
])
@pytest.mark.parametrize("num_ctas", num_ctas_list)
def test_bitwise_op(dtype_x, dtype_y, op, num_ctas, device):
    expr = f'x {op} y'
    if (dtype_x in uint_dtypes and dtype_y in int_dtypes and _bitwidth(dtype_x) >= _bitwidth(dtype_y)):
        numpy_expr = f'x.astype(np.{dtype_x}) {op} y.astype(np.{dtype_x})'
    elif (dtype_y in uint_dtypes and dtype_x in int_dtypes and _bitwidth(dtype_y) >= _bitwidth(dtype_x)):
        numpy_expr = f'x.astype(np.{dtype_y}) {op} y.astype(np.{dtype_y})'
    else:
        numpy_expr = None
    if 'float' in dtype_x + dtype_y:
        # The CompilationError must have been caused by a C++ exception with this text.
        with pytest.raises(triton.TritonError, match='invalid operands of type'):
            _test_binary(dtype_x, dtype_y, expr, numpy_expr='np.array([])', device=device, num_ctas=num_ctas)
    else:
        _test_binary(dtype_x, dtype_y, expr, numpy_expr, device=device, num_ctas=num_ctas)


@pytest.mark.interpreter
@pytest.mark.parametrize("dtype_x, dtype_y, op", [  #
    (dtype_x, dtype_y, op) for op in ['<<', '>>'] for dtype_x in int_dtypes + uint_dtypes for dtype_y in uint_dtypes
])
@pytest.mark.parametrize("num_ctas", num_ctas_list)
def test_shift_op(dtype_x, dtype_y, op, num_ctas, device):
    expr = f'x {op} y'
    bw = max(_bitwidth(dtype_x), _bitwidth(dtype_y))
    if dtype_x.startswith('int'):
        dtype_z = f'int{bw}'
    else:
        dtype_z = f'uint{bw}'
    numpy_expr = f'x.astype(np.{dtype_z}) {op} y.astype(np.{dtype_z})'
    _test_binary(dtype_x, dtype_y, expr, numpy_expr, device=device, num_ctas=num_ctas, y_low=0, y_high=bw)


# ---------------
# test compare ops
# ---------------
ops = ['==', '!=', '>', '<', '>=', '<=']


@pytest.mark.interpreter
@pytest.mark.parametrize(
    "dtype_x, dtype_y, op, mode_x, mode_y",
    # real
    [(dtype_x, dtype_y, op, 'real', 'real') for op in ops for dtype_x in dtypes for dtype_y in dtypes]
    # NaNs
    + [('float32', 'float32', op, mode_x, mode_y)
       for op in ops
       for mode_x, mode_y in [('nan', 'real'), ('real', 'nan'), ('nan', 'nan')]])
@pytest.mark.parametrize("num_ctas", num_ctas_list)
def test_compare_op(dtype_x, dtype_y, op, mode_x, mode_y, num_ctas, device):
    expr = f'x {op} y'
    if (dtype_x in uint_dtypes and dtype_y in int_dtypes and _bitwidth(dtype_x) >= _bitwidth(dtype_y)):
        numpy_expr = f'x.astype(np.{dtype_x}) {op} y.astype(np.{dtype_x})'
    elif (dtype_y in uint_dtypes and dtype_x in int_dtypes and _bitwidth(dtype_y) >= _bitwidth(dtype_x)):
        numpy_expr = f'x.astype(np.{dtype_y}) {op} y.astype(np.{dtype_y})'
    else:
        numpy_expr = None
    _test_binary(dtype_x, dtype_y, expr, numpy_expr, mode_x=mode_x, mode_y=mode_y, device=device, num_ctas=num_ctas)


# ---------------
# test broadcast
# ---------------
@pytest.mark.interpreter
@pytest.mark.parametrize("dtype", dtypes_with_bfloat16)
def test_broadcast(dtype, device):
    check_type_supported(dtype, device)

    @triton.jit
    def broadcast_kernel(x_ptr, y_ptr, y_broadcasted_ptr, M: tl.constexpr, N: tl.constexpr):
        offset1 = tl.arange(0, M)
        offset2 = tl.arange(0, N)
        x = tl.load(x_ptr + N * offset1[:, None] + offset2[None, :])
        y = tl.load(y_ptr + offset2)
        _, y_broadcasted = tl.broadcast(x, y)
        tl.store(y_broadcasted_ptr + N * offset1[:, None] + offset2[None, :], y_broadcasted)

    M = 32
    N = 64
    rs = RandomState(17)
    x = numpy_random((M, N), dtype_str=dtype, rs=rs)
    y = numpy_random(N, dtype_str=dtype, rs=rs)
    _, y_broadcasted_np = np.broadcast_arrays(x, y)

    x_tri = to_triton(x, device=device, dst_type=dtype)
    y_tri = to_triton(y, device=device, dst_type=dtype)
    y_broadcasted_tri = to_triton(np.empty((M, N), dtype=y_broadcasted_np.dtype), device=device, dst_type=dtype)

    broadcast_kernel[(1, )](x_tri, y_tri, y_broadcasted_tri, M=M, N=N)
    assert (y_broadcasted_np == to_numpy(y_broadcasted_tri)).all()


# ----------
# test slice
# ----------


@pytest.mark.interpreter
def test_slice(device):

    @triton.jit
    def slice_kernel(XBLOCK: tl.constexpr):
        data = tl.arange(0, XBLOCK)
        tl.static_assert(data.shape == [XBLOCK])

        t = data[None, :]
        tl.static_assert(t.shape == [1, XBLOCK])

        t = data[None, :, None]
        tl.static_assert(t.shape == [1, XBLOCK, 1])

        scalar = tl.full([], 1, tl.int32)
        tl.static_assert(scalar.shape == [])

        t = scalar[None]
        tl.static_assert(t.shape == [1])

        t = scalar[None, None]
        tl.static_assert(t.shape == [1, 1])

    slice_kernel[(1, )](XBLOCK=32)


# ------------------
# test invalid slice
# ------------------


@pytest.mark.interpreter
def test_invalid_slice(device):
    dst = torch.empty(128, device=device)

    @triton.jit
    def _kernel(dst):
        dst[10:]

    with pytest.raises(triton.TritonError, match='unsupported tensor index'):
        _kernel[(1, )](dst=dst)


# ----------------
# test expand_dims
# ----------------
@pytest.mark.interpreter
def test_expand_dims(device):

    @triton.jit
    def expand_dims_kernel(dummy, N: tl.constexpr):
        offset1 = tl.arange(0, N)

        t = tl.expand_dims(offset1, 0)
        tl.static_assert(t.shape == [1, N])

        t = tl.expand_dims(offset1, 1)
        tl.static_assert(t.shape == [N, 1])

        t = tl.expand_dims(offset1, -1)
        tl.static_assert(t.shape == [N, 1])

        t = tl.expand_dims(offset1, -2)
        tl.static_assert(t.shape == [1, N])

        t = tl.expand_dims(offset1, (0, -1))
        tl.static_assert(t.shape == [1, N, 1])

        t = tl.expand_dims(offset1, (0, 1, 3))
        tl.static_assert(t.shape == [1, 1, N, 1])

        t = tl.expand_dims(offset1, (-4, 2, -1))
        tl.static_assert(t.shape == [1, N, 1, 1])

        t = tl.expand_dims(offset1, (3, 1, 2))
        tl.static_assert(t.shape == [N, 1, 1, 1])

        scalar = tl.sum(offset1)
        tl.static_assert(scalar.shape == [])
        t = tl.expand_dims(scalar, 0)
        tl.static_assert(t.shape == [1])

        t = tl.expand_dims(scalar, -1)
        tl.static_assert(t.shape == [1])

        # N is a scalar that's not even a tl.tensor -- this should work too.
        t = tl.expand_dims(N, -1)
        tl.static_assert(t.shape == [1])

    N = 32
    dummy_tensor = torch.empty((), device=device)
    expand_dims_kernel[(1, )](dummy_tensor, N)


@pytest.mark.interpreter
def test_expand_dims_error_cases(device):

    @triton.jit
    def dim_out_of_range1(dummy, N: tl.constexpr):
        offset1 = tl.arange(0, N)

        t = tl.expand_dims(offset1, -2)
        t = tl.expand_dims(offset1, -3)

    @triton.jit
    def dim_out_of_range2(dummy, N: tl.constexpr):
        offset1 = tl.arange(0, N)

        t = tl.expand_dims(offset1, 1)
        t = tl.expand_dims(offset1, 2)

    @triton.jit
    def dim_out_of_range3(dummy, N: tl.constexpr):
        offset1 = tl.arange(0, 1)
        scalar = tl.sum(offset1)

        t = tl.expand_dims(scalar, 1)

    @triton.jit
    def duplicate_dim1(dummy, N: tl.constexpr):
        offset1 = tl.arange(0, N)

        t = tl.expand_dims(offset1, (0, 0))

    @triton.jit
    def duplicate_dim2(dummy, N: tl.constexpr):
        offset1 = tl.arange(0, N)

        t = tl.expand_dims(offset1, (0, -3))

    N = 32
    dummy_tensor = torch.empty((), device=device)

    with pytest.raises(triton.TritonError) as exc_info:
        dim_out_of_range1[(1, )](dummy_tensor, N)
    assert "invalid axis -3" in str(exc_info.value.__cause__)

    with pytest.raises(triton.TritonError) as exc_info:
        dim_out_of_range2[(1, )](dummy_tensor, N)
    assert "invalid axis 2" in str(exc_info.value.__cause__)

    with pytest.raises(triton.TritonError) as exc_info:
        dim_out_of_range3[(1, )](dummy_tensor, N)
    assert "invalid axis 1" in str(exc_info.value.__cause__)

    with pytest.raises(triton.TritonError) as exc_info:
        duplicate_dim1[(1, )](dummy_tensor, N)
    assert re.search(r"duplicate axes, normalized axes = \[0, 0\]", str(exc_info.value.__cause__))

    with pytest.raises(triton.TritonError) as exc_info:
        duplicate_dim2[(1, )](dummy_tensor, N)
    assert re.search(r"duplicate axes, normalized axes = \[0, 0\]", str(exc_info.value.__cause__))


# ----------------------------
# test invalid program id axis
# ----------------------------
@pytest.mark.interpreter
def test_invalid_pid_axis(device):
    dst = torch.empty(128, device=device)

    @triton.jit
    def _kernel(dst):
        pid = tl.program_id(20)

    with pytest.raises(triton.TritonError) as exc_info:
        _kernel[(1, )](dst)
    assert re.search(r"program_id axis must be 0, 1, or 2 but got 20", str(exc_info.value.__cause__))


# ---------------
# test where
# ---------------
@pytest.mark.interpreter
@pytest.mark.parametrize("dtype", dtypes_with_bfloat16 + ["*int32"])
@pytest.mark.parametrize("num_ctas", num_ctas_list)
def test_where(dtype, num_ctas, device):
    select_ptrs = False
    if dtype == "*int32":
        dtype = "int64"
        select_ptrs = True
    check_type_supported(dtype, device)

    @triton.jit
    def where_kernel(cond_ptr, a_ptr, b_ptr, output_ptr, n_elements, BLOCK_SIZE: tl.constexpr,
                     TEST_POINTERS: tl.constexpr, TEST_SCALAR_POINTERS: tl.constexpr):
        offsets = tl.program_id(axis=0) * BLOCK_SIZE + tl.arange(0, BLOCK_SIZE)
        mask = offsets < n_elements
        decide = tl.load(cond_ptr + offsets, mask=mask)
        if TEST_SCALAR_POINTERS:
            ptr = tl.where(tl.load(cond_ptr), a_ptr, b_ptr)
            output = tl.load(ptr + offsets, mask=mask)
        else:
            if TEST_POINTERS:
                a = tl.load(a_ptr + offsets, mask=mask).to(tl.pi32_t)
                b = tl.load(b_ptr + offsets, mask=mask).to(tl.pi32_t)
            else:
                a = tl.load(a_ptr + offsets, mask=mask)
                b = tl.load(b_ptr + offsets, mask=mask)
            output = tl.where(decide, a, b)
        tl.store(output_ptr + offsets, output, mask=mask)

    SIZE = 1_000
    rs = RandomState(17)
    cond = numpy_random(SIZE, 'bool', rs)
    x = numpy_random(SIZE, dtype_str=dtype, rs=rs)
    y = numpy_random(SIZE, dtype_str=dtype, rs=rs)
    z = np.where(cond, x, y)

    cond_tri = to_triton(cond, device=device)
    x_tri = to_triton(x, device=device, dst_type=dtype)
    y_tri = to_triton(y, device=device, dst_type=dtype)
    z_tri = to_triton(np.empty(SIZE, dtype=z.dtype), device=device, dst_type=dtype)

    grid = lambda meta: (triton.cdiv(SIZE, meta['BLOCK_SIZE']), )
    where_kernel[grid](cond_tri, x_tri, y_tri, z_tri, SIZE, BLOCK_SIZE=1024, TEST_POINTERS=select_ptrs,
                       TEST_SCALAR_POINTERS=False, num_ctas=num_ctas)
    assert (z == to_numpy(z_tri)).all()
    if select_ptrs:
        where_kernel[grid](cond_tri, x_tri, y_tri, z_tri, SIZE, BLOCK_SIZE=1024, TEST_POINTERS=select_ptrs,
                           TEST_SCALAR_POINTERS=True)
        z = np.where(cond[0], x, y)
        assert (z == to_numpy(z_tri)).all()


@pytest.mark.interpreter
@pytest.mark.parametrize("num_ctas", num_ctas_list)
def test_where_broadcast(num_ctas, device):

    @triton.jit
    def where_kernel(cond_ptr, a_ptr, out_ptr, BLOCK_SIZE: tl.constexpr):
        xoffsets = tl.arange(0, BLOCK_SIZE)[:, None]
        yoffsets = tl.arange(0, BLOCK_SIZE)[None, :]

        mask = tl.load(cond_ptr + yoffsets)
        vals = tl.load(a_ptr + yoffsets + BLOCK_SIZE * xoffsets)
        res = tl.where(mask, vals, 0.)
        tl.store(out_ptr + yoffsets + BLOCK_SIZE * xoffsets, res)

    @triton.jit
    def where_scalar_condition(a_ptr, out_ptr, BLOCK_SIZE: tl.constexpr):
        xoffsets = tl.arange(0, BLOCK_SIZE)[:, None]
        yoffsets = tl.arange(0, BLOCK_SIZE)[None, :]
        mask = False
        vals = tl.load(a_ptr + yoffsets + BLOCK_SIZE * xoffsets)
        res = tl.where(mask, vals, 0.)
        tl.store(out_ptr + yoffsets + BLOCK_SIZE * xoffsets, res)

    SIZE = 32
    dtype = 'float32'
    rs = RandomState(17)
    x = numpy_random((SIZE, SIZE), dtype_str=dtype, rs=rs)
    mask = numpy_random(SIZE, 'bool', rs=rs)
    z = np.where(mask, x, 0)
    cond_tri = to_triton(mask, device=device)
    x_tri = to_triton(x, device=device, dst_type=dtype)
    z_tri = to_triton(np.empty((SIZE, SIZE), dtype=z.dtype), device=device, dst_type=dtype)
    where_kernel[(1, )](cond_tri, x_tri, z_tri, SIZE)
    assert (z == to_numpy(z_tri)).all()
    where_scalar_condition[(1, )](x_tri, z_tri, SIZE, num_ctas=num_ctas)
    z = np.where(0, x, 0)
    assert (z == to_numpy(z_tri)).all()


# ---------------
# test unary ops
# ---------------


@pytest.mark.interpreter
@pytest.mark.parametrize("dtype_x, expr",
                         [(dtype_x, ' -x') for dtype_x in dtypes_with_bfloat16] + [(dtype_x, ' ~x')
                                                                                   for dtype_x in int_dtypes])
@pytest.mark.parametrize("num_ctas", num_ctas_list)
def test_unary_op(dtype_x, expr, num_ctas, device):
    _test_unary(dtype_x, expr, device=device, num_ctas=num_ctas)


# ----------------
# test math ops
# ----------------


@pytest.mark.interpreter
@pytest.mark.parametrize("dtype_x, expr, x",
                         [(dtype_x, expr, x)
                          for dtype_x in ["float32", "float64"]
                          for expr in ['exp', 'log', 'cos', 'sin', 'exp2', 'log2', 'sqrt', 'floor', 'ceil']
                          for x in ['x', '3.0']])
def test_math_op(dtype_x, expr, x, device):
    _test_unary(dtype_x, f'tl.{expr}({x})', f'np.{expr}({x}) ', device=device)


@pytest.mark.interpreter
@pytest.mark.parametrize("dtype", [dtype for dtype in ["float32", "float64"]])
def test_math_erf_op(dtype, device):
    check_type_supported(dtype, device)
    SIZE = 128

    @triton.jit
    def kernel(Z, X, SIZE: tl.constexpr):
        off = tl.arange(0, SIZE)
        x = tl.load(X + off)
        z = tl.math.erf(x)
        tl.store(Z + off, z)

    torch_dtype = torch.float32 if dtype == "float32" else torch.float64
    x = torch.randn(SIZE, dtype=torch_dtype, device=device)
    z_ref = torch.erf(x)
    z_tri = torch.zeros_like(x)
    kernel[(1, )](z_tri, x, SIZE=SIZE, num_warps=4)
    torch.testing.assert_close(z_tri, z_ref)


@pytest.mark.interpreter
@pytest.mark.parametrize("dtype", [dtype for dtype in ["float32", "float64"]])
def test_math_fma_op(dtype, device):
    check_type_supported(dtype, device)
    SIZE = 128

    @triton.jit
    def kernel(Z, X, Y, W, SIZE: tl.constexpr):
        off = tl.arange(0, SIZE)
        x = tl.load(X + off)
        y = tl.load(Y + off)
        w = tl.load(W + off)
        z = tl.math.fma(x, y, w)
        tl.store(Z + off, z)

    torch_dtype = torch.float32 if dtype == "float32" else torch.float64
    x = torch.randn(SIZE, dtype=torch_dtype, device=device)
    y = torch.randn(SIZE, dtype=torch_dtype, device=device)
    w = torch.randn(SIZE, dtype=torch_dtype, device=device)
    z_ref = x * y + w
    z_tri = torch.zeros_like(x)
    kernel[(1, )](z_tri, x, y, w, SIZE=SIZE, num_warps=4)
    torch.testing.assert_close(z_tri, z_ref)


@pytest.mark.interpreter
@pytest.mark.parametrize("expr", ["tl.math.fdiv(x, y)", "tl.math.div_rn(x, y)"])
@pytest.mark.parametrize("num_ctas", num_ctas_list)
def test_math_divide_op(expr, num_ctas, device):
    numpy_expr = "x / y"
    dtype = "float32"
    _test_binary(dtype, dtype, expr, numpy_expr, device=device, num_ctas=num_ctas)


# -------------
# test precise math
# -------------
@pytest.mark.interpreter
@pytest.mark.parametrize("expr_prec, expr_ref",
                         [('tl.math.sqrt_rn(x)', 'tl.math.sqrt(x.to(tl.float64)).to(tl.float32)'),
                          ('tl.math.div_rn(x,y)', '(x.to(tl.float64) / y.to(tl.float64)).to(tl.float32)')])
@pytest.mark.parametrize("num_ctas", num_ctas_list)
def test_precise_math(expr_prec, expr_ref, num_ctas, device):

    @triton.jit
    def kernel(X, Y, OUT, OUT_REF, BLOCK: tl.constexpr):
        x = tl.load(X + tl.arange(0, BLOCK))
        y = tl.load(Y + tl.arange(0, BLOCK))
        prec = PREC_CALC
        ref = REF_CALC
        tl.store(OUT + tl.arange(0, BLOCK), prec)
        tl.store(OUT_REF + tl.arange(0, BLOCK), ref)

    shape = (128, )
    out = torch.zeros(shape, dtype=torch.float32, device=device)
    out_ref = torch.zeros(shape, dtype=torch.float32, device=device)

    x = torch.randn(shape, dtype=torch.float32, device=device)
    y = torch.randn(shape, dtype=torch.float32, device=device)

    if (expr_prec.count('sqrt') > 0):
        x = torch.abs(x)

    if (expr_prec.count('div') > 0):
        y += 1e-6

    kernel = patch_kernel(kernel, {'PREC_CALC': expr_prec, 'REF_CALC': expr_ref})

    kernel[(1, )](x, y, out, out_ref, BLOCK=shape[0], num_ctas=num_ctas)

    if is_xpu():
        # use cpu result as reference, see https://github.com/llvm/llvm-project/issues/88222
        out_ref = torch.div(x.cpu().to(torch.float64), y.cpu().to(torch.float64)).to(torch.float32).to(device=device)
    assert torch.all(out == out_ref)  # bitwise exact


# ----------------
# test abs
# ----------------


@pytest.mark.interpreter
@pytest.mark.parametrize("dtype_x", [(dtype_x) for dtype_x in dtypes_with_bfloat16])
def test_abs(dtype_x, device):
    _test_unary(dtype_x, 'tl.abs(x)', 'np.abs(x) ', device=device)


@pytest.mark.interpreter
@pytest.mark.parametrize("in_dtype", [tl.float8e4b15, tl.float8e4nv, tl.float8e5])
def test_abs_fp8(in_dtype, device):
    if is_hip():
        pytest.skip('test_abs_fp8 not supported on HIP.')
    elif is_cuda():
        cc = torch.cuda.get_device_capability()
        if in_dtype == tl.float8e4b15 and cc >= (9, 0):
            pytest.skip("float8e4b15 not supported on CUDA >= 9.0")
        if in_dtype == tl.float8e4nv and cc < (8, 9):
            pytest.skip("float8e4nv not supported on CUDA < 8.9")

    @triton.jit
    def abs_kernel(X, Z, SIZE: tl.constexpr):
        off = tl.arange(0, SIZE)
        x = tl.load(X + off)
        z = tl.abs(x)
        tl.store(Z + off, z)

    f8_tensor = torch.tensor(range(-128, 128), dtype=torch.int8, device=device)
    # f32_to_f8 doesn't handle nan, so we make sure f8_tensor doesn't contain any nan
    all_exp_ones = (f8_tensor & 0b01111100) == 128 - 2**in_dtype.fp_mantissa_width
    f8_tensor[all_exp_ones] = 0
    f8 = triton.reinterpret(f8_tensor, in_dtype)
    n_elements = f8_tensor.numel()
    out_f8 = torch.empty_like(f8_tensor)
    abs_kernel[(1, )](f8, triton.reinterpret(out_f8, in_dtype), n_elements)

    f32_tensor = convert_float_to_float32(f8_tensor, in_dtype)
    expect = f32_tensor.abs()
    actual_f8 = convert_float_to_float32(out_f8, in_dtype)
    torch.testing.assert_close(actual_f8, expect, equal_nan=True)


# ----------------
# test passing shapes as individual params rather than tuples
# ----------------


@pytest.mark.interpreter
def test_shapes_as_params(device):

    @triton.jit
    def kernel():
        a = tl.arange(0, 32).expand_dims(-1).broadcast_to(32, 32)
        tl.static_assert(a.shape == [tl.constexpr(32), tl.constexpr(32)])

        a = tl.arange(0, 32).reshape(4, 8).permute(1, 0)
        tl.static_assert(a.shape == [tl.constexpr(8), tl.constexpr(4)])

        a = tl.arange(0, 32).reshape(4, 8).trans()
        tl.static_assert(a.shape == [tl.constexpr(8), tl.constexpr(4)])

        a = tl.arange(0, 32).reshape(4, 8).reshape(32)
        tl.static_assert(a.shape == [tl.constexpr(32)])

        a = tl.arange(0, 64).reshape(2, 4, 8).trans(2, 1, 0)
        tl.static_assert(a.shape == [tl.constexpr(8), tl.constexpr(4), tl.constexpr(2)])

        a = tl.arange(0, 64).view(2, 4, 8)
        tl.static_assert(a.shape == [tl.constexpr(2), tl.constexpr(4), tl.constexpr(8)])

    kernel[(1, )]()


# ----------------
# test transpose
# ----------------


@pytest.mark.interpreter
@pytest.mark.parametrize("dtype_x", [(dtype_x) for dtype_x in dtypes_with_bfloat16])
def test_transpose(dtype_x, device):
    check_type_supported(dtype_x, device)
    SIZE = 128

    @triton.jit
    def kernel(Z, X, SIZE: tl.constexpr):
        off = tl.arange(0, SIZE)
        off2d = off[None, :] + (tl.arange(0, 2) * SIZE)[:, None]
        x = tl.load(X + off2d)
        z = x.T
        tl.store(Z + off2d.T, z)

    x = numpy_random([SIZE, 2], dtype_str=dtype_x)
    z_ref = x.T
    x_tri = to_triton(x, device=device, dst_type=dtype_x)
    z_tri = to_triton(np.empty_like(z_ref), device=device, dst_type=dtype_x)
    kernel[(1, )](z_tri, x_tri, SIZE=SIZE)
    np.testing.assert_allclose(z_ref, to_numpy(z_tri))


# ----------------
# test indexing
# ----------------


def make_ptr_str(name, shape):
    rank = len(shape)
    offsets = []
    stride = 1
    for i in reversed(range(rank)):
        idx = ', '.join([':' if ii == i else 'None' for ii in range(rank)])
        offsets += [f'tl.arange(0, {shape[i]})[{idx}]*{stride}']
        stride *= shape[i]
    return f"{name} + {' + '.join(offsets)}"


# TODO: handle `%4 = triton_gpu.convert_layout %3 : tensor<32xi32, #blocked0> -> tensor<32xi32, #triton_gpu.slice<{dim = 0, parent = #blocked1}>>``
@pytest.mark.parametrize("expr, dtype_str", [(f'x[{s}]', d)
                                             for s in ['None, :', ':, None', 'None, :, :', ':, :, None']
                                             for d in ['int32', 'uint32', 'uint16']])
@pytest.mark.parametrize("num_ctas", num_ctas_list)
def test_index1d(expr, dtype_str, num_ctas, device):
    rank_x = expr.count(':')
    rank_y = expr.count(',') + 1
    shape_x = [32 for _ in range(rank_x)]
    shape_z = [32 for _ in range(rank_y)]
    shape_z_rank_mismatch = [32 for _ in range(rank_y + 1)]
    shape_z_dim_mismatch = [64 for _ in range(rank_y)]

    # Triton kernel
    @triton.jit
    def kernel(Z, X, SIZE: tl.constexpr):
        m = tl.arange(0, SIZE)
        n = tl.arange(0, SIZE)
        x = tl.load(X_PTR_EXPR)
        z = GENERATE_TEST_HERE
        tl.store(Z_PTR_EXPR, z)

    def generate_kernel(shape_x, shape_z):
        to_replace = {
            'X_PTR_EXPR': make_ptr_str('X', shape_x),
            'Z_PTR_EXPR': make_ptr_str('Z', shape_z),
            'GENERATE_TEST_HERE': expr,
        }
        return patch_kernel(kernel, to_replace)

    kernel_match = generate_kernel(shape_x, shape_z)
    kernel_dim_mismatch = generate_kernel(shape_x, shape_z_dim_mismatch)
    kernel_rank_mismatch = generate_kernel(shape_x, shape_z_rank_mismatch)

    # torch result
    x = numpy_random(shape_x, dtype_str=dtype_str)
    y = np.zeros(shape_z, dtype=getattr(np, dtype_str))
    z_ref = eval(expr) + y
    # triton result
    z_tri = to_triton(np.empty_like(z_ref), device=device)
    x_tri = to_triton(x, device=device)
    kernel_match[(1, )](z_tri, x_tri, num_warps=1, SIZE=shape_x[0])
    # compare
    assert (z_ref == to_numpy(z_tri)).all()

    def catch_compilation_error(kernel):
        try:
            kernel[(1, )](z_tri, x_tri, num_warps=1, SIZE=shape_x[0], num_ctas=num_ctas)
        except triton.CompilationError as e:
            np.testing.assert_(True)
        except BaseException:
            np.testing.assert_(False)

    catch_compilation_error(kernel_dim_mismatch)
    catch_compilation_error(kernel_rank_mismatch)


# ---------------
# test tuples
# ---------------


@triton.jit
def tuples_fn(a, b):
    return a + b, \
        a - b, \
        a * b


@pytest.mark.interpreter
def test_tuples(device):

    @triton.jit
    def with_fn(X, Y, A, B, C):
        x = tl.load(X)
        y = tl.load(Y)
        a, b, c = tuples_fn(x, y)
        tl.store(A, a)
        tl.store(B, b)
        tl.store(C, c)

    @triton.jit
    def without_fn(X, Y, A, B, C):
        x = tl.load(X)
        y = tl.load(Y)
        a, b, c = x + y, x - y, x * y
        tl.store(A, a)
        tl.store(B, b)
        tl.store(C, c)

    x = torch.tensor([1.3], device=device, dtype=torch.float32)
    y = torch.tensor([1.9], device=device, dtype=torch.float32)
    a_tri = torch.tensor([0], device=device, dtype=torch.float32)
    b_tri = torch.tensor([0], device=device, dtype=torch.float32)
    c_tri = torch.tensor([0], device=device, dtype=torch.float32)
    for kernel in [with_fn, without_fn]:
        kernel[(1, )](x, y, a_tri, b_tri, c_tri, num_warps=1)
        a_ref, b_ref, c_ref = x + y, x - y, x * y
        assert a_tri == a_ref
        assert b_tri == b_ref
        assert c_tri == c_ref


@triton.jit(noinline=True)
def noinline_simple_fn(x, y, Z):
    z = x + y
    tl.store(Z, z)


@triton.jit(noinline=True)
def noinline_call_graph_fn1(x):
    return x + 1


@triton.jit(noinline=True)
def noinline_call_graph_fn2(y):
    return y + 2


@triton.jit(noinline=True)
def noinline_call_graph_fn(x, y, Z):
    t0 = noinline_call_graph_fn1(x)
    t1 = noinline_call_graph_fn2(y)
    z = t0 + t1
    tl.store(Z, z)


@triton.jit(noinline=True)
def noinline_shared_fn(x, y, Z):
    offs = tl.arange(0, 16)[:, None] * 16 + tl.arange(0, 16)[None, :]
    z = tl.load(Z + offs)
    z = tl.dot(z, z) + x + y
    tl.store(Z + offs, z)


@triton.jit(noinline=True)
def noinline_dynamic_fn(x, y, Z):
    if x >= 1:
        x = noinline_call_graph_fn1(x)
    else:
        x = noinline_call_graph_fn2(x)
    if y >= 2:
        y = noinline_call_graph_fn2(y)
    else:
        y = noinline_call_graph_fn1(y)
    z = x + y
    tl.store(Z, z)


@triton.jit(noinline=True)
def noinline_call_multi_values_fn(x, y):
    return x + 1, y + 2


@triton.jit(noinline=True)
def noinline_multi_values_fn(x, y, Z):
    x, y = noinline_call_multi_values_fn(x, y)
    z = x + y
    tl.store(Z, z)


@pytest.mark.interpreter
@pytest.mark.parametrize("mode", ["simple", "call_graph", "shared", "dynamic", "multi_values"])
def test_noinline(mode, device):

    @triton.jit
    def kernel(X, Y, Z):
        x = tl.load(X)
        y = tl.load(Y)
        GENERATE_TEST_HERE(x, y, Z)

    func_name = f'noinline_{mode}_fn'
    kernel = patch_kernel(kernel, {'GENERATE_TEST_HERE': func_name})
    x = torch.tensor([1.0], device=device, dtype=torch.float32)
    y = torch.tensor([2.0], device=device, dtype=torch.float32)
    if mode == "shared":
        z = torch.ones((16, 16), device=device, dtype=torch.float32)
    else:
        z = torch.tensor([0.0], device=device, dtype=torch.float32)
    kernel[(1, )](x, y, z, num_warps=1)
    if mode == "simple":
        assert torch.equal(z, x + y)
    elif mode == "call_graph" or mode == "dynamic" or mode == "multi_values":
        assert torch.equal(z, x + 1 + y + 2)
    elif mode == "shared":
        ref = torch.full((16, 16), 16, device=device, dtype=torch.float32)
        assert torch.equal(z, ref + x + y)


# ---------------
# test atomics
# ---------------
@pytest.mark.interpreter
@pytest.mark.parametrize(
    "op, dtype_x_str, mode, sem",
    itertools.chain.from_iterable([[
        ('add', 'float16', mode, sem),
        ('add', 'uint32', mode, sem),
        ('add', 'int32', mode, sem),
        ('add', 'float32', mode, sem),
        ('add', 'uint64', mode, sem),
        ('add', 'int64', mode, sem),
        ('add', 'float64', mode, sem),
        ('max', 'uint32', mode, sem),
        ('max', 'int32', mode, sem),
        ('max', 'float32', mode, sem),
        ('max', 'uint64', mode, sem),
        ('max', 'int64', mode, sem),
        ('max', 'float64', mode, sem),
        ('min', 'uint32', mode, sem),
        ('min', 'int32', mode, sem),
        ('min', 'float32', mode, sem),
        ('min', 'uint64', mode, sem),
        ('min', 'int64', mode, sem),
        ('min', 'float64', mode, sem),
    ]
                                   for mode in ['all_neg', 'all_pos', 'min_neg', 'max_pos']
                                   for sem in [None, 'acquire', 'release', 'acq_rel', 'relaxed']]))
def test_atomic_rmw(op, dtype_x_str, mode, sem, device):
    check_type_supported(dtype_x_str, device)
    if is_interpreter():
        if dtype_x_str == 'float16':
            pytest.xfail("Only test atomic float16 ops on GPU")

    n_programs = 5

    # triton kernel
    @triton.jit
    def kernel(X, Z):
        pid = tl.program_id(0)
        x = tl.load(X + pid)
        old = GENERATE_TEST_HERE
        tl.static_assert(old.dtype == x.dtype)

    sem_arg = sem if sem is None else f'"{sem}"'
    kernel = patch_kernel(kernel, {'GENERATE_TEST_HERE': f'tl.atomic_{op}(Z, x, sem={sem_arg})'})
    numpy_op = {'add': np.sum, 'max': np.max, 'min': np.min}[op]
    max_neutral = float('-inf') if dtype_x_str in float_dtypes else np.iinfo(getattr(np, dtype_x_str)).min
    min_neutral = float('inf') if dtype_x_str in float_dtypes else np.iinfo(getattr(np, dtype_x_str)).max
    neutral = {'add': 0, 'max': max_neutral, 'min': min_neutral}[op]

    # triton result
    rs = RandomState(17)
    x = np.array([2**i for i in range(n_programs)], dtype=getattr(np, dtype_x_str))
    if mode == 'all_neg':
        x = -np.abs(x)
    if mode == 'all_pos':
        x = np.abs(x)
    if mode == 'min_neg':
        idx = rs.randint(n_programs, size=(1, )).item()
        x[idx] = -np.max(np.abs(x)) - 1
    if mode == 'max_pos':
        idx = rs.randint(n_programs, size=(1, )).item()
        x[idx] = np.max(np.abs(x)) + 1
    x_tri = to_triton(x, device=device)

    z_tri = to_triton(np.array([neutral], dtype=getattr(np, dtype_x_str)), device=device)
    h = kernel[(n_programs, )](x_tri, z_tri)
    # torch result
    z_ref = numpy_op(x).astype(getattr(np, dtype_x_str))
    # compare
    exact = op not in ['add']
    if exact:
        assert z_ref.item() == to_numpy(z_tri).item()
    else:
        np.testing.assert_allclose(z_ref, to_numpy(z_tri), rtol=0.01)
    sem_str = "acq_rel" if sem is None else sem
    if not is_cuda():
        return

    assert f"atom.global.gpu.{sem_str}" in h.asm["ptx"]


@pytest.mark.interpreter
@pytest.mark.parametrize("num_ctas", num_ctas_list)
def test_atomic_rmw_predicate(num_ctas, device):

    @triton.jit
    def kernel(X):
        val = tl.program_id(0)
        if val < 64:
            tl.atomic_max(X, val)

    x = torch.zeros((1, ), device=device, dtype=torch.int32)
    kernel[(4096, )](x, num_ctas=num_ctas)
    assert x.item() == 63


@pytest.mark.interpreter
@pytest.mark.parametrize("shape, axis, num_ctas, dtype_x_str",
                         [(shape, axis, num_ctas, dtype_x_str)
                          for shape in [(2, 2), (2, 8), (8, 2), (8, 8), (32, 32), (64, 64)]
                          for axis in [0, 1]
                          for num_ctas in num_ctas_list
                          for dtype_x_str in ['float32', 'uint64', 'int64', 'float64']])
def test_tensor_atomic_rmw(shape, axis, num_ctas, dtype_x_str, device):
    check_type_supported(dtype_x_str, device)
    shape0, shape1 = shape
    # triton kernel

    @triton.jit
    def kernel(Z, X, OLD, AXIS: tl.constexpr, SHAPE0: tl.constexpr, SHAPE1: tl.constexpr):
        off0 = tl.arange(0, SHAPE0)
        off1 = tl.arange(0, SHAPE1)
        x = tl.load(X + off0[:, None] * SHAPE1 + off1[None, :])
        z = tl.sum(x, axis=AXIS)
        if AXIS == 1:
            old = tl.atomic_add(Z + off0, z)
            tl.store(OLD + off0, old)
        else:
            old = tl.atomic_add(Z + off1, z)
            tl.store(OLD + off1, old)

    rs = RandomState(17)
    x = numpy_random((shape0, shape1), dtype_str=dtype_x_str, rs=rs)
    z_shape = (shape0, ) if axis == 1 else (shape1, )
    z = numpy_random(z_shape, dtype_str=dtype_x_str, rs=rs)
    old = np.zeros(z_shape, dtype=getattr(np, dtype_x_str))
    # reference results
    z_ref = z + np.sum(x, axis=axis, keepdims=False)
    old_ref = np.copy(z)
    # triton result
    x_tri = to_triton(x, device=device)
    z_tri = to_triton(z, device=device)
    old_tri = to_triton(old, device=device)
    kernel[(1, )](z_tri, x_tri, old_tri, axis, shape0, shape1, num_ctas=num_ctas)
    np.testing.assert_allclose(z_ref, to_numpy(z_tri), rtol=1e-4)
    np.testing.assert_equal(old_ref, to_numpy(old_tri))


@pytest.mark.interpreter
@pytest.mark.parametrize("num_ctas", num_ctas_list)
def test_tensor_atomic_rmw_block(num_ctas, device):
    shape = (8, 8)

    @triton.jit
    def kernel(X, SHAPE0: tl.constexpr, SHAPE1: tl.constexpr):
        off0 = tl.arange(0, SHAPE0)
        off1 = tl.arange(0, SHAPE1)
        offs = off0[:, None] * SHAPE1 + off1[None, :]
        val = offs.to(tl.float32)
        x = X + offs
        tl.atomic_min(x, val)

    x = torch.ones((8, 8), device=device, dtype=torch.float32)
    kernel[(2, )](x, shape[0], shape[1], num_ctas=num_ctas)
    assert torch.min(x).item() == 0.0


@pytest.mark.interpreter
@pytest.mark.parametrize("sem", [None, 'acquire', 'release', 'acq_rel', 'relaxed'])
@pytest.mark.parametrize("num_ctas", num_ctas_list)
def test_atomic_cas(sem, num_ctas, device):
    # 1. make sure that atomic_cas changes the original value (Lock)
    @triton.jit
    def change_value(Lock):
        tl.atomic_cas(Lock, 0, 1)

    Lock = torch.zeros((1, ), device=device, dtype=torch.int32)
    change_value[(1, )](Lock)

    assert (Lock[0] == 1)

    # 2. only one block enters the critical section
    @triton.jit
    def serialized_add(data, Lock, SEM: tl.constexpr):
        ptrs = data + tl.arange(0, 128)
        while tl.atomic_cas(Lock, 0, 1, SEM) == 1:
            pass

        tl.store(ptrs, tl.load(ptrs) + 1.0)

        # insert barrier to set a fence between tl.store and
        # tl.atomic_xchg in a block.
        tl.debug_barrier()

        # release lock
        tl.atomic_xchg(Lock, 0)

    Lock = torch.zeros((1, ), device=device, dtype=torch.int32)
    data = torch.zeros((128, ), device=device, dtype=torch.float32)
    ref = torch.full((128, ), 2000.0)
    h = serialized_add[(2000, )](data, Lock, SEM=sem, num_ctas=num_ctas)
    sem_str = "acq_rel" if sem is None else sem
    np.testing.assert_allclose(to_numpy(data), to_numpy(ref))
    if not is_cuda():
        return
    assert f"atom.global.{sem_str}" in h.asm["ptx"]


@pytest.mark.interpreter
@pytest.mark.parametrize("sem", [None, 'acquire', 'release', 'acq_rel', 'relaxed'])
@pytest.mark.parametrize("num_ctas", num_ctas_list)
def test_tensor_atomic_cas(sem, num_ctas, device):

    @triton.jit
    def change_value(X, BLOCK_SIZE: tl.constexpr, sem: tl.constexpr):
        pid = tl.program_id(axis=0)
        block_start = pid * BLOCK_SIZE
        offsets = block_start + tl.arange(0, BLOCK_SIZE)
        t1 = tl.full((BLOCK_SIZE, ), 0, dtype=tl.int64)
        t2 = tl.full((BLOCK_SIZE, ), 2, dtype=tl.int64)
        tl.atomic_cas(X + offsets, t1, t2, sem=sem)

    X = torch.tensor([0, 1, 0, 1, 0, 1, 0, 1], device=device, dtype=torch.int64)
    Y = torch.tensor([2, 1, 2, 1, 2, 1, 2, 1], device=device, dtype=torch.int64)

    change_value[(2, )](X, 4, sem)
    assert (torch.equal(X, Y))


# ---------------
# test cast
# ---------------


@pytest.mark.interpreter
@pytest.mark.parametrize("dtype_x, dtype_z, bitcast, size",
                         [(dtype_x, dtype_z, False, 1024) for dtype_x in dtypes for dtype_z in dtypes] + [
                             ('float32', 'bfloat16', False, 1024),
                             ('bfloat16', 'float32', False, 1024),
                             ('float32', 'int32', True, 1024),
                             ('float32', 'int1', False, 1024),
                             ('int8', 'bfloat16', False, 1024),
                         ] + [(f'uint{x}', f'int{x}', True, 1024)
                              for x in [8, 16, 32, 64]] + [(f'int{x}', f'uint{x}', True, 1024)
                                                           for x in [8, 16, 32, 64]] +
                         (([(dtype_x, dtype_z, False, size)
                            for dtype_x in torch_float8_dtypes
                            for dtype_z in ["float16", "float32", "bfloat16"]
                            for size in [1024, 32]]  #
                           + [(dtype_x, dtype_z, False, size)
                              for dtype_z in torch_float8_dtypes
                              for dtype_x in ["float16", "float32", "bfloat16"]
                              for size in [1024, 32]]) if torch.__version__ >= "2.1" else []))
@pytest.mark.parametrize("num_ctas", num_ctas_list)
def test_cast(dtype_x, dtype_z, bitcast, size, num_ctas, device):
    # CUDA: bfloat16 on cc < 80 will not be tested
    # Interpreter: Only bfloat16 <-> float32 is supported
    if not is_interpreter() or \
        (is_interpreter() and not ((dtype_z == 'bfloat16' and dtype_x == 'float32')
                                   or (dtype_z == 'float32' and dtype_x == 'bfloat16'))):
        check_type_supported(dtype_x, device)
        check_type_supported(dtype_z, device)

    if is_hip() and (dtype_z in ("bfloat16", "float8_e4m3fn") or dtype_x == "float8_e4m3fn"):
        pytest.skip(f'test_cast{(dtype_x, dtype_z)} cast to bfloat16 not supported on HIP.')

    torch.manual_seed(0)
    # This is tricky because numpy doesn't have bfloat, and torch doesn't have uints.
    if dtype_x.startswith('bfloat'):
        x_tri = torch.randn(size, dtype=getattr(torch, dtype_x), device=device)
    elif dtype_x.startswith('float8'):
        x_tri = torch.randn(size, dtype=torch.half, device=device).to(dtype=getattr(torch, dtype_x))
    else:
        x = numpy_random(size, dtype_str=dtype_x, low=-10, high=10) * 10
        # Triton clamps negative values to zero, while numpy wraps around
        # intmax, so avoid negatives for now.
        # TODO: figure out which one should actually be happening, and test it
        if dtype_z in uint_dtypes:
            x = np.absolute(x)
        x_tri = to_triton(x, device=device)
    if 'float' in dtype_z and 'float' in dtype_x:
        # make sure we use values that can be represented in both types
        x_tri = x_tri.to(getattr(torch, dtype_z)).to(getattr(torch, dtype_x))
    # triton kernel

    @triton.jit
    def kernel(X, Z, BITCAST: tl.constexpr, SIZE: tl.constexpr, ARG_HASH: tl.constexpr):
        x_ptr = X + tl.arange(0, SIZE)
        z_ptr = Z + tl.arange(0, SIZE)
        x = tl.load(x_ptr)

        # Depending on the value of ARG_HASH (a "random" number determined by
        # the test parameters), spell the cast one of three different ways.
        if ARG_HASH % 3 == 0:
            z = x.to(Z.dtype.element_ty, bitcast=BITCAST)
        elif ARG_HASH % 3 == 1:
            z = x.cast(Z.dtype.element_ty, bitcast=BITCAST)
        else:
            z = tl.cast(x, Z.dtype.element_ty, bitcast=BITCAST)

        tl.store(z_ptr, z)

    # "Random" number used inside the kernel to determine how we spell the cast.
    # This way we don't have to increase the number of tests.
    arg_hash = hash((dtype_x, dtype_z, bitcast, size, num_ctas))

    dtype_z_np = dtype_z if dtype_z != 'int1' else 'bool_'
    # triton result
    if dtype_z.startswith('bfloat'):
        z_tri = torch.empty((size, ), dtype=getattr(torch, dtype_z), device=device)
    elif dtype_z.startswith('float8'):
        z_tri = torch.empty((size, ), dtype=torch.half, device=device).to(dtype=getattr(torch, dtype_z))
    else:
        z_tri = to_triton(np.empty((size, ), dtype=getattr(np, dtype_z_np)), device=device)
    kernel[(1, )](x_tri, z_tri, BITCAST=bitcast, SIZE=size, ARG_HASH=arg_hash, num_warps=1, num_ctas=num_ctas)
    # torch result
    if dtype_z.startswith('bfloat') or dtype_x.startswith('bfloat') or dtype_z.startswith(
            'float8') or dtype_x.startswith('float8'):
        assert bitcast is False
        z_ref = x_tri.to(z_tri.dtype)
        if dtype_z.startswith('float8') and device not in ['cuda']:
            t = z_ref.byte() ^ z_tri.byte()
            torch.testing.assert_close(torch.zeros_like(t, dtype=torch.uint8), t)
        else:
            torch.testing.assert_close(z_ref, z_tri, rtol=0, atol=0)
    else:
        if bitcast:
            z_ref = x.view(getattr(np, dtype_z_np))
        else:
            z_ref = x.astype(getattr(np, dtype_z_np))
        np.testing.assert_allclose(z_ref, to_numpy(z_tri), rtol=0, atol=0)


@pytest.mark.interpreter
@pytest.mark.parametrize("dtype_str, num_warps",
                         [(dtype_str, num_warps) for dtype_str in int_dtypes + float_dtypes for num_warps in [4, 8]])
def test_cat(dtype_str, num_warps, device):
    check_type_supported(dtype_str, device)

    @triton.jit
    def kernel(X, Y, Z, N: tl.constexpr):
        offs = tl.arange(0, N)
        x = tl.load(X + offs)
        y = tl.load(Y + offs)
        z = tl.cat(x, y, can_reorder=True)
        tl.store(Z + tl.arange(0, 2 * N), z)

    x = torch.arange(0, 128, device=device).to(getattr(torch, dtype_str))
    y = torch.arange(-128, 0, device=device).to(getattr(torch, dtype_str))
    z_ref = torch.cat([x, y], dim=0).sum()
    z = torch.zeros((256, ), dtype=getattr(torch, dtype_str), device=device)
    kernel[(1, )](x, y, z, N=128, num_warps=num_warps)
    assert z.sum() == z_ref
    # check if there's no duplicate value in z
    assert z.unique().size(0) == z.size(0)


@pytest.mark.interpreter
@pytest.mark.parametrize("dtype_str", list(torch_dtypes))
@pytest.mark.parametrize("num_ctas", num_ctas_list)
def test_store_constant(dtype_str, num_ctas, device):
    check_type_supported(dtype_str, device)
    """Tests that boolean True is stored as 1"""

    @triton.jit
    def kernel(output_ptr, n_elements, BLOCK_SIZE: tl.constexpr):
        offsets = tl.program_id(axis=0) * BLOCK_SIZE + tl.arange(0, BLOCK_SIZE)
        mask = offsets < n_elements
        output = GENERATE_TEST_HERE
        tl.store(output_ptr + offsets, output, mask=mask)

    triton_dtype_str = 'uint8' if dtype_str == 'bool' else dtype_str
    kernel = patch_kernel(kernel, {'GENERATE_TEST_HERE': f'tl.zeros([BLOCK_SIZE], dtype=tl.{triton_dtype_str}) + 1'})
    block_size = 128
    ref = torch.ones([block_size], dtype=getattr(torch, dtype_str), device=device)
    output = torch.zeros([block_size], dtype=getattr(torch, dtype_str), device=device)
    kernel[(1, )](output, block_size, BLOCK_SIZE=block_size, num_ctas=num_ctas)

    assert torch.all(output == ref)


@pytest.mark.interpreter
@pytest.mark.parametrize("num_ctas", num_ctas_list)
def test_store_constant_default_dtype(num_ctas, device):
    """Tests that boolean True is stored as 1"""

    @triton.jit
    def kernel(output_ptr, n_elements, BLOCK_SIZE: tl.constexpr):
        offsets = tl.program_id(axis=0) * BLOCK_SIZE + tl.arange(0, BLOCK_SIZE)
        mask = offsets < n_elements
        value = 1
        output = tl.full([BLOCK_SIZE], value=value, dtype=value.dtype)
        tl.store(output_ptr + offsets, output, mask=mask)

    block_size = 128
    ref = torch.ones([block_size], dtype=getattr(torch, 'int32'), device=device)
    output = torch.zeros([block_size], dtype=getattr(torch, 'int32'), device=device)
    kernel[(1, )](output, block_size, BLOCK_SIZE=block_size, num_ctas=num_ctas)

    assert torch.all(output == ref)


def test_load_store_same_ptr(device):

    @triton.jit()
    def kernel(in_out_ptr):
        pid = tl.program_id(axis=0)
        x = tl.load(in_out_ptr + pid)
        out = x * 2
        tl.store(in_out_ptr + pid, out)

    for _ in range(1000):
        x = torch.ones((65536, ), device=device, dtype=torch.float32)
        if is_hip():
            kernel[(65536, )](x, num_warps=16)  # threads per Warp for ROCM is 64
        else:
            kernel[(65536, )](x, num_warps=32)
        assert torch.all(x == 2)


@pytest.mark.interpreter
@pytest.mark.parametrize("dtype_str", ['int32'])
def test_umulhi(dtype_str, device):

    @triton.jit
    def kernel(X, Y, Z, N: tl.constexpr):
        offs = tl.arange(0, N)
        x = tl.load(X + offs)
        y = tl.load(Y + offs)
        z = tl.umulhi(x, y)
        tl.store(Z + tl.arange(0, N), z)

    def umulhi32(a, b):
        # Convert to 64-bit unsigned integers to prevent overflow
        a_64 = a.astype(np.int64)
        b_64 = b.astype(np.int64)

        # Perform the multiplication in 64-bit
        product_64 = a_64 * b_64

        # Shift right by 32 bits to get the high part of the product
        result_high_32 = product_64 >> 32
        return result_high_32

    rs = RandomState(17)
    N = 128
    x = numpy_random((N, ), dtype_str=dtype_str, rs=rs, low=0)
    x_tri = to_triton(x, device=device)
    y = numpy_random((N, ), dtype_str=dtype_str, rs=rs, low=0)
    y_tri = to_triton(y, device=device)
    z_tri = torch.zeros_like(x_tri)
    kernel[(1, )](x_tri, y_tri, z_tri, N=N)

    z_ref = umulhi32(x, y)
    np.testing.assert_equal(z_ref, to_numpy(z_tri))


@pytest.mark.interpreter
def test_join(device):

    @triton.jit
    def kernel(X, Y, Z, N: tl.constexpr):
        offs = tl.arange(0, N)
        x = tl.load(X + offs)
        y = tl.load(Y + offs)
        z = tl.join(x, y)
        tl.store(Z + tl.arange(0, N)[:, None] * 2 + tl.arange(0, 2)[None, :], z)

    x = torch.arange(0, 128, device=device).to(torch.int32)
    y = torch.arange(-128, 0, device=device).to(torch.int32)
    z_ref = torch.stack([x, y], dim=-1)
    z = torch.zeros_like(z_ref)
    kernel[(1, )](x, y, z, N=128)

    np.testing.assert_equal(to_numpy(z_ref), to_numpy(z))


@pytest.mark.interpreter
def test_join_scalars(device):

    @triton.jit
    def kernel(X, Y, Z):
        x = tl.load(X)
        y = tl.load(Y)
        z = tl.join(x, y)
        tl.static_assert(z.shape == [2])
        tl.store(Z + tl.arange(0, 2), z)

    x = torch.full([1], 42, device=device).to(torch.int32)
    y = torch.full([1], 100, device=device).to(torch.int32)
    z = torch.zeros([2], device=device)
    kernel[(1, )](x, y, z)

    np.testing.assert_equal([42, 100], to_numpy(z))


@pytest.mark.interpreter
def test_join_with_mma(device):

    @triton.jit
    def kernel(X, Z):
        x = tl.load(X + 16 * tl.arange(0, 32)[:, None] + tl.arange(0, 16)[None, :])  # (32,16)
        x2 = tl.join(x, 2 * x)  # (32,16,2)
        x3 = tl.reshape(x2, (32, 32))
        z = tl.dot(x3, x3)  # (32,32)
        tl.store(Z + 32 * tl.arange(0, 32)[:, None] + tl.arange(0, 32)[None, :], z)

    x = torch.arange(0, 32 * 16, device=device, dtype=torch.float32).reshape((32, 16))
    r = torch.stack([x, 2 * x], dim=-1).reshape((32, 32))
    z_ref = torch.matmul(r, r)
    z = torch.zeros_like(z_ref)
    kernel[(1, )](x, z)

    torch.testing.assert_close(z, z_ref)


@pytest.mark.interpreter
@pytest.mark.parametrize("debug", [False, True])
def test_interleave(device, debug):

    @triton.jit(debug=debug)
    def kernel(Z, N: tl.constexpr):
        z = tl.interleave(tl.arange(0, N), tl.arange(N, 2 * N))
        tl.store(Z + tl.arange(0, 2 * N), z)

    x = torch.arange(0, 128, device=device).to(torch.int32)
    y = torch.arange(128, 256, device=device).to(torch.int32)
    z_ref = torch.stack([x, y], dim=-1).reshape(256)
    z = torch.zeros_like(z_ref)
    kernel[(1, )](z, N=128)

    np.testing.assert_equal(to_numpy(z_ref), to_numpy(z))


@pytest.mark.interpreter
def test_interleave_scalars(device):

    @triton.jit
    def kernel(X, Y, Z):
        z = tl.interleave(X, Y)
        tl.static_assert(z.shape == [tl.constexpr(2)])
        tl.store(Z + tl.arange(0, 2), z)

    z = torch.zeros(2, device=device)
    kernel[(1, )](10, 20, z)

    np.testing.assert_equal([10, 20], to_numpy(z))


@pytest.mark.interpreter
def test_split(device):

    @triton.jit
    def kernel(X, Z1, Z2, N: tl.constexpr):
        offs = tl.arange(0, N)
        x = tl.load(X + offs)
        x1 = tl.reshape(x, (N // 2, 2))
        z1, z2 = tl.split(x1)
        tl.store(Z1 + tl.arange(0, N // 2), z1)
        tl.store(Z2 + tl.arange(0, N // 2), z2)

    x = torch.arange(0, 256, device=device).to(torch.int32).reshape((128, 2))
    z1_ref, z2_ref = (x[:, 0], x[:, 1])
    z1 = torch.zeros_like(z1_ref)
    z2 = torch.zeros_like(z2_ref)
    kernel[(1, )](x, z1, z2, N=256)

    np.testing.assert_equal(to_numpy(z1_ref), to_numpy(z1))
    np.testing.assert_equal(to_numpy(z2_ref), to_numpy(z2))


@pytest.mark.interpreter
def test_split_to_scalar(device):

    @triton.jit
    def kernel(X, Z1, Z2):
        offs = tl.arange(0, 2)
        x = tl.load(X + offs)
        z1, z2 = tl.split(x)
        tl.static_assert(isinstance(z1, tl.tensor))
        tl.static_assert(isinstance(z2, tl.tensor))
        tl.static_assert(z1.shape == [])
        tl.static_assert(z2.shape == [])
        tl.store(Z1, z1)
        tl.store(Z2, z2)

    N = 2
    x = torch.arange(0, N, device=device).reshape(N // 2, 2)
    z1_ref, z2_ref = (x[:, 0], x[:, 1])
    z1 = torch.zeros_like(z1_ref)
    z2 = torch.zeros_like(z2_ref)
    kernel[(1, )](x, z1, z2)

    np.testing.assert_equal(to_numpy(z1_ref), to_numpy(z1))
    np.testing.assert_equal(to_numpy(z2_ref), to_numpy(z2))


def convert_float_to_float32(fp: torch.tensor, dtype=None):
    if not dtype:
        dtype = getattr(tl, torch_dtype_name(fp.dtype))

    fp = fp.view(getattr(torch, f"int{dtype.primitive_bitwidth}"))
    exp_width = dtype.primitive_bitwidth - dtype.fp_mantissa_width - 1
    exp_bias = dtype.exponent_bias
    sign = ((fp >> (dtype.primitive_bitwidth - 1)) & 0x01).int()
    exp = ((fp >> dtype.fp_mantissa_width) & ((1 << exp_width) - 1)).int()
    frac = (fp & ((1 << dtype.fp_mantissa_width) - 1)).int()

    output = torch.where(
        exp == 0,
        # subnormal
        ((-1.0)**sign) * (2.0**(1 - exp_bias)) * (frac / (2.0**dtype.fp_mantissa_width)),
        # normal
        ((-1.0)**sign) * (2.0**(exp - exp_bias)) * (1.0 + frac / (2.0**dtype.fp_mantissa_width))).float()

    extended_exp = (
        (1 << (tl.float32.primitive_bitwidth - tl.float32.fp_mantissa_width - 1)) - 1) << tl.float32.fp_mantissa_width
    # special cases, exp is 0b11..1
    if dtype in [tl.float8e4nv, tl.float8e4b15]:
        # float8e4m3nv does not have infinities
        output[fp == 0b01111111] = torch.nan
        output[fp == 0b11111111] = torch.nan
    else:
        output = torch.where(exp == (1 << exp_width) - 1,
                             ((sign << (tl.float32.primitive_bitwidth - 1)) | extended_exp
                              | (frac << (tl.float32.fp_mantissa_width - dtype.fp_mantissa_width)))  #
                             .view(torch.float32), output)
    return output


@pytest.mark.interpreter
@pytest.mark.parametrize("in_dtype", [torch.float16, torch.bfloat16])
def test_convert_float16_to_float32(in_dtype, device):
    """Tests that check convert_float_to_float32 function"""
    check_type_supported(in_dtype, device)

    f16_input = torch.tensor(range(-int(2**(16 - 1)), int(2**(16 - 1))), dtype=torch.int16).view(in_dtype)
    f32_output = convert_float_to_float32(f16_input)

    nan = f16_input.isnan()
    assert torch.all(f32_output[nan].isnan())
    inf = f16_input.isinf()
    assert torch.all(f32_output[inf].isinf())
    other = torch.logical_not(torch.logical_or(nan, inf))
    assert torch.all(f16_input[other] == f32_output[other])


def serialize_fp8(np_data, in_dtype):
    return np_data


# inverse of `serialize_fp8`


def deserialize_fp8(np_data, in_dtype):
    return np_data


# ---------------
# test reduce
# ---------------


@pytest.mark.interpreter
def test_max_returns_zero(device):
    # Simple test with a tl.max call that returns 0.  The interpreter had a bug
    # where it didn't handle this correctly.
    @triton.jit
    def kernel(X, Z, BLOCK: tl.constexpr):
        x = tl.load(X + tl.arange(0, BLOCK))
        z = tl.max(x)
        tl.store(Z, z)

    BLOCK = 128
    x = torch.zeros((BLOCK, ), device=device)
    z = torch.ones((1, ), device=device)

    kernel[(1, )](x, z, BLOCK=BLOCK)
    assert z[0] == 0


def get_reduced_dtype(dtype_str, op):
    if op in ('argmin', 'argmax'):
        return 'int32'
    if dtype_str == 'bfloat16':
        return 'float32'
    return dtype_str


@pytest.mark.interpreter
@pytest.mark.parametrize("op, dtype_str, shape", [(op, dtype, shape) for op in [
    'min',
    'max',
    'min-with-indices',
    'max-with-indices',
    'argmin-tie-break-left',
    'argmax-tie-break-left',
    'sum',
] for dtype in dtypes_with_bfloat16 for shape in [32, 64, 128, 512]])
@pytest.mark.parametrize("num_ctas", num_ctas_list)
@pytest.mark.parametrize("num_warps, threads_per_warp",
                         [(64, 16), (4, THREADS_PER_WARP)] if is_xpu() else [(4, THREADS_PER_WARP)])
def test_reduce1d(op, dtype_str, shape, num_ctas, num_warps, threads_per_warp, device):
    check_type_supported(dtype_str, device)  # bfloat16 on cc < 80 will not be tested

    # triton kernel
    @triton.jit
    def kernel(X, Z, BLOCK: tl.constexpr):
        x = tl.load(X + tl.arange(0, BLOCK))
        GENERATE_TEST_HERE
        tl.store(Z, z)

    if 'with-indices' in op:
        patch = f'z, _ = tl.{op.split("-")[0]}(x, axis=0, return_indices=True)'
    elif 'arg' in op:
        tie_break_left = 'tie-break-left' in op
        patch = f'z = tl.{op.split("-")[0]}(x, axis=0, tie_break_left={tie_break_left})'
    else:
        patch = f'z = tl.{op}(x, axis=0)'
    kernel = patch_kernel(kernel, {'GENERATE_TEST_HERE': patch})
    # input
    rs = RandomState(17)
    # limit the range of integers so that the sum does not overflow
    x = numpy_random((shape, ), dtype_str=dtype_str, rs=rs)
    numpy_op = {
        'sum': np.sum,
        'max': np.max,
        'min': np.min,
        'max-with-indices': np.max,
        'min-with-indices': np.min,
        'argmin-tie-break-fast': np.argmin,
        'argmin-tie-break-left': np.argmin,
        'argmax-tie-break-fast': np.argmax,
        'argmax-tie-break-left': np.argmax,
    }[op]
    if 'tie-break-left' in op:
        x[3:10] = x[numpy_op(x)]
    x_tri = to_triton(x, device=device)
    # numpy result
    z_dtype_str = 'int32' if op in ('argmin', 'argmax') else dtype_str
    z_tri_dtype_str = z_dtype_str
    if op not in ['argmin', 'argmax'] and dtype_str == 'bfloat16':
        z_dtype_str = 'float32'
        z_ref = numpy_op(x).astype(getattr(np, z_dtype_str))
        # trunc mantissa for a fair comparison of accuracy
        z_ref = (z_ref.view('uint32') & np.uint32(0xffff0000)).view('float32')
        z_tri_dtype_str = 'bfloat16'
    else:
        z_ref = numpy_op(x).astype(getattr(np, z_dtype_str))
    # triton result
    z_tri = to_triton(numpy_random((1, ), dtype_str=z_dtype_str, rs=rs), device=device, dst_type=z_tri_dtype_str)
    if is_xpu():
        kernel[(1, )](x_tri, z_tri, BLOCK=shape, num_ctas=num_ctas, num_warps=num_warps,
                      threads_per_warp=threads_per_warp)
    else:
        kernel[(1, )](x_tri, z_tri, BLOCK=shape, num_ctas=num_ctas)
    z_tri = to_numpy(z_tri)
    # compare
    if op == 'sum':
        np.testing.assert_allclose(z_ref, z_tri, rtol=0.01)
    else:
        if op in ('argmin', 'argmax'):
            # argmin and argmax can have multiple valid indices.
            # so instead we compare the values pointed by indices
            np.testing.assert_equal(x[z_ref], x[z_tri])
        else:
            np.testing.assert_equal(z_ref, z_tri)


# TODO: [Qingyi] Fix argmin / argmax
reduce_configs1 = [(op, dtype, (1, 1024), axis, False)
                   for dtype in dtypes_with_bfloat16
                   for op in ['min', 'max', 'sum', 'argmin', 'argmax']
                   for axis in [1]]

# shape (128, 256) and (32, 1024) are not enabled on sm86 because the required shared memory
# exceeds the limit of 99KB
reduce2d_shapes = [(2, 32), (4, 32), (4, 128)]
# TODO: fix and uncomment
# , (32, 64), (64, 128)]
if is_cuda() and 'V100' in torch.cuda.get_device_name(0):
    reduce2d_shapes += [(128, 256) and (32, 1024)]

reduce_configs2 = [(op, 'float32', shape, axis, False)
                   for op in ['min', 'max', 'sum', 'argmin', 'argmax']
                   for shape in reduce2d_shapes
                   for axis in [0, 1]] + [(op, 'float32', [16, 32], None, False) for op in ['min', 'max', 'sum']]

reduce3d_shapes = [(2, 32, 16), (32, 2, 16), (32, 16, 2)]
reduce_configs3 = [(op, 'float32', shape, axis, False)
                   for op in ['min', 'max', 'sum', 'argmin', 'argmax']
                   for shape in reduce3d_shapes
                   for axis in [0, 1, 2]]
invalid_config = [('sum', 'float32', (32, 32), axis, False) for axis in [2, 3]]
negative_config = [('sum', 'float32', (32, 32), -1, False)]
keep_dims_2d_configs = [(op, 'float32', (32, 32), axis, True)
                        for op in ['min', 'max', 'sum', 'argmin', 'argmax']
                        for axis in [0, 1]] + [(op, 'float32', (32, 32), None, True) for op in ['min', 'max', 'sum']]
keep_dims_3d_configs = [(op, 'float32', (32, 2, 16), axis, True)
                        for op in ['min', 'max', 'sum', 'argmin', 'argmax']
                        for axis in [0, 1, 2]] + [(op, 'float32', (32, 2, 16), None, True)
                                                  for op in ['min', 'max', 'sum']]
reduce_bool = [(op, 'bool', shape, axis, False) for op in ['xor_sum'] for shape in reduce2d_shapes for axis in [0, 1]]


@pytest.mark.interpreter
@pytest.mark.parametrize(
    "op, dtype_str, shape, axis, keep_dims", reduce_configs1 + reduce_configs2 + reduce_configs3 + invalid_config +
    negative_config + keep_dims_2d_configs + keep_dims_3d_configs + reduce_bool)
@pytest.mark.parametrize("num_ctas", num_ctas_list)
@pytest.mark.parametrize("num_warps, threads_per_warp",
                         [(64, 16), (4, THREADS_PER_WARP)] if is_xpu() else [(4, THREADS_PER_WARP)])
def test_reduce(op, dtype_str, shape, axis, keep_dims, num_ctas, num_warps, threads_per_warp, device):
    check_type_supported(dtype_str, device)  # bfloat16 on cc < 80 will not be tested

    @triton.jit
    def kernel(X, Z, BLOCK_M: tl.constexpr, BLOCK_N: tl.constexpr, BLOCK_K: tl.constexpr, IS_3D: tl.constexpr,
               AXIS: tl.constexpr, KEEP_DIMS: tl.constexpr, USE_I1: tl.constexpr):
        range_m = tl.arange(0, BLOCK_M)
        range_n = tl.arange(0, BLOCK_N)
        range_k = tl.arange(0, BLOCK_K)
        if IS_3D:
            x = tl.load(X + range_m[:, None, None] * BLOCK_N * BLOCK_K + range_n[None, :, None] * BLOCK_K +
                        range_k[None, None, :])
        else:
            x = tl.load(X + range_m[:, None] * BLOCK_N + range_n[None, :])
        if USE_I1:
            x = tl.cast(x, tl.int1)
        z = GENERATE_TEST_HERE
        z_ptr = Z
        if KEEP_DIMS and AXIS is None:
            if IS_3D:
                z_ptr = z_ptr[None, None, None, :]
            else:
                z_ptr = z_ptr[None, None, :]
        if IS_3D:
            if AXIS == 0:
                z_ptr = Z + range_n[:, None] * BLOCK_K + range_k[None, :]
            elif AXIS == 1 or AXIS == -2:
                z_ptr = Z + range_m[:, None] * BLOCK_K + range_k[None, :]
            elif AXIS == 2 or AXIS == -1:
                z_ptr = Z + range_m[:, None] * BLOCK_N + range_n[None, :]
        else:
            if AXIS == 0:
                z_ptr = Z + range_n
            elif AXIS == 1 or AXIS == -1:
                z_ptr = Z + range_m
        if KEEP_DIMS and AXIS is not None:
            z_ptr = tl.expand_dims(z_ptr, axis=AXIS)
        tl.store(z_ptr, z)

    kernel = patch_kernel(kernel, {'GENERATE_TEST_HERE': f'tl.{op}(x, axis=AXIS, keep_dims=KEEP_DIMS)'})
    # input
    rs = RandomState(17)
    # limit the range of integers so that the sum does not overflow
    x = numpy_random(shape, dtype_str=dtype_str, rs=rs)
    x_tri = to_triton(x, device=device)
    numpy_op = {
        'sum': np.sum, 'max': np.max, 'min': np.min, 'argmin': np.argmin, 'argmax': np.argmax, 'xor_sum':
        np.bitwise_xor.reduce
    }[op]
    z_dtype_str = get_reduced_dtype(dtype_str, op)
    z_tri_dtype_str = z_dtype_str
    if z_dtype_str == 'bool':
        z_dtype_str = 'int8'

    # numpy result
    # Silence numpy error on axis out of bounds, to give triton a chance to fail
    np_axis = axis if axis is not None and axis < len(shape) else None
    if op not in ['argmin', 'argmax'] and dtype_str == 'bfloat16':
        z_dtype_str = 'float32'
        z_tri_dtype_str = 'bfloat16'
        z_ref = numpy_op(x, axis=np_axis, keepdims=keep_dims).astype(getattr(np, z_dtype_str))
        # trunc mantissa for a fair comparison of accuracy
        z_ref = (z_ref.view('uint32') & np.uint32(0xffff0000)).view('float32')
    else:
        z_ref = numpy_op(x, axis=np_axis, keepdims=keep_dims).astype(getattr(np, z_dtype_str))

    # triton result
    z_shape = z_ref.shape
    z_tri = to_triton(numpy_random(z_shape, dtype_str=z_dtype_str, rs=rs), device=device, dst_type=z_tri_dtype_str)
    BLOCK_K = 1 if len(shape) == 2 else shape[2]
    IS_3D = bool(len(shape) == 3)
    USE_I1 = dtype_str == 'bool'
    kern_kwargs = {}
    if is_xpu():
        kern_kwargs['num_warps'] = num_warps
        kern_kwargs['threads_per_warp'] = threads_per_warp
    if axis is not None and axis >= len(shape):
        with pytest.raises(triton.TritonError):
            kernel[(1, )](x_tri, z_tri, BLOCK_M=shape[0], BLOCK_N=shape[1], BLOCK_K=BLOCK_K, IS_3D=IS_3D, AXIS=axis,
                          KEEP_DIMS=keep_dims, USE_I1=USE_I1, num_ctas=num_ctas, **kern_kwargs)
        return
    else:
        kernel[(1, )](x_tri, z_tri, BLOCK_M=shape[0], BLOCK_N=shape[1], BLOCK_K=BLOCK_K, IS_3D=IS_3D, AXIS=axis,
                      KEEP_DIMS=keep_dims, USE_I1=USE_I1, num_ctas=num_ctas, **kern_kwargs)

    z_tri = to_numpy(z_tri)

    # compare
    if op == 'sum':
        np.testing.assert_allclose(z_ref, z_tri, rtol=0.01)
    else:
        if op in ('argmin', 'argmax'):
            # argmin and argmax can have multiple valid indices.
            # so instead we compare the values pointed by indices
            z_ref_index = z_ref
            z_tri_index = z_tri
            if not keep_dims:
                z_ref_index = np.expand_dims(z_ref, axis=axis)
                z_tri_index = np.expand_dims(z_tri, axis=axis)
            z_ref_value = np.take_along_axis(x, z_ref_index, axis=axis)
            z_tri_value = np.take_along_axis(x, z_tri_index, axis=axis)
            np.testing.assert_equal(z_ref_value, z_tri_value)
        else:
            np.testing.assert_equal(z_ref, z_tri)


scan2d_shapes = [(8, 32), (16, 32), (32, 16), (2, 1024), (1024, 2), (32, 32), (1, 1024)]

scan_configs = [(op, type, shape, axis, reverse, num_warps)
                for num_warps in [4, 16]
                for type in ['int32', 'float32', 'bfloat16']
                for axis in [1, 0]
                for reverse in [True, False]
                for shape in scan2d_shapes
                for op in ['cumsum', 'cumprod', 'get_first_element', 'linear_recurrence', 'cummax', 'roll']]
negative_config = [('cumsum', 'float32', (32, 32), -1, False, 4)]


@triton.jit
# trivial associative but not commutative function
def get_first_element(a, b):
    return a


# Compute x_i = a_i * x_{i-1} + b_i
@triton.jit
def linear_recurrence(a1, b1, a2, b2):
    return a1 * a2, b1 * a2 + b2


@triton.jit
def cummax(v0, i0, v1, i1):
    gt = v0 > v1
    return tl.where(gt, v0, v1), tl.where(gt, i0, i1)


@triton.jit
def roll(a1, b1_last, b1_cur, a2, b2_last, b2_cur):
    return a1 + a2, tl.where(a2 == 1, b1_cur, 0) + b2_last, b2_cur


@pytest.mark.interpreter
@pytest.mark.parametrize("op, dtype_str, shape, axis, reverse, num_warps", scan_configs + negative_config)
def test_scan2d(op, dtype_str, shape, axis, reverse, num_warps, device):
    check_type_supported(dtype_str, device)
    if dtype_str == 'bfloat16':
        if op == 'cummax':
            pytest.xfail("bfloat16 compare not suppoted before sm90")
        if op == 'linear_recurrence':
            pytest.xfail("Skipping linear_recurrence scan on bfloat16 due to accuracy issues")
    numpy_dtype_str = 'float32' if dtype_str == 'bfloat16' else dtype_str

    # triton kernel
    @triton.jit
    def kernel(X, Y, Z, BLOCK_M: tl.constexpr, BLOCK_N: tl.constexpr, AXIS: tl.constexpr):
        range_m = tl.arange(0, BLOCK_M)
        range_n = tl.arange(0, BLOCK_N)
        x = tl.load(X + range_m[:, None] * BLOCK_N + range_n[None, :])
        y = tl.load(Y + range_m[:, None] * BLOCK_N + range_n[None, :])
        GENERATE_TEST_HERE
        tl.store(Z + range_m[:, None] * BLOCK_N + range_n[None, :], z)

    if op == 'cumsum' or op == 'cumprod':
        kernel = patch_kernel(kernel, {'GENERATE_TEST_HERE': f'z = tl.{op}(x, axis={axis}, reverse={reverse})'})
    elif op == 'get_first_element':
        kernel = patch_kernel(
            kernel,
            {'GENERATE_TEST_HERE': f'z = tl.associative_scan(x, axis={axis}, combine_fn={op}, reverse={reverse})'})
    elif op == 'cummax':
        rg = "range_m[:, None]" if axis == 0 else "range_n[None, :]"
        rg = f"tl.broadcast_to({rg}.to(tl.int64), [BLOCK_M, BLOCK_N])"
        kernel = patch_kernel(kernel, {
            'GENERATE_TEST_HERE':
            f'_, z = tl.associative_scan((x, {rg}), axis={axis}, combine_fn={op}, reverse={reverse})'
        })
    elif op == 'roll':
        assert op == 'roll'
        kernel = patch_kernel(
            kernel, {
                'GENERATE_TEST_HERE':
                f'_, z, _ = tl.associative_scan((1 + 0* x, 0 * x, x), axis={axis}, combine_fn={op}, reverse={reverse})'
            })
    else:
        assert op == 'linear_recurrence'
        kernel = patch_kernel(kernel, {
            'GENERATE_TEST_HERE':
            f'_, z = tl.associative_scan((x, y), axis={axis}, combine_fn={op}, reverse={reverse})'
        })
    # input
    rs = RandomState(17)
    if op == 'linear_recurrence' and dtype_str in int_dtypes:
        # If the numbers are too large the op will overflow
        # We sample numbers in -1, 0, 1
        x = rs.randint(-1, 2, shape, dtype=dtype_str)
        y = rs.randint(-1, 2, shape, dtype=dtype_str)
    else:
        x = numpy_random(shape, dtype_str=dtype_str, rs=rs)
        # y is just used in linear_recurrence
        y = numpy_random(shape, dtype_str=dtype_str, rs=rs)
    x_in = x
    if reverse:
        x_in = np.flip(x, axis)
    z = np.empty_like(x)
    x_tri = to_triton(x, device=device, dst_type=dtype_str)
    y_tri = to_triton(y, device=device, dst_type=dtype_str)
    if op == 'cumsum' or op == 'cumprod':
        numpy_op = {'cumsum': np.cumsum, 'cumprod': np.cumprod}[op]
        z_ref = numpy_op(x_in, axis=axis).astype(getattr(np, numpy_dtype_str))
        if reverse:
            z_ref = np.flip(z_ref, axis)

    elif op == 'cummax':
        # NumPy does not have cummax
        z = z.astype(np.int64)
        z_ref = torch.cummax(torch.from_numpy(x_in.copy()), axis=axis).indices.numpy()
        if reverse:
            z_ref = x_in.shape[axis] - np.flip(z_ref, axis) - 1
    elif op == 'roll':
        ROLL = 1
        z_ref = np.roll(x_in.copy(), ROLL, axis=axis)
        if axis == 0:
            z_ref[:ROLL] = 0
        else:
            z_ref[:, :ROLL] = 0

        if reverse:
            z_ref = np.flip(z_ref, axis)
    elif op == 'linear_recurrence':
        # Simplify to the axis=1 case
        x_ref = x.T if axis == 0 else x
        y_ref = y.T if axis == 0 else y
        if reverse:
            x_ref = np.flip(x_ref, 1)
            y_ref = np.flip(y_ref, 1)

        result = []
        for x_refi, y_refi in zip(x_ref, y_ref):
            li = []
            acc = 0
            for xi, yi in zip(x_refi, y_refi):
                acc = xi * acc + yi
                li.append(acc)
            result.append(li)
        z_ref = np.array(result)
        if reverse:
            z_ref = np.flip(z_ref, 1)

        if axis == 0:
            z_ref = z_ref.T
    else:
        assert op == 'get_first_element'
        z_ref = x
        if axis == 0:
            if reverse:
                z_ref[:-1] = x[-1]
            else:
                z_ref[1:] = x[0]
        else:
            if reverse:
                z_ref[:, :-1] = x[:, -1:]
            else:
                z_ref[:, 1:] = x[:, 0:1]

    # triton result
    # we don't cast the `fp32 = bf16 op bf16` result to bfloat16 to alleviate accuracy issues
    z_tri = to_triton(z, device=device)
    kernel[(1, )](x_tri, y_tri, z_tri, BLOCK_M=shape[0], BLOCK_N=shape[1], AXIS=axis, num_warps=num_warps)

    z_tri = to_numpy(z_tri)
    # compare
    if dtype_str not in int_dtypes:
        if op == 'cumprod':
            np.testing.assert_allclose(z_ref, z_tri, rtol=0.01, atol=1e-3)
        else:
            np.testing.assert_allclose(z_ref, z_tri, rtol=0.01)
    else:
        np.testing.assert_equal(z_ref, z_tri)


scan_layouts = [
    BlockedLayout([1, 4], [4, THREADS_PER_WARP // 4], [4, 1], [0, 1], [1, 1], [1, 1], [0, 1]),
    BlockedLayout([1, 4], [8, THREADS_PER_WARP // 8], [4, 1], [0, 1], [1, 1], [1, 1], [0, 1]),
    BlockedLayout([4, 1], [4, THREADS_PER_WARP // 4], [1, 4], [0, 1], [1, 1], [1, 1], [0, 1]),
    BlockedLayout([2, 2], [4, THREADS_PER_WARP // 4], [2, 2], [0, 1], [1, 1], [1, 1], [0, 1]),
    BlockedLayout([2, 2], [8, THREADS_PER_WARP // 8], [2, 2], [0, 1], [1, 1], [1, 1], [0, 1]),
    BlockedLayout([1, 4], [4, THREADS_PER_WARP // 4], [4, 1], [1, 0], [1, 1], [1, 1], [0, 1]),
    BlockedLayout([1, 4], [8, THREADS_PER_WARP // 8], [4, 1], [1, 0], [1, 1], [1, 1], [0, 1]),
    BlockedLayout([4, 1], [4, THREADS_PER_WARP // 4], [1, 4], [1, 0], [1, 1], [1, 1], [0, 1]),
    BlockedLayout([2, 2], [4, THREADS_PER_WARP // 4], [2, 2], [1, 0], [1, 1], [1, 1], [0, 1]),
    BlockedLayout([2, 2], [8, THREADS_PER_WARP // 8], [2, 2], [1, 0], [1, 1], [1, 1], [0, 1]),
    BlockedLayout([1, 2], [1, THREADS_PER_WARP // 1], [1, 4], [1, 0], [1, 1], [1, 1], [0, 1]),
]

# ---------------
# test histogram
# ---------------


@pytest.mark.interpreter
@pytest.mark.parametrize("M, N", [[2048, 2], [1024, 8], [1024, 128], [256, 512], [32, 512], [8, 512], [8, 2]])
def test_histogram(M, N, device):

    @triton.jit
    def histogram_kernel(x_ptr, z_ptr, M: tl.constexpr, N: tl.constexpr):
        offset1 = tl.arange(0, M)
        offset2 = tl.arange(0, N)
        x = tl.load(x_ptr + offset1)
        z = tl.histogram(x, N)
        tl.store(z_ptr + offset2, z)

    torch.manual_seed(17)
    x = torch.randint(0, N, (M, ), device=device, dtype=torch.int32)
    z = torch.empty(N, dtype=torch.int32, device=device)
    # torch.histc does not work when the input type is not float and the device is CPU
    # https://github.com/pytorch/pytorch/issues/74236
    # This is a workload by converting the input to float
    z_torch = torch.histc(x.float(), bins=N, min=0, max=N - 1)
    histogram_kernel[(1, )](x, z, M=M, N=N)
    assert (z_torch == z).all()


@pytest.mark.interpreter
@pytest.mark.parametrize("op", ['sum', 'max', 'min'])
@pytest.mark.parametrize("BLOCK_N", [32, 64, 128])
@pytest.mark.parametrize("N", [512, 1024, 2048])
@pytest.mark.parametrize("num_pid_n", [2, 4])
def test_optimize_thread_locality(op, BLOCK_N, N, num_pid_n, device):

    @triton.jit
    def kernel(X, Y, N, BLOCK_M: tl.constexpr, BLOCK_N: tl.constexpr, NUM_PID_N: tl.constexpr):
        start_m = tl.program_id(0)
        pid_n = tl.program_id(1)
        local = INITIALIZE_PATCH
        off_m = start_m * BLOCK_M + tl.arange(0, BLOCK_M)
        for start_n in range(pid_n, tl.cdiv(N, BLOCK_N), NUM_PID_N):
            off_n = start_n * BLOCK_N + tl.arange(0, BLOCK_N)
            Xs = X + off_m[:, None] * N + off_n[None, :]
            x = tl.load(Xs)
            local = ACCUMULATE_PATCH
        tl.store(Y + off_m * NUM_PID_N + pid_n, local)
        # the following segfaults AMD backend following #3492
        # really unclear why; the llvm-ir and kernel arguments are
        # identical !
        # tl.store(Y + off_m * tl.num_programs(1) + pid_n, local)

    initialize_patch = {
        'sum': 'tl.zeros([BLOCK_M], dtype=tl.float32)',
        'max': 'tl.full([BLOCK_M], float("-inf"), dtype=tl.float32)',
        'min': 'tl.full([BLOCK_M], float("inf"), dtype=tl.float32)',
    }[op]
    reduce_patch = {
        'sum': 'local + tl.sum(x, axis=1)',
        'max': 'tl.maximum(local, tl.max(x, axis=1))',
        'min': 'tl.minimum(local, tl.min(x, axis=1))',
    }[op]
    numpy_op = {
        'sum': np.sum,
        'max': np.max,
        'min': np.min,
    }[op]
    kernel = patch_kernel(kernel, {'ACCUMULATE_PATCH': reduce_patch, 'INITIALIZE_PATCH': initialize_patch})
    torch.manual_seed(0)
    BLOCK_M = 32
    x = torch.randn((BLOCK_M, N), dtype=torch.float32, device=device)
    y = torch.randn((BLOCK_M, num_pid_n), dtype=torch.float32, device=device)
    h = kernel[(1, num_pid_n, 1)](x, y, N, BLOCK_M, BLOCK_N, NUM_PID_N=num_pid_n)
    if not is_interpreter():
        assert h.asm['ttgir'].count(
            '"tt.reduce"') == 2, "tt.reduce should be called twice, otherwise the optimization didn't work"
    y_ref = numpy_op(x.cpu().numpy(), axis=1, keepdims=True)
    y_tri = numpy_op(y.cpu().numpy(), axis=1, keepdims=True)
    np.testing.assert_allclose(y_tri, y_ref, rtol=0.01, atol=1e-3)


@pytest.mark.parametrize("M, N", [[32, 16], [32, 32], [32, 64], [64, 32]])
@pytest.mark.parametrize("src_layout", scan_layouts)
@pytest.mark.parametrize("axis", [0, 1])
def test_scan_layouts(M, N, src_layout, axis, device):

    ir = f"""
    #blocked = {src_layout}
    module attributes {{"triton_gpu.num-warps" = 4 : i32, "triton_gpu.num-ctas" = 1 : i32, "triton_gpu.threads-per-warp" = {THREADS_PER_WARP} : i32}} {{
    tt.func public @kernel_0d1d(%arg0: !tt.ptr<i32> {{tt.divisibility = 16 : i32}}, %arg1: !tt.ptr<i32> {{tt.divisibility = 16 : i32}}) {{
      %cst = arith.constant dense<{N}> : tensor<{M}x1xi32, #blocked>
      %0 = tt.make_range {{end = {M} : i32, start = 0 : i32}} : tensor<{M}xi32, #triton_gpu.slice<{{dim = 1, parent = #blocked}}>>
      %1 = tt.expand_dims %0 {{axis = 1 : i32}} : tensor<{M}xi32, #triton_gpu.slice<{{dim = 1, parent = #blocked}}>> -> tensor<{M}x1xi32, #blocked>
      %2 = arith.muli %1, %cst : tensor<{M}x1xi32, #blocked>
      %3 = tt.splat %arg0 : !tt.ptr<i32> -> tensor<{M}x1x!tt.ptr<i32>, #blocked>
      %4 = tt.addptr %3, %2 : tensor<{M}x1x!tt.ptr<i32>, #blocked>, tensor<{M}x1xi32, #blocked>
      %5 = tt.make_range {{end = {N} : i32, start = 0 : i32}} : tensor<{N}xi32, #triton_gpu.slice<{{dim = 0, parent = #blocked}}>>
      %6 = tt.expand_dims %5 {{axis = 0 : i32}} : tensor<{N}xi32, #triton_gpu.slice<{{dim = 0, parent = #blocked}}>> -> tensor<1x{N}xi32, #blocked>
      %7 = tt.broadcast %4 : tensor<{M}x1x!tt.ptr<i32>, #blocked> -> tensor<{M}x{N}x!tt.ptr<i32>, #blocked>
      %8 = tt.broadcast %6 : tensor<1x{N}xi32, #blocked> -> tensor<{M}x{N}xi32, #blocked>
      %9 = tt.addptr %7, %8 : tensor<{M}x{N}x!tt.ptr<i32>, #blocked>, tensor<{M}x{N}xi32, #blocked>
      %10 = tt.load %9 : tensor<{M}x{N}x!tt.ptr<i32>, #blocked>
      %11 = "tt.scan"(%10) <{{axis = {axis} : i32, reverse = false}}> ({{
      ^bb0(%arg2: i32, %arg3: i32):
        %16 = arith.addi %arg2, %arg3 : i32
        tt.scan.return %16 : i32
      }}) : (tensor<{M}x{N}xi32, #blocked>) -> tensor<{M}x{N}xi32, #blocked>
      %12 = tt.splat %arg1 : !tt.ptr<i32> -> tensor<{M}x1x!tt.ptr<i32>, #blocked>
      %13 = tt.addptr %12, %2 : tensor<{M}x1x!tt.ptr<i32>, #blocked>, tensor<{M}x1xi32, #blocked>
      %14 = tt.broadcast %13 : tensor<{M}x1x!tt.ptr<i32>, #blocked> -> tensor<{M}x{N}x!tt.ptr<i32>, #blocked>
      %15 = tt.addptr %14, %8 : tensor<{M}x{N}x!tt.ptr<i32>, #blocked>, tensor<{M}x{N}xi32, #blocked>
      tt.store %15, %11 : tensor<{M}x{N}x!tt.ptr<i32>, #blocked>
      tt.return
    }}
    }}
    """

    with tempfile.NamedTemporaryFile(mode='w', suffix='.ttgir') as f:
        f.write(ir)
        f.flush()
        kernel = triton.compile(f.name)
    rs = RandomState(17)
    x = rs.randint(-100, 100, (M, N)).astype('int32')

    z = np.zeros((M, N)).astype('int32')
    x_tri = torch.tensor(x, device=device)
    z_tri = torch.tensor(z, device=device)

    kernel[(1, 1, 1)](x_tri, z_tri)

    z_ref = np.cumsum(x, axis=axis)

    np.testing.assert_equal(z_ref, z_tri.cpu().numpy())


layouts = [
    BlockedLayout([1, 4], [8, THREADS_PER_WARP // 8], [4, 1], [1, 0], [1, 1], [1, 1], [0, 1]),
    BlockedLayout([1, 4], [8, THREADS_PER_WARP // 8], [4, 1], [0, 1], [1, 1], [1, 1], [0, 1]),
    BlockedLayout([1, 4], [8, THREADS_PER_WARP // 8], [2, 2], [1, 0], [1, 1], [1, 1], [0, 1]),
    BlockedLayout([1, 4], [8, THREADS_PER_WARP // 8], [2, 2], [0, 1], [1, 1], [1, 1], [0, 1]),
    BlockedLayout([4, 4], [THREADS_PER_WARP // 16, 16], [4, 1], [1, 0], [1, 1], [1, 1], [0, 1]),
    BlockedLayout([1, 2], [4, THREADS_PER_WARP // 4], [4, 1], [1, 0], [1, 1], [1, 1], [0, 1]),
    DpasLayout(repeatCount=8, systolic_depth=8, execution_size=8, ops_per_chan=1, threads_per_warp=32,
               warps_per_cta=[4, 1], rep_cluster=[1, 1]),
    DpasLayout(repeatCount=8, systolic_depth=8, execution_size=16, ops_per_chan=2, threads_per_warp=32,
               warps_per_cta=[2, 2], rep_cluster=[1, 1]),
    DpasLayout(repeatCount=8, systolic_depth=8, execution_size=8, ops_per_chan=4, threads_per_warp=32,
               warps_per_cta=[4, 1], rep_cluster=[1, 1])
]


@pytest.mark.parametrize("M, N", [[128, 16], [128, 128], [64, 64], [32, 128], [32, 32], [16, 16]])
@pytest.mark.parametrize("src_layout", filter_layouts(layouts))
@pytest.mark.parametrize("axis", [0, 1])
@pytest.mark.parametrize("epilogue_kind", ['reduce1d', 'reduce2d', 'expand_reduce2d'])
@pytest.mark.parametrize("dtype_str", ["int32", "float32", "float16"])
@pytest.mark.parametrize("reduce_op", ["sum", "max"])
def test_reduce_layouts(M, N, src_layout, axis, epilogue_kind, dtype_str, reduce_op, device):
    if isinstance(src_layout,
                  (MfmaLayout, MmaLayout)) and (M < src_layout.instr_shape[0] or N < src_layout.instr_shape[1]):
        pytest.skip("Skipping because tensor shape is smaller than M(f)maLayout instr_shape")
    if is_hip() and isinstance(src_layout, MfmaLayout) and ((M, N) == (128, 128)):
        pytest.skip("Skipping test because it runs out of shared memory")
    if reduce_op == "sum" and dtype_str == "float16" and M * N > 1024:
        pytest.xfail("Skipping sum reduction on float16 due to accuracy issues")

    if isinstance(src_layout, MmaLayout) and src_layout.version == 3:
        src_layout[2] = 16 if dtype_str == "float16" else 8

    ty = {"int32": "i32", "float32": "f32", "float16": "f16"}[dtype_str]
    arith_op = {
        "max": {"int32": "arith.maxsi", "float32": "arith.maximumf", "float16": "arith.maximumf"},  #
        "sum": {"int32": "arith.addi", "float32": "arith.addf", "float16": "arith.addf"}
    }[reduce_op][dtype_str]
    numpy_op = {"max": np.max, "sum": np.sum}[reduce_op]
    rdims_1d = f"{N}" if axis == 0 else f"{M}"
    rdims_2d = f"1x{N}" if axis == 0 else f"{M}x1"
    store_range = "%7" if axis == 0 else "%1"
    blocked = BlockedLayout([1, 1], [32, THREADS_PER_WARP // 32], [4, 1], [0, 1], [1, 1], [1, 1], [0, 1])
    num_warps = src_layout.warps_per_cta[0] * src_layout.warps_per_cta[1]
    if num_warps == 8:
        blocked = BlockedLayout([1, 1], [32, THREADS_PER_WARP // 32], [4, 2], [0, 1], [1, 1], [1, 1], [0, 1])
    one_d_layout = BlockedLayout([1], [THREADS_PER_WARP], [num_warps], [0], [1], [1], [0])

    expanded_shape = f"1x{N}" if axis == 0 else f"{M}x1"
    other_axis = 1 - axis
    epilogue = {
        "reduce1d":
        f"""
        %14 = tt.splat %arg2 : !tt.ptr<{ty}> -> tensor<{rdims_2d}x!tt.ptr<{ty}>, #blocked>
        %15 = tt.addptr %14, {store_range} : tensor<{rdims_2d}x!tt.ptr<{ty}>, #blocked>, tensor<{rdims_2d}xi32, #blocked>
        %16 = {GPU_DIALECT}.convert_layout %13 : tensor<{rdims_1d}x{ty}, #{GPU_DIALECT}.slice<{{dim = {axis}, parent = #src}}>> -> tensor<{rdims_1d}x{ty}, #{GPU_DIALECT}.slice<{{dim = {axis}, parent = #blocked}}>>
        %17 = tt.expand_dims %16 {{axis = {axis} : i32}} : tensor<{rdims_1d}x{ty}, #{GPU_DIALECT}.slice<{{dim = {axis}, parent = #blocked}}>> -> tensor<{rdims_2d}x{ty}, #blocked>
        tt.store %15, %17 : tensor<{rdims_2d}x!tt.ptr<{ty}>, #blocked>
        tt.return
        }}
        }}
    """, "reduce2d":
        f"""
        %14 = "tt.reduce"(%13) ({{
        ^bb0(%arg3: {ty}, %arg4: {ty}):
          %17 = {arith_op} %arg3, %arg4 : {ty}
          tt.reduce.return %17 : {ty}
        }}) {{axis = 0 : i32}} : (tensor<{rdims_1d}x{ty}, #{GPU_DIALECT}.slice<{{dim = {axis}, parent = #src}}>>) -> {ty}
        tt.store %arg2, %14 : !tt.ptr<{ty}>
        tt.return
        }}
        }}
    """, "expand_reduce2d":
        f"""
        %14 = tt.expand_dims %13 {{axis = {axis} : i32}} : tensor<{rdims_1d}x{ty}, #{GPU_DIALECT}.slice<{{dim = {axis}, parent = #src}}>> -> tensor<{expanded_shape}x{ty}, #src>
        %15 = "tt.reduce"(%14) ({{
        ^bb0(%arg3: {ty}, %arg4: {ty}):
          %17 = {arith_op} %arg3, %arg4 : {ty}
          tt.reduce.return %17 : {ty}
        }}) {{axis = {other_axis} : i32}} : (tensor<{expanded_shape}x{ty}, #src>) -> (tensor<1x{ty}, #{GPU_DIALECT}.slice<{{dim = {other_axis}, parent = #src}}>>)
        %16 = triton_gpu.convert_layout %15 : tensor<1x{ty}, #{GPU_DIALECT}.slice<{{dim = {other_axis}, parent = #src}}>> -> tensor<1x{ty}, #one_d_layout>
        %17 = tt.splat %arg2 : !tt.ptr<{ty}> -> tensor<1x!tt.ptr<{ty}>, #one_d_layout>
        tt.store %17, %16 : tensor<1x!tt.ptr<{ty}>, #one_d_layout>
        tt.return
        }}
        }}
                """
    }[epilogue_kind]

    ir = f"""
    #blocked = {blocked}
    #src = {src_layout}
    #one_d_layout = {one_d_layout}
    module attributes {{"triton_gpu.num-warps" = {num_warps} : i32, "triton_gpu.num-ctas" = 1 : i32, "triton_gpu.threads-per-warp" = {THREADS_PER_WARP} : i32}} {{
    tt.func public @kernel_0d1d2c3d4c(%arg0: !tt.ptr<{ty}> {{tt.divisibility = 16 : i32}}, %arg1: i32 {{tt.divisibility = 16 : i32}}, %arg2: !tt.ptr<{ty}> {{tt.divisibility = 16 : i32}}) {{
        %0 = tt.make_range {{end = {M} : i32, start = 0 : i32}} : tensor<{M}xi32, #{GPU_DIALECT}.slice<{{dim = 1, parent = #blocked}}>>
        %1 = tt.expand_dims %0 {{axis = 1 : i32}} : tensor<{M}xi32, #{GPU_DIALECT}.slice<{{dim = 1, parent = #blocked}}>> -> tensor<{M}x1xi32, #blocked>
        %2 = tt.splat %arg1 : i32 -> tensor<{M}x1xi32, #blocked>
        %3 = arith.muli %1, %2 : tensor<{M}x1xi32, #blocked>
        %4 = tt.splat %arg0 : !tt.ptr<{ty}> -> tensor<{M}x1x!tt.ptr<{ty}>, #blocked>
        %5 = tt.addptr %4, %3 : tensor<{M}x1x!tt.ptr<{ty}>, #blocked>, tensor<{M}x1xi32, #blocked>
        %6 = tt.make_range {{end = {N} : i32, start = 0 : i32}} : tensor<{N}xi32, #{GPU_DIALECT}.slice<{{dim = 0, parent = #blocked}}>>
        %7 = tt.expand_dims %6 {{axis = 0 : i32}} : tensor<{N}xi32, #{GPU_DIALECT}.slice<{{dim = 0, parent = #blocked}}>> -> tensor<1x{N}xi32, #blocked>
        %8 = tt.broadcast %5 : tensor<{M}x1x!tt.ptr<{ty}>, #blocked> -> tensor<{M}x{N}x!tt.ptr<{ty}>, #blocked>
        %9 = tt.broadcast %7 : tensor<1x{N}xi32, #blocked> -> tensor<{M}x{N}xi32, #blocked>
        %10 = tt.addptr %8, %9 : tensor<{M}x{N}x!tt.ptr<{ty}>, #blocked>, tensor<{M}x{N}xi32, #blocked>
        %11 = tt.load %10 : tensor<{M}x{N}x!tt.ptr<{ty}>, #blocked>
        %12 = {GPU_DIALECT}.convert_layout %11 : tensor<{M}x{N}x{ty}, #blocked> -> tensor<{M}x{N}x{ty}, #src>
        %13 = "tt.reduce"(%12) ({{
        ^bb0(%arg3: {ty}, %arg4: {ty}):
          %17 = {arith_op} %arg3, %arg4 : {ty}
          tt.reduce.return %17 : {ty}
        }}) {{axis = {axis} : i32}} : (tensor<{M}x{N}x{ty}, #src>) -> tensor<{rdims_1d}x{ty}, #{GPU_DIALECT}.slice<{{dim = {axis}, parent = #src}}>>
    """ + epilogue

    with tempfile.NamedTemporaryFile(mode='w', suffix='.ttgir') as f:
        f.write(ir)
        f.flush()
        kernel = triton.compile(f.name)

    rs = RandomState(17)
    x = numpy_random((M, N), dtype_str=dtype_str, rs=rs, low=0, high=10)
    reduce2d = 'reduce2d' in epilogue_kind
    z_shape = (1, 1) if reduce2d else (1, N) if axis == 0 else (M, 1)
    z = np.zeros(z_shape).astype(dtype_str)

    x_tri = torch.tensor(x, device=device)
    z_tri = torch.tensor(z, device=device)

    pgm = kernel[(1, 1, 1)](x_tri, x_tri.stride(0), z_tri)
    z_ref = numpy_op(x) if reduce2d else numpy_op(x, axis=axis, keepdims=True)

    if dtype_str == 'float16':
        np.testing.assert_allclose(z_ref, to_numpy(z_tri), rtol=0.01, atol=1e-2)
    else:
        np.testing.assert_allclose(z_ref, to_numpy(z_tri), rtol=0.01, atol=1e-3)


layouts = [
    BlockedLayout([1, 4], [1, THREADS_PER_WARP], [4, 1], [1, 0], [1, 1], [1, 1], [0, 1]),
    BlockedLayout([1, 4], [1, THREADS_PER_WARP], [2, 2], [1, 0], [1, 1], [1, 1], [0, 1]),
    DpasLayout(repeatCount=8, systolic_depth=8, execution_size=8, ops_per_chan=1, threads_per_warp=32,
               warps_per_cta=[4, 1], rep_cluster=[1, 1]),
]


@pytest.mark.parametrize("M", [32, 64, 128, 256])
@pytest.mark.parametrize("src_layout", layouts)
def test_store_op(M, src_layout, device):

    ir = f"""
    #src = {src_layout}
    module attributes {{"{GPU_DIALECT}.num-warps" = 4 : i32, "{GPU_DIALECT}.num-ctas" = 1 : i32, "{GPU_DIALECT}.threads-per-warp" = {THREADS_PER_WARP} : i32}} {{
        tt.func public @kernel(%arg0: !tt.ptr<f32> {{tt.divisibility = 16 : i32}}, %arg1: !tt.ptr<f32> {{tt.divisibility = 16 : i32}}) {{
            %0 = tt.make_range {{end = {M} : i32, start = 0 : i32}} : tensor<{M}xi32, #{GPU_DIALECT}.slice<{{dim = 1, parent = #src}}>>
            %1 = tt.splat %arg0 : !tt.ptr<f32> -> tensor<{M}x!tt.ptr<f32>, #{GPU_DIALECT}.slice<{{dim = 1, parent = #src}}>>
            %2 = tt.addptr %1, %0 : tensor<{M}x!tt.ptr<f32>, #{GPU_DIALECT}.slice<{{dim = 1, parent = #src}}>>, tensor<{M}xi32, #{GPU_DIALECT}.slice<{{dim = 1, parent = #src}}>>
            %3 = tt.load %2 : tensor<{M}x!tt.ptr<f32>, #{GPU_DIALECT}.slice<{{dim = 1, parent = #src}}>>
            %4 = tt.expand_dims %3 {{axis = 1 : i32}} : tensor<{M}xf32, #{GPU_DIALECT}.slice<{{dim = 1, parent = #src}}>> -> tensor<{M}x1xf32, #src>
            %5 = tt.make_range {{end = {M} : i32, start = 0 : i32}} : tensor<{M}xi32, #{GPU_DIALECT}.slice<{{dim = 1, parent = #src}}>>
            %6 = tt.expand_dims %5 {{axis = 1 : i32}} : tensor<{M}xi32, #{GPU_DIALECT}.slice<{{dim = 1, parent = #src}}>> -> tensor<{M}x1xi32, #src>
            %7 = tt.splat %arg1 : !tt.ptr<f32> -> tensor<{M}x1x!tt.ptr<f32>, #src>
            %8 = tt.addptr %7, %6 : tensor<{M}x1x!tt.ptr<f32>, #src>, tensor<{M}x1xi32, #src>
            tt.store %8, %4 : tensor<{M}x1x!tt.ptr<f32>, #src>
            tt.return
        }}
    }}
    """

    with tempfile.NamedTemporaryFile(mode='w', suffix='.ttgir') as f:
        f.write(ir)
        f.flush()
        store_kernel = triton.compile(f.name)

    rs = RandomState(17)
    x = rs.randint(0, 4, (M, 1)).astype('float32')
    y = np.zeros((M, 1), dtype='float32')
    x_tri = torch.tensor(x, device=device)
    y_tri = torch.tensor(y, device=device)

    pgm = store_kernel[(1, 1, 1)](x_tri, y_tri)
    y_ref = x
    np.testing.assert_allclose(y_ref, y_tri.cpu().numpy(), rtol=0.01, atol=1e-3)


layouts = [
    # TODO (lixun): Add MfmaLayout
    BlockedLayout([1, 4], [1, THREADS_PER_WARP], [4, 1], [1, 0], [1, 1], [1, 1], [0, 1]),
    BlockedLayout([1, 4], [1, THREADS_PER_WARP], [2, 2], [1, 0], [1, 1], [1, 1], [0, 1]),
    DpasLayout(repeatCount=8, systolic_depth=8, execution_size=8, ops_per_chan=1, threads_per_warp=32,
               warps_per_cta=[4, 1], rep_cluster=[1, 1])
]


@pytest.mark.parametrize("M", [64, 128, 256])
@pytest.mark.parametrize("src_layout", filter_layouts(layouts))
@pytest.mark.parametrize("dst_layout", filter_layouts(layouts))
@pytest.mark.parametrize("src_dim", [0, 1])
@pytest.mark.parametrize("dst_dim", [0, 1])
def test_convert1d(M, src_layout, dst_layout, src_dim, dst_dim, device):

    ir = f"""
    #dst = {dst_layout}
    #src = {src_layout}
    module attributes {{"{GPU_DIALECT}.num-warps" = 4 : i32, "triton_gpu.num-ctas" = 1 : i32, "triton_gpu.threads-per-warp" = {THREADS_PER_WARP} : i32}} {{
        tt.func public @kernel(%arg0: !tt.ptr<i32> {{tt.divisibility = 16 : i32}}, %arg1: !tt.ptr<i32> {{tt.divisibility = 16 : i32}}) {{
            %0 = tt.splat %arg0 : !tt.ptr<i32> -> tensor<{M}x!tt.ptr<i32>, #{GPU_DIALECT}.slice<{{dim = {src_dim}, parent = #src}}>>
            %1 = tt.make_range {{end = {M} : i32, start = 0 : i32}} : tensor<{M}xi32, #{GPU_DIALECT}.slice<{{dim = {src_dim}, parent = #src}}>>
            %2 = tt.addptr %0, %1 : tensor<{M}x!tt.ptr<i32>, #{GPU_DIALECT}.slice<{{dim = {src_dim}, parent = #src}}>>, tensor<{M}xi32, #{GPU_DIALECT}.slice<{{dim = {src_dim}, parent = #src}}>>
            %3 = tt.load %2 : tensor<{M}x!tt.ptr<i32>, #{GPU_DIALECT}.slice<{{dim = {src_dim}, parent = #src}}>>
            %4 = tt.splat %arg1 : !tt.ptr<i32> -> tensor<{M}x!tt.ptr<i32>, #{GPU_DIALECT}.slice<{{dim = {dst_dim}, parent = #dst}}>>
            %5 = tt.make_range {{end = {M} : i32, start = 0 : i32}} : tensor<{M}xi32, #{GPU_DIALECT}.slice<{{dim = {dst_dim}, parent = #dst}}>>
            %6 = tt.addptr %4, %5 : tensor<{M}x!tt.ptr<i32>, #{GPU_DIALECT}.slice<{{dim = {dst_dim}, parent = #dst}}>>, tensor<{M}xi32, #{GPU_DIALECT}.slice<{{dim = {dst_dim}, parent = #dst}}>>
            %7 = {GPU_DIALECT}.convert_layout %3 : tensor<{M}xi32, #{GPU_DIALECT}.slice<{{dim = {src_dim}, parent = #src}}>> -> tensor<{M}xi32, #{GPU_DIALECT}.slice<{{dim = {dst_dim}, parent = #dst}}>>
            tt.store %6, %7 : tensor<{M}x!tt.ptr<i32>, #{GPU_DIALECT}.slice<{{dim = {dst_dim}, parent = #dst}}>>
            tt.return
        }}
    }}
    """
    with tempfile.NamedTemporaryFile(mode='w', suffix='.ttgir') as f:
        f.write(ir)
        f.flush()
        kernel = triton.compile(f.name)

    rs = RandomState(17)
    x = rs.randint(0, 4, (M, )).astype('int32')
    y = np.zeros((M, ), dtype='int32')
    x_tri = torch.tensor(x, device=device)
    y_tri = torch.tensor(y, device=device)
    pgm = kernel[(1, 1, 1)](x_tri, y_tri)
    y_ref = x
    np.testing.assert_allclose(y_ref, y_tri.cpu().numpy(), rtol=0.01, atol=1e-3)


@triton.jit
def _welford_combine(mean_1, m2_1, weight_1, mean_2, m2_2, weight_2):
    delta = mean_2 - mean_1
    new_weight = weight_1 + weight_2
    w2_over_w = weight_2 / new_weight
    return (
        mean_1 + delta * w2_over_w,
        m2_1 + m2_2 + delta * delta * weight_1 * w2_over_w,
        new_weight,
    )


layouts = [
    BlockedLayout([1, 4], [1, THREADS_PER_WARP], [4, 1], [1, 0], [1, 1], [1, 1], [0, 1]),
    BlockedLayout([1, 4], [1, THREADS_PER_WARP], [2, 2], [1, 0], [1, 1], [1, 1], [0, 1]),
    # [HIP] TO DO: some tests are flaky with the layout, so turn off them for now.
    # BlockedLayout([1, 4], [1, THREADS_PER_WARP], [1, 4], [1, 0], [1, 1], [1, 1], [0, 1]),
    BlockedLayout([1, 4], [THREADS_PER_WARP // 32, 32], [1, 4], [1, 0], [1, 1], [1, 1], [0, 1]),
    BlockedLayout([1, 4], [8, THREADS_PER_WARP // 8], [2, 2], [0, 1], [1, 1], [1, 1], [0, 1])
]


@pytest.mark.parametrize("M, N", [[128, 128], [256, 128], [256, 256], [128, 256]])
@pytest.mark.parametrize("src_layout", layouts)
@pytest.mark.parametrize("op", ["sum", "max"])
@pytest.mark.parametrize("first_axis", [0, 1])
def test_chain_reduce(M, N, src_layout, op, device, first_axis):

    op_str = ""
    if op == "sum":
        op_str = """
        %13 = arith.addi %arg2, %arg3 : i32
        tt.reduce.return %13 : i32"""
    elif op == "max":
        op_str = """
        %13 = arith.cmpi "sgt", %arg2, %arg3 : i32
        %14 = arith.select %13, %arg2, %arg3 : i32
        tt.reduce.return %14 : i32"""
    ir = f"""
    #src = {src_layout}
    module attributes {{"{GPU_DIALECT}.num-warps" = 4 : i32, "triton_gpu.num-ctas" = 1 : i32, "triton_gpu.threads-per-warp" = {THREADS_PER_WARP} : i32}} {{
    tt.func public @sum_kernel_0d1d(%arg0: !tt.ptr<i32> {{tt.divisibility = 16 : i32}}, %arg1: !tt.ptr<i32> {{tt.divisibility = 16 : i32}}) {{
        %cst = arith.constant dense<{N}> : tensor<{M}x1xi32, #src>
        %0 = tt.make_range {{end = {M} : i32, start = 0 : i32}} : tensor<{M}xi32, #{GPU_DIALECT}.slice<{{dim = 1, parent = #src}}>>
        %1 = tt.expand_dims %0 {{axis = 1 : i32}} : tensor<{M}xi32, #{GPU_DIALECT}.slice<{{dim = 1, parent = #src}}>> -> tensor<{M}x1xi32, #src>
        %2 = arith.muli %1, %cst : tensor<{M}x1xi32, #src>
        %3 = tt.make_range {{end = {N} : i32, start = 0 : i32}} : tensor<{N}xi32, #{GPU_DIALECT}.slice<{{dim = 0, parent = #src}}>>
        %4 = tt.expand_dims %3 {{axis = 0 : i32}} : tensor<{N}xi32, #{GPU_DIALECT}.slice<{{dim = 0, parent = #src}}>> -> tensor<1x{N}xi32, #src>
        %5 = tt.broadcast %2 : tensor<{M}x1xi32, #src> -> tensor<{M}x{N}xi32, #src>
        %6 = tt.broadcast %4 : tensor<1x{N}xi32, #src> -> tensor<{M}x{N}xi32, #src>
        %7 = arith.addi %5, %6 : tensor<{M}x{N}xi32, #src>
        %8 = tt.splat %arg0 : !tt.ptr<i32> -> tensor<{M}x{N}x!tt.ptr<i32>, #src>
        %9 = tt.addptr %8, %7 : tensor<{M}x{N}x!tt.ptr<i32>, #src>, tensor<{M}x{N}xi32, #src>
        %10 = tt.load %9 : tensor<{M}x{N}x!tt.ptr<i32>, #src>
        %11 = "tt.reduce"(%10) ({{
        ^bb0(%arg2: i32, %arg3: i32):
        {op_str}
        }}) {{axis = {first_axis} : i32}} : (tensor<{M}x{N}xi32, #src>) -> tensor<{M if first_axis == 1 else N}xi32, #{GPU_DIALECT}.slice<{{dim = {first_axis}, parent = #src}}>>
        %12 = "tt.reduce"(%11) ({{
        ^bb0(%arg2: i32, %arg3: i32):
        {op_str}
        }}) {{axis = 0 : i32}} : (tensor<{M if first_axis == 1 else N}xi32, #{GPU_DIALECT}.slice<{{dim = {first_axis}, parent = #src}}>>) -> i32
        tt.store %arg1, %12 : !tt.ptr<i32>
        tt.return
    }}
    }}
    """
    with tempfile.NamedTemporaryFile(mode='w', suffix='.ttgir') as f:
        f.write(ir)
        f.flush()
        kernel = triton.compile(f.name)

    rs = RandomState(17)
    x = rs.randint(0, 4, (M, N)).astype('int32')

    z = np.zeros((1, )).astype('int32')

    x_tri = torch.tensor(x, device=device)
    z_tri = torch.tensor(z, device=device)

    pgm = kernel[(1, 1, 1)](x_tri, z_tri)
    if op == "sum":
        z_ref = np.sum(x)
    elif op == "max":
        z_ref = np.max(x)

    np.testing.assert_allclose(z_ref, z_tri.cpu().numpy(), rtol=0.01, atol=1e-3)


@pytest.mark.interpreter
def test_generic_reduction(device):

    @triton.jit
    def var_mean_kernel(X, out_mean, out_var, BLOCK: tl.constexpr):
        xindex = tl.arange(0, BLOCK)
        x = tl.load(X + xindex)
        mean = x
        m2 = tl.zeros_like(x)
        weight = tl.full(x.shape, 1, x.dtype)
        (mean, m2, weight) = tl.reduce((mean, m2, weight), 0, _welford_combine)
        tl.store(out_mean, mean)
        tl.store(out_var, m2 / weight)

    SIZE = 512
    x = torch.rand(SIZE, device=device)
    out_mean = torch.empty((), device=device)
    out_var = torch.empty((), device=device)

    var_mean_kernel[(1, )](x, out_mean, out_var, BLOCK=SIZE)

    expect_var, expect_mean = torch.var_mean(x, dim=0, correction=0)
    torch.testing.assert_close(out_mean, expect_mean)
    torch.testing.assert_close(out_var, expect_var)


# ---------------
# test permute
# ---------------


@pytest.mark.interpreter
@pytest.mark.parametrize("dtype_str, shape, perm", [(dtype, shape, perm)
                                                    # TODO: bfloat16
                                                    for dtype in ['float8e4b15', 'float16', 'float32']
                                                    for shape in [(64, 64), (128, 128)]
                                                    for perm in [(1, 0)]])
@pytest.mark.parametrize("num_ctas", num_ctas_list)
def test_permute(dtype_str, shape, perm, num_ctas, device):
    check_type_supported(dtype_str, device)  # bfloat16 on cc < 80 will not be tested
    if dtype_str == "float8e4b15" and (is_hip() or (is_cuda() and torch.cuda.get_device_capability() >= (9, 0))):
        pytest.skip("float8e4b15 not supported on ROCm or CUDA >= 9.0")
    if is_hip():
        if shape == (128, 128) and dtype_str == 'float32':
            pytest.skip("TODO Out of LDS for float32 with shape 128x128")
    if is_xpu() and shape == (128, 128) and dtype_str == 'float32':
        # check maximum shared memory
        if triton.runtime.driver.active.utils.get_device_properties(
                triton.runtime.driver.active.get_current_device())["max_shared_mem"] <= 65536:
            pytest.xfail("XPU: Not enough shared memory for float32 with shape 128x128")

    # triton kernel
    @triton.jit
    def kernel(X, stride_xm, stride_xn, Z, stride_zm, stride_zn, BLOCK_M: tl.constexpr, BLOCK_N: tl.constexpr):
        off_m = tl.arange(0, BLOCK_M)
        off_n = tl.arange(0, BLOCK_N)
        Xs = X + off_m[:, None] * stride_xm + off_n[None, :] * stride_xn
        Zs = Z + off_m[:, None] * stride_zm + off_n[None, :] * stride_zn
        tl.store(Zs, tl.load(Xs))

    # input
    x = numpy_random(shape, dtype_str=dtype_str)
    # triton result
    z_tri = to_triton(np.empty_like(x), device=device, dst_type=dtype_str)
    z_tri_contiguous = to_triton(np.empty_like(x), device=device, dst_type=dtype_str)
    x_tri = to_triton(x, device=device, dst_type=dtype_str)
    pgm = kernel[(1, 1)](x_tri, x_tri.stride(0), x_tri.stride(1), z_tri, z_tri.stride(1), z_tri.stride(0),
                         BLOCK_M=shape[0], BLOCK_N=shape[1], num_ctas=num_ctas)
    pgm_contiguous = kernel[(1, 1)](x_tri, x_tri.stride(1),
                                    x_tri.stride(0), z_tri_contiguous, z_tri_contiguous.stride(0),
                                    z_tri_contiguous.stride(1), BLOCK_M=shape[0], BLOCK_N=shape[1], num_ctas=num_ctas)
    # numpy result
    if dtype_str == 'float8e4b15':
        ty = tl.float8e4b15
        z_ref = serialize_fp8(deserialize_fp8(x, ty).T.copy(), ty)
        z_tri = z_tri.base
        z_tri_contiguous = z_tri_contiguous.base
    else:
        z_ref = x.transpose(*perm)
    # compare
    np.testing.assert_allclose(to_numpy(z_tri), z_ref)
    np.testing.assert_allclose(to_numpy(z_tri_contiguous), z_ref)

    if not is_cuda():
        return

    # parse ptx to make sure ld/st are vectorized
    ptx = pgm.asm['ptx']
    assert 'ld.global.v4' in ptx
    assert 'st.global.v4' in ptx
    ptx = pgm_contiguous.asm['ptx']
    assert 'ld.global.v4' in ptx
    assert 'st.global.v4' in ptx


@pytest.mark.interpreter
@pytest.mark.parametrize("dtype_str", ["int32", "int8"])
@pytest.mark.parametrize("shape", [(2, 4), (16, 16)])
@pytest.mark.parametrize("perm", list(itertools.permutations([0, 1])))
def test_trans_2d(dtype_str, shape, perm, device):

    @triton.jit
    def kernel(In, Out, in_shape1: tl.constexpr, in_shape2: tl.constexpr, ou_shape1: tl.constexpr,
               ou_shape2: tl.constexpr, trans1: tl.constexpr, trans2: tl.constexpr):
        in_offs = tl.arange(0, in_shape1)[:, None] * in_shape2 + tl.arange(0, in_shape2)[None, :]
        ou_offs = tl.arange(0, ou_shape1)[:, None] * ou_shape2 + tl.arange(0, ou_shape2)[None, :]
        tl.store(Out + ou_offs, tl.permute(tl.load(In + in_offs), (trans1, trans2)))

    input = torch.arange(math.prod(shape), dtype=getattr(torch, dtype_str), device=device).reshape(shape)
    expected = torch.permute(input, perm)
    # Don't do zeros_like -- that copies the layout, which we don't want.
    actual = torch.zeros(expected.shape, dtype=getattr(torch, dtype_str), device=device)

    kernel[(1, )](input, actual, *shape, *[shape[i] for i in perm], *perm)

    np.testing.assert_equal(to_numpy(expected), to_numpy(actual))


@pytest.mark.interpreter
@pytest.mark.parametrize("dtype_str", ["int32", "int8"])
@pytest.mark.parametrize("shape", [(2, 2, 8, 64), (4, 4, 4, 4)])
@pytest.mark.parametrize("perm", list(itertools.permutations([0, 1, 2, 3])))
def test_trans_4d(dtype_str, shape, perm, device):

    @triton.jit
    def kernel(In, Out,  #
               in_shape1: tl.constexpr, in_shape2: tl.constexpr, in_shape3: tl.constexpr, in_shape4: tl.constexpr,
               ou_shape1: tl.constexpr, ou_shape2: tl.constexpr, ou_shape3: tl.constexpr, ou_shape4: tl.constexpr,
               trans1: tl.constexpr, trans2: tl.constexpr, trans3: tl.constexpr, trans4: tl.constexpr):
        in_ptr = tl.make_block_ptr(
            base=In,
            shape=(in_shape1, in_shape2, in_shape3, in_shape4),
            strides=(in_shape4 * in_shape3 * in_shape2, in_shape4 * in_shape3, in_shape4, 1),
            offsets=(0, 0, 0, 0),
            block_shape=(in_shape1, in_shape2, in_shape3, in_shape4),
            order=(3, 2, 1, 0),
        )
        out_ptr = tl.make_block_ptr(
            base=Out,
            shape=(ou_shape1, ou_shape2, ou_shape3, ou_shape4),
            strides=(ou_shape4 * ou_shape3 * ou_shape2, ou_shape4 * ou_shape3, ou_shape4, 1),
            offsets=(0, 0, 0, 0),
            block_shape=(ou_shape1, ou_shape2, ou_shape3, ou_shape4),
            order=(3, 2, 1, 0),
        )
        tl.store(out_ptr, tl.load(in_ptr).permute((trans1, trans2, trans3, trans4)))

    input = torch.arange(math.prod(shape), dtype=getattr(torch, dtype_str), device=device).reshape(shape)
    expected = torch.permute(input, perm)
    # Don't do zeros_like -- that copies the layout, which we don't want.
    actual = torch.zeros(expected.shape, dtype=getattr(torch, dtype_str), device=device)

    kernel[(1, )](input, actual, *shape, *[shape[i] for i in perm], *perm, num_warps=8)

    np.testing.assert_equal(to_numpy(expected), to_numpy(actual))


# ---------------
# test dot
# ---------------


def convert_fp8_to_fp32(x, device, dtype_str):
    if dtype_str == 'float8e4nv':
        return torch.tensor(x, device=device).view(torch.float8_e4m3fn).to(torch.float32)
    elif dtype_str == 'float8e5':
        return torch.tensor(x, device=device).view(torch.float8_e5m2).to(torch.float32)
    assert "Unsupported float8 dtype"


@pytest.mark.interpreter
@pytest.mark.parametrize(
    "M, N, K, num_warps, col_a, col_b, epilogue, input_precision, in_dtype, out_dtype, kpack",
    [(*shape, 4, False, False, epilogue, input_precision, in_dtype, out_dtype, 1)
     for shape in [(64, 64, 64), (32, 32, 32), (16, 16, 16)]
     for epilogue in ['none', 'trans', 'add-matrix', 'add-rows', 'add-cols', 'softmax', 'chain-dot']
     for input_precision in ['tf32', 'tf32x3', 'ieee']
     for in_dtype, out_dtype in [('float16', 'float16'), ('float16', 'float32'), ('float32', 'float32')]
     if not (input_precision != 'ieee' and (in_dtype in ['float16']))] +
    [(*shape_nw, col_a, col_b, 'none', input_precision, in_dtype, out_dtype, kpack)
     for shape_nw in [[128, 256, 32, 8], [128, 16, 32, 4], [32, 128, 64, 4], [128, 128, 64, 4], [64, 128, 128, 4],
                      [32, 128, 64, 2], [64, 64, 32, 4], [32, 32, 128, 16], [128, 128, 64, 2], [64, 128, 128, 2]]
     for input_precision in ["tf32" if is_cuda() or is_xpu() else "ieee"]
     for col_a in [True, False]
     for col_b in [True, False]
     for in_dtype, out_dtype in [('int8', 'int8'), ('float16', 'float16'), ('float16', 'float32'), ('float32',
                                                                                                    'float32')]
     for kpack in [1, 2 if is_hip() else 1]] + [(64, 64, 64, 4, col_a, col_b, 'none', 'ieee', 'float32', 'float32', 1)
                                                for col_a in [True, False]
                                                for col_b in [True, False]] +
    [(64, 64, 64, 4, False, False, 'chain-dot', 'ieee', 'bfloat16', 'float32', 1)] +
    ([(16, 16, 8, 4, False, False, 'None', 'ieee', 'float32', 'float32', 1),
      (32, 16, 8, 4, False, False, 'None', 'ieee', 'float16', 'float16', 1)] if "gfx9" in get_arch() else []) +
    [(128, 128, 64, 4, False, False, 'chain-dot', 'ieee', float8_type, 'float32', 1)
     for float8_type in ["float8e5", "float8e4nv"]])
@pytest.mark.parametrize("num_ctas", num_ctas_list)
def test_dot(M, N, K, num_warps, col_a, col_b, epilogue, input_precision, in_dtype, out_dtype, kpack, num_ctas, device):
    if is_interpreter():
        if in_dtype == 'bfloat16':
            pytest.xfail("bfloat16 is not supported in the interpreter")
    else:
        if is_cuda():
            capability = torch.cuda.get_device_capability()

            if capability[0] < 7:
                pytest.skip("Only test tl.dot() on devices with sm >= 70")
            if capability[0] < 8:
                if capability[1] == 0 and in_dtype == 'int8':
                    pytest.skip("Only test int8 on devices with sm >= 75")
                if input_precision != "ieee":
                    pytest.skip("Only test tf32 on devices with sm >= 80")
            if capability[0] == 7:
                if (M, N, K, num_warps) in [(128, 256, 32, 8), (64, 128, 128, 4), (64, 128, 128, 2)]:
                    pytest.skip("shared memory out of resource")
                if out_dtype == 'float16':
                    # TODO: support out_dtype=float16 for tl.dot on V100
                    pytest.skip("Only test out_dtype=float16 on devices with sm >=80")
            if capability[0] < 9 and in_dtype == 'float8e4nv':
                pytest.skip("float8e4nv not supported on sm <= 80")
        if is_hip() and (in_dtype == 'float8e4nv' or in_dtype == 'float8e5'):
            pytest.skip("float8e4nv and float8e5 not supported on HIP")
        if is_hip() and (input_precision != "ieee"):
            pytest.skip(f"{input_precision} not supported on HIP")
        if is_hip() and (kpack == 2 and in_dtype == 'int8' and K < 64):
            pytest.skip("kpack too large for K")
        if not is_hip() and kpack == 2:
            pytest.xfail("Skip duplicated tests on nv path")

    if is_cuda():
        torch.backends.cuda.matmul.allow_tf32 = input_precision == "tf32"

    if num_ctas > 1 and in_dtype == 'int8':
        # FIXME: mma v2 with num_ctas > 1 does not work
        pytest.xfail()

    # triton kernel
    @triton.jit
    def kernel(X, stride_xm, stride_xk, Y, stride_yk, stride_yn, W, stride_wn, stride_wl, Z, stride_zm, stride_zn,
               BLOCK_M: tl.constexpr, BLOCK_N: tl.constexpr, BLOCK_K: tl.constexpr, ADD_MATRIX: tl.constexpr,
               ADD_ROWS: tl.constexpr, ADD_COLS: tl.constexpr, INPUT_PRECISION: tl.constexpr, DO_SOFTMAX: tl.constexpr,
               CHAIN_DOT: tl.constexpr, COL_A: tl.constexpr, COL_B: tl.constexpr, out_dtype: tl.constexpr = tl.float32):
        off_m = tl.arange(0, BLOCK_M)
        off_n = tl.arange(0, BLOCK_N)
        off_l = tl.arange(0, BLOCK_N)
        off_k = tl.arange(0, BLOCK_K)
        Xs = X + off_m[:, None] * stride_xm + off_k[None, :] * stride_xk
        Ys = Y + off_k[:, None] * stride_yk + off_n[None, :] * stride_yn
        Ws = W + off_n[:, None] * stride_wn + off_l[None, :] * stride_wl
        Zs = Z + off_m[:, None] * stride_zm + off_n[None, :] * stride_zn
        x = tl.load(Xs)
        y = tl.load(Ys)
        z = tl.dot(x, y, input_precision=INPUT_PRECISION, out_dtype=out_dtype)
        if ADD_MATRIX:
            z += tl.load(Zs)
        if ADD_ROWS:
            ZRs = Z + off_m * stride_zm
            z += tl.load(ZRs)[:, None]
        if ADD_COLS:
            ZCs = Z + off_n * stride_zn
            z += tl.load(ZCs)[None, :]
        if DO_SOFTMAX:
            max = tl.max(z, 1)
            z = z - max[:, None]
            num = tl.exp(z.to(tl.float32)).to(max.dtype)
            den = tl.sum(num, 1)
            z = num / den[:, None]
        if CHAIN_DOT:
            w = tl.load(Ws)
            z = tl.dot(z.to(w.dtype), w, input_precision=INPUT_PRECISION, out_dtype=out_dtype)
        tl.store(Zs, z)

    # input
    rs = RandomState(17)
    if col_a:
        x = numpy_random((K, M), dtype_str=in_dtype, rs=rs).T
    else:
        x = numpy_random((M, K), dtype_str=in_dtype, rs=rs)
    if col_b:
        y = numpy_random((N, K), dtype_str=in_dtype, rs=rs).T
    else:
        y = numpy_random((K, N), dtype_str=in_dtype, rs=rs)
    w = numpy_random((N, N), dtype_str=in_dtype, rs=rs)
    if 'int' not in in_dtype and 'float8' not in in_dtype:
        x *= .1
        y *= .1
    if in_dtype == 'float32' and input_precision == "tf32":
        x = (x.view('uint32') & np.uint32(0xffffe000)).view('float32')
        y = (y.view('uint32') & np.uint32(0xffffe000)).view('float32')
        w = (w.view('uint32') & np.uint32(0xffffe000)).view('float32')
    x_tri = to_triton(x, device=device, dst_type=in_dtype)
    y_tri = to_triton(y, device=device, dst_type=in_dtype)
    w_tri = to_triton(w, device=device, dst_type=in_dtype)
    # triton result
    if out_dtype == 'int8':
        z = 1 + numpy_random((M, N), dtype_str='int32', rs=rs)
    else:
        z = 1 + numpy_random((M, N), dtype_str=in_dtype, rs=rs) * .1

    z_tri = to_triton(z, device=device)
    if epilogue == 'trans':
        z_tri = torch.as_strided(z_tri, (M, N), [1, M])

    if out_dtype == 'int8':
        out_dtype = tl.int8
    elif out_dtype == 'float16' and epilogue != 'softmax':
        # TODO: for out_dtype == 'float16' and epilogue == 'softmax', it will
        # fail with the following error: 'llvm.fmul' op requires the same type
        # for all operands and results
        out_dtype = tl.float16
    else:
        out_dtype = tl.float32

    kern_kwargs = {
        'COL_A': col_a, 'COL_B': col_b, 'BLOCK_M': M, 'BLOCK_K': K, 'BLOCK_N': N, 'ADD_MATRIX':
        epilogue == 'add-matrix', 'ADD_ROWS': epilogue == 'add-rows', 'ADD_COLS': epilogue == 'add-cols', 'DO_SOFTMAX':
        epilogue == 'softmax', 'CHAIN_DOT': epilogue == 'chain-dot', 'INPUT_PRECISION': input_precision, 'num_warps':
        num_warps, 'num_ctas': num_ctas, 'out_dtype': out_dtype
    }

    if is_hip():
        kern_kwargs['kpack'] = kpack

    pgm = kernel[(1, 1)](x_tri, x_tri.stride(0), x_tri.stride(1), y_tri, y_tri.stride(0), y_tri.stride(1), w_tri,
                         w_tri.stride(0), w_tri.stride(1), z_tri, z_tri.stride(0), z_tri.stride(1), **kern_kwargs)

    if epilogue == 'softmax' and (in_dtype != 'float32' or input_precision == "tf32"):
        if not is_cuda():
            pass
        else:
            ptx = pgm.asm["ptx"]
            start = ptx.find("shfl.sync.bfly")
            end = ptx.find("cvt.rn.f16.f32")
            red_code = ptx[start:end]
            assert len(red_code) > 0

            # skip this check on hopper because there are some functions whose name contain "shared" in ptx.
            # TODO: we should eliminate these unused functions in ptx code.
            if not (capability[0] >= 9):
                assert "shared" not in red_code
            assert "bar.sync" not in red_code
    # torch result
    if in_dtype == 'int8':
        z_ref = np.matmul(x.astype(np.float32), y.astype(np.float32())).astype(np.int32)
    elif 'float8' in in_dtype:
        x = convert_fp8_to_fp32(x, device, in_dtype)
        y = convert_fp8_to_fp32(y, device, in_dtype)
        z_ref = to_numpy(torch.matmul(x, y))
    else:
        z_ref = np.matmul(x, y)

    if epilogue == 'add-matrix':
        z_ref += z
    if epilogue == 'add-rows':
        z_ref += z[:, 0][:, None]
    if epilogue == 'add-cols':
        z_ref += z[0, :][None, :]
    if epilogue == 'softmax':
        num = np.exp(z_ref - np.max(z_ref, axis=-1, keepdims=True))
        denom = np.sum(num, axis=-1, keepdims=True)
        z_ref = num / denom
    if epilogue == 'chain-dot':
        if 'float8' in in_dtype:
            # Reduce z_ref's precision to fp8 to match the kernel behavior
            if in_dtype == 'float8e4nv':
                z_fp8 = torch.tensor(z_ref, dtype=torch.float8_e4m3fn)
            elif in_dtype == 'float8e5':
                z_fp8 = torch.tensor(z_ref, dtype=torch.float8_e5m2)
            else:
                assert "Unsupported float8 dtype"
            z_ref = to_numpy(z_fp8.to(torch.float32))
            w = to_numpy(convert_fp8_to_fp32(w, device, in_dtype))
        z_ref = np.matmul(z_ref, w)
    # compare
    if in_dtype == 'float32':
        # XXX: Somehow there's a larger difference when we use float32
        np.testing.assert_allclose(z_ref, to_numpy(z_tri), rtol=0.01, atol=1e-3)
    elif out_dtype == tl.float16 or in_dtype == 'bfloat16':
        np.testing.assert_allclose(z_ref, to_numpy(z_tri), rtol=0.01, atol=1e-2)
    else:
        # added atol, to loose precision for float16xfloat16->float32 case
        np.testing.assert_allclose(z_ref, to_numpy(z_tri), rtol=0.01, atol=1e-3)
    if not is_cuda():
        return
    # make sure ld/st are vectorized
    ptx = pgm.asm['ptx']
    if (K > 16 or N > 16 or M > 16) and (M * N // (num_warps * 32) >= 4):
        # XXX: skip small sizes because they are not vectorized
        assert 'ld.global.v4' in ptx
        if 'float8' in in_dtype:
            assert 'st.global.v2' in ptx
        else:
            assert 'st.global.v4' in ptx
    if in_dtype == 'float32' and input_precision != "ieee":
        assert re.search(r'[mma|wgmma.mma_async].sync.aligned.m\d+n\d+k8(?:.row.col)?.f32.tf32.tf32', ptx)
    elif in_dtype == 'float16' and out_dtype == tl.float32:
        if capability[0] == 7 and capability[1] == 5:  # Turing
            assert re.search(r'mma.sync.aligned.m\d+n\d+k8(?:.row.col)?.f32.f16.f16', ptx)
        else:
            assert re.search(r'[mma|wgmma.mma_async].sync.aligned.m\d+n\d+k16(?:.row.col)?.f32.f16.f16', ptx)
    elif in_dtype == 'float16' and out_dtype == tl.float16:
        if capability[0] == 7 and capability[1] == 5:  # Turing
            assert re.search(r'mma.sync.aligned.m\d+n\d+k8(?:.row.col)?.f16.f16.f16', ptx)
        else:
            assert re.search(r'[mma|wgmma.mma_async].sync.aligned.m\d+n\d+k16(?:.row.col)?.f16.f16.f16', ptx)
    elif in_dtype == 'int8':
        if capability[0] == 7 and capability[1] == 5:  # Turing
            assert 'mma.sync.aligned.m8n8k16.row.col.satfinite.s32.s8.s8.s32' in ptx
        else:
            assert 'wgmma.mma_async.sync.aligned' in ptx or\
                'mma.sync.aligned.m16n8k32.row.col.satfinite.s32.s8.s8.s32' in ptx
    elif in_dtype == "float8e5" and out_dtype == tl.float32:
        if capability[0] == 9:
            assert 'wgmma.mma_async.sync.aligned.m64n128k32.f32.e5m2.e5m2' in ptx
    elif in_dtype == "float8e4nv" and out_dtype == tl.float32:
        if capability[0] == 9:
            assert 'wgmma.mma_async.sync.aligned.m64n128k32.f32.e4m3.e4m3' in ptx


@pytest.mark.interpreter
@pytest.mark.parametrize("B, num_warps, M, N, K, BLOCK_M, BLOCK_N, in_dtype_str, out_dtype_str",
                         [(B, num_warps, M, N, K, BLOCK_M, BLOCK_N, in_dtype_str, out_dtype_str)
                          for B in [1, 2, 4, 8]
                          for num_warps in [1, 2, 4, 8, 16]
                          for BLOCK_M, BLOCK_N in [(32, 32)]
                          for M, N, K in [(64, 64, 64), (32, 32, 32)]
                          for in_dtype_str, out_dtype_str in [('int8', 'int8'), ('float16', 'float16'),
                                                              ('float16', 'float32'), ('float32', 'float32')]] +
                         # Large block sizes
                         [(4, 4, 128, 128, 64, 64, 64, 'float16', 'float16')])
def test_dot3d(B, num_warps, M, N, K, BLOCK_M, BLOCK_N, in_dtype_str, out_dtype_str, device):
    if is_hip():
        # hip does not support tf32 precision, so use ieee for all tests
        input_precision = "ieee"
        arch = triton.runtime.driver.active.get_current_target().arch
        if "gfx11" in arch or "gfx12" in arch:
            if in_dtype_str == "float32":
                pytest.skip(f"{in_dtype_str} is not supported in WMMA dot, FMA does not support dot3d")
            if out_dtype_str == "float16":
                pytest.skip(f"{out_dtype_str} has low precision in WMMA dot")
    else:
        input_precision = "tf32" if is_cuda() and in_dtype_str == 'float32' else "ieee"

    if B == 8 and M == 64 and in_dtype_str == "float32" and out_dtype_str == "float32":
<<<<<<< HEAD
        if torch.cuda.is_available() and triton.runtime.driver.active.utils.get_device_properties(
=======
        if not is_interpreter() and triton.runtime.driver.active.utils.get_device_properties(
>>>>>>> 4ff1fd66
                torch.cuda.current_device())["max_shared_mem"] < 131072:
            pytest.skip(
                "Skipping tests with B = 8, M = 64, in_type = float32, out_type = float32 due to insufficient shared memory (less than 128 KB per SM) on this GPU."
            )

    @triton.jit
    def kernel(
        q_ptr,
        k_ptr,
        o_ptr,
        stride_qb,
        stride_qm,
        stride_qk,
        stride_kb,
        stride_kk,
        stride_kn,
        stride_ob,
        stride_om,
        stride_on,
        BLOCK_B: tl.constexpr,
        BLOCK_M: tl.constexpr,
        BLOCK_N: tl.constexpr,
        BLOCK_K: tl.constexpr,
        INPUT_PRECISION: tl.constexpr,
        out_dtype: tl.constexpr = tl.float32,
    ):
        startm = tl.program_id(0) * BLOCK_M
        startn = tl.program_id(1) * BLOCK_N
        offs_b = tl.arange(0, BLOCK_B)
        offs_m = startm + tl.arange(0, BLOCK_M)
        offs_n = startn + tl.arange(0, BLOCK_N)
        offs_k = tl.arange(0, BLOCK_K)
        q_ptrs = q_ptr + offs_b[:, None, None] * stride_qb + offs_m[None, :, None] * stride_qm + offs_k[
            None, None, :] * stride_qk
        k_ptrs = k_ptr + offs_b[:, None, None] * stride_kb + offs_k[None, :, None] * stride_kk + offs_n[
            None, None, :] * stride_kn
        q = tl.load(q_ptrs)
        k = tl.load(k_ptrs)
        qk = tl.dot(q, k, input_precision=INPUT_PRECISION, out_dtype=out_dtype)
        o_ptrs = o_ptr + offs_b[:, None, None] * stride_ob + offs_m[None, :, None] * stride_om + offs_n[
            None, None, :] * stride_on
        tl.store(o_ptrs, qk)

    if out_dtype_str == 'int8':
        out_dtype = tl.int8
    elif out_dtype_str == 'float16':
        out_dtype = tl.float16
    else:
        out_dtype = tl.float32

    rs = RandomState(17)
    x = numpy_random((B, M, K), dtype_str=in_dtype_str, rs=rs)
    y = numpy_random((B, K, N), dtype_str=in_dtype_str, rs=rs)
    if in_dtype_str == 'int8':
        out = numpy_random((B, M, N), dtype_str='int32', rs=rs)
    else:
        out = numpy_random((B, M, N), dtype_str=out_dtype_str, rs=rs)

    x_tri = to_triton(x, device=device)
    y_tri = to_triton(y, device=device)
    out_tri = to_triton(out, device=device)

    BLOCK_B = B
    BLOCK_K = K

    grid = (
        triton.cdiv(M, BLOCK_M),
        triton.cdiv(N, BLOCK_N),
    )
    kernel[grid](
        x_tri,
        y_tri,
        out_tri,
        x_tri.stride(0),
        x_tri.stride(1),
        x_tri.stride(2),
        y_tri.stride(0),
        y_tri.stride(1),
        y_tri.stride(2),
        out_tri.stride(0),
        out_tri.stride(1),
        out_tri.stride(2),
        BLOCK_B=BLOCK_B,
        BLOCK_M=BLOCK_M,
        BLOCK_N=BLOCK_N,
        BLOCK_K=BLOCK_K,
        INPUT_PRECISION=input_precision,
        out_dtype=out_dtype,
        num_warps=num_warps,
    )

    if in_dtype_str == 'int8':
        out_ref = np.matmul(x.astype(np.float32), y.astype(np.float32)).astype(np.int32)
    else:
        out_ref = np.matmul(x, y)
    np.testing.assert_allclose(out_ref, to_numpy(out_tri), rtol=0.01, atol=1e-2)


@pytest.mark.parametrize('in_dtype', ['float32'])
def test_dot_mulbroadcasted(in_dtype, device):
    if is_cuda():
        capability = torch.cuda.get_device_capability()
        if capability[0] < 8:
            pytest.skip("Requires sm >= 80 to run")

    @triton.jit
    def kernel(Z, X, Y, M: tl.constexpr, N: tl.constexpr, K: tl.constexpr, BM: tl.constexpr, BN: tl.constexpr,
               BK: tl.constexpr):
        pidn = tl.program_id(1)
        pidm = tl.program_id(0)
        offm = tl.arange(0, BM)[:, None]
        offn = tl.arange(0, BN)[None, :]
        offak = tl.arange(0, BK)[None, :]
        offbk = tl.arange(0, BK)[:, None]
        acc = tl.full((BM, BN), 0.0, tl.float32)
        for ridx5 in range(0, K // BK):
            x = tl.load(X + ((pidm * K * BM) + (offm * K) + (ridx5 * BK) + offak))
            y = tl.load(Y + ((pidn * BN) + (offbk * N) + (ridx5 * N * BK) + offn))
            x = tl.expand_dims(x, axis=2)
            y = tl.expand_dims(y, axis=0)
            t = tl.sum(x * y, axis=1)
            acc = t + acc
        tl.store(Z + ((pidm * BM * N) + (pidn * BN) + (offm * N) + offn), acc)

    M, N, K = 256, 192, 160
    BM, BN, BK = 128, 32, 32
    rs = RandomState(17)
    x = numpy_random((M, K), dtype_str=in_dtype, rs=rs)
    y = numpy_random((K, N), dtype_str=in_dtype, rs=rs)
    x = x * 0.1
    y = y * 0.1
    z = numpy_random((M, N), dtype_str=in_dtype, rs=rs)
    x_tri = to_triton(x, device=device)
    y_tri = to_triton(y, device=device)
    z_tri = to_triton(z, device=device)
    grid = M // BM, N // BN
    h = kernel[grid](z_tri, x_tri, y_tri, M, N, K, BM, BN, BK)
    z_ref = np.matmul(x, y)
    np.testing.assert_allclose(z_ref, to_numpy(z_tri), atol=0.01)

    if not is_cuda():
        return
    assert "tt.dot" in h.asm['ttir']
    # When using MMAv3, we will not pipeline the load op for Y, as the loaded
    # value is in rowmajor. But MMAv3 requires its second operand is in colmajor
    # because transpose is not supported for MMAv3 with float32 input.
    if capability[0] >= 9:
        assert re.search(r"triton_gpu.async_wait %.* {num = 1 : i32}", h.asm["ttgir"]) is not None
    else:
        assert re.search(r"triton_gpu.async_wait %.* {num = 2 : i32}", h.asm["ttgir"]) is not None


@pytest.mark.interpreter
@pytest.mark.parametrize("dtype_str", int_dtypes + uint_dtypes + float_dtypes + ['bfloat16'])
@pytest.mark.parametrize("shape", [(), (1, ), (128, )])
def test_full(dtype_str, shape, device):
    if dtype_str in uint_dtypes and not hasattr(torch, dtype_str):
        # PyTorch only has unsigned 8, but not 16, 32, or 64
        dtype = getattr(torch, dtype_str[1:])  # uintx -> intx
    else:
        dtype = getattr(torch, dtype_str)
    check_type_supported(dtype, device)  # bfloat16 on cc < 80 will not be tested

    @triton.jit
    def kernel_static(out):
        a = GENERATE_TEST_HERE
        tl.static_assert(a.shape == SHAPE)
        out_ptr = out + tl.arange(0, 128)[:]
        tl.store(out_ptr, a)

    @triton.jit
    def kernel_dynamic(out, val, dtype: tl.constexpr):
        a = tl.full(SHAPE, val, dtype)
        tl.static_assert(a.shape == SHAPE)
        out_ptr = out + tl.arange(0, 128)[:]
        tl.store(out_ptr, a)

    kernel_static_patched = patch_kernel(kernel_static, {
        'GENERATE_TEST_HERE': f"tl.full({shape}, 2, tl.{dtype_str})",
        'SHAPE': str(list(shape)),
    })
    out_static = torch.zeros((128), dtype=dtype, device=device)
    kernel_static_patched[(1, )](out_static)
    assert torch.all(out_static == 2)

    kernel_dynamic_patched = patch_kernel(kernel_dynamic, {'SHAPE': str(list(shape))})
    out_dynamic = torch.zeros((128), dtype=dtype, device=device)
    kernel_dynamic_patched[(1, )](out_dynamic, 2, getattr(triton.language, dtype_str))
    assert torch.all(out_dynamic == 2)


@pytest.mark.parametrize("literal, dtype_str", [(1e+50, "f64"), (1e+10, "f32"), (1.0, "f32"), ('float("inf")', "f32"),
                                                ('float("-inf")', "f32"), ('float("nan")', "f32"),
                                                ('float("-nan")', "f32"), (0., "f32"), (5, "i32"), (2**40, "i64")])
def test_constexpr(literal, dtype_str, device):

    @triton.jit
    def kernel(out_ptr):
        val = GENERATE_TEST_HERE
        tl.store(out_ptr.to(tl.pointer_type(val.dtype)), val)

    kernel_patched = patch_kernel(kernel, {'GENERATE_TEST_HERE': f"{literal}"})
    out = torch.zeros((1, ), dtype=torch.float32, device=device)
    h = kernel_patched[(1, )](out)
    assert re.search(r"arith.constant .* : " + dtype_str, h.asm["ttir"]) is not None


@triton.jit
def pass_const(a, b, choose_b):
    if choose_b:
        return b
    else:
        return a


@pytest.mark.parametrize("choose_const", [True, False])
@pytest.mark.parametrize("constexpr", [True, False])
@pytest.mark.parametrize("mode", ["direct", "call", "ternary", "if"])
def test_const(device, choose_const, constexpr, mode):

    @triton.jit(do_not_specialize=["choose_const"])
    def kernel(in_ptr: tl.const, out, c_out: tl.const, choose_const, n_elems: tl.int32, BLOCK_SIZE: tl.constexpr):
        offsets = tl.arange(0, BLOCK_SIZE)
        mask = offsets < n_elems
        val = tl.load(in_ptr + offsets, mask=mask)
        LOSE_TAIL
        tl.store(final_out + offsets, val, mask=mask)

    @triton.jit
    def kernel_constexpr(in_ptr: tl.const, out, c_out: tl.const, choose_const: tl.constexpr, n_elems: tl.int32,
                         BLOCK_SIZE: tl.constexpr):
        offsets = tl.arange(0, BLOCK_SIZE)
        mask = offsets < n_elems
        val = tl.load(in_ptr + offsets, mask=mask)
        LOSE_TAIL
        tl.store(final_out + offsets, val, mask=mask)

    if mode == "direct":
        if choose_const:
            LOSE_TAIL = "final_out = c_out"
        else:
            LOSE_TAIL = "final_out = out"
    elif mode == "call":
        LOSE_TAIL = "final_out = pass_const(out, c_out, choose_const)"
    elif mode == "ternary":
        LOSE_TAIL = "final_out = c_out if choose_const else out"
    elif mode == "if":
        LOSE_TAIL = """
    if choose_const:
        final_out = c_out
    else:
        final_out = out
"""

    SIZE = 128
    input = torch.randn((SIZE, ), dtype=torch.float32, device=device)
    output = torch.zeros((SIZE, ), dtype=torch.float32, device=device)
    patched_kernel = patch_kernel(kernel_constexpr if constexpr else kernel, {'LOSE_TAIL': LOSE_TAIL, 'CONSTEXPR': ''})

    expect_fail = (not constexpr and mode != "direct") or choose_const
    if expect_fail:
        with pytest.raises(triton.CompilationError) as exc_info:
            patched_kernel[(1, )](input, output, output, choose_const, SIZE, SIZE)
        if constexpr:
            error = "Cannot store to a constant pointer"
        else:
            if mode == "call":
                error = "Inconsistent return types"
            elif mode == "if":
                error = "Mismatched type for final_out"
            elif mode == "ternary":
                error = "Ternary expression with dynamic condition has inconsistent type"
            else:
                assert mode == "direct" and choose_const
                error = "Cannot store to a constant pointer"
        error_msg = exc_info.value.error_message or str(exc_info.value.__cause__)
        assert error in error_msg, "Wrong error message!"
    else:
        patched_kernel[(1, )](input, output, output, choose_const, SIZE, SIZE)
        assert torch.all(input == output)


@pytest.mark.interpreter
@pytest.mark.parametrize("dtype_str", ['float32', 'float16'])
def test_dot_without_load(dtype_str, device):

    @triton.jit
    def _kernel(out):
        a = GENERATE_TEST_HERE
        b = GENERATE_TEST_HERE
        c = tl.dot(a, b)
        out_ptr = out + tl.arange(0, 32)[:, None] * 32 + tl.arange(0, 32)[None, :]
        tl.store(out_ptr, c)

    kernel = patch_kernel(_kernel, {'GENERATE_TEST_HERE': f"tl.full((32, 32), 1.0, tl.{dtype_str})"})
    a = torch.ones((32, 32), dtype=getattr(torch, dtype_str), device=device)
    b = torch.ones((32, 32), dtype=getattr(torch, dtype_str), device=device)
    out_ref = torch.matmul(a, b)
    out = torch.zeros((32, 32), dtype=getattr(torch, dtype_str), device=device)
    kernel[(1, )](out)
    assert torch.all(out == out_ref)


# ---------------
# test arange
# ---------------


@pytest.mark.interpreter
@pytest.mark.parametrize("start", [0, 1, 7, 16])
@pytest.mark.parametrize("num_ctas", num_ctas_list)
def test_arange(start, num_ctas, device):
    BLOCK = 128
    z_tri = torch.empty(BLOCK, dtype=torch.int32, device=device)

    @triton.jit
    def _kernel(z, BLOCK: tl.constexpr, START: tl.constexpr, END: tl.constexpr):
        off = tl.arange(0, BLOCK)
        val = tl.arange(START, END)
        tl.store(z + off, val)

    _kernel[(1, )](z_tri, START=start, END=start + BLOCK, BLOCK=BLOCK, num_ctas=num_ctas)
    z_ref = torch.arange(start, BLOCK + start, dtype=torch.int32, device=device)
    np.testing.assert_allclose(to_numpy(z_tri), to_numpy(z_ref))


# ---------------
# test load
# ---------------


@pytest.mark.interpreter
@pytest.mark.parametrize("dtype_str, size, size_diff, other", [(dtype_str, size, size_diff, other)
                                                               for dtype_str in torch_dtypes
                                                               for size in [128, 512]
                                                               for size_diff in [0, 1, 2, 3, 4]
                                                               for other in [None, 0, 1]])
@pytest.mark.parametrize("num_ctas", num_ctas_list)
def test_masked_load(dtype_str, size, size_diff, other, num_ctas, device):
    dtype = getattr(torch, dtype_str)
    check_type_supported(dtype, device)  # bfloat16 on cc < 80 will not be tested

    input_size = size - size_diff
    output_size = size
    if dtype_str == 'bool':
        input = torch.randint(0, 2, (input_size, ), dtype=dtype, device=device)
    elif dtype_str in int_dtypes or dtype_str in uint_dtypes:
        input = torch.randint(0, 127, (input_size, ), dtype=dtype, device=device)
    else:
        input = torch.rand(input_size, dtype=dtype, device=device)
    output = torch.zeros((output_size, ), dtype=dtype, device=device)

    @triton.jit
    def _kernel(in_ptr, out_ptr, in_size: tl.constexpr, out_size: tl.constexpr):
        in_offsets = tl.arange(0, out_size)
        # Load inputs.
        x = GENERATE_TEST_HERE
        # Store output
        output_offsets = tl.arange(0, out_size)
        tl.store(out_ptr + output_offsets, x)

    other_str = f", other={other}" if other else ""
    mask_str = f"mask=in_offsets < in_size{other_str}" if size_diff > 0 else "None"
    kernel = patch_kernel(_kernel, {'GENERATE_TEST_HERE': f"tl.load(in_ptr + in_offsets, {mask_str})"})
    kernel[(1, )](input, output, input_size, output_size, num_ctas=num_ctas)

    reference_out = torch.cat((input, torch.full((size_diff, ), other if other else 0, dtype=dtype, device=device)))
    torch.testing.assert_close(output, reference_out)


@pytest.mark.interpreter
@pytest.mark.parametrize("num_ctas", num_ctas_list)
@pytest.mark.parametrize("mask_val", [True, False])
@pytest.mark.parametrize("other_val", [0, 1])
def test_masked_load_scalar(num_ctas, mask_val, other_val, device):
    input_val = 4.0
    size = 128
    dtype = torch.float32
    input = torch.full((size, ), input_val, dtype=dtype, device=device)
    output = torch.zeros((size, ), dtype=dtype, device=device)

    @triton.jit
    def kernel(in_ptr, out_ptr, size: tl.constexpr, mask: tl.constexpr, other: tl.constexpr):
        offsets = tl.arange(0, size)
        x = tl.load(in_ptr + offsets, mask=mask, other=other)
        tl.store(out_ptr + offsets, x)

    kernel[(1, )](input, output, size, mask_val, other_val, num_ctas=num_ctas)

    if mask_val:
        reference_out = torch.full((size, ), input_val, dtype=dtype, device=device)
    else:
        reference_out = torch.full((size, ), other_val, dtype=dtype, device=device)

    torch.testing.assert_close(output, reference_out)


# Testing masked loads with a copy to shared memory.
# FIXME: Shape too small for ldmatrix when num_ctas=4
@pytest.mark.interpreter
@pytest.mark.parametrize("dtype", [torch.bfloat16, torch.float16, torch.float32])
def test_masked_load_shared_memory(dtype, device):

    check_type_supported(dtype, device)  # bfloat16 on cc < 80 will not be tested

    M = 32
    N = 32
    K = 16

    in1 = torch.rand((M, K), dtype=dtype, device=device)
    in2 = torch.rand((K, N), dtype=dtype, device=device)
    out = torch.zeros((M, N), dtype=dtype, device=device)

    @triton.jit
    def _kernel(in1_ptr, in2_ptr, output_ptr, in_stride, in2_stride, out_stride, in_numel, in2_numel, out_numel,
                M: tl.constexpr, N: tl.constexpr, K: tl.constexpr):

        M_offsets = tl.arange(0, M)
        N_offsets = tl.arange(0, N)
        K_offsets = tl.arange(0, K)

        in_offsets = M_offsets[:, None] * in_stride + K_offsets[None, :]
        in2_offsets = K_offsets[:, None] * in2_stride + N_offsets[None, :]

        # Load inputs.
        x = tl.load(in1_ptr + in_offsets, mask=in_offsets < M * K)
        w = tl.load(in2_ptr + in2_offsets, mask=in2_offsets < K * N)

        # Without a dot product the memory doesn't get promoted to shared.
        o = tl.dot(x, w, out_dtype=tl.float32)

        # Store output
        output_offsets = M_offsets[:, None] * out_stride + N_offsets[None, :]
        tl.store(output_ptr + output_offsets, o, mask=output_offsets < M * N)

    pgm = _kernel[(1, )](in1, in2, out, in1.stride()[0], in2.stride()[0], out.stride()[0], in1.numel(), in2.numel(),
                         out.numel(), M=M, N=N, K=K)

    reference_out = torch.matmul(in1, in2)
    torch.testing.assert_close(out, reference_out, atol=1e-2, rtol=0)


@pytest.mark.interpreter
@pytest.mark.parametrize("cache", ["", ".ca", ".cg", ".cv"])
def test_load_cache_modifier(cache, device):
    src = torch.empty(128, device=device)
    dst = torch.empty(128, device=device)

    @triton.jit
    def _kernel(dst, src, CACHE: tl.constexpr):
        offsets = tl.arange(0, 128)
        x = tl.load(src + offsets, cache_modifier=CACHE)
        tl.store(dst + offsets, x)

    pgm = _kernel[(1, )](dst, src, CACHE=cache)

    if is_hip():
        target_arch = get_arch()
        # TODO: support testing for remaining architectures
        if 'gfx94' not in target_arch:
            return
        amdgcn = pgm.asm['amdgcn']
        cg_cache_modifier_str = 'nt'
        cv_cache_modifier_str = 'sc0 sc1'
        global_load_line = [line for line in amdgcn.splitlines() if "global_load" in line]
        flat_load_line = [line for line in amdgcn.splitlines() if "flat_load" in line]
        if cache == '' or cache == '.ca':
            assert cg_cache_modifier_str not in global_load_line[0]
        if cache == '.cg':
            assert cg_cache_modifier_str in global_load_line[0]
        if cache == '.cv':
            assert cv_cache_modifier_str in flat_load_line[0]

    if is_cuda():
        ptx = pgm.asm['ptx']
        if cache == '':
            assert 'ld.global.ca' not in ptx
            assert 'ld.global.cg' not in ptx
        if cache == '.cg':
            assert 'ld.global.cg' in ptx
            assert 'ld.global.ca' not in ptx
        if cache == '.ca':
            assert 'ld.global.ca' in ptx
            assert 'ld.global.cg' not in ptx


@pytest.mark.interpreter
@pytest.mark.parametrize("N", [16, 10, 11, 1024])
@pytest.mark.parametrize("num_ctas", num_ctas_list)
def test_vectorization(N, num_ctas, device):
    block_size = 1024 * num_ctas
    src = torch.randn(block_size, device=device)
    dst = torch.empty(block_size, device=device)

    @triton.jit
    def _kernel(dst, src, N, BLOCK_SIZE: tl.constexpr):
        offsets = tl.program_id(0) * BLOCK_SIZE + tl.arange(0, BLOCK_SIZE)
        x = tl.load(src + offsets, mask=offsets < N)
        tl.store(dst + offsets, x, mask=offsets < N)

    pgm = _kernel[(1, )](dst, src, N=N, BLOCK_SIZE=block_size)

    if not is_cuda():
        return

    ptx = pgm.asm["ptx"]
    if N % 16 == 0:
        assert "ld.global.v4.b32" in ptx
    else:
        assert "ld.global.b32" in ptx
    torch.testing.assert_close(dst[:N], src[:N], atol=1e-6, rtol=0)


@pytest.mark.interpreter
@pytest.mark.parametrize("has_hints", [False, True])
def test_vectorization_hints(has_hints, device):
    src = torch.empty(1024, device=device)
    dst = torch.empty(1024, device=device)
    off = torch.zeros(1, device=device, dtype=torch.int32)

    @triton.jit
    def _kernel(dst, src, off, N, BLOCK_SIZE: tl.constexpr, HINT: tl.constexpr):
        offsets = tl.program_id(0) * BLOCK_SIZE + tl.arange(0, BLOCK_SIZE)
        offsets = offsets + tl.load(off)
        if HINT:
            tl.max_contiguous(tl.multiple_of(offsets, 1024), 1024)
        x = tl.load(src + offsets, mask=offsets < N)
        tl.store(dst + offsets, x, mask=offsets < N)

    pgm = _kernel[(1, )](dst, src, off, N=1024, BLOCK_SIZE=src.shape[0], HINT=has_hints)
    if not is_cuda():
        return

    ptx = pgm.asm["ptx"]
    if has_hints:
        assert "ld.global.v4.b32" in ptx
    else:
        assert "ld.global.v4.b32" not in ptx


@pytest.mark.interpreter
def test_assume(device):

    @triton.jit
    def _kernel(out_ptr, N: tl.constexpr, BLOCK_N: tl.constexpr):
        current_size = N - tl.program_id(0) * BLOCK_N
        tl.assume(current_size >= BLOCK_N)
        if current_size >= 128:
            tl.store(out_ptr + tl.program_id(0), current_size)
        else:
            tl.store(out_ptr + tl.program_id(0), current_size + 101024)

    output = torch.zeros(1024 // 128, device=device)
    pgm = _kernel[(1024 // 128, )](output, N=1024, BLOCK_N=128)

    if is_interpreter():
        return

    assert 'llvm.assume' in pgm.asm['llir']


# ---------------
# test store
# ---------------


@pytest.mark.interpreter
@pytest.mark.parametrize("cache", ["", ".wb", ".cg", ".cs", ".wt"])
def test_store_cache_modifier(cache, device):
    src = torch.empty(128, device=device)
    dst = torch.empty(128, device=device)

    @triton.jit
    def _kernel(dst, src, CACHE: tl.constexpr):
        offsets = tl.arange(0, 128)
        x = tl.load(src + offsets)
        tl.store(dst + offsets, x, cache_modifier=CACHE)

    pgm = _kernel[(1, )](dst, src, CACHE=cache)

    if is_hip():
        target_arch = get_arch()
        # TODO: support testing for remaining architectures
        if 'gfx94' not in target_arch:
            return
        amdgcn = pgm.asm['amdgcn']
        cs_cache_modifier_str = 'nt'
        wt_cache_modifier_str = 'sc0 sc1'
        global_store_line = [line for line in amdgcn.splitlines() if "global_store" in line]
        if not global_store_line:
            return
        if cache == '' or cache == '.cg':
            assert cs_cache_modifier_str not in global_store_line[0]
            assert wt_cache_modifier_str not in global_store_line[0]
        if cache == '.cs':
            assert cs_cache_modifier_str in global_store_line[0]
            assert wt_cache_modifier_str not in global_store_line[0]
        if cache == '.wt':
            assert cs_cache_modifier_str not in global_store_line[0]
            assert wt_cache_modifier_str in global_store_line[0]

    if is_cuda():
        ptx = pgm.asm['ptx']
        if cache == '':
            assert 'st.global.wb' not in ptx
            assert 'st.global.cg' not in ptx
            assert 'st.global.cs' not in ptx
            assert 'st.global.wt' not in ptx
        if cache == '.wb':
            assert 'st.global.wb' in ptx
            assert 'st.global.cg' not in ptx
            assert 'st.global.cs' not in ptx
            assert 'st.global.wt' not in ptx
        if cache == '.cg':
            assert 'st.global.wb' not in ptx
            assert 'st.global.cg' in ptx
            assert 'st.global.cs' not in ptx
            assert 'st.global.wt' not in ptx
        if cache == '.cs':
            assert 'st.global.wb' not in ptx
            assert 'st.global.cg' not in ptx
            assert 'st.global.cs' in ptx
            assert 'st.global.wt' not in ptx
        if cache == '.wt':
            assert 'st.global.wb' not in ptx
            assert 'st.global.cg' not in ptx
            assert 'st.global.cs' not in ptx
            assert 'st.global.wt' in ptx


@pytest.mark.interpreter
@pytest.mark.parametrize("eviction_policy", ["", "evict_last", "evict_first"])
def test_store_eviction_policy(eviction_policy, device):
    src = torch.empty(128, device=device)
    dst = torch.empty(128, device=device)

    @triton.jit
    def _kernel(dst, src, POLICY: tl.constexpr):
        offsets = tl.arange(0, 128)
        x = tl.load(src + offsets)
        tl.store(dst + offsets, x, eviction_policy=POLICY)

    if not is_cuda():
        return
    pgm = _kernel[(1, )](dst, src, POLICY=eviction_policy)
    ptx = pgm.asm['ptx']
    if eviction_policy == '':
        assert 'evict_last' not in ptx
        assert 'evict_first' not in ptx
    if eviction_policy == 'evict_last':
        assert 'evict_last' in ptx
        assert 'evict_first' not in ptx
    if eviction_policy == 'evict_first':
        assert 'evict_last' not in ptx
        assert 'evict_first' in ptx


# ---------------
# test default
# ---------------
# TODO: can't be local to test_default


@triton.jit
def _impl(value=10):
    return value


@pytest.mark.interpreter
def test_default(device):
    value = 5
    ret0 = torch.zeros(1, dtype=torch.int32, device=device)
    ret1 = torch.zeros(1, dtype=torch.int32, device=device)

    @triton.jit
    def _kernel(ret0, ret1, value=3):
        tl.store(ret0, _impl())
        tl.store(ret1, _impl(value))

    _kernel[(1, )](ret0, ret1, value)
    assert ret0.item() == 10
    assert ret1.item() == value

    _kernel[(1, )](ret0, ret1)
    assert ret0.item() == 10
    assert ret1.item() == 3


# ---------------
# test noop
# ----------------


@pytest.mark.interpreter
def test_noop(device):

    @triton.jit
    def kernel(x):
        pass

    x = to_triton(numpy_random((1, ), dtype_str='int32'), device=device)
    kernel[(1, )](x)


@pytest.mark.parametrize("device", ['xpu', 'cpu', 'cpu_pinned'])
def test_pointer_arguments(device):
    if is_xpu() and device in ['cpu_pinned']:
        pytest.xfail("RuntimeError: Pinned memory requires CUDA.")

    @triton.jit
    def kernel(x):
        pass

    pin_memory = 'pinned' in device
    x = torch.empty(1024, device=device.split('_')[0], pin_memory=pin_memory)
    if device == "cpu":
        with pytest.raises(ValueError):
            kernel[(1, )](x)
    else:
        kernel[(1, )](x)


@pytest.mark.parametrize("value, value_type", [(-1, 'i32'), (0, 'i32'), (-2**31, 'i32'), (2**31 - 1, 'i32'),
                                               (2**31, 'i64'), (2**32 - 1, 'i64'), (2**32, 'i64'), (2**63 - 1, 'i64'),
                                               (-2**63, 'i64'), (2**63, 'u64'), (2**64 - 1, 'u64')])
def test_value_specialization(value: int, value_type: str, device) -> None:

    def repr(specialization):
        spec_type = specialization.signature["VALUE"]
        return f"kernel_{spec_type}"

    @triton.jit(repr=repr)
    def kernel(VALUE, X):
        pass

    x = torch.tensor([3.14159], device=device)
    h = kernel[(1, )](value, x)
    assert value_type in h.name


# --------------------
# value specialization
# --------------------


@pytest.mark.parametrize("value, overflow", [(2**64 - 1, False), (2**64, True), (-2**63, False), (-2**63 - 1, True)])
def test_value_specialization_overflow(value: int, overflow: bool, device) -> None:

    @triton.jit
    def kernel(VALUE, X):
        pass

    x = torch.tensor([3.14159], device=device)

    if overflow:
        with pytest.raises(OverflowError):
            kernel[(1, )](value, x)
    else:
        kernel[(1, )](value, x)


# ----------------
# test constexpr
# ----------------


@pytest.mark.interpreter
@pytest.mark.parametrize("op", ['+', '-', '*', '/', '%', '<', '>', '<<', '>>', '&', '^', '|'])
@pytest.mark.parametrize("is_lhs_constexpr", [False, True])
@pytest.mark.parametrize("is_rhs_constexpr", [True, False])
def test_bin_op_constexpr(op, is_lhs_constexpr, is_rhs_constexpr, device):

    @triton.jit
    def kernel(Z, X, Y):
        x = tl.load(X)
        y = tl.load(Y)
        z = GENERATE_TEST_HERE
        tl.store(Z, z)

    if op in ['<<', '>>', '&', '^', '|']:  # int op
        x_str = "3" if is_lhs_constexpr else "x"
        y_str = "4" if is_rhs_constexpr else "y"
        x = numpy_random((1, ), dtype_str="int32")

        # NOTE: bitshifting beyond bitwidth can lead to undefined behavior
        if op in ['<<', '>>']:
            y = numpy_random((1, ), dtype_str="int32", low=0, high=_bitwidth("int32"))
        else:
            y = numpy_random((1, ), dtype_str="int32")
    else:
        x_str = "3.14" if is_lhs_constexpr else "x"
        y_str = "4.13" if is_rhs_constexpr else "y"
        x = numpy_random((1, ), dtype_str="float32")
        y = numpy_random((1, ), dtype_str="float32")
    kernel = patch_kernel(kernel, {'GENERATE_TEST_HERE': f"{x_str} {op} {y_str}"})
    z = np.array(eval(f"{x_str} {op} {y_str}"))
    x_tri = to_triton(x, device=device)
    y_tri = to_triton(y, device=device)
    z_tri = to_triton(np.empty((1, ), dtype=z.dtype), device=device)
    kernel[(1, )](z_tri, x_tri, y_tri)
    np.testing.assert_allclose(z, to_numpy(z_tri), rtol=1e-3)


@pytest.mark.interpreter
def test_constexpr_shape(device):

    @triton.jit
    def kernel(X):
        off = tl.arange(0, 128 + 128)
        tl.store(X + off, off)

    x_tri = to_triton(np.empty((256, ), dtype=np.int32), device=device)
    kernel[(1, )](x_tri)
    np.testing.assert_equal(to_numpy(x_tri), np.arange(0, 256))


@pytest.mark.interpreter
def test_constexpr_scalar_shape(device):

    @triton.jit
    def kernel(X, s):
        off = tl.arange(0, 256)
        val = off % (256 // s)
        tl.store(X + off, val)

    x_tri = to_triton(np.empty((256, ), dtype=np.int32), device=device)
    kernel[(1, )](x_tri, 32)
    np.testing.assert_equal(to_numpy(x_tri), np.arange(0, 256) % 8)


reshape_list = [((64, ), (8, 8)), ((2, 32), (16, 4)), ((512, ), (2, 2, 2, 2, 2, 2, 2, 2, 2)), ((64, 32), (16, 8, 16))]


@pytest.mark.interpreter
@pytest.mark.parametrize("formats", reshape_list)
def test_reshape(formats, device):
    in_format, out_format = formats

    @triton.jit
    def kernel(Z, X, out_tuple: tl.constexpr):
        x = tl.load(X_PTR_EXPR)
        z = tl.reshape(x, out_tuple)
        tl.store(Z_PTR_EXPR, z)

    def generate_kernel(shape_x, shape_z):
        to_replace = {
            'X_PTR_EXPR': make_ptr_str('X', shape_x),
            'Z_PTR_EXPR': make_ptr_str('Z', shape_z),
        }
        return patch_kernel(kernel, to_replace)

    x = numpy_random(in_format, dtype_str="int32")
    z = x.reshape(out_format)
    x_tri = to_triton(x, device=device)
    patched_kernel = generate_kernel(in_format, out_format)
    z_tri = to_triton(np.empty(out_format, dtype=np.int32), device=device)
    patched_kernel[(1, )](z_tri, x_tri, out_format)
    np.testing.assert_equal(z, to_numpy(z_tri))


def test_reshape_err(device):

    @triton.jit
    def kernel():
        x = tl.arange(0, 8 * 8)
        y = tl.reshape(x, (8 * 4, ))

    with pytest.raises(triton.CompilationError) as exc_info:
        kernel[(1, )]()

    assert "reshape" in str(exc_info.value)


def test_trans_reshape(device):

    @triton.jit
    def kernel(in_base_ptr, out_base_ptr, IN_SHAPE0: tl.constexpr, IN_SHAPE1: tl.constexpr):

        in_block_ptr = tl.make_block_ptr(
            base=in_base_ptr,
            shape=(IN_SHAPE0, IN_SHAPE1),
            strides=(IN_SHAPE1, 1),
            offsets=(0, 0),
            block_shape=(IN_SHAPE0, IN_SHAPE1),
            order=(1, 0),
        )
        x = tl.load(in_block_ptr)
        x = tl.reshape(x, (32, 4, 4, 2))
        x = tl.permute(x, (1, 2, 3, 0))
        x = tl.reshape(x, (IN_SHAPE0 * IN_SHAPE1, ))
        tl.store(out_base_ptr + tl.arange(0, IN_SHAPE0 * IN_SHAPE1), x)

    shape = (32, 32)
    input = torch.arange(math.prod(shape), dtype=torch.int32, device=device).reshape(shape)
    expected = torch.permute(input, (1, 0))
    # Don't do zeros_like -- that copies the layout, which we don't want.
    actual = torch.zeros(expected.shape, dtype=torch.int32, device=device)

    k = kernel[(1, )](input, actual, shape[0], shape[1])
    assert k.asm['ttgir'].count(
        'triton_gpu.convert_layout') == 1, "Expected exactly one convert_layout op in the TTGIR after optimization"

    np.testing.assert_equal(to_numpy(expected), to_numpy(actual))


# -------------
# test call
# -------------


@triton.jit
def val_multiplier(val, i):
    return val * i


@triton.jit(noinline=True)
def val_multiplier_noinline(val, i):
    return val * i


@triton.jit
def vecmul_kernel(ptr, n_elements, rep, type: tl.constexpr):
    pid = tl.program_id(axis=0)
    offsets = pid * 128 + tl.arange(0, 128)
    mask = offsets < n_elements
    vec = tl.load(ptr + offsets, mask=mask)
    for i in range(1, rep):
        if type == "inline":
            vec = val_multiplier(vec, i)
        else:
            vec = val_multiplier_noinline(vec, i)
    tl.store(ptr + offsets, vec, mask=mask)


@pytest.mark.interpreter
@pytest.mark.parametrize("type", ["inline", "noinline"])
@pytest.mark.parametrize("num_ctas", num_ctas_list)
def test_call(type, num_ctas, device):

    @triton.jit
    def kernel(ptr, n_elements, num1, num2, type: tl.constexpr):
        vecmul_kernel(ptr, n_elements, num1, type)
        vecmul_kernel(ptr, n_elements, num2, type)

    size = 1024
    rand_val = numpy_random((size, ), dtype_str="float32")
    rand_val_tri = to_triton(rand_val, device=device)
    err_msg = ""
    try:
        kernel[(size // 128, )](rand_val_tri, size, 3, 5, type, num_ctas=num_ctas)
    except Exception as e:
        err_msg = str(e)

    if type == "noinline" and not is_interpreter():
        assert err_msg != ""
    else:
        ans = rand_val * 1 * 2 * 1 * 2 * 3 * 4
        np.testing.assert_equal(to_numpy(rand_val_tri), ans)


# -------------
# test if
# -------------


@pytest.mark.interpreter
@pytest.mark.parametrize("if_type", [
    "if", "if_and_dynamic", "if_exp_static", "if_exp_dynamic", "if_exp_dynamic_constexpr", "if_exp_dynamic_void",
    "if_and_static"
])
def test_if(if_type, device):

    @triton.jit
    def kernel(Cond, XTrue, XFalse, Ret, IfType: tl.constexpr, BoolVar: tl.constexpr, StaticVaue: tl.constexpr):
        pid = tl.program_id(0)
        cond = tl.load(Cond)
        if IfType == "if":
            if pid % 2 == 0:  # eq
                tl.store(Ret, tl.load(XTrue))
            elif 1 == pid % 2:  # req
                tl.store(Ret, tl.load(XFalse))
        elif IfType == "if_exp_dynamic":
            val = tl.load(XTrue) if pid % 2 == 0 else tl.load(XFalse)
            tl.store(Ret, val)
        elif IfType == "if_exp_dynamic_constexpr":
            val = 3.14 if pid % 2 == 0 else tl.load(XFalse)
            tl.store(Ret, val)
        elif IfType == "if_exp_dynamic_void":
            tl.store(Ret, tl.load(XTrue)) if pid % 2 == 0 else tl.store(Ret, tl.load(XFalse))
        elif IfType == "if_exp_static":
            tl.store(Ret, tl.load(XTrue)) if BoolVar else tl.store(Ret, tl.load(XFalse))
        elif IfType == "if_and_dynamic":
            if BoolVar and (1 != pid % 2 and pid % 2 != 1):  # rne and ne
                tl.store(Ret, tl.load(XTrue))
            else:
                tl.store(Ret, tl.load(XFalse))
        elif IfType == "if_and_static":
            if StaticVaue != 0 and StaticVaue != 0:
                tl.store(Ret, tl.load(XTrue))
            else:
                tl.store(Ret, tl.load(XFalse))

    cond = torch.ones(1, dtype=torch.int32, device=device)
    x_true = torch.tensor([3.14], dtype=torch.float32, device=device)
    x_false = torch.tensor([1.51], dtype=torch.float32, device=device)
    ret = torch.zeros(1, dtype=torch.float32, device=device)

    kernel[(1, )](cond, x_true, x_false, ret, if_type, True, 1)
    assert torch.equal(ret, x_true)


def test_num_warps_pow2(device):
    dst = torch.empty(128, device=device)

    @triton.jit
    def _kernel(dst):
        pass

    with pytest.raises(AssertionError, match='must be a power of 2'):
        _kernel[(1, )](dst=dst, num_warps=3)
    _kernel[(1, )](dst=dst, num_warps=1)
    _kernel[(1, )](dst=dst, num_warps=2)
    _kernel[(1, )](dst=dst, num_warps=4)


@pytest.mark.interpreter
@pytest.mark.parametrize("func_str", ['sqrt', 'rsqrt', 'exp', 'exp2', 'log', 'log2', 'sin', 'cos'])
def test_unary_math(func_str, device):

    @triton.jit
    def kernel(X, Y, BLOCK: tl.constexpr):
        x = tl.load(X + tl.arange(0, BLOCK))
        y = tl.FUNC_STR(x)
        tl.store(Y + tl.arange(0, BLOCK), y)

    kernel = patch_kernel(kernel, {'FUNC_STR': func_str})

    shape = (128, )
    x = torch.randn(shape, dtype=torch.float32, device=device)
    if func_str in ['sqrt', 'rsqrt']:
        x = torch.abs(x)
    if func_str in ['log', 'log2']:
        x = torch.max(x, torch.tensor(1e-6, dtype=torch.float32, device=device))
    y = torch.zeros(shape, dtype=torch.float32, device=device)

    kernel[(1, )](x, y, BLOCK=shape[0])
    torch.allclose(getattr(torch, func_str)(x), y, rtol=1e-3)


# -----------------------
# test inline asm
# -----------------------


@pytest.mark.parametrize("num_ctas", num_ctas_list)
def test_inline_asm(num_ctas, device):
    if not is_cuda():
        pytest.skip("test_inline_asm is only supported in CUDA")

    @triton.jit
    def kernel(X, Y, Z, n: tl.constexpr, BLOCK: tl.constexpr):
        x = tl.load(X + tl.arange(0, BLOCK))
        y = tl.load(Y + tl.arange(0, BLOCK))
        s = tl.full([BLOCK], n, tl.int32)
        z = tl.inline_asm_elementwise("shf.l.wrap.b32 $0, $1, $2, $3;", "=r,r, r, r", [x, y, s], dtype=tl.int32,
                                      is_pure=True, pack=1)
        tl.store(Z + tl.arange(0, BLOCK), z)

    shape = (128, )
    rs = RandomState(17)
    x = numpy_random(shape, dtype_str='uint32', rs=rs)
    y = numpy_random(shape, dtype_str='uint32', rs=rs)
    x_tri = to_triton(x, device=device)
    y_tri = to_triton(y, device=device)
    n = 17
    z_tri = to_triton(numpy_random(shape, dtype_str='uint32', rs=rs), device=device)
    kernel[(1, )](x_tri, y_tri, z_tri, n, BLOCK=shape[0], num_ctas=num_ctas)
    y_ref = (y << n) | (x >> (32 - n))
    # compare
    np.testing.assert_equal(y_ref, to_numpy(z_tri))


@pytest.mark.parametrize("num_ctas", num_ctas_list)
def test_inline_asm_packed(num_ctas, device):
    if not is_cuda():
        pytest.skip("test_inline_asm is only supported in CUDA")

    @triton.jit
    def kernel(X, Y, BLOCK: tl.constexpr):
        x = tl.load(X + tl.arange(0, BLOCK))
        # shift 4x8bits values together.
        y = tl.inline_asm_elementwise(
            "and.b32 $0, $1, 0x1F1F1F1F; \
                                       shl.b32 $0, $0, 3;", "=r,r", [
                x,
            ], dtype=tl.int8, is_pure=True, pack=4)
        tl.store(Y + tl.arange(0, BLOCK), y)

    shape = (512, )
    rs = RandomState(17)
    x = numpy_random(shape, dtype_str='uint8', rs=rs)
    x_tri = to_triton(x, device=device)
    y_tri = to_triton(numpy_random(shape, dtype_str='uint8', rs=rs), device=device)
    kernel[(1, )](x_tri, y_tri, BLOCK=shape[0], num_ctas=num_ctas)
    y_ref = x << 3
    # compare
    np.testing.assert_equal(y_ref, to_numpy(y_tri))


@pytest.mark.parametrize('num_ctas', num_ctas_list)
def test_inline_asm_with_pointers(num_ctas, device):
    if not is_cuda():
        pytest.skip('test_inline_asm is only supported in CUDA')

    @triton.jit
    def kernel(X, Y, BLOCK: tl.constexpr):
        x_ptrs = X + tl.arange(0, BLOCK)
        y_ptrs = Y + tl.arange(0, BLOCK)
        tl.inline_asm_elementwise(
            "ld.global.b8 $0, [$1]; \
                                   shl.b32 $0, $0, 3; \
                                   st.global.b8 [$2], $0;", "=r,l,l", [x_ptrs, y_ptrs], dtype=tl.int8, is_pure=False,
            pack=1)

    shape = (512, )
    rs = RandomState(17)
    x = numpy_random(shape, dtype_str='uint8', rs=rs)
    x_tri = to_triton(x, device=device)
    y_tri = to_triton(numpy_random(shape, dtype_str='uint8', rs=rs), device=device)
    kernel[(1, )](x_tri, y_tri, BLOCK=shape[0], num_ctas=num_ctas)
    y_ref = x << 3
    # compare
    np.testing.assert_equal(y_ref, to_numpy(y_tri))


def test_inline_asm_multiple_outputs(device):
    if not is_cuda():
        pytest.skip('test_inline_asm is only supported in CUDA')

    @triton.jit
    def kernel(A, B, C, D, BLOCK: tl.constexpr):
        a = tl.load(A + tl.arange(0, BLOCK))
        b = tl.load(B + tl.arange(0, BLOCK))

        # C = A - B
        # D = B - A
        (c, d) = tl.inline_asm_elementwise(
            asm="""
            sub.u32 $0, $2, $3;  // C = A - B
            sub.u32 $1, $3, $2;  // D = B - A
            """,
            constraints=(
                # 2 output registers: $0=C and $1=D.
                "=r,=r,"
                # 2 input registers: $2=A and $3=B.
                "r,r"),
            args=[a, b],
            dtype=(tl.uint32, tl.uint32),
            is_pure=True,
            pack=1,
        )
        tl.store(C + tl.arange(0, BLOCK), c)
        tl.store(D + tl.arange(0, BLOCK), d)

    shape = (512, )
    rs = RandomState(17)
    A = numpy_random(shape, dtype_str='uint32', rs=rs)
    B = numpy_random(shape, dtype_str='uint32', rs=rs)
    A_tri = to_triton(A, device=device)
    B_tri = to_triton(B, device=device)
    C_tri = to_triton(numpy_random(shape, dtype_str='uint32', rs=rs), device=device)
    D_tri = to_triton(numpy_random(shape, dtype_str='uint32', rs=rs), device=device)
    kernel[(1, )](A_tri, B_tri, C_tri, D_tri, BLOCK=shape[0])

    C_ref = A - B
    D_ref = B - A

    np.testing.assert_equal(C_ref, to_numpy(C_tri))
    np.testing.assert_equal(D_ref, to_numpy(D_tri))


def test_inline_asm_packed_multiple_outputs(device):
    if not is_cuda():
        pytest.skip('test_inline_asm is only supported in CUDA')

    @triton.jit
    def kernel(A, B, C, D, BLOCK: tl.constexpr):
        a = tl.load(A + tl.arange(0, BLOCK))
        b = tl.load(B + tl.arange(0, BLOCK))

        # For each (a,b) in zip(a,b), perform the following:
        # - Let ai be `a` converted to int32.
        # - Let af be `a` converted to float.
        # - Let m be the max of ai and b.
        # - Return ai and mi.
        # Do the above 4 elements at a time.
        (c, d) = tl.inline_asm_elementwise(
            asm="""
            {
                // Unpack `a` into `ai`.
                .reg .b8 tmp<4>;
                mov.b32 {tmp0, tmp1, tmp2, tmp3}, $8;
                cvt.u32.u8 $0, tmp0;
                cvt.u32.u8 $1, tmp1;
                cvt.u32.u8 $2, tmp2;
                cvt.u32.u8 $3, tmp3;
            }
            // Convert `ai` to float.
            cvt.rn.f32.s32 $4, $0;
            cvt.rn.f32.s32 $5, $1;
            cvt.rn.f32.s32 $6, $2;
            cvt.rn.f32.s32 $7, $3;
            // Take max of `ai` and `b`.
            max.f32 $4, $4, $9;
            max.f32 $5, $5, $10;
            max.f32 $6, $6, $11;
            max.f32 $7, $7, $12;
            """,
            constraints=(
                # 8 output registers, namely
                #   $0=ai0, $1=ai1, $2=ai2, $3=ai3,
                #   $4=m0,  $5=m1,  $6=m2,  $7=m3.
                "=r,=r,=r,=r,=r,=r,=r,=r,"
                # 5 input registers, namely
                #   $8=ai,
                #   $9=b0, $10=b1, $11=b2, $12=b3.
                # The four elements from `a` are all packed into one register.
                "r,r,r,r,r"),
            args=[a, b],
            dtype=(tl.int32, tl.float32),
            is_pure=True,
            pack=4,
        )
        tl.store(C + tl.arange(0, BLOCK), c)
        tl.store(D + tl.arange(0, BLOCK), d)

    shape = (512, )
    rs = RandomState(17)
    A = numpy_random(shape, dtype_str='uint8', rs=rs)
    B = numpy_random(shape, dtype_str='float32', rs=rs)
    A_tri = to_triton(A, device=device)
    B_tri = to_triton(B, device=device)
    C_tri = to_triton(numpy_random(shape, dtype_str='int32', rs=rs), device=device)
    D_tri = to_triton(numpy_random(shape, dtype_str='float32', rs=rs), device=device)
    kernel[(1, )](A_tri, B_tri, C_tri, D_tri, BLOCK=shape[0])

    C_ref = A.astype(np.int32)
    D_ref = np.maximum(A.astype(np.float32), B)

    np.testing.assert_equal(C_ref, to_numpy(C_tri))
    np.testing.assert_equal(D_ref, to_numpy(D_tri))


# -----------------------
# test control flow
# -----------------------


@pytest.mark.parametrize("lo, hi, iv", [(2**30, 2**30 + 20, 1), (2**35, 2**35 + 20, 2), (2**35, 2**35 + 20, 3),
                                        (15, -16, -1), (15, -16, -2), (15, -16, -3), (-18, -22, -1), (22, 18, -1)])
def test_for_iv(lo, hi, iv, device):

    @triton.jit
    def kernel(Out, lo, hi, iv: tl.constexpr):
        acc = 0
        acc = acc.to(tl.int64)
        for i in range(lo, hi, iv):
            acc += i
        tl.store(Out, acc)

    out = to_triton(np.zeros((1, ), dtype=np.int64), device=device)
    kernel[(1, )](out, lo, hi, iv)
    assert out[0] == sum(range(lo, hi, iv))


@pytest.mark.interpreter
def test_if_else(device):

    @triton.jit
    def kernel(Cond, TrueVal, FalseVal, Out):
        if tl.load(Cond):
            val = tl.load(TrueVal)
        else:
            val = tl.load(FalseVal)
        tl.store(Out, val)

    out = to_triton(np.zeros((1, ), dtype=np.int32), device=device)
    true_val = to_triton(np.full((1, ), 1, dtype=np.int32), device=device)
    false_val = to_triton(np.full((1, ), 2, dtype=np.int32), device=device)
    cond = to_triton(np.zeros((1, ), dtype=np.int32), device=device)
    # True
    cond[0] = True
    kernel[(1, )](cond, true_val, false_val, out)
    assert to_numpy(out)[0] == true_val[0]
    # False
    cond[0] = False
    kernel[(1, )](cond, true_val, false_val, out)
    assert to_numpy(out)[0] == false_val[0]


@pytest.mark.interpreter
@pytest.mark.parametrize("mode", ["dynamic", "static"])
def test_if_return(mode, device):

    @triton.jit
    def kernel(ExitEarly, Out, cond: tl.constexpr, mode: tl.constexpr):
        if mode == "dynamic":
            if tl.load(ExitEarly):
                tl.store(Out, 0)
                return
        else:
            if cond:
                tl.store(Out, 0)
                return
        tl.store(Out, 1)

    out = to_triton(np.zeros((1, ), dtype=np.int32), device=device)
    exit_early = to_triton(np.zeros((1, ), dtype=np.int32), device=device)
    # exit early path taken
    exit_early[0] = 1
    kernel[(1, )](exit_early, out, True, mode)
    assert to_numpy(out)[0] == 0
    # exit early path not taken
    exit_early[0] = 0
    kernel[(1, )](exit_early, out, False, mode)
    assert to_numpy(out)[0] == 1


@triton.jit
def add_fn(x):
    return x + 1


@triton.jit(noinline=True)
def add_fn_noinline(x):
    return x + 1


@triton.jit
def add_fn_return(x, pid):
    if pid == 0:
        return x + 1
    else:
        return x + 2


@triton.jit
def add_fn_expr(Out, x):
    tl.store(Out, x)


@triton.jit
def add_fn_static_cond(x, cond: tl.constexpr):
    if cond == "":
        return x
    else:
        return x + 1


@pytest.mark.interpreter
@pytest.mark.parametrize(
    "call_type",
    ["attribute", "attribute_jit", "jit", "jit_if", "jit_expr", "jit_static_cond", "jit_noinline", "jit_extern"])
def test_if_call(call_type, device):

    @triton.jit
    def kernel(Out, call_type: tl.constexpr):
        pid = tl.program_id(0)
        o = tl.load(Out)
        if call_type == "attribute":
            # call attribute
            if pid == 0:
                a = o
                a = a.to(tl.int32).to(tl.int32) + 1
                o = a
        elif call_type == "attribute_jit":
            # call attribute and jit function
            if pid == 0:
                a = o
                a = tl.load(Out + add_fn(a) - 1).to(tl.int32) + 1
                o = a
        elif call_type == "jit":
            if pid == 0:
                # regular function call
                a = o
                a = add_fn(a)
                o = a
        elif call_type == "jit_if":
            # function without end_if block
            if pid == 0:
                a = o
                a = add_fn_return(a, pid)
                o = a
        elif call_type == "jit_if_exp":
            # ifexp expression
            if pid == 0:
                a = o
                a = add_fn(a) if pid == 0 else add_fn_return(a, pid)
                o = a
        elif call_type == "jit_expr":
            # call without return
            if pid == 0:
                a = o + 1
                add_fn_expr(Out, a)
                o = a
        elif call_type == "jit_static_cond":
            if pid == 0:
                a = o + 1
                add_fn_static_cond(o, call_type)
                o = a
        elif call_type == "jit_noinline":
            if pid == 0:
                a = o + 1
                add_fn_noinline(a)
                o = a
        elif call_type == "jit_extern":
            if pid == 0:
                a = o + 1
                tl.cdiv(a, a)
                o = a

        tl.store(Out, o)

    out = to_triton(np.zeros((1, ), dtype=np.int32), device=device)
    kernel[(1, )](out, call_type)
    assert to_numpy(out)[0] == 1


@pytest.mark.interpreter
@pytest.mark.parametrize("_cond1", [True, False])
@pytest.mark.parametrize("_cond2", [True, False])
@pytest.mark.parametrize("_cond3", [True, False])
def test_nested_if_else_return(_cond1, _cond2, _cond3, device):

    @triton.jit
    def kernel(Cond1, Cond2, Cond3, Val1, Val2, Val3, Out):
        val = 0
        if tl.load(Cond1):
            if tl.load(Cond2):
                val = tl.load(Val1)
            else:
                return
        else:
            if tl.load(Cond3):
                val = tl.load(Val2)
            else:
                val = tl.load(Val3)
        tl.store(Out, val)

    out = to_triton(np.full((1, ), -1, dtype=np.int32), device=device)
    cond1 = to_triton(np.full((1, ), _cond1, dtype=np.int32), device=device)
    cond2 = to_triton(np.full((1, ), _cond2, dtype=np.int32), device=device)
    cond3 = to_triton(np.full((1, ), _cond3, dtype=np.int32), device=device)
    val1 = to_triton(np.full((1, ), 1, dtype=np.int32), device=device)
    val2 = to_triton(np.full((1, ), 2, dtype=np.int32), device=device)
    val3 = to_triton(np.full((1, ), 3, dtype=np.int32), device=device)
    kernel[(1, )](cond1, cond2, cond3, val1, val2, val3, out)
    targets = {
        (True, True, True): val1[0],
        (True, True, False): val1[0],
        (True, False, True): out[0],
        (True, False, False): out[0],
        (False, True, True): val2[0],
        (False, True, False): val3[0],
        (False, False, True): val2[0],
        (False, False, False): val3[0],
    }
    assert out[0] == targets[(_cond1, _cond2, _cond3)]


@pytest.mark.interpreter
def test_while(device):

    @triton.jit
    def kernel(InitI, Bound, CutOff, OutI, OutInitI, OutJ):
        init_i = tl.load(InitI)
        curr_i = init_i
        j = 0
        # Check that init_i is not updated by the loop
        while j < tl.load(Bound):
            curr_i = curr_i + (j == tl.load(CutOff))
            j += 1
            tl.store(OutInitI, init_i)
        tl.store(OutI, curr_i)
        tl.store(OutJ, j)

    out_i = to_triton(np.zeros((1, ), dtype=np.int32), device=device)
    out_j = to_triton(np.zeros((1, ), dtype=np.int32), device=device)
    init_i = to_triton(np.full((1, ), 1, dtype=np.int32), device=device)
    out_init_i = to_triton(np.full((1, ), 0, dtype=np.int32), device=device)
    bound = to_triton(np.full((1, ), 10, dtype=np.int32), device=device)
    cut_off = to_triton(np.full((1, ), 5, dtype=np.int32), device=device)
    kernel[(1, )](init_i, bound, cut_off, out_i, out_init_i, out_j)
    assert out_init_i[0] == init_i[0]
    assert out_i[0] == init_i[0] + 1
    assert out_j[0] == bound[0]


@pytest.mark.interpreter
def test_nested_while(device):

    @triton.jit
    def nested_while(data, countPtr):
        for i in range(10):
            count = tl.load(countPtr)
            while count > 0:
                tl.store(data, tl.load(data) + 1.0)
                count = count - 2

    counter = torch.tensor([8], dtype=torch.int32, device=device)
    data = torch.zeros((1, ), device=device, dtype=torch.float32)
    nested_while[(1, )](data, counter)
    assert data[0] == 40


# -----------------------
# test extra
# -----------------------


def test_num_threads(device):
    if is_hip():
        pytest.skip("test_num_threads is not supported in HIP")

    @triton.jit
    def kernel(Out):
        num_threads: tl.constexpr = tl.extra.intel.num_threads()
        offs = tl.arange(0, num_threads)
        tl.store(Out + offs, 1)

    num_threads = 256
    out = to_triton(np.zeros((num_threads, ), dtype=np.int32), device=device)
    kernel[(1, )](out, num_warps=num_threads // 32)
    assert torch.sum(out) == 256


def test_globaltimer(device):
    if is_hip():
        pytest.skip("test_globaltimer is not supported in HIP")
    check_cuda_or_hip(device)

    @triton.jit
    def kernel(Out1, Out2):
        start = tl.extra.intel.globaltimer()
        off = tl.arange(0, 128)
        for i in range(10000):
            tl.store(Out1 + off, tl.load(Out1 + off) + 1)
        end = tl.extra.intel.globaltimer()
        tl.store(Out2, end - start)

    out1 = to_triton(np.zeros((128, ), dtype=np.int64), device=device)
    out2 = to_triton(np.zeros((1, ), dtype=np.int64), device=device)
    h = kernel[(1, )](out1, out2)
    assert out2[0] > 0
    assert h.asm["ptx"].count("%globaltimer") == 2


def test_smid(device):
    if is_hip():
        pytest.skip("test_smid is not supported in HIP")
    check_cuda_or_hip(device)

    @triton.jit
    def kernel(Out):
        tl.store(Out + tl.program_id(0), tl.extra.intel.smid())

    out = to_triton(np.zeros((1024, ), dtype=np.int32), device=device)
    h = kernel[(out.shape[0], )](out)
    assert out.sort()[0].unique().shape[0] > 0
    assert h.asm["ptx"].count("%smid") == 1


# -----------------------
# test layout conversions
# -----------------------
# TODO: backend should be tested separately

layouts = [
    BlockedLayout([1, 16], [8, THREADS_PER_WARP // 8], [4, 1], [1, 0], [1, 1], [1, 1], [0, 1]),
    BlockedLayout([1, 8], [2, THREADS_PER_WARP // 2], [4, 1], [1, 0], [1, 1], [1, 1], [0, 1]),
    BlockedLayout([1, 4], [4, THREADS_PER_WARP // 4], [2, 2], [1, 0], [1, 1], [1, 1], [0, 1]),
    BlockedLayout([1, 1], [1, THREADS_PER_WARP], [2, 2], [1, 0], [1, 1], [1, 1], [0, 1]),
    BlockedLayout([8, 1], [16, THREADS_PER_WARP // 16], [1, 4], [0, 1], [1, 1], [1, 1], [0, 1]),
    BlockedLayout([4, 1], [8, THREADS_PER_WARP // 8], [2, 2], [0, 1], [1, 1], [1, 1], [0, 1]),
    BlockedLayout([1, 1], [THREADS_PER_WARP, 1], [2, 2], [0, 1], [1, 1], [1, 1], [0, 1]),
    BlockedLayout([4, 4], [1, THREADS_PER_WARP], [4, 1], [1, 0], [1, 1], [1, 1], [0, 1]),
    DpasLayout(repeatCount=8, systolic_depth=8, execution_size=8, ops_per_chan=1, threads_per_warp=32,
               warps_per_cta=[4, 1], rep_cluster=[1, 1])
]

intermediate_layouts = [
    None,
    SharedLayout(1, 1, 1, [0, 1], [1, 1], [1, 1], [0, 1]),
    SharedLayout(1, 1, 1, [1, 0], [1, 1], [1, 1], [0, 1]),
    SharedLayout(4, 2, 4, [1, 0], [1, 1], [1, 1], [0, 1]),
    SharedLayout(2, 2, 4, [1, 0], [1, 1], [1, 1], [0, 1]),
]


def compute_rep_shape(layout):
    if type(layout) is BlockedLayout:
        warp_shape = np.multiply(layout.sz_per_thread, layout.threads_per_warp)
        rep_shape = np.multiply(warp_shape, layout.warps_per_cta)
        return rep_shape
    elif type(layout) is DpasLayout:
        warp_shape = [layout.repeatCount, layout.execution_size]
        warp_shape = np.multiply(warp_shape, layout.rep_cluster)
        rep_shape = np.multiply(warp_shape, layout.warps_per_cta)
        return rep_shape
    else:
        assert False, "TODO: support compute_rep_shape for layout " + str(type(layout))


# This function gives a lower bound approximation of scratch buffer shape for convert_layout operation
def compute_scratch_buffer_shape(src_layout, dst_layout, shape):
    src_rep_shape = compute_rep_shape(src_layout)
    dst_rep_shape = compute_rep_shape(dst_layout)
    full_scratch_shape = np.maximum(src_rep_shape, dst_rep_shape)
    return np.minimum(full_scratch_shape, shape)


@pytest.mark.parametrize("M, N", [[64, 1], [64, 64], [128, 128], [1, 64]])
@pytest.mark.parametrize("dtype", ['float16'])
@pytest.mark.parametrize("src_layout", layouts)
@pytest.mark.parametrize("interm_layout", intermediate_layouts)
@pytest.mark.parametrize("dst_layout", layouts)
def test_convert2d(M, N, src_layout, interm_layout, dst_layout, dtype, device):
    if str(src_layout) == str(dst_layout):
        pytest.xfail("Do not convert same layout")
    if is_hip() or is_xpu():
        try:
            scratch_shape = compute_scratch_buffer_shape(src_layout, dst_layout, (M, N))
        except AssertionError:
            if is_xpu():
                # expect compute scratch buffer to not error on xpu
                raise
            pytest.skip("Can't compute scratch buffer size")
        shared_mem_size = triton.runtime.driver.active.utils.get_device_properties(
            triton.runtime.driver.active.get_current_device())["max_shared_mem"] if is_xpu() else 65536
        # consider int32 dtype in scratch buffer size,
        # because it is the largest dtype used in convert_layout in this test
        int32_size = 4
        # skip even if scratch buffer equal to shared mem size, because real scratch buffer is typically larger due to padding
        if scratch_shape[0] * scratch_shape[1] * int32_size >= shared_mem_size:
            pytest.skip("Scratch buffer is too large")

    layouts = f"""
    #src = {src_layout}
    #dst = {dst_layout}
    """ if interm_layout is None else f"""
    #src = {src_layout}
    #interm = {interm_layout}
    #dst = {dst_layout}
    """

    conversion = f"""
    %12 = triton_gpu.convert_layout %9 : tensor<{M}x{N}xi32, #src> -> tensor<{M}x{N}xi32, #dst>
    %13 = triton_gpu.convert_layout %11 : tensor<{M}x{N}xf16, #src> -> tensor<{M}x{N}xf16, #dst>
    """ if interm_layout is None else f"""
    %15 = triton_gpu.local_alloc %9 : (tensor<{M}x{N}xi32, #src>) -> !tt.memdesc<{M}x{N}xi32, #interm, #triton_gpu.shared_memory>
    %16 = triton_gpu.local_load %15 : !tt.memdesc<{M}x{N}xi32, #interm, #triton_gpu.shared_memory> -> tensor<{M}x{N}xi32, #src>
    %17 = triton_gpu.local_alloc %11 : (tensor<{M}x{N}xf16, #src>) -> !tt.memdesc<{M}x{N}xf16, #interm, #triton_gpu.shared_memory>
    %18 = triton_gpu.local_load %17 : !tt.memdesc<{M}x{N}xf16, #interm, #triton_gpu.shared_memory> -> tensor<{M}x{N}xf16, #src>

    %12 = triton_gpu.convert_layout %16 : tensor<{M}x{N}xi32, #src> -> tensor<{M}x{N}xi32, #dst>
    %13 = triton_gpu.convert_layout %18 : tensor<{M}x{N}xf16, #src> -> tensor<{M}x{N}xf16, #dst>
    """

    ir = layouts + f"""
    module attributes {{"triton_gpu.num-warps" = 4 : i32, "triton_gpu.num-ctas" = 1 : i32, "triton_gpu.threads-per-warp" = {THREADS_PER_WARP} : i32}} {{
  tt.func public @kernel_0d1d(%arg0: !tt.ptr<f16> {{tt.divisibility = 16 : i32}}, %arg1: !tt.ptr<f16> {{tt.divisibility = 16 : i32}}) {{
    %cst = arith.constant dense<{N}> : tensor<{M}x1xi32, #src>
    %0 = tt.make_range {{end = {M} : i32, start = 0 : i32}} : tensor<{M}xi32, #triton_gpu.slice<{{dim = 1, parent = #src}}>>
    %1 = tt.make_range {{end = {N} : i32, start = 0 : i32}} : tensor<{N}xi32, #triton_gpu.slice<{{dim = 0, parent = #src}}>>
    %2 = tt.splat %arg0 : !tt.ptr<f16> -> tensor<{M}x{N}x!tt.ptr<f16>, #src>
    %4 = tt.expand_dims %0 {{axis = 1 : i32}} : tensor<{M}xi32, #triton_gpu.slice<{{dim = 1, parent = #src}}>> -> tensor<{M}x1xi32, #src>
    %5 = arith.muli %4, %cst : tensor<{M}x1xi32, #src>
    %6 = tt.expand_dims %1 {{axis = 0 : i32}} : tensor<{N}xi32, #triton_gpu.slice<{{dim = 0, parent = #src}}>> -> tensor<1x{N}xi32, #src>
    %7 = tt.broadcast %6 : tensor<1x{N}xi32, #src> -> tensor<{M}x{N}xi32, #src>
    %8 = tt.broadcast %5 : tensor<{M}x1xi32, #src> -> tensor<{M}x{N}xi32, #src>
    %9 = arith.addi %8, %7 : tensor<{M}x{N}xi32, #src>
    %10 = tt.addptr %2, %9 : tensor<{M}x{N}x!tt.ptr<f16>, #src>, tensor<{M}x{N}xi32, #src>
    %11 = tt.load %10 : tensor<{M}x{N}x!tt.ptr<f16>, #src>
    %3 = tt.splat %arg1 : !tt.ptr<f16> -> tensor<{M}x{N}x!tt.ptr<f16>, #dst>
    """ + conversion + f"""
    %14 = tt.addptr %3, %12 : tensor<{M}x{N}x!tt.ptr<f16>, #dst>, tensor<{M}x{N}xi32, #dst>
    tt.store %14, %13 : tensor<{M}x{N}x!tt.ptr<f16>, #dst>
    tt.return
  }}
}}
"""

    x = to_triton(numpy_random((M, N), dtype_str=dtype), device=device)
    z = torch.empty_like(x, device=device)

    with tempfile.NamedTemporaryFile(mode='w', suffix='.ttgir') as f:
        f.write(ir)
        f.flush()
        kernel = triton.compile(f.name)
    kernel[(1, 1, 1)](x.data_ptr(), z.data_ptr())

    assert torch.equal(z, x)


mma_pairs = [
    [
        MmaLayout((2, 0), [1, 4], [1, 1], [1, 1], [0, 1], [16, 8]),
        MmaLayout((2, 0), [4, 1], [1, 1], [1, 1], [0, 1], [16, 8]),
    ],
    [
        MmaLayout((2, 0), [2, 8], [1, 1], [1, 1], [0, 1], [16, 8]),
        MmaLayout((2, 0), [8, 2], [1, 1], [1, 1], [0, 1], [16, 8]),
    ],
    [
        MmaLayout((2, 1), [1, 4], [1, 1], [1, 1], [0, 1], [16, 8]),
        MmaLayout((2, 1), [4, 1], [1, 1], [1, 1], [0, 1], [16, 8]),
    ],
    [
        MmaLayout((2, 1), [2, 8], [1, 1], [1, 1], [0, 1], [16, 8]),
        MmaLayout((2, 1), [8, 2], [1, 1], [1, 1], [0, 1], [16, 8]),
    ],
    [
        MmaLayout((3, 0), [4, 1], [1, 1], [1, 1], [0, 1], [16, 32, 32]),
        MmaLayout((3, 0), [4, 1], [1, 1], [1, 1], [0, 1], [16, 64, 32]),
    ],
    [
        MmaLayout((3, 0), [4, 1], [1, 1], [1, 1], [0, 1], [16, 64, 32]),
        MmaLayout((3, 0), [4, 1], [1, 1], [1, 1], [0, 1], [16, 32, 32]),
    ],
    [
        MmaLayout((3, 0), [1, 4], [1, 1], [1, 1], [0, 1], [16, 32, 32]),
        MmaLayout((3, 0), [4, 1], [1, 1], [1, 1], [0, 1], [16, 64, 32]),
    ],
    [
        MmaLayout((3, 0), [2, 8], [1, 1], [1, 1], [0, 1], [16, 64, 32]),
        MmaLayout((3, 0), [8, 2], [1, 1], [1, 1], [0, 1], [16, 32, 32]),
    ],
    [
        MmaLayout((3, 0), [4, 1], [1, 1], [1, 1], [0, 1], [16, 128, 16]),
        MmaLayout((3, 0), [4, 1], [1, 1], [1, 1], [0, 1], [16, 64, 16]),
    ],
    [
        MmaLayout((3, 0), [4, 1], [1, 1], [1, 1], [0, 1], [16, 64, 16]),
        MmaLayout((3, 0), [4, 1], [1, 1], [1, 1], [0, 1], [16, 128, 16]),
    ],
]


@pytest.mark.parametrize("M, N", [[64, 1], [1, 64], [64, 64], [128, 128], [256, 256]])
@pytest.mark.parametrize("dtype", ['float16'])
@pytest.mark.parametrize("mma_pair", mma_pairs)
def test_convertmma2mma(M, N, mma_pair, dtype, device):
    if is_hip() or is_xpu():
        pytest.xfail("test_mma2mma is not supported in HIP/XPU")

    src_layout, _ = mma_pair
    if is_cuda():
        cc = torch.cuda.get_device_capability()
        if cc[0] < 9 and src_layout.version[0] >= 3:
            pytest.skip("Skip testing MMAv3 on devices with CC < 9")

    num_warps = np.cumprod(src_layout.warps_per_cta)[-1]
    # TODO(Keren): Remove the intermediate layout once we have resolved the redundantDataMask issue for WGMMA
    warps_per_cta = src_layout.warps_per_cta
    interm = BlockedLayout([1, 4], [4, THREADS_PER_WARP // 4], [warps_per_cta[0], warps_per_cta[1]], [0, 1], [1, 1],
                           [1, 1], [0, 1])

    def do_test(src_layout, dst_layout):
        layouts = f"""
        #src = {src_layout}
        #dst = {dst_layout}
        #interm = {interm}
        """

        conversion = f"""
        %12 = triton_gpu.convert_layout %9 : tensor<{M}x{N}xi32, #src> -> tensor<{M}x{N}xi32, #dst>
        %13 = triton_gpu.convert_layout %11 : tensor<{M}x{N}xf16, #src> -> tensor<{M}x{N}xf16, #dst>
        """

        ir = layouts + f"""
        module attributes {{"triton_gpu.num-warps" = {num_warps} : i32, "triton_gpu.num-ctas" = 1 : i32, "triton_gpu.threads-per-warp" = 32 : i32}} {{
        tt.func public @kernel_0d1d(%arg0: !tt.ptr<f16> {{tt.divisibility = 16 : i32}}, %arg1: !tt.ptr<f16> {{tt.divisibility = 16 : i32}}) {{
        %cst = arith.constant dense<{N}> : tensor<{M}x1xi32, #src>
        %0 = tt.make_range {{end = {M} : i32, start = 0 : i32}} : tensor<{M}xi32, #triton_gpu.slice<{{dim = 1, parent = #src}}>>
        %1 = tt.make_range {{end = {N} : i32, start = 0 : i32}} : tensor<{N}xi32, #triton_gpu.slice<{{dim = 0, parent = #src}}>>
        %2 = tt.splat %arg0 : !tt.ptr<f16> -> tensor<{M}x{N}x!tt.ptr<f16>, #src>
        %4 = tt.expand_dims %0 {{axis = 1 : i32}} : tensor<{M}xi32, #triton_gpu.slice<{{dim = 1, parent = #src}}>> -> tensor<{M}x1xi32, #src>
        %5 = arith.muli %4, %cst : tensor<{M}x1xi32, #src>
        %6 = tt.expand_dims %1 {{axis = 0 : i32}} : tensor<{N}xi32, #triton_gpu.slice<{{dim = 0, parent = #src}}>> -> tensor<1x{N}xi32, #src>
        %7 = tt.broadcast %6 : tensor<1x{N}xi32, #src> -> tensor<{M}x{N}xi32, #src>
        %8 = tt.broadcast %5 : tensor<{M}x1xi32, #src> -> tensor<{M}x{N}xi32, #src>
        %9 = arith.addi %8, %7 : tensor<{M}x{N}xi32, #src>
        %10 = tt.addptr %2, %9 : tensor<{M}x{N}x!tt.ptr<f16>, #src>, tensor<{M}x{N}xi32, #src>
        %11 = tt.load %10 : tensor<{M}x{N}x!tt.ptr<f16>, #src>
        %3 = tt.splat %arg1 : !tt.ptr<f16> -> tensor<{M}x{N}x!tt.ptr<f16>, #interm>
        """ + conversion + f"""
        %15 = triton_gpu.convert_layout %12 : tensor<{M}x{N}xi32, #dst> -> tensor<{M}x{N}xi32, #interm>
        %16 = triton_gpu.convert_layout %13 : tensor<{M}x{N}xf16, #dst> -> tensor<{M}x{N}xf16, #interm>
        %17 = tt.addptr %3, %15 : tensor<{M}x{N}x!tt.ptr<f16>, #interm>, tensor<{M}x{N}xi32, #interm>
        tt.store %17, %16 : tensor<{M}x{N}x!tt.ptr<f16>, #interm>
        tt.return
        }}
        }}
        """

        x = to_triton(numpy_random((M, N), dtype_str=dtype), device=device)
        z = torch.empty_like(x)

        with tempfile.NamedTemporaryFile(mode='w', suffix='.ttgir') as f:
            f.write(ir)
            f.flush()
            kernel = triton.compile(f.name)
        kernel[(1, 1, 1)](x.data_ptr(), z.data_ptr())

        assert torch.equal(z, x)

    do_test(mma_pair[0], mma_pair[1])
    do_test(mma_pair[1], mma_pair[0])


@pytest.mark.interpreter
def test_load_scalar_with_mask(device):

    @triton.jit
    def kernel(Input, Index, Out, N: int):
        index = tl.load(Index)
        scalar = tl.load(Input + index, mask=index < N, other=0)
        tl.store(Out, scalar, mask=index < N)

    Index = torch.tensor([0], dtype=torch.int32, device=device)
    Input = torch.tensor([0], dtype=torch.int32, device=device)
    Out = torch.empty_like(Index, device=device)
    kernel[(1, )](Input, Index, Out, Index.numel())
    assert Out.data[0] == 0


# This test is used to test our own PTX codegen for float16 and int16 conversions
# maybe delete it later after ptxas has been fixed
@pytest.mark.parametrize("dtype_str", ['float16', 'int16'])
def test_ptx_cast(dtype_str, device):

    @triton.jit
    def kernel(in_ptr0, out_ptr2, xnumel, rnumel, dtype: tl.constexpr, XBLOCK: tl.constexpr, RBLOCK: tl.constexpr):
        xoffset = tl.program_id(0) * XBLOCK
        xindex = xoffset + tl.arange(0, XBLOCK)[:, None]
        xmask = xindex < xnumel
        rbase = tl.arange(0, RBLOCK)[None, :]
        x0 = xindex
        _tmp4 = (tl.zeros([XBLOCK, RBLOCK], dtype) - 10000).to(dtype)
        for roffset in range(0, rnumel, RBLOCK):
            rindex = roffset + rbase
            rmask = rindex < rnumel
            r1 = rindex
            tmp0 = tl.load(in_ptr0 + (r1 + (197 * x0)), rmask & xmask).to(dtype)
            tmp1 = 2
            tmp2 = tmp0 * tmp1
            tmp3 = tmp2.to(dtype)
            tmp5 = _tmp4 < tmp3
            _tmp4 = tl.where(rmask & xmask & tmp5, tmp3, _tmp4)
            tl.store(out_ptr2 + (r1 + (197 * x0) + tl.zeros([XBLOCK, RBLOCK], tl.int32)), _tmp4, rmask & xmask)

    torch.manual_seed(123)
    if dtype_str == 'int16':
        torch_dtype = torch.int16
        triton_dtype = tl.int32
    else:
        torch_dtype = torch.float16
        triton_dtype = tl.float32

    s0 = 4
    buf11 = -torch.ones((6 * s0, 197, 197), device=device, dtype=torch_dtype)
    buf14 = -torch.ones((s0, 6, 197, 197), device=device, dtype=torch_dtype)
    kernel[(4728, )](buf11, buf14, 1182 * s0, 197, triton_dtype, 1, 256, num_warps=2)
    assert buf14.to(torch.float32).mean() == -2.0


# -----------------------
# test fp8 -> fp32 dot
# -----------------------


def f8_to_f16(x, dtype):

    @triton.jit
    def kernel(Y, X, N, BLOCK_SIZE: tl.constexpr):
        pid = tl.program_id(0)
        offs = pid * BLOCK_SIZE + tl.arange(0, BLOCK_SIZE)
        mask = offs < N
        x = tl.load(X + offs, mask=mask)
        tl.store(Y + offs, x, mask=mask)

    ret = torch.empty(x.shape, dtype=torch.float16, device=x.device)
    grid = lambda META: (triton.cdiv(x.numel(), META['BLOCK_SIZE']), )
    dtype = getattr(tl, dtype)
    kernel[grid](ret, triton.reinterpret(x, dtype), ret.numel(), BLOCK_SIZE=1024)
    return ret


@triton.jit
def matmul_kernel(  #
        a_ptr, b_ptr, c_ptr,  #
        M, N, K,  #
        stride_am, stride_ak,  #
        stride_bk, stride_bn,  #
        stride_cm, stride_cn,  #
        BLOCK_SIZE_M: tl.constexpr, BLOCK_SIZE_N: tl.constexpr, BLOCK_SIZE_K: tl.constexpr,  #
        low_precision_acc: tl.constexpr,  #
        num_pipeline_stages: tl.constexpr = 3  #
):
    pid = tl.program_id(axis=0)
    num_pid_m = tl.cdiv(M, BLOCK_SIZE_M)
    pid_m = pid % num_pid_m
    pid_n = pid // num_pid_m
    offs_am = (pid_m * BLOCK_SIZE_M + tl.arange(0, BLOCK_SIZE_M)) % M
    offs_bn = (pid_n * BLOCK_SIZE_N + tl.arange(0, BLOCK_SIZE_N)) % N
    offs_k = tl.arange(0, BLOCK_SIZE_K)
    a_ptrs = a_ptr + (offs_am[:, None] * stride_am + offs_k[None, :] * stride_ak)
    b_ptrs = b_ptr + (offs_k[:, None] * stride_bk + offs_bn[None, :] * stride_bn)
    accumulator = tl.zeros((BLOCK_SIZE_M, BLOCK_SIZE_N), dtype=tl.float32)
    for k in tl.range(0, tl.cdiv(K, BLOCK_SIZE_K), num_stages=num_pipeline_stages):
        a = tl.load(a_ptrs)
        b = tl.load(b_ptrs)
        accumulator = tl.dot(a, b, acc=accumulator, max_num_imprecise_acc=low_precision_acc)
        a_ptrs += BLOCK_SIZE_K * stride_ak
        b_ptrs += BLOCK_SIZE_K * stride_bk
    offs_cm = pid_m * BLOCK_SIZE_M + tl.arange(0, BLOCK_SIZE_M)
    offs_cn = pid_n * BLOCK_SIZE_N + tl.arange(0, BLOCK_SIZE_N)
    c_ptrs = c_ptr + stride_cm * offs_cm[:, None] + stride_cn * offs_cn[None, :]
    tl.store(c_ptrs, accumulator)


@pytest.mark.interpreter
@pytest.mark.parametrize("M, N, K", [(128, 256, 256)])
@pytest.mark.parametrize("BLOCK_M, BLOCK_N, BLOCK_K", [(128, 256, 128), (64, 64, 64)])
@pytest.mark.parametrize("in_type_str", ['float8e5', 'float8e4nv', 'float8e4b15'])
@pytest.mark.parametrize("low_precision_acc", [0, 32, 64, 128])
def test_dot_max_num_imprecise_acc(M, N, K, BLOCK_M, BLOCK_N, BLOCK_K, in_type_str, low_precision_acc, device):
    num_stages = 3
    if is_cuda():
        cc = torch.cuda.get_device_capability()
        if cc[0] >= 9 and in_type_str == "float8e4b15":
            pytest.skip("Dot op does not support fp8e4b15 on CUDA arch >= 90")
    elif is_hip():
        num_stages = 2
        if in_type_str != 'float8e5':
            pytest.skip('test_fp8_dot_acc for HIP currently broken in upstream.')

    check_type_supported(in_type_str, device)
    A = numpy_random((M, K), dtype_str=in_type_str)
    B = numpy_random((K, N), dtype_str=in_type_str)
    C = torch.empty((M, N), dtype=torch.float32, device=device)
    num_warps = 8
    a = to_triton(A, device=device, dst_type=in_type_str)
    b = to_triton(B, device=device, dst_type=in_type_str)
    grid = (triton.cdiv(M, BLOCK_M) * triton.cdiv(N, BLOCK_N), 1)
    max_num_impressive_acc = low_precision_acc if low_precision_acc <= BLOCK_K else None
    h = matmul_kernel[grid](a, b, C, M, N, K, a.stride(0), a.stride(1), b.stride(0), b.stride(1), C.stride(0),
                            C.stride(1), BLOCK_M, BLOCK_N, BLOCK_K, max_num_impressive_acc, num_warps=num_warps,
                            num_pipeline_stages=num_stages)
    torch_a = torch.from_numpy(A).to(device=device)
    th_a = f8_to_f16(torch_a, in_type_str)
    torch_b = torch.from_numpy(B).to(device=device)
    th_b = f8_to_f16(torch_b, in_type_str)
    ref_out = torch.matmul(th_a, th_b).to(torch.float32)
    if in_type_str == 'float8e4nv':
        torch.testing.assert_close(ref_out, C, rtol=0.01, atol=0.01)
    else:
        torch.testing.assert_close(ref_out, C, rtol=1e-3, atol=1e-3)
    if is_cuda() and low_precision_acc > 0 and torch.cuda.get_device_capability()[0] >= 9:
        assert h.asm["ptx"].count("add.f32") == (BLOCK_M * BLOCK_N) // (32 * num_warps) * (BLOCK_K // low_precision_acc)


# -----------------------
# test enable_fp_fusion
# -----------------------


@pytest.mark.parametrize("enable_fp_fusion", [False, True])
@pytest.mark.parametrize("default_override", [False, True])
def test_enable_fp_fusion(enable_fp_fusion, default_override, device):
    if is_hip():
        pytest.skip(
            'test_enable_fp_fusion for HIP currently broken in https://github.com/triton-lang/triton. Use https://github.com/ROCmSoftwarePlatform/triton'
        )

    # Sequential multiply add can be fused by backend
    @triton.jit
    def mul_add(data):
        ptrs = data + tl.arange(0, 128)
        tl.store(ptrs, tl.load(ptrs) * 1.5 + 1.0)

    data = torch.randn((128, ), device=device, dtype=torch.float32)
    if default_override:
        os.environ["TRITON_DEFAULT_FP_FUSION"] = "1" if enable_fp_fusion else "0"
        h = mul_add[(1, )](data)
    else:
        h = mul_add[(1, )](data, enable_fp_fusion=enable_fp_fusion)

    if not is_cuda():
        return
    found_fma = re.search(r'(mad|fma)\.r[nzmp]\.(ftz\.)?f32', h.asm["ptx"]) is not None
    assert found_fma == enable_fp_fusion


# -----------------------
# test propagate_nan
# -----------------------


@pytest.mark.parametrize("dtype", ['float16', 'float32'])
@pytest.mark.parametrize("propagate_nan", ['NONE', 'ALL'])
@pytest.mark.parametrize("func", ['minimum', 'maximum', 'clamp'])
def test_propagate_nan(dtype, propagate_nan, func, device):

    @triton.jit
    def kernel(A, B, C, propagate_nan: tl.constexpr, func: tl.constexpr):
        if func == 'clamp':
            tl.store(
                C,
                getattr(tl, func)(tl.load(A), -tl.load(B), tl.load(B),
                                  propagate_nan=getattr(tl.PropagateNan, propagate_nan)))
        else:
            tl.store(C,
                     getattr(tl, func)(tl.load(A), tl.load(B), propagate_nan=getattr(tl.PropagateNan, propagate_nan)))

    for mode in ['A', 'B', 'both']:
        if func == 'clamp' and mode == 'B':
            # clamp does not guarantee propagation from 'min' and 'max' args
            continue
        A = torch.randn((1, ), device=device, dtype=getattr(torch, dtype))
        if mode == 'A' or mode == 'both': A[0] = torch.nan
        B = torch.randn((1, ), device=device, dtype=getattr(torch, dtype))
        if mode == 'B' or mode == 'both': B[0] = torch.nan
        C = torch.zeros_like(A, device=device, dtype=getattr(torch, dtype))
        kernel[(1, )](A, B, C, propagate_nan, func)

        if mode == 'both' or propagate_nan == 'ALL':
            assert torch.isnan(C[0])
        else:
            assert not torch.isnan(C[0])


# -----------------------
# test clamp
# -----------------------


@pytest.mark.interpreter
@pytest.mark.parametrize("dtype", ['float16', 'float32'])
def test_clamp(dtype, device):

    @triton.jit
    def kernel(x_ptr, min_ptr, max_ptr, out_ptr, ref_ptr, N, BLOCK_SIZE: tl.constexpr):

        off = tl.arange(0, BLOCK_SIZE)
        mask = off < N
        x = tl.load(x_ptr + off, mask=mask)
        min = tl.load(min_ptr + off, mask=mask)
        max = tl.load(max_ptr + off, mask=mask)
        out = out_ptr + off
        ref = ref_ptr + off

        tl.store(out, tl.clamp(x, min, max), mask=mask)
        ref_val = tl.minimum(tl.maximum(x, min), max)
        tl.store(ref, ref_val, mask=mask)

    size = 128

    x = torch.randn((size, ), device=device, dtype=getattr(torch, dtype))
    a = torch.randn((size, ), device=device, dtype=getattr(torch, dtype))
    b = torch.randn((size, ), device=device, dtype=getattr(torch, dtype))
    min = torch.min(a, b)
    max = torch.max(a, b)
    out = torch.zeros_like(x, device=device, dtype=getattr(torch, dtype))
    ref = torch.zeros_like(x, device=device, dtype=getattr(torch, dtype))

    kernel[(size, )](x, min, max, out, ref, x.numel(), BLOCK_SIZE=size)

    torch.testing.assert_close(out, ref)


# Test for symmetric clamp(x, -limit, limit), as it may go through optimized
# codegen in the backends
@pytest.mark.interpreter
@pytest.mark.parametrize("dtype", ['float16', 'float32'])
def test_clamp_symmetric(dtype, device):

    @triton.jit
    def kernel(x_ptr, limit_ptr, out_ptr, ref_ptr, N, BLOCK_SIZE: tl.constexpr):

        off = tl.arange(0, BLOCK_SIZE)
        mask = off < N
        x = tl.load(x_ptr + off, mask=mask)
        limit = tl.load(limit_ptr + off, mask=mask)
        out = out_ptr + off
        ref = ref_ptr + off

        tl.store(out, tl.clamp(x, -limit, limit), mask=mask)
        ref_val = tl.minimum(tl.maximum(x, -limit), limit)
        tl.store(ref, ref_val, mask=mask)

    size = 128

    x = torch.randn((size, ), device=device, dtype=getattr(torch, dtype))
    limit = torch.randn((size, ), device=device, dtype=getattr(torch, dtype)).abs()
    out = torch.zeros_like(x, device=device, dtype=getattr(torch, dtype))
    ref = torch.zeros_like(x, device=device, dtype=getattr(torch, dtype))

    kernel[(size, )](x, limit, out, ref, x.numel(), BLOCK_SIZE=size)

    torch.testing.assert_close(out, ref)


# -----------------------
# test iterators
# -----------------------


@pytest.mark.interpreter
def test_static_range(device):

    @triton.jit
    def loop_kernel(Z, N: tl.constexpr, step: tl.constexpr):
        acc = 0
        for i in tl.static_range(0, N, step=step):
            acc += i
        tl.store(Z, acc)

    N = 100
    step = 7
    Out = torch.empty(1, dtype=torch.int32, device=device)
    loop_kernel[(1, )](Out, N, step)
    Acc = torch.tensor([0], dtype=torch.int32, device=device)
    for i in range(0, N, step):
        Acc += i
    assert (Out == Acc).all(), (Out, Acc)


@pytest.mark.interpreter
def test_tl_range(device):
    if is_hip():
        pytest.skip("test_tl_range is not supported in HIP")
    M, N, K = 64, 64, 512
    BLOCK_M, BLOCK_N, BLOCK_K = M, N, 64
    a = torch.randn((M, K), device=device, dtype=torch.float16)
    b = torch.randn((K, N), device=device, dtype=torch.float16)
    c = torch.empty((M, N), dtype=torch.float32, device=device)
    pgm = matmul_kernel[
        1,
    ](a, b, c, M, N, K, a.stride(0), a.stride(1), b.stride(0), b.stride(1), c.stride(0), c.stride(1), BLOCK_M, BLOCK_N,
      BLOCK_K, 0, num_pipeline_stages=5)
    ref_out = torch.matmul(a, b).to(torch.float32)
    if is_interpreter():
        # GPU invokes tensor core for float16 matmul, which is not supported in interpreter.
        # Thus we use a higher tolerance
        torch.testing.assert_close(ref_out, c, rtol=1e-2, atol=1e-1)
    else:
        torch.testing.assert_close(ref_out, c, rtol=1e-3, atol=1e-3)
        if device in ['cuda']:
            capability = torch.cuda.get_device_capability()
            if capability[0] >= 8:
                ptx = pgm.asm['ptx']
                # check that the loop got pipelined with the right number of stages.
                assert 'cp.async.wait_group 0x6' in ptx


@triton.jit(noinline=True)
def maxnreg_noinline1(X):
    tl.store(X, 0)


@triton.jit(noinline=True)
def maxnreg_noinline2(X):
    tl.store(X, 0)


def test_maxnreg(device):
    assert not is_interpreter(), "this test won't work with the interpreter"
    if not is_cuda():
        pytest.xfail('maxnreg only works on CUDA')

    # triton kernel
    @triton.jit
    def kernel(X):
        maxnreg_noinline1(X)
        tl.store(X, 0)
        maxnreg_noinline2(X)

    X = torch.empty(1, dtype=torch.int32, device=device)
    k = kernel[(1, )](X, maxnreg=42)

    # Ensure that .maxnreg is set on the kernel function (marked with .entry)
    # and not on either of the noinline functions (marked with .func).
    try:
        assert re.search(r'\.visible \.entry [^{;]*\.maxnreg 42', k.asm["ptx"])
        assert not re.search(r'\.visible \.func [^{;]*\.maxnreg', k.asm["ptx"])
    except AssertionError:
        print("Failing ptx:\n", k.asm["ptx"])
        raise


@pytest.mark.interpreter
def test_temp_var_in_loop(device):

    @triton.jit
    def temp_in_loop(Z, N: tl.constexpr, BLOCK: tl.constexpr):
        acc = tl.full((BLOCK, ), 0, dtype=tl.int32)
        for i in range(N):
            if i == 0:
                temp = tl.full((BLOCK, ), 2, dtype=tl.int32)
                acc = temp
            else:
                acc += tl.full((BLOCK, ), 1, dtype=tl.int32)
            # re-use the temp variable and make sure to check that it isn't creating incorrect IR.
            temp = tl.full((BLOCK, ), 1, dtype=tl.int32)
            acc += temp
        z = Z + tl.arange(0, BLOCK)
        tl.store(z, acc)

    N = 10
    BLOCK = 32
    out = torch.empty((BLOCK, ), dtype=torch.int32, device=device)
    temp_in_loop[(1, )](out, N, BLOCK)
    acc = torch.full((BLOCK, ), 0, dtype=torch.int32, device=device)
    for i in range(N):
        if i == 0:
            temp = torch.full((BLOCK, ), 2, dtype=torch.int32, device=device)
            acc = temp
        else:
            acc += torch.full((BLOCK, ), 1, dtype=torch.int32, device=device)
        temp = torch.full((BLOCK, ), 1, dtype=torch.int32, device=device)
        acc += temp
    assert (acc == out).all()


@pytest.mark.interpreter
def test_num_programs(device):
    # Assuming that the kernel is launched with a grid of (11, 21, 31)
    grid = (11, 21, 31)
    input = torch.empty((3, ), dtype=torch.int32, device=device)

    @triton.jit
    def kernel(input):
        num_programs_0 = tl.num_programs(0)
        num_programs_1 = tl.num_programs(1)
        num_programs_2 = tl.num_programs(2)
        tl.store(input, num_programs_0)
        tl.store(input + 1, num_programs_1)
        tl.store(input + 2, num_programs_2)

    kernel[grid](input)
    assert torch.all(input == torch.tensor(grid, device=device))


# -----------------------
# test extern functions
# -----------------------


@pytest.mark.parametrize("dtype_str", ['float32', 'float64'])
def test_math_extern(dtype_str, device):
    if is_interpreter():
        pytest.skip('math_extern does not work in the interpreter mode')

    @triton.jit
    def kernel(
        x_ptr,
        y_ptr,
        n_elements,
        BLOCK_SIZE: tl.constexpr,
    ):
        pid = tl.program_id(axis=0)
        block_start = pid * BLOCK_SIZE
        offsets = block_start + tl.arange(0, BLOCK_SIZE)
        mask = offsets < n_elements
        x = tl.load(x_ptr + offsets, mask=mask)
        y = libdevice.tanh(x)
        tl.store(y_ptr + offsets, y, mask=mask)

    shape = (128, )
    rs = RandomState(17)

    x = numpy_random(shape, dtype_str=dtype_str, rs=rs)
    y_ref = np.tanh(x)
    x_tri = to_triton(x, device=device)
    y_tri = to_triton(numpy_random(shape, dtype_str=dtype_str, rs=rs), device=device)
    kernel[(1, )](x_tri, y_tri, shape[0], BLOCK_SIZE=shape[0])
    # compare
    np.testing.assert_allclose(y_ref, to_numpy(y_tri), rtol=0.01)


# -----------------------
# test loop unrolling
# -----------------------


def test_unroll_attr(device):

    @triton.jit
    def _kernel(dst, unroll_factor: tl.constexpr):
        pid = tl.program_id(axis=0)
        for i in tl.range(0, 10, loop_unroll_factor=unroll_factor):
            tl.atomic_add(dst + pid, i + pid)

    def check_loop_unroll_count(ir, opStr, loop_unroll_factor):
        for line in ir.splitlines():
            if opStr in line:
                loop_unroll_factor = loop_unroll_factor - 1
        # Sometimes we get a remainder loop
        assert loop_unroll_factor <= 0

    # Try for all different loop unroll factors:
    for unroll_factor in [1, 2, 4, 5, 8]:
        h = _kernel[(1, )](torch.empty(1, device=device), unroll_factor)
        check_loop_unroll_count(h.asm["ttir"], 'tt.atomic_rmw', unroll_factor)


@triton.jit
def sanitize_add(a, b):
    a64 = a.to(tl.int64)
    b64 = b.to(tl.int64)
    r64 = a64 + b64
    tl.device_assert((r64 >= -2**31) & (r64 <= 2**31 - 1))
    return a + b


def test_side_effectful_reduction(device):
    if device != "cuda":
        pytest.xfail()

    @triton.jit(debug=True)
    def sanitize_sum_kernel(Z, X, BLOCK: tl.constexpr):
        vals = tl.load(X + tl.arange(0, BLOCK))
        z = tl.reduce(vals, 0, sanitize_add)
        tl.store(Z, z)

    BLOCK = 512
    torch.manual_seed(42)
    X = torch.randint(0, 10, [BLOCK], device="cuda", dtype=torch.int32)
    X[:300] = 32
    X[300:] = 0
    Z = torch.zeros((), device="cuda", dtype=torch.int32)
    sanitize_sum_kernel[(1, )](Z, X, BLOCK=BLOCK)
    torch.testing.assert_close(Z, X.sum().to(torch.int32))


def test_side_effectful_scan(device):
    if device != "cuda":
        pytest.xfail()

    @triton.jit(debug=True)
    def sanitize_cumsum_kernel(Z, X, BLOCK: tl.constexpr):
        vals = tl.load(X + tl.arange(0, BLOCK))
        z = tl.associative_scan(vals, 0, sanitize_add)
        tl.store(Z + tl.arange(0, BLOCK), z)

    BLOCK = 512
    torch.manual_seed(42)
    X = torch.randint(0, 10, [BLOCK], device="cuda", dtype=torch.int32)
    X[:300] = 32
    X[300:] = 0
    Z = torch.zeros_like(X)
    sanitize_cumsum_kernel[(1, )](Z, X, BLOCK=BLOCK)
    torch.testing.assert_close(Z, X.cumsum(0).to(torch.int32))<|MERGE_RESOLUTION|>--- conflicted
+++ resolved
@@ -3385,11 +3385,8 @@
         input_precision = "tf32" if is_cuda() and in_dtype_str == 'float32' else "ieee"
 
     if B == 8 and M == 64 and in_dtype_str == "float32" and out_dtype_str == "float32":
-<<<<<<< HEAD
-        if torch.cuda.is_available() and triton.runtime.driver.active.utils.get_device_properties(
-=======
-        if not is_interpreter() and triton.runtime.driver.active.utils.get_device_properties(
->>>>>>> 4ff1fd66
+        if not is_interpreter() and torch.cuda.is_available(
+        ) and triton.runtime.driver.active.utils.get_device_properties(
                 torch.cuda.current_device())["max_shared_mem"] < 131072:
             pytest.skip(
                 "Skipping tests with B = 8, M = 64, in_type = float32, out_type = float32 due to insufficient shared memory (less than 128 KB per SM) on this GPU."
