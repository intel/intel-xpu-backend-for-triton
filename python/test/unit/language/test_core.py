--- conflicted
+++ resolved
@@ -31,11 +31,8 @@
     is_hip,
     is_hip_cdna,
     is_hip_mi200,
-<<<<<<< HEAD
+    is_hip_mi300,
     is_xpu,
-=======
-    is_hip_mi300,
->>>>>>> 35f18275
     get_arch,
     torch_float8_dtypes,
     torch_dtypes,
