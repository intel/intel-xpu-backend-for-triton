--- conflicted
+++ resolved
@@ -6016,17 +6016,8 @@
 @pytest.mark.parametrize("dst_layout", filter_layouts(layouts))
 def test_convert2d(M, N, src_layout, interm_layout, dst_layout, dtype, device, tmp_path: pathlib.Path):
     if str(src_layout) == str(dst_layout):
-<<<<<<< HEAD
-        pytest.xfail("Do not convert same layout")
-    if (isinstance(src_layout, DotOperandLayout)
-            and isinstance(interm_layout, SharedLayout)) or (isinstance(dst_layout, DotOperandLayout)
-                                                             and isinstance(interm_layout, SharedLayout)):
-        pytest.xfail("DotOperandLayout <-> SharedLayout conversion is not completely supported")
+        pytest.skip()
     if is_hip() or is_xpu():
-=======
-        pytest.skip()
-    if is_hip():
->>>>>>> 2d6fb761
         try:
             scratch_shape = compute_scratch_buffer_shape(src_layout, dst_layout, (M, N))
         except AssertionError:
