--- conflicted
+++ resolved
@@ -4897,51 +4897,33 @@
     assert "reshape" in str(exc_info.value)
 
 
-<<<<<<< HEAD
+@pytest.mark.interpreter
 def test_tma_load_block_shape_err(device):
-=======
-@pytest.mark.interpreter
-def test_tma_load_block_shape_err():
->>>>>>> 1e0e51c4
 
     @triton.jit
     def kernel(ptr):
         desc = tl._experimental_make_tensor_descriptor(ptr, [128, 128], [128, 1], [1, 32])
         desc.load([0, 0])
 
-<<<<<<< HEAD
     input = torch.empty((128, 128), dtype=torch.int32, device=device)
-    with pytest.raises(triton.CompilationError) as e:
-=======
-    input = torch.empty((128, 128), dtype=torch.int32, device='cuda')
     errc = triton.CompilationError if not is_interpreter() else InterpreterError
     with pytest.raises(errc) as e:
->>>>>>> 1e0e51c4
         kernel[(1, )](input)
 
     assert "tensor descriptor block shape must have at least 8 rows" in str(e.value.__cause__)
 
 
-<<<<<<< HEAD
+@pytest.mark.interpreter
 def test_tma_store_block_shape_err(device):
-=======
-@pytest.mark.interpreter
-def test_tma_store_block_shape_err():
->>>>>>> 1e0e51c4
 
     @triton.jit
     def kernel(ptr):
         desc = tl._experimental_make_tensor_descriptor(ptr, [128, 128], [128, 1], [8, 8])
         desc.store([0, 0], tl.zeros((1, 32), dtype=tl.int16))
 
-<<<<<<< HEAD
     input = torch.empty((128, 128), dtype=torch.int16, device=device)
-    with pytest.raises(triton.CompilationError) as e:
-=======
-    input = torch.empty((128, 128), dtype=torch.int16, device='cuda')
     errc = triton.CompilationError if not is_interpreter() else InterpreterError
     with pytest.raises(errc) as e:
->>>>>>> 1e0e51c4
         kernel[(1, )](input)
 
     assert "int16 tensor descriptor block shape must have at least 16 columns" in str(e.value.__cause__)
