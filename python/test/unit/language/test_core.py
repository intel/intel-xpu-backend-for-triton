# ruff: noqa: F821,F841
import contextlib
import itertools
import re
from typing import Optional
import math
import textwrap
import pathlib

import numpy as np
import pytest
import torch
import inspect
from numpy.random import RandomState

import triton
import triton.language as tl
from triton.language.extra import libdevice

from triton._internal_testing import (
    integral_dtypes,
    int_dtypes,
    str_to_triton_dtype,
    uint_dtypes,
    float_dtypes,
    float_dtypes_with_bfloat16,
    dtypes,
    dtypes_with_bfloat16,
    is_cuda,
    is_interpreter,
    is_hopper,
    is_hopper_or_newer,
    is_hip,
    is_hip_cdna,
    is_hip_cdna2,
    is_hip_cdna3,
    is_hip_cdna4,
    is_hip_gfx11,
    is_hip_gfx12,
    is_xpu,
    get_arch,
    torch_float8_dtypes,
    torch_dtypes,
    numpy_random,
    to_triton,
    torch_dtype_name,
    to_numpy,
)
from triton.runtime.errors import InterpreterError


@contextlib.contextmanager
def promotion_numpy_2_0():
    state = np._get_promotion_state()
    np._set_promotion_state("weak")
    try:
        yield
    finally:
        np._set_promotion_state(state)


def xpu_has_fp64():
    assert is_xpu()
    target = triton.runtime.driver.active.get_current_target()
    return target.arch['has_fp64']


# No need to emulate NumPy 2.0 if the user has NumPy 2.0
if np.__version__[0] != "1":
    promotion_numpy_2_0 = contextlib.nullcontext

# TODO: enable multiple cta cluster testing.
# num_ctas_list = [1, 4] if torch.cuda.get_device_capability()[0] == 9 else [1]
num_ctas_list = [1]

mma_nonk_sizes = []

GPU_DIALECT = "ttg"
if is_interpreter():
    THREADS_PER_WARP = 1
elif is_hip():
    THREADS_PER_WARP = triton.runtime.driver.active.get_current_target().warp_size
    # for CDNA multiple variants of mma instructions are supported:
    # mfma 16x16/mfma 32x32
    # 0 is a special value for automatic heuristic
    if is_hip_cdna():
        mma_nonk_sizes = [0, 16, 32]
    elif is_hip_gfx11() or is_hip_gfx12():
        mma_nonk_sizes = [16]
else:
    THREADS_PER_WARP = 32


def _bitwidth(dtype: str) -> int:
    # ex.: "int64" -> 64
    return int(re.search(r'(\d+)$', dtype).group(1))


def _dtype(dtype: str) -> str:
    # ex.: "int64" -> "int"
    return re.match(r'([a-zA-Z]+)', dtype).group(0)


def patch_kernel(template, to_replace):
    if is_interpreter():
        local_namespace = {}
        src = textwrap.dedent(inspect.getsource(template.fn))
        for k, v in to_replace.items():
            src = src.replace(k, v)
        exec(src, globals(), local_namespace)
        return local_namespace[template.fn.__name__]
    else:
        kernel = triton.JITFunction(template.fn)
        for key, value in to_replace.items():
            kernel._unsafe_update_src(kernel.src.replace(key, value))
        return kernel


def check_cuda_or_hip(device):
    # CUDA and HIP both use pytorch device 'cuda'.  Other backends like Intel
    # GPU do not.
    if device not in ['cuda']:
        pytest.xfail("Only for cuda or HIP")


def check_type_supported(dtype, device):
    '''
    skip test if dtype is not supported on the current device
    '''
    if device in ['cuda']:
        cc = torch.cuda.get_device_capability()
        if cc[0] < 8 and (dtype is tl.bfloat16 or dtype == "bfloat16" or dtype is torch.bfloat16):
            pytest.skip("bfloat16 is only supported on NVGPU with cc >= 80")
        if cc[0] < 9 and dtype in {tl.float8e4nv, "float8e4nv", "float8_e4m3fn"}:
            pytest.skip("float8e4nv is only supported on NVGPU with cc >= 90")
    if is_interpreter():
        if dtype in [tl.bfloat16, "bfloat16", torch.bfloat16]:
            pytest.xfail("bfloat16 is not supported in the interpreter")
    elif device in ['xpu']:
        if dtype in [torch.float64, "float64"] and not xpu_has_fp64():
            pytest.xfail("float64 not supported on current xpu hardware")


def check_threads_supported(num_warps, threads_per_warp, device):
    if device != "xpu":
        return
    props = triton.runtime.driver.active.utils.get_device_properties(triton.runtime.driver.active.get_current_device())
    if threads_per_warp not in props['sub_group_sizes']:
        pytest.xfail('unsupported warp size')
    if threads_per_warp * num_warps > props['max_work_group_size']:
        pytest.xfail('unsupported workgroup size')


def get_src_element_ty_size(dtype_str):
    if dtype_str in ["int8", "uint8", "float8e4b15"]:
        return 1
    if dtype_str == "float16":
        return 2
    if dtype_str == "float32" or dtype_str == "tensorfloat32":
        return 4
    if dtype_str == "float64":
        return 8
    raise ValueError(f"Unknown dtype {dtype_str}")


class MfmaLayout:

    def __init__(self, version, warps_per_cta, tiles_per_warp, instr_shape, is_transposed):
        self.version = version
        self.warps_per_cta = warps_per_cta
        self.tiles_per_warp = tiles_per_warp
        self.instr_shape = instr_shape
        self.is_transposed = is_transposed

    def __str__(self):
        return f"#{GPU_DIALECT}.amd_mfma<{{versionMajor={self.version[0]}, versionMinor={self.version[1]}, warpsPerCTA = {self.warps_per_cta}, tilesPerWarp = {self.tiles_per_warp}, instrShape={self.instr_shape}, isTransposed = {str(self.is_transposed).lower()}}}>"


class WmmaLayout:

    def __init__(self, version, warps_per_cta):
        self.version = version
        self.warps_per_cta = warps_per_cta

    def __str__(self):
        return f"#{GPU_DIALECT}.amd_wmma<{{version = {self.version}, warpsPerCTA = {self.warps_per_cta}}}>"


class MmaLayout:

    def __init__(self, version, warps_per_cta, ctas_per_cga, cta_split_num, cta_order, instr_shape):
        self.version = version
        self.warps_per_cta = warps_per_cta
        self.ctas_per_cga = ctas_per_cga
        self.cta_split_num = cta_split_num
        self.cta_order = cta_order
        self.instr_shape = instr_shape

    def __str__(self):
        return f"#{GPU_DIALECT}.nvidia_mma<{{versionMajor={self.version[0]}, versionMinor={self.version[1]}, warpsPerCTA={self.warps_per_cta}, CTAsPerCGA={self.ctas_per_cga}, CTASplitNum={self.cta_split_num}, CTAOrder={self.cta_order}, instrShape={self.instr_shape}}}>"


class DpasLayout:

    def __init__(self, repeatCount, systolic_depth, execution_size, ops_per_chan, threads_per_warp, warps_per_cta,
                 rep_cluster):
        self.repeatCount = repeatCount
        self.systolic_depth = systolic_depth
        self.execution_size = execution_size
        self.ops_per_chan = ops_per_chan
        self.threads_per_warp = threads_per_warp
        self.warps_per_cta = warps_per_cta
        self.rep_cluster = rep_cluster

    def __str__(self):
        return f"#ttig.dpas<{{repeatCount={self.repeatCount}, systolicDepth={self.systolic_depth}, executionSize = {self.execution_size}, opsPerChan = {self.ops_per_chan}, threadsPerWarp = {self.threads_per_warp}, warpsPerCTA={self.warps_per_cta}, repCluster={self.rep_cluster}}}>"


class DotOperandLayout:

    def __init__(self, parent, op_idx, k_width):
        self.parent = parent
        self.op_idx = op_idx
        self.k_width = k_width

    def __str__(self):
        return f"#{GPU_DIALECT}.dot_op<{{parent={self.parent}, opIdx={self.op_idx}, kWidth={self.k_width}}}>"


class SliceLayout:

    def __init__(self, dim, parent):
        self.dim = dim
        self.parent = parent

    def __str__(self):
        return f"#{GPU_DIALECT}.slice<{{dim = {self.dim}, parent = {self.parent}}}>"


class BlockedLayout:

    def __init__(self, size_per_thread, threads_per_warp, warps_per_cta, order, ctas_per_cga=[1, 1],
                 cta_split_num=[1, 1], cta_order=[0, 1]):
        self.sz_per_thread = size_per_thread
        self.threads_per_warp = threads_per_warp
        self.warps_per_cta = warps_per_cta
        self.order = order
        self.ctas_per_cga = ctas_per_cga
        self.cta_split_num = cta_split_num
        self.cta_order = cta_order

    def __str__(self):
        return f"#{GPU_DIALECT}.blocked<{{sizePerThread={self.sz_per_thread}, threadsPerWarp={self.threads_per_warp}, warpsPerCTA={self.warps_per_cta}, order={self.order}, CTAsPerCGA={self.ctas_per_cga}, CTASplitNum={self.cta_split_num}, CTAOrder={self.cta_order}}}>"


class SwizzledSharedLayout:

    def __init__(self, vec, per_phase, max_phase, order, ctas_per_cga, cta_split_num, cta_order):
        self.vec = vec
        self.per_phase = per_phase
        self.max_phase = max_phase
        self.order = order
        self.ctas_per_cga = ctas_per_cga
        self.cta_split_num = cta_split_num
        self.cta_order = cta_order

    def __str__(self):
        return f"#{GPU_DIALECT}.swizzled_shared<{{vec={self.vec}, perPhase={self.per_phase}, maxPhase={self.max_phase}, order={self.order}, CTAsPerCGA={self.ctas_per_cga}, CTASplitNum={self.cta_split_num}, CTAOrder={self.cta_order}}}>"


class PaddedSharedLayout:

    def __init__(self, interval_padding_pairs, order, ctas_per_cga, cta_split_num, cta_order):
        self.interval_padding_pairs = "[" + ", ".join(f"{v[0]}:{v[1]:+d}" for v in interval_padding_pairs) + "]"
        self.order = order
        self.ctas_per_cga = ctas_per_cga
        self.cta_split_num = cta_split_num
        self.cta_order = cta_order

    def __str__(self):
        return f"#{GPU_DIALECT}.padded_shared<{self.interval_padding_pairs} {{order={self.order}, CTAsPerCGA={self.ctas_per_cga}, CTASplitNum={self.cta_split_num}, CTAOrder={self.cta_order}}}>"


class NVMMASharedLayout:

    def __init__(self, swizzle, transpose, element_bit_width, ctas_per_cga, cta_split_num, cta_order):
        self.swizzle = swizzle
        self.transpose = transpose
        self.element_bit_width = element_bit_width
        self.ctas_per_cga = ctas_per_cga
        self.cta_split_num = cta_split_num
        self.cta_order = cta_order

    def __str__(self):
        transpose_str = "true" if self.transpose else "false"
        return f"#{GPU_DIALECT}.nvmma_shared<{{swizzlingByteWidth={self.swizzle}, transposed={transpose_str}, elementBitWidth={self.element_bit_width}, CTAsPerCGA={self.ctas_per_cga}, CTASplitNum={self.cta_split_num}, CTAOrder={self.cta_order}}}>"


class LinearLayout:

    def __init__(self, register, lane, warp, block):
        self.register = register
        self.lane = lane
        self.warp = warp
        self.block = block

    def __str__(self):
        return f"#{GPU_DIALECT}.linear<{{register={self.register}, lane={self.lane}, warp={self.warp}, block={self.block}}}>"


# Python impl of LinearEncodingAttr::basesPerDim
def bases_per_dim(layout, dim, rank, skip_broadcast=True):
    assert isinstance(layout, LinearLayout)
    bases = getattr(layout, dim)
    result = [1] * rank

    if not bases:
        return result

    non_zero_idx = None

    for basis in bases:
        # Find the first non-zero index in the current basis
        idx = next((i for i, v in enumerate(basis) if v != 0), None)
        if idx is not None:
            non_zero_idx = idx
            result[idx] *= 2
        elif not skip_broadcast:
            # If no non-zero found and we're not skipping broadcasts, use the last found non-zero index
            assert non_zero_idx is not None
            result[non_zero_idx] *= 2

    return result


def warps_per_cta(layout, shape):
    if isinstance(layout, LinearLayout):
        return bases_per_dim(layout, 'warp', len(shape))
    elif isinstance(layout, (SliceLayout, DotOperandLayout)):
        return warps_per_cta(layout.parent, shape)
    else:
        return layout.warps_per_cta


def is_layout_applicable(layout) -> bool:
    if isinstance(layout, (BlockedLayout, SwizzledSharedLayout, LinearLayout)):
        return True
    elif isinstance(layout, SliceLayout):
        return is_layout_applicable(layout.parent)
    elif is_cuda():
        mma_layout = layout.parent if isinstance(layout, DotOperandLayout) else layout
        if not isinstance(mma_layout, MmaLayout):
            return False
        if mma_layout.version[0] >= 3 and not is_hopper_or_newer():
            return False
        return True
    elif is_hip():
        target_arch = triton.runtime.driver.active.get_current_target().arch
        if isinstance(layout, PaddedSharedLayout):
            return True
        elif "gfx11" in target_arch:
            # RDNA 3
            return isinstance(layout, WmmaLayout)
        elif any(arch for arch in ["gfx8", "gfx9"] if arch in target_arch):
            # CDNA 1, 2, 3, 4
            return isinstance(layout, MfmaLayout)
        else:
            return False
    elif is_xpu():
        mma_layout = layout.parent if isinstance(layout, DotOperandLayout) else layout
        return isinstance(mma_layout, DpasLayout)
    else:
        return True


def filter_layouts(layouts):
    return [l for l in layouts if is_layout_applicable(l)]


@pytest.mark.interpreter
def test_scalar_overflow(device):

    @triton.jit
    def kernel():
        huge_int: tl.constexpr = 0xFFFFFFFFFFFFFF
        x = tl.full((), 32, dtype=tl.int32)
        y = x + huge_int

    with pytest.raises(triton.TritonError, match="out of range"):
        kernel[(1, )]()


# generic test functions
def _test_unary(dtype_x, expr, numpy_expr=None, device='cuda', num_ctas=1):
    check_type_supported(dtype_x, device)  # early return if dtype_x is not supported
    SIZE = 128
    # define the kernel / launch-grid

    @triton.jit
    def kernel(Z, X, SIZE: tl.constexpr):
        off = tl.arange(0, SIZE)
        x = tl.load(X + off)
        z = GENERATE_TEST_HERE
        tl.store(Z + off, z)

    kernel = patch_kernel(kernel, {'GENERATE_TEST_HERE': expr})
    # inputs
    x = numpy_random(SIZE, dtype_str=dtype_x)
    # avoid log/sqrt of negative numbers
    if 'log' in expr or 'sqrt' in expr:
        x = np.abs(x) + 0.01
    # reference result
    z_ref = eval(expr if numpy_expr is None else numpy_expr)
    # triton result
    x_tri = to_triton(x, device=device, dst_type=dtype_x)
    z_tri = to_triton(np.empty_like(x), device=device, dst_type=dtype_x)
    kernel[(1, )](Z=z_tri, X=x_tri, SIZE=SIZE, num_warps=4, num_ctas=num_ctas)
    # compare
    np.testing.assert_allclose(z_ref, to_numpy(z_tri), rtol=0.01)


def _binary_op_dtype_override(a: str, b: str) -> Optional[np.dtype]:
    """
    Given two dtype strings, returns the numpy dtype Triton thinks binary
    operations on the two types should return. Returns None if the return value
    matches numpy. This is generally needed because Triton and pytorch return
    narrower floating point types than numpy in mixed operations, and because
    Triton follows C/C++ semantics around mixed signed/unsigned operations, and
    numpy/pytorch do not.
    """
    overrides = {
        ('float16', 'int16'): np.float16,
        ('float16', 'int32'): np.float16,
        ('float16', 'int64'): np.float16,
        ('float16', 'uint16'): np.float16,
        ('float16', 'uint32'): np.float16,
        ('float16', 'uint64'): np.float16,
        ('int8', 'uint8'): np.uint8,
        ('int8', 'uint16'): np.uint16,
        ('int8', 'uint32'): np.uint32,
        ('int8', 'uint64'): np.uint64,
        ('int16', 'uint16'): np.uint16,
        ('int16', 'uint32'): np.uint32,
        ('int16', 'uint64'): np.uint64,
        ('int32', 'uint32'): np.uint32,
        ('int32', 'uint64'): np.uint64,
        ('int64', 'uint64'): np.uint64,
    }
    key = (a, b) if a < b else (b, a)
    return overrides.get(key)


def _test_binary(dtype_x, dtype_y, expr, numpy_expr=None, mode_x='real', mode_y='real', device='cuda', num_ctas=1,
                 x_low=None, x_high=None, y_low=None, y_high=None, filter_y=None, test_broadcast=True,
                 test_scalar=True):
    check_type_supported(dtype_x, device)  # early return if dtype_x is not supported
    check_type_supported(dtype_y, device)
    SIZE = 128
    # define the kernel / launch-grid

    @triton.jit
    def kernel(Z, X, Y, SIZE: tl.constexpr):
        off = tl.arange(0, SIZE)
        x = tl.load(X + off)
        y = tl.load(Y + off)
        z = GENERATE_TEST_HERE
        tl.store(Z + off, z)

    @triton.jit
    def kernel_broadcast_lhs(Z, X, Y, SIZE: tl.constexpr):
        off = tl.arange(0, SIZE)
        x = tl.load(X)
        y = tl.load(Y + off)
        z = GENERATE_TEST_HERE
        tl.store(Z + off, z)

    @triton.jit
    def kernel_broadcast_rhs(Z, X, Y, SIZE: tl.constexpr):
        off = tl.arange(0, SIZE)
        x = tl.load(X + off)
        y = tl.load(Y)
        z = GENERATE_TEST_HERE
        tl.store(Z + off, z)

    @triton.jit
    def kernel_scalar_rhs(Z, X, y: tl.constexpr, SIZE: tl.constexpr):
        off = tl.arange(0, SIZE)
        x = tl.load(X + off)
        z = GENERATE_TEST_HERE
        tl.store(Z + off, z)

    replacements = {'GENERATE_TEST_HERE': expr}
    kernel = patch_kernel(kernel, replacements)
    kernel_broadcast_lhs = patch_kernel(kernel_broadcast_lhs, replacements)
    kernel_broadcast_rhs = patch_kernel(kernel_broadcast_rhs, replacements)
    kernel_scalar_rhs = patch_kernel(kernel_scalar_rhs, replacements)

    # inputs
    rs = RandomState(17)
    x = numpy_random(SIZE, dtype_str=dtype_x, rs=rs, low=x_low, high=x_high)
    y = numpy_random(SIZE, dtype_str=dtype_y, rs=rs, low=y_low, high=y_high)
    if filter_y:
        y[filter_y(y)] = 1
    if mode_x == 'nan':
        x[:] = float('nan')
    if mode_y == 'nan':
        y[:] = float('nan')

    def do_test(x, y, kernel_fn):
        x_is_scalar = isinstance(x, (bool, int, float))
        y_is_scalar = isinstance(y, (bool, int, float))
        scalar_test = x_is_scalar or y_is_scalar

        # For scalars, we follow the NumPy 2.0 (and JAX/PyTorch pretty much) casting rules.
        if scalar_test:
            # We remove any explicit casting
            pattern = r'\.astype\(np\.\w+\)'
            scalar_expr = expr if numpy_expr is None else re.sub(pattern, '', numpy_expr)
            with promotion_numpy_2_0():
                z_ref = eval(scalar_expr)
        else:
            z_ref = eval(expr if numpy_expr is None else numpy_expr)

        dtype_z = _binary_op_dtype_override(dtype_x, dtype_y)
        if not scalar_test and dtype_z is not None:
            z_ref = z_ref.astype(dtype_z)

        # triton result
        x_tri = x if x_is_scalar else to_triton(x, device=device, dst_type=dtype_x)
        y_tri = y if y_is_scalar else to_triton(y, device=device, dst_type=dtype_y)
        if is_xpu() and not xpu_has_fp64() and z_ref.dtype in ["float64"]:
            # Downcast the output type. Assumes similar overflow behavior to reference eval on the device.
            z_ref = z_ref.astype("float32")
        z_tri = to_triton(np.empty(SIZE, dtype=z_ref.dtype), device=device)

        kernel_fn[(1, )](z_tri, x_tri, y_tri, SIZE=SIZE, num_warps=4, num_ctas=num_ctas)
        err_msg = f"{expr}, {kernel_fn.__name__}"
        np.testing.assert_allclose(z_ref, to_numpy(z_tri), err_msg=err_msg, atol=7e-3, rtol=0.01)

    def get_scalar(x, dtype, low, high, filter):
        # If dtype is int, don't choose a huge number for the scalar
        # as it'll overflow easily when converted to the other dtype
        if dtype in integral_dtypes:
            # Choose in range [-7, 7] ([0, 7] for uints)
            low_x = 0 if dtype in uint_dtypes else -7
            if low is not None:
                low_x = max(low_x, low)
            high_x = 7
            if high is not None:
                high_x = min(high_x, high)
            scalar = numpy_random((), dtype_str=dtype, rs=rs, low=low_x, high=high_x).item()
            if filter and filter(scalar):
                #  https://xkcd.com/221/
                scalar = 4
        else:
            scalar = x.flat[0].item()
        return scalar

    do_test(x, y, kernel)
    if mode_y != 'nan' and test_scalar:
        if dtype_x in uint_dtypes:
            low = 0 if y_low is None else max(y_low, 0)
        else:
            low = y_low
        y_scalar = get_scalar(y, dtype_y, low, y_high, filter_y)
        do_test(x, y_scalar, kernel_scalar_rhs)
    if test_broadcast:
        do_test(x[:1].reshape(()), y, kernel_broadcast_lhs)
        do_test(x, y[:1].reshape(()), kernel_broadcast_rhs)


def _min_max_integral_mod_value(dtype_x, dtype_y) -> tuple[int, int]:
    """
    Limit min/max values for integral types for mod values. Leads to
    overflow/underflow when casting large integral types to floats.
    """
    x_bitwidth = _bitwidth(dtype_x)
    y_bitwidth = _bitwidth(dtype_y)

    # hard cap max value bit-width to 32 if 64 bit-width types
    min_bitwidth = min(x_bitwidth, y_bitwidth, 32)

    # Limit max value bit-width to be one integral type less than the min bit-width
    # For example:
    #   int64, float32 -> int16
    #   uint16, float16 -> uint8
    x_dtype = _dtype(dtype_x)
    max_bitwidth = max(min_bitwidth >> 1, 8)
    dtype_max = x_dtype + str(max_bitwidth)

    max_info = np.iinfo(getattr(np, dtype_max))

    # Still need to limit values here for uints
    if max_bitwidth >= 16 and dtype_max in uint_dtypes:
        return max_info.min, max_info.max // 4
    else:
        return max_info.min, max_info.max


def test_dtype_codegen():
    for dtype in dtypes_with_bfloat16:
        full_name = f"triton.language.{dtype}"
        assert repr(eval(full_name)) == full_name


# ---------------
# test binary ops
# ---------------


@pytest.mark.interpreter
@pytest.mark.parametrize("dtype_x, dtype_y, op", [  #
    (dtype_x, dtype_y, op)
    for op in ['+', '-', '*', '/', '%']
    for dtype_x in dtypes_with_bfloat16
    for dtype_y in dtypes_with_bfloat16
])
@pytest.mark.parametrize("num_ctas", num_ctas_list)
def test_bin_op(dtype_x, dtype_y, op, num_ctas, device):
    expr = f'x {op} y'
    np_expr_gen = (lambda x, y: f'{x} {op} {y}') if op != '%' else (lambda x, y: f'np.fmod({x}, {y})')

    # Triton promotes 16-bit floating-point / and % to 32-bit because there
    # are no native div or FRem operations on float16. Since we have to
    # convert anyway, we may as well take the accuracy bump.
    def promote_to_fp32(dtype_x, dtype_y):
        return dtype_x in ('float16', 'bfloat16') and dtype_y not in ('float32', 'float64')

    if op in ('/', '%') and (promote_to_fp32(dtype_x, dtype_y) or promote_to_fp32(dtype_y, dtype_x)):
        numpy_expr = np_expr_gen('x.astype(np.float32)', 'y.astype(np.float32)')
    elif (dtype_x in uint_dtypes and dtype_y in int_dtypes and _bitwidth(dtype_x) >= _bitwidth(dtype_y)):
        numpy_expr = np_expr_gen(f'x.astype(np.{dtype_x})', f'y.astype(np.{dtype_x})')
    elif (dtype_y in uint_dtypes and dtype_x in int_dtypes and _bitwidth(dtype_y) >= _bitwidth(dtype_x)):
        numpy_expr = np_expr_gen(f'x.astype(np.{dtype_y})', f'y.astype(np.{dtype_y})')
    elif op == '%':
        # LLVM has 'numpy.fmod', not 'numpy.remainder', semantics on integer remainders.
        numpy_expr = np_expr_gen('x', 'y')
    else:
        numpy_expr = None

    if (op in ('%', '/') and ((dtype_x in int_dtypes and dtype_y in uint_dtypes) or
                              (dtype_x in uint_dtypes and dtype_y in int_dtypes))):
        with pytest.raises(triton.TritonError, match='Cannot use .* because they have different signedness'):
            _test_binary(dtype_x, dtype_y, expr, numpy_expr, device=device, num_ctas=num_ctas)
    else:
        # skip when bfloat16, as NumPy's ref performs the computation in float32
        # while Triton performs it in bfloat16
        skip_scalar_test = ((dtype_x == "bfloat16" and "float" in dtype_y)
                            or (op in ('/', '%') and dtype_x in ("float16", "bfloat16")))
        # can't divide by zero
        not_zero = op in ('/', '%') and dtype_x in integral_dtypes and dtype_y in integral_dtypes
        # can't represent -int(max)
        not_minus_one = op in ('*', '/') and dtype_x in int_dtypes and dtype_y in int_dtypes
        if not_zero or not_minus_one:
            filter_y = lambda y: not_zero * (y == 0) | not_minus_one * (y == -1)
        else:
            filter_y = None

        if op == "%" and dtype_x in integral_dtypes and dtype_y in float_dtypes_with_bfloat16:
            x_low, x_high = _min_max_integral_mod_value(dtype_x, dtype_y)
        else:
            x_low, x_high = None, None

        _test_binary(
            dtype_x, dtype_y, expr, numpy_expr, device=device, num_ctas=num_ctas,
            # fails with values where fmod(x, y) is roughly zero, but happens to
            # pass with the random values chosen for non-broadcast tests
            test_broadcast=(op != "%"), x_low=x_low, x_high=x_high, filter_y=filter_y, test_scalar=not skip_scalar_test)


@pytest.mark.interpreter
@pytest.mark.parametrize("dtype, order", [(dtype, order) for dtype in dtypes_with_bfloat16 for order in [0, 1]])
def test_addptr(dtype, order, device):
    check_type_supported(dtype, device)

    @triton.jit
    def kernel(x, y, ORDER: tl.constexpr, SIZE: tl.constexpr):
        offs = tl.arange(0, SIZE)
        if ORDER == 0:
            tl.store(y + offs, tl.load(x + offs))
        else:
            tl.store(offs + y, tl.load(offs + x))

    SIZE = 1024
    rs = RandomState(17)
    x = numpy_random(SIZE, dtype_str=dtype, rs=rs)
    y = numpy_random(SIZE, dtype_str=dtype, rs=rs)
    x_tri = to_triton(x, dst_type=dtype, device=device)
    y_tri = to_triton(y, dst_type=dtype, device=device)
    y = x
    kernel[
        1,
    ](x_tri, y_tri, order, SIZE)
    np.testing.assert_allclose(y, to_numpy(y_tri))


@pytest.mark.interpreter
@pytest.mark.parametrize("dtype_x, dtype_y", [  #
    (dtype_x, dtype_y) for dtype_x in int_dtypes for dtype_y in int_dtypes
] + [(dtype_x, dtype_y) for dtype_x in uint_dtypes for dtype_y in uint_dtypes])
@pytest.mark.parametrize("num_ctas", num_ctas_list)
def test_floordiv(dtype_x, dtype_y, num_ctas, device):
    # Triton has IEEE, not numpy/torch, semantics for %, and those carry
    # through to //, so we have to use a nonstandard expression to get a
    # reference result for //.
    expr = 'x // y'
    numpy_expr = '((x - np.fmod(x, y)) / y)'
    # can't represent -int(max)
    not_minus_one = dtype_x in int_dtypes and dtype_y in int_dtypes
    if not_minus_one:
        filter_y = lambda y: y == -1
    else:
        filter_y = None
    _test_binary(dtype_x, dtype_y, expr, numpy_expr, filter_y=filter_y, device=device, num_ctas=num_ctas)


def test_unsigned_name_mangling(device):
    # Test that uint32 and int32 are mangled differently by the compiler
    SIZE = 128
    # define the kernel / launch-grid

    @triton.jit
    def kernel(O1, O2, X, Y, SIZE: tl.constexpr):
        off = tl.arange(0, SIZE)
        x = tl.load(X + off)
        y = tl.load(Y + off)
        out1 = tl.abs(x)  # uint32 -> nop
        out2 = tl.abs(-y)  # int32 -> should have an effect
        tl.store(O1 + off, out1)
        tl.store(O2 + off, out2)

    dtype_x = 'uint32'
    dtype_y = 'int32'
    # inputs
    rs = RandomState(17)
    x = numpy_random(SIZE, dtype_str=dtype_x, rs=rs)
    y = numpy_random(SIZE, dtype_str=dtype_y, rs=rs)
    # reference result
    expect = (np.abs(x), np.abs(-y))
    # triton result
    x_tri = to_triton(x, device=device, dst_type=dtype_x)
    y_tri = to_triton(y, device=device, dst_type=dtype_y)
    actual = tuple(to_triton(np.empty_like(e), device=device) for e in expect)
    kernel[(1, )](actual[0], actual[1], x_tri, y_tri, SIZE=SIZE, num_warps=4)

    # Bitwise op, so expect exact equality
    assert (expect[0] == to_numpy(actual[0])).all()
    assert (expect[1] == to_numpy(actual[1])).all()


# test bitwise ops
# ---------------
@pytest.mark.interpreter
@pytest.mark.parametrize("dtype_x, dtype_y, op", [  #
    (dtype_x, dtype_y, op)
    for op in ['&', '|', '^']
    for dtype_x in dtypes + dtypes_with_bfloat16
    for dtype_y in dtypes + dtypes_with_bfloat16
])
@pytest.mark.parametrize("num_ctas", num_ctas_list)
def test_bitwise_op(dtype_x, dtype_y, op, num_ctas, device):
    expr = f'x {op} y'
    if (dtype_x in uint_dtypes and dtype_y in int_dtypes and _bitwidth(dtype_x) >= _bitwidth(dtype_y)):
        numpy_expr = f'x.astype(np.{dtype_x}) {op} y.astype(np.{dtype_x})'
    elif (dtype_y in uint_dtypes and dtype_x in int_dtypes and _bitwidth(dtype_y) >= _bitwidth(dtype_x)):
        numpy_expr = f'x.astype(np.{dtype_y}) {op} y.astype(np.{dtype_y})'
    else:
        numpy_expr = None
    if 'float' in dtype_x + dtype_y:
        # The CompilationError must have been caused by a C++ exception with this text.
        with pytest.raises(triton.TritonError, match='invalid operands of type'):
            _test_binary(dtype_x, dtype_y, expr, numpy_expr='np.array([])', device=device, num_ctas=num_ctas)
    else:
        _test_binary(dtype_x, dtype_y, expr, numpy_expr, device=device, num_ctas=num_ctas)


@pytest.mark.interpreter
@pytest.mark.parametrize("dtype_x, dtype_y, op", [  #
    (dtype_x, dtype_y, op) for op in ['<<', '>>'] for dtype_x in int_dtypes + uint_dtypes for dtype_y in uint_dtypes
])
@pytest.mark.parametrize("num_ctas", num_ctas_list)
def test_shift_op(dtype_x, dtype_y, op, num_ctas, device):
    expr = f'x {op} y'
    bw = max(_bitwidth(dtype_x), _bitwidth(dtype_y))
    if dtype_x.startswith('int'):
        dtype_z = f'int{bw}'
    else:
        dtype_z = f'uint{bw}'
    numpy_expr = f'x.astype(np.{dtype_z}) {op} y.astype(np.{dtype_z})'
    _test_binary(dtype_x, dtype_y, expr, numpy_expr, device=device, num_ctas=num_ctas, y_low=0, y_high=bw)


# ---------------
# test compare ops
# ---------------
ops = ['==', '!=', '>', '<', '>=', '<=']


@pytest.mark.interpreter
@pytest.mark.parametrize(
    "dtype_x, dtype_y, op, mode_x, mode_y",
    # real
    [(dtype_x, dtype_y, op, 'real', 'real') for op in ops for dtype_x in dtypes for dtype_y in dtypes]
    # NaNs
    + [('float32', 'float32', op, mode_x, mode_y)
       for op in ops
       for mode_x, mode_y in [('nan', 'real'), ('real', 'nan'), ('nan', 'nan')]])
@pytest.mark.parametrize("num_ctas", num_ctas_list)
def test_compare_op(dtype_x, dtype_y, op, mode_x, mode_y, num_ctas, device):
    expr = f'x {op} y'
    if (dtype_x in uint_dtypes and dtype_y in int_dtypes and _bitwidth(dtype_x) >= _bitwidth(dtype_y)):
        numpy_expr = f'x.astype(np.{dtype_x}) {op} y.astype(np.{dtype_x})'
    elif (dtype_y in uint_dtypes and dtype_x in int_dtypes and _bitwidth(dtype_y) >= _bitwidth(dtype_x)):
        numpy_expr = f'x.astype(np.{dtype_y}) {op} y.astype(np.{dtype_y})'
    else:
        numpy_expr = None
    _test_binary(dtype_x, dtype_y, expr, numpy_expr, mode_x=mode_x, mode_y=mode_y, device=device, num_ctas=num_ctas)


# ---------------
# test broadcast
# ---------------
@pytest.mark.interpreter
@pytest.mark.parametrize("dtype", dtypes_with_bfloat16)
def test_broadcast(dtype, device):
    check_type_supported(dtype, device)

    @triton.jit
    def broadcast_kernel(x_ptr, y_ptr, y_broadcasted_ptr, M: tl.constexpr, N: tl.constexpr):
        offset1 = tl.arange(0, M)
        offset2 = tl.arange(0, N)
        x = tl.load(x_ptr + N * offset1[:, None] + offset2[None, :])
        y = tl.load(y_ptr + offset2)
        _, y_broadcasted = tl.broadcast(x, y)
        tl.store(y_broadcasted_ptr + N * offset1[:, None] + offset2[None, :], y_broadcasted)

    M = 32
    N = 64
    rs = RandomState(17)
    x = numpy_random((M, N), dtype_str=dtype, rs=rs)
    y = numpy_random(N, dtype_str=dtype, rs=rs)
    _, y_broadcasted_np = np.broadcast_arrays(x, y)

    x_tri = to_triton(x, device=device, dst_type=dtype)
    y_tri = to_triton(y, device=device, dst_type=dtype)
    y_broadcasted_tri = to_triton(np.empty((M, N), dtype=y_broadcasted_np.dtype), device=device, dst_type=dtype)

    broadcast_kernel[(1, )](x_tri, y_tri, y_broadcasted_tri, M=M, N=N)
    assert (y_broadcasted_np == to_numpy(y_broadcasted_tri)).all()


# ----------
# test slice
# ----------


@pytest.mark.interpreter
def test_slice(device):

    @triton.jit
    def slice_kernel(XBLOCK: tl.constexpr):
        data = tl.arange(0, XBLOCK)
        tl.static_assert(data.shape == [XBLOCK])

        t = data[None, :]
        tl.static_assert(t.shape == [1, XBLOCK])

        t = data[None, None:]
        tl.static_assert(t.shape == [1, XBLOCK])

        t = data[None, :None]
        tl.static_assert(t.shape == [1, XBLOCK])

        t = data[None, :, None]
        tl.static_assert(t.shape == [1, XBLOCK, 1])

        t = data[None, None:None, None]
        tl.static_assert(t.shape == [1, XBLOCK, 1])

        t = data[None, None:None:None, None]
        tl.static_assert(t.shape == [1, XBLOCK, 1])

        t = data[None, ::None, None]
        tl.static_assert(t.shape == [1, XBLOCK, 1])

        t = data[None, None::None, None]
        tl.static_assert(t.shape == [1, XBLOCK, 1])

        scalar = tl.full([], 1, tl.int32)
        tl.static_assert(scalar.shape == [])

        t = scalar[None]
        tl.static_assert(t.shape == [1])

        t = scalar[None, None]
        tl.static_assert(t.shape == [1, 1])

    slice_kernel[(1, )](XBLOCK=32)


# ------------------
# test invalid slice
# ------------------


@pytest.mark.interpreter
def test_invalid_slice(device):
    dst = torch.empty(128, device=device)

    @triton.jit
    def _kernel(dst):
        dst[10:]

    with pytest.raises(triton.TritonError, match='unsupported tensor index'):
        _kernel[(1, )](dst=dst)


# ----------------
# test expand_dims
# ----------------
@pytest.mark.interpreter
def test_expand_dims(device):

    @triton.jit
    def expand_dims_kernel(dummy, N: tl.constexpr):
        offset1 = tl.arange(0, N)

        t = tl.expand_dims(offset1, 0)
        tl.static_assert(t.shape == [1, N])

        t = tl.expand_dims(offset1, 1)
        tl.static_assert(t.shape == [N, 1])

        t = tl.expand_dims(offset1, -1)
        tl.static_assert(t.shape == [N, 1])

        t = tl.expand_dims(offset1, -2)
        tl.static_assert(t.shape == [1, N])

        t = tl.expand_dims(offset1, (0, -1))
        tl.static_assert(t.shape == [1, N, 1])

        t = tl.expand_dims(offset1, (0, 1, 3))
        tl.static_assert(t.shape == [1, 1, N, 1])

        t = tl.expand_dims(offset1, (-4, 2, -1))
        tl.static_assert(t.shape == [1, N, 1, 1])

        t = tl.expand_dims(offset1, (3, 1, 2))
        tl.static_assert(t.shape == [N, 1, 1, 1])

        scalar = tl.sum(offset1)
        tl.static_assert(scalar.shape == [])
        t = tl.expand_dims(scalar, 0)
        tl.static_assert(t.shape == [1])

        t = tl.expand_dims(scalar, -1)
        tl.static_assert(t.shape == [1])

        # N is a scalar that's not even a tl.tensor -- this should work too.
        t = tl.expand_dims(N, -1)
        tl.static_assert(t.shape == [1])

    N = 32
    dummy_tensor = torch.empty((), device=device)
    expand_dims_kernel[(1, )](dummy_tensor, N)


@pytest.mark.interpreter
def test_expand_dims_error_cases(device):

    @triton.jit
    def dim_out_of_range1(dummy, N: tl.constexpr):
        offset1 = tl.arange(0, N)

        t = tl.expand_dims(offset1, -2)
        t = tl.expand_dims(offset1, -3)

    @triton.jit
    def dim_out_of_range2(dummy, N: tl.constexpr):
        offset1 = tl.arange(0, N)

        t = tl.expand_dims(offset1, 1)
        t = tl.expand_dims(offset1, 2)

    @triton.jit
    def dim_out_of_range3(dummy, N: tl.constexpr):
        offset1 = tl.arange(0, 1)
        scalar = tl.sum(offset1)

        t = tl.expand_dims(scalar, 1)

    @triton.jit
    def duplicate_dim1(dummy, N: tl.constexpr):
        offset1 = tl.arange(0, N)

        t = tl.expand_dims(offset1, (0, 0))

    @triton.jit
    def duplicate_dim2(dummy, N: tl.constexpr):
        offset1 = tl.arange(0, N)

        t = tl.expand_dims(offset1, (0, -3))

    N = 32
    dummy_tensor = torch.empty((), device=device)

    with pytest.raises(triton.TritonError) as exc_info:
        dim_out_of_range1[(1, )](dummy_tensor, N)
    assert "invalid axis -3" in str(exc_info.value.__cause__)

    with pytest.raises(triton.TritonError) as exc_info:
        dim_out_of_range2[(1, )](dummy_tensor, N)
    assert "invalid axis 2" in str(exc_info.value.__cause__)

    with pytest.raises(triton.TritonError) as exc_info:
        dim_out_of_range3[(1, )](dummy_tensor, N)
    assert "invalid axis 1" in str(exc_info.value.__cause__)

    with pytest.raises(triton.TritonError) as exc_info:
        duplicate_dim1[(1, )](dummy_tensor, N)
    assert re.search(r"duplicate axes, normalized axes = \[0, 0\]", str(exc_info.value.__cause__))

    with pytest.raises(triton.TritonError) as exc_info:
        duplicate_dim2[(1, )](dummy_tensor, N)
    assert re.search(r"duplicate axes, normalized axes = \[0, 0\]", str(exc_info.value.__cause__))


# ----------------------------
# test invalid program id axis
# ----------------------------
@pytest.mark.interpreter
def test_invalid_pid_axis(device):
    dst = torch.empty(128, device=device)

    @triton.jit
    def _kernel(dst):
        pid = tl.program_id(20)

    with pytest.raises(triton.TritonError) as exc_info:
        _kernel[(1, )](dst)
    assert re.search(r"program_id axis must be 0, 1, or 2 but got 20", str(exc_info.value.__cause__))


# ---------------
# test where
# ---------------
@pytest.mark.interpreter
@pytest.mark.parametrize("dtype", dtypes_with_bfloat16 + ["*int32"])
@pytest.mark.parametrize("num_ctas", num_ctas_list)
def test_where(dtype, num_ctas, device):
    select_ptrs = False
    if dtype == "*int32":
        dtype = "int64"
        select_ptrs = True
    check_type_supported(dtype, device)

    @triton.jit
    def where_kernel(cond_ptr, a_ptr, b_ptr, output_ptr, n_elements, BLOCK_SIZE: tl.constexpr,
                     TEST_POINTERS: tl.constexpr, TEST_SCALAR_POINTERS: tl.constexpr):
        offsets = tl.program_id(axis=0) * BLOCK_SIZE + tl.arange(0, BLOCK_SIZE)
        mask = offsets < n_elements
        decide = tl.load(cond_ptr + offsets, mask=mask)
        if TEST_SCALAR_POINTERS:
            ptr = tl.where(tl.load(cond_ptr), a_ptr, b_ptr)
            output = tl.load(ptr + offsets, mask=mask)
        else:
            if TEST_POINTERS:
                a = tl.load(a_ptr + offsets, mask=mask).to(tl.pi32_t)
                b = tl.load(b_ptr + offsets, mask=mask).to(tl.pi32_t)
            else:
                a = tl.load(a_ptr + offsets, mask=mask)
                b = tl.load(b_ptr + offsets, mask=mask)
            output = tl.where(decide, a, b)
        tl.store(output_ptr + offsets, output, mask=mask)

    SIZE = 1_000
    rs = RandomState(17)
    cond = numpy_random(SIZE, 'bool', rs)
    x = numpy_random(SIZE, dtype_str=dtype, rs=rs)
    y = numpy_random(SIZE, dtype_str=dtype, rs=rs)
    z = np.where(cond, x, y)

    cond_tri = to_triton(cond, device=device)
    x_tri = to_triton(x, device=device, dst_type=dtype)
    y_tri = to_triton(y, device=device, dst_type=dtype)
    z_tri = to_triton(np.empty(SIZE, dtype=z.dtype), device=device, dst_type=dtype)

    grid = lambda meta: (triton.cdiv(SIZE, meta['BLOCK_SIZE']), )
    where_kernel[grid](cond_tri, x_tri, y_tri, z_tri, SIZE, BLOCK_SIZE=1024, TEST_POINTERS=select_ptrs,
                       TEST_SCALAR_POINTERS=False, num_ctas=num_ctas)
    assert (z == to_numpy(z_tri)).all()
    if select_ptrs:
        where_kernel[grid](cond_tri, x_tri, y_tri, z_tri, SIZE, BLOCK_SIZE=1024, TEST_POINTERS=select_ptrs,
                           TEST_SCALAR_POINTERS=True)
        z = np.where(cond[0], x, y)
        assert (z == to_numpy(z_tri)).all()


@pytest.mark.interpreter
@pytest.mark.parametrize("num_ctas", num_ctas_list)
def test_where_broadcast(num_ctas, device):

    @triton.jit
    def where_kernel(cond_ptr, a_ptr, out_ptr, BLOCK_SIZE: tl.constexpr):
        xoffsets = tl.arange(0, BLOCK_SIZE)[:, None]
        yoffsets = tl.arange(0, BLOCK_SIZE)[None, :]

        mask = tl.load(cond_ptr + yoffsets)
        vals = tl.load(a_ptr + yoffsets + BLOCK_SIZE * xoffsets)
        res = tl.where(mask, vals, 0.)
        tl.store(out_ptr + yoffsets + BLOCK_SIZE * xoffsets, res)

    @triton.jit
    def where_scalar_condition(a_ptr, out_ptr, BLOCK_SIZE: tl.constexpr):
        xoffsets = tl.arange(0, BLOCK_SIZE)[:, None]
        yoffsets = tl.arange(0, BLOCK_SIZE)[None, :]
        mask = False
        vals = tl.load(a_ptr + yoffsets + BLOCK_SIZE * xoffsets)
        res = tl.where(mask, vals, 0.)
        tl.store(out_ptr + yoffsets + BLOCK_SIZE * xoffsets, res)

    SIZE = 32
    dtype = 'float32'
    rs = RandomState(17)
    x = numpy_random((SIZE, SIZE), dtype_str=dtype, rs=rs)
    mask = numpy_random(SIZE, 'bool', rs=rs)
    z = np.where(mask, x, 0)
    cond_tri = to_triton(mask, device=device)
    x_tri = to_triton(x, device=device, dst_type=dtype)
    z_tri = to_triton(np.empty((SIZE, SIZE), dtype=z.dtype), device=device, dst_type=dtype)
    where_kernel[(1, )](cond_tri, x_tri, z_tri, SIZE)
    assert (z == to_numpy(z_tri)).all()
    where_scalar_condition[(1, )](x_tri, z_tri, SIZE, num_ctas=num_ctas)
    z = np.where(0, x, 0)
    assert (z == to_numpy(z_tri)).all()


# ---------------
# test unary ops
# ---------------


@pytest.mark.interpreter
@pytest.mark.parametrize("dtype_x, expr",
                         [(dtype_x, ' -x') for dtype_x in dtypes_with_bfloat16] + [(dtype_x, ' ~x')
                                                                                   for dtype_x in int_dtypes])
@pytest.mark.parametrize("num_ctas", num_ctas_list)
def test_unary_op(dtype_x, expr, num_ctas, device):
    _test_unary(dtype_x, expr, device=device, num_ctas=num_ctas)


# ----------------
# test math ops
# ----------------


@pytest.mark.interpreter
@pytest.mark.parametrize("dtype_x, expr, x",
                         [(dtype_x, expr, x)
                          for dtype_x in ["float32", "float64"]
                          for expr in ['exp', 'log', 'cos', 'sin', 'exp2', 'log2', 'sqrt', 'rsqrt', 'floor', 'ceil']
                          for x in ['x', '3.0']])
def test_math_op(dtype_x, expr, x, device):
    np_expr = f"1.0 / np.sqrt({x})" if expr == "rsqrt" else f"np.{expr}({x})"
    _test_unary(dtype_x, f'tl.{expr}({x})', np_expr, device=device)


@pytest.mark.interpreter
@pytest.mark.parametrize("dtype", [dtype for dtype in ["float32", "float64"]])
def test_math_erf_op(dtype, device):
    check_type_supported(dtype, device)
    SIZE = 128

    @triton.jit
    def kernel(Z, X, SIZE: tl.constexpr):
        off = tl.arange(0, SIZE)
        x = tl.load(X + off)
        z = tl.math.erf(x)
        tl.store(Z + off, z)

    torch_dtype = torch.float32 if dtype == "float32" else torch.float64
    x = torch.randn(SIZE, dtype=torch_dtype, device=device)
    z_ref = torch.erf(x)
    z_tri = torch.zeros_like(x)
    kernel[(1, )](z_tri, x, SIZE=SIZE, num_warps=4)
    torch.testing.assert_close(z_tri, z_ref)


@pytest.mark.interpreter
@pytest.mark.parametrize("dtype", [dtype for dtype in ["float32", "float64"]])
def test_math_fma_op(dtype, device):
    check_type_supported(dtype, device)
    SIZE = 128

    @triton.jit
    def kernel(Z, X, Y, W, SIZE: tl.constexpr):
        off = tl.arange(0, SIZE)
        x = tl.load(X + off)
        y = tl.load(Y + off)
        w = tl.load(W + off)
        z = tl.math.fma(x, y, w)
        tl.store(Z + off, z)

    torch_dtype = torch.float32 if dtype == "float32" else torch.float64
    x = torch.randn(SIZE, dtype=torch_dtype, device=device)
    y = torch.randn(SIZE, dtype=torch_dtype, device=device)
    w = torch.randn(SIZE, dtype=torch_dtype, device=device)
    z_ref = x * y + w
    z_tri = torch.zeros_like(x)
    kernel[(1, )](z_tri, x, y, w, SIZE=SIZE, num_warps=4)
    torch.testing.assert_close(z_tri, z_ref)


@pytest.mark.interpreter
@pytest.mark.parametrize("expr", ["tl.math.fdiv(x, y)", "tl.math.div_rn(x, y)"])
@pytest.mark.parametrize("num_ctas", num_ctas_list)
def test_math_divide_op(expr, num_ctas, device):
    numpy_expr = "x / y"
    dtype = "float32"
    _test_binary(dtype, dtype, expr, numpy_expr, device=device, num_ctas=num_ctas)


# -------------
# test precise math
# -------------
@pytest.mark.interpreter
@pytest.mark.parametrize("expr_prec, expr_ref",
                         [('tl.math.sqrt_rn(x)', 'tl.math.sqrt(x.to(tl.float64)).to(tl.float32)'),
                          ('tl.math.div_rn(x,y)', '(x.to(tl.float64) / y.to(tl.float64)).to(tl.float32)')])
@pytest.mark.parametrize("num_ctas", num_ctas_list)
def test_precise_math(expr_prec, expr_ref, num_ctas, device):

    @triton.jit
    def kernel(X, Y, OUT, OUT_REF, BLOCK: tl.constexpr):
        x = tl.load(X + tl.arange(0, BLOCK))
        y = tl.load(Y + tl.arange(0, BLOCK))
        prec = PREC_CALC
        ref = REF_CALC
        tl.store(OUT + tl.arange(0, BLOCK), prec)
        tl.store(OUT_REF + tl.arange(0, BLOCK), ref)

    shape = (128, )
    out = torch.zeros(shape, dtype=torch.float32, device=device)
    out_ref = torch.zeros(shape, dtype=torch.float32, device=device)

    x = torch.randn(shape, dtype=torch.float32, device=device)
    y = torch.randn(shape, dtype=torch.float32, device=device)

    if (expr_prec.count('sqrt') > 0):
        x = torch.abs(x)

    if (expr_prec.count('div') > 0):
        y += 1e-6

    kernel = patch_kernel(kernel, {'PREC_CALC': expr_prec, 'REF_CALC': expr_ref})

    kernel[(1, )](x, y, out, out_ref, BLOCK=shape[0], num_ctas=num_ctas)

    if is_xpu():
        # use cpu result as reference, see https://github.com/llvm/llvm-project/issues/88222
        if (expr_prec.count('sqrt') > 0):
            out_ref = torch.sqrt(x.cpu().to(torch.float64)).to(torch.float32).to(device=device)
        elif (expr_prec.count('div') > 0):
            out_ref = torch.div(x.cpu().to(torch.float64),
                                y.cpu().to(torch.float64)).to(torch.float32).to(device=device)
    assert torch.all(out == out_ref)  # bitwise exact


# ----------------
# test abs
# ----------------


@pytest.mark.interpreter
@pytest.mark.parametrize("dtype_x", [(dtype_x) for dtype_x in dtypes_with_bfloat16])
def test_abs(dtype_x, device):
    _test_unary(dtype_x, 'tl.abs(x)', 'np.abs(x) ', device=device)


@pytest.mark.interpreter
@pytest.mark.parametrize("in_dtype", [tl.float8e4b15, tl.float8e4nv, tl.float8e5])
def test_abs_fp8(in_dtype, device):
    if is_hip():
        pytest.skip('test_abs_fp8 not supported on HIP.')
    elif is_cuda():
        cc = torch.cuda.get_device_capability()
        if in_dtype == tl.float8e4b15 and cc >= (9, 0):
            pytest.skip("float8e4b15 not supported on CUDA >= 9.0")
        if in_dtype == tl.float8e4nv and cc < (8, 9):
            pytest.skip("float8e4nv not supported on CUDA < 8.9")

    @triton.jit
    def abs_kernel(X, Z, SIZE: tl.constexpr):
        off = tl.arange(0, SIZE)
        x = tl.load(X + off)
        z = tl.abs(x)
        tl.store(Z + off, z)

    f8_tensor = torch.tensor(range(-128, 128), dtype=torch.int8, device=device)
    # f32_to_f8 doesn't handle nan, so we make sure f8_tensor doesn't contain any nan
    all_exp_ones = (f8_tensor & 0b01111100) == 128 - 2**in_dtype.fp_mantissa_width
    f8_tensor[all_exp_ones] = 0
    f8 = triton.reinterpret(f8_tensor, in_dtype)
    n_elements = f8_tensor.numel()
    out_f8 = torch.empty_like(f8_tensor)
    abs_kernel[(1, )](f8, triton.reinterpret(out_f8, in_dtype), n_elements)

    f32_tensor = convert_float_to_float32(f8_tensor, in_dtype)
    expect = f32_tensor.abs()
    actual_f8 = convert_float_to_float32(out_f8, in_dtype)
    torch.testing.assert_close(actual_f8, expect, equal_nan=True)


# ----------------
# test passing shapes as individual params rather than tuples
# ----------------


@pytest.mark.interpreter
def test_shapes_as_params(device):

    @triton.jit
    def kernel():
        a = tl.arange(0, 32).expand_dims(-1).broadcast_to(32, 32)
        tl.static_assert(a.shape == [tl.constexpr(32), tl.constexpr(32)])

        a = tl.arange(0, 32).reshape(4, 8).permute(1, 0)
        tl.static_assert(a.shape == [tl.constexpr(8), tl.constexpr(4)])

        a = tl.arange(0, 32).reshape(4, 8).trans()
        tl.static_assert(a.shape == [tl.constexpr(8), tl.constexpr(4)])

        a = tl.arange(0, 32).reshape(4, 8).reshape(32)
        tl.static_assert(a.shape == [tl.constexpr(32)])

        a = tl.arange(0, 64).reshape(2, 4, 8).trans(2, 1, 0)
        tl.static_assert(a.shape == [tl.constexpr(8), tl.constexpr(4), tl.constexpr(2)])

        a = tl.arange(0, 64).reshape(2, 4, 8).trans((2, 1, 0))
        tl.static_assert(a.shape == [tl.constexpr(8), tl.constexpr(4), tl.constexpr(2)])

        a = tl.reshape(tl.arange(0, 64), 2, 4, 8, can_reorder=True)
        tl.static_assert(a.shape == [tl.constexpr(2), tl.constexpr(4), tl.constexpr(8)])

    kernel[(1, )]()


# ----------------
# test transpose
# ----------------


@pytest.mark.interpreter
@pytest.mark.parametrize("dtype_x", [(dtype_x) for dtype_x in dtypes_with_bfloat16])
def test_transpose(dtype_x, device):
    check_type_supported(dtype_x, device)
    SIZE = 128

    @triton.jit
    def kernel(Z, X, SIZE: tl.constexpr):
        off = tl.arange(0, SIZE)
        off2d = off[None, :] + (tl.arange(0, 2) * SIZE)[:, None]
        x = tl.load(X + off2d)
        z = x.T
        tl.store(Z + off2d.T, z)

    x = numpy_random([SIZE, 2], dtype_str=dtype_x)
    z_ref = x.T
    x_tri = to_triton(x, device=device, dst_type=dtype_x)
    z_tri = to_triton(np.empty_like(z_ref), device=device, dst_type=dtype_x)
    kernel[(1, )](z_tri, x_tri, SIZE=SIZE)
    np.testing.assert_allclose(z_ref, to_numpy(z_tri))


# ----------------
# test indexing
# ----------------


def make_ptr_str(name, shape):
    rank = len(shape)
    offsets = []
    stride = 1
    for i in reversed(range(rank)):
        idx = ', '.join([':' if ii == i else 'None' for ii in range(rank)])
        offsets += [f'tl.arange(0, {shape[i]})[{idx}]*{stride}']
        stride *= shape[i]
    return f"{name} + {' + '.join(offsets)}"


# TODO: handle `%4 = ttg.convert_layout %3 : tensor<32xi32, #blocked0> -> tensor<32xi32, #ttg.slice<{dim = 0, parent = #blocked1}>>``
@pytest.mark.parametrize("expr, dtype_str", [(f'x[{s}]', d)
                                             for s in ['None, :', ':, None', 'None, :, :', ':, :, None']
                                             for d in ['int32', 'uint32', 'uint16']])
@pytest.mark.parametrize("num_ctas", num_ctas_list)
def test_index1d(expr, dtype_str, num_ctas, device):
    rank_x = expr.count(':')
    rank_y = expr.count(',') + 1
    shape_x = [32 for _ in range(rank_x)]
    shape_z = [32 for _ in range(rank_y)]
    shape_z_rank_mismatch = [32 for _ in range(rank_y + 1)]
    shape_z_dim_mismatch = [64 for _ in range(rank_y)]

    # Triton kernel
    @triton.jit
    def kernel(Z, X, SIZE: tl.constexpr):
        m = tl.arange(0, SIZE)
        n = tl.arange(0, SIZE)
        x = tl.load(X_PTR_EXPR)
        z = GENERATE_TEST_HERE
        tl.store(Z_PTR_EXPR, z)

    def generate_kernel(shape_x, shape_z):
        to_replace = {
            'X_PTR_EXPR': make_ptr_str('X', shape_x),
            'Z_PTR_EXPR': make_ptr_str('Z', shape_z),
            'GENERATE_TEST_HERE': expr,
        }
        return patch_kernel(kernel, to_replace)

    kernel_match = generate_kernel(shape_x, shape_z)
    kernel_dim_mismatch = generate_kernel(shape_x, shape_z_dim_mismatch)
    kernel_rank_mismatch = generate_kernel(shape_x, shape_z_rank_mismatch)

    # torch result
    x = numpy_random(shape_x, dtype_str=dtype_str)
    y = np.zeros(shape_z, dtype=getattr(np, dtype_str))
    z_ref = eval(expr) + y
    # triton result
    z_tri = to_triton(np.empty_like(z_ref), device=device)
    x_tri = to_triton(x, device=device)
    kernel_match[(1, )](z_tri, x_tri, num_warps=1, SIZE=shape_x[0])
    # compare
    assert (z_ref == to_numpy(z_tri)).all()

    def catch_compilation_error(kernel):
        try:
            kernel[(1, )](z_tri, x_tri, num_warps=1, SIZE=shape_x[0], num_ctas=num_ctas)
        except triton.CompilationError as e:
            np.testing.assert_(True)
        except BaseException:
            np.testing.assert_(False)

    catch_compilation_error(kernel_dim_mismatch)
    catch_compilation_error(kernel_rank_mismatch)


@triton.jit(noinline=True)
def noinline_simple_fn(x, y, Z):
    z = x + y
    tl.store(Z, z)


@triton.jit(noinline=True)
def noinline_call_graph_fn1(x):
    return x + 1


@triton.jit(noinline=True)
def noinline_call_graph_fn2(y):
    return y + 2


@triton.jit(noinline=True)
def noinline_call_graph_fn(x, y, Z):
    t0 = noinline_call_graph_fn1(x)
    t1 = noinline_call_graph_fn2(y)
    z = t0 + t1
    tl.store(Z, z)


@triton.jit(noinline=True)
def noinline_shared_fn(x, y, Z):
    offs = tl.arange(0, 16)[:, None] * 16 + tl.arange(0, 16)[None, :]
    z = tl.load(Z + offs)
    z = tl.dot(z, z) + x + y
    tl.store(Z + offs, z)


@triton.jit(noinline=True)
def noinline_dynamic_fn(x, y, Z):
    if x >= 1:
        x = noinline_call_graph_fn1(x)
    else:
        x = noinline_call_graph_fn2(x)
    if y >= 2:
        y = noinline_call_graph_fn2(y)
    else:
        y = noinline_call_graph_fn1(y)
    z = x + y
    tl.store(Z, z)


@triton.jit(noinline=True)
def noinline_call_multi_values_fn(x, y):
    return x + 1, y + 2


@triton.jit(noinline=True)
def noinline_multi_values_fn(x, y, Z):
    x, y = noinline_call_multi_values_fn(x, y)
    z = x + y
    tl.store(Z, z)


@pytest.mark.interpreter
@pytest.mark.parametrize("mode", ["simple", "call_graph", "shared", "dynamic", "multi_values"])
def test_noinline(mode, device):

    @triton.jit
    def kernel(X, Y, Z):
        x = tl.load(X)
        y = tl.load(Y)
        GENERATE_TEST_HERE(x, y, Z)

    func_name = f'noinline_{mode}_fn'
    kernel = patch_kernel(kernel, {'GENERATE_TEST_HERE': func_name})
    x = torch.tensor([1.0], device=device, dtype=torch.float32)
    y = torch.tensor([2.0], device=device, dtype=torch.float32)
    if mode == "shared":
        z = torch.ones((16, 16), device=device, dtype=torch.float32)
    else:
        z = torch.tensor([0.0], device=device, dtype=torch.float32)
    kernel[(1, )](x, y, z, num_warps=1)
    if mode == "simple":
        assert torch.equal(z, x + y)
    elif mode == "call_graph" or mode == "dynamic" or mode == "multi_values":
        assert torch.equal(z, x + 1 + y + 2)
    elif mode == "shared":
        ref = torch.full((16, 16), 16, device=device, dtype=torch.float32)
        assert torch.equal(z, ref + x + y)


# ---------------
# test atomics
# ---------------
@pytest.mark.interpreter
@pytest.mark.parametrize(
    "op, dtype_x_str, mode, sem",
    itertools.chain.from_iterable([[
        ('add', 'bfloat16', mode, sem),
        ('add', 'float16', mode, sem),
        ('add', 'uint32', mode, sem),
        ('add', 'int32', mode, sem),
        ('add', 'float32', mode, sem),
        ('add', 'uint64', mode, sem),
        ('add', 'int64', mode, sem),
        ('add', 'float64', mode, sem),
        ('max', 'uint32', mode, sem),
        ('max', 'int32', mode, sem),
        ('max', 'float32', mode, sem),
        ('max', 'uint64', mode, sem),
        ('max', 'int64', mode, sem),
        ('max', 'float64', mode, sem),
        ('min', 'uint32', mode, sem),
        ('min', 'int32', mode, sem),
        ('min', 'float32', mode, sem),
        ('min', 'uint64', mode, sem),
        ('min', 'int64', mode, sem),
        ('min', 'float64', mode, sem),
    ]
                                   for mode in ['all_neg', 'all_pos', 'min_neg', 'max_pos']
                                   for sem in [None, 'acquire', 'release', 'acq_rel', 'relaxed']]))
def test_atomic_rmw(op, dtype_x_str, mode, sem, device):
    check_type_supported(dtype_x_str, device)
    if is_interpreter():
        if dtype_x_str == 'float16' or dtype_x_str == 'bfloat16':
            pytest.xfail("Only test atomic bfloat16/float16 ops on GPU")
    if "uint" in dtype_x_str and mode in ["min_neg", "all_neg"]:
        pytest.xfail("uint cannot be negative")
    if is_xpu() and dtype_x_str == 'bfloat16':
        pytest.skip("bfloat16 not yet supported for xpu")

    n_programs = 5

    # triton kernel
    @triton.jit
    def kernel(X, Z):
        pid = tl.program_id(0)
        x = tl.load(X + pid)
        old = GENERATE_TEST_HERE
        tl.static_assert(old.dtype == x.dtype)

    sem_arg = sem if sem is None else f'"{sem}"'
    kernel = patch_kernel(kernel, {'GENERATE_TEST_HERE': f'tl.atomic_{op}(Z, x, sem={sem_arg})'})
    numpy_op = {'add': np.sum, 'max': np.max, 'min': np.min}[op]
    max_neutral = float('-inf') if dtype_x_str in float_dtypes_with_bfloat16 else np.iinfo(getattr(np, dtype_x_str)).min
    min_neutral = float('inf') if dtype_x_str in float_dtypes_with_bfloat16 else np.iinfo(getattr(np, dtype_x_str)).max
    neutral = {'add': 0, 'max': max_neutral, 'min': min_neutral}[op]

    # triton result
    rs = RandomState(17)
    dst_type = 'bfloat16' if (dtype_x_str == 'bfloat16') else None
    dtype_x_str = 'float32' if (dtype_x_str == 'bfloat16') else dtype_x_str
    x = np.array([2**i for i in range(n_programs)], dtype=getattr(np, dtype_x_str))
    if mode == 'all_neg':
        x = -np.abs(x)
    if mode == 'all_pos':
        x = np.abs(x)
    if mode == 'min_neg':
        idx = rs.randint(n_programs, size=(1, )).item()
        x[idx] = -np.max(np.abs(x)) - 1
    if mode == 'max_pos':
        idx = rs.randint(n_programs, size=(1, )).item()
        x[idx] = np.max(np.abs(x)) + 1
    x_tri = to_triton(x, device=device, dst_type=dst_type)

    z_tri = to_triton(np.array([neutral], dtype=getattr(np, dtype_x_str)), device=device, dst_type=dst_type)
    h = kernel[(n_programs, )](x_tri, z_tri)
    # torch result
    if dst_type == 'bfloat16':
        z_ref = numpy_op(x).astype(getattr(np, dtype_x_str))
        # trunc mantissa for a fair comparison of accuracy
        z_ref = (z_ref.view('uint32') & np.uint32(0xffff0000)).view('float32')
    else:
        z_ref = numpy_op(x).astype(getattr(np, dtype_x_str))
    # compare
    exact = op not in ['add']
    if exact:
        assert z_ref.item() == to_numpy(z_tri).item()
    else:
        np.testing.assert_allclose(z_ref, to_numpy(z_tri), rtol=0.01)
    sem_str = "acq_rel" if sem is None else sem
    if not is_cuda():
        return

    # atom.add.bf16 is unsupported prior to Hopper so instead we generate an
    # atom.cas add loop on Ampere and prior
    if dst_type == 'bfloat16' and torch.cuda.get_device_capability()[0] < 9:
        assert f"atom.{sem_str}.gpu.global.cas" in h.asm["ptx"]
        return

    assert f"atom.global.gpu.{sem_str}" in h.asm["ptx"]


@pytest.mark.interpreter
@pytest.mark.parametrize("num_ctas", num_ctas_list)
def test_atomic_rmw_predicate(num_ctas, device):

    @triton.jit
    def kernel(X):
        val = tl.program_id(0)
        if val < 64:
            tl.atomic_max(X, val)

    x = torch.zeros((1, ), device=device, dtype=torch.int32)
    kernel[(4096, )](x, num_ctas=num_ctas)
    assert x.item() == 63


@pytest.mark.interpreter
@pytest.mark.parametrize("shape, axis, num_ctas, dtype_x_str, check_return_val",
                         [(shape, axis, num_ctas, dtype_x_str, check_return_val)
                          for shape in [(2, 2), (2, 8), (8, 2), (8, 8), (32, 32), (64, 64)]
                          for axis in [0, 1]
                          for num_ctas in num_ctas_list
                          for dtype_x_str in ['bfloat16', 'float16', 'float32', 'uint64', 'int64', 'float64']
                          for check_return_val in ([True, False] if is_hip() else [True])])
def test_tensor_atomic_rmw(shape, axis, num_ctas, dtype_x_str, check_return_val, device):
    check_type_supported(dtype_x_str, device)
    if is_xpu() and dtype_x_str == 'bfloat16':
        pytest.skip("bfloat16 not yet supported for xpu")
    shape0, shape1 = shape
    # triton kernel

    @triton.jit
    def kernel(Z, X, OLD, AXIS: tl.constexpr, SHAPE0: tl.constexpr, SHAPE1: tl.constexpr, DTYPE: tl.constexpr,
               RETURN_VAL: tl.constexpr):
        off0 = tl.arange(0, SHAPE0)
        off1 = tl.arange(0, SHAPE1)
        x = tl.load(X + off0[:, None] * SHAPE1 + off1[None, :])

        if DTYPE == tl.float16 or DTYPE == tl.bfloat16:
            # sum can have bad numerics when accumulating in float16.
            # if we're dealing with float16, do the sum in float32.
            x = x.to(tl.float32)

        z = tl.sum(x, axis=AXIS)

        if DTYPE == tl.float16 or DTYPE == tl.bfloat16:
            z = z.to(DTYPE)

        if AXIS == 1:
            old = tl.atomic_add(Z + off0, z)
            if RETURN_VAL:
                tl.store(OLD + off0, old)
        else:
            old = tl.atomic_add(Z + off1, z)
            if RETURN_VAL:
                tl.store(OLD + off1, old)

    rs = RandomState(17)
    x = numpy_random((shape0, shape1), dtype_str=dtype_x_str, rs=rs)
    z_shape = (shape0, ) if axis == 1 else (shape1, )
    z = numpy_random(z_shape, dtype_str=dtype_x_str, rs=rs)
    old = np.zeros(z_shape, dtype=z.dtype)
    # reference results
    if x.dtype == np.float16:
        # do the sum in float32 to reduce numerical variation
        z_ref = z + np.sum(x.astype(np.float32), axis=axis, keepdims=False).astype(x.dtype)
    else:
        z_ref = z + np.sum(x, axis=axis, keepdims=False)
    old_ref = np.copy(z)
    # triton result
    x_tri = to_triton(x, device=device, dst_type=dtype_x_str)
    z_tri = to_triton(z, device=device, dst_type=dtype_x_str)
    old_tri = to_triton(old, device=device, dst_type=dtype_x_str)

    def torch_to_triton_dtype(t):
        if t == torch.bfloat16:
            return tl.bfloat16
        if t == torch.float16:
            return tl.float16
        return None

    kernel[(1, )](z_tri, x_tri, old_tri, axis, shape0, shape1, torch_to_triton_dtype(x_tri.dtype), check_return_val,
                  num_ctas=num_ctas)

    if dtype_x_str == 'bfloat16':
        # trunc mantissa for a fair comparison of accuracy
        z_ref = (z_ref.view('uint32') & np.uint32(0xffff0000)).view('float32')
        old_ref = (old_ref.view('uint32') & np.uint32(0xffff0000)).view('float32')
        # mantissa trunc is not enough, bump up the relative tolerance as well
        np.testing.assert_allclose(z_ref, to_numpy(z_tri), rtol=0.5)
        # check return vals, but use assert_allclose for bf16
        if check_return_val:
            np.testing.assert_allclose(old_ref, to_numpy(old_tri), rtol=0.5)
        return

    np.testing.assert_allclose(z_ref, to_numpy(z_tri), rtol=1e-4)
    if check_return_val:
        np.testing.assert_equal(old_ref, to_numpy(old_tri))


@pytest.mark.interpreter
@pytest.mark.parametrize("size, num_ctas, dtype_x_str", [(size, num_ctas, dtype_x_str)
                                                         for size in [2, 4, 8, 32, 64, 128]
                                                         for num_ctas in num_ctas_list
                                                         for dtype_x_str in ['bfloat16', 'float16', 'float32']])
def test_tensor_atomic_add_non_exclusive_offset(size, num_ctas, dtype_x_str, device):
    check_type_supported(dtype_x_str, device)
    if is_xpu() and dtype_x_str == 'bfloat16':
        pytest.skip("bfloat16 not yet supported for xpu")

    @triton.jit
    def kernel(X, val, NUM: tl.constexpr):
        off = tl.arange(0, NUM)
        offset = off[:, None] * NUM + off[None, :]
        val = tl.load(val + offset)
        tl.atomic_add(X + offset // 2, val)

    shape = (size // 2, size)
    dtype = getattr(torch, dtype_x_str)
    x = torch.zeros(shape, dtype=dtype, device=device)
    val = torch.randn((size**2), dtype=dtype, device=device)
    kernel[(1, )](x, val, size, num_warps=1, num_ctas=num_ctas)
    ref = val[0::2] + val[1::2]
    torch.testing.assert_close(ref, x.reshape(math.prod(shape)))


@pytest.mark.interpreter
@pytest.mark.parametrize("size, num_ctas, dtype_x_str", [(size, num_ctas, dtype_x_str)
                                                         for size in [2, 4, 8, 32, 64, 128]
                                                         for num_ctas in num_ctas_list
                                                         for dtype_x_str in ['bfloat16', 'float16', 'float32']])
def test_tensor_atomic_add_shift_1(size, num_ctas, dtype_x_str, device):
    check_type_supported(dtype_x_str, device)
    if is_xpu() and dtype_x_str == 'bfloat16':
        pytest.skip("bfloat16 not yet supported for xpu")

    @triton.jit
    def kernel(X, val, NUM: tl.constexpr):
        off_x = tl.arange(0, 2)
        off_y = tl.arange(0, NUM)
        off_in = off_x[:, None] * NUM + off_y[None, :]
        off_out = off_x[:, None] + off_y[None, :]

        val = tl.load(val + off_in)
        tl.atomic_add(X + off_out, val)

    s = (2, size)
    dtype = getattr(torch, dtype_x_str)
    x = torch.zeros(s, dtype=dtype, device=device)
    ref = torch.flatten(x)
    val = torch.randn(s, dtype=dtype, device=device)
    kernel[(1, )](x, val, size, num_warps=1, num_ctas=num_ctas)
    val = torch.flatten(val)
    ref[0:size] = val[0:size]
    ref[1:size + 1] += val[size:2 * size]
    torch.testing.assert_close(ref, torch.flatten(x))


@pytest.mark.interpreter
@pytest.mark.parametrize("shape, idx_order, mask_step, num_ctas, dtype_x_str",
                         [(shape, idx_order, mask_step, num_ctas, dtype_x_str)
                          for shape in [(2, 2), (4, 4), (5, 5), (6, 6), (8, 8)]
                          for idx_order in ['increase', 'decrease', 'random_no_duplication', 'random']
                          for mask_step in range(1, 5)
                          for num_ctas in num_ctas_list
                          for dtype_x_str in ['bfloat16', 'float16', 'float32']])
def test_tensor_atomic_add_access_patterns(shape, idx_order, mask_step, num_ctas, dtype_x_str, device):
    check_type_supported(dtype_x_str, device)
    if is_interpreter():
        pytest.xfail("not supported in the interpreter")

    if is_xpu() and dtype_x_str == 'bfloat16':
        pytest.skip("bfloat16 not yet supported for xpu")

    @triton.jit
    def kernel(in_ptr, idx_ptr, out_ptr, shape0, shape1, mask_step, XBLOCK: tl.constexpr):
        xoffset = tl.program_id(0) * XBLOCK
        x_idx = xoffset + tl.arange(0, XBLOCK)[:]
        mask = x_idx < shape0 * shape1
        mask = mask & (x_idx % mask_step != 0)
        idx_base = shape1 * (x_idx // shape1)
        idx_offset = tl.load(idx_ptr + x_idx, mask)
        in_elem = tl.load(in_ptr + x_idx, mask)
        tl.atomic_add(out_ptr + (idx_offset + idx_base), in_elem, mask, sem='relaxed')

    shape0, shape1 = shape
    idx_row = torch.arange(0, shape1, device=device)
    if idx_order == 'increase':
        idx = torch.stack([idx_row.repeat_interleave(i + 1)[:shape1] for i in range(shape0)])
    if idx_order == 'decrease':
        idx = torch.stack([idx_row.flip(0).repeat_interleave(i + 1)[:shape1] for i in range(shape0)])
    if idx_order == 'random_no_duplication':
        idx = torch.stack([torch.randperm(shape1, device=device) for _ in idx_row])
    if idx_order == 'random':
        idx = torch.randint(0, shape1, size=(shape0, shape1), device=device)

    dtype = getattr(torch, dtype_x_str)
    val = torch.randn((shape0, shape1), dtype=dtype, device=device)
    dst = torch.randn((shape0, shape1), dtype=dtype, device=device)

    dst_ref = dst.clone()

    cnt = 0
    for i, row in enumerate(idx):
        for j, elem in enumerate(row):
            if cnt % mask_step != 0:
                dst_ref[i][elem] += val[i][j]
            cnt += 1

    kernel[(1, )](val, idx, dst, shape0, shape1, mask_step, 64, num_ctas=num_ctas)

    if dtype_x_str == 'bfloat16':
        torch.testing.assert_close(dst_ref, dst, rtol=0.1, atol=0.1)
        return

    np.testing.assert_allclose(to_numpy(dst_ref), to_numpy(dst), atol=1e-2)


@pytest.mark.interpreter
@pytest.mark.parametrize("num_ctas", num_ctas_list)
def test_tensor_atomic_rmw_block(num_ctas, device):
    shape = (8, 8)

    @triton.jit
    def kernel(X, SHAPE0: tl.constexpr, SHAPE1: tl.constexpr):
        off0 = tl.arange(0, SHAPE0)
        off1 = tl.arange(0, SHAPE1)
        offs = off0[:, None] * SHAPE1 + off1[None, :]
        val = offs.to(tl.float32)
        x = X + offs
        tl.atomic_min(x, val)

    x = torch.ones((8, 8), device=device, dtype=torch.float32)
    kernel[(2, )](x, shape[0], shape[1], num_ctas=num_ctas)
    assert torch.min(x).item() == 0.0


@pytest.mark.interpreter
@pytest.mark.parametrize("sem", [None, 'acquire', 'release', 'acq_rel', 'relaxed'])
@pytest.mark.parametrize("num_ctas", num_ctas_list)
def test_atomic_cas(sem, num_ctas, device):
    # 1. make sure that atomic_cas changes the original value (Lock)
    @triton.jit
    def change_value(Lock):
        tl.atomic_cas(Lock, 0, 1)

    Lock = torch.zeros((1, ), device=device, dtype=torch.int32)
    change_value[(1, )](Lock)

    assert (Lock[0] == 1)

    # 2. only one block enters the critical section
    @triton.jit
    def serialized_add(data, Lock, SEM: tl.constexpr):
        ptrs = data + tl.arange(0, 128)
        while tl.atomic_cas(Lock, 0, 1, SEM) == 1:
            pass

        tl.store(ptrs, tl.load(ptrs) + 1.0)

        # insert barrier to set a fence between tl.store and
        # tl.atomic_xchg in a block.
        tl.debug_barrier()

        # release lock
        tl.atomic_xchg(Lock, 0)

    Lock = torch.zeros((1, ), device=device, dtype=torch.int32)
    data = torch.zeros((128, ), device=device, dtype=torch.float32)
    ref = torch.full((128, ), 2000.0)
    h = serialized_add[(2000, )](data, Lock, SEM=sem, num_ctas=num_ctas)
    sem_str = "acq_rel" if sem is None else sem
    np.testing.assert_allclose(to_numpy(data), to_numpy(ref))
    if not is_cuda():
        return
    assert f"atom.global.{sem_str}" in h.asm["ptx"]


@pytest.mark.interpreter
@pytest.mark.parametrize("sem", [None, 'acquire', 'release', 'acq_rel', 'relaxed'])
@pytest.mark.parametrize("num_ctas", num_ctas_list)
def test_tensor_atomic_cas(sem, num_ctas, device):

    @triton.jit
    def change_value(X, BLOCK_SIZE: tl.constexpr, sem: tl.constexpr):
        pid = tl.program_id(axis=0)
        block_start = pid * BLOCK_SIZE
        offsets = block_start + tl.arange(0, BLOCK_SIZE)
        t1 = tl.full((BLOCK_SIZE, ), 0, dtype=tl.int64)
        t2 = tl.full((BLOCK_SIZE, ), 2, dtype=tl.int64)
        tl.atomic_cas(X + offsets, t1, t2, sem=sem)

    X = torch.tensor([0, 1, 0, 1, 0, 1, 0, 1], device=device, dtype=torch.int64)
    Y = torch.tensor([2, 1, 2, 1, 2, 1, 2, 1], device=device, dtype=torch.int64)

    change_value[(2, )](X, 4, sem)
    assert (torch.equal(X, Y))


@pytest.mark.interpreter
@pytest.mark.skipif(not (is_xpu() or is_interpreter()) and (not is_cuda() or torch.cuda.get_device_capability()[0] < 9),
                    reason="Requires compute capability >= 9 for NV")
def test_load_scope_sem_coop_grid_cta_not_one(device):

    @triton.jit
    def kernel_r(ptrs, BLOCK_SIZE: tl.constexpr):
        numel = 512
        offset = tl.program_id(0) * BLOCK_SIZE
        index = offset
        mask = index < numel
        a = tl.load(ptrs, mask=mask)
        tl.store(ptrs, a)

    block_size = 128
    data = torch.zeros((128, ), device=device, dtype=torch.float32)

    kernel_r[(2, )](data, BLOCK_SIZE=block_size, num_ctas=4, launch_cooperative_grid=True)
    kernel_r[(2, )](data, BLOCK_SIZE=block_size, num_ctas=4, launch_cooperative_grid=False)


@pytest.mark.interpreter
def test_load_scope_sem_coop_grid_cta_one(device):

    @triton.jit
    def kernel_r(ptrs, BLOCK_SIZE: tl.constexpr):
        numel = 512
        offset = tl.program_id(0) * BLOCK_SIZE
        index = offset
        mask = index < numel
        a = tl.load(ptrs, mask=mask)
        tl.store(ptrs, a)

    block_size = 128
    data = torch.zeros((128, ), device=device, dtype=torch.float32)

    # Should do nothing different for num_ctas=1 (with coop launch grid)
    kernel_r[(2, )](data, BLOCK_SIZE=block_size, num_ctas=1, launch_cooperative_grid=True)
    kernel_r[(2, )](data, BLOCK_SIZE=block_size, num_ctas=1, launch_cooperative_grid=False)


@pytest.mark.interpreter
def test_atomic_min_max_neg_zero(device):

    @triton.jit
    def kernel(inp, out_max, out_min):
        idx = tl.program_id(0)
        x = tl.load(inp + idx)
        tl.atomic_max(out_max + idx, x)
        tl.atomic_min(out_min + idx, x)

    N_PROG = 1
    dtype = torch.float32
    out_min = torch.full([N_PROG], torch.finfo(torch.float32).max, device=device, dtype=dtype)
    out_max = torch.full([N_PROG], torch.finfo(torch.float32).min, device=device, dtype=dtype)
    inp = torch.full([N_PROG], -0.0, device=device, dtype=dtype)
    kernel[(N_PROG, )](inp, out_max, out_min)
    torch.testing.assert_close(out_min, inp, atol=0, rtol=0)
    torch.testing.assert_close(out_max, inp, atol=0, rtol=0)


@pytest.mark.interpreter
@pytest.mark.parametrize("dtype_str", ["float8_e4m3fn", "int8", "int16", "uint8", "uint16"])
def test_atomic_unsupported_type(dtype_str, device):

    @triton.jit
    def kernel(I, O):
        x = tl.load(I)
        tl.atomic_add(O, x)

    I = torch.zeros((1, ), device=device, dtype=getattr(torch, dtype_str))
    O = torch.zeros((1, ), device=device, dtype=getattr(torch, dtype_str))
    with pytest.raises(triton.TritonError):
        kernel[(1, )](I, O)


@pytest.mark.interpreter
@pytest.mark.parametrize("dtype_str", ["int32", "float16"])
@pytest.mark.parametrize("size", [1, 4, 16])
@pytest.mark.parametrize("op", ["add", "cas"])
def test_tensor_atomic_use_result(dtype_str, size, op, device):
    if is_hip():
        pytest.skip(
            "HIP is broken because (1) it doesn't support thread predicate in atomic cas, and (2) it doesn't support"
            " atomic rmw with float16")

    @triton.jit
    def kernel(index_ptr, out_ptr, size: tl.constexpr, op: tl.constexpr):
        if op == "add":
            write_index = tl.atomic_add(index_ptr + tl.arange(0, size)[:, None], val=tl.arange(0, size)[:, None],
                                        sem="relaxed")
        elif op == "cas":
            write_index = tl.atomic_cas(
                index_ptr + tl.arange(0, size)[:, None],
                cmp=tl.zeros((size, ), dtype=index_ptr.dtype.element_ty)[:, None],
                val=tl.arange(0, size).to(index_ptr.dtype.element_ty)[:, None],
                sem="relaxed",
            )
        tl.store(out_ptr + write_index.to(tl.uint32) * size + tl.arange(0, size)[None, :], 5)

    index = torch.arange(0, size, device=device).to(dtype=getattr(torch, dtype_str))
    out = torch.zeros((size, size), device=device, dtype=getattr(torch, dtype_str))
    kernel[(1, )](index, out, size, op)
    assert (out == 5).all()


# ---------------
# test cast
# ---------------


@pytest.mark.interpreter
@pytest.mark.parametrize("dtype_x, dtype_z, bitcast, size",
                         [(dtype_x, dtype_z, False, 1024) for dtype_x in dtypes for dtype_z in dtypes] + [
                             ('float32', 'bfloat16', False, 1024),
                             ('bfloat16', 'float32', False, 1024),
                             ('float32', 'int32', True, 1024),
                             ('float32', 'bool', False, 1024),
                             ('int8', 'bfloat16', False, 1024),
                         ] + [(f'uint{x}', f'int{x}', True, 1024)
                              for x in [8, 16, 32, 64]] + [(f'int{x}', f'uint{x}', True, 1024)
                                                           for x in [8, 16, 32, 64]] +
                         (([(dtype_x, dtype_z, False, size)
                            for dtype_x in torch_float8_dtypes
                            for dtype_z in ["float16", "float32", "bfloat16"]
                            for size in [1024, 32]]  #
                           + [(dtype_x, dtype_z, False, size)
                              for dtype_z in torch_float8_dtypes
                              for dtype_x in ["float16", "float32", "bfloat16"]
                              for size in [1024, 32]]) if torch.__version__ >= "2.1" else []))
@pytest.mark.parametrize("num_ctas", num_ctas_list)
def test_cast(dtype_x, dtype_z, bitcast, size, num_ctas, device):
    # CUDA: bfloat16 on cc < 80 will not be tested
    # Interpreter: Only bfloat16 <-> float32 is supported
    if not is_interpreter() or \
        (is_interpreter() and not ((dtype_z == 'bfloat16' and dtype_x == 'float32')
                                   or (dtype_z == 'float32' and dtype_x == 'bfloat16'))):
        check_type_supported(dtype_x, device)
        check_type_supported(dtype_z, device)

    if is_hip():
        if not is_hip_cdna3() and not is_hip_cdna4() and (dtype_x == 'float8_e4m3fn' or dtype_z == 'float8_e4m3fn'):
            pytest.skip(f'test_cast{(dtype_x, dtype_z)} only supported on HIP CDNA3/CDNA4.')
        if (not is_hip_cdna4()) and ((dtype_x == 'bfloat16' and dtype_z == "float8_e4m3fn") or
                                     (dtype_x == "float8_e4m3fn" and dtype_z == 'bfloat16')):
            pytest.skip(f'test_cast{(dtype_x, dtype_z)} only supported on HIP CDNA4.')

    torch.manual_seed(0)
    # This is tricky because numpy doesn't have bfloat, and torch doesn't have uints.
    if dtype_x.startswith('bfloat'):
        x_tri = torch.randn(size, dtype=getattr(torch, dtype_x), device=device)
    elif dtype_x.startswith('float8'):
        x_tri = torch.randn(size, dtype=torch.half, device=device).to(dtype=getattr(torch, dtype_x))
    else:
        x = numpy_random(size, dtype_str=dtype_x, low=-10, high=10) * 10
        # Triton clamps negative values to zero, while numpy wraps around
        # intmax, so avoid negatives for now.
        # TODO: figure out which one should actually be happening, and test it
        if dtype_z in uint_dtypes:
            x = np.absolute(x)
        x_tri = to_triton(x, device=device)
    if 'float' in dtype_z and 'float' in dtype_x:
        # make sure we use values that can be represented in both types
        x_tri = x_tri.to(getattr(torch, dtype_z)).to(getattr(torch, dtype_x))
    # triton kernel

    @triton.jit
    def kernel(X, Z, TO_TYPE: tl.constexpr, BITCAST: tl.constexpr, SIZE: tl.constexpr, ARG_HASH: tl.constexpr):
        x_ptr = X + tl.arange(0, SIZE)
        z_ptr = Z + tl.arange(0, SIZE)
        x = tl.load(x_ptr)

        # Depending on the value of ARG_HASH (a "random" number determined by
        # the test parameters), spell the cast one of three different ways.
        if ARG_HASH % 4 == 0:
            z = x.to(Z.dtype.element_ty, bitcast=BITCAST)
        elif ARG_HASH % 4 == 1:
            z = x.cast(Z.dtype.element_ty, bitcast=BITCAST)
        elif ARG_HASH % 4 == 2:
            z = tl.cast(x, Z.dtype.element_ty, bitcast=BITCAST)
        else:
            z = tl.cast(x, TO_TYPE, bitcast=BITCAST)

        tl.store(z_ptr, z)

    # "Random" number used inside the kernel to determine how we spell the cast.
    # This way we don't have to increase the number of tests.
    arg_hash = hash((dtype_x, dtype_z, bitcast, size, num_ctas))

    dtype_z_np = dtype_z if dtype_z != 'bool' else 'bool_'
    # triton result
    if dtype_z.startswith('bfloat'):
        z_tri = torch.empty((size, ), dtype=getattr(torch, dtype_z), device=device)
    elif dtype_z.startswith('float8'):
        z_tri = torch.empty((size, ), dtype=torch.half, device=device).to(dtype=getattr(torch, dtype_z))
    else:
        z_tri = to_triton(np.empty((size, ), dtype=getattr(np, dtype_z_np)), device=device)

    dtype_z_tri = str_to_triton_dtype(dtype_z)
    kernel[(1, )](x_tri, z_tri, TO_TYPE=dtype_z_tri, BITCAST=bitcast, SIZE=size, ARG_HASH=arg_hash, num_warps=1,
                  num_ctas=num_ctas)
    # torch result
    if dtype_z.startswith('bfloat') or dtype_x.startswith('bfloat') or dtype_z.startswith(
            'float8') or dtype_x.startswith('float8'):
        assert bitcast is False
        z_ref = x_tri.to(z_tri.dtype)
        if dtype_z.startswith('float8') and device not in ['cuda']:
            t = z_ref.byte() ^ z_tri.byte()
            torch.testing.assert_close(torch.zeros_like(t, dtype=torch.uint8), t)
        else:
            torch.testing.assert_close(z_ref, z_tri, rtol=0, atol=0)
    else:
        if bitcast:
            z_ref = x.view(getattr(np, dtype_z_np))
        else:
            z_ref = x.astype(getattr(np, dtype_z_np))
        np.testing.assert_allclose(z_ref, to_numpy(z_tri), rtol=0, atol=0)


@pytest.mark.interpreter
@pytest.mark.parametrize("dtype_str, num_warps",
                         [(dtype_str, num_warps) for dtype_str in int_dtypes + float_dtypes for num_warps in [4, 8]])
def test_cat(dtype_str, num_warps, device):
    check_type_supported(dtype_str, device)

    @triton.jit
    def kernel(X, Y, Z, N: tl.constexpr):
        offs = tl.arange(0, N)
        x = tl.load(X + offs)
        y = tl.load(Y + offs)
        z = tl.cat(x, y, can_reorder=True)
        tl.store(Z + tl.arange(0, 2 * N), z)

    x = torch.arange(0, 128, device=device).to(getattr(torch, dtype_str))
    y = torch.arange(-128, 0, device=device).to(getattr(torch, dtype_str))
    z_ref = torch.cat([x, y], dim=0).sum()
    z = torch.zeros((256, ), dtype=getattr(torch, dtype_str), device=device)
    kernel[(1, )](x, y, z, N=128, num_warps=num_warps)
    assert z.sum() == z_ref
    # check if there's no duplicate value in z
    assert z.unique().size(0) == z.size(0)


@pytest.mark.interpreter
@pytest.mark.parametrize("dtype_str", list(torch_dtypes))
@pytest.mark.parametrize("constant_field", ["value", "mask"])
@pytest.mark.parametrize("num_ctas", num_ctas_list)
def test_store_constant(num_ctas, dtype_str, constant_field, device):
    check_type_supported(dtype_str, device)

    @triton.jit
    def kernel(output_ptr, n_elements, BLOCK_SIZE: tl.constexpr, CONSTANT_FIELD: tl.constexpr):
        offsets = tl.program_id(axis=0) * BLOCK_SIZE + tl.arange(0, BLOCK_SIZE)
        if CONSTANT_FIELD == "value":
            value = 1
            output = tl.full([BLOCK_SIZE], value=value, dtype=value.dtype)
            mask = offsets < n_elements
        elif CONSTANT_FIELD == "mask":
            output = offsets < n_elements
            mask = False
        tl.store(output_ptr + offsets, output, mask=mask)

    block_size = 128
    ref = torch.ones([block_size], dtype=getattr(torch, dtype_str), device=device)
    output = torch.zeros([block_size], dtype=getattr(torch, dtype_str), device=device)

    kernel[(1, )](output, block_size, BLOCK_SIZE=block_size, num_ctas=num_ctas, CONSTANT_FIELD=constant_field)

    if constant_field == "value":
        assert torch.all(output == ref)
    else:
        assert torch.all(output == 0)


def test_load_store_same_ptr(device):

    @triton.jit()
    def kernel(in_out_ptr):
        pid = tl.program_id(axis=0)
        x = tl.load(in_out_ptr + pid)
        out = x * 2
        tl.store(in_out_ptr + pid, out)

    for _ in range(1000):
        x = torch.ones((65536, ), device=device, dtype=torch.float32)
        if is_hip():
            kernel[(65536, )](x, num_warps=16)  # threads per Warp for ROCM is 64
        else:
            kernel[(65536, )](x, num_warps=32)
        assert torch.all(x == 2)


@pytest.mark.interpreter
@pytest.mark.parametrize("dtype_str", ['int32'])
def test_umulhi(dtype_str, device):

    @triton.jit
    def kernel(X, Y, Z, N: tl.constexpr):
        offs = tl.arange(0, N)
        x = tl.load(X + offs)
        y = tl.load(Y + offs)
        z = tl.umulhi(x, y)
        tl.store(Z + tl.arange(0, N), z)

    def umulhi32(a, b):
        # Convert to 64-bit unsigned integers to prevent overflow
        a_64 = a.astype(np.int64)
        b_64 = b.astype(np.int64)

        # Perform the multiplication in 64-bit
        product_64 = a_64 * b_64

        # Shift right by 32 bits to get the high part of the product
        result_high_32 = product_64 >> 32
        return result_high_32

    rs = RandomState(17)
    N = 128
    x = numpy_random((N, ), dtype_str=dtype_str, rs=rs, low=0)
    x_tri = to_triton(x, device=device)
    y = numpy_random((N, ), dtype_str=dtype_str, rs=rs, low=0)
    y_tri = to_triton(y, device=device)
    z_tri = torch.zeros_like(x_tri)
    kernel[(1, )](x_tri, y_tri, z_tri, N=N)

    z_ref = umulhi32(x, y)
    np.testing.assert_equal(z_ref, to_numpy(z_tri))


@pytest.mark.interpreter
def test_join(device):

    @triton.jit
    def kernel(X, Y, Z, N: tl.constexpr):
        offs = tl.arange(0, N)
        x = tl.load(X + offs)
        y = tl.load(Y + offs)
        z = tl.join(x, y)
        tl.store(Z + tl.arange(0, N)[:, None] * 2 + tl.arange(0, 2)[None, :], z)

    x = torch.arange(0, 128, device=device).to(torch.int32)
    y = torch.arange(-128, 0, device=device).to(torch.int32)
    z_ref = torch.stack([x, y], dim=-1)
    z = torch.zeros_like(z_ref)
    kernel[(1, )](x, y, z, N=128)

    np.testing.assert_equal(to_numpy(z_ref), to_numpy(z))


@pytest.mark.interpreter
def test_join_scalars(device):

    @triton.jit
    def kernel(X, Y, Z):
        x = tl.load(X)
        y = tl.load(Y)
        z = tl.join(x, y)
        tl.static_assert(z.shape == [2])
        tl.store(Z + tl.arange(0, 2), z)

    x = torch.full([1], 42, device=device).to(torch.int32)
    y = torch.full([1], 100, device=device).to(torch.int32)
    z = torch.zeros([2], device=device)
    kernel[(1, )](x, y, z)

    np.testing.assert_equal([42, 100], to_numpy(z))


@pytest.mark.interpreter
def test_join_with_mma(device):

    @triton.jit
    def kernel(X, Z):
        x = tl.load(X + 16 * tl.arange(0, 32)[:, None] + tl.arange(0, 16)[None, :])  # (32,16)
        x2 = tl.join(x, 2 * x)  # (32,16,2)
        x3 = tl.reshape(x2, (32, 32))
        z = tl.dot(x3, x3)  # (32,32)
        tl.store(Z + 32 * tl.arange(0, 32)[:, None] + tl.arange(0, 32)[None, :], z)

    x = torch.arange(0, 32 * 16, device=device, dtype=torch.float32).reshape((32, 16))
    r = torch.stack([x, 2 * x], dim=-1).reshape((32, 32))
    z_ref = torch.matmul(r, r)
    z = torch.zeros_like(z_ref)
    kernel[(1, )](x, z)

    torch.testing.assert_close(z, z_ref)


@pytest.mark.interpreter
@pytest.mark.parametrize("debug", [False, True])
def test_interleave(device, debug):

    @triton.jit(debug=debug)
    def kernel(Z, N: tl.constexpr):
        z = tl.interleave(tl.arange(0, N), tl.arange(N, 2 * N))
        tl.store(Z + tl.arange(0, 2 * N), z)

    x = torch.arange(0, 128, device=device).to(torch.int32)
    y = torch.arange(128, 256, device=device).to(torch.int32)
    z_ref = torch.stack([x, y], dim=-1).reshape(256)
    z = torch.zeros_like(z_ref)
    kernel[(1, )](z, N=128)

    np.testing.assert_equal(to_numpy(z_ref), to_numpy(z))


@pytest.mark.interpreter
def test_interleave_scalars(device):

    @triton.jit
    def kernel(X, Y, Z):
        z = tl.interleave(X, Y)
        tl.static_assert(z.shape == [tl.constexpr(2)])
        tl.store(Z + tl.arange(0, 2), z)

    z = torch.zeros(2, device=device)
    kernel[(1, )](10, 20, z)

    np.testing.assert_equal([10, 20], to_numpy(z))


@pytest.mark.interpreter
def test_split(device):

    @triton.jit
    def kernel(X, Z1, Z2, N: tl.constexpr):
        offs = tl.arange(0, N)
        x = tl.load(X + offs)
        x1 = tl.reshape(x, (N // 2, 2))
        z1, z2 = tl.split(x1)
        tl.store(Z1 + tl.arange(0, N // 2), z1)
        tl.store(Z2 + tl.arange(0, N // 2), z2)

    x = torch.arange(0, 256, device=device).to(torch.int32).reshape((128, 2))
    z1_ref, z2_ref = (x[:, 0], x[:, 1])
    z1 = torch.zeros_like(z1_ref)
    z2 = torch.zeros_like(z2_ref)
    kernel[(1, )](x, z1, z2, N=256)

    np.testing.assert_equal(to_numpy(z1_ref), to_numpy(z1))
    np.testing.assert_equal(to_numpy(z2_ref), to_numpy(z2))


@pytest.mark.interpreter
def test_split_to_scalar(device):

    @triton.jit
    def kernel(X, Z1, Z2):
        offs = tl.arange(0, 2)
        x = tl.load(X + offs)
        z1, z2 = tl.split(x)
        tl.static_assert(isinstance(z1, tl.tensor))
        tl.static_assert(isinstance(z2, tl.tensor))
        tl.static_assert(z1.shape == [])
        tl.static_assert(z2.shape == [])
        tl.store(Z1, z1)
        tl.store(Z2, z2)

    N = 2
    x = torch.arange(0, N, device=device).reshape(N // 2, 2)
    z1_ref, z2_ref = (x[:, 0], x[:, 1])
    z1 = torch.zeros_like(z1_ref)
    z2 = torch.zeros_like(z2_ref)
    kernel[(1, )](x, z1, z2)

    np.testing.assert_equal(to_numpy(z1_ref), to_numpy(z1))
    np.testing.assert_equal(to_numpy(z2_ref), to_numpy(z2))


def convert_float_to_float32(fp: torch.tensor, dtype=None):
    if not dtype:
        dtype = getattr(tl, torch_dtype_name(fp.dtype))

    fp = fp.view(getattr(torch, f"int{dtype.primitive_bitwidth}"))
    exp_width = dtype.primitive_bitwidth - dtype.fp_mantissa_width - 1
    exp_bias = dtype.exponent_bias
    sign = ((fp >> (dtype.primitive_bitwidth - 1)) & 0x01).int()
    exp = ((fp >> dtype.fp_mantissa_width) & ((1 << exp_width) - 1)).int()
    frac = (fp & ((1 << dtype.fp_mantissa_width) - 1)).int()

    output = torch.where(
        exp == 0,
        # subnormal
        ((-1.0)**sign) * (2.0**(1 - exp_bias)) * (frac / (2.0**dtype.fp_mantissa_width)),
        # normal
        ((-1.0)**sign) * (2.0**(exp - exp_bias)) * (1.0 + frac / (2.0**dtype.fp_mantissa_width))).float()

    extended_exp = (
        (1 << (tl.float32.primitive_bitwidth - tl.float32.fp_mantissa_width - 1)) - 1) << tl.float32.fp_mantissa_width
    # special cases, exp is 0b11..1
    if dtype in [tl.float8e4nv, tl.float8e4b15]:
        # float8e4m3nv does not have infinities
        output[fp == 0b01111111] = torch.nan
        output[fp == 0b11111111] = torch.nan
    else:
        output = torch.where(exp == (1 << exp_width) - 1,
                             ((sign << (tl.float32.primitive_bitwidth - 1)) | extended_exp
                              | (frac << (tl.float32.fp_mantissa_width - dtype.fp_mantissa_width)))  #
                             .view(torch.float32), output)
    return output


@pytest.mark.interpreter
@pytest.mark.parametrize("in_dtype", [torch.float16, torch.bfloat16])
def test_convert_float16_to_float32(in_dtype, device):
    """Tests that check convert_float_to_float32 function"""
    check_type_supported(in_dtype, device)

    f16_input = torch.tensor(range(-int(2**(16 - 1)), int(2**(16 - 1))), dtype=torch.int16).view(in_dtype)
    f32_output = convert_float_to_float32(f16_input)

    nan = f16_input.isnan()
    assert torch.all(f32_output[nan].isnan())
    inf = f16_input.isinf()
    assert torch.all(f32_output[inf].isinf())
    other = torch.logical_not(torch.logical_or(nan, inf))
    assert torch.all(f16_input[other] == f32_output[other])


# ---------------
# test reduce
# ---------------


@pytest.mark.interpreter
def test_max_returns_zero(device):
    # Simple test with a tl.max call that returns 0.  The interpreter had a bug
    # where it didn't handle this correctly.
    @triton.jit
    def kernel(X, Z, BLOCK: tl.constexpr):
        x = tl.load(X + tl.arange(0, BLOCK))
        z = tl.max(x)
        tl.store(Z, z)

    BLOCK = 128
    x = torch.zeros((BLOCK, ), device=device)
    z = torch.ones((1, ), device=device)

    kernel[(1, )](x, z, BLOCK=BLOCK)
    assert z[0] == 0


@pytest.mark.interpreter
def test_max_min_with_nan(device):
    # In triton, we implement a "nan ignore" style, which means if there is NaN
    # in the reduce dimesion, we should ignore it and return the max/min number,
    # it's different with torch.max/min.
    @triton.jit
    def max_kernel(x_ptr, y_ptr, BLOCK_SIZE: tl.constexpr):
        offsets = tl.arange(0, BLOCK_SIZE)
        x = tl.load(x_ptr + offsets)

        max_val = tl.max(x, axis=0)

        if tl.program_id(0) == 0:
            tl.store(y_ptr, max_val)

    @triton.jit
    def min_kernel(x_ptr, y_ptr, BLOCK_SIZE: tl.constexpr):
        offsets = tl.arange(0, BLOCK_SIZE)
        x = tl.load(x_ptr + offsets)

        min_val = tl.min(x, axis=0)

        if tl.program_id(0) == 0:
            tl.store(y_ptr, min_val)

    BLOCK_SIZE = 64
    x = torch.rand((1, BLOCK_SIZE), dtype=torch.float32, device=device)
    # Not the expected output for tl.max
    x[0, 0] = float('nan')
    # Expected output for tl.min
    x[0, 1] = float('-inf')
    # Expected output for tl.max
    x[0, 2] = float('inf')

    y = torch.ones(1, device=device)

    max_kernel[(1, )](x, y, BLOCK_SIZE=BLOCK_SIZE)
    assert y[0] == float('inf')

    min_kernel[(1, )](x, y, BLOCK_SIZE=BLOCK_SIZE)
    assert y[0] == float('-inf')


def get_reduced_dtype(dtype_str, op):
    if op in ('argmin', 'argmax'):
        return 'int32'
    if dtype_str == 'bfloat16':
        return 'float32'
    return dtype_str


def get_reduce_input(dtype_str, shape):
    # limit the range of integers so that reduce ops do not overflow
    low = 0 if dtype_str in uint_dtypes else -10 if dtype_str in integral_dtypes else None
    high = 10 if dtype_str in integral_dtypes else None
    return numpy_random(shape, dtype_str=dtype_str, low=low, high=high)


@pytest.mark.interpreter
@pytest.mark.parametrize("op, dtype_str, shape", [(op, dtype, shape) for op in [
    'min',
    'max',
    'min-with-indices',
    'max-with-indices',
    'argmin-tie-break-left',
    'argmax-tie-break-left',
    'sum',
] for dtype in dtypes_with_bfloat16 for shape in [32, 64, 128, 512]])
@pytest.mark.parametrize("num_ctas", num_ctas_list)
@pytest.mark.parametrize("num_warps, threads_per_warp",
                         [(64, 16), (4, THREADS_PER_WARP)] if is_xpu() else [(4, THREADS_PER_WARP)])
def test_reduce1d(op, dtype_str, shape, num_ctas, num_warps, threads_per_warp, device):
    check_type_supported(dtype_str, device)  # bfloat16 on cc < 80 will not be tested
    check_threads_supported(num_warps, threads_per_warp, device)

    # triton kernel
    @triton.jit
    def kernel(X, Z, BLOCK: tl.constexpr):
        x = tl.load(X + tl.arange(0, BLOCK))
        GENERATE_TEST_HERE
        tl.store(Z, z)

    if 'with-indices' in op:
        patch = f'z, _ = tl.{op.split("-")[0]}(x, axis=0, return_indices=True)'
    elif 'arg' in op:
        tie_break_left = 'tie-break-left' in op
        patch = f'z = tl.{op.split("-")[0]}(x, axis=0, tie_break_left={tie_break_left})'
    else:
        patch = f'z = tl.{op}(x, axis=0)'
    kernel = patch_kernel(kernel, {'GENERATE_TEST_HERE': patch})
    # input
    x = get_reduce_input(dtype_str, (shape, ))
    numpy_op = {
        'sum': np.sum,
        'max': np.max,
        'min': np.min,
        'max-with-indices': np.max,
        'min-with-indices': np.min,
        'argmin-tie-break-left': np.argmin,
        'argmax-tie-break-left': np.argmax,
    }[op]
    if 'tie-break-left' in op:
        x[3:10] = x[numpy_op(x)]
    x_tri = to_triton(x, device=device)
    # numpy result
    z_dtype_str = 'int32' if 'tie-break-left' in op else dtype_str
    z_tri_dtype_str = z_dtype_str
    if 'tie-break-left' not in op and dtype_str == 'bfloat16':
        z_dtype_str = 'float32'
        z_ref = numpy_op(x).astype(getattr(np, z_dtype_str))
        # trunc mantissa for a fair comparison of accuracy
        z_ref = (z_ref.view('uint32') & np.uint32(0xffff0000)).view('float32')
        z_tri_dtype_str = 'bfloat16'
    else:
        z_ref = numpy_op(x).astype(getattr(np, z_dtype_str))
    # triton result
    z_tri = to_triton(numpy_random((1, ), dtype_str=z_dtype_str), device=device, dst_type=z_tri_dtype_str)
    if is_xpu():
        kernel[(1, )](x_tri, z_tri, BLOCK=shape, num_ctas=num_ctas, num_warps=num_warps,
                      threads_per_warp=threads_per_warp)
    else:
        kernel[(1, )](x_tri, z_tri, BLOCK=shape, num_ctas=num_ctas)
    z_tri = to_numpy(z_tri)
    # compare
    if op == 'sum':
        np.testing.assert_allclose(z_ref, z_tri, rtol=0.01)
    else:
        if 'tie-break-left' in op:
            # argmin and argmax can have multiple valid indices.
            # so instead we compare the values pointed by indices
            np.testing.assert_equal(x[z_ref], x[z_tri])
        else:
            np.testing.assert_equal(z_ref, z_tri)


# TODO: [Qingyi] Fix argmin / argmax
reduce_configs1 = [(op, dtype, (1, 1024), axis, False)
                   for dtype in dtypes_with_bfloat16
                   for op in ['min', 'max', 'sum', 'argmin', 'argmax']
                   for axis in [1]]

# shape (128, 256) and (32, 1024) are not enabled on sm86 because the required shared memory
# exceeds the limit of 99KB
reduce2d_shapes = [(2, 32), (4, 32), (4, 128)]
# TODO: fix and uncomment
# , (32, 64), (64, 128)]
if is_cuda() and 'V100' in torch.cuda.get_device_name(0):
    reduce2d_shapes += [(128, 256) and (32, 1024)]

reduce_configs2 = [(op, 'float32', shape, axis, False)
                   for op in ['min', 'max', 'sum', 'argmin', 'argmax']
                   for shape in reduce2d_shapes
                   for axis in [0, 1]] + [(op, 'float32', [16, 32], None, False) for op in ['min', 'max', 'sum']]

reduce3d_shapes = [(2, 32, 16), (32, 2, 16), (32, 16, 2)]
reduce_configs3 = [(op, 'float32', shape, axis, False)
                   for op in ['min', 'max', 'sum', 'argmin', 'argmax']
                   for shape in reduce3d_shapes
                   for axis in [0, 1, 2]]
invalid_config = [('sum', 'float32', (32, 32), axis, False) for axis in [2, 3]]
negative_config = [('sum', 'float32', (32, 32), -1, False)]
keep_dims_2d_configs = [(op, 'float32', (32, 32), axis, True)
                        for op in ['min', 'max', 'sum', 'argmin', 'argmax']
                        for axis in [0, 1]] + [(op, 'float32', (32, 32), None, True) for op in ['min', 'max', 'sum']]
keep_dims_3d_configs = [(op, 'float32', (32, 2, 16), axis, True)
                        for op in ['min', 'max', 'sum', 'argmin', 'argmax']
                        for axis in [0, 1, 2]] + [(op, 'float32', (32, 2, 16), None, True)
                                                  for op in ['min', 'max', 'sum']]
reduce_bool = [(op, 'bool', shape, axis, False) for op in ['xor_sum'] for shape in reduce2d_shapes for axis in [0, 1]]


@pytest.mark.interpreter
@pytest.mark.parametrize(
    "op, dtype_str, shape, axis, keep_dims", reduce_configs1 + reduce_configs2 + reduce_configs3 + invalid_config +
    negative_config + keep_dims_2d_configs + keep_dims_3d_configs + reduce_bool)
@pytest.mark.parametrize("num_ctas", num_ctas_list)
@pytest.mark.parametrize("num_warps, threads_per_warp",
                         [(64, 16), (4, THREADS_PER_WARP)] if is_xpu() else [(4, THREADS_PER_WARP)])
def test_reduce(op, dtype_str, shape, axis, keep_dims, num_ctas, num_warps, threads_per_warp, device):
    check_type_supported(dtype_str, device)  # bfloat16 on cc < 80 will not be tested
    check_threads_supported(num_warps, threads_per_warp, device)

    @triton.jit
    def kernel(X, Z, BLOCK_M: tl.constexpr, BLOCK_N: tl.constexpr, BLOCK_K: tl.constexpr, IS_3D: tl.constexpr,
               AXIS: tl.constexpr, KEEP_DIMS: tl.constexpr, USE_I1: tl.constexpr):
        range_m = tl.arange(0, BLOCK_M)
        range_n = tl.arange(0, BLOCK_N)
        range_k = tl.arange(0, BLOCK_K)
        if IS_3D:
            x = tl.load(X + range_m[:, None, None] * BLOCK_N * BLOCK_K + range_n[None, :, None] * BLOCK_K +
                        range_k[None, None, :])
        else:
            x = tl.load(X + range_m[:, None] * BLOCK_N + range_n[None, :])
        if USE_I1:
            x = tl.cast(x, tl.int1)
        z = GENERATE_TEST_HERE
        z_ptr = Z
        if KEEP_DIMS and AXIS is None:
            if IS_3D:
                z_ptr = z_ptr[None, None, None, :]
            else:
                z_ptr = z_ptr[None, None, :]
        if IS_3D:
            if AXIS == 0:
                z_ptr = Z + range_n[:, None] * BLOCK_K + range_k[None, :]
            elif AXIS == 1 or AXIS == -2:
                z_ptr = Z + range_m[:, None] * BLOCK_K + range_k[None, :]
            elif AXIS == 2 or AXIS == -1:
                z_ptr = Z + range_m[:, None] * BLOCK_N + range_n[None, :]
        else:
            if AXIS == 0:
                z_ptr = Z + range_n
            elif AXIS == 1 or AXIS == -1:
                z_ptr = Z + range_m
        if KEEP_DIMS and AXIS is not None:
            z_ptr = tl.expand_dims(z_ptr, axis=AXIS)
        tl.store(z_ptr, z)

    kernel = patch_kernel(kernel, {'GENERATE_TEST_HERE': f'tl.{op}(x, axis=AXIS, keep_dims=KEEP_DIMS)'})
    # input
    x = get_reduce_input(dtype_str, shape)
    x_tri = to_triton(x, device=device)
    numpy_op = {
        'sum': np.sum, 'max': np.max, 'min': np.min, 'argmin': np.argmin, 'argmax': np.argmax, 'xor_sum':
        np.bitwise_xor.reduce
    }[op]
    z_dtype_str = get_reduced_dtype(dtype_str, op)
    z_tri_dtype_str = z_dtype_str
    if z_dtype_str == 'bool':
        z_dtype_str = 'int8'

    # numpy result
    # Silence numpy error on axis out of bounds, to give triton a chance to fail
    np_axis = axis if axis is not None and axis < len(shape) else None
    if op not in ['argmin', 'argmax'] and dtype_str == 'bfloat16':
        z_dtype_str = 'float32'
        z_tri_dtype_str = 'bfloat16'
        z_ref = numpy_op(x, axis=np_axis, keepdims=keep_dims).astype(getattr(np, z_dtype_str))
        # trunc mantissa for a fair comparison of accuracy
        z_ref = (z_ref.view('uint32') & np.uint32(0xffff0000)).view('float32')
    else:
        z_ref = numpy_op(x, axis=np_axis, keepdims=keep_dims).astype(getattr(np, z_dtype_str))

    # triton result
    z_shape = z_ref.shape
    z_tri = to_triton(numpy_random(z_shape, dtype_str=z_dtype_str), device=device, dst_type=z_tri_dtype_str)
    BLOCK_K = 1 if len(shape) == 2 else shape[2]
    IS_3D = bool(len(shape) == 3)
    USE_I1 = dtype_str == 'bool'
    kern_kwargs = {}
    if is_xpu():
        kern_kwargs['num_warps'] = num_warps
        kern_kwargs['threads_per_warp'] = threads_per_warp
    if axis is not None and axis >= len(shape):
        with pytest.raises(triton.TritonError):
            kernel[(1, )](x_tri, z_tri, BLOCK_M=shape[0], BLOCK_N=shape[1], BLOCK_K=BLOCK_K, IS_3D=IS_3D, AXIS=axis,
                          KEEP_DIMS=keep_dims, USE_I1=USE_I1, num_ctas=num_ctas, **kern_kwargs)
        return
    else:
        kernel[(1, )](x_tri, z_tri, BLOCK_M=shape[0], BLOCK_N=shape[1], BLOCK_K=BLOCK_K, IS_3D=IS_3D, AXIS=axis,
                      KEEP_DIMS=keep_dims, USE_I1=USE_I1, num_ctas=num_ctas, **kern_kwargs)

    z_tri = to_numpy(z_tri)

    # compare
    if op == 'sum':
        np.testing.assert_allclose(z_ref, z_tri, rtol=0.01)
    else:
        if op in ('argmin', 'argmax'):
            # argmin and argmax can have multiple valid indices.
            # so instead we compare the values pointed by indices
            z_ref_index = z_ref
            z_tri_index = z_tri
            if not keep_dims:
                z_ref_index = np.expand_dims(z_ref, axis=axis)
                z_tri_index = np.expand_dims(z_tri, axis=axis)
            z_ref_value = np.take_along_axis(x, z_ref_index, axis=axis)
            z_tri_value = np.take_along_axis(x, z_tri_index, axis=axis)
            np.testing.assert_equal(z_ref_value, z_tri_value)
        else:
            np.testing.assert_equal(z_ref, z_tri)


scan2d_shapes = [(8, 32), (16, 32), (32, 16), (2, 1024), (1024, 2), (32, 32), (1, 1024)]

scan_configs = [(op, type, shape, axis, reverse, num_warps)
                for num_warps in [4, 16]
                for type in ['int32', 'float32', 'bfloat16']
                for axis in [1, 0]
                for reverse in [True, False]
                for shape in scan2d_shapes
                for op in ['cumsum', 'cumprod', 'get_first_element', 'linear_recurrence', 'cummax', 'roll']]
negative_config = [('cumsum', 'float32', (32, 32), -1, False, 4)]


def test_sum_dtype(device):

    @triton.jit
    def kernel_dtype(out_ptr, init, in_dtype: tl.constexpr, out_dtype: tl.constexpr):
        x = tl.full((32, 32), init, dtype=in_dtype)
        x = tl.sum(x, dtype=out_dtype)
        tl.store(out_ptr, x.to(tl.int32))

    @triton.jit
    def kernel_default_int(out_ptr):
        x = tl.full((32, 32), 1, dtype=tl.int1)
        x = tl.sum(x)
        tl.store(out_ptr, x)

    @triton.jit
    def kernel_default_float(out_ptr):
        x = tl.full((32, 32), 1.0, dtype=tl.bfloat16)
        x = tl.sum(x)
        tl.store(out_ptr, x)

    out = torch.empty(1, dtype=torch.int32, device=device)
    kernel_dtype[(1, )](out, init=1, in_dtype=tl.int1, out_dtype=None)
    assert out[0] == 32 * 32

    kernel_dtype[(1, )](out, init=1, in_dtype=tl.int1, out_dtype=tl.int1)
    assert out[0] == 0

    kernel_dtype[(1, )](out, init=7, in_dtype=tl.int8, out_dtype=tl.int8)
    assert out[0] == (7 * 32 * 32) % 256

    kernel_dtype[(1, )](out, init=1, in_dtype=tl.int32, out_dtype=None)
    assert out[0] == 32 * 32

    kernel_default_int[(1, )](out)
    assert out[0] == 32 * 32

    out = torch.empty(1, dtype=torch.bfloat16, device=device)
    kernel_default_float[(1, )](out)
    torch.testing.assert_close(out[0], torch.tensor(32 * 32, dtype=torch.bfloat16, device=device))


@triton.jit
# trivial associative but not commutative function
def get_first_element(a, b):
    return a


# Compute x_i = a_i * x_{i-1} + b_i
@triton.jit
def linear_recurrence(a1, b1, a2, b2):
    return a1 * a2, b1 * a2 + b2


@triton.jit
def cummax(v0, i0, v1, i1):
    gt = v0 > v1
    return tl.where(gt, v0, v1), tl.where(gt, i0, i1)


@triton.jit
def roll(a1, b1_last, b1_cur, a2, b2_last, b2_cur):
    return a1 + a2, tl.where(a2 == 1, b1_cur, 0) + b2_last, b2_cur


@pytest.mark.interpreter
@pytest.mark.parametrize("op, dtype_str, shape, axis, reverse, num_warps", scan_configs + negative_config)
def test_scan2d(op, dtype_str, shape, axis, reverse, num_warps, device):
    check_type_supported(dtype_str, device)
    if dtype_str == 'bfloat16':
        if op == 'cummax':
            pytest.xfail("bfloat16 compare not supported before sm90")
        if op == 'linear_recurrence':
            pytest.xfail("Skipping linear_recurrence scan on bfloat16 due to accuracy issues")
    numpy_dtype_str = 'float32' if dtype_str == 'bfloat16' else dtype_str

    # triton kernel
    @triton.jit
    def kernel(X, Y, Z, BLOCK_M: tl.constexpr, BLOCK_N: tl.constexpr, AXIS: tl.constexpr):
        range_m = tl.arange(0, BLOCK_M)
        range_n = tl.arange(0, BLOCK_N)
        x = tl.load(X + range_m[:, None] * BLOCK_N + range_n[None, :])
        y = tl.load(Y + range_m[:, None] * BLOCK_N + range_n[None, :])
        GENERATE_TEST_HERE
        tl.store(Z + range_m[:, None] * BLOCK_N + range_n[None, :], z)

    if op == 'cumsum' or op == 'cumprod':
        kernel = patch_kernel(kernel, {'GENERATE_TEST_HERE': f'z = tl.{op}(x, axis={axis}, reverse={reverse})'})
    elif op == 'get_first_element':
        kernel = patch_kernel(
            kernel,
            {'GENERATE_TEST_HERE': f'z = tl.associative_scan(x, axis={axis}, combine_fn={op}, reverse={reverse})'})
    elif op == 'cummax':
        rg = "range_m[:, None]" if axis == 0 else "range_n[None, :]"
        rg = f"tl.broadcast_to({rg}.to(tl.int64), [BLOCK_M, BLOCK_N])"
        kernel = patch_kernel(kernel, {
            'GENERATE_TEST_HERE':
            f'_, z = tl.associative_scan((x, {rg}), axis={axis}, combine_fn={op}, reverse={reverse})'
        })
    elif op == 'roll':
        assert op == 'roll'
        kernel = patch_kernel(
            kernel, {
                'GENERATE_TEST_HERE':
                f'_, z, _ = tl.associative_scan((1 + 0* x, 0 * x, x), axis={axis}, combine_fn={op}, reverse={reverse})'
            })
    else:
        assert op == 'linear_recurrence'
        kernel = patch_kernel(kernel, {
            'GENERATE_TEST_HERE':
            f'_, z = tl.associative_scan((x, y), axis={axis}, combine_fn={op}, reverse={reverse})'
        })
    # input
    rs = RandomState(17)
    if op == 'linear_recurrence' and dtype_str in int_dtypes:
        # If the numbers are too large the op will overflow
        # We sample numbers in -1, 0, 1
        x = rs.randint(-1, 2, shape, dtype=dtype_str)
        y = rs.randint(-1, 2, shape, dtype=dtype_str)
    else:
        x = numpy_random(shape, dtype_str=dtype_str, rs=rs)
        # y is just used in linear_recurrence
        y = numpy_random(shape, dtype_str=dtype_str, rs=rs)
    x_in = x
    if reverse:
        x_in = np.flip(x, axis)
    z = np.empty_like(x)
    x_tri = to_triton(x, device=device, dst_type=dtype_str)
    y_tri = to_triton(y, device=device, dst_type=dtype_str)
    if op == 'cumsum' or op == 'cumprod':
        numpy_op = {'cumsum': np.cumsum, 'cumprod': np.cumprod}[op]
        z_ref = numpy_op(x_in, axis=axis).astype(getattr(np, numpy_dtype_str))
        if reverse:
            z_ref = np.flip(z_ref, axis)

    elif op == 'cummax':
        # NumPy does not have cummax
        z = np.empty_like(x, dtype=np.int64)
        z_ref = torch.cummax(torch.from_numpy(x_in.copy()), axis=axis).indices.numpy()
        if reverse:
            z_ref = x_in.shape[axis] - np.flip(z_ref, axis) - 1
    elif op == 'roll':
        ROLL = 1
        z_ref = np.roll(x_in.copy(), ROLL, axis=axis)
        if axis == 0:
            z_ref[:ROLL] = 0
        else:
            z_ref[:, :ROLL] = 0

        if reverse:
            z_ref = np.flip(z_ref, axis)
    elif op == 'linear_recurrence':
        # Simplify to the axis=1 case
        x_ref = x.T if axis == 0 else x
        y_ref = y.T if axis == 0 else y
        if reverse:
            x_ref = np.flip(x_ref, 1)
            y_ref = np.flip(y_ref, 1)

        result = []
        for x_refi, y_refi in zip(x_ref, y_ref):
            li = []
            acc = 0
            for xi, yi in zip(x_refi, y_refi):
                acc = xi * acc + yi
                li.append(acc)
            result.append(li)
        z_ref = np.array(result)
        if reverse:
            z_ref = np.flip(z_ref, 1)

        if axis == 0:
            z_ref = z_ref.T
    else:
        assert op == 'get_first_element'
        z_ref = x
        if axis == 0:
            if reverse:
                z_ref[:-1] = x[-1]
            else:
                z_ref[1:] = x[0]
        else:
            if reverse:
                z_ref[:, :-1] = x[:, -1:]
            else:
                z_ref[:, 1:] = x[:, 0:1]

    # triton result
    # we don't cast the `fp32 = bf16 op bf16` result to bfloat16 to alleviate accuracy issues
    z_tri = to_triton(z, device=device)
    kernel[(1, )](x_tri, y_tri, z_tri, BLOCK_M=shape[0], BLOCK_N=shape[1], AXIS=axis, num_warps=num_warps)

    z_tri = to_numpy(z_tri)
    # compare
    if dtype_str not in int_dtypes:
        if op == 'cumprod':
            np.testing.assert_allclose(z_ref, z_tri, rtol=0.01, atol=1e-3)
        else:
            np.testing.assert_allclose(z_ref, z_tri, rtol=0.01)
    else:
        np.testing.assert_equal(z_ref, z_tri)


# ---------------
# test histogram
# ---------------


@pytest.mark.interpreter
@pytest.mark.parametrize("M, N", [[2048, 2], [1024, 8], [1024, 128], [256, 512], [32, 512], [8, 512], [8, 2]])
def test_histogram(M, N, device):

    @triton.jit
    def histogram_kernel(x_ptr, z_ptr, M: tl.constexpr, N: tl.constexpr):
        offset1 = tl.arange(0, M)
        offset2 = tl.arange(0, N)
        x = tl.load(x_ptr + offset1)
        z = tl.histogram(x, N)
        bias = tl.full([M, N], 1, dtype=tl.int32)
        # check that histogram produces object compatible with broadcasting
        biased = z + bias
        tl.store(z_ptr + offset2, z)

    torch.manual_seed(17)
    x = torch.randint(0, N, (M, ), device=device, dtype=torch.int32)
    z = torch.empty(N, dtype=torch.int32, device=device)
    # torch.histc does not work when the input type is not float and the device is CPU
    # https://github.com/pytorch/pytorch/issues/74236
    # This is a workload by converting the input to float
    z_torch = torch.histc(x.float(), bins=N, min=0, max=N - 1)
    histogram_kernel[(1, )](x, z, M=M, N=N)
    assert (z_torch == z).all()


# ------------------------
# test histogram with mask
# ------------------------


@pytest.mark.interpreter
@pytest.mark.parametrize("M, N", [[2048, 2], [1024, 8], [1024, 128], [256, 512], [32, 512], [8, 512], [8, 2]])
def test_histogram_mask(M, N, device):

    @triton.jit
    def histogram_kernel(x_ptr, z_ptr, M: tl.constexpr, N: tl.constexpr):
        offset1 = tl.arange(0, 2 * M)
        offset2 = tl.arange(0, N)
        mask = offset1 < M
        x = tl.load(x_ptr + offset1)
        z = tl.histogram(x, N, mask)
        tl.store(z_ptr + offset2, z)

    torch.manual_seed(17)
    x1 = torch.randint(0, N, (M, ), device=device, dtype=torch.int32)
    x = torch.cat((x1, x1), 0)
    z = torch.empty(N, dtype=torch.int32, device=device)
    # torch.histc does not work when the input type is not float and the device is CPU
    # https://github.com/pytorch/pytorch/issues/74236
    # This is a workload by converting the input to float
    z_torch = torch.histc(x1.float(), bins=N, min=0, max=N - 1)
    histogram_kernel[(1, )](x, z, M=M, N=N)
    assert (z_torch == z).all()


@pytest.mark.parametrize("M, N", [(1, 64), (2, 32), (4, 16), (8, 8), (16, 4), (32, 2), (64, 1)])
def test_scan_1d(M, N, device):

    @triton.jit
    def scan_kernel(out_ptr, in_ptr, M: tl.constexpr, N: tl.constexpr):
        input = tl.load(in_ptr + tl.arange(0, M))
        output = tl.cumsum(input).reshape([1, M]).broadcast_to([N, M])
        tl.store(out_ptr + tl.arange(0, M * N), output.reshape([M * N]))

    x = torch.randint(-100, 100, (M, ), dtype=torch.int32, device=device)
    output = torch.empty(M * N, dtype=torch.int32, device=device)

    scan_kernel[(1, )](output, x, M, N)

    ref = torch.cumsum(x, dim=0).reshape([1, M]).broadcast_to([N, M]).reshape([M * N])
    torch.testing.assert_close(ref.to(torch.int32), output, atol=0, rtol=0)


@pytest.mark.interpreter
@pytest.mark.parametrize("op", ['sum', 'max', 'min'])
@pytest.mark.parametrize("BLOCK_N", [32, 64, 128])
@pytest.mark.parametrize("N", [512, 1024, 2048])
@pytest.mark.parametrize("num_pid_n", [2, 4])
def test_optimize_thread_locality(op, BLOCK_N, N, num_pid_n, device):

    @triton.jit
    def kernel(X, Y, N, BLOCK_M: tl.constexpr, BLOCK_N: tl.constexpr):
        start_m = tl.program_id(0)
        pid_n = tl.program_id(1)
        num_pid_n = tl.num_programs(1)
        local = INITIALIZE_PATCH
        off_m = start_m * BLOCK_M + tl.arange(0, BLOCK_M)
        for start_n in range(pid_n, tl.cdiv(N, BLOCK_N), num_pid_n):
            off_n = start_n * BLOCK_N + tl.arange(0, BLOCK_N)
            Xs = X + off_m[:, None] * N + off_n[None, :]
            x = tl.load(Xs)
            local = ACCUMULATE_PATCH
        tl.store(Y + off_m * num_pid_n + pid_n, local)

    initialize_patch = {
        'sum': 'tl.zeros([BLOCK_M], dtype=tl.float32)',
        'max': 'tl.full([BLOCK_M], float("-inf"), dtype=tl.float32)',
        'min': 'tl.full([BLOCK_M], float("inf"), dtype=tl.float32)',
    }[op]
    reduce_patch = {
        'sum': 'local + tl.sum(x, axis=1)',
        'max': 'tl.maximum(local, tl.max(x, axis=1))',
        'min': 'tl.minimum(local, tl.min(x, axis=1))',
    }[op]
    numpy_op = {
        'sum': np.sum,
        'max': np.max,
        'min': np.min,
    }[op]
    kernel = patch_kernel(kernel, {'ACCUMULATE_PATCH': reduce_patch, 'INITIALIZE_PATCH': initialize_patch})
    torch.manual_seed(0)
    BLOCK_M = 32
    x = torch.randn((BLOCK_M, N), dtype=torch.float32, device=device)
    y = torch.randn((BLOCK_M, num_pid_n), dtype=torch.float32, device=device)
    h = kernel[(1, num_pid_n, 1)](x, y, N, BLOCK_M, BLOCK_N)
    if not is_interpreter():
        assert h.asm['ttgir'].count(
            '"tt.reduce"') == 2, "tt.reduce should be called twice, otherwise the optimization didn't work"
    y_ref = numpy_op(x.cpu().numpy(), axis=1, keepdims=True)
    y_tri = numpy_op(y.cpu().numpy(), axis=1, keepdims=True)
    np.testing.assert_allclose(y_tri, y_ref, rtol=0.01, atol=1e-3)


def test_no_rematerialization_op(device):

    if torch.version.hip:
        pytest.skip("test not supported on AMD")

    @triton.jit
    def kernel(
        input_data,
        sum_output,
        out_1,
        BLOCK_SIZE: tl.constexpr,
        DATA_DIM: tl.constexpr,
        DATA_LEN: tl.constexpr,
        loop_stages: tl.constexpr,
    ):
        tl.static_assert(DATA_LEN % BLOCK_SIZE == 0)
        for curr_block_idx in tl.range(0, DATA_LEN // BLOCK_SIZE, num_stages=loop_stages):
            my_idxs = BLOCK_SIZE * curr_block_idx + tl.arange(0, BLOCK_SIZE)
            values = tl.load(input_data + DATA_DIM * my_idxs[:, None] + tl.arange(0, DATA_DIM)[None, :])
            accum = tl.sum(values, axis=-1).to(tl.float32)
            tl.store(sum_output + my_idxs, accum)
            sum_plus_0 = tl.full((1, 2), 0, tl.float32) + accum[:, None]
            tl.store(out_1 + my_idxs[:, None] * 2 + tl.arange(0, 2)[None, :], sum_plus_0)

    data_len = 32
    data_dim = 64
    torch.manual_seed(0)
    input_data = torch.randn((data_len, data_dim), dtype=torch.float32, device=device)
    sum_output = torch.full((data_len, ), -1, dtype=torch.float32, device=device)
    out_1 = torch.full((data_len, 2), -1, dtype=torch.float32, device=device)
    compiled_kernel = kernel.warmup(
        input_data=input_data,
        sum_output=sum_output,
        out_1=out_1,
        DATA_DIM=data_dim,
        DATA_LEN=data_len,
        BLOCK_SIZE=16,
        num_warps=1,
        loop_stages=2,
        grid=(1, ),
    )
    assert compiled_kernel.asm["ttgir"].count('"tt.reduce"') == 1, "we shouldn't rematerialize tt.reduce"


layouts = [
    BlockedLayout([1, 4], [1, THREADS_PER_WARP], [4, 1], [1, 0], [1, 1], [1, 1], [0, 1]),
    BlockedLayout([1, 4], [1, THREADS_PER_WARP], [2, 2], [1, 0], [1, 1], [1, 1], [0, 1]),
    # [HIP] TO DO: some tests are flaky with the layout, so turn off them for now.
    # BlockedLayout([1, 4], [1, THREADS_PER_WARP], [1, 4], [1, 0], [1, 1], [1, 1], [0, 1]),
    BlockedLayout([1, 4], [THREADS_PER_WARP // 32, 32], [1, 4], [1, 0], [1, 1], [1, 1], [0, 1]),
    BlockedLayout([1, 4], [8, THREADS_PER_WARP // 8], [2, 2], [0, 1], [1, 1], [1, 1], [0, 1])
]


@pytest.mark.parametrize("M, N", [[128, 128], [256, 128], [256, 256], [128, 256]])
@pytest.mark.parametrize("src_layout", layouts)
@pytest.mark.parametrize("op", ["sum", "max"])
@pytest.mark.parametrize("first_axis", [0, 1])
def test_chain_reduce(M, N, src_layout, op, device, first_axis, tmp_path: pathlib.Path):

    op_str = ""
    if op == "sum":
        op_str = """
        %13 = arith.addi %arg2, %arg3 : i32
        tt.reduce.return %13 : i32"""
    elif op == "max":
        op_str = """
        %13 = arith.cmpi "sgt", %arg2, %arg3 : i32
        %14 = arith.select %13, %arg2, %arg3 : i32
        tt.reduce.return %14 : i32"""
    ir = f"""
    #src = {src_layout}
    module attributes {{"{GPU_DIALECT}.num-warps" = 4 : i32, "ttg.num-ctas" = 1 : i32, "ttg.threads-per-warp" = {THREADS_PER_WARP} : i32}} {{
    tt.func public @sum_kernel_0d1d(%arg0: !tt.ptr<i32> {{tt.divisibility = 16 : i32}}, %arg1: !tt.ptr<i32> {{tt.divisibility = 16 : i32}}) {{
        %cst = arith.constant dense<{N}> : tensor<{M}x1xi32, #src>
        %0 = tt.make_range {{end = {M} : i32, start = 0 : i32}} : tensor<{M}xi32, #{GPU_DIALECT}.slice<{{dim = 1, parent = #src}}>>
        %1 = tt.expand_dims %0 {{axis = 1 : i32}} : tensor<{M}xi32, #{GPU_DIALECT}.slice<{{dim = 1, parent = #src}}>> -> tensor<{M}x1xi32, #src>
        %2 = arith.muli %1, %cst : tensor<{M}x1xi32, #src>
        %3 = tt.make_range {{end = {N} : i32, start = 0 : i32}} : tensor<{N}xi32, #{GPU_DIALECT}.slice<{{dim = 0, parent = #src}}>>
        %4 = tt.expand_dims %3 {{axis = 0 : i32}} : tensor<{N}xi32, #{GPU_DIALECT}.slice<{{dim = 0, parent = #src}}>> -> tensor<1x{N}xi32, #src>
        %5 = tt.broadcast %2 : tensor<{M}x1xi32, #src> -> tensor<{M}x{N}xi32, #src>
        %6 = tt.broadcast %4 : tensor<1x{N}xi32, #src> -> tensor<{M}x{N}xi32, #src>
        %7 = arith.addi %5, %6 : tensor<{M}x{N}xi32, #src>
        %8 = tt.splat %arg0 : !tt.ptr<i32> -> tensor<{M}x{N}x!tt.ptr<i32>, #src>
        %9 = tt.addptr %8, %7 : tensor<{M}x{N}x!tt.ptr<i32>, #src>, tensor<{M}x{N}xi32, #src>
        %10 = tt.load %9 : tensor<{M}x{N}x!tt.ptr<i32>, #src>
        %11 = "tt.reduce"(%10) ({{
        ^bb0(%arg2: i32, %arg3: i32):
        {op_str}
        }}) {{axis = {first_axis} : i32}} : (tensor<{M}x{N}xi32, #src>) -> tensor<{M if first_axis == 1 else N}xi32, #{GPU_DIALECT}.slice<{{dim = {first_axis}, parent = #src}}>>
        %12 = "tt.reduce"(%11) ({{
        ^bb0(%arg2: i32, %arg3: i32):
        {op_str}
        }}) {{axis = 0 : i32}} : (tensor<{M if first_axis == 1 else N}xi32, #{GPU_DIALECT}.slice<{{dim = {first_axis}, parent = #src}}>>) -> i32
        tt.store %arg1, %12 : !tt.ptr<i32>
        tt.return
    }}
    }}
    """
    temp_file = tmp_path / "test_chain_reduce.ttgir"
    temp_file.write_text(ir)
    kernel = triton.compile(str(temp_file))

    rs = RandomState(17)
    x = rs.randint(0, 4, (M, N)).astype('int32')

    z = np.zeros((1, )).astype('int32')

    x_tri = torch.tensor(x, device=device)
    z_tri = torch.tensor(z, device=device)

    pgm = kernel[(1, 1, 1)](x_tri, z_tri)
    if op == "sum":
        z_ref = np.sum(x)
    elif op == "max":
        z_ref = np.max(x)

    np.testing.assert_allclose(z_ref, z_tri.cpu().numpy(), rtol=0.01, atol=1e-3)


@triton.jit
def _welford_combine(mean_1, m2_1, weight_1, mean_2, m2_2, weight_2):
    delta = mean_2 - mean_1
    new_weight = weight_1 + weight_2
    w2_over_w = weight_2 / new_weight
    return (
        mean_1 + delta * w2_over_w,
        m2_1 + m2_2 + delta * delta * weight_1 * w2_over_w,
        new_weight,
    )


@triton.jit
def _sum_combine(a, b):
    return a + b


@pytest.mark.interpreter
def test_generic_reduction(device):

    @triton.jit
    def var_mean_kernel(X, out_mean, out_var, out_sum0, out_sum1, BLOCK: tl.constexpr):
        xindex = tl.arange(0, BLOCK)
        x = tl.load(X + xindex)
        mean = x
        m2 = tl.zeros_like(x)
        weight = tl.full(x.shape, 1, x.dtype)
        # Test return a tuple and a single value
        sum0, = tl.reduce((x, ), 0, _sum_combine)
        sum1 = tl.reduce(x, 0, _sum_combine)
        # Test multiple values in a tuple
        (mean, m2, weight) = tl.reduce((mean, m2, weight), 0, _welford_combine)
        tl.store(out_mean, mean)
        tl.store(out_var, m2 / weight)
        tl.store(out_sum0, sum0)
        tl.store(out_sum1, sum1)

    SIZE = 512
    x = torch.rand(SIZE, device=device)
    out_mean = torch.empty((), device=device)
    out_var = torch.empty((), device=device)
    sum0 = torch.empty((), device=device)
    sum1 = torch.empty((), device=device)

    var_mean_kernel[(1, )](x, out_mean, out_var, sum0, sum1, BLOCK=SIZE)

    expect_var, expect_mean = torch.var_mean(x, dim=0, correction=0)
    sum_ref = torch.sum(x)
    torch.testing.assert_close(out_mean, expect_mean)
    torch.testing.assert_close(out_var, expect_var)
    torch.testing.assert_close(sum0, sum_ref)
    torch.testing.assert_close(sum1, sum_ref)


# ---------------
# test permute
# ---------------


@pytest.mark.interpreter
@pytest.mark.parametrize("dtype_str, shape, perm", [(dtype, shape, perm)
                                                    # TODO: bfloat16
                                                    for dtype in ['float8e4b15', 'float16', 'float32']
                                                    for shape in [(64, 64), (128, 128)]
                                                    for perm in [(1, 0)]])
@pytest.mark.parametrize("num_ctas", num_ctas_list)
def test_permute(dtype_str, shape, perm, num_ctas, device):
    check_type_supported(dtype_str, device)  # bfloat16 on cc < 80 will not be tested
    if dtype_str == "float8e4b15" and (is_hip() or (is_cuda() and torch.cuda.get_device_capability() >= (9, 0))):
        pytest.skip("float8e4b15 not supported on ROCm or CUDA >= 9.0")
    if is_xpu() and shape == (128, 128) and dtype_str == 'float32':
        # check maximum shared memory
        if triton.runtime.driver.active.utils.get_device_properties(
                triton.runtime.driver.active.get_current_device())["max_shared_mem"] <= 65536:
            pytest.xfail("XPU: Not enough shared memory for float32 with shape 128x128")

    # triton kernel
    @triton.jit
    def kernel(X, stride_xm, stride_xn, Z, stride_zm, stride_zn, BLOCK_M: tl.constexpr, BLOCK_N: tl.constexpr):
        off_m = tl.arange(0, BLOCK_M)
        off_n = tl.arange(0, BLOCK_N)
        Xs = X + off_m[:, None] * stride_xm + off_n[None, :] * stride_xn
        Zs = Z + off_m[:, None] * stride_zm + off_n[None, :] * stride_zn
        tl.store(Zs, tl.load(Xs))

    # input
    x = numpy_random(shape, dtype_str=dtype_str)
    # triton result
    z_tri = to_triton(np.empty_like(x), device=device, dst_type=dtype_str)
    z_tri_contiguous = to_triton(np.empty_like(x), device=device, dst_type=dtype_str)
    x_tri = to_triton(x, device=device, dst_type=dtype_str)
    pgm = kernel[(1, 1)](x_tri, x_tri.stride(0), x_tri.stride(1), z_tri, z_tri.stride(1), z_tri.stride(0),
                         BLOCK_M=shape[0], BLOCK_N=shape[1], num_ctas=num_ctas)
    pgm_contiguous = kernel[(1, 1)](x_tri, x_tri.stride(1),
                                    x_tri.stride(0), z_tri_contiguous, z_tri_contiguous.stride(0),
                                    z_tri_contiguous.stride(1), BLOCK_M=shape[0], BLOCK_N=shape[1], num_ctas=num_ctas)
    if dtype_str == 'float8e4b15':
        z_tri = z_tri.base
        z_tri_contiguous = z_tri_contiguous.base
    # numpy result
    z_ref = x.transpose(*perm)
    # compare
    np.testing.assert_allclose(to_numpy(z_tri), z_ref)
    np.testing.assert_allclose(to_numpy(z_tri_contiguous), z_ref)

    if not is_cuda():
        return

    # parse ptx to make sure ld/st are vectorized
    ptx = pgm.asm['ptx']
    assert 'ld.global.v4' in ptx
    assert 'st.global.v4' in ptx
    ptx = pgm_contiguous.asm['ptx']
    assert 'ld.global.v4' in ptx
    assert 'st.global.v4' in ptx


@pytest.mark.interpreter
@pytest.mark.parametrize("dtype_str", ["int32", "int8"])
@pytest.mark.parametrize("shape", [(2, 4), (16, 16)])
@pytest.mark.parametrize("perm", list(itertools.permutations([0, 1])))
def test_trans_2d(dtype_str, shape, perm, device):

    @triton.jit
    def kernel(In, Out, in_shape1: tl.constexpr, in_shape2: tl.constexpr, ou_shape1: tl.constexpr,
               ou_shape2: tl.constexpr, trans1: tl.constexpr, trans2: tl.constexpr):
        in_offs = tl.arange(0, in_shape1)[:, None] * in_shape2 + tl.arange(0, in_shape2)[None, :]
        ou_offs = tl.arange(0, ou_shape1)[:, None] * ou_shape2 + tl.arange(0, ou_shape2)[None, :]
        tl.store(Out + ou_offs, tl.permute(tl.load(In + in_offs), (trans1, trans2)))

    input = torch.arange(math.prod(shape), dtype=getattr(torch, dtype_str), device=device).reshape(shape)
    expected = torch.permute(input, perm)
    # Don't do zeros_like -- that copies the layout, which we don't want.
    actual = torch.zeros(expected.shape, dtype=getattr(torch, dtype_str), device=device)

    kernel[(1, )](input, actual, *shape, *[shape[i] for i in perm], *perm)

    np.testing.assert_equal(to_numpy(expected), to_numpy(actual))


@pytest.mark.interpreter
@pytest.mark.parametrize("dtype_str", ["int32", "int8"])
@pytest.mark.parametrize("shape", [(2, 2, 8, 64), (4, 4, 4, 16)])
@pytest.mark.parametrize("perm", list(itertools.permutations([0, 1, 2, 3])))
def test_trans_4d(dtype_str, shape, perm, device, with_allocator):

    @triton.jit
    def kernel(In, Out,  #
               in_shape1: tl.constexpr, in_shape2: tl.constexpr, in_shape3: tl.constexpr, in_shape4: tl.constexpr,
               ou_shape1: tl.constexpr, ou_shape2: tl.constexpr, ou_shape3: tl.constexpr, ou_shape4: tl.constexpr,
               trans1: tl.constexpr, trans2: tl.constexpr, trans3: tl.constexpr, trans4: tl.constexpr):
        in_desc = tl.make_tensor_descriptor(
            base=In,
            shape=[in_shape1, in_shape2, in_shape3, in_shape4],
            strides=[in_shape4 * in_shape3 * in_shape2, in_shape4 * in_shape3, in_shape4, 1],
            block_shape=[in_shape1, in_shape2, in_shape3, in_shape4],
        )
        out_desc = tl.make_tensor_descriptor(
            base=Out,
            shape=[ou_shape1 * ou_shape2 * ou_shape3 * ou_shape4],
            strides=[1],
            block_shape=[ou_shape1 * ou_shape2 * ou_shape3 * ou_shape4],
        )
        val = in_desc.load([0, 0, 0, 0]).permute((trans1, trans2, trans3, trans4))
        out_desc.store([0], val.reshape(out_desc.block_shape))

    input = torch.arange(math.prod(shape), dtype=getattr(torch, dtype_str), device=device).reshape(shape)
    expected = torch.permute(input, perm)
    # Don't do zeros_like -- that copies the layout, which we don't want.
    actual = torch.zeros(expected.shape, dtype=getattr(torch, dtype_str), device=device)

    kernel[(1, )](input, actual, *shape, *[shape[i] for i in perm], *perm, num_warps=8)

    np.testing.assert_equal(to_numpy(expected), to_numpy(actual))


# ---------------
# test dot
# ---------------


def convert_fp8_to_fp32(x, device, dtype_str):
    if dtype_str == 'float8e4nv':
        return torch.tensor(x, device=device).view(torch.float8_e4m3fn).to(torch.float32)
    elif dtype_str == 'float8e5':
        return torch.tensor(x, device=device).view(torch.float8_e5m2).to(torch.float32)
    elif dtype_str == 'float8e4b8':
        return torch.tensor(x, device=device).view(torch.float8_e4m3fnuz).to(torch.float32)
    elif dtype_str == 'float8e5b16':
        return torch.tensor(x, device=device).view(torch.float8_e5m2fnuz).to(torch.float32)
    raise AssertionError("Unsupported float8 dtype")


# M, N, K, num_warps, col_a, col_b, epilogue, input_precision, in_dtype, out_dtype, kpack, mma_nonk_size
def get_test_dot_base_cases():
    return [(*shape, 4, False, False, epilogue, input_precision, in_dtype, out_dtype, 1, None)
            for shape in [(64, 64, 64), (32, 32, 32), (16, 16, 16)]
            for epilogue in ['none', 'trans', 'add-matrix', 'add-rows', 'add-cols', 'softmax', 'chain-dot']
            for input_precision in ['tf32', 'tf32x3', 'ieee']
            for in_dtype, out_dtype in [('float16', 'float16'), ('float16',
                                                                 'float32'), ('float32',
                                                                              'float32'), ('float64', 'float64')]
            if not (input_precision != 'ieee' and (in_dtype in ['float16']))]


# M, N, K, num_warps, col_a, col_b, epilogue, input_precision, in_dtype, out_dtype, kpack, mma_nonk_size
def get_test_dot_softmax():
    return [(128, 128, 64, 8, False, False, 'softmax', 'ieee', 'float16', 'float32', 1, None)]


# M, N, K, num_warps, col_a, col_b, epilogue, input_precision, in_dtype, out_dtype, kpack, mma_nonk_size
def get_test_dot_mixed_sizes_cases():
    available_kpack = [1, 2 if (is_hip() and not is_hip_cdna4()) else 1]
    available_precision = ["tf32" if is_cuda() or is_xpu() else "ieee"]
    return [
        (*shape_nw, col_a, col_b, 'none', input_precision, in_dtype, out_dtype, kpack, None)
        for shape_nw in [[128, 256, 32, 8], [128, 16, 32, 4], [32, 128, 64, 4], [128, 128, 64, 4], [64, 128, 128, 4],
                         [32, 128, 64, 2], [64, 64, 32, 4], [32, 32, 128, 16], [128, 128, 64, 2], [64, 128, 128, 2]]
        for input_precision in available_precision
        for col_a in [True, False]
        for col_b in [True, False]
        for in_dtype, out_dtype in [('int8', 'int8'), ('float16', 'float16'), ('float16',
                                                                               'float32'), ('float32', 'float32')]
        for kpack in available_kpack
    ]


# M, N, K, num_warps, col_a, col_b, epilogue, input_precision, in_dtype, out_dtype, kpack, mma_nonk_size
# introduced in #2370
def get_test_dot_transposed_op_base_cases():
    return [(64, 64, 64, 4, col_a, col_b, 'none', 'ieee', 'float32', 'float32', 1, None)
            for col_a in [True, False]
            for col_b in [True, False]]


# M, N, K, num_warps, col_a, col_b, epilogue, input_precision, in_dtype, out_dtype, kpack, mma_nonk_size
# Introduced in #2750
def get_test_dot_h100_shortcut_cases():
    return [(64, 64, 64, 4, False, False, 'chain-dot', 'ieee', 'bfloat16', 'float32', 1, None)]


# M, N, K, num_warps, col_a, col_b, epilogue, input_precision, in_dtype, out_dtype, kpack, mma_nonk_size
# introduced in #3908
def get_test_dot_mfma_edge_cases():
    if not is_hip_cdna():
        return []
    return [(16, 16, 8, 4, False, False, 'None', 'ieee', 'float32', 'float32', 1, None),
            (32, 16, 8, 4, False, False, 'None', 'ieee', 'float16', 'float16', 1, None)]


# M, N, K, num_warps, col_a, col_b, epilogue, input_precision, in_dtype, out_dtype, kpack, mma_nonk_size
# introduced in #3370
def get_test_dot_fp8_output_cases():
    return [(128, 128, 64, 4, False, False, 'chain-dot', 'ieee', float8_type, 'float32', 1, None)
            for float8_type in ["float8e5", "float8e4nv"]]


# M, N, K, num_warps, col_a, col_b, epilogue, input_precision, in_dtype, out_dtype, kpack, mma_nonk_size
# introduced in #5406
def get_test_dot_small_k_mfma_cases():
    if not is_hip_cdna():
        return []
    return [(32, 32, k_size, 4, False, False, 'None', 'ieee', in_dtype, out_dtype, 1, mma_nonk_size)
            for k_size in [1, 2, 4, 8]
            for in_dtype, out_dtype in [('float16', 'float32'), ('int8', 'int32')]
            for mma_nonk_size in mma_nonk_sizes]


# M, N, K, num_warps, col_a, col_b, epilogue, input_precision, in_dtype, out_dtype, kpack, mma_nonk_size
# introduced in #4516
def get_test_dot_small_mn_mfma_cases():
    if not is_hip_cdna():
        return []
    return [(*shape_nw, False, False, epilogue, 'ieee', in_dtype, out_dtype, 1, None)
            for shape_nw in [(4, 64, 64, 1), (64, 4, 64, 1)]
            for epilogue in ['none', 'trans', 'add-matrix', 'add-rows', 'add-cols']
            for in_dtype, out_dtype in [('float16', 'float16'), ('float32', 'float32')]]


def get_test_dot_double_rate_cases():
    if not is_hip_cdna():
        return []
    return [(32, 32, 16, 4, False, False, 'None', 'ieee', 'float16', 'float32', 1, None),
            (32, 32, 16, 4, False, False, 'None', 'ieee', 'bfloat16', 'float32', 1, None),
            (16, 16, 32, 4, False, False, 'None', 'ieee', 'float16', 'float32', 1, None),
            (16, 16, 32, 4, False, False, 'None', 'ieee', 'bfloat16', 'float32', 1, None)]


def get_test_dot_vdot2_cases():
    if not is_hip_cdna():
        return []
    return [(4, 32, 32, 4, False, False, 'None', 'ieee', 'float16', 'float32', 1, None),
            (4, 32, 32, 4, False, False, 'None', 'ieee', 'bfloat16', 'float32', 1, None)]


def get_test_small_dots_cases():
    if not (is_cuda() or is_xpu()):
        return []
    return [(2, 4, 32, 1, False, False, 'None', 'ieee', 'float16', 'float32', 1, None),
            (1, 2, 32, 1, False, False, 'None', 'ieee', 'float8e5', 'float32', 1, None)]


@pytest.mark.interpreter
@pytest.mark.parametrize(
    "M, N, K, num_warps, col_a, col_b, epilogue, input_precision, in_dtype, out_dtype, kpack, mma_nonk_size",
    get_test_dot_vdot2_cases() + \
    get_test_dot_double_rate_cases() + \
    get_test_dot_base_cases() + \
    get_test_dot_mixed_sizes_cases() + \
    get_test_dot_transposed_op_base_cases() + \
    get_test_dot_h100_shortcut_cases() + \
    get_test_dot_mfma_edge_cases() + \
    get_test_dot_fp8_output_cases() + \
    get_test_dot_small_k_mfma_cases() + \
    get_test_dot_small_mn_mfma_cases() + \
    get_test_dot_softmax() + \
    get_test_small_dots_cases())
@pytest.mark.parametrize("num_ctas", num_ctas_list)
def test_dot(M, N, K, num_warps, col_a, col_b, epilogue, input_precision, in_dtype, out_dtype, kpack, mma_nonk_size,
             num_ctas, device):
    if is_interpreter():
        if in_dtype == 'bfloat16':
            pytest.xfail("bfloat16 is not supported in the interpreter")
    else:
        if is_xpu():
            if (M < 8 or N < 16 or (K < 16 and in_dtype == 'float16') or (K < 8 and in_dtype == 'float32')):
                pytest.xfail("XPU: small dots are not supported")
        elif not is_hip() and K < 16:
            pytest.skip("small dots are supported only on HIP at the moment")
        if is_cuda():
            capability = torch.cuda.get_device_capability()

            if capability[0] < 7:
                pytest.skip("Only test tl.dot() on devices with sm >= 70")
            if capability[0] < 8:
                if capability[1] == 0 and in_dtype == 'int8':
                    pytest.skip("Only test int8 on devices with sm >= 75")
                if input_precision != "ieee":
                    pytest.skip("Only test tf32 on devices with sm >= 80")
            if capability[0] == 7:
                if (M, N, K, num_warps) in [(128, 256, 32, 8), (64, 128, 128, 4), (64, 128, 128, 2)]:
                    pytest.skip("shared memory out of resource")
                if out_dtype == 'float16':
                    # TODO: support out_dtype=float16 for tl.dot on V100
                    pytest.skip("Only test out_dtype=float16 on devices with sm >=80")
            if capability[0] < 9 and in_dtype == 'float8e4nv':
                pytest.skip("float8e4nv not supported on sm <= 80")
            if in_dtype == 'float64' and input_precision != 'ieee':
                pytest.skip("Only IEEE precision is supported for float64 dot")

        if is_hip():
            if in_dtype in ("float8e5", "float8e4nv") and not (is_hip_cdna4() or is_hip_gfx12()):
                pytest.skip(f"{in_dtype} only supported on CDNA4 and gfx12")
            if in_dtype in ("float8e5b16", "float8e4b8") and not is_hip_cdna3():
                pytest.skip(f"{in_dtype} only supported on CDNA3")
            if not ((input_precision == "ieee") or (input_precision == "tf32" and is_hip_cdna3())):
                pytest.skip(f"{input_precision} not supported on HIP")
            if kpack == 2 and in_dtype == 'int8' and K < 64:
                pytest.skip("kpack too large for K")
            if in_dtype == 'float64':
                pytest.skip("float64 not supported on HIP yet")

        if not is_hip() and kpack == 2:
            pytest.xfail("Skip duplicated tests on nv path")

    if is_cuda():
        torch.backends.cuda.matmul.allow_tf32 = input_precision == "tf32"

    if num_ctas > 1 and in_dtype == 'int8':
        # FIXME: mma v2 with num_ctas > 1 does not work
        pytest.xfail()
    # triton kernel
    @triton.jit
    def kernel(X, stride_xm, stride_xk, Y, stride_yk, stride_yn, W, stride_wn, stride_wl, Z, stride_zm, stride_zn,
               BLOCK_M: tl.constexpr, BLOCK_N: tl.constexpr, BLOCK_K: tl.constexpr, ADD_MATRIX: tl.constexpr,
               ADD_ROWS: tl.constexpr, ADD_COLS: tl.constexpr, INPUT_PRECISION: tl.constexpr, DO_SOFTMAX: tl.constexpr,
               CHAIN_DOT: tl.constexpr, COL_A: tl.constexpr, COL_B: tl.constexpr, out_dtype: tl.constexpr = tl.float32):
        off_m = tl.arange(0, BLOCK_M)
        off_n = tl.arange(0, BLOCK_N)
        off_l = tl.arange(0, BLOCK_N)
        off_k = tl.arange(0, BLOCK_K)
        Xs = X + off_m[:, None] * stride_xm + off_k[None, :] * stride_xk
        Ys = Y + off_k[:, None] * stride_yk + off_n[None, :] * stride_yn
        Ws = W + off_n[:, None] * stride_wn + off_l[None, :] * stride_wl
        Zs = Z + off_m[:, None] * stride_zm + off_n[None, :] * stride_zn
        x = tl.load(Xs)
        y = tl.load(Ys)
        z = tl.dot(x, y, input_precision=INPUT_PRECISION, out_dtype=out_dtype)
        if ADD_MATRIX:
            z += tl.load(Zs)
        if ADD_ROWS:
            ZRs = Z + off_m * stride_zm
            z += tl.load(ZRs)[:, None]
        if ADD_COLS:
            ZCs = Z + off_n * stride_zn
            z += tl.load(ZCs)[None, :]
        if DO_SOFTMAX:
            z_max = tl.max(z, 1)
            z = z - z_max[:, None]
            num = tl.exp(z.to(tl.float32)).to(z_max.dtype)
            den = tl.sum(num, 1)
            z = num / den[:, None]
        if CHAIN_DOT:
            w = tl.load(Ws)
            z = tl.dot(z.to(w.dtype), w, input_precision=INPUT_PRECISION, out_dtype=out_dtype)
        tl.store(Zs, z)

    # input
    rs = RandomState(17)
    if col_a:
        x = numpy_random((K, M), dtype_str=in_dtype, rs=rs).T
    else:
        x = numpy_random((M, K), dtype_str=in_dtype, rs=rs)
    if col_b:
        y = numpy_random((N, K), dtype_str=in_dtype, rs=rs).T
    else:
        y = numpy_random((K, N), dtype_str=in_dtype, rs=rs)
    w = numpy_random((N, N), dtype_str=in_dtype, rs=rs)
    if 'int' not in in_dtype and 'float8' not in in_dtype:
        x *= .1
        y *= .1
    if in_dtype == 'float32' and input_precision == "tf32":
        x = (x.view('uint32') & np.uint32(0xffffe000)).view('float32')
        y = (y.view('uint32') & np.uint32(0xffffe000)).view('float32')
        w = (w.view('uint32') & np.uint32(0xffffe000)).view('float32')
    x_tri = to_triton(x, device=device, dst_type=in_dtype)
    y_tri = to_triton(y, device=device, dst_type=in_dtype)
    w_tri = to_triton(w, device=device, dst_type=in_dtype)
    # triton result
    if out_dtype == 'int8':
        z = 1 + numpy_random((M, N), dtype_str='int32', rs=rs)
    else:
        z = 1 + numpy_random((M, N), dtype_str=in_dtype, rs=rs) * .1

    z_tri = to_triton(z, device=device)
    if epilogue == 'trans':
        z_tri = torch.as_strided(z_tri, (M, N), [1, M])

    if out_dtype == 'int8':
        out_dtype = tl.int8
    elif out_dtype == 'float16' and epilogue != 'softmax':
        # TODO: for out_dtype == 'float16' and epilogue == 'softmax', it will
        # fail with the following error: 'llvm.fmul' op requires the same type
        # for all operands and results
        out_dtype = tl.float16
    else:
        out_dtype = tl.float32

    kern_kwargs = {
        'COL_A': col_a, 'COL_B': col_b, 'BLOCK_M': M, 'BLOCK_K': K, 'BLOCK_N': N, 'ADD_MATRIX':
        epilogue == 'add-matrix', 'ADD_ROWS': epilogue == 'add-rows', 'ADD_COLS': epilogue == 'add-cols', 'DO_SOFTMAX':
        epilogue == 'softmax', 'CHAIN_DOT': epilogue == 'chain-dot', 'INPUT_PRECISION': input_precision, 'num_warps':
        num_warps, 'num_ctas': num_ctas, 'out_dtype': out_dtype
    }

    if is_hip():
        kern_kwargs['kpack'] = kpack
        if mma_nonk_size is not None:
            kern_kwargs['matrix_instr_nonkdim'] = mma_nonk_size

    pgm = kernel[(1, 1)](x_tri, x_tri.stride(0), x_tri.stride(1), y_tri, y_tri.stride(0), y_tri.stride(1), w_tri,
                         w_tri.stride(0), w_tri.stride(1), z_tri, z_tri.stride(0), z_tri.stride(1), **kern_kwargs)

    # torch result
    if in_dtype == 'int8':
        z_ref = np.matmul(x.astype(np.float32), y.astype(np.float32)).astype(np.int32)
    elif 'float8' in in_dtype:
        x = convert_fp8_to_fp32(x, device, in_dtype)
        y = convert_fp8_to_fp32(y, device, in_dtype)
        z_ref = to_numpy(torch.matmul(x, y))
    else:
        z_ref = np.matmul(x, y)

    if epilogue == 'add-matrix':
        z_ref += z
    if epilogue == 'add-rows':
        z_ref += z[:, 0][:, None]
    if epilogue == 'add-cols':
        z_ref += z[0, :][None, :]
    if epilogue == 'softmax':
        num = np.exp(z_ref - np.max(z_ref, axis=-1, keepdims=True))
        denom = np.sum(num, axis=-1, keepdims=True)
        z_ref = num / denom
    if epilogue == 'chain-dot':
        if 'float8' in in_dtype:
            # Reduce z_ref's precision to fp8 to match the kernel behavior
            if in_dtype == 'float8e4nv':
                z_fp8 = torch.tensor(z_ref, dtype=torch.float8_e4m3fn)
            elif in_dtype == 'float8e5':
                z_fp8 = torch.tensor(z_ref, dtype=torch.float8_e5m2)
            elif in_dtype == 'float8e4b8':
                z_fp8 = torch.tensor(z_ref, dtype=torch.float8_e4m3fnuz)
            elif in_dtype == 'float8e5b16':
                z_fp8 = torch.tensor(z_ref, dtype=torch.float8_e5m2fnuz)
            else:
                raise AssertionError("Unsupported float8 dtype")
            z_ref = to_numpy(z_fp8.to(torch.float32))
            w = to_numpy(convert_fp8_to_fp32(w, device, in_dtype))
        z_ref = np.matmul(z_ref, w)
    # compare
    if in_dtype == 'float32':
        # XXX: Somehow there's a larger difference when we use float32
        np.testing.assert_allclose(z_ref, to_numpy(z_tri), rtol=0.01, atol=1e-3)
    elif out_dtype == tl.float16 or in_dtype == 'bfloat16':
        np.testing.assert_allclose(z_ref, to_numpy(z_tri), rtol=0.01, atol=1e-2)
    else:
        # added atol, to loose precision for float16xfloat16->float32 case
        np.testing.assert_allclose(z_ref, to_numpy(z_tri), rtol=0.01, atol=1e-3)

    if not (is_cuda() or is_hip_cdna()):
        return

    if is_hip_cdna():
        amdgcn = pgm.asm['amdgcn']

        if (M, N) == (4, 64) or (M, N) == (64, 4):
            assert 'v_mfma_f32_4x4' in amdgcn
        elif (M, N) == (4, 32):
            if in_dtype == 'float16':
                assert 'v_dot2c_f32_f16' in amdgcn
            elif (in_dtype == 'bfloat16') and is_hip_cdna4():
                assert 'v_dot2c_f32_bf16' in amdgcn
        return

    # make sure ld/st are vectorized
    ptx = pgm.asm['ptx']

    if (K > 16 or N > 16 or M > 16) and (M * N // (num_warps * 32) >= 4):
        # XXX: skip small sizes because they are not vectorized
        if 'float64' in in_dtype:
            assert 'ld.global.v2.b64' in ptx
        else:
            assert 'ld.global.v4' in ptx
        if 'float8' in in_dtype:
            assert 'st.global.v2' in ptx
        elif 'float64' in in_dtype:
            assert 'st.global.v2.b64' in ptx
        else:
            assert 'st.global.v4' in ptx

    is_tcgen5 = (capability[0] == 10) and (num_warps % 4) == 0 and (M % 64) == 0 and (N % 8) == 0

    if in_dtype == 'float32' and input_precision != "ieee":
        if is_tcgen5:
            assert re.search(r'tcgen05.mma.cta_group::1.kind::tf32', ptx)
        else:
            assert re.search(r'[mma|wgmma.mma_async].sync.aligned.m\d+n\d+k8(?:.row.col)?.f32.tf32.tf32', ptx)
    elif in_dtype == 'float16' and out_dtype == tl.float32:
        if is_tcgen5:
            assert re.search(r'tcgen05.mma.cta_group::1.kind::f16', ptx)
        elif capability[0] == 7 and capability[1] == 5:  # Turing
            assert re.search(r'mma.sync.aligned.m\d+n\d+k8(?:.row.col)?.f32.f16.f16', ptx)
        else:
            assert re.search(r'[mma|wgmma.mma_async].sync.aligned.m\d+n\d+k16(?:.row.col)?.f32.f16.f16', ptx)
    elif in_dtype == 'float16' and out_dtype == tl.float16:
        if is_tcgen5:
            assert re.search(r'tcgen05.mma.cta_group::1.kind::f16', ptx)
        elif capability[0] == 7 and capability[1] == 5:  # Turing
            assert re.search(r'mma.sync.aligned.m\d+n\d+k8(?:.row.col)?.f16.f16.f16', ptx)
        else:
            assert re.search(r'[mma|wgmma.mma_async].sync.aligned.m\d+n\d+k16(?:.row.col)?.f16.f16.f16', ptx)
    elif in_dtype == 'int8':
        if capability[0] == 7 and capability[1] == 5:  # Turing
            assert 'mma.sync.aligned.m8n8k16.row.col.satfinite.s32.s8.s8.s32' in ptx
        else:
            assert 'wgmma.mma_async.sync.aligned' in ptx or\
                'mma.sync.aligned.m16n8k32.row.col.satfinite.s32.s8.s8.s32' in ptx
    elif in_dtype == "float8e5" and out_dtype == tl.float32:
        if capability[0] == 9 and M >= 64 and N >= 8:
            assert 'wgmma.mma_async.sync.aligned.m64n128k32.f32.e5m2.e5m2' in ptx
        elif capability[0] >= 8 and M < 64:
            assert 'mma.sync.aligned.m16n8k16.row.col.f32.f16.f16.f32' in ptx
    elif in_dtype == "float8e4nv" and out_dtype == tl.float32:
        if capability[0] == 9 and M >= 64 and N >= 8:
            assert 'wgmma.mma_async.sync.aligned.m64n128k32.f32.e4m3.e4m3' in ptx
    if is_tcgen5 and epilogue == 'softmax' and M >= 128:
        # check that there is no shared memory exchange in the softmax
        pattern = (r'tcgen05\.ld\.sync\.aligned\.16x32bx2\.x64\.b32'
                   r'(?:(?!st\.shared).)*'
                   r'cvt\.rn\.f16x2\.f32')
        assert re.search(pattern, ptx, flags=re.DOTALL)


@pytest.mark.parametrize("M, N, K, col_a, col_b, rhs_scale, mxfp_type, normal_type, num_warps, mma, kpack",
                         [(M, N, K, col_a, col_b, rhs_scale, mxfp_type, normal_type, 4, mma, kpack)
                          for M, N, K in itertools.product([32, 64, 128], [32, 64, 128], [64, 128])
                          for col_a, col_b in itertools.product([True, False], repeat=2)
                          for rhs_scale in [False, True]
                          for mxfp_type in ["e2m1", "e4m3", "e5m2"]
                          for normal_type in ["e4m3", "e5m2", "bf16", "fp16"]
                          for mma in (mma_nonk_sizes if is_hip() else [16])
                          for kpack in ([1, 2] if (is_hip() and not is_hip_cdna4()) else [1])])
def test_scaled_dot(M, N, K, col_a, col_b, rhs_scale, mxfp_type, normal_type, num_warps, mma, kpack, device):
    if is_cuda():
        cc = torch.cuda.get_device_capability()
        if cc < (8, 9):
            pytest.skip("float8e4nv not supported on CUDA < 8.9")
    if is_hip():
        if not (is_hip_cdna() or is_hip_gfx11() or is_hip_gfx12()):
            pytest.skip("scaled_dot only implemented for HIP CDNA, gfx11, gfx12")
        if "e4m3" in (mxfp_type, normal_type):
            if not (is_hip_cdna3() or is_hip_cdna4() or is_hip_gfx11() or is_hip_gfx12()):
                pytest.skip(f"scaled_dot({mxfp_type}, {normal_type}) only implemented for CDNA3, CDNA4, gfx11, gfx12")
        if mma == 16 and K == 64 and not (is_hip_gfx12() or is_hip_gfx11()):
            pytest.skip(f"K == {K} too small for mfma {mma} in scaled_dot")

    @triton.jit
    def dot_scale_kernel(a_base, stride_a0, stride_a1, a_scale, b_base, stride_b0, stride_b1, b_scale, out,
                         BLOCK_M: tl.constexpr, BLOCK_N: tl.constexpr, BLOCK_K: tl.constexpr, type_a: tl.constexpr,
                         type_b: tl.constexpr):
        DIV_FACTOR_A: tl.constexpr = 2 if type_a == "e2m1" else 1
        DIV_FACTOR_B: tl.constexpr = 2 if type_b == "e2m1" else 1
        PACKED_BLOCK_K_A: tl.constexpr = BLOCK_K // DIV_FACTOR_A
        PACKED_BLOCK_K_B: tl.constexpr = BLOCK_K // DIV_FACTOR_B
        a_ptr = a_base + tl.arange(0, BLOCK_M)[:, None] * stride_a0 + tl.arange(0,
                                                                                PACKED_BLOCK_K_A)[None, :] * stride_a1
        b_ptr = b_base + tl.arange(0, PACKED_BLOCK_K_B)[:, None] * stride_b0 + tl.arange(0,
                                                                                         BLOCK_N)[None, :] * stride_b1

        a = tl.load(a_ptr)
        b = tl.load(b_ptr)
        SCALE_BLOCK_K: tl.constexpr = BLOCK_K // 32
        if a_scale is not None:
            scale_a_ptr = a_scale + tl.arange(0, BLOCK_M)[:, None] * SCALE_BLOCK_K + tl.arange(0,
                                                                                               SCALE_BLOCK_K)[None, :]
            a_scale = tl.load(scale_a_ptr)
        if b_scale is not None:
            scale_b_ptr = b_scale + tl.arange(0, BLOCK_N)[:, None] * SCALE_BLOCK_K + tl.arange(0,
                                                                                               SCALE_BLOCK_K)[None, :]
            b_scale = tl.load(scale_b_ptr)
        c = tl.dot_scaled(a, a_scale, type_a, b, b_scale, type_b)
        out_ptr = out + tl.arange(0, BLOCK_M)[:, None] * BLOCK_N + tl.arange(0, BLOCK_N)[None, :]
        tl.store(out_ptr, c.to(tl.bfloat16))

    @triton.jit
    def mxfp_upcast_kernel(
        x_ptr,
        scale_ptr,
        mxfp_ptr,
        N,
        e_bits: tl.constexpr,
        m_bits: tl.constexpr,
        to_type: tl.constexpr,
        BLOCK_SIZE: tl.constexpr,
        is_xpu: tl.constexpr,
    ):
        # x.shape ==     (N, 32) for fp8 or (N, 16) for fp4
        # scale.shape == (N,)
        # out.shape   == (N, 32)
        is_fp8: tl.constexpr = e_bits + m_bits == 7
        # fp8: BLOCK_SIZE -> BLOCK_SIZE // 32, 32
        # fp4: BLOCK_SIZE // 2 -> BLOCK_SIZE // 32 , 16
        PARALLEL_DIM: tl.constexpr = BLOCK_SIZE // 32
        LAST_DIM: tl.constexpr = 32 if is_fp8 else 16
        LOAD_SIZE: tl.constexpr = LAST_DIM * PARALLEL_DIM

        offsets = (tl.program_id(0) * LOAD_SIZE + tl.arange(0, PARALLEL_DIM)[:, None] * LAST_DIM +
                   tl.arange(0, LAST_DIM)[None, :])
        x = tl.load(x_ptr + offsets, mask=offsets < N * LAST_DIM)

        offsets = tl.program_id(0) * PARALLEL_DIM + tl.arange(0, PARALLEL_DIM)[:, None]
        scale = tl.load(scale_ptr + offsets, mask=offsets < N)
        tl.static_assert(scale.dtype == tl.uint8)
        tl.static_assert(x.dtype == tl.uint8)

        if to_type == tl.bfloat16:
            upcasted_scale = (scale.to(tl.uint16) << 7).to(tl.bfloat16, bitcast=True)
        else:
            tl.static_assert(to_type == tl.float16)
            scale_fp32 = (scale.to(tl.uint32) << 23).to(tl.float32, bitcast=True)
            upcasted_scale = scale_fp32.to(tl.float16)

        to_e_bits: tl.constexpr = 8 if to_type == tl.bfloat16 else 5
        to_m_bits: tl.constexpr = 7 if to_type == tl.bfloat16 else 10
        if is_fp8:
            if e_bits == 5 and m_bits == 2:
                x_f8 = x.to(tl.float8e5, bitcast=True)
                upcasted_x = x_f8.to(to_type)
                if not is_xpu:
                    # Preserve infs and nans. FIXME Fp8E5M2_to_Bf16 doesn't preserve them!
                    non_finite_mask: tl.constexpr = ((1 << e_bits) - 1) << m_bits
                    non_finite_mask_16bit: tl.constexpr = ((1 << to_e_bits) - 1) << to_m_bits
                    upcasted_x = tl.where(
                        x & non_finite_mask == non_finite_mask,
                        (upcasted_x.to(tl.uint16, bitcast=True) | non_finite_mask_16bit).to(to_type, bitcast=True),
                        upcasted_x,
                    )
            else:
                tl.static_assert(e_bits == 4 and m_bits == 3)
                x_f8 = x.to(tl.float8e4nv, bitcast=True)
                upcasted_x = x_f8.to(to_type)
        else:
            to_bias: tl.constexpr = 127 if to_type == tl.bfloat16 else 15
            to_point5: tl.constexpr = 16128 if to_type == tl.bfloat16 else 0x3800
            # e2m1
            em0 = x & 0x7
            em1 = x & 0x70
            x0 = (em0.to(tl.uint16) << (to_m_bits - 1)) | ((x & 0x8).to(tl.uint16) << 12)
            x1 = (em1.to(tl.uint16) << (to_m_bits - 1 - 4)) | ((x & 0x80).to(tl.uint16) << 8)
            # Three cases:
            # 1) x is normal and non-zero: Correct bias
            x0 = tl.where((em0 & 0x6) != 0, x0 + ((to_bias - 1) << to_m_bits), x0)
            x1 = tl.where((em1 & 0x60) != 0, x1 + ((to_bias - 1) << to_m_bits), x1)
            # 2) x is subnormal (x == 0bs001 where s is the sign): Map to +-0.5 in bf16
            x0 = tl.where(em0 == 0x1, to_point5 | (x0 & 0x8000), x0)
            x1 = tl.where(em1 == 0x10, to_point5 | (x1 & 0x8000), x1)
            # 3) x is zero, do nothing
            upcasted_x = tl.interleave(x0, x1).to(to_type, bitcast=True)
        # Multiplication preserves infs and NaNs in upcasted_x
        mxfp = upcasted_x * upcasted_scale
        # If scale is NaN, we encode it as an inf, so we need to correct for that
        mxfp = tl.where(scale == 0xFF, float("nan"), mxfp)

        offsets = tl.program_id(0) * BLOCK_SIZE + tl.arange(0, BLOCK_SIZE)
        tl.store(mxfp_ptr + offsets, tl.ravel(mxfp), mask=offsets < N * 32)

    def dot_scale_ref(x, scale_x, y, scale_y, type_x, type_y):

        def upcast(v, scale, type, comp_dtype, transposed):
            if scale is None:
                type = {
                    "e4m3": torch.float8_e4m3fn,
                    "e5m2": torch.float8_e5m2,
                    "bf16": torch.bfloat16,
                    "fp16": torch.float16,
                }[type]
                return v.view(type).to(comp_dtype)
            e_bits, m_bits = {"e2m1": (2, 1), "e4m3": (4, 3), "e5m2": (5, 2)}[type]
            # Packing is always on the K dimension so we transpose before upcasting then transpose back.
            if transposed:
                v = v.mT.contiguous()
            v = v.contiguous()
            v_upcast = v.new_empty(scale.shape[:-1] + (32 * scale.shape[-1], ), dtype=comp_dtype)
            N = v_upcast.numel()
            BLOCK_SIZE = 512
            grid = ((N + BLOCK_SIZE - 1) // BLOCK_SIZE, )
            comp_dtype = tl.float16 if comp_dtype == torch.float16 else tl.bfloat16
            mxfp_upcast_kernel[grid](v, scale, v_upcast, scale.numel(), e_bits, m_bits, comp_dtype, BLOCK_SIZE,
                                     num_warps=num_warps, is_xpu=is_xpu())
            assert v_upcast.isfinite().all()
            if transposed:
                v_upcast = v_upcast.mT
            return v_upcast

        # Upcast to fp16 if one of the input is fp16
        comp_dtype = torch.float16 if "fp16" in (type_x, type_y) else torch.bfloat16

        x_upcast = upcast(x, scale_x, type_x, comp_dtype, False)
        y_upcast = upcast(y, scale_y, type_y, comp_dtype, True)

        class AccumulateInFp32:

            def __enter__(self):
                self.prev_value = torch.backends.cuda.matmul.allow_bf16_reduced_precision_reduction
                torch.backends.cuda.matmul.allow_bf16_reduced_precision_reduction = False

            def __exit__(self, exc_type, exc_val, exc_tb):
                torch.backends.cuda.matmul.allow_bf16_reduced_precision_reduction = self.prev_value

        with AccumulateInFp32():
            return torch.matmul(x_upcast, y_upcast)

    comp_dtype = torch.float16 if normal_type == "fp16" else torch.bfloat16
    # The max exponent we use to initialize data in the x/y and associated scale tensor to avoid
    # overflow when scaling.
    comp_dtype_max_exp = 6 if normal_type == "fp16" else 15

    torch.manual_seed(0)

    def make_arg(shape, ty, col_major=False):
        if col_major:
            shape = shape[:-2] + (shape[-1], shape[-2])
        if ty == "bf16" or ty == "fp16":
            ret = torch.randn(shape, dtype=comp_dtype, device=device)
            # Clamp to avoid relative error issues
            ret.clamp_(-2**comp_dtype_max_exp, 2**comp_dtype_max_exp - 1)
        else:
            if is_hip_cdna4():
                # On other chips, the A/B operands are upcasted to fp16/bf16
                # before matmul, which has larger range to avoid overflow.
                # On CDNA4, we use the V_MFMA_*_F8F6F4 instructions to
                # directly calculate matmul on F8F6F4 data. So we need
                # to narrow down the range of input to avoid overflow.
                ret = torch.randint(20, 40, shape, dtype=torch.uint8, device=device)
            else:
                ret = torch.randint(256, shape, dtype=torch.uint8, device=device)
        if col_major:
            ret = ret.mT
        return ret

    type_a = normal_type if rhs_scale else mxfp_type
    type_b = mxfp_type if rhs_scale else normal_type

    DIV_FACTOR_A = 2 if type_a == "e2m1" else 1
    DIV_FACTOR_B = 2 if type_b == "e2m1" else 1
    x = make_arg((M, K // DIV_FACTOR_A), type_a, col_major=col_a)
    y = make_arg((K // DIV_FACTOR_B, N), type_b, col_major=col_b)

    min_scale, max_scale = (0, 142) if comp_dtype == torch.bfloat16 else (124, 131)
    scale_x = torch.randint(min_scale, max_scale + 1, (M, K // 32), dtype=torch.uint8, device=device)
    scale_y = torch.randint(min_scale, max_scale + 1, (N, K // 32), dtype=torch.uint8, device=device)
    if rhs_scale:
        scale_x = None
    else:
        scale_y = None

    def make_finite(x, dtype):
        # e5m2 has too many non-finite values when sampled uniformly (1 / 32) and
        # Fp8E5M2_to_Bf16 doesn't preserve NaNs (fixme)
        if dtype not in ("e5m2", "e4m3"):
            return x
        if dtype == "e5m2" and comp_dtype == torch.float16:
            x = x & 0xB
        mask = 0x7C if dtype == "e5m2" else 0x7F
        finite = torch.arange(x.numel(), device=device, dtype=torch.uint8).reshape_as(x) % mask
        x_finite = torch.where(x & mask == mask, finite | (0x80 & x), x)
        x.copy_(x_finite)
        return x

    x = make_finite(x, type_a)
    y = make_finite(y, type_b)
    kernel_kwargs = {"num_warps": num_warps}
    if is_hip():
        kernel_kwargs["kpack"] = kpack
        kernel_kwargs["matrix_instr_nonkdim"] = mma
    z = x.new_empty((M, N), dtype=comp_dtype)
    pgm = dot_scale_kernel[(1, )](x, *x.stride(), scale_x, y, *y.stride(), scale_y, z, M, N, K, type_a, type_b,
                                  **kernel_kwargs)
    z_ref = dot_scale_ref(x, scale_x, y, scale_y, type_a, type_b)
    # Bigger tolerance for AMD CDNA2 devices.
    # CDNA2 devices use reduced precision fp16 and bf16 and flush input and output denormal values
    # to zero. Detailed info is at:
    # https://pytorch.org/docs/stable/notes/numerical_accuracy.html#reduced-precision-fp16-and-bf16-gemms-and-convolutions-on-amd-instinct-mi200-devices
    large_tolerance = is_hip_cdna2()
    # For e4m3, gfx11 can slightly exceed the default tolerances in isolated cases
    if is_hip_gfx11() and mxfp_type == "e4m3" and normal_type == "fp16":
        large_tolerance = True
    atol = 2e-4 if large_tolerance else 1e-5
    rtol = 2e-2 if large_tolerance else 1e-2
    torch.testing.assert_close(z, z_ref, atol=atol, rtol=rtol)

    # make sure ld/st are vectorized
    if is_cuda():
        ptx = pgm.asm['ptx']
        if (max(M, N) * K) // (num_warps * 32) >= 4:
            assert 'ld.global.v4' in ptx
        if M * N // (num_warps * 32) >= 4:
            assert 'st.global.v4' in ptx
        assert (re.search(r'(mma|wgmma.mma_async).sync.aligned.m\d+n\d+k16(?:.row.col)?.f32.(f|bf)16.(f|bf)16', ptx)
                or "tcgen05.mma.cta_group::1.kind::f16" in ptx)
    if is_hip_cdna4() and normal_type in ["bf16", "fp16"]:
        amdgcn = pgm.asm['amdgcn']
        assert (re.search(r"v_cvt_scalef32_pk_.*?(fp4|fp8|bf8).*?op_sel", amdgcn))


@pytest.mark.interpreter
@pytest.mark.parametrize(
    "B, num_warps, M, N, K, BLOCK_M, BLOCK_N, in_dtype_str, out_dtype_str",
    [(B, num_warps, M, N, K, BLOCK_M, BLOCK_N, in_dtype_str, out_dtype_str)
     for B in [1, 2, 4, 8]
     for num_warps in [1, 2, 4, 8, 16]
     for BLOCK_M, BLOCK_N in [(32, 32)]
     for M, N, K in [(64, 64, 64), (32, 32, 32)]
     for in_dtype_str, out_dtype_str in [('int8', 'int8'), ('float16', 'float16'), ('float16', 'float32'),
                                         ('float32', 'float32'), ('float64', 'float64')]] +
    # Large block sizes
    [(4, 4, 128, 128, 64, 64, 64, 'float16', 'float16')] +
    # Small block sizes
    [(B, num_warps, M, N, K, BLOCK_M, BLOCK_N, in_dtype_str, out_dtype_str)
     for B in [1, 2, 8]
     for num_warps in [1, 2, 4]
     for BLOCK_M, BLOCK_N in [(1, 32), (32, 2), (8, 8), (8, 16)]
     for M, N, K in [(32, 32, 32)]
     for in_dtype_str, out_dtype_str in [('float16', 'float16'), ('float32', 'float32')]])
def test_dot3d(B, num_warps, M, N, K, BLOCK_M, BLOCK_N, in_dtype_str, out_dtype_str, device):
    if is_hip():
        # hip does not support tf32 precision, so use ieee for all tests
        input_precision = "ieee"
        arch = triton.runtime.driver.active.get_current_target().arch
        if "gfx11" in arch or "gfx12" in arch:
            if in_dtype_str == "float32":
                pytest.skip(f"{in_dtype_str} is not supported in WMMA dot, FMA does not support dot3d")
            if out_dtype_str == "float16":
                pytest.skip(f"{out_dtype_str} has low precision in WMMA dot")
        if in_dtype_str == "float64":
            pytest.skip("float64 not supported on HIP yet")
    else:
        input_precision = "tf32" if (is_cuda() or is_xpu()) and in_dtype_str == 'float32' else "ieee"
        if is_xpu():
            if (BLOCK_M < 8 or BLOCK_N < 16):
                pytest.xfail("XPU: small dots are not supported")
        elif not is_interpreter() and (BLOCK_M < 16 or BLOCK_N < 16):
            pytest.skip("small dots are supported only on HIP at the moment")

    shared_mem_accum = B * (BLOCK_M * K + K * BLOCK_N) * get_src_element_ty_size(in_dtype_str)
    if not is_interpreter() and triton.runtime.driver.active.utils.get_device_properties(
            triton.runtime.driver.active.get_current_device())["max_shared_mem"] < shared_mem_accum:
        pytest.xfail("Skipped due to insufficient shared memory on this GPU.")

    @triton.jit
    def kernel(
        q_ptr,
        k_ptr,
        o_ptr,
        stride_qb,
        stride_qm,
        stride_qk,
        stride_kb,
        stride_kk,
        stride_kn,
        stride_ob,
        stride_om,
        stride_on,
        BLOCK_B: tl.constexpr,
        BLOCK_M: tl.constexpr,
        BLOCK_N: tl.constexpr,
        BLOCK_K: tl.constexpr,
        INPUT_PRECISION: tl.constexpr,
        out_dtype: tl.constexpr = tl.float32,
    ):
        startm = tl.program_id(0) * BLOCK_M
        startn = tl.program_id(1) * BLOCK_N
        offs_b = tl.arange(0, BLOCK_B)
        offs_m = startm + tl.arange(0, BLOCK_M)
        offs_n = startn + tl.arange(0, BLOCK_N)
        offs_k = tl.arange(0, BLOCK_K)
        q_ptrs = q_ptr + offs_b[:, None, None] * stride_qb + offs_m[None, :, None] * stride_qm + offs_k[
            None, None, :] * stride_qk
        k_ptrs = k_ptr + offs_b[:, None, None] * stride_kb + offs_k[None, :, None] * stride_kk + offs_n[
            None, None, :] * stride_kn
        q = tl.load(q_ptrs)
        k = tl.load(k_ptrs)
        qk = tl.dot(q, k, input_precision=INPUT_PRECISION, out_dtype=out_dtype)
        o_ptrs = o_ptr + offs_b[:, None, None] * stride_ob + offs_m[None, :, None] * stride_om + offs_n[
            None, None, :] * stride_on
        tl.store(o_ptrs, qk)

    if out_dtype_str == 'int8':
        out_dtype = tl.int8
    elif out_dtype_str == 'float16':
        out_dtype = tl.float16
    else:
        out_dtype = tl.float32

    rs = RandomState(17)
    x = numpy_random((B, M, K), dtype_str=in_dtype_str, rs=rs)
    y = numpy_random((B, K, N), dtype_str=in_dtype_str, rs=rs)
    if in_dtype_str == 'int8':
        out = numpy_random((B, M, N), dtype_str='int32', rs=rs)
    else:
        if is_hip() and (BLOCK_M < 16 or BLOCK_N < 16) and out_dtype_str == 'float16':
            # float16 accumulator in FMA dot loose precision too fast
            x *= 0.1
            y *= 0.1
        out = numpy_random((B, M, N), dtype_str=out_dtype_str, rs=rs)

    x_tri = to_triton(x, device=device)
    y_tri = to_triton(y, device=device)
    out_tri = to_triton(out, device=device)

    BLOCK_B = B
    BLOCK_K = K

    grid = (
        triton.cdiv(M, BLOCK_M),
        triton.cdiv(N, BLOCK_N),
    )
    kernel[grid](
        x_tri,
        y_tri,
        out_tri,
        x_tri.stride(0),
        x_tri.stride(1),
        x_tri.stride(2),
        y_tri.stride(0),
        y_tri.stride(1),
        y_tri.stride(2),
        out_tri.stride(0),
        out_tri.stride(1),
        out_tri.stride(2),
        BLOCK_B=BLOCK_B,
        BLOCK_M=BLOCK_M,
        BLOCK_N=BLOCK_N,
        BLOCK_K=BLOCK_K,
        INPUT_PRECISION=input_precision,
        out_dtype=out_dtype,
        num_warps=num_warps,
    )

    if in_dtype_str == 'int8':
        out_ref = np.matmul(x.astype(np.float32), y.astype(np.float32)).astype(np.int32)
    else:
        out_ref = np.matmul(x, y)
    np.testing.assert_allclose(out_ref, to_numpy(out_tri), rtol=0.01, atol=1e-2)


@pytest.mark.parametrize('in_dtype', ['float32'])
def test_dot_mulbroadcasted(in_dtype, device):
    if is_cuda():
        capability = torch.cuda.get_device_capability()
        if capability[0] < 8:
            pytest.skip("Requires sm >= 80 to run")

    @triton.jit
    def kernel(Z, X, Y, M: tl.constexpr, N: tl.constexpr, K: tl.constexpr, BM: tl.constexpr, BN: tl.constexpr,
               BK: tl.constexpr):
        pidn = tl.program_id(1)
        pidm = tl.program_id(0)
        offm = tl.arange(0, BM)[:, None]
        offn = tl.arange(0, BN)[None, :]
        offak = tl.arange(0, BK)[None, :]
        offbk = tl.arange(0, BK)[:, None]
        acc = tl.full((BM, BN), 0.0, tl.float32)
        for ridx5 in range(0, K // BK):
            x = tl.load(X + ((pidm * K * BM) + (offm * K) + (ridx5 * BK) + offak))
            y = tl.load(Y + ((pidn * BN) + (offbk * N) + (ridx5 * N * BK) + offn))
            x = tl.expand_dims(x, axis=2)
            y = tl.expand_dims(y, axis=0)
            t = tl.sum(x * y, axis=1)
            acc = t + acc
        tl.store(Z + ((pidm * BM * N) + (pidn * BN) + (offm * N) + offn), acc)

    M, N, K = 256, 192, 160
    BM, BN, BK = 128, 32, 32
    rs = RandomState(17)
    x = numpy_random((M, K), dtype_str=in_dtype, rs=rs)
    y = numpy_random((K, N), dtype_str=in_dtype, rs=rs)
    x = x * 0.1
    y = y * 0.1
    z = numpy_random((M, N), dtype_str=in_dtype, rs=rs)
    x_tri = to_triton(x, device=device)
    y_tri = to_triton(y, device=device)
    z_tri = to_triton(z, device=device)
    grid = M // BM, N // BN
    h = kernel[grid](z_tri, x_tri, y_tri, M, N, K, BM, BN, BK)
    z_ref = np.matmul(x, y)
    np.testing.assert_allclose(z_ref, to_numpy(z_tri), atol=0.01)

    if not is_cuda():
        return
    assert "tt.dot" in h.asm['ttir']
    assert re.search(r"ttg.async_wait %.* {num = 2 : i32}", h.asm["ttgir"]) is not None


@pytest.mark.interpreter
@pytest.mark.parametrize("dtype_str", int_dtypes + uint_dtypes + float_dtypes + ['bfloat16'])
@pytest.mark.parametrize("shape", [(), (1, ), (128, )])
def test_full(dtype_str, shape, device):
    if dtype_str in uint_dtypes and not hasattr(torch, dtype_str):
        # PyTorch only has unsigned 8, but not 16, 32, or 64
        dtype = getattr(torch, dtype_str[1:])  # uintx -> intx
    else:
        dtype = getattr(torch, dtype_str)
    check_type_supported(dtype, device)  # bfloat16 on cc < 80 will not be tested

    @triton.jit
    def kernel_static(out):
        a = GENERATE_TEST_HERE
        tl.static_assert(a.shape == SHAPE)
        out_ptr = out + tl.arange(0, 128)[:]
        tl.store(out_ptr, a)

    @triton.jit
    def kernel_dynamic(out, val, dtype: tl.constexpr):
        a = tl.full(SHAPE, val, dtype)
        tl.static_assert(a.shape == SHAPE)
        out_ptr = out + tl.arange(0, 128)[:]
        tl.store(out_ptr, a)

    kernel_static_patched = patch_kernel(kernel_static, {
        'GENERATE_TEST_HERE': f"tl.full({shape}, 2, tl.{dtype_str})",
        'SHAPE': str(list(shape)),
    })
    out_static = torch.zeros((128), dtype=dtype, device=device)
    kernel_static_patched[(1, )](out_static)
    assert torch.all(out_static == 2)

    kernel_dynamic_patched = patch_kernel(kernel_dynamic, {'SHAPE': str(list(shape))})
    out_dynamic = torch.zeros((128), dtype=dtype, device=device)
    kernel_dynamic_patched[(1, )](out_dynamic, 2, getattr(triton.language, dtype_str))
    assert torch.all(out_dynamic == 2)


@pytest.mark.parametrize("literal, dtype_str", [(1e+50, "f64"), (1e+10, "f32"), (1.0, "f32"), ('float("inf")', "f32"),
                                                ('float("-inf")', "f32"), ('float("nan")', "f32"),
                                                ('float("-nan")', "f32"), (0., "f32"), (5, "i32"), (2**40, "i64")])
def test_constexpr(literal, dtype_str, device):

    @triton.jit
    def kernel(out_ptr):
        val = GENERATE_TEST_HERE
        tl.store(out_ptr.to(tl.pointer_type(val.dtype)), val)

    kernel_patched = patch_kernel(kernel, {'GENERATE_TEST_HERE': f"{literal}"})
    out = torch.zeros((1, ), dtype=torch.float32, device=device)
    h = kernel_patched.warmup(out, grid=(1, ))
    assert re.search(r"arith.constant .* : " + dtype_str, h.asm["ttir"]) is not None


@triton.jit
def pass_const(a, b, choose_b):
    if choose_b:
        return b
    else:
        return a


@pytest.mark.parametrize("choose_const", [True, False])
@pytest.mark.parametrize("constexpr", [True, False])
@pytest.mark.parametrize("mode", ["direct", "call", "ternary", "if"])
def test_const(device, choose_const, constexpr, mode):

    @triton.jit(do_not_specialize=["choose_const"])
    def kernel(in_ptr: tl.const, out, c_out: tl.const, choose_const, n_elems: tl.int32, BLOCK_SIZE: tl.constexpr):
        offsets = tl.arange(0, BLOCK_SIZE)
        mask = offsets < n_elems
        val = tl.load(in_ptr + offsets, mask=mask)
        LOSE_TAIL
        tl.store(final_out + offsets, val, mask=mask)

    @triton.jit
    def kernel_constexpr(in_ptr: tl.const, out, c_out: tl.const, choose_const: tl.constexpr, n_elems: tl.int32,
                         BLOCK_SIZE: tl.constexpr):
        offsets = tl.arange(0, BLOCK_SIZE)
        mask = offsets < n_elems
        val = tl.load(in_ptr + offsets, mask=mask)
        LOSE_TAIL
        tl.store(final_out + offsets, val, mask=mask)

    if mode == "direct":
        if choose_const:
            LOSE_TAIL = "final_out = c_out"
        else:
            LOSE_TAIL = "final_out = out"
    elif mode == "call":
        LOSE_TAIL = "final_out = pass_const(out, c_out, choose_const)"
    elif mode == "ternary":
        LOSE_TAIL = "final_out = c_out if choose_const else out"
    elif mode == "if":
        LOSE_TAIL = """
    if choose_const:
        final_out = c_out
    else:
        final_out = out
"""

    SIZE = 128
    input = torch.randn((SIZE, ), dtype=torch.float32, device=device)
    output = torch.zeros((SIZE, ), dtype=torch.float32, device=device)
    patched_kernel = patch_kernel(kernel_constexpr if constexpr else kernel, {'LOSE_TAIL': LOSE_TAIL, 'CONSTEXPR': ''})

    expect_fail = (not constexpr and mode != "direct") or choose_const
    if expect_fail:
        with pytest.raises(triton.CompilationError) as exc_info:
            patched_kernel.warmup(input, output, output, choose_const, SIZE, SIZE, grid=(1, ))
        if constexpr:
            error = "Cannot store to a constant pointer"
        else:
            if mode == "call":
                error = "Inconsistent return types"
            elif mode == "if":
                error = "Mismatched type for final_out"
            elif mode == "ternary":
                error = "Ternary expression with dynamic condition has inconsistent type"
            else:
                assert mode == "direct" and choose_const
                error = "Cannot store to a constant pointer"
        error_msg = exc_info.value.error_message or str(exc_info.value.__cause__)
        assert error in error_msg, "Wrong error message!"
    else:
        patched_kernel[(1, )](input, output, output, choose_const, SIZE, SIZE)
        assert torch.all(input == output)


@pytest.mark.interpreter
@pytest.mark.parametrize("dtype_str", ['float32', 'float16'])
def test_dot_without_load(dtype_str, device):

    @triton.jit
    def _kernel(out):
        a = GENERATE_TEST_HERE
        b = GENERATE_TEST_HERE
        c = tl.dot(a, b)
        out_ptr = out + tl.arange(0, 32)[:, None] * 32 + tl.arange(0, 32)[None, :]
        tl.store(out_ptr, c)

    kernel = patch_kernel(_kernel, {'GENERATE_TEST_HERE': f"tl.full((32, 32), 1.0, tl.{dtype_str})"})
    a = torch.ones((32, 32), dtype=getattr(torch, dtype_str), device=device)
    b = torch.ones((32, 32), dtype=getattr(torch, dtype_str), device=device)
    out_ref = torch.matmul(a, b)
    out = torch.zeros((32, 32), dtype=getattr(torch, dtype_str), device=device)
    kernel[(1, )](out)
    assert torch.all(out == out_ref)


# ---------------
# test arange
# ---------------


@pytest.mark.interpreter
@pytest.mark.parametrize("start", [0, 1, 7, 16])
@pytest.mark.parametrize("num_ctas", num_ctas_list)
def test_arange(start, num_ctas, device):
    BLOCK = 128
    z_tri = torch.empty(BLOCK, dtype=torch.int32, device=device)

    @triton.jit
    def _kernel(z, BLOCK: tl.constexpr, START: tl.constexpr, END: tl.constexpr):
        off = tl.arange(0, BLOCK)
        val = tl.arange(START, END)
        tl.store(z + off, val)

    _kernel[(1, )](z_tri, START=start, END=start + BLOCK, BLOCK=BLOCK, num_ctas=num_ctas)
    z_ref = torch.arange(start, BLOCK + start, dtype=torch.int32, device=device)
    np.testing.assert_allclose(to_numpy(z_tri), to_numpy(z_ref))


# ---------------
# test load
# ---------------


@pytest.mark.interpreter
@pytest.mark.parametrize("dtype_str, size, size_diff, other", [(dtype_str, size, size_diff, other)
                                                               for dtype_str in torch_dtypes
                                                               for size in [128, 512]
                                                               for size_diff in [0, 1, 2, 3, 4]
                                                               for other in [None, 0, 1]])
@pytest.mark.parametrize("num_ctas", num_ctas_list)
def test_masked_load(dtype_str, size, size_diff, other, num_ctas, device):
    dtype = getattr(torch, dtype_str)
    check_type_supported(dtype, device)  # bfloat16 on cc < 80 will not be tested

    input_size = size - size_diff
    output_size = size
    if dtype_str == 'bool':
        input = torch.randint(0, 2, (input_size, ), dtype=dtype, device=device)
    elif dtype_str in int_dtypes or dtype_str in uint_dtypes:
        input = torch.randint(0, 127, (input_size, ), dtype=dtype, device=device)
    else:
        input = torch.rand(input_size, dtype=dtype, device=device)
    output = torch.zeros((output_size, ), dtype=dtype, device=device)

    @triton.jit
    def _kernel(in_ptr, out_ptr, in_size: tl.constexpr, out_size: tl.constexpr):
        in_offsets = tl.arange(0, out_size)
        # Load inputs.
        x = GENERATE_TEST_HERE
        # Store output
        output_offsets = tl.arange(0, out_size)
        tl.store(out_ptr + output_offsets, x)

    other_str = f", other={other}" if other else ""
    mask_str = f"mask=in_offsets < in_size{other_str}" if size_diff > 0 else "None"
    kernel = patch_kernel(_kernel, {'GENERATE_TEST_HERE': f"tl.load(in_ptr + in_offsets, {mask_str})"})
    kernel[(1, )](input, output, input_size, output_size, num_ctas=num_ctas)

    reference_out = torch.cat((input, torch.full((size_diff, ), other if other else 0, dtype=dtype, device=device)))
    torch.testing.assert_close(output, reference_out)


@pytest.mark.interpreter
@pytest.mark.parametrize("num_ctas", num_ctas_list)
@pytest.mark.parametrize("mask_val", [True, False])
@pytest.mark.parametrize("other_val", [0, 1])
def test_masked_load_scalar(num_ctas, mask_val, other_val, device):
    input_val = 4.0
    size = 128
    dtype = torch.float32
    input = torch.full((size, ), input_val, dtype=dtype, device=device)
    output = torch.zeros((size, ), dtype=dtype, device=device)

    @triton.jit
    def kernel(in_ptr, out_ptr, size: tl.constexpr, mask: tl.constexpr, other: tl.constexpr):
        offsets = tl.arange(0, size)
        x = tl.load(in_ptr + offsets, mask=mask, other=other)
        tl.store(out_ptr + offsets, x)

    kernel[(1, )](input, output, size, mask_val, other_val, num_ctas=num_ctas)

    if mask_val:
        reference_out = torch.full((size, ), input_val, dtype=dtype, device=device)
    else:
        reference_out = torch.full((size, ), other_val, dtype=dtype, device=device)

    torch.testing.assert_close(output, reference_out)


# Testing masked loads with a copy to shared memory.
# FIXME: Shape too small for ldmatrix when num_ctas=4
@pytest.mark.interpreter
@pytest.mark.parametrize("dtype", [torch.bfloat16, torch.float16, torch.float32])
def test_masked_load_shared_memory(dtype, device):

    check_type_supported(dtype, device)  # bfloat16 on cc < 80 will not be tested

    M = 32
    N = 32
    K = 16

    in1 = torch.rand((M, K), dtype=dtype, device=device)
    in2 = torch.rand((K, N), dtype=dtype, device=device)
    out = torch.zeros((M, N), dtype=dtype, device=device)

    @triton.jit
    def _kernel(in1_ptr, in2_ptr, output_ptr, in_stride, in2_stride, out_stride, in_numel, in2_numel, out_numel,
                M: tl.constexpr, N: tl.constexpr, K: tl.constexpr):

        M_offsets = tl.arange(0, M)
        N_offsets = tl.arange(0, N)
        K_offsets = tl.arange(0, K)

        in_offsets = M_offsets[:, None] * in_stride + K_offsets[None, :]
        in2_offsets = K_offsets[:, None] * in2_stride + N_offsets[None, :]

        # Load inputs.
        x = tl.load(in1_ptr + in_offsets, mask=in_offsets < M * K)
        w = tl.load(in2_ptr + in2_offsets, mask=in2_offsets < K * N)

        # Without a dot product the memory doesn't get promoted to shared.
        o = tl.dot(x, w, out_dtype=tl.float32)

        # Store output
        output_offsets = M_offsets[:, None] * out_stride + N_offsets[None, :]
        tl.store(output_ptr + output_offsets, o, mask=output_offsets < M * N)

    pgm = _kernel[(1, )](in1, in2, out, in1.stride()[0], in2.stride()[0], out.stride()[0], in1.numel(), in2.numel(),
                         out.numel(), M=M, N=N, K=K)

    reference_out = torch.matmul(in1, in2)
    torch.testing.assert_close(out, reference_out, atol=1e-2, rtol=0)


@pytest.mark.interpreter
@pytest.mark.parametrize("cache", ["", ".ca", ".cg", ".cv"])
def test_load_cache_modifier(cache, device):
    src = torch.empty(128, device=device)
    dst = torch.empty(128, device=device)

    @triton.jit
    def _kernel(dst, src, CACHE: tl.constexpr):
        offsets = tl.arange(0, 128)
        x = tl.load(src + offsets, cache_modifier=CACHE)
        tl.store(dst + offsets, x)

    pgm = _kernel[(1, )](dst, src, CACHE=cache)

    if is_hip():
        target_arch = get_arch()
        # TODO: support testing for remaining architectures
        if 'gfx94' not in target_arch:
            return
        amdgcn = pgm.asm['amdgcn']
        cg_cache_modifier_str = 'nt'
        cv_cache_modifier_str = 'sc0 sc1'
        buffer_load_line = [line for line in amdgcn.splitlines() if "buffer_load" in line]
        global_load_line = [line for line in amdgcn.splitlines() if "global_load" in line]
        load_line = global_load_line[0] if global_load_line else buffer_load_line[0]
        if cache == '' or cache == '.ca':
            assert cg_cache_modifier_str not in load_line
        if cache == '.cg':
            assert cg_cache_modifier_str in load_line
        if cache == '.cv':
            assert cv_cache_modifier_str in load_line

    if is_cuda():
        ptx = pgm.asm['ptx']
        if cache == '':
            assert 'ld.global.ca' not in ptx
            assert 'ld.global.cg' not in ptx
        if cache == '.cg':
            assert 'ld.global.cg' in ptx
            assert 'ld.global.ca' not in ptx
        if cache == '.ca':
            assert 'ld.global.ca' in ptx
            assert 'ld.global.cg' not in ptx


@pytest.mark.interpreter
@pytest.mark.parametrize("N", [16, 10, 11, 1024])
@pytest.mark.parametrize("num_ctas", num_ctas_list)
def test_vectorization(N, num_ctas, device):
    block_size = 1024 * num_ctas
    src = torch.randn(block_size, device=device)
    dst = torch.empty(block_size, device=device)

    @triton.jit
    def _kernel(dst, src, N, BLOCK_SIZE: tl.constexpr):
        offsets = tl.program_id(0) * BLOCK_SIZE + tl.arange(0, BLOCK_SIZE)
        x = tl.load(src + offsets, mask=offsets < N)
        tl.store(dst + offsets, x, mask=offsets < N)

    pgm = _kernel[(1, )](dst, src, N=N, BLOCK_SIZE=block_size)

    if not is_cuda():
        return

    ptx = pgm.asm["ptx"]
    if N % 16 == 0:
        assert "ld.global.v4.b32" in ptx
    else:
        assert "ld.global.b32" in ptx
    torch.testing.assert_close(dst[:N], src[:N], atol=1e-6, rtol=0)


@pytest.mark.interpreter
@pytest.mark.parametrize("has_hints", [False, True])
def test_vectorization_hints(has_hints, device):
    src = torch.empty(1024, device=device)
    dst = torch.empty(1024, device=device)
    off = torch.zeros(1, device=device, dtype=torch.int32)

    @triton.jit
    def _kernel(dst, src, off, N, BLOCK_SIZE: tl.constexpr, HINT: tl.constexpr):
        offsets = tl.program_id(0) * BLOCK_SIZE + tl.arange(0, BLOCK_SIZE)
        offsets = offsets + tl.load(off)
        if HINT:
            tl.max_contiguous(tl.multiple_of(offsets, 1024), 1024)
        x = tl.load(src + offsets, mask=offsets < N)
        tl.store(dst + offsets, x, mask=offsets < N)

    pgm = _kernel[(1, )](dst, src, off, N=1024, BLOCK_SIZE=src.shape[0], HINT=has_hints)
    if not is_cuda():
        return

    ptx = pgm.asm["ptx"]
    if has_hints:
        assert "ld.global.v4.b32" in ptx
    else:
        assert "ld.global.v4.b32" not in ptx


@pytest.mark.interpreter
def test_assume(device):

    @triton.jit
    def _kernel(out_ptr, N: tl.constexpr, BLOCK_N: tl.constexpr):
        current_size = N - tl.program_id(0) * BLOCK_N
        tl.assume(current_size >= BLOCK_N)
        if current_size >= 128:
            tl.store(out_ptr + tl.program_id(0), current_size)
        else:
            tl.store(out_ptr + tl.program_id(0), current_size + 101024)

    output = torch.zeros(1024 // 128, device=device)
    pgm = _kernel[(1024 // 128, )](output, N=1024, BLOCK_N=128)

    if is_interpreter():
        return

    assert 'llvm.intr.assume' in pgm.asm['ttgir']
    # tritonamdgpu-fold-true-cmpi on AMD folds true cmpi ops to %true (which llvm itself then DCEs).
    if not is_hip():
        assert 'llvm.assume' in pgm.asm['llir']


# ---------------
# test store
# ---------------


@pytest.mark.interpreter
@pytest.mark.parametrize("cache", ["", ".wb", ".cg", ".cs", ".wt"])
def test_store_cache_modifier(cache, device):
    src = torch.empty(128, device=device)
    dst = torch.empty(128, device=device)

    @triton.jit
    def _kernel(dst, src, CACHE: tl.constexpr):
        offsets = tl.arange(0, 128)
        x = tl.load(src + offsets)
        tl.store(dst + offsets, x, cache_modifier=CACHE)

    pgm = _kernel[(1, )](dst, src, CACHE=cache)

    if is_hip():
        target_arch = get_arch()
        # TODO: support testing for remaining architectures
        if 'gfx94' not in target_arch:
            return
        amdgcn = pgm.asm['amdgcn']
        cs_cache_modifier_str = 'nt'
        wt_cache_modifier_str = 'sc0 sc1'
        buffer_store_line = [line for line in amdgcn.splitlines() if "buffer_store" in line]
        global_store_line = [line for line in amdgcn.splitlines() if "global_store" in line]
        store_line = global_store_line[0] if global_store_line else buffer_store_line[0]
        if cache == '' or cache == '.cg':
            assert cs_cache_modifier_str not in store_line
            assert wt_cache_modifier_str not in store_line
        if cache == '.cs':
            assert cs_cache_modifier_str in store_line
            assert wt_cache_modifier_str not in store_line
        if cache == '.wt':
            assert cs_cache_modifier_str not in store_line
            assert wt_cache_modifier_str in store_line

    if is_cuda():
        ptx = pgm.asm['ptx']
        if cache == '':
            assert 'st.global.wb' not in ptx
            assert 'st.global.cg' not in ptx
            assert 'st.global.cs' not in ptx
            assert 'st.global.wt' not in ptx
        if cache == '.wb':
            assert 'st.global.wb' in ptx
            assert 'st.global.cg' not in ptx
            assert 'st.global.cs' not in ptx
            assert 'st.global.wt' not in ptx
        if cache == '.cg':
            assert 'st.global.wb' not in ptx
            assert 'st.global.cg' in ptx
            assert 'st.global.cs' not in ptx
            assert 'st.global.wt' not in ptx
        if cache == '.cs':
            assert 'st.global.wb' not in ptx
            assert 'st.global.cg' not in ptx
            assert 'st.global.cs' in ptx
            assert 'st.global.wt' not in ptx
        if cache == '.wt':
            assert 'st.global.wb' not in ptx
            assert 'st.global.cg' not in ptx
            assert 'st.global.cs' not in ptx
            assert 'st.global.wt' in ptx


@pytest.mark.interpreter
@pytest.mark.parametrize("eviction_policy", ["", "evict_last", "evict_first"])
def test_store_eviction_policy(eviction_policy, device):
    src = torch.empty(128, device=device)
    dst = torch.empty(128, device=device)

    @triton.jit
    def _kernel(dst, src, POLICY: tl.constexpr):
        offsets = tl.arange(0, 128)
        x = tl.load(src + offsets)
        tl.store(dst + offsets, x, eviction_policy=POLICY)

    pgm = _kernel[(1, )](dst, src, POLICY=eviction_policy)

    if not is_cuda():
        return
    ptx = pgm.asm['ptx']
    if eviction_policy == '':
        assert 'evict_last' not in ptx
        assert 'evict_first' not in ptx
    if eviction_policy == 'evict_last':
        assert 'evict_last' in ptx
        assert 'evict_first' not in ptx
    if eviction_policy == 'evict_first':
        assert 'evict_last' not in ptx
        assert 'evict_first' in ptx


# ---------------
# test default
# ---------------
# TODO: can't be local to test_default


@triton.jit
def _impl(value=10):
    return value


@pytest.mark.interpreter
def test_default(device):
    value = 5
    ret0 = torch.zeros(1, dtype=torch.int32, device=device)
    ret1 = torch.zeros(1, dtype=torch.int32, device=device)

    @triton.jit
    def _kernel(ret0, ret1, value=3):
        tl.store(ret0, _impl())
        tl.store(ret1, _impl(value))

    _kernel[(1, )](ret0, ret1, value)
    assert ret0.item() == 10
    assert ret1.item() == value

    _kernel[(1, )](ret0, ret1)
    assert ret0.item() == 10
    assert ret1.item() == 3


# ---------------
# test noop
# ----------------


@pytest.mark.parametrize("device", ['xpu', 'cpu', 'cpu_pinned'])
def test_pointer_arguments(device):
    if is_xpu() and device in ['cpu_pinned']:
        pytest.xfail("RuntimeError: Pinned memory requires CUDA.")

    @triton.jit
    def kernel(x):
        pass

    pin_memory = 'pinned' in device
    x = torch.empty(1024, device=device.split('_')[0], pin_memory=pin_memory)
    if device == "cpu":
        with pytest.raises(ValueError):
            kernel[(1, )](x)
    else:
        kernel[(1, )](x)


# --------------------
# value specialization
# --------------------


@pytest.mark.parametrize("value, value_type", [(-1, 'i32'), (0, 'i32'), (-2**31, 'i32'), (2**31 - 1, 'i32'),
                                               (2**31, 'i64'), (2**32 - 1, 'i64'), (2**32, 'i64'), (2**63 - 1, 'i64'),
                                               (-2**63, 'i64'), (2**63, 'u64'), (2**64 - 1, 'u64')])
def test_value_specialization(value: int, value_type: str, device) -> None:

    def repr(specialization):
        ty = specialization.signature["value1"]
        cst = '_'.join([k for k, v in specialization.constants.items() if isinstance(k, str) and v == 1])
        return f"kernel_{ty}_{cst}"

    @triton.jit(repr=repr)
    def kernel(value1, is_one, X):
        pass

    x = torch.tensor([3.14159], device=device)
    h = kernel.warmup(value, 1, x, grid=(1, ))
    assert "is_one" in h.name
    assert value_type in h.name


@pytest.mark.parametrize("value, overflow", [(2**64 - 1, False), (2**64, True), (-2**63, False), (-2**63 - 1, True)])
def test_value_specialization_overflow(value: int, overflow: bool, device) -> None:

    @triton.jit
    def kernel(VALUE, X):
        pass

    x = torch.tensor([3.14159], device=device)

    if overflow:
        with pytest.raises(OverflowError):
            kernel[(1, )](value, x)
    else:
        kernel[(1, )](value, x)


# ----------------
# test constexpr
# ----------------


@pytest.mark.interpreter
@pytest.mark.parametrize("op", ['+', '-', '*', '/', '%', '<', '>', '<<', '>>', '&', '^', '|'])
@pytest.mark.parametrize("is_lhs_constexpr", [False, True])
@pytest.mark.parametrize("is_rhs_constexpr", [True, False])
def test_bin_op_constexpr(op, is_lhs_constexpr, is_rhs_constexpr, device):

    @triton.jit
    def kernel(Z, X, Y):
        x = tl.load(X)
        y = tl.load(Y)
        z = GENERATE_TEST_HERE
        tl.store(Z, z)

    if op in ['<<', '>>', '&', '^', '|']:  # int op
        x_str = "3" if is_lhs_constexpr else "x"
        y_str = "4" if is_rhs_constexpr else "y"
        x = numpy_random((1, ), dtype_str="int32")

        # NOTE: bitshifting beyond bitwidth can lead to undefined behavior
        if op in ['<<', '>>']:
            y = numpy_random((1, ), dtype_str="int32", low=0, high=_bitwidth("int32"))
        else:
            y = numpy_random((1, ), dtype_str="int32")
    else:
        x_str = "3.14" if is_lhs_constexpr else "x"
        y_str = "4.13" if is_rhs_constexpr else "y"
        x = numpy_random((1, ), dtype_str="float32")
        y = numpy_random((1, ), dtype_str="float32")
    kernel = patch_kernel(kernel, {'GENERATE_TEST_HERE': f"{x_str} {op} {y_str}"})
    z = np.array(eval(f"{x_str} {op} {y_str}"))
    x_tri = to_triton(x, device=device)
    y_tri = to_triton(y, device=device)
    z_tri = to_triton(np.empty((1, ), dtype=z.dtype), device=device)
    kernel[(1, )](z_tri, x_tri, y_tri)
    np.testing.assert_allclose(z, to_numpy(z_tri), rtol=1e-3)


@pytest.mark.interpreter
def test_constexpr_shape(device):

    @triton.jit
    def kernel(X):
        off = tl.arange(0, 128 + 128)
        tl.store(X + off, off)

    x_tri = to_triton(np.empty((256, ), dtype=np.int32), device=device)
    kernel[(1, )](x_tri)
    np.testing.assert_equal(to_numpy(x_tri), np.arange(0, 256))


@pytest.mark.interpreter
def test_constexpr_scalar_shape(device):

    @triton.jit
    def kernel(X, s):
        off = tl.arange(0, 256)
        val = off % (256 // s)
        tl.store(X + off, val)

    x_tri = to_triton(np.empty((256, ), dtype=np.int32), device=device)
    kernel[(1, )](x_tri, 32)
    np.testing.assert_equal(to_numpy(x_tri), np.arange(0, 256) % 8)


reshape_list = [((64, ), (8, 8)), ((2, 32), (16, 4)), ((512, ), (2, 2, 2, 2, 2, 2, 2, 2, 2)), ((64, 32), (16, 8, 16))]


@pytest.mark.interpreter
@pytest.mark.parametrize("formats", reshape_list)
def test_reshape(formats, device):
    in_format, out_format = formats

    @triton.jit
    def kernel(Z, X, out_tuple: tl.constexpr):
        x = tl.load(X_PTR_EXPR)
        z = tl.reshape(x, out_tuple)
        tl.store(Z_PTR_EXPR, z)

    def generate_kernel(shape_x, shape_z):
        to_replace = {
            'X_PTR_EXPR': make_ptr_str('X', shape_x),
            'Z_PTR_EXPR': make_ptr_str('Z', shape_z),
        }
        return patch_kernel(kernel, to_replace)

    x = numpy_random(in_format, dtype_str="int32")
    z = x.reshape(out_format)
    x_tri = to_triton(x, device=device)
    patched_kernel = generate_kernel(in_format, out_format)
    z_tri = to_triton(np.empty(out_format, dtype=np.int32), device=device)
    patched_kernel[(1, )](z_tri, x_tri, out_format)
    np.testing.assert_equal(z, to_numpy(z_tri))


def test_reshape_err(device):

    @triton.jit
    def kernel():
        x = tl.arange(0, 8 * 8)
        y = tl.reshape(x, (8 * 4, ))

    with pytest.raises(triton.CompilationError) as exc_info:
        kernel.warmup(grid=(1, ))

    assert "reshape" in str(exc_info.value)


@pytest.mark.interpreter
def test_tma_load_block_shape_err(device):

    @triton.jit
    def kernel(ptr):
        desc = tl.make_tensor_descriptor(ptr, [128, 128], [128, 1], [1, 2])
        desc.load([0, 0])

    input = torch.empty((128, 128), dtype=torch.int32, device=device)
    errc = triton.CompilationError if not is_interpreter() else InterpreterError
    with pytest.raises(errc) as e:
        kernel[(1, )](input)

    assert "Descriptor block shape must have at least 16 bytes" in str(e.value.__cause__)


@pytest.mark.interpreter
def test_tma_store_block_shape_err(device):

    @triton.jit
    def kernel(ptr):
        desc = tl.make_tensor_descriptor(ptr, [128, 128], [128, 1], [8, 4])
        desc.store([0, 0], tl.zeros([8, 4], dtype=tl.int16))

    input = torch.empty((128, 128), dtype=torch.int16, device=device)
    errc = triton.CompilationError if not is_interpreter() else InterpreterError
    with pytest.raises(errc) as e:
        kernel[(1, )](input)

    assert "Descriptor block shape must have at least 16 bytes" in str(e.value.__cause__)


def test_trans_reshape(device, with_allocator):

    @triton.jit
    def kernel(in_base_ptr, out_base_ptr, IN_SHAPE0: tl.constexpr, IN_SHAPE1: tl.constexpr):

        in_block_ptr = tl.make_block_ptr(
            base=in_base_ptr,
            shape=(IN_SHAPE0, IN_SHAPE1),
            strides=(IN_SHAPE1, 1),
            offsets=(0, 0),
            block_shape=(IN_SHAPE0, IN_SHAPE1),
            order=(1, 0),
        )
        x = tl.load(in_block_ptr)
        x = tl.reshape(x, (32, 4, 4, 2))
        x = tl.permute(x, (1, 2, 3, 0))
        x = tl.reshape(x, (IN_SHAPE0 * IN_SHAPE1, ))
        tl.store(out_base_ptr + tl.arange(0, IN_SHAPE0 * IN_SHAPE1), x)

    shape = (32, 32)
    input = torch.arange(math.prod(shape), dtype=torch.int32, device=device).reshape(shape)
    expected = torch.permute(input, (1, 0))
    # Don't do zeros_like -- that copies the layout, which we don't want.
    actual = torch.zeros(expected.shape, dtype=torch.int32, device=device)

    k = kernel[(1, )](input, actual, shape[0], shape[1])
    if not is_xpu():
        assert k.asm['ttgir'].count(
            'ttg.convert_layout') == 1, "Expected exactly one convert_layout op in the TTGIR after optimization"

    np.testing.assert_equal(to_numpy(expected), to_numpy(actual))


# -------------
# test call
# -------------


@triton.jit
def val_multiplier(val, i):
    return val * i


@triton.jit(noinline=True)
def val_multiplier_noinline(val, i):
    return val * i


@triton.jit
def vecmul_kernel(ptr, n_elements, rep, type: tl.constexpr):
    pid = tl.program_id(axis=0)
    offsets = pid * 128 + tl.arange(0, 128)
    mask = offsets < n_elements
    vec = tl.load(ptr + offsets, mask=mask)
    for i in range(1, rep):
        if type == "inline":
            vec = val_multiplier(vec, i)
        else:
            vec = val_multiplier_noinline(vec, i)
    tl.store(ptr + offsets, vec, mask=mask)


@pytest.mark.interpreter
@pytest.mark.parametrize("type", ["inline", "noinline"])
@pytest.mark.parametrize("num_ctas", num_ctas_list)
def test_call(type, num_ctas, device):

    @triton.jit
    def kernel(ptr, n_elements, num1, num2, type: tl.constexpr):
        vecmul_kernel(ptr, n_elements, num1, type)
        vecmul_kernel(ptr, n_elements, num2, type)

    size = 1024
    rand_val = numpy_random((size, ), dtype_str="float32")
    rand_val_tri = to_triton(rand_val, device=device)
    err_msg = ""
    try:
        kernel[(size // 128, )](rand_val_tri, size, 3, 5, type, num_ctas=num_ctas)
    except Exception as e:
        err_msg = str(e)

    if type == "noinline" and not is_interpreter():
        assert err_msg != ""
    else:
        ans = rand_val * 1 * 2 * 1 * 2 * 3 * 4
        np.testing.assert_equal(to_numpy(rand_val_tri), ans)


# -------------
# test if
# -------------


@pytest.mark.interpreter
@pytest.mark.parametrize("if_type", [
    "if", "if_and_dynamic", "if_exp_static", "if_exp_dynamic", "if_exp_dynamic_constexpr", "if_exp_dynamic_void",
    "if_and_static"
])
def test_if(if_type, device):

    @triton.jit
    def kernel(Cond, XTrue, XFalse, Ret, IfType: tl.constexpr, BoolVar: tl.constexpr, StaticValue: tl.constexpr):
        pid = tl.program_id(0)
        cond = tl.load(Cond)
        if IfType == "if":
            if pid % 2 == 0:  # eq
                tl.store(Ret, tl.load(XTrue))
            elif 1 == pid % 2:  # req
                tl.store(Ret, tl.load(XFalse))
        elif IfType == "if_exp_dynamic":
            val = tl.load(XTrue) if pid % 2 == 0 else tl.load(XFalse)
            tl.store(Ret, val)
        elif IfType == "if_exp_dynamic_constexpr":
            val = 3.14 if pid % 2 == 0 else tl.load(XFalse)
            tl.store(Ret, val)
        elif IfType == "if_exp_dynamic_void":
            tl.store(Ret, tl.load(XTrue)) if pid % 2 == 0 else tl.store(Ret, tl.load(XFalse))
        elif IfType == "if_exp_static":
            tl.store(Ret, tl.load(XTrue)) if BoolVar else tl.store(Ret, tl.load(XFalse))
        elif IfType == "if_and_dynamic":
            if BoolVar and (1 != pid % 2 and pid % 2 != 1):  # rne and ne
                tl.store(Ret, tl.load(XTrue))
            else:
                tl.store(Ret, tl.load(XFalse))
        elif IfType == "if_and_static":
            if StaticValue != 0 and StaticValue != 0:
                tl.store(Ret, tl.load(XTrue))
            else:
                tl.store(Ret, tl.load(XFalse))

    cond = torch.ones(1, dtype=torch.int32, device=device)
    x_true = torch.tensor([3.14], dtype=torch.float32, device=device)
    x_false = torch.tensor([1.51], dtype=torch.float32, device=device)
    ret = torch.zeros(1, dtype=torch.float32, device=device)

    kernel[(1, )](cond, x_true, x_false, ret, if_type, True, 1)
    assert torch.equal(ret, x_true)


def test_num_warps_pow2(device):
    dst = torch.empty(128, device=device)

    @triton.jit
    def _kernel(dst):
        pass

    with pytest.raises(AssertionError, match='must be a power of 2'):
        _kernel.warmup(dst=dst, grid=(1, ), num_warps=3)
    _kernel.warmup(dst=dst, grid=(1, ), num_warps=1)
    _kernel.warmup(dst=dst, grid=(1, ), num_warps=2)
    _kernel.warmup(dst=dst, grid=(1, ), num_warps=4)


# -----------------------
# test inline asm
# -----------------------


@pytest.mark.parametrize("num_ctas", num_ctas_list)
def test_inline_asm(num_ctas, device):
    if not is_cuda():
        pytest.xfail("test_inline_asm is only supported in CUDA")

    @triton.jit
    def kernel(X, Y, Z, n: tl.constexpr, BLOCK: tl.constexpr):
        x = tl.load(X + tl.arange(0, BLOCK))
        y = tl.load(Y + tl.arange(0, BLOCK))
        s = tl.full([BLOCK], n, tl.int32)
        z = tl.inline_asm_elementwise("shf.l.wrap.b32 $0, $1, $2, $3;", "=r,r, r, r", [x, y, s], dtype=tl.int32,
                                      is_pure=True, pack=1)
        tl.store(Z + tl.arange(0, BLOCK), z)

    shape = (128, )
    rs = RandomState(17)
    x = numpy_random(shape, dtype_str='uint32', rs=rs)
    y = numpy_random(shape, dtype_str='uint32', rs=rs)
    x_tri = to_triton(x, device=device)
    y_tri = to_triton(y, device=device)
    n = 17
    z_tri = to_triton(numpy_random(shape, dtype_str='uint32', rs=rs), device=device)
    kernel[(1, )](x_tri, y_tri, z_tri, n, BLOCK=shape[0], num_ctas=num_ctas)
    y_ref = (y << n) | (x >> (32 - n))
    # compare
    np.testing.assert_equal(y_ref, to_numpy(z_tri))


@pytest.mark.parametrize("num_ctas", num_ctas_list)
def test_inline_asm_packed(num_ctas, device):
    if not is_cuda():
        pytest.xfail("test_inline_asm is only supported in CUDA")

    @triton.jit
    def kernel(X, Y, BLOCK: tl.constexpr):
        x = tl.load(X + tl.arange(0, BLOCK))
        # shift 4x8bits values together.
        y = tl.inline_asm_elementwise(
            "and.b32 $0, $1, 0x1F1F1F1F; \
                                       shl.b32 $0, $0, 3;", "=r,r", [
                x,
            ], dtype=tl.int8, is_pure=True, pack=4)
        tl.store(Y + tl.arange(0, BLOCK), y)

    shape = (512, )
    rs = RandomState(17)
    x = numpy_random(shape, dtype_str='uint8', rs=rs)
    x_tri = to_triton(x, device=device)
    y_tri = to_triton(numpy_random(shape, dtype_str='uint8', rs=rs), device=device)
    kernel[(1, )](x_tri, y_tri, BLOCK=shape[0], num_ctas=num_ctas)
    y_ref = x << 3
    # compare
    np.testing.assert_equal(y_ref, to_numpy(y_tri))


@pytest.mark.parametrize('num_ctas', num_ctas_list)
def test_inline_asm_with_pointers(num_ctas, device):
    if not is_cuda():
        pytest.xfail('test_inline_asm is only supported in CUDA')

    @triton.jit
    def kernel(X, Y, BLOCK: tl.constexpr):
        x_ptrs = X + tl.arange(0, BLOCK)
        y_ptrs = Y + tl.arange(0, BLOCK)
        tl.inline_asm_elementwise(
            "ld.global.b8 $0, [$1]; \
                                   shl.b32 $0, $0, 3; \
                                   st.global.b8 [$2], $0;", "=r,l,l", [x_ptrs, y_ptrs], dtype=tl.int8, is_pure=False,
            pack=1)

    shape = (512, )
    rs = RandomState(17)
    x = numpy_random(shape, dtype_str='uint8', rs=rs)
    x_tri = to_triton(x, device=device)
    y_tri = to_triton(numpy_random(shape, dtype_str='uint8', rs=rs), device=device)
    kernel[(1, )](x_tri, y_tri, BLOCK=shape[0], num_ctas=num_ctas)
    y_ref = x << 3
    # compare
    np.testing.assert_equal(y_ref, to_numpy(y_tri))


def test_inline_asm_multiple_outputs(device):
    if not is_cuda():
        pytest.xfail('test_inline_asm is only supported in CUDA')

    @triton.jit
    def kernel(A, B, C, D, BLOCK: tl.constexpr):
        a = tl.load(A + tl.arange(0, BLOCK))
        b = tl.load(B + tl.arange(0, BLOCK))

        # C = A - B
        # D = B - A
        (c, d) = tl.inline_asm_elementwise(
            asm="""
            sub.u32 $0, $2, $3;  // C = A - B
            sub.u32 $1, $3, $2;  // D = B - A
            """,
            constraints=(
                # 2 output registers: $0=C and $1=D.
                "=r,=r,"
                # 2 input registers: $2=A and $3=B.
                "r,r"),
            args=[a, b],
            dtype=(tl.uint32, tl.uint32),
            is_pure=True,
            pack=1,
        )
        tl.store(C + tl.arange(0, BLOCK), c)
        tl.store(D + tl.arange(0, BLOCK), d)

    shape = (512, )
    rs = RandomState(17)
    A = numpy_random(shape, dtype_str='uint32', rs=rs)
    B = numpy_random(shape, dtype_str='uint32', rs=rs)
    A_tri = to_triton(A, device=device)
    B_tri = to_triton(B, device=device)
    C_tri = to_triton(numpy_random(shape, dtype_str='uint32', rs=rs), device=device)
    D_tri = to_triton(numpy_random(shape, dtype_str='uint32', rs=rs), device=device)
    kernel[(1, )](A_tri, B_tri, C_tri, D_tri, BLOCK=shape[0])

    C_ref = A - B
    D_ref = B - A

    np.testing.assert_equal(C_ref, to_numpy(C_tri))
    np.testing.assert_equal(D_ref, to_numpy(D_tri))


def test_inline_asm_packed_multiple_outputs(device):
    if not is_cuda():
        pytest.xfail('test_inline_asm is only supported in CUDA')

    @triton.jit
    def kernel(A, B, C, D, BLOCK: tl.constexpr):
        a = tl.load(A + tl.arange(0, BLOCK))
        b = tl.load(B + tl.arange(0, BLOCK))

        # For each (a,b) in zip(a,b), perform the following:
        # - Let ai be `a` converted to int32.
        # - Let af be `a` converted to float.
        # - Let m be the max of ai and b.
        # - Return ai and mi.
        # Do the above 4 elements at a time.
        (c, d) = tl.inline_asm_elementwise(
            asm="""
            {
                // Unpack `a` into `ai`.
                .reg .b8 tmp<4>;
                mov.b32 {tmp0, tmp1, tmp2, tmp3}, $8;
                cvt.u32.u8 $0, tmp0;
                cvt.u32.u8 $1, tmp1;
                cvt.u32.u8 $2, tmp2;
                cvt.u32.u8 $3, tmp3;
            }
            // Convert `ai` to float.
            cvt.rn.f32.s32 $4, $0;
            cvt.rn.f32.s32 $5, $1;
            cvt.rn.f32.s32 $6, $2;
            cvt.rn.f32.s32 $7, $3;
            // Take max of `ai` and `b`.
            max.f32 $4, $4, $9;
            max.f32 $5, $5, $10;
            max.f32 $6, $6, $11;
            max.f32 $7, $7, $12;
            """,
            constraints=(
                # 8 output registers, namely
                #   $0=ai0, $1=ai1, $2=ai2, $3=ai3,
                #   $4=m0,  $5=m1,  $6=m2,  $7=m3.
                "=r,=r,=r,=r,=r,=r,=r,=r,"
                # 5 input registers, namely
                #   $8=ai,
                #   $9=b0, $10=b1, $11=b2, $12=b3.
                # The four elements from `a` are all packed into one register.
                "r,r,r,r,r"),
            args=[a, b],
            dtype=(tl.int32, tl.float32),
            is_pure=True,
            pack=4,
        )
        tl.store(C + tl.arange(0, BLOCK), c)
        tl.store(D + tl.arange(0, BLOCK), d)

    shape = (512, )
    rs = RandomState(17)
    A = numpy_random(shape, dtype_str='uint8', rs=rs)
    B = numpy_random(shape, dtype_str='float32', rs=rs)
    A_tri = to_triton(A, device=device)
    B_tri = to_triton(B, device=device)
    C_tri = to_triton(numpy_random(shape, dtype_str='int32', rs=rs), device=device)
    D_tri = to_triton(numpy_random(shape, dtype_str='float32', rs=rs), device=device)
    kernel[(1, )](A_tri, B_tri, C_tri, D_tri, BLOCK=shape[0])

    C_ref = A.astype(np.int32)
    D_ref = np.maximum(A.astype(np.float32), B)

    np.testing.assert_equal(C_ref, to_numpy(C_tri))
    np.testing.assert_equal(D_ref, to_numpy(D_tri))


# -----------------------
# test map elementwise
# -----------------------


@pytest.mark.parametrize("num_ctas", num_ctas_list)
def test_map_elementwise(num_ctas, device):

    @triton.jit
    def compare(x, y):
        if x < y:
            return -1
        elif x == y:
            return 0
        else:
            return 1

    @triton.jit
    def kernel(X, Y, Z, BLOCK: tl.constexpr):
        x = tl.load(X + tl.arange(0, BLOCK))
        y = tl.load(Y + tl.arange(0, BLOCK))
        z = tl.map_elementwise(compare, x, y)
        tl.store(Z + tl.arange(0, BLOCK), z)

    shape = (128, )
    rs = RandomState(17)
    x = numpy_random(shape, dtype_str='int32', rs=rs)
    y = numpy_random(shape, dtype_str='int32', rs=rs)
    x_tri = to_triton(x, device=device)
    y_tri = to_triton(y, device=device)
    z_tri = to_triton(numpy_random(shape, dtype_str='int32', rs=rs), device=device)
    kernel[(1, )](x_tri, y_tri, z_tri, BLOCK=shape[0], num_ctas=num_ctas)
    z_ref = (x > y).astype(int) - (y > x).astype(int)
    np.testing.assert_equal(z_ref, to_numpy(z_tri))


def test_map_elementwise_multiple_outputs(device):

    @triton.jit
    def divmod(a, b):
        return a // b, a % b

    @triton.jit
    def kernel(A, B, C, D, BLOCK: tl.constexpr):
        a = tl.load(A + tl.arange(0, BLOCK))
        b = tl.load(B + tl.arange(0, BLOCK))

        c, d = tl.map_elementwise(divmod, a, b)

        tl.store(C + tl.arange(0, BLOCK), c)
        tl.store(D + tl.arange(0, BLOCK), d)

    shape = (512, )
    rs = RandomState(17)
    A = numpy_random(shape, dtype_str='uint32', rs=rs)
    B = numpy_random(shape, dtype_str='uint32', rs=rs)
    A_tri = to_triton(A, device=device)
    B_tri = to_triton(B, device=device)
    C_tri = to_triton(numpy_random(shape, dtype_str='uint32', rs=rs), device=device)
    D_tri = to_triton(numpy_random(shape, dtype_str='uint32', rs=rs), device=device)
    kernel[(1, )](A_tri, B_tri, C_tri, D_tri, BLOCK=shape[0])

    C_ref = A // B
    D_ref = A % B

    np.testing.assert_equal(C_ref, to_numpy(C_tri))
    np.testing.assert_equal(D_ref, to_numpy(D_tri))


def test_map_elementwise_pack(device):

    @triton.jit
    def divmod(a0, a1, b0, b1):
        return a0 // b0, a1 // b1, a0 % b0, a1 % b1

    @triton.jit
    def kernel(A, B, C, D, BLOCK: tl.constexpr):
        a = tl.load(A + tl.arange(0, BLOCK))
        b = tl.load(B + tl.arange(0, BLOCK))

        c, d = tl.map_elementwise(divmod, a, b, pack=2)

        tl.store(C + tl.arange(0, BLOCK), c)
        tl.store(D + tl.arange(0, BLOCK), d)

    shape = (512, )
    rs = RandomState(17)
    A = numpy_random(shape, dtype_str='uint32', rs=rs)
    B = numpy_random(shape, dtype_str='uint32', rs=rs)
    A_tri = to_triton(A, device=device)
    B_tri = to_triton(B, device=device)
    C_tri = to_triton(numpy_random(shape, dtype_str='uint32', rs=rs), device=device)
    D_tri = to_triton(numpy_random(shape, dtype_str='uint32', rs=rs), device=device)
    h = kernel[(1, )](A_tri, B_tri, C_tri, D_tri, BLOCK=shape[0])

    C_ref = A // B
    D_ref = A % B

    np.testing.assert_equal(C_ref, to_numpy(C_tri))
    np.testing.assert_equal(D_ref, to_numpy(D_tri))


# -----------------------
# test control flow
# -----------------------


@pytest.mark.parametrize("lo, hi, iv", [(2**30, 2**30 + 20, 1), (2**35, 2**35 + 20, 2), (2**35, 2**35 + 20, 3),
                                        (15, -16, -1), (15, -16, -2), (15, -16, -3), (-18, -22, -1), (22, 18, -1)])
def test_for_iv(lo, hi, iv, device):

    @triton.jit
    def kernel(Out, lo, hi, iv: tl.constexpr):
        acc = 0
        acc = acc.to(tl.int64)
        for i in range(lo, hi, iv):
            acc += i
        tl.store(Out, acc)

    out = to_triton(np.zeros((1, ), dtype=np.int64), device=device)
    kernel[(1, )](out, lo, hi, iv)
    assert out[0] == sum(range(lo, hi, iv))


@pytest.mark.interpreter
def test_if_else(device):

    @triton.jit
    def kernel(Cond, TrueVal, FalseVal, Out):
        if tl.load(Cond):
            val = tl.load(TrueVal)
        else:
            val = tl.load(FalseVal)
        tl.store(Out, val)

    out = to_triton(np.zeros((1, ), dtype=np.int32), device=device)
    true_val = to_triton(np.full((1, ), 1, dtype=np.int32), device=device)
    false_val = to_triton(np.full((1, ), 2, dtype=np.int32), device=device)
    cond = to_triton(np.zeros((1, ), dtype=np.int32), device=device)
    # True
    cond[0] = True
    kernel[(1, )](cond, true_val, false_val, out)
    assert to_numpy(out)[0] == true_val[0]
    # False
    cond[0] = False
    kernel[(1, )](cond, true_val, false_val, out)
    assert to_numpy(out)[0] == false_val[0]


@pytest.mark.interpreter
@pytest.mark.parametrize("mode", ["dynamic", "static"])
def test_if_return(mode, device):

    @triton.jit
    def kernel(ExitEarly, Out, cond: tl.constexpr, mode: tl.constexpr):
        if mode == "dynamic":
            if tl.load(ExitEarly):
                tl.store(Out, 0)
                return
        else:
            if cond:
                tl.store(Out, 0)
                return
        tl.store(Out, 1)

    out = to_triton(np.zeros((1, ), dtype=np.int32), device=device)
    exit_early = to_triton(np.zeros((1, ), dtype=np.int32), device=device)
    # exit early path taken
    exit_early[0] = 1
    kernel[(1, )](exit_early, out, True, mode)
    assert to_numpy(out)[0] == 0
    # exit early path not taken
    exit_early[0] = 0
    kernel[(1, )](exit_early, out, False, mode)
    assert to_numpy(out)[0] == 1


@triton.jit
def add_fn(x):
    return x + 1


@triton.jit(noinline=True)
def add_fn_noinline(x):
    return x + 1


@triton.jit
def add_fn_return(x, pid):
    if pid == 0:
        return x + 1
    else:
        return x + 2


@triton.jit
def add_fn_expr(Out, x):
    tl.store(Out, x)


@triton.jit
def add_fn_static_cond(x, cond: tl.constexpr):
    if cond == "":
        return x
    else:
        return x + 1


@pytest.mark.interpreter
@pytest.mark.parametrize(
    "call_type",
    ["attribute", "attribute_jit", "jit", "jit_if", "jit_expr", "jit_static_cond", "jit_noinline", "jit_extern"])
def test_if_call(call_type, device):

    @triton.jit
    def kernel(Out, call_type: tl.constexpr):
        pid = tl.program_id(0)
        o = tl.load(Out)
        if call_type == "attribute":
            # call attribute
            if pid == 0:
                a = o
                a = a.to(tl.int32).to(tl.int32) + 1
                o = a
        elif call_type == "attribute_jit":
            # call attribute and jit function
            if pid == 0:
                a = o
                a = tl.load(Out + add_fn(a) - 1).to(tl.int32) + 1
                o = a
        elif call_type == "jit":
            if pid == 0:
                # regular function call
                a = o
                a = add_fn(a)
                o = a
        elif call_type == "jit_if":
            # function without end_if block
            if pid == 0:
                a = o
                a = add_fn_return(a, pid)
                o = a
        elif call_type == "jit_if_exp":
            # ifexp expression
            if pid == 0:
                a = o
                a = add_fn(a) if pid == 0 else add_fn_return(a, pid)
                o = a
        elif call_type == "jit_expr":
            # call without return
            if pid == 0:
                a = o + 1
                add_fn_expr(Out, a)
                o = a
        elif call_type == "jit_static_cond":
            if pid == 0:
                a = o + 1
                add_fn_static_cond(o, call_type)
                o = a
        elif call_type == "jit_noinline":
            if pid == 0:
                a = o + 1
                add_fn_noinline(a)
                o = a
        elif call_type == "jit_extern":
            if pid == 0:
                a = o + 1
                tl.cdiv(a, a)
                o = a

        tl.store(Out, o)

    out = to_triton(np.zeros((1, ), dtype=np.int32), device=device)
    kernel[(1, )](out, call_type)
    assert to_numpy(out)[0] == 1


@pytest.mark.interpreter
@pytest.mark.parametrize("_cond1", [True, False])
@pytest.mark.parametrize("_cond2", [True, False])
@pytest.mark.parametrize("_cond3", [True, False])
def test_nested_if_else_return(_cond1, _cond2, _cond3, device):

    @triton.jit
    def kernel(Cond1, Cond2, Cond3, Val1, Val2, Val3, Out):
        val = 0
        if tl.load(Cond1):
            if tl.load(Cond2):
                val = tl.load(Val1)
            else:
                return
        else:
            if tl.load(Cond3):
                val = tl.load(Val2)
            else:
                val = tl.load(Val3)
        tl.store(Out, val)

    out = to_triton(np.full((1, ), -1, dtype=np.int32), device=device)
    cond1 = to_triton(np.full((1, ), _cond1, dtype=np.int32), device=device)
    cond2 = to_triton(np.full((1, ), _cond2, dtype=np.int32), device=device)
    cond3 = to_triton(np.full((1, ), _cond3, dtype=np.int32), device=device)
    val1 = to_triton(np.full((1, ), 1, dtype=np.int32), device=device)
    val2 = to_triton(np.full((1, ), 2, dtype=np.int32), device=device)
    val3 = to_triton(np.full((1, ), 3, dtype=np.int32), device=device)
    kernel[(1, )](cond1, cond2, cond3, val1, val2, val3, out)
    targets = {
        (True, True, True): val1[0],
        (True, True, False): val1[0],
        (True, False, True): out[0],
        (True, False, False): out[0],
        (False, True, True): val2[0],
        (False, True, False): val3[0],
        (False, False, True): val2[0],
        (False, False, False): val3[0],
    }
    assert out[0] == targets[(_cond1, _cond2, _cond3)]


@pytest.mark.interpreter
def test_while(device):

    @triton.jit
    def kernel(InitI, Bound, CutOff, OutI, OutInitI, OutJ):
        init_i = tl.load(InitI)
        curr_i = init_i
        j = 0
        # Check that init_i is not updated by the loop
        while j < tl.load(Bound):
            curr_i = curr_i + (j == tl.load(CutOff))
            j += 1
            tl.store(OutInitI, init_i)
        tl.store(OutI, curr_i)
        tl.store(OutJ, j)

    out_i = to_triton(np.zeros((1, ), dtype=np.int32), device=device)
    out_j = to_triton(np.zeros((1, ), dtype=np.int32), device=device)
    init_i = to_triton(np.full((1, ), 1, dtype=np.int32), device=device)
    out_init_i = to_triton(np.full((1, ), 0, dtype=np.int32), device=device)
    bound = to_triton(np.full((1, ), 10, dtype=np.int32), device=device)
    cut_off = to_triton(np.full((1, ), 5, dtype=np.int32), device=device)
    kernel[(1, )](init_i, bound, cut_off, out_i, out_init_i, out_j)
    assert out_init_i[0] == init_i[0]
    assert out_i[0] == init_i[0] + 1
    assert out_j[0] == bound[0]


@pytest.mark.interpreter
def test_nested_while(device):

    @triton.jit
    def nested_while(data, countPtr):
        for i in range(10):
            count = tl.load(countPtr)
            while count > 0:
                tl.store(data, tl.load(data) + 1.0)
                count = count - 2

    counter = torch.tensor([8], dtype=torch.int32, device=device)
    data = torch.zeros((1, ), device=device, dtype=torch.float32)
    nested_while[(1, )](data, counter)
    assert data[0] == 40


def test_constexpr_if_return(device):
    # Reproducer for #4883, return statement in an if with a constexpr causes
    # errors when combined with non-trivial control flow graphs

    @triton.jit
    def kernel(Semaphore, Out, total: tl.constexpr):
        if total == 1:
            tl.store(Out, tl.program_id(0))
            return

        prev = tl.atomic_add(Semaphore, 1)
        if prev + 1 != total:
            return

        tl.store(Out, tl.program_id(0) + prev)

    sem = torch.zeros((), device=device, dtype=torch.int32)
    out = torch.empty((), device=device, dtype=torch.int32)
    kernel[(1, )](sem, out, 1)
    assert out.item() == 0

    sem = torch.zeros((), device=device, dtype=torch.int32)
    out = torch.full((), fill_value=-1, device=device, dtype=torch.int32)
    kernel[(4, )](sem, out, 4)
    assert out.item() >= 0


def test_constexpr_flattens():
    assert tl.constexpr(tl.constexpr(5)) == tl.constexpr(5)
    assert tl.constexpr(tl.constexpr(tl.constexpr(5))) == tl.constexpr(5)


@pytest.mark.parametrize("literal, tensor_ty", [(10, tl.int32), (32.1, tl.float32),
                                                ((5, 6, 7), None),  # tuples can't be lifted to tensors
                                                ])
def test_constexpr_assignment(literal, tensor_ty):
    from triton.language.core import constexpr_type

    @triton.jit
    def kernel(input_literal: tl.constexpr, tensor_type: tl.constexpr):
        patched_literal: tl.constexpr = PATCHED
        # Sanity checks
        tl.static_assert(patched_literal.type == constexpr_type(PATCHED))
        tl.static_assert(input_literal.type == constexpr_type(PATCHED))

        assigned_literal: tl.constexpr = input_literal
        tl.static_assert(assigned_literal.type == constexpr_type(PATCHED))
        tl.static_assert(assigned_literal == patched_literal)

        if tensor_type is not None:
            assigned_variable = input_literal
            tl.static_assert(assigned_variable.type == tensor_type)

    kernel_patched = patch_kernel(kernel, {'PATCHED': f"{literal}"})
    kernel_patched[(1, )](literal, tensor_ty)


@triton.jit
def return_poison(x):
    a = False
    if a:
        return x


def test_poison_return(device):

    @triton.jit
    def kernel(Out):
        tl.store(Out, return_poison(0))

    a = torch.empty((), device=device, dtype=torch.int32)
    h = kernel.warmup(a, grid=(1, ))
    assert "ub.poison" in h.asm["ttir"], h.asm["ttir"]
    # hip/xpu uses llvm.store, which in this case is removed by the optimizer
    if not (is_hip() or is_xpu()):
        assert "poison" in h.asm["llir"], h.asm["llir"]


# -----------------------
# test extra
# -----------------------


def test_num_threads(device):
    if is_hip():
        pytest.skip("test_num_threads is not supported in HIP")

    @triton.jit
    def kernel(Out):
        num_threads: tl.constexpr = tl.extra.intel.num_threads()
        offs = tl.arange(0, num_threads)
        tl.store(Out + offs, 1)

    num_threads = 256
    out = to_triton(np.zeros((num_threads, ), dtype=np.int32), device=device)
    kernel[(1, )](out, num_warps=num_threads // 32)
    assert torch.sum(out) == 256


def test_globaltimer(device):
    check_cuda_or_hip(device)
    if is_hip():
        pytest.skip("test_globaltimer is flaky on AMD GPUs")

    @triton.jit
    def kernel(Out1, Out2, func: tl.constexpr):
        start = func()
        off = tl.arange(0, 128)
        for i in range(10000):
            tl.store(Out1 + off, tl.load(Out1 + off) + 1)
        end = func()
        tl.store(Out2, start)
        tl.store(Out2 + 1, end)

    out1 = to_triton(np.zeros((128, ), dtype=np.int64), device=device)
    out2 = to_triton(np.zeros((2, ), dtype=np.int64), device=device)
    if is_cuda():
        func = tl.extra.cuda.globaltimer
    elif is_xpu():
        func = tl.extra.intel.globaltimer
    else:
        func = tl.extra.hip.memrealtime
    h = kernel[(1, )](out1, out2, func)
    assert out2[1] - out2[0] > 0
    if is_cuda():
        assert h.asm["ptx"].count("%globaltimer") == 2
    else:
        target_arch = triton.runtime.driver.active.get_current_target().arch
        if "gfx11" in target_arch or "gfx12" in target_arch:
            assert h.asm["amdgcn"].count("s_sendmsg_rtn_b64") == 2
        else:
            assert h.asm["amdgcn"].count("s_memrealtime") == 2


def test_smid(device):
    if is_hip():
        pytest.skip("test_smid is not supported in HIP")
    check_cuda_or_hip(device)

    @triton.jit
    def kernel(Out):
        tl.store(Out + tl.program_id(0), tl.extra.intel.smid())

    out = to_triton(np.zeros((1024, ), dtype=np.int32), device=device)
    h = kernel[(out.shape[0], )](out)
    assert out.sort()[0].unique().shape[0] > 0
    assert h.asm["ptx"].count("%smid") == 1


# -----------------------
# test layout conversions
# -----------------------
# TODO: backend should be tested separately

<<<<<<< HEAD
layouts_3d = [
    BlockedLayout([4, 4, 1], [1, 8, THREADS_PER_WARP // 8], [2, 2, 1], [2, 1, 0], [1, 1, 1], [1, 1, 1], [0, 1, 2]),
    BlockedLayout([1, 1, 4], [8, THREADS_PER_WARP // 8, 1], [2, 1, 2], [1, 2, 0], [1, 1, 1], [1, 1, 1], [0, 1, 2]),
    DotOperandLayout(parent=MmaLayout([2, 0], [4, 1, 1], [1, 1, 1], [1, 1, 1], [2, 1, 0], [1, 16, 8]), op_idx=0,
                     k_width=1),
]

shared_layouts_3d = [
    SwizzledSharedLayout(1, 1, 1, [2, 1, 0], [1, 1, 1], [1, 1, 1], [0, 1, 2]),
    SwizzledSharedLayout(4, 2, 4, [1, 2, 0], [1, 1, 1], [1, 1, 1], [0, 1, 2]),
    SwizzledSharedLayout(8, 2, 4, [0, 2, 1], [1, 1, 1], [1, 1, 1], [0, 1, 2]),
    SwizzledSharedLayout(4, 2, 1, [2, 0, 1], [1, 1, 1], [1, 1, 1], [0, 1, 2]),
]


@pytest.mark.parametrize("M, N, K", [[8, 16, 32]])
@pytest.mark.parametrize("shared_layout", shared_layouts_3d)
@pytest.mark.parametrize("dist_layout", filter_layouts(layouts_3d))
def test_local_load_store(M, N, K, dist_layout, shared_layout, device, tmp_path: pathlib.Path):
    layouts = f"""
    #dist = {dist_layout}
    #shared = {shared_layout}
    #smem = #ttg.shared_memory
    """
    ir = layouts + f"""
  module attributes {{"ttg.num-ctas" = 1 : i32, "ttg.num-warps" = 4 : i32, "ttg.threads-per-warp" = {THREADS_PER_WARP} : i32}} {{
  tt.func public @kernel(%arg0: !tt.ptr<i32> {{tt.divisibility = 16 : i32}}, %arg1: !tt.ptr<i32> {{tt.divisibility = 16 : i32}}) attributes {{noinline = false}} {{
    %cst = arith.constant dense<{K}> : tensor<1x{N}x1xi32, #dist>
    %cst_0 = arith.constant dense<{K*N}> : tensor<{M}x1x1xi32, #dist>
    %cst_1 = arith.constant dense<{K*N}> : tensor<{M}x1x1xi32, #dist>
    %cst_2 = arith.constant dense<{K}> : tensor<1x{N}x1xi32, #dist>
    %0 = tt.make_range {{end = {K} : i32, start = 0 : i32}} : tensor<{K}xi32, #ttg.slice<{{dim = 0, parent = #ttg.slice<{{dim = 1, parent = #dist}}>}}>>
    %1 = tt.expand_dims %0 {{axis = 0 : i32}} : tensor<{K}xi32, #ttg.slice<{{dim = 0, parent = #ttg.slice<{{dim = 1, parent = #dist}}>}}>> -> tensor<1x{K}xi32, #ttg.slice<{{dim = 1, parent = #dist}}>>
    %2 = tt.expand_dims %1 {{axis = 1 : i32}} : tensor<1x{K}xi32, #ttg.slice<{{dim = 1, parent = #dist}}>> -> tensor<1x1x{K}xi32, #dist>
    %3 = tt.splat %arg0 : !tt.ptr<i32> -> tensor<1x1x{K}x!tt.ptr<i32>, #dist>
    %4 = tt.addptr %3, %2 : tensor<1x1x{K}x!tt.ptr<i32>, #dist>, tensor<1x1x{K}xi32, #dist>
    %5 = tt.make_range {{end = {N} : i32, start = 0 : i32}} : tensor<{N}xi32, #ttg.slice<{{dim = 0, parent = #ttg.slice<{{dim = 2, parent = #dist}}>}}>>
    %6 = tt.expand_dims %5 {{axis = 0 : i32}} : tensor<{N}xi32, #ttg.slice<{{dim = 0, parent = #ttg.slice<{{dim = 2, parent = #dist}}>}}>> -> tensor<1x{N}xi32, #ttg.slice<{{dim = 2, parent = #dist}}>>
    %7 = tt.expand_dims %6 {{axis = 2 : i32}} : tensor<1x{N}xi32, #ttg.slice<{{dim = 2, parent = #dist}}>> -> tensor<1x{N}x1xi32, #dist>
    %8 = arith.muli %7, %cst_2 : tensor<1x{N}x1xi32, #dist>
    %9 = tt.broadcast %4 : tensor<1x1x{K}x!tt.ptr<i32>, #dist> -> tensor<1x{N}x{K}x!tt.ptr<i32>, #dist>
    %10 = tt.broadcast %8 : tensor<1x{N}x1xi32, #dist> -> tensor<1x{N}x{K}xi32, #dist>
    %11 = tt.addptr %9, %10 : tensor<1x{N}x{K}x!tt.ptr<i32>, #dist>, tensor<1x{N}x{K}xi32, #dist>
    %12 = tt.make_range {{end = {M} : i32, start = 0 : i32}} : tensor<{M}xi32, #ttg.slice<{{dim = 1, parent = #ttg.slice<{{dim = 2, parent = #dist}}>}}>>
    %13 = tt.expand_dims %12 {{axis = 1 : i32}} : tensor<{M}xi32, #ttg.slice<{{dim = 1, parent = #ttg.slice<{{dim = 2, parent = #dist}}>}}>> -> tensor<{M}x1xi32, #ttg.slice<{{dim = 2, parent = #dist}}>>
    %14 = tt.expand_dims %13 {{axis = 2 : i32}} : tensor<{M}x1xi32, #ttg.slice<{{dim = 2, parent = #dist}}>> -> tensor<{M}x1x1xi32, #dist>
    %15 = arith.muli %14, %cst_1 : tensor<{M}x1x1xi32, #dist>
    %16 = tt.broadcast %11 : tensor<1x{N}x{K}x!tt.ptr<i32>, #dist> -> tensor<{M}x{N}x{K}x!tt.ptr<i32>, #dist>
    %17 = tt.broadcast %15 : tensor<{M}x1x1xi32, #dist> -> tensor<{M}x{N}x{K}xi32, #dist>
    %18 = tt.addptr %16, %17 : tensor<{M}x{N}x{K}x!tt.ptr<i32>, #dist>, tensor<{M}x{N}x{K}xi32, #dist>
    %19 = tt.load %18 : tensor<{M}x{N}x{K}x!tt.ptr<i32>, #dist>
    %20 = ttg.local_alloc %19 : (tensor<{M}x{N}x{K}xi32, #dist>) -> !ttg.memdesc<{M}x{N}x{K}xi32, #shared, #smem>
    %21 = ttg.local_load %20 : !ttg.memdesc<{M}x{N}x{K}xi32, #shared, #smem> -> tensor<{M}x{N}x{K}xi32, #dist>
    %22 = tt.make_range {{end = {K} : i32, start = 0 : i32}} : tensor<{K}xi32, #ttg.slice<{{dim = 0, parent = #ttg.slice<{{dim = 1, parent = #dist}}>}}>>
    %23 = tt.expand_dims %22 {{axis = 0 : i32}} : tensor<{K}xi32, #ttg.slice<{{dim = 0, parent = #ttg.slice<{{dim = 1, parent = #dist}}>}}>> -> tensor<1x{K}xi32, #ttg.slice<{{dim = 1, parent = #dist}}>>
    %24 = tt.expand_dims %23 {{axis = 1 : i32}} : tensor<1x{K}xi32, #ttg.slice<{{dim = 1, parent = #dist}}>> -> tensor<1x1x{K}xi32, #dist>
    %25 = tt.splat %arg1 : !tt.ptr<i32> -> tensor<1x1x{K}x!tt.ptr<i32>, #dist>
    %26 = tt.addptr %25, %24 : tensor<1x1x{K}x!tt.ptr<i32>, #dist>, tensor<1x1x{K}xi32, #dist>
    %27 = tt.make_range {{end = {N} : i32, start = 0 : i32}} : tensor<{N}xi32, #ttg.slice<{{dim = 0, parent = #ttg.slice<{{dim = 2, parent = #dist}}>}}>>
    %28 = tt.expand_dims %27 {{axis = 0 : i32}} : tensor<{N}xi32, #ttg.slice<{{dim = 0, parent = #ttg.slice<{{dim = 2, parent = #dist}}>}}>> -> tensor<1x{N}xi32, #ttg.slice<{{dim = 2, parent = #dist}}>>
    %29 = tt.expand_dims %28 {{axis = 2 : i32}} : tensor<1x{N}xi32, #ttg.slice<{{dim = 2, parent = #dist}}>> -> tensor<1x{N}x1xi32, #dist>
    %30 = arith.muli %29, %cst : tensor<1x{N}x1xi32, #dist>
    %31 = tt.broadcast %26 : tensor<1x1x{K}x!tt.ptr<i32>, #dist> -> tensor<1x{N}x{K}x!tt.ptr<i32>, #dist>
    %32 = tt.broadcast %30 : tensor<1x{N}x1xi32, #dist> -> tensor<1x{N}x{K}xi32, #dist>
    %33 = tt.addptr %31, %32 : tensor<1x{N}x{K}x!tt.ptr<i32>, #dist>, tensor<1x{N}x{K}xi32, #dist>
    %34 = tt.make_range {{end = {M} : i32, start = 0 : i32}} : tensor<{M}xi32, #ttg.slice<{{dim = 1, parent = #ttg.slice<{{dim = 2, parent = #dist}}>}}>>
    %35 = tt.expand_dims %34 {{axis = 1 : i32}} : tensor<{M}xi32, #ttg.slice<{{dim = 1, parent = #ttg.slice<{{dim = 2, parent = #dist}}>}}>> -> tensor<{M}x1xi32, #ttg.slice<{{dim = 2, parent = #dist}}>>
    %36 = tt.expand_dims %35 {{axis = 2 : i32}} : tensor<{M}x1xi32, #ttg.slice<{{dim = 2, parent = #dist}}>> -> tensor<{M}x1x1xi32, #dist>
    %37 = arith.muli %36, %cst_0 : tensor<{M}x1x1xi32, #dist>
    %38 = tt.broadcast %33 : tensor<1x{N}x{K}x!tt.ptr<i32>, #dist> -> tensor<{M}x{N}x{K}x!tt.ptr<i32>, #dist>
    %39 = tt.broadcast %37 : tensor<{M}x1x1xi32, #dist> -> tensor<{M}x{N}x{K}xi32, #dist>
    %40 = tt.addptr %38, %39 : tensor<{M}x{N}x{K}x!tt.ptr<i32>, #dist>, tensor<{M}x{N}x{K}xi32, #dist>
    tt.store %40, %21 : tensor<{M}x{N}x{K}x!tt.ptr<i32>, #dist>
    tt.return
  }}
}}
"""

    if is_xpu() and isinstance(dist_layout, DotOperandLayout) and isinstance(dist_layout.parent, MmaLayout):
        pytest.xfail("DotOperandLayout with MmaLayout is not supported in XPU")

    x = torch.arange(0, M * N * K, device=device, dtype=torch.int32).reshape(M, N, K)
    z = torch.empty_like(x, device=device)

    temp_file = tmp_path / "test_local_load_store.ttgir"
    temp_file.write_text(ir)
    kernel = triton.compile(str(temp_file))

    kernel[(1, 1, 1)](x, z)
    assert torch.equal(z, x)


dot_layouts = [
    DotOperandLayout(parent=MmaLayout([2, 0], [4, 1], [1, 1], [1, 1], [1, 0], [16, 8]), op_idx=0, k_width=4),
    DotOperandLayout(parent=MmaLayout([2, 0], [4, 1], [1, 1], [1, 1], [0, 1], [16, 8]), op_idx=1, k_width=4),
    DotOperandLayout(parent=MmaLayout([2, 0], [4, 1], [1, 1], [1, 1], [0, 1], [16, 8]), op_idx=0, k_width=2),
    DotOperandLayout(parent=MmaLayout([2, 0], [4, 1], [1, 1], [1, 1], [1, 0], [16, 8]), op_idx=1, k_width=2),
    DotOperandLayout(parent=MmaLayout([2, 0], [4, 1], [1, 1], [1, 1], [0, 1], [16, 8]), op_idx=0, k_width=1),
    DotOperandLayout(parent=MmaLayout([2, 0], [4, 1], [1, 1], [1, 1], [1, 0], [16, 8]), op_idx=1, k_width=1),
    DotOperandLayout(
        parent=DpasLayout(repeatCount=8, systolic_depth=8, execution_size=8, ops_per_chan=1, threads_per_warp=32,
                          warps_per_cta=[4, 1], rep_cluster=[1, 1]), op_idx=0, k_width=1),
    DotOperandLayout(
        parent=DpasLayout(repeatCount=8, systolic_depth=8, execution_size=16, ops_per_chan=2, threads_per_warp=32,
                          warps_per_cta=[2, 1], rep_cluster=[1, 1]), op_idx=0, k_width=1),
    DotOperandLayout(
        parent=DpasLayout(repeatCount=8, systolic_depth=8, execution_size=16, ops_per_chan=4, threads_per_warp=32,
                          warps_per_cta=[2, 1], rep_cluster=[1, 1]), op_idx=0, k_width=2),
    DotOperandLayout(
        parent=DpasLayout(repeatCount=8, systolic_depth=8, execution_size=8, ops_per_chan=1, threads_per_warp=32,
                          warps_per_cta=[4, 1], rep_cluster=[1, 1]), op_idx=1, k_width=1),
    DotOperandLayout(
        parent=DpasLayout(repeatCount=8, systolic_depth=8, execution_size=8, ops_per_chan=2, threads_per_warp=32,
                          warps_per_cta=[4, 1], rep_cluster=[1, 1]), op_idx=1, k_width=2),
]

shared_layouts = [
    SwizzledSharedLayout(4, 2, 4, [0, 1], [1, 1], [1, 1], [0, 1]),
    SwizzledSharedLayout(8, 1, 8, [1, 0], [1, 1], [1, 1], [0, 1]),
    SwizzledSharedLayout(16, 1, 16, [1, 0], [1, 1], [1, 1], [0, 1]),
]

=======
>>>>>>> 93f9e8c2

@pytest.mark.parametrize("M, N, M_tile_size, N_tile_size",
                         [[128, 128, 64, 64], [128, 128, 64, 32], [128, 64, 64, 32], [256, 128, 64, 64]])
def test_split_subview(M, N, M_tile_size, N_tile_size, device, tmp_path: pathlib.Path):
    num_rows_per_warp = THREADS_PER_WARP // 4
    num_repeats_M = triton.cdiv(M, M_tile_size)
    num_repeats_N = triton.cdiv(N, N_tile_size)

    ir = f"""
    #blocked = #ttg.blocked<{{sizePerThread=[1, 8], threadsPerWarp=[{num_rows_per_warp}, 4], warpsPerCTA=[4, 1], order=[1, 0], CTAsPerCGA=[1, 1], CTASplitNum=[1, 1], CTAOrder=[0, 1]}}>
    #shared = #ttg.swizzled_shared<{{vec = 8, perPhase = 1, maxPhase = 8, order = [1, 0]}}>
    #smem = #ttg.shared_memory

    module attributes {{"ttg.num-ctas" = 1, "ttg.num-warps" = 4 : i32, "ttg.threads-per-warp" = {THREADS_PER_WARP} : i32}} {{
    tt.func public @kernel(%arg0: !tt.ptr<f16> {{tt.divisibility = 16 : i32}}) {{
        %cst = arith.constant dense<{N}> : tensor<{M}x1xi32, #blocked>
        %cst_n = arith.constant dense<{N_tile_size}> : tensor<{M_tile_size}x1xi32, #blocked>
        %0 = tt.make_range {{end = {M} : i32, start = 0 : i32}} : tensor<{M}xi32, #ttg.slice<{{dim = 1, parent = #blocked}}>>
        %1 = tt.make_range {{end = {N} : i32, start = 0 : i32}} : tensor<{N}xi32, #ttg.slice<{{dim = 0, parent = #blocked}}>>
        %2 = tt.splat %arg0 : !tt.ptr<f16> -> tensor<{M}x{N}x!tt.ptr<f16>, #blocked>
        %4 = tt.expand_dims %0 {{axis = 1 : i32}} : tensor<{M}xi32, #ttg.slice<{{dim = 1, parent = #blocked}}>> -> tensor<{M}x1xi32, #blocked>
        %5 = arith.muli %4, %cst : tensor<{M}x1xi32, #blocked>
        %6 = tt.expand_dims %1 {{axis = 0 : i32}} : tensor<{N}xi32, #ttg.slice<{{dim = 0, parent = #blocked}}>> -> tensor<1x{N}xi32, #blocked>
        %7 = tt.broadcast %6 : tensor<1x{N}xi32, #blocked> -> tensor<{M}x{N}xi32, #blocked>
        %8 = tt.broadcast %5 : tensor<{M}x1xi32, #blocked> -> tensor<{M}x{N}xi32, #blocked>
        %9 = arith.addi %8, %7 : tensor<{M}x{N}xi32, #blocked>
        %ptrs = tt.addptr %2, %9 : tensor<{M}x{N}x!tt.ptr<f16>, #blocked>, tensor<{M}x{N}xi32, #blocked>
        %11 = tt.load %ptrs {{cache = 1 : i32, evict = 1 : i32, isVolatile = false}} : tensor<{M}x{N}x!tt.ptr<f16>, #blocked>

        %c0_i32 = arith.constant 0 : i32

        %12 = ttg.local_alloc : () -> !ttg.memdesc<1x{M}x{N}xf16, #shared, #smem, mutable>
        %13 = ttg.memdesc_index %12[%c0_i32] : !ttg.memdesc<1x{M}x{N}xf16, #shared, #smem, mutable> -> !ttg.memdesc<{M}x{N}xf16, #shared, #smem, mutable>
        ttg.local_store %11, %13 : tensor<{M}x{N}xf16, #blocked> -> !ttg.memdesc<{M}x{N}xf16, #shared, #smem, mutable>

    """

    for m in range(num_repeats_M):
        for n in range(num_repeats_N):
            linear_idx = n + m * num_repeats_N
            m_offset = m * M_tile_size
            n_offset = n * N_tile_size
            ir += f"""
        %view{linear_idx} = ttg.memdesc_subslice %13[{m_offset}, {n_offset}] : !ttg.memdesc<{M}x{N}xf16, #shared, #smem, mutable> -> !ttg.memdesc<{M_tile_size}x{N_tile_size}xf16, #shared, #smem, mutable, {M}x{N}>
        %data{linear_idx} = ttg.local_load %view{linear_idx} : !ttg.memdesc<{M_tile_size}x{N_tile_size}xf16, #shared, #smem, mutable, {M}x{N}> -> tensor<{M_tile_size}x{N_tile_size}xf16, #blocked>
        %inc{linear_idx} = arith.constant dense<{linear_idx}.0> : tensor<{M_tile_size}x{N_tile_size}xf16, #blocked>

        %res{linear_idx} = arith.addf %data{linear_idx}, %inc{linear_idx} : tensor<{M_tile_size}x{N_tile_size}xf16, #blocked>
        ttg.local_store %res{linear_idx}, %view{linear_idx} : tensor<{M_tile_size}x{N_tile_size}xf16, #blocked> -> !ttg.memdesc<{M_tile_size}x{N_tile_size}xf16, #shared, #smem, mutable, {M}x{N}>
        """

    ir += f"""
        %res = ttg.local_load %13 : !ttg.memdesc<{M}x{N}xf16, #shared, #smem, mutable> -> tensor<{M}x{N}xf16, #blocked>
        tt.store %ptrs, %res : tensor<{M}x{N}x!tt.ptr<f16>, #blocked>
        tt.return
    }}
    }}
    """

    temp_file = tmp_path / "test_split_subview.ttgir"
    temp_file.write_text(ir)
    kernel = triton.compile(str(temp_file))

    triton_result = torch.zeros((M, N), device=device, dtype=torch.float16)
    kernel[(1, 1, 1)](triton_result.data_ptr())

    rows = []
    for m in range(num_repeats_M):
        columns = []
        for n in range(num_repeats_N):
            linear_idx = n + m * num_repeats_N
            tile = float(linear_idx) * torch.ones((M_tile_size, N_tile_size), device=device, dtype=torch.float16)
            columns.append(tile)
        rows.append(torch.cat(columns, dim=1))
    expected_result = torch.cat(rows, dim=0)

    test_result = torch.equal(triton_result, expected_result)
    assert test_result


<<<<<<< HEAD
@pytest.mark.parametrize("M, N", [[16, 32]])
@pytest.mark.parametrize("dtype", ['float16', 'float8e5', 'float32'])
@pytest.mark.parametrize("shared_layout", shared_layouts)
@pytest.mark.parametrize("dist_layout", filter_layouts(dot_layouts))
def test_local_load_store_dot(M, N, dtype, dist_layout, shared_layout, device, tmp_path: pathlib.Path):
    if dtype == "float32":
        mlir_dtype = "f32"
    elif dtype == "float16":
        mlir_dtype = "f16"
    elif dtype == "float8e5":
        mlir_dtype = "f8E5M2"

    num_warps = 4
    if isinstance(dist_layout, DotOperandLayout) and isinstance(dist_layout.parent, DpasLayout):
        num_warps = math.prod(dist_layout.parent.warps_per_cta)

    layouts = f"""
    #dist = {dist_layout}
    #shared = {shared_layout}
    #smem = #ttg.shared_memory
    """
    ir = layouts + f"""
  module attributes {{"ttg.num-ctas" = 1 : i32, "ttg.num-warps" = {num_warps} : i32, "ttg.threads-per-warp" = 32 : i32}} {{
  tt.func public @kernel(%arg0: !tt.ptr<{mlir_dtype}> {{tt.divisibility = 16 : i32}}, %arg1: !tt.ptr<{mlir_dtype}> {{tt.divisibility = 16 : i32}}) attributes {{noinline = false}} {{
    %cst = arith.constant dense<{N}> : tensor<{M}x1xi32, #dist>
    %0 = tt.make_range {{end = {M} : i32, start = 0 : i32}} : tensor<{M}xi32, #ttg.slice<{{dim = 1, parent = #dist}}>>
    %1 = tt.make_range {{end = {N} : i32, start = 0 : i32}} : tensor<{N}xi32, #ttg.slice<{{dim = 0, parent = #dist}}>>
    %2 = tt.splat %arg0 : !tt.ptr<{mlir_dtype}> -> tensor<{M}x{N}x!tt.ptr<{mlir_dtype}>, #dist>
    %3 = tt.splat %arg1 : !tt.ptr<{mlir_dtype}> -> tensor<{M}x{N}x!tt.ptr<{mlir_dtype}>, #dist>
    %4 = tt.expand_dims %0 {{axis = 1 : i32}} : tensor<{M}xi32, #ttg.slice<{{dim = 1, parent = #dist}}>> -> tensor<{M}x1xi32, #dist>
    %5 = arith.muli %4, %cst : tensor<{M}x1xi32, #dist>
    %6 = tt.expand_dims %1 {{axis = 0 : i32}} : tensor<{N}xi32, #ttg.slice<{{dim = 0, parent = #dist}}>> -> tensor<1x{N}xi32, #dist>
    %7 = tt.broadcast %6 : tensor<1x{N}xi32, #dist> -> tensor<{M}x{N}xi32, #dist>
    %8 = tt.broadcast %5 : tensor<{M}x1xi32, #dist> -> tensor<{M}x{N}xi32, #dist>
    %9 = arith.addi %8, %7 : tensor<{M}x{N}xi32, #dist>
    %10 = tt.addptr %2, %9 : tensor<{M}x{N}x!tt.ptr<{mlir_dtype}>, #dist>, tensor<{M}x{N}xi32, #dist>
    %11 = tt.load %10 : tensor<{M}x{N}x!tt.ptr<{mlir_dtype}>, #dist>
    %12 = ttg.local_alloc %11 : (tensor<{M}x{N}x{mlir_dtype}, #dist>) -> !ttg.memdesc<{M}x{N}x{mlir_dtype}, #shared, #smem>
    %13 = ttg.local_load %12 : !ttg.memdesc<{M}x{N}x{mlir_dtype}, #shared, #smem> -> tensor<{M}x{N}x{mlir_dtype}, #dist>
    %14 = tt.addptr %3, %9 : tensor<{M}x{N}x!tt.ptr<{mlir_dtype}>, #dist>, tensor<{M}x{N}xi32, #dist>
    tt.store %14, %13 : tensor<{M}x{N}x!tt.ptr<{mlir_dtype}>, #dist>
    tt.return
  }}
}}
"""

    x = to_triton(numpy_random((M, N), dtype_str=dtype), device=device)
    z = torch.empty_like(x, device=device)

    temp_file = tmp_path / "test_local_load_store_dot.ttgir"
    temp_file.write_text(ir)
    kernel = triton.compile(str(temp_file))

    kernel[(1, 1, 1)](x, z)
    assert torch.equal(z, x)


mma_layouts = [
    MmaLayout((2, 0), [1, 4], [1, 1], [1, 1], [0, 1], [16, 8]),
    MmaLayout((3, 0), [4, 1], [1, 1], [1, 1], [0, 1], [16, 128, 16]),  # simple 4 warps case
    MmaLayout((3, 0), [8, 1], [1, 1], [1, 1], [0, 1], [16, 128, 16]),  # simple 8 warps case
    MmaLayout((3, 0), [4, 2], [1, 1], [1, 1], [0, 1], [16, 128, 16]),  # multiple warps on the row
    MmaLayout((3, 0), [4, 2], [1, 1], [1, 1], [0, 1], [16, 64, 16]),  # small instrN
    MmaLayout((3, 0), [8, 4], [1, 1], [1, 1], [0, 1], [16, 64, 16]),  # large number of warps
    DpasLayout(repeatCount=8, systolic_depth=8, execution_size=8, ops_per_chan=1, threads_per_warp=32,
               warps_per_cta=[4, 1], rep_cluster=[1, 1]),
]

shared_layouts = [
    SwizzledSharedLayout(8, 1, 1, [1, 0], [1, 1], [1, 1], [0, 1]),
    NVMMASharedLayout(64, False, 16, [1, 1], [1, 1], [0, 1]),
    NVMMASharedLayout(128, False, 16, [1, 1], [1, 1], [0, 1]),
]


@pytest.mark.parametrize("M, N", [[128, 128]])
@pytest.mark.parametrize("mma_layout", filter_layouts(mma_layouts))
@pytest.mark.parametrize("shared_layout", shared_layouts)
def test_local_load_store_mma(M, N, mma_layout, shared_layout, device, tmp_path: pathlib.Path):
    num_warps = np.prod(mma_layout.warps_per_cta)

    layouts = f"""
    #dist = {mma_layout}
    #shared = {shared_layout}
    #smem = #ttg.shared_memory
    """
    ir = layouts + f"""
  module attributes {{"ttg.num-ctas" = 1 : i32, "ttg.num-warps" = {num_warps} : i32, "ttg.threads-per-warp" = {THREADS_PER_WARP} : i32}} {{
  tt.func public @kernel(%arg0: !tt.ptr<f16> {{tt.divisibility = 16 : i32}}, %arg1: !tt.ptr<f16> {{tt.divisibility = 16 : i32}}) attributes {{noinline = false}} {{
    %cst = arith.constant dense<{N}> : tensor<{M}x1xi32, #dist>
    %0 = tt.make_range {{end = {M} : i32, start = 0 : i32}} : tensor<{M}xi32, #ttg.slice<{{dim = 1, parent = #dist}}>>
    %1 = tt.make_range {{end = {N} : i32, start = 0 : i32}} : tensor<{N}xi32, #ttg.slice<{{dim = 0, parent = #dist}}>>
    %2 = tt.splat %arg0 : !tt.ptr<f16> -> tensor<{M}x{N}x!tt.ptr<f16>, #dist>
    %3 = tt.splat %arg1 : !tt.ptr<f16> -> tensor<{M}x{N}x!tt.ptr<f16>, #dist>
    %4 = tt.expand_dims %0 {{axis = 1 : i32}} : tensor<{M}xi32, #ttg.slice<{{dim = 1, parent = #dist}}>> -> tensor<{M}x1xi32, #dist>
    %5 = arith.muli %4, %cst : tensor<{M}x1xi32, #dist>
    %6 = tt.expand_dims %1 {{axis = 0 : i32}} : tensor<{N}xi32, #ttg.slice<{{dim = 0, parent = #dist}}>> -> tensor<1x{N}xi32, #dist>
    %7 = tt.broadcast %6 : tensor<1x{N}xi32, #dist> -> tensor<{M}x{N}xi32, #dist>
    %8 = tt.broadcast %5 : tensor<{M}x1xi32, #dist> -> tensor<{M}x{N}xi32, #dist>
    %9 = arith.addi %8, %7 : tensor<{M}x{N}xi32, #dist>
    %10 = tt.addptr %2, %9 : tensor<{M}x{N}x!tt.ptr<f16>, #dist>, tensor<{M}x{N}xi32, #dist>
    %11 = tt.load %10 : tensor<{M}x{N}x!tt.ptr<f16>, #dist>
    %12 = ttg.local_alloc %11 : (tensor<{M}x{N}xf16, #dist>) -> !ttg.memdesc<{M}x{N}xf16, #shared, #smem>
    %13 = ttg.local_load %12 : !ttg.memdesc<{M}x{N}xf16, #shared, #smem> -> tensor<{M}x{N}xf16, #dist>
    %14 = tt.addptr %3, %9 : tensor<{M}x{N}x!tt.ptr<f16>, #dist>, tensor<{M}x{N}xi32, #dist>
    tt.store %14, %13 : tensor<{M}x{N}x!tt.ptr<f16>, #dist>
    tt.return
  }}
}}
"""

    x = torch.arange(0, M * N, device=device, dtype=torch.float16).reshape(M, N)
    z = torch.empty_like(x, device=device)

    temp_file = tmp_path / "test_local_load_store_mma.ttgir"
    temp_file.write_text(ir)
    kernel = triton.compile(str(temp_file))

    kernel[(1, 1, 1)](x, z)
    assert torch.equal(z, x)

    if isinstance(shared_layout, NVMMASharedLayout) and hasattr(mma_layout, "version") and mma_layout.version[0] >= 3:
        assert "stmatrix" in kernel.asm["ptx"]


=======
>>>>>>> 93f9e8c2
@pytest.mark.interpreter
def test_load_scalar_with_mask(device):

    @triton.jit
    def kernel(Input, Index, Out, N: int):
        index = tl.load(Index)
        scalar = tl.load(Input + index, mask=index < N, other=0)
        tl.store(Out, scalar, mask=index < N)

    Index = torch.tensor([0], dtype=torch.int32, device=device)
    Input = torch.tensor([0], dtype=torch.int32, device=device)
    Out = torch.empty_like(Index, device=device)
    kernel[(1, )](Input, Index, Out, Index.numel())
    assert Out.data[0] == 0


# This test is used to test our own PTX codegen for float16 and int16 conversions
# maybe delete it later after ptxas has been fixed
@pytest.mark.parametrize("dtype_str", ['float16', 'int16'])
def test_ptx_cast(dtype_str, device):

    @triton.jit
    def kernel(in_ptr0, out_ptr2, xnumel, rnumel, dtype: tl.constexpr, XBLOCK: tl.constexpr, RBLOCK: tl.constexpr):
        xoffset = tl.program_id(0) * XBLOCK
        xindex = xoffset + tl.arange(0, XBLOCK)[:, None]
        xmask = xindex < xnumel
        rbase = tl.arange(0, RBLOCK)[None, :]
        x0 = xindex
        _tmp4 = (tl.zeros([XBLOCK, RBLOCK], dtype) - 10000).to(dtype)
        for roffset in range(0, rnumel, RBLOCK):
            rindex = roffset + rbase
            rmask = rindex < rnumel
            r1 = rindex
            tmp0 = tl.load(in_ptr0 + (r1 + (197 * x0)), rmask & xmask).to(dtype)
            tmp1 = 2
            tmp2 = tmp0 * tmp1
            tmp3 = tmp2.to(dtype)
            tmp5 = _tmp4 < tmp3
            _tmp4 = tl.where(rmask & xmask & tmp5, tmp3, _tmp4)
            tl.store(out_ptr2 + (r1 + (197 * x0) + tl.zeros([XBLOCK, RBLOCK], tl.int32)), _tmp4, rmask & xmask)

    torch.manual_seed(123)
    if dtype_str == 'int16':
        torch_dtype = torch.int16
        triton_dtype = tl.int32
    else:
        torch_dtype = torch.float16
        triton_dtype = tl.float32

    s0 = 4
    buf11 = -torch.ones((6 * s0, 197, 197), device=device, dtype=torch_dtype)
    buf14 = -torch.ones((s0, 6, 197, 197), device=device, dtype=torch_dtype)
    kernel[(4728, )](buf11, buf14, 1182 * s0, 197, triton_dtype, 1, 256, num_warps=2)
    assert buf14.to(torch.float32).mean() == -2.0


# -----------------------
# test fp8 -> fp32 dot
# -----------------------


def f8_to_f16(x, dtype):

    @triton.jit
    def kernel(Y, X, N, BLOCK_SIZE: tl.constexpr):
        pid = tl.program_id(0)
        offs = pid * BLOCK_SIZE + tl.arange(0, BLOCK_SIZE)
        mask = offs < N
        x = tl.load(X + offs, mask=mask)
        tl.store(Y + offs, x, mask=mask)

    ret = torch.empty(x.shape, dtype=torch.float16, device=x.device)
    grid = lambda META: (triton.cdiv(x.numel(), META['BLOCK_SIZE']), )
    dtype = getattr(tl, dtype)
    kernel[grid](ret, triton.reinterpret(x, dtype), ret.numel(), BLOCK_SIZE=1024)
    return ret


@triton.jit
def matmul_kernel(  #
        a_ptr, b_ptr, c_ptr,  #
        M, N, K,  #
        stride_am, stride_ak,  #
        stride_bk, stride_bn,  #
        stride_cm, stride_cn,  #
        BLOCK_SIZE_M: tl.constexpr, BLOCK_SIZE_N: tl.constexpr, BLOCK_SIZE_K: tl.constexpr,  #
        low_precision_acc: tl.constexpr,  #
        num_stages: tl.constexpr = 3  #
):
    pid = tl.program_id(axis=0)
    num_pid_m = tl.cdiv(M, BLOCK_SIZE_M)
    pid_m = pid % num_pid_m
    pid_n = pid // num_pid_m
    offs_am = (pid_m * BLOCK_SIZE_M + tl.arange(0, BLOCK_SIZE_M)) % M
    offs_bn = (pid_n * BLOCK_SIZE_N + tl.arange(0, BLOCK_SIZE_N)) % N
    offs_k = tl.arange(0, BLOCK_SIZE_K)
    a_ptrs = a_ptr + (offs_am[:, None] * stride_am + offs_k[None, :] * stride_ak)
    b_ptrs = b_ptr + (offs_k[:, None] * stride_bk + offs_bn[None, :] * stride_bn)
    accumulator = tl.zeros((BLOCK_SIZE_M, BLOCK_SIZE_N), dtype=tl.float32)
    for k in tl.range(0, tl.cdiv(K, BLOCK_SIZE_K), num_stages=num_stages):
        a = tl.load(a_ptrs)
        b = tl.load(b_ptrs)
        accumulator = tl.dot(a, b, acc=accumulator, max_num_imprecise_acc=low_precision_acc)
        a_ptrs += BLOCK_SIZE_K * stride_ak
        b_ptrs += BLOCK_SIZE_K * stride_bk
    offs_cm = pid_m * BLOCK_SIZE_M + tl.arange(0, BLOCK_SIZE_M)
    offs_cn = pid_n * BLOCK_SIZE_N + tl.arange(0, BLOCK_SIZE_N)
    c_ptrs = c_ptr + stride_cm * offs_cm[:, None] + stride_cn * offs_cn[None, :]
    tl.store(c_ptrs, accumulator)


@pytest.mark.interpreter
@pytest.mark.parametrize("M, N, K", [(128, 256, 256)])
@pytest.mark.parametrize("BLOCK_M, BLOCK_N, BLOCK_K", [(128, 256, 128), (64, 64, 64)])
@pytest.mark.parametrize(
    "in_type_str",
    ['float8e5', 'float8e5b16', 'float8e4b8', 'float8e4nv'] if is_hip() else ['float8e5', 'float8e4nv', 'float8e4b15'])
@pytest.mark.parametrize("low_precision_acc", [0, 32, 64, 128])
def test_dot_max_num_imprecise_acc(M, N, K, BLOCK_M, BLOCK_N, BLOCK_K, in_type_str, low_precision_acc, device):
    num_stages = 3
    if is_cuda():
        cc = torch.cuda.get_device_capability()
        if cc[0] >= 9 and in_type_str == "float8e4b15":
            pytest.skip("Dot op does not support fp8e4b15 on CUDA arch >= 90")
    elif is_hip():
        num_stages = 2
        if in_type_str in ("float8e5b16", "float8e4b8") and not is_hip_cdna3():
            pytest.skip(f"{in_type_str} only supported on CDNA3")
        if in_type_str in ("float8e5", "float8e4nv") and not (is_hip_cdna4() or is_hip_gfx12()):
            pytest.skip(f"{in_type_str} only supported on CDNA4 or gfx12")

    check_type_supported(in_type_str, device)
    A = numpy_random((M, K), dtype_str=in_type_str)
    B = numpy_random((K, N), dtype_str=in_type_str)
    C = torch.empty((M, N), dtype=torch.float32, device=device)
    num_warps = 8
    a = to_triton(A, device=device, dst_type=in_type_str)
    b = to_triton(B, device=device, dst_type=in_type_str)
    grid = (triton.cdiv(M, BLOCK_M) * triton.cdiv(N, BLOCK_N), 1)
    max_num_impressive_acc = low_precision_acc if low_precision_acc <= BLOCK_K else None
    h = matmul_kernel[grid](a, b, C, M, N, K, a.stride(0), a.stride(1), b.stride(0), b.stride(1), C.stride(0),
                            C.stride(1), BLOCK_M, BLOCK_N, BLOCK_K, max_num_impressive_acc, num_warps=num_warps,
                            num_stages=num_stages)
    torch_a = torch.from_numpy(A).to(device=device)
    th_a = f8_to_f16(torch_a, in_type_str)
    torch_b = torch.from_numpy(B).to(device=device)
    th_b = f8_to_f16(torch_b, in_type_str)
    ref_out = torch.matmul(th_a, th_b).to(torch.float32)
    if in_type_str == 'float8e4nv':
        torch.testing.assert_close(ref_out, C, rtol=0.01, atol=0.01)
    else:
        torch.testing.assert_close(ref_out, C, rtol=1e-3, atol=1e-3)
    if is_hopper() and low_precision_acc > 0:
        # Hopper-specific workaround lower precision accumulator.
        assert h.asm["ptx"].count("add.f32") == (BLOCK_M * BLOCK_N) // (32 * num_warps) * (BLOCK_K // low_precision_acc)


# -----------------------
# test enable_fp_fusion
# -----------------------


@pytest.mark.parametrize("enable_fp_fusion", [False, True])
@pytest.mark.parametrize("default_override", [False, True])
def test_enable_fp_fusion(enable_fp_fusion, default_override, device, fresh_knobs):
    # Sequential multiply add can be fused by backend
    @triton.jit
    def mul_add(data):
        ptrs = data + tl.arange(0, 128)
        tl.store(ptrs, tl.load(ptrs) * 1.5 + 1.0)

    data = torch.randn((128, ), device=device, dtype=torch.float32)
    if default_override:
        fresh_knobs.language.default_fp_fusion = enable_fp_fusion
        h = mul_add.warmup(data, grid=(1, ))
    else:
        h = mul_add.warmup(data, grid=(1, ), enable_fp_fusion=enable_fp_fusion)

    if not is_cuda():
        return
    found_fma = re.search(r'(mad|fma)\.r[nzmp]\.(ftz\.)?f32', h.asm["ptx"]) is not None
    assert found_fma == enable_fp_fusion


# -----------------------
# test override_arch
# -----------------------


@pytest.mark.parametrize("arch", ["sm70", "sm80", "sm90", "gfx942", "gfx950", "gfx1200"])
@pytest.mark.parametrize("env_var_override", [False, True])
def test_override_arch(arch, env_var_override, device, fresh_knobs):
    if arch.startswith("sm") and not is_cuda():
        pytest.xfail(f"{arch} arch only for CUDA")
    elif arch.startswith("gfx") and not is_hip():
        pytest.xfail(f"{arch} arch only for HIP")

    @triton.jit
    def simple(data, out):
        in_ptrs = data + tl.arange(0, 128)
        out_ptrs = out + tl.arange(0, 128)
        tl.store(out_ptrs, tl.load(in_ptrs) * 1.5 + 1.0)

    data = torch.randn((128, ), device=device, dtype=torch.float32)
    out = torch.empty_like(data)

    if is_cuda():
        if env_var_override:
            fresh_knobs.runtime.override_arch = str(arch)
            h = simple.warmup(data, out, grid=(1, ))
        else:
            h = simple.warmup(data, out, arch=arch, grid=(1, ))
        ttgir_cc = re.search(r'cuda:(\d+)', h.asm["ttgir"])
        assert ttgir_cc.group(1) == arch[2:]
    elif is_hip():
        # For HIP, the generated kernel is a binary containing the final ISA. So we cannot run
        # them like CUDA side if the chip doesn't match. Here we just check generated ISA.
        if env_var_override:
            fresh_knobs.runtime.override_arch = str(arch)
            h = simple.warmup(data, out, grid=(1, ))
        else:
            h = simple.warmup(data, out, arch=arch, grid=(1, ))
        ttgir_gfx = re.search(r'hip:(\w+)', h.asm["ttgir"])
        ttgir_warp = re.search(r'"ttg.threads-per-warp" = (\d+)', h.asm["ttgir"])
        amdgcn_gfx = re.search(r'.amdgcn_target "amdgcn-amd-amdhsa--(\w+)"', h.asm["amdgcn"])
        assert ttgir_gfx.group(1) == arch
        assert int(ttgir_warp.group(1)) == (32 if arch == "gfx1200" else 64)
        assert amdgcn_gfx.group(1) == arch


def test_num_ctas_pre_sm90(device):
    if not is_cuda() and not is_hip():
        pytest.skip("Only supported on CUDA and HIP")

    @triton.jit
    def _kernel(src):
        pass

    src = torch.empty(1, device=device)
    if is_cuda():
        arch = "sm80"
        msg = r"num_ctas > 1 requires NVIDIA SM90\+ \(Hopper\)"
    else:
        arch = "gfx942"
        msg = r"num_ctas > 1 not supported for AMD GPUs"

    with pytest.raises(ValueError, match=msg):
        _kernel.warmup(src, grid=(1, ), num_ctas=2, arch=arch)


# -----------------------
# test propagate_nan
# -----------------------


@pytest.mark.parametrize("dtype", ['float16', 'float32'])
@pytest.mark.parametrize("propagate_nan", ['NONE', 'ALL'])
@pytest.mark.parametrize("func", ['minimum', 'maximum', 'clamp'])
def test_propagate_nan(dtype, propagate_nan, func, device):

    @triton.jit
    def kernel(A, B, C, propagate_nan: tl.constexpr, func: tl.constexpr):
        if func == 'clamp':
            tl.store(
                C,
                getattr(tl, func)(tl.load(A), -tl.load(B), tl.load(B),
                                  propagate_nan=getattr(tl.PropagateNan, propagate_nan)))
        else:
            tl.store(C,
                     getattr(tl, func)(tl.load(A), tl.load(B), propagate_nan=getattr(tl.PropagateNan, propagate_nan)))

    for mode in ['A', 'B', 'both']:
        if func == 'clamp' and mode == 'B':
            # clamp does not guarantee propagation from 'min' and 'max' args
            continue
        A = torch.randn((1, ), device=device, dtype=getattr(torch, dtype))
        if mode == 'A' or mode == 'both': A[0] = torch.nan
        B = torch.randn((1, ), device=device, dtype=getattr(torch, dtype))
        if mode == 'B' or mode == 'both': B[0] = torch.nan
        C = torch.zeros_like(A, device=device, dtype=getattr(torch, dtype))
        kernel[(1, )](A, B, C, propagate_nan, func)

        if mode == 'both' or propagate_nan == 'ALL':
            assert torch.isnan(C[0])
        else:
            assert not torch.isnan(C[0])


# -----------------------
# test clamp
# -----------------------


@pytest.mark.interpreter
@pytest.mark.parametrize("dtype", ['float16', 'float32'])
def test_clamp(dtype, device):

    @triton.jit
    def kernel(x_ptr, min_ptr, max_ptr, out_ptr, ref_ptr, N, BLOCK_SIZE: tl.constexpr):
        off = tl.arange(0, BLOCK_SIZE)
        mask = off < N
        x = tl.load(x_ptr + off, mask=mask)
        _min = tl.load(min_ptr + off, mask=mask)
        _max = tl.load(max_ptr + off, mask=mask)
        out = out_ptr + off
        ref = ref_ptr + off

        tl.store(out, tl.clamp(x, _min, _max), mask=mask)
        ref_val = tl.minimum(tl.maximum(x, _min), _max)
        tl.store(ref, ref_val, mask=mask)

    size = 128

    x = torch.randn((size, ), device=device, dtype=getattr(torch, dtype))
    a = torch.randn((size, ), device=device, dtype=getattr(torch, dtype))
    b = torch.randn((size, ), device=device, dtype=getattr(torch, dtype))
    _min = torch.min(a, b)
    _max = torch.max(a, b)
    out = torch.zeros_like(x, device=device, dtype=getattr(torch, dtype))
    ref = torch.zeros_like(x, device=device, dtype=getattr(torch, dtype))

    kernel[(size, )](x, _min, _max, out, ref, x.numel(), BLOCK_SIZE=size)

    torch.testing.assert_close(out, ref)


# Test for symmetric clamp(x, -limit, limit), as it may go through optimized
# codegen in the backends
@pytest.mark.interpreter
@pytest.mark.parametrize("dtype", ['bfloat16', 'float16', 'float32'])
def test_clamp_symmetric(dtype, device):

    @triton.jit
    def kernel(x_ptr, limit_ptr, out_ptr, ref_ptr, N, BLOCK_SIZE: tl.constexpr):

        off = tl.arange(0, BLOCK_SIZE)
        mask = off < N
        x = tl.load(x_ptr + off, mask=mask)
        limit = tl.load(limit_ptr + off, mask=mask)
        out = out_ptr + off
        ref = ref_ptr + off

        tl.store(out, tl.clamp(x, -limit, limit), mask=mask)
        ref_val = tl.minimum(tl.maximum(x, -limit), limit)
        tl.store(ref, ref_val, mask=mask)

    size = 128

    x = torch.randn((size, ), device=device, dtype=getattr(torch, dtype))
    limit = torch.randn((size, ), device=device, dtype=getattr(torch, dtype)).abs()
    out = torch.zeros_like(x, device=device, dtype=getattr(torch, dtype))
    ref = torch.zeros_like(x, device=device, dtype=getattr(torch, dtype))

    kernel[(size, )](x, limit, out, ref, x.numel(), BLOCK_SIZE=size)

    torch.testing.assert_close(out, ref)


# -----------------------
# test iterators
# -----------------------


@pytest.mark.interpreter
def test_static_range(device):

    @triton.jit
    def loop_kernel(Z, N: tl.constexpr, step: tl.constexpr):
        acc = 0
        for i in tl.static_range(0, N, step=step):
            acc += i
        tl.store(Z, acc)

    N = 100
    step = 7
    Out = torch.empty(1, dtype=torch.int32, device=device)
    loop_kernel[(1, )](Out, N, step)
    Acc = torch.tensor([0], dtype=torch.int32, device=device)
    for i in range(0, N, step):
        Acc += i
    assert (Out == Acc).all(), (Out, Acc)


@pytest.mark.interpreter
def test_tl_range_num_stages(device):
    if is_hip():
        pytest.skip("test_tl_range is not supported in HIP")
    M, N, K = 64, 64, 512
    BLOCK_M, BLOCK_N, BLOCK_K = M, N, 64
    a = torch.randn((M, K), device=device, dtype=torch.float16)
    b = torch.randn((K, N), device=device, dtype=torch.float16)
    c = torch.empty((M, N), dtype=torch.float32, device=device)
    pgm = matmul_kernel[
        1,
    ](a, b, c, M, N, K, a.stride(0), a.stride(1), b.stride(0), b.stride(1), c.stride(0), c.stride(1), BLOCK_M, BLOCK_N,
      BLOCK_K, 0, num_stages=5)
    ref_out = torch.matmul(a, b).to(torch.float32)
    if is_interpreter():
        # GPU invokes tensor core for float16 matmul, which is not supported in interpreter.
        # Thus we use a higher tolerance
        torch.testing.assert_close(ref_out, c, rtol=1e-2, atol=1e-1)
    else:
        torch.testing.assert_close(ref_out, c, rtol=1e-3, atol=1e-3)
        if device in ['cuda']:
            capability = torch.cuda.get_device_capability()
            if capability[0] >= 8:
                ptx = pgm.asm['ptx']
                # check that the loop got pipelined with the right number of stages.
                assert 'cp.async.wait_group \t6' in ptx


def test_tl_range_fuse():

    @triton.jit
    def kernel(ub):
        for i in tl.range(0, ub, flatten=True):
            for j in tl.range(0, ub):
                print("i", i)

    compiled_kernel = kernel.warmup(10, grid=(1, ))
    assert "tt.flatten" in compiled_kernel.asm["ttir"]
    assert compiled_kernel.asm["ttgir"].count("scf.for") == 1


def test_tl_range_option_none():

    @triton.jit
    def kernel(ub):
        for i in tl.range(0, ub, num_stages=None, loop_unroll_factor=None):
            print("i", i)

    compiled_kernel = kernel.warmup(10, grid=(1, ))
    assert "num_stages" not in compiled_kernel.asm["ttir"]
    assert "loop_unroll_factor" not in compiled_kernel.asm["ttir"]


def test_disable_licm():

    @triton.jit
    def while_no_licm(n):
        i = 0
        while tl.condition(i < n, disable_licm=True):
            i = i + 1
            print("i", i)

    @triton.jit
    def while_default(n):
        i = 0
        while tl.condition(i < n):
            i = i + 1
            print("i", i)

    @triton.jit
    def for_no_licm(n):
        for i in tl.range(0, n, disable_licm=True):
            print("i", i)

    compiled_kernel1 = while_no_licm.warmup(10, grid=(1, ))
    assert "llvm.licm.disable" in compiled_kernel1.asm["llir"]

    compiled_kernel2 = while_default.warmup(10, grid=(1, ))
    assert "llvm.licm.disable" not in compiled_kernel2.asm["llir"]

    compiled_kernel3 = for_no_licm.warmup(10, grid=(1, ))
    assert "llvm.licm.disable" in compiled_kernel3.asm["llir"]


@triton.jit(noinline=True)
def maxnreg_noinline1(X):
    tl.store(X, 0)


@triton.jit(noinline=True)
def maxnreg_noinline2(X):
    tl.store(X, 0)


@pytest.mark.interpreter
def test_maxnreg(device):
    if not is_cuda():
        pytest.xfail('maxnreg only works on CUDA')

    # triton kernel
    @triton.jit
    def kernel(X):
        maxnreg_noinline1(X)
        tl.store(X, 0)
        maxnreg_noinline2(X)

    X = torch.empty(1, dtype=torch.int32, device=device)
    k = kernel[(1, )](X, maxnreg=42)

    if not is_interpreter():
        # Ensure that .maxnreg is set on the kernel function (marked with .entry)
        # and not on either of the noinline functions (marked with .func).
        try:
            assert re.search(r'\.visible \.entry [^{;]*\.maxnreg 42', k.asm["ptx"])
            assert not re.search(r'\.visible \.func [^{;]*\.maxnreg', k.asm["ptx"])
        except AssertionError:
            print("Failing ptx:\n", k.asm["ptx"])
            raise


@pytest.mark.interpreter
def test_temp_var_in_loop(device):

    @triton.jit
    def temp_in_loop(Z, N: tl.constexpr, BLOCK: tl.constexpr):
        acc = tl.full((BLOCK, ), 0, dtype=tl.int32)
        for i in range(N):
            if i == 0:
                temp = tl.full((BLOCK, ), 2, dtype=tl.int32)
                acc = temp
            else:
                acc += tl.full((BLOCK, ), 1, dtype=tl.int32)
            # reuse the temp variable and make sure to check that it isn't creating incorrect IR.
            temp = tl.full((BLOCK, ), 1, dtype=tl.int32)
            acc += temp
        z = Z + tl.arange(0, BLOCK)
        tl.store(z, acc)

    N = 10
    BLOCK = 32
    out = torch.empty((BLOCK, ), dtype=torch.int32, device=device)
    temp_in_loop[(1, )](out, N, BLOCK)
    acc = torch.full((BLOCK, ), 0, dtype=torch.int32, device=device)
    for i in range(N):
        if i == 0:
            temp = torch.full((BLOCK, ), 2, dtype=torch.int32, device=device)
            acc = temp
        else:
            acc += torch.full((BLOCK, ), 1, dtype=torch.int32, device=device)
        temp = torch.full((BLOCK, ), 1, dtype=torch.int32, device=device)
        acc += temp
    assert (acc == out).all()


@pytest.mark.interpreter
def test_num_programs(device):
    # Assuming that the kernel is launched with a grid of (11, 21, 31)
    grid = (11, 21, 31)
    input = torch.empty((3, ), dtype=torch.int32, device=device)

    @triton.jit
    def kernel(input):
        num_programs_0 = tl.num_programs(0)
        num_programs_1 = tl.num_programs(1)
        num_programs_2 = tl.num_programs(2)
        tl.store(input, num_programs_0)
        tl.store(input + 1, num_programs_1)
        tl.store(input + 2, num_programs_2)

    kernel[grid](input)
    assert torch.all(input == torch.tensor(grid, device=device))


# -----------------------
# test extern functions
# -----------------------


@pytest.mark.parametrize("dtype_str", ['float32', 'float64'])
def test_math_extern(dtype_str, device):
    if is_interpreter():
        pytest.xfail('math_extern does not work in the interpreter mode')

    @triton.jit
    def kernel(
        x_ptr,
        y_ptr,
        n_elements,
        BLOCK_SIZE: tl.constexpr,
    ):
        pid = tl.program_id(axis=0)
        block_start = pid * BLOCK_SIZE
        offsets = block_start + tl.arange(0, BLOCK_SIZE)
        mask = offsets < n_elements
        x = tl.load(x_ptr + offsets, mask=mask)
        y = libdevice.tanh(x)
        tl.store(y_ptr + offsets, y, mask=mask)

    shape = (128, )
    rs = RandomState(17)

    x = numpy_random(shape, dtype_str=dtype_str, rs=rs)
    y_ref = np.tanh(x)
    x_tri = to_triton(x, device=device)
    y_tri = to_triton(numpy_random(shape, dtype_str=dtype_str, rs=rs), device=device)
    kernel[(1, )](x_tri, y_tri, shape[0], BLOCK_SIZE=shape[0])
    # compare
    np.testing.assert_allclose(y_ref, to_numpy(y_tri), rtol=0.01)


# -----------------------
# test loop unrolling
# -----------------------


def test_unroll_attr(device):

    @triton.jit
    def _kernel(dst, unroll_factor: tl.constexpr):
        pid = tl.program_id(axis=0)
        for i in tl.range(0, 10, loop_unroll_factor=unroll_factor):
            tl.atomic_add(dst + pid, i + pid)

    def check_loop_unroll_count(ir, opStr, loop_unroll_factor):
        for line in ir.splitlines():
            if opStr in line:
                loop_unroll_factor = loop_unroll_factor - 1
        # Sometimes we get a remainder loop
        assert loop_unroll_factor <= 0

    # Try for all different loop unroll factors (compile-only):
    tmp = torch.empty(1, device=device)
    for unroll_factor in [1, 2, 4, 5, 8]:
        h = _kernel.warmup(tmp, unroll_factor, grid=(1, ))
        check_loop_unroll_count(h.asm["ttir"], 'tt.atomic_rmw', unroll_factor)


@triton.jit
def sanitize_add(a, b):
    a64 = a.to(tl.int64)
    b64 = b.to(tl.int64)
    r64 = a64 + b64
    tl.device_assert((r64 >= -2**31) & (r64 <= 2**31 - 1))
    return a + b


def test_side_effectful_reduction(device):
    if device != "cuda":
        pytest.xfail()

    @triton.jit(debug=True)
    def sanitize_sum_kernel(Z, X, BLOCK: tl.constexpr):
        vals = tl.load(X + tl.arange(0, BLOCK))
        z = tl.reduce(vals, 0, sanitize_add)
        tl.store(Z, z)

    BLOCK = 512
    torch.manual_seed(42)
    X = torch.randint(0, 10, [BLOCK], device="cuda", dtype=torch.int32)
    X[:300] = 32
    X[300:] = 0
    Z = torch.zeros((), device="cuda", dtype=torch.int32)
    sanitize_sum_kernel[(1, )](Z, X, BLOCK=BLOCK)
    torch.testing.assert_close(Z, X.sum().to(torch.int32))


@pytest.mark.parametrize("reduce_dim", [0, 1])
def test_side_effectful_reduction_2d(device, reduce_dim):
    if device != "cuda":
        pytest.xfail()

    @triton.jit(debug=True)
    def sanitize_sum_2d_kernel(Z, X, BLOCK_0: tl.constexpr, BLOCK_1: tl.constexpr, reduce_dim: tl.constexpr,
                               NON_REDUCE_DIM: tl.constexpr):
        offsets = tl.arange(0, BLOCK_0)[:, None] * BLOCK_1 + tl.arange(0, BLOCK_1)[None, :]
        vals = tl.load(X + offsets)
        z = tl.reduce(vals, reduce_dim, sanitize_add)
        tl.store(Z + tl.arange(0, NON_REDUCE_DIM), z)

    BLOCK_0 = 16
    BLOCK_1 = 32
    NON_REDUCE_DIM = BLOCK_1 if reduce_dim == 0 else BLOCK_0
    torch.manual_seed(42)
    X = torch.randint(0, 10, [BLOCK_0, BLOCK_1], device="cuda", dtype=torch.int32)
    Z = torch.zeros([NON_REDUCE_DIM], device="cuda", dtype=torch.int32)
    sanitize_sum_2d_kernel[(1, )](Z, X, BLOCK_0=BLOCK_0, BLOCK_1=BLOCK_1, reduce_dim=reduce_dim,
                                  NON_REDUCE_DIM=NON_REDUCE_DIM)
    torch.testing.assert_close(Z, X.sum(reduce_dim).to(torch.int32))


@pytest.mark.interpreter
def test_dtype(device):

    @triton.jit
    def kernel(X):
        dtype_x: tl.constexpr = X.dtype.element_ty
        tl.static_assert(dtype_x == tl.int32)
        tl.static_assert(dtype_x == tl.constexpr(tl.int32))
        tl.static_assert(dtype_x == tl.int8 or (dtype_x == tl.int16 or dtype_x == tl.int32))

    X = torch.empty(1, dtype=torch.int32, device=device)
    kernel[(1, )](X)


def test_side_effectful_scan(device):
    if device != "cuda":
        pytest.xfail()

    @triton.jit(debug=True)
    def sanitize_cumsum_kernel(Z, X, BLOCK: tl.constexpr):
        vals = tl.load(X + tl.arange(0, BLOCK))
        z = tl.associative_scan(vals, 0, sanitize_add)
        tl.store(Z + tl.arange(0, BLOCK), z)

    BLOCK = 512
    torch.manual_seed(42)
    X = torch.randint(0, 10, [BLOCK], device="cuda", dtype=torch.int32)
    X[:300] = 32
    X[300:] = 0
    Z = torch.zeros_like(X)
    sanitize_cumsum_kernel[(1, )](Z, X, BLOCK=BLOCK)
    torch.testing.assert_close(Z, X.cumsum(0).to(torch.int32))


# stress test slice layout usages in reductions.
@pytest.mark.parametrize("in_shape, perm, red_dims", [
    ((4, 32, 32, 4, 2), [2, 1, 0, 3, 4], [3, 1, 0]),
    ((8, 2, 32, 4, 16), [4, 0, 1, 3, 2], [0, 2, 0]),
])
def test_chained_reductions(in_shape, perm, red_dims, device):
    if is_xpu() and in_shape == (4, 32, 32, 4, 2):
        # check maximum shared memory
        if triton.runtime.driver.active.utils.get_device_properties(
                triton.runtime.driver.active.get_current_device())["max_shared_mem"] <= 163840:
            pytest.xfail("XPU: Not enough shared memory")

    @triton.jit
    def kernel(In, Out,  #
               dim_0: tl.constexpr, dim_1: tl.constexpr, dim_2: tl.constexpr, dim_3: tl.constexpr, dim_4: tl.constexpr,
               perm_0: tl.constexpr, perm_1: tl.constexpr, perm_2: tl.constexpr, perm_3: tl.constexpr,
               perm_4: tl.constexpr, red_dim_0: tl.constexpr, red_dim_1: tl.constexpr, red_dim_2: tl.constexpr):
        idx = tl.arange(0, dim_0 * dim_1 * dim_2 * dim_3 * dim_4)
        idx = idx.reshape(dim_0, dim_1, dim_2, dim_3, dim_4)
        vals = tl.load(In + idx)
        vals = tl.permute(vals, [perm_0, perm_1, perm_2, perm_3, perm_4])
        r = tl.sum(tl.sum(tl.sum(vals, red_dim_0), red_dim_1), red_dim_2)
        st_idx = tl.arange(0, r.shape[0] * r.shape[1]).reshape(r.shape)
        tl.store(Out + st_idx, r)

    input = torch.randint(0, 1000, in_shape, device=device, dtype=torch.int32)
    temp = torch.permute(input, perm).contiguous()
    ref = torch.sum(torch.sum(torch.sum(temp, dim=red_dims[0]), dim=red_dims[1]), dim=red_dims[2])
    result = torch.empty_like(ref)
    kernel[(1, )](input, result, input.shape[0], input.shape[1], input.shape[2], input.shape[3], input.shape[4],
                  perm[0], perm[1], perm[2], perm[3], perm[4], red_dims[0], red_dims[1], red_dims[2])

    assert torch.all(ref == result)


@triton.jit
def gather_test_kernel(src_ptr, idx_ptr, out_ptr, axis: tl.constexpr, src_dim0: tl.constexpr, src_dim1: tl.constexpr,
                       src_stride0: tl.constexpr, src_stride1: tl.constexpr, idx_dim0: tl.constexpr,
                       idx_dim1: tl.constexpr, idx_stride0: tl.constexpr, idx_stride1: tl.constexpr,
                       out_dim0: tl.constexpr, out_dim1: tl.constexpr, out_stride0: tl.constexpr,
                       out_stride1: tl.constexpr):
    src_offs = (tl.arange(0, src_dim0)[:, None] * src_stride0 + tl.arange(0, src_dim1)[None, :] * src_stride1)
    src = tl.load(src_ptr + src_offs)

    idx_offs = (tl.arange(0, idx_dim0)[:, None] * idx_stride0 + tl.arange(0, idx_dim1)[None, :] * idx_stride1)
    idx = tl.load(idx_ptr + idx_offs)

    out = tl.gather(src, idx, axis)

    out_offs = (tl.arange(0, out_dim0)[:, None] * out_stride0 + tl.arange(0, out_dim1)[None, :] * out_stride1)
    tl.store(out_ptr + out_offs, out)


@triton.jit
def gather_test_kernel_1d(src_ptr, idx_ptr, out_ptr, axis: tl.constexpr, src_dim0: tl.constexpr, idx_dim0: tl.constexpr,
                          out_dim0: tl.constexpr):
    src_offs = tl.arange(0, src_dim0)
    src = tl.load(src_ptr + src_offs)

    idx_offs = tl.arange(0, idx_dim0)
    idx = tl.load(idx_ptr + idx_offs)

    out = tl.gather(src, idx, axis)

    out_offs = tl.arange(0, out_dim0)
    tl.store(out_ptr + out_offs, out)


@pytest.mark.interpreter
@pytest.mark.parametrize("src_shape, indices_shape, axis", [
    ([32], [64], 0),
    ([4, 4], [8, 4], 0),
    ([128, 64], [256, 64], 0),
    ([128, 64], [128, 128], 1),
])
def test_gather(src_shape, indices_shape, axis, device):

    def triton_gather(src: torch.Tensor, axis: int, indices: torch.Tensor):
        output = torch.empty(indices.shape, dtype=src.dtype, device=src.device)

        if len(src_shape) == 1:
            gather_test_kernel_1d[(1, )](src, indices, output, axis, src.shape[0], indices.shape[0], output.shape[0])
        else:
            gather_test_kernel[(1, )](src, indices, output, axis, src.shape[0], src.shape[1], src.stride(0),
                                      src.stride(1), indices.shape[0], indices.shape[1], indices.stride(0),
                                      indices.stride(1), output.shape[0], output.shape[1], output.stride(0),
                                      output.stride(1))

        return output

    src = torch.randn(src_shape, device=device)
    indices = torch.randint(0, src.shape[axis], indices_shape, device=device)
    ref = torch.gather(src, axis, indices)
    result = triton_gather(src, axis, indices)
    torch.testing.assert_close(result, ref, rtol=0, atol=0)


def gen_gather_warp_shuffle_cases():
    if THREADS_PER_WARP == 32:
        return [
            ([32, 16], [32, 16], 0,
             "linear<{register = [[0, 2], [2, 0]], lane = [[0, 8], [8, 0], [1, 0], [4, 0], [16, 0]], warp = [[0, 1], [0, 4]], block = []}>",
             "linear<{register = [[2, 0], [0, 2]], lane = [[0, 8], [16, 0], [1, 0], [8, 0], [4, 0]], warp = [[0, 1], [0, 4]], block = []}>"
             ),
            ([128, 64], [256, 64], 0,
             "linear<{register = [[0, 2], [32, 0], [2, 0], [0, 16], [0, 32], [64, 0]], lane = [[0, 8], [8, 0], [1, 0], [4, 0], [16, 0]], warp = [[0, 1], [0, 4]], block = []}>",
             "linear<{register = [[0, 2], [32, 0], [0, 32], [2, 0], [0, 16], [64, 0], [128, 0]], lane = [[0, 8], [8, 0], [1, 0], [4, 0], [16, 0]], warp = [[0, 1], [0, 4]], block = []}>"
             ),
        ]
    elif THREADS_PER_WARP == 64:
        return [
            ([64, 16], [64, 16], 0,
             "linear<{register = [[0, 2], [2, 0]], lane = [[0, 8], [8, 0], [1, 0], [4, 0], [16, 0], [32, 0]], warp = [[0, 1], [0, 4]], block = []}>",
             "linear<{register = [[2, 0], [0, 2]], lane = [[0, 8], [16, 0], [1, 0], [8, 0], [4, 0], [32, 0]], warp = [[0, 1], [0, 4]], block = []}>"
             ),
            ([128, 64], [256, 64], 0,
             "linear<{register = [[0, 2], [2, 0], [0, 16], [0, 32]], lane = [[0, 8], [8, 0], [1, 0], [4, 0], [16, 0], [32, 0]], warp = [[0, 1], [0, 4]], block = []}>",
             "linear<{register = [[0, 2], [0, 32], [2, 0], [0, 16], [64, 0]], lane = [[0, 8], [8, 0], [1, 0], [4, 0], [16, 0], [32, 0]], warp = [[0, 1], [0, 4]], block = []}>"
             ),
        ]
    else:
        return []


# These layouts are specially chosen to trigger the warp shuffle codegen.
@pytest.mark.parametrize("src_shape, indices_shape, axis, src_layout, indices_layout", gen_gather_warp_shuffle_cases())
def test_gather_warp_shuffle(src_shape, indices_shape, axis, src_layout, indices_layout, tmp_path: pathlib.Path,
                             device):

    def prepare_kernel(src: torch.Tensor, axis: int, indices: torch.Tensor):
        output = torch.empty(indices.shape, dtype=src.dtype, device=src.device)
        compiled = gather_test_kernel.warmup(src, indices, output, axis, src.shape[0], src.shape[1], src.stride(0),
                                             src.stride(1), indices.shape[0], indices.shape[1], indices.stride(0),
                                             indices.stride(1), output.shape[0], output.shape[1], output.stride(0),
                                             output.stride(1), grid=(1, ))
        return output, compiled

    def inject_layout(ir, src: torch.Tensor, axis, indices: torch.Tensor, src_layout, idx_layout):
        ir = f"""
#src_layout = #ttg.{src_layout}
#idx_layout = #ttg.{idx_layout}
{ir}"""

        dtypes = {torch.int32: "i32", torch.float32: "f32", torch.int64: "i64", torch.float64: "f64"}

        src_spec = f"{src.shape[0]}x{src.shape[1]}x{dtypes[src.dtype]}"
        indices_spec = f"{indices.shape[0]}x{indices.shape[1]}x{dtypes[indices.dtype]}"
        output_spec = f"{indices.shape[0]}x{indices.shape[1]}x{dtypes[src.dtype]}"

        pat = r"(%[0-9]+) = tt.gather (%[0-9]+)\[(%[0-9]+)\] {axis = "
        pat += str(axis)
        pat += r" : i32, efficient_layout} : \(tensor\<"
        pat += src_spec
        pat += r", (#[a-z]+[0-9]+)\>, tensor\<"
        pat += indices_spec
        pat += r", (#[a-z]+[0-9]+)\>\) -> tensor\<"
        pat += output_spec
        pat += r", (#[a-z]+[0-9]+)\>"

        repl = r"""
    %src = ttg.convert_layout \2 : tensor<""" + src_spec + r""", \4> -> tensor<""" + src_spec + r""", #src_layout>
    %idx = ttg.convert_layout \3 : tensor<""" + indices_spec + r""", \5> -> tensor<""" + indices_spec + r""", #idx_layout>
    %out = tt.gather %src[%idx] {axis = """ + str(
            axis
        ) + r""" : i32, efficient_layout} : (tensor<""" + src_spec + r""", #src_layout>, tensor<""" + indices_spec + r""", #idx_layout>) -> tensor<""" + output_spec + r""", #idx_layout>
    \1 = ttg.convert_layout %out : tensor<""" + output_spec + r""", #idx_layout> -> tensor<""" + output_spec + r""", \6>"""
        return re.sub(pat, repl, ir)

    src = torch.randn(src_shape, device=device)
    indices = torch.randint(0, src.shape[axis], indices_shape, device=device)
    ref = torch.gather(src, axis, indices)

    output, compiled = prepare_kernel(src, axis, indices)
    ir = compiled.asm["ttgir"]
    ir = inject_layout(ir, src, axis, indices, src_layout, indices_layout)
    assert ir != compiled.asm["ttgir"]

    temp_file = tmp_path / "test_warp_gather.ttgir"
    temp_file.write_text(ir)

    kernel = triton.compile(str(temp_file))
    assert ("nvvm.shfl.sync.idx" in kernel.asm["llir"]) or ("llvm.amdgcn.ds.bpermute"
                                                            in kernel.asm["llir"]) or ("_Z17sub_group_shufflefj"
                                                                                       in kernel.asm["llir"])

    kernel[(1, 1, 1)](src, indices, output)

    torch.testing.assert_close(output, ref, rtol=0, atol=0)


@triton.jit
def mul_jit_function(x, y):
    return x * y


@triton.jit
def apply_binary_op(x, combine_op):
    return combine_op(x, x)


def test_jit_function_arg(device):

    @triton.jit
    def square_kernel_jit_function(in_ptr, out_ptr, BLOCK_SIZE: tl.constexpr):
        offsets = tl.arange(0, BLOCK_SIZE)
        in_data = tl.load(in_ptr + offsets)
        out_data = apply_binary_op(in_data, mul_jit_function)  # pass a JITFunction into another JITFunction
        tl.store(out_ptr + offsets, out_data)

    BLOCK_SIZE = 16
    x = torch.full((BLOCK_SIZE, ), 3.0, device=device)
    out = torch.empty((BLOCK_SIZE, ), device=device)
    expect = torch.full((BLOCK_SIZE, ), 9.0, dtype=x.dtype, device=device)

    square_kernel_jit_function[(1, )](x, out, BLOCK_SIZE)

    torch.testing.assert_close(out, expect)


@pytest.mark.interpreter
def test_zero_strided_tensors(device):

    @triton.jit
    def _simple_add(
        X,
        stride_x_a,
        stride_x_b,
    ):
        pid_a = tl.program_id(0)
        pid_b = tl.program_id(1)

        # doesn't directly index c dim, so relies on 0-strided c dim to affect every element
        x_ptr = X + pid_a * stride_x_a + pid_b * stride_x_b

        tl.atomic_add(x_ptr, 1)

    x = torch.zeros((2, 2, 1), device=device)
    c_dim = 3
    x = x.expand((2, 2, c_dim))

    a, b, c = x.shape
    grid = (a, b, c)
    with device == 'cuda' and torch.cuda.device(x.device.index) or torch.xpu.device(x.device.index):
        _simple_add[grid](x, x.stride(0), x.stride(1))

    assert torch.allclose(x, torch.ones_like(x) * c_dim)


@pytest.mark.interpreter
def test_aliasing(device):

    @triton.jit
    def aliasing_kernel(buffer, buffer2):
        triton.language.store(buffer, 1)

    buffer = torch.zeros(1, device=device)
    aliasing_kernel[(1, )](buffer, buffer)
    assert buffer[0] == 1


@pytest.mark.interpreter
@pytest.mark.parametrize("dtype", list(dtypes) + ["bfloat16"])
def test_strided_load(dtype, device):

    @triton.jit
    def take_every_second_element(x_ptr, output_ptr, BLOCK_SIZE: tl.constexpr):
        strided_offsets = tl.arange(0, BLOCK_SIZE) * 2
        linear_offsets = tl.arange(0, BLOCK_SIZE)
        x = tl.load(x_ptr + strided_offsets)
        tl.store(output_ptr + linear_offsets, x)

    STRIDE = 2
    SIZE = 512
    OUT_SIZE = SIZE // STRIDE

    x = numpy_random(SIZE, dtype_str=dtype)
    x_tri = to_triton(x, device)
    out_tri = torch.empty(OUT_SIZE, device=device)
    take_every_second_element[(1, 1)](x_tri, out_tri, OUT_SIZE)

    # Test that every second element (starting from [0]) from x is stored in out_tri
    np.testing.assert_allclose(x[::2], to_numpy(out_tri))


@pytest.mark.interpreter
@pytest.mark.parametrize("dtype", list(dtypes) + ["bfloat16"])
def test_strided_store(dtype, device):

    @triton.jit
    def store_into_every_second(x_ptr, output_ptr, BLOCK_SIZE: tl.constexpr):
        strided_offsets = tl.arange(0, BLOCK_SIZE) * 2
        linear_offsets = tl.arange(0, BLOCK_SIZE)
        x = tl.load(x_ptr + linear_offsets)
        tl.store(output_ptr + strided_offsets, x)

    STRIDE = 2
    SIZE = 512
    OUT_SIZE = SIZE * STRIDE

    x = numpy_random(SIZE, dtype_str=dtype)
    x_tri = to_triton(x, device)
    out_tri = torch.zeros(OUT_SIZE, device=device)
    store_into_every_second[(1, 1)](x_tri, out_tri, SIZE)

    # Test that every second element (starting from [0]) is the same as in x
    np.testing.assert_allclose(x, to_numpy(out_tri)[::2])
    # Test that every second element (starting from [1]) is still zero
    np.testing.assert_allclose(np.zeros_like(x), to_numpy(out_tri)[1::2])


@pytest.mark.interpreter
@pytest.mark.parametrize("dtype", list(dtypes) + ["bfloat16"])
def test_indirect_load(dtype, device):

    @triton.jit
    def indirect_load(offset_ptr, x_ptr, output_ptr, SIZE: tl.constexpr):
        linear_offsets = tl.arange(0, SIZE)
        offsets = tl.load(offset_ptr + linear_offsets)
        x = tl.load(x_ptr + offsets)
        tl.store(output_ptr + linear_offsets, x)

    SIZE = 512
    x = numpy_random(SIZE, dtype_str=dtype)
    x_tri = to_triton(x, device)
    # Flip the range to load the tensor in reverse order
    ptr = torch.arange(SIZE, device=device, dtype=torch.int32).flip(0)
    out_tri = torch.empty(SIZE, device=device)
    indirect_load[(1, 1)](ptr, x_tri, out_tri, SIZE)

    np.testing.assert_allclose(np.flip(x), to_numpy(out_tri))


@pytest.mark.interpreter
@pytest.mark.parametrize("dtype", list(dtypes) + ["bfloat16"])
def test_indirect_store(dtype, device):

    @triton.jit
    def indirect_store(offset_ptr, x_ptr, output_ptr, SIZE: tl.constexpr):
        linear_offsets = tl.arange(0, SIZE)
        offsets = tl.load(offset_ptr + linear_offsets)
        x = tl.load(x_ptr + linear_offsets)
        tl.store(output_ptr + offsets, x)

    SIZE = 512
    x = numpy_random(SIZE, dtype_str=dtype)
    x_tri = to_triton(x, device)
    # Flip the range to store the tensor in reverse order
    ptr = torch.arange(SIZE, device=device, dtype=torch.int32).flip(0)
    out_tri = torch.empty(SIZE, device=device)
    indirect_store[(1, 1)](ptr, x_tri, out_tri, SIZE)

    np.testing.assert_allclose(np.flip(x), to_numpy(out_tri))


@pytest.mark.interpreter
@pytest.mark.parametrize("dtype", map(tl.dtype, tl.dtype.SINT_TYPES + tl.dtype.UINT_TYPES + tl.dtype.STANDARD_FP_TYPES))
def test_dtype_tensor(device, dtype):

    @triton.jit
    def dtype_tensor_kernel(dtype: tl.constexpr):
        tensor = tl.zeros((1, ), dtype)

    dtype_tensor_kernel[(1, )](dtype)


@pytest.mark.interpreter
def test_short_circuiting(device):

    @triton.jit
    def short_circuiting_kernel(x):
        if (x is not None) and hasattr(x, "dtype") and isinstance(
                x.dtype, tl.pointer_type) and (x.dtype.element_ty == tl.int32) and (tl.load(x) > 42):
            tl.store(x, 42)

    def f(x):
        short_circuiting_kernel[(1, )](x, num_warps=1)

    f(None)  # should succeed with NoneType
    f(1)  # should succeed with tl.constexpr type
    f(2)  # should succeed with integer type

    def g(y, dtype):
        x = torch.full((1, ), y, device=device, dtype=dtype)
        f(x)
        return x.item()

    assert g(37.5, torch.float32) == 37.5
    assert g(84.0, torch.float32) == 84.0
    assert g(-76893, torch.int32) == -76893
    assert g(100000, torch.int32) == 42
    assert g(100000, torch.int64) == 100000


@pytest.mark.interpreter
@pytest.mark.filterwarnings("ignore:If conditional called with multidimensional Tensor*")
def test_unsplat(device):

    @triton.jit
    def unsplat_kernel(x, explicit: tl.constexpr):

        # this is a single-element tensor:
        condition = tl.load(x + tl.arange(0, 1)) > 42

        if explicit:
            condition = condition.item()

        if condition:
            tl.store(x, 42)

    def g(y, explicit):
        x = torch.full((1, ), y, device=device, dtype=torch.int32)
        unsplat_kernel[(1, )](x, explicit, num_warps=1)
        return x.item()

    assert g(41, False) == 41
    assert g(43, False) == 42
    assert g(41, True) == 41
    assert g(43, True) == 42


@pytest.mark.interpreter
def test_cumsum_dtype(device):

    @triton.jit
    def kernel(Z):
        x = tl.full((4, ), True, dtype=tl.int1)
        z = tl.cumsum(x, axis=0)
        tl.store(Z + tl.arange(0, 4), z)

    z = torch.zeros(4, dtype=torch.int32, device=device)
    kernel[(1, )](z)
    expected = torch.tensor([1, 2, 3, 4], dtype=torch.int32, device=device)
    assert torch.equal(z, expected)


@pytest.mark.interpreter
def test_tensor_member(device):

    @triton.jit
    def kernel():
        x = tl.arange(0, 16)
        tl.device_assert(tl.abs(x) == x.abs())
        tl.device_assert(tl.sum(x) == x.sum())

    kernel[(1, )]()<|MERGE_RESOLUTION|>--- conflicted
+++ resolved
@@ -5888,131 +5888,6 @@
 # -----------------------
 # TODO: backend should be tested separately
 
-<<<<<<< HEAD
-layouts_3d = [
-    BlockedLayout([4, 4, 1], [1, 8, THREADS_PER_WARP // 8], [2, 2, 1], [2, 1, 0], [1, 1, 1], [1, 1, 1], [0, 1, 2]),
-    BlockedLayout([1, 1, 4], [8, THREADS_PER_WARP // 8, 1], [2, 1, 2], [1, 2, 0], [1, 1, 1], [1, 1, 1], [0, 1, 2]),
-    DotOperandLayout(parent=MmaLayout([2, 0], [4, 1, 1], [1, 1, 1], [1, 1, 1], [2, 1, 0], [1, 16, 8]), op_idx=0,
-                     k_width=1),
-]
-
-shared_layouts_3d = [
-    SwizzledSharedLayout(1, 1, 1, [2, 1, 0], [1, 1, 1], [1, 1, 1], [0, 1, 2]),
-    SwizzledSharedLayout(4, 2, 4, [1, 2, 0], [1, 1, 1], [1, 1, 1], [0, 1, 2]),
-    SwizzledSharedLayout(8, 2, 4, [0, 2, 1], [1, 1, 1], [1, 1, 1], [0, 1, 2]),
-    SwizzledSharedLayout(4, 2, 1, [2, 0, 1], [1, 1, 1], [1, 1, 1], [0, 1, 2]),
-]
-
-
-@pytest.mark.parametrize("M, N, K", [[8, 16, 32]])
-@pytest.mark.parametrize("shared_layout", shared_layouts_3d)
-@pytest.mark.parametrize("dist_layout", filter_layouts(layouts_3d))
-def test_local_load_store(M, N, K, dist_layout, shared_layout, device, tmp_path: pathlib.Path):
-    layouts = f"""
-    #dist = {dist_layout}
-    #shared = {shared_layout}
-    #smem = #ttg.shared_memory
-    """
-    ir = layouts + f"""
-  module attributes {{"ttg.num-ctas" = 1 : i32, "ttg.num-warps" = 4 : i32, "ttg.threads-per-warp" = {THREADS_PER_WARP} : i32}} {{
-  tt.func public @kernel(%arg0: !tt.ptr<i32> {{tt.divisibility = 16 : i32}}, %arg1: !tt.ptr<i32> {{tt.divisibility = 16 : i32}}) attributes {{noinline = false}} {{
-    %cst = arith.constant dense<{K}> : tensor<1x{N}x1xi32, #dist>
-    %cst_0 = arith.constant dense<{K*N}> : tensor<{M}x1x1xi32, #dist>
-    %cst_1 = arith.constant dense<{K*N}> : tensor<{M}x1x1xi32, #dist>
-    %cst_2 = arith.constant dense<{K}> : tensor<1x{N}x1xi32, #dist>
-    %0 = tt.make_range {{end = {K} : i32, start = 0 : i32}} : tensor<{K}xi32, #ttg.slice<{{dim = 0, parent = #ttg.slice<{{dim = 1, parent = #dist}}>}}>>
-    %1 = tt.expand_dims %0 {{axis = 0 : i32}} : tensor<{K}xi32, #ttg.slice<{{dim = 0, parent = #ttg.slice<{{dim = 1, parent = #dist}}>}}>> -> tensor<1x{K}xi32, #ttg.slice<{{dim = 1, parent = #dist}}>>
-    %2 = tt.expand_dims %1 {{axis = 1 : i32}} : tensor<1x{K}xi32, #ttg.slice<{{dim = 1, parent = #dist}}>> -> tensor<1x1x{K}xi32, #dist>
-    %3 = tt.splat %arg0 : !tt.ptr<i32> -> tensor<1x1x{K}x!tt.ptr<i32>, #dist>
-    %4 = tt.addptr %3, %2 : tensor<1x1x{K}x!tt.ptr<i32>, #dist>, tensor<1x1x{K}xi32, #dist>
-    %5 = tt.make_range {{end = {N} : i32, start = 0 : i32}} : tensor<{N}xi32, #ttg.slice<{{dim = 0, parent = #ttg.slice<{{dim = 2, parent = #dist}}>}}>>
-    %6 = tt.expand_dims %5 {{axis = 0 : i32}} : tensor<{N}xi32, #ttg.slice<{{dim = 0, parent = #ttg.slice<{{dim = 2, parent = #dist}}>}}>> -> tensor<1x{N}xi32, #ttg.slice<{{dim = 2, parent = #dist}}>>
-    %7 = tt.expand_dims %6 {{axis = 2 : i32}} : tensor<1x{N}xi32, #ttg.slice<{{dim = 2, parent = #dist}}>> -> tensor<1x{N}x1xi32, #dist>
-    %8 = arith.muli %7, %cst_2 : tensor<1x{N}x1xi32, #dist>
-    %9 = tt.broadcast %4 : tensor<1x1x{K}x!tt.ptr<i32>, #dist> -> tensor<1x{N}x{K}x!tt.ptr<i32>, #dist>
-    %10 = tt.broadcast %8 : tensor<1x{N}x1xi32, #dist> -> tensor<1x{N}x{K}xi32, #dist>
-    %11 = tt.addptr %9, %10 : tensor<1x{N}x{K}x!tt.ptr<i32>, #dist>, tensor<1x{N}x{K}xi32, #dist>
-    %12 = tt.make_range {{end = {M} : i32, start = 0 : i32}} : tensor<{M}xi32, #ttg.slice<{{dim = 1, parent = #ttg.slice<{{dim = 2, parent = #dist}}>}}>>
-    %13 = tt.expand_dims %12 {{axis = 1 : i32}} : tensor<{M}xi32, #ttg.slice<{{dim = 1, parent = #ttg.slice<{{dim = 2, parent = #dist}}>}}>> -> tensor<{M}x1xi32, #ttg.slice<{{dim = 2, parent = #dist}}>>
-    %14 = tt.expand_dims %13 {{axis = 2 : i32}} : tensor<{M}x1xi32, #ttg.slice<{{dim = 2, parent = #dist}}>> -> tensor<{M}x1x1xi32, #dist>
-    %15 = arith.muli %14, %cst_1 : tensor<{M}x1x1xi32, #dist>
-    %16 = tt.broadcast %11 : tensor<1x{N}x{K}x!tt.ptr<i32>, #dist> -> tensor<{M}x{N}x{K}x!tt.ptr<i32>, #dist>
-    %17 = tt.broadcast %15 : tensor<{M}x1x1xi32, #dist> -> tensor<{M}x{N}x{K}xi32, #dist>
-    %18 = tt.addptr %16, %17 : tensor<{M}x{N}x{K}x!tt.ptr<i32>, #dist>, tensor<{M}x{N}x{K}xi32, #dist>
-    %19 = tt.load %18 : tensor<{M}x{N}x{K}x!tt.ptr<i32>, #dist>
-    %20 = ttg.local_alloc %19 : (tensor<{M}x{N}x{K}xi32, #dist>) -> !ttg.memdesc<{M}x{N}x{K}xi32, #shared, #smem>
-    %21 = ttg.local_load %20 : !ttg.memdesc<{M}x{N}x{K}xi32, #shared, #smem> -> tensor<{M}x{N}x{K}xi32, #dist>
-    %22 = tt.make_range {{end = {K} : i32, start = 0 : i32}} : tensor<{K}xi32, #ttg.slice<{{dim = 0, parent = #ttg.slice<{{dim = 1, parent = #dist}}>}}>>
-    %23 = tt.expand_dims %22 {{axis = 0 : i32}} : tensor<{K}xi32, #ttg.slice<{{dim = 0, parent = #ttg.slice<{{dim = 1, parent = #dist}}>}}>> -> tensor<1x{K}xi32, #ttg.slice<{{dim = 1, parent = #dist}}>>
-    %24 = tt.expand_dims %23 {{axis = 1 : i32}} : tensor<1x{K}xi32, #ttg.slice<{{dim = 1, parent = #dist}}>> -> tensor<1x1x{K}xi32, #dist>
-    %25 = tt.splat %arg1 : !tt.ptr<i32> -> tensor<1x1x{K}x!tt.ptr<i32>, #dist>
-    %26 = tt.addptr %25, %24 : tensor<1x1x{K}x!tt.ptr<i32>, #dist>, tensor<1x1x{K}xi32, #dist>
-    %27 = tt.make_range {{end = {N} : i32, start = 0 : i32}} : tensor<{N}xi32, #ttg.slice<{{dim = 0, parent = #ttg.slice<{{dim = 2, parent = #dist}}>}}>>
-    %28 = tt.expand_dims %27 {{axis = 0 : i32}} : tensor<{N}xi32, #ttg.slice<{{dim = 0, parent = #ttg.slice<{{dim = 2, parent = #dist}}>}}>> -> tensor<1x{N}xi32, #ttg.slice<{{dim = 2, parent = #dist}}>>
-    %29 = tt.expand_dims %28 {{axis = 2 : i32}} : tensor<1x{N}xi32, #ttg.slice<{{dim = 2, parent = #dist}}>> -> tensor<1x{N}x1xi32, #dist>
-    %30 = arith.muli %29, %cst : tensor<1x{N}x1xi32, #dist>
-    %31 = tt.broadcast %26 : tensor<1x1x{K}x!tt.ptr<i32>, #dist> -> tensor<1x{N}x{K}x!tt.ptr<i32>, #dist>
-    %32 = tt.broadcast %30 : tensor<1x{N}x1xi32, #dist> -> tensor<1x{N}x{K}xi32, #dist>
-    %33 = tt.addptr %31, %32 : tensor<1x{N}x{K}x!tt.ptr<i32>, #dist>, tensor<1x{N}x{K}xi32, #dist>
-    %34 = tt.make_range {{end = {M} : i32, start = 0 : i32}} : tensor<{M}xi32, #ttg.slice<{{dim = 1, parent = #ttg.slice<{{dim = 2, parent = #dist}}>}}>>
-    %35 = tt.expand_dims %34 {{axis = 1 : i32}} : tensor<{M}xi32, #ttg.slice<{{dim = 1, parent = #ttg.slice<{{dim = 2, parent = #dist}}>}}>> -> tensor<{M}x1xi32, #ttg.slice<{{dim = 2, parent = #dist}}>>
-    %36 = tt.expand_dims %35 {{axis = 2 : i32}} : tensor<{M}x1xi32, #ttg.slice<{{dim = 2, parent = #dist}}>> -> tensor<{M}x1x1xi32, #dist>
-    %37 = arith.muli %36, %cst_0 : tensor<{M}x1x1xi32, #dist>
-    %38 = tt.broadcast %33 : tensor<1x{N}x{K}x!tt.ptr<i32>, #dist> -> tensor<{M}x{N}x{K}x!tt.ptr<i32>, #dist>
-    %39 = tt.broadcast %37 : tensor<{M}x1x1xi32, #dist> -> tensor<{M}x{N}x{K}xi32, #dist>
-    %40 = tt.addptr %38, %39 : tensor<{M}x{N}x{K}x!tt.ptr<i32>, #dist>, tensor<{M}x{N}x{K}xi32, #dist>
-    tt.store %40, %21 : tensor<{M}x{N}x{K}x!tt.ptr<i32>, #dist>
-    tt.return
-  }}
-}}
-"""
-
-    if is_xpu() and isinstance(dist_layout, DotOperandLayout) and isinstance(dist_layout.parent, MmaLayout):
-        pytest.xfail("DotOperandLayout with MmaLayout is not supported in XPU")
-
-    x = torch.arange(0, M * N * K, device=device, dtype=torch.int32).reshape(M, N, K)
-    z = torch.empty_like(x, device=device)
-
-    temp_file = tmp_path / "test_local_load_store.ttgir"
-    temp_file.write_text(ir)
-    kernel = triton.compile(str(temp_file))
-
-    kernel[(1, 1, 1)](x, z)
-    assert torch.equal(z, x)
-
-
-dot_layouts = [
-    DotOperandLayout(parent=MmaLayout([2, 0], [4, 1], [1, 1], [1, 1], [1, 0], [16, 8]), op_idx=0, k_width=4),
-    DotOperandLayout(parent=MmaLayout([2, 0], [4, 1], [1, 1], [1, 1], [0, 1], [16, 8]), op_idx=1, k_width=4),
-    DotOperandLayout(parent=MmaLayout([2, 0], [4, 1], [1, 1], [1, 1], [0, 1], [16, 8]), op_idx=0, k_width=2),
-    DotOperandLayout(parent=MmaLayout([2, 0], [4, 1], [1, 1], [1, 1], [1, 0], [16, 8]), op_idx=1, k_width=2),
-    DotOperandLayout(parent=MmaLayout([2, 0], [4, 1], [1, 1], [1, 1], [0, 1], [16, 8]), op_idx=0, k_width=1),
-    DotOperandLayout(parent=MmaLayout([2, 0], [4, 1], [1, 1], [1, 1], [1, 0], [16, 8]), op_idx=1, k_width=1),
-    DotOperandLayout(
-        parent=DpasLayout(repeatCount=8, systolic_depth=8, execution_size=8, ops_per_chan=1, threads_per_warp=32,
-                          warps_per_cta=[4, 1], rep_cluster=[1, 1]), op_idx=0, k_width=1),
-    DotOperandLayout(
-        parent=DpasLayout(repeatCount=8, systolic_depth=8, execution_size=16, ops_per_chan=2, threads_per_warp=32,
-                          warps_per_cta=[2, 1], rep_cluster=[1, 1]), op_idx=0, k_width=1),
-    DotOperandLayout(
-        parent=DpasLayout(repeatCount=8, systolic_depth=8, execution_size=16, ops_per_chan=4, threads_per_warp=32,
-                          warps_per_cta=[2, 1], rep_cluster=[1, 1]), op_idx=0, k_width=2),
-    DotOperandLayout(
-        parent=DpasLayout(repeatCount=8, systolic_depth=8, execution_size=8, ops_per_chan=1, threads_per_warp=32,
-                          warps_per_cta=[4, 1], rep_cluster=[1, 1]), op_idx=1, k_width=1),
-    DotOperandLayout(
-        parent=DpasLayout(repeatCount=8, systolic_depth=8, execution_size=8, ops_per_chan=2, threads_per_warp=32,
-                          warps_per_cta=[4, 1], rep_cluster=[1, 1]), op_idx=1, k_width=2),
-]
-
-shared_layouts = [
-    SwizzledSharedLayout(4, 2, 4, [0, 1], [1, 1], [1, 1], [0, 1]),
-    SwizzledSharedLayout(8, 1, 8, [1, 0], [1, 1], [1, 1], [0, 1]),
-    SwizzledSharedLayout(16, 1, 16, [1, 0], [1, 1], [1, 1], [0, 1]),
-]
-
-=======
->>>>>>> 93f9e8c2
 
 @pytest.mark.parametrize("M, N, M_tile_size, N_tile_size",
                          [[128, 128, 64, 64], [128, 128, 64, 32], [128, 64, 64, 32], [256, 128, 64, 64]])
@@ -6093,134 +5968,6 @@
     assert test_result
 
 
-<<<<<<< HEAD
-@pytest.mark.parametrize("M, N", [[16, 32]])
-@pytest.mark.parametrize("dtype", ['float16', 'float8e5', 'float32'])
-@pytest.mark.parametrize("shared_layout", shared_layouts)
-@pytest.mark.parametrize("dist_layout", filter_layouts(dot_layouts))
-def test_local_load_store_dot(M, N, dtype, dist_layout, shared_layout, device, tmp_path: pathlib.Path):
-    if dtype == "float32":
-        mlir_dtype = "f32"
-    elif dtype == "float16":
-        mlir_dtype = "f16"
-    elif dtype == "float8e5":
-        mlir_dtype = "f8E5M2"
-
-    num_warps = 4
-    if isinstance(dist_layout, DotOperandLayout) and isinstance(dist_layout.parent, DpasLayout):
-        num_warps = math.prod(dist_layout.parent.warps_per_cta)
-
-    layouts = f"""
-    #dist = {dist_layout}
-    #shared = {shared_layout}
-    #smem = #ttg.shared_memory
-    """
-    ir = layouts + f"""
-  module attributes {{"ttg.num-ctas" = 1 : i32, "ttg.num-warps" = {num_warps} : i32, "ttg.threads-per-warp" = 32 : i32}} {{
-  tt.func public @kernel(%arg0: !tt.ptr<{mlir_dtype}> {{tt.divisibility = 16 : i32}}, %arg1: !tt.ptr<{mlir_dtype}> {{tt.divisibility = 16 : i32}}) attributes {{noinline = false}} {{
-    %cst = arith.constant dense<{N}> : tensor<{M}x1xi32, #dist>
-    %0 = tt.make_range {{end = {M} : i32, start = 0 : i32}} : tensor<{M}xi32, #ttg.slice<{{dim = 1, parent = #dist}}>>
-    %1 = tt.make_range {{end = {N} : i32, start = 0 : i32}} : tensor<{N}xi32, #ttg.slice<{{dim = 0, parent = #dist}}>>
-    %2 = tt.splat %arg0 : !tt.ptr<{mlir_dtype}> -> tensor<{M}x{N}x!tt.ptr<{mlir_dtype}>, #dist>
-    %3 = tt.splat %arg1 : !tt.ptr<{mlir_dtype}> -> tensor<{M}x{N}x!tt.ptr<{mlir_dtype}>, #dist>
-    %4 = tt.expand_dims %0 {{axis = 1 : i32}} : tensor<{M}xi32, #ttg.slice<{{dim = 1, parent = #dist}}>> -> tensor<{M}x1xi32, #dist>
-    %5 = arith.muli %4, %cst : tensor<{M}x1xi32, #dist>
-    %6 = tt.expand_dims %1 {{axis = 0 : i32}} : tensor<{N}xi32, #ttg.slice<{{dim = 0, parent = #dist}}>> -> tensor<1x{N}xi32, #dist>
-    %7 = tt.broadcast %6 : tensor<1x{N}xi32, #dist> -> tensor<{M}x{N}xi32, #dist>
-    %8 = tt.broadcast %5 : tensor<{M}x1xi32, #dist> -> tensor<{M}x{N}xi32, #dist>
-    %9 = arith.addi %8, %7 : tensor<{M}x{N}xi32, #dist>
-    %10 = tt.addptr %2, %9 : tensor<{M}x{N}x!tt.ptr<{mlir_dtype}>, #dist>, tensor<{M}x{N}xi32, #dist>
-    %11 = tt.load %10 : tensor<{M}x{N}x!tt.ptr<{mlir_dtype}>, #dist>
-    %12 = ttg.local_alloc %11 : (tensor<{M}x{N}x{mlir_dtype}, #dist>) -> !ttg.memdesc<{M}x{N}x{mlir_dtype}, #shared, #smem>
-    %13 = ttg.local_load %12 : !ttg.memdesc<{M}x{N}x{mlir_dtype}, #shared, #smem> -> tensor<{M}x{N}x{mlir_dtype}, #dist>
-    %14 = tt.addptr %3, %9 : tensor<{M}x{N}x!tt.ptr<{mlir_dtype}>, #dist>, tensor<{M}x{N}xi32, #dist>
-    tt.store %14, %13 : tensor<{M}x{N}x!tt.ptr<{mlir_dtype}>, #dist>
-    tt.return
-  }}
-}}
-"""
-
-    x = to_triton(numpy_random((M, N), dtype_str=dtype), device=device)
-    z = torch.empty_like(x, device=device)
-
-    temp_file = tmp_path / "test_local_load_store_dot.ttgir"
-    temp_file.write_text(ir)
-    kernel = triton.compile(str(temp_file))
-
-    kernel[(1, 1, 1)](x, z)
-    assert torch.equal(z, x)
-
-
-mma_layouts = [
-    MmaLayout((2, 0), [1, 4], [1, 1], [1, 1], [0, 1], [16, 8]),
-    MmaLayout((3, 0), [4, 1], [1, 1], [1, 1], [0, 1], [16, 128, 16]),  # simple 4 warps case
-    MmaLayout((3, 0), [8, 1], [1, 1], [1, 1], [0, 1], [16, 128, 16]),  # simple 8 warps case
-    MmaLayout((3, 0), [4, 2], [1, 1], [1, 1], [0, 1], [16, 128, 16]),  # multiple warps on the row
-    MmaLayout((3, 0), [4, 2], [1, 1], [1, 1], [0, 1], [16, 64, 16]),  # small instrN
-    MmaLayout((3, 0), [8, 4], [1, 1], [1, 1], [0, 1], [16, 64, 16]),  # large number of warps
-    DpasLayout(repeatCount=8, systolic_depth=8, execution_size=8, ops_per_chan=1, threads_per_warp=32,
-               warps_per_cta=[4, 1], rep_cluster=[1, 1]),
-]
-
-shared_layouts = [
-    SwizzledSharedLayout(8, 1, 1, [1, 0], [1, 1], [1, 1], [0, 1]),
-    NVMMASharedLayout(64, False, 16, [1, 1], [1, 1], [0, 1]),
-    NVMMASharedLayout(128, False, 16, [1, 1], [1, 1], [0, 1]),
-]
-
-
-@pytest.mark.parametrize("M, N", [[128, 128]])
-@pytest.mark.parametrize("mma_layout", filter_layouts(mma_layouts))
-@pytest.mark.parametrize("shared_layout", shared_layouts)
-def test_local_load_store_mma(M, N, mma_layout, shared_layout, device, tmp_path: pathlib.Path):
-    num_warps = np.prod(mma_layout.warps_per_cta)
-
-    layouts = f"""
-    #dist = {mma_layout}
-    #shared = {shared_layout}
-    #smem = #ttg.shared_memory
-    """
-    ir = layouts + f"""
-  module attributes {{"ttg.num-ctas" = 1 : i32, "ttg.num-warps" = {num_warps} : i32, "ttg.threads-per-warp" = {THREADS_PER_WARP} : i32}} {{
-  tt.func public @kernel(%arg0: !tt.ptr<f16> {{tt.divisibility = 16 : i32}}, %arg1: !tt.ptr<f16> {{tt.divisibility = 16 : i32}}) attributes {{noinline = false}} {{
-    %cst = arith.constant dense<{N}> : tensor<{M}x1xi32, #dist>
-    %0 = tt.make_range {{end = {M} : i32, start = 0 : i32}} : tensor<{M}xi32, #ttg.slice<{{dim = 1, parent = #dist}}>>
-    %1 = tt.make_range {{end = {N} : i32, start = 0 : i32}} : tensor<{N}xi32, #ttg.slice<{{dim = 0, parent = #dist}}>>
-    %2 = tt.splat %arg0 : !tt.ptr<f16> -> tensor<{M}x{N}x!tt.ptr<f16>, #dist>
-    %3 = tt.splat %arg1 : !tt.ptr<f16> -> tensor<{M}x{N}x!tt.ptr<f16>, #dist>
-    %4 = tt.expand_dims %0 {{axis = 1 : i32}} : tensor<{M}xi32, #ttg.slice<{{dim = 1, parent = #dist}}>> -> tensor<{M}x1xi32, #dist>
-    %5 = arith.muli %4, %cst : tensor<{M}x1xi32, #dist>
-    %6 = tt.expand_dims %1 {{axis = 0 : i32}} : tensor<{N}xi32, #ttg.slice<{{dim = 0, parent = #dist}}>> -> tensor<1x{N}xi32, #dist>
-    %7 = tt.broadcast %6 : tensor<1x{N}xi32, #dist> -> tensor<{M}x{N}xi32, #dist>
-    %8 = tt.broadcast %5 : tensor<{M}x1xi32, #dist> -> tensor<{M}x{N}xi32, #dist>
-    %9 = arith.addi %8, %7 : tensor<{M}x{N}xi32, #dist>
-    %10 = tt.addptr %2, %9 : tensor<{M}x{N}x!tt.ptr<f16>, #dist>, tensor<{M}x{N}xi32, #dist>
-    %11 = tt.load %10 : tensor<{M}x{N}x!tt.ptr<f16>, #dist>
-    %12 = ttg.local_alloc %11 : (tensor<{M}x{N}xf16, #dist>) -> !ttg.memdesc<{M}x{N}xf16, #shared, #smem>
-    %13 = ttg.local_load %12 : !ttg.memdesc<{M}x{N}xf16, #shared, #smem> -> tensor<{M}x{N}xf16, #dist>
-    %14 = tt.addptr %3, %9 : tensor<{M}x{N}x!tt.ptr<f16>, #dist>, tensor<{M}x{N}xi32, #dist>
-    tt.store %14, %13 : tensor<{M}x{N}x!tt.ptr<f16>, #dist>
-    tt.return
-  }}
-}}
-"""
-
-    x = torch.arange(0, M * N, device=device, dtype=torch.float16).reshape(M, N)
-    z = torch.empty_like(x, device=device)
-
-    temp_file = tmp_path / "test_local_load_store_mma.ttgir"
-    temp_file.write_text(ir)
-    kernel = triton.compile(str(temp_file))
-
-    kernel[(1, 1, 1)](x, z)
-    assert torch.equal(z, x)
-
-    if isinstance(shared_layout, NVMMASharedLayout) and hasattr(mma_layout, "version") and mma_layout.version[0] >= 3:
-        assert "stmatrix" in kernel.asm["ptx"]
-
-
-=======
->>>>>>> 93f9e8c2
 @pytest.mark.interpreter
 def test_load_scalar_with_mask(device):
 
