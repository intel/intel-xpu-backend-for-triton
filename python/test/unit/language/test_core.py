--- conflicted
+++ resolved
@@ -1492,12 +1492,9 @@
                           for num_ctas in num_ctas_list
                           for dtype_x_str in ['float16', 'float32', 'uint64', 'int64', 'float64']])
 def test_tensor_atomic_rmw(shape, axis, num_ctas, dtype_x_str, device):
-<<<<<<< HEAD
     check_type_supported(dtype_x_str, device)
-=======
     if is_interpreter() and dtype_x_str == 'float16':
         pytest.skip('float16 atomic_add does not work in the interpreter mode')
->>>>>>> 78c80542
     shape0, shape1 = shape
     # triton kernel
 
