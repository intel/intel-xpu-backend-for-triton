# flake8: noqa: F821,F841
import contextlib
import itertools
import re
from typing import Optional
import math
import textwrap
import tempfile

import numpy as np
import pytest
import torch
import os
import inspect
from numpy.random import RandomState

import triton
import triton.language as tl
from triton.language.extra import libdevice

from triton._internal_testing import (
    integral_dtypes,
    int_dtypes,
    uint_dtypes,
    float_dtypes,
    dtypes,
    dtypes_with_bfloat16,
    is_cuda,
    is_interpreter,
    is_hip,
    is_xpu,
    get_arch,
    torch_float8_dtypes,
    torch_dtypes,
    numpy_random,
    to_triton,
    torch_dtype_name,
    to_numpy,
)


@contextlib.contextmanager
def promotion_numpy_2_0():
    state = np._get_promotion_state()
    np._set_promotion_state("weak")
    try:
        yield
    finally:
        np._set_promotion_state(state)


def xpu_has_fp64():
    assert is_xpu()
    target = triton.runtime.driver.active.get_current_target()
    return target.arch['has_fp64']


# TODO: enable multiple cta cluster testing.
# num_ctas_list = [1, 4] if torch.cuda.get_device_capability()[0] == 9 else [1]
num_ctas_list = [1]

GPU_DIALECT = "triton_gpu"
if is_interpreter():
    THREADS_PER_WARP = 1
elif is_hip():
    THREADS_PER_WARP = triton.runtime.driver.active.get_current_target().warp_size
else:
    THREADS_PER_WARP = 32


def _bitwidth(dtype: str) -> int:
    # ex.: "int64" -> 64
    return int(re.search(r'(\d+)$', dtype).group(1))


def patch_kernel(template, to_replace):
    if is_interpreter():
        local_namespace = {}
        src = textwrap.dedent(inspect.getsource(template.fn))
        for k, v in to_replace.items():
            src = src.replace(k, v)
        exec(src, globals(), local_namespace)
        return local_namespace[template.fn.__name__]
    else:
        kernel = triton.JITFunction(template.fn)
        for key, value in to_replace.items():
            kernel.src = kernel.src.replace(key, value)
        return kernel


def check_cuda_or_hip(device):
    # CUDA and HIP both use pytorch device 'cuda'.  Other backends like Intel
    # GPU do not.
    if device not in ['cuda']:
        pytest.xfail("Only for cuda or HIP")


def check_type_supported(dtype, device):
    '''
    skip test if dtype is not supported on the current device
    '''
    if device in ['cuda']:
        cc = torch.cuda.get_device_capability()
        if cc[0] < 8 and (dtype is tl.bfloat16 or dtype == "bfloat16" or dtype is torch.bfloat16):
            pytest.skip("bfloat16 is only supported on NVGPU with cc >= 80")
        if cc[0] < 9 and dtype in {tl.float8e4nv, "float8e4nv", "float8_e4m3fn"}:
            pytest.skip("float8e4nv is only supported on NVGPU with cc >= 90")
    if is_interpreter():
        if dtype in [tl.bfloat16, "bfloat16", torch.bfloat16]:
            pytest.xfail("bfloat16 is not supported in the interpreter")
    elif device in ['xpu']:
        if dtype in [torch.float64, "float64"] and not xpu_has_fp64():
            pytest.xfail("float64 not supported on current xpu hardware")


class MfmaLayout:

    def __init__(self, version, warps_per_cta, instr_shape, is_transposed):
        self.version = version
        self.warps_per_cta = warps_per_cta
        self.instr_shape = instr_shape
        self.is_transposed = is_transposed

    def __str__(self):
        return f"#{GPU_DIALECT}.amd_mfma<{{versionMajor={self.version[0]}, versionMinor={self.version[1]}, warpsPerCTA = {self.warps_per_cta}, instrShape={self.instr_shape}, isTransposed = {str(self.is_transposed).lower()}}}>"


class WmmaLayout:

    def __init__(self, version, warps_per_cta):
        self.version = version
        self.warps_per_cta = warps_per_cta

    def __str__(self):
        return f"#{GPU_DIALECT}.amd_wmma<{{version = {self.version}, warpsPerCTA = {self.warps_per_cta}}}>"


class MmaLayout:

    def __init__(self, version, warps_per_cta, ctas_per_cga, cta_split_num, cta_order, instr_shape):
        self.version = version
        self.warps_per_cta = warps_per_cta
        self.ctas_per_cga = ctas_per_cga
        self.cta_split_num = cta_split_num
        self.cta_order = cta_order
        self.instr_shape = instr_shape

    def __str__(self):
        return f"#{GPU_DIALECT}.nvidia_mma<{{versionMajor={self.version[0]}, versionMinor={self.version[1]}, warpsPerCTA={self.warps_per_cta}, CTAsPerCGA={self.ctas_per_cga}, CTASplitNum={self.cta_split_num}, CTAOrder={self.cta_order}, instrShape={self.instr_shape}}}>"


class DpasLayout:

    def __init__(self, repeatCount, systolic_depth, execution_size, ops_per_chan, threads_per_warp, warps_per_cta,
                 rep_cluster):
        self.repeatCount = repeatCount
        self.systolic_depth = systolic_depth
        self.execution_size = execution_size
        self.ops_per_chan = ops_per_chan
        self.threads_per_warp = threads_per_warp
        self.warps_per_cta = warps_per_cta
        self.rep_cluster = rep_cluster

    def __str__(self):
        return f"#triton_intel_gpu.dpas<{{repeatCount={self.repeatCount}, systolicDepth={self.systolic_depth}, executionSize = {self.execution_size}, opsPerChan = {self.ops_per_chan}, threadsPerWarp = {self.threads_per_warp}, warpsPerCTA={self.warps_per_cta}, repCluster={self.rep_cluster}}}>"


class BlockedLayout:

    def __init__(self, size_per_thread, threads_per_warp, warps_per_cta, order, ctas_per_cga, cta_split_num, cta_order):
        self.sz_per_thread = size_per_thread
        self.threads_per_warp = threads_per_warp
        self.warps_per_cta = warps_per_cta
        self.order = order
        self.ctas_per_cga = ctas_per_cga
        self.cta_split_num = cta_split_num
        self.cta_order = cta_order

    def __str__(self):
        return f"#{GPU_DIALECT}.blocked<{{sizePerThread={self.sz_per_thread}, threadsPerWarp={self.threads_per_warp}, warpsPerCTA={self.warps_per_cta}, order={self.order}, CTAsPerCGA={self.ctas_per_cga}, CTASplitNum={self.cta_split_num}, CTAOrder={self.cta_order}}}>"


class SharedLayout:

    def __init__(self, vec, per_phase, max_phase, order, ctas_per_cga, cta_split_num, cta_order):
        self.vec = vec
        self.per_phase = per_phase
        self.max_phase = max_phase
        self.order = order
        self.ctas_per_cga = ctas_per_cga
        self.cta_split_num = cta_split_num
        self.cta_order = cta_order

    def __str__(self):
        return f"#{GPU_DIALECT}.shared<{{vec={self.vec}, perPhase={self.per_phase}, maxPhase={self.max_phase}, order={self.order}, CTAsPerCGA={self.ctas_per_cga}, CTASplitNum={self.cta_split_num}, CTAOrder={self.cta_order}}}>"


def is_layout_applicable(layout) -> bool:
    common_layouts = [BlockedLayout, SharedLayout]
    if layout in common_layouts:
        return True
    elif is_cuda():
        return isinstance(layout, MmaLayout)
    elif is_hip():
        target_arch = triton.runtime.driver.active.get_current_target().arch
        if "gfx11" in target_arch:
            # RDNA 3
            return isinstance(layout, WmmaLayout)
        elif any(arch for arch in ["gfx8", "gfx9"] if arch in target_arch):
            # CDNA 1, 2, 3
            return isinstance(layout, MfmaLayout)
        else:
            return False
    else:
        return True


def filter_layouts(layouts):
    return [l for l in layouts if is_layout_applicable(l)]


@pytest.mark.interpreter
@pytest.mark.parametrize("dtype_x", list(dtypes) + ["bfloat16"])
def test_empty_kernel(dtype_x, device):
    SIZE = 128

    @triton.jit
    def kernel(X, SIZE: tl.constexpr):
        pass

    check_type_supported(dtype_x, device)
    x = to_triton(numpy_random(SIZE, dtype_str=dtype_x), device=device, dst_type=dtype_x)
    kernel[(1, )](x, SIZE=SIZE, num_warps=4)


# generic test functions
def _test_unary(dtype_x, expr, numpy_expr=None, device='cuda', num_ctas=1):
    check_type_supported(dtype_x, device)  # early return if dtype_x is not supported
    SIZE = 128
    # define the kernel / launch-grid

    @triton.jit
    def kernel(Z, X, SIZE: tl.constexpr):
        off = tl.arange(0, SIZE)
        x = tl.load(X + off)
        z = GENERATE_TEST_HERE
        tl.store(Z + off, z)

    kernel = patch_kernel(kernel, {'GENERATE_TEST_HERE': expr})
    # inputs
    x = numpy_random(SIZE, dtype_str=dtype_x)
    if 'log' in expr:
        x = np.abs(x) + 0.01
    # reference result
    z_ref = eval(expr if numpy_expr is None else numpy_expr)
    # triton result
    x_tri = to_triton(x, device=device, dst_type=dtype_x)
    z_tri = to_triton(np.empty_like(x), device=device, dst_type=dtype_x)
    kernel[(1, )](Z=z_tri, X=x_tri, SIZE=SIZE, num_warps=4, num_ctas=num_ctas)
    # compare
    np.testing.assert_allclose(z_ref, to_numpy(z_tri), rtol=0.01)


def _binary_op_dtype_override(a: str, b: str) -> Optional[np.dtype]:
    """
    Given two dtype strings, returns the numpy dtype Triton thinks binary
    operations on the two types should return. Returns None if the return value
    matches numpy. This is generally needed because Triton and pytorch return
    narrower floating point types than numpy in mixed operations, and because
    Triton follows C/C++ semantics around mixed signed/unsigned operations, and
    numpy/pytorch do not.
    """
    overrides = {
        ('float16', 'int16'): np.float16,
        ('float16', 'int32'): np.float16,
        ('float16', 'int64'): np.float16,
        ('float16', 'uint16'): np.float16,
        ('float16', 'uint32'): np.float16,
        ('float16', 'uint64'): np.float16,
        ('int8', 'uint8'): np.uint8,
        ('int8', 'uint16'): np.uint16,
        ('int8', 'uint32'): np.uint32,
        ('int8', 'uint64'): np.uint64,
        ('int16', 'uint16'): np.uint16,
        ('int16', 'uint32'): np.uint32,
        ('int16', 'uint64'): np.uint64,
        ('int32', 'uint32'): np.uint32,
        ('int32', 'uint64'): np.uint64,
        ('int64', 'uint64'): np.uint64,
    }
    key = (a, b) if a < b else (b, a)
    return overrides.get(key)


def _test_binary(dtype_x, dtype_y, expr, numpy_expr=None, mode_x='real', mode_y='real', device='cuda', num_ctas=1,
                 y_low=None, y_high=None, filter_y=None, test_broadcast=True, test_scalar=True):
    check_type_supported(dtype_x, device)  # early return if dtype_x is not supported
    check_type_supported(dtype_y, device)
    SIZE = 128
    # define the kernel / launch-grid

    @triton.jit
    def kernel(Z, X, Y, SIZE: tl.constexpr):
        off = tl.arange(0, SIZE)
        x = tl.load(X + off)
        y = tl.load(Y + off)
        z = GENERATE_TEST_HERE
        tl.store(Z + off, z)

    @triton.jit
    def kernel_broadcast_lhs(Z, X, Y, SIZE: tl.constexpr):
        off = tl.arange(0, SIZE)
        x = tl.load(X)
        y = tl.load(Y + off)
        z = GENERATE_TEST_HERE
        tl.store(Z + off, z)

    @triton.jit
    def kernel_broadcast_rhs(Z, X, Y, SIZE: tl.constexpr):
        off = tl.arange(0, SIZE)
        x = tl.load(X + off)
        y = tl.load(Y)
        z = GENERATE_TEST_HERE
        tl.store(Z + off, z)

    @triton.jit
    def kernel_scalar_rhs(Z, X, y: tl.constexpr, SIZE: tl.constexpr):
        off = tl.arange(0, SIZE)
        x = tl.load(X + off)
        z = GENERATE_TEST_HERE
        tl.store(Z + off, z)

    replacements = {'GENERATE_TEST_HERE': expr}
    kernel = patch_kernel(kernel, replacements)
    kernel_broadcast_lhs = patch_kernel(kernel_broadcast_lhs, replacements)
    kernel_broadcast_rhs = patch_kernel(kernel_broadcast_rhs, replacements)
    kernel_scalar_rhs = patch_kernel(kernel_scalar_rhs, replacements)

    # inputs
    rs = RandomState(17)
    x = numpy_random(SIZE, dtype_str=dtype_x, rs=rs)
    y = numpy_random(SIZE, dtype_str=dtype_y, rs=rs, low=y_low, high=y_high)
    if filter_y:
        y[filter_y(y)] = 1
    if mode_x == 'nan':
        x[:] = float('nan')
    if mode_y == 'nan':
        y[:] = float('nan')

    def do_test(x, y, kernel_fn):
        x_is_scalar = isinstance(x, (bool, int, float))
        y_is_scalar = isinstance(y, (bool, int, float))
        scalar_test = x_is_scalar or y_is_scalar

        # For scalars, we follow the NumPy 2.0 (and JAX/PyTorch pretty much) casting rules.
        if scalar_test:
            # We remove any explicit casting
            pattern = r'\.astype\(np\.\w+\)'
            scalar_expr = expr if numpy_expr is None else re.sub(pattern, '', numpy_expr)
            with promotion_numpy_2_0():
                z_ref = eval(scalar_expr)
        else:
            z_ref = eval(expr if numpy_expr is None else numpy_expr)

        dtype_z = _binary_op_dtype_override(dtype_x, dtype_y)
        if not scalar_test and dtype_z is not None:
            z_ref = z_ref.astype(dtype_z)

        # triton result
        x_tri = x if x_is_scalar else to_triton(x, device=device, dst_type=dtype_x)
        y_tri = y if y_is_scalar else to_triton(y, device=device, dst_type=dtype_y)
        if is_xpu() and not xpu_has_fp64() and z_ref.dtype in ["float64"]:
            # Downcast the output type. Assumes similar overflow behavior to reference eval on the device.
            z_ref = z_ref.astype("float32")
        z_tri = to_triton(np.empty(SIZE, dtype=z_ref.dtype), device=device)

        kernel_fn[(1, )](z_tri, x_tri, y_tri, SIZE=SIZE, num_warps=4, num_ctas=num_ctas)
        err_msg = f"{expr}, {kernel_fn.__name__}"
        np.testing.assert_allclose(z_ref, to_numpy(z_tri), err_msg=err_msg, atol=3e-3, rtol=0.01)

    def get_scalar(x, dtype, low, high, filter):
        # If dtype is int, don't choose a huge number for the scalar
        # as it'll overflow easily when converted to the other dtype
        if dtype in integral_dtypes:
            # Choose in range [-7, 7] ([0, 7] for uints)
            low_x = 0 if dtype in uint_dtypes else -7
            if low is not None:
                low_x = max(low_x, low)
            high_x = 7
            if high is not None:
                high_x = min(high_x, high)
            scalar = numpy_random((), dtype_str=dtype, rs=rs, low=low_x, high=high_x).item()
            if filter and filter(scalar):
                #  https://xkcd.com/221/
                scalar = 4
        else:
            scalar = x.flat[0].item()
        return scalar

    do_test(x, y, kernel)
    if mode_y != 'nan' and test_scalar:
        if dtype_x in uint_dtypes:
            low = 0 if y_low is None else max(y_low, 0)
        else:
            low = y_low
        y_scalar = get_scalar(y, dtype_y, low, y_high, filter_y)
        do_test(x, y_scalar, kernel_scalar_rhs)
    if test_broadcast:
        do_test(x[:1].reshape(()), y, kernel_broadcast_lhs)
        do_test(x, y[:1].reshape(()), kernel_broadcast_rhs)


def _mod_operation_ill_conditioned(dtype_x, dtype_y) -> bool:
    # FIXME For large x, we are casting x to a floating point where it does not fit
    #       For small y, we are computing floor(div(float(x), y)) which may not fit
    if not is_interpreter() and (dtype_x, dtype_y) == ('int16', 'float16'):
        return True
    return (dtype_x, dtype_y) in [
        ('int32', 'bfloat16'),
        ('int32', 'float16'),
        ('int32', 'float32'),
        ('int64', 'bfloat16'),
        ('int64', 'float16'),
        ('int64', 'float32'),
        ('int64', 'float64'),
        ('uint16', 'bfloat16'),
        ('uint16', 'float16'),
        ('uint16', 'float32'),
        ('uint32', 'bfloat16'),
        ('uint32', 'float16'),
        ('uint32', 'float32'),
        ('uint64', 'bfloat16'),
        ('uint64', 'float16'),
        ('uint64', 'float32'),
        ('uint64', 'float64'),
    ]


def test_dtype_codegen():
    for dtype in dtypes_with_bfloat16:
        full_name = f"triton.language.{dtype}"
        assert repr(eval(full_name)) == full_name


# ---------------
# test binary ops
# ---------------


@pytest.mark.interpreter
@pytest.mark.parametrize("dtype_x, dtype_y, op", [  #
    (dtype_x, dtype_y, op)
    for op in ['+', '-', '*', '/', '%']
    for dtype_x in dtypes_with_bfloat16
    for dtype_y in dtypes_with_bfloat16
])
@pytest.mark.parametrize("num_ctas", num_ctas_list)
def test_bin_op(dtype_x, dtype_y, op, num_ctas, device):
    expr = f'x {op} y'
    if op == '%' and dtype_x in int_dtypes + uint_dtypes and dtype_y in int_dtypes + uint_dtypes:
        # LLVM has 'numpy.fmod', not 'numpy.remainder', semantics on integer remainders.
        numpy_expr = 'np.fmod(x, y)'
    elif op in ('/', '%') and dtype_x in ('int16', 'float16', 'bfloat16') and dtype_y in ('int16', 'float16',
                                                                                          'bfloat16'):
        # Triton promotes 16-bit floating-point / and % to 32-bit because there
        # are no native div or FRem operations on float16. Since we have to
        # convert anyway, we may as well take the accuracy bump.
        numpy_expr = f'x.astype(np.float32) {op} y.astype(np.float32)'
    elif (dtype_x in uint_dtypes and dtype_y in int_dtypes and _bitwidth(dtype_x) >= _bitwidth(dtype_y)):
        numpy_expr = f'x.astype(np.{dtype_x}) {op} y.astype(np.{dtype_x})'
    elif (dtype_y in uint_dtypes and dtype_x in int_dtypes and _bitwidth(dtype_y) >= _bitwidth(dtype_x)):
        numpy_expr = f'x.astype(np.{dtype_y}) {op} y.astype(np.{dtype_y})'
    else:
        numpy_expr = None
    if op == '%' and _mod_operation_ill_conditioned(dtype_x, dtype_y):
        with pytest.raises(AssertionError, match="Not equal to tolerance"):
            _test_binary(dtype_x, dtype_y, expr, numpy_expr, device=device, num_ctas=num_ctas)
    elif (op in ('%', '/') and ((dtype_x in int_dtypes and dtype_y in uint_dtypes) or
                                (dtype_x in uint_dtypes and dtype_y in int_dtypes))):
        with pytest.raises(triton.TritonError, match='Cannot use .* because they have different signedness'):
            _test_binary(dtype_x, dtype_y, expr, numpy_expr, device=device, num_ctas=num_ctas)
    else:
        # skip when bfloat16, as NumPy's ref performs the computation in float32
        # while Triton performs it in bfloat16
        # We also skip mod when it is ill-conditioned
        skip_scalar_test = ((dtype_x == "bfloat16" and "float" in dtype_y)
                            or (expr == "x % y" and dtype_x in int_dtypes + uint_dtypes and dtype_y in float_dtypes
                                and _mod_operation_ill_conditioned(dtype_x, "float32")))
        # can't divide by zero
        not_zero = op in ('/', '%') and dtype_x in integral_dtypes and dtype_y in integral_dtypes
        # can't represent -int(max)
        not_minus_one = op in ('*', '/') and dtype_x in int_dtypes and dtype_y in int_dtypes
        if not_zero or not_minus_one:
            filter_y = lambda y: not_zero * (y == 0) | not_minus_one * (y == -1)
        else:
            filter_y = None
        _test_binary(
            dtype_x, dtype_y, expr, numpy_expr, device=device, num_ctas=num_ctas,
            # fails with values where fmod(x, y) is roughly zero, but happens to
            # pass with the random values chosen for non-broadcast tests
            test_broadcast=(op != "%"), filter_y=filter_y, test_scalar=not skip_scalar_test)


@pytest.mark.interpreter
@pytest.mark.parametrize("dtype, order", [(dtype, order) for dtype in dtypes_with_bfloat16 for order in [0, 1]])
def test_addptr(dtype, order, device):
    check_type_supported(dtype, device)

    @triton.jit
    def kernel(x, y, ORDER: tl.constexpr, SIZE: tl.constexpr):
        offs = tl.arange(0, SIZE)
        if ORDER == 0:
            tl.store(y + offs, tl.load(x + offs))
        else:
            tl.store(offs + y, tl.load(offs + x))

    SIZE = 1024
    rs = RandomState(17)
    x = numpy_random(SIZE, dtype_str=dtype, rs=rs)
    y = numpy_random(SIZE, dtype_str=dtype, rs=rs)
    x_tri = to_triton(x, dst_type=dtype, device=device)
    y_tri = to_triton(y, dst_type=dtype, device=device)
    y = x
    kernel[
        1,
    ](x_tri, y_tri, order, SIZE)
    np.testing.assert_allclose(y, to_numpy(y_tri))


@pytest.mark.interpreter
@pytest.mark.parametrize("dtype_x, dtype_y", [  #
    (dtype_x, dtype_y) for dtype_x in int_dtypes for dtype_y in int_dtypes
] + [(dtype_x, dtype_y) for dtype_x in uint_dtypes for dtype_y in uint_dtypes])
@pytest.mark.parametrize("num_ctas", num_ctas_list)
def test_floordiv(dtype_x, dtype_y, num_ctas, device):
    # Triton has IEEE, not numpy/torch, semantics for %, and those carry
    # through to //, so we have to use a nonstandard expression to get a
    # reference result for //.
    expr = 'x // y'
    numpy_expr = '((x - np.fmod(x, y)) / y)'
    # can't represent -int(max)
    not_minus_one = dtype_x in int_dtypes and dtype_y in int_dtypes
    if not_minus_one:
        filter_y = lambda y: y == -1
    else:
        filter_y = None
    _test_binary(dtype_x, dtype_y, expr, numpy_expr, filter_y=filter_y, device=device, num_ctas=num_ctas)


def test_unsigned_name_mangling(device):
    # Test that uint32 and int32 are mangled differently by the compiler
    SIZE = 128
    # define the kernel / launch-grid

    @triton.jit
    def kernel(O1, O2, X, Y, SIZE: tl.constexpr):
        off = tl.arange(0, SIZE)
        x = tl.load(X + off)
        y = tl.load(Y + off)
        out1 = tl.abs(x)  # uint32 -> nop
        out2 = tl.abs(-y)  # int32 -> should have an effect
        tl.store(O1 + off, out1)
        tl.store(O2 + off, out2)

    dtype_x = 'uint32'
    dtype_y = 'int32'
    # inputs
    rs = RandomState(17)
    x = numpy_random(SIZE, dtype_str=dtype_x, rs=rs)
    y = numpy_random(SIZE, dtype_str=dtype_y, rs=rs)
    # reference result
    expect = (np.abs(x), np.abs(-y))
    # triton result
    x_tri = to_triton(x, device=device, dst_type=dtype_x)
    y_tri = to_triton(y, device=device, dst_type=dtype_y)
    actual = tuple(to_triton(np.empty_like(e), device=device) for e in expect)
    kernel[(1, )](actual[0], actual[1], x_tri, y_tri, SIZE=SIZE, num_warps=4)

    # Bitwise op, so expect exact equality
    assert (expect[0] == to_numpy(actual[0])).all()
    assert (expect[1] == to_numpy(actual[1])).all()


# test bitwise ops
# ---------------
@pytest.mark.interpreter
@pytest.mark.parametrize("dtype_x, dtype_y, op", [  #
    (dtype_x, dtype_y, op)
    for op in ['&', '|', '^']
    for dtype_x in dtypes + dtypes_with_bfloat16
    for dtype_y in dtypes + dtypes_with_bfloat16
])
@pytest.mark.parametrize("num_ctas", num_ctas_list)
def test_bitwise_op(dtype_x, dtype_y, op, num_ctas, device):
    expr = f'x {op} y'
    if (dtype_x in uint_dtypes and dtype_y in int_dtypes and _bitwidth(dtype_x) >= _bitwidth(dtype_y)):
        numpy_expr = f'x.astype(np.{dtype_x}) {op} y.astype(np.{dtype_x})'
    elif (dtype_y in uint_dtypes and dtype_x in int_dtypes and _bitwidth(dtype_y) >= _bitwidth(dtype_x)):
        numpy_expr = f'x.astype(np.{dtype_y}) {op} y.astype(np.{dtype_y})'
    else:
        numpy_expr = None
    if 'float' in dtype_x + dtype_y:
        # The CompilationError must have been caused by a C++ exception with this text.
        with pytest.raises(triton.TritonError, match='invalid operands of type'):
            _test_binary(dtype_x, dtype_y, expr, numpy_expr='np.array([])', device=device, num_ctas=num_ctas)
    else:
        _test_binary(dtype_x, dtype_y, expr, numpy_expr, device=device, num_ctas=num_ctas)


@pytest.mark.interpreter
@pytest.mark.parametrize("dtype_x, dtype_y, op", [  #
    (dtype_x, dtype_y, op) for op in ['<<', '>>'] for dtype_x in int_dtypes + uint_dtypes for dtype_y in uint_dtypes
])
@pytest.mark.parametrize("num_ctas", num_ctas_list)
def test_shift_op(dtype_x, dtype_y, op, num_ctas, device):
    expr = f'x {op} y'
    bw = max(_bitwidth(dtype_x), _bitwidth(dtype_y))
    if dtype_x.startswith('int'):
        dtype_z = f'int{bw}'
    else:
        dtype_z = f'uint{bw}'
    numpy_expr = f'x.astype(np.{dtype_z}) {op} y.astype(np.{dtype_z})'
    _test_binary(dtype_x, dtype_y, expr, numpy_expr, device=device, num_ctas=num_ctas, y_low=0, y_high=bw)


# ---------------
# test compare ops
# ---------------
ops = ['==', '!=', '>', '<', '>=', '<=']


@pytest.mark.interpreter
@pytest.mark.parametrize(
    "dtype_x, dtype_y, op, mode_x, mode_y",
    # real
    [(dtype_x, dtype_y, op, 'real', 'real') for op in ops for dtype_x in dtypes for dtype_y in dtypes]
    # NaNs
    + [('float32', 'float32', op, mode_x, mode_y)
       for op in ops
       for mode_x, mode_y in [('nan', 'real'), ('real', 'nan'), ('nan', 'nan')]])
@pytest.mark.parametrize("num_ctas", num_ctas_list)
def test_compare_op(dtype_x, dtype_y, op, mode_x, mode_y, num_ctas, device):
    expr = f'x {op} y'
    if (dtype_x in uint_dtypes and dtype_y in int_dtypes and _bitwidth(dtype_x) >= _bitwidth(dtype_y)):
        numpy_expr = f'x.astype(np.{dtype_x}) {op} y.astype(np.{dtype_x})'
    elif (dtype_y in uint_dtypes and dtype_x in int_dtypes and _bitwidth(dtype_y) >= _bitwidth(dtype_x)):
        numpy_expr = f'x.astype(np.{dtype_y}) {op} y.astype(np.{dtype_y})'
    else:
        numpy_expr = None
    _test_binary(dtype_x, dtype_y, expr, numpy_expr, mode_x=mode_x, mode_y=mode_y, device=device, num_ctas=num_ctas)


# ---------------
# test broadcast
# ---------------
@pytest.mark.interpreter
@pytest.mark.parametrize("dtype", dtypes_with_bfloat16)
def test_broadcast(dtype, device):
    check_type_supported(dtype, device)

    @triton.jit
    def broadcast_kernel(x_ptr, y_ptr, y_broadcasted_ptr, M: tl.constexpr, N: tl.constexpr):
        offset1 = tl.arange(0, M)
        offset2 = tl.arange(0, N)
        x = tl.load(x_ptr + N * offset1[:, None] + offset2[None, :])
        y = tl.load(y_ptr + offset2)
        _, y_broadcasted = tl.broadcast(x, y)
        tl.store(y_broadcasted_ptr + N * offset1[:, None] + offset2[None, :], y_broadcasted)

    M = 32
    N = 64
    rs = RandomState(17)
    x = numpy_random((M, N), dtype_str=dtype, rs=rs)
    y = numpy_random(N, dtype_str=dtype, rs=rs)
    _, y_broadcasted_np = np.broadcast_arrays(x, y)

    x_tri = to_triton(x, device=device, dst_type=dtype)
    y_tri = to_triton(y, device=device, dst_type=dtype)
    y_broadcasted_tri = to_triton(np.empty((M, N), dtype=y_broadcasted_np.dtype), device=device, dst_type=dtype)

    broadcast_kernel[(1, )](x_tri, y_tri, y_broadcasted_tri, M=M, N=N)
    assert (y_broadcasted_np == to_numpy(y_broadcasted_tri)).all()


# ----------
# test slice
# ----------


@pytest.mark.interpreter
def test_slice(device):

    @triton.jit
    def slice_kernel(XBLOCK: tl.constexpr):
        data = tl.arange(0, XBLOCK)
        tl.static_assert(data.shape == [XBLOCK])

        t = data[None, :]
        tl.static_assert(t.shape == [1, XBLOCK])

        t = data[None, :, None]
        tl.static_assert(t.shape == [1, XBLOCK, 1])

        scalar = tl.full([], 1, tl.int32)
        tl.static_assert(scalar.shape == [])

        t = scalar[None]
        tl.static_assert(t.shape == [1])

        t = scalar[None, None]
        tl.static_assert(t.shape == [1, 1])

    slice_kernel[(1, )](XBLOCK=32)


# ------------------
# test invalid slice
# ------------------


@pytest.mark.interpreter
def test_invalid_slice(device):
    dst = torch.empty(128, device=device)

    @triton.jit
    def _kernel(dst):
        dst[10:]

    with pytest.raises(triton.TritonError, match='unsupported tensor index'):
        _kernel[(1, )](dst=dst)


# ----------------
# test expand_dims
# ----------------
@pytest.mark.interpreter
def test_expand_dims(device):

    @triton.jit
    def expand_dims_kernel(dummy, N: tl.constexpr):
        offset1 = tl.arange(0, N)

        t = tl.expand_dims(offset1, 0)
        tl.static_assert(t.shape == [1, N])

        t = tl.expand_dims(offset1, 1)
        tl.static_assert(t.shape == [N, 1])

        t = tl.expand_dims(offset1, -1)
        tl.static_assert(t.shape == [N, 1])

        t = tl.expand_dims(offset1, -2)
        tl.static_assert(t.shape == [1, N])

        t = tl.expand_dims(offset1, (0, -1))
        tl.static_assert(t.shape == [1, N, 1])

        t = tl.expand_dims(offset1, (0, 1, 3))
        tl.static_assert(t.shape == [1, 1, N, 1])

        t = tl.expand_dims(offset1, (-4, 2, -1))
        tl.static_assert(t.shape == [1, N, 1, 1])

        t = tl.expand_dims(offset1, (3, 1, 2))
        tl.static_assert(t.shape == [N, 1, 1, 1])

        scalar = tl.sum(offset1)
        tl.static_assert(scalar.shape == [])
        t = tl.expand_dims(scalar, 0)
        tl.static_assert(t.shape == [1])

        t = tl.expand_dims(scalar, -1)
        tl.static_assert(t.shape == [1])

        # N is a scalar that's not even a tl.tensor -- this should work too.
        t = tl.expand_dims(N, -1)
        tl.static_assert(t.shape == [1])

    N = 32
    dummy_tensor = torch.empty((), device=device)
    expand_dims_kernel[(1, )](dummy_tensor, N)


@pytest.mark.interpreter
def test_expand_dims_error_cases(device):

    @triton.jit
    def dim_out_of_range1(dummy, N: tl.constexpr):
        offset1 = tl.arange(0, N)

        t = tl.expand_dims(offset1, -2)
        t = tl.expand_dims(offset1, -3)

    @triton.jit
    def dim_out_of_range2(dummy, N: tl.constexpr):
        offset1 = tl.arange(0, N)

        t = tl.expand_dims(offset1, 1)
        t = tl.expand_dims(offset1, 2)

    @triton.jit
    def dim_out_of_range3(dummy, N: tl.constexpr):
        offset1 = tl.arange(0, 1)
        scalar = tl.sum(offset1)

        t = tl.expand_dims(scalar, 1)

    @triton.jit
    def duplicate_dim1(dummy, N: tl.constexpr):
        offset1 = tl.arange(0, N)

        t = tl.expand_dims(offset1, (0, 0))

    @triton.jit
    def duplicate_dim2(dummy, N: tl.constexpr):
        offset1 = tl.arange(0, N)

        t = tl.expand_dims(offset1, (0, -3))

    N = 32
    dummy_tensor = torch.empty((), device=device)

    with pytest.raises(triton.TritonError) as exc_info:
        dim_out_of_range1[(1, )](dummy_tensor, N)
    assert "invalid axis -3" in str(exc_info.value.__cause__)

    with pytest.raises(triton.TritonError) as exc_info:
        dim_out_of_range2[(1, )](dummy_tensor, N)
    assert "invalid axis 2" in str(exc_info.value.__cause__)

    with pytest.raises(triton.TritonError) as exc_info:
        dim_out_of_range3[(1, )](dummy_tensor, N)
    assert "invalid axis 1" in str(exc_info.value.__cause__)

    with pytest.raises(triton.TritonError) as exc_info:
        duplicate_dim1[(1, )](dummy_tensor, N)
    assert re.search(r"duplicate axes, normalized axes = \[0, 0\]", str(exc_info.value.__cause__))

    with pytest.raises(triton.TritonError) as exc_info:
        duplicate_dim2[(1, )](dummy_tensor, N)
    assert re.search(r"duplicate axes, normalized axes = \[0, 0\]", str(exc_info.value.__cause__))


# ----------------------------
# test invalid program id axis
# ----------------------------
@pytest.mark.interpreter
def test_invalid_pid_axis(device):
    dst = torch.empty(128, device=device)

    @triton.jit
    def _kernel(dst):
        pid = tl.program_id(20)

    with pytest.raises(triton.TritonError) as exc_info:
        _kernel[(1, )](dst)
    assert re.search(r"program_id axis must be 0, 1, or 2 but got 20", str(exc_info.value.__cause__))


# ---------------
# test where
# ---------------
@pytest.mark.interpreter
@pytest.mark.parametrize("dtype", dtypes_with_bfloat16 + ["*int32"])
@pytest.mark.parametrize("num_ctas", num_ctas_list)
def test_where(dtype, num_ctas, device):
    select_ptrs = False
    if dtype == "*int32":
        dtype = "int64"
        select_ptrs = True
    check_type_supported(dtype, device)

    @triton.jit
    def where_kernel(cond_ptr, a_ptr, b_ptr, output_ptr, n_elements, BLOCK_SIZE: tl.constexpr,
                     TEST_POINTERS: tl.constexpr, TEST_SCALAR_POINTERS: tl.constexpr):
        offsets = tl.program_id(axis=0) * BLOCK_SIZE + tl.arange(0, BLOCK_SIZE)
        mask = offsets < n_elements
        decide = tl.load(cond_ptr + offsets, mask=mask)
        if TEST_SCALAR_POINTERS:
            ptr = tl.where(tl.load(cond_ptr), a_ptr, b_ptr)
            output = tl.load(ptr + offsets, mask=mask)
        else:
            if TEST_POINTERS:
                a = tl.load(a_ptr + offsets, mask=mask).to(tl.pi32_t)
                b = tl.load(b_ptr + offsets, mask=mask).to(tl.pi32_t)
            else:
                a = tl.load(a_ptr + offsets, mask=mask)
                b = tl.load(b_ptr + offsets, mask=mask)
            output = tl.where(decide, a, b)
        tl.store(output_ptr + offsets, output, mask=mask)

    SIZE = 1_000
    rs = RandomState(17)
    cond = numpy_random(SIZE, 'bool', rs)
    x = numpy_random(SIZE, dtype_str=dtype, rs=rs)
    y = numpy_random(SIZE, dtype_str=dtype, rs=rs)
    z = np.where(cond, x, y)

    cond_tri = to_triton(cond, device=device)
    x_tri = to_triton(x, device=device, dst_type=dtype)
    y_tri = to_triton(y, device=device, dst_type=dtype)
    z_tri = to_triton(np.empty(SIZE, dtype=z.dtype), device=device, dst_type=dtype)

    grid = lambda meta: (triton.cdiv(SIZE, meta['BLOCK_SIZE']), )
    where_kernel[grid](cond_tri, x_tri, y_tri, z_tri, SIZE, BLOCK_SIZE=1024, TEST_POINTERS=select_ptrs,
                       TEST_SCALAR_POINTERS=False, num_ctas=num_ctas)
    assert (z == to_numpy(z_tri)).all()
    if select_ptrs:
        where_kernel[grid](cond_tri, x_tri, y_tri, z_tri, SIZE, BLOCK_SIZE=1024, TEST_POINTERS=select_ptrs,
                           TEST_SCALAR_POINTERS=True)
        z = np.where(cond[0], x, y)
        assert (z == to_numpy(z_tri)).all()


@pytest.mark.interpreter
@pytest.mark.parametrize("num_ctas", num_ctas_list)
def test_where_broadcast(num_ctas, device):

    @triton.jit
    def where_kernel(cond_ptr, a_ptr, out_ptr, BLOCK_SIZE: tl.constexpr):
        xoffsets = tl.arange(0, BLOCK_SIZE)[:, None]
        yoffsets = tl.arange(0, BLOCK_SIZE)[None, :]

        mask = tl.load(cond_ptr + yoffsets)
        vals = tl.load(a_ptr + yoffsets + BLOCK_SIZE * xoffsets)
        res = tl.where(mask, vals, 0.)
        tl.store(out_ptr + yoffsets + BLOCK_SIZE * xoffsets, res)

    @triton.jit
    def where_scalar_condition(a_ptr, out_ptr, BLOCK_SIZE: tl.constexpr):
        xoffsets = tl.arange(0, BLOCK_SIZE)[:, None]
        yoffsets = tl.arange(0, BLOCK_SIZE)[None, :]
        mask = False
        vals = tl.load(a_ptr + yoffsets + BLOCK_SIZE * xoffsets)
        res = tl.where(mask, vals, 0.)
        tl.store(out_ptr + yoffsets + BLOCK_SIZE * xoffsets, res)

    SIZE = 32
    dtype = 'float32'
    rs = RandomState(17)
    x = numpy_random((SIZE, SIZE), dtype_str=dtype, rs=rs)
    mask = numpy_random(SIZE, 'bool', rs=rs)
    z = np.where(mask, x, 0)
    cond_tri = to_triton(mask, device=device)
    x_tri = to_triton(x, device=device, dst_type=dtype)
    z_tri = to_triton(np.empty((SIZE, SIZE), dtype=z.dtype), device=device, dst_type=dtype)
    where_kernel[(1, )](cond_tri, x_tri, z_tri, SIZE)
    assert (z == to_numpy(z_tri)).all()
    where_scalar_condition[(1, )](x_tri, z_tri, SIZE, num_ctas=num_ctas)
    z = np.where(0, x, 0)
    assert (z == to_numpy(z_tri)).all()


# ---------------
# test unary ops
# ---------------


@pytest.mark.interpreter
@pytest.mark.parametrize("dtype_x, expr",
                         [(dtype_x, ' -x') for dtype_x in dtypes_with_bfloat16] + [(dtype_x, ' ~x')
                                                                                   for dtype_x in int_dtypes])
@pytest.mark.parametrize("num_ctas", num_ctas_list)
def test_unary_op(dtype_x, expr, num_ctas, device):
    _test_unary(dtype_x, expr, device=device, num_ctas=num_ctas)


# ----------------
# test math ops
# ----------------


@pytest.mark.interpreter
@pytest.mark.parametrize("dtype_x, expr, x",
                         [(dtype_x, expr, x)
                          for dtype_x in ["float32", "float64"]
                          for expr in ['exp', 'log', 'cos', 'sin', 'exp2', 'log2', 'sqrt', 'floor', 'ceil']
                          for x in ['x', '3.0']])
def test_math_op(dtype_x, expr, x, device):
    _test_unary(dtype_x, f'tl.{expr}({x})', f'np.{expr}({x}) ', device=device)


@pytest.mark.interpreter
@pytest.mark.parametrize("dtype", [dtype for dtype in ["float32", "float64"]])
def test_math_erf_op(dtype, device):
    check_type_supported(dtype, device)
    SIZE = 128

    @triton.jit
    def kernel(Z, X, SIZE: tl.constexpr):
        off = tl.arange(0, SIZE)
        x = tl.load(X + off)
        z = tl.math.erf(x)
        tl.store(Z + off, z)

    torch_dtype = torch.float32 if dtype == "float32" else torch.float64
    x = torch.randn(SIZE, dtype=torch_dtype, device=device)
    z_ref = torch.erf(x)
    z_tri = torch.zeros_like(x)
    kernel[(1, )](z_tri, x, SIZE=SIZE, num_warps=4)
    torch.testing.assert_close(z_tri, z_ref)


@pytest.mark.interpreter
@pytest.mark.parametrize("dtype", [dtype for dtype in ["float32", "float64"]])
def test_math_fma_op(dtype, device):
    check_type_supported(dtype, device)
    SIZE = 128

    @triton.jit
    def kernel(Z, X, Y, W, SIZE: tl.constexpr):
        off = tl.arange(0, SIZE)
        x = tl.load(X + off)
        y = tl.load(Y + off)
        w = tl.load(W + off)
        z = tl.math.fma(x, y, w)
        tl.store(Z + off, z)

    torch_dtype = torch.float32 if dtype == "float32" else torch.float64
    x = torch.randn(SIZE, dtype=torch_dtype, device=device)
    y = torch.randn(SIZE, dtype=torch_dtype, device=device)
    w = torch.randn(SIZE, dtype=torch_dtype, device=device)
    z_ref = x * y + w
    z_tri = torch.zeros_like(x)
    kernel[(1, )](z_tri, x, y, w, SIZE=SIZE, num_warps=4)
    torch.testing.assert_close(z_tri, z_ref)


@pytest.mark.interpreter
@pytest.mark.parametrize("expr", ["tl.math.fdiv(x, y)", "tl.math.div_rn(x, y)"])
@pytest.mark.parametrize("num_ctas", num_ctas_list)
def test_math_divide_op(expr, num_ctas, device):
    numpy_expr = "x / y"
    dtype = "float32"
    _test_binary(dtype, dtype, expr, numpy_expr, device=device, num_ctas=num_ctas)


# -------------
# test precise math
# -------------
@pytest.mark.interpreter
@pytest.mark.parametrize("expr_prec, expr_ref",
                         [('tl.math.sqrt_rn(x)', 'tl.math.sqrt(x.to(tl.float64)).to(tl.float32)'),
                          ('tl.math.div_rn(x,y)', '(x.to(tl.float64) / y.to(tl.float64)).to(tl.float32)')])
@pytest.mark.parametrize("num_ctas", num_ctas_list)
def test_precise_math(expr_prec, expr_ref, num_ctas, device):

    @triton.jit
    def kernel(X, Y, OUT, OUT_REF, BLOCK: tl.constexpr):
        x = tl.load(X + tl.arange(0, BLOCK))
        y = tl.load(Y + tl.arange(0, BLOCK))
        prec = PREC_CALC
        ref = REF_CALC
        tl.store(OUT + tl.arange(0, BLOCK), prec)
        tl.store(OUT_REF + tl.arange(0, BLOCK), ref)

    shape = (128, )
    out = torch.zeros(shape, dtype=torch.float32, device=device)
    out_ref = torch.zeros(shape, dtype=torch.float32, device=device)

    x = torch.randn(shape, dtype=torch.float32, device=device)
    y = torch.randn(shape, dtype=torch.float32, device=device)

    if (expr_prec.count('sqrt') > 0):
        x = torch.abs(x)

    if (expr_prec.count('div') > 0):
        y += 1e-6

    kernel = patch_kernel(kernel, {'PREC_CALC': expr_prec, 'REF_CALC': expr_ref})

    kernel[(1, )](x, y, out, out_ref, BLOCK=shape[0], num_ctas=num_ctas)

    if is_xpu():
        # use cpu result as reference, see https://github.com/llvm/llvm-project/issues/88222
        out_ref = torch.div(x.cpu().to(torch.float64), y.cpu().to(torch.float64)).to(torch.float32).to(device=device)
    assert torch.all(out == out_ref)  # bitwise exact


# ----------------
# test abs
# ----------------


@pytest.mark.interpreter
@pytest.mark.parametrize("dtype_x", [(dtype_x) for dtype_x in dtypes_with_bfloat16])
def test_abs(dtype_x, device):
    _test_unary(dtype_x, 'tl.abs(x)', 'np.abs(x) ', device=device)


@pytest.mark.interpreter
@pytest.mark.parametrize("in_dtype", [tl.float8e4b15, tl.float8e4nv, tl.float8e5])
def test_abs_fp8(in_dtype, device):
    if is_hip():
        pytest.skip('test_abs_fp8 not supported on HIP.')
    elif is_cuda():
        cc = torch.cuda.get_device_capability()
        if in_dtype == tl.float8e4b15 and cc >= (9, 0):
            pytest.skip("float8e4b15 not supported on CUDA >= 9.0")
        if in_dtype == tl.float8e4nv and cc < (8, 9):
            pytest.skip("float8e4nv not supported on CUDA < 8.9")

    @triton.jit
    def abs_kernel(X, Z, SIZE: tl.constexpr):
        off = tl.arange(0, SIZE)
        x = tl.load(X + off)
        z = tl.abs(x)
        tl.store(Z + off, z)

    f8_tensor = torch.tensor(range(-128, 128), dtype=torch.int8, device=device)
    # f32_to_f8 doesn't handle nan, so we make sure f8_tensor doesn't contain any nan
    all_exp_ones = (f8_tensor & 0b01111100) == 128 - 2**in_dtype.fp_mantissa_width
    f8_tensor[all_exp_ones] = 0
    f8 = triton.reinterpret(f8_tensor, in_dtype)
    n_elements = f8_tensor.numel()
    out_f8 = torch.empty_like(f8_tensor)
    abs_kernel[(1, )](f8, triton.reinterpret(out_f8, in_dtype), n_elements)

    f32_tensor = convert_float_to_float32(f8_tensor, in_dtype)
    expect = f32_tensor.abs()
    actual_f8 = convert_float_to_float32(out_f8, in_dtype)
    torch.testing.assert_close(actual_f8, expect, equal_nan=True)


# ----------------
# test passing shapes as individual params rather than tuples
# ----------------


@pytest.mark.interpreter
def test_shapes_as_params(device):

    @triton.jit
    def kernel():
        a = tl.arange(0, 32).expand_dims(-1).broadcast_to(32, 32)
        tl.static_assert(a.shape == [tl.constexpr(32), tl.constexpr(32)])

        a = tl.arange(0, 32).reshape(4, 8).permute(1, 0)
        tl.static_assert(a.shape == [tl.constexpr(8), tl.constexpr(4)])

        a = tl.arange(0, 32).reshape(4, 8).trans()
        tl.static_assert(a.shape == [tl.constexpr(8), tl.constexpr(4)])

        a = tl.arange(0, 32).reshape(4, 8).reshape(32)
        tl.static_assert(a.shape == [tl.constexpr(32)])

        a = tl.arange(0, 64).reshape(2, 4, 8).trans(2, 1, 0)
        tl.static_assert(a.shape == [tl.constexpr(8), tl.constexpr(4), tl.constexpr(2)])

        a = tl.arange(0, 64).reshape(2, 4, 8).trans((2, 1, 0))
        tl.static_assert(a.shape == [tl.constexpr(8), tl.constexpr(4), tl.constexpr(2)])

        a = tl.arange(0, 64).view(2, 4, 8)
        tl.static_assert(a.shape == [tl.constexpr(2), tl.constexpr(4), tl.constexpr(8)])

    kernel[(1, )]()


# ----------------
# test transpose
# ----------------


@pytest.mark.interpreter
@pytest.mark.parametrize("dtype_x", [(dtype_x) for dtype_x in dtypes_with_bfloat16])
def test_transpose(dtype_x, device):
    check_type_supported(dtype_x, device)
    SIZE = 128

    @triton.jit
    def kernel(Z, X, SIZE: tl.constexpr):
        off = tl.arange(0, SIZE)
        off2d = off[None, :] + (tl.arange(0, 2) * SIZE)[:, None]
        x = tl.load(X + off2d)
        z = x.T
        tl.store(Z + off2d.T, z)

    x = numpy_random([SIZE, 2], dtype_str=dtype_x)
    z_ref = x.T
    x_tri = to_triton(x, device=device, dst_type=dtype_x)
    z_tri = to_triton(np.empty_like(z_ref), device=device, dst_type=dtype_x)
    kernel[(1, )](z_tri, x_tri, SIZE=SIZE)
    np.testing.assert_allclose(z_ref, to_numpy(z_tri))


# ----------------
# test indexing
# ----------------


def make_ptr_str(name, shape):
    rank = len(shape)
    offsets = []
    stride = 1
    for i in reversed(range(rank)):
        idx = ', '.join([':' if ii == i else 'None' for ii in range(rank)])
        offsets += [f'tl.arange(0, {shape[i]})[{idx}]*{stride}']
        stride *= shape[i]
    return f"{name} + {' + '.join(offsets)}"


# TODO: handle `%4 = triton_gpu.convert_layout %3 : tensor<32xi32, #blocked0> -> tensor<32xi32, #triton_gpu.slice<{dim = 0, parent = #blocked1}>>``
@pytest.mark.parametrize("expr, dtype_str", [(f'x[{s}]', d)
                                             for s in ['None, :', ':, None', 'None, :, :', ':, :, None']
                                             for d in ['int32', 'uint32', 'uint16']])
@pytest.mark.parametrize("num_ctas", num_ctas_list)
def test_index1d(expr, dtype_str, num_ctas, device):
    rank_x = expr.count(':')
    rank_y = expr.count(',') + 1
    shape_x = [32 for _ in range(rank_x)]
    shape_z = [32 for _ in range(rank_y)]
    shape_z_rank_mismatch = [32 for _ in range(rank_y + 1)]
    shape_z_dim_mismatch = [64 for _ in range(rank_y)]

    # Triton kernel
    @triton.jit
    def kernel(Z, X, SIZE: tl.constexpr):
        m = tl.arange(0, SIZE)
        n = tl.arange(0, SIZE)
        x = tl.load(X_PTR_EXPR)
        z = GENERATE_TEST_HERE
        tl.store(Z_PTR_EXPR, z)

    def generate_kernel(shape_x, shape_z):
        to_replace = {
            'X_PTR_EXPR': make_ptr_str('X', shape_x),
            'Z_PTR_EXPR': make_ptr_str('Z', shape_z),
            'GENERATE_TEST_HERE': expr,
        }
        return patch_kernel(kernel, to_replace)

    kernel_match = generate_kernel(shape_x, shape_z)
    kernel_dim_mismatch = generate_kernel(shape_x, shape_z_dim_mismatch)
    kernel_rank_mismatch = generate_kernel(shape_x, shape_z_rank_mismatch)

    # torch result
    x = numpy_random(shape_x, dtype_str=dtype_str)
    y = np.zeros(shape_z, dtype=getattr(np, dtype_str))
    z_ref = eval(expr) + y
    # triton result
    z_tri = to_triton(np.empty_like(z_ref), device=device)
    x_tri = to_triton(x, device=device)
    kernel_match[(1, )](z_tri, x_tri, num_warps=1, SIZE=shape_x[0])
    # compare
    assert (z_ref == to_numpy(z_tri)).all()

    def catch_compilation_error(kernel):
        try:
            kernel[(1, )](z_tri, x_tri, num_warps=1, SIZE=shape_x[0], num_ctas=num_ctas)
        except triton.CompilationError as e:
            np.testing.assert_(True)
        except BaseException:
            np.testing.assert_(False)

    catch_compilation_error(kernel_dim_mismatch)
    catch_compilation_error(kernel_rank_mismatch)


# ---------------
# test tuples
# ---------------


@triton.jit
def tuples_fn(a, b):
    return a + b, \
        a - b, \
        a * b


@pytest.mark.interpreter
def test_tuples(device):

    @triton.jit
    def with_fn(X, Y, A, B, C):
        x = tl.load(X)
        y = tl.load(Y)
        a, b, c = tuples_fn(x, y)
        tl.store(A, a)
        tl.store(B, b)
        tl.store(C, c)

    @triton.jit
    def without_fn(X, Y, A, B, C):
        x = tl.load(X)
        y = tl.load(Y)
        a, b, c = x + y, x - y, x * y
        tl.store(A, a)
        tl.store(B, b)
        tl.store(C, c)

    x = torch.tensor([1.3], device=device, dtype=torch.float32)
    y = torch.tensor([1.9], device=device, dtype=torch.float32)
    a_tri = torch.tensor([0], device=device, dtype=torch.float32)
    b_tri = torch.tensor([0], device=device, dtype=torch.float32)
    c_tri = torch.tensor([0], device=device, dtype=torch.float32)
    for kernel in [with_fn, without_fn]:
        kernel[(1, )](x, y, a_tri, b_tri, c_tri, num_warps=1)
        a_ref, b_ref, c_ref = x + y, x - y, x * y
        assert a_tri == a_ref
        assert b_tri == b_ref
        assert c_tri == c_ref


@triton.jit(noinline=True)
def noinline_simple_fn(x, y, Z):
    z = x + y
    tl.store(Z, z)


@triton.jit(noinline=True)
def noinline_call_graph_fn1(x):
    return x + 1


@triton.jit(noinline=True)
def noinline_call_graph_fn2(y):
    return y + 2


@triton.jit(noinline=True)
def noinline_call_graph_fn(x, y, Z):
    t0 = noinline_call_graph_fn1(x)
    t1 = noinline_call_graph_fn2(y)
    z = t0 + t1
    tl.store(Z, z)


@triton.jit(noinline=True)
def noinline_shared_fn(x, y, Z):
    offs = tl.arange(0, 16)[:, None] * 16 + tl.arange(0, 16)[None, :]
    z = tl.load(Z + offs)
    z = tl.dot(z, z) + x + y
    tl.store(Z + offs, z)


@triton.jit(noinline=True)
def noinline_dynamic_fn(x, y, Z):
    if x >= 1:
        x = noinline_call_graph_fn1(x)
    else:
        x = noinline_call_graph_fn2(x)
    if y >= 2:
        y = noinline_call_graph_fn2(y)
    else:
        y = noinline_call_graph_fn1(y)
    z = x + y
    tl.store(Z, z)


@triton.jit(noinline=True)
def noinline_call_multi_values_fn(x, y):
    return x + 1, y + 2


@triton.jit(noinline=True)
def noinline_multi_values_fn(x, y, Z):
    x, y = noinline_call_multi_values_fn(x, y)
    z = x + y
    tl.store(Z, z)


@pytest.mark.interpreter
@pytest.mark.parametrize("mode", ["simple", "call_graph", "shared", "dynamic", "multi_values"])
def test_noinline(mode, device):

    @triton.jit
    def kernel(X, Y, Z):
        x = tl.load(X)
        y = tl.load(Y)
        GENERATE_TEST_HERE(x, y, Z)

    func_name = f'noinline_{mode}_fn'
    kernel = patch_kernel(kernel, {'GENERATE_TEST_HERE': func_name})
    x = torch.tensor([1.0], device=device, dtype=torch.float32)
    y = torch.tensor([2.0], device=device, dtype=torch.float32)
    if mode == "shared":
        z = torch.ones((16, 16), device=device, dtype=torch.float32)
    else:
        z = torch.tensor([0.0], device=device, dtype=torch.float32)
    kernel[(1, )](x, y, z, num_warps=1)
    if mode == "simple":
        assert torch.equal(z, x + y)
    elif mode == "call_graph" or mode == "dynamic" or mode == "multi_values":
        assert torch.equal(z, x + 1 + y + 2)
    elif mode == "shared":
        ref = torch.full((16, 16), 16, device=device, dtype=torch.float32)
        assert torch.equal(z, ref + x + y)


# ---------------
# test atomics
# ---------------
@pytest.mark.interpreter
@pytest.mark.parametrize(
    "op, dtype_x_str, mode, sem",
    itertools.chain.from_iterable([[
        ('add', 'float16', mode, sem),
        ('add', 'uint32', mode, sem),
        ('add', 'int32', mode, sem),
        ('add', 'float32', mode, sem),
        ('add', 'uint64', mode, sem),
        ('add', 'int64', mode, sem),
        ('add', 'float64', mode, sem),
        ('max', 'uint32', mode, sem),
        ('max', 'int32', mode, sem),
        ('max', 'float32', mode, sem),
        ('max', 'uint64', mode, sem),
        ('max', 'int64', mode, sem),
        ('max', 'float64', mode, sem),
        ('min', 'uint32', mode, sem),
        ('min', 'int32', mode, sem),
        ('min', 'float32', mode, sem),
        ('min', 'uint64', mode, sem),
        ('min', 'int64', mode, sem),
        ('min', 'float64', mode, sem),
    ]
                                   for mode in ['all_neg', 'all_pos', 'min_neg', 'max_pos']
                                   for sem in [None, 'acquire', 'release', 'acq_rel', 'relaxed']]))
def test_atomic_rmw(op, dtype_x_str, mode, sem, device):
    check_type_supported(dtype_x_str, device)
    if is_interpreter():
        if dtype_x_str == 'float16':
            pytest.xfail("Only test atomic float16 ops on GPU")

    n_programs = 5

    # triton kernel
    @triton.jit
    def kernel(X, Z):
        pid = tl.program_id(0)
        x = tl.load(X + pid)
        old = GENERATE_TEST_HERE
        tl.static_assert(old.dtype == x.dtype)

    sem_arg = sem if sem is None else f'"{sem}"'
    kernel = patch_kernel(kernel, {'GENERATE_TEST_HERE': f'tl.atomic_{op}(Z, x, sem={sem_arg})'})
    numpy_op = {'add': np.sum, 'max': np.max, 'min': np.min}[op]
    max_neutral = float('-inf') if dtype_x_str in float_dtypes else np.iinfo(getattr(np, dtype_x_str)).min
    min_neutral = float('inf') if dtype_x_str in float_dtypes else np.iinfo(getattr(np, dtype_x_str)).max
    neutral = {'add': 0, 'max': max_neutral, 'min': min_neutral}[op]

    # triton result
    rs = RandomState(17)
    x = np.array([2**i for i in range(n_programs)], dtype=getattr(np, dtype_x_str))
    if mode == 'all_neg':
        x = -np.abs(x)
    if mode == 'all_pos':
        x = np.abs(x)
    if mode == 'min_neg':
        idx = rs.randint(n_programs, size=(1, )).item()
        x[idx] = -np.max(np.abs(x)) - 1
    if mode == 'max_pos':
        idx = rs.randint(n_programs, size=(1, )).item()
        x[idx] = np.max(np.abs(x)) + 1
    x_tri = to_triton(x, device=device)

    z_tri = to_triton(np.array([neutral], dtype=getattr(np, dtype_x_str)), device=device)
    h = kernel[(n_programs, )](x_tri, z_tri)
    # torch result
    z_ref = numpy_op(x).astype(getattr(np, dtype_x_str))
    # compare
    exact = op not in ['add']
    if exact:
        assert z_ref.item() == to_numpy(z_tri).item()
    else:
        np.testing.assert_allclose(z_ref, to_numpy(z_tri), rtol=0.01)
    sem_str = "acq_rel" if sem is None else sem
    if not is_cuda():
        return

    assert f"atom.global.gpu.{sem_str}" in h.asm["ptx"]


@pytest.mark.interpreter
@pytest.mark.parametrize("num_ctas", num_ctas_list)
def test_atomic_rmw_predicate(num_ctas, device):

    @triton.jit
    def kernel(X):
        val = tl.program_id(0)
        if val < 64:
            tl.atomic_max(X, val)

    x = torch.zeros((1, ), device=device, dtype=torch.int32)
    kernel[(4096, )](x, num_ctas=num_ctas)
    assert x.item() == 63


@pytest.mark.interpreter
@pytest.mark.parametrize("shape, axis, num_ctas, dtype_x_str",
                         [(shape, axis, num_ctas, dtype_x_str)
                          for shape in [(2, 2), (2, 8), (8, 2), (8, 8), (32, 32), (64, 64)]
                          for axis in [0, 1]
                          for num_ctas in num_ctas_list
                          for dtype_x_str in ['float16', 'float32', 'uint64', 'int64', 'float64']])
def test_tensor_atomic_rmw(shape, axis, num_ctas, dtype_x_str, device):
<<<<<<< HEAD
    check_type_supported(dtype_x_str, device)
    if is_interpreter() and dtype_x_str == 'float16':
        pytest.skip('float16 atomic_add does not work in the interpreter mode')
=======
>>>>>>> 4f6f7687
    shape0, shape1 = shape
    # triton kernel

    @triton.jit
    def kernel(Z, X, OLD, AXIS: tl.constexpr, SHAPE0: tl.constexpr, SHAPE1: tl.constexpr, DTYPE: tl.constexpr):
        off0 = tl.arange(0, SHAPE0)
        off1 = tl.arange(0, SHAPE1)
        x = tl.load(X + off0[:, None] * SHAPE1 + off1[None, :])

        if DTYPE == tl.float16:
            # sum can have bad numerics when accumulating in float16.
            # if we're dealing with float16, do the sum in float32.
            x = x.to(tl.float32)

        z = tl.sum(x, axis=AXIS)

        if DTYPE == tl.float16:
            z = z.to(DTYPE)

        if AXIS == 1:
            old = tl.atomic_add(Z + off0, z)
            tl.store(OLD + off0, old)
        else:
            old = tl.atomic_add(Z + off1, z)
            tl.store(OLD + off1, old)

    rs = RandomState(17)
    x = numpy_random((shape0, shape1), dtype_str=dtype_x_str, rs=rs)
    z_shape = (shape0, ) if axis == 1 else (shape1, )
    z = numpy_random(z_shape, dtype_str=dtype_x_str, rs=rs)
    old = np.zeros(z_shape, dtype=getattr(np, dtype_x_str))
    # reference results
    if x.dtype == np.float16:
        # do the sum in float32 to reduce numerical variation
        z_ref = z + np.sum(x.astype(np.float32), axis=axis, keepdims=False).astype(x.dtype)
    else:
        z_ref = z + np.sum(x, axis=axis, keepdims=False)
    old_ref = np.copy(z)
    # triton result
    x_tri = to_triton(x, device=device)
    z_tri = to_triton(z, device=device)
    old_tri = to_triton(old, device=device)

    def torch_to_triton_dtype(t):
        if t == torch.float16:
            return tl.float16
        return None

    kernel[(1, )](z_tri, x_tri, old_tri, axis, shape0, shape1, torch_to_triton_dtype(x_tri.dtype), num_ctas=num_ctas)
    np.testing.assert_allclose(z_ref, to_numpy(z_tri), rtol=1e-4)
    np.testing.assert_equal(old_ref, to_numpy(old_tri))


@pytest.mark.interpreter
@pytest.mark.parametrize("num_ctas", num_ctas_list)
def test_tensor_atomic_rmw_block(num_ctas, device):
    shape = (8, 8)

    @triton.jit
    def kernel(X, SHAPE0: tl.constexpr, SHAPE1: tl.constexpr):
        off0 = tl.arange(0, SHAPE0)
        off1 = tl.arange(0, SHAPE1)
        offs = off0[:, None] * SHAPE1 + off1[None, :]
        val = offs.to(tl.float32)
        x = X + offs
        tl.atomic_min(x, val)

    x = torch.ones((8, 8), device=device, dtype=torch.float32)
    kernel[(2, )](x, shape[0], shape[1], num_ctas=num_ctas)
    assert torch.min(x).item() == 0.0


@pytest.mark.interpreter
@pytest.mark.parametrize("sem", [None, 'acquire', 'release', 'acq_rel', 'relaxed'])
@pytest.mark.parametrize("num_ctas", num_ctas_list)
def test_atomic_cas(sem, num_ctas, device):
    # 1. make sure that atomic_cas changes the original value (Lock)
    @triton.jit
    def change_value(Lock):
        tl.atomic_cas(Lock, 0, 1)

    Lock = torch.zeros((1, ), device=device, dtype=torch.int32)
    change_value[(1, )](Lock)

    assert (Lock[0] == 1)

    # 2. only one block enters the critical section
    @triton.jit
    def serialized_add(data, Lock, SEM: tl.constexpr):
        ptrs = data + tl.arange(0, 128)
        while tl.atomic_cas(Lock, 0, 1, SEM) == 1:
            pass

        tl.store(ptrs, tl.load(ptrs) + 1.0)

        # insert barrier to set a fence between tl.store and
        # tl.atomic_xchg in a block.
        tl.debug_barrier()

        # release lock
        tl.atomic_xchg(Lock, 0)

    Lock = torch.zeros((1, ), device=device, dtype=torch.int32)
    data = torch.zeros((128, ), device=device, dtype=torch.float32)
    ref = torch.full((128, ), 2000.0)
    h = serialized_add[(2000, )](data, Lock, SEM=sem, num_ctas=num_ctas)
    sem_str = "acq_rel" if sem is None else sem
    np.testing.assert_allclose(to_numpy(data), to_numpy(ref))
    if not is_cuda():
        return
    assert f"atom.global.{sem_str}" in h.asm["ptx"]


@pytest.mark.interpreter
@pytest.mark.parametrize("sem", [None, 'acquire', 'release', 'acq_rel', 'relaxed'])
@pytest.mark.parametrize("num_ctas", num_ctas_list)
def test_tensor_atomic_cas(sem, num_ctas, device):

    @triton.jit
    def change_value(X, BLOCK_SIZE: tl.constexpr, sem: tl.constexpr):
        pid = tl.program_id(axis=0)
        block_start = pid * BLOCK_SIZE
        offsets = block_start + tl.arange(0, BLOCK_SIZE)
        t1 = tl.full((BLOCK_SIZE, ), 0, dtype=tl.int64)
        t2 = tl.full((BLOCK_SIZE, ), 2, dtype=tl.int64)
        tl.atomic_cas(X + offsets, t1, t2, sem=sem)

    X = torch.tensor([0, 1, 0, 1, 0, 1, 0, 1], device=device, dtype=torch.int64)
    Y = torch.tensor([2, 1, 2, 1, 2, 1, 2, 1], device=device, dtype=torch.int64)

    change_value[(2, )](X, 4, sem)
    assert (torch.equal(X, Y))


# ---------------
# test cast
# ---------------


@pytest.mark.interpreter
@pytest.mark.parametrize("dtype_x, dtype_z, bitcast, size",
                         [(dtype_x, dtype_z, False, 1024) for dtype_x in dtypes for dtype_z in dtypes] + [
                             ('float32', 'bfloat16', False, 1024),
                             ('bfloat16', 'float32', False, 1024),
                             ('float32', 'int32', True, 1024),
                             ('float32', 'int1', False, 1024),
                             ('int8', 'bfloat16', False, 1024),
                         ] + [(f'uint{x}', f'int{x}', True, 1024)
                              for x in [8, 16, 32, 64]] + [(f'int{x}', f'uint{x}', True, 1024)
                                                           for x in [8, 16, 32, 64]] +
                         (([(dtype_x, dtype_z, False, size)
                            for dtype_x in torch_float8_dtypes
                            for dtype_z in ["float16", "float32", "bfloat16"]
                            for size in [1024, 32]]  #
                           + [(dtype_x, dtype_z, False, size)
                              for dtype_z in torch_float8_dtypes
                              for dtype_x in ["float16", "float32", "bfloat16"]
                              for size in [1024, 32]]) if torch.__version__ >= "2.1" else []))
@pytest.mark.parametrize("num_ctas", num_ctas_list)
def test_cast(dtype_x, dtype_z, bitcast, size, num_ctas, device):
    # CUDA: bfloat16 on cc < 80 will not be tested
    # Interpreter: Only bfloat16 <-> float32 is supported
    if not is_interpreter() or \
        (is_interpreter() and not ((dtype_z == 'bfloat16' and dtype_x == 'float32')
                                   or (dtype_z == 'float32' and dtype_x == 'bfloat16'))):
        check_type_supported(dtype_x, device)
        check_type_supported(dtype_z, device)

    if is_hip() and (dtype_z in ("bfloat16", "float8_e4m3fn") or dtype_x == "float8_e4m3fn"):
        pytest.skip(f'test_cast{(dtype_x, dtype_z)} cast to bfloat16 not supported on HIP.')

    torch.manual_seed(0)
    # This is tricky because numpy doesn't have bfloat, and torch doesn't have uints.
    if dtype_x.startswith('bfloat'):
        x_tri = torch.randn(size, dtype=getattr(torch, dtype_x), device=device)
    elif dtype_x.startswith('float8'):
        x_tri = torch.randn(size, dtype=torch.half, device=device).to(dtype=getattr(torch, dtype_x))
    else:
        x = numpy_random(size, dtype_str=dtype_x, low=-10, high=10) * 10
        # Triton clamps negative values to zero, while numpy wraps around
        # intmax, so avoid negatives for now.
        # TODO: figure out which one should actually be happening, and test it
        if dtype_z in uint_dtypes:
            x = np.absolute(x)
        x_tri = to_triton(x, device=device)
    if 'float' in dtype_z and 'float' in dtype_x:
        # make sure we use values that can be represented in both types
        x_tri = x_tri.to(getattr(torch, dtype_z)).to(getattr(torch, dtype_x))
    # triton kernel

    @triton.jit
    def kernel(X, Z, BITCAST: tl.constexpr, SIZE: tl.constexpr, ARG_HASH: tl.constexpr):
        x_ptr = X + tl.arange(0, SIZE)
        z_ptr = Z + tl.arange(0, SIZE)
        x = tl.load(x_ptr)

        # Depending on the value of ARG_HASH (a "random" number determined by
        # the test parameters), spell the cast one of three different ways.
        if ARG_HASH % 3 == 0:
            z = x.to(Z.dtype.element_ty, bitcast=BITCAST)
        elif ARG_HASH % 3 == 1:
            z = x.cast(Z.dtype.element_ty, bitcast=BITCAST)
        else:
            z = tl.cast(x, Z.dtype.element_ty, bitcast=BITCAST)

        tl.store(z_ptr, z)

    # "Random" number used inside the kernel to determine how we spell the cast.
    # This way we don't have to increase the number of tests.
    arg_hash = hash((dtype_x, dtype_z, bitcast, size, num_ctas))

    dtype_z_np = dtype_z if dtype_z != 'int1' else 'bool_'
    # triton result
    if dtype_z.startswith('bfloat'):
        z_tri = torch.empty((size, ), dtype=getattr(torch, dtype_z), device=device)
    elif dtype_z.startswith('float8'):
        z_tri = torch.empty((size, ), dtype=torch.half, device=device).to(dtype=getattr(torch, dtype_z))
    else:
        z_tri = to_triton(np.empty((size, ), dtype=getattr(np, dtype_z_np)), device=device)
    kernel[(1, )](x_tri, z_tri, BITCAST=bitcast, SIZE=size, ARG_HASH=arg_hash, num_warps=1, num_ctas=num_ctas)
    # torch result
    if dtype_z.startswith('bfloat') or dtype_x.startswith('bfloat') or dtype_z.startswith(
            'float8') or dtype_x.startswith('float8'):
        assert bitcast is False
        z_ref = x_tri.to(z_tri.dtype)
        if dtype_z.startswith('float8') and device not in ['cuda']:
            t = z_ref.byte() ^ z_tri.byte()
            torch.testing.assert_close(torch.zeros_like(t, dtype=torch.uint8), t)
        else:
            torch.testing.assert_close(z_ref, z_tri, rtol=0, atol=0)
    else:
        if bitcast:
            z_ref = x.view(getattr(np, dtype_z_np))
        else:
            z_ref = x.astype(getattr(np, dtype_z_np))
        np.testing.assert_allclose(z_ref, to_numpy(z_tri), rtol=0, atol=0)


@pytest.mark.interpreter
@pytest.mark.parametrize("dtype_str, num_warps",
                         [(dtype_str, num_warps) for dtype_str in int_dtypes + float_dtypes for num_warps in [4, 8]])
def test_cat(dtype_str, num_warps, device):
    check_type_supported(dtype_str, device)

    @triton.jit
    def kernel(X, Y, Z, N: tl.constexpr):
        offs = tl.arange(0, N)
        x = tl.load(X + offs)
        y = tl.load(Y + offs)
        z = tl.cat(x, y, can_reorder=True)
        tl.store(Z + tl.arange(0, 2 * N), z)

    x = torch.arange(0, 128, device=device).to(getattr(torch, dtype_str))
    y = torch.arange(-128, 0, device=device).to(getattr(torch, dtype_str))
    z_ref = torch.cat([x, y], dim=0).sum()
    z = torch.zeros((256, ), dtype=getattr(torch, dtype_str), device=device)
    kernel[(1, )](x, y, z, N=128, num_warps=num_warps)
    assert z.sum() == z_ref
    # check if there's no duplicate value in z
    assert z.unique().size(0) == z.size(0)


@pytest.mark.interpreter
@pytest.mark.parametrize("dtype_str", list(torch_dtypes))
@pytest.mark.parametrize("num_ctas", num_ctas_list)
def test_store_constant(dtype_str, num_ctas, device):
    check_type_supported(dtype_str, device)
    """Tests that boolean True is stored as 1"""

    @triton.jit
    def kernel(output_ptr, n_elements, BLOCK_SIZE: tl.constexpr):
        offsets = tl.program_id(axis=0) * BLOCK_SIZE + tl.arange(0, BLOCK_SIZE)
        mask = offsets < n_elements
        output = GENERATE_TEST_HERE
        tl.store(output_ptr + offsets, output, mask=mask)

    triton_dtype_str = 'uint8' if dtype_str == 'bool' else dtype_str
    kernel = patch_kernel(kernel, {'GENERATE_TEST_HERE': f'tl.zeros([BLOCK_SIZE], dtype=tl.{triton_dtype_str}) + 1'})
    block_size = 128
    ref = torch.ones([block_size], dtype=getattr(torch, dtype_str), device=device)
    output = torch.zeros([block_size], dtype=getattr(torch, dtype_str), device=device)
    kernel[(1, )](output, block_size, BLOCK_SIZE=block_size, num_ctas=num_ctas)

    assert torch.all(output == ref)


@pytest.mark.interpreter
@pytest.mark.parametrize("num_ctas", num_ctas_list)
def test_store_constant_default_dtype(num_ctas, device):
    """Tests that boolean True is stored as 1"""

    @triton.jit
    def kernel(output_ptr, n_elements, BLOCK_SIZE: tl.constexpr):
        offsets = tl.program_id(axis=0) * BLOCK_SIZE + tl.arange(0, BLOCK_SIZE)
        mask = offsets < n_elements
        value = 1
        output = tl.full([BLOCK_SIZE], value=value, dtype=value.dtype)
        tl.store(output_ptr + offsets, output, mask=mask)

    block_size = 128
    ref = torch.ones([block_size], dtype=getattr(torch, 'int32'), device=device)
    output = torch.zeros([block_size], dtype=getattr(torch, 'int32'), device=device)
    kernel[(1, )](output, block_size, BLOCK_SIZE=block_size, num_ctas=num_ctas)

    assert torch.all(output == ref)


def test_load_store_same_ptr(device):

    @triton.jit()
    def kernel(in_out_ptr):
        pid = tl.program_id(axis=0)
        x = tl.load(in_out_ptr + pid)
        out = x * 2
        tl.store(in_out_ptr + pid, out)

    for _ in range(1000):
        x = torch.ones((65536, ), device=device, dtype=torch.float32)
        if is_hip():
            kernel[(65536, )](x, num_warps=16)  # threads per Warp for ROCM is 64
        else:
            kernel[(65536, )](x, num_warps=32)
        assert torch.all(x == 2)


@pytest.mark.interpreter
@pytest.mark.parametrize("dtype_str", ['int32'])
def test_umulhi(dtype_str, device):

    @triton.jit
    def kernel(X, Y, Z, N: tl.constexpr):
        offs = tl.arange(0, N)
        x = tl.load(X + offs)
        y = tl.load(Y + offs)
        z = tl.umulhi(x, y)
        tl.store(Z + tl.arange(0, N), z)

    def umulhi32(a, b):
        # Convert to 64-bit unsigned integers to prevent overflow
        a_64 = a.astype(np.int64)
        b_64 = b.astype(np.int64)

        # Perform the multiplication in 64-bit
        product_64 = a_64 * b_64

        # Shift right by 32 bits to get the high part of the product
        result_high_32 = product_64 >> 32
        return result_high_32

    rs = RandomState(17)
    N = 128
    x = numpy_random((N, ), dtype_str=dtype_str, rs=rs, low=0)
    x_tri = to_triton(x, device=device)
    y = numpy_random((N, ), dtype_str=dtype_str, rs=rs, low=0)
    y_tri = to_triton(y, device=device)
    z_tri = torch.zeros_like(x_tri)
    kernel[(1, )](x_tri, y_tri, z_tri, N=N)

    z_ref = umulhi32(x, y)
    np.testing.assert_equal(z_ref, to_numpy(z_tri))


@pytest.mark.interpreter
def test_join(device):

    @triton.jit
    def kernel(X, Y, Z, N: tl.constexpr):
        offs = tl.arange(0, N)
        x = tl.load(X + offs)
        y = tl.load(Y + offs)
        z = tl.join(x, y)
        tl.store(Z + tl.arange(0, N)[:, None] * 2 + tl.arange(0, 2)[None, :], z)

    x = torch.arange(0, 128, device=device).to(torch.int32)
    y = torch.arange(-128, 0, device=device).to(torch.int32)
    z_ref = torch.stack([x, y], dim=-1)
    z = torch.zeros_like(z_ref)
    kernel[(1, )](x, y, z, N=128)

    np.testing.assert_equal(to_numpy(z_ref), to_numpy(z))


@pytest.mark.interpreter
def test_join_scalars(device):

    @triton.jit
    def kernel(X, Y, Z):
        x = tl.load(X)
        y = tl.load(Y)
        z = tl.join(x, y)
        tl.static_assert(z.shape == [2])
        tl.store(Z + tl.arange(0, 2), z)

    x = torch.full([1], 42, device=device).to(torch.int32)
    y = torch.full([1], 100, device=device).to(torch.int32)
    z = torch.zeros([2], device=device)
    kernel[(1, )](x, y, z)

    np.testing.assert_equal([42, 100], to_numpy(z))


@pytest.mark.interpreter
def test_join_with_mma(device):

    @triton.jit
    def kernel(X, Z):
        x = tl.load(X + 16 * tl.arange(0, 32)[:, None] + tl.arange(0, 16)[None, :])  # (32,16)
        x2 = tl.join(x, 2 * x)  # (32,16,2)
        x3 = tl.reshape(x2, (32, 32))
        z = tl.dot(x3, x3)  # (32,32)
        tl.store(Z + 32 * tl.arange(0, 32)[:, None] + tl.arange(0, 32)[None, :], z)

    x = torch.arange(0, 32 * 16, device=device, dtype=torch.float32).reshape((32, 16))
    r = torch.stack([x, 2 * x], dim=-1).reshape((32, 32))
    z_ref = torch.matmul(r, r)
    z = torch.zeros_like(z_ref)
    kernel[(1, )](x, z)

    torch.testing.assert_close(z, z_ref)


@pytest.mark.interpreter
@pytest.mark.parametrize("debug", [False, True])
def test_interleave(device, debug):

    @triton.jit(debug=debug)
    def kernel(Z, N: tl.constexpr):
        z = tl.interleave(tl.arange(0, N), tl.arange(N, 2 * N))
        tl.store(Z + tl.arange(0, 2 * N), z)

    x = torch.arange(0, 128, device=device).to(torch.int32)
    y = torch.arange(128, 256, device=device).to(torch.int32)
    z_ref = torch.stack([x, y], dim=-1).reshape(256)
    z = torch.zeros_like(z_ref)
    kernel[(1, )](z, N=128)

    np.testing.assert_equal(to_numpy(z_ref), to_numpy(z))


@pytest.mark.interpreter
def test_interleave_scalars(device):

    @triton.jit
    def kernel(X, Y, Z):
        z = tl.interleave(X, Y)
        tl.static_assert(z.shape == [tl.constexpr(2)])
        tl.store(Z + tl.arange(0, 2), z)

    z = torch.zeros(2, device=device)
    kernel[(1, )](10, 20, z)

    np.testing.assert_equal([10, 20], to_numpy(z))


@pytest.mark.interpreter
def test_split(device):

    @triton.jit
    def kernel(X, Z1, Z2, N: tl.constexpr):
        offs = tl.arange(0, N)
        x = tl.load(X + offs)
        x1 = tl.reshape(x, (N // 2, 2))
        z1, z2 = tl.split(x1)
        tl.store(Z1 + tl.arange(0, N // 2), z1)
        tl.store(Z2 + tl.arange(0, N // 2), z2)

    x = torch.arange(0, 256, device=device).to(torch.int32).reshape((128, 2))
    z1_ref, z2_ref = (x[:, 0], x[:, 1])
    z1 = torch.zeros_like(z1_ref)
    z2 = torch.zeros_like(z2_ref)
    kernel[(1, )](x, z1, z2, N=256)

    np.testing.assert_equal(to_numpy(z1_ref), to_numpy(z1))
    np.testing.assert_equal(to_numpy(z2_ref), to_numpy(z2))


@pytest.mark.interpreter
def test_split_to_scalar(device):

    @triton.jit
    def kernel(X, Z1, Z2):
        offs = tl.arange(0, 2)
        x = tl.load(X + offs)
        z1, z2 = tl.split(x)
        tl.static_assert(isinstance(z1, tl.tensor))
        tl.static_assert(isinstance(z2, tl.tensor))
        tl.static_assert(z1.shape == [])
        tl.static_assert(z2.shape == [])
        tl.store(Z1, z1)
        tl.store(Z2, z2)

    N = 2
    x = torch.arange(0, N, device=device).reshape(N // 2, 2)
    z1_ref, z2_ref = (x[:, 0], x[:, 1])
    z1 = torch.zeros_like(z1_ref)
    z2 = torch.zeros_like(z2_ref)
    kernel[(1, )](x, z1, z2)

    np.testing.assert_equal(to_numpy(z1_ref), to_numpy(z1))
    np.testing.assert_equal(to_numpy(z2_ref), to_numpy(z2))


def convert_float_to_float32(fp: torch.tensor, dtype=None):
    if not dtype:
        dtype = getattr(tl, torch_dtype_name(fp.dtype))

    fp = fp.view(getattr(torch, f"int{dtype.primitive_bitwidth}"))
    exp_width = dtype.primitive_bitwidth - dtype.fp_mantissa_width - 1
    exp_bias = dtype.exponent_bias
    sign = ((fp >> (dtype.primitive_bitwidth - 1)) & 0x01).int()
    exp = ((fp >> dtype.fp_mantissa_width) & ((1 << exp_width) - 1)).int()
    frac = (fp & ((1 << dtype.fp_mantissa_width) - 1)).int()

    output = torch.where(
        exp == 0,
        # subnormal
        ((-1.0)**sign) * (2.0**(1 - exp_bias)) * (frac / (2.0**dtype.fp_mantissa_width)),
        # normal
        ((-1.0)**sign) * (2.0**(exp - exp_bias)) * (1.0 + frac / (2.0**dtype.fp_mantissa_width))).float()

    extended_exp = (
        (1 << (tl.float32.primitive_bitwidth - tl.float32.fp_mantissa_width - 1)) - 1) << tl.float32.fp_mantissa_width
    # special cases, exp is 0b11..1
    if dtype in [tl.float8e4nv, tl.float8e4b15]:
        # float8e4m3nv does not have infinities
        output[fp == 0b01111111] = torch.nan
        output[fp == 0b11111111] = torch.nan
    else:
        output = torch.where(exp == (1 << exp_width) - 1,
                             ((sign << (tl.float32.primitive_bitwidth - 1)) | extended_exp
                              | (frac << (tl.float32.fp_mantissa_width - dtype.fp_mantissa_width)))  #
                             .view(torch.float32), output)
    return output


@pytest.mark.interpreter
@pytest.mark.parametrize("in_dtype", [torch.float16, torch.bfloat16])
def test_convert_float16_to_float32(in_dtype, device):
    """Tests that check convert_float_to_float32 function"""
    check_type_supported(in_dtype, device)

    f16_input = torch.tensor(range(-int(2**(16 - 1)), int(2**(16 - 1))), dtype=torch.int16).view(in_dtype)
    f32_output = convert_float_to_float32(f16_input)

    nan = f16_input.isnan()
    assert torch.all(f32_output[nan].isnan())
    inf = f16_input.isinf()
    assert torch.all(f32_output[inf].isinf())
    other = torch.logical_not(torch.logical_or(nan, inf))
    assert torch.all(f16_input[other] == f32_output[other])


def serialize_fp8(np_data, in_dtype):
    return np_data


# inverse of `serialize_fp8`


def deserialize_fp8(np_data, in_dtype):
    return np_data


# ---------------
# test reduce
# ---------------


@pytest.mark.interpreter
def test_max_returns_zero(device):
    # Simple test with a tl.max call that returns 0.  The interpreter had a bug
    # where it didn't handle this correctly.
    @triton.jit
    def kernel(X, Z, BLOCK: tl.constexpr):
        x = tl.load(X + tl.arange(0, BLOCK))
        z = tl.max(x)
        tl.store(Z, z)

    BLOCK = 128
    x = torch.zeros((BLOCK, ), device=device)
    z = torch.ones((1, ), device=device)

    kernel[(1, )](x, z, BLOCK=BLOCK)
    assert z[0] == 0


def get_reduced_dtype(dtype_str, op):
    if op in ('argmin', 'argmax'):
        return 'int32'
    if dtype_str == 'bfloat16':
        return 'float32'
    return dtype_str


@pytest.mark.interpreter
@pytest.mark.parametrize("op, dtype_str, shape", [(op, dtype, shape) for op in [
    'min',
    'max',
    'min-with-indices',
    'max-with-indices',
    'argmin-tie-break-left',
    'argmax-tie-break-left',
    'sum',
] for dtype in dtypes_with_bfloat16 for shape in [32, 64, 128, 512]])
@pytest.mark.parametrize("num_ctas", num_ctas_list)
@pytest.mark.parametrize("num_warps, threads_per_warp",
                         [(64, 16), (4, THREADS_PER_WARP)] if is_xpu() else [(4, THREADS_PER_WARP)])
def test_reduce1d(op, dtype_str, shape, num_ctas, num_warps, threads_per_warp, device):
    check_type_supported(dtype_str, device)  # bfloat16 on cc < 80 will not be tested

    # triton kernel
    @triton.jit
    def kernel(X, Z, BLOCK: tl.constexpr):
        x = tl.load(X + tl.arange(0, BLOCK))
        GENERATE_TEST_HERE
        tl.store(Z, z)

    if 'with-indices' in op:
        patch = f'z, _ = tl.{op.split("-")[0]}(x, axis=0, return_indices=True)'
    elif 'arg' in op:
        tie_break_left = 'tie-break-left' in op
        patch = f'z = tl.{op.split("-")[0]}(x, axis=0, tie_break_left={tie_break_left})'
    else:
        patch = f'z = tl.{op}(x, axis=0)'
    kernel = patch_kernel(kernel, {'GENERATE_TEST_HERE': patch})
    # input
    rs = RandomState(17)
    # limit the range of integers so that the sum does not overflow
    x = numpy_random((shape, ), dtype_str=dtype_str, rs=rs)
    numpy_op = {
        'sum': np.sum,
        'max': np.max,
        'min': np.min,
        'max-with-indices': np.max,
        'min-with-indices': np.min,
        'argmin-tie-break-fast': np.argmin,
        'argmin-tie-break-left': np.argmin,
        'argmax-tie-break-fast': np.argmax,
        'argmax-tie-break-left': np.argmax,
    }[op]
    if 'tie-break-left' in op:
        x[3:10] = x[numpy_op(x)]
    x_tri = to_triton(x, device=device)
    # numpy result
    z_dtype_str = 'int32' if op in ('argmin', 'argmax') else dtype_str
    z_tri_dtype_str = z_dtype_str
    if op not in ['argmin', 'argmax'] and dtype_str == 'bfloat16':
        z_dtype_str = 'float32'
        z_ref = numpy_op(x).astype(getattr(np, z_dtype_str))
        # trunc mantissa for a fair comparison of accuracy
        z_ref = (z_ref.view('uint32') & np.uint32(0xffff0000)).view('float32')
        z_tri_dtype_str = 'bfloat16'
    else:
        z_ref = numpy_op(x).astype(getattr(np, z_dtype_str))
    # triton result
    z_tri = to_triton(numpy_random((1, ), dtype_str=z_dtype_str, rs=rs), device=device, dst_type=z_tri_dtype_str)
    if is_xpu():
        kernel[(1, )](x_tri, z_tri, BLOCK=shape, num_ctas=num_ctas, num_warps=num_warps,
                      threads_per_warp=threads_per_warp)
    else:
        kernel[(1, )](x_tri, z_tri, BLOCK=shape, num_ctas=num_ctas)
    z_tri = to_numpy(z_tri)
    # compare
    if op == 'sum':
        np.testing.assert_allclose(z_ref, z_tri, rtol=0.01)
    else:
        if op in ('argmin', 'argmax'):
            # argmin and argmax can have multiple valid indices.
            # so instead we compare the values pointed by indices
            np.testing.assert_equal(x[z_ref], x[z_tri])
        else:
            np.testing.assert_equal(z_ref, z_tri)


# TODO: [Qingyi] Fix argmin / argmax
reduce_configs1 = [(op, dtype, (1, 1024), axis, False)
                   for dtype in dtypes_with_bfloat16
                   for op in ['min', 'max', 'sum', 'argmin', 'argmax']
                   for axis in [1]]

# shape (128, 256) and (32, 1024) are not enabled on sm86 because the required shared memory
# exceeds the limit of 99KB
reduce2d_shapes = [(2, 32), (4, 32), (4, 128)]
# TODO: fix and uncomment
# , (32, 64), (64, 128)]
if is_cuda() and 'V100' in torch.cuda.get_device_name(0):
    reduce2d_shapes += [(128, 256) and (32, 1024)]

reduce_configs2 = [(op, 'float32', shape, axis, False)
                   for op in ['min', 'max', 'sum', 'argmin', 'argmax']
                   for shape in reduce2d_shapes
                   for axis in [0, 1]] + [(op, 'float32', [16, 32], None, False) for op in ['min', 'max', 'sum']]

reduce3d_shapes = [(2, 32, 16), (32, 2, 16), (32, 16, 2)]
reduce_configs3 = [(op, 'float32', shape, axis, False)
                   for op in ['min', 'max', 'sum', 'argmin', 'argmax']
                   for shape in reduce3d_shapes
                   for axis in [0, 1, 2]]
invalid_config = [('sum', 'float32', (32, 32), axis, False) for axis in [2, 3]]
negative_config = [('sum', 'float32', (32, 32), -1, False)]
keep_dims_2d_configs = [(op, 'float32', (32, 32), axis, True)
                        for op in ['min', 'max', 'sum', 'argmin', 'argmax']
                        for axis in [0, 1]] + [(op, 'float32', (32, 32), None, True) for op in ['min', 'max', 'sum']]
keep_dims_3d_configs = [(op, 'float32', (32, 2, 16), axis, True)
                        for op in ['min', 'max', 'sum', 'argmin', 'argmax']
                        for axis in [0, 1, 2]] + [(op, 'float32', (32, 2, 16), None, True)
                                                  for op in ['min', 'max', 'sum']]
reduce_bool = [(op, 'bool', shape, axis, False) for op in ['xor_sum'] for shape in reduce2d_shapes for axis in [0, 1]]


@pytest.mark.interpreter
@pytest.mark.parametrize(
    "op, dtype_str, shape, axis, keep_dims", reduce_configs1 + reduce_configs2 + reduce_configs3 + invalid_config +
    negative_config + keep_dims_2d_configs + keep_dims_3d_configs + reduce_bool)
@pytest.mark.parametrize("num_ctas", num_ctas_list)
@pytest.mark.parametrize("num_warps, threads_per_warp",
                         [(64, 16), (4, THREADS_PER_WARP)] if is_xpu() else [(4, THREADS_PER_WARP)])
def test_reduce(op, dtype_str, shape, axis, keep_dims, num_ctas, num_warps, threads_per_warp, device):
    check_type_supported(dtype_str, device)  # bfloat16 on cc < 80 will not be tested

    @triton.jit
    def kernel(X, Z, BLOCK_M: tl.constexpr, BLOCK_N: tl.constexpr, BLOCK_K: tl.constexpr, IS_3D: tl.constexpr,
               AXIS: tl.constexpr, KEEP_DIMS: tl.constexpr, USE_I1: tl.constexpr):
        range_m = tl.arange(0, BLOCK_M)
        range_n = tl.arange(0, BLOCK_N)
        range_k = tl.arange(0, BLOCK_K)
        if IS_3D:
            x = tl.load(X + range_m[:, None, None] * BLOCK_N * BLOCK_K + range_n[None, :, None] * BLOCK_K +
                        range_k[None, None, :])
        else:
            x = tl.load(X + range_m[:, None] * BLOCK_N + range_n[None, :])
        if USE_I1:
            x = tl.cast(x, tl.int1)
        z = GENERATE_TEST_HERE
        z_ptr = Z
        if KEEP_DIMS and AXIS is None:
            if IS_3D:
                z_ptr = z_ptr[None, None, None, :]
            else:
                z_ptr = z_ptr[None, None, :]
        if IS_3D:
            if AXIS == 0:
                z_ptr = Z + range_n[:, None] * BLOCK_K + range_k[None, :]
            elif AXIS == 1 or AXIS == -2:
                z_ptr = Z + range_m[:, None] * BLOCK_K + range_k[None, :]
            elif AXIS == 2 or AXIS == -1:
                z_ptr = Z + range_m[:, None] * BLOCK_N + range_n[None, :]
        else:
            if AXIS == 0:
                z_ptr = Z + range_n
            elif AXIS == 1 or AXIS == -1:
                z_ptr = Z + range_m
        if KEEP_DIMS and AXIS is not None:
            z_ptr = tl.expand_dims(z_ptr, axis=AXIS)
        tl.store(z_ptr, z)

    kernel = patch_kernel(kernel, {'GENERATE_TEST_HERE': f'tl.{op}(x, axis=AXIS, keep_dims=KEEP_DIMS)'})
    # input
    rs = RandomState(17)
    # limit the range of integers so that the sum does not overflow
    x = numpy_random(shape, dtype_str=dtype_str, rs=rs)
    x_tri = to_triton(x, device=device)
    numpy_op = {
        'sum': np.sum, 'max': np.max, 'min': np.min, 'argmin': np.argmin, 'argmax': np.argmax, 'xor_sum':
        np.bitwise_xor.reduce
    }[op]
    z_dtype_str = get_reduced_dtype(dtype_str, op)
    z_tri_dtype_str = z_dtype_str
    if z_dtype_str == 'bool':
        z_dtype_str = 'int8'

    # numpy result
    # Silence numpy error on axis out of bounds, to give triton a chance to fail
    np_axis = axis if axis is not None and axis < len(shape) else None
    if op not in ['argmin', 'argmax'] and dtype_str == 'bfloat16':
        z_dtype_str = 'float32'
        z_tri_dtype_str = 'bfloat16'
        z_ref = numpy_op(x, axis=np_axis, keepdims=keep_dims).astype(getattr(np, z_dtype_str))
        # trunc mantissa for a fair comparison of accuracy
        z_ref = (z_ref.view('uint32') & np.uint32(0xffff0000)).view('float32')
    else:
        z_ref = numpy_op(x, axis=np_axis, keepdims=keep_dims).astype(getattr(np, z_dtype_str))

    # triton result
    z_shape = z_ref.shape
    z_tri = to_triton(numpy_random(z_shape, dtype_str=z_dtype_str, rs=rs), device=device, dst_type=z_tri_dtype_str)
    BLOCK_K = 1 if len(shape) == 2 else shape[2]
    IS_3D = bool(len(shape) == 3)
    USE_I1 = dtype_str == 'bool'
    kern_kwargs = {}
    if is_xpu():
        kern_kwargs['num_warps'] = num_warps
        kern_kwargs['threads_per_warp'] = threads_per_warp
    if axis is not None and axis >= len(shape):
        with pytest.raises(triton.TritonError):
            kernel[(1, )](x_tri, z_tri, BLOCK_M=shape[0], BLOCK_N=shape[1], BLOCK_K=BLOCK_K, IS_3D=IS_3D, AXIS=axis,
                          KEEP_DIMS=keep_dims, USE_I1=USE_I1, num_ctas=num_ctas, **kern_kwargs)
        return
    else:
        kernel[(1, )](x_tri, z_tri, BLOCK_M=shape[0], BLOCK_N=shape[1], BLOCK_K=BLOCK_K, IS_3D=IS_3D, AXIS=axis,
                      KEEP_DIMS=keep_dims, USE_I1=USE_I1, num_ctas=num_ctas, **kern_kwargs)

    z_tri = to_numpy(z_tri)

    # compare
    if op == 'sum':
        np.testing.assert_allclose(z_ref, z_tri, rtol=0.01)
    else:
        if op in ('argmin', 'argmax'):
            # argmin and argmax can have multiple valid indices.
            # so instead we compare the values pointed by indices
            z_ref_index = z_ref
            z_tri_index = z_tri
            if not keep_dims:
                z_ref_index = np.expand_dims(z_ref, axis=axis)
                z_tri_index = np.expand_dims(z_tri, axis=axis)
            z_ref_value = np.take_along_axis(x, z_ref_index, axis=axis)
            z_tri_value = np.take_along_axis(x, z_tri_index, axis=axis)
            np.testing.assert_equal(z_ref_value, z_tri_value)
        else:
            np.testing.assert_equal(z_ref, z_tri)


scan2d_shapes = [(8, 32), (16, 32), (32, 16), (2, 1024), (1024, 2), (32, 32), (1, 1024)]

scan_configs = [(op, type, shape, axis, reverse, num_warps)
                for num_warps in [4, 16]
                for type in ['int32', 'float32', 'bfloat16']
                for axis in [1, 0]
                for reverse in [True, False]
                for shape in scan2d_shapes
                for op in ['cumsum', 'cumprod', 'get_first_element', 'linear_recurrence', 'cummax', 'roll']]
negative_config = [('cumsum', 'float32', (32, 32), -1, False, 4)]


@triton.jit
# trivial associative but not commutative function
def get_first_element(a, b):
    return a


# Compute x_i = a_i * x_{i-1} + b_i
@triton.jit
def linear_recurrence(a1, b1, a2, b2):
    return a1 * a2, b1 * a2 + b2


@triton.jit
def cummax(v0, i0, v1, i1):
    gt = v0 > v1
    return tl.where(gt, v0, v1), tl.where(gt, i0, i1)


@triton.jit
def roll(a1, b1_last, b1_cur, a2, b2_last, b2_cur):
    return a1 + a2, tl.where(a2 == 1, b1_cur, 0) + b2_last, b2_cur


@pytest.mark.interpreter
@pytest.mark.parametrize("op, dtype_str, shape, axis, reverse, num_warps", scan_configs + negative_config)
def test_scan2d(op, dtype_str, shape, axis, reverse, num_warps, device):
    check_type_supported(dtype_str, device)
    if dtype_str == 'bfloat16':
        if op == 'cummax':
            pytest.xfail("bfloat16 compare not suppoted before sm90")
        if op == 'linear_recurrence':
            pytest.xfail("Skipping linear_recurrence scan on bfloat16 due to accuracy issues")
    numpy_dtype_str = 'float32' if dtype_str == 'bfloat16' else dtype_str

    # triton kernel
    @triton.jit
    def kernel(X, Y, Z, BLOCK_M: tl.constexpr, BLOCK_N: tl.constexpr, AXIS: tl.constexpr):
        range_m = tl.arange(0, BLOCK_M)
        range_n = tl.arange(0, BLOCK_N)
        x = tl.load(X + range_m[:, None] * BLOCK_N + range_n[None, :])
        y = tl.load(Y + range_m[:, None] * BLOCK_N + range_n[None, :])
        GENERATE_TEST_HERE
        tl.store(Z + range_m[:, None] * BLOCK_N + range_n[None, :], z)

    if op == 'cumsum' or op == 'cumprod':
        kernel = patch_kernel(kernel, {'GENERATE_TEST_HERE': f'z = tl.{op}(x, axis={axis}, reverse={reverse})'})
    elif op == 'get_first_element':
        kernel = patch_kernel(
            kernel,
            {'GENERATE_TEST_HERE': f'z = tl.associative_scan(x, axis={axis}, combine_fn={op}, reverse={reverse})'})
    elif op == 'cummax':
        rg = "range_m[:, None]" if axis == 0 else "range_n[None, :]"
        rg = f"tl.broadcast_to({rg}.to(tl.int64), [BLOCK_M, BLOCK_N])"
        kernel = patch_kernel(kernel, {
            'GENERATE_TEST_HERE':
            f'_, z = tl.associative_scan((x, {rg}), axis={axis}, combine_fn={op}, reverse={reverse})'
        })
    elif op == 'roll':
        assert op == 'roll'
        kernel = patch_kernel(
            kernel, {
                'GENERATE_TEST_HERE':
                f'_, z, _ = tl.associative_scan((1 + 0* x, 0 * x, x), axis={axis}, combine_fn={op}, reverse={reverse})'
            })
    else:
        assert op == 'linear_recurrence'
        kernel = patch_kernel(kernel, {
            'GENERATE_TEST_HERE':
            f'_, z = tl.associative_scan((x, y), axis={axis}, combine_fn={op}, reverse={reverse})'
        })
    # input
    rs = RandomState(17)
    if op == 'linear_recurrence' and dtype_str in int_dtypes:
        # If the numbers are too large the op will overflow
        # We sample numbers in -1, 0, 1
        x = rs.randint(-1, 2, shape, dtype=dtype_str)
        y = rs.randint(-1, 2, shape, dtype=dtype_str)
    else:
        x = numpy_random(shape, dtype_str=dtype_str, rs=rs)
        # y is just used in linear_recurrence
        y = numpy_random(shape, dtype_str=dtype_str, rs=rs)
    x_in = x
    if reverse:
        x_in = np.flip(x, axis)
    z = np.empty_like(x)
    x_tri = to_triton(x, device=device, dst_type=dtype_str)
    y_tri = to_triton(y, device=device, dst_type=dtype_str)
    if op == 'cumsum' or op == 'cumprod':
        numpy_op = {'cumsum': np.cumsum, 'cumprod': np.cumprod}[op]
        z_ref = numpy_op(x_in, axis=axis).astype(getattr(np, numpy_dtype_str))
        if reverse:
            z_ref = np.flip(z_ref, axis)

    elif op == 'cummax':
        # NumPy does not have cummax
        z = z.astype(np.int64)
        z_ref = torch.cummax(torch.from_numpy(x_in.copy()), axis=axis).indices.numpy()
        if reverse:
            z_ref = x_in.shape[axis] - np.flip(z_ref, axis) - 1
    elif op == 'roll':
        ROLL = 1
        z_ref = np.roll(x_in.copy(), ROLL, axis=axis)
        if axis == 0:
            z_ref[:ROLL] = 0
        else:
            z_ref[:, :ROLL] = 0

        if reverse:
            z_ref = np.flip(z_ref, axis)
    elif op == 'linear_recurrence':
        # Simplify to the axis=1 case
        x_ref = x.T if axis == 0 else x
        y_ref = y.T if axis == 0 else y
        if reverse:
            x_ref = np.flip(x_ref, 1)
            y_ref = np.flip(y_ref, 1)

        result = []
        for x_refi, y_refi in zip(x_ref, y_ref):
            li = []
            acc = 0
            for xi, yi in zip(x_refi, y_refi):
                acc = xi * acc + yi
                li.append(acc)
            result.append(li)
        z_ref = np.array(result)
        if reverse:
            z_ref = np.flip(z_ref, 1)

        if axis == 0:
            z_ref = z_ref.T
    else:
        assert op == 'get_first_element'
        z_ref = x
        if axis == 0:
            if reverse:
                z_ref[:-1] = x[-1]
            else:
                z_ref[1:] = x[0]
        else:
            if reverse:
                z_ref[:, :-1] = x[:, -1:]
            else:
                z_ref[:, 1:] = x[:, 0:1]

    # triton result
    # we don't cast the `fp32 = bf16 op bf16` result to bfloat16 to alleviate accuracy issues
    z_tri = to_triton(z, device=device)
    kernel[(1, )](x_tri, y_tri, z_tri, BLOCK_M=shape[0], BLOCK_N=shape[1], AXIS=axis, num_warps=num_warps)

    z_tri = to_numpy(z_tri)
    # compare
    if dtype_str not in int_dtypes:
        if op == 'cumprod':
            np.testing.assert_allclose(z_ref, z_tri, rtol=0.01, atol=1e-3)
        else:
            np.testing.assert_allclose(z_ref, z_tri, rtol=0.01)
    else:
        np.testing.assert_equal(z_ref, z_tri)


scan_layouts = [
    BlockedLayout([1, 4], [4, THREADS_PER_WARP // 4], [4, 1], [0, 1], [1, 1], [1, 1], [0, 1]),
    BlockedLayout([1, 4], [8, THREADS_PER_WARP // 8], [4, 1], [0, 1], [1, 1], [1, 1], [0, 1]),
    BlockedLayout([4, 1], [4, THREADS_PER_WARP // 4], [1, 4], [0, 1], [1, 1], [1, 1], [0, 1]),
    BlockedLayout([2, 2], [4, THREADS_PER_WARP // 4], [2, 2], [0, 1], [1, 1], [1, 1], [0, 1]),
    BlockedLayout([2, 2], [8, THREADS_PER_WARP // 8], [2, 2], [0, 1], [1, 1], [1, 1], [0, 1]),
    BlockedLayout([1, 4], [4, THREADS_PER_WARP // 4], [4, 1], [1, 0], [1, 1], [1, 1], [0, 1]),
    BlockedLayout([1, 4], [8, THREADS_PER_WARP // 8], [4, 1], [1, 0], [1, 1], [1, 1], [0, 1]),
    BlockedLayout([4, 1], [4, THREADS_PER_WARP // 4], [1, 4], [1, 0], [1, 1], [1, 1], [0, 1]),
    BlockedLayout([2, 2], [4, THREADS_PER_WARP // 4], [2, 2], [1, 0], [1, 1], [1, 1], [0, 1]),
    BlockedLayout([2, 2], [8, THREADS_PER_WARP // 8], [2, 2], [1, 0], [1, 1], [1, 1], [0, 1]),
    BlockedLayout([1, 2], [1, THREADS_PER_WARP // 1], [1, 4], [1, 0], [1, 1], [1, 1], [0, 1]),
]

# ---------------
# test histogram
# ---------------


@pytest.mark.interpreter
@pytest.mark.parametrize("M, N", [[2048, 2], [1024, 8], [1024, 128], [256, 512], [32, 512], [8, 512], [8, 2]])
def test_histogram(M, N, device):

    @triton.jit
    def histogram_kernel(x_ptr, z_ptr, M: tl.constexpr, N: tl.constexpr):
        offset1 = tl.arange(0, M)
        offset2 = tl.arange(0, N)
        x = tl.load(x_ptr + offset1)
        z = tl.histogram(x, N)
        tl.store(z_ptr + offset2, z)

    torch.manual_seed(17)
    x = torch.randint(0, N, (M, ), device=device, dtype=torch.int32)
    z = torch.empty(N, dtype=torch.int32, device=device)
    # torch.histc does not work when the input type is not float and the device is CPU
    # https://github.com/pytorch/pytorch/issues/74236
    # This is a workload by converting the input to float
    z_torch = torch.histc(x.float(), bins=N, min=0, max=N - 1)
    histogram_kernel[(1, )](x, z, M=M, N=N)
    assert (z_torch == z).all()


@pytest.mark.interpreter
@pytest.mark.parametrize("op", ['sum', 'max', 'min'])
@pytest.mark.parametrize("BLOCK_N", [32, 64, 128])
@pytest.mark.parametrize("N", [512, 1024, 2048])
@pytest.mark.parametrize("num_pid_n", [2, 4])
def test_optimize_thread_locality(op, BLOCK_N, N, num_pid_n, device):

    @triton.jit
    def kernel(X, Y, N, BLOCK_M: tl.constexpr, BLOCK_N: tl.constexpr, NUM_PID_N: tl.constexpr):
        start_m = tl.program_id(0)
        pid_n = tl.program_id(1)
        local = INITIALIZE_PATCH
        off_m = start_m * BLOCK_M + tl.arange(0, BLOCK_M)
        for start_n in range(pid_n, tl.cdiv(N, BLOCK_N), NUM_PID_N):
            off_n = start_n * BLOCK_N + tl.arange(0, BLOCK_N)
            Xs = X + off_m[:, None] * N + off_n[None, :]
            x = tl.load(Xs)
            local = ACCUMULATE_PATCH
        tl.store(Y + off_m * NUM_PID_N + pid_n, local)
        # the following segfaults AMD backend following #3492
        # really unclear why; the llvm-ir and kernel arguments are
        # identical !
        # tl.store(Y + off_m * tl.num_programs(1) + pid_n, local)

    initialize_patch = {
        'sum': 'tl.zeros([BLOCK_M], dtype=tl.float32)',
        'max': 'tl.full([BLOCK_M], float("-inf"), dtype=tl.float32)',
        'min': 'tl.full([BLOCK_M], float("inf"), dtype=tl.float32)',
    }[op]
    reduce_patch = {
        'sum': 'local + tl.sum(x, axis=1)',
        'max': 'tl.maximum(local, tl.max(x, axis=1))',
        'min': 'tl.minimum(local, tl.min(x, axis=1))',
    }[op]
    numpy_op = {
        'sum': np.sum,
        'max': np.max,
        'min': np.min,
    }[op]
    kernel = patch_kernel(kernel, {'ACCUMULATE_PATCH': reduce_patch, 'INITIALIZE_PATCH': initialize_patch})
    torch.manual_seed(0)
    BLOCK_M = 32
    x = torch.randn((BLOCK_M, N), dtype=torch.float32, device=device)
    y = torch.randn((BLOCK_M, num_pid_n), dtype=torch.float32, device=device)
    h = kernel[(1, num_pid_n, 1)](x, y, N, BLOCK_M, BLOCK_N, NUM_PID_N=num_pid_n)
    if not is_interpreter():
        assert h.asm['ttgir'].count(
            '"tt.reduce"') == 2, "tt.reduce should be called twice, otherwise the optimization didn't work"
    y_ref = numpy_op(x.cpu().numpy(), axis=1, keepdims=True)
    y_tri = numpy_op(y.cpu().numpy(), axis=1, keepdims=True)
    np.testing.assert_allclose(y_tri, y_ref, rtol=0.01, atol=1e-3)


@pytest.mark.parametrize("M, N", [[32, 16], [32, 32], [32, 64], [64, 32]])
@pytest.mark.parametrize("src_layout", scan_layouts)
@pytest.mark.parametrize("axis", [0, 1])
def test_scan_layouts(M, N, src_layout, axis, device):

    ir = f"""
    #blocked = {src_layout}
    module attributes {{"triton_gpu.num-warps" = 4 : i32, "triton_gpu.num-ctas" = 1 : i32, "triton_gpu.threads-per-warp" = {THREADS_PER_WARP} : i32}} {{
    tt.func public @kernel_0d1d(%arg0: !tt.ptr<i32> {{tt.divisibility = 16 : i32}}, %arg1: !tt.ptr<i32> {{tt.divisibility = 16 : i32}}) {{
      %cst = arith.constant dense<{N}> : tensor<{M}x1xi32, #blocked>
      %0 = tt.make_range {{end = {M} : i32, start = 0 : i32}} : tensor<{M}xi32, #triton_gpu.slice<{{dim = 1, parent = #blocked}}>>
      %1 = tt.expand_dims %0 {{axis = 1 : i32}} : tensor<{M}xi32, #triton_gpu.slice<{{dim = 1, parent = #blocked}}>> -> tensor<{M}x1xi32, #blocked>
      %2 = arith.muli %1, %cst : tensor<{M}x1xi32, #blocked>
      %3 = tt.splat %arg0 : !tt.ptr<i32> -> tensor<{M}x1x!tt.ptr<i32>, #blocked>
      %4 = tt.addptr %3, %2 : tensor<{M}x1x!tt.ptr<i32>, #blocked>, tensor<{M}x1xi32, #blocked>
      %5 = tt.make_range {{end = {N} : i32, start = 0 : i32}} : tensor<{N}xi32, #triton_gpu.slice<{{dim = 0, parent = #blocked}}>>
      %6 = tt.expand_dims %5 {{axis = 0 : i32}} : tensor<{N}xi32, #triton_gpu.slice<{{dim = 0, parent = #blocked}}>> -> tensor<1x{N}xi32, #blocked>
      %7 = tt.broadcast %4 : tensor<{M}x1x!tt.ptr<i32>, #blocked> -> tensor<{M}x{N}x!tt.ptr<i32>, #blocked>
      %8 = tt.broadcast %6 : tensor<1x{N}xi32, #blocked> -> tensor<{M}x{N}xi32, #blocked>
      %9 = tt.addptr %7, %8 : tensor<{M}x{N}x!tt.ptr<i32>, #blocked>, tensor<{M}x{N}xi32, #blocked>
      %10 = tt.load %9 : tensor<{M}x{N}x!tt.ptr<i32>, #blocked>
      %11 = "tt.scan"(%10) <{{axis = {axis} : i32, reverse = false}}> ({{
      ^bb0(%arg2: i32, %arg3: i32):
        %16 = arith.addi %arg2, %arg3 : i32
        tt.scan.return %16 : i32
      }}) : (tensor<{M}x{N}xi32, #blocked>) -> tensor<{M}x{N}xi32, #blocked>
      %12 = tt.splat %arg1 : !tt.ptr<i32> -> tensor<{M}x1x!tt.ptr<i32>, #blocked>
      %13 = tt.addptr %12, %2 : tensor<{M}x1x!tt.ptr<i32>, #blocked>, tensor<{M}x1xi32, #blocked>
      %14 = tt.broadcast %13 : tensor<{M}x1x!tt.ptr<i32>, #blocked> -> tensor<{M}x{N}x!tt.ptr<i32>, #blocked>
      %15 = tt.addptr %14, %8 : tensor<{M}x{N}x!tt.ptr<i32>, #blocked>, tensor<{M}x{N}xi32, #blocked>
      tt.store %15, %11 : tensor<{M}x{N}x!tt.ptr<i32>, #blocked>
      tt.return
    }}
    }}
    """

    with tempfile.NamedTemporaryFile(mode='w', suffix='.ttgir') as f:
        f.write(ir)
        f.flush()
        kernel = triton.compile(f.name)
    rs = RandomState(17)
    x = rs.randint(-100, 100, (M, N)).astype('int32')

    z = np.zeros((M, N)).astype('int32')
    x_tri = torch.tensor(x, device=device)
    z_tri = torch.tensor(z, device=device)

    kernel[(1, 1, 1)](x_tri, z_tri)

    z_ref = np.cumsum(x, axis=axis)

    np.testing.assert_equal(z_ref, z_tri.cpu().numpy())


layouts = [
    BlockedLayout([1, 4], [8, THREADS_PER_WARP // 8], [4, 1], [1, 0], [1, 1], [1, 1], [0, 1]),
    BlockedLayout([1, 4], [8, THREADS_PER_WARP // 8], [4, 1], [0, 1], [1, 1], [1, 1], [0, 1]),
    BlockedLayout([1, 4], [8, THREADS_PER_WARP // 8], [2, 2], [1, 0], [1, 1], [1, 1], [0, 1]),
    BlockedLayout([1, 4], [8, THREADS_PER_WARP // 8], [2, 2], [0, 1], [1, 1], [1, 1], [0, 1]),
    BlockedLayout([4, 4], [THREADS_PER_WARP // 16, 16], [4, 1], [1, 0], [1, 1], [1, 1], [0, 1]),
    BlockedLayout([1, 2], [4, THREADS_PER_WARP // 4], [4, 1], [1, 0], [1, 1], [1, 1], [0, 1]),
    DpasLayout(repeatCount=8, systolic_depth=8, execution_size=8, ops_per_chan=1, threads_per_warp=32,
               warps_per_cta=[4, 1], rep_cluster=[1, 1]),
    DpasLayout(repeatCount=8, systolic_depth=8, execution_size=16, ops_per_chan=2, threads_per_warp=32,
               warps_per_cta=[2, 2], rep_cluster=[1, 1]),
    DpasLayout(repeatCount=8, systolic_depth=8, execution_size=8, ops_per_chan=4, threads_per_warp=32,
               warps_per_cta=[4, 1], rep_cluster=[1, 1])
]


@pytest.mark.parametrize("M, N", [[128, 16], [128, 128], [64, 64], [32, 128], [32, 32], [16, 16]])
@pytest.mark.parametrize("src_layout", filter_layouts(layouts))
@pytest.mark.parametrize("axis", [0, 1])
@pytest.mark.parametrize("epilogue_kind", ['reduce1d', 'reduce2d', 'expand_reduce2d'])
@pytest.mark.parametrize("dtype_str", ["int32", "float32", "float16"])
@pytest.mark.parametrize("reduce_op", ["sum", "max"])
def test_reduce_layouts(M, N, src_layout, axis, epilogue_kind, dtype_str, reduce_op, device):
    if isinstance(src_layout,
                  (MfmaLayout, MmaLayout)) and (M < src_layout.instr_shape[0] or N < src_layout.instr_shape[1]):
        pytest.skip("Skipping because tensor shape is smaller than M(f)maLayout instr_shape")
    if is_hip() and isinstance(src_layout, MfmaLayout) and ((M, N) == (128, 128)):
        pytest.skip("Skipping test because it runs out of shared memory")
    if reduce_op == "sum" and dtype_str == "float16" and M * N > 1024:
        pytest.xfail("Skipping sum reduction on float16 due to accuracy issues")

    if isinstance(src_layout, MmaLayout) and src_layout.version == 3:
        src_layout[2] = 16 if dtype_str == "float16" else 8

    ty = {"int32": "i32", "float32": "f32", "float16": "f16"}[dtype_str]
    arith_op = {
        "max": {"int32": "arith.maxsi", "float32": "arith.maximumf", "float16": "arith.maximumf"},  #
        "sum": {"int32": "arith.addi", "float32": "arith.addf", "float16": "arith.addf"}
    }[reduce_op][dtype_str]
    numpy_op = {"max": np.max, "sum": np.sum}[reduce_op]
    rdims_1d = f"{N}" if axis == 0 else f"{M}"
    rdims_2d = f"1x{N}" if axis == 0 else f"{M}x1"
    store_range = "%7" if axis == 0 else "%1"
    blocked = BlockedLayout([1, 1], [32, THREADS_PER_WARP // 32], [4, 1], [0, 1], [1, 1], [1, 1], [0, 1])
    num_warps = src_layout.warps_per_cta[0] * src_layout.warps_per_cta[1]
    if num_warps == 8:
        blocked = BlockedLayout([1, 1], [32, THREADS_PER_WARP // 32], [4, 2], [0, 1], [1, 1], [1, 1], [0, 1])
    one_d_layout = BlockedLayout([1], [THREADS_PER_WARP], [num_warps], [0], [1], [1], [0])

    expanded_shape = f"1x{N}" if axis == 0 else f"{M}x1"
    other_axis = 1 - axis
    epilogue = {
        "reduce1d":
        f"""
        %14 = tt.splat %arg2 : !tt.ptr<{ty}> -> tensor<{rdims_2d}x!tt.ptr<{ty}>, #blocked>
        %15 = tt.addptr %14, {store_range} : tensor<{rdims_2d}x!tt.ptr<{ty}>, #blocked>, tensor<{rdims_2d}xi32, #blocked>
        %16 = {GPU_DIALECT}.convert_layout %13 : tensor<{rdims_1d}x{ty}, #{GPU_DIALECT}.slice<{{dim = {axis}, parent = #src}}>> -> tensor<{rdims_1d}x{ty}, #{GPU_DIALECT}.slice<{{dim = {axis}, parent = #blocked}}>>
        %17 = tt.expand_dims %16 {{axis = {axis} : i32}} : tensor<{rdims_1d}x{ty}, #{GPU_DIALECT}.slice<{{dim = {axis}, parent = #blocked}}>> -> tensor<{rdims_2d}x{ty}, #blocked>
        tt.store %15, %17 : tensor<{rdims_2d}x!tt.ptr<{ty}>, #blocked>
        tt.return
        }}
        }}
    """, "reduce2d":
        f"""
        %14 = "tt.reduce"(%13) ({{
        ^bb0(%arg3: {ty}, %arg4: {ty}):
          %17 = {arith_op} %arg3, %arg4 : {ty}
          tt.reduce.return %17 : {ty}
        }}) {{axis = 0 : i32}} : (tensor<{rdims_1d}x{ty}, #{GPU_DIALECT}.slice<{{dim = {axis}, parent = #src}}>>) -> {ty}
        tt.store %arg2, %14 : !tt.ptr<{ty}>
        tt.return
        }}
        }}
    """, "expand_reduce2d":
        f"""
        %14 = tt.expand_dims %13 {{axis = {axis} : i32}} : tensor<{rdims_1d}x{ty}, #{GPU_DIALECT}.slice<{{dim = {axis}, parent = #src}}>> -> tensor<{expanded_shape}x{ty}, #src>
        %15 = "tt.reduce"(%14) ({{
        ^bb0(%arg3: {ty}, %arg4: {ty}):
          %17 = {arith_op} %arg3, %arg4 : {ty}
          tt.reduce.return %17 : {ty}
        }}) {{axis = {other_axis} : i32}} : (tensor<{expanded_shape}x{ty}, #src>) -> (tensor<1x{ty}, #{GPU_DIALECT}.slice<{{dim = {other_axis}, parent = #src}}>>)
        %16 = triton_gpu.convert_layout %15 : tensor<1x{ty}, #{GPU_DIALECT}.slice<{{dim = {other_axis}, parent = #src}}>> -> tensor<1x{ty}, #one_d_layout>
        %17 = tt.splat %arg2 : !tt.ptr<{ty}> -> tensor<1x!tt.ptr<{ty}>, #one_d_layout>
        tt.store %17, %16 : tensor<1x!tt.ptr<{ty}>, #one_d_layout>
        tt.return
        }}
        }}
                """
    }[epilogue_kind]

    ir = f"""
    #blocked = {blocked}
    #src = {src_layout}
    #one_d_layout = {one_d_layout}
    module attributes {{"triton_gpu.num-warps" = {num_warps} : i32, "triton_gpu.num-ctas" = 1 : i32, "triton_gpu.threads-per-warp" = {THREADS_PER_WARP} : i32}} {{
    tt.func public @kernel_0d1d2c3d4c(%arg0: !tt.ptr<{ty}> {{tt.divisibility = 16 : i32}}, %arg1: i32 {{tt.divisibility = 16 : i32}}, %arg2: !tt.ptr<{ty}> {{tt.divisibility = 16 : i32}}) {{
        %0 = tt.make_range {{end = {M} : i32, start = 0 : i32}} : tensor<{M}xi32, #{GPU_DIALECT}.slice<{{dim = 1, parent = #blocked}}>>
        %1 = tt.expand_dims %0 {{axis = 1 : i32}} : tensor<{M}xi32, #{GPU_DIALECT}.slice<{{dim = 1, parent = #blocked}}>> -> tensor<{M}x1xi32, #blocked>
        %2 = tt.splat %arg1 : i32 -> tensor<{M}x1xi32, #blocked>
        %3 = arith.muli %1, %2 : tensor<{M}x1xi32, #blocked>
        %4 = tt.splat %arg0 : !tt.ptr<{ty}> -> tensor<{M}x1x!tt.ptr<{ty}>, #blocked>
        %5 = tt.addptr %4, %3 : tensor<{M}x1x!tt.ptr<{ty}>, #blocked>, tensor<{M}x1xi32, #blocked>
        %6 = tt.make_range {{end = {N} : i32, start = 0 : i32}} : tensor<{N}xi32, #{GPU_DIALECT}.slice<{{dim = 0, parent = #blocked}}>>
        %7 = tt.expand_dims %6 {{axis = 0 : i32}} : tensor<{N}xi32, #{GPU_DIALECT}.slice<{{dim = 0, parent = #blocked}}>> -> tensor<1x{N}xi32, #blocked>
        %8 = tt.broadcast %5 : tensor<{M}x1x!tt.ptr<{ty}>, #blocked> -> tensor<{M}x{N}x!tt.ptr<{ty}>, #blocked>
        %9 = tt.broadcast %7 : tensor<1x{N}xi32, #blocked> -> tensor<{M}x{N}xi32, #blocked>
        %10 = tt.addptr %8, %9 : tensor<{M}x{N}x!tt.ptr<{ty}>, #blocked>, tensor<{M}x{N}xi32, #blocked>
        %11 = tt.load %10 : tensor<{M}x{N}x!tt.ptr<{ty}>, #blocked>
        %12 = {GPU_DIALECT}.convert_layout %11 : tensor<{M}x{N}x{ty}, #blocked> -> tensor<{M}x{N}x{ty}, #src>
        %13 = "tt.reduce"(%12) ({{
        ^bb0(%arg3: {ty}, %arg4: {ty}):
          %17 = {arith_op} %arg3, %arg4 : {ty}
          tt.reduce.return %17 : {ty}
        }}) {{axis = {axis} : i32}} : (tensor<{M}x{N}x{ty}, #src>) -> tensor<{rdims_1d}x{ty}, #{GPU_DIALECT}.slice<{{dim = {axis}, parent = #src}}>>
    """ + epilogue

    with tempfile.NamedTemporaryFile(mode='w', suffix='.ttgir') as f:
        f.write(ir)
        f.flush()
        kernel = triton.compile(f.name)

    rs = RandomState(17)
    x = numpy_random((M, N), dtype_str=dtype_str, rs=rs, low=0, high=10)
    reduce2d = 'reduce2d' in epilogue_kind
    z_shape = (1, 1) if reduce2d else (1, N) if axis == 0 else (M, 1)
    z = np.zeros(z_shape).astype(dtype_str)

    x_tri = torch.tensor(x, device=device)
    z_tri = torch.tensor(z, device=device)

    pgm = kernel[(1, 1, 1)](x_tri, x_tri.stride(0), z_tri)
    z_ref = numpy_op(x) if reduce2d else numpy_op(x, axis=axis, keepdims=True)

    if dtype_str == 'float16':
        np.testing.assert_allclose(z_ref, to_numpy(z_tri), rtol=0.01, atol=1e-2)
    else:
        np.testing.assert_allclose(z_ref, to_numpy(z_tri), rtol=0.01, atol=1e-3)


layouts = [
    BlockedLayout([1, 4], [1, THREADS_PER_WARP], [4, 1], [1, 0], [1, 1], [1, 1], [0, 1]),
    BlockedLayout([1, 4], [1, THREADS_PER_WARP], [2, 2], [1, 0], [1, 1], [1, 1], [0, 1]),
    DpasLayout(repeatCount=8, systolic_depth=8, execution_size=8, ops_per_chan=1, threads_per_warp=32,
               warps_per_cta=[4, 1], rep_cluster=[1, 1]),
]


@pytest.mark.parametrize("M", [32, 64, 128, 256])
@pytest.mark.parametrize("src_layout", layouts)
def test_store_op(M, src_layout, device):

    ir = f"""
    #src = {src_layout}
    module attributes {{"{GPU_DIALECT}.num-warps" = 4 : i32, "{GPU_DIALECT}.num-ctas" = 1 : i32, "{GPU_DIALECT}.threads-per-warp" = {THREADS_PER_WARP} : i32}} {{
        tt.func public @kernel(%arg0: !tt.ptr<f32> {{tt.divisibility = 16 : i32}}, %arg1: !tt.ptr<f32> {{tt.divisibility = 16 : i32}}) {{
            %0 = tt.make_range {{end = {M} : i32, start = 0 : i32}} : tensor<{M}xi32, #{GPU_DIALECT}.slice<{{dim = 1, parent = #src}}>>
            %1 = tt.splat %arg0 : !tt.ptr<f32> -> tensor<{M}x!tt.ptr<f32>, #{GPU_DIALECT}.slice<{{dim = 1, parent = #src}}>>
            %2 = tt.addptr %1, %0 : tensor<{M}x!tt.ptr<f32>, #{GPU_DIALECT}.slice<{{dim = 1, parent = #src}}>>, tensor<{M}xi32, #{GPU_DIALECT}.slice<{{dim = 1, parent = #src}}>>
            %3 = tt.load %2 : tensor<{M}x!tt.ptr<f32>, #{GPU_DIALECT}.slice<{{dim = 1, parent = #src}}>>
            %4 = tt.expand_dims %3 {{axis = 1 : i32}} : tensor<{M}xf32, #{GPU_DIALECT}.slice<{{dim = 1, parent = #src}}>> -> tensor<{M}x1xf32, #src>
            %5 = tt.make_range {{end = {M} : i32, start = 0 : i32}} : tensor<{M}xi32, #{GPU_DIALECT}.slice<{{dim = 1, parent = #src}}>>
            %6 = tt.expand_dims %5 {{axis = 1 : i32}} : tensor<{M}xi32, #{GPU_DIALECT}.slice<{{dim = 1, parent = #src}}>> -> tensor<{M}x1xi32, #src>
            %7 = tt.splat %arg1 : !tt.ptr<f32> -> tensor<{M}x1x!tt.ptr<f32>, #src>
            %8 = tt.addptr %7, %6 : tensor<{M}x1x!tt.ptr<f32>, #src>, tensor<{M}x1xi32, #src>
            tt.store %8, %4 : tensor<{M}x1x!tt.ptr<f32>, #src>
            tt.return
        }}
    }}
    """

    with tempfile.NamedTemporaryFile(mode='w', suffix='.ttgir') as f:
        f.write(ir)
        f.flush()
        store_kernel = triton.compile(f.name)

    rs = RandomState(17)
    x = rs.randint(0, 4, (M, 1)).astype('float32')
    y = np.zeros((M, 1), dtype='float32')
    x_tri = torch.tensor(x, device=device)
    y_tri = torch.tensor(y, device=device)

    pgm = store_kernel[(1, 1, 1)](x_tri, y_tri)
    y_ref = x
    np.testing.assert_allclose(y_ref, y_tri.cpu().numpy(), rtol=0.01, atol=1e-3)


layouts = [
    # TODO (lixun): Add MfmaLayout
    BlockedLayout([1, 4], [1, THREADS_PER_WARP], [4, 1], [1, 0], [1, 1], [1, 1], [0, 1]),
    BlockedLayout([1, 4], [1, THREADS_PER_WARP], [2, 2], [1, 0], [1, 1], [1, 1], [0, 1]),
    DpasLayout(repeatCount=8, systolic_depth=8, execution_size=8, ops_per_chan=1, threads_per_warp=32,
               warps_per_cta=[4, 1], rep_cluster=[1, 1])
]


@pytest.mark.parametrize("M", [64, 128, 256])
@pytest.mark.parametrize("src_layout", filter_layouts(layouts))
@pytest.mark.parametrize("dst_layout", filter_layouts(layouts))
@pytest.mark.parametrize("src_dim", [0, 1])
@pytest.mark.parametrize("dst_dim", [0, 1])
def test_convert1d(M, src_layout, dst_layout, src_dim, dst_dim, device):

    ir = f"""
    #dst = {dst_layout}
    #src = {src_layout}
    module attributes {{"{GPU_DIALECT}.num-warps" = 4 : i32, "triton_gpu.num-ctas" = 1 : i32, "triton_gpu.threads-per-warp" = {THREADS_PER_WARP} : i32}} {{
        tt.func public @kernel(%arg0: !tt.ptr<i32> {{tt.divisibility = 16 : i32}}, %arg1: !tt.ptr<i32> {{tt.divisibility = 16 : i32}}) {{
            %0 = tt.splat %arg0 : !tt.ptr<i32> -> tensor<{M}x!tt.ptr<i32>, #{GPU_DIALECT}.slice<{{dim = {src_dim}, parent = #src}}>>
            %1 = tt.make_range {{end = {M} : i32, start = 0 : i32}} : tensor<{M}xi32, #{GPU_DIALECT}.slice<{{dim = {src_dim}, parent = #src}}>>
            %2 = tt.addptr %0, %1 : tensor<{M}x!tt.ptr<i32>, #{GPU_DIALECT}.slice<{{dim = {src_dim}, parent = #src}}>>, tensor<{M}xi32, #{GPU_DIALECT}.slice<{{dim = {src_dim}, parent = #src}}>>
            %3 = tt.load %2 : tensor<{M}x!tt.ptr<i32>, #{GPU_DIALECT}.slice<{{dim = {src_dim}, parent = #src}}>>
            %4 = tt.splat %arg1 : !tt.ptr<i32> -> tensor<{M}x!tt.ptr<i32>, #{GPU_DIALECT}.slice<{{dim = {dst_dim}, parent = #dst}}>>
            %5 = tt.make_range {{end = {M} : i32, start = 0 : i32}} : tensor<{M}xi32, #{GPU_DIALECT}.slice<{{dim = {dst_dim}, parent = #dst}}>>
            %6 = tt.addptr %4, %5 : tensor<{M}x!tt.ptr<i32>, #{GPU_DIALECT}.slice<{{dim = {dst_dim}, parent = #dst}}>>, tensor<{M}xi32, #{GPU_DIALECT}.slice<{{dim = {dst_dim}, parent = #dst}}>>
            %7 = {GPU_DIALECT}.convert_layout %3 : tensor<{M}xi32, #{GPU_DIALECT}.slice<{{dim = {src_dim}, parent = #src}}>> -> tensor<{M}xi32, #{GPU_DIALECT}.slice<{{dim = {dst_dim}, parent = #dst}}>>
            tt.store %6, %7 : tensor<{M}x!tt.ptr<i32>, #{GPU_DIALECT}.slice<{{dim = {dst_dim}, parent = #dst}}>>
            tt.return
        }}
    }}
    """
    with tempfile.NamedTemporaryFile(mode='w', suffix='.ttgir') as f:
        f.write(ir)
        f.flush()
        kernel = triton.compile(f.name)

    rs = RandomState(17)
    x = rs.randint(0, 4, (M, )).astype('int32')
    y = np.zeros((M, ), dtype='int32')
    x_tri = torch.tensor(x, device=device)
    y_tri = torch.tensor(y, device=device)
    pgm = kernel[(1, 1, 1)](x_tri, y_tri)
    y_ref = x
    np.testing.assert_allclose(y_ref, y_tri.cpu().numpy(), rtol=0.01, atol=1e-3)


@triton.jit
def _welford_combine(mean_1, m2_1, weight_1, mean_2, m2_2, weight_2):
    delta = mean_2 - mean_1
    new_weight = weight_1 + weight_2
    w2_over_w = weight_2 / new_weight
    return (
        mean_1 + delta * w2_over_w,
        m2_1 + m2_2 + delta * delta * weight_1 * w2_over_w,
        new_weight,
    )


layouts = [
    BlockedLayout([1, 4], [1, THREADS_PER_WARP], [4, 1], [1, 0], [1, 1], [1, 1], [0, 1]),
    BlockedLayout([1, 4], [1, THREADS_PER_WARP], [2, 2], [1, 0], [1, 1], [1, 1], [0, 1]),
    # [HIP] TO DO: some tests are flaky with the layout, so turn off them for now.
    # BlockedLayout([1, 4], [1, THREADS_PER_WARP], [1, 4], [1, 0], [1, 1], [1, 1], [0, 1]),
    BlockedLayout([1, 4], [THREADS_PER_WARP // 32, 32], [1, 4], [1, 0], [1, 1], [1, 1], [0, 1]),
    BlockedLayout([1, 4], [8, THREADS_PER_WARP // 8], [2, 2], [0, 1], [1, 1], [1, 1], [0, 1])
]


@pytest.mark.parametrize("M, N", [[128, 128], [256, 128], [256, 256], [128, 256]])
@pytest.mark.parametrize("src_layout", layouts)
@pytest.mark.parametrize("op", ["sum", "max"])
@pytest.mark.parametrize("first_axis", [0, 1])
def test_chain_reduce(M, N, src_layout, op, device, first_axis):

    op_str = ""
    if op == "sum":
        op_str = """
        %13 = arith.addi %arg2, %arg3 : i32
        tt.reduce.return %13 : i32"""
    elif op == "max":
        op_str = """
        %13 = arith.cmpi "sgt", %arg2, %arg3 : i32
        %14 = arith.select %13, %arg2, %arg3 : i32
        tt.reduce.return %14 : i32"""
    ir = f"""
    #src = {src_layout}
    module attributes {{"{GPU_DIALECT}.num-warps" = 4 : i32, "triton_gpu.num-ctas" = 1 : i32, "triton_gpu.threads-per-warp" = {THREADS_PER_WARP} : i32}} {{
    tt.func public @sum_kernel_0d1d(%arg0: !tt.ptr<i32> {{tt.divisibility = 16 : i32}}, %arg1: !tt.ptr<i32> {{tt.divisibility = 16 : i32}}) {{
        %cst = arith.constant dense<{N}> : tensor<{M}x1xi32, #src>
        %0 = tt.make_range {{end = {M} : i32, start = 0 : i32}} : tensor<{M}xi32, #{GPU_DIALECT}.slice<{{dim = 1, parent = #src}}>>
        %1 = tt.expand_dims %0 {{axis = 1 : i32}} : tensor<{M}xi32, #{GPU_DIALECT}.slice<{{dim = 1, parent = #src}}>> -> tensor<{M}x1xi32, #src>
        %2 = arith.muli %1, %cst : tensor<{M}x1xi32, #src>
        %3 = tt.make_range {{end = {N} : i32, start = 0 : i32}} : tensor<{N}xi32, #{GPU_DIALECT}.slice<{{dim = 0, parent = #src}}>>
        %4 = tt.expand_dims %3 {{axis = 0 : i32}} : tensor<{N}xi32, #{GPU_DIALECT}.slice<{{dim = 0, parent = #src}}>> -> tensor<1x{N}xi32, #src>
        %5 = tt.broadcast %2 : tensor<{M}x1xi32, #src> -> tensor<{M}x{N}xi32, #src>
        %6 = tt.broadcast %4 : tensor<1x{N}xi32, #src> -> tensor<{M}x{N}xi32, #src>
        %7 = arith.addi %5, %6 : tensor<{M}x{N}xi32, #src>
        %8 = tt.splat %arg0 : !tt.ptr<i32> -> tensor<{M}x{N}x!tt.ptr<i32>, #src>
        %9 = tt.addptr %8, %7 : tensor<{M}x{N}x!tt.ptr<i32>, #src>, tensor<{M}x{N}xi32, #src>
        %10 = tt.load %9 : tensor<{M}x{N}x!tt.ptr<i32>, #src>
        %11 = "tt.reduce"(%10) ({{
        ^bb0(%arg2: i32, %arg3: i32):
        {op_str}
        }}) {{axis = {first_axis} : i32}} : (tensor<{M}x{N}xi32, #src>) -> tensor<{M if first_axis == 1 else N}xi32, #{GPU_DIALECT}.slice<{{dim = {first_axis}, parent = #src}}>>
        %12 = "tt.reduce"(%11) ({{
        ^bb0(%arg2: i32, %arg3: i32):
        {op_str}
        }}) {{axis = 0 : i32}} : (tensor<{M if first_axis == 1 else N}xi32, #{GPU_DIALECT}.slice<{{dim = {first_axis}, parent = #src}}>>) -> i32
        tt.store %arg1, %12 : !tt.ptr<i32>
        tt.return
    }}
    }}
    """
    with tempfile.NamedTemporaryFile(mode='w', suffix='.ttgir') as f:
        f.write(ir)
        f.flush()
        kernel = triton.compile(f.name)

    rs = RandomState(17)
    x = rs.randint(0, 4, (M, N)).astype('int32')

    z = np.zeros((1, )).astype('int32')

    x_tri = torch.tensor(x, device=device)
    z_tri = torch.tensor(z, device=device)

    pgm = kernel[(1, 1, 1)](x_tri, z_tri)
    if op == "sum":
        z_ref = np.sum(x)
    elif op == "max":
        z_ref = np.max(x)

    np.testing.assert_allclose(z_ref, z_tri.cpu().numpy(), rtol=0.01, atol=1e-3)


@pytest.mark.interpreter
def test_generic_reduction(device):

    @triton.jit
    def var_mean_kernel(X, out_mean, out_var, BLOCK: tl.constexpr):
        xindex = tl.arange(0, BLOCK)
        x = tl.load(X + xindex)
        mean = x
        m2 = tl.zeros_like(x)
        weight = tl.full(x.shape, 1, x.dtype)
        (mean, m2, weight) = tl.reduce((mean, m2, weight), 0, _welford_combine)
        tl.store(out_mean, mean)
        tl.store(out_var, m2 / weight)

    SIZE = 512
    x = torch.rand(SIZE, device=device)
    out_mean = torch.empty((), device=device)
    out_var = torch.empty((), device=device)

    var_mean_kernel[(1, )](x, out_mean, out_var, BLOCK=SIZE)

    expect_var, expect_mean = torch.var_mean(x, dim=0, correction=0)
    torch.testing.assert_close(out_mean, expect_mean)
    torch.testing.assert_close(out_var, expect_var)


# ---------------
# test permute
# ---------------


@pytest.mark.interpreter
@pytest.mark.parametrize("dtype_str, shape, perm", [(dtype, shape, perm)
                                                    # TODO: bfloat16
                                                    for dtype in ['float8e4b15', 'float16', 'float32']
                                                    for shape in [(64, 64), (128, 128)]
                                                    for perm in [(1, 0)]])
@pytest.mark.parametrize("num_ctas", num_ctas_list)
def test_permute(dtype_str, shape, perm, num_ctas, device):
    check_type_supported(dtype_str, device)  # bfloat16 on cc < 80 will not be tested
    if dtype_str == "float8e4b15" and (is_hip() or (is_cuda() and torch.cuda.get_device_capability() >= (9, 0))):
        pytest.skip("float8e4b15 not supported on ROCm or CUDA >= 9.0")
    if is_hip():
        if shape == (128, 128) and dtype_str == 'float32':
            pytest.skip("TODO Out of LDS for float32 with shape 128x128")
    if is_xpu() and shape == (128, 128) and dtype_str == 'float32':
        # check maximum shared memory
        if triton.runtime.driver.active.utils.get_device_properties(
                triton.runtime.driver.active.get_current_device())["max_shared_mem"] <= 65536:
            pytest.xfail("XPU: Not enough shared memory for float32 with shape 128x128")

    # triton kernel
    @triton.jit
    def kernel(X, stride_xm, stride_xn, Z, stride_zm, stride_zn, BLOCK_M: tl.constexpr, BLOCK_N: tl.constexpr):
        off_m = tl.arange(0, BLOCK_M)
        off_n = tl.arange(0, BLOCK_N)
        Xs = X + off_m[:, None] * stride_xm + off_n[None, :] * stride_xn
        Zs = Z + off_m[:, None] * stride_zm + off_n[None, :] * stride_zn
        tl.store(Zs, tl.load(Xs))

    # input
    x = numpy_random(shape, dtype_str=dtype_str)
    # triton result
    z_tri = to_triton(np.empty_like(x), device=device, dst_type=dtype_str)
    z_tri_contiguous = to_triton(np.empty_like(x), device=device, dst_type=dtype_str)
    x_tri = to_triton(x, device=device, dst_type=dtype_str)
    pgm = kernel[(1, 1)](x_tri, x_tri.stride(0), x_tri.stride(1), z_tri, z_tri.stride(1), z_tri.stride(0),
                         BLOCK_M=shape[0], BLOCK_N=shape[1], num_ctas=num_ctas)
    pgm_contiguous = kernel[(1, 1)](x_tri, x_tri.stride(1),
                                    x_tri.stride(0), z_tri_contiguous, z_tri_contiguous.stride(0),
                                    z_tri_contiguous.stride(1), BLOCK_M=shape[0], BLOCK_N=shape[1], num_ctas=num_ctas)
    # numpy result
    if dtype_str == 'float8e4b15':
        ty = tl.float8e4b15
        z_ref = serialize_fp8(deserialize_fp8(x, ty).T.copy(), ty)
        z_tri = z_tri.base
        z_tri_contiguous = z_tri_contiguous.base
    else:
        z_ref = x.transpose(*perm)
    # compare
    np.testing.assert_allclose(to_numpy(z_tri), z_ref)
    np.testing.assert_allclose(to_numpy(z_tri_contiguous), z_ref)

    if not is_cuda():
        return

    # parse ptx to make sure ld/st are vectorized
    ptx = pgm.asm['ptx']
    assert 'ld.global.v4' in ptx
    assert 'st.global.v4' in ptx
    ptx = pgm_contiguous.asm['ptx']
    assert 'ld.global.v4' in ptx
    assert 'st.global.v4' in ptx


@pytest.mark.interpreter
@pytest.mark.parametrize("dtype_str", ["int32", "int8"])
@pytest.mark.parametrize("shape", [(2, 4), (16, 16)])
@pytest.mark.parametrize("perm", list(itertools.permutations([0, 1])))
def test_trans_2d(dtype_str, shape, perm, device):

    @triton.jit
    def kernel(In, Out, in_shape1: tl.constexpr, in_shape2: tl.constexpr, ou_shape1: tl.constexpr,
               ou_shape2: tl.constexpr, trans1: tl.constexpr, trans2: tl.constexpr):
        in_offs = tl.arange(0, in_shape1)[:, None] * in_shape2 + tl.arange(0, in_shape2)[None, :]
        ou_offs = tl.arange(0, ou_shape1)[:, None] * ou_shape2 + tl.arange(0, ou_shape2)[None, :]
        tl.store(Out + ou_offs, tl.permute(tl.load(In + in_offs), (trans1, trans2)))

    input = torch.arange(math.prod(shape), dtype=getattr(torch, dtype_str), device=device).reshape(shape)
    expected = torch.permute(input, perm)
    # Don't do zeros_like -- that copies the layout, which we don't want.
    actual = torch.zeros(expected.shape, dtype=getattr(torch, dtype_str), device=device)

    kernel[(1, )](input, actual, *shape, *[shape[i] for i in perm], *perm)

    np.testing.assert_equal(to_numpy(expected), to_numpy(actual))


@pytest.mark.interpreter
@pytest.mark.parametrize("dtype_str", ["int32", "int8"])
@pytest.mark.parametrize("shape", [(2, 2, 8, 64), (4, 4, 4, 4)])
@pytest.mark.parametrize("perm", list(itertools.permutations([0, 1, 2, 3])))
def test_trans_4d(dtype_str, shape, perm, device):

    @triton.jit
    def kernel(In, Out,  #
               in_shape1: tl.constexpr, in_shape2: tl.constexpr, in_shape3: tl.constexpr, in_shape4: tl.constexpr,
               ou_shape1: tl.constexpr, ou_shape2: tl.constexpr, ou_shape3: tl.constexpr, ou_shape4: tl.constexpr,
               trans1: tl.constexpr, trans2: tl.constexpr, trans3: tl.constexpr, trans4: tl.constexpr):
        in_ptr = tl.make_block_ptr(
            base=In,
            shape=(in_shape1, in_shape2, in_shape3, in_shape4),
            strides=(in_shape4 * in_shape3 * in_shape2, in_shape4 * in_shape3, in_shape4, 1),
            offsets=(0, 0, 0, 0),
            block_shape=(in_shape1, in_shape2, in_shape3, in_shape4),
            order=(3, 2, 1, 0),
        )
        out_ptr = tl.make_block_ptr(
            base=Out,
            shape=(ou_shape1, ou_shape2, ou_shape3, ou_shape4),
            strides=(ou_shape4 * ou_shape3 * ou_shape2, ou_shape4 * ou_shape3, ou_shape4, 1),
            offsets=(0, 0, 0, 0),
            block_shape=(ou_shape1, ou_shape2, ou_shape3, ou_shape4),
            order=(3, 2, 1, 0),
        )
        tl.store(out_ptr, tl.load(in_ptr).permute((trans1, trans2, trans3, trans4)))

    input = torch.arange(math.prod(shape), dtype=getattr(torch, dtype_str), device=device).reshape(shape)
    expected = torch.permute(input, perm)
    # Don't do zeros_like -- that copies the layout, which we don't want.
    actual = torch.zeros(expected.shape, dtype=getattr(torch, dtype_str), device=device)

    kernel[(1, )](input, actual, *shape, *[shape[i] for i in perm], *perm, num_warps=8)

    np.testing.assert_equal(to_numpy(expected), to_numpy(actual))


# ---------------
# test dot
# ---------------


def convert_fp8_to_fp32(x, device, dtype_str):
    if dtype_str == 'float8e4nv':
        return torch.tensor(x, device=device).view(torch.float8_e4m3fn).to(torch.float32)
    elif dtype_str == 'float8e5':
        return torch.tensor(x, device=device).view(torch.float8_e5m2).to(torch.float32)
    assert "Unsupported float8 dtype"


@pytest.mark.interpreter
@pytest.mark.parametrize(
    "M, N, K, num_warps, col_a, col_b, epilogue, input_precision, in_dtype, out_dtype, kpack",
    [(*shape, 4, False, False, epilogue, input_precision, in_dtype, out_dtype, 1)
     for shape in [(64, 64, 64), (32, 32, 32), (16, 16, 16)]
     for epilogue in ['none', 'trans', 'add-matrix', 'add-rows', 'add-cols', 'softmax', 'chain-dot']
     for input_precision in ['tf32', 'tf32x3', 'ieee']
     for in_dtype, out_dtype in [('float16', 'float16'), ('float16', 'float32'), ('float32', 'float32')]
     if not (input_precision != 'ieee' and (in_dtype in ['float16']))] +
    [(*shape_nw, col_a, col_b, 'none', input_precision, in_dtype, out_dtype, kpack)
     for shape_nw in [[128, 256, 32, 8], [128, 16, 32, 4], [32, 128, 64, 4], [128, 128, 64, 4], [64, 128, 128, 4],
                      [32, 128, 64, 2], [64, 64, 32, 4], [32, 32, 128, 16], [128, 128, 64, 2], [64, 128, 128, 2]]
     for input_precision in ["tf32" if is_cuda() or is_xpu() else "ieee"]
     for col_a in [True, False]
     for col_b in [True, False]
     for in_dtype, out_dtype in [('int8', 'int8'), ('float16', 'float16'), ('float16', 'float32'), ('float32',
                                                                                                    'float32')]
     for kpack in [1, 2 if is_hip() else 1]] + [(64, 64, 64, 4, col_a, col_b, 'none', 'ieee', 'float32', 'float32', 1)
                                                for col_a in [True, False]
                                                for col_b in [True, False]] +
    [(64, 64, 64, 4, False, False, 'chain-dot', 'ieee', 'bfloat16', 'float32', 1)] +
    ([(16, 16, 8, 4, False, False, 'None', 'ieee', 'float32', 'float32', 1),
      (32, 16, 8, 4, False, False, 'None', 'ieee', 'float16', 'float16', 1)] if "gfx9" in get_arch() else []) +
    [(128, 128, 64, 4, False, False, 'chain-dot', 'ieee', float8_type, 'float32', 1)
     for float8_type in ["float8e5", "float8e4nv"]])
@pytest.mark.parametrize("num_ctas", num_ctas_list)
def test_dot(M, N, K, num_warps, col_a, col_b, epilogue, input_precision, in_dtype, out_dtype, kpack, num_ctas, device):
    if is_interpreter():
        if in_dtype == 'bfloat16':
            pytest.xfail("bfloat16 is not supported in the interpreter")
    else:
        if is_cuda():
            capability = torch.cuda.get_device_capability()

            if capability[0] < 7:
                pytest.skip("Only test tl.dot() on devices with sm >= 70")
            if capability[0] < 8:
                if capability[1] == 0 and in_dtype == 'int8':
                    pytest.skip("Only test int8 on devices with sm >= 75")
                if input_precision != "ieee":
                    pytest.skip("Only test tf32 on devices with sm >= 80")
            if capability[0] == 7:
                if (M, N, K, num_warps) in [(128, 256, 32, 8), (64, 128, 128, 4), (64, 128, 128, 2)]:
                    pytest.skip("shared memory out of resource")
                if out_dtype == 'float16':
                    # TODO: support out_dtype=float16 for tl.dot on V100
                    pytest.skip("Only test out_dtype=float16 on devices with sm >=80")
            if capability[0] < 9 and in_dtype == 'float8e4nv':
                pytest.skip("float8e4nv not supported on sm <= 80")
        if is_hip() and (in_dtype == 'float8e4nv' or in_dtype == 'float8e5'):
            pytest.skip("float8e4nv and float8e5 not supported on HIP")
        if is_hip() and (input_precision != "ieee"):
            pytest.skip(f"{input_precision} not supported on HIP")
        if is_hip() and (kpack == 2 and in_dtype == 'int8' and K < 64):
            pytest.skip("kpack too large for K")
        if not is_hip() and kpack == 2:
            pytest.xfail("Skip duplicated tests on nv path")

    if is_cuda():
        torch.backends.cuda.matmul.allow_tf32 = input_precision == "tf32"

    if num_ctas > 1 and in_dtype == 'int8':
        # FIXME: mma v2 with num_ctas > 1 does not work
        pytest.xfail()

    # triton kernel
    @triton.jit
    def kernel(X, stride_xm, stride_xk, Y, stride_yk, stride_yn, W, stride_wn, stride_wl, Z, stride_zm, stride_zn,
               BLOCK_M: tl.constexpr, BLOCK_N: tl.constexpr, BLOCK_K: tl.constexpr, ADD_MATRIX: tl.constexpr,
               ADD_ROWS: tl.constexpr, ADD_COLS: tl.constexpr, INPUT_PRECISION: tl.constexpr, DO_SOFTMAX: tl.constexpr,
               CHAIN_DOT: tl.constexpr, COL_A: tl.constexpr, COL_B: tl.constexpr, out_dtype: tl.constexpr = tl.float32):
        off_m = tl.arange(0, BLOCK_M)
        off_n = tl.arange(0, BLOCK_N)
        off_l = tl.arange(0, BLOCK_N)
        off_k = tl.arange(0, BLOCK_K)
        Xs = X + off_m[:, None] * stride_xm + off_k[None, :] * stride_xk
        Ys = Y + off_k[:, None] * stride_yk + off_n[None, :] * stride_yn
        Ws = W + off_n[:, None] * stride_wn + off_l[None, :] * stride_wl
        Zs = Z + off_m[:, None] * stride_zm + off_n[None, :] * stride_zn
        x = tl.load(Xs)
        y = tl.load(Ys)
        z = tl.dot(x, y, input_precision=INPUT_PRECISION, out_dtype=out_dtype)
        if ADD_MATRIX:
            z += tl.load(Zs)
        if ADD_ROWS:
            ZRs = Z + off_m * stride_zm
            z += tl.load(ZRs)[:, None]
        if ADD_COLS:
            ZCs = Z + off_n * stride_zn
            z += tl.load(ZCs)[None, :]
        if DO_SOFTMAX:
            max = tl.max(z, 1)
            z = z - max[:, None]
            num = tl.exp(z.to(tl.float32)).to(max.dtype)
            den = tl.sum(num, 1)
            z = num / den[:, None]
        if CHAIN_DOT:
            w = tl.load(Ws)
            z = tl.dot(z.to(w.dtype), w, input_precision=INPUT_PRECISION, out_dtype=out_dtype)
        tl.store(Zs, z)

    # input
    rs = RandomState(17)
    if col_a:
        x = numpy_random((K, M), dtype_str=in_dtype, rs=rs).T
    else:
        x = numpy_random((M, K), dtype_str=in_dtype, rs=rs)
    if col_b:
        y = numpy_random((N, K), dtype_str=in_dtype, rs=rs).T
    else:
        y = numpy_random((K, N), dtype_str=in_dtype, rs=rs)
    w = numpy_random((N, N), dtype_str=in_dtype, rs=rs)
    if 'int' not in in_dtype and 'float8' not in in_dtype:
        x *= .1
        y *= .1
    if in_dtype == 'float32' and input_precision == "tf32":
        x = (x.view('uint32') & np.uint32(0xffffe000)).view('float32')
        y = (y.view('uint32') & np.uint32(0xffffe000)).view('float32')
        w = (w.view('uint32') & np.uint32(0xffffe000)).view('float32')
    x_tri = to_triton(x, device=device, dst_type=in_dtype)
    y_tri = to_triton(y, device=device, dst_type=in_dtype)
    w_tri = to_triton(w, device=device, dst_type=in_dtype)
    # triton result
    if out_dtype == 'int8':
        z = 1 + numpy_random((M, N), dtype_str='int32', rs=rs)
    else:
        z = 1 + numpy_random((M, N), dtype_str=in_dtype, rs=rs) * .1

    z_tri = to_triton(z, device=device)
    if epilogue == 'trans':
        z_tri = torch.as_strided(z_tri, (M, N), [1, M])

    if out_dtype == 'int8':
        out_dtype = tl.int8
    elif out_dtype == 'float16' and epilogue != 'softmax':
        # TODO: for out_dtype == 'float16' and epilogue == 'softmax', it will
        # fail with the following error: 'llvm.fmul' op requires the same type
        # for all operands and results
        out_dtype = tl.float16
    else:
        out_dtype = tl.float32

    kern_kwargs = {
        'COL_A': col_a, 'COL_B': col_b, 'BLOCK_M': M, 'BLOCK_K': K, 'BLOCK_N': N, 'ADD_MATRIX':
        epilogue == 'add-matrix', 'ADD_ROWS': epilogue == 'add-rows', 'ADD_COLS': epilogue == 'add-cols', 'DO_SOFTMAX':
        epilogue == 'softmax', 'CHAIN_DOT': epilogue == 'chain-dot', 'INPUT_PRECISION': input_precision, 'num_warps':
        num_warps, 'num_ctas': num_ctas, 'out_dtype': out_dtype
    }

    if is_hip():
        kern_kwargs['kpack'] = kpack

    pgm = kernel[(1, 1)](x_tri, x_tri.stride(0), x_tri.stride(1), y_tri, y_tri.stride(0), y_tri.stride(1), w_tri,
                         w_tri.stride(0), w_tri.stride(1), z_tri, z_tri.stride(0), z_tri.stride(1), **kern_kwargs)

    # torch result
    if in_dtype == 'int8':
        z_ref = np.matmul(x.astype(np.float32), y.astype(np.float32())).astype(np.int32)
    elif 'float8' in in_dtype:
        x = convert_fp8_to_fp32(x, device, in_dtype)
        y = convert_fp8_to_fp32(y, device, in_dtype)
        z_ref = to_numpy(torch.matmul(x, y))
    else:
        z_ref = np.matmul(x, y)

    if epilogue == 'add-matrix':
        z_ref += z
    if epilogue == 'add-rows':
        z_ref += z[:, 0][:, None]
    if epilogue == 'add-cols':
        z_ref += z[0, :][None, :]
    if epilogue == 'softmax':
        num = np.exp(z_ref - np.max(z_ref, axis=-1, keepdims=True))
        denom = np.sum(num, axis=-1, keepdims=True)
        z_ref = num / denom
    if epilogue == 'chain-dot':
        if 'float8' in in_dtype:
            # Reduce z_ref's precision to fp8 to match the kernel behavior
            if in_dtype == 'float8e4nv':
                z_fp8 = torch.tensor(z_ref, dtype=torch.float8_e4m3fn)
            elif in_dtype == 'float8e5':
                z_fp8 = torch.tensor(z_ref, dtype=torch.float8_e5m2)
            else:
                assert "Unsupported float8 dtype"
            z_ref = to_numpy(z_fp8.to(torch.float32))
            w = to_numpy(convert_fp8_to_fp32(w, device, in_dtype))
        z_ref = np.matmul(z_ref, w)
    # compare
    if in_dtype == 'float32':
        # XXX: Somehow there's a larger difference when we use float32
        np.testing.assert_allclose(z_ref, to_numpy(z_tri), rtol=0.01, atol=1e-3)
    elif out_dtype == tl.float16 or in_dtype == 'bfloat16':
        np.testing.assert_allclose(z_ref, to_numpy(z_tri), rtol=0.01, atol=1e-2)
    else:
        # added atol, to loose precision for float16xfloat16->float32 case
        np.testing.assert_allclose(z_ref, to_numpy(z_tri), rtol=0.01, atol=1e-3)
    if not is_cuda():
        return
    # make sure ld/st are vectorized
    ptx = pgm.asm['ptx']
    if (K > 16 or N > 16 or M > 16) and (M * N // (num_warps * 32) >= 4):
        # XXX: skip small sizes because they are not vectorized
        assert 'ld.global.v4' in ptx
        if 'float8' in in_dtype:
            assert 'st.global.v2' in ptx
        else:
            assert 'st.global.v4' in ptx
    if in_dtype == 'float32' and input_precision != "ieee":
        assert re.search(r'[mma|wgmma.mma_async].sync.aligned.m\d+n\d+k8(?:.row.col)?.f32.tf32.tf32', ptx)
    elif in_dtype == 'float16' and out_dtype == tl.float32:
        if capability[0] == 7 and capability[1] == 5:  # Turing
            assert re.search(r'mma.sync.aligned.m\d+n\d+k8(?:.row.col)?.f32.f16.f16', ptx)
        else:
            assert re.search(r'[mma|wgmma.mma_async].sync.aligned.m\d+n\d+k16(?:.row.col)?.f32.f16.f16', ptx)
    elif in_dtype == 'float16' and out_dtype == tl.float16:
        if capability[0] == 7 and capability[1] == 5:  # Turing
            assert re.search(r'mma.sync.aligned.m\d+n\d+k8(?:.row.col)?.f16.f16.f16', ptx)
        else:
            assert re.search(r'[mma|wgmma.mma_async].sync.aligned.m\d+n\d+k16(?:.row.col)?.f16.f16.f16', ptx)
    elif in_dtype == 'int8':
        if capability[0] == 7 and capability[1] == 5:  # Turing
            assert 'mma.sync.aligned.m8n8k16.row.col.satfinite.s32.s8.s8.s32' in ptx
        else:
            assert 'wgmma.mma_async.sync.aligned' in ptx or\
                'mma.sync.aligned.m16n8k32.row.col.satfinite.s32.s8.s8.s32' in ptx
    elif in_dtype == "float8e5" and out_dtype == tl.float32:
        if capability[0] == 9:
            assert 'wgmma.mma_async.sync.aligned.m64n128k32.f32.e5m2.e5m2' in ptx
    elif in_dtype == "float8e4nv" and out_dtype == tl.float32:
        if capability[0] == 9:
            assert 'wgmma.mma_async.sync.aligned.m64n128k32.f32.e4m3.e4m3' in ptx


@pytest.mark.parametrize("M, N, K, col_a, col_b, type_a, type_b, num_warps, mma, kpack",
                         [(M, N, K, col_a, col_b, type_a, type_b, 4, mma, kpack)
                          for M, N, K in itertools.product([32, 64, 128], [32, 64, 128], [64, 128])
                          for col_a, col_b in itertools.product([True, False], repeat=2)
                          for type_a in ["e2m1", "e4m3", "e5m2"]
                          for type_b in ["e4m3", "e5m2", "bf16"]
                          for mma in ([32, 16] if is_hip() else [16])
                          for kpack in ([1, 2] if is_hip() else [1])])
def test_scaled_dot(M, N, K, col_a, col_b, type_a, type_b, num_warps, mma, kpack, device):
    if is_cuda():
        cc = torch.cuda.get_device_capability()
        if cc < (8, 9):
            pytest.skip("float8e4nv not supported on CUDA < 8.9")
    if is_hip():
        if type_a != "e5m2" or type_b != "e5m2":
            pytest.skip(f"scaled_dot({type_a}, {type_b}) not yet implemented for HIP")
        if mma == 16 and K == 64:
            pytest.skip(f"K == {K} too small for mfma {mma} in scaled_dot")
<<<<<<< HEAD
    if is_xpu():
        pytest.skip("scaled_dot isn't supported on XPU")
=======
        arch = triton.runtime.driver.active.get_current_target().arch
        if "gfx11" in arch or "gfx12" in arch:
            pytest.skip("scaled_dot not yet implemented for gfx11 and gfx12")
>>>>>>> 4f6f7687

    @triton.jit
    def dot_scale_kernel(a_base, stride_a0, stride_a1, a_scale, b_base, stride_b0, stride_b1, out,
                         BLOCK_M: tl.constexpr, BLOCK_N: tl.constexpr, BLOCK_K: tl.constexpr, type_a: tl.constexpr,
                         type_b: tl.constexpr):
        tl.static_assert((type_b == "e4m3" or type_b == "e5m2") or type_b == "bf16", "type_b must be fp8 or bf16")
        IS_FP8: tl.constexpr = type_a == "e4m3" or type_a == "e5m2"
        DIV_FACTOR: tl.constexpr = 1 if IS_FP8 else 2
        PACKED_BLOCK_K_A: tl.constexpr = BLOCK_K // DIV_FACTOR
        PACKED_BLOCK_K_B: tl.constexpr = BLOCK_K
        a_ptr = a_base + tl.arange(0, BLOCK_M)[:, None] * stride_a0 + tl.arange(0,
                                                                                PACKED_BLOCK_K_A)[None, :] * stride_a1
        b_ptr = b_base + tl.arange(0, PACKED_BLOCK_K_B)[:, None] * stride_b0 + tl.arange(0,
                                                                                         BLOCK_N)[None, :] * stride_b1

        SCALE_BLOCK_K: tl.constexpr = BLOCK_K // 32
        scale_a_ptr = a_scale + tl.arange(0, BLOCK_M)[:, None] * SCALE_BLOCK_K + tl.arange(0, SCALE_BLOCK_K)[None, :]

        a = tl.load(a_ptr)
        b = tl.load(b_ptr)
        a_scale = tl.load(scale_a_ptr)
        c = tl.dot_scaled(a, a_scale, type_a, b, None, type_b)
        out_ptr = out + tl.arange(0, BLOCK_M)[:, None] * BLOCK_N + tl.arange(0, BLOCK_N)[None, :]
        tl.store(out_ptr, c.to(tl.bfloat16))

    @triton.jit
    def mxfp_to_bf16_kernel(
        x_ptr,
        scale_ptr,
        mxfp_ptr,
        N,
        e_bits: tl.constexpr,
        m_bits: tl.constexpr,
        BLOCK_SIZE: tl.constexpr,
    ):
        # x.shape ==     (N, 32) for fp8 or (N, 16) for fp4
        # scale.shape == (N,)
        # out.shape   == (N, 32)
        is_fp8: tl.constexpr = e_bits + m_bits == 7
        # fp8: BLOCK_SIZE -> BLOCK_SIZE // 32, 32
        # fp4: BLOCK_SIZE // 2 -> BLOCK_SIZE // 32 , 16
        PARALLEL_DIM: tl.constexpr = BLOCK_SIZE // 32
        LAST_DIM: tl.constexpr = 32 if is_fp8 else 16
        LOAD_SIZE: tl.constexpr = LAST_DIM * PARALLEL_DIM

        offsets = (tl.program_id(0) * LOAD_SIZE + tl.arange(0, PARALLEL_DIM)[:, None] * LAST_DIM +
                   tl.arange(0, LAST_DIM)[None, :])
        x = tl.load(x_ptr + offsets, mask=offsets < N * LAST_DIM)

        offsets = tl.program_id(0) * PARALLEL_DIM + tl.arange(0, PARALLEL_DIM)[:, None]
        scale = tl.load(scale_ptr + offsets, mask=offsets < N)
        tl.static_assert(scale.dtype == tl.uint8)
        tl.static_assert(x.dtype == tl.uint8)

        scale_bf16 = (scale.to(tl.uint16) << 7).to(tl.bfloat16, bitcast=True)
        if is_fp8:
            if e_bits == 5 and m_bits == 2:
                x_f8 = x.to(tl.float8e5, bitcast=True)
                x_bf16 = x_f8.to(tl.bfloat16)
                # Preserve infs and nans. FIXME Fp8E5M2_to_Bf16 doesn't preserve them!
                non_finite_mask: tl.constexpr = ((1 << e_bits) - 1) << m_bits
                non_finite_mask_bf16: tl.constexpr = ((1 << 8) - 1) << 7
                x_bf16 = tl.where(
                    x & non_finite_mask == non_finite_mask,
                    (x_bf16.to(tl.uint16, bitcast=True) | non_finite_mask_bf16).to(tl.bfloat16, bitcast=True),
                    x_bf16,
                )
            else:
                tl.static_assert(e_bits == 4 and m_bits == 3)
                x_f8 = x.to(tl.float8e4nv, bitcast=True)
                x_bf16 = x_f8.to(tl.bfloat16)
        else:
            # e2m1
            em0 = x & 0x70
            em1 = x & 0x7
            x0 = (em0.to(tl.uint16) << 2) | ((x & 0x80).to(tl.uint16) << 8)
            x1 = (em1.to(tl.uint16) << (2 + 4)) | ((x & 0x8).to(tl.uint16) << (8 + 4))
            # Three cases:
            # 1) x is normal and non-zero: Correct bias
            x0 = tl.where((em0 & 0x60) != 0, x0 + ((127 - 1) << 7), x0)
            x1 = tl.where((em1 & 0x6) != 0, x1 + ((127 - 1) << 7), x1)
            # 2) x is subnormal (x == 0bs001 where s is the sign): Map to +-0.5 in bf16
            x0 = tl.where(em0 == 0x10, 16128 | (x0 & 0x8000), x0)
            x1 = tl.where(em1 == 0x1, 16128 | (x1 & 0x8000), x1)
            # 3) x is zero, do nothing
            x_bf16 = tl.interleave(x0, x1).to(tl.bfloat16, bitcast=True)
        # Multiplication preserves infs and NaNs in x_bf16
        mxfp = x_bf16 * scale_bf16
        # If scale is NaN, we encode it as an bf16 inf, so we need to correct for that
        mxfp = tl.where(scale == 0xFF, float("nan"), mxfp)

        offsets = tl.program_id(0) * BLOCK_SIZE + tl.arange(0, BLOCK_SIZE)
        tl.store(mxfp_ptr + offsets, tl.ravel(mxfp), mask=offsets < N * 32)

    def dot_scale_ref(x, scale, y, type_x, type_y):
        e_bits, m_bits = {"e2m1": (2, 1), "e4m3": (4, 3), "e5m2": (5, 2)}[type_x]
        type_y = {"e4m3": torch.float8_e4m3fn, "e5m2": torch.float8_e5m2, "bf16": torch.bfloat16}[type_y]

        comp_dtype = torch.bfloat16

        x = x.contiguous()
        x_upcast = x.new_empty(scale.shape[:-1] + (32 * scale.shape[-1], ), dtype=comp_dtype)

        N = x_upcast.numel()
        BLOCK_SIZE = 512
        grid = ((N + BLOCK_SIZE - 1) // BLOCK_SIZE, )
        mxfp_to_bf16_kernel[grid](x, scale, x_upcast, scale.numel(), e_bits, m_bits, BLOCK_SIZE, num_warps=num_warps)
        assert x_upcast.isfinite().all()

        y_upcast = y.view(type_y).to(comp_dtype)

        class AccumulateInFp32:

            def __enter__(self):
                self.prev_value = torch.backends.cuda.matmul.allow_bf16_reduced_precision_reduction
                torch.backends.cuda.matmul.allow_bf16_reduced_precision_reduction = False

            def __exit__(self, exc_type, exc_val, exc_tb):
                torch.backends.cuda.matmul.allow_bf16_reduced_precision_reduction = self.prev_value

        with AccumulateInFp32():
            return torch.matmul(x_upcast, y_upcast)

    torch.manual_seed(0)

    def make_arg(shape, ty, col_major=False, max_val=255):
        if col_major:
            shape = shape[:-2] + (shape[-1], shape[-2])
        if ty == "bf16":
            ret = torch.randn(shape, dtype=torch.bfloat16, device=device)
            # Clamp to avoid relative error issues
            ret.clamp_(-2**15, 2**15 - 1)
        else:
            ret = torch.randint(max_val + 1, shape, dtype=torch.uint8, device=device)
        if col_major:
            ret = ret.mT
        return ret

    DIV_FACTOR = 2 if type_a == "e2m1" else 1
    x = make_arg((M, K // DIV_FACTOR), type_a, col_major=col_a)
    y = make_arg((K, N), type_b, col_major=col_b)

    # sample scales that don't overflow as otherwise it's implementation defined (underflowing is alright)
    # Max scale= 2**15
    scale_x = make_arg((M, K // 32), "e8m0", max_val=127 + 15)

    def make_finite(x, dtype):
        # e5m2 has too many non-finite values when sampled uniformly (1 / 32) and
        # Fp8E5M2_to_Bf16 doesn't preserve NaNs (fixme)
        if dtype not in ("e5m2", "e4m3"):
            return x
        mask = 0x7C if dtype == "e5m2" else 0x7F
        finite = torch.arange(x.numel(), device=device, dtype=torch.uint8).reshape_as(x) % mask
        x_finite = torch.where(x & mask == mask, finite | (0x80 & x), x)
        x.copy_(x_finite)
        return x

    x = make_finite(x, type_a)
    y = make_finite(y, type_b)

    kernel_kwargs = {"num_warps": num_warps}
    if is_hip():
        kernel_kwargs["kpack"] = kpack
        kernel_kwargs["matrix_instr_nonkdim"] = mma
    z = x.new_empty((M, N), dtype=torch.bfloat16)
    pgm = dot_scale_kernel[(1, )](x, *x.stride(), scale_x, y, *y.stride(), z, M, N, K, type_a, type_b, **kernel_kwargs)

    z_ref = dot_scale_ref(x, scale_x, y, type_a, type_b)

    torch.testing.assert_close(z, z_ref, atol=1e-5, rtol=1e-2)

    # make sure ld/st are vectorized
    if is_cuda():
        ptx = pgm.asm['ptx']
        if (max(M, N) * K) // (num_warps * 32) >= 4:
            assert 'ld.global.v4' in ptx
        if M * N // (num_warps * 32) >= 4:
            assert 'st.global.v4' in ptx
        assert re.search(r'mma.sync.aligned.m\d+n\d+k16(?:.row.col)?.f32.bf16.bf16', ptx)


@pytest.mark.interpreter
@pytest.mark.parametrize("B, num_warps, M, N, K, BLOCK_M, BLOCK_N, in_dtype_str, out_dtype_str",
                         [(B, num_warps, M, N, K, BLOCK_M, BLOCK_N, in_dtype_str, out_dtype_str)
                          for B in [1, 2, 4, 8]
                          for num_warps in [1, 2, 4, 8, 16]
                          for BLOCK_M, BLOCK_N in [(32, 32)]
                          for M, N, K in [(64, 64, 64), (32, 32, 32)]
                          for in_dtype_str, out_dtype_str in [('int8', 'int8'), ('float16', 'float16'),
                                                              ('float16', 'float32'), ('float32', 'float32')]] +
                         # Large block sizes
                         [(4, 4, 128, 128, 64, 64, 64, 'float16', 'float16')])
def test_dot3d(B, num_warps, M, N, K, BLOCK_M, BLOCK_N, in_dtype_str, out_dtype_str, device):
    if is_hip():
        # hip does not support tf32 precision, so use ieee for all tests
        input_precision = "ieee"
        arch = triton.runtime.driver.active.get_current_target().arch
        if "gfx11" in arch or "gfx12" in arch:
            if in_dtype_str == "float32":
                pytest.skip(f"{in_dtype_str} is not supported in WMMA dot, FMA does not support dot3d")
            if out_dtype_str == "float16":
                pytest.skip(f"{out_dtype_str} has low precision in WMMA dot")
    else:
        input_precision = "tf32" if (is_cuda() or is_xpu()) and in_dtype_str == 'float32' else "ieee"

    if B == 8 and M == 64 and in_dtype_str == "float32" and out_dtype_str == "float32":
        if not is_interpreter() and torch.cuda.is_available(
        ) and triton.runtime.driver.active.utils.get_device_properties(
                torch.cuda.current_device())["max_shared_mem"] < 131072:
            pytest.skip(
                "Skipping tests with B = 8, M = 64, in_type = float32, out_type = float32 due to insufficient shared memory (less than 128 KB per SM) on this GPU."
            )

    @triton.jit
    def kernel(
        q_ptr,
        k_ptr,
        o_ptr,
        stride_qb,
        stride_qm,
        stride_qk,
        stride_kb,
        stride_kk,
        stride_kn,
        stride_ob,
        stride_om,
        stride_on,
        BLOCK_B: tl.constexpr,
        BLOCK_M: tl.constexpr,
        BLOCK_N: tl.constexpr,
        BLOCK_K: tl.constexpr,
        INPUT_PRECISION: tl.constexpr,
        out_dtype: tl.constexpr = tl.float32,
    ):
        startm = tl.program_id(0) * BLOCK_M
        startn = tl.program_id(1) * BLOCK_N
        offs_b = tl.arange(0, BLOCK_B)
        offs_m = startm + tl.arange(0, BLOCK_M)
        offs_n = startn + tl.arange(0, BLOCK_N)
        offs_k = tl.arange(0, BLOCK_K)
        q_ptrs = q_ptr + offs_b[:, None, None] * stride_qb + offs_m[None, :, None] * stride_qm + offs_k[
            None, None, :] * stride_qk
        k_ptrs = k_ptr + offs_b[:, None, None] * stride_kb + offs_k[None, :, None] * stride_kk + offs_n[
            None, None, :] * stride_kn
        q = tl.load(q_ptrs)
        k = tl.load(k_ptrs)
        qk = tl.dot(q, k, input_precision=INPUT_PRECISION, out_dtype=out_dtype)
        o_ptrs = o_ptr + offs_b[:, None, None] * stride_ob + offs_m[None, :, None] * stride_om + offs_n[
            None, None, :] * stride_on
        tl.store(o_ptrs, qk)

    if out_dtype_str == 'int8':
        out_dtype = tl.int8
    elif out_dtype_str == 'float16':
        out_dtype = tl.float16
    else:
        out_dtype = tl.float32

    rs = RandomState(17)
    x = numpy_random((B, M, K), dtype_str=in_dtype_str, rs=rs)
    y = numpy_random((B, K, N), dtype_str=in_dtype_str, rs=rs)
    if in_dtype_str == 'int8':
        out = numpy_random((B, M, N), dtype_str='int32', rs=rs)
    else:
        out = numpy_random((B, M, N), dtype_str=out_dtype_str, rs=rs)

    x_tri = to_triton(x, device=device)
    y_tri = to_triton(y, device=device)
    out_tri = to_triton(out, device=device)

    BLOCK_B = B
    BLOCK_K = K

    grid = (
        triton.cdiv(M, BLOCK_M),
        triton.cdiv(N, BLOCK_N),
    )
    kernel[grid](
        x_tri,
        y_tri,
        out_tri,
        x_tri.stride(0),
        x_tri.stride(1),
        x_tri.stride(2),
        y_tri.stride(0),
        y_tri.stride(1),
        y_tri.stride(2),
        out_tri.stride(0),
        out_tri.stride(1),
        out_tri.stride(2),
        BLOCK_B=BLOCK_B,
        BLOCK_M=BLOCK_M,
        BLOCK_N=BLOCK_N,
        BLOCK_K=BLOCK_K,
        INPUT_PRECISION=input_precision,
        out_dtype=out_dtype,
        num_warps=num_warps,
    )

    if in_dtype_str == 'int8':
        out_ref = np.matmul(x.astype(np.float32), y.astype(np.float32)).astype(np.int32)
    else:
        out_ref = np.matmul(x, y)
    np.testing.assert_allclose(out_ref, to_numpy(out_tri), rtol=0.01, atol=1e-2)


@pytest.mark.parametrize('in_dtype', ['float32'])
def test_dot_mulbroadcasted(in_dtype, device):
    if is_cuda():
        capability = torch.cuda.get_device_capability()
        if capability[0] < 8:
            pytest.skip("Requires sm >= 80 to run")

    @triton.jit
    def kernel(Z, X, Y, M: tl.constexpr, N: tl.constexpr, K: tl.constexpr, BM: tl.constexpr, BN: tl.constexpr,
               BK: tl.constexpr):
        pidn = tl.program_id(1)
        pidm = tl.program_id(0)
        offm = tl.arange(0, BM)[:, None]
        offn = tl.arange(0, BN)[None, :]
        offak = tl.arange(0, BK)[None, :]
        offbk = tl.arange(0, BK)[:, None]
        acc = tl.full((BM, BN), 0.0, tl.float32)
        for ridx5 in range(0, K // BK):
            x = tl.load(X + ((pidm * K * BM) + (offm * K) + (ridx5 * BK) + offak))
            y = tl.load(Y + ((pidn * BN) + (offbk * N) + (ridx5 * N * BK) + offn))
            x = tl.expand_dims(x, axis=2)
            y = tl.expand_dims(y, axis=0)
            t = tl.sum(x * y, axis=1)
            acc = t + acc
        tl.store(Z + ((pidm * BM * N) + (pidn * BN) + (offm * N) + offn), acc)

    M, N, K = 256, 192, 160
    BM, BN, BK = 128, 32, 32
    rs = RandomState(17)
    x = numpy_random((M, K), dtype_str=in_dtype, rs=rs)
    y = numpy_random((K, N), dtype_str=in_dtype, rs=rs)
    x = x * 0.1
    y = y * 0.1
    z = numpy_random((M, N), dtype_str=in_dtype, rs=rs)
    x_tri = to_triton(x, device=device)
    y_tri = to_triton(y, device=device)
    z_tri = to_triton(z, device=device)
    grid = M // BM, N // BN
    h = kernel[grid](z_tri, x_tri, y_tri, M, N, K, BM, BN, BK)
    z_ref = np.matmul(x, y)
    np.testing.assert_allclose(z_ref, to_numpy(z_tri), atol=0.01)

    if not is_cuda():
        return
    assert "tt.dot" in h.asm['ttir']
    # When using MMAv3, we will not pipeline the load op for Y, as the loaded
    # value is in rowmajor. But MMAv3 requires its second operand is in colmajor
    # because transpose is not supported for MMAv3 with float32 input.
    if capability[0] >= 9:
        assert re.search(r"triton_gpu.async_wait %.* {num = 1 : i32}", h.asm["ttgir"]) is not None
    else:
        assert re.search(r"triton_gpu.async_wait %.* {num = 2 : i32}", h.asm["ttgir"]) is not None


@pytest.mark.interpreter
@pytest.mark.parametrize("dtype_str", int_dtypes + uint_dtypes + float_dtypes + ['bfloat16'])
@pytest.mark.parametrize("shape", [(), (1, ), (128, )])
def test_full(dtype_str, shape, device):
    if dtype_str in uint_dtypes and not hasattr(torch, dtype_str):
        # PyTorch only has unsigned 8, but not 16, 32, or 64
        dtype = getattr(torch, dtype_str[1:])  # uintx -> intx
    else:
        dtype = getattr(torch, dtype_str)
    check_type_supported(dtype, device)  # bfloat16 on cc < 80 will not be tested

    @triton.jit
    def kernel_static(out):
        a = GENERATE_TEST_HERE
        tl.static_assert(a.shape == SHAPE)
        out_ptr = out + tl.arange(0, 128)[:]
        tl.store(out_ptr, a)

    @triton.jit
    def kernel_dynamic(out, val, dtype: tl.constexpr):
        a = tl.full(SHAPE, val, dtype)
        tl.static_assert(a.shape == SHAPE)
        out_ptr = out + tl.arange(0, 128)[:]
        tl.store(out_ptr, a)

    kernel_static_patched = patch_kernel(kernel_static, {
        'GENERATE_TEST_HERE': f"tl.full({shape}, 2, tl.{dtype_str})",
        'SHAPE': str(list(shape)),
    })
    out_static = torch.zeros((128), dtype=dtype, device=device)
    kernel_static_patched[(1, )](out_static)
    assert torch.all(out_static == 2)

    kernel_dynamic_patched = patch_kernel(kernel_dynamic, {'SHAPE': str(list(shape))})
    out_dynamic = torch.zeros((128), dtype=dtype, device=device)
    kernel_dynamic_patched[(1, )](out_dynamic, 2, getattr(triton.language, dtype_str))
    assert torch.all(out_dynamic == 2)


@pytest.mark.parametrize("literal, dtype_str", [(1e+50, "f64"), (1e+10, "f32"), (1.0, "f32"), ('float("inf")', "f32"),
                                                ('float("-inf")', "f32"), ('float("nan")', "f32"),
                                                ('float("-nan")', "f32"), (0., "f32"), (5, "i32"), (2**40, "i64")])
def test_constexpr(literal, dtype_str, device):

    @triton.jit
    def kernel(out_ptr):
        val = GENERATE_TEST_HERE
        tl.store(out_ptr.to(tl.pointer_type(val.dtype)), val)

    kernel_patched = patch_kernel(kernel, {'GENERATE_TEST_HERE': f"{literal}"})
    out = torch.zeros((1, ), dtype=torch.float32, device=device)
    h = kernel_patched[(1, )](out)
    assert re.search(r"arith.constant .* : " + dtype_str, h.asm["ttir"]) is not None


@triton.jit
def pass_const(a, b, choose_b):
    if choose_b:
        return b
    else:
        return a


@pytest.mark.parametrize("choose_const", [True, False])
@pytest.mark.parametrize("constexpr", [True, False])
@pytest.mark.parametrize("mode", ["direct", "call", "ternary", "if"])
def test_const(device, choose_const, constexpr, mode):

    @triton.jit(do_not_specialize=["choose_const"])
    def kernel(in_ptr: tl.const, out, c_out: tl.const, choose_const, n_elems: tl.int32, BLOCK_SIZE: tl.constexpr):
        offsets = tl.arange(0, BLOCK_SIZE)
        mask = offsets < n_elems
        val = tl.load(in_ptr + offsets, mask=mask)
        LOSE_TAIL
        tl.store(final_out + offsets, val, mask=mask)

    @triton.jit
    def kernel_constexpr(in_ptr: tl.const, out, c_out: tl.const, choose_const: tl.constexpr, n_elems: tl.int32,
                         BLOCK_SIZE: tl.constexpr):
        offsets = tl.arange(0, BLOCK_SIZE)
        mask = offsets < n_elems
        val = tl.load(in_ptr + offsets, mask=mask)
        LOSE_TAIL
        tl.store(final_out + offsets, val, mask=mask)

    if mode == "direct":
        if choose_const:
            LOSE_TAIL = "final_out = c_out"
        else:
            LOSE_TAIL = "final_out = out"
    elif mode == "call":
        LOSE_TAIL = "final_out = pass_const(out, c_out, choose_const)"
    elif mode == "ternary":
        LOSE_TAIL = "final_out = c_out if choose_const else out"
    elif mode == "if":
        LOSE_TAIL = """
    if choose_const:
        final_out = c_out
    else:
        final_out = out
"""

    SIZE = 128
    input = torch.randn((SIZE, ), dtype=torch.float32, device=device)
    output = torch.zeros((SIZE, ), dtype=torch.float32, device=device)
    patched_kernel = patch_kernel(kernel_constexpr if constexpr else kernel, {'LOSE_TAIL': LOSE_TAIL, 'CONSTEXPR': ''})

    expect_fail = (not constexpr and mode != "direct") or choose_const
    if expect_fail:
        with pytest.raises(triton.CompilationError) as exc_info:
            patched_kernel[(1, )](input, output, output, choose_const, SIZE, SIZE)
        if constexpr:
            error = "Cannot store to a constant pointer"
        else:
            if mode == "call":
                error = "Inconsistent return types"
            elif mode == "if":
                error = "Mismatched type for final_out"
            elif mode == "ternary":
                error = "Ternary expression with dynamic condition has inconsistent type"
            else:
                assert mode == "direct" and choose_const
                error = "Cannot store to a constant pointer"
        error_msg = exc_info.value.error_message or str(exc_info.value.__cause__)
        assert error in error_msg, "Wrong error message!"
    else:
        patched_kernel[(1, )](input, output, output, choose_const, SIZE, SIZE)
        assert torch.all(input == output)


@pytest.mark.interpreter
@pytest.mark.parametrize("dtype_str", ['float32', 'float16'])
def test_dot_without_load(dtype_str, device):

    @triton.jit
    def _kernel(out):
        a = GENERATE_TEST_HERE
        b = GENERATE_TEST_HERE
        c = tl.dot(a, b)
        out_ptr = out + tl.arange(0, 32)[:, None] * 32 + tl.arange(0, 32)[None, :]
        tl.store(out_ptr, c)

    kernel = patch_kernel(_kernel, {'GENERATE_TEST_HERE': f"tl.full((32, 32), 1.0, tl.{dtype_str})"})
    a = torch.ones((32, 32), dtype=getattr(torch, dtype_str), device=device)
    b = torch.ones((32, 32), dtype=getattr(torch, dtype_str), device=device)
    out_ref = torch.matmul(a, b)
    out = torch.zeros((32, 32), dtype=getattr(torch, dtype_str), device=device)
    kernel[(1, )](out)
    assert torch.all(out == out_ref)


# ---------------
# test arange
# ---------------


@pytest.mark.interpreter
@pytest.mark.parametrize("start", [0, 1, 7, 16])
@pytest.mark.parametrize("num_ctas", num_ctas_list)
def test_arange(start, num_ctas, device):
    BLOCK = 128
    z_tri = torch.empty(BLOCK, dtype=torch.int32, device=device)

    @triton.jit
    def _kernel(z, BLOCK: tl.constexpr, START: tl.constexpr, END: tl.constexpr):
        off = tl.arange(0, BLOCK)
        val = tl.arange(START, END)
        tl.store(z + off, val)

    _kernel[(1, )](z_tri, START=start, END=start + BLOCK, BLOCK=BLOCK, num_ctas=num_ctas)
    z_ref = torch.arange(start, BLOCK + start, dtype=torch.int32, device=device)
    np.testing.assert_allclose(to_numpy(z_tri), to_numpy(z_ref))


# ---------------
# test load
# ---------------


@pytest.mark.interpreter
@pytest.mark.parametrize("dtype_str, size, size_diff, other", [(dtype_str, size, size_diff, other)
                                                               for dtype_str in torch_dtypes
                                                               for size in [128, 512]
                                                               for size_diff in [0, 1, 2, 3, 4]
                                                               for other in [None, 0, 1]])
@pytest.mark.parametrize("num_ctas", num_ctas_list)
def test_masked_load(dtype_str, size, size_diff, other, num_ctas, device):
    dtype = getattr(torch, dtype_str)
    check_type_supported(dtype, device)  # bfloat16 on cc < 80 will not be tested

    input_size = size - size_diff
    output_size = size
    if dtype_str == 'bool':
        input = torch.randint(0, 2, (input_size, ), dtype=dtype, device=device)
    elif dtype_str in int_dtypes or dtype_str in uint_dtypes:
        input = torch.randint(0, 127, (input_size, ), dtype=dtype, device=device)
    else:
        input = torch.rand(input_size, dtype=dtype, device=device)
    output = torch.zeros((output_size, ), dtype=dtype, device=device)

    @triton.jit
    def _kernel(in_ptr, out_ptr, in_size: tl.constexpr, out_size: tl.constexpr):
        in_offsets = tl.arange(0, out_size)
        # Load inputs.
        x = GENERATE_TEST_HERE
        # Store output
        output_offsets = tl.arange(0, out_size)
        tl.store(out_ptr + output_offsets, x)

    other_str = f", other={other}" if other else ""
    mask_str = f"mask=in_offsets < in_size{other_str}" if size_diff > 0 else "None"
    kernel = patch_kernel(_kernel, {'GENERATE_TEST_HERE': f"tl.load(in_ptr + in_offsets, {mask_str})"})
    kernel[(1, )](input, output, input_size, output_size, num_ctas=num_ctas)

    reference_out = torch.cat((input, torch.full((size_diff, ), other if other else 0, dtype=dtype, device=device)))
    torch.testing.assert_close(output, reference_out)


@pytest.mark.interpreter
@pytest.mark.parametrize("num_ctas", num_ctas_list)
@pytest.mark.parametrize("mask_val", [True, False])
@pytest.mark.parametrize("other_val", [0, 1])
def test_masked_load_scalar(num_ctas, mask_val, other_val, device):
    input_val = 4.0
    size = 128
    dtype = torch.float32
    input = torch.full((size, ), input_val, dtype=dtype, device=device)
    output = torch.zeros((size, ), dtype=dtype, device=device)

    @triton.jit
    def kernel(in_ptr, out_ptr, size: tl.constexpr, mask: tl.constexpr, other: tl.constexpr):
        offsets = tl.arange(0, size)
        x = tl.load(in_ptr + offsets, mask=mask, other=other)
        tl.store(out_ptr + offsets, x)

    kernel[(1, )](input, output, size, mask_val, other_val, num_ctas=num_ctas)

    if mask_val:
        reference_out = torch.full((size, ), input_val, dtype=dtype, device=device)
    else:
        reference_out = torch.full((size, ), other_val, dtype=dtype, device=device)

    torch.testing.assert_close(output, reference_out)


# Testing masked loads with a copy to shared memory.
# FIXME: Shape too small for ldmatrix when num_ctas=4
@pytest.mark.interpreter
@pytest.mark.parametrize("dtype", [torch.bfloat16, torch.float16, torch.float32])
def test_masked_load_shared_memory(dtype, device):

    check_type_supported(dtype, device)  # bfloat16 on cc < 80 will not be tested

    M = 32
    N = 32
    K = 16

    in1 = torch.rand((M, K), dtype=dtype, device=device)
    in2 = torch.rand((K, N), dtype=dtype, device=device)
    out = torch.zeros((M, N), dtype=dtype, device=device)

    @triton.jit
    def _kernel(in1_ptr, in2_ptr, output_ptr, in_stride, in2_stride, out_stride, in_numel, in2_numel, out_numel,
                M: tl.constexpr, N: tl.constexpr, K: tl.constexpr):

        M_offsets = tl.arange(0, M)
        N_offsets = tl.arange(0, N)
        K_offsets = tl.arange(0, K)

        in_offsets = M_offsets[:, None] * in_stride + K_offsets[None, :]
        in2_offsets = K_offsets[:, None] * in2_stride + N_offsets[None, :]

        # Load inputs.
        x = tl.load(in1_ptr + in_offsets, mask=in_offsets < M * K)
        w = tl.load(in2_ptr + in2_offsets, mask=in2_offsets < K * N)

        # Without a dot product the memory doesn't get promoted to shared.
        o = tl.dot(x, w, out_dtype=tl.float32)

        # Store output
        output_offsets = M_offsets[:, None] * out_stride + N_offsets[None, :]
        tl.store(output_ptr + output_offsets, o, mask=output_offsets < M * N)

    pgm = _kernel[(1, )](in1, in2, out, in1.stride()[0], in2.stride()[0], out.stride()[0], in1.numel(), in2.numel(),
                         out.numel(), M=M, N=N, K=K)

    reference_out = torch.matmul(in1, in2)
    torch.testing.assert_close(out, reference_out, atol=1e-2, rtol=0)


@pytest.mark.interpreter
@pytest.mark.parametrize("cache", ["", ".ca", ".cg", ".cv"])
def test_load_cache_modifier(cache, device):
    src = torch.empty(128, device=device)
    dst = torch.empty(128, device=device)

    @triton.jit
    def _kernel(dst, src, CACHE: tl.constexpr):
        offsets = tl.arange(0, 128)
        x = tl.load(src + offsets, cache_modifier=CACHE)
        tl.store(dst + offsets, x)

    pgm = _kernel[(1, )](dst, src, CACHE=cache)

    if is_hip():
        target_arch = get_arch()
        # TODO: support testing for remaining architectures
        if 'gfx94' not in target_arch:
            return
        amdgcn = pgm.asm['amdgcn']
        cg_cache_modifier_str = 'nt'
        cv_cache_modifier_str = 'sc0 sc1'
        buffer_load_line = [line for line in amdgcn.splitlines() if "buffer_load" in line]
        global_load_line = [line for line in amdgcn.splitlines() if "global_load" in line]
        flat_load_line = [line for line in amdgcn.splitlines() if "flat_load" in line]
        if cache == '' or cache == '.ca':
            assert cg_cache_modifier_str not in (global_load_line[0] if global_load_line else buffer_load_line[0])
        if cache == '.cg':
            assert cg_cache_modifier_str in global_load_line[0]
        if cache == '.cv':
            assert cv_cache_modifier_str in flat_load_line[0]

    if is_cuda():
        ptx = pgm.asm['ptx']
        if cache == '':
            assert 'ld.global.ca' not in ptx
            assert 'ld.global.cg' not in ptx
        if cache == '.cg':
            assert 'ld.global.cg' in ptx
            assert 'ld.global.ca' not in ptx
        if cache == '.ca':
            assert 'ld.global.ca' in ptx
            assert 'ld.global.cg' not in ptx


@pytest.mark.interpreter
@pytest.mark.parametrize("N", [16, 10, 11, 1024])
@pytest.mark.parametrize("num_ctas", num_ctas_list)
def test_vectorization(N, num_ctas, device):
    block_size = 1024 * num_ctas
    src = torch.randn(block_size, device=device)
    dst = torch.empty(block_size, device=device)

    @triton.jit
    def _kernel(dst, src, N, BLOCK_SIZE: tl.constexpr):
        offsets = tl.program_id(0) * BLOCK_SIZE + tl.arange(0, BLOCK_SIZE)
        x = tl.load(src + offsets, mask=offsets < N)
        tl.store(dst + offsets, x, mask=offsets < N)

    pgm = _kernel[(1, )](dst, src, N=N, BLOCK_SIZE=block_size)

    if not is_cuda():
        return

    ptx = pgm.asm["ptx"]
    if N % 16 == 0:
        assert "ld.global.v4.b32" in ptx
    else:
        assert "ld.global.b32" in ptx
    torch.testing.assert_close(dst[:N], src[:N], atol=1e-6, rtol=0)


@pytest.mark.interpreter
@pytest.mark.parametrize("has_hints", [False, True])
def test_vectorization_hints(has_hints, device):
    src = torch.empty(1024, device=device)
    dst = torch.empty(1024, device=device)
    off = torch.zeros(1, device=device, dtype=torch.int32)

    @triton.jit
    def _kernel(dst, src, off, N, BLOCK_SIZE: tl.constexpr, HINT: tl.constexpr):
        offsets = tl.program_id(0) * BLOCK_SIZE + tl.arange(0, BLOCK_SIZE)
        offsets = offsets + tl.load(off)
        if HINT:
            tl.max_contiguous(tl.multiple_of(offsets, 1024), 1024)
        x = tl.load(src + offsets, mask=offsets < N)
        tl.store(dst + offsets, x, mask=offsets < N)

    pgm = _kernel[(1, )](dst, src, off, N=1024, BLOCK_SIZE=src.shape[0], HINT=has_hints)
    if not is_cuda():
        return

    ptx = pgm.asm["ptx"]
    if has_hints:
        assert "ld.global.v4.b32" in ptx
    else:
        assert "ld.global.v4.b32" not in ptx


@pytest.mark.interpreter
def test_assume(device):

    @triton.jit
    def _kernel(out_ptr, N: tl.constexpr, BLOCK_N: tl.constexpr):
        current_size = N - tl.program_id(0) * BLOCK_N
        tl.assume(current_size >= BLOCK_N)
        if current_size >= 128:
            tl.store(out_ptr + tl.program_id(0), current_size)
        else:
            tl.store(out_ptr + tl.program_id(0), current_size + 101024)

    output = torch.zeros(1024 // 128, device=device)
    pgm = _kernel[(1024 // 128, )](output, N=1024, BLOCK_N=128)

    if is_interpreter():
        return

    assert 'llvm.assume' in pgm.asm['llir']


# ---------------
# test store
# ---------------


@pytest.mark.interpreter
@pytest.mark.parametrize("cache", ["", ".wb", ".cg", ".cs", ".wt"])
def test_store_cache_modifier(cache, device):
    src = torch.empty(128, device=device)
    dst = torch.empty(128, device=device)

    @triton.jit
    def _kernel(dst, src, CACHE: tl.constexpr):
        offsets = tl.arange(0, 128)
        x = tl.load(src + offsets)
        tl.store(dst + offsets, x, cache_modifier=CACHE)

    pgm = _kernel[(1, )](dst, src, CACHE=cache)

    if is_hip():
        target_arch = get_arch()
        # TODO: support testing for remaining architectures
        if 'gfx94' not in target_arch:
            return
        amdgcn = pgm.asm['amdgcn']
        cs_cache_modifier_str = 'nt'
        wt_cache_modifier_str = 'sc0 sc1'
        global_store_line = [line for line in amdgcn.splitlines() if "global_store" in line]
        if not global_store_line:
            return
        if cache == '' or cache == '.cg':
            assert cs_cache_modifier_str not in global_store_line[0]
            assert wt_cache_modifier_str not in global_store_line[0]
        if cache == '.cs':
            assert cs_cache_modifier_str in global_store_line[0]
            assert wt_cache_modifier_str not in global_store_line[0]
        if cache == '.wt':
            assert cs_cache_modifier_str not in global_store_line[0]
            assert wt_cache_modifier_str in global_store_line[0]

    if is_cuda():
        ptx = pgm.asm['ptx']
        if cache == '':
            assert 'st.global.wb' not in ptx
            assert 'st.global.cg' not in ptx
            assert 'st.global.cs' not in ptx
            assert 'st.global.wt' not in ptx
        if cache == '.wb':
            assert 'st.global.wb' in ptx
            assert 'st.global.cg' not in ptx
            assert 'st.global.cs' not in ptx
            assert 'st.global.wt' not in ptx
        if cache == '.cg':
            assert 'st.global.wb' not in ptx
            assert 'st.global.cg' in ptx
            assert 'st.global.cs' not in ptx
            assert 'st.global.wt' not in ptx
        if cache == '.cs':
            assert 'st.global.wb' not in ptx
            assert 'st.global.cg' not in ptx
            assert 'st.global.cs' in ptx
            assert 'st.global.wt' not in ptx
        if cache == '.wt':
            assert 'st.global.wb' not in ptx
            assert 'st.global.cg' not in ptx
            assert 'st.global.cs' not in ptx
            assert 'st.global.wt' in ptx


@pytest.mark.interpreter
@pytest.mark.parametrize("eviction_policy", ["", "evict_last", "evict_first"])
def test_store_eviction_policy(eviction_policy, device):
    src = torch.empty(128, device=device)
    dst = torch.empty(128, device=device)

    @triton.jit
    def _kernel(dst, src, POLICY: tl.constexpr):
        offsets = tl.arange(0, 128)
        x = tl.load(src + offsets)
        tl.store(dst + offsets, x, eviction_policy=POLICY)

    if not is_cuda():
        return
    pgm = _kernel[(1, )](dst, src, POLICY=eviction_policy)
    ptx = pgm.asm['ptx']
    if eviction_policy == '':
        assert 'evict_last' not in ptx
        assert 'evict_first' not in ptx
    if eviction_policy == 'evict_last':
        assert 'evict_last' in ptx
        assert 'evict_first' not in ptx
    if eviction_policy == 'evict_first':
        assert 'evict_last' not in ptx
        assert 'evict_first' in ptx


# ---------------
# test default
# ---------------
# TODO: can't be local to test_default


@triton.jit
def _impl(value=10):
    return value


@pytest.mark.interpreter
def test_default(device):
    value = 5
    ret0 = torch.zeros(1, dtype=torch.int32, device=device)
    ret1 = torch.zeros(1, dtype=torch.int32, device=device)

    @triton.jit
    def _kernel(ret0, ret1, value=3):
        tl.store(ret0, _impl())
        tl.store(ret1, _impl(value))

    _kernel[(1, )](ret0, ret1, value)
    assert ret0.item() == 10
    assert ret1.item() == value

    _kernel[(1, )](ret0, ret1)
    assert ret0.item() == 10
    assert ret1.item() == 3


# ---------------
# test noop
# ----------------


@pytest.mark.interpreter
def test_noop(device):

    @triton.jit
    def kernel(x):
        pass

    x = to_triton(numpy_random((1, ), dtype_str='int32'), device=device)
    kernel[(1, )](x)


@pytest.mark.parametrize("device", ['xpu', 'cpu', 'cpu_pinned'])
def test_pointer_arguments(device):
    if is_xpu() and device in ['cpu_pinned']:
        pytest.xfail("RuntimeError: Pinned memory requires CUDA.")

    @triton.jit
    def kernel(x):
        pass

    pin_memory = 'pinned' in device
    x = torch.empty(1024, device=device.split('_')[0], pin_memory=pin_memory)
    if device == "cpu":
        with pytest.raises(ValueError):
            kernel[(1, )](x)
    else:
        kernel[(1, )](x)


@pytest.mark.parametrize("value, value_type", [(-1, 'i32'), (0, 'i32'), (-2**31, 'i32'), (2**31 - 1, 'i32'),
                                               (2**31, 'i64'), (2**32 - 1, 'i64'), (2**32, 'i64'), (2**63 - 1, 'i64'),
                                               (-2**63, 'i64'), (2**63, 'u64'), (2**64 - 1, 'u64')])
def test_value_specialization(value: int, value_type: str, device) -> None:

    def repr(specialization):
        spec_type = specialization.signature["VALUE"]
        return f"kernel_{spec_type}"

    @triton.jit(repr=repr)
    def kernel(VALUE, X):
        pass

    x = torch.tensor([3.14159], device=device)
    h = kernel[(1, )](value, x)
    assert value_type in h.name


# --------------------
# value specialization
# --------------------


@pytest.mark.parametrize("value, overflow", [(2**64 - 1, False), (2**64, True), (-2**63, False), (-2**63 - 1, True)])
def test_value_specialization_overflow(value: int, overflow: bool, device) -> None:

    @triton.jit
    def kernel(VALUE, X):
        pass

    x = torch.tensor([3.14159], device=device)

    if overflow:
        with pytest.raises(OverflowError):
            kernel[(1, )](value, x)
    else:
        kernel[(1, )](value, x)


# ----------------
# test constexpr
# ----------------


@pytest.mark.interpreter
@pytest.mark.parametrize("op", ['+', '-', '*', '/', '%', '<', '>', '<<', '>>', '&', '^', '|'])
@pytest.mark.parametrize("is_lhs_constexpr", [False, True])
@pytest.mark.parametrize("is_rhs_constexpr", [True, False])
def test_bin_op_constexpr(op, is_lhs_constexpr, is_rhs_constexpr, device):

    @triton.jit
    def kernel(Z, X, Y):
        x = tl.load(X)
        y = tl.load(Y)
        z = GENERATE_TEST_HERE
        tl.store(Z, z)

    if op in ['<<', '>>', '&', '^', '|']:  # int op
        x_str = "3" if is_lhs_constexpr else "x"
        y_str = "4" if is_rhs_constexpr else "y"
        x = numpy_random((1, ), dtype_str="int32")

        # NOTE: bitshifting beyond bitwidth can lead to undefined behavior
        if op in ['<<', '>>']:
            y = numpy_random((1, ), dtype_str="int32", low=0, high=_bitwidth("int32"))
        else:
            y = numpy_random((1, ), dtype_str="int32")
    else:
        x_str = "3.14" if is_lhs_constexpr else "x"
        y_str = "4.13" if is_rhs_constexpr else "y"
        x = numpy_random((1, ), dtype_str="float32")
        y = numpy_random((1, ), dtype_str="float32")
    kernel = patch_kernel(kernel, {'GENERATE_TEST_HERE': f"{x_str} {op} {y_str}"})
    z = np.array(eval(f"{x_str} {op} {y_str}"))
    x_tri = to_triton(x, device=device)
    y_tri = to_triton(y, device=device)
    z_tri = to_triton(np.empty((1, ), dtype=z.dtype), device=device)
    kernel[(1, )](z_tri, x_tri, y_tri)
    np.testing.assert_allclose(z, to_numpy(z_tri), rtol=1e-3)


@pytest.mark.interpreter
def test_constexpr_shape(device):

    @triton.jit
    def kernel(X):
        off = tl.arange(0, 128 + 128)
        tl.store(X + off, off)

    x_tri = to_triton(np.empty((256, ), dtype=np.int32), device=device)
    kernel[(1, )](x_tri)
    np.testing.assert_equal(to_numpy(x_tri), np.arange(0, 256))


@pytest.mark.interpreter
def test_constexpr_scalar_shape(device):

    @triton.jit
    def kernel(X, s):
        off = tl.arange(0, 256)
        val = off % (256 // s)
        tl.store(X + off, val)

    x_tri = to_triton(np.empty((256, ), dtype=np.int32), device=device)
    kernel[(1, )](x_tri, 32)
    np.testing.assert_equal(to_numpy(x_tri), np.arange(0, 256) % 8)


reshape_list = [((64, ), (8, 8)), ((2, 32), (16, 4)), ((512, ), (2, 2, 2, 2, 2, 2, 2, 2, 2)), ((64, 32), (16, 8, 16))]


@pytest.mark.interpreter
@pytest.mark.parametrize("formats", reshape_list)
def test_reshape(formats, device):
    in_format, out_format = formats

    @triton.jit
    def kernel(Z, X, out_tuple: tl.constexpr):
        x = tl.load(X_PTR_EXPR)
        z = tl.reshape(x, out_tuple)
        tl.store(Z_PTR_EXPR, z)

    def generate_kernel(shape_x, shape_z):
        to_replace = {
            'X_PTR_EXPR': make_ptr_str('X', shape_x),
            'Z_PTR_EXPR': make_ptr_str('Z', shape_z),
        }
        return patch_kernel(kernel, to_replace)

    x = numpy_random(in_format, dtype_str="int32")
    z = x.reshape(out_format)
    x_tri = to_triton(x, device=device)
    patched_kernel = generate_kernel(in_format, out_format)
    z_tri = to_triton(np.empty(out_format, dtype=np.int32), device=device)
    patched_kernel[(1, )](z_tri, x_tri, out_format)
    np.testing.assert_equal(z, to_numpy(z_tri))


def test_reshape_err(device):

    @triton.jit
    def kernel():
        x = tl.arange(0, 8 * 8)
        y = tl.reshape(x, (8 * 4, ))

    with pytest.raises(triton.CompilationError) as exc_info:
        kernel[(1, )]()

    assert "reshape" in str(exc_info.value)


def test_trans_reshape(device):

    @triton.jit
    def kernel(in_base_ptr, out_base_ptr, IN_SHAPE0: tl.constexpr, IN_SHAPE1: tl.constexpr):

        in_block_ptr = tl.make_block_ptr(
            base=in_base_ptr,
            shape=(IN_SHAPE0, IN_SHAPE1),
            strides=(IN_SHAPE1, 1),
            offsets=(0, 0),
            block_shape=(IN_SHAPE0, IN_SHAPE1),
            order=(1, 0),
        )
        x = tl.load(in_block_ptr)
        x = tl.reshape(x, (32, 4, 4, 2))
        x = tl.permute(x, (1, 2, 3, 0))
        x = tl.reshape(x, (IN_SHAPE0 * IN_SHAPE1, ))
        tl.store(out_base_ptr + tl.arange(0, IN_SHAPE0 * IN_SHAPE1), x)

    shape = (32, 32)
    input = torch.arange(math.prod(shape), dtype=torch.int32, device=device).reshape(shape)
    expected = torch.permute(input, (1, 0))
    # Don't do zeros_like -- that copies the layout, which we don't want.
    actual = torch.zeros(expected.shape, dtype=torch.int32, device=device)

    k = kernel[(1, )](input, actual, shape[0], shape[1])
    if not is_xpu():
        assert k.asm['ttgir'].count(
            'triton_gpu.convert_layout') == 1, "Expected exactly one convert_layout op in the TTGIR after optimization"

    np.testing.assert_equal(to_numpy(expected), to_numpy(actual))


# -------------
# test call
# -------------


@triton.jit
def val_multiplier(val, i):
    return val * i


@triton.jit(noinline=True)
def val_multiplier_noinline(val, i):
    return val * i


@triton.jit
def vecmul_kernel(ptr, n_elements, rep, type: tl.constexpr):
    pid = tl.program_id(axis=0)
    offsets = pid * 128 + tl.arange(0, 128)
    mask = offsets < n_elements
    vec = tl.load(ptr + offsets, mask=mask)
    for i in range(1, rep):
        if type == "inline":
            vec = val_multiplier(vec, i)
        else:
            vec = val_multiplier_noinline(vec, i)
    tl.store(ptr + offsets, vec, mask=mask)


@pytest.mark.interpreter
@pytest.mark.parametrize("type", ["inline", "noinline"])
@pytest.mark.parametrize("num_ctas", num_ctas_list)
def test_call(type, num_ctas, device):

    @triton.jit
    def kernel(ptr, n_elements, num1, num2, type: tl.constexpr):
        vecmul_kernel(ptr, n_elements, num1, type)
        vecmul_kernel(ptr, n_elements, num2, type)

    size = 1024
    rand_val = numpy_random((size, ), dtype_str="float32")
    rand_val_tri = to_triton(rand_val, device=device)
    err_msg = ""
    try:
        kernel[(size // 128, )](rand_val_tri, size, 3, 5, type, num_ctas=num_ctas)
    except Exception as e:
        err_msg = str(e)

    if type == "noinline" and not is_interpreter():
        assert err_msg != ""
    else:
        ans = rand_val * 1 * 2 * 1 * 2 * 3 * 4
        np.testing.assert_equal(to_numpy(rand_val_tri), ans)


# -------------
# test if
# -------------


@pytest.mark.interpreter
@pytest.mark.parametrize("if_type", [
    "if", "if_and_dynamic", "if_exp_static", "if_exp_dynamic", "if_exp_dynamic_constexpr", "if_exp_dynamic_void",
    "if_and_static"
])
def test_if(if_type, device):

    @triton.jit
    def kernel(Cond, XTrue, XFalse, Ret, IfType: tl.constexpr, BoolVar: tl.constexpr, StaticVaue: tl.constexpr):
        pid = tl.program_id(0)
        cond = tl.load(Cond)
        if IfType == "if":
            if pid % 2 == 0:  # eq
                tl.store(Ret, tl.load(XTrue))
            elif 1 == pid % 2:  # req
                tl.store(Ret, tl.load(XFalse))
        elif IfType == "if_exp_dynamic":
            val = tl.load(XTrue) if pid % 2 == 0 else tl.load(XFalse)
            tl.store(Ret, val)
        elif IfType == "if_exp_dynamic_constexpr":
            val = 3.14 if pid % 2 == 0 else tl.load(XFalse)
            tl.store(Ret, val)
        elif IfType == "if_exp_dynamic_void":
            tl.store(Ret, tl.load(XTrue)) if pid % 2 == 0 else tl.store(Ret, tl.load(XFalse))
        elif IfType == "if_exp_static":
            tl.store(Ret, tl.load(XTrue)) if BoolVar else tl.store(Ret, tl.load(XFalse))
        elif IfType == "if_and_dynamic":
            if BoolVar and (1 != pid % 2 and pid % 2 != 1):  # rne and ne
                tl.store(Ret, tl.load(XTrue))
            else:
                tl.store(Ret, tl.load(XFalse))
        elif IfType == "if_and_static":
            if StaticVaue != 0 and StaticVaue != 0:
                tl.store(Ret, tl.load(XTrue))
            else:
                tl.store(Ret, tl.load(XFalse))

    cond = torch.ones(1, dtype=torch.int32, device=device)
    x_true = torch.tensor([3.14], dtype=torch.float32, device=device)
    x_false = torch.tensor([1.51], dtype=torch.float32, device=device)
    ret = torch.zeros(1, dtype=torch.float32, device=device)

    kernel[(1, )](cond, x_true, x_false, ret, if_type, True, 1)
    assert torch.equal(ret, x_true)


def test_num_warps_pow2(device):
    dst = torch.empty(128, device=device)

    @triton.jit
    def _kernel(dst):
        pass

    with pytest.raises(AssertionError, match='must be a power of 2'):
        _kernel[(1, )](dst=dst, num_warps=3)
    _kernel[(1, )](dst=dst, num_warps=1)
    _kernel[(1, )](dst=dst, num_warps=2)
    _kernel[(1, )](dst=dst, num_warps=4)


@pytest.mark.interpreter
@pytest.mark.parametrize("func_str", ['sqrt', 'rsqrt', 'exp', 'exp2', 'log', 'log2', 'sin', 'cos'])
def test_unary_math(func_str, device):

    @triton.jit
    def kernel(X, Y, BLOCK: tl.constexpr):
        x = tl.load(X + tl.arange(0, BLOCK))
        y = tl.FUNC_STR(x)
        tl.store(Y + tl.arange(0, BLOCK), y)

    kernel = patch_kernel(kernel, {'FUNC_STR': func_str})

    shape = (128, )
    x = torch.randn(shape, dtype=torch.float32, device=device)
    if func_str in ['sqrt', 'rsqrt']:
        x = torch.abs(x)
    if func_str in ['log', 'log2']:
        x = torch.max(x, torch.tensor(1e-6, dtype=torch.float32, device=device))
    y = torch.zeros(shape, dtype=torch.float32, device=device)

    kernel[(1, )](x, y, BLOCK=shape[0])
    torch.allclose(getattr(torch, func_str)(x), y, rtol=1e-3)


# -----------------------
# test inline asm
# -----------------------


@pytest.mark.parametrize("num_ctas", num_ctas_list)
def test_inline_asm(num_ctas, device):
    if not is_cuda():
        pytest.skip("test_inline_asm is only supported in CUDA")

    @triton.jit
    def kernel(X, Y, Z, n: tl.constexpr, BLOCK: tl.constexpr):
        x = tl.load(X + tl.arange(0, BLOCK))
        y = tl.load(Y + tl.arange(0, BLOCK))
        s = tl.full([BLOCK], n, tl.int32)
        z = tl.inline_asm_elementwise("shf.l.wrap.b32 $0, $1, $2, $3;", "=r,r, r, r", [x, y, s], dtype=tl.int32,
                                      is_pure=True, pack=1)
        tl.store(Z + tl.arange(0, BLOCK), z)

    shape = (128, )
    rs = RandomState(17)
    x = numpy_random(shape, dtype_str='uint32', rs=rs)
    y = numpy_random(shape, dtype_str='uint32', rs=rs)
    x_tri = to_triton(x, device=device)
    y_tri = to_triton(y, device=device)
    n = 17
    z_tri = to_triton(numpy_random(shape, dtype_str='uint32', rs=rs), device=device)
    kernel[(1, )](x_tri, y_tri, z_tri, n, BLOCK=shape[0], num_ctas=num_ctas)
    y_ref = (y << n) | (x >> (32 - n))
    # compare
    np.testing.assert_equal(y_ref, to_numpy(z_tri))


@pytest.mark.parametrize("num_ctas", num_ctas_list)
def test_inline_asm_packed(num_ctas, device):
    if not is_cuda():
        pytest.skip("test_inline_asm is only supported in CUDA")

    @triton.jit
    def kernel(X, Y, BLOCK: tl.constexpr):
        x = tl.load(X + tl.arange(0, BLOCK))
        # shift 4x8bits values together.
        y = tl.inline_asm_elementwise(
            "and.b32 $0, $1, 0x1F1F1F1F; \
                                       shl.b32 $0, $0, 3;", "=r,r", [
                x,
            ], dtype=tl.int8, is_pure=True, pack=4)
        tl.store(Y + tl.arange(0, BLOCK), y)

    shape = (512, )
    rs = RandomState(17)
    x = numpy_random(shape, dtype_str='uint8', rs=rs)
    x_tri = to_triton(x, device=device)
    y_tri = to_triton(numpy_random(shape, dtype_str='uint8', rs=rs), device=device)
    kernel[(1, )](x_tri, y_tri, BLOCK=shape[0], num_ctas=num_ctas)
    y_ref = x << 3
    # compare
    np.testing.assert_equal(y_ref, to_numpy(y_tri))


@pytest.mark.parametrize('num_ctas', num_ctas_list)
def test_inline_asm_with_pointers(num_ctas, device):
    if not is_cuda():
        pytest.skip('test_inline_asm is only supported in CUDA')

    @triton.jit
    def kernel(X, Y, BLOCK: tl.constexpr):
        x_ptrs = X + tl.arange(0, BLOCK)
        y_ptrs = Y + tl.arange(0, BLOCK)
        tl.inline_asm_elementwise(
            "ld.global.b8 $0, [$1]; \
                                   shl.b32 $0, $0, 3; \
                                   st.global.b8 [$2], $0;", "=r,l,l", [x_ptrs, y_ptrs], dtype=tl.int8, is_pure=False,
            pack=1)

    shape = (512, )
    rs = RandomState(17)
    x = numpy_random(shape, dtype_str='uint8', rs=rs)
    x_tri = to_triton(x, device=device)
    y_tri = to_triton(numpy_random(shape, dtype_str='uint8', rs=rs), device=device)
    kernel[(1, )](x_tri, y_tri, BLOCK=shape[0], num_ctas=num_ctas)
    y_ref = x << 3
    # compare
    np.testing.assert_equal(y_ref, to_numpy(y_tri))


def test_inline_asm_multiple_outputs(device):
    if not is_cuda():
        pytest.skip('test_inline_asm is only supported in CUDA')

    @triton.jit
    def kernel(A, B, C, D, BLOCK: tl.constexpr):
        a = tl.load(A + tl.arange(0, BLOCK))
        b = tl.load(B + tl.arange(0, BLOCK))

        # C = A - B
        # D = B - A
        (c, d) = tl.inline_asm_elementwise(
            asm="""
            sub.u32 $0, $2, $3;  // C = A - B
            sub.u32 $1, $3, $2;  // D = B - A
            """,
            constraints=(
                # 2 output registers: $0=C and $1=D.
                "=r,=r,"
                # 2 input registers: $2=A and $3=B.
                "r,r"),
            args=[a, b],
            dtype=(tl.uint32, tl.uint32),
            is_pure=True,
            pack=1,
        )
        tl.store(C + tl.arange(0, BLOCK), c)
        tl.store(D + tl.arange(0, BLOCK), d)

    shape = (512, )
    rs = RandomState(17)
    A = numpy_random(shape, dtype_str='uint32', rs=rs)
    B = numpy_random(shape, dtype_str='uint32', rs=rs)
    A_tri = to_triton(A, device=device)
    B_tri = to_triton(B, device=device)
    C_tri = to_triton(numpy_random(shape, dtype_str='uint32', rs=rs), device=device)
    D_tri = to_triton(numpy_random(shape, dtype_str='uint32', rs=rs), device=device)
    kernel[(1, )](A_tri, B_tri, C_tri, D_tri, BLOCK=shape[0])

    C_ref = A - B
    D_ref = B - A

    np.testing.assert_equal(C_ref, to_numpy(C_tri))
    np.testing.assert_equal(D_ref, to_numpy(D_tri))


def test_inline_asm_packed_multiple_outputs(device):
    if not is_cuda():
        pytest.skip('test_inline_asm is only supported in CUDA')

    @triton.jit
    def kernel(A, B, C, D, BLOCK: tl.constexpr):
        a = tl.load(A + tl.arange(0, BLOCK))
        b = tl.load(B + tl.arange(0, BLOCK))

        # For each (a,b) in zip(a,b), perform the following:
        # - Let ai be `a` converted to int32.
        # - Let af be `a` converted to float.
        # - Let m be the max of ai and b.
        # - Return ai and mi.
        # Do the above 4 elements at a time.
        (c, d) = tl.inline_asm_elementwise(
            asm="""
            {
                // Unpack `a` into `ai`.
                .reg .b8 tmp<4>;
                mov.b32 {tmp0, tmp1, tmp2, tmp3}, $8;
                cvt.u32.u8 $0, tmp0;
                cvt.u32.u8 $1, tmp1;
                cvt.u32.u8 $2, tmp2;
                cvt.u32.u8 $3, tmp3;
            }
            // Convert `ai` to float.
            cvt.rn.f32.s32 $4, $0;
            cvt.rn.f32.s32 $5, $1;
            cvt.rn.f32.s32 $6, $2;
            cvt.rn.f32.s32 $7, $3;
            // Take max of `ai` and `b`.
            max.f32 $4, $4, $9;
            max.f32 $5, $5, $10;
            max.f32 $6, $6, $11;
            max.f32 $7, $7, $12;
            """,
            constraints=(
                # 8 output registers, namely
                #   $0=ai0, $1=ai1, $2=ai2, $3=ai3,
                #   $4=m0,  $5=m1,  $6=m2,  $7=m3.
                "=r,=r,=r,=r,=r,=r,=r,=r,"
                # 5 input registers, namely
                #   $8=ai,
                #   $9=b0, $10=b1, $11=b2, $12=b3.
                # The four elements from `a` are all packed into one register.
                "r,r,r,r,r"),
            args=[a, b],
            dtype=(tl.int32, tl.float32),
            is_pure=True,
            pack=4,
        )
        tl.store(C + tl.arange(0, BLOCK), c)
        tl.store(D + tl.arange(0, BLOCK), d)

    shape = (512, )
    rs = RandomState(17)
    A = numpy_random(shape, dtype_str='uint8', rs=rs)
    B = numpy_random(shape, dtype_str='float32', rs=rs)
    A_tri = to_triton(A, device=device)
    B_tri = to_triton(B, device=device)
    C_tri = to_triton(numpy_random(shape, dtype_str='int32', rs=rs), device=device)
    D_tri = to_triton(numpy_random(shape, dtype_str='float32', rs=rs), device=device)
    kernel[(1, )](A_tri, B_tri, C_tri, D_tri, BLOCK=shape[0])

    C_ref = A.astype(np.int32)
    D_ref = np.maximum(A.astype(np.float32), B)

    np.testing.assert_equal(C_ref, to_numpy(C_tri))
    np.testing.assert_equal(D_ref, to_numpy(D_tri))


# -----------------------
# test control flow
# -----------------------


@pytest.mark.parametrize("lo, hi, iv", [(2**30, 2**30 + 20, 1), (2**35, 2**35 + 20, 2), (2**35, 2**35 + 20, 3),
                                        (15, -16, -1), (15, -16, -2), (15, -16, -3), (-18, -22, -1), (22, 18, -1)])
def test_for_iv(lo, hi, iv, device):

    @triton.jit
    def kernel(Out, lo, hi, iv: tl.constexpr):
        acc = 0
        acc = acc.to(tl.int64)
        for i in range(lo, hi, iv):
            acc += i
        tl.store(Out, acc)

    out = to_triton(np.zeros((1, ), dtype=np.int64), device=device)
    kernel[(1, )](out, lo, hi, iv)
    assert out[0] == sum(range(lo, hi, iv))


@pytest.mark.interpreter
def test_if_else(device):

    @triton.jit
    def kernel(Cond, TrueVal, FalseVal, Out):
        if tl.load(Cond):
            val = tl.load(TrueVal)
        else:
            val = tl.load(FalseVal)
        tl.store(Out, val)

    out = to_triton(np.zeros((1, ), dtype=np.int32), device=device)
    true_val = to_triton(np.full((1, ), 1, dtype=np.int32), device=device)
    false_val = to_triton(np.full((1, ), 2, dtype=np.int32), device=device)
    cond = to_triton(np.zeros((1, ), dtype=np.int32), device=device)
    # True
    cond[0] = True
    kernel[(1, )](cond, true_val, false_val, out)
    assert to_numpy(out)[0] == true_val[0]
    # False
    cond[0] = False
    kernel[(1, )](cond, true_val, false_val, out)
    assert to_numpy(out)[0] == false_val[0]


@pytest.mark.interpreter
@pytest.mark.parametrize("mode", ["dynamic", "static"])
def test_if_return(mode, device):

    @triton.jit
    def kernel(ExitEarly, Out, cond: tl.constexpr, mode: tl.constexpr):
        if mode == "dynamic":
            if tl.load(ExitEarly):
                tl.store(Out, 0)
                return
        else:
            if cond:
                tl.store(Out, 0)
                return
        tl.store(Out, 1)

    out = to_triton(np.zeros((1, ), dtype=np.int32), device=device)
    exit_early = to_triton(np.zeros((1, ), dtype=np.int32), device=device)
    # exit early path taken
    exit_early[0] = 1
    kernel[(1, )](exit_early, out, True, mode)
    assert to_numpy(out)[0] == 0
    # exit early path not taken
    exit_early[0] = 0
    kernel[(1, )](exit_early, out, False, mode)
    assert to_numpy(out)[0] == 1


@triton.jit
def add_fn(x):
    return x + 1


@triton.jit(noinline=True)
def add_fn_noinline(x):
    return x + 1


@triton.jit
def add_fn_return(x, pid):
    if pid == 0:
        return x + 1
    else:
        return x + 2


@triton.jit
def add_fn_expr(Out, x):
    tl.store(Out, x)


@triton.jit
def add_fn_static_cond(x, cond: tl.constexpr):
    if cond == "":
        return x
    else:
        return x + 1


@pytest.mark.interpreter
@pytest.mark.parametrize(
    "call_type",
    ["attribute", "attribute_jit", "jit", "jit_if", "jit_expr", "jit_static_cond", "jit_noinline", "jit_extern"])
def test_if_call(call_type, device):

    @triton.jit
    def kernel(Out, call_type: tl.constexpr):
        pid = tl.program_id(0)
        o = tl.load(Out)
        if call_type == "attribute":
            # call attribute
            if pid == 0:
                a = o
                a = a.to(tl.int32).to(tl.int32) + 1
                o = a
        elif call_type == "attribute_jit":
            # call attribute and jit function
            if pid == 0:
                a = o
                a = tl.load(Out + add_fn(a) - 1).to(tl.int32) + 1
                o = a
        elif call_type == "jit":
            if pid == 0:
                # regular function call
                a = o
                a = add_fn(a)
                o = a
        elif call_type == "jit_if":
            # function without end_if block
            if pid == 0:
                a = o
                a = add_fn_return(a, pid)
                o = a
        elif call_type == "jit_if_exp":
            # ifexp expression
            if pid == 0:
                a = o
                a = add_fn(a) if pid == 0 else add_fn_return(a, pid)
                o = a
        elif call_type == "jit_expr":
            # call without return
            if pid == 0:
                a = o + 1
                add_fn_expr(Out, a)
                o = a
        elif call_type == "jit_static_cond":
            if pid == 0:
                a = o + 1
                add_fn_static_cond(o, call_type)
                o = a
        elif call_type == "jit_noinline":
            if pid == 0:
                a = o + 1
                add_fn_noinline(a)
                o = a
        elif call_type == "jit_extern":
            if pid == 0:
                a = o + 1
                tl.cdiv(a, a)
                o = a

        tl.store(Out, o)

    out = to_triton(np.zeros((1, ), dtype=np.int32), device=device)
    kernel[(1, )](out, call_type)
    assert to_numpy(out)[0] == 1


@pytest.mark.interpreter
@pytest.mark.parametrize("_cond1", [True, False])
@pytest.mark.parametrize("_cond2", [True, False])
@pytest.mark.parametrize("_cond3", [True, False])
def test_nested_if_else_return(_cond1, _cond2, _cond3, device):

    @triton.jit
    def kernel(Cond1, Cond2, Cond3, Val1, Val2, Val3, Out):
        val = 0
        if tl.load(Cond1):
            if tl.load(Cond2):
                val = tl.load(Val1)
            else:
                return
        else:
            if tl.load(Cond3):
                val = tl.load(Val2)
            else:
                val = tl.load(Val3)
        tl.store(Out, val)

    out = to_triton(np.full((1, ), -1, dtype=np.int32), device=device)
    cond1 = to_triton(np.full((1, ), _cond1, dtype=np.int32), device=device)
    cond2 = to_triton(np.full((1, ), _cond2, dtype=np.int32), device=device)
    cond3 = to_triton(np.full((1, ), _cond3, dtype=np.int32), device=device)
    val1 = to_triton(np.full((1, ), 1, dtype=np.int32), device=device)
    val2 = to_triton(np.full((1, ), 2, dtype=np.int32), device=device)
    val3 = to_triton(np.full((1, ), 3, dtype=np.int32), device=device)
    kernel[(1, )](cond1, cond2, cond3, val1, val2, val3, out)
    targets = {
        (True, True, True): val1[0],
        (True, True, False): val1[0],
        (True, False, True): out[0],
        (True, False, False): out[0],
        (False, True, True): val2[0],
        (False, True, False): val3[0],
        (False, False, True): val2[0],
        (False, False, False): val3[0],
    }
    assert out[0] == targets[(_cond1, _cond2, _cond3)]


@pytest.mark.interpreter
def test_while(device):

    @triton.jit
    def kernel(InitI, Bound, CutOff, OutI, OutInitI, OutJ):
        init_i = tl.load(InitI)
        curr_i = init_i
        j = 0
        # Check that init_i is not updated by the loop
        while j < tl.load(Bound):
            curr_i = curr_i + (j == tl.load(CutOff))
            j += 1
            tl.store(OutInitI, init_i)
        tl.store(OutI, curr_i)
        tl.store(OutJ, j)

    out_i = to_triton(np.zeros((1, ), dtype=np.int32), device=device)
    out_j = to_triton(np.zeros((1, ), dtype=np.int32), device=device)
    init_i = to_triton(np.full((1, ), 1, dtype=np.int32), device=device)
    out_init_i = to_triton(np.full((1, ), 0, dtype=np.int32), device=device)
    bound = to_triton(np.full((1, ), 10, dtype=np.int32), device=device)
    cut_off = to_triton(np.full((1, ), 5, dtype=np.int32), device=device)
    kernel[(1, )](init_i, bound, cut_off, out_i, out_init_i, out_j)
    assert out_init_i[0] == init_i[0]
    assert out_i[0] == init_i[0] + 1
    assert out_j[0] == bound[0]


@pytest.mark.interpreter
def test_nested_while(device):

    @triton.jit
    def nested_while(data, countPtr):
        for i in range(10):
            count = tl.load(countPtr)
            while count > 0:
                tl.store(data, tl.load(data) + 1.0)
                count = count - 2

    counter = torch.tensor([8], dtype=torch.int32, device=device)
    data = torch.zeros((1, ), device=device, dtype=torch.float32)
    nested_while[(1, )](data, counter)
    assert data[0] == 40


def test_constexpr_if_return(device):
    # Reproducer for #4883, return statement in an if with a constexpr causes
    # errors when combined with non-trivial control flow graphs

    @triton.jit
    def kernel(Semaphore, Out, total: tl.constexpr):
        if total == 1:
            tl.store(Out, tl.program_id(0))
            return

        prev = tl.atomic_add(Semaphore, 1)
        if prev + 1 != total:
            return

        tl.store(Out, tl.program_id(0) + prev)

    sem = torch.zeros((), device=device, dtype=torch.int32)
    out = torch.empty((), device=device, dtype=torch.int32)
    kernel[(1, )](sem, out, 1)
    assert out.item() == 0

    sem = torch.zeros((), device=device, dtype=torch.int32)
    out = torch.full((), fill_value=-1, device=device, dtype=torch.int32)
    kernel[(4, )](sem, out, 4)
    assert out.item() >= 0


@triton.jit
def return_poison(x):
    a = False
    if a:
        return x


def test_poison_return(device):
    if is_xpu():
        pytest.skip("FIXME: poison is optimized away by opt")

    @triton.jit
    def kernel(Out):
        tl.store(Out, return_poison(0))

    a = torch.empty((), device=device, dtype=torch.int32)
    h = kernel[(1, )](a)
    assert "ub.poison" in h.asm["ttir"], h.asm["ttir"]
    assert "poison" in h.asm["llir"], h.asm["llir"]


# -----------------------
# test extra
# -----------------------


def test_num_threads(device):
    if is_hip():
        pytest.skip("test_num_threads is not supported in HIP")

    @triton.jit
    def kernel(Out):
        num_threads: tl.constexpr = tl.extra.intel.num_threads()
        offs = tl.arange(0, num_threads)
        tl.store(Out + offs, 1)

    num_threads = 256
    out = to_triton(np.zeros((num_threads, ), dtype=np.int32), device=device)
    kernel[(1, )](out, num_warps=num_threads // 32)
    assert torch.sum(out) == 256


def test_globaltimer(device):
    if is_hip():
        pytest.skip("test_globaltimer is not supported in HIP")
    check_cuda_or_hip(device)

    @triton.jit
    def kernel(Out1, Out2):
        start = tl.extra.intel.globaltimer()
        off = tl.arange(0, 128)
        for i in range(10000):
            tl.store(Out1 + off, tl.load(Out1 + off) + 1)
        end = tl.extra.intel.globaltimer()
        tl.store(Out2, end - start)

    out1 = to_triton(np.zeros((128, ), dtype=np.int64), device=device)
    out2 = to_triton(np.zeros((1, ), dtype=np.int64), device=device)
    h = kernel[(1, )](out1, out2)
    assert out2[0] > 0
    assert h.asm["ptx"].count("%globaltimer") == 2


def test_smid(device):
    if is_hip():
        pytest.skip("test_smid is not supported in HIP")
    check_cuda_or_hip(device)

    @triton.jit
    def kernel(Out):
        tl.store(Out + tl.program_id(0), tl.extra.intel.smid())

    out = to_triton(np.zeros((1024, ), dtype=np.int32), device=device)
    h = kernel[(out.shape[0], )](out)
    assert out.sort()[0].unique().shape[0] > 0
    assert h.asm["ptx"].count("%smid") == 1


# -----------------------
# test layout conversions
# -----------------------
# TODO: backend should be tested separately

layouts = [
    BlockedLayout([1, 16], [8, THREADS_PER_WARP // 8], [4, 1], [1, 0], [1, 1], [1, 1], [0, 1]),
    BlockedLayout([1, 8], [2, THREADS_PER_WARP // 2], [4, 1], [1, 0], [1, 1], [1, 1], [0, 1]),
    BlockedLayout([1, 4], [4, THREADS_PER_WARP // 4], [2, 2], [1, 0], [1, 1], [1, 1], [0, 1]),
    BlockedLayout([1, 1], [1, THREADS_PER_WARP], [2, 2], [1, 0], [1, 1], [1, 1], [0, 1]),
    BlockedLayout([8, 1], [16, THREADS_PER_WARP // 16], [1, 4], [0, 1], [1, 1], [1, 1], [0, 1]),
    BlockedLayout([4, 1], [8, THREADS_PER_WARP // 8], [2, 2], [0, 1], [1, 1], [1, 1], [0, 1]),
    BlockedLayout([1, 1], [THREADS_PER_WARP, 1], [2, 2], [0, 1], [1, 1], [1, 1], [0, 1]),
    BlockedLayout([4, 4], [1, THREADS_PER_WARP], [4, 1], [1, 0], [1, 1], [1, 1], [0, 1]),
    DpasLayout(repeatCount=8, systolic_depth=8, execution_size=8, ops_per_chan=1, threads_per_warp=32,
               warps_per_cta=[4, 1], rep_cluster=[1, 1])
]

intermediate_layouts = [
    None,
    SharedLayout(1, 1, 1, [0, 1], [1, 1], [1, 1], [0, 1]),
    SharedLayout(1, 1, 1, [1, 0], [1, 1], [1, 1], [0, 1]),
    SharedLayout(4, 2, 4, [1, 0], [1, 1], [1, 1], [0, 1]),
    SharedLayout(2, 2, 4, [1, 0], [1, 1], [1, 1], [0, 1]),
]


def compute_rep_shape(layout):
    if type(layout) is BlockedLayout:
        warp_shape = np.multiply(layout.sz_per_thread, layout.threads_per_warp)
        rep_shape = np.multiply(warp_shape, layout.warps_per_cta)
        return rep_shape
    elif type(layout) is DpasLayout:
        warp_shape = [layout.repeatCount, layout.execution_size]
        warp_shape = np.multiply(warp_shape, layout.rep_cluster)
        rep_shape = np.multiply(warp_shape, layout.warps_per_cta)
        return rep_shape
    else:
        assert False, "TODO: support compute_rep_shape for layout " + str(type(layout))


# This function gives a lower bound approximation of scratch buffer shape for convert_layout operation
def compute_scratch_buffer_shape(src_layout, dst_layout, shape):
    src_rep_shape = compute_rep_shape(src_layout)
    dst_rep_shape = compute_rep_shape(dst_layout)
    full_scratch_shape = np.maximum(src_rep_shape, dst_rep_shape)
    return np.minimum(full_scratch_shape, shape)


@pytest.mark.parametrize("M, N", [[64, 1], [64, 64], [128, 128], [1, 64]])
@pytest.mark.parametrize("dtype", ['float16'])
@pytest.mark.parametrize("src_layout", layouts)
@pytest.mark.parametrize("interm_layout", intermediate_layouts)
@pytest.mark.parametrize("dst_layout", layouts)
def test_convert2d(M, N, src_layout, interm_layout, dst_layout, dtype, device):
    if str(src_layout) == str(dst_layout):
        pytest.xfail("Do not convert same layout")
    if is_hip() or is_xpu():
        try:
            scratch_shape = compute_scratch_buffer_shape(src_layout, dst_layout, (M, N))
        except AssertionError:
            if is_xpu():
                # expect compute scratch buffer to not error on xpu
                raise
            pytest.skip("Can't compute scratch buffer size")
        shared_mem_size = triton.runtime.driver.active.utils.get_device_properties(
            triton.runtime.driver.active.get_current_device())["max_shared_mem"] if is_xpu() else 65536
        # consider int32 dtype in scratch buffer size,
        # because it is the largest dtype used in convert_layout in this test
        int32_size = 4
        # skip even if scratch buffer equal to shared mem size, because real scratch buffer is typically larger due to padding
        if scratch_shape[0] * scratch_shape[1] * int32_size >= shared_mem_size:
            pytest.skip("Scratch buffer is too large")

    layouts = f"""
    #src = {src_layout}
    #dst = {dst_layout}
    """ if interm_layout is None else f"""
    #src = {src_layout}
    #interm = {interm_layout}
    #dst = {dst_layout}
    """

    conversion = f"""
    %12 = triton_gpu.convert_layout %9 : tensor<{M}x{N}xi32, #src> -> tensor<{M}x{N}xi32, #dst>
    %13 = triton_gpu.convert_layout %11 : tensor<{M}x{N}xf16, #src> -> tensor<{M}x{N}xf16, #dst>
    """ if interm_layout is None else f"""
    %15 = triton_gpu.local_alloc %9 : (tensor<{M}x{N}xi32, #src>) -> !tt.memdesc<{M}x{N}xi32, #interm, #triton_gpu.shared_memory>
    %16 = triton_gpu.local_load %15 : !tt.memdesc<{M}x{N}xi32, #interm, #triton_gpu.shared_memory> -> tensor<{M}x{N}xi32, #src>
    %17 = triton_gpu.local_alloc %11 : (tensor<{M}x{N}xf16, #src>) -> !tt.memdesc<{M}x{N}xf16, #interm, #triton_gpu.shared_memory>
    %18 = triton_gpu.local_load %17 : !tt.memdesc<{M}x{N}xf16, #interm, #triton_gpu.shared_memory> -> tensor<{M}x{N}xf16, #src>

    %12 = triton_gpu.convert_layout %16 : tensor<{M}x{N}xi32, #src> -> tensor<{M}x{N}xi32, #dst>
    %13 = triton_gpu.convert_layout %18 : tensor<{M}x{N}xf16, #src> -> tensor<{M}x{N}xf16, #dst>
    """

    ir = layouts + f"""
    module attributes {{"triton_gpu.num-warps" = 4 : i32, "triton_gpu.num-ctas" = 1 : i32, "triton_gpu.threads-per-warp" = {THREADS_PER_WARP} : i32}} {{
  tt.func public @kernel_0d1d(%arg0: !tt.ptr<f16> {{tt.divisibility = 16 : i32}}, %arg1: !tt.ptr<f16> {{tt.divisibility = 16 : i32}}) {{
    %cst = arith.constant dense<{N}> : tensor<{M}x1xi32, #src>
    %0 = tt.make_range {{end = {M} : i32, start = 0 : i32}} : tensor<{M}xi32, #triton_gpu.slice<{{dim = 1, parent = #src}}>>
    %1 = tt.make_range {{end = {N} : i32, start = 0 : i32}} : tensor<{N}xi32, #triton_gpu.slice<{{dim = 0, parent = #src}}>>
    %2 = tt.splat %arg0 : !tt.ptr<f16> -> tensor<{M}x{N}x!tt.ptr<f16>, #src>
    %4 = tt.expand_dims %0 {{axis = 1 : i32}} : tensor<{M}xi32, #triton_gpu.slice<{{dim = 1, parent = #src}}>> -> tensor<{M}x1xi32, #src>
    %5 = arith.muli %4, %cst : tensor<{M}x1xi32, #src>
    %6 = tt.expand_dims %1 {{axis = 0 : i32}} : tensor<{N}xi32, #triton_gpu.slice<{{dim = 0, parent = #src}}>> -> tensor<1x{N}xi32, #src>
    %7 = tt.broadcast %6 : tensor<1x{N}xi32, #src> -> tensor<{M}x{N}xi32, #src>
    %8 = tt.broadcast %5 : tensor<{M}x1xi32, #src> -> tensor<{M}x{N}xi32, #src>
    %9 = arith.addi %8, %7 : tensor<{M}x{N}xi32, #src>
    %10 = tt.addptr %2, %9 : tensor<{M}x{N}x!tt.ptr<f16>, #src>, tensor<{M}x{N}xi32, #src>
    %11 = tt.load %10 : tensor<{M}x{N}x!tt.ptr<f16>, #src>
    %3 = tt.splat %arg1 : !tt.ptr<f16> -> tensor<{M}x{N}x!tt.ptr<f16>, #dst>
    """ + conversion + f"""
    %14 = tt.addptr %3, %12 : tensor<{M}x{N}x!tt.ptr<f16>, #dst>, tensor<{M}x{N}xi32, #dst>
    tt.store %14, %13 : tensor<{M}x{N}x!tt.ptr<f16>, #dst>
    tt.return
  }}
}}
"""

    x = to_triton(numpy_random((M, N), dtype_str=dtype), device=device)
    z = torch.empty_like(x, device=device)

    with tempfile.NamedTemporaryFile(mode='w', suffix='.ttgir') as f:
        f.write(ir)
        f.flush()
        kernel = triton.compile(f.name)
    kernel[(1, 1, 1)](x.data_ptr(), z.data_ptr())

    assert torch.equal(z, x)


mma_pairs = [
    [
        MmaLayout((2, 0), [1, 4], [1, 1], [1, 1], [0, 1], [16, 8]),
        MmaLayout((2, 0), [4, 1], [1, 1], [1, 1], [0, 1], [16, 8]),
    ],
    [
        MmaLayout((2, 0), [2, 8], [1, 1], [1, 1], [0, 1], [16, 8]),
        MmaLayout((2, 0), [8, 2], [1, 1], [1, 1], [0, 1], [16, 8]),
    ],
    [
        MmaLayout((2, 1), [1, 4], [1, 1], [1, 1], [0, 1], [16, 8]),
        MmaLayout((2, 1), [4, 1], [1, 1], [1, 1], [0, 1], [16, 8]),
    ],
    [
        MmaLayout((2, 1), [2, 8], [1, 1], [1, 1], [0, 1], [16, 8]),
        MmaLayout((2, 1), [8, 2], [1, 1], [1, 1], [0, 1], [16, 8]),
    ],
    [
        MmaLayout((3, 0), [4, 1], [1, 1], [1, 1], [0, 1], [16, 32, 32]),
        MmaLayout((3, 0), [4, 1], [1, 1], [1, 1], [0, 1], [16, 64, 32]),
    ],
    [
        MmaLayout((3, 0), [4, 1], [1, 1], [1, 1], [0, 1], [16, 64, 32]),
        MmaLayout((3, 0), [4, 1], [1, 1], [1, 1], [0, 1], [16, 32, 32]),
    ],
    [
        MmaLayout((3, 0), [1, 4], [1, 1], [1, 1], [0, 1], [16, 32, 32]),
        MmaLayout((3, 0), [4, 1], [1, 1], [1, 1], [0, 1], [16, 64, 32]),
    ],
    [
        MmaLayout((3, 0), [2, 8], [1, 1], [1, 1], [0, 1], [16, 64, 32]),
        MmaLayout((3, 0), [8, 2], [1, 1], [1, 1], [0, 1], [16, 32, 32]),
    ],
    [
        MmaLayout((3, 0), [4, 1], [1, 1], [1, 1], [0, 1], [16, 128, 16]),
        MmaLayout((3, 0), [4, 1], [1, 1], [1, 1], [0, 1], [16, 64, 16]),
    ],
    [
        MmaLayout((3, 0), [4, 1], [1, 1], [1, 1], [0, 1], [16, 64, 16]),
        MmaLayout((3, 0), [4, 1], [1, 1], [1, 1], [0, 1], [16, 128, 16]),
    ],
]


@pytest.mark.parametrize("M, N", [[64, 1], [1, 64], [64, 64], [128, 128], [256, 256]])
@pytest.mark.parametrize("dtype", ['float16'])
@pytest.mark.parametrize("mma_pair", mma_pairs)
def test_convertmma2mma(M, N, mma_pair, dtype, device):
    if is_hip() or is_xpu():
        pytest.xfail("test_mma2mma is not supported in HIP/XPU")

    src_layout, _ = mma_pair
    if is_cuda():
        cc = torch.cuda.get_device_capability()
        if cc[0] < 9 and src_layout.version[0] >= 3:
            pytest.skip("Skip testing MMAv3 on devices with CC < 9")

    num_warps = np.cumprod(src_layout.warps_per_cta)[-1]
    # TODO(Keren): Remove the intermediate layout once we have resolved the redundantDataMask issue for WGMMA
    warps_per_cta = src_layout.warps_per_cta
    interm = BlockedLayout([1, 4], [4, THREADS_PER_WARP // 4], [warps_per_cta[0], warps_per_cta[1]], [0, 1], [1, 1],
                           [1, 1], [0, 1])

    def do_test(src_layout, dst_layout):
        layouts = f"""
        #src = {src_layout}
        #dst = {dst_layout}
        #interm = {interm}
        """

        conversion = f"""
        %12 = triton_gpu.convert_layout %9 : tensor<{M}x{N}xi32, #src> -> tensor<{M}x{N}xi32, #dst>
        %13 = triton_gpu.convert_layout %11 : tensor<{M}x{N}xf16, #src> -> tensor<{M}x{N}xf16, #dst>
        """

        ir = layouts + f"""
        module attributes {{"triton_gpu.num-warps" = {num_warps} : i32, "triton_gpu.num-ctas" = 1 : i32, "triton_gpu.threads-per-warp" = 32 : i32}} {{
        tt.func public @kernel_0d1d(%arg0: !tt.ptr<f16> {{tt.divisibility = 16 : i32}}, %arg1: !tt.ptr<f16> {{tt.divisibility = 16 : i32}}) {{
        %cst = arith.constant dense<{N}> : tensor<{M}x1xi32, #src>
        %0 = tt.make_range {{end = {M} : i32, start = 0 : i32}} : tensor<{M}xi32, #triton_gpu.slice<{{dim = 1, parent = #src}}>>
        %1 = tt.make_range {{end = {N} : i32, start = 0 : i32}} : tensor<{N}xi32, #triton_gpu.slice<{{dim = 0, parent = #src}}>>
        %2 = tt.splat %arg0 : !tt.ptr<f16> -> tensor<{M}x{N}x!tt.ptr<f16>, #src>
        %4 = tt.expand_dims %0 {{axis = 1 : i32}} : tensor<{M}xi32, #triton_gpu.slice<{{dim = 1, parent = #src}}>> -> tensor<{M}x1xi32, #src>
        %5 = arith.muli %4, %cst : tensor<{M}x1xi32, #src>
        %6 = tt.expand_dims %1 {{axis = 0 : i32}} : tensor<{N}xi32, #triton_gpu.slice<{{dim = 0, parent = #src}}>> -> tensor<1x{N}xi32, #src>
        %7 = tt.broadcast %6 : tensor<1x{N}xi32, #src> -> tensor<{M}x{N}xi32, #src>
        %8 = tt.broadcast %5 : tensor<{M}x1xi32, #src> -> tensor<{M}x{N}xi32, #src>
        %9 = arith.addi %8, %7 : tensor<{M}x{N}xi32, #src>
        %10 = tt.addptr %2, %9 : tensor<{M}x{N}x!tt.ptr<f16>, #src>, tensor<{M}x{N}xi32, #src>
        %11 = tt.load %10 : tensor<{M}x{N}x!tt.ptr<f16>, #src>
        %3 = tt.splat %arg1 : !tt.ptr<f16> -> tensor<{M}x{N}x!tt.ptr<f16>, #interm>
        """ + conversion + f"""
        %15 = triton_gpu.convert_layout %12 : tensor<{M}x{N}xi32, #dst> -> tensor<{M}x{N}xi32, #interm>
        %16 = triton_gpu.convert_layout %13 : tensor<{M}x{N}xf16, #dst> -> tensor<{M}x{N}xf16, #interm>
        %17 = tt.addptr %3, %15 : tensor<{M}x{N}x!tt.ptr<f16>, #interm>, tensor<{M}x{N}xi32, #interm>
        tt.store %17, %16 : tensor<{M}x{N}x!tt.ptr<f16>, #interm>
        tt.return
        }}
        }}
        """

        x = to_triton(numpy_random((M, N), dtype_str=dtype), device=device)
        z = torch.empty_like(x)

        with tempfile.NamedTemporaryFile(mode='w', suffix='.ttgir') as f:
            f.write(ir)
            f.flush()
            kernel = triton.compile(f.name)
        kernel[(1, 1, 1)](x.data_ptr(), z.data_ptr())

        assert torch.equal(z, x)

    do_test(mma_pair[0], mma_pair[1])
    do_test(mma_pair[1], mma_pair[0])


@pytest.mark.interpreter
def test_load_scalar_with_mask(device):

    @triton.jit
    def kernel(Input, Index, Out, N: int):
        index = tl.load(Index)
        scalar = tl.load(Input + index, mask=index < N, other=0)
        tl.store(Out, scalar, mask=index < N)

    Index = torch.tensor([0], dtype=torch.int32, device=device)
    Input = torch.tensor([0], dtype=torch.int32, device=device)
    Out = torch.empty_like(Index, device=device)
    kernel[(1, )](Input, Index, Out, Index.numel())
    assert Out.data[0] == 0


# This test is used to test our own PTX codegen for float16 and int16 conversions
# maybe delete it later after ptxas has been fixed
@pytest.mark.parametrize("dtype_str", ['float16', 'int16'])
def test_ptx_cast(dtype_str, device):

    @triton.jit
    def kernel(in_ptr0, out_ptr2, xnumel, rnumel, dtype: tl.constexpr, XBLOCK: tl.constexpr, RBLOCK: tl.constexpr):
        xoffset = tl.program_id(0) * XBLOCK
        xindex = xoffset + tl.arange(0, XBLOCK)[:, None]
        xmask = xindex < xnumel
        rbase = tl.arange(0, RBLOCK)[None, :]
        x0 = xindex
        _tmp4 = (tl.zeros([XBLOCK, RBLOCK], dtype) - 10000).to(dtype)
        for roffset in range(0, rnumel, RBLOCK):
            rindex = roffset + rbase
            rmask = rindex < rnumel
            r1 = rindex
            tmp0 = tl.load(in_ptr0 + (r1 + (197 * x0)), rmask & xmask).to(dtype)
            tmp1 = 2
            tmp2 = tmp0 * tmp1
            tmp3 = tmp2.to(dtype)
            tmp5 = _tmp4 < tmp3
            _tmp4 = tl.where(rmask & xmask & tmp5, tmp3, _tmp4)
            tl.store(out_ptr2 + (r1 + (197 * x0) + tl.zeros([XBLOCK, RBLOCK], tl.int32)), _tmp4, rmask & xmask)

    torch.manual_seed(123)
    if dtype_str == 'int16':
        torch_dtype = torch.int16
        triton_dtype = tl.int32
    else:
        torch_dtype = torch.float16
        triton_dtype = tl.float32

    s0 = 4
    buf11 = -torch.ones((6 * s0, 197, 197), device=device, dtype=torch_dtype)
    buf14 = -torch.ones((s0, 6, 197, 197), device=device, dtype=torch_dtype)
    kernel[(4728, )](buf11, buf14, 1182 * s0, 197, triton_dtype, 1, 256, num_warps=2)
    assert buf14.to(torch.float32).mean() == -2.0


# -----------------------
# test fp8 -> fp32 dot
# -----------------------


def f8_to_f16(x, dtype):

    @triton.jit
    def kernel(Y, X, N, BLOCK_SIZE: tl.constexpr):
        pid = tl.program_id(0)
        offs = pid * BLOCK_SIZE + tl.arange(0, BLOCK_SIZE)
        mask = offs < N
        x = tl.load(X + offs, mask=mask)
        tl.store(Y + offs, x, mask=mask)

    ret = torch.empty(x.shape, dtype=torch.float16, device=x.device)
    grid = lambda META: (triton.cdiv(x.numel(), META['BLOCK_SIZE']), )
    dtype = getattr(tl, dtype)
    kernel[grid](ret, triton.reinterpret(x, dtype), ret.numel(), BLOCK_SIZE=1024)
    return ret


@triton.jit
def matmul_kernel(  #
        a_ptr, b_ptr, c_ptr,  #
        M, N, K,  #
        stride_am, stride_ak,  #
        stride_bk, stride_bn,  #
        stride_cm, stride_cn,  #
        BLOCK_SIZE_M: tl.constexpr, BLOCK_SIZE_N: tl.constexpr, BLOCK_SIZE_K: tl.constexpr,  #
        low_precision_acc: tl.constexpr,  #
        num_pipeline_stages: tl.constexpr = 3  #
):
    pid = tl.program_id(axis=0)
    num_pid_m = tl.cdiv(M, BLOCK_SIZE_M)
    pid_m = pid % num_pid_m
    pid_n = pid // num_pid_m
    offs_am = (pid_m * BLOCK_SIZE_M + tl.arange(0, BLOCK_SIZE_M)) % M
    offs_bn = (pid_n * BLOCK_SIZE_N + tl.arange(0, BLOCK_SIZE_N)) % N
    offs_k = tl.arange(0, BLOCK_SIZE_K)
    a_ptrs = a_ptr + (offs_am[:, None] * stride_am + offs_k[None, :] * stride_ak)
    b_ptrs = b_ptr + (offs_k[:, None] * stride_bk + offs_bn[None, :] * stride_bn)
    accumulator = tl.zeros((BLOCK_SIZE_M, BLOCK_SIZE_N), dtype=tl.float32)
    for k in tl.range(0, tl.cdiv(K, BLOCK_SIZE_K), num_stages=num_pipeline_stages):
        a = tl.load(a_ptrs)
        b = tl.load(b_ptrs)
        accumulator = tl.dot(a, b, acc=accumulator, max_num_imprecise_acc=low_precision_acc)
        a_ptrs += BLOCK_SIZE_K * stride_ak
        b_ptrs += BLOCK_SIZE_K * stride_bk
    offs_cm = pid_m * BLOCK_SIZE_M + tl.arange(0, BLOCK_SIZE_M)
    offs_cn = pid_n * BLOCK_SIZE_N + tl.arange(0, BLOCK_SIZE_N)
    c_ptrs = c_ptr + stride_cm * offs_cm[:, None] + stride_cn * offs_cn[None, :]
    tl.store(c_ptrs, accumulator)


@pytest.mark.interpreter
@pytest.mark.parametrize("M, N, K", [(128, 256, 256)])
@pytest.mark.parametrize("BLOCK_M, BLOCK_N, BLOCK_K", [(128, 256, 128), (64, 64, 64)])
@pytest.mark.parametrize("in_type_str", ['float8e5', 'float8e4nv', 'float8e4b15'])
@pytest.mark.parametrize("low_precision_acc", [0, 32, 64, 128])
def test_dot_max_num_imprecise_acc(M, N, K, BLOCK_M, BLOCK_N, BLOCK_K, in_type_str, low_precision_acc, device):
    num_stages = 3
    if is_cuda():
        cc = torch.cuda.get_device_capability()
        if cc[0] >= 9 and in_type_str == "float8e4b15":
            pytest.skip("Dot op does not support fp8e4b15 on CUDA arch >= 90")
    elif is_hip():
        num_stages = 2
        if in_type_str != 'float8e5':
            pytest.skip('test_fp8_dot_acc for HIP currently broken in upstream.')

    check_type_supported(in_type_str, device)
    A = numpy_random((M, K), dtype_str=in_type_str)
    B = numpy_random((K, N), dtype_str=in_type_str)
    C = torch.empty((M, N), dtype=torch.float32, device=device)
    num_warps = 8
    a = to_triton(A, device=device, dst_type=in_type_str)
    b = to_triton(B, device=device, dst_type=in_type_str)
    grid = (triton.cdiv(M, BLOCK_M) * triton.cdiv(N, BLOCK_N), 1)
    max_num_impressive_acc = low_precision_acc if low_precision_acc <= BLOCK_K else None
    h = matmul_kernel[grid](a, b, C, M, N, K, a.stride(0), a.stride(1), b.stride(0), b.stride(1), C.stride(0),
                            C.stride(1), BLOCK_M, BLOCK_N, BLOCK_K, max_num_impressive_acc, num_warps=num_warps,
                            num_pipeline_stages=num_stages)
    torch_a = torch.from_numpy(A).to(device=device)
    th_a = f8_to_f16(torch_a, in_type_str)
    torch_b = torch.from_numpy(B).to(device=device)
    th_b = f8_to_f16(torch_b, in_type_str)
    ref_out = torch.matmul(th_a, th_b).to(torch.float32)
    if in_type_str == 'float8e4nv':
        torch.testing.assert_close(ref_out, C, rtol=0.01, atol=0.01)
    else:
        torch.testing.assert_close(ref_out, C, rtol=1e-3, atol=1e-3)
    if is_cuda() and low_precision_acc > 0 and torch.cuda.get_device_capability()[0] >= 9:
        assert h.asm["ptx"].count("add.f32") == (BLOCK_M * BLOCK_N) // (32 * num_warps) * (BLOCK_K // low_precision_acc)


# -----------------------
# test enable_fp_fusion
# -----------------------


@pytest.mark.parametrize("enable_fp_fusion", [False, True])
@pytest.mark.parametrize("default_override", [False, True])
def test_enable_fp_fusion(enable_fp_fusion, default_override, device):
    if is_hip():
        pytest.skip(
            'test_enable_fp_fusion for HIP currently broken in https://github.com/triton-lang/triton. Use https://github.com/ROCmSoftwarePlatform/triton'
        )

    # Sequential multiply add can be fused by backend
    @triton.jit
    def mul_add(data):
        ptrs = data + tl.arange(0, 128)
        tl.store(ptrs, tl.load(ptrs) * 1.5 + 1.0)

    data = torch.randn((128, ), device=device, dtype=torch.float32)
    if default_override:
        os.environ["TRITON_DEFAULT_FP_FUSION"] = "1" if enable_fp_fusion else "0"
        h = mul_add[(1, )](data)
    else:
        h = mul_add[(1, )](data, enable_fp_fusion=enable_fp_fusion)

    if not is_cuda():
        return
    found_fma = re.search(r'(mad|fma)\.r[nzmp]\.(ftz\.)?f32', h.asm["ptx"]) is not None
    assert found_fma == enable_fp_fusion


# -----------------------
# test propagate_nan
# -----------------------


@pytest.mark.parametrize("dtype", ['float16', 'float32'])
@pytest.mark.parametrize("propagate_nan", ['NONE', 'ALL'])
@pytest.mark.parametrize("func", ['minimum', 'maximum', 'clamp'])
def test_propagate_nan(dtype, propagate_nan, func, device):

    @triton.jit
    def kernel(A, B, C, propagate_nan: tl.constexpr, func: tl.constexpr):
        if func == 'clamp':
            tl.store(
                C,
                getattr(tl, func)(tl.load(A), -tl.load(B), tl.load(B),
                                  propagate_nan=getattr(tl.PropagateNan, propagate_nan)))
        else:
            tl.store(C,
                     getattr(tl, func)(tl.load(A), tl.load(B), propagate_nan=getattr(tl.PropagateNan, propagate_nan)))

    for mode in ['A', 'B', 'both']:
        if func == 'clamp' and mode == 'B':
            # clamp does not guarantee propagation from 'min' and 'max' args
            continue
        A = torch.randn((1, ), device=device, dtype=getattr(torch, dtype))
        if mode == 'A' or mode == 'both': A[0] = torch.nan
        B = torch.randn((1, ), device=device, dtype=getattr(torch, dtype))
        if mode == 'B' or mode == 'both': B[0] = torch.nan
        C = torch.zeros_like(A, device=device, dtype=getattr(torch, dtype))
        kernel[(1, )](A, B, C, propagate_nan, func)

        if mode == 'both' or propagate_nan == 'ALL':
            assert torch.isnan(C[0])
        else:
            assert not torch.isnan(C[0])


# -----------------------
# test clamp
# -----------------------


@pytest.mark.interpreter
@pytest.mark.parametrize("dtype", ['float16', 'float32'])
def test_clamp(dtype, device):

    @triton.jit
    def kernel(x_ptr, min_ptr, max_ptr, out_ptr, ref_ptr, N, BLOCK_SIZE: tl.constexpr):

        off = tl.arange(0, BLOCK_SIZE)
        mask = off < N
        x = tl.load(x_ptr + off, mask=mask)
        min = tl.load(min_ptr + off, mask=mask)
        max = tl.load(max_ptr + off, mask=mask)
        out = out_ptr + off
        ref = ref_ptr + off

        tl.store(out, tl.clamp(x, min, max), mask=mask)
        ref_val = tl.minimum(tl.maximum(x, min), max)
        tl.store(ref, ref_val, mask=mask)

    size = 128

    x = torch.randn((size, ), device=device, dtype=getattr(torch, dtype))
    a = torch.randn((size, ), device=device, dtype=getattr(torch, dtype))
    b = torch.randn((size, ), device=device, dtype=getattr(torch, dtype))
    min = torch.min(a, b)
    max = torch.max(a, b)
    out = torch.zeros_like(x, device=device, dtype=getattr(torch, dtype))
    ref = torch.zeros_like(x, device=device, dtype=getattr(torch, dtype))

    kernel[(size, )](x, min, max, out, ref, x.numel(), BLOCK_SIZE=size)

    torch.testing.assert_close(out, ref)


# Test for symmetric clamp(x, -limit, limit), as it may go through optimized
# codegen in the backends
@pytest.mark.interpreter
@pytest.mark.parametrize("dtype", ['float16', 'float32'])
def test_clamp_symmetric(dtype, device):

    @triton.jit
    def kernel(x_ptr, limit_ptr, out_ptr, ref_ptr, N, BLOCK_SIZE: tl.constexpr):

        off = tl.arange(0, BLOCK_SIZE)
        mask = off < N
        x = tl.load(x_ptr + off, mask=mask)
        limit = tl.load(limit_ptr + off, mask=mask)
        out = out_ptr + off
        ref = ref_ptr + off

        tl.store(out, tl.clamp(x, -limit, limit), mask=mask)
        ref_val = tl.minimum(tl.maximum(x, -limit), limit)
        tl.store(ref, ref_val, mask=mask)

    size = 128

    x = torch.randn((size, ), device=device, dtype=getattr(torch, dtype))
    limit = torch.randn((size, ), device=device, dtype=getattr(torch, dtype)).abs()
    out = torch.zeros_like(x, device=device, dtype=getattr(torch, dtype))
    ref = torch.zeros_like(x, device=device, dtype=getattr(torch, dtype))

    kernel[(size, )](x, limit, out, ref, x.numel(), BLOCK_SIZE=size)

    torch.testing.assert_close(out, ref)


# -----------------------
# test iterators
# -----------------------


@pytest.mark.interpreter
def test_static_range(device):

    @triton.jit
    def loop_kernel(Z, N: tl.constexpr, step: tl.constexpr):
        acc = 0
        for i in tl.static_range(0, N, step=step):
            acc += i
        tl.store(Z, acc)

    N = 100
    step = 7
    Out = torch.empty(1, dtype=torch.int32, device=device)
    loop_kernel[(1, )](Out, N, step)
    Acc = torch.tensor([0], dtype=torch.int32, device=device)
    for i in range(0, N, step):
        Acc += i
    assert (Out == Acc).all(), (Out, Acc)


@pytest.mark.interpreter
def test_tl_range(device):
    if is_hip():
        pytest.skip("test_tl_range is not supported in HIP")
    M, N, K = 64, 64, 512
    BLOCK_M, BLOCK_N, BLOCK_K = M, N, 64
    a = torch.randn((M, K), device=device, dtype=torch.float16)
    b = torch.randn((K, N), device=device, dtype=torch.float16)
    c = torch.empty((M, N), dtype=torch.float32, device=device)
    pgm = matmul_kernel[
        1,
    ](a, b, c, M, N, K, a.stride(0), a.stride(1), b.stride(0), b.stride(1), c.stride(0), c.stride(1), BLOCK_M, BLOCK_N,
      BLOCK_K, 0, num_pipeline_stages=5)
    ref_out = torch.matmul(a, b).to(torch.float32)
    if is_interpreter():
        # GPU invokes tensor core for float16 matmul, which is not supported in interpreter.
        # Thus we use a higher tolerance
        torch.testing.assert_close(ref_out, c, rtol=1e-2, atol=1e-1)
    else:
        torch.testing.assert_close(ref_out, c, rtol=1e-3, atol=1e-3)
        if device in ['cuda']:
            capability = torch.cuda.get_device_capability()
            if capability[0] >= 8:
                ptx = pgm.asm['ptx']
                # check that the loop got pipelined with the right number of stages.
                assert 'cp.async.wait_group 0x6' in ptx


@triton.jit(noinline=True)
def maxnreg_noinline1(X):
    tl.store(X, 0)


@triton.jit(noinline=True)
def maxnreg_noinline2(X):
    tl.store(X, 0)


def test_maxnreg(device):
    assert not is_interpreter(), "this test won't work with the interpreter"
    if not is_cuda():
        pytest.xfail('maxnreg only works on CUDA')

    # triton kernel
    @triton.jit
    def kernel(X):
        maxnreg_noinline1(X)
        tl.store(X, 0)
        maxnreg_noinline2(X)

    X = torch.empty(1, dtype=torch.int32, device=device)
    k = kernel[(1, )](X, maxnreg=42)

    # Ensure that .maxnreg is set on the kernel function (marked with .entry)
    # and not on either of the noinline functions (marked with .func).
    try:
        assert re.search(r'\.visible \.entry [^{;]*\.maxnreg 42', k.asm["ptx"])
        assert not re.search(r'\.visible \.func [^{;]*\.maxnreg', k.asm["ptx"])
    except AssertionError:
        print("Failing ptx:\n", k.asm["ptx"])
        raise


@pytest.mark.interpreter
def test_temp_var_in_loop(device):

    @triton.jit
    def temp_in_loop(Z, N: tl.constexpr, BLOCK: tl.constexpr):
        acc = tl.full((BLOCK, ), 0, dtype=tl.int32)
        for i in range(N):
            if i == 0:
                temp = tl.full((BLOCK, ), 2, dtype=tl.int32)
                acc = temp
            else:
                acc += tl.full((BLOCK, ), 1, dtype=tl.int32)
            # re-use the temp variable and make sure to check that it isn't creating incorrect IR.
            temp = tl.full((BLOCK, ), 1, dtype=tl.int32)
            acc += temp
        z = Z + tl.arange(0, BLOCK)
        tl.store(z, acc)

    N = 10
    BLOCK = 32
    out = torch.empty((BLOCK, ), dtype=torch.int32, device=device)
    temp_in_loop[(1, )](out, N, BLOCK)
    acc = torch.full((BLOCK, ), 0, dtype=torch.int32, device=device)
    for i in range(N):
        if i == 0:
            temp = torch.full((BLOCK, ), 2, dtype=torch.int32, device=device)
            acc = temp
        else:
            acc += torch.full((BLOCK, ), 1, dtype=torch.int32, device=device)
        temp = torch.full((BLOCK, ), 1, dtype=torch.int32, device=device)
        acc += temp
    assert (acc == out).all()


@pytest.mark.interpreter
def test_num_programs(device):
    # Assuming that the kernel is launched with a grid of (11, 21, 31)
    grid = (11, 21, 31)
    input = torch.empty((3, ), dtype=torch.int32, device=device)

    @triton.jit
    def kernel(input):
        num_programs_0 = tl.num_programs(0)
        num_programs_1 = tl.num_programs(1)
        num_programs_2 = tl.num_programs(2)
        tl.store(input, num_programs_0)
        tl.store(input + 1, num_programs_1)
        tl.store(input + 2, num_programs_2)

    kernel[grid](input)
    assert torch.all(input == torch.tensor(grid, device=device))


# -----------------------
# test extern functions
# -----------------------


@pytest.mark.parametrize("dtype_str", ['float32', 'float64'])
def test_math_extern(dtype_str, device):
    if is_interpreter():
        pytest.skip('math_extern does not work in the interpreter mode')

    @triton.jit
    def kernel(
        x_ptr,
        y_ptr,
        n_elements,
        BLOCK_SIZE: tl.constexpr,
    ):
        pid = tl.program_id(axis=0)
        block_start = pid * BLOCK_SIZE
        offsets = block_start + tl.arange(0, BLOCK_SIZE)
        mask = offsets < n_elements
        x = tl.load(x_ptr + offsets, mask=mask)
        y = libdevice.tanh(x)
        tl.store(y_ptr + offsets, y, mask=mask)

    shape = (128, )
    rs = RandomState(17)

    x = numpy_random(shape, dtype_str=dtype_str, rs=rs)
    y_ref = np.tanh(x)
    x_tri = to_triton(x, device=device)
    y_tri = to_triton(numpy_random(shape, dtype_str=dtype_str, rs=rs), device=device)
    kernel[(1, )](x_tri, y_tri, shape[0], BLOCK_SIZE=shape[0])
    # compare
    np.testing.assert_allclose(y_ref, to_numpy(y_tri), rtol=0.01)


# -----------------------
# test loop unrolling
# -----------------------


def test_unroll_attr(device):

    @triton.jit
    def _kernel(dst, unroll_factor: tl.constexpr):
        pid = tl.program_id(axis=0)
        for i in tl.range(0, 10, loop_unroll_factor=unroll_factor):
            tl.atomic_add(dst + pid, i + pid)

    def check_loop_unroll_count(ir, opStr, loop_unroll_factor):
        for line in ir.splitlines():
            if opStr in line:
                loop_unroll_factor = loop_unroll_factor - 1
        # Sometimes we get a remainder loop
        assert loop_unroll_factor <= 0

    # Try for all different loop unroll factors:
    for unroll_factor in [1, 2, 4, 5, 8]:
        h = _kernel[(1, )](torch.empty(1, device=device), unroll_factor)
        check_loop_unroll_count(h.asm["ttir"], 'tt.atomic_rmw', unroll_factor)


@triton.jit
def sanitize_add(a, b):
    a64 = a.to(tl.int64)
    b64 = b.to(tl.int64)
    r64 = a64 + b64
    tl.device_assert((r64 >= -2**31) & (r64 <= 2**31 - 1))
    return a + b


def test_side_effectful_reduction(device):
    if device != "cuda":
        pytest.xfail()

    @triton.jit(debug=True)
    def sanitize_sum_kernel(Z, X, BLOCK: tl.constexpr):
        vals = tl.load(X + tl.arange(0, BLOCK))
        z = tl.reduce(vals, 0, sanitize_add)
        tl.store(Z, z)

    BLOCK = 512
    torch.manual_seed(42)
    X = torch.randint(0, 10, [BLOCK], device="cuda", dtype=torch.int32)
    X[:300] = 32
    X[300:] = 0
    Z = torch.zeros((), device="cuda", dtype=torch.int32)
    sanitize_sum_kernel[(1, )](Z, X, BLOCK=BLOCK)
    torch.testing.assert_close(Z, X.sum().to(torch.int32))


def test_side_effectful_scan(device):
    if device != "cuda":
        pytest.xfail()

    @triton.jit(debug=True)
    def sanitize_cumsum_kernel(Z, X, BLOCK: tl.constexpr):
        vals = tl.load(X + tl.arange(0, BLOCK))
        z = tl.associative_scan(vals, 0, sanitize_add)
        tl.store(Z + tl.arange(0, BLOCK), z)

    BLOCK = 512
    torch.manual_seed(42)
    X = torch.randint(0, 10, [BLOCK], device="cuda", dtype=torch.int32)
    X[:300] = 32
    X[300:] = 0
    Z = torch.zeros_like(X)
    sanitize_cumsum_kernel[(1, )](Z, X, BLOCK=BLOCK)
    torch.testing.assert_close(Z, X.cumsum(0).to(torch.int32))<|MERGE_RESOLUTION|>--- conflicted
+++ resolved
@@ -1495,12 +1495,7 @@
                           for num_ctas in num_ctas_list
                           for dtype_x_str in ['float16', 'float32', 'uint64', 'int64', 'float64']])
 def test_tensor_atomic_rmw(shape, axis, num_ctas, dtype_x_str, device):
-<<<<<<< HEAD
     check_type_supported(dtype_x_str, device)
-    if is_interpreter() and dtype_x_str == 'float16':
-        pytest.skip('float16 atomic_add does not work in the interpreter mode')
-=======
->>>>>>> 4f6f7687
     shape0, shape1 = shape
     # triton kernel
 
@@ -3391,14 +3386,11 @@
             pytest.skip(f"scaled_dot({type_a}, {type_b}) not yet implemented for HIP")
         if mma == 16 and K == 64:
             pytest.skip(f"K == {K} too small for mfma {mma} in scaled_dot")
-<<<<<<< HEAD
-    if is_xpu():
-        pytest.skip("scaled_dot isn't supported on XPU")
-=======
         arch = triton.runtime.driver.active.get_current_target().arch
         if "gfx11" in arch or "gfx12" in arch:
             pytest.skip("scaled_dot not yet implemented for gfx11 and gfx12")
->>>>>>> 4f6f7687
+    if is_xpu():
+        pytest.skip("scaled_dot isn't supported on XPU")
 
     @triton.jit
     def dot_scale_kernel(a_base, stride_a0, stride_a1, a_scale, b_base, stride_b0, stride_b1, out,
