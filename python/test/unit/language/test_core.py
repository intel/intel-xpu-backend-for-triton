--- conflicted
+++ resolved
@@ -3145,177 +3145,6 @@
 
 
 layouts = [
-<<<<<<< HEAD
-    BlockedLayout([1, 4], [8, THREADS_PER_WARP // 8], [4, 1], [1, 0], [1, 1], [1, 1], [0, 1]),
-    BlockedLayout([1, 4], [8, THREADS_PER_WARP // 8], [4, 1], [0, 1], [1, 1], [1, 1], [0, 1]),
-    MmaLayout(version=(2, 0), warps_per_cta=[2, 4], ctas_per_cga=[1, 1], cta_split_num=[1, 1], cta_order=[0, 1],
-              instr_shape=[16, 8]),
-    MmaLayout(version=(3, 0), warps_per_cta=[4, 1], ctas_per_cga=[1, 1], cta_split_num=[1, 1], cta_order=[1, 0],
-              instr_shape=[16, 16, 16]),
-    MfmaLayout(version=(2, 0), warps_per_cta=[4, 1], tiles_per_warp=[1, 1], instr_shape=[32, 32], is_transposed=False),
-    MfmaLayout(version=(2, 0), warps_per_cta=[1, 4], tiles_per_warp=[1, 1], instr_shape=[32, 32], is_transposed=False),
-    MfmaLayout(version=(2, 0), warps_per_cta=[4, 1], tiles_per_warp=[1, 1], instr_shape=[32, 32], is_transposed=True),
-    MfmaLayout(version=(2, 0), warps_per_cta=[1, 4], tiles_per_warp=[1, 1], instr_shape=[32, 32], is_transposed=True),
-    WmmaLayout(version=1, warps_per_cta=[4, 1]),
-    WmmaLayout(version=1, warps_per_cta=[1, 4]),
-    DpasLayout(repeatCount=8, systolic_depth=8, execution_size=8, ops_per_chan=1, threads_per_warp=32,
-               warps_per_cta=[4, 1], rep_cluster=[1, 1]),
-    DpasLayout(repeatCount=8, systolic_depth=8, execution_size=16, ops_per_chan=2, threads_per_warp=32,
-               warps_per_cta=[2, 2], rep_cluster=[1, 1]),
-    DpasLayout(repeatCount=8, systolic_depth=8, execution_size=8, ops_per_chan=4, threads_per_warp=32,
-               warps_per_cta=[4, 1], rep_cluster=[1, 1]),
-    DotOperandLayout(parent=MmaLayout([2, 0], [2, 4], [1, 1], [1, 1], [1, 0], [16, 8]), op_idx=1, k_width=8),
-    DotOperandLayout(parent=MmaLayout([3, 0], [8, 1], [1, 1], [1, 1], [1, 0], [16, 32, 16]), op_idx=0, k_width=2),
-    # FIXME: Do not enable these tests until the SLPVectorizor problem with nvptx target has been resolved
-    # SliceLayout(dim=1, parent=BlockedLayout([1, 4, 1], [1, 8, THREADS_PER_WARP // 8], [1, 1, 4], [2, 0, 1], [1, 1, 1], [1, 1, 1], [0, 1, 2])),
-    # SliceLayout(dim=0, parent=BlockedLayout([1, 4, 1], [1, 8, THREADS_PER_WARP // 8], [1, 4, 1], [2, 1, 0], [1, 1, 1], [1, 1, 1], [0, 1, 2])),
-    SliceLayout(dim=0, parent=MmaLayout([2, 0], [4, 1, 1], [1, 1, 1], [1, 1, 1], [2, 1, 0], [1, 16, 8])),
-    SliceLayout(
-        dim=1, parent=DotOperandLayout(parent=MmaLayout([2, 0], [4, 1, 1], [1, 1, 1], [1, 1, 1], [2, 1, 0], [1, 16, 8]),
-                                       op_idx=1, k_width=2)),
-    LinearLayout(register=[[0, 16], [1, 0], [2, 0], [4, 0], [8, 0], [16, 0]], lane=[[0, 0], [0, 1], [0, 2], [0, 4],
-                                                                                    [0, 8]], warp=[[32, 0], [0, 32]],
-                 block=[]),
-]
-
-
-@pytest.mark.parametrize("M, N", [[128, 16], [32, 128], [32, 32], [16, 16]])
-@pytest.mark.parametrize("src_layout", filter_layouts(layouts))
-@pytest.mark.parametrize("axis", [0, 1])
-@pytest.mark.parametrize("epilogue_kind", ['reduce1d', 'reduce2d', 'expand_reduce2d'])
-@pytest.mark.parametrize("dtype_str,add_overflow_check", [("int32", False), ("int32", True), ("float32", False),
-                                                          ("float16", False)])
-@pytest.mark.parametrize("reduce_op", ["sum", "max"])
-def test_reduce_layouts(M, N, src_layout, axis, epilogue_kind, dtype_str, add_overflow_check, reduce_op, device,
-                        tmp_path: pathlib.Path):
-    if isinstance(src_layout,
-                  (MfmaLayout, MmaLayout)) and (M < src_layout.instr_shape[0] or N < src_layout.instr_shape[1]):
-        pytest.skip("Skipping because tensor shape is smaller than M(f)maLayout instr_shape")
-    if reduce_op == "sum" and dtype_str == "float16" and M * N > 1024:
-        pytest.xfail("Skipping sum reduction on float16 due to accuracy issues")
-    if isinstance(src_layout, LinearLayout) and THREADS_PER_WARP != (1 << len(src_layout.lane)):
-        pytest.xfail(f"Skipping. This LinearLayout assumes {1 << len(src_layout.lane)} threads per warp")
-
-    if isinstance(src_layout, MmaLayout) and src_layout.version == 3:
-        src_layout.instr_shape[2] = 16 if dtype_str == "float16" else 8
-
-    overflow_check = """
-        %18 = arith.extsi %arg3 : i32 to i64
-        %19 = arith.extsi %arg4 : i32 to i64
-        %20 = arith.addi %18, %19 : i64
-        %i32.min = arith.constant -2147483648: i64
-        %i32.max = arith.constant 2147483647: i64
-        %21 = arith.cmpi slt, %20, %i32.max : i64
-        %22 = arith.cmpi sge, %20, %i32.min : i64
-        %23 = arith.andi %21, %22 : i1
-        tt.assert %23, "overflow detected" : i1
-    """
-
-    ty = {"int32": "i32", "float32": "f32", "float16": "f16"}[dtype_str]
-    arith_op = {
-        "max": {"int32": "arith.maxsi", "float32": "arith.maximumf", "float16": "arith.maximumf"},  #
-        "sum": {"int32": "arith.addi", "float32": "arith.addf", "float16": "arith.addf"}
-    }[reduce_op][dtype_str]
-    numpy_op = {"max": np.max, "sum": np.sum}[reduce_op]
-    rdims_1d = f"{N}" if axis == 0 else f"{M}"
-    rdims_2d = f"1x{N}" if axis == 0 else f"{M}x1"
-    store_range = "%7" if axis == 0 else "%1"
-    warps = warps_per_cta(src_layout, [M, N])
-    num_warps = int(np.prod(warps))
-    blocked = BlockedLayout([1, 1], [32, THREADS_PER_WARP // 32], [4, num_warps // 4], [0, 1], [1, 1], [1, 1], [0, 1])
-    one_d_layout = BlockedLayout([1], [THREADS_PER_WARP], [num_warps], [0], [1], [1], [0])
-
-    expanded_shape = f"1x{N}" if axis == 0 else f"{M}x1"
-    other_axis = 1 - axis
-    epilogue = {
-        "reduce1d":
-        f"""
-        %14 = tt.splat %arg2 : !tt.ptr<{ty}> -> tensor<{rdims_2d}x!tt.ptr<{ty}>, #blocked>
-        %15 = tt.addptr %14, {store_range} : tensor<{rdims_2d}x!tt.ptr<{ty}>, #blocked>, tensor<{rdims_2d}xi32, #blocked>
-        %16 = {GPU_DIALECT}.convert_layout %13 : tensor<{rdims_1d}x{ty}, #{GPU_DIALECT}.slice<{{dim = {axis}, parent = #src}}>> -> tensor<{rdims_1d}x{ty}, #{GPU_DIALECT}.slice<{{dim = {axis}, parent = #blocked}}>>
-        %17 = tt.expand_dims %16 {{axis = {axis} : i32}} : tensor<{rdims_1d}x{ty}, #{GPU_DIALECT}.slice<{{dim = {axis}, parent = #blocked}}>> -> tensor<{rdims_2d}x{ty}, #blocked>
-        tt.store %15, %17 : tensor<{rdims_2d}x!tt.ptr<{ty}>, #blocked>
-        tt.return
-        }}
-        }}
-    """, "reduce2d":
-        f"""
-        %14 = "tt.reduce"(%13) ({{
-        ^bb0(%arg3: {ty}, %arg4: {ty}):
-          %17 = {arith_op} %arg3, %arg4 : {ty}{overflow_check if add_overflow_check else ""}
-          tt.reduce.return %17 : {ty}
-        }}) {{axis = 0 : i32}} : (tensor<{rdims_1d}x{ty}, #{GPU_DIALECT}.slice<{{dim = {axis}, parent = #src}}>>) -> {ty}
-        tt.store %arg2, %14 : !tt.ptr<{ty}>
-        tt.return
-        }}
-        }}
-    """, "expand_reduce2d":
-        f"""
-        %14 = tt.expand_dims %13 {{axis = {axis} : i32}} : tensor<{rdims_1d}x{ty}, #{GPU_DIALECT}.slice<{{dim = {axis}, parent = #src}}>> -> tensor<{expanded_shape}x{ty}, #src>
-        %15 = "tt.reduce"(%14) ({{
-        ^bb0(%arg3: {ty}, %arg4: {ty}):
-          %17 = {arith_op} %arg3, %arg4 : {ty}{overflow_check if add_overflow_check else ""}
-          tt.reduce.return %17 : {ty}
-        }}) {{axis = {other_axis} : i32}} : (tensor<{expanded_shape}x{ty}, #src>) -> (tensor<1x{ty}, #{GPU_DIALECT}.slice<{{dim = {other_axis}, parent = #src}}>>)
-        %16 = ttg.convert_layout %15 : tensor<1x{ty}, #{GPU_DIALECT}.slice<{{dim = {other_axis}, parent = #src}}>> -> tensor<1x{ty}, #one_d_layout>
-        %17 = tt.splat %arg2 : !tt.ptr<{ty}> -> tensor<1x!tt.ptr<{ty}>, #one_d_layout>
-        tt.store %17, %16 : tensor<1x!tt.ptr<{ty}>, #one_d_layout>
-        tt.return
-        }}
-        }}
-                """
-    }[epilogue_kind]
-
-    ir = f"""
-    #blocked = {blocked}
-    #src = {src_layout}
-    #one_d_layout = {one_d_layout}
-    module attributes {{"ttg.num-warps" = {num_warps} : i32, "ttg.num-ctas" = 1 : i32, "ttg.threads-per-warp" = {THREADS_PER_WARP} : i32}} {{
-    tt.func public @kernel_0d1d2c3d4c(%arg0: !tt.ptr<{ty}> {{tt.divisibility = 16 : i32}}, %arg1: i32 {{tt.divisibility = 16 : i32}}, %arg2: !tt.ptr<{ty}> {{tt.divisibility = 16 : i32}}) {{
-        %0 = tt.make_range {{end = {M} : i32, start = 0 : i32}} : tensor<{M}xi32, #{GPU_DIALECT}.slice<{{dim = 1, parent = #blocked}}>>
-        %1 = tt.expand_dims %0 {{axis = 1 : i32}} : tensor<{M}xi32, #{GPU_DIALECT}.slice<{{dim = 1, parent = #blocked}}>> -> tensor<{M}x1xi32, #blocked>
-        %2 = tt.splat %arg1 : i32 -> tensor<{M}x1xi32, #blocked>
-        %3 = arith.muli %1, %2 : tensor<{M}x1xi32, #blocked>
-        %4 = tt.splat %arg0 : !tt.ptr<{ty}> -> tensor<{M}x1x!tt.ptr<{ty}>, #blocked>
-        %5 = tt.addptr %4, %3 : tensor<{M}x1x!tt.ptr<{ty}>, #blocked>, tensor<{M}x1xi32, #blocked>
-        %6 = tt.make_range {{end = {N} : i32, start = 0 : i32}} : tensor<{N}xi32, #{GPU_DIALECT}.slice<{{dim = 0, parent = #blocked}}>>
-        %7 = tt.expand_dims %6 {{axis = 0 : i32}} : tensor<{N}xi32, #{GPU_DIALECT}.slice<{{dim = 0, parent = #blocked}}>> -> tensor<1x{N}xi32, #blocked>
-        %8 = tt.broadcast %5 : tensor<{M}x1x!tt.ptr<{ty}>, #blocked> -> tensor<{M}x{N}x!tt.ptr<{ty}>, #blocked>
-        %9 = tt.broadcast %7 : tensor<1x{N}xi32, #blocked> -> tensor<{M}x{N}xi32, #blocked>
-        %10 = tt.addptr %8, %9 : tensor<{M}x{N}x!tt.ptr<{ty}>, #blocked>, tensor<{M}x{N}xi32, #blocked>
-        %11 = tt.load %10 : tensor<{M}x{N}x!tt.ptr<{ty}>, #blocked>
-        %12 = {GPU_DIALECT}.convert_layout %11 : tensor<{M}x{N}x{ty}, #blocked> -> tensor<{M}x{N}x{ty}, #src>
-        %13 = "tt.reduce"(%12) ({{
-        ^bb0(%arg3: {ty}, %arg4: {ty}):
-          %17 = {arith_op} %arg3, %arg4 : {ty}{overflow_check if add_overflow_check else ""}
-          tt.reduce.return %17 : {ty}
-        }}) {{axis = {axis} : i32}} : (tensor<{M}x{N}x{ty}, #src>) -> tensor<{rdims_1d}x{ty}, #{GPU_DIALECT}.slice<{{dim = {axis}, parent = #src}}>>
-    """ + epilogue
-
-    temp_file = tmp_path / "test_reduce_layouts.ttgir"
-    temp_file.write_text(ir)
-    kernel = triton.compile(str(temp_file))
-
-    x = get_reduce_input(dtype_str, (M, N))
-    reduce2d = 'reduce2d' in epilogue_kind
-    z_shape = (1, 1) if reduce2d else (1, N) if axis == 0 else (M, 1)
-    z = np.zeros(z_shape).astype(dtype_str)
-
-    x_tri = torch.tensor(x, device=device)
-    z_tri = torch.tensor(z, device=device)
-
-    pgm = kernel[(1, 1, 1)](x_tri, x_tri.stride(0), z_tri)
-    z_ref = numpy_op(x) if reduce2d else numpy_op(x, axis=axis, keepdims=True)
-
-    if dtype_str == 'float16':
-        np.testing.assert_allclose(z_ref, to_numpy(z_tri), rtol=0.01, atol=1e-2)
-    else:
-        np.testing.assert_allclose(z_ref, to_numpy(z_tri), rtol=0.01, atol=1e-3)
-
-
-layouts = [
-=======
->>>>>>> fff5a2dd
     BlockedLayout([1, 4], [1, THREADS_PER_WARP], [4, 1], [1, 0], [1, 1], [1, 1], [0, 1]),
     BlockedLayout([1, 4], [1, THREADS_PER_WARP], [2, 2], [1, 0], [1, 1], [1, 1], [0, 1]),
     DpasLayout(repeatCount=8, systolic_depth=8, execution_size=8, ops_per_chan=1, threads_per_warp=32,
