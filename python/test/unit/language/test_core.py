# flake8: noqa: F821,F841
import itertools
import re
import warnings
from typing import Optional, Union
import math
import textwrap
import tempfile

import numpy as np
import pytest
import torch
import intel_extension_for_pytorch  # type: ignore # noqa: F401
import os
import inspect
from numpy.random import RandomState

import triton
import triton.language as tl
from triton.runtime.jit import TensorWrapper, reinterpret


def is_interpreter():
    return os.environ.get('TRITON_INTERPRET', '0') == '1'


def is_cuda():
    return not is_interpreter() and triton.runtime.driver.active.get_current_target()[0] == "cuda"


def is_hip():
    return not is_interpreter() and triton.runtime.driver.active.get_current_target()[0] == "hip"


def is_xpu():
    return not is_interpreter() and triton.runtime.driver.active.get_current_target()[0] == "xpu"


int_dtypes = ['int8', 'int16', 'int32', 'int64']
uint_dtypes = ['uint8', 'uint16', 'uint32', 'uint64']
float_dtypes = ['float16', 'float32', 'float64']
dtypes = int_dtypes + uint_dtypes + float_dtypes
dtypes_with_bfloat16 = dtypes + ['bfloat16']
torch_float8_dtypes = ['float8_e4m3fn', 'float8_e5m2']
torch_dtypes = ['bool'] + int_dtypes + ['uint8'] + float_dtypes + ['bfloat16']

# TODO: enable multiple cta cluster testing.
# num_ctas_list = [1, 4] if torch.cuda.get_device_capability()[0] == 9 else [1]
num_ctas_list = [1]

GPU_DIALECT = "triton_gpu"
if is_interpreter():
    THREADS_PER_WARP = 1
elif is_hip():
    THREADS_PER_WARP = triton.runtime.driver.active.get_current_target()[2]
else:
    THREADS_PER_WARP = 32


def _bitwidth(dtype: str) -> int:
    # ex.: "int64" -> 64
    return int(re.search(r'(\d+)$', dtype).group(1))


def numpy_random(shape, dtype_str, rs: Optional[RandomState] = None, low=None, high=None):
    """
    Override `rs` if you're calling this function twice and don't want the same
    result for both calls.
    """
    if isinstance(shape, int):
        shape = (shape, )
    if rs is None:
        rs = RandomState(seed=17)
    if dtype_str in int_dtypes + uint_dtypes:
        iinfo = np.iinfo(getattr(np, dtype_str))
        low = iinfo.min if low is None else max(low, iinfo.min)
        high = iinfo.max if high is None else min(high, iinfo.max)
        dtype = getattr(np, dtype_str)
        x = rs.randint(low, high, shape, dtype=dtype)
        x[x == 0] = 1  # Workaround. Never return zero so tests of division don't error out.
        return x
    elif dtype_str and 'float8' in dtype_str:
        x = rs.randint(20, 40, shape, dtype=np.int8)
        return x
    elif dtype_str in float_dtypes:
        return rs.normal(0, 1, shape).astype(dtype_str)
    elif dtype_str == 'bfloat16':
        return (rs.normal(0, 1, shape).astype('float32').view('uint32') & np.uint32(0xffff0000)).view('float32')
    elif dtype_str in ['bool', 'int1', 'bool_']:
        return rs.normal(0, 1, shape) > 0.0
    else:
        raise RuntimeError(f'Unknown dtype {dtype_str}')


def to_triton(x: np.ndarray, device, dst_type=None) -> Union[TensorWrapper, torch.Tensor]:
    '''
    Note: We need dst_type because the type of x can be different from dst_type.
          For example: x is of type `float32`, dst_type is `bfloat16`.
          If dst_type is None, we infer dst_type from x.
    '''
    t = x.dtype.name
    if t in uint_dtypes:
        signed_type_name = t.lstrip('u')  # e.g. "uint16" -> "int16"
        x_signed = x.astype(getattr(np, signed_type_name))
        return reinterpret(torch.tensor(x_signed, device=device), getattr(tl, t))
    else:
        if dst_type and 'float8' in dst_type:
            return reinterpret(torch.tensor(x, device=device), getattr(tl, dst_type))
        if t == 'float32' and dst_type == 'bfloat16':
            return torch.tensor(x, device=device).bfloat16()
        return torch.tensor(x, device=device)


def torch_dtype_name(dtype) -> str:
    if isinstance(dtype, triton.language.dtype):
        return dtype.name
    elif isinstance(dtype, torch.dtype):
        # 'torch.int64' -> 'int64'
        m = re.match(r'^torch\.(\w+)$', str(dtype))
        return m.group(1)
    else:
        raise TypeError(f'not a triton or torch dtype: {type(dtype)}')


def to_numpy(x):
    if isinstance(x, TensorWrapper):
        return x.base.cpu().numpy().astype(getattr(np, torch_dtype_name(x.dtype)))
    elif isinstance(x, torch.Tensor):
        if x.dtype is torch.bfloat16:
            return x.cpu().float().numpy()
        return x.cpu().numpy()
    else:
        raise ValueError(f"Not a triton-compatible tensor: {x}")


def patch_kernel(template, to_replace):
    if is_interpreter():
        local_namespace = {}
        src = textwrap.dedent(inspect.getsource(template.fn))
        for k, v in to_replace.items():
            src = src.replace(k, v)
        exec(src, globals(), local_namespace)
        return local_namespace[template.fn.__name__]
    else:
        kernel = triton.JITFunction(template.fn)
        for key, value in to_replace.items():
            kernel.src = kernel.src.replace(key, value)
        return kernel


def check_cuda_only(device):
    if device not in ['cuda']:
        pytest.xfail("Only for cuda")


def check_type_supported(dtype, device):
    '''
    skip test if dtype is not supported on the current device
    '''
    if device in ['cuda']:
        cc = torch.cuda.get_device_capability()
        if cc[0] < 8 and (dtype is tl.bfloat16 or dtype == "bfloat16" or dtype is torch.bfloat16):
            pytest.skip("bfloat16 is only supported on NVGPU with cc >= 80")
        if cc[0] < 9 and dtype in {tl.float8e4nv, "float8e4nv", "float8_e4m3fn"}:
            pytest.skip("float8e4nv is only supported on NVGPU with cc >= 90")
    if is_interpreter():
        if dtype in [
                tl.float8e4nv, "float8e4nv", tl.bfloat16, "bfloat16", tl.float8e5, "float8e5", tl.float8e4b15,
                "float8e4b15", torch.bfloat16, torch.float8_e4m3fn, "float8_e4m3fn", torch.float8_e5m2, "float8_e5m2"
        ]:
            pytest.xfail("bfloat16 and float8 are not supported in the interpreter")


class MfmaLayout:

    def __init__(self, version, warps_per_cta, instr_shape, is_transposed):
        self.version = version
        self.warps_per_cta = warps_per_cta
        self.instr_shape = instr_shape
        self.is_transposed = is_transposed

    def __str__(self):
        return f"#{GPU_DIALECT}.amd_mfma<{{versionMajor={self.version[0]}, versionMinor={self.version[1]}, warpsPerCTA = {self.warps_per_cta}, instrShape={self.instr_shape}, isTransposed = {str(self.is_transposed).lower()}}}>"


class MmaLayout:

    def __init__(self, version, warps_per_cta, ctas_per_cga, cta_split_num, cta_order, instr_shape):
        self.version = version
        self.warps_per_cta = warps_per_cta
        self.ctas_per_cga = ctas_per_cga
        self.cta_split_num = cta_split_num
        self.cta_order = cta_order
        self.instr_shape = instr_shape

    def __str__(self):
        return f"#{GPU_DIALECT}.nvidia_mma<{{versionMajor={self.version[0]}, versionMinor={self.version[1]}, warpsPerCTA={self.warps_per_cta}, CTAsPerCGA={self.ctas_per_cga}, CTASplitNum={self.cta_split_num}, CTAOrder={self.cta_order}, instrShape={self.instr_shape}}}>"


class DpasLayout:

    def __init__(self, repeatCount, systolic_depth, execution_size, ops_per_chan, threads_per_warp, warps_per_cta):
        self.repeatCount = repeatCount
        self.systolic_depth = str(systolic_depth)
        self.execution_size = str(execution_size)
        self.ops_per_chan = str(ops_per_chan)
        self.threads_per_warp = str(threads_per_warp)
        self.warps_per_cta = str(warps_per_cta)

    def __str__(self):
        return f"#triton_intel_gpu.dpas<{{repeatCount={self.repeatCount}, systolicDepth={self.systolic_depth}, executionSize = {self.execution_size}, opsPerChan = {self.ops_per_chan}, threadsPerWarp = {self.threads_per_warp}, warpsPerCTA={self.warps_per_cta}}}>"


class BlockedLayout:

    def __init__(self, size_per_thread, threads_per_warp, warps_per_cta, order, ctas_per_cga, cta_split_num, cta_order):
        self.sz_per_thread = size_per_thread
        self.threads_per_warp = threads_per_warp
        self.warps_per_cta = warps_per_cta
        self.order = order
        self.ctas_per_cga = ctas_per_cga
        self.cta_split_num = cta_split_num
        self.cta_order = cta_order

    def __str__(self):
        return f"#{GPU_DIALECT}.blocked<{{sizePerThread={self.sz_per_thread}, threadsPerWarp={self.threads_per_warp}, warpsPerCTA={self.warps_per_cta}, order={self.order}, CTAsPerCGA={self.ctas_per_cga}, CTASplitNum={self.cta_split_num}, CTAOrder={self.cta_order}}}>"


class SharedLayout:

    def __init__(self, vec, per_phase, max_phase, order, ctas_per_cga, cta_split_num, cta_order):
        self.vec = vec
        self.per_phase = per_phase
        self.max_phase = max_phase
        self.order = order
        self.ctas_per_cga = ctas_per_cga
        self.cta_split_num = cta_split_num
        self.cta_order = cta_order

    def __str__(self):
        return f"#{GPU_DIALECT}.shared<{{vec={self.vec}, perPhase={self.per_phase}, maxPhase={self.max_phase}, order={self.order}, CTAsPerCGA={self.ctas_per_cga}, CTASplitNum={self.cta_split_num}, CTAOrder={self.cta_order}}}>"


def filter_layouts(layouts):
    if is_cuda():
        return [l for l in layouts if not isinstance(l, MfmaLayout)]
    elif is_hip():
        return [l for l in layouts if not isinstance(l, MmaLayout)]
    else:
        return layouts


@pytest.mark.interpreter
@pytest.mark.parametrize("dtype_x", list(dtypes) + ["bfloat16"])
def test_empty_kernel(dtype_x, device):
    SIZE = 128

    @triton.jit
    def kernel(X, SIZE: tl.constexpr):
        pass

    check_type_supported(dtype_x, device)
    x = to_triton(numpy_random(SIZE, dtype_str=dtype_x), device=device, dst_type=dtype_x)
    kernel[(1, )](x, SIZE=SIZE, num_warps=4)


# generic test functions
def _test_unary(dtype_x, expr, numpy_expr=None, device='cuda', num_ctas=1):
    check_type_supported(dtype_x, device)  # early return if dtype_x is not supported
    SIZE = 128
    # define the kernel / launch-grid

    @triton.jit
    def kernel(Z, X, SIZE: tl.constexpr):
        off = tl.arange(0, SIZE)
        x = tl.load(X + off)
        z = GENERATE_TEST_HERE
        tl.store(Z + off, z)

    kernel = patch_kernel(kernel, {'GENERATE_TEST_HERE': expr})
    # inputs
    x = numpy_random(SIZE, dtype_str=dtype_x)
    if 'log' in expr:
        x = np.abs(x) + 0.01
    # reference result
    z_ref = eval(expr if numpy_expr is None else numpy_expr)
    # triton result
    x_tri = to_triton(x, device=device, dst_type=dtype_x)
    z_tri = to_triton(np.empty_like(x), device=device, dst_type=dtype_x)
    kernel[(1, )](z_tri, x_tri, SIZE=SIZE, num_warps=4, num_ctas=num_ctas)
    # compare
    np.testing.assert_allclose(z_ref, to_numpy(z_tri), rtol=0.01)


def _binary_op_dtype_override(a: str, b: str) -> Optional[np.dtype]:
    """
    Given two dtype strings, returns the numpy dtype Triton thinks binary
    operations on the two types should return. Returns None if the return value
    matches numpy. This is generally needed because Triton and pytorch return
    narrower floating point types than numpy in mixed operations, and because
    Triton follows C/C++ semantics around mixed signed/unsigned operations, and
    numpy/pytorch do not.
    """
    overrides = {
        ('float16', 'int16'): np.float16,
        ('float16', 'int32'): np.float16,
        ('float16', 'int64'): np.float16,
        ('float16', 'uint16'): np.float16,
        ('float16', 'uint32'): np.float16,
        ('float16', 'uint64'): np.float16,
        ('int8', 'uint8'): np.uint8,
        ('int8', 'uint16'): np.uint16,
        ('int8', 'uint32'): np.uint32,
        ('int8', 'uint64'): np.uint64,
        ('int16', 'uint16'): np.uint16,
        ('int16', 'uint32'): np.uint32,
        ('int16', 'uint64'): np.uint64,
        ('int32', 'uint32'): np.uint32,
        ('int32', 'uint64'): np.uint64,
        ('int64', 'uint64'): np.uint64,
    }
    key = (a, b) if a < b else (b, a)
    return overrides.get(key)


def _test_binary(dtype_x, dtype_y, expr, numpy_expr=None, mode_x='real', mode_y='real', device='cuda', num_ctas=1,
                 y_low=None, y_high=None, test_broadcast=True):
    check_type_supported(dtype_x, device)  # early return if dtype_x is not supported
    check_type_supported(dtype_y, device)
    SIZE = 128
    # define the kernel / launch-grid

    @triton.jit
    def kernel(Z, X, Y, SIZE: tl.constexpr):
        off = tl.arange(0, SIZE)
        x = tl.load(X + off)
        y = tl.load(Y + off)
        z = GENERATE_TEST_HERE
        tl.store(Z + off, z)

    @triton.jit
    def kernel_broadcast_lhs(Z, X, Y, SIZE: tl.constexpr):
        off = tl.arange(0, SIZE)
        x = tl.load(X)
        y = tl.load(Y + off)
        z = GENERATE_TEST_HERE
        tl.store(Z + off, z)

    @triton.jit
    def kernel_broadcast_rhs(Z, X, Y, SIZE: tl.constexpr):
        off = tl.arange(0, SIZE)
        x = tl.load(X + off)
        y = tl.load(Y)
        z = GENERATE_TEST_HERE
        tl.store(Z + off, z)

    replacements = {'GENERATE_TEST_HERE': expr}
    kernel = patch_kernel(kernel, replacements)
    kernel_broadcast_lhs = patch_kernel(kernel_broadcast_lhs, replacements)
    kernel_broadcast_rhs = patch_kernel(kernel_broadcast_rhs, replacements)

    # inputs
    rs = RandomState(17)
    x = numpy_random(SIZE, dtype_str=dtype_x, rs=rs)
    y = numpy_random(SIZE, dtype_str=dtype_y, rs=rs, low=y_low, high=y_high)
    if mode_x == 'nan':
        x[:] = float('nan')
    if mode_y == 'nan':
        y[:] = float('nan')

    def do_test(x, y, kernel_fn):
        # reference result
        z_ref = eval(expr if numpy_expr is None else numpy_expr)
        dtype_z = _binary_op_dtype_override(dtype_x, dtype_y)
        if dtype_z is not None:
            z_ref = z_ref.astype(dtype_z)
        # triton result
        x_tri = to_triton(x, device=device, dst_type=dtype_x)
        y_tri = to_triton(y, device=device, dst_type=dtype_y)
        z_tri = to_triton(np.empty(SIZE, dtype=z_ref.dtype), device=device)
        kernel_fn[(1, )](z_tri, x_tri, y_tri, SIZE=SIZE, num_warps=4, num_ctas=num_ctas)
        err_msg = f"{expr}, {kernel_fn.__name__}"
        np.testing.assert_allclose(z_ref, to_numpy(z_tri), err_msg=err_msg, atol=1e-3, rtol=0.01)

    do_test(x, y, kernel)
    if test_broadcast:
        do_test(x[:1].reshape(()), y, kernel_broadcast_lhs)
        do_test(x, y[:1].reshape(()), kernel_broadcast_rhs)


def _mod_operation_ill_conditioned(dtype_x, dtype_y) -> bool:
    # The result of x % y is ill-conditioned if x % y is much smaller than x.
    # pytorch/CUDA has slightly different (probably better) rounding on
    # remainders than stock LLVM. We currently don't expect to match it
    # bit-for-bit.
    if not is_interpreter() and (dtype_x, dtype_y) == ('int16', 'float16'):
        return True
    return (dtype_x, dtype_y) in [
        ('int32', 'bfloat16'),
        ('int32', 'float16'),
        ('int32', 'float32'),
        ('int64', 'bfloat16'),
        ('int64', 'float16'),
        ('int64', 'float32'),
        ('int64', 'float64'),
        ('uint16', 'bfloat16'),
        ('uint16', 'float16'),
        ('uint16', 'float32'),
        ('uint32', 'bfloat16'),
        ('uint32', 'float16'),
        ('uint32', 'float32'),
        ('uint64', 'bfloat16'),
        ('uint64', 'float16'),
        ('uint64', 'float32'),
        ('uint64', 'float64'),
    ]


def test_dtype_codegen():
    for dtype in dtypes_with_bfloat16:
        full_name = f"triton.language.{dtype}"
        assert repr(eval(full_name)) == full_name


# ---------------
# test binary ops
# ---------------


@pytest.mark.interpreter
@pytest.mark.parametrize("dtype_x, dtype_y, op", [  #
    (dtype_x, dtype_y, op)
    for op in ['+', '-', '*', '/', '%']
    for dtype_x in dtypes_with_bfloat16
    for dtype_y in dtypes_with_bfloat16
])
@pytest.mark.parametrize("num_ctas", num_ctas_list)
def test_bin_op(dtype_x, dtype_y, op, num_ctas, device):
    expr = f' x {op} y'
    if op == '%' and dtype_x in int_dtypes + uint_dtypes and dtype_y in int_dtypes + uint_dtypes:
        # LLVM has 'numpy.fmod', not 'numpy.remainder', semantics on integer remainders.
        numpy_expr = 'np.fmod(x, y)'
    elif op in ('/', '%') and dtype_x in ('int16', 'float16', 'bfloat16') and dtype_y in ('int16', 'float16',
                                                                                          'bfloat16'):
        # Triton promotes 16-bit floating-point / and % to 32-bit because there
        # are no native div or FRem operations on float16. Since we have to
        # convert anyway, we may as well take the accuracy bump.
        numpy_expr = f'x.astype(np.float32) {op} y.astype(np.float32)'
    elif (dtype_x in uint_dtypes and dtype_y in int_dtypes and _bitwidth(dtype_x) >= _bitwidth(dtype_y)):
        numpy_expr = f'x.astype(np.{dtype_x}) {op} y.astype(np.{dtype_x})'
    elif (dtype_y in uint_dtypes and dtype_x in int_dtypes and _bitwidth(dtype_y) >= _bitwidth(dtype_x)):
        numpy_expr = f'x.astype(np.{dtype_y}) {op} y.astype(np.{dtype_y})'
    else:
        numpy_expr = None
    if op == '%' and _mod_operation_ill_conditioned(dtype_x, dtype_y):
        with pytest.raises(AssertionError, match="Not equal to tolerance"):
            _test_binary(dtype_x, dtype_y, expr, numpy_expr, device=device, num_ctas=num_ctas)
    elif (op in ('%', '/') and ((dtype_x in int_dtypes and dtype_y in uint_dtypes) or
                                (dtype_x in uint_dtypes and dtype_y in int_dtypes))):
        with pytest.raises(triton.TritonError, match='Cannot use .* because they have different signedness'):
            _test_binary(dtype_x, dtype_y, expr, numpy_expr, device=device, num_ctas=num_ctas)
    else:
        _test_binary(
            dtype_x, dtype_y, expr, numpy_expr, device=device, num_ctas=num_ctas,
            # fails with values where fmod(x, y) is roughly zero, but happens to
            # pass with the random values chosen for non-broadcast tests
            test_broadcast=(op != "%"))


@pytest.mark.interpreter
@pytest.mark.parametrize("dtype, order", [(dtype, order) for dtype in dtypes_with_bfloat16 for order in [0, 1]])
def test_addptr(dtype, order, device):
    check_type_supported(dtype, device)

    @triton.jit
    def kernel(x, y, ORDER: tl.constexpr, SIZE: tl.constexpr):
        offs = tl.arange(0, SIZE)
        if ORDER == 0:
            tl.store(y + offs, tl.load(x + offs))
        else:
            tl.store(offs + y, tl.load(offs + x))

    SIZE = 1024
    rs = RandomState(17)
    x = numpy_random(SIZE, dtype_str=dtype, rs=rs)
    y = numpy_random(SIZE, dtype_str=dtype, rs=rs)
    x_tri = to_triton(x, dst_type=dtype, device=device)
    y_tri = to_triton(y, dst_type=dtype, device=device)
    y = x
    kernel[
        1,
    ](x_tri, y_tri, order, SIZE)
    np.testing.assert_allclose(y, to_numpy(y_tri))


@pytest.mark.interpreter
@pytest.mark.parametrize("dtype_x, dtype_y", [  #
    (dtype_x, dtype_y) for dtype_x in int_dtypes for dtype_y in int_dtypes
] + [(dtype_x, dtype_y) for dtype_x in uint_dtypes for dtype_y in uint_dtypes])
@pytest.mark.parametrize("num_ctas", num_ctas_list)
def test_floordiv(dtype_x, dtype_y, num_ctas, device):
    # Triton has IEEE, not numpy/torch, semantics for %, and those carry
    # through to //, so we have to use a nonstandard expression to get a
    # reference result for //.
    expr = 'x // y'
    numpy_expr = '((x - np.fmod(x, y)) / y)'
    _test_binary(dtype_x, dtype_y, expr, numpy_expr, device=device, num_ctas=num_ctas)


def test_unsigned_name_mangling(device):
    # Test that uint32 and int32 are mangled differently by the compiler
    SIZE = 128
    # define the kernel / launch-grid

    @triton.jit
    def kernel(O1, O2, X, Y, SIZE: tl.constexpr):
        off = tl.arange(0, SIZE)
        x = tl.load(X + off)
        y = tl.load(Y + off)
        out1 = tl.abs(x)  # uint32 -> nop
        out2 = tl.abs(-y)  # int32 -> should have an effect
        tl.store(O1 + off, out1)
        tl.store(O2 + off, out2)

    dtype_x = 'uint32'
    dtype_y = 'int32'
    # inputs
    rs = RandomState(17)
    x = numpy_random(SIZE, dtype_str=dtype_x, rs=rs)
    y = numpy_random(SIZE, dtype_str=dtype_y, rs=rs)
    # reference result
    expect = (np.abs(x), np.abs(-y))
    # triton result
    x_tri = to_triton(x, device=device, dst_type=dtype_x)
    y_tri = to_triton(y, device=device, dst_type=dtype_y)
    actual = tuple(to_triton(np.empty_like(e), device=device) for e in expect)
    kernel[(1, )](actual[0], actual[1], x_tri, y_tri, SIZE=SIZE, num_warps=4)

    # Bitwise op, so expect exact equality
    assert (expect[0] == to_numpy(actual[0])).all()
    assert (expect[1] == to_numpy(actual[1])).all()


# test bitwise ops
# ---------------
@pytest.mark.interpreter
@pytest.mark.parametrize("dtype_x, dtype_y, op", [  #
    (dtype_x, dtype_y, op)
    for op in ['&', '|', '^']
    for dtype_x in dtypes + dtypes_with_bfloat16
    for dtype_y in dtypes + dtypes_with_bfloat16
])
@pytest.mark.parametrize("num_ctas", num_ctas_list)
def test_bitwise_op(dtype_x, dtype_y, op, num_ctas, device):
    expr = f'x {op} y'
    if (dtype_x in uint_dtypes and dtype_y in int_dtypes and _bitwidth(dtype_x) >= _bitwidth(dtype_y)):
        numpy_expr = f'x.astype(np.{dtype_x}) {op} y.astype(np.{dtype_x})'
    elif (dtype_y in uint_dtypes and dtype_x in int_dtypes and _bitwidth(dtype_y) >= _bitwidth(dtype_x)):
        numpy_expr = f'x.astype(np.{dtype_y}) {op} y.astype(np.{dtype_y})'
    else:
        numpy_expr = None
    if 'float' in dtype_x + dtype_y:
        # The CompilationError must have been caused by a C++ exception with this text.
        with pytest.raises(triton.TritonError, match='invalid operands of type'):
            _test_binary(dtype_x, dtype_y, expr, numpy_expr='np.array([])', device=device, num_ctas=num_ctas)
    else:
        _test_binary(dtype_x, dtype_y, expr, numpy_expr, device=device, num_ctas=num_ctas)


@pytest.mark.interpreter
@pytest.mark.parametrize("dtype_x, dtype_y, op", [  #
    (dtype_x, dtype_y, op)
    for op in ['<<', '>>']
    for dtype_x in int_dtypes + uint_dtypes
    for dtype_y in int_dtypes + uint_dtypes
])
@pytest.mark.parametrize("num_ctas", num_ctas_list)
def test_shift_op(dtype_x, dtype_y, op, num_ctas, device):
    expr = f'x {op} y'
    bw = max(_bitwidth(dtype_x), _bitwidth(dtype_y))
    if dtype_x.startswith('int'):
        dtype_z = f'int{bw}'
    else:
        dtype_z = f'uint{bw}'
    numpy_expr = f'x.astype(np.{dtype_z}) {op} y.astype(np.{dtype_z})'
    _test_binary(dtype_x, dtype_y, expr, numpy_expr, device=device, num_ctas=num_ctas, y_low=0, y_high=bw)


# ---------------
# test compare ops
# ---------------
ops = ['==', '!=', '>', '<', '>=', '<=']


@pytest.mark.interpreter
@pytest.mark.parametrize(
    "dtype_x, dtype_y, op, mode_x, mode_y",
    # real
    [(dtype_x, dtype_y, op, 'real', 'real') for op in ops for dtype_x in dtypes for dtype_y in dtypes]
    # NaNs
    + [('float32', 'float32', op, mode_x, mode_y)
       for op in ops
       for mode_x, mode_y in [('nan', 'real'), ('real', 'nan'), ('nan', 'nan')]])
@pytest.mark.parametrize("num_ctas", num_ctas_list)
def test_compare_op(dtype_x, dtype_y, op, mode_x, mode_y, num_ctas, device):
    expr = f'x {op} y'
    if (dtype_x in uint_dtypes and dtype_y in int_dtypes and _bitwidth(dtype_x) >= _bitwidth(dtype_y)):
        numpy_expr = f'x.astype(np.{dtype_x}) {op} y.astype(np.{dtype_x})'
    elif (dtype_y in uint_dtypes and dtype_x in int_dtypes and _bitwidth(dtype_y) >= _bitwidth(dtype_x)):
        numpy_expr = f'x.astype(np.{dtype_y}) {op} y.astype(np.{dtype_y})'
    else:
        numpy_expr = None
    _test_binary(dtype_x, dtype_y, expr, numpy_expr, mode_x=mode_x, mode_y=mode_y, device=device, num_ctas=num_ctas)


# ---------------
# test broadcast
# ---------------
@pytest.mark.interpreter
@pytest.mark.parametrize("dtype", dtypes_with_bfloat16)
def test_broadcast(dtype, device):
    check_type_supported(dtype, device)

    @triton.jit
    def broadcast_kernel(x_ptr, y_ptr, y_broadcasted_ptr, M: tl.constexpr, N: tl.constexpr):
        offset1 = tl.arange(0, M)
        offset2 = tl.arange(0, N)
        x = tl.load(x_ptr + N * offset1[:, None] + offset2[None, :])
        y = tl.load(y_ptr + offset2)
        _, y_broadcasted = tl.broadcast(x, y)
        tl.store(y_broadcasted_ptr + N * offset1[:, None] + offset2[None, :], y_broadcasted)

    M = 32
    N = 64
    rs = RandomState(17)
    x = numpy_random((M, N), dtype_str=dtype, rs=rs)
    y = numpy_random(N, dtype_str=dtype, rs=rs)
    _, y_broadcasted_np = np.broadcast_arrays(x, y)

    x_tri = to_triton(x, device=device, dst_type=dtype)
    y_tri = to_triton(y, device=device, dst_type=dtype)
    y_broadcasted_tri = to_triton(np.empty((M, N), dtype=y_broadcasted_np.dtype), device=device, dst_type=dtype)

    broadcast_kernel[(1, )](x_tri, y_tri, y_broadcasted_tri, M=M, N=N)
    assert (y_broadcasted_np == to_numpy(y_broadcasted_tri)).all()


# ----------
# test slice
# ----------


@pytest.mark.interpreter
def test_slice(device):

    @triton.jit
    def slice_kernel(XBLOCK: tl.constexpr):
        data = tl.arange(0, XBLOCK)
        tl.static_assert(data.shape == [XBLOCK])

        t = data[None, :]
        tl.static_assert(t.shape == [1, XBLOCK])

        t = data[None, :, None]
        tl.static_assert(t.shape == [1, XBLOCK, 1])

        scalar = tl.full([], 1, tl.int32)
        tl.static_assert(scalar.shape == [])

        t = scalar[None]
        tl.static_assert(t.shape == [1])

        t = scalar[None, None]
        tl.static_assert(t.shape == [1, 1])

    slice_kernel[(1, )](XBLOCK=32)


# ------------------
# test invalid slice
# ------------------


@pytest.mark.interpreter
def test_invalid_slice(device):
    dst = torch.empty(128, device=device)

    @triton.jit
    def _kernel(dst):
        dst[10:]

    with pytest.raises(triton.TritonError, match='unsupported tensor index'):
        _kernel[(1, )](dst=dst)


# ----------------
# test expand_dims
# ----------------
@pytest.mark.interpreter
def test_expand_dims(device):

    @triton.jit
    def expand_dims_kernel(dummy, N: tl.constexpr):
        offset1 = tl.arange(0, N)

        t = tl.expand_dims(offset1, 0)
        tl.static_assert(t.shape == [1, N])

        t = tl.expand_dims(offset1, 1)
        tl.static_assert(t.shape == [N, 1])

        t = tl.expand_dims(offset1, -1)
        tl.static_assert(t.shape == [N, 1])

        t = tl.expand_dims(offset1, -2)
        tl.static_assert(t.shape == [1, N])

        t = tl.expand_dims(offset1, (0, -1))
        tl.static_assert(t.shape == [1, N, 1])

        t = tl.expand_dims(offset1, (0, 1, 3))
        tl.static_assert(t.shape == [1, 1, N, 1])

        t = tl.expand_dims(offset1, (-4, 2, -1))
        tl.static_assert(t.shape == [1, N, 1, 1])

        t = tl.expand_dims(offset1, (3, 1, 2))
        tl.static_assert(t.shape == [N, 1, 1, 1])

        scalar = tl.sum(offset1)
        tl.static_assert(scalar.shape == [])
        t = tl.expand_dims(scalar, 0)
        tl.static_assert(t.shape == [1])

        t = tl.expand_dims(scalar, -1)
        tl.static_assert(t.shape == [1])

        # N is a scalar that's not even a tl.tensor -- this should work too.
        t = tl.expand_dims(N, -1)
        tl.static_assert(t.shape == [1])

    N = 32
    dummy_tensor = torch.empty((), device=device)
    expand_dims_kernel[(1, )](dummy_tensor, N)


@pytest.mark.interpreter
def test_expand_dims_error_cases(device):

    @triton.jit
    def dim_out_of_range1(dummy, N: tl.constexpr):
        offset1 = tl.arange(0, N)

        t = tl.expand_dims(offset1, -2)
        t = tl.expand_dims(offset1, -3)

    @triton.jit
    def dim_out_of_range2(dummy, N: tl.constexpr):
        offset1 = tl.arange(0, N)

        t = tl.expand_dims(offset1, 1)
        t = tl.expand_dims(offset1, 2)

    @triton.jit
    def dim_out_of_range3(dummy, N: tl.constexpr):
        offset1 = tl.arange(0, 1)
        scalar = tl.sum(offset1)

        t = tl.expand_dims(scalar, 1)

    @triton.jit
    def duplicate_dim1(dummy, N: tl.constexpr):
        offset1 = tl.arange(0, N)

        t = tl.expand_dims(offset1, (0, 0))

    @triton.jit
    def duplicate_dim2(dummy, N: tl.constexpr):
        offset1 = tl.arange(0, N)

        t = tl.expand_dims(offset1, (0, -3))

    N = 32
    dummy_tensor = torch.empty((), device=device)

    with pytest.raises(triton.TritonError) as exc_info:
        dim_out_of_range1[(1, )](dummy_tensor, N)
    assert "invalid axis -3" in str(exc_info.value.__cause__)

    with pytest.raises(triton.TritonError) as exc_info:
        dim_out_of_range2[(1, )](dummy_tensor, N)
    assert "invalid axis 2" in str(exc_info.value.__cause__)

    with pytest.raises(triton.TritonError) as exc_info:
        dim_out_of_range3[(1, )](dummy_tensor, N)
    assert "invalid axis 1" in str(exc_info.value.__cause__)

    with pytest.raises(triton.TritonError) as exc_info:
        duplicate_dim1[(1, )](dummy_tensor, N)
    assert re.search(r"duplicate axes, normalized axes = \[0, 0\]", str(exc_info.value.__cause__))

    with pytest.raises(triton.TritonError) as exc_info:
        duplicate_dim2[(1, )](dummy_tensor, N)
    assert re.search(r"duplicate axes, normalized axes = \[0, 0\]", str(exc_info.value.__cause__))


# ----------------------------
# test invalid program id axis
# ----------------------------
@pytest.mark.interpreter
def test_invalid_pid_axis(device):
    dst = torch.empty(128, device=device)

    @triton.jit
    def _kernel(dst):
        pid = tl.program_id(20)

    with pytest.raises(triton.TritonError) as exc_info:
        _kernel[(1, )](dst)
    assert re.search(r"program_id axis must be 0, 1, or 2 but got 20", str(exc_info.value.__cause__))


# ---------------
# test where
# ---------------
@pytest.mark.interpreter
@pytest.mark.parametrize("dtype", dtypes_with_bfloat16 + ["*int32"])
@pytest.mark.parametrize("num_ctas", num_ctas_list)
def test_where(dtype, num_ctas, device):
    select_ptrs = False
    if dtype == "*int32":
        dtype = "int64"
        select_ptrs = True
    check_type_supported(dtype, device)

    @triton.jit
    def where_kernel(cond_ptr, a_ptr, b_ptr, output_ptr, n_elements, BLOCK_SIZE: tl.constexpr,
                     TEST_POINTERS: tl.constexpr, TEST_SCALAR_POINTERS: tl.constexpr):
        offsets = tl.program_id(axis=0) * BLOCK_SIZE + tl.arange(0, BLOCK_SIZE)
        mask = offsets < n_elements
        decide = tl.load(cond_ptr + offsets, mask=mask)
        if TEST_SCALAR_POINTERS:
            ptr = tl.where(tl.load(cond_ptr), a_ptr, b_ptr)
            output = tl.load(ptr + offsets, mask=mask)
        else:
            if TEST_POINTERS:
                a = tl.load(a_ptr + offsets, mask=mask).to(tl.pi32_t)
                b = tl.load(b_ptr + offsets, mask=mask).to(tl.pi32_t)
            else:
                a = tl.load(a_ptr + offsets, mask=mask)
                b = tl.load(b_ptr + offsets, mask=mask)
            output = tl.where(decide, a, b)
        tl.store(output_ptr + offsets, output, mask=mask)

    SIZE = 1_000
    rs = RandomState(17)
    cond = numpy_random(SIZE, 'bool', rs)
    x = numpy_random(SIZE, dtype_str=dtype, rs=rs)
    y = numpy_random(SIZE, dtype_str=dtype, rs=rs)
    z = np.where(cond, x, y)

    cond_tri = to_triton(cond, device=device)
    x_tri = to_triton(x, device=device, dst_type=dtype)
    y_tri = to_triton(y, device=device, dst_type=dtype)
    z_tri = to_triton(np.empty(SIZE, dtype=z.dtype), device=device, dst_type=dtype)

    grid = lambda meta: (triton.cdiv(SIZE, meta['BLOCK_SIZE']), )
    where_kernel[grid](cond_tri, x_tri, y_tri, z_tri, SIZE, BLOCK_SIZE=1024, TEST_POINTERS=select_ptrs,
                       TEST_SCALAR_POINTERS=False, num_ctas=num_ctas)
    assert (z == to_numpy(z_tri)).all()
    if select_ptrs:
        where_kernel[grid](cond_tri, x_tri, y_tri, z_tri, SIZE, BLOCK_SIZE=1024, TEST_POINTERS=select_ptrs,
                           TEST_SCALAR_POINTERS=True)
        z = np.where(cond[0], x, y)
        assert (z == to_numpy(z_tri)).all()


@pytest.mark.interpreter
@pytest.mark.parametrize("num_ctas", num_ctas_list)
def test_where_broadcast(num_ctas, device):

    @triton.jit
    def where_kernel(cond_ptr, a_ptr, out_ptr, BLOCK_SIZE: tl.constexpr):
        xoffsets = tl.arange(0, BLOCK_SIZE)[:, None]
        yoffsets = tl.arange(0, BLOCK_SIZE)[None, :]

        mask = tl.load(cond_ptr + yoffsets)
        vals = tl.load(a_ptr + yoffsets + BLOCK_SIZE * xoffsets)
        res = tl.where(mask, vals, 0.)
        tl.store(out_ptr + yoffsets + BLOCK_SIZE * xoffsets, res)

    @triton.jit
    def where_scalar_condition(a_ptr, out_ptr, BLOCK_SIZE: tl.constexpr):
        xoffsets = tl.arange(0, BLOCK_SIZE)[:, None]
        yoffsets = tl.arange(0, BLOCK_SIZE)[None, :]
        mask = 0
        vals = tl.load(a_ptr + yoffsets + BLOCK_SIZE * xoffsets)
        res = tl.where(mask, vals, 0.)
        tl.store(out_ptr + yoffsets + BLOCK_SIZE * xoffsets, res)

    SIZE = 32
    dtype = 'float32'
    rs = RandomState(17)
    x = numpy_random((SIZE, SIZE), dtype_str=dtype, rs=rs)
    mask = numpy_random(SIZE, 'bool', rs=rs)
    z = np.where(mask, x, 0)
    cond_tri = to_triton(mask, device=device)
    x_tri = to_triton(x, device=device, dst_type=dtype)
    z_tri = to_triton(np.empty((SIZE, SIZE), dtype=z.dtype), device=device, dst_type=dtype)
    where_kernel[(1, )](cond_tri, x_tri, z_tri, SIZE)
    assert (z == to_numpy(z_tri)).all()
    where_scalar_condition[(1, )](x_tri, z_tri, SIZE, num_ctas=num_ctas)
    z = np.where(0, x, 0)
    assert (z == to_numpy(z_tri)).all()


# ---------------
# test unary ops
# ---------------


@pytest.mark.interpreter
@pytest.mark.parametrize("dtype_x, expr",
                         [(dtype_x, ' -x') for dtype_x in dtypes_with_bfloat16] + [(dtype_x, ' ~x')
                                                                                   for dtype_x in int_dtypes])
@pytest.mark.parametrize("num_ctas", num_ctas_list)
def test_unary_op(dtype_x, expr, num_ctas, device):
    _test_unary(dtype_x, expr, device=device, num_ctas=num_ctas)


# ----------------
# test math ops
# ----------------


@pytest.mark.interpreter
@pytest.mark.parametrize("dtype_x, expr, x", [(dtype_x, expr, x)
                                              for dtype_x in ["float32", "float64"]
                                              for expr in ['exp', 'log', 'cos', 'sin', 'exp2', 'log2', 'sqrt', 'floor']
                                              for x in ['x', '3.0']])
def test_math_op(dtype_x, expr, x, device):
    _test_unary(dtype_x, f'tl.{expr}({x})', f'np.{expr}({x}) ', device=device)


@pytest.mark.interpreter
@pytest.mark.parametrize("dtype", [dtype for dtype in ["float32", "float64"]])
def test_math_erf_op(dtype, device):
    check_type_supported(dtype, device)
    SIZE = 128

    @triton.jit
    def kernel(Z, X, SIZE: tl.constexpr):
        off = tl.arange(0, SIZE)
        x = tl.load(X + off)
        z = tl.math.erf(x)
        tl.store(Z + off, z)

    torch_dtype = torch.float32 if dtype == "float32" else torch.float64
    x = torch.randn(SIZE, dtype=torch_dtype, device=device)
    z_ref = torch.erf(x)
    z_tri = torch.zeros_like(x)
    kernel[(1, )](z_tri, x, SIZE=SIZE, num_warps=4)
    torch.testing.assert_close(z_tri, z_ref)


@pytest.mark.interpreter
@pytest.mark.parametrize("dtype", [dtype for dtype in ["float32", "float64"]])
def test_math_fma_op(dtype, device):
    check_type_supported(dtype, device)
    SIZE = 128

    @triton.jit
    def kernel(Z, X, Y, W, SIZE: tl.constexpr):
        off = tl.arange(0, SIZE)
        x = tl.load(X + off)
        y = tl.load(Y + off)
        w = tl.load(W + off)
        z = tl.math.fma(x, y, w)
        tl.store(Z + off, z)

    torch_dtype = torch.float32 if dtype == "float32" else torch.float64
    x = torch.randn(SIZE, dtype=torch_dtype, device=device)
    y = torch.randn(SIZE, dtype=torch_dtype, device=device)
    w = torch.randn(SIZE, dtype=torch_dtype, device=device)
    z_ref = x * y + w
    z_tri = torch.zeros_like(x)
    kernel[(1, )](z_tri, x, y, w, SIZE=SIZE, num_warps=4)
    torch.testing.assert_close(z_tri, z_ref)


@pytest.mark.interpreter
@pytest.mark.parametrize("expr", ["tl.math.fdiv(x, y)", "tl.math.div_rn(x, y)"])
@pytest.mark.parametrize("num_ctas", num_ctas_list)
def test_math_divide_op(expr, num_ctas, device):
    numpy_expr = "x / y"
    dtype = "float32"
    _test_binary(dtype, dtype, expr, numpy_expr, device=device, num_ctas=num_ctas)


# -------------
# test precise math
# -------------
@pytest.mark.interpreter
@pytest.mark.parametrize("expr_prec, expr_ref",
                         [('tl.math.sqrt_rn(x)', 'tl.math.sqrt(x.to(tl.float64)).to(tl.float32)'),
                          ('tl.math.div_rn(x,y)', '(x.to(tl.float64) / y.to(tl.float64)).to(tl.float32)')])
@pytest.mark.parametrize("num_ctas", num_ctas_list)
def test_precise_math(expr_prec, expr_ref, num_ctas, device):
    if expr_prec == 'tl.math.sqrt_rn(x)':
        pytest.skip("FIXME: Fail accuracy")

    @triton.jit
    def kernel(X, Y, OUT, OUT_REF, BLOCK: tl.constexpr):
        x = tl.load(X + tl.arange(0, BLOCK))
        y = tl.load(Y + tl.arange(0, BLOCK))
        prec = PREC_CALC
        ref = REF_CALC
        tl.store(OUT + tl.arange(0, BLOCK), prec)
        tl.store(OUT_REF + tl.arange(0, BLOCK), ref)

    shape = (128, )
    out = torch.zeros(shape, dtype=torch.float32, device=device)
    out_ref = torch.zeros(shape, dtype=torch.float32, device=device)

    x = torch.randn(shape, dtype=torch.float32, device=device)
    y = torch.randn(shape, dtype=torch.float32, device=device)

    if (expr_prec.count('sqrt') > 0):
        x = torch.abs(x)

    if (expr_prec.count('div') > 0):
        y += 1e-6

    kernel = patch_kernel(kernel, {'PREC_CALC': expr_prec, 'REF_CALC': expr_ref})

    kernel[(1, )](x, y, out, out_ref, BLOCK=shape[0], num_ctas=num_ctas)

    if is_xpu():
        # use cpu result as reference, see https://github.com/llvm/llvm-project/issues/88222
        out_ref = torch.div(x.to(torch.float64).cpu(), y.to(torch.float64).cpu()).to(torch.float32).to(device=device)
    assert torch.all(out == out_ref)  # bitwise exact


# ----------------
# test abs
# ----------------


@pytest.mark.interpreter
@pytest.mark.parametrize("dtype_x", [(dtype_x) for dtype_x in dtypes_with_bfloat16])
def test_abs(dtype_x, device):
    _test_unary(dtype_x, 'tl.abs(x)', 'np.abs(x) ', device=device)


@pytest.mark.parametrize("in_dtype", [tl.float8e4b15, tl.float8e4nv, tl.float8e5])
def test_abs_fp8(in_dtype, device):
    if is_hip():
        pytest.skip('test_abs_fp8 not supported on HIP.')

    @triton.jit
    def abs_kernel(X, Z, SIZE: tl.constexpr):
        off = tl.arange(0, SIZE)
        x = tl.load(X + off)
        z = tl.abs(x)
        tl.store(Z + off, z)

    f8_tensor = torch.tensor(range(-128, 128), dtype=torch.int8, device=device)
    # f32_to_f8 doesn't handle nan, so we make sure f8_tensor doesn't contain any nan
    all_exp_ones = (f8_tensor & 0b01111100) == 128 - 2**in_dtype.fp_mantissa_width
    f8_tensor[all_exp_ones] = 0
    f8 = triton.reinterpret(f8_tensor, in_dtype)
    n_elements = f8_tensor.numel()
    out_f8 = torch.empty_like(f8_tensor)
    abs_kernel[(1, )](f8, triton.reinterpret(out_f8, in_dtype), n_elements)

    f32_tensor = convert_float_to_float32(f8_tensor, in_dtype)
    expect = f32_tensor.abs()
    actual_f8 = convert_float_to_float32(out_f8, in_dtype)
    torch.testing.assert_close(actual_f8, expect, equal_nan=True)


# ----------------
# test passing shapes as individual params rather than tuples
# ----------------


@pytest.mark.interpreter
def test_shapes_as_params(device):

    @triton.jit
    def kernel():
        a = tl.arange(0, 32).expand_dims(-1).broadcast_to(32, 32)
        tl.static_assert(a.shape == [tl.constexpr(32), tl.constexpr(32)])

        a = tl.arange(0, 32).reshape(4, 8).permute(1, 0)
        tl.static_assert(a.shape == [tl.constexpr(8), tl.constexpr(4)])

        a = tl.arange(0, 32).reshape(4, 8).reshape(32)
        tl.static_assert(a.shape == [tl.constexpr(32)])

        a = tl.arange(0, 64).reshape(2, 4, 8).trans(2, 1, 0)
        tl.static_assert(a.shape == [tl.constexpr(8), tl.constexpr(4), tl.constexpr(2)])

        a = tl.arange(0, 64).view(2, 4, 8)
        tl.static_assert(a.shape == [tl.constexpr(2), tl.constexpr(4), tl.constexpr(8)])

    kernel[(1, )]()


# ----------------
# test transpose
# ----------------


@pytest.mark.interpreter
@pytest.mark.parametrize("dtype_x", [(dtype_x) for dtype_x in dtypes_with_bfloat16])
def test_transpose(dtype_x, device):
    check_type_supported(dtype_x, device)
    SIZE = 128

    @triton.jit
    def kernel(Z, X, SIZE: tl.constexpr):
        off = tl.arange(0, SIZE)
        off2d = off[None, :] + (tl.arange(0, 2) * SIZE)[:, None]
        x = tl.load(X + off2d)
        z = x.T
        tl.store(Z + off2d.T, z)

    x = numpy_random([SIZE, 2], dtype_str=dtype_x)
    z_ref = x.T
    x_tri = to_triton(x, device=device, dst_type=dtype_x)
    z_tri = to_triton(np.empty_like(z_ref), device=device, dst_type=dtype_x)
    kernel[(1, )](z_tri, x_tri, SIZE=SIZE)
    np.testing.assert_allclose(z_ref, to_numpy(z_tri))


# ----------------
# test indexing
# ----------------


def make_ptr_str(name, shape):
    rank = len(shape)
    offsets = []
    stride = 1
    for i in reversed(range(rank)):
        idx = ', '.join([':' if ii == i else 'None' for ii in range(rank)])
        offsets += [f'tl.arange(0, {shape[i]})[{idx}]*{stride}']
        stride *= shape[i]
    return f"{name} + {' + '.join(offsets)}"


# TODO: handle `%4 = triton_gpu.convert_layout %3 : tensor<32xi32, #blocked0> -> tensor<32xi32, #triton_gpu.slice<{dim = 0, parent = #blocked1}>>``
@pytest.mark.parametrize("expr, dtype_str", [(f'x[{s}]', d)
                                             for s in ['None, :', ':, None', 'None, :, :', ':, :, None']
                                             for d in ['int32', 'uint32', 'uint16']])
@pytest.mark.parametrize("num_ctas", num_ctas_list)
def test_index1d(expr, dtype_str, num_ctas, device):
    rank_x = expr.count(':')
    rank_y = expr.count(',') + 1
    shape_x = [32 for _ in range(rank_x)]
    shape_z = [32 for _ in range(rank_y)]
    shape_z_rank_mismatch = [32 for _ in range(rank_y + 1)]
    shape_z_dim_mismatch = [64 for _ in range(rank_y)]

    # Triton kernel
    @triton.jit
    def kernel(Z, X, SIZE: tl.constexpr):
        m = tl.arange(0, SIZE)
        n = tl.arange(0, SIZE)
        x = tl.load(X_PTR_EXPR)
        z = GENERATE_TEST_HERE
        tl.store(Z_PTR_EXPR, z)

    def generate_kernel(shape_x, shape_z):
        to_replace = {
            'X_PTR_EXPR': make_ptr_str('X', shape_x),
            'Z_PTR_EXPR': make_ptr_str('Z', shape_z),
            'GENERATE_TEST_HERE': expr,
        }
        return patch_kernel(kernel, to_replace)

    kernel_match = generate_kernel(shape_x, shape_z)
    kernel_dim_mismatch = generate_kernel(shape_x, shape_z_dim_mismatch)
    kernel_rank_mismatch = generate_kernel(shape_x, shape_z_rank_mismatch)

    # torch result
    x = numpy_random(shape_x, dtype_str=dtype_str)
    y = np.zeros(shape_z, dtype=getattr(np, dtype_str))
    z_ref = eval(expr) + y
    # triton result
    z_tri = to_triton(np.empty_like(z_ref), device=device)
    x_tri = to_triton(x, device=device)
    kernel_match[(1, )](z_tri, x_tri, num_warps=1, SIZE=shape_x[0])
    # compare
    assert (z_ref == to_numpy(z_tri)).all()

    def catch_compilation_error(kernel):
        try:
            kernel[(1, )](z_tri, x_tri, num_warps=1, SIZE=shape_x[0], num_ctas=num_ctas)
        except triton.CompilationError as e:
            np.testing.assert_(True)
        except BaseException:
            np.testing.assert_(False)

    catch_compilation_error(kernel_dim_mismatch)
    catch_compilation_error(kernel_rank_mismatch)


# ---------------
# test tuples
# ---------------


@triton.jit
def tuples_fn(a, b):
    return a + b, \
        a - b, \
        a * b


@pytest.mark.interpreter
def test_tuples(device):

    @triton.jit
    def with_fn(X, Y, A, B, C):
        x = tl.load(X)
        y = tl.load(Y)
        a, b, c = tuples_fn(x, y)
        tl.store(A, a)
        tl.store(B, b)
        tl.store(C, c)

    @triton.jit
    def without_fn(X, Y, A, B, C):
        x = tl.load(X)
        y = tl.load(Y)
        a, b, c = x + y, x - y, x * y
        tl.store(A, a)
        tl.store(B, b)
        tl.store(C, c)

    x = torch.tensor([1.3], device=device, dtype=torch.float32)
    y = torch.tensor([1.9], device=device, dtype=torch.float32)
    a_tri = torch.tensor([0], device=device, dtype=torch.float32)
    b_tri = torch.tensor([0], device=device, dtype=torch.float32)
    c_tri = torch.tensor([0], device=device, dtype=torch.float32)
    for kernel in [with_fn, without_fn]:
        kernel[(1, )](x, y, a_tri, b_tri, c_tri, num_warps=1)
        a_ref, b_ref, c_ref = x + y, x - y, x * y
        assert a_tri == a_ref
        assert b_tri == b_ref
        assert c_tri == c_ref


@triton.jit(noinline=True)
def noinline_simple_fn(x, y, Z):
    z = x + y
    tl.store(Z, z)


@triton.jit(noinline=True)
def noinline_call_graph_fn1(x):
    return x + 1


@triton.jit(noinline=True)
def noinline_call_graph_fn2(y):
    return y + 2


@triton.jit(noinline=True)
def noinline_call_graph_fn(x, y, Z):
    t0 = noinline_call_graph_fn1(x)
    t1 = noinline_call_graph_fn2(y)
    z = t0 + t1
    tl.store(Z, z)


@triton.jit(noinline=True)
def noinline_shared_fn(x, y, Z):
    offs = tl.arange(0, 16)[:, None] * 16 + tl.arange(0, 16)[None, :]
    z = tl.load(Z + offs)
    z = tl.dot(z, z) + x + y
    tl.store(Z + offs, z)


@triton.jit(noinline=True)
def noinline_dynamic_fn(x, y, Z):
    if x >= 1:
        x = noinline_call_graph_fn1(x)
    else:
        x = noinline_call_graph_fn2(x)
    if y >= 2:
        y = noinline_call_graph_fn2(y)
    else:
        y = noinline_call_graph_fn1(y)
    z = x + y
    tl.store(Z, z)


@triton.jit(noinline=True)
def noinline_call_multi_values_fn(x, y):
    return x + 1, y + 2


@triton.jit(noinline=True)
def noinline_multi_values_fn(x, y, Z):
    x, y = noinline_call_multi_values_fn(x, y)
    z = x + y
    tl.store(Z, z)


@pytest.mark.interpreter
@pytest.mark.parametrize("mode", ["simple", "call_graph", "shared", "dynamic", "multi_values"])
def test_noinline(mode, device):

    @triton.jit
    def kernel(X, Y, Z):
        x = tl.load(X)
        y = tl.load(Y)
        GENERATE_TEST_HERE(x, y, Z)

    func_name = f'noinline_{mode}_fn'
    kernel = patch_kernel(kernel, {'GENERATE_TEST_HERE': func_name})
    x = torch.tensor([1.0], device=device, dtype=torch.float32)
    y = torch.tensor([2.0], device=device, dtype=torch.float32)
    if mode == "shared":
        z = torch.ones((16, 16), device=device, dtype=torch.float32)
    else:
        z = torch.tensor([0.0], device=device, dtype=torch.float32)
    kernel[(1, )](x, y, z, num_warps=1)
    if mode == "simple":
        assert torch.equal(z, x + y)
    elif mode == "call_graph" or mode == "dynamic" or mode == "multi_values":
        assert torch.equal(z, x + 1 + y + 2)
    elif mode == "shared":
        ref = torch.full((16, 16), 16, device=device, dtype=torch.float32)
        assert torch.equal(z, ref + x + y)


# ---------------
# test atomics
# ---------------
@pytest.mark.interpreter
@pytest.mark.parametrize(
    "op, dtype_x_str, mode, sem",
    itertools.chain.from_iterable([[
        ('add', 'float16', mode, sem),
        ('add', 'uint32', mode, sem),
        ('add', 'int32', mode, sem),
        ('add', 'float32', mode, sem),
        ('add', 'uint64', mode, sem),
        ('add', 'int64', mode, sem),
        ('add', 'float64', mode, sem),
        ('max', 'uint32', mode, sem),
        ('max', 'int32', mode, sem),
        ('max', 'float32', mode, sem),
        ('max', 'uint64', mode, sem),
        ('max', 'int64', mode, sem),
        ('max', 'float64', mode, sem),
        ('min', 'uint32', mode, sem),
        ('min', 'int32', mode, sem),
        ('min', 'float32', mode, sem),
        ('min', 'uint64', mode, sem),
        ('min', 'int64', mode, sem),
        ('min', 'float64', mode, sem),
    ]
                                   for mode in ['all_neg', 'all_pos', 'min_neg', 'max_pos']
                                   for sem in [None, 'acquire', 'release', 'acq_rel', 'relaxed']]))
def test_atomic_rmw(op, dtype_x_str, mode, sem, device):
    if is_interpreter():
        if dtype_x_str == 'float16':
            pytest.skip("Only test atomic float16 ops on GPU")
    if is_xpu():
        if dtype_x_str == 'float16' and (mode != "min_neg" or sem != "acquire"):
            pytest.skip("FIXME: Atomic RMW for float16 not yet supported by IGC")

    n_programs = 5

    # triton kernel
    @triton.jit
    def kernel(X, Z):
        pid = tl.program_id(0)
        x = tl.load(X + pid)
        old = GENERATE_TEST_HERE
        tl.static_assert(old.dtype == x.dtype)

    sem_arg = sem if sem is None else f'"{sem}"'
    kernel = patch_kernel(kernel, {'GENERATE_TEST_HERE': f'tl.atomic_{op}(Z, x, sem={sem_arg})'})
    numpy_op = {'add': np.sum, 'max': np.max, 'min': np.min}[op]
    max_neutral = float('-inf') if dtype_x_str in float_dtypes else np.iinfo(getattr(np, dtype_x_str)).min
    min_neutral = float('inf') if dtype_x_str in float_dtypes else np.iinfo(getattr(np, dtype_x_str)).max
    neutral = {'add': 0, 'max': max_neutral, 'min': min_neutral}[op]

    # triton result
    rs = RandomState(17)
    x = np.array([2**i for i in range(n_programs)], dtype=getattr(np, dtype_x_str))
    if mode == 'all_neg':
        x = -np.abs(x)
    if mode == 'all_pos':
        x = np.abs(x)
    if mode == 'min_neg':
        idx = rs.randint(n_programs, size=(1, )).item()
        x[idx] = -np.max(np.abs(x)) - 1
    if mode == 'max_pos':
        idx = rs.randint(n_programs, size=(1, )).item()
        x[idx] = np.max(np.abs(x)) + 1
    x_tri = to_triton(x, device=device)

    z_tri = to_triton(np.array([neutral], dtype=getattr(np, dtype_x_str)), device=device)
    h = kernel[(n_programs, )](x_tri, z_tri)
    # torch result
    z_ref = numpy_op(x).astype(getattr(np, dtype_x_str))
    # compare
    exact = op not in ['add']
    if exact:
        assert z_ref.item() == to_numpy(z_tri).item()
    else:
        np.testing.assert_allclose(z_ref, to_numpy(z_tri), rtol=0.01)
    sem_str = "acq_rel" if sem is None else sem
    if not is_cuda():
        return

    assert f"atom.global.gpu.{sem_str}" in h.asm["ptx"]


@pytest.mark.interpreter
@pytest.mark.parametrize("num_ctas", num_ctas_list)
def test_atomic_rmw_predicate(num_ctas, device):

    @triton.jit
    def kernel(X):
        val = tl.program_id(0)
        if val < 64:
            tl.atomic_max(X, val)

    x = torch.zeros((1, ), device=device, dtype=torch.int32)
    kernel[(4096, )](x, num_ctas=num_ctas)
    assert x.item() == 63


@pytest.mark.interpreter
@pytest.mark.parametrize("shape, axis, num_ctas", [(shape, axis, num_ctas)
                                                   for shape in [(2, 2), (2, 8), (8, 2), (8, 8), (32, 32), (64, 64)]
                                                   for axis in [0, 1]
                                                   for num_ctas in num_ctas_list])
def test_tensor_atomic_rmw(shape, axis, num_ctas, device):
    shape0, shape1 = shape
    # triton kernel

    @triton.jit
    def kernel(Z, X, AXIS: tl.constexpr, SHAPE0: tl.constexpr, SHAPE1: tl.constexpr):
        off0 = tl.arange(0, SHAPE0)
        off1 = tl.arange(0, SHAPE1)
        x = tl.load(X + off0[:, None] * SHAPE1 + off1[None, :])
        z = tl.sum(x, axis=AXIS)
        if AXIS == 1:
            tl.atomic_add(Z + off0, z)
        else:
            tl.atomic_add(Z + off1, z)

    rs = RandomState(17)
    x = numpy_random((shape0, shape1), dtype_str="float32", rs=rs)
    # reference result
    z_ref = np.sum(x, axis=axis, keepdims=False)
    # triton result
    x_tri = to_triton(x, device=device)
    z_shape = (shape0, ) if axis == 1 else (shape1, )
    z_tri = to_triton(np.zeros(z_shape, dtype="float32"), device=device)
    kernel[(1, )](z_tri, x_tri, axis, shape0, shape1, num_ctas=num_ctas)
    np.testing.assert_allclose(z_ref, to_numpy(z_tri), rtol=1e-4)


@pytest.mark.interpreter
@pytest.mark.parametrize("num_ctas", num_ctas_list)
def test_tensor_atomic_rmw_block(num_ctas, device):
    shape = (8, 8)

    @triton.jit
    def kernel(X, SHAPE0: tl.constexpr, SHAPE1: tl.constexpr):
        off0 = tl.arange(0, SHAPE0)
        off1 = tl.arange(0, SHAPE1)
        offs = off0[:, None] * SHAPE1 + off1[None, :]
        val = offs.to(tl.float32)
        x = X + offs
        tl.atomic_min(x, val)

    x = torch.ones((8, 8), device=device, dtype=torch.float32)
    kernel[(2, )](x, shape[0], shape[1], num_ctas=num_ctas)
    assert torch.min(x).item() == 0.0


@pytest.mark.interpreter
@pytest.mark.parametrize("sem", [None, 'acquire', 'release', 'acq_rel', 'relaxed'])
@pytest.mark.parametrize("num_ctas", num_ctas_list)
def test_atomic_cas(sem, num_ctas, device):
    # 1. make sure that atomic_cas changes the original value (Lock)
    @triton.jit
    def change_value(Lock):
        tl.atomic_cas(Lock, 0, 1)

    Lock = torch.zeros((1, ), device=device, dtype=torch.int32)
    change_value[(1, )](Lock)

    assert (Lock[0] == 1)

    # 2. only one block enters the critical section
    @triton.jit
    def serialized_add(data, Lock, SEM: tl.constexpr):
        ptrs = data + tl.arange(0, 128)
        while tl.atomic_cas(Lock, 0, 1, SEM) == 1:
            pass

        tl.store(ptrs, tl.load(ptrs) + 1.0)

        # release lock
        tl.atomic_xchg(Lock, 0)

    Lock = torch.zeros((1, ), device=device, dtype=torch.int32)
    data = torch.zeros((128, ), device=device, dtype=torch.float32)
    ref = torch.full((128, ), 2000.0)
    h = serialized_add[(2000, )](data, Lock, SEM=sem, num_ctas=num_ctas)
    sem_str = "acq_rel" if sem is None else sem
    np.testing.assert_allclose(to_numpy(data), to_numpy(ref))
    if not is_cuda():
        return
    assert f"atom.global.{sem_str}" in h.asm["ptx"]


@pytest.mark.interpreter
@pytest.mark.parametrize("sem", [None, 'acquire', 'release', 'acq_rel', 'relaxed'])
@pytest.mark.parametrize("num_ctas", num_ctas_list)
def test_tensor_atomic_cas(sem, num_ctas, device):

    @triton.jit
    def change_value(X, BLOCK_SIZE: tl.constexpr, sem: tl.constexpr):
        pid = tl.program_id(axis=0)
        block_start = pid * BLOCK_SIZE
        offsets = block_start + tl.arange(0, BLOCK_SIZE)
        t1 = tl.full((BLOCK_SIZE, ), 0, dtype=tl.int64)
        t2 = tl.full((BLOCK_SIZE, ), 2, dtype=tl.int64)
        tl.atomic_cas(X + offsets, t1, t2, sem=sem)

    X = torch.tensor([0, 1, 0, 1, 0, 1, 0, 1], device=device, dtype=torch.int64)
    Y = torch.tensor([2, 1, 2, 1, 2, 1, 2, 1], device=device, dtype=torch.int64)

    change_value[(2, )](X, 4, sem)
    assert (torch.equal(X, Y))


# ---------------
# test cast
# ---------------


@pytest.mark.interpreter
@pytest.mark.parametrize("dtype_x, dtype_z, bitcast, size",
                         [(dtype_x, dtype_z, False, 1024) for dtype_x in dtypes for dtype_z in dtypes] + [
                             ('float32', 'bfloat16', False, 1024),
                             ('bfloat16', 'float32', False, 1024),
                             ('float32', 'int32', True, 1024),
                             ('float32', 'int1', False, 1024),
                             ('int8', 'bfloat16', False, 1024),
                         ] + [(f'uint{x}', f'int{x}', True, 1024)
                              for x in [8, 16, 32, 64]] + [(f'int{x}', f'uint{x}', True, 1024)
                                                           for x in [8, 16, 32, 64]] +
                         (([(dtype_x, dtype_z, False, size)
                            for dtype_x in torch_float8_dtypes
                            for dtype_z in ["float16", "float32", "bfloat16"]
                            for size in [1024, 32]]  #
                           + [(dtype_x, dtype_z, False, size)
                              for dtype_z in torch_float8_dtypes
                              for dtype_x in ["float16", "float32", "bfloat16"]
                              for size in [1024, 32]]) if torch.__version__ >= "2.1" else []))
@pytest.mark.parametrize("num_ctas", num_ctas_list)
def test_cast(dtype_x, dtype_z, bitcast, size, num_ctas, device):
    # bfloat16 on cc < 80 will not be tested
    check_type_supported(dtype_x, device)
    check_type_supported(dtype_z, device)

    if is_hip() and (dtype_z in ("bfloat16", "float8_e4m3fn") or dtype_x == "float8_e4m3fn"):
        pytest.skip(f'test_cast{(dtype_x, dtype_z)} cast to bfloat16 not supported on HIP.')

    torch.manual_seed(0)
    # This is tricky because numpy doesn't have bfloat, and torch doesn't have uints.
    if dtype_x.startswith('bfloat'):
        x_tri = torch.randn(size, dtype=getattr(torch, dtype_x), device=device)
    elif dtype_x.startswith('float8'):
        x_tri = torch.randn(size, dtype=torch.half, device=device).to(dtype=getattr(torch, dtype_x))
    else:
        x = numpy_random(size, dtype_str=dtype_x, low=-10, high=10) * 10
        # Triton clamps negative values to zero, while numpy wraps around
        # intmax, so avoid negatives for now.
        # TODO: figure out which one should actually be happening, and test it
        if dtype_z in uint_dtypes:
            x = np.absolute(x)
        x_tri = to_triton(x, device=device)
    if 'float' in dtype_z and 'float' in dtype_x:
        # make sure we use values that can be represented in both types
        x_tri = x_tri.to(getattr(torch, dtype_z)).to(getattr(torch, dtype_x))
    # triton kernel

    @triton.jit
    def kernel(X, Z, BITCAST: tl.constexpr, SIZE: tl.constexpr):
        x_ptr = X + tl.arange(0, SIZE)
        z_ptr = Z + tl.arange(0, SIZE)
        x = tl.load(x_ptr)
        z = x.to(Z.dtype.element_ty, bitcast=BITCAST)
        tl.store(z_ptr, z)

    dtype_z_np = dtype_z if dtype_z != 'int1' else 'bool_'
    # triton result
    if dtype_z.startswith('bfloat'):
        z_tri = torch.empty((size, ), dtype=getattr(torch, dtype_z), device=device)
    elif dtype_z.startswith('float8'):
        z_tri = torch.empty((size, ), dtype=torch.half, device=device).to(dtype=getattr(torch, dtype_z))
    else:
        z_tri = to_triton(np.empty((size, ), dtype=getattr(np, dtype_z_np)), device=device)
    kernel[(1, )](x_tri, z_tri, BITCAST=bitcast, SIZE=size, num_warps=1, num_ctas=num_ctas)
    # torch result
    if dtype_z.startswith('bfloat') or dtype_x.startswith('bfloat') or dtype_z.startswith(
            'float8') or dtype_x.startswith('float8'):
        assert bitcast is False
        z_ref = x_tri.to(z_tri.dtype)
        torch.testing.assert_close(z_ref, z_tri, rtol=0, atol=0)
    else:
        if bitcast:
            z_ref = x.view(getattr(np, dtype_z_np))
        else:
            z_ref = x.astype(getattr(np, dtype_z_np))
        np.testing.assert_allclose(z_ref, to_numpy(z_tri), rtol=0, atol=0)


@pytest.mark.interpreter
@pytest.mark.parametrize("dtype_str, num_warps",
                         [(dtype_str, num_warps) for dtype_str in int_dtypes + float_dtypes for num_warps in [4, 8]])
def test_cat(dtype_str, num_warps, device):
    check_type_supported(dtype_str, device)

    @triton.jit
    def kernel(X, Y, Z, N: tl.constexpr):
        offs = tl.arange(0, N)
        x = tl.load(X + offs)
        y = tl.load(Y + offs)
        z = tl.cat(x, y, can_reorder=True)
        tl.store(Z + tl.arange(0, 2 * N), z)

    x = torch.arange(0, 128, device=device).to(getattr(torch, dtype_str))
    y = torch.arange(-128, 0, device=device).to(getattr(torch, dtype_str))
    z_ref = torch.cat([x, y], dim=0).sum()
    z = torch.zeros((256, ), dtype=getattr(torch, dtype_str), device=device)
    kernel[(1, )](x, y, z, N=128, num_warps=num_warps)
    assert z.sum() == z_ref
    # check if there's no duplicate value in z
    assert z.unique().size(0) == z.size(0)


@pytest.mark.interpreter
@pytest.mark.parametrize("dtype_str", list(torch_dtypes))
@pytest.mark.parametrize("num_ctas", num_ctas_list)
def test_store_constant(dtype_str, num_ctas, device):
    check_type_supported(dtype_str, device)
    """Tests that boolean True is stored as 1"""

    @triton.jit
    def kernel(output_ptr, n_elements, BLOCK_SIZE: tl.constexpr):
        offsets = tl.program_id(axis=0) * BLOCK_SIZE + tl.arange(0, BLOCK_SIZE)
        mask = offsets < n_elements
        output = GENERATE_TEST_HERE
        tl.store(output_ptr + offsets, output, mask=mask)

    triton_dtype_str = 'uint8' if dtype_str == 'bool' else dtype_str
    kernel = patch_kernel(kernel, {'GENERATE_TEST_HERE': f'tl.zeros([BLOCK_SIZE], dtype=tl.{triton_dtype_str}) + 1'})
    block_size = 128
    ref = torch.ones([block_size], dtype=getattr(torch, dtype_str), device=device)
    output = torch.zeros([block_size], dtype=getattr(torch, dtype_str), device=device)
    kernel[(1, )](output, block_size, BLOCK_SIZE=block_size, num_ctas=num_ctas)

    assert torch.all(output == ref)


def test_load_store_same_ptr(device):

    @triton.jit()
    def kernel(in_out_ptr):
        pid = tl.program_id(axis=0)
        x = tl.load(in_out_ptr + pid)
        out = x * 2
        tl.store(in_out_ptr + pid, out)

    for _ in range(1000):
        x = torch.ones((65536, ), device=device, dtype=torch.float32)
        if is_hip():
            kernel[(65536, )](x, num_warps=16)  # threads per Warp for ROCM is 64
        else:
            kernel[(65536, )](x, num_warps=32)
        assert torch.all(x == 2)


@pytest.mark.interpreter
@pytest.mark.parametrize("dtype_str", ['int32'])
def test_umulhi(dtype_str, device):

    @triton.jit
    def kernel(X, Y, Z, N: tl.constexpr):
        offs = tl.arange(0, N)
        x = tl.load(X + offs)
        y = tl.load(Y + offs)
        z = tl.umulhi(x, y)
        tl.store(Z + tl.arange(0, N), z)

    def umulhi32(a, b):
        # Convert to 64-bit unsigned integers to prevent overflow
        a_64 = a.astype(np.int64)
        b_64 = b.astype(np.int64)

        # Perform the multiplication in 64-bit
        product_64 = a_64 * b_64

        # Shift right by 32 bits to get the high part of the product
        result_high_32 = product_64 >> 32
        return result_high_32

    rs = RandomState(17)
    N = 128
    x = numpy_random((N, ), dtype_str=dtype_str, rs=rs, low=0)
    x_tri = to_triton(x, device=device)
    y = numpy_random((N, ), dtype_str=dtype_str, rs=rs, low=0)
    y_tri = to_triton(y, device=device)
    z_tri = torch.zeros_like(x_tri)
    kernel[(1, )](x_tri, y_tri, z_tri, N=N)

    z_ref = umulhi32(x, y)
    np.testing.assert_equal(z_ref, to_numpy(z_tri))


@pytest.mark.interpreter
def test_join(device):

    @triton.jit
    def kernel(X, Y, Z, N: tl.constexpr):
        offs = tl.arange(0, N)
        x = tl.load(X + offs)
        y = tl.load(Y + offs)
        z = tl.join(x, y)
        tl.store(Z + tl.arange(0, N)[:, None] * 2 + tl.arange(0, 2)[None, :], z)

    x = torch.arange(0, 128, device=device).to(torch.int32)
    y = torch.arange(-128, 0, device=device).to(torch.int32)
    z_ref = torch.stack([x, y], dim=-1)
    z = torch.zeros_like(z_ref)
    kernel[(1, )](x, y, z, N=128)

    np.testing.assert_equal(to_numpy(z_ref), to_numpy(z))


@pytest.mark.interpreter
def test_join_scalars(device):

    @triton.jit
    def kernel(X, Y, Z):
        x = tl.load(X)
        y = tl.load(Y)
        z = tl.join(x, y)
        tl.static_assert(z.shape == [2])
        tl.store(Z + tl.arange(0, 2), z)

    x = torch.full([1], 42, device=device).to(torch.int32)
    y = torch.full([1], 100, device=device).to(torch.int32)
    z = torch.zeros([2], device=device)
    kernel[(1, )](x, y, z)

    np.testing.assert_equal([42, 100], to_numpy(z))


@pytest.mark.interpreter
def test_join_with_mma(device):

    @triton.jit
    def kernel(X, Z):
        x = tl.load(X + 16 * tl.arange(0, 32)[:, None] + tl.arange(0, 16)[None, :])  # (32,16)
        x2 = tl.join(x, 2 * x)  # (32,16,2)
        x3 = tl.reshape(x2, (32, 32))
        z = tl.dot(x3, x3)  # (32,32)
        tl.store(Z + 32 * tl.arange(0, 32)[:, None] + tl.arange(0, 32)[None, :], z)

    x = torch.arange(0, 32 * 16, device=device, dtype=torch.float32).reshape((32, 16))
    r = torch.stack([x, 2 * x], dim=-1).reshape((32, 32))
    z_ref = torch.matmul(r, r)
    z = torch.zeros_like(z_ref)
    kernel[(1, )](x, z)

    torch.testing.assert_close(z, z_ref)


@pytest.mark.interpreter
def test_interleave(device):

    @triton.jit
    def kernel(Z, N: tl.constexpr):
        z = tl.interleave(tl.arange(0, N), tl.arange(N, 2 * N))
        tl.store(Z + tl.arange(0, 2 * N), z)

    x = torch.arange(0, 128, device=device).to(torch.int32)
    y = torch.arange(128, 256, device=device).to(torch.int32)
    z_ref = torch.stack([x, y], dim=-1).reshape(256)
    z = torch.zeros_like(z_ref)
    kernel[(1, )](z, N=128)

    np.testing.assert_equal(to_numpy(z_ref), to_numpy(z))


@pytest.mark.interpreter
def test_interleave_scalars(device):

    @triton.jit
    def kernel(X, Y, Z):
        z = tl.interleave(X, Y)
        tl.static_assert(z.shape == [tl.constexpr(2)])
        tl.store(Z + tl.arange(0, 2), z)

    z = torch.zeros(2, device=device)
    kernel[(1, )](10, 20, z)

    np.testing.assert_equal([10, 20], to_numpy(z))


@pytest.mark.interpreter
def test_split(device):

    @triton.jit
    def kernel(X, Z1, Z2, N: tl.constexpr):
        offs = tl.arange(0, N)
        x = tl.load(X + offs)
        x1 = tl.reshape(x, (N // 2, 2))
        z1, z2 = tl.split(x1)
        tl.store(Z1 + tl.arange(0, N // 2), z1)
        tl.store(Z2 + tl.arange(0, N // 2), z2)

    x = torch.arange(0, 256, device=device).to(torch.int32).reshape((128, 2))
    z1_ref, z2_ref = (x[:, 0], x[:, 1])
    z1 = torch.zeros_like(z1_ref)
    z2 = torch.zeros_like(z2_ref)
    kernel[(1, )](x, z1, z2, N=256)

    np.testing.assert_equal(to_numpy(z1_ref), to_numpy(z1))
    np.testing.assert_equal(to_numpy(z2_ref), to_numpy(z2))


@pytest.mark.interpreter
def test_split_to_scalar(device):

    @triton.jit
    def kernel(X, Z1, Z2):
        offs = tl.arange(0, 2)
        x = tl.load(X + offs)
        z1, z2 = tl.split(x)
        tl.static_assert(isinstance(z1, tl.tensor))
        tl.static_assert(isinstance(z2, tl.tensor))
        tl.static_assert(z1.shape == [])
        tl.static_assert(z2.shape == [])
        tl.store(Z1, z1)
        tl.store(Z2, z2)

    N = 2
    x = torch.arange(0, N, device=device).reshape(N // 2, 2)
    z1_ref, z2_ref = (x[:, 0], x[:, 1])
    z1 = torch.zeros_like(z1_ref)
    z2 = torch.zeros_like(z2_ref)
    kernel[(1, )](x, z1, z2)

    np.testing.assert_equal(to_numpy(z1_ref), to_numpy(z1))
    np.testing.assert_equal(to_numpy(z2_ref), to_numpy(z2))


def convert_float_to_float32(fp: torch.tensor, dtype=None):
    if not dtype:
        dtype = getattr(tl, torch_dtype_name(fp.dtype))

    fp = fp.view(getattr(torch, f"int{dtype.primitive_bitwidth}"))
    exp_width = dtype.primitive_bitwidth - dtype.fp_mantissa_width - 1
    exp_bias = dtype.exponent_bias
    sign = ((fp >> (dtype.primitive_bitwidth - 1)) & 0x01).int()
    exp = ((fp >> dtype.fp_mantissa_width) & ((1 << exp_width) - 1)).int()
    frac = (fp & ((1 << dtype.fp_mantissa_width) - 1)).int()

    output = torch.where(
        exp == 0,
        # subnormal
        ((-1.0)**sign) * (2.0**(1 - exp_bias)) * (frac / (2.0**dtype.fp_mantissa_width)),
        # normal
        ((-1.0)**sign) * (2.0**(exp - exp_bias)) * (1.0 + frac / (2.0**dtype.fp_mantissa_width))).float()

    extended_exp = (
        (1 << (tl.float32.primitive_bitwidth - tl.float32.fp_mantissa_width - 1)) - 1) << tl.float32.fp_mantissa_width
    # special cases, exp is 0b11..1
    if dtype in [tl.float8e4nv, tl.float8e4b15]:
        # float8e4m3nv does not have infinities
        output[fp == 0b01111111] = torch.nan
        output[fp == 0b11111111] = torch.nan
    else:
        output = torch.where(exp == (1 << exp_width) - 1,
                             ((sign << (tl.float32.primitive_bitwidth - 1)) | extended_exp
                              | (frac << (tl.float32.fp_mantissa_width - dtype.fp_mantissa_width)))  #
                             .view(torch.float32), output)
    return output


@pytest.mark.interpreter
@pytest.mark.parametrize("in_dtype", [torch.float16, torch.bfloat16])
def test_convert_float16_to_float32(in_dtype, device):
    """Tests that check convert_float_to_float32 function"""
    check_type_supported(in_dtype, device)

    f16_input = torch.tensor(range(-int(2**(16 - 1)), int(2**(16 - 1))), dtype=torch.int16).view(in_dtype)
    f32_output = convert_float_to_float32(f16_input)

    nan = f16_input.isnan()
    assert torch.all(f32_output[nan].isnan())
    inf = f16_input.isinf()
    assert torch.all(f32_output[inf].isinf())
    other = torch.logical_not(torch.logical_or(nan, inf))
    assert torch.all(f16_input[other] == f32_output[other])


def serialize_fp8(np_data, in_dtype):
    return np_data


# inverse of `serialize_fp8`


def deserialize_fp8(np_data, in_dtype):
    return np_data


# ---------------
# test reduce
# ---------------


def get_reduced_dtype(dtype_str, op):
    if op in ('argmin', 'argmax'):
        return 'int32'
    if dtype_str == 'bfloat16':
        return 'float32'
    return dtype_str


@pytest.mark.interpreter
@pytest.mark.parametrize("op, dtype_str, shape", [(op, dtype, shape) for op in [
    'min',
    'max',
    'min-with-indices',
    'max-with-indices',
    'argmin-tie-break-left',
    'argmax-tie-break-left',
    'sum',
] for dtype in dtypes_with_bfloat16 for shape in [32, 64, 128, 512]])
@pytest.mark.parametrize("num_ctas", num_ctas_list)
@pytest.mark.parametrize("num_warps, threads_per_warp",
                         [(64, 16), (4, THREADS_PER_WARP)] if is_xpu() else [(4, THREADS_PER_WARP)])
def test_reduce1d(op, dtype_str, shape, num_ctas, num_warps, threads_per_warp, device):
    check_type_supported(dtype_str, device)  # bfloat16 on cc < 80 will not be tested

    # triton kernel
    @triton.jit
    def kernel(X, Z, BLOCK: tl.constexpr):
        x = tl.load(X + tl.arange(0, BLOCK))
        GENERATE_TEST_HERE
        tl.store(Z, z)

    if 'with-indices' in op:
        patch = f'z, _ = tl.{op.split("-")[0]}(x, axis=0, return_indices=True)'
    elif 'arg' in op:
        tie_break_left = 'tie-break-left' in op
        patch = f'z = tl.{op.split("-")[0]}(x, axis=0, tie_break_left={tie_break_left})'
    else:
        patch = f'z = tl.{op}(x, axis=0)'
    kernel = patch_kernel(kernel, {'GENERATE_TEST_HERE': patch})
    # input
    rs = RandomState(17)
    # limit the range of integers so that the sum does not overflow
    x = numpy_random((shape, ), dtype_str=dtype_str, rs=rs)
    numpy_op = {
        'sum': np.sum,
        'max': np.max,
        'min': np.min,
        'max-with-indices': np.max,
        'min-with-indices': np.min,
        'argmin-tie-break-fast': np.argmin,
        'argmin-tie-break-left': np.argmin,
        'argmax-tie-break-fast': np.argmax,
        'argmax-tie-break-left': np.argmax,
    }[op]
    if 'tie-break-left' in op:
        x[3:10] = numpy_op(x)
    x_tri = to_triton(x, device=device)
    # numpy result
    z_dtype_str = 'int32' if op in ('argmin', 'argmax') else dtype_str
    z_tri_dtype_str = z_dtype_str
    if op not in ['argmin', 'argmax'] and dtype_str == 'bfloat16':
        z_dtype_str = 'float32'
        z_ref = numpy_op(x).astype(getattr(np, z_dtype_str))
        # trunc mantissa for a fair comparison of accuracy
        z_ref = (z_ref.view('uint32') & np.uint32(0xffff0000)).view('float32')
        z_tri_dtype_str = 'bfloat16'
    else:
        z_ref = numpy_op(x).astype(getattr(np, z_dtype_str))
    # triton result
    z_tri = to_triton(numpy_random((1, ), dtype_str=z_dtype_str, rs=rs), device=device, dst_type=z_tri_dtype_str)
    if is_xpu():
        kernel[(1, )](x_tri, z_tri, BLOCK=shape, num_ctas=num_ctas, num_warps=num_warps,
                      threads_per_warp=threads_per_warp)
    else:
        kernel[(1, )](x_tri, z_tri, BLOCK=shape, num_ctas=num_ctas)
    z_tri = to_numpy(z_tri)
    # compare
    if op == 'sum':
        np.testing.assert_allclose(z_ref, z_tri, rtol=0.01)
    else:
        if op in ('argmin', 'argmax'):
            # argmin and argmax can have multiple valid indices.
            # so instead we compare the values pointed by indices
            np.testing.assert_equal(x[z_ref], x[z_tri])
        else:
            np.testing.assert_equal(z_ref, z_tri)


# TODO: [Qingyi] Fix argmin / argmax
reduce_configs1 = [(op, dtype, (1, 1024), axis, False)
                   for dtype in dtypes_with_bfloat16
                   for op in ['min', 'max', 'sum', 'argmin', 'argmax']
                   for axis in [1]]

# shape (128, 256) and (32, 1024) are not enabled on sm86 because the required shared memory
# exceeds the limit of 99KB
reduce2d_shapes = [(2, 32), (4, 32), (4, 128)]
# TODO: fix and uncomment
# , (32, 64), (64, 128)]
if is_cuda() and 'V100' in torch.cuda.get_device_name(0):
    reduce2d_shapes += [(128, 256) and (32, 1024)]

reduce_configs2 = [(op, 'float32', shape, axis, False)
                   for op in ['min', 'max', 'sum', 'argmin', 'argmax']
                   for shape in reduce2d_shapes
                   for axis in [0, 1]] + [(op, 'float32', [16, 32], None, False) for op in ['min', 'max', 'sum']]

reduce3d_shapes = [(2, 32, 16), (32, 2, 16), (32, 16, 2)]
reduce_configs3 = [(op, 'float32', shape, axis, False)
                   for op in ['min', 'max', 'sum', 'argmin', 'argmax']
                   for shape in reduce3d_shapes
                   for axis in [0, 1, 2]]
invalid_config = [('sum', 'float32', (32, 32), axis, False) for axis in [2, 3]]
negative_config = [('sum', 'float32', (32, 32), -1, False)]
keep_dims_2d_configs = [(op, 'float32', (32, 32), axis, True)
                        for op in ['min', 'max', 'sum', 'argmin', 'argmax']
                        for axis in [0, 1]] + [(op, 'float32', (32, 32), None, True) for op in ['min', 'max', 'sum']]
keep_dims_3d_configs = [(op, 'float32', (32, 2, 16), axis, True)
                        for op in ['min', 'max', 'sum', 'argmin', 'argmax']
                        for axis in [0, 1, 2]] + [(op, 'float32', (32, 2, 16), None, True)
                                                  for op in ['min', 'max', 'sum']]


@pytest.mark.interpreter
@pytest.mark.parametrize(
    "op, dtype_str, shape, axis, keep_dims", reduce_configs1 + reduce_configs2 + reduce_configs3 + invalid_config +
    negative_config + keep_dims_2d_configs + keep_dims_3d_configs)
@pytest.mark.parametrize("num_ctas", num_ctas_list)
@pytest.mark.parametrize("num_warps, threads_per_warp",
                         [(64, 16), (4, THREADS_PER_WARP)] if is_xpu() else [(4, THREADS_PER_WARP)])
def test_reduce(op, dtype_str, shape, axis, keep_dims, num_ctas, num_warps, threads_per_warp, device):
    check_type_supported(dtype_str, device)  # bfloat16 on cc < 80 will not be tested

    @triton.jit
    def kernel(X, Z, BLOCK_M: tl.constexpr, BLOCK_N: tl.constexpr, BLOCK_K: tl.constexpr, IS_3D: tl.constexpr,
               AXIS: tl.constexpr, KEEP_DIMS: tl.constexpr):
        range_m = tl.arange(0, BLOCK_M)
        range_n = tl.arange(0, BLOCK_N)
        range_k = tl.arange(0, BLOCK_K)
        if IS_3D:
            x = tl.load(X + range_m[:, None, None] * BLOCK_N * BLOCK_K + range_n[None, :, None] * BLOCK_K +
                        range_k[None, None, :])
        else:
            x = tl.load(X + range_m[:, None] * BLOCK_N + range_n[None, :])
        z = GENERATE_TEST_HERE

        z_ptr = Z
        if KEEP_DIMS and AXIS is None:
            if IS_3D:
                z_ptr = z_ptr[None, None, None, :]
            else:
                z_ptr = z_ptr[None, None, :]
        if IS_3D:
            if AXIS == 0:
                z_ptr = Z + range_n[:, None] * BLOCK_K + range_k[None, :]
            elif AXIS == 1 or AXIS == -2:
                z_ptr = Z + range_m[:, None] * BLOCK_K + range_k[None, :]
            elif AXIS == 2 or AXIS == -1:
                z_ptr = Z + range_m[:, None] * BLOCK_N + range_n[None, :]
        else:
            if AXIS == 0:
                z_ptr = Z + range_n
            elif AXIS == 1 or AXIS == -1:
                z_ptr = Z + range_m
        if KEEP_DIMS and AXIS is not None:
            z_ptr = tl.expand_dims(z_ptr, axis=AXIS)
        tl.store(z_ptr, z)

    kernel = patch_kernel(kernel, {'GENERATE_TEST_HERE': f'tl.{op}(x, axis=AXIS, keep_dims=KEEP_DIMS)'})
    # input
    rs = RandomState(17)
    # limit the range of integers so that the sum does not overflow
    x = numpy_random(shape, dtype_str=dtype_str, rs=rs)
    x_tri = to_triton(x, device=device)
    numpy_op = {'sum': np.sum, 'max': np.max, 'min': np.min, 'argmin': np.argmin, 'argmax': np.argmax}[op]
    z_dtype_str = get_reduced_dtype(dtype_str, op)
    z_tri_dtype_str = z_dtype_str

    # numpy result
    # Silence numpy error on axis out of bounds, to give triton a chance to fail
    np_axis = axis if axis is not None and axis < len(shape) else None
    if op not in ['argmin', 'argmax'] and dtype_str == 'bfloat16':
        z_dtype_str = 'float32'
        z_tri_dtype_str = 'bfloat16'
        z_ref = numpy_op(x, axis=np_axis, keepdims=keep_dims).astype(getattr(np, z_dtype_str))
        # trunc mantissa for a fair comparison of accuracy
        z_ref = (z_ref.view('uint32') & np.uint32(0xffff0000)).view('float32')
    else:
        z_ref = numpy_op(x, axis=np_axis, keepdims=keep_dims).astype(getattr(np, z_dtype_str))

    # triton result
    z_shape = z_ref.shape
    z_tri = to_triton(numpy_random(z_shape, dtype_str=z_dtype_str, rs=rs), device=device, dst_type=z_tri_dtype_str)
    BLOCK_K = 1 if len(shape) == 2 else shape[2]
    IS_3D = bool(len(shape) == 3)
    if axis is not None and axis >= len(shape):
        with pytest.raises(triton.TritonError):
            if is_xpu():
                kernel[(1, )](x_tri, z_tri, BLOCK_M=shape[0], BLOCK_N=shape[1], BLOCK_K=BLOCK_K, IS_3D=IS_3D, AXIS=axis,
                              KEEP_DIMS=keep_dims, num_ctas=num_ctas, num_warps=num_warps,
                              threads_per_warp=threads_per_warp)
            else:
                kernel[(1, )](x_tri, z_tri, BLOCK_M=shape[0], BLOCK_N=shape[1], BLOCK_K=BLOCK_K, IS_3D=IS_3D, AXIS=axis,
                              KEEP_DIMS=keep_dims, num_ctas=num_ctas)
        return
    else:
        if is_xpu():
            kernel[(1, )](x_tri, z_tri, BLOCK_M=shape[0], BLOCK_N=shape[1], BLOCK_K=BLOCK_K, IS_3D=IS_3D, AXIS=axis,
                          KEEP_DIMS=keep_dims, num_ctas=num_ctas, num_warps=num_warps,
                          threads_per_warp=threads_per_warp)
        else:
            kernel[(1, )](x_tri, z_tri, BLOCK_M=shape[0], BLOCK_N=shape[1], BLOCK_K=BLOCK_K, IS_3D=IS_3D, AXIS=axis,
                          KEEP_DIMS=keep_dims, num_ctas=num_ctas)

    z_tri = to_numpy(z_tri)

    # compare
    if op == 'sum':
        np.testing.assert_allclose(z_ref, z_tri, rtol=0.01)
    else:
        if op in ('argmin', 'argmax'):
            # argmin and argmax can have multiple valid indices.
            # so instead we compare the values pointed by indices
            z_ref_index = z_ref
            z_tri_index = z_tri
            if not keep_dims:
                z_ref_index = np.expand_dims(z_ref, axis=axis)
                z_tri_index = np.expand_dims(z_tri, axis=axis)
            z_ref_value = np.take_along_axis(x, z_ref_index, axis=axis)
            z_tri_value = np.take_along_axis(x, z_tri_index, axis=axis)
            np.testing.assert_equal(z_ref_value, z_tri_value)
        else:
            np.testing.assert_equal(z_ref, z_tri)


scan2d_shapes = [(8, 32), (16, 32), (32, 16), (2, 1024), (1024, 2), (32, 32), (1, 1024)]

scan_configs = [(op, type, shape, axis, reverse, num_warps)
                for num_warps in [4, 16]
                for type in ['int32', 'float32', 'bfloat16']
                for axis in [1, 0]
                for reverse in [True, False]
                for shape in scan2d_shapes
                for op in ['cumsum', 'cumprod', 'get_first_element', 'linear_recurrence', 'cummax', 'roll']]
negative_config = [('cumsum', 'float32', (32, 32), -1, False, 4)]


@triton.jit
# trivial associative but not commutative function
def get_first_element(a, b):
    return a


# Compute x_i = a_i * x_{i-1} + b_i
@triton.jit
def linear_recurrence(a1, b1, a2, b2):
    return a1 * a2, b1 * a2 + b2


@triton.jit
def cummax(v0, i0, v1, i1):
    gt = v0 > v1
    return tl.where(gt, v0, v1), tl.where(gt, i0, i1)


@triton.jit
def roll(a1, b1_last, b1_cur, a2, b2_last, b2_cur):
    return a1 + a2, tl.where(a2 == 1, b1_cur, 0) + b2_last, b2_cur


@pytest.mark.interpreter
@pytest.mark.parametrize("op, dtype_str, shape, axis, reverse, num_warps", scan_configs + negative_config)
def test_scan2d(op, dtype_str, shape, axis, reverse, num_warps, device):
    check_type_supported(dtype_str, device)
    if dtype_str == 'bfloat16':
        if op == 'cummax':
            pytest.xfail("bfloat16 compare not suppoted before sm90")
        if op == 'linear_recurrence':
            pytest.xfail("Skipping linear_recurrence scan on bfloat16 due to accuracy issues")
    numpy_dtype_str = 'float32' if dtype_str == 'bfloat16' else dtype_str

    # triton kernel
    @triton.jit
    def kernel(X, Y, Z, BLOCK_M: tl.constexpr, BLOCK_N: tl.constexpr, AXIS: tl.constexpr):
        range_m = tl.arange(0, BLOCK_M)
        range_n = tl.arange(0, BLOCK_N)
        x = tl.load(X + range_m[:, None] * BLOCK_N + range_n[None, :])
        y = tl.load(Y + range_m[:, None] * BLOCK_N + range_n[None, :])
        GENERATE_TEST_HERE
        tl.store(Z + range_m[:, None] * BLOCK_N + range_n[None, :], z)

    if op == 'cumsum' or op == 'cumprod':
        kernel = patch_kernel(kernel, {'GENERATE_TEST_HERE': f'z = tl.{op}(x, axis={axis}, reverse={reverse})'})
    elif op == 'get_first_element':
        kernel = patch_kernel(
            kernel,
            {'GENERATE_TEST_HERE': f'z = tl.associative_scan(x, axis={axis}, combine_fn={op}, reverse={reverse})'})
    elif op == 'cummax':
        rg = "range_m[:, None]" if axis == 0 else "range_n[None, :]"
        rg = f"tl.broadcast_to({rg}.to(tl.int64), [BLOCK_M, BLOCK_N])"
        kernel = patch_kernel(kernel, {
            'GENERATE_TEST_HERE':
            f'_, z = tl.associative_scan((x, {rg}), axis={axis}, combine_fn={op}, reverse={reverse})'
        })
    elif op == 'roll':
        assert op == 'roll'
        kernel = patch_kernel(
            kernel, {
                'GENERATE_TEST_HERE':
                f'_, z, _ = tl.associative_scan((1 + 0* x, 0 * x, x), axis={axis}, combine_fn={op}, reverse={reverse})'
            })
    else:
        assert op == 'linear_recurrence'
        kernel = patch_kernel(kernel, {
            'GENERATE_TEST_HERE':
            f'_, z = tl.associative_scan((x, y), axis={axis}, combine_fn={op}, reverse={reverse})'
        })
    # input
    rs = RandomState(17)
    if op == 'linear_recurrence' and dtype_str in int_dtypes:
        # If the numbers are too large the op will overflow
        # We sample numbers in -1, 0, 1
        x = rs.randint(-1, 2, shape, dtype=dtype_str)
        y = rs.randint(-1, 2, shape, dtype=dtype_str)
    else:
        x = numpy_random(shape, dtype_str=dtype_str, rs=rs)
        # y is just used in linear_recurrence
        y = numpy_random(shape, dtype_str=dtype_str, rs=rs)
    x_in = x
    if reverse:
        x_in = np.flip(x, axis)
    z = np.empty_like(x)
    x_tri = to_triton(x, device=device, dst_type=dtype_str)
    y_tri = to_triton(y, device=device, dst_type=dtype_str)
    if op == 'cumsum' or op == 'cumprod':
        numpy_op = {'cumsum': np.cumsum, 'cumprod': np.cumprod}[op]
        z_ref = numpy_op(x_in, axis=axis).astype(getattr(np, numpy_dtype_str))
        if reverse:
            z_ref = np.flip(z_ref, axis)

    elif op == 'cummax':
        # NumPy does not have cummax
        z = z.astype(np.int64)
        z_ref = torch.cummax(torch.from_numpy(x_in.copy()), axis=axis).indices.numpy()
        if reverse:
            z_ref = x_in.shape[axis] - np.flip(z_ref, axis) - 1
    elif op == 'roll':
        ROLL = 1
        z_ref = np.roll(x_in.copy(), ROLL, axis=axis)
        if axis == 0:
            z_ref[:ROLL] = 0
        else:
            z_ref[:, :ROLL] = 0

        if reverse:
            z_ref = np.flip(z_ref, axis)
    elif op == 'linear_recurrence':
        # Simplify to the axis=1 case
        x_ref = x.T if axis == 0 else x
        y_ref = y.T if axis == 0 else y
        if reverse:
            x_ref = np.flip(x_ref, 1)
            y_ref = np.flip(y_ref, 1)

        result = []
        for x_refi, y_refi in zip(x_ref, y_ref):
            li = []
            acc = 0
            for xi, yi in zip(x_refi, y_refi):
                acc = xi * acc + yi
                li.append(acc)
            result.append(li)
        z_ref = np.array(result)
        if reverse:
            z_ref = np.flip(z_ref, 1)

        if axis == 0:
            z_ref = z_ref.T
    else:
        assert op == 'get_first_element'
        z_ref = x
        if axis == 0:
            if reverse:
                z_ref[:-1] = x[-1]
            else:
                z_ref[1:] = x[0]
        else:
            if reverse:
                z_ref[:, :-1] = x[:, -1:]
            else:
                z_ref[:, 1:] = x[:, 0:1]

    # triton result
    # we don't cast the `fp32 = bf16 op bf16` result to bfloat16 to alleviate accuracy issues
    z_tri = to_triton(z, device=device)
    kernel[(1, )](x_tri, y_tri, z_tri, BLOCK_M=shape[0], BLOCK_N=shape[1], AXIS=axis, num_warps=num_warps)

    z_tri = to_numpy(z_tri)
    # compare
    if dtype_str not in int_dtypes:
        if op == 'cumprod':
            np.testing.assert_allclose(z_ref, z_tri, rtol=0.01, atol=1e-3)
        else:
            np.testing.assert_allclose(z_ref, z_tri, rtol=0.01)
    else:
        np.testing.assert_equal(z_ref, z_tri)


scan_layouts = [
    BlockedLayout([1, 4], [4, THREADS_PER_WARP // 4], [4, 1], [0, 1], [1, 1], [1, 1], [0, 1]),
    BlockedLayout([1, 4], [8, THREADS_PER_WARP // 8], [4, 1], [0, 1], [1, 1], [1, 1], [0, 1]),
    BlockedLayout([4, 1], [4, THREADS_PER_WARP // 4], [1, 4], [0, 1], [1, 1], [1, 1], [0, 1]),
    BlockedLayout([2, 2], [4, THREADS_PER_WARP // 4], [2, 2], [0, 1], [1, 1], [1, 1], [0, 1]),
    BlockedLayout([2, 2], [8, THREADS_PER_WARP // 8], [2, 2], [0, 1], [1, 1], [1, 1], [0, 1]),
    BlockedLayout([1, 4], [4, THREADS_PER_WARP // 4], [4, 1], [1, 0], [1, 1], [1, 1], [0, 1]),
    BlockedLayout([1, 4], [8, THREADS_PER_WARP // 8], [4, 1], [1, 0], [1, 1], [1, 1], [0, 1]),
    BlockedLayout([4, 1], [4, THREADS_PER_WARP // 4], [1, 4], [1, 0], [1, 1], [1, 1], [0, 1]),
    BlockedLayout([2, 2], [4, THREADS_PER_WARP // 4], [2, 2], [1, 0], [1, 1], [1, 1], [0, 1]),
    BlockedLayout([2, 2], [8, THREADS_PER_WARP // 8], [2, 2], [1, 0], [1, 1], [1, 1], [0, 1]),
    BlockedLayout([1, 2], [1, THREADS_PER_WARP // 1], [1, 4], [1, 0], [1, 1], [1, 1], [0, 1]),
]

# ---------------
# test histogram
# ---------------


@pytest.mark.interpreter
@pytest.mark.parametrize("M, N", [[2048, 2], [1024, 8], [1024, 128], [256, 512], [32, 512], [8, 512], [8, 2]])
def test_histogram(M, N, device):

    @triton.jit
    def histogram_kernel(x_ptr, z_ptr, M: tl.constexpr, N: tl.constexpr):
        offset1 = tl.arange(0, M)
        offset2 = tl.arange(0, N)
        x = tl.load(x_ptr + offset1)
        z = tl.histogram(x, N)
        tl.store(z_ptr + offset2, z)

    torch.manual_seed(17)
    x = torch.randint(0, N, (M, ), device=device, dtype=torch.int32)
    z = torch.empty(N, dtype=torch.int32, device=device)
    # FIXME: use regular histc when supported for xpu.
    if is_xpu():
        z_torch = torch.histc(x.to('cpu').to(torch.float32), bins=N, min=0, max=N - 1).to(torch.int32).to('xpu')
    else:
        # torch.histc does not work when the input type is not float and the device is CPU
        # https://github.com/pytorch/pytorch/issues/74236
        # This is a workload by converting the input to float
        z_torch = torch.histc(x.float(), bins=N, min=0, max=N - 1)
    histogram_kernel[(1, )](x, z, M=M, N=N)
    assert (z_torch == z).all()


@pytest.mark.interpreter
@pytest.mark.parametrize("op", ['sum', 'max', 'min'])
@pytest.mark.parametrize("BLOCK_N", [32, 64, 128])
@pytest.mark.parametrize("N", [512, 1024, 2048])
@pytest.mark.parametrize("num_pid_n", [2, 4])
def test_optimize_thread_locality(op, BLOCK_N, N, num_pid_n, device):

    @triton.jit
    def kernel(X, Y, N, BLOCK_M: tl.constexpr, BLOCK_N: tl.constexpr, NUM_PID_N: tl.constexpr):
        start_m = tl.program_id(0)
        pid_n = tl.program_id(1)
        local = INITIALIZE_PATCH
        off_m = start_m * BLOCK_M + tl.arange(0, BLOCK_M)
        for start_n in range(pid_n, tl.cdiv(N, BLOCK_N), NUM_PID_N):
            off_n = start_n * BLOCK_N + tl.arange(0, BLOCK_N)
            Xs = X + off_m[:, None] * N + off_n[None, :]
            x = tl.load(Xs)
            local = ACCUMULATE_PATCH
        tl.store(Y + off_m * NUM_PID_N + pid_n, local)
        # the following segfaults AMD backend following #3492
        # really unclear why; the llvm-ir and kernel arguments are
        # identical !
        # tl.store(Y + off_m * tl.num_programs(1) + pid_n, local)

    initialize_patch = {
        'sum': 'tl.zeros([BLOCK_M], dtype=tl.float32)',
        'max': 'tl.full([BLOCK_M], float("-inf"), dtype=tl.float32)',
        'min': 'tl.full([BLOCK_M], float("inf"), dtype=tl.float32)',
    }[op]
    reduce_patch = {
        'sum': 'local + tl.sum(x, axis=1)',
        'max': 'tl.maximum(local, tl.max(x, axis=1))',
        'min': 'tl.minimum(local, tl.min(x, axis=1))',
    }[op]
    numpy_op = {
        'sum': np.sum,
        'max': np.max,
        'min': np.min,
    }[op]
    kernel = patch_kernel(kernel, {'ACCUMULATE_PATCH': reduce_patch, 'INITIALIZE_PATCH': initialize_patch})
    torch.manual_seed(0)
    BLOCK_M = 32
    x = torch.randn((BLOCK_M, N), dtype=torch.float32, device=device)
    y = torch.randn((BLOCK_M, num_pid_n), dtype=torch.float32, device=device)
    h = kernel[(1, num_pid_n, 1)](x, y, N, BLOCK_M, BLOCK_N, NUM_PID_N=num_pid_n, num_warps=4)
    if not is_interpreter():
        assert h.asm['ttgir'].count(
            '"tt.reduce"') == 2, "tt.reduce should be called twice, otherwise the optimization didn't work"
    y_ref = numpy_op(x.cpu().numpy(), axis=1, keepdims=True)
    y_tri = numpy_op(y.cpu().numpy(), axis=1, keepdims=True)
    np.testing.assert_allclose(y_tri, y_ref, rtol=0.01, atol=1e-3)


@pytest.mark.parametrize("M, N", [[32, 16], [32, 32], [32, 64], [64, 32]])
@pytest.mark.parametrize("src_layout", scan_layouts)
@pytest.mark.parametrize("axis", [0, 1])
def test_scan_layouts(M, N, src_layout, axis, device):
    ir = f"""
    #blocked = {src_layout}
    module attributes {{"triton_gpu.num-warps" = 4 : i32, "triton_gpu.num-ctas" = 1 : i32, "triton_gpu.threads-per-warp" = {THREADS_PER_WARP} : i32}} {{
    tt.func public @kernel_0d1d(%arg0: !tt.ptr<i32> {{tt.divisibility = 16 : i32}}, %arg1: !tt.ptr<i32> {{tt.divisibility = 16 : i32}}) {{
      %cst = arith.constant dense<{N}> : tensor<{M}x1xi32, #blocked>
      %0 = tt.make_range {{end = {M} : i32, start = 0 : i32}} : tensor<{M}xi32, #triton_gpu.slice<{{dim = 1, parent = #blocked}}>>
      %1 = tt.expand_dims %0 {{axis = 1 : i32}} : tensor<{M}xi32, #triton_gpu.slice<{{dim = 1, parent = #blocked}}>> -> tensor<{M}x1xi32, #blocked>
      %2 = arith.muli %1, %cst : tensor<{M}x1xi32, #blocked>
      %3 = tt.splat %arg0 : !tt.ptr<i32> -> tensor<{M}x1x!tt.ptr<i32>, #blocked>
      %4 = tt.addptr %3, %2 : tensor<{M}x1x!tt.ptr<i32>, #blocked>, tensor<{M}x1xi32, #blocked>
      %5 = tt.make_range {{end = {N} : i32, start = 0 : i32}} : tensor<{N}xi32, #triton_gpu.slice<{{dim = 0, parent = #blocked}}>>
      %6 = tt.expand_dims %5 {{axis = 0 : i32}} : tensor<{N}xi32, #triton_gpu.slice<{{dim = 0, parent = #blocked}}>> -> tensor<1x{N}xi32, #blocked>
      %7 = tt.broadcast %4 : tensor<{M}x1x!tt.ptr<i32>, #blocked> -> tensor<{M}x{N}x!tt.ptr<i32>, #blocked>
      %8 = tt.broadcast %6 : tensor<1x{N}xi32, #blocked> -> tensor<{M}x{N}xi32, #blocked>
      %9 = tt.addptr %7, %8 : tensor<{M}x{N}x!tt.ptr<i32>, #blocked>, tensor<{M}x{N}xi32, #blocked>
      %10 = tt.load %9 : tensor<{M}x{N}x!tt.ptr<i32>, #blocked>
      %11 = "tt.scan"(%10) <{{axis = {axis} : i32, reverse = false}}> ({{
      ^bb0(%arg2: i32, %arg3: i32):
        %16 = arith.addi %arg2, %arg3 : i32
        tt.scan.return %16 : i32
      }}) : (tensor<{M}x{N}xi32, #blocked>) -> tensor<{M}x{N}xi32, #blocked>
      %12 = tt.splat %arg1 : !tt.ptr<i32> -> tensor<{M}x1x!tt.ptr<i32>, #blocked>
      %13 = tt.addptr %12, %2 : tensor<{M}x1x!tt.ptr<i32>, #blocked>, tensor<{M}x1xi32, #blocked>
      %14 = tt.broadcast %13 : tensor<{M}x1x!tt.ptr<i32>, #blocked> -> tensor<{M}x{N}x!tt.ptr<i32>, #blocked>
      %15 = tt.addptr %14, %8 : tensor<{M}x{N}x!tt.ptr<i32>, #blocked>, tensor<{M}x{N}xi32, #blocked>
      tt.store %15, %11 : tensor<{M}x{N}x!tt.ptr<i32>, #blocked>
      tt.return
    }}
    }}
    """

    with tempfile.NamedTemporaryFile(mode='w', suffix='.ttgir') as f:
        f.write(ir)
        f.flush()
        kernel = triton.compile(f.name, options={'threads_per_warp': THREADS_PER_WARP})
    rs = RandomState(17)
    x = rs.randint(-100, 100, (M, N)).astype('int32')

    z = np.zeros((M, N)).astype('int32')
    x_tri = torch.tensor(x, device=device)
    z_tri = torch.tensor(z, device=device)

    kernel[(1, 1, 1)](x_tri, z_tri)

    z_ref = np.cumsum(x, axis=axis)

    np.testing.assert_equal(z_ref, z_tri.cpu().numpy())


layouts = [
    BlockedLayout([1, 4], [8, THREADS_PER_WARP // 8], [4, 1], [1, 0], [1, 1], [1, 1], [0, 1]),
    BlockedLayout([1, 4], [8, THREADS_PER_WARP // 8], [4, 1], [0, 1], [1, 1], [1, 1], [0, 1]),
    BlockedLayout([1, 4], [8, THREADS_PER_WARP // 8], [2, 2], [1, 0], [1, 1], [1, 1], [0, 1]),
    BlockedLayout([1, 4], [8, THREADS_PER_WARP // 8], [2, 2], [0, 1], [1, 1], [1, 1], [0, 1]),
    BlockedLayout([4, 4], [THREADS_PER_WARP // 16, 16], [4, 1], [1, 0], [1, 1], [1, 1], [0, 1]),
    BlockedLayout([1, 2], [4, THREADS_PER_WARP // 4], [4, 1], [1, 0], [1, 1], [1, 1], [0, 1]),
    DpasLayout(repeatCount=8, systolic_depth=8, execution_size=8, ops_per_chan=1, threads_per_warp=32,
               warps_per_cta=[4, 1]),
    DpasLayout(repeatCount=8, systolic_depth=8, execution_size=16, ops_per_chan=2, threads_per_warp=32,
               warps_per_cta=[2, 2]),
    DpasLayout(repeatCount=8, systolic_depth=8, execution_size=8, ops_per_chan=4, threads_per_warp=32,
               warps_per_cta=[4, 1])
]


@pytest.mark.parametrize("M, N", [[128, 16], [128, 128], [64, 64], [32, 128], [32, 32], [16, 16]])
@pytest.mark.parametrize("src_layout", filter_layouts(layouts))
@pytest.mark.parametrize("axis", [0, 1])
@pytest.mark.parametrize("epilogue_kind", ['reduce1d', 'reduce2d', 'expand_reduce2d'])
@pytest.mark.parametrize("dtype_str", ["int32", "float32", "float16"])
@pytest.mark.parametrize("reduce_op", ["sum", "max"])
def test_reduce_layouts(M, N, src_layout, axis, epilogue_kind, dtype_str, reduce_op, device):
    if is_hip() and isinstance(src_layout, MfmaLayout) and (M < src_layout.instr_shape[0]
                                                            or N < src_layout.instr_shape[1]):
        pytest.skip("Skipping because tensor shape is smaller than MfmaLayout isntr_shape")
    if is_hip() and isinstance(src_layout, MfmaLayout) and ((M, N) == (128, 128)):
        pytest.skip("Skipping test because it runs out of shared memory")
    if reduce_op == "sum" and dtype_str == "float16" and M * N > 1024:
        pytest.xfail("Skipping sum reduction on float16 due to accuracy issues")
    if epilogue_kind == 'expand_reduce2d' and isinstance(src_layout, MmaLayout):
        pytest.skip(
            "Currently MmaLayout combined with slice encoding and reduce op trigger device illegal memory access")

    ty = {"int32": "i32", "float32": "f32", "float16": "f16"}[dtype_str]
    arith_op = {
        "max": {"int32": "arith.maxsi", "float32": "arith.maximumf", "float16": "arith.maximumf"},  #
        "sum": {"int32": "arith.addi", "float32": "arith.addf", "float16": "arith.addf"}
    }[reduce_op][dtype_str]
    numpy_op = {"max": np.max, "sum": np.sum}[reduce_op]
    rdims_1d = f"{N}" if axis == 0 else f"{M}"
    rdims_2d = f"1x{N}" if axis == 0 else f"{M}x1"
    store_range = "%7" if axis == 0 else "%1"
    blocked = BlockedLayout([1, 1], [32, THREADS_PER_WARP // 32], [4, 1], [0, 1], [1, 1], [1, 1], [0, 1])
    one_d_layout = BlockedLayout([1], [THREADS_PER_WARP], [4], [0], [1], [1], [0])

    expanded_shape = f"1x{N}" if axis == 0 else f"{M}x1"
    other_axis = 1 - axis
    epilogue = {
        "reduce1d":
        f"""
        %14 = tt.splat %arg2 : !tt.ptr<{ty}> -> tensor<{rdims_2d}x!tt.ptr<{ty}>, #blocked>
        %15 = tt.addptr %14, {store_range} : tensor<{rdims_2d}x!tt.ptr<{ty}>, #blocked>, tensor<{rdims_2d}xi32, #blocked>
        %16 = {GPU_DIALECT}.convert_layout %13 : tensor<{rdims_1d}x{ty}, #{GPU_DIALECT}.slice<{{dim = {axis}, parent = #src}}>> -> tensor<{rdims_1d}x{ty}, #{GPU_DIALECT}.slice<{{dim = {axis}, parent = #blocked}}>>
        %17 = tt.expand_dims %16 {{axis = {axis} : i32}} : tensor<{rdims_1d}x{ty}, #{GPU_DIALECT}.slice<{{dim = {axis}, parent = #blocked}}>> -> tensor<{rdims_2d}x{ty}, #blocked>
        tt.store %15, %17 : tensor<{rdims_2d}x!tt.ptr<{ty}>, #blocked>
        tt.return
        }}
        }}
    """, "reduce2d":
        f"""
        %14 = "tt.reduce"(%13) ({{
        ^bb0(%arg3: {ty}, %arg4: {ty}):
          %17 = {arith_op} %arg3, %arg4 : {ty}
          tt.reduce.return %17 : {ty}
        }}) {{axis = 0 : i32}} : (tensor<{rdims_1d}x{ty}, #{GPU_DIALECT}.slice<{{dim = {axis}, parent = #src}}>>) -> {ty}
        tt.store %arg2, %14 : !tt.ptr<{ty}>
        tt.return
        }}
        }}
    """, "expand_reduce2d":
        f"""
        %14 = tt.expand_dims %13 {{axis = {axis} : i32}} : tensor<{rdims_1d}x{ty}, #{GPU_DIALECT}.slice<{{dim = {axis}, parent = #src}}>> -> tensor<{expanded_shape}x{ty}, #src>
        %15 = "tt.reduce"(%14) ({{
        ^bb0(%arg3: {ty}, %arg4: {ty}):
          %17 = {arith_op} %arg3, %arg4 : {ty}
          tt.reduce.return %17 : {ty}
        }}) {{axis = {other_axis} : i32}} : (tensor<{expanded_shape}x{ty}, #src>) -> (tensor<1x{ty}, #{GPU_DIALECT}.slice<{{dim = {other_axis}, parent = #src}}>>)
        %16 = triton_gpu.convert_layout %15 : tensor<1x{ty}, #{GPU_DIALECT}.slice<{{dim = {other_axis}, parent = #src}}>> -> tensor<1x{ty}, #one_d_layout>
        %17 = tt.splat %arg2 : !tt.ptr<{ty}> -> tensor<1x!tt.ptr<{ty}>, #one_d_layout>
        tt.store %17, %16 : tensor<1x!tt.ptr<{ty}>, #one_d_layout>
        tt.return
        }}
        }}
                """
    }[epilogue_kind]

    ir = f"""
    #blocked = {blocked}
    #src = {src_layout}
    #one_d_layout = {one_d_layout}
    module attributes {{"triton_gpu.num-warps" = 4 : i32, "triton_gpu.num-ctas" = 1 : i32, "triton_gpu.threads-per-warp" = {THREADS_PER_WARP} : i32}} {{
    tt.func public @kernel_0d1d2c3d4c(%arg0: !tt.ptr<{ty}> {{tt.divisibility = 16 : i32}}, %arg1: i32 {{tt.divisibility = 16 : i32}}, %arg2: !tt.ptr<{ty}> {{tt.divisibility = 16 : i32}}) {{
        %0 = tt.make_range {{end = {M} : i32, start = 0 : i32}} : tensor<{M}xi32, #{GPU_DIALECT}.slice<{{dim = 1, parent = #blocked}}>>
        %1 = tt.expand_dims %0 {{axis = 1 : i32}} : tensor<{M}xi32, #{GPU_DIALECT}.slice<{{dim = 1, parent = #blocked}}>> -> tensor<{M}x1xi32, #blocked>
        %2 = tt.splat %arg1 : i32 -> tensor<{M}x1xi32, #blocked>
        %3 = arith.muli %1, %2 : tensor<{M}x1xi32, #blocked>
        %4 = tt.splat %arg0 : !tt.ptr<{ty}> -> tensor<{M}x1x!tt.ptr<{ty}>, #blocked>
        %5 = tt.addptr %4, %3 : tensor<{M}x1x!tt.ptr<{ty}>, #blocked>, tensor<{M}x1xi32, #blocked>
        %6 = tt.make_range {{end = {N} : i32, start = 0 : i32}} : tensor<{N}xi32, #{GPU_DIALECT}.slice<{{dim = 0, parent = #blocked}}>>
        %7 = tt.expand_dims %6 {{axis = 0 : i32}} : tensor<{N}xi32, #{GPU_DIALECT}.slice<{{dim = 0, parent = #blocked}}>> -> tensor<1x{N}xi32, #blocked>
        %8 = tt.broadcast %5 : tensor<{M}x1x!tt.ptr<{ty}>, #blocked> -> tensor<{M}x{N}x!tt.ptr<{ty}>, #blocked>
        %9 = tt.broadcast %7 : tensor<1x{N}xi32, #blocked> -> tensor<{M}x{N}xi32, #blocked>
        %10 = tt.addptr %8, %9 : tensor<{M}x{N}x!tt.ptr<{ty}>, #blocked>, tensor<{M}x{N}xi32, #blocked>
        %11 = tt.load %10 : tensor<{M}x{N}x!tt.ptr<{ty}>, #blocked>
        %12 = {GPU_DIALECT}.convert_layout %11 : tensor<{M}x{N}x{ty}, #blocked> -> tensor<{M}x{N}x{ty}, #src>
        %13 = "tt.reduce"(%12) ({{
        ^bb0(%arg3: {ty}, %arg4: {ty}):
          %17 = {arith_op} %arg3, %arg4 : {ty}
          tt.reduce.return %17 : {ty}
        }}) {{axis = {axis} : i32}} : (tensor<{M}x{N}x{ty}, #src>) -> tensor<{rdims_1d}x{ty}, #{GPU_DIALECT}.slice<{{dim = {axis}, parent = #src}}>>
    """ + epilogue

    with tempfile.NamedTemporaryFile(mode='w', suffix='.ttgir') as f:
        f.write(ir)
        f.flush()
        kernel = triton.compile(f.name, options={'threads_per_warp': THREADS_PER_WARP})

    rs = RandomState(17)
    x = numpy_random((M, N), dtype_str=dtype_str, rs=rs, low=0, high=10)
    reduce2d = 'reduce2d' in epilogue_kind
    z_shape = (1, 1) if reduce2d else (1, N) if axis == 0 else (M, 1)
    z = np.zeros(z_shape).astype(dtype_str)

    x_tri = torch.tensor(x, device=device)
    z_tri = torch.tensor(z, device=device)

    pgm = kernel[(1, 1, 1)](x_tri, x_tri.stride(0), z_tri)
    z_ref = numpy_op(x) if reduce2d else numpy_op(x, axis=axis, keepdims=True)

    if dtype_str == 'float16':
        np.testing.assert_allclose(z_ref, to_numpy(z_tri), rtol=0.01, atol=1e-2)
    else:
        np.testing.assert_allclose(z_ref, to_numpy(z_tri), rtol=0.01, atol=1e-3)


layouts = [
    BlockedLayout([1, 4], [1, THREADS_PER_WARP], [4, 1], [1, 0], [1, 1], [1, 1], [0, 1]),
    BlockedLayout([1, 4], [1, THREADS_PER_WARP], [2, 2], [1, 0], [1, 1], [1, 1], [0, 1]),
    DpasLayout(repeatCount=8, systolic_depth=8, execution_size=8, ops_per_chan=1, threads_per_warp=32,
               warps_per_cta=[4, 1]),
]


@pytest.mark.parametrize("M", [32, 64, 128, 256])
@pytest.mark.parametrize("src_layout", layouts)
def test_store_op(M, src_layout, device):

    ir = f"""
    #src = {src_layout}
    module attributes {{"{GPU_DIALECT}.num-warps" = 4 : i32, "{GPU_DIALECT}.num-ctas" = 1 : i32, "{GPU_DIALECT}.threads-per-warp" = {THREADS_PER_WARP} : i32}} {{
        tt.func public @kernel(%arg0: !tt.ptr<f32> {{tt.divisibility = 16 : i32}}, %arg1: !tt.ptr<f32> {{tt.divisibility = 16 : i32}}) {{
            %0 = tt.make_range {{end = {M} : i32, start = 0 : i32}} : tensor<{M}xi32, #{GPU_DIALECT}.slice<{{dim = 1, parent = #src}}>>
            %1 = tt.splat %arg0 : !tt.ptr<f32> -> tensor<{M}x!tt.ptr<f32>, #{GPU_DIALECT}.slice<{{dim = 1, parent = #src}}>>
            %2 = tt.addptr %1, %0 : tensor<{M}x!tt.ptr<f32>, #{GPU_DIALECT}.slice<{{dim = 1, parent = #src}}>>, tensor<{M}xi32, #{GPU_DIALECT}.slice<{{dim = 1, parent = #src}}>>
            %3 = tt.load %2 : tensor<{M}x!tt.ptr<f32>, #{GPU_DIALECT}.slice<{{dim = 1, parent = #src}}>>
            %4 = tt.expand_dims %3 {{axis = 1 : i32}} : tensor<{M}xf32, #{GPU_DIALECT}.slice<{{dim = 1, parent = #src}}>> -> tensor<{M}x1xf32, #src>
            %5 = tt.make_range {{end = {M} : i32, start = 0 : i32}} : tensor<{M}xi32, #{GPU_DIALECT}.slice<{{dim = 1, parent = #src}}>>
            %6 = tt.expand_dims %5 {{axis = 1 : i32}} : tensor<{M}xi32, #{GPU_DIALECT}.slice<{{dim = 1, parent = #src}}>> -> tensor<{M}x1xi32, #src>
            %7 = tt.splat %arg1 : !tt.ptr<f32> -> tensor<{M}x1x!tt.ptr<f32>, #src>
            %8 = tt.addptr %7, %6 : tensor<{M}x1x!tt.ptr<f32>, #src>, tensor<{M}x1xi32, #src>
            tt.store %8, %4 : tensor<{M}x1x!tt.ptr<f32>, #src>
            tt.return
        }}
    }}
    """

    with tempfile.NamedTemporaryFile(mode='w', suffix='.ttgir') as f:
        f.write(ir)
        f.flush()
        store_kernel = triton.compile(f.name, options={'threads_per_warp': THREADS_PER_WARP})

    rs = RandomState(17)
    x = rs.randint(0, 4, (M, 1)).astype('float32')
    y = np.zeros((M, 1), dtype='float32')
    x_tri = torch.tensor(x, device=device)
    y_tri = torch.tensor(y, device=device)

    pgm = store_kernel[(1, 1, 1)](x_tri, y_tri)
    y_ref = x
    np.testing.assert_allclose(y_ref, y_tri.cpu().numpy(), rtol=0.01, atol=1e-3)


layouts = [
    # TODO (lixun): Add MfmaLayout
    BlockedLayout([1, 4], [1, THREADS_PER_WARP], [4, 1], [1, 0], [1, 1], [1, 1], [0, 1]),
    BlockedLayout([1, 4], [1, THREADS_PER_WARP], [2, 2], [1, 0], [1, 1], [1, 1], [0, 1]),
    DpasLayout(repeatCount=8, systolic_depth=8, execution_size=8, ops_per_chan=1, threads_per_warp=32,
               warps_per_cta=[4, 1])
]


@pytest.mark.parametrize("M", [64, 128, 256])
@pytest.mark.parametrize("src_layout", filter_layouts(layouts))
@pytest.mark.parametrize("dst_layout", filter_layouts(layouts))
@pytest.mark.parametrize("src_dim", [0, 1])
@pytest.mark.parametrize("dst_dim", [0, 1])
def test_convert1d(M, src_layout, dst_layout, src_dim, dst_dim, device):

    ir = f"""
    #dst = {dst_layout}
    #src = {src_layout}
    module attributes {{"{GPU_DIALECT}.num-warps" = 4 : i32, "triton_gpu.num-ctas" = 1 : i32, "triton_gpu.threads-per-warp" = {THREADS_PER_WARP} : i32}} {{
        tt.func public @kernel(%arg0: !tt.ptr<i32> {{tt.divisibility = 16 : i32}}, %arg1: !tt.ptr<i32> {{tt.divisibility = 16 : i32}}) {{
            %0 = tt.splat %arg0 : !tt.ptr<i32> -> tensor<{M}x!tt.ptr<i32>, #{GPU_DIALECT}.slice<{{dim = {src_dim}, parent = #src}}>>
            %1 = tt.make_range {{end = {M} : i32, start = 0 : i32}} : tensor<{M}xi32, #{GPU_DIALECT}.slice<{{dim = {src_dim}, parent = #src}}>>
            %2 = tt.addptr %0, %1 : tensor<{M}x!tt.ptr<i32>, #{GPU_DIALECT}.slice<{{dim = {src_dim}, parent = #src}}>>, tensor<{M}xi32, #{GPU_DIALECT}.slice<{{dim = {src_dim}, parent = #src}}>>
            %3 = tt.load %2 : tensor<{M}x!tt.ptr<i32>, #{GPU_DIALECT}.slice<{{dim = {src_dim}, parent = #src}}>>
            %4 = tt.splat %arg1 : !tt.ptr<i32> -> tensor<{M}x!tt.ptr<i32>, #{GPU_DIALECT}.slice<{{dim = {dst_dim}, parent = #dst}}>>
            %5 = tt.make_range {{end = {M} : i32, start = 0 : i32}} : tensor<{M}xi32, #{GPU_DIALECT}.slice<{{dim = {dst_dim}, parent = #dst}}>>
            %6 = tt.addptr %4, %5 : tensor<{M}x!tt.ptr<i32>, #{GPU_DIALECT}.slice<{{dim = {dst_dim}, parent = #dst}}>>, tensor<{M}xi32, #{GPU_DIALECT}.slice<{{dim = {dst_dim}, parent = #dst}}>>
            %7 = {GPU_DIALECT}.convert_layout %3 : tensor<{M}xi32, #{GPU_DIALECT}.slice<{{dim = {src_dim}, parent = #src}}>> -> tensor<{M}xi32, #{GPU_DIALECT}.slice<{{dim = {dst_dim}, parent = #dst}}>>
            tt.store %6, %7 : tensor<{M}x!tt.ptr<i32>, #{GPU_DIALECT}.slice<{{dim = {dst_dim}, parent = #dst}}>>
            tt.return
        }}
    }}
    """
    with tempfile.NamedTemporaryFile(mode='w', suffix='.ttgir') as f:
        f.write(ir)
        f.flush()
        kernel = triton.compile(f.name, options={'threads_per_warp': THREADS_PER_WARP})

    rs = RandomState(17)
    x = rs.randint(0, 4, (M, )).astype('int32')
    y = np.zeros((M, ), dtype='int32')
    x_tri = torch.tensor(x, device=device)
    y_tri = torch.tensor(y, device=device)
    pgm = kernel[(1, 1, 1)](x_tri, y_tri)
    y_ref = x
    np.testing.assert_allclose(y_ref, y_tri.cpu().numpy(), rtol=0.01, atol=1e-3)


@triton.jit
def _welford_combine(mean_1, m2_1, weight_1, mean_2, m2_2, weight_2):
    delta = mean_2 - mean_1
    new_weight = weight_1 + weight_2
    w2_over_w = weight_2 / new_weight
    return (
        mean_1 + delta * w2_over_w,
        m2_1 + m2_2 + delta * delta * weight_1 * w2_over_w,
        new_weight,
    )


layouts = [
    BlockedLayout([1, 4], [1, THREADS_PER_WARP], [4, 1], [1, 0], [1, 1], [1, 1], [0, 1]),
    BlockedLayout([1, 4], [1, THREADS_PER_WARP], [2, 2], [1, 0], [1, 1], [1, 1], [0, 1]),
    # [HIP] TO DO: some tests are flaky with the layout, so turn off them for now.
    # BlockedLayout([1, 4], [1, THREADS_PER_WARP], [1, 4], [1, 0], [1, 1], [1, 1], [0, 1]),
    BlockedLayout([1, 4], [THREADS_PER_WARP // 32, 32], [1, 4], [1, 0], [1, 1], [1, 1], [0, 1]),
    BlockedLayout([1, 4], [8, THREADS_PER_WARP // 8], [2, 2], [0, 1], [1, 1], [1, 1], [0, 1])
]


@pytest.mark.parametrize("M, N", [[128, 128], [256, 128], [256, 256], [128, 256]])
@pytest.mark.parametrize("src_layout", layouts)
@pytest.mark.parametrize("op", ["sum", "max"])
@pytest.mark.parametrize("first_axis", [0, 1])
def test_chain_reduce(M, N, src_layout, op, device, first_axis):

    op_str = ""
    if op == "sum":
        op_str = """
        %13 = arith.addi %arg2, %arg3 : i32
        tt.reduce.return %13 : i32"""
    elif op == "max":
        op_str = """
        %13 = arith.cmpi "sgt", %arg2, %arg3 : i32
        %14 = arith.select %13, %arg2, %arg3 : i32
        tt.reduce.return %14 : i32"""
    ir = f"""
    #src = {src_layout}
    module attributes {{"{GPU_DIALECT}.num-warps" = 4 : i32, "triton_gpu.num-ctas" = 1 : i32, "triton_gpu.threads-per-warp" = {THREADS_PER_WARP} : i32}} {{
    tt.func public @sum_kernel_0d1d(%arg0: !tt.ptr<i32> {{tt.divisibility = 16 : i32}}, %arg1: !tt.ptr<i32> {{tt.divisibility = 16 : i32}}) {{
        %cst = arith.constant dense<{N}> : tensor<{M}x1xi32, #src>
        %0 = tt.make_range {{end = {M} : i32, start = 0 : i32}} : tensor<{M}xi32, #{GPU_DIALECT}.slice<{{dim = 1, parent = #src}}>>
        %1 = tt.expand_dims %0 {{axis = 1 : i32}} : tensor<{M}xi32, #{GPU_DIALECT}.slice<{{dim = 1, parent = #src}}>> -> tensor<{M}x1xi32, #src>
        %2 = arith.muli %1, %cst : tensor<{M}x1xi32, #src>
        %3 = tt.make_range {{end = {N} : i32, start = 0 : i32}} : tensor<{N}xi32, #{GPU_DIALECT}.slice<{{dim = 0, parent = #src}}>>
        %4 = tt.expand_dims %3 {{axis = 0 : i32}} : tensor<{N}xi32, #{GPU_DIALECT}.slice<{{dim = 0, parent = #src}}>> -> tensor<1x{N}xi32, #src>
        %5 = tt.broadcast %2 : tensor<{M}x1xi32, #src> -> tensor<{M}x{N}xi32, #src>
        %6 = tt.broadcast %4 : tensor<1x{N}xi32, #src> -> tensor<{M}x{N}xi32, #src>
        %7 = arith.addi %5, %6 : tensor<{M}x{N}xi32, #src>
        %8 = tt.splat %arg0 : !tt.ptr<i32> -> tensor<{M}x{N}x!tt.ptr<i32>, #src>
        %9 = tt.addptr %8, %7 : tensor<{M}x{N}x!tt.ptr<i32>, #src>, tensor<{M}x{N}xi32, #src>
        %10 = tt.load %9 : tensor<{M}x{N}x!tt.ptr<i32>, #src>
        %11 = "tt.reduce"(%10) ({{
        ^bb0(%arg2: i32, %arg3: i32):
        {op_str}
        }}) {{axis = {first_axis} : i32}} : (tensor<{M}x{N}xi32, #src>) -> tensor<{M if first_axis == 1 else N}xi32, #{GPU_DIALECT}.slice<{{dim = {first_axis}, parent = #src}}>>
        %12 = "tt.reduce"(%11) ({{
        ^bb0(%arg2: i32, %arg3: i32):
        {op_str}
        }}) {{axis = 0 : i32}} : (tensor<{M if first_axis == 1 else N}xi32, #{GPU_DIALECT}.slice<{{dim = {first_axis}, parent = #src}}>>) -> i32
        tt.store %arg1, %12 : !tt.ptr<i32>
        tt.return
    }}
    }}
    """
    with tempfile.NamedTemporaryFile(mode='w', suffix='.ttgir') as f:
        f.write(ir)
        f.flush()
        kernel = triton.compile(f.name, options={'threads_per_warp': THREADS_PER_WARP})

    rs = RandomState(17)
    x = rs.randint(0, 4, (M, N)).astype('int32')

    z = np.zeros((1, )).astype('int32')

    x_tri = torch.tensor(x, device=device)
    z_tri = torch.tensor(z, device=device)

    pgm = kernel[(1, 1, 1)](x_tri, z_tri)
    if op == "sum":
        z_ref = np.sum(x)
    elif op == "max":
        z_ref = np.max(x)

    np.testing.assert_allclose(z_ref, z_tri.cpu().numpy(), rtol=0.01, atol=1e-3)


@pytest.mark.interpreter
def test_generic_reduction(device):

    @triton.jit
    def var_mean_kernel(X, out_mean, out_var, BLOCK: tl.constexpr):
        xindex = tl.arange(0, BLOCK)
        x = tl.load(X + xindex)
        mean = x
        m2 = tl.zeros_like(x)
        weight = tl.full(x.shape, 1, x.dtype)
        (mean, m2, weight) = tl.reduce((mean, m2, weight), 0, _welford_combine)
        tl.store(out_mean, mean)
        tl.store(out_var, m2 / weight)

    SIZE = 512
    x = torch.rand(SIZE, device=device)
    out_mean = torch.empty((), device=device)
    out_var = torch.empty((), device=device)

    var_mean_kernel[(1, )](x, out_mean, out_var, BLOCK=SIZE)

    expect_var, expect_mean = torch.var_mean(x, dim=0, correction=0)
    torch.testing.assert_close(out_mean, expect_mean)
    torch.testing.assert_close(out_var, expect_var)


# ---------------
# test permute
# ---------------


@pytest.mark.interpreter
@pytest.mark.parametrize("dtype_str, shape, perm", [(dtype, shape, perm)
                                                    # TODO: bfloat16
                                                    for dtype in ['float8e4b15', 'float16', 'float32']
                                                    for shape in [(64, 64), (128, 128)]
                                                    for perm in [(1, 0)]])
@pytest.mark.parametrize("num_ctas", num_ctas_list)
def test_permute(dtype_str, shape, perm, num_ctas, device):
    check_type_supported(dtype_str, device)  # bfloat16 on cc < 80 will not be tested
    if is_hip() and shape == (128, 128) and dtype_str == 'float32':
        pytest.skip("TODO Out of LDS for float32 with shape 128x128")

    # triton kernel
    @triton.jit
    def kernel(X, stride_xm, stride_xn, Z, stride_zm, stride_zn, BLOCK_M: tl.constexpr, BLOCK_N: tl.constexpr):
        off_m = tl.arange(0, BLOCK_M)
        off_n = tl.arange(0, BLOCK_N)
        Xs = X + off_m[:, None] * stride_xm + off_n[None, :] * stride_xn
        Zs = Z + off_m[:, None] * stride_zm + off_n[None, :] * stride_zn
        tl.store(Zs, tl.load(Xs))

    # input
    x = numpy_random(shape, dtype_str=dtype_str)
    # triton result
    z_tri = to_triton(np.empty_like(x), device=device, dst_type=dtype_str)
    z_tri_contiguous = to_triton(np.empty_like(x), device=device, dst_type=dtype_str)
    x_tri = to_triton(x, device=device, dst_type=dtype_str)
    pgm = kernel[(1, 1)](x_tri, x_tri.stride(0), x_tri.stride(1), z_tri, z_tri.stride(1), z_tri.stride(0),
                         BLOCK_M=shape[0], BLOCK_N=shape[1], num_ctas=num_ctas)
    pgm_contiguous = kernel[(1, 1)](x_tri, x_tri.stride(1),
                                    x_tri.stride(0), z_tri_contiguous, z_tri_contiguous.stride(0),
                                    z_tri_contiguous.stride(1), BLOCK_M=shape[0], BLOCK_N=shape[1], num_ctas=num_ctas)
    # numpy result
    if dtype_str == 'float8e4b15':
        ty = tl.float8e4b15
        z_ref = serialize_fp8(deserialize_fp8(x, ty).T.copy(), ty)
        z_tri = z_tri.base
        z_tri_contiguous = z_tri_contiguous.base
    else:
        z_ref = x.transpose(*perm)
    # compare
    np.testing.assert_allclose(to_numpy(z_tri), z_ref)
    np.testing.assert_allclose(to_numpy(z_tri_contiguous), z_ref)

    if not is_cuda():
        return

    # parse ptx to make sure ld/st are vectorized
    ptx = pgm.asm['ptx']
    assert 'ld.global.v4' in ptx
    assert 'st.global.v4' in ptx
    ptx = pgm_contiguous.asm['ptx']
    assert 'ld.global.v4' in ptx
    assert 'st.global.v4' in ptx


@pytest.mark.interpreter
@pytest.mark.parametrize("dtype_str", ["int32", "int8"])
@pytest.mark.parametrize("shape", [(2, 4), (16, 16)])
@pytest.mark.parametrize("perm", list(itertools.permutations([0, 1])))
def test_trans_2d(dtype_str, shape, perm, device):

    @triton.jit
    def kernel(In, Out, in_shape1: tl.constexpr, in_shape2: tl.constexpr, ou_shape1: tl.constexpr,
               ou_shape2: tl.constexpr, trans1: tl.constexpr, trans2: tl.constexpr):
        in_offs = tl.arange(0, in_shape1)[:, None] * in_shape2 + tl.arange(0, in_shape2)[None, :]
        ou_offs = tl.arange(0, ou_shape1)[:, None] * ou_shape2 + tl.arange(0, ou_shape2)[None, :]
        tl.store(Out + ou_offs, tl.permute(tl.load(In + in_offs), (trans1, trans2)))

    input = torch.arange(math.prod(shape), dtype=getattr(torch, dtype_str), device=device).reshape(shape)
    expected = torch.permute(input, perm)
    # Don't do zeros_like -- that copies the layout, which we don't want.
    actual = torch.zeros(expected.shape, dtype=getattr(torch, dtype_str), device=device)

    kernel[(1, )](input, actual, *shape, *[shape[i] for i in perm], *perm)

    np.testing.assert_equal(to_numpy(expected), to_numpy(actual))


@pytest.mark.interpreter
@pytest.mark.parametrize("dtype_str", ["int32", "int8"])
@pytest.mark.parametrize("shape", [(2, 2, 8, 64), (4, 4, 4, 4)])
@pytest.mark.parametrize("perm", list(itertools.permutations([0, 1, 2, 3])))
def test_trans_4d(dtype_str, shape, perm, device):

    @triton.jit
    def kernel(In, Out,  #
               in_shape1: tl.constexpr, in_shape2: tl.constexpr, in_shape3: tl.constexpr, in_shape4: tl.constexpr,
               ou_shape1: tl.constexpr, ou_shape2: tl.constexpr, ou_shape3: tl.constexpr, ou_shape4: tl.constexpr,
               trans1: tl.constexpr, trans2: tl.constexpr, trans3: tl.constexpr, trans4: tl.constexpr):
        in_ptr = tl.make_block_ptr(
            base=In,
            shape=(in_shape1, in_shape2, in_shape3, in_shape4),
            strides=(in_shape4 * in_shape3 * in_shape2, in_shape4 * in_shape3, in_shape4, 1),
            offsets=(0, 0, 0, 0),
            block_shape=(in_shape1, in_shape2, in_shape3, in_shape4),
            order=(3, 2, 1, 0),
        )
        out_ptr = tl.make_block_ptr(
            base=Out,
            shape=(ou_shape1, ou_shape2, ou_shape3, ou_shape4),
            strides=(ou_shape4 * ou_shape3 * ou_shape2, ou_shape4 * ou_shape3, ou_shape4, 1),
            offsets=(0, 0, 0, 0),
            block_shape=(ou_shape1, ou_shape2, ou_shape3, ou_shape4),
            order=(3, 2, 1, 0),
        )
        tl.store(out_ptr, tl.load(in_ptr).permute((trans1, trans2, trans3, trans4)))

    input = torch.arange(math.prod(shape), dtype=getattr(torch, dtype_str), device=device).reshape(shape)
    expected = torch.permute(input, perm)
    # Don't do zeros_like -- that copies the layout, which we don't want.
    actual = torch.zeros(expected.shape, dtype=getattr(torch, dtype_str), device=device)

    kernel[(1, )](input, actual, *shape, *[shape[i] for i in perm], *perm, num_warps=8)

    np.testing.assert_equal(to_numpy(expected), to_numpy(actual))


# ---------------
# test dot
# ---------------


def convert_fp8_to_fp32(x, device, dtype_str):
    if dtype_str == 'float8e4nv':
        return torch.tensor(x, device=device).view(torch.float8_e4m3fn).to(torch.float32)
    elif dtype_str == 'float8e5':
        return torch.tensor(x, device=device).view(torch.float8_e5m2).to(torch.float32)
    assert "Unsupported float8 dtype"


@pytest.mark.interpreter
@pytest.mark.parametrize(
    "M, N, K, num_warps, col_a, col_b, epilogue, input_precision, in_dtype, out_dtype, kpack",
    [(*shape, 4, False, False, epilogue, input_precision, in_dtype, out_dtype, 1)
     for shape in [(64, 64, 64), (32, 32, 32), (16, 16, 16)]
     for epilogue in ['none', 'trans', 'add-matrix', 'add-rows', 'add-cols', 'softmax', 'chain-dot']
     for input_precision in ['tf32', 'tf32x3', 'ieee']
     for in_dtype, out_dtype in [('float16', 'float16'), ('float16', 'float32'), ('float32', 'float32')]
     if not (input_precision != 'ieee' and (in_dtype in ['float16']))] +
    [(*shape_nw, col_a, col_b, 'none', input_precision, in_dtype, out_dtype, kpack)
     for shape_nw in [[128, 256, 32, 8], [128, 16, 32, 4], [32, 128, 64, 4], [128, 128, 64, 4], [64, 128, 128, 4],
                      [32, 128, 64, 2], [64, 64, 32, 4], [32, 32, 128, 16], [128, 128, 64, 2], [64, 128, 128, 2]]
     for input_precision in ["tf32", "ieee"]
     for col_a in [True, False]
     for col_b in [True, False]
     for in_dtype, out_dtype in [('int8', 'int8'), ('float16', 'float16'), ('float16', 'float32'), ('float32',
                                                                                                    'float32')]
     for kpack in [1, 2]] + [(64, 64, 64, 4, col_a, col_b, 'none', 'ieee', 'float32', 'float32', 1)
                             for col_a in [True, False]
                             for col_b in [True, False]] +
    [(64, 64, 64, 4, False, False, 'chain-dot', 'ieee', 'bfloat16', 'float32', 1)] +
    [(128, 128, 64, 4, False, False, 'chain-dot', 'ieee', float8_type, 'float32', 1)
     for float8_type in ["float8e5", "float8e4nv"]])
@pytest.mark.parametrize("num_ctas", num_ctas_list)
def test_dot(M, N, K, num_warps, col_a, col_b, epilogue, input_precision, in_dtype, out_dtype, kpack, num_ctas, device):
    if is_interpreter():
        if in_dtype == 'bfloat16' or in_dtype == 'float8e4nv' or in_dtype == 'float8e5':
            pytest.xfail("bfloat16, float8e4nv and float8e5 not supported because numpy doesn't understand them")

    if is_cuda():
        capability = torch.cuda.get_device_capability()
        if capability[0] < 7:
            pytest.skip("Only test tl.dot() on devices with sm >= 70")
        if capability[0] < 8:
            if capability[1] == 0 and in_dtype == 'int8':
                pytest.skip("Only test int8 on devices with sm >= 75")
            if allow_tf32:
                pytest.skip("Only test tf32 on devices with sm >= 80")
        if capability[0] == 7:
            if (M, N, K, num_warps) in [(128, 256, 32, 8), (64, 128, 128, 4), (64, 128, 128, 2)]:
                pytest.skip("shared memory out of resource")
            if out_dtype == 'float16':
                # TODO: support out_dtype=float16 for tl.dot on V100
                pytest.skip("Only test out_dtype=float16 on devices with sm >=80")
        if capability[0] < 9 and in_dtype == 'float8e4nv':
            pytest.skip("float8e4nv not supported on sm <= 80")
    if is_hip() and (in_dtype == 'float8e4nv' or in_dtype == 'float8e5'):
        pytest.skip("float8e4nv and float8e5 not supported on HIP")
    if is_hip() and (input_precision != "ieee"):
        pytest.skip(f"{input_precision} not supported on HIP")
    if is_hip() and (kpack == 2 and in_dtype == 'int8' and K < 64):
        pytest.skip("kpack too large for K")
    if not is_hip() and kpack == 2:
        pytest.skip("Skip duplicated tests on nv path")

    if is_xpu() and (in_dtype == 'float8e4nv' or in_dtype == 'float8e5'):
        pytest.skip("FIXME: float8e4nv and float8e5 fails to run on XPU")

    if is_cuda():
        torch.backends.cuda.matmul.allow_tf32 = input_precision == "tf32"

    if num_ctas > 1 and in_dtype == 'int8':
        # FIXME: mma v2 with num_ctas > 1 does not work
        pytest.xfail()

    # triton kernel
    @triton.jit
    def kernel(X, stride_xm, stride_xk, Y, stride_yk, stride_yn, W, stride_wn, stride_wl, Z, stride_zm, stride_zn,
               BLOCK_M: tl.constexpr, BLOCK_N: tl.constexpr, BLOCK_K: tl.constexpr, ADD_MATRIX: tl.constexpr,
               ADD_ROWS: tl.constexpr, ADD_COLS: tl.constexpr, INPUT_PRECISION: tl.constexpr, DO_SOFTMAX: tl.constexpr,
               CHAIN_DOT: tl.constexpr, COL_A: tl.constexpr, COL_B: tl.constexpr, out_dtype: tl.constexpr = tl.float32):
        off_m = tl.arange(0, BLOCK_M)
        off_n = tl.arange(0, BLOCK_N)
        off_l = tl.arange(0, BLOCK_N)
        off_k = tl.arange(0, BLOCK_K)
        Xs = X + off_m[:, None] * stride_xm + off_k[None, :] * stride_xk
        Ys = Y + off_k[:, None] * stride_yk + off_n[None, :] * stride_yn
        Ws = W + off_n[:, None] * stride_wn + off_l[None, :] * stride_wl
        Zs = Z + off_m[:, None] * stride_zm + off_n[None, :] * stride_zn
        x = tl.load(Xs)
        y = tl.load(Ys)
        z = tl.dot(x, y, input_precision=INPUT_PRECISION, out_dtype=out_dtype)
        if ADD_MATRIX:
            z += tl.load(Zs)
        if ADD_ROWS:
            ZRs = Z + off_m * stride_zm
            z += tl.load(ZRs)[:, None]
        if ADD_COLS:
            ZCs = Z + off_n * stride_zn
            z += tl.load(ZCs)[None, :]
        if DO_SOFTMAX:
            max = tl.max(z, 1)
            z = z - max[:, None]
            num = tl.exp(z.to(tl.float32)).to(max.dtype)
            den = tl.sum(num, 1)
            z = num / den[:, None]
        if CHAIN_DOT:
            w = tl.load(Ws)
            z = tl.dot(z.to(w.dtype), w, input_precision=INPUT_PRECISION, out_dtype=out_dtype)
        tl.store(Zs, z)

    # input
    rs = RandomState(17)
    if col_a:
        x = numpy_random((K, M), dtype_str=in_dtype, rs=rs).T
    else:
        x = numpy_random((M, K), dtype_str=in_dtype, rs=rs)
    if col_b:
        y = numpy_random((N, K), dtype_str=in_dtype, rs=rs).T
    else:
        y = numpy_random((K, N), dtype_str=in_dtype, rs=rs)
    w = numpy_random((N, N), dtype_str=in_dtype, rs=rs)
    if 'int' not in in_dtype and 'float8' not in in_dtype:
        x *= .1
        y *= .1
    if in_dtype == 'float32' and input_precision == "tf32":
        x = (x.view('uint32') & np.uint32(0xffffe000)).view('float32')
        y = (y.view('uint32') & np.uint32(0xffffe000)).view('float32')
        w = (w.view('uint32') & np.uint32(0xffffe000)).view('float32')
    x_tri = to_triton(x, device=device, dst_type=in_dtype)
    y_tri = to_triton(y, device=device, dst_type=in_dtype)
    w_tri = to_triton(w, device=device, dst_type=in_dtype)
    # triton result
    if out_dtype == 'int8':
        z = 1 + numpy_random((M, N), dtype_str='int32', rs=rs)
    else:
        z = 1 + numpy_random((M, N), dtype_str=in_dtype, rs=rs) * .1

    z_tri = to_triton(z, device=device)
    if epilogue == 'trans':
        z_tri = torch.as_strided(z_tri, (M, N), [1, M])

    if out_dtype == 'int8':
        out_dtype = tl.int8
    elif out_dtype == 'float16' and epilogue != 'softmax':
        # TODO: for out_dtype == 'float16' and epilogue == 'softmax', it will
        # fail with the following error: 'llvm.fmul' op requires the same type
        # for all operands and results
        out_dtype = tl.float16
    else:
        out_dtype = tl.float32

<<<<<<< HEAD
    if is_xpu():
        pgm = kernel[(1, 1)](x_tri, x_tri.stride(0), x_tri.stride(1), y_tri, y_tri.stride(0), y_tri.stride(1), w_tri,
                             w_tri.stride(0), w_tri.stride(1), z_tri, z_tri.stride(0), z_tri.stride(1), COL_A=col_a,
                             COL_B=col_b, BLOCK_M=M, BLOCK_K=K, BLOCK_N=N, ADD_MATRIX=epilogue == 'add-matrix',
                             ADD_ROWS=epilogue == 'add-rows', ADD_COLS=epilogue == 'add-cols',
                             DO_SOFTMAX=epilogue == 'softmax', CHAIN_DOT=epilogue == 'chain-dot',
                             INPUT_PRECISION=input_precision, num_warps=num_warps, num_ctas=num_ctas,
                             out_dtype=out_dtype, threads_per_warp=16)
    else:
        pgm = kernel[(1,
                      1)](x_tri, x_tri.stride(0), x_tri.stride(1), y_tri, y_tri.stride(0), y_tri.stride(1), w_tri,
                          w_tri.stride(0), w_tri.stride(1), z_tri, z_tri.stride(0), z_tri.stride(1), COL_A=col_a,
                          COL_B=col_b, BLOCK_M=M, BLOCK_K=K, BLOCK_N=N, ADD_MATRIX=epilogue == 'add-matrix',
                          ADD_ROWS=epilogue == 'add-rows', ADD_COLS=epilogue == 'add-cols',
                          DO_SOFTMAX=epilogue == 'softmax', CHAIN_DOT=epilogue == 'chain-dot',
                          INPUT_PRECISION=input_precision, num_warps=num_warps, num_ctas=num_ctas, out_dtype=out_dtype)
=======
    kern_kwargs = {
        'COL_A': col_a, 'COL_B': col_b, 'BLOCK_M': M, 'BLOCK_K': K, 'BLOCK_N': N, 'ADD_MATRIX':
        epilogue == 'add-matrix', 'ADD_ROWS': epilogue == 'add-rows', 'ADD_COLS': epilogue == 'add-cols', 'DO_SOFTMAX':
        epilogue == 'softmax', 'CHAIN_DOT': epilogue == 'chain-dot', 'INPUT_PRECISION': input_precision, 'num_warps':
        num_warps, 'num_ctas': num_ctas, 'out_dtype': out_dtype
    }

    if is_hip():
        kern_kwargs['kpack'] = kpack

    pgm = kernel[(1, 1)](x_tri, x_tri.stride(0), x_tri.stride(1), y_tri, y_tri.stride(0), y_tri.stride(1), w_tri,
                         w_tri.stride(0), w_tri.stride(1), z_tri, z_tri.stride(0), z_tri.stride(1), **kern_kwargs)
>>>>>>> 8c5e33c7

    if epilogue == 'softmax' and (in_dtype != 'float32' or input_precision == "tf32"):
        if not is_cuda():
            pass
        else:
            ptx = pgm.asm["ptx"]
            start = ptx.find("shfl.sync.bfly")
            end = ptx.find("cvt.rn.f16.f32")
            red_code = ptx[start:end]
            assert len(red_code) > 0

            # skip this check on hopper because there are some functions whose name contain "shared" in ptx.
            # TODO: we should eliminate these unused functions in ptx code.
            if not (capability[0] >= 9):
                assert "shared" not in red_code
            assert "bar.sync" not in red_code
    # torch result
    if in_dtype == 'int8':
        z_ref = np.matmul(x.astype(np.float32), y.astype(np.float32())).astype(np.int32)
    elif 'float8' in in_dtype:
        x = convert_fp8_to_fp32(x, device, in_dtype)
        y = convert_fp8_to_fp32(y, device, in_dtype)
        z_ref = to_numpy(torch.matmul(x, y))
    else:
        z_ref = np.matmul(x, y)

    if epilogue == 'add-matrix':
        z_ref += z
    if epilogue == 'add-rows':
        z_ref += z[:, 0][:, None]
    if epilogue == 'add-cols':
        z_ref += z[0, :][None, :]
    if epilogue == 'softmax':
        num = np.exp(z_ref - np.max(z_ref, axis=-1, keepdims=True))
        denom = np.sum(num, axis=-1, keepdims=True)
        z_ref = num / denom
    if epilogue == 'chain-dot':
        if 'float8' in in_dtype:
            w = to_numpy(convert_fp8_to_fp32(w, device, in_dtype))
        z_ref = np.matmul(z_ref, w)
    # compare
    if in_dtype == 'float32':
        # XXX: Somehow there's a larger difference when we use float32
        np.testing.assert_allclose(z_ref, to_numpy(z_tri), rtol=0.01, atol=1e-3)
    elif out_dtype == tl.float16 or in_dtype == 'bfloat16':
        np.testing.assert_allclose(z_ref, to_numpy(z_tri), rtol=0.01, atol=1e-2)
    else:
        # added atol, to loose precision for float16xfloat16->float32 case
        np.testing.assert_allclose(z_ref, to_numpy(z_tri), rtol=0.01, atol=1e-3)
    if not is_cuda():
        return
    # make sure ld/st are vectorized
    ptx = pgm.asm['ptx']
    if (K > 16 or N > 16 or M > 16) and (M * N // (num_warps * 32) >= 4):
        # XXX: skip small sizes because they are not vectorized
        assert 'ld.global.v4' in ptx
        if 'float8' in in_dtype:
            assert 'st.global.v2' in ptx
        else:
            assert 'st.global.v4' in ptx
    if in_dtype == 'float32' and input_precision != "ieee":
        assert re.search(r'[mma|wgmma.mma_async].sync.aligned.m\d+n\d+k8(?:.row.col)?.f32.tf32.tf32', ptx)
    elif in_dtype == 'float16' and out_dtype == tl.float32:
        if capability[0] == 7 and capability[1] == 5:  # Turing
            assert re.search(r'mma.sync.aligned.m\d+n\d+k8(?:.row.col)?.f32.f16.f16', ptx)
        else:
            assert re.search(r'[mma|wgmma.mma_async].sync.aligned.m\d+n\d+k16(?:.row.col)?.f32.f16.f16', ptx)
    elif in_dtype == 'float16' and out_dtype == tl.float16:
        if capability[0] == 7 and capability[1] == 5:  # Turing
            assert re.search(r'mma.sync.aligned.m\d+n\d+k8(?:.row.col)?.f16.f16.f16', ptx)
        else:
            assert re.search(r'[mma|wgmma.mma_async].sync.aligned.m\d+n\d+k16(?:.row.col)?.f16.f16.f16', ptx)
    elif in_dtype == 'int8':
        if capability[0] == 7 and capability[1] == 5:  # Turing
            assert 'mma.sync.aligned.m8n8k16.row.col.satfinite.s32.s8.s8.s32' in ptx
        else:
            assert 'wgmma.mma_async.sync.aligned' in ptx or\
                'mma.sync.aligned.m16n8k32.row.col.satfinite.s32.s8.s8.s32' in ptx
    elif in_dtype == "float8e5" and out_dtype == tl.float32:
        if capability[0] == 9:
            assert 'wgmma.mma_async.sync.aligned.m64n128k32.f32.e5m2.e5m2' in ptx
    elif in_dtype == "float8e4nv" and out_dtype == tl.float32:
        if capability[0] == 9:
            assert 'wgmma.mma_async.sync.aligned.m64n128k32.f32.e4m3.e4m3' in ptx


@pytest.mark.interpreter
@pytest.mark.parametrize("B", [1, 2, 4, 8])
@pytest.mark.parametrize("num_warps", [1, 2, 4, 8, 16])
@pytest.mark.parametrize("M, N, K", [(64, 64, 64), (32, 32, 32)])
@pytest.mark.parametrize("in_dtype_str, out_dtype_str", [('int8', 'int8'), ('float16', 'float16'),
                                                         ('float16', 'float32'), ('float32', 'float32')])
def test_dot3d(B, num_warps, M, N, K, in_dtype_str, out_dtype_str, device):
    if is_xpu():
        pytest.skip("FIXME: Incorrect result on XPU")
    if is_hip():
        # hip does not support tf32 precision, so use ieee for all tests
        input_precision = "ieee"
    else:
        input_precision = "tf32" if in_dtype_str == 'float32' else "ieee"

    @triton.jit
    def kernel(
        q_ptr,
        k_ptr,
        o_ptr,
        stride_qb,
        stride_qm,
        stride_qk,
        stride_kb,
        stride_kk,
        stride_kn,
        stride_ob,
        stride_om,
        stride_on,
        BLOCK_B: tl.constexpr,
        BLOCK_M: tl.constexpr,
        BLOCK_N: tl.constexpr,
        BLOCK_K: tl.constexpr,
        INPUT_PRECISION: tl.constexpr,
        out_dtype: tl.constexpr = tl.float32,
    ):
        startm = tl.program_id(0) * BLOCK_M
        startn = tl.program_id(1) * BLOCK_N
        offs_b = tl.arange(0, BLOCK_B)
        offs_m = startm + tl.arange(0, BLOCK_M)
        offs_n = startn + tl.arange(0, BLOCK_N)
        offs_k = tl.arange(0, BLOCK_K)
        q_ptrs = q_ptr + offs_b[:, None, None] * stride_qb + offs_m[None, :, None] * stride_qm + offs_k[
            None, None, :] * stride_qk
        k_ptrs = k_ptr + offs_b[:, None, None] * stride_kb + offs_k[None, :, None] * stride_kk + offs_n[
            None, None, :] * stride_kn
        q = tl.load(q_ptrs)
        k = tl.load(k_ptrs)
        qk = tl.dot(q, k, input_precision=INPUT_PRECISION, out_dtype=out_dtype)
        o_ptrs = o_ptr + offs_b[:, None, None] * stride_ob + offs_m[None, :, None] * stride_om + offs_n[
            None, None, :] * stride_on
        tl.store(o_ptrs, qk)

    if out_dtype_str == 'int8':
        out_dtype = tl.int8
    elif out_dtype_str == 'float16':
        out_dtype = tl.float16
    else:
        out_dtype = tl.float32

    rs = RandomState(17)
    x = numpy_random((B, M, K), dtype_str=in_dtype_str, rs=rs)
    y = numpy_random((B, K, N), dtype_str=in_dtype_str, rs=rs)
    if in_dtype_str == 'int8':
        out = numpy_random((B, M, N), dtype_str='int32', rs=rs)
    else:
        out = numpy_random((B, M, N), dtype_str=out_dtype_str, rs=rs)

    x_tri = to_triton(x, device=device)
    y_tri = to_triton(y, device=device)
    out_tri = to_triton(out, device=device)

    BLOCK_B = B
    BLOCK_M, BLOCK_N = 32, 32
    BLOCK_K = K

    grid = (
        triton.cdiv(M, BLOCK_M),
        triton.cdiv(N, BLOCK_N),
    )
    kernel[grid](
        x_tri,
        y_tri,
        out_tri,
        x_tri.stride(0),
        x_tri.stride(1),
        x_tri.stride(2),
        y_tri.stride(0),
        y_tri.stride(1),
        y_tri.stride(2),
        out_tri.stride(0),
        out_tri.stride(1),
        out_tri.stride(2),
        BLOCK_B=BLOCK_B,
        BLOCK_M=BLOCK_M,
        BLOCK_N=BLOCK_N,
        BLOCK_K=BLOCK_K,
        INPUT_PRECISION=input_precision,
        out_dtype=out_dtype,
        num_warps=num_warps,
    )

    if in_dtype_str == 'int8':
        out_ref = np.matmul(x.astype(np.float32), y.astype(np.float32)).astype(np.int32)
    else:
        out_ref = np.matmul(x, y)
    np.testing.assert_allclose(out_ref, to_numpy(out_tri), rtol=0.01, atol=1e-2)


def test_max_num_imprecise_acc(device):

    if not hasattr(torch, 'float8_e5m2'):
        pytest.skip(f"torch {torch.__version__} does not support float8_e5m2")

    if is_cuda():
        capability = torch.cuda.get_device_capability()
        if capability != (9, 0):
            return

    @triton.jit
    def kernel(X, Y, Z, BLOCK_M: tl.constexpr, BLOCK_N: tl.constexpr, BLOCK_K: tl.constexpr,
               MAX_NUM_IMPRECISE_ACC: tl.constexpr):
        off_m = tl.arange(0, BLOCK_M)
        off_n = tl.arange(0, BLOCK_N)
        off_k = tl.arange(0, BLOCK_K)
        x = tl.load(X + off_m[:, None] * BLOCK_K + off_k[None, :])
        y = tl.load(Y + off_k[:, None] * BLOCK_N + off_n[None, :])
        z = tl.load(Z + off_m[:, None] * BLOCK_N + off_n[None, :])
        z = tl.dot(x, y, acc=z, max_num_imprecise_acc=MAX_NUM_IMPRECISE_ACC)
        tl.store(Z + off_m[:, None] * BLOCK_N + off_n[None, :], z)

    if torch.xpu.is_available():
        # FIXME: revisit problem size once tl.dot is lowered to DPAS.
        warnings.warn("FIXME: test case modified, reduced problem size")
        M, N, K, num_warps, MAX_NUM_IMPRECISE_ACC = 64, 64, 64, 4, 64
    else:
        M, N, K, num_warps, MAX_NUM_IMPRECISE_ACC = 128, 128, 128, 4, 64

    x = torch.zeros((M, K), dtype=torch.float8_e5m2, device=device)
    y = torch.zeros((K, N), dtype=torch.float8_e5m2, device=device)
    z = torch.zeros((M, N), dtype=torch.float32, device=device)
    h = kernel[(1, 1)](x, y, z, M, N, K, MAX_NUM_IMPRECISE_ACC, num_warps=num_warps)
    if not is_cuda():
        return
    assert h.asm["ptx"].count("add.f32") == (M * N) // (32 * num_warps) * (K / MAX_NUM_IMPRECISE_ACC)


@pytest.mark.parametrize('in_dtype', ['float32'])
def test_dot_mulbroadcasted(in_dtype, device):
    if is_cuda():
        capability = torch.cuda.get_device_capability()
        if capability[0] < 8:
            pytest.skip("Requires sm >= 80 to run")

    @triton.jit
    def kernel(Z, X, Y, M: tl.constexpr, N: tl.constexpr, K: tl.constexpr, BM: tl.constexpr, BN: tl.constexpr,
               BK: tl.constexpr):
        pidn = tl.program_id(1)
        pidm = tl.program_id(0)
        offm = tl.arange(0, BM)[:, None]
        offn = tl.arange(0, BN)[None, :]
        offak = tl.arange(0, BK)[None, :]
        offbk = tl.arange(0, BK)[:, None]
        acc = tl.full((BM, BN), 0.0, tl.float32)
        for ridx5 in range(0, K // BK):
            x = tl.load(X + ((pidm * K * BM) + (offm * K) + (ridx5 * BK) + offak))
            y = tl.load(Y + ((pidn * BN) + (offbk * N) + (ridx5 * N * BK) + offn))
            x = tl.expand_dims(x, axis=2)
            y = tl.expand_dims(y, axis=0)
            t = tl.sum(x * y, axis=1)
            acc = t + acc
        tl.store(Z + ((pidm * BM * N) + (pidn * BN) + (offm * N) + offn), acc)

    M, N, K = 256, 192, 160
    BM, BN, BK = 128, 32, 32
    rs = RandomState(17)
    x = numpy_random((M, K), dtype_str=in_dtype, rs=rs)
    y = numpy_random((K, N), dtype_str=in_dtype, rs=rs)
    x = x * 0.1
    y = y * 0.1
    z = numpy_random((M, N), dtype_str=in_dtype, rs=rs)
    x_tri = to_triton(x, device=device)
    y_tri = to_triton(y, device=device)
    z_tri = to_triton(z, device=device)
    grid = M // BM, N // BN
    h = kernel[grid](z_tri, x_tri, y_tri, M, N, K, BM, BN, BK)
    z_ref = np.matmul(x, y)
    np.testing.assert_allclose(z_ref, to_numpy(z_tri), atol=0.01)

    if not is_cuda():
        return
    assert "tt.dot" in h.asm['ttir']
    # When using MMAv3, we will not pipeline the load op for Y, as the loaded
    # value is in rowmajor. But MMAv3 requires its second operand is in colmajor
    # because transpose is not supported for MMAv3 with float32 input.
    if capability[0] >= 9:
        assert re.search(r"triton_gpu.async_wait %.* {num = 1 : i32}", h.asm["ttgir"]) is not None
    else:
        assert re.search(r"triton_gpu.async_wait %.* {num = 2 : i32}", h.asm["ttgir"]) is not None


@pytest.mark.interpreter
@pytest.mark.parametrize("dtype_str", int_dtypes + uint_dtypes + float_dtypes + ['bfloat16'])
@pytest.mark.parametrize("shape", [(), (1, ), (128, )])
def test_full(dtype_str, shape, device):
    if dtype_str in uint_dtypes and not hasattr(torch, dtype_str):
        # PyTorch only has unsigned 8, but not 16, 32, or 64
        dtype = getattr(torch, dtype_str[1:])  # uintx -> intx
    else:
        dtype = getattr(torch, dtype_str)
    check_type_supported(dtype, device)  # bfloat16 on cc < 80 will not be tested

    @triton.jit
    def kernel_static(out):
        a = GENERATE_TEST_HERE
        tl.static_assert(a.shape == SHAPE)
        out_ptr = out + tl.arange(0, 128)[:]
        tl.store(out_ptr, a)

    @triton.jit
    def kernel_dynamic(out, val, dtype: tl.constexpr):
        a = tl.full(SHAPE, val, dtype)
        tl.static_assert(a.shape == SHAPE)
        out_ptr = out + tl.arange(0, 128)[:]
        tl.store(out_ptr, a)

    kernel_static_patched = patch_kernel(kernel_static, {
        'GENERATE_TEST_HERE': f"tl.full({shape}, 2, tl.{dtype_str})",
        'SHAPE': str(list(shape)),
    })
    out_static = torch.zeros((128), dtype=dtype, device=device)
    kernel_static_patched[(1, )](out_static)
    assert torch.all(out_static == 2)

    kernel_dynamic_patched = patch_kernel(kernel_dynamic, {'SHAPE': str(list(shape))})
    out_dynamic = torch.zeros((128), dtype=dtype, device=device)
    kernel_dynamic_patched[(1, )](out_dynamic, 2, getattr(triton.language, dtype_str))
    assert torch.all(out_dynamic == 2)


@pytest.mark.parametrize("literal, dtype_str", [(1e+50, "f64"), (1e+10, "f32"), (1.0, "f32"), ('float("inf")', "f32"),
                                                ('float("-inf")', "f32"), ('float("nan")', "f32"),
                                                ('float("-nan")', "f32"), (0., "f32"), (5, "i32"), (2**40, "i64")])
def test_constexpr(literal, dtype_str, device):

    @triton.jit
    def kernel(out_ptr):
        val = GENERATE_TEST_HERE
        tl.store(out_ptr.to(tl.pointer_type(val.dtype)), val)

    kernel_patched = patch_kernel(kernel, {'GENERATE_TEST_HERE': f"{literal}"})
    out = torch.zeros((1, ), dtype=torch.float32, device=device)
    h = kernel_patched[(1, )](out)
    assert re.search(r"arith.constant .* : " + dtype_str, h.asm["ttir"]) is not None


@triton.jit
def pass_const(a, b, choose_b):
    if choose_b:
        return b
    else:
        return a


@pytest.mark.parametrize("choose_const", [True, False])
@pytest.mark.parametrize("constexpr", [True, False])
@pytest.mark.parametrize("mode", ["direct", "call", "ternary", "if"])
def test_const(device, choose_const, constexpr, mode):

    @triton.jit(do_not_specialize=["choose_const"])
    def kernel(in_ptr: tl.const, out, c_out: tl.const, choose_const, n_elems: tl.int32, BLOCK_SIZE: tl.constexpr):
        offsets = tl.arange(0, BLOCK_SIZE)
        mask = offsets < n_elems
        val = tl.load(in_ptr + offsets, mask=mask)
        LOSE_TAIL
        tl.store(final_out + offsets, val, mask=mask)

    @triton.jit
    def kernel_constexpr(in_ptr: tl.const, out, c_out: tl.const, choose_const: tl.constexpr, n_elems: tl.int32,
                         BLOCK_SIZE: tl.constexpr):
        offsets = tl.arange(0, BLOCK_SIZE)
        mask = offsets < n_elems
        val = tl.load(in_ptr + offsets, mask=mask)
        LOSE_TAIL
        tl.store(final_out + offsets, val, mask=mask)

    if mode == "direct":
        if choose_const:
            LOSE_TAIL = "final_out = c_out"
        else:
            LOSE_TAIL = "final_out = out"
    elif mode == "call":
        LOSE_TAIL = "final_out = pass_const(out, c_out, choose_const)"
    elif mode == "ternary":
        LOSE_TAIL = "final_out = c_out if choose_const else out"
    elif mode == "if":
        LOSE_TAIL = """
    if choose_const:
        final_out = c_out
    else:
        final_out = out
"""

    SIZE = 128
    input = torch.randn((SIZE, ), dtype=torch.float32, device=device)
    output = torch.zeros((SIZE, ), dtype=torch.float32, device=device)
    patched_kernel = patch_kernel(kernel_constexpr if constexpr else kernel, {'LOSE_TAIL': LOSE_TAIL, 'CONSTEXPR': ''})

    expect_fail = (not constexpr and mode != "direct") or choose_const
    if expect_fail:
        with pytest.raises(triton.CompilationError) as exc_info:
            patched_kernel[(1, )](input, output, output, choose_const, SIZE, SIZE)
    else:
        patched_kernel[(1, )](input, output, output, choose_const, SIZE, SIZE)
        assert torch.all(input == output)


@pytest.mark.interpreter
@pytest.mark.parametrize("dtype_str", ['float32', 'float16'])
def test_dot_without_load(dtype_str, device):

    if is_interpreter() and dtype_str == "float16":
        pytest.skip("FIXME: RuntimeError: \"addmm_impl_cpu_\" not implemented for 'Half'")

    @triton.jit
    def _kernel(out):
        a = GENERATE_TEST_HERE
        b = GENERATE_TEST_HERE
        c = tl.dot(a, b)
        out_ptr = out + tl.arange(0, 32)[:, None] * 32 + tl.arange(0, 32)[None, :]
        tl.store(out_ptr, c)

    kernel = patch_kernel(_kernel, {'GENERATE_TEST_HERE': f"tl.full((32, 32), 1.0, tl.{dtype_str})"})
    a = torch.ones((32, 32), dtype=getattr(torch, dtype_str), device=device)
    b = torch.ones((32, 32), dtype=getattr(torch, dtype_str), device=device)
    out_ref = torch.matmul(a, b)
    out = torch.zeros((32, 32), dtype=getattr(torch, dtype_str), device=device)
    kernel[(1, )](out)
    assert torch.all(out == out_ref)


# ---------------
# test arange
# ---------------


@pytest.mark.interpreter
@pytest.mark.parametrize("start", [0, 1, 7, 16])
@pytest.mark.parametrize("num_ctas", num_ctas_list)
def test_arange(start, num_ctas, device):
    BLOCK = 128
    z_tri = torch.empty(BLOCK, dtype=torch.int32, device=device)

    @triton.jit
    def _kernel(z, BLOCK: tl.constexpr, START: tl.constexpr, END: tl.constexpr):
        off = tl.arange(0, BLOCK)
        val = tl.arange(START, END)
        tl.store(z + off, val)

    _kernel[(1, )](z_tri, START=start, END=start + BLOCK, BLOCK=BLOCK, num_ctas=num_ctas)
    z_ref = torch.arange(start, BLOCK + start, dtype=torch.int32, device=device)
    np.testing.assert_allclose(to_numpy(z_tri), to_numpy(z_ref))


# ---------------
# test load
# ---------------


@pytest.mark.interpreter
@pytest.mark.parametrize("dtype_str, size, size_diff, other", [(dtype_str, size, size_diff, other)
                                                               for dtype_str in torch_dtypes
                                                               for size in [128, 512]
                                                               for size_diff in [0, 1, 2, 3, 4]
                                                               for other in [0, 1]])
@pytest.mark.parametrize("num_ctas", num_ctas_list)
def test_masked_load(dtype_str, size, size_diff, other, num_ctas, device):
    dtype = getattr(torch, dtype_str)
    check_type_supported(dtype, device)  # bfloat16 on cc < 80 will not be tested

    input_size = size - size_diff
    output_size = size
    if dtype_str == 'bool':
        input = torch.randint(0, 2, (input_size, ), dtype=dtype, device=device)
    elif dtype_str in int_dtypes or dtype_str in uint_dtypes:
        input = torch.randint(0, 127, (input_size, ), dtype=dtype, device=device)
    else:
        input = torch.rand(input_size, dtype=dtype, device=device)
    output = torch.zeros((output_size, ), dtype=dtype, device=device)

    @triton.jit
    def _kernel(in_ptr, out_ptr, in_size: tl.constexpr, out_size: tl.constexpr):
        in_offsets = tl.arange(0, out_size)
        # Load inputs.
        x = GENERATE_TEST_HERE
        # Store output
        output_offsets = tl.arange(0, out_size)
        tl.store(out_ptr + output_offsets, x)

    mask_str = f"mask=in_offsets < in_size, other={other}" if size_diff > 0 else "None"
    kernel = patch_kernel(_kernel, {'GENERATE_TEST_HERE': f"tl.load(in_ptr + in_offsets, {mask_str})"})
    kernel[(1, )](input, output, input_size, output_size, num_ctas=num_ctas)

    reference_out = torch.cat((input, torch.full((size_diff, ), other, dtype=dtype, device=device)))
    torch.testing.assert_close(output, reference_out)


# Testing masked loads with an intermate copy to shared memory run.


# FIXME: Shape too small for ldmatrix when num_ctas=4
@pytest.mark.interpreter
@pytest.mark.parametrize("dtype", [torch.bfloat16, torch.float16, torch.float32])
def test_masked_load_shared_memory(dtype, device):

    check_type_supported(dtype, device)  # bfloat16 on cc < 80 will not be tested

    if is_interpreter() and dtype == torch.float16:
        pytest.skip("FIXME: RuntimeError: \"addmm_impl_cpu_\" not implemented for 'Half'")

    M = 32
    N = 32
    K = 16

    in1 = torch.rand((M, K), dtype=dtype, device=device)
    in2 = torch.rand((K, N), dtype=dtype, device=device)
    out = torch.zeros((M, N), dtype=dtype, device=device)

    @triton.jit
    def _kernel(in1_ptr, in2_ptr, output_ptr, in_stride, in2_stride, out_stride, in_numel, in2_numel, out_numel,
                M: tl.constexpr, N: tl.constexpr, K: tl.constexpr):

        M_offsets = tl.arange(0, M)
        N_offsets = tl.arange(0, N)
        K_offsets = tl.arange(0, K)

        in_offsets = M_offsets[:, None] * in_stride + K_offsets[None, :]
        in2_offsets = K_offsets[:, None] * in2_stride + N_offsets[None, :]

        # Load inputs.
        x = tl.load(in1_ptr + in_offsets, mask=in_offsets < M * K)
        w = tl.load(in2_ptr + in2_offsets, mask=in2_offsets < K * N)

        # Without a dot product the memory doesn't get promoted to shared.
        o = tl.dot(x, w, out_dtype=tl.float32)

        # Store output
        output_offsets = M_offsets[:, None] * out_stride + N_offsets[None, :]
        tl.store(output_ptr + output_offsets, o, mask=output_offsets < M * N)

    pgm = _kernel[(1, )](in1, in2, out, in1.stride()[0], in2.stride()[0], out.stride()[0], in1.numel(), in2.numel(),
                         out.numel(), M=M, N=N, K=K)

    reference_out = torch.matmul(in1, in2)
    torch.testing.assert_close(out, reference_out, atol=1e-2, rtol=0)


@pytest.mark.interpreter
@pytest.mark.parametrize("cache", ["", ".ca", ".cg"])
def test_load_cache_modifier(cache, device):
    src = torch.empty(128, device=device)
    dst = torch.empty(128, device=device)

    @triton.jit
    def _kernel(dst, src, CACHE: tl.constexpr):
        offsets = tl.arange(0, 128)
        x = tl.load(src + offsets, cache_modifier=CACHE)
        tl.store(dst + offsets, x)

    pgm = _kernel[(1, )](dst, src, CACHE=cache)
    if not is_cuda():
        return

    ptx = pgm.asm['ptx']
    if cache == '':
        assert 'ld.global.ca' not in ptx
        assert 'ld.global.cg' not in ptx
    if cache == '.cg':
        assert 'ld.global.cg' in ptx
        assert 'ld.global.ca' not in ptx
    if cache == '.ca':
        assert 'ld.global.ca' in ptx
        assert 'ld.global.cg' not in ptx


@pytest.mark.interpreter
@pytest.mark.parametrize("N", [16, 10, 11, 1024])
@pytest.mark.parametrize("num_ctas", num_ctas_list)
def test_vectorization(N, num_ctas, device):
    block_size = 1024 * num_ctas
    src = torch.empty(block_size, device=device)
    dst = torch.empty(block_size, device=device)

    @triton.jit
    def _kernel(dst, src, N, BLOCK_SIZE: tl.constexpr):
        offsets = tl.program_id(0) * BLOCK_SIZE + tl.arange(0, BLOCK_SIZE)
        x = tl.load(src + offsets, mask=offsets < N)
        tl.store(dst + offsets, x, mask=offsets < N)

    pgm = _kernel[(1, )](dst, src, N=N, BLOCK_SIZE=block_size)

    if not is_cuda():
        return

    ptx = pgm.asm["ptx"]
    if N % 16 == 0:
        assert "ld.global.v4.b32" in ptx
    else:
        assert "ld.global.b32" in ptx
    # np.testing.assert_allclose(dst, src[:N])


@pytest.mark.interpreter
@pytest.mark.parametrize("has_hints", [False, True])
def test_vectorization_hints(has_hints, device):
    src = torch.empty(1024, device=device)
    dst = torch.empty(1024, device=device)
    off = torch.zeros(1, device=device, dtype=torch.int32)

    @triton.jit
    def _kernel(dst, src, off, N, BLOCK_SIZE: tl.constexpr, HINT: tl.constexpr):
        offsets = tl.program_id(0) * BLOCK_SIZE + tl.arange(0, BLOCK_SIZE)
        offsets = offsets + tl.load(off)
        if HINT:
            tl.max_contiguous(tl.multiple_of(offsets, 1024), 1024)
        x = tl.load(src + offsets, mask=offsets < N)
        tl.store(dst + offsets, x, mask=offsets < N)

    pgm = _kernel[(1, )](dst, src, off, N=1024, BLOCK_SIZE=src.shape[0], HINT=has_hints)
    if not is_cuda():
        return

    ptx = pgm.asm["ptx"]
    if has_hints:
        assert "ld.global.v4.b32" in ptx
    else:
        assert "ld.global.v4.b32" not in ptx


# ---------------
# test store
# ---------------


@pytest.mark.interpreter
@pytest.mark.parametrize("cache", ["", ".wb", ".cg", ".cs", ".wt"])
def test_store_cache_modifier(cache, device):
    src = torch.empty(128, device=device)
    dst = torch.empty(128, device=device)

    @triton.jit
    def _kernel(dst, src, CACHE: tl.constexpr):
        offsets = tl.arange(0, 128)
        x = tl.load(src + offsets)
        tl.store(dst + offsets, x, cache_modifier=CACHE)

    if not is_cuda():
        return
    pgm = _kernel[(1, )](dst, src, CACHE=cache)
    ptx = pgm.asm['ptx']
    if cache == '':
        assert 'st.global.wb' not in ptx
        assert 'st.global.cg' not in ptx
        assert 'st.global.cs' not in ptx
        assert 'st.global.wt' not in ptx
    if cache == '.wb':
        assert 'st.global.wb' in ptx
        assert 'st.global.cg' not in ptx
        assert 'st.global.cs' not in ptx
        assert 'st.global.wt' not in ptx
    if cache == '.cg':
        assert 'st.global.wb' not in ptx
        assert 'st.global.cg' in ptx
        assert 'st.global.cs' not in ptx
        assert 'st.global.wt' not in ptx
    if cache == '.cs':
        assert 'st.global.wb' not in ptx
        assert 'st.global.cg' not in ptx
        assert 'st.global.cs' in ptx
        assert 'st.global.wt' not in ptx
    if cache == '.wt':
        assert 'st.global.wb' not in ptx
        assert 'st.global.cg' not in ptx
        assert 'st.global.cs' not in ptx
        assert 'st.global.wt' in ptx


# ---------------
# test default
# ---------------
# TODO: can't be local to test_default


@triton.jit
def _impl(value=10):
    return value


@pytest.mark.interpreter
def test_default(device):
    value = 5
    ret0 = torch.zeros(1, dtype=torch.int32, device=device)
    ret1 = torch.zeros(1, dtype=torch.int32, device=device)

    @triton.jit
    def _kernel(ret0, ret1, value=3):
        tl.store(ret0, _impl())
        tl.store(ret1, _impl(value))

    _kernel[(1, )](ret0, ret1, value)
    assert ret0.item() == 10
    assert ret1.item() == value

    _kernel[(1, )](ret0, ret1)
    assert ret0.item() == 10
    assert ret1.item() == 3


# ---------------
# test noop
# ----------------


@pytest.mark.interpreter
def test_noop(device):

    @triton.jit
    def kernel(x):
        pass

    x = to_triton(numpy_random((1, ), dtype_str='int32'), device=device)
    kernel[(1, )](x)


@pytest.mark.parametrize("device", ['xpu', 'cpu', 'cpu_pinned'])
def test_pointer_arguments(device):
    if is_xpu() and device in ['cpu_pinned']:
        pytest.xfail("RuntimeError: Pinned memory requires CUDA.")

    @triton.jit
    def kernel(x):
        pass

    pin_memory = 'pinned' in device
    x = torch.empty(1024, device=device.split('_')[0], pin_memory=pin_memory)
    if device == "cpu":
        with pytest.raises(ValueError):
            kernel[(1, )](x)
    else:
        kernel[(1, )](x)


@pytest.mark.parametrize("value, value_type", [(-1, 'i32'), (0, 'i32'), (-2**31, 'i32'), (2**31 - 1, 'i32'),
                                               (2**31, 'i64'), (2**32 - 1, 'i64'), (2**32, 'i64'), (2**63 - 1, 'i64'),
                                               (-2**63, 'i64'), (2**63, 'u64'), (2**64 - 1, 'u64')])
def test_value_specialization(value: int, value_type: str, device) -> None:

    def repr(specialization):
        spec_type = specialization.signature["VALUE"]
        return f"kernel_{spec_type}"

    @triton.jit(repr=repr)
    def kernel(VALUE, X):
        pass

    x = torch.tensor([3.14159], device=device)
    h = kernel[(1, )](value, x)
    assert value_type in h.name


# --------------------
# value specialization
# --------------------


@pytest.mark.parametrize("value, overflow", [(2**64 - 1, False), (2**64, True), (-2**63, False), (-2**63 - 1, True)])
def test_value_specialization_overflow(value: int, overflow: bool, device) -> None:

    @triton.jit
    def kernel(VALUE, X):
        pass

    x = torch.tensor([3.14159], device=device)

    if overflow:
        with pytest.raises(OverflowError):
            kernel[(1, )](value, x)
    else:
        kernel[(1, )](value, x)


# ----------------
# test constexpr
# ----------------


@pytest.mark.interpreter
@pytest.mark.parametrize("op", ['+', '-', '*', '/', '%', '<', '>', '<<', '>>', '&', '^', '|'])
@pytest.mark.parametrize("is_lhs_constexpr", [False, True])
@pytest.mark.parametrize("is_rhs_constexpr", [True, False])
def test_bin_op_constexpr(op, is_lhs_constexpr, is_rhs_constexpr, device):

    @triton.jit
    def kernel(Z, X, Y):
        x = tl.load(X)
        y = tl.load(Y)
        z = GENERATE_TEST_HERE
        tl.store(Z, z)

    if op in ['<<', '>>', '&', '^', '|']:  # int op
        x_str = "3" if is_lhs_constexpr else "x"
        y_str = "4" if is_rhs_constexpr else "y"
        x = numpy_random((1, ), dtype_str="int32")

        # NOTE: bitshifting beyond bitwidth can lead to undefined behavior
        if op in ['<<', '>>']:
            y = numpy_random((1, ), dtype_str="int32", low=0, high=_bitwidth("int32"))
        else:
            y = numpy_random((1, ), dtype_str="int32")
    else:
        x_str = "3.14" if is_lhs_constexpr else "x"
        y_str = "4.13" if is_rhs_constexpr else "y"
        x = numpy_random((1, ), dtype_str="float32")
        y = numpy_random((1, ), dtype_str="float32")
    kernel = patch_kernel(kernel, {'GENERATE_TEST_HERE': f"{x_str} {op} {y_str}"})
    z = np.array(eval(f"{x_str} {op} {y_str}"))
    x_tri = to_triton(x, device=device)
    y_tri = to_triton(y, device=device)
    z_tri = to_triton(np.empty((1, ), dtype=z.dtype), device=device)
    kernel[(1, )](z_tri, x_tri, y_tri)
    np.testing.assert_allclose(z, to_numpy(z_tri), rtol=1e-3)


@pytest.mark.interpreter
def test_constexpr_shape(device):

    @triton.jit
    def kernel(X):
        off = tl.arange(0, 128 + 128)
        tl.store(X + off, off)

    x_tri = to_triton(np.empty((256, ), dtype=np.int32), device=device)
    kernel[(1, )](x_tri)
    np.testing.assert_equal(to_numpy(x_tri), np.arange(0, 256))


@pytest.mark.interpreter
def test_constexpr_scalar_shape(device):

    @triton.jit
    def kernel(X, s):
        off = tl.arange(0, 256)
        val = off % (256 // s)
        tl.store(X + off, val)

    x_tri = to_triton(np.empty((256, ), dtype=np.int32), device=device)
    kernel[(1, )](x_tri, 32)
    np.testing.assert_equal(to_numpy(x_tri), np.arange(0, 256) % 8)


reshape_list = [((64, ), (8, 8)), ((2, 32), (16, 4)), ((512, ), (2, 2, 2, 2, 2, 2, 2, 2, 2)), ((64, 32), (16, 8, 16))]


@pytest.mark.interpreter
@pytest.mark.parametrize("formats", reshape_list)
def test_reshape(formats, device):
    in_format, out_format = formats

    @triton.jit
    def kernel(Z, X, out_tuple: tl.constexpr):
        x = tl.load(X_PTR_EXPR)
        z = tl.reshape(x, out_tuple)
        tl.store(Z_PTR_EXPR, z)

    def generate_kernel(shape_x, shape_z):
        to_replace = {
            'X_PTR_EXPR': make_ptr_str('X', shape_x),
            'Z_PTR_EXPR': make_ptr_str('Z', shape_z),
        }
        return patch_kernel(kernel, to_replace)

    x = numpy_random(in_format, dtype_str="int32")
    z = x.reshape(out_format)
    x_tri = to_triton(x, device=device)
    patched_kernel = generate_kernel(in_format, out_format)
    z_tri = to_triton(np.empty(out_format, dtype=np.int32), device=device)
    patched_kernel[(1, )](z_tri, x_tri, out_format)
    np.testing.assert_equal(z, to_numpy(z_tri))


def test_reshape_err(device):

    @triton.jit
    def kernel():
        x = tl.arange(0, 8 * 8)
        y = tl.reshape(x, (8 * 4, ))

    with pytest.raises(triton.CompilationError) as exc_info:
        kernel[(1, )]()

    assert "reshape" in str(exc_info.value)


def test_trans_reshape(device):

    @triton.jit
    def kernel(in_base_ptr, out_base_ptr, IN_SHAPE0: tl.constexpr, IN_SHAPE1: tl.constexpr):

        in_block_ptr = tl.make_block_ptr(
            base=in_base_ptr,
            shape=(IN_SHAPE0, IN_SHAPE1),
            strides=(IN_SHAPE1, 1),
            offsets=(0, 0),
            block_shape=(IN_SHAPE0, IN_SHAPE1),
            order=(1, 0),
        )
        x = tl.load(in_block_ptr)
        x = tl.reshape(x, (32, 4, 4, 2))
        x = tl.permute(x, (1, 2, 3, 0))
        x = tl.reshape(x, (IN_SHAPE0 * IN_SHAPE1, ))
        tl.store(out_base_ptr + tl.arange(0, IN_SHAPE0 * IN_SHAPE1), x)

    shape = (32, 32)
    input = torch.arange(math.prod(shape), dtype=torch.int32, device=device).reshape(shape)
    expected = torch.permute(input, (1, 0))
    # Don't do zeros_like -- that copies the layout, which we don't want.
    actual = torch.zeros(expected.shape, dtype=torch.int32, device=device)

    k = kernel[(1, )](input, actual, shape[0], shape[1])
    assert k.asm['ttgir'].count(
        'triton_gpu.convert_layout') == 1, "Expected exactly one convert_layout op in the TTGIR after optimization"

    np.testing.assert_equal(to_numpy(expected), to_numpy(actual))


# -------------
# test call
# -------------


@triton.jit
def val_multiplier(val, i):
    return val * i


@triton.jit(noinline=True)
def val_multiplier_noinline(val, i):
    return val * i


@triton.jit
def vecmul_kernel(ptr, n_elements, rep, type: tl.constexpr):
    pid = tl.program_id(axis=0)
    offsets = pid * 128 + tl.arange(0, 128)
    mask = offsets < n_elements
    vec = tl.load(ptr + offsets, mask=mask)
    for i in range(1, rep):
        if type == "inline":
            vec = val_multiplier(vec, i)
        else:
            vec = val_multiplier_noinline(vec, i)
    tl.store(ptr + offsets, vec, mask=mask)


@pytest.mark.interpreter
@pytest.mark.parametrize("type", ["inline", "noinline"])
@pytest.mark.parametrize("num_ctas", num_ctas_list)
def test_call(type, num_ctas, device):

    @triton.jit
    def kernel(ptr, n_elements, num1, num2, type: tl.constexpr):
        vecmul_kernel(ptr, n_elements, num1, type)
        vecmul_kernel(ptr, n_elements, num2, type)

    size = 1024
    rand_val = numpy_random((size, ), dtype_str="float32")
    rand_val_tri = to_triton(rand_val, device=device)
    err_msg = ""
    try:
        kernel[(size // 128, )](rand_val_tri, size, 3, 5, type, num_ctas=num_ctas)
    except Exception as e:
        err_msg = str(e)

    if type == "noinline" and not is_interpreter():
        assert err_msg != ""
    else:
        ans = rand_val * 1 * 2 * 1 * 2 * 3 * 4
        np.testing.assert_equal(to_numpy(rand_val_tri), ans)


# -------------
# test if
# -------------


@pytest.mark.interpreter
@pytest.mark.parametrize("if_type", [
    "if", "if_and_dynamic", "if_exp_static", "if_exp_dynamic", "if_exp_dynamic_constexpr", "if_exp_dynamic_void",
    "if_and_static"
])
def test_if(if_type, device):

    @triton.jit
    def kernel(Cond, XTrue, XFalse, Ret, IfType: tl.constexpr, BoolVar: tl.constexpr, StaticVaue: tl.constexpr):
        pid = tl.program_id(0)
        cond = tl.load(Cond)
        if IfType == "if":
            if pid % 2 == 0:  # eq
                tl.store(Ret, tl.load(XTrue))
            elif 1 == pid % 2:  # req
                tl.store(Ret, tl.load(XFalse))
        elif IfType == "if_exp_dynamic":
            val = tl.load(XTrue) if pid % 2 == 0 else tl.load(XFalse)
            tl.store(Ret, val)
        elif IfType == "if_exp_dynamic_constexpr":
            val = 3.14 if pid % 2 == 0 else tl.load(XFalse)
            tl.store(Ret, val)
        elif IfType == "if_exp_dynamic_void":
            tl.store(Ret, tl.load(XTrue)) if pid % 2 == 0 else tl.store(Ret, tl.load(XFalse))
        elif IfType == "if_exp_static":
            tl.store(Ret, tl.load(XTrue)) if BoolVar else tl.store(Ret, tl.load(XFalse))
        elif IfType == "if_and_dynamic":
            if BoolVar and (1 != pid % 2 and pid % 2 != 1):  # rne and ne
                tl.store(Ret, tl.load(XTrue))
            else:
                tl.store(Ret, tl.load(XFalse))
        elif IfType == "if_and_static":
            if StaticVaue != 0 and StaticVaue != 0:
                tl.store(Ret, tl.load(XTrue))
            else:
                tl.store(Ret, tl.load(XFalse))

    cond = torch.ones(1, dtype=torch.int32, device=device)
    x_true = torch.tensor([3.14], dtype=torch.float32, device=device)
    x_false = torch.tensor([1.51], dtype=torch.float32, device=device)
    ret = torch.zeros(1, dtype=torch.float32, device=device)

    kernel[(1, )](cond, x_true, x_false, ret, if_type, True, 1)
    assert torch.equal(ret, x_true)


def test_num_warps_pow2(device):
    dst = torch.empty(128, device=device)

    @triton.jit
    def _kernel(dst):
        pass

    with pytest.raises(AssertionError, match='must be a power of 2'):
        _kernel[(1, )](dst=dst, num_warps=3)
    _kernel[(1, )](dst=dst, num_warps=1)
    _kernel[(1, )](dst=dst, num_warps=2)
    _kernel[(1, )](dst=dst, num_warps=4)


@pytest.mark.interpreter
@pytest.mark.parametrize("func_str", ['sqrt', 'rsqrt', 'exp', 'exp2', 'log', 'log2', 'sin', 'cos'])
def test_unary_math(func_str, device):

    @triton.jit
    def kernel(X, Y, BLOCK: tl.constexpr):
        x = tl.load(X + tl.arange(0, BLOCK))
        y = tl.FUNC_STR(x)
        tl.store(Y + tl.arange(0, BLOCK), y)

    kernel = patch_kernel(kernel, {'FUNC_STR': func_str})

    shape = (128, )
    x = torch.randn(shape, dtype=torch.float32, device=device)
    if func_str in ['sqrt', 'rsqrt']:
        x = torch.abs(x)
    if func_str in ['log', 'log2']:
        x = torch.max(x, torch.tensor(1e-6, dtype=torch.float32, device=device))
    y = torch.zeros(shape, dtype=torch.float32, device=device)

    kernel[(1, )](x, y, BLOCK=shape[0])
    torch.allclose(getattr(torch, func_str)(x), y, rtol=1e-3)


# -----------------------
# test inline asm
# -----------------------


@pytest.mark.parametrize("num_ctas", num_ctas_list)
def test_inline_asm(num_ctas, device):
    check_cuda_only(device)

    if is_hip():
        pytest.skip("test_inline_asm is not supported in HIP")

    @triton.jit
    def kernel(X, Y, Z, n: tl.constexpr, BLOCK: tl.constexpr):
        x = tl.load(X + tl.arange(0, BLOCK))
        y = tl.load(Y + tl.arange(0, BLOCK))
        s = tl.full([BLOCK], n, tl.int32)
        z = tl.inline_asm_elementwise("shf.l.wrap.b32 $0, $1, $2, $3;", "=r,r, r, r", [x, y, s], dtype=tl.int32,
                                      is_pure=True, pack=1)
        tl.store(Z + tl.arange(0, BLOCK), z)

    shape = (128, )
    rs = RandomState(17)
    x = numpy_random(shape, dtype_str='uint32', rs=rs)
    y = numpy_random(shape, dtype_str='uint32', rs=rs)
    x_tri = to_triton(x, device=device)
    y_tri = to_triton(y, device=device)
    n = 17
    z_tri = to_triton(numpy_random(shape, dtype_str='uint32', rs=rs), device=device)
    kernel[(1, )](x_tri, y_tri, z_tri, n, BLOCK=shape[0], num_ctas=num_ctas)
    y_ref = (y << n) | (x >> (32 - n))
    # compare
    np.testing.assert_equal(y_ref, to_numpy(z_tri))


@pytest.mark.parametrize("num_ctas", num_ctas_list)
def test_inline_asm_packed(num_ctas, device):
    check_cuda_only(device)

    if is_hip():
        pytest.skip("test_inline_asm is not supported in HIP")

    @triton.jit
    def kernel(X, Y, BLOCK: tl.constexpr):
        x = tl.load(X + tl.arange(0, BLOCK))
        # shift 4x8bits values together.
        y = tl.inline_asm_elementwise(
            "and.b32 $0, $1, 0x1F1F1F1F; \
                                       shl.b32 $0, $0, 3;", "=r,r", [
                x,
            ], dtype=tl.int8, is_pure=True, pack=4)
        tl.store(Y + tl.arange(0, BLOCK), y)

    shape = (512, )
    rs = RandomState(17)
    x = numpy_random(shape, dtype_str='uint8', rs=rs)
    x_tri = to_triton(x, device=device)
    y_tri = to_triton(numpy_random(shape, dtype_str='uint8', rs=rs), device=device)
    kernel[(1, )](x_tri, y_tri, BLOCK=shape[0], num_ctas=num_ctas)
    y_ref = x << 3
    # compare
    np.testing.assert_equal(y_ref, to_numpy(y_tri))


@pytest.mark.parametrize('num_ctas', num_ctas_list)
def test_inline_asm_with_pointers(num_ctas, device):
    check_cuda_only(device)

    if is_hip():
        pytest.skip('test_inline_asm is not supported in HIP')

    @triton.jit
    def kernel(X, Y, BLOCK: tl.constexpr):
        x_ptrs = X + tl.arange(0, BLOCK)
        y_ptrs = Y + tl.arange(0, BLOCK)
        tl.inline_asm_elementwise(
            "ld.global.b8 $0, [$1]; \
                                   shl.b32 $0, $0, 3; \
                                   st.global.b8 [$2], $0;", "=r,l,l", [x_ptrs, y_ptrs], dtype=tl.int8, is_pure=False,
            pack=1)

    shape = (512, )
    rs = RandomState(17)
    x = numpy_random(shape, dtype_str='uint8', rs=rs)
    x_tri = to_triton(x, device=device)
    y_tri = to_triton(numpy_random(shape, dtype_str='uint8', rs=rs), device=device)
    kernel[(1, )](x_tri, y_tri, BLOCK=shape[0], num_ctas=num_ctas)
    y_ref = x << 3
    # compare
    np.testing.assert_equal(y_ref, to_numpy(y_tri))


def test_inline_asm_multiple_outputs(device):
    check_cuda_only(device)
    if is_hip():
        pytest.skip('This test uses PTX inline assembly, so is not compatible with AMD')

    @triton.jit
    def kernel(A, B, C, D, BLOCK: tl.constexpr):
        a = tl.load(A + tl.arange(0, BLOCK))
        b = tl.load(B + tl.arange(0, BLOCK))

        # C = A - B
        # D = B - A
        (c, d) = tl.inline_asm_elementwise(
            asm="""
            sub.u32 $0, $2, $3;  // C = A - B
            sub.u32 $1, $3, $2;  // D = B - A
            """,
            constraints=(
                # 2 output registers: $0=C and $1=D.
                "=r,=r,"
                # 2 input registers: $2=A and $3=B.
                "r,r"),
            args=[a, b],
            dtype=(tl.uint32, tl.uint32),
            is_pure=True,
            pack=1,
        )
        tl.store(C + tl.arange(0, BLOCK), c)
        tl.store(D + tl.arange(0, BLOCK), d)

    shape = (512, )
    rs = RandomState(17)
    A = numpy_random(shape, dtype_str='uint32', rs=rs)
    B = numpy_random(shape, dtype_str='uint32', rs=rs)
    A_tri = to_triton(A, device=device)
    B_tri = to_triton(B, device=device)
    C_tri = to_triton(numpy_random(shape, dtype_str='uint32', rs=rs), device=device)
    D_tri = to_triton(numpy_random(shape, dtype_str='uint32', rs=rs), device=device)
    kernel[(1, )](A_tri, B_tri, C_tri, D_tri, BLOCK=shape[0])

    C_ref = A - B
    D_ref = B - A

    np.testing.assert_equal(C_ref, to_numpy(C_tri))
    np.testing.assert_equal(D_ref, to_numpy(D_tri))


def test_inline_asm_packed_multiple_outputs(device):
    check_cuda_only(device)
    if is_hip():
        pytest.skip('This test uses PTX inline assembly, so is not compatible with AMD')

    @triton.jit
    def kernel(A, B, C, D, BLOCK: tl.constexpr):
        a = tl.load(A + tl.arange(0, BLOCK))
        b = tl.load(B + tl.arange(0, BLOCK))

        # For each (a,b) in zip(a,b), perform the following:
        # - Let ai be `a` converted to int32.
        # - Let af be `a` converted to float.
        # - Let m be the max of ai and b.
        # - Return ai and mi.
        # Do the above 4 elements at a time.
        (c, d) = tl.inline_asm_elementwise(
            asm="""
            {
                // Unpack `a` into `ai`.
                .reg .b8 tmp<4>;
                mov.b32 {tmp0, tmp1, tmp2, tmp3}, $8;
                cvt.u32.u8 $0, tmp0;
                cvt.u32.u8 $1, tmp1;
                cvt.u32.u8 $2, tmp2;
                cvt.u32.u8 $3, tmp3;
            }
            // Convert `ai` to float.
            cvt.rn.f32.s32 $4, $0;
            cvt.rn.f32.s32 $5, $1;
            cvt.rn.f32.s32 $6, $2;
            cvt.rn.f32.s32 $7, $3;
            // Take max of `ai` and `b`.
            max.f32 $4, $4, $9;
            max.f32 $5, $5, $10;
            max.f32 $6, $6, $11;
            max.f32 $7, $7, $12;
            """,
            constraints=(
                # 8 output registers, namely
                #   $0=ai0, $1=ai1, $2=ai2, $3=ai3,
                #   $4=m0,  $5=m1,  $6=m2,  $7=m3.
                "=r,=r,=r,=r,=r,=r,=r,=r,"
                # 5 input registers, namely
                #   $8=ai,
                #   $9=b0, $10=b1, $11=b2, $12=b3.
                # The four elements from `a` are all packed into one register.
                "r,r,r,r,r"),
            args=[a, b],
            dtype=(tl.int32, tl.float32),
            is_pure=True,
            pack=4,
        )
        tl.store(C + tl.arange(0, BLOCK), c)
        tl.store(D + tl.arange(0, BLOCK), d)

    shape = (512, )
    rs = RandomState(17)
    A = numpy_random(shape, dtype_str='uint8', rs=rs)
    B = numpy_random(shape, dtype_str='float32', rs=rs)
    A_tri = to_triton(A, device=device)
    B_tri = to_triton(B, device=device)
    C_tri = to_triton(numpy_random(shape, dtype_str='int32', rs=rs), device=device)
    D_tri = to_triton(numpy_random(shape, dtype_str='float32', rs=rs), device=device)
    kernel[(1, )](A_tri, B_tri, C_tri, D_tri, BLOCK=shape[0])

    C_ref = A.astype(np.int32)
    D_ref = np.maximum(A.astype(np.float32), B)

    np.testing.assert_equal(C_ref, to_numpy(C_tri))
    np.testing.assert_equal(D_ref, to_numpy(D_tri))


# -----------------------
# test control flow
# -----------------------


@pytest.mark.parametrize("lo, hi, iv", [(2**30, 2**30 + 20, 1), (2**35, 2**35 + 20, 2), (2**35, 2**35 + 20, 3),
                                        (15, -16, -1), (15, -16, -2), (15, -16, -3), (-18, -22, -1), (22, 18, -1)])
def test_for_iv(lo, hi, iv, device):

    @triton.jit
    def kernel(Out, lo, hi, iv: tl.constexpr):
        acc = 0
        acc = acc.to(tl.int64)
        for i in range(lo, hi, iv):
            acc += i
        tl.store(Out, acc)

    out = to_triton(np.zeros((1, ), dtype=np.int64), device=device)
    kernel[(1, )](out, lo, hi, iv)
    assert out[0] == sum(range(lo, hi, iv))


@pytest.mark.interpreter
def test_if_else(device):

    @triton.jit
    def kernel(Cond, TrueVal, FalseVal, Out):
        if tl.load(Cond):
            val = tl.load(TrueVal)
        else:
            val = tl.load(FalseVal)
        tl.store(Out, val)

    out = to_triton(np.zeros((1, ), dtype=np.int32), device=device)
    true_val = to_triton(np.full((1, ), 1, dtype=np.int32), device=device)
    false_val = to_triton(np.full((1, ), 2, dtype=np.int32), device=device)
    cond = to_triton(np.zeros((1, ), dtype=np.int32), device=device)
    # True
    cond[0] = True
    kernel[(1, )](cond, true_val, false_val, out)
    assert to_numpy(out)[0] == true_val[0]
    # False
    cond[0] = False
    kernel[(1, )](cond, true_val, false_val, out)
    assert to_numpy(out)[0] == false_val[0]


@pytest.mark.interpreter
@pytest.mark.parametrize("mode", ["dynamic", "static"])
def test_if_return(mode, device):

    @triton.jit
    def kernel(ExitEarly, Out, cond: tl.constexpr, mode: tl.constexpr):
        if mode == "dynamic":
            if tl.load(ExitEarly):
                tl.store(Out, 0)
                return
        else:
            if cond:
                tl.store(Out, 0)
                return
        tl.store(Out, 1)

    out = to_triton(np.zeros((1, ), dtype=np.int32), device=device)
    exit_early = to_triton(np.zeros((1, ), dtype=np.int32), device=device)
    # exit early path taken
    exit_early[0] = 1
    kernel[(1, )](exit_early, out, True, mode)
    assert to_numpy(out)[0] == 0
    # exit early path not taken
    exit_early[0] = 0
    kernel[(1, )](exit_early, out, False, mode)
    assert to_numpy(out)[0] == 1


@triton.jit
def add_fn(x):
    return x + 1


@triton.jit(noinline=True)
def add_fn_noinline(x):
    return x + 1


@triton.jit
def add_fn_return(x, pid):
    if pid == 0:
        return x + 1
    else:
        return x + 2


@triton.jit
def add_fn_expr(Out, x):
    tl.store(Out, x)


@triton.jit
def add_fn_static_cond(x, cond: tl.constexpr):
    if cond == "":
        return x
    else:
        return x + 1


@pytest.mark.interpreter
@pytest.mark.parametrize(
    "call_type",
    ["attribute", "attribute_jit", "jit", "jit_if", "jit_expr", "jit_static_cond", "jit_noinline", "jit_extern"])
def test_if_call(call_type, device):

    @triton.jit
    def kernel(Out, call_type: tl.constexpr):
        pid = tl.program_id(0)
        o = tl.load(Out)
        if call_type == "attribute":
            # call attribute
            if pid == 0:
                a = o
                a = a.to(tl.int32).to(tl.int32) + 1
                o = a
        elif call_type == "attribute_jit":
            # call attribute and jit function
            if pid == 0:
                a = o
                a = tl.load(Out + add_fn(a) - 1).to(tl.int32) + 1
                o = a
        elif call_type == "jit":
            if pid == 0:
                # regular function call
                a = o
                a = add_fn(a)
                o = a
        elif call_type == "jit_if":
            # function without end_if block
            if pid == 0:
                a = o
                a = add_fn_return(a, pid)
                o = a
        elif call_type == "jit_if_exp":
            # ifexp expression
            if pid == 0:
                a = o
                a = add_fn(a) if pid == 0 else add_fn_return(a, pid)
                o = a
        elif call_type == "jit_expr":
            # call without return
            if pid == 0:
                a = o + 1
                add_fn_expr(Out, a)
                o = a
        elif call_type == "jit_static_cond":
            if pid == 0:
                a = o + 1
                add_fn_static_cond(o, call_type)
                o = a
        elif call_type == "jit_noinline":
            if pid == 0:
                a = o + 1
                add_fn_noinline(a)
                o = a
        elif call_type == "jit_extern":
            if pid == 0:
                a = o + 1
                tl.cdiv(a, a)
                o = a

        tl.store(Out, o)

    out = to_triton(np.zeros((1, ), dtype=np.int32), device=device)
    kernel[(1, )](out, call_type)
    assert to_numpy(out)[0] == 1


@pytest.mark.interpreter
@pytest.mark.parametrize("_cond1", [True, False])
@pytest.mark.parametrize("_cond2", [True, False])
@pytest.mark.parametrize("_cond3", [True, False])
def test_nested_if_else_return(_cond1, _cond2, _cond3, device):

    @triton.jit
    def kernel(Cond1, Cond2, Cond3, Val1, Val2, Val3, Out):
        val = 0
        if tl.load(Cond1):
            if tl.load(Cond2):
                val = tl.load(Val1)
            else:
                return
        else:
            if tl.load(Cond3):
                val = tl.load(Val2)
            else:
                val = tl.load(Val3)
        tl.store(Out, val)

    out = to_triton(np.full((1, ), -1, dtype=np.int32), device=device)
    cond1 = to_triton(np.full((1, ), _cond1, dtype=np.int32), device=device)
    cond2 = to_triton(np.full((1, ), _cond2, dtype=np.int32), device=device)
    cond3 = to_triton(np.full((1, ), _cond3, dtype=np.int32), device=device)
    val1 = to_triton(np.full((1, ), 1, dtype=np.int32), device=device)
    val2 = to_triton(np.full((1, ), 2, dtype=np.int32), device=device)
    val3 = to_triton(np.full((1, ), 3, dtype=np.int32), device=device)
    kernel[(1, )](cond1, cond2, cond3, val1, val2, val3, out)
    targets = {
        (True, True, True): val1[0],
        (True, True, False): val1[0],
        (True, False, True): out[0],
        (True, False, False): out[0],
        (False, True, True): val2[0],
        (False, True, False): val3[0],
        (False, False, True): val2[0],
        (False, False, False): val3[0],
    }
    assert out[0] == targets[(_cond1, _cond2, _cond3)]


@pytest.mark.interpreter
def test_while(device):

    @triton.jit
    def kernel(InitI, Bound, CutOff, OutI, OutInitI, OutJ):
        init_i = tl.load(InitI)
        curr_i = init_i
        j = 0
        # Check that init_i is not updated by the loop
        while j < tl.load(Bound):
            curr_i = curr_i + (j == tl.load(CutOff))
            j += 1
            tl.store(OutInitI, init_i)
        tl.store(OutI, curr_i)
        tl.store(OutJ, j)

    out_i = to_triton(np.zeros((1, ), dtype=np.int32), device=device)
    out_j = to_triton(np.zeros((1, ), dtype=np.int32), device=device)
    init_i = to_triton(np.full((1, ), 1, dtype=np.int32), device=device)
    out_init_i = to_triton(np.full((1, ), 0, dtype=np.int32), device=device)
    bound = to_triton(np.full((1, ), 10, dtype=np.int32), device=device)
    cut_off = to_triton(np.full((1, ), 5, dtype=np.int32), device=device)
    kernel[(1, )](init_i, bound, cut_off, out_i, out_init_i, out_j)
    assert out_init_i[0] == init_i[0]
    assert out_i[0] == init_i[0] + 1
    assert out_j[0] == bound[0]


@pytest.mark.interpreter
def test_nested_while(device):

    @triton.jit
    def nested_while(data, countPtr):
        for i in range(10):
            count = tl.load(countPtr)
            while count > 0:
                tl.store(data, tl.load(data) + 1.0)
                count = count - 2

    counter = torch.tensor([8], dtype=torch.int32, device=device)
    data = torch.zeros((1, ), device=device, dtype=torch.float32)
    nested_while[(1, )](data, counter)
    assert data[0] == 40


# -----------------------
# test extra
# -----------------------


def test_num_threads(device):
    if is_hip():
        pytest.skip("test_num_threads is not supported in HIP")

    @triton.jit
    def kernel(Out):
        num_threads: tl.constexpr = tl.extra.intel.num_threads()
        offs = tl.arange(0, num_threads)
        tl.store(Out + offs, 1)

    num_threads = 256
    out = to_triton(np.zeros((num_threads, ), dtype=np.int32), device=device)
    kernel[(1, )](out, num_warps=num_threads // 32)
    assert torch.sum(out) == 256


def test_globaltimer(device):
    if is_hip():
        pytest.skip("test_globaltimer is not supported in HIP")
    check_cuda_only(device)

    @triton.jit
    def kernel(Out1, Out2):
        start = tl.extra.intel.globaltimer()
        off = tl.arange(0, 128)
        for i in range(10000):
            tl.store(Out1 + off, tl.load(Out1 + off) + 1)
        end = tl.extra.intel.globaltimer()
        tl.store(Out2, end - start)

    out1 = to_triton(np.zeros((128, ), dtype=np.int64), device=device)
    out2 = to_triton(np.zeros((1, ), dtype=np.int64), device=device)
    h = kernel[(1, )](out1, out2)
    assert out2[0] > 0
    assert h.asm["ptx"].count("%globaltimer") == 2


def test_smid(device):
    if is_hip():
        pytest.skip("test_smid is not supported in HIP")
    check_cuda_only(device)

    @triton.jit
    def kernel(Out):
        tl.store(Out + tl.program_id(0), tl.extra.intel.smid())

    out = to_triton(np.zeros((1024, ), dtype=np.int32), device=device)
    h = kernel[(out.shape[0], )](out)
    assert out.sort()[0].unique().shape[0] > 0
    assert h.asm["ptx"].count("%smid") == 1


# -----------------------
# test layout conversions
# -----------------------
# TODO: backend should be tested separately

layouts = [
    BlockedLayout([1, 16], [8, THREADS_PER_WARP // 8], [4, 1], [1, 0], [1, 1], [1, 1], [0, 1]),
    BlockedLayout([1, 8], [2, THREADS_PER_WARP // 2], [4, 1], [1, 0], [1, 1], [1, 1], [0, 1]),
    BlockedLayout([1, 4], [4, THREADS_PER_WARP // 4], [2, 2], [1, 0], [1, 1], [1, 1], [0, 1]),
    BlockedLayout([1, 1], [1, THREADS_PER_WARP], [2, 2], [1, 0], [1, 1], [1, 1], [0, 1]),
    BlockedLayout([8, 1], [16, THREADS_PER_WARP // 16], [1, 4], [0, 1], [1, 1], [1, 1], [0, 1]),
    BlockedLayout([4, 1], [8, THREADS_PER_WARP // 8], [2, 2], [0, 1], [1, 1], [1, 1], [0, 1]),
    BlockedLayout([1, 1], [THREADS_PER_WARP, 1], [2, 2], [0, 1], [1, 1], [1, 1], [0, 1]),
    BlockedLayout([4, 4], [1, THREADS_PER_WARP], [4, 1], [1, 0], [1, 1], [1, 1], [0, 1]),
    MmaLayout([2, 0], [4, 1], [1, 1], [1, 1], [1, 0], [16, 8]),
]

intermediate_layouts = [
    None,
    SharedLayout(1, 1, 1, [1, 0], [1, 1], [1, 1], [0, 1]),
    SharedLayout(4, 2, 4, [1, 0], [1, 1], [1, 1], [0, 1]),
    SharedLayout(2, 2, 4, [1, 0], [1, 1], [1, 1], [0, 1]),
]


def compute_rep_shape(layout):
    if type(layout) is BlockedLayout:
        warp_shape = np.multiply(layout.sz_per_thread, layout.threads_per_warp)
        rep_shape = np.multiply(warp_shape, layout.warps_per_cta)
        return rep_shape
    else:
        assert False, "TODO: support compute_rep_shape for layout " + str(type(layout))


# This function gives a lower bound approximation of scratch buffer shape for convert_layout operation
def compute_scratch_buffer_shape(src_layout, dst_layout, shape):
    src_rep_shape = compute_rep_shape(src_layout)
    dst_rep_shape = compute_rep_shape(dst_layout)
    full_scratch_shape = np.maximum(src_rep_shape, dst_rep_shape)
    return np.minimum(full_scratch_shape, shape)


@pytest.mark.parametrize("M, N", [[64, 1], [64, 64], [128, 128], [1, 64]])
@pytest.mark.parametrize("dtype", ['float16'])
@pytest.mark.parametrize("src_layout", layouts)
@pytest.mark.parametrize("interm_layout", intermediate_layouts)
@pytest.mark.parametrize("dst_layout", layouts)
def test_convert2d(M, N, src_layout, interm_layout, dst_layout, dtype, device):
    if (M == 1 or N == 1) and interm_layout:
<<<<<<< HEAD
        pytest.xfail("Out of bound access when maxPhase > 1")
=======
        # TODO(jlebar): These OOB accesses don't even hit an assert in the
        # compiler, and some of them return the wrong result instead of
        # crashing!
        pytest.skip("Out of bound access when maxPhase > 1")
>>>>>>> 8c5e33c7
    if str(src_layout) == str(dst_layout):
        pytest.xfail("Do not convert same layout")
    if is_hip():
        try:
            scratch_shape = compute_scratch_buffer_shape(src_layout, dst_layout, (M, N))
        except AssertionError:
            pytest.skip("Can't compute scratch buffer size")
        lds_size = 65536
        # consider int32 dtype in scratch buffer size,
        # because it is the largest dtype used in convert_layout in this test
        int32_size = 4
        # skip even if scratch buffer equal to lds_size, because real scratch buffer is typically larger due to padding
        if scratch_shape[0] * scratch_shape[1] * int32_size >= lds_size:
            pytest.skip("Scratch buffer is too large")

    layouts = f"""
    #src = {src_layout}
    #dst = {dst_layout}
    """ if interm_layout is None else f"""
    #src = {src_layout}
    #interm = {interm_layout}
    #dst = {dst_layout}
    """

    conversion = f"""
    %12 = triton_gpu.convert_layout %9 : tensor<{M}x{N}xi32, #src> -> tensor<{M}x{N}xi32, #dst>
    %13 = triton_gpu.convert_layout %11 : tensor<{M}x{N}xf16, #src> -> tensor<{M}x{N}xf16, #dst>
    """ if interm_layout is None else f"""
    %15 = triton_gpu.local_alloc %9 : (tensor<{M}x{N}xi32, #src>) -> !tt.memdesc<{M}x{N}xi32, #interm>
    %16 = triton_gpu.local_load %15 : !tt.memdesc<{M}x{N}xi32, #interm> -> tensor<{M}x{N}xi32, #src>
    %17 = triton_gpu.local_alloc %11 : (tensor<{M}x{N}xf16, #src>) -> !tt.memdesc<{M}x{N}xf16, #interm>
    %18 = triton_gpu.local_load %17 : !tt.memdesc<{M}x{N}xf16, #interm> -> tensor<{M}x{N}xf16, #src>

    %12 = triton_gpu.convert_layout %16 : tensor<{M}x{N}xi32, #src> -> tensor<{M}x{N}xi32, #dst>
    %13 = triton_gpu.convert_layout %18 : tensor<{M}x{N}xf16, #src> -> tensor<{M}x{N}xf16, #dst>
    """

    ir = layouts + f"""
    module attributes {{"triton_gpu.num-warps" = 4 : i32, "triton_gpu.num-ctas" = 1 : i32, "triton_gpu.threads-per-warp" = {THREADS_PER_WARP} : i32}} {{
  tt.func public @kernel_0d1d(%arg0: !tt.ptr<f16> {{tt.divisibility = 16 : i32}}, %arg1: !tt.ptr<f16> {{tt.divisibility = 16 : i32}}) {{
    %cst = arith.constant dense<{N}> : tensor<{M}x1xi32, #src>
    %0 = tt.make_range {{end = {M} : i32, start = 0 : i32}} : tensor<{M}xi32, #triton_gpu.slice<{{dim = 1, parent = #src}}>>
    %1 = tt.make_range {{end = {N} : i32, start = 0 : i32}} : tensor<{N}xi32, #triton_gpu.slice<{{dim = 0, parent = #src}}>>
    %2 = tt.splat %arg0 : !tt.ptr<f16> -> tensor<{M}x{N}x!tt.ptr<f16>, #src>
    %4 = tt.expand_dims %0 {{axis = 1 : i32}} : tensor<{M}xi32, #triton_gpu.slice<{{dim = 1, parent = #src}}>> -> tensor<{M}x1xi32, #src>
    %5 = arith.muli %4, %cst : tensor<{M}x1xi32, #src>
    %6 = tt.expand_dims %1 {{axis = 0 : i32}} : tensor<{N}xi32, #triton_gpu.slice<{{dim = 0, parent = #src}}>> -> tensor<1x{N}xi32, #src>
    %7 = tt.broadcast %6 : tensor<1x{N}xi32, #src> -> tensor<{M}x{N}xi32, #src>
    %8 = tt.broadcast %5 : tensor<{M}x1xi32, #src> -> tensor<{M}x{N}xi32, #src>
    %9 = arith.addi %8, %7 : tensor<{M}x{N}xi32, #src>
    %10 = tt.addptr %2, %9 : tensor<{M}x{N}x!tt.ptr<f16>, #src>, tensor<{M}x{N}xi32, #src>
    %11 = tt.load %10 : tensor<{M}x{N}x!tt.ptr<f16>, #src>
    %3 = tt.splat %arg1 : !tt.ptr<f16> -> tensor<{M}x{N}x!tt.ptr<f16>, #dst>
    """ + conversion + f"""
    %14 = tt.addptr %3, %12 : tensor<{M}x{N}x!tt.ptr<f16>, #dst>, tensor<{M}x{N}xi32, #dst>
    tt.store %14, %13 : tensor<{M}x{N}x!tt.ptr<f16>, #dst>
    tt.return
  }}
}}
"""

    x = to_triton(numpy_random((M, N), dtype_str=dtype), device=device)
    z = torch.empty_like(x, device=device)

    with tempfile.NamedTemporaryFile(mode='w', suffix='.ttgir') as f:
        f.write(ir)
        f.flush()
        kernel = triton.compile(f.name, options={'threads_per_warp': THREADS_PER_WARP})
    kernel[(1, 1, 1)](x.data_ptr(), z.data_ptr())

    assert torch.equal(z, x)


mma_pairs = [
    [
        MmaLayout((2, 0), [1, 4], [1, 1], [1, 1], [0, 1], [16, 8]),
        MmaLayout((2, 0), [4, 1], [1, 1], [1, 1], [0, 1], [16, 8]),
    ],
    [
        MmaLayout((2, 0), [2, 8], [1, 1], [1, 1], [0, 1], [16, 8]),
        MmaLayout((2, 0), [8, 2], [1, 1], [1, 1], [0, 1], [16, 8]),
    ],
    [
        MmaLayout((2, 1), [1, 4], [1, 1], [1, 1], [0, 1], [16, 8]),
        MmaLayout((2, 1), [4, 1], [1, 1], [1, 1], [0, 1], [16, 8]),
    ],
    [
        MmaLayout((2, 1), [2, 8], [1, 1], [1, 1], [0, 1], [16, 8]),
        MmaLayout((2, 1), [8, 2], [1, 1], [1, 1], [0, 1], [16, 8]),
    ],
    # Mma -> mma support is TODO on Hopper (and Volta)
    # [
    #     MmaLayout((3, 0), [1, 4], [1, 1], [1, 1], [0, 1], [16, 8, 16]),
    #     MmaLayout((3, 0), [4, 1], [1, 1], [1, 1], [0, 1], [16, 8, 16]),
    # ],
    # [
    #     MmaLayout((3, 0), [2, 8], [1, 1], [1, 1], [0, 1], [16, 8, 16]),
    #     MmaLayout((3, 0), [8, 2], [1, 1], [1, 1], [0, 1], [16, 8, 16]),
    # ],
    # [
    #     MmaLayout((3, 1), [1, 4], [1, 1], [1, 1], [0, 1], [16, 8, 16]),
    #     MmaLayout((3, 1), [4, 1], [1, 1], [1, 1], [0, 1], [16, 8, 16]),
    # ],
    # [
    #     MmaLayout((3, 1), [2, 8], [1, 1], [1, 1], [0, 1], [16, 8, 16]),
    #     MmaLayout((3, 1), [8, 2], [1, 1], [1, 1], [0, 1], [16, 8, 16]),
    # ],
]


@pytest.mark.parametrize("M, N", [[64, 1], [1, 64], [64, 64], [128, 128], [256, 256]])
@pytest.mark.parametrize("dtype", ['float16'])
@pytest.mark.parametrize("mma_pair", mma_pairs)
def test_convertmma2mma(M, N, mma_pair, dtype, device):
    if is_hip() or is_xpu():
        pytest.xfail("test_mma2mma is not supported in HIP/XPU")

    src_layout, _ = mma_pair
    num_warps = np.cumprod(src_layout.warps_per_cta)[-1]

    def do_test(src_layout, dst_layout):
        layouts = f"""
        #src = {src_layout}
        #dst = {dst_layout}
        """

        conversion = f"""
        %12 = triton_gpu.convert_layout %9 : tensor<{M}x{N}xi32, #src> -> tensor<{M}x{N}xi32, #dst>
        %13 = triton_gpu.convert_layout %11 : tensor<{M}x{N}xf16, #src> -> tensor<{M}x{N}xf16, #dst>
        """

        ir = layouts + f"""
        module attributes {{"triton_gpu.num-warps" = {num_warps} : i32, "triton_gpu.num-ctas" = 1 : i32, "triton_gpu.threads-per-warp" = 32 : i32}} {{
        tt.func public @kernel_0d1d(%arg0: !tt.ptr<f16> {{tt.divisibility = 16 : i32}}, %arg1: !tt.ptr<f16> {{tt.divisibility = 16 : i32}}) {{
        %cst = arith.constant dense<{N}> : tensor<{M}x1xi32, #src>
        %0 = tt.make_range {{end = {M} : i32, start = 0 : i32}} : tensor<{M}xi32, #triton_gpu.slice<{{dim = 1, parent = #src}}>>
        %1 = tt.make_range {{end = {N} : i32, start = 0 : i32}} : tensor<{N}xi32, #triton_gpu.slice<{{dim = 0, parent = #src}}>>
        %2 = tt.splat %arg0 : !tt.ptr<f16> -> tensor<{M}x{N}x!tt.ptr<f16>, #src>
        %4 = tt.expand_dims %0 {{axis = 1 : i32}} : tensor<{M}xi32, #triton_gpu.slice<{{dim = 1, parent = #src}}>> -> tensor<{M}x1xi32, #src>
        %5 = arith.muli %4, %cst : tensor<{M}x1xi32, #src>
        %6 = tt.expand_dims %1 {{axis = 0 : i32}} : tensor<{N}xi32, #triton_gpu.slice<{{dim = 0, parent = #src}}>> -> tensor<1x{N}xi32, #src>
        %7 = tt.broadcast %6 : tensor<1x{N}xi32, #src> -> tensor<{M}x{N}xi32, #src>
        %8 = tt.broadcast %5 : tensor<{M}x1xi32, #src> -> tensor<{M}x{N}xi32, #src>
        %9 = arith.addi %8, %7 : tensor<{M}x{N}xi32, #src>
        %10 = tt.addptr %2, %9 : tensor<{M}x{N}x!tt.ptr<f16>, #src>, tensor<{M}x{N}xi32, #src>
        %11 = tt.load %10 : tensor<{M}x{N}x!tt.ptr<f16>, #src>
        %3 = tt.splat %arg1 : !tt.ptr<f16> -> tensor<{M}x{N}x!tt.ptr<f16>, #dst>
        """ + conversion + f"""
        %14 = tt.addptr %3, %12 : tensor<{M}x{N}x!tt.ptr<f16>, #dst>, tensor<{M}x{N}xi32, #dst>
        tt.store %14, %13 : tensor<{M}x{N}x!tt.ptr<f16>, #dst>
        tt.return
        }}
        }}
        """

        x = to_triton(numpy_random((M, N), dtype_str=dtype), device=device)
        z = torch.empty_like(x)

        with tempfile.NamedTemporaryFile(mode='w', suffix='.ttgir') as f:
            f.write(ir)
            f.flush()
            kernel = triton.compile(f.name)
        kernel[(1, 1, 1)](x.data_ptr(), z.data_ptr())

        assert torch.equal(z, x)

    do_test(mma_pair[0], mma_pair[1])
    do_test(mma_pair[1], mma_pair[0])


@pytest.mark.interpreter
def test_load_scalar_with_mask(device):

    @triton.jit
    def kernel(Input, Index, Out, N: int):
        index = tl.load(Index)
        scalar = tl.load(Input + index, mask=index < N, other=0)
        tl.store(Out, scalar, mask=index < N)

    Index = torch.tensor([0], dtype=torch.int32, device=device)
    Input = torch.tensor([0], dtype=torch.int32, device=device)
    Out = torch.empty_like(Index, device=device)
    kernel[(1, )](Input, Index, Out, Index.numel())
    assert Out.data[0] == 0


# This test is used to test our own PTX codegen for float16 and int16 conversions
# maybe delete it later after ptxas has been fixed
@pytest.mark.parametrize("dtype_str", ['float16', 'int16'])
def test_ptx_cast(dtype_str, device):

    @triton.jit
    def kernel(in_ptr0, out_ptr2, xnumel, rnumel, dtype: tl.constexpr, XBLOCK: tl.constexpr, RBLOCK: tl.constexpr):
        xoffset = tl.program_id(0) * XBLOCK
        xindex = xoffset + tl.arange(0, XBLOCK)[:, None]
        xmask = xindex < xnumel
        rbase = tl.arange(0, RBLOCK)[None, :]
        x0 = xindex
        _tmp4 = (tl.zeros([XBLOCK, RBLOCK], dtype) - 10000).to(dtype)
        for roffset in range(0, rnumel, RBLOCK):
            rindex = roffset + rbase
            rmask = rindex < rnumel
            r1 = rindex
            tmp0 = tl.load(in_ptr0 + (r1 + (197 * x0)), rmask & xmask).to(dtype)
            tmp1 = 2
            tmp2 = tmp0 * tmp1
            tmp3 = tmp2.to(dtype)
            tmp5 = _tmp4 < tmp3
            _tmp4 = tl.where(rmask & xmask & tmp5, tmp3, _tmp4)
            tl.store(out_ptr2 + (r1 + (197 * x0) + tl.zeros([XBLOCK, RBLOCK], tl.int32)), _tmp4, rmask & xmask)

    torch.manual_seed(123)
    if dtype_str == 'int16':
        torch_dtype = torch.int16
        triton_dtype = tl.int32
    else:
        torch_dtype = torch.float16
        triton_dtype = tl.float32

    s0 = 4
    buf11 = -torch.ones((6 * s0, 197, 197), device=device, dtype=torch_dtype)
    buf14 = -torch.ones((s0, 6, 197, 197), device=device, dtype=torch_dtype)
    kernel[(4728, )](buf11, buf14, 1182 * s0, 197, triton_dtype, 1, 256, num_warps=2)
    assert buf14.to(torch.float32).mean() == -2.0


# -----------------------
# test fp8 -> fp32 dot
# -----------------------


def f8_to_f16(x, dtype):

    @triton.jit
    def kernel(Y, X, N, BLOCK_SIZE: tl.constexpr):
        pid = tl.program_id(0)
        offs = pid * BLOCK_SIZE + tl.arange(0, BLOCK_SIZE)
        mask = offs < N
        x = tl.load(X + offs, mask=mask)
        tl.store(Y + offs, x, mask=mask)

    ret = torch.empty(x.shape, dtype=torch.float16, device=x.device)
    grid = lambda META: (triton.cdiv(x.numel(), META['BLOCK_SIZE']), )
    dtype = getattr(tl, dtype)
    kernel[grid](ret, triton.reinterpret(x, dtype), ret.numel(), BLOCK_SIZE=1024)
    return ret


@triton.jit
def matmul_kernel(  #
        a_ptr, b_ptr, c_ptr,  #
        M, N, K,  #
        stride_am, stride_ak,  #
        stride_bk, stride_bn,  #
        stride_cm, stride_cn,  #
        BLOCK_SIZE_M: tl.constexpr, BLOCK_SIZE_N: tl.constexpr, BLOCK_SIZE_K: tl.constexpr,  #
        low_precision_acc: tl.constexpr,  #
        num_pipeline_stages: tl.constexpr = 3  #
):
    pid = tl.program_id(axis=0)
    num_pid_m = tl.cdiv(M, BLOCK_SIZE_M)
    pid_m = pid % num_pid_m
    pid_n = pid // num_pid_m
    offs_am = (pid_m * BLOCK_SIZE_M + tl.arange(0, BLOCK_SIZE_M)) % M
    offs_bn = (pid_n * BLOCK_SIZE_N + tl.arange(0, BLOCK_SIZE_N)) % N
    offs_k = tl.arange(0, BLOCK_SIZE_K)
    a_ptrs = a_ptr + (offs_am[:, None] * stride_am + offs_k[None, :] * stride_ak)
    b_ptrs = b_ptr + (offs_k[:, None] * stride_bk + offs_bn[None, :] * stride_bn)
    accumulator = tl.zeros((BLOCK_SIZE_M, BLOCK_SIZE_N), dtype=tl.float32)
    for k in tl.range(0, tl.cdiv(K, BLOCK_SIZE_K), num_stages=num_pipeline_stages):
        a = tl.load(a_ptrs)
        b = tl.load(b_ptrs)
        accumulator = tl.dot(a, b, acc=accumulator, max_num_imprecise_acc=low_precision_acc)
        a_ptrs += BLOCK_SIZE_K * stride_ak
        b_ptrs += BLOCK_SIZE_K * stride_bk
    offs_cm = pid_m * BLOCK_SIZE_M + tl.arange(0, BLOCK_SIZE_M)
    offs_cn = pid_n * BLOCK_SIZE_N + tl.arange(0, BLOCK_SIZE_N)
    c_ptrs = c_ptr + stride_cm * offs_cm[:, None] + stride_cn * offs_cn[None, :]
    tl.store(c_ptrs, accumulator)


@pytest.mark.parametrize("in_type_str", ['float8e5', 'float8e4nv', 'float8e4b15'])
@pytest.mark.parametrize("low_precision_acc", [0, 32, 64, 128])
def test_fp8_dot_acc(in_type_str, low_precision_acc, device):
    if is_hip():
        pytest.skip('test_fp8_dot_acc for HIP currently broken in upstream.')
    if device in ['cuda']:
        cc = torch.cuda.get_device_capability()
        if cc[0] >= 9 and in_type_str == "float8e4b15":
            pytest.skip("Dot op does not support fp8e4b15 on CUDA arch >= 90")
    check_type_supported(in_type_str, device)
    if is_xpu() and in_type_str == "float8e4b15":
        pytest.skip("FIXME: Fails to compile on XPU")

    if is_xpu():
        # FIXME: revisit problem size once tl.dot is lowered to DPAS.
        warnings.warn("FIXME: test case modified, reduced problem size")
        M, N, K = 64, 128, 128
        BLOCK_M, BLOCK_N, BLOCK_K = 64, 128, 64
    else:
        M, N, K = 128, 256, 256
        BLOCK_M, BLOCK_N, BLOCK_K = 128, 256, 128

    A = numpy_random((M, K), dtype_str=in_type_str)
    B = numpy_random((K, N), dtype_str=in_type_str)
    Bt = B.T
    C = torch.empty((M, N), dtype=torch.float32, device=device)
    num_warps = 8
    a = to_triton(A, device=device, dst_type=in_type_str)
    b = to_triton(B, device=device, dst_type=in_type_str)
    grid = (triton.cdiv(M, BLOCK_M), 1)
    matmul_kernel[grid](a, b, C, M, N, K, a.stride(0), a.stride(1), b.stride(0), b.stride(1), C.stride(0), C.stride(1),
                        BLOCK_M, BLOCK_N, BLOCK_K, low_precision_acc, num_warps=num_warps)
    torch_a = torch.from_numpy(A)
    th_a = f8_to_f16(torch_a.xpu(), in_type_str)
    torch_b = torch.from_numpy(B)
    th_b = f8_to_f16(torch_b.xpu(), in_type_str)
    ref_out = torch.matmul(th_a, th_b).to(torch.float32)
    if in_type_str == 'float8e4nv':
        torch.testing.assert_close(ref_out, C, rtol=0.01, atol=0.01)
    elif low_precision_acc > 32:
        torch.testing.assert_close(ref_out, C, rtol=1e-3, atol=1e-3)
    else:
        torch.testing.assert_close(ref_out, C)


# -----------------------
# test enable_fp_fusion
# -----------------------


@pytest.mark.parametrize("enable_fp_fusion", [False, True])
def test_enable_fp_fusion(enable_fp_fusion, device):
    if is_hip():
        pytest.skip(
            'test_enable_fp_fusion for HIP currently broken in https://github.com/openai/triton. Use https://github.com/ROCmSoftwarePlatform/triton'
        )

    # Sequential multiply add can be fused by backend
    @triton.jit
    def mul_add(data):
        ptrs = data + tl.arange(0, 128)
        tl.store(ptrs, tl.load(ptrs) * 1.5 + 1.0)

    data = torch.randn((128, ), device=device, dtype=torch.float32)
    h = mul_add[(1, )](data, enable_fp_fusion=enable_fp_fusion)

    if not is_cuda():
        return
    found_fma = re.search(r'(mad|fma)\.r[nzmp]\.(ftz\.)?f32', h.asm["ptx"]) is not None
    assert found_fma == enable_fp_fusion


# -----------------------
# test propagate_nan
# -----------------------


@pytest.mark.parametrize("dtype", ['float16', 'float32'])
@pytest.mark.parametrize("propagate_nan", ['NONE', 'ALL'])
@pytest.mark.parametrize("func", ['minimum', 'maximum', 'clamp'])
def test_propagate_nan(dtype, propagate_nan, func, device):

    @triton.jit
    def kernel(A, B, C, propagate_nan: tl.constexpr, func: tl.constexpr):
        if func == 'clamp':
            tl.store(
                C,
                getattr(tl, func)(tl.load(A), -tl.load(B), tl.load(B),
                                  propagate_nan=getattr(tl.PropagateNan, propagate_nan)))
        else:
            tl.store(C,
                     getattr(tl, func)(tl.load(A), tl.load(B), propagate_nan=getattr(tl.PropagateNan, propagate_nan)))

    for mode in ['A', 'B', 'both']:
        if func == 'clamp' and mode == 'B':
            # clamp does not guarantee propagation from 'min' and 'max' args
            continue
        A = torch.randn((1, ), device=device, dtype=getattr(torch, dtype))
        if mode == 'A' or mode == 'both': A[0] = torch.nan
        B = torch.randn((1, ), device=device, dtype=getattr(torch, dtype))
        if mode == 'B' or mode == 'both': B[0] = torch.nan
        C = torch.zeros_like(A, device=device, dtype=getattr(torch, dtype))
        kernel[(1, )](A, B, C, propagate_nan, func)

        if mode == 'both' or propagate_nan == 'ALL':
            assert torch.isnan(C[0])
        else:
            assert not torch.isnan(C[0])


# -----------------------
# test clamp
# -----------------------


@pytest.mark.interpreter
@pytest.mark.parametrize("dtype", ['float16', 'float32'])
def test_clamp(dtype, device):

    @triton.jit
    def kernel(x_ptr, min_ptr, max_ptr, out_ptr, ref_ptr, N, BLOCK_SIZE: tl.constexpr):

        off = tl.arange(0, BLOCK_SIZE)
        mask = off < N
        x = tl.load(x_ptr + off, mask=mask)
        min = tl.load(min_ptr + off, mask=mask)
        max = tl.load(max_ptr + off, mask=mask)
        out = out_ptr + off
        ref = ref_ptr + off

        tl.store(out, tl.clamp(x, min, max), mask=mask)
        ref_val = tl.minimum(tl.maximum(x, min), max)
        tl.store(ref, ref_val, mask=mask)

    size = 128

    x = torch.randn((size, ), device=device, dtype=getattr(torch, dtype))
    a = torch.randn((size, ), device=device, dtype=getattr(torch, dtype))
    b = torch.randn((size, ), device=device, dtype=getattr(torch, dtype))
    min = torch.min(a, b)
    max = torch.max(a, b)
    out = torch.zeros_like(x, device=device, dtype=getattr(torch, dtype))
    ref = torch.zeros_like(x, device=device, dtype=getattr(torch, dtype))

    kernel[(size, )](x, min, max, out, ref, x.numel(), BLOCK_SIZE=size)

    torch.testing.assert_close(out, ref)


# Test for symmetric clamp(x, -limit, limit), as it may go through optimized
# codegen in the backends
@pytest.mark.interpreter
@pytest.mark.parametrize("dtype", ['float16', 'float32'])
def test_clamp_symmetric(dtype, device):

    @triton.jit
    def kernel(x_ptr, limit_ptr, out_ptr, ref_ptr, N, BLOCK_SIZE: tl.constexpr):

        off = tl.arange(0, BLOCK_SIZE)
        mask = off < N
        x = tl.load(x_ptr + off, mask=mask)
        limit = tl.load(limit_ptr + off, mask=mask)
        out = out_ptr + off
        ref = ref_ptr + off

        tl.store(out, tl.clamp(x, -limit, limit), mask=mask)
        ref_val = tl.minimum(tl.maximum(x, -limit), limit)
        tl.store(ref, ref_val, mask=mask)

    size = 128

    x = torch.randn((size, ), device=device, dtype=getattr(torch, dtype))
    limit = torch.randn((size, ), device=device, dtype=getattr(torch, dtype)).abs()
    out = torch.zeros_like(x, device=device, dtype=getattr(torch, dtype))
    ref = torch.zeros_like(x, device=device, dtype=getattr(torch, dtype))

    kernel[(size, )](x, limit, out, ref, x.numel(), BLOCK_SIZE=size)

    torch.testing.assert_close(out, ref)


# -----------------------
# test iterators
# -----------------------


@pytest.mark.interpreter
def test_static_range(device):

    @triton.jit
    def loop_kernel(Z, N: tl.constexpr, step: tl.constexpr):
        acc = 0
        for i in tl.static_range(0, N, step=step):
            acc += i
        tl.store(Z, acc)

    N = 100
    step = 7
    Out = torch.empty(1, dtype=torch.int32, device=device)
    loop_kernel[(1, )](Out, N, step)
    Acc = torch.tensor([0], dtype=torch.int32, device=device)
    for i in range(0, N, step):
        Acc += i
    assert (Out == Acc).all(), (Out, Acc)


@pytest.mark.interpreter
def test_tl_range(device):
    if is_hip():
        pytest.skip("test_tl_range is not supported in HIP")
    if is_interpreter():
        pytest.skip("FIXME: RuntimeError: \"addmm_impl_cpu_\" not implemented for 'Half'")
    M, N, K = 64, 64, 512
    BLOCK_M, BLOCK_N, BLOCK_K = M, N, 64
    a = torch.randn((M, K), device=device, dtype=torch.float16)
    b = torch.randn((K, N), device=device, dtype=torch.float16)
    c = torch.empty((M, N), dtype=torch.float32, device=device)
    pgm = matmul_kernel[
        1,
    ](a, b, c, M, N, K, a.stride(0), a.stride(1), b.stride(0), b.stride(1), c.stride(0), c.stride(1), BLOCK_M, BLOCK_N,
      BLOCK_K, 0, num_pipeline_stages=5)
    ref_out = torch.matmul(a, b).to(torch.float32)
    if is_interpreter():
        # GPU invokes tensor core for float16 matmul, which is not supported in interpreter.
        # Thus we use a higher tolerance
        torch.testing.assert_close(ref_out, c, rtol=1e-2, atol=1e-1)
    else:
        torch.testing.assert_close(ref_out, c, rtol=1e-3, atol=1e-3)
    if device in ['cuda']:
        capability = torch.cuda.get_device_capability()
        if capability[0] >= 8:
            ptx = pgm.asm['ptx']
            # check that the loop got pipelined with the right number of stages.
            assert 'cp.async.wait_group 0x6' in ptx<|MERGE_RESOLUTION|>--- conflicted
+++ resolved
@@ -3036,10 +3036,23 @@
     if is_hip() and (kpack == 2 and in_dtype == 'int8' and K < 64):
         pytest.skip("kpack too large for K")
     if not is_hip() and kpack == 2:
-        pytest.skip("Skip duplicated tests on nv path")
+        pytest.xfail("Skip duplicated tests on nv path")
 
     if is_xpu() and (in_dtype == 'float8e4nv' or in_dtype == 'float8e5'):
         pytest.skip("FIXME: float8e4nv and float8e5 fails to run on XPU")
+
+    if is_xpu() and '-'.join(
+            map(str, (M, N, K, num_warps, col_a, col_b, epilogue, input_precision, in_dtype, out_dtype, kpack))
+    ) in ('64-128-128-4-True-True-none-ieee-float32-float32-1', '64-128-128-4-False-True-none-ieee-float32-float32-1',
+          '128-128-64-4-True-True-none-ieee-float32-float32-1', '128-128-64-4-False-True-none-ieee-float32-float32-1',
+          '64-128-128-4-True-False-none-ieee-float32-float32-1', '64-128-128-4-False-False-none-ieee-float32-float32-1',
+          '128-128-64-4-True-False-none-ieee-float32-float32-1', '128-128-64-4-False-False-none-ieee-float32-float32-1',
+          '64-128-128-2-True-True-none-ieee-float32-float32-1', '128-128-64-2-True-True-none-ieee-float32-float32-1',
+          '64-128-128-2-False-True-none-ieee-float32-float32-1', '128-128-64-2-False-True-none-ieee-float32-float32-1',
+          '64-128-128-2-True-False-none-ieee-float32-float32-1', '128-128-64-2-True-False-none-ieee-float32-float32-1',
+          '64-128-128-2-False-False-none-ieee-float32-float32-1',
+          '128-128-64-2-False-False-none-ieee-float32-float32-1'):
+        pytest.skip("FIXME: RuntimeError: Triton Error [ZE]: 1879048196 on XPU")
 
     if is_cuda():
         torch.backends.cuda.matmul.allow_tf32 = input_precision == "tf32"
@@ -3125,24 +3138,6 @@
     else:
         out_dtype = tl.float32
 
-<<<<<<< HEAD
-    if is_xpu():
-        pgm = kernel[(1, 1)](x_tri, x_tri.stride(0), x_tri.stride(1), y_tri, y_tri.stride(0), y_tri.stride(1), w_tri,
-                             w_tri.stride(0), w_tri.stride(1), z_tri, z_tri.stride(0), z_tri.stride(1), COL_A=col_a,
-                             COL_B=col_b, BLOCK_M=M, BLOCK_K=K, BLOCK_N=N, ADD_MATRIX=epilogue == 'add-matrix',
-                             ADD_ROWS=epilogue == 'add-rows', ADD_COLS=epilogue == 'add-cols',
-                             DO_SOFTMAX=epilogue == 'softmax', CHAIN_DOT=epilogue == 'chain-dot',
-                             INPUT_PRECISION=input_precision, num_warps=num_warps, num_ctas=num_ctas,
-                             out_dtype=out_dtype, threads_per_warp=16)
-    else:
-        pgm = kernel[(1,
-                      1)](x_tri, x_tri.stride(0), x_tri.stride(1), y_tri, y_tri.stride(0), y_tri.stride(1), w_tri,
-                          w_tri.stride(0), w_tri.stride(1), z_tri, z_tri.stride(0), z_tri.stride(1), COL_A=col_a,
-                          COL_B=col_b, BLOCK_M=M, BLOCK_K=K, BLOCK_N=N, ADD_MATRIX=epilogue == 'add-matrix',
-                          ADD_ROWS=epilogue == 'add-rows', ADD_COLS=epilogue == 'add-cols',
-                          DO_SOFTMAX=epilogue == 'softmax', CHAIN_DOT=epilogue == 'chain-dot',
-                          INPUT_PRECISION=input_precision, num_warps=num_warps, num_ctas=num_ctas, out_dtype=out_dtype)
-=======
     kern_kwargs = {
         'COL_A': col_a, 'COL_B': col_b, 'BLOCK_M': M, 'BLOCK_K': K, 'BLOCK_N': N, 'ADD_MATRIX':
         epilogue == 'add-matrix', 'ADD_ROWS': epilogue == 'add-rows', 'ADD_COLS': epilogue == 'add-cols', 'DO_SOFTMAX':
@@ -3152,10 +3147,11 @@
 
     if is_hip():
         kern_kwargs['kpack'] = kpack
+    if is_xpu():
+        kern_kwargs['threads_per_warp'] = 16
 
     pgm = kernel[(1, 1)](x_tri, x_tri.stride(0), x_tri.stride(1), y_tri, y_tri.stride(0), y_tri.stride(1), w_tri,
                          w_tri.stride(0), w_tri.stride(1), z_tri, z_tri.stride(0), z_tri.stride(1), **kern_kwargs)
->>>>>>> 8c5e33c7
 
     if epilogue == 'softmax' and (in_dtype != 'float32' or input_precision == "tf32"):
         if not is_cuda():
@@ -4766,7 +4762,8 @@
     BlockedLayout([4, 1], [8, THREADS_PER_WARP // 8], [2, 2], [0, 1], [1, 1], [1, 1], [0, 1]),
     BlockedLayout([1, 1], [THREADS_PER_WARP, 1], [2, 2], [0, 1], [1, 1], [1, 1], [0, 1]),
     BlockedLayout([4, 4], [1, THREADS_PER_WARP], [4, 1], [1, 0], [1, 1], [1, 1], [0, 1]),
-    MmaLayout([2, 0], [4, 1], [1, 1], [1, 1], [1, 0], [16, 8]),
+    DpasLayout(repeatCount=8, systolic_depth=8, execution_size=8, ops_per_chan=1, threads_per_warp=32,
+               warps_per_cta=[4, 1]),
 ]
 
 intermediate_layouts = [
@@ -4801,14 +4798,10 @@
 @pytest.mark.parametrize("dst_layout", layouts)
 def test_convert2d(M, N, src_layout, interm_layout, dst_layout, dtype, device):
     if (M == 1 or N == 1) and interm_layout:
-<<<<<<< HEAD
-        pytest.xfail("Out of bound access when maxPhase > 1")
-=======
         # TODO(jlebar): These OOB accesses don't even hit an assert in the
         # compiler, and some of them return the wrong result instead of
         # crashing!
-        pytest.skip("Out of bound access when maxPhase > 1")
->>>>>>> 8c5e33c7
+        pytest.xfail("Out of bound access when maxPhase > 1")
     if str(src_layout) == str(dst_layout):
         pytest.xfail("Do not convert same layout")
     if is_hip():
