--- conflicted
+++ resolved
@@ -3923,11 +3923,7 @@
     if not is_hip_cdna():
         return []
     return [(*shape_nw, False, False, epilogue, 'ieee', in_dtype, out_dtype, 1, None)
-<<<<<<< HEAD
-            for shape_nw in [(2, 2, 16, 1), (1, 64, 64, 1), (64, 2, 64, 2), (64, 64, 4, 4), (8, 16, 16, 1)]
-=======
             for shape_nw in [(4, 64, 64, 1), (64, 4, 64, 1)]
->>>>>>> 620c5916
             for epilogue in ['none', 'trans', 'add-matrix', 'add-rows', 'add-cols']
             for in_dtype, out_dtype in [('float16', 'float16'), ('float32', 'float32')]]
 
@@ -6423,16 +6419,6 @@
                 # expect compute scratch buffer to not error on xpu
                 raise
             pytest.skip("Can't compute scratch buffer size")
-<<<<<<< HEAD
-        shared_mem_size = triton.runtime.driver.active.utils.get_device_properties(
-            triton.runtime.driver.active.get_current_device())["max_shared_mem"] if is_xpu() else 65536
-        # consider int32 dtype in scratch buffer size,
-        # because it is the largest dtype used in convert_layout in this test
-        int32_size = 4
-        # skip even if scratch buffer equal to shared mem size, because real scratch buffer is typically larger due to padding
-        if scratch_shape[0] * scratch_shape[1] * int32_size >= shared_mem_size:
-            pytest.xfail("Scratch buffer is too large")
-=======
         lds_size = get_hip_lds_size()
         # consider int32 dtype in scratch buffer size,
         # because it is the largest dtype used in convert_layout in this test
@@ -6442,7 +6428,6 @@
             pytest.skip("Scratch buffer is too large")
     if is_cuda() and isinstance(interm_layout, PaddedSharedLayout):
         pytest.skip("PaddedSharedLayout is not supported on CUDA")
->>>>>>> 620c5916
 
     layouts = f"""
     #src = {src_layout}
