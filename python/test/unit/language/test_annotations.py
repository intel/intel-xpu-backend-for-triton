--- conflicted
+++ resolved
@@ -1,10 +1,7 @@
 from __future__ import annotations
 import torch
-<<<<<<< HEAD
 import intel_extension_for_pytorch  # type: ignore # noqa: F401
 
-=======
->>>>>>> 5946150c
 import triton
 import triton.language as tl
 import pytest
