import pytest
import torch

import triton
import triton.language as tl

# FIXME remove this once Triton L0 queue and IPEX SYCL queue can be synchronized through events
torch.xpu.enable_sync_mode()


@triton.jit
def block_copy_kernel(a_ptr, b_ptr, N, BLOCK_SIZE: tl.constexpr, padding_option: tl.constexpr):
    pid = tl.program_id(0)
    # We only copy half of the data to see if the padding works
    a_block_ptr = tl.make_block_ptr(base=a_ptr, shape=(N // 2, ), strides=(1, ), offsets=(pid * BLOCK_SIZE, ),
                                    block_shape=(BLOCK_SIZE, ), order=(0, ))
    b_block_ptr = tl.make_block_ptr(base=b_ptr, shape=(N, ), strides=(1, ), offsets=(pid * BLOCK_SIZE, ),
                                    block_shape=(BLOCK_SIZE, ), order=(0, ))
    a = tl.load(a_block_ptr, boundary_check=(0, ), padding_option=padding_option)
    tl.store(b_block_ptr, a, boundary_check=(0, ))


@pytest.mark.parametrize("dtypes_str, n, padding_option", [  #
    (dtypes_str, n, padding)
    for dtypes_str in (("bool", "bool"), ("int16", "int16"), ("float16", "float16"), ("int16", "float16"))
    for n in (64, 128, 256, 512, 1024)
    for padding in ("zero", "nan")  #
])
<<<<<<< HEAD
def test_block_copy(dtype_str, n, padding_option):
=======
def test_block_copy(dtypes_str, n, padding_option):
    capability = torch.cuda.get_device_capability()
    if capability[0] >= 9:
        pytest.skip("Hopper support is working in progress")
>>>>>>> de4c66d1

    src_dtype_str = dtypes_str[0]
    dst_dtype_str = dtypes_str[0]
    src_dtype = getattr(torch, src_dtype_str)
    dst_dtype = getattr(torch, dst_dtype_str)
    if src_dtype_str in ("bool", "int16"):
        if padding_option == "nan":
            pytest.skip("Padding with NaN is not supported for integer types")
<<<<<<< HEAD
        a = torch.randint(0, 2, (n, ), device="xpu", dtype=dtype)
    else:
        a = torch.randn((n, ), device="xpu", dtype=dtype)
    b = torch.zeros((n, ), device="xpu", dtype=dtype)
=======
        a = torch.randint(0, 2, (n, ), device="cuda", dtype=src_dtype)
    else:
        a = torch.randn((n, ), device="cuda", dtype=src_dtype)
    b = torch.zeros((n, ), device="cuda", dtype=dst_dtype)
>>>>>>> de4c66d1

    grid = lambda meta: (triton.cdiv(n, meta["BLOCK_SIZE"]), )
    block_copy_kernel[grid](a_ptr=a, b_ptr=b, N=n, BLOCK_SIZE=64, padding_option=padding_option)
    a.to(dst_dtype)
    assert torch.all(a[0:n // 2] == b[0:n // 2])
    if padding_option == "zero":
        assert torch.all(b[n // 2:n] == 0)
    else:
        assert torch.all(torch.isnan(b[n // 2:n]))


@triton.jit
def matmul_no_scf_with_advance_kernel(  #
        a_ptr, b_ptr, c_ptr,  #
        M, N, K,  #
        stride_am, stride_ak,  #
        stride_bk, stride_bn,  #
        stride_cm, stride_cn,  #
        BLOCK_M: tl.constexpr, BLOCK_N: tl.constexpr, BLOCK_K: tl.constexpr  #
):
    offs_m = tl.arange(0, BLOCK_M)
    offs_n = tl.arange(0, BLOCK_N)
    a_block_ptr = tl.make_block_ptr(base=a_ptr, shape=(M, K), strides=(stride_am, stride_ak), offsets=(0, 0),
                                    block_shape=(BLOCK_M, BLOCK_K), order=(1, 0))
    b_block_ptr = tl.make_block_ptr(base=b_ptr, shape=(K, N), strides=(stride_bk, stride_bn), offsets=(0, 0),
                                    block_shape=(BLOCK_K, BLOCK_N), order=(1, 0))
    # Below two lines are just for testing negative offsets for the `advance` API, which could be removed
    a_block_ptr = tl.advance(a_block_ptr, (BLOCK_M, -BLOCK_K))
    a_block_ptr = tl.advance(a_block_ptr, (-BLOCK_M, BLOCK_K))
    a = tl.load(a_block_ptr, boundary_check=(1, ), padding_option="zero")
    b = tl.load(b_block_ptr, boundary_check=(0, ), padding_option="zero")

    c = tl.dot(a, b)
    c_ptrs = c_ptr + offs_m[:, None] * stride_cm + offs_n[None, :] * stride_cn
    tl.store(c_ptrs, c)


@pytest.mark.parametrize("shape, num_warps", [  #
    (shape, num_warps) for shape in [
        [64, 64, 16],
        [64, 64, 32],
        [64, 64, 64],
    ] for num_warps in [4, 8]
])
def test_block_ptr_matmul_no_scf(shape, num_warps):

    m, n, k = shape
    a = torch.randn((m, k), device="xpu", dtype=torch.float16)
    b = torch.randn((k, n), device="xpu", dtype=torch.float16)
    c = torch.empty((m, n), device="xpu", dtype=torch.float32)

    grid = lambda META: (1, )
    matmul_no_scf_with_advance_kernel[grid](
        a_ptr=a, b_ptr=b, c_ptr=c,  #
        M=m, N=n, K=k,  #
        stride_am=a.stride(0), stride_ak=a.stride(1),  #
        stride_bk=b.stride(0), stride_bn=b.stride(1),  #
        stride_cm=c.stride(0), stride_cn=c.stride(1),  #
        BLOCK_M=m, BLOCK_N=n, BLOCK_K=k,  #
        num_warps=num_warps)
    golden = torch.matmul(a, b)
    torch.testing.assert_close(c, golden, check_dtype=False)<|MERGE_RESOLUTION|>--- conflicted
+++ resolved
@@ -26,14 +26,11 @@
     for n in (64, 128, 256, 512, 1024)
     for padding in ("zero", "nan")  #
 ])
-<<<<<<< HEAD
-def test_block_copy(dtype_str, n, padding_option):
-=======
 def test_block_copy(dtypes_str, n, padding_option):
-    capability = torch.cuda.get_device_capability()
-    if capability[0] >= 9:
-        pytest.skip("Hopper support is working in progress")
->>>>>>> de4c66d1
+    if torch.cuda.is_available():
+        capability = torch.cuda.get_device_capability()
+        if capability[0] >= 9:
+            pytest.skip("Hopper support is working in progress")
 
     src_dtype_str = dtypes_str[0]
     dst_dtype_str = dtypes_str[0]
@@ -42,17 +39,10 @@
     if src_dtype_str in ("bool", "int16"):
         if padding_option == "nan":
             pytest.skip("Padding with NaN is not supported for integer types")
-<<<<<<< HEAD
-        a = torch.randint(0, 2, (n, ), device="xpu", dtype=dtype)
+        a = torch.randint(0, 2, (n, ), device="xpu", dtype=src_dtype)
     else:
-        a = torch.randn((n, ), device="xpu", dtype=dtype)
-    b = torch.zeros((n, ), device="xpu", dtype=dtype)
-=======
-        a = torch.randint(0, 2, (n, ), device="cuda", dtype=src_dtype)
-    else:
-        a = torch.randn((n, ), device="cuda", dtype=src_dtype)
-    b = torch.zeros((n, ), device="cuda", dtype=dst_dtype)
->>>>>>> de4c66d1
+        a = torch.randn((n, ), device="xpu", dtype=src_dtype)
+    b = torch.zeros((n, ), device="xpu", dtype=dst_dtype)
 
     grid = lambda meta: (triton.cdiv(n, meta["BLOCK_SIZE"]), )
     block_copy_kernel[grid](a_ptr=a, b_ptr=b, N=n, BLOCK_SIZE=64, padding_option=padding_option)
