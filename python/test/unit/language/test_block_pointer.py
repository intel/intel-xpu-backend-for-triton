import pytest
import torch
import intel_extension_for_pytorch  # type: ignore # noqa: F401

import triton
import triton.language as tl


def is_cuda():
    return triton.runtime.driver.active.get_current_target()[0] == "cuda"


@triton.jit
def block_copy_kernel(a_ptr, b_ptr, N, BLOCK_SIZE: tl.constexpr, padding_option: tl.constexpr):
    pid = tl.program_id(0)
    # We only copy half of the data to see if the padding works
    a_block_ptr = tl.make_block_ptr(base=a_ptr, shape=(N // 2, ), strides=(1, ), offsets=(pid * BLOCK_SIZE, ),
                                    block_shape=(BLOCK_SIZE, ), order=(0, ))
    b_block_ptr = tl.make_block_ptr(base=b_ptr, shape=(N, ), strides=(1, ), offsets=(pid * BLOCK_SIZE, ),
                                    block_shape=(BLOCK_SIZE, ), order=(0, ))
    a = tl.load(a_block_ptr, boundary_check=(0, ), padding_option=padding_option)
    tl.store(b_block_ptr, a, boundary_check=(0, ))


@pytest.mark.parametrize("dtypes_str, n, padding_option", [  #
    (dtypes_str, n, padding)
    for dtypes_str in (("bool", "bool"), ("int16", "int16"), ("float16", "float16"), ("int16", "float16"))
    for n in (64, 128, 256, 512, 1024)
    for padding in ("zero", "nan")  #
])
<<<<<<< HEAD
def test_block_copy(dtypes_str, n, padding_option, device):
    if is_cuda():
        capability = torch.cuda.get_device_capability()
        if capability[0] >= 9:
            pytest.skip("Hopper support is working in progress")

=======
def test_block_copy(dtypes_str, n, padding_option):
>>>>>>> 874f1987
    src_dtype_str = dtypes_str[0]
    dst_dtype_str = dtypes_str[0]
    src_dtype = getattr(torch, src_dtype_str)
    dst_dtype = getattr(torch, dst_dtype_str)
    if src_dtype_str in ("bool", "int16"):
        if padding_option == "nan":
            pytest.xfail("Padding with NaN is not supported for integer types")
        a = torch.randint(0, 2, (n, ), device=device, dtype=src_dtype)
    else:
        a = torch.randn((n, ), device=device, dtype=src_dtype)
    b = torch.zeros((n, ), device=device, dtype=dst_dtype)

    grid = lambda meta: (triton.cdiv(n, meta["BLOCK_SIZE"]), )
    block_copy_kernel[grid](a_ptr=a, b_ptr=b, N=n, BLOCK_SIZE=64, padding_option=padding_option)
    a.to(dst_dtype)
    assert torch.all(a[0:n // 2] == b[0:n // 2])
    if padding_option == "zero":
        assert torch.all(b[n // 2:n] == 0)
    else:
        assert torch.all(torch.isnan(b[n // 2:n]))


@triton.jit
def matmul_no_scf_with_advance_kernel(  #
        a_ptr, b_ptr, c_ptr,  #
        M, N, K,  #
        stride_am, stride_ak,  #
        stride_bk, stride_bn,  #
        stride_cm, stride_cn,  #
        BLOCK_M: tl.constexpr, BLOCK_N: tl.constexpr, BLOCK_K: tl.constexpr  #
):
    offs_m = tl.arange(0, BLOCK_M)
    offs_n = tl.arange(0, BLOCK_N)
    a_block_ptr = tl.make_block_ptr(base=a_ptr, shape=(M, K), strides=(stride_am, stride_ak), offsets=(0, 0),
                                    block_shape=(BLOCK_M, BLOCK_K), order=(1, 0))
    b_block_ptr = tl.make_block_ptr(base=b_ptr, shape=(K, N), strides=(stride_bk, stride_bn), offsets=(0, 0),
                                    block_shape=(BLOCK_K, BLOCK_N), order=(1, 0))
    # Below two lines are just for testing negative offsets for the `advance` API, which could be removed
    a_block_ptr = tl.advance(a_block_ptr, (BLOCK_M, -BLOCK_K))
    a_block_ptr = tl.advance(a_block_ptr, (-BLOCK_M, BLOCK_K))
    a = tl.load(a_block_ptr, boundary_check=(1, ), padding_option="zero")
    b = tl.load(b_block_ptr, boundary_check=(0, ), padding_option="zero")

    c = tl.dot(a, b)
    c_ptrs = c_ptr + offs_m[:, None] * stride_cm + offs_n[None, :] * stride_cn
    tl.store(c_ptrs, c)


@pytest.mark.parametrize("shape, num_warps", [  #
    (shape, num_warps) for shape in [
        [64, 64, 16],
        [64, 64, 32],
        [64, 64, 64],
    ] for num_warps in [4, 8]
])
<<<<<<< HEAD
def test_block_ptr_matmul_no_scf(shape, num_warps, device):
    if is_cuda():
        capability = torch.cuda.get_device_capability()
        if capability[0] >= 9:
            pytest.skip("Hopper support is working in progress")

=======
def test_block_ptr_matmul_no_scf(shape, num_warps):
>>>>>>> 874f1987
    m, n, k = shape
    a = torch.randn((m, k), device=device, dtype=torch.float16)
    b = torch.randn((k, n), device=device, dtype=torch.float16)
    c = torch.empty((m, n), device=device, dtype=torch.float32)

    grid = lambda META: (1, )
    matmul_no_scf_with_advance_kernel[grid](
        a_ptr=a, b_ptr=b, c_ptr=c,  #
        M=m, N=n, K=k,  #
        stride_am=a.stride(0), stride_ak=a.stride(1),  #
        stride_bk=b.stride(0), stride_bn=b.stride(1),  #
        stride_cm=c.stride(0), stride_cn=c.stride(1),  #
        BLOCK_M=m, BLOCK_N=n, BLOCK_K=k,  #
        num_warps=num_warps)
    golden = torch.matmul(a, b)
    torch.testing.assert_close(c, golden, check_dtype=False)<|MERGE_RESOLUTION|>--- conflicted
+++ resolved
@@ -28,16 +28,7 @@
     for n in (64, 128, 256, 512, 1024)
     for padding in ("zero", "nan")  #
 ])
-<<<<<<< HEAD
 def test_block_copy(dtypes_str, n, padding_option, device):
-    if is_cuda():
-        capability = torch.cuda.get_device_capability()
-        if capability[0] >= 9:
-            pytest.skip("Hopper support is working in progress")
-
-=======
-def test_block_copy(dtypes_str, n, padding_option):
->>>>>>> 874f1987
     src_dtype_str = dtypes_str[0]
     dst_dtype_str = dtypes_str[0]
     src_dtype = getattr(torch, src_dtype_str)
@@ -93,16 +84,7 @@
         [64, 64, 64],
     ] for num_warps in [4, 8]
 ])
-<<<<<<< HEAD
 def test_block_ptr_matmul_no_scf(shape, num_warps, device):
-    if is_cuda():
-        capability = torch.cuda.get_device_capability()
-        if capability[0] >= 9:
-            pytest.skip("Hopper support is working in progress")
-
-=======
-def test_block_ptr_matmul_no_scf(shape, num_warps):
->>>>>>> 874f1987
     m, n, k = shape
     a = torch.randn((m, k), device=device, dtype=torch.float16)
     b = torch.randn((k, n), device=device, dtype=torch.float16)
