--- conflicted
+++ resolved
@@ -68,7 +68,14 @@
     tl.device_print("", d)
 
 
-<<<<<<< HEAD
+# Call another jit function (cdiv) not in this file
+@triton.jit
+def kernel_cdiv(x):
+    c = tl.full((32, 32), 4, dtype=tl.int8)
+    d = tl.cdiv(c, 4)
+    tl.device_print("", d)
+
+
 def spv_extract_file_lines(spv, command):
     fd, path = tempfile.mkstemp()
     with open(fd, 'wb') as spvbin:
@@ -97,15 +104,6 @@
                 break
 
     return file_and_lines
-=======
-# Call another jit function (cdiv) not in this file
-@triton.jit
-def kernel_cdiv(x):
-    c = tl.full((32, 32), 4, dtype=tl.int8)
-    d = tl.cdiv(c, 4)
-    tl.device_print("", d)
-
->>>>>>> 2946cd19
 
 def get_disassembler_command_and_debug_line_format():
     """Gets backend specific disassembler information.
@@ -227,20 +225,10 @@
         assert (check_file_lines(file_lines, "test_line_info.py", 56))
         assert (check_file_lines(file_lines, "test_line_info.py", 54))
     elif func == "dot_combine":
-<<<<<<< HEAD
         assert (check_file_lines(file_lines, "test_line_info.py", 66))
         assert (check_file_lines(file_lines, "test_line_info.py", 67, should_contain=False))
-
-
-def is_interpreter():
-    import os
-    return os.environ.get('TRITON_INTERPRET', '0') == '1'
-=======
-        assert (check_file_lines(file_lines, "test_line_info.py", 65))
-        assert (check_file_lines(file_lines, "test_line_info.py", 66, should_contain=False))
     elif func == "cdiv":
-        assert (check_file_lines(file_lines, "test_line_info.py", 75))
->>>>>>> 2946cd19
+        assert (check_file_lines(file_lines, "test_line_info.py", 76))
 
 
 @pytest.mark.interpreter
