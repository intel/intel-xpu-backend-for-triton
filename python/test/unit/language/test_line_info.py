import subprocess
import tempfile

import pytest
import torch
import intel_extension_for_pytorch  # type: ignore # noqa: F401

import triton
import triton.language as tl
<<<<<<< HEAD
from triton.backends.intel.compiler import _path_to_binary
=======
>>>>>>> 638e531a


@triton.jit
def kernel_single(X,
                  Y,
                  BLOCK: tl.constexpr):
    x = tl.load(X + tl.arange(0, BLOCK))
    tl.store(Y + tl.arange(0, BLOCK), x)


@triton.jit
def device_inline(x):
    return x + x


@triton.jit
def kernel_call(X,
                Y,
                BLOCK: tl.constexpr):
    x = tl.load(X + tl.arange(0, BLOCK))
    y = device_inline(x)
    tl.store(Y + tl.arange(0, BLOCK), y)


@triton.jit(noinline=True)
def device_noinline(X, Y, BLOCK: tl.constexpr):
    x = tl.load(X + tl.arange(0, BLOCK))
    y = x + x
    tl.store(Y + tl.arange(0, BLOCK), y)


@triton.jit
def kernel_call_noinline(X, Y, BLOCK: tl.constexpr):
    device_noinline(X, Y, BLOCK)


@triton.autotune(
    configs=[
        triton.Config({"BLOCK": 128}, num_warps=4),
    ],
    key=[],
)
@triton.jit
def kernel_autotune(X, Y, SIZE: tl.constexpr, BLOCK: tl.constexpr):
    for i in range(0, SIZE, BLOCK):
        x = tl.load(X + i + tl.arange(0, BLOCK))
        tl.store(Y + i + tl.arange(0, BLOCK), x)


# AddIOp(DotOp(a, b, c), d) and c==0 => DotOp(a, b, d)
# Since the + symbol will take effect in the dot op after combination,
# it seems making sense to annotate with the same line as dot.
@triton.jit
def kernel_dot_combine(x):
    c = tl.full((32, 32), 4, dtype=tl.int8)
    a = (tl.arange(0, 32)[:, None] + tl.arange(0, 32)[None, :]).to(tl.int8)
    d = tl.dot(a, a)
    d = d + c
    tl.device_print("", d)


<<<<<<< HEAD
def extract_file_lines(spv):
    dis, _ = _path_to_binary("spirv-dis")
    fd, path = tempfile.mkstemp()
    with open(fd, 'wb') as spvbin:
        spvbin.write(spv)
    spv = subprocess.check_output([dis, path]).decode("utf-8")
    lines = spv.splitlines()

    # Collect string variables (pairs of [varname, string]). One should contain the file name.
    id_and_strings = []
    for line in lines:
        if "OpString" not in line:
            continue
        entries = line[line.index("%"):].split(" ")
        id_and_strings.append((entries[0].strip(), entries[3].strip()))

    # Collect pairs of [fileName, lineNo].
    file_and_lines = []
    for line in lines:
        if "OpLine" not in line:
            continue
        entries = line[line.index("OpLine"):].split(" ")
        var, lineNo = (entries[1].strip(), entries[2].strip())
        for id, string in id_and_strings:
            if var == id:
                file_and_lines.append((string, lineNo))
                break

    return file_and_lines
=======
def get_disassembler_command_and_debug_line_format():
    """Gets backend specific disassembler information.

    Returns a tuple: (object file kind, disassembler tool command,
    debug line anchor, debug line file and line number separator).
    """
    backend = triton.runtime.driver.active.get_current_target()[0]

    if backend == "cuda":
        from triton.backends.nvidia.compiler import _path_to_binary
        nvdisasm, _ = _path_to_binary("nvdisasm")
        return ("cubin", [nvdisasm, "-g"], "## File", ",")

    if backend == "hip":
        import shutil
        # Try to find llvm-objdump from the current PATH to disassmble hsaco.
        tool = shutil.which("llvm-objdump")
        if tool is not None:
            return ("hsaco", [tool, "-D", "-l", "--arch=amdgcn"], ";", ":")
        raise RuntimeError("llvm-objdump not found in PATH")

    raise RuntimeError(f"unknown backend {backend}")


def extract_file_lines(command, anchor, separator, asm):
    fd, path = tempfile.mkstemp()
    with open(fd, 'wb') as cubin:
        cubin.write(asm)
    asm = subprocess.check_output(command + [path]).decode("utf-8")
    file_lines = []
    lines = asm.splitlines()
    for line in lines:
        # We are looking for an anchor string and a separator between the file name and line number.
        if anchor in line and separator in line:
            entries = line[line.index(anchor):].split(separator)
            if len(entries) == 2 and all(len(e) != 0 for e in entries):
                file_lines.append((entries[0].strip(), entries[1].strip()))
    return file_lines
>>>>>>> 638e531a


def check_file_lines(file_lines, file_name, lineno, should_contain=True):
    """
    Check if the file name and line number is in the file_lines

    Args:
        file_lines: list of (file_name, line_number)
        file_name: file name
        lineno: line number, -1 means do not check line number
        should_contain: whether the file name and line number should be in the file_lines
    """
    for file, line in file_lines:
        if lineno == -1:
            if file_name in file:
                return True
        if file_name in file and str(lineno) in line:
            return should_contain
    return not should_contain


func_types = ["single", "call", "call_noinline", "autotune", "dot_combine"]


@pytest.mark.parametrize("func", func_types)
def test_line_info(func: str):
    try:
<<<<<<< HEAD
        _, _ = _path_to_binary("spirv-dis")
    except BaseException:
        pytest.skip("spirv-dis is not available")
=======
        obj_kind, command, anchor, separator = get_disassembler_command_and_debug_line_format()
    except BaseException:
        pytest.skip("disassembler is not available")
>>>>>>> 638e531a

    shape = (128, )
    kernel_info = {}
    if func == "single":
        kernel_info = kernel_single.warmup(torch.float32, torch.float32, BLOCK=shape[0], grid=(1,))
    elif func == "call":
        kernel_info = kernel_call.warmup(torch.float32, torch.float32, BLOCK=shape[0], grid=(1,))
    elif func == "call_noinline":
        kernel_info = kernel_call_noinline.warmup(torch.float32, torch.float32, BLOCK=shape[0], grid=(1,))
    elif func == "autotune":
        kernel_info = kernel_autotune.warmup(torch.float32, torch.float32, SIZE=shape[0], grid=(1,))[0]
    elif func == "dot_combine":
        kernel_info = kernel_dot_combine.warmup(20, grid=(1,))

<<<<<<< HEAD
    file_lines = extract_file_lines(kernel_info.asm["spv"])

    if func == "single":
        assert (check_file_lines(file_lines, "test_line_info.py", 17))
        assert (check_file_lines(file_lines, "test_line_info.py", 18))
    elif func == "call":
        assert (check_file_lines(file_lines, "test_line_info.py", 30))
        assert (check_file_lines(file_lines, "test_line_info.py", 23))
        assert (check_file_lines(file_lines, "test_line_info.py", 32))
    elif func == "call_noinline":
        assert (check_file_lines(file_lines, "test_line_info.py", 44))
        assert (check_file_lines(file_lines, "test_line_info.py", 37))
        assert (check_file_lines(file_lines, "test_line_info.py", 38))
        assert (check_file_lines(file_lines, "test_line_info.py", 39))
    elif func == "autotune":
        assert (check_file_lines(file_lines, "test_line_info.py", 56))
        assert (check_file_lines(file_lines, "test_line_info.py", 57))
        assert (check_file_lines(file_lines, "test_line_info.py", 55))
    elif func == "dot_combine":
        assert (check_file_lines(file_lines, "test_line_info.py", 66))
        assert (check_file_lines(file_lines, "test_line_info.py", 68, should_contain=False))
=======
    file_lines = extract_file_lines(command, anchor, separator, kernel_info.asm[obj_kind])
    if func == "single":
        assert (check_file_lines(file_lines, "test_line_info.py", 15))
        assert (check_file_lines(file_lines, "test_line_info.py", 16))
    elif func == "call":
        assert (check_file_lines(file_lines, "test_line_info.py", 28))
        assert (check_file_lines(file_lines, "test_line_info.py", 21))
        assert (check_file_lines(file_lines, "test_line_info.py", 30))
    elif func == "call_noinline":
        assert (check_file_lines(file_lines, "test_line_info.py", 42))
        assert (check_file_lines(file_lines, "test_line_info.py", 35))
        assert (check_file_lines(file_lines, "test_line_info.py", 36))
        assert (check_file_lines(file_lines, "test_line_info.py", 37))
    elif func == "autotune":
        assert (check_file_lines(file_lines, "test_line_info.py", 53))
        assert (check_file_lines(file_lines, "test_line_info.py", 54))
        assert (check_file_lines(file_lines, "test_line_info.py", 55))
    elif func == "dot_combine":
        assert (check_file_lines(file_lines, "test_line_info.py", 65))
        assert (check_file_lines(file_lines, "test_line_info.py", 66, should_contain=False))
>>>>>>> 638e531a
<|MERGE_RESOLUTION|>--- conflicted
+++ resolved
@@ -7,10 +7,6 @@
 
 import triton
 import triton.language as tl
-<<<<<<< HEAD
-from triton.backends.intel.compiler import _path_to_binary
-=======
->>>>>>> 638e531a
 
 
 @triton.jit
@@ -72,13 +68,11 @@
     tl.device_print("", d)
 
 
-<<<<<<< HEAD
-def extract_file_lines(spv):
-    dis, _ = _path_to_binary("spirv-dis")
+def spv_extract_file_lines(spv, command):
     fd, path = tempfile.mkstemp()
     with open(fd, 'wb') as spvbin:
         spvbin.write(spv)
-    spv = subprocess.check_output([dis, path]).decode("utf-8")
+    spv = subprocess.check_output(command + [path]).decode("utf-8")
     lines = spv.splitlines()
 
     # Collect string variables (pairs of [varname, string]). One should contain the file name.
@@ -102,7 +96,7 @@
                 break
 
     return file_and_lines
-=======
+
 def get_disassembler_command_and_debug_line_format():
     """Gets backend specific disassembler information.
 
@@ -123,6 +117,11 @@
         if tool is not None:
             return ("hsaco", [tool, "-D", "-l", "--arch=amdgcn"], ";", ":")
         raise RuntimeError("llvm-objdump not found in PATH")
+
+    if backend == "xpu":
+        from triton.backends.intel.compiler import _path_to_binary
+        dis, _ = _path_to_binary("spirv-dis")
+        return ("spvbin", [dis], "", "")
 
     raise RuntimeError(f"unknown backend {backend}")
 
@@ -141,7 +140,6 @@
             if len(entries) == 2 and all(len(e) != 0 for e in entries):
                 file_lines.append((entries[0].strip(), entries[1].strip()))
     return file_lines
->>>>>>> 638e531a
 
 
 def check_file_lines(file_lines, file_name, lineno, should_contain=True):
@@ -169,15 +167,9 @@
 @pytest.mark.parametrize("func", func_types)
 def test_line_info(func: str):
     try:
-<<<<<<< HEAD
-        _, _ = _path_to_binary("spirv-dis")
-    except BaseException:
-        pytest.skip("spirv-dis is not available")
-=======
         obj_kind, command, anchor, separator = get_disassembler_command_and_debug_line_format()
     except BaseException:
         pytest.skip("disassembler is not available")
->>>>>>> 638e531a
 
     shape = (128, )
     kernel_info = {}
@@ -192,47 +184,26 @@
     elif func == "dot_combine":
         kernel_info = kernel_dot_combine.warmup(20, grid=(1,))
 
-<<<<<<< HEAD
-    file_lines = extract_file_lines(kernel_info.asm["spv"])
-
+    if obj_kind == "spvbin":
+        file_lines = spv_extract_file_lines(kernel_info.asm["spv"], command)
+    else:
+        file_lines = extract_file_lines(command, anchor, separator, kernel_info.asm[obj_kind])
     if func == "single":
+        assert (check_file_lines(file_lines, "test_line_info.py", 16))
         assert (check_file_lines(file_lines, "test_line_info.py", 17))
-        assert (check_file_lines(file_lines, "test_line_info.py", 18))
     elif func == "call":
-        assert (check_file_lines(file_lines, "test_line_info.py", 30))
-        assert (check_file_lines(file_lines, "test_line_info.py", 23))
-        assert (check_file_lines(file_lines, "test_line_info.py", 32))
+        assert (check_file_lines(file_lines, "test_line_info.py", 29))
+        assert (check_file_lines(file_lines, "test_line_info.py", 22))
+        assert (check_file_lines(file_lines, "test_line_info.py", 31))
     elif func == "call_noinline":
-        assert (check_file_lines(file_lines, "test_line_info.py", 44))
+        assert (check_file_lines(file_lines, "test_line_info.py", 43))
+        assert (check_file_lines(file_lines, "test_line_info.py", 36))
         assert (check_file_lines(file_lines, "test_line_info.py", 37))
         assert (check_file_lines(file_lines, "test_line_info.py", 38))
-        assert (check_file_lines(file_lines, "test_line_info.py", 39))
     elif func == "autotune":
+        assert (check_file_lines(file_lines, "test_line_info.py", 55))
         assert (check_file_lines(file_lines, "test_line_info.py", 56))
-        assert (check_file_lines(file_lines, "test_line_info.py", 57))
-        assert (check_file_lines(file_lines, "test_line_info.py", 55))
+        assert (check_file_lines(file_lines, "test_line_info.py", 54))
     elif func == "dot_combine":
         assert (check_file_lines(file_lines, "test_line_info.py", 66))
-        assert (check_file_lines(file_lines, "test_line_info.py", 68, should_contain=False))
-=======
-    file_lines = extract_file_lines(command, anchor, separator, kernel_info.asm[obj_kind])
-    if func == "single":
-        assert (check_file_lines(file_lines, "test_line_info.py", 15))
-        assert (check_file_lines(file_lines, "test_line_info.py", 16))
-    elif func == "call":
-        assert (check_file_lines(file_lines, "test_line_info.py", 28))
-        assert (check_file_lines(file_lines, "test_line_info.py", 21))
-        assert (check_file_lines(file_lines, "test_line_info.py", 30))
-    elif func == "call_noinline":
-        assert (check_file_lines(file_lines, "test_line_info.py", 42))
-        assert (check_file_lines(file_lines, "test_line_info.py", 35))
-        assert (check_file_lines(file_lines, "test_line_info.py", 36))
-        assert (check_file_lines(file_lines, "test_line_info.py", 37))
-    elif func == "autotune":
-        assert (check_file_lines(file_lines, "test_line_info.py", 53))
-        assert (check_file_lines(file_lines, "test_line_info.py", 54))
-        assert (check_file_lines(file_lines, "test_line_info.py", 55))
-    elif func == "dot_combine":
-        assert (check_file_lines(file_lines, "test_line_info.py", 65))
-        assert (check_file_lines(file_lines, "test_line_info.py", 66, should_contain=False))
->>>>>>> 638e531a
+        assert (check_file_lines(file_lines, "test_line_info.py", 67, should_contain=False))