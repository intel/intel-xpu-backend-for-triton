import itertools
import os
import subprocess
import sys
from collections import Counter

import triton

import pytest

import triton.runtime as tr

dir_path = os.path.dirname(os.path.realpath(__file__))
print_path = os.path.join(dir_path, "print_helper.py")
torch_types = ["int8", "uint8", "int16", "int32", "long", "float16", "float32", "float64"]


def is_interpreter():
    return os.environ.get('TRITON_INTERPRET', '0') == '1'


# TODO: Print with multiple operands


@pytest.mark.interpreter
@pytest.mark.parametrize("func_type, data_type", [(fn, data_type)
                                                  for fn in ["device_print", "device_print_scalar"]
                                                  for data_type in torch_types] + [
                                                      ("print", "int32"),
                                                      ("static_print", "int32"),
                                                      ("no_arg_print", "int32"),
                                                      ("print_no_arg", "int32"),
                                                      ("device_print_large", "int32"),
                                                      ("print_multiple_args", "int32"),
                                                      ("device_print_multiple_args", "int32"),
                                                      ("device_print_hex", "int16"),
                                                      ("device_print_hex", "int32"),
                                                      ("device_print_hex", "int64"),
                                                      ("device_print_pointer", "int32"),
                                                      ("device_print_negative", "int32"),
                                                      ("device_print_uint", "uint32"),
                                                      ("device_print_uint_cast", "uint8"),
                                                      ("device_print_2d_tensor", "int32"),
                                                      ("device_print", "bool"),
                                                  ])
def test_print(func_type: str, data_type: str, device: str):
    if device == "xpu" and data_type == "float64" and not tr.driver.active.get_current_target().arch['has_fp64']:
        pytest.xfail("float64 not supported on current xpu hardware")
    proc = subprocess.run(
        [sys.executable, print_path, "test_print", func_type, data_type, device],
        capture_output=True,
    )
    assert proc.returncode == 0

    if is_interpreter() and func_type != "static_assert":
        # Interpreter uses a different format for device_print
        # Only check if there's no error
        assert proc.stderr == b''
        return

    outs = [line for line in proc.stdout.decode("UTF-8").splitlines() if line]
    # The total number of elements in the 1-D tensor to print.
    N = 128

    # Constant for testing the printing of scalar values
    SCALAR_VAL = 42

    # Format is
    #   pid (<x>, <y>, <z>) idx (<i1>, <i2>, ...) <prefix> (operand <n>) <elem>
    expected_lines = Counter()
<<<<<<< HEAD
    if func_type in ("print", "device_print", "device_print_uint") and data_type != "bool":
=======
    if func_type in ("print", "device_print", "device_print_uint", "device_print_uint_cast"):
>>>>>>> 1457db48
        for i in range(N):
            offset = 0
            if func_type == "device_print_uint_cast":
                offset = 1 << 7
            elif func_type == "device_print_uint":
                offset = (1 << 31)
            line = f"pid (0, 0, 0) idx ({i:3}) x: {i + offset}"
            if data_type.startswith("float"):
                line += ".000000"
            expected_lines[line] = 1
    elif func_type == "device_print_scalar":
        line = f"pid (0, 0, 0) idx () x: {SCALAR_VAL}"
        if data_type.startswith("float"):
            line += ".000000"
        expected_lines[line] = N
    elif func_type == "device_print_negative":
        for i in range(N):
            line = f"pid (0, 0, 0) idx ({i:3}) x: {-i}"
            expected_lines[line] = 1
    elif func_type == "device_print_hex":
        for i in range(N):
            line = f"pid (0, 0, 0) idx ({i:3}) x: 0x"
            if data_type == "int16":
                line += f"{i:04x}"
            if data_type == "int32":
                line += f"{i:08x}"
            if data_type == "int64":
                line += f"{i:016x}"
            expected_lines[line] = 1
    elif func_type == "static_print":
        expected_lines[f" int32[constexpr[{N}]]"] = 1
    elif func_type == "no_arg_print":
        expected_lines["pid (0, 0, 0) idx (): 0"] = N
    elif func_type == "print_no_arg":
        expected_lines["pid (0, 0, 0) no arg"] = N
    elif func_type == "device_print_large":
        for i, j, k in itertools.product(range(2), range(64), range(N)):
            expected_lines[f"pid (0, {i}, 0) idx ({j:2}, {k:3}) x: 1"] = 1
    elif func_type == "print_multiple_args" or func_type == "device_print_multiple_args":
        for i in range(N):
            expected_lines[f"pid (0, 0, 0) idx ({i:3}): (operand 0) {i}"] = 1
            expected_lines[f"pid (0, 0, 0) idx ({i:3}): (operand 1) 1"] = 1
    elif func_type == "device_print_pointer":
        for i in range(N):
            expected_lines[f"pid (0, 0, 0) idx ({i:3}) ptr: 0x"] = 1
    elif func_type == "device_print_2d_tensor":
        warp_size = triton.runtime.driver.active.get_current_target().warp_size
        x_dim = N // warp_size
        y_dim = warp_size
        for x in range(x_dim):
            for y in range(y_dim):
                expected_lines[f"pid (0, 0, 0) idx ({x}, {y:2}): {(x * y_dim + y)}"] = 1
    elif data_type == "bool":
        expected_lines["pid (0, 0, 0) idx (  0) x: 0"] = 1
        for i in range(1, N):
            expected_lines[f"pid (0, 0, 0) idx ({i:3}) x: 1"] = 1

    actual_lines = Counter()
    for line in outs:
        # Trim the exact pointer address in the output--they can change per run.
        line = (line.split(':')[0] + ": 0x") if func_type == "device_print_pointer" else line
        actual_lines[line] += 1

    diff = Counter(actual_lines)
    diff.subtract(expected_lines)
    for line, delta in diff.items():
        if delta == 0:
            continue
        print(f'Expected line "{line}" {expected_lines[line]} time(s), but saw {actual_lines[line]} time(s)')
    assert all(delta == 0 for delta in diff.values())<|MERGE_RESOLUTION|>--- conflicted
+++ resolved
@@ -68,11 +68,7 @@
     # Format is
     #   pid (<x>, <y>, <z>) idx (<i1>, <i2>, ...) <prefix> (operand <n>) <elem>
     expected_lines = Counter()
-<<<<<<< HEAD
-    if func_type in ("print", "device_print", "device_print_uint") and data_type != "bool":
-=======
-    if func_type in ("print", "device_print", "device_print_uint", "device_print_uint_cast"):
->>>>>>> 1457db48
+    if func_type in ("print", "device_print", "device_print_uint", "device_print_uint_cast") and data_type != "bool":
         for i in range(N):
             offset = 0
             if func_type == "device_print_uint_cast":
