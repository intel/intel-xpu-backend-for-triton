# fmt: off


import numpy as np
import torch
import pytest
import triton
import triton.language as tl

from triton._internal_testing import is_cuda, is_hip, is_hip_mi300


def matching_int(dtype):
    if dtype.primitive_bitwidth == 8:
        return torch.int8
    elif dtype.primitive_bitwidth == 16:
        return torch.int16
    elif dtype.primitive_bitwidth == 32:
        return torch.int32
    elif dtype.primitive_bitwidth == 64:
        return torch.int64
    else:
        raise ValueError('unsupported number of bits')

@triton.jit
def type_convert_triton(src, dst, rounding : tl.constexpr, BLOCK_SIZE : tl.constexpr):

    idxs = tl.program_id(0) * BLOCK_SIZE + tl.arange(0, BLOCK_SIZE)

    x = tl.load(src + idxs)
    y = x.to(dst.dtype.element_ty, fp_downcast_rounding=rounding)
    tl.store(dst + idxs, y)


def launch_type_convert_triton(src, src_dtype, dst_dtype, device, rounding=None, BLOCK_SIZE=4096):

    dst = torch.empty(src.shape, dtype=matching_int(dst_dtype), device=device)
    type_convert_triton[(src.shape[0] // BLOCK_SIZE,)](triton.reinterpret(src, src_dtype), triton.reinterpret(dst, dst_dtype), rounding, BLOCK_SIZE)
    return dst


@triton.jit
def exhaustive_populate(dst, offset, BLOCK_SIZE : tl.constexpr, force_odd : tl.constexpr, output_bits : tl.constexpr, max_repr : tl.constexpr):

    idxs = tl.program_id(0) * BLOCK_SIZE + tl.arange(0, BLOCK_SIZE)
    vals = (idxs + offset).to(tl.uint32)

    # pseudorandom permutation:
    multiplier = vals << 1
    multiplier += 3511
    vals *= multiplier

    if force_odd:
        vals *= 2
        vals += 1

    if (output_bits == 8):
        vals &= 0xff
        avals = vals & 0x7f
    elif (output_bits == 16):
        vals &= 0xffff
        avals = vals & 0x7fff
    elif (output_bits == 32):
        avals = vals & 0x7fffffff

    vals = tl.where(avals <= max_repr, vals, 0)

    if (output_bits == 8):
        vals = vals.to(tl.uint8)
    elif (output_bits == 16):
        vals = vals.to(tl.uint16)

    vals = vals.to(dst.dtype.element_ty, bitcast=True)
    tl.store(dst + idxs, vals)


def launch_exhaustive_populate(dst_dtype, offset, numel, force_odd, output_bits, max_repr, device, BLOCK_SIZE=4096):

    assert(numel % BLOCK_SIZE == 0)
    dst = torch.empty((numel,), dtype=matching_int(dst_dtype), device=device)
    exhaustive_populate[(numel // BLOCK_SIZE,)](triton.reinterpret(dst, dst_dtype), offset, BLOCK_SIZE, force_odd, output_bits, max_repr)
    # 0x80 in float8e4b8 or float8e5b16 represents inf/nan. We don't need to have that
    # as input to the conversion kernels.
    if dst_dtype == tl.float8e4b8 or dst_dtype == tl.float8e5b16:
        dst = torch.where(dst == 0x80, 0, dst)
    return dst


@triton.jit
def arbitrary_fp32_downcast(x, rounding : tl.constexpr, exponent_bits : tl.constexpr, mantissa_bits : tl.constexpr, exponent_bias : tl.constexpr, device_ : tl.constexpr):

    tl.static_assert(x.dtype == tl.float32, "input must be float32")
    numbits_dst : tl.constexpr = 1 + exponent_bits + mantissa_bits
    tl.static_assert((numbits_dst == 8) or (numbits_dst == 16), "numbits_dst must be 8 or 16")

    x = x.to(tl.uint32, bitcast=True)

    mantissa = (x & 0x7fffff)
    exponent = ((x >> 23) & 0xff).to(tl.int32)
    mantissa = tl.where(exponent == 0, mantissa, mantissa + 0x800000).to(tl.int32)
    exponent = tl.where(exponent == 0, exponent, exponent - 1)

    sign = (x >> 31)

    exponent = exponent + exponent_bias - 127
    adjustment : tl.constexpr = 0.5 ** (23 - mantissa_bits)
    mantissa = mantissa.to(tl.float32) * adjustment

    # make exponent nonnegative:
    mantissa = tl.where(exponent > -16, mantissa, 0.0) # destination has fewer than 16 mantissa bits, so safe
    exponent = tl.where(exponent > -16, exponent, 0)
    mantissa = tl.where(exponent > -8, mantissa, mantissa * 0.00390625)
    exponent = tl.where(exponent > -8, exponent, exponent + 8)
    mantissa = tl.where(exponent > -4, mantissa, mantissa * 0.0625)
    exponent = tl.where(exponent > -4, exponent, exponent + 4)
    mantissa = tl.where(exponent > -2, mantissa, mantissa * 0.25)
    exponent = tl.where(exponent > -2, exponent, exponent + 2)
    mantissa = tl.where(exponent > -1, mantissa, mantissa * 0.5)
    exponent = tl.where(exponent > -1, exponent, exponent + 1)

    if device_ == 'xpu':
        # convert mantissa to int with proper rounding without inline asm.
        to_cast = mantissa.to(tl.uint32, bitcast=True)
        mantissa2 = (to_cast & 0x7fffff)
        exponent2 = ((to_cast >> 23) & 0xff).to(tl.int32, bitcast=True)
        mantissa2 = tl.where(exponent2 == 0, exponent2, mantissa2 + 0x800000).to(tl.int32)
        shift_r = tl.where(exponent2 == 0, 1, 23 - (exponent2 - 127))
        tl.device_assert(shift_r >= 0)
        # Shift >= 25 always produce 0. Truncate to 25 to avoid overflows on rounding.
        shift_r = tl.where(shift_r > 25, 25, shift_r)
        int_val = mantissa2 >> shift_r

        if rounding == 'rtne':
            mask = (1 << shift_r) - 1
            tail = mantissa2 & mask
            threshold = tl.where(shift_r == 0, 1, (1 << (shift_r - 1)))
            add_1 = tail > threshold or (tail == threshold and (int_val & 1) == 1)
            int_val = tl.where(add_1, int_val + 1, int_val)
        mantissa = int_val.to(tl.uint32)
        # Prefer INF for big numbers instead of NaN
        make_inf = exponent == (1 << exponent_bits) - 2 and mantissa > (1 << mantissa_bits)
        mantissa = tl.where(make_inf, 1 << mantissa_bits, mantissa)

    if rounding == 'rtne':
        # Bring the value to the range [2 ** 23, 2 ** 24]
        # where the representable floats map exactly to integers.
        # Addition has RTNE semantics.
        mantissa += 0x800000
        # Bring the value back to the original range.
        mantissa -= 0x800000
        mantissa = mantissa.to(tl.int32)
    elif rounding == 'rtz':
        mantissa = mantissa.to(tl.int32)
    else:
        raise ValueError('unrecognized rounding mode')

    # Reassemble output floating-point representation:
    exponent = exponent.to(tl.uint32)
    y = (sign << (exponent_bits + mantissa_bits)) + (exponent << mantissa_bits) + mantissa
    if numbits_dst == 8:
        y = y.to(tl.uint8)
    elif numbits_dst == 16:
        y = y.to(tl.uint16)
    return y


@triton.jit
def downcast_emulated(src, dst, rounding : tl.constexpr, BLOCK_SIZE : tl.constexpr, exponent_bits : tl.constexpr, mantissa_bits : tl.constexpr, exponent_bias : tl.constexpr, device_: tl.constexpr):

    tl.static_assert(src.dtype.element_ty == tl.float32, "src dtype must be float32")

    idxs = tl.program_id(0) * BLOCK_SIZE + tl.arange(0, BLOCK_SIZE)
    x = tl.load(src + idxs)
    y = arbitrary_fp32_downcast(x, rounding, exponent_bits, mantissa_bits, exponent_bias, device_=device_)
    y = y.to(dst.dtype.element_ty, bitcast=True)
    tl.store(dst + idxs, y)


def launch_downcast_emulated(src, src_dtype, dst_dtype, rounding, exponent_bits, mantissa_bits, exponent_bias, device, BLOCK_SIZE=4096):

    dst = torch.empty(src.shape, dtype=matching_int(dst_dtype), device=device)
    downcast_emulated[(src.shape[0] // BLOCK_SIZE,)](
        triton.reinterpret(src, src_dtype), triton.reinterpret(dst, dst_dtype), rounding, BLOCK_SIZE, exponent_bits, mantissa_bits, exponent_bias, device_=device)
    # 0x80 in float8e4b8 or float8e5b16 represents inf/nan. downcast_emulated kernel will
    # convert -0. in higher precision to 0x80 and thus need to fix the result to 0.
    if dst_dtype == tl.float8e4b8 or dst_dtype == tl.float8e5b16:
        dst = torch.where(dst == 0x80, 0, dst)
    return dst


@triton.jit
def upcast_emulated(src, dst, BLOCK_SIZE : tl.constexpr, exponent_bits : tl.constexpr, mantissa_bits : tl.constexpr, exponent_bias : tl.constexpr):

    exponent_compensator : tl.constexpr = 2.0 ** (127 - exponent_bias)

    numbits_src : tl.constexpr = 1 + exponent_bits + mantissa_bits
    tl.static_assert((numbits_src == 8) or (numbits_src == 16), "numbits_src must be 8 or 16")
    tl.static_assert(dst.dtype.element_ty == tl.float32, "dst dtype must be float32")

    idxs = tl.program_id(0) * BLOCK_SIZE + tl.arange(0, BLOCK_SIZE)

    x = tl.load(src + idxs)

    if numbits_src == 8:
        x = x.to(tl.uint8, bitcast=True)
    elif numbits_src == 16:
        x = x.to(tl.uint16, bitcast=True)

    x = x.to(tl.uint32)

    mantissa_mask : tl.constexpr = (1 << mantissa_bits) - 1
    exponent_mask : tl.constexpr = (1 << exponent_bits) - 1

    mantissa = x & mantissa_mask
    exponent = (x >> mantissa_bits) & exponent_mask
    sign = (x >> (numbits_src - 1))

    y = (sign << 31) | (exponent << 23) | (mantissa << (23 - mantissa_bits))
    y = y.to(tl.float32, bitcast=True)
    y = y * exponent_compensator

    tl.store(dst + idxs, y)


def launch_upcast_emulated(src, exponent_bits, mantissa_bits, exponent_bias, device, BLOCK_SIZE=4096):

    dst = torch.empty(src.shape, dtype=torch.int32, device=device)
    upcast_emulated[(src.shape[0] // BLOCK_SIZE,)](src, triton.reinterpret(dst, tl.float32), BLOCK_SIZE, exponent_bits, mantissa_bits, exponent_bias)
    return dst


def downcast_test(src_dtype, dst_dtype, rounding, exponent_bits, mantissa_bits, exponent_bias, max_repr, offset, device):

    src = launch_exhaustive_populate(src_dtype, offset << 24, 2**24, False, src_dtype.primitive_bitwidth, max_repr, device)
    dst = launch_type_convert_triton(src, src_dtype, dst_dtype, device=device, rounding=rounding)
    # Emulated cast always works on fp32. In XPU Triton kernels FP32 is casted to FP8 through FP16, which
    # in some cases gives different results compared to direct FP32 to FP8 conversion (some precision might
    # be lost due to two-step conversion). To get matching results, we convert FP32 source data to FP16 and
    # back to FP32. This will need to be changed back when HW FP32->FP8 convertion is used for XPU.
    if device=='xpu' and src_dtype.primitive_bitwidth == 32 and dst_dtype.primitive_bitwidth == 8:
        src = launch_type_convert_triton(src, src_dtype, tl.float16, device=device, rounding=rounding)
        src = launch_type_convert_triton(src, tl.float16, tl.float32, device=device)
    else:
        src = launch_type_convert_triton(src, src_dtype, tl.float32, device=device)

    dst2 = launch_downcast_emulated(src, tl.float32, dst_dtype, rounding, exponent_bits, mantissa_bits, exponent_bias, device=device)

    dst = launch_upcast_emulated(dst, exponent_bits, mantissa_bits, exponent_bias, device=device)
    dst2 = launch_upcast_emulated(dst2, exponent_bits, mantissa_bits, exponent_bias, device=device)

    if not (torch.equal(dst, dst2)):
        print('Error!!!')

        dst = dst.cpu().detach().numpy()
        dst2 = dst2.cpu().detach().numpy()
        src = src.cpu().detach().numpy()

        print(src[dst != dst2][0])
        print(dst[dst != dst2][0])
        print(dst2[dst != dst2][0])
        print(hex(src.view(np.uint32)[dst != dst2][0]))
        print(hex(dst.view(np.uint32)[dst != dst2][0]))
        print(hex(dst2.view(np.uint32)[dst != dst2][0]))
        print('')
        raise ValueError('%d elements mismatch' % (dst != dst2).sum())


def upcast_test(src_dtype, dst_dtype, exponent_bits, mantissa_bits, exponent_bias, max_repr, device):

    numbits_src = exponent_bits + mantissa_bits + 1

    src = launch_exhaustive_populate(src_dtype, 0, 65536, False, numbits_src, max_repr, device=device)

    dst = launch_type_convert_triton(src, src_dtype, dst_dtype, device=device)
    dst_to_float32 = launch_type_convert_triton(dst, dst_dtype, tl.float32, device=device)

    src_emulated_to_float32 = launch_upcast_emulated(src, exponent_bits, mantissa_bits, exponent_bias, device=device)

    assert(torch.equal(src_emulated_to_float32, dst_to_float32))


@pytest.mark.parametrize("src_dtype, dst_dtype", [
    ('float16', 'float32'),
    ('bfloat16', 'float32'),

    ('float8e5', 'float16'),
    ('float8e5', 'bfloat16'),
    ('float8e5', 'float32'),

    ('float8e4b15', 'float16'),
    # ('float8e4b15', 'bfloat16'), # Unsupported conversion from f8E4M3B11FNUZ to bf16
    ('float8e4b15', 'float32'),

    ('float8e4nv', 'float16'),
    ('float8e4nv', 'bfloat16'),
    ('float8e4nv', 'float32'),

    ('float8e4b8', 'float32'),
    ('float8e4b8', 'float16'),

    ('float8e5b16', 'float32'),
    ('float8e5b16', 'float16'),
])
def test_typeconvert_upcast(src_dtype, dst_dtype, device):
    if ((src_dtype == 'float8e4nv' and is_cuda() and torch.cuda.get_device_capability(0) < (8, 9))
       or (src_dtype in ('float8e4nv', 'float8e4b15') and is_hip())
       or (src_dtype in ('float8e4b8', 'float8e5b16') and (is_cuda() or not is_hip_mi300()))):
        # If the dtype should error out in the given device, we assert that and return
        with pytest.raises(triton.CompilationError, match="not supported in this architecture"):
            launch_exhaustive_populate(getattr(tl, src_dtype), 0, 65536, False, 8, 0x7f, device=device)
        return

    # dtype : (exponent_bits, mantissa_bits, exponent_bias, max_repr)
    stuff = {
        'float8e4b15': (4, 3, 15, 0x7e),
        'float8e4nv': (4, 3, 7, 0x7e),
        'float8e5': (5, 2, 15, 0x7b),
        'float8e4b8': (4, 3, 8, 0x7f),
        'float8e5b16': (5, 2, 16, 0x7f),
        'float16': (5, 10, 15, 0x7bff),
        'bfloat16': (8, 7, 127, 0x7f7f),
    }[src_dtype]

    upcast_test(getattr(tl, src_dtype), getattr(tl, dst_dtype), *stuff, device=device)

@pytest.mark.parametrize("src_dtype, dst_dtype, rounding, max_repr", [
    ('float32', 'float16', 'rtne', 0x477fe000),
    ('float32', 'float16', 'rtz', 0x477fe000),
    ('float32', 'bfloat16', 'rtne', 0x7f7f0000),
    ('float32', 'bfloat16', 'rtz', 0x7f7f0000),
    ('float32', 'float8e5', 'rtne', 0x47600000),
    ('float32', 'float8e5', 'rtz', 0x47600000),
    ('float32', 'float8e4nv', 'rtne', 0x43e00000),
    ('float32', 'float8e4b8', 'rtne', 0x43700000),
    ('float32', 'float8e5b16', 'rtne', 0x47600000),
    # ('float32', 'float8e4b15', 'rtne', 0x3fe00000), # Skip, no HW rtne conversion from f32 to f8e4b15

    ('bfloat16', 'float8e5', 'rtne', 0x4760),
    ('bfloat16', 'float8e4nv', 'rtne', 0x43e0),

    ('float16', 'float8e5', 'rtne', 0x7b00),
    ('float16', 'float8e4nv', 'rtne', 0x5f00),

    ('bfloat16', 'float8e5b16', 'rtne', 0x4760),
    ('bfloat16', 'float8e4b8', 'rtne', 0x4370),

    ('float16', 'float8e5b16', 'rtne', 0x7b00),
    ('float16', 'float8e4b8', 'rtne', 0x5b80),
])
def test_typeconvert_downcast(src_dtype, dst_dtype, rounding, max_repr, device):

    if src_dtype != 'float32' and is_cuda() and torch.cuda.get_device_capability(0) < (9, 0):
        pytest.skip("non-float32 downcast tests only supported on NVGPU with compute capability 9.0+")

    if dst_dtype in ('float8e5', 'float8e4nv') and rounding == 'rtne' and (is_hip() or torch.cuda.is_available() and torch.cuda.get_device_capability(0) < (9, 0)):
        pytest.skip(f"{dst_dtype} downcast with RTNE rounding tests only supported on NVGPU with compute capability 9.0+")

<<<<<<< HEAD
    if dst_dtype in ('float8e5b16', 'float8e4b8') and rounding == 'rtne' and (is_cuda() or not is_on_mi300()):
        pytest.xfail(f"{dst_dtype} downcast with RTNE rounding tests only supported on AMDGPU MI300")
=======
    if dst_dtype in ('float8e5b16', 'float8e4b8') and rounding == 'rtne' and (is_cuda() or not is_hip_mi300()):
        pytest.skip(f"{dst_dtype} downcast with RTNE rounding tests only supported on AMDGPU MI300")
>>>>>>> af0a9f2b

    # dtype : (exponent_bits, mantissa_bits, exponent_bias)
    stuff = {
        'float16': (5, 10, 15),
        'bfloat16': (8, 7, 127),
        'float8e5': (5, 2, 15),
        'float8e4b15': (4, 3, 15),
        'float8e4nv': (4, 3, 7),
        'float8e4b8': (4, 3, 8),
        'float8e5b16': (5, 2, 16),
    }[dst_dtype]

    for i in range(256):
        downcast_test(getattr(tl, src_dtype), getattr(tl, dst_dtype), rounding, *stuff, max_repr, i, device=device)<|MERGE_RESOLUTION|>--- conflicted
+++ resolved
@@ -355,13 +355,8 @@
     if dst_dtype in ('float8e5', 'float8e4nv') and rounding == 'rtne' and (is_hip() or torch.cuda.is_available() and torch.cuda.get_device_capability(0) < (9, 0)):
         pytest.skip(f"{dst_dtype} downcast with RTNE rounding tests only supported on NVGPU with compute capability 9.0+")
 
-<<<<<<< HEAD
-    if dst_dtype in ('float8e5b16', 'float8e4b8') and rounding == 'rtne' and (is_cuda() or not is_on_mi300()):
+    if dst_dtype in ('float8e5b16', 'float8e4b8') and rounding == 'rtne' and (is_cuda() or not is_hip_mi300()):
         pytest.xfail(f"{dst_dtype} downcast with RTNE rounding tests only supported on AMDGPU MI300")
-=======
-    if dst_dtype in ('float8e5b16', 'float8e4b8') and rounding == 'rtne' and (is_cuda() or not is_hip_mi300()):
-        pytest.skip(f"{dst_dtype} downcast with RTNE rounding tests only supported on AMDGPU MI300")
->>>>>>> af0a9f2b
 
     # dtype : (exponent_bits, mantissa_bits, exponent_bias)
     stuff = {
