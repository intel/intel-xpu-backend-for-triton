# fmt: off


import numpy as np
import torch
import pytest
import triton
import triton.language as tl

<<<<<<< HEAD
from triton._internal_testing import is_cuda, is_hip, is_hip_cdna2, is_hip_cdna3, is_hip_cdna4, is_xpu
=======
from triton._internal_testing import is_cuda, is_hip, is_hip_cdna3, is_hip_cdna4
>>>>>>> 7d18fd87


def matching_int(dtype):
    if dtype.primitive_bitwidth == 8:
        return torch.int8
    elif dtype.primitive_bitwidth == 16:
        return torch.int16
    elif dtype.primitive_bitwidth == 32:
        return torch.int32
    elif dtype.primitive_bitwidth == 64:
        return torch.int64
    else:
        raise ValueError('unsupported number of bits')

@triton.jit
def type_convert_triton(src, dst, rounding : tl.constexpr, BLOCK_SIZE : tl.constexpr):

    idxs = tl.program_id(0) * BLOCK_SIZE + tl.arange(0, BLOCK_SIZE)

    x = tl.load(src + idxs)
    y = x.to(dst.dtype.element_ty, fp_downcast_rounding=rounding)
    tl.store(dst + idxs, y)


def launch_type_convert_triton(src, src_dtype, dst_dtype, device, rounding=None, BLOCK_SIZE=4096):

    dst = torch.empty(src.shape, dtype=matching_int(dst_dtype), device=device)
    type_convert_triton[(src.shape[0] // BLOCK_SIZE,)](triton.reinterpret(src, src_dtype), triton.reinterpret(dst, dst_dtype), rounding, BLOCK_SIZE)
    return dst


@triton.jit
def exhaustive_populate(dst, offset, BLOCK_SIZE : tl.constexpr, force_odd : tl.constexpr, output_bits : tl.constexpr, max_repr : tl.constexpr):

    idxs = tl.program_id(0) * BLOCK_SIZE + tl.arange(0, BLOCK_SIZE)
    vals = (idxs + offset).to(tl.uint32)

    # pseudorandom permutation:
    multiplier = vals << 1
    multiplier += 3511
    vals *= multiplier

    if force_odd:
        vals *= 2
        vals += 1

    if (output_bits == 8):
        vals &= 0xff
        avals = vals & 0x7f
    elif (output_bits == 16):
        vals &= 0xffff
        avals = vals & 0x7fff
    elif (output_bits == 32):
        avals = vals & 0x7fffffff

    vals = tl.where(avals <= max_repr, vals, 0)

    if (output_bits == 8):
        vals = vals.to(tl.uint8)
    elif (output_bits == 16):
        vals = vals.to(tl.uint16)

    vals = vals.to(dst.dtype.element_ty, bitcast=True)
    tl.store(dst + idxs, vals)


def launch_exhaustive_populate(dst_dtype, offset, numel, force_odd, output_bits, max_repr, device, BLOCK_SIZE=4096):

    assert(numel % BLOCK_SIZE == 0)
    dst = torch.empty((numel,), dtype=matching_int(dst_dtype), device=device)
    exhaustive_populate[(numel // BLOCK_SIZE,)](triton.reinterpret(dst, dst_dtype), offset, BLOCK_SIZE, force_odd, output_bits, max_repr)
    # 0x80 in float8e4b8 or float8e5b16 represents inf/nan. We don't need to have that
    # as input to the conversion kernels.
    if dst_dtype == tl.float8e4b8 or dst_dtype == tl.float8e5b16:
        dst = torch.where(dst == 0x80, 0, dst)
    return dst


@triton.jit
def arbitrary_fp32_downcast(x, rounding : tl.constexpr, exponent_bits : tl.constexpr, mantissa_bits : tl.constexpr, exponent_bias : tl.constexpr, from_bf16 : tl.constexpr):

    tl.static_assert(x.dtype == tl.float32, "input must be float32")
    numbits_dst : tl.constexpr = 1 + exponent_bits + mantissa_bits
    tl.static_assert((numbits_dst == 8) or (numbits_dst == 16), "numbits_dst must be 8 or 16")

    x = x.to(tl.uint32, bitcast=True)

    mantissa = (x & 0x7fffff)
    exponent = ((x >> 23) & 0xff).to(tl.int32)
    mantissa = tl.where(exponent == 0, mantissa, mantissa + 0x800000).to(tl.int32)
    exponent = tl.where(exponent == 0, exponent, exponent - 1)

    sign = (x >> 31)

    exponent = exponent + exponent_bias - 127
    adjustment : tl.constexpr = 0.5 ** (23 - mantissa_bits)
    mantissa = mantissa.to(tl.float32) * adjustment

    # make exponent nonnegative:
    mantissa = tl.where(exponent > -16, mantissa, 0.0) # destination has fewer than 16 mantissa bits, so safe
    exponent = tl.where(exponent > -16, exponent, 0)
    mantissa = tl.where(exponent > -8, mantissa, mantissa * 0.00390625)
    exponent = tl.where(exponent > -8, exponent, exponent + 8)
    mantissa = tl.where(exponent > -4, mantissa, mantissa * 0.0625)
    exponent = tl.where(exponent > -4, exponent, exponent + 4)
    mantissa = tl.where(exponent > -2, mantissa, mantissa * 0.25)
    exponent = tl.where(exponent > -2, exponent, exponent + 2)
    mantissa = tl.where(exponent > -1, mantissa, mantissa * 0.5)
    exponent = tl.where(exponent > -1, exponent, exponent + 1)

    if from_bf16:
        # convert mantissa to int with proper rounding without inline asm.
        to_cast = mantissa.to(tl.uint32, bitcast=True)
        mantissa2 = (to_cast & 0x7fffff)
        exponent2 = ((to_cast >> 23) & 0xff).to(tl.int32, bitcast=True)
        mantissa2 = tl.where(exponent2 == 0, exponent2, mantissa2 + 0x800000).to(tl.int32)
        shift_r = tl.where(exponent2 == 0, 1, 23 - (exponent2 - 127))
        tl.device_assert(shift_r >= 0)
        # Shift >= 25 always produce 0. Truncate to 25 to avoid overflows on rounding.
        shift_r = tl.where(shift_r > 25, 25, shift_r)
        int_val = mantissa2 >> shift_r

        if rounding == 'rtne':
            mask = (1 << shift_r) - 1
            tail = mantissa2 & mask
            threshold = tl.where(shift_r == 0, 1, (1 << (shift_r - 1)))
            add_1 = tail > threshold or (tail == threshold and (int_val & 1) == 1)
            int_val = tl.where(add_1, int_val + 1, int_val)
        mantissa = int_val.to(tl.uint32)
        # Prefer INF for big numbers instead of NaN
        make_inf = exponent == (1 << exponent_bits) - 2 and mantissa > (1 << mantissa_bits)
        mantissa = tl.where(make_inf, 1 << mantissa_bits, mantissa)

    if rounding == 'rtne':
        # Bring the value to the range [2 ** 23, 2 ** 24]
        # where the representable floats map exactly to integers.
        # Addition has RTNE semantics.
        mantissa += 0x800000
        # Bring the value back to the original range.
        mantissa -= 0x800000
        mantissa = mantissa.to(tl.int32)
    elif rounding == 'rtz':
        mantissa = mantissa.to(tl.int32)
    else:
        raise ValueError('unrecognized rounding mode')

    # Reassemble output floating-point representation:
    exponent = exponent.to(tl.uint32)
    y = (sign << (exponent_bits + mantissa_bits)) + (exponent << mantissa_bits) + mantissa
    if numbits_dst == 8:
        y = y.to(tl.uint8)
    elif numbits_dst == 16:
        y = y.to(tl.uint16)
    return y


@triton.jit
def downcast_emulated(src, dst, rounding : tl.constexpr, BLOCK_SIZE : tl.constexpr, exponent_bits : tl.constexpr, mantissa_bits : tl.constexpr, exponent_bias : tl.constexpr, from_bf16: tl.constexpr):

    tl.static_assert(src.dtype.element_ty == tl.float32, "src dtype must be float32")

    idxs = tl.program_id(0) * BLOCK_SIZE + tl.arange(0, BLOCK_SIZE)
    x = tl.load(src + idxs)
    y = arbitrary_fp32_downcast(x, rounding, exponent_bits, mantissa_bits, exponent_bias, from_bf16)
    y = y.to(dst.dtype.element_ty, bitcast=True)
    tl.store(dst + idxs, y)


def launch_downcast_emulated(src, src_dtype, dst_dtype, rounding, exponent_bits, mantissa_bits, exponent_bias, device, BLOCK_SIZE=4096):

    dst = torch.empty(src.shape, dtype=matching_int(dst_dtype), device=device)
    from_bf16 = src_dtype == tl.bfloat16 and device == 'xpu'
    downcast_emulated[(src.shape[0] // BLOCK_SIZE,)](
        triton.reinterpret(src, tl.float32), triton.reinterpret(dst, dst_dtype), rounding, BLOCK_SIZE, exponent_bits, mantissa_bits, exponent_bias, from_bf16=from_bf16)
    # 0x80 in float8e4b8 or float8e5b16 represents inf/nan. downcast_emulated kernel will
    # convert -0. in higher precision to 0x80 and thus need to fix the result to 0.
    if dst_dtype == tl.float8e4b8 or dst_dtype == tl.float8e5b16:
        dst = torch.where(dst == 0x80, 0, dst)
    return dst


@triton.jit
def upcast_emulated(src, dst, BLOCK_SIZE : tl.constexpr, exponent_bits : tl.constexpr, mantissa_bits : tl.constexpr, exponent_bias : tl.constexpr):

    exponent_compensator : tl.constexpr = 2.0 ** (127 - exponent_bias)

    numbits_src : tl.constexpr = 1 + exponent_bits + mantissa_bits
    tl.static_assert((numbits_src == 8) or (numbits_src == 16), "numbits_src must be 8 or 16")
    tl.static_assert(dst.dtype.element_ty == tl.float32, "dst dtype must be float32")

    idxs = tl.program_id(0) * BLOCK_SIZE + tl.arange(0, BLOCK_SIZE)

    x = tl.load(src + idxs)

    if numbits_src == 8:
        x = x.to(tl.uint8, bitcast=True)
    elif numbits_src == 16:
        x = x.to(tl.uint16, bitcast=True)

    x = x.to(tl.uint32)

    mantissa_mask : tl.constexpr = (1 << mantissa_bits) - 1
    exponent_mask : tl.constexpr = (1 << exponent_bits) - 1

    mantissa = x & mantissa_mask
    exponent = (x >> mantissa_bits) & exponent_mask
    sign = (x >> (numbits_src - 1))

    y = (sign << 31) | (exponent << 23) | (mantissa << (23 - mantissa_bits))
    y = y.to(tl.float32, bitcast=True)
    y = y * exponent_compensator

    tl.store(dst + idxs, y)


def launch_upcast_emulated(src, exponent_bits, mantissa_bits, exponent_bias, device, BLOCK_SIZE=4096):

    dst = torch.empty(src.shape, dtype=torch.int32, device=device)
    upcast_emulated[(src.shape[0] // BLOCK_SIZE,)](src, triton.reinterpret(dst, tl.float32), BLOCK_SIZE, exponent_bits, mantissa_bits, exponent_bias)
    return dst


def downcast_test(src_dtype, dst_dtype, rounding, exponent_bits, mantissa_bits, exponent_bias, max_repr, offset, device):

    src = launch_exhaustive_populate(src_dtype, offset << 24, 2**24, False, src_dtype.primitive_bitwidth, max_repr, device)
    dst = launch_type_convert_triton(src, src_dtype, dst_dtype, device=device, rounding=rounding)
    # Emulated cast always works on fp32. In XPU Triton kernels FP32 is casted to FP8 through FP16, which
    # in some cases gives different results compared to direct FP32 to FP8 conversion (some precision might
    # be lost due to two-step conversion). To get matching results, we convert FP32 source data to FP16 and
    # back to FP32. This will need to be changed back when HW FP32->FP8 convertion is used for XPU.
    if device=='xpu' and src_dtype.primitive_bitwidth == 32 and dst_dtype.primitive_bitwidth == 8:
        src = launch_type_convert_triton(src, src_dtype, tl.float16, device=device, rounding=rounding)
        src = launch_type_convert_triton(src, tl.float16, tl.float32, device=device)
    else:
        src = launch_type_convert_triton(src, src_dtype, tl.float32, device=device)

    dst2 = launch_downcast_emulated(src, src_dtype, dst_dtype, rounding, exponent_bits, mantissa_bits, exponent_bias, device=device)

    dst = launch_upcast_emulated(dst, exponent_bits, mantissa_bits, exponent_bias, device=device)
    dst2 = launch_upcast_emulated(dst2, exponent_bits, mantissa_bits, exponent_bias, device=device)

    if not (torch.equal(dst, dst2)):
        print('Error!!!')

        dst = dst.cpu().detach().numpy()
        dst2 = dst2.cpu().detach().numpy()
        src = src.cpu().detach().numpy()

        print(src[dst != dst2][0])
        print(dst[dst != dst2][0])
        print(dst2[dst != dst2][0])
        print(hex(src.view(np.uint32)[dst != dst2][0]))
        print(hex(dst.view(np.uint32)[dst != dst2][0]))
        print(hex(dst2.view(np.uint32)[dst != dst2][0]))
        print('')
        raise ValueError('%d elements mismatch' % (dst != dst2).sum())


def upcast_test(src_dtype, dst_dtype, exponent_bits, mantissa_bits, exponent_bias, max_repr, device):

    numbits_src = exponent_bits + mantissa_bits + 1

    src = launch_exhaustive_populate(src_dtype, 0, 65536, False, numbits_src, max_repr, device=device)

    dst = launch_type_convert_triton(src, src_dtype, dst_dtype, device=device)
    dst_to_float32 = launch_type_convert_triton(dst, dst_dtype, tl.float32, device=device)

    src_emulated_to_float32 = launch_upcast_emulated(src, exponent_bits, mantissa_bits, exponent_bias, device=device)

    assert(torch.equal(src_emulated_to_float32, dst_to_float32))


@pytest.mark.parametrize("src_dtype, dst_dtype", [
    ('float16', 'float32'),
    ('bfloat16', 'float32'),

    ('float8e5', 'float16'),
    ('float8e5', 'bfloat16'),
    ('float8e5', 'float32'),

    ('float8e4b15', 'float16'),
    # ('float8e4b15', 'bfloat16'), # Unsupported conversion from f8E4M3B11FNUZ to bf16
    ('float8e4b15', 'float32'),

    ('float8e4nv', 'float16'),
    ('float8e4nv', 'bfloat16'),
    ('float8e4nv', 'float32'),

    ('float8e4b8', 'float32'),
    ('float8e4b8', 'float16'),

    ('float8e5b16', 'float32'),
    ('float8e5b16', 'float16'),
])
def test_typeconvert_upcast(src_dtype, dst_dtype, device):

    # On HIP, fp8e4nv upcasting to fp32 is only supported on CDNA4, and
    # fp8e4nv upcasting to bf16 and fp16 is only supported on CDNA3 and CDNA4.
    if is_cuda():
        if ((src_dtype == 'float8e4nv' and torch.cuda.get_device_capability(0) < (8, 9))
            or src_dtype in ('float8e4b8', 'float8e5b16')):
            # If the dtype should error out in the given device, we assert that and return
            with pytest.raises(triton.CompilationError, match="not supported in this architecture"):
                launch_exhaustive_populate(getattr(tl, src_dtype), 0, 65536, False, 8, 0x7f, device=device)
            return
    elif is_hip():
        if  (src_dtype == 'float8e4nv' and not (is_hip_cdna3() or is_hip_cdna4())):
            pytest.skip(f"upcasting {src_dtype} to {dst_dtype} not supported in this architecture")
        if  (src_dtype in ('float8e4b15') or
            (src_dtype in ('float8e4b8', 'float8e5b16') and not is_hip_cdna3())):
            # If the dtype should error out in the given device, we assert that and return
            with pytest.raises(triton.CompilationError, match="not supported in this architecture"):
                launch_exhaustive_populate(getattr(tl, src_dtype), 0, 65536, False, 8, 0x7f, device=device)
            return
    elif is_xpu():
        if (src_dtype in ('float8e4b8', 'float8e5b16')):
            # If the dtype should error out in the given device, we assert that and return
            with pytest.raises(triton.CompilationError, match="not supported in this architecture"):
                launch_exhaustive_populate(getattr(tl, src_dtype), 0, 65536, False, 8, 0x7f, device=device)
            return

    # dtype : (exponent_bits, mantissa_bits, exponent_bias, max_repr)
    stuff = {
        'float8e4b15': (4, 3, 15, 0x7e),
        'float8e4nv': (4, 3, 7, 0x7e),
        'float8e5': (5, 2, 15, 0x7b),
        'float8e4b8': (4, 3, 8, 0x7f),
        'float8e5b16': (5, 2, 16, 0x7f),
        'float16': (5, 10, 15, 0x7bff),
        'bfloat16': (8, 7, 127, 0x7f7f),
    }[src_dtype]

    upcast_test(getattr(tl, src_dtype), getattr(tl, dst_dtype), *stuff, device=device)

@pytest.mark.parametrize("src_dtype, dst_dtype, rounding, max_repr", [
    ('float32', 'float16', 'rtne', 0x477fe000),
    ('float32', 'float16', 'rtz', 0x477fe000),
    ('float32', 'bfloat16', 'rtne', 0x7f7f0000),
    ('float32', 'bfloat16', 'rtz', 0x7f7f0000),
    ('float32', 'float8e5', 'rtne', 0x47600000),
    ('float32', 'float8e5', 'rtz', 0x47600000),
    ('float32', 'float8e4nv', 'rtne', 0x43e00000),
    ('float32', 'float8e4b8', 'rtne', 0x43700000),
    ('float32', 'float8e5b16', 'rtne', 0x47600000),
    # ('float32', 'float8e4b15', 'rtne', 0x3fe00000), # Skip, no HW rtne conversion from f32 to f8e4b15

    ('bfloat16', 'float8e5', 'rtne', 0x4760),
    ('bfloat16', 'float8e4nv', 'rtne', 0x43e0),

    ('float16', 'float8e5', 'rtne', 0x7b00),
    ('float16', 'float8e4nv', 'rtne', 0x5f00),

    ('bfloat16', 'float8e5b16', 'rtne', 0x4760),
    ('bfloat16', 'float8e4b8', 'rtne', 0x4370),

    ('float16', 'float8e5b16', 'rtne', 0x7b00),
    ('float16', 'float8e4b8', 'rtne', 0x5b80),
])
def test_typeconvert_downcast(src_dtype, dst_dtype, rounding, max_repr, device):

    if is_cuda():
        if src_dtype != 'float32' and torch.cuda.get_device_capability(0) < (9, 0):
            pytest.skip("non-float32 downcast tests only supported on NVGPU with compute capability 9.0+")

        if dst_dtype in ('float8e5', 'float8e4nv') and rounding == 'rtne' and torch.cuda.get_device_capability(0) < (9, 0):
            pytest.skip(f"{dst_dtype} downcast with RTNE rounding tests only supported on NVGPU with compute capability 9.0+")

        if dst_dtype in ('float8e5b16', 'float8e4b8') and rounding == 'rtne':
            pytest.skip(f"{dst_dtype} downcast with RTNE rounding tests only supported on AMDGPU CDNA3")

    if is_hip():
        if dst_dtype in ('float8e5b16', 'float8e4b8') and rounding == 'rtne' and not is_hip_cdna3():
            pytest.skip(f"{dst_dtype} downcast with RTNE rounding tests only supported on AMDGPU CDNA3")

    if is_xpu():
        if dst_dtype in ('float8e5b16', 'float8e4b8') and rounding == 'rtne':
            pytest.xfail(f"{dst_dtype} downcast with RTNE rounding tests only supported on AMDGPU MI300")

    # dtype : (exponent_bits, mantissa_bits, exponent_bias)
    stuff = {
        'float16': (5, 10, 15),
        'bfloat16': (8, 7, 127),
        'float8e5': (5, 2, 15),
        'float8e4b15': (4, 3, 15),
        'float8e4nv': (4, 3, 7),
        'float8e4b8': (4, 3, 8),
        'float8e5b16': (5, 2, 16),
    }[dst_dtype]

    for i in range(256):
        downcast_test(getattr(tl, src_dtype), getattr(tl, dst_dtype), rounding, *stuff, max_repr, i, device=device)

@pytest.mark.parametrize("mode", [
    'max', 'min', 'inf', '-inf', 'nan',
])
@pytest.mark.parametrize("dst_dtype", ["float8e4nv", "float8e5"])
@pytest.mark.parametrize("src_dtype", ["float32", "float16", "bfloat16"])
def test_typeconvert_downcast_clamping(src_dtype, dst_dtype, mode, device, rounding="rtne"):
    if is_cuda():
        if src_dtype != 'float32' and torch.cuda.get_device_capability(0) < (9, 0):
            pytest.skip("non-float32 downcast tests only supported on NVGPU with compute capability 9.0+")

        if dst_dtype in ('float8e5', 'float8e4nv') and rounding == 'rtne' and torch.cuda.get_device_capability(0) < (9, 0):
            pytest.skip(f"{dst_dtype} downcast with RTNE rounding tests only supported on NVGPU with compute capability 9.0+")

    converter = {
        tl.float8e4nv: torch.float8_e4m3fn,
        tl.float8e5: torch.float8_e5m2,
        tl.float16: torch.float16,
        tl.bfloat16: torch.bfloat16,
        tl.float32: torch.float32
    }

    tl_src_dtype = getattr(tl, src_dtype)
    tl_dst_dtype = getattr(tl, dst_dtype)

    torch_src_dtype = converter[tl_src_dtype]
    torch_dst_dtype = converter[tl_dst_dtype]

    if mode in ('max', 'min'):
        # Added to input to exceed the representation range to produce NaN
        exceed_value = 100.0
        test_value = torch.finfo(torch_dst_dtype).max + exceed_value
        expected_result = torch.finfo(torch_dst_dtype).max
    elif mode in ('inf', '-inf'):
        test_value = torch.inf
        expected_result = torch.finfo(torch_dst_dtype).max
    else:
        assert mode == 'nan'
        test_value = torch.nan
        expected_result = torch.nan

    if mode in ('min', '-inf'):
        test_value *= -1.0
        expected_result *= -1.0

    BLOCK_SIZE = 1024
    shape = (BLOCK_SIZE * 2,)
    src = torch.full(shape, test_value, dtype=torch_src_dtype, device=device)
    dst = torch.empty(shape, dtype=torch_dst_dtype, device=device)

    type_convert_triton[(src.shape[0] // BLOCK_SIZE,)](
        triton.reinterpret(src, torch_src_dtype),
        triton.reinterpret(dst, torch_dst_dtype),
        rounding,
        BLOCK_SIZE
    )

    if mode == 'nan':
        assert(torch.all(torch.isnan(dst)))
    else:
        torch.testing.assert_close(dst, torch.full_like(dst, expected_result))<|MERGE_RESOLUTION|>--- conflicted
+++ resolved
@@ -7,11 +7,7 @@
 import triton
 import triton.language as tl
 
-<<<<<<< HEAD
-from triton._internal_testing import is_cuda, is_hip, is_hip_cdna2, is_hip_cdna3, is_hip_cdna4, is_xpu
-=======
-from triton._internal_testing import is_cuda, is_hip, is_hip_cdna3, is_hip_cdna4
->>>>>>> 7d18fd87
+from triton._internal_testing import is_cuda, is_hip, is_hip_cdna3, is_hip_cdna4, is_xpu
 
 
 def matching_int(dtype):
