import sys
import uuid

import torch
import intel_extension_for_pytorch  # type: ignore # noqa: F401
from torch.testing import assert_close

import triton
import triton.language as tl


def get_current_target_warp_size():
    return triton.runtime.driver.active.get_current_target()[2]


@triton.jit
def kernel_device_print(X, Y, BLOCK: tl.constexpr):
    x = tl.load(X + tl.arange(0, BLOCK))
    tl.device_print("x: ", x)
    tl.store(Y + tl.arange(0, BLOCK), x)


@triton.jit
def kernel_device_print_hex(X, Y, BLOCK: tl.constexpr):
    x = tl.load(X + tl.arange(0, BLOCK))
    tl.device_print("x: ", x, hex=True)
    tl.store(Y + tl.arange(0, BLOCK), x)


@triton.jit
def kernel_print(X, Y, BLOCK: tl.constexpr):
    x = tl.load(X + tl.arange(0, BLOCK))
    # Triton should add a space after this prefix.
    print("x:", x)
    tl.store(Y + tl.arange(0, BLOCK), x)


@triton.jit
def kernel_device_print_large(
    BLOCK_M: tl.constexpr,
    BLOCK_N: tl.constexpr,
):
    x = tl.full([BLOCK_M, BLOCK_N], 1, tl.int32)
    # Triton should change this prefix to "x: ".
    tl.device_print("x ", x)


@triton.jit
def kernel_print_multiple_args(X, Y, BLOCK: tl.constexpr):
    x = tl.load(X + tl.arange(0, BLOCK))
    y = tl.full((BLOCK, ), 1, tl.int32)
    print("", x, y)


@triton.jit
def kernel_device_print_multiple_args(X, Y, BLOCK: tl.constexpr):
    x = tl.load(X + tl.arange(0, BLOCK))
    y = tl.full((BLOCK, ), 1, tl.int32)
    tl.device_print("", x, y)
    tl.store(Y + tl.arange(0, BLOCK), y)


@triton.jit
def kernel_static_print(X, Y, BLOCK: tl.constexpr, PLACEHOLDER: tl.constexpr):
    # This function takes an extra value as a tl.constexpr so this kernel is not
    # cached.  This way the static print is run every time.
    x = tl.load(X + tl.arange(0, BLOCK))
    tl.static_print("", x)
    tl.store(Y + tl.arange(0, BLOCK), x)


@triton.jit
def kernel_no_arg_print():
    print("", tl.program_id(0))


@triton.jit
def kernel_print_no_arg():
    print("no arg")


def test_print(func: str, data_type: str):
<<<<<<< HEAD
    shape = (128, )
    x = torch.arange(0, shape[0], dtype=torch.int32, device='xpu').to(getattr(torch, data_type))
    y = torch.zeros(shape, dtype=x.dtype, device="xpu")
    if func == "device_print":
        kernel_device_print[(1, )](x, y, BLOCK=shape[0], num_warps=4, threads_per_warp=32)
    elif func == "print":
        kernel_print[(1, )](x, y, BLOCK=shape[0], num_warps=4, threads_per_warp=32)
    elif func == "device_print_large":
        kernel_device_print_large[(1, 2)](BLOCK_M=64, BLOCK_N=128, num_warps=4, threads_per_warp=32)
    elif func == "print_multiple_args":
        kernel_print_multiple_args[(1, )](x, y, BLOCK=shape[0], num_warps=4, threads_per_warp=32)
    elif func == "device_print_multiple_args":
        kernel_device_print_multiple_args[(1, )](x, y, BLOCK=shape[0], num_warps=4, threads_per_warp=32)
=======
    # This value should match with test_print in test_subprocess.py.
    N = 128
    # TODO(antiagainst): Currently the warp count is chosen to make sure wedon't have multiple
    # threads printing duplicated messages due to broadcasting. Improve print op lowering logic
    # to filter out duplicated data range.
    num_warps = N // get_current_target_warp_size()

    x = torch.arange(0, N, dtype=torch.int32, device='cuda').to(getattr(torch, data_type))
    y = torch.zeros((N, ), dtype=x.dtype, device="cuda")
    if func == "device_print":
        kernel_device_print[(1, )](x, y, num_warps=num_warps, BLOCK=N)
    elif func == "print":
        kernel_print[(1, )](x, y, num_warps=num_warps, BLOCK=N)
    elif func == "device_print_large":
        kernel_device_print_large[(1, 2)](BLOCK_M=64, num_warps=num_warps, BLOCK_N=N)
    elif func == "print_multiple_args":
        kernel_print_multiple_args[(1, )](x, y, num_warps=num_warps, BLOCK=N)
    elif func == "device_print_multiple_args":
        kernel_device_print_multiple_args[(1, )](x, y, num_warps=num_warps, BLOCK=N)
>>>>>>> 507b1c10
    elif func == "static_print":
        kernel_static_print[(1, )](x, y, num_warps=num_warps, BLOCK=N, PLACEHOLDER=uuid.uuid4())
    elif func == "no_arg_print":
<<<<<<< HEAD
        kernel_no_arg_print[(1, )](num_warps=4, threads_per_warp=32)
    elif func == "print_no_arg":
        kernel_print_no_arg[(1, )](num_warps=4, threads_per_warp=32)
    elif func == "device_print_hex":
        kernel_device_print_hex[(1, )](x, y, BLOCK=shape[0], num_warps=4, threads_per_warp=32)
=======
        kernel_no_arg_print[(1, )](num_warps=num_warps)
    elif func == "print_no_arg":
        kernel_print_no_arg[(1, )](num_warps=num_warps)
    elif func == "device_print_hex":
        kernel_device_print_hex[(1, )](x, y, num_warps=num_warps, BLOCK=N)
>>>>>>> 507b1c10
    else:
        assert f"Unknown kernel: {func}"

    if func != "print_no_arg" and func != "no_arg_print" and func != "device_print_large" and \
       func != "print_multiple_args" and func != "device_print_multiple_args":
        assert_close(y, x)


if __name__ == "__main__":
    test_print(sys.argv[1], sys.argv[2])<|MERGE_RESOLUTION|>--- conflicted
+++ resolved
@@ -80,21 +80,6 @@
 
 
 def test_print(func: str, data_type: str):
-<<<<<<< HEAD
-    shape = (128, )
-    x = torch.arange(0, shape[0], dtype=torch.int32, device='xpu').to(getattr(torch, data_type))
-    y = torch.zeros(shape, dtype=x.dtype, device="xpu")
-    if func == "device_print":
-        kernel_device_print[(1, )](x, y, BLOCK=shape[0], num_warps=4, threads_per_warp=32)
-    elif func == "print":
-        kernel_print[(1, )](x, y, BLOCK=shape[0], num_warps=4, threads_per_warp=32)
-    elif func == "device_print_large":
-        kernel_device_print_large[(1, 2)](BLOCK_M=64, BLOCK_N=128, num_warps=4, threads_per_warp=32)
-    elif func == "print_multiple_args":
-        kernel_print_multiple_args[(1, )](x, y, BLOCK=shape[0], num_warps=4, threads_per_warp=32)
-    elif func == "device_print_multiple_args":
-        kernel_device_print_multiple_args[(1, )](x, y, BLOCK=shape[0], num_warps=4, threads_per_warp=32)
-=======
     # This value should match with test_print in test_subprocess.py.
     N = 128
     # TODO(antiagainst): Currently the warp count is chosen to make sure wedon't have multiple
@@ -102,35 +87,26 @@
     # to filter out duplicated data range.
     num_warps = N // get_current_target_warp_size()
 
-    x = torch.arange(0, N, dtype=torch.int32, device='cuda').to(getattr(torch, data_type))
-    y = torch.zeros((N, ), dtype=x.dtype, device="cuda")
+    x = torch.arange(0, N, dtype=torch.int32, device='xpu').to(getattr(torch, data_type))
+    y = torch.zeros((N, ), dtype=x.dtype, device="xpu")
     if func == "device_print":
-        kernel_device_print[(1, )](x, y, num_warps=num_warps, BLOCK=N)
+        kernel_device_print[(1, )](x, y, num_warps=num_warps, BLOCK=N, threads_per_warp=32)
     elif func == "print":
-        kernel_print[(1, )](x, y, num_warps=num_warps, BLOCK=N)
+        kernel_print[(1, )](x, y, num_warps=num_warps, BLOCK=N, threads_per_warp=32)
     elif func == "device_print_large":
-        kernel_device_print_large[(1, 2)](BLOCK_M=64, num_warps=num_warps, BLOCK_N=N)
+        kernel_device_print_large[(1, 2)](BLOCK_M=64, num_warps=num_warps, BLOCK_N=N, threads_per_warp=32)
     elif func == "print_multiple_args":
-        kernel_print_multiple_args[(1, )](x, y, num_warps=num_warps, BLOCK=N)
+        kernel_print_multiple_args[(1, )](x, y, num_warps=num_warps, BLOCK=N, threads_per_warp=32)
     elif func == "device_print_multiple_args":
-        kernel_device_print_multiple_args[(1, )](x, y, num_warps=num_warps, BLOCK=N)
->>>>>>> 507b1c10
+        kernel_device_print_multiple_args[(1, )](x, y, num_warps=num_warps, BLOCK=N, threads_per_warp=32)
     elif func == "static_print":
         kernel_static_print[(1, )](x, y, num_warps=num_warps, BLOCK=N, PLACEHOLDER=uuid.uuid4())
     elif func == "no_arg_print":
-<<<<<<< HEAD
-        kernel_no_arg_print[(1, )](num_warps=4, threads_per_warp=32)
+        kernel_no_arg_print[(1, )](num_warps=num_warps, threads_per_warp=32)
     elif func == "print_no_arg":
-        kernel_print_no_arg[(1, )](num_warps=4, threads_per_warp=32)
+        kernel_print_no_arg[(1, )](num_warps=num_warps, threads_per_warp=32)
     elif func == "device_print_hex":
-        kernel_device_print_hex[(1, )](x, y, BLOCK=shape[0], num_warps=4, threads_per_warp=32)
-=======
-        kernel_no_arg_print[(1, )](num_warps=num_warps)
-    elif func == "print_no_arg":
-        kernel_print_no_arg[(1, )](num_warps=num_warps)
-    elif func == "device_print_hex":
-        kernel_device_print_hex[(1, )](x, y, num_warps=num_warps, BLOCK=N)
->>>>>>> 507b1c10
+        kernel_device_print_hex[(1, )](x, y, num_warps=num_warps, BLOCK=N, threads_per_warp=32)
     else:
         assert f"Unknown kernel: {func}"
 
