import triton
import re


def test_triton_reproducer_path(monkeypatch, tmp_path):
    # If we get a cache hit there will be no reproducer generated
    monkeypatch.setenv("TRITON_ALWAYS_COMPILE", "1")

    @triton.jit
    def triton_():
        return

    # We need an temp empty file for MLIR to write the reproducer to, and then
    # the TRITON_REPRODUCER_PATH env var enables crash the reproduction
    # generation in MLIR.
    repro_path = tmp_path / "repro.mlir"
    repro_path.touch()
    monkeypatch.setenv("TRITON_REPRODUCER_PATH", str(repro_path))

<<<<<<< HEAD
@pytest.mark.skipif(not torch.xpu.is_available() and not torch.cuda.is_available(), reason="requires cuda")
def test_reproducer():
    tmpdir = ".tmp"
    reproducer = 'triton-reproducer.mlir'
    if os.path.exists(tmpdir):
        shutil.rmtree(tmpdir, ignore_errors=True)
    if os.path.exists(reproducer):
        os.remove(reproducer)
    os.environ["TRITON_CACHE_DIR"] = tmpdir
    os.environ["TRITON_REPRODUCER_PATH"] = reproducer
=======
    # Run the kernel so MLIR will generate a crash reproducer. It doesn't really
    # matter what the kernel does, just that the PassManager runs its passes.
>>>>>>> a85fab01
    triton_[(1, )]()

    repro = repro_path.read_text()
    assert "mlir_reproducer" in repro, f"Expected MLIR reproducer in {repro_path}. Got:\n{repro}"
    m = re.search(r"pipeline: \"(.*)\"", repro)
    assert m, "Expected to match pass pipeline after \"pipeline:\" in MLIR reproducer"
    pipeline_str = m.group(1)
    assert pipeline_str, "Expected non-empty pass pipeline in MLIR reproducer"<|MERGE_RESOLUTION|>--- conflicted
+++ resolved
@@ -17,21 +17,8 @@
     repro_path.touch()
     monkeypatch.setenv("TRITON_REPRODUCER_PATH", str(repro_path))
 
-<<<<<<< HEAD
-@pytest.mark.skipif(not torch.xpu.is_available() and not torch.cuda.is_available(), reason="requires cuda")
-def test_reproducer():
-    tmpdir = ".tmp"
-    reproducer = 'triton-reproducer.mlir'
-    if os.path.exists(tmpdir):
-        shutil.rmtree(tmpdir, ignore_errors=True)
-    if os.path.exists(reproducer):
-        os.remove(reproducer)
-    os.environ["TRITON_CACHE_DIR"] = tmpdir
-    os.environ["TRITON_REPRODUCER_PATH"] = reproducer
-=======
     # Run the kernel so MLIR will generate a crash reproducer. It doesn't really
     # matter what the kernel does, just that the PassManager runs its passes.
->>>>>>> a85fab01
     triton_[(1, )]()
 
     repro = repro_path.read_text()
