import math
import pytest
import torch
import triton
import triton.language as tl
import triton.tools.experimental_descriptor
from test_mxfp import MXFP4Tensor, MXScaleTensor
import re
from triton._internal_testing import is_cuda, is_hip, is_hip_mi300, is_hip_mi350, is_hip_cdna, is_xpu


def f8_to_f16(x, dtype):

    @triton.jit
    def kernel(Y, X, N, BLOCK_SIZE: tl.constexpr):
        pid = tl.program_id(0)
        offs = pid * BLOCK_SIZE + tl.arange(0, BLOCK_SIZE)
        mask = offs < N
        x = tl.load(X + offs, mask=mask)
        tl.store(Y + offs, x, mask=mask)

    ret = torch.empty(x.shape, dtype=torch.float16, device=x.device)
    grid = lambda META: (triton.cdiv(x.numel(), META['BLOCK_SIZE']), )
    dtype = getattr(tl, dtype)
    kernel[grid](ret, triton.reinterpret(x, dtype), ret.numel(), BLOCK_SIZE=1024)
    return ret


@triton.jit
def matmul_kernel(  #
        a_ptr, b_ptr, output_ptr,  #
        M, N, K,  #
        stride_am, stride_ak,  #
        stride_bk, stride_bn,  #
        stride_cm, stride_cn,  #
        BLOCK_M: tl.constexpr, BLOCK_N: tl.constexpr, BLOCK_K: tl.constexpr,  #
        NUM_STAGES: tl.constexpr, SCALE_A: tl.constexpr = None, PRECISION: tl.constexpr = "ieee"):
    pid = tl.program_id(axis=0)
    num_pid_m = tl.cdiv(M, BLOCK_M)
    pid_m = pid % num_pid_m
    pid_n = pid // num_pid_m
    offs_am = (pid_m * BLOCK_M + tl.arange(0, BLOCK_M)) % M
    offs_bn = (pid_n * BLOCK_N + tl.arange(0, BLOCK_N)) % N
    offs_k = tl.arange(0, BLOCK_K)
    a_ptrs = a_ptr + (offs_am[:, None] * stride_am + offs_k[None, :] * stride_ak)
    b_ptrs = b_ptr + (offs_k[:, None] * stride_bk + offs_bn[None, :] * stride_bn)
    accumulator = tl.zeros((BLOCK_M, BLOCK_N), dtype=output_ptr.dtype.element_ty)
    for k in tl.range(0, tl.cdiv(K, BLOCK_K), num_stages=NUM_STAGES):
        mask_a = (offs_am[:, None] < M) & (offs_k[None, :] + k * BLOCK_K < K)
        a = tl.load(a_ptrs, mask=mask_a, other=0.0)
        if SCALE_A is not None:
            a = a * SCALE_A
        b = tl.load(b_ptrs)
        accumulator = tl.dot(a, b, acc=accumulator, out_dtype=output_ptr.dtype.element_ty, input_precision=PRECISION)
        a_ptrs += BLOCK_K * stride_ak
        b_ptrs += BLOCK_K * stride_bk
    offs_cm = pid_m * BLOCK_M + tl.arange(0, BLOCK_M)
    offs_cn = pid_n * BLOCK_N + tl.arange(0, BLOCK_N)
    mask_c = (offs_cm[:, None] < M) & (offs_cn[None, :] < N)
    output_ptrs = output_ptr + stride_cm * offs_cm[:, None] + stride_cn * offs_cn[None, :]
    tl.store(output_ptrs, accumulator, mask=mask_c)


def get_src_element_ty_size(dtype_str):
    if dtype_str == "float8e5":
        return 1
    if dtype_str == "float16":
        return 2
    if dtype_str == "float32" or dtype_str == "tensorfloat32":
        return 4
    raise ValueError(f"Unknown dtype {dtype_str}")


@pytest.mark.parametrize("dtype_src_str", ["float32", "tensorfloat32", "float16", "float8e5"])
@pytest.mark.parametrize("dtype_dst_str", ["float32", "float16"])
@pytest.mark.parametrize("BLOCK_M, BLOCK_N, BLOCK_K, NUM_STAGES", [(128, 128, 16, 4), (64, 128, 32, 4), (32, 32, 32, 4),
                                                                   (256, 128, 32, 4), (64, 512, 32, 2),
                                                                   (512, 64, 32, 2), (64, 16, 16, 4)])
@pytest.mark.parametrize("NUM_CTAS", [1, 2])
@pytest.mark.parametrize("NUM_WARPS", [4, 8])
def test_simple_matmul(dtype_src_str, dtype_dst_str, BLOCK_M, BLOCK_N, BLOCK_K, NUM_STAGES, NUM_WARPS, NUM_CTAS,
                       device):
    if NUM_CTAS > 1 and (not is_cuda() or torch.cuda.get_device_capability()[0] < 9):
        pytest.xfail("Clusters requires nvidia compute capability >= 9")
    if is_hip() and ((BLOCK_K * BLOCK_M + BLOCK_K * BLOCK_N) * NUM_STAGES * get_src_element_ty_size(dtype_src_str)
                     > 65536):
        pytest.skip("HIP path requires less than 64KB of shared memory")
    if is_hip() and (not is_hip_mi300()) and dtype_src_str == "tensorfloat32":
        pytest.skip("tensorfloat32 is only supported on HIP MI300")
    if dtype_src_str == "float8e5" and BLOCK_K == 16:
        pytest.skip("Skipping cases small K for float8")
    if dtype_src_str == "float8e5" and device == "cuda" and torch.cuda.get_device_capability()[0] < 9:
        pytest.skip("Float8 requires compute capability >= 9")
    if "float32" in dtype_src_str and dtype_dst_str == "float16":
        pytest.skip("Skipping unsupported case")
    if "float32" == dtype_src_str and NUM_CTAS > 1:
        pytest.skip("FMA matmul not supported for multiple CTAs")
    if (BLOCK_M < 64 or (BLOCK_M == 64 and BLOCK_N == 16)) and NUM_CTAS > 1:
        pytest.skip("multi-CTAs is broken for mmav2")
    M, N, K = 1024, 512, 256
    torch.manual_seed(42)
    precision = "tf32" if dtype_src_str == "tensorfloat32" else "ieee"
    dtype_src_str = "float32" if dtype_src_str == "tensorfloat32" else dtype_src_str
    if dtype_src_str == "float8e5":
        a = torch.randint(20, 40, (M, K), dtype=torch.int8, device=device).view(torch.float8_e5m2)
        b = torch.randint(20, 40, (K, N), dtype=torch.int8, device=device).view(torch.float8_e5m2)
        A = f8_to_f16(a, dtype_src_str)
        B = f8_to_f16(b, dtype_src_str)
    else:
        dtype_src = getattr(torch, dtype_src_str)
        a = torch.randn(M, K, dtype=dtype_src, device=device)
        b = torch.randn(K, N, dtype=dtype_src, device=device)
        A = a
        B = b
    dtype_dst = getattr(torch, dtype_dst_str)
    output = torch.empty((M, N), dtype=dtype_dst, device=device)
    grid = (triton.cdiv(M, BLOCK_M) * triton.cdiv(N, BLOCK_N), 1)
    k = matmul_kernel[grid](a, b, output, M, N, K, a.stride(0), a.stride(1), b.stride(0), b.stride(1), output.stride(0),
                            output.stride(1), BLOCK_M, BLOCK_N, BLOCK_K, NUM_STAGES=NUM_STAGES, PRECISION=precision,
                            num_warps=NUM_WARPS, num_ctas=NUM_CTAS)
    ref_out = torch.matmul(A, B).to(torch.float32)
    output = output.to(torch.float32)
    if dtype_src_str == "float32":
        # TF32 has lower precision than torch.float32
        atol = 0.03
        rtol = 0.03
    elif dtype_dst_str == "float16":
        atol = 0.06
        rtol = 0.06
    else:
        atol = 0.01
        rtol = 0.01
    torch.testing.assert_close(ref_out, output, atol=atol, rtol=rtol)
    # Make sure the mma is pipelined by checking if in the TTGIR we are waiting for the
    # barrier coming from the loop args (previous iteration).
    # This applies only if TCv5 MMA is used (M % 64 == 0 and N % 8 == 0) and
    # when MMA arguments loads are pipelined (N > 16)
    if (device == "cuda" and torch.cuda.get_device_capability()[0] == 10 and NUM_STAGES > 1 and BLOCK_M % 64 == 0
            and BLOCK_N % 8 == 0 and BLOCK_N > 16 and not (precision == "ieee" and dtype_src_str == "float32")):
        ttgir = k.asm["ttgir"]
        pattern = (r"ttng.wait_barrier %arg")
        assert re.search(pattern, str(ttgir)), "The TTGIR does not match the expected pattern."


# persistent matmul with fused loops
@triton.jit
def simple_persistent_kernel(a_ptr, b_ptr, c_ptr, M, N, K, stride_am, stride_ak,  #
                             stride_bk, stride_bn,  #
                             stride_cm, stride_cn, BLOCK_SIZE_M: tl.constexpr, BLOCK_SIZE_N: tl.constexpr,
                             BLOCK_SIZE_K: tl.constexpr,  #
                             GROUP_SIZE_M: tl.constexpr, NUM_SMS: tl.constexpr,
                             DISALLOW_ACC_MULTI_BUFFER: tl.constexpr):
    start_pid = tl.program_id(axis=0)
    num_pid_m = tl.cdiv(M, BLOCK_SIZE_M)
    num_pid_n = tl.cdiv(N, BLOCK_SIZE_N)
    k_tiles = tl.cdiv(K, BLOCK_SIZE_K)
    num_tiles = num_pid_m * num_pid_n

    tiles_per_SM = num_tiles // NUM_SMS
    if start_pid < num_tiles % NUM_SMS:
        tiles_per_SM += 1

    tile_id = start_pid - NUM_SMS
    tile_id_c = start_pid - NUM_SMS  # remat value to use in the epilogue
    ki = -1

    offs_k_for_mask = tl.arange(0, BLOCK_SIZE_K)

    num_pid_in_group = GROUP_SIZE_M * num_pid_n

    offs_am = tl.arange(0, BLOCK_SIZE_M)
    offs_bn = tl.arange(0, BLOCK_SIZE_N)

    accumulator = tl.zeros((BLOCK_SIZE_M, BLOCK_SIZE_N), dtype=tl.float32)

    for _ in tl.range(0, k_tiles * tiles_per_SM, disallow_acc_multi_buffer=DISALLOW_ACC_MULTI_BUFFER):
        ki = tl.where(ki == k_tiles - 1, 0, ki + 1)
        if ki == 0:
            tile_id += NUM_SMS
            group_id = tile_id // num_pid_in_group
            first_pid_m = group_id * GROUP_SIZE_M
            group_size_m = min(num_pid_m - first_pid_m, GROUP_SIZE_M)
            pid_m = first_pid_m + (tile_id % group_size_m)
            pid_n = (tile_id % num_pid_in_group) // group_size_m

            start_m = pid_m * BLOCK_SIZE_M
            start_n = pid_n * BLOCK_SIZE_N
            offs_am = start_m + tl.arange(0, BLOCK_SIZE_M)
            offs_bn = start_n + tl.arange(0, BLOCK_SIZE_N)
            offs_am = tl.where(offs_am < M, offs_am, 0)
            offs_bn = tl.where(offs_bn < N, offs_bn, 0)
            offs_am = tl.max_contiguous(tl.multiple_of(offs_am, BLOCK_SIZE_M), BLOCK_SIZE_M)
            offs_bn = tl.max_contiguous(tl.multiple_of(offs_bn, BLOCK_SIZE_N), BLOCK_SIZE_N)
        offs_k = ki * BLOCK_SIZE_K + tl.arange(0, BLOCK_SIZE_K)
        a_ptrs = a_ptr + (offs_am[:, None] * stride_am + offs_k[None, :] * stride_ak)
        b_ptrs = b_ptr + (offs_k[:, None] * stride_bk + offs_bn[None, :] * stride_bn)

        a = tl.load(a_ptrs, mask=offs_k_for_mask[None, :] < K - ki * BLOCK_SIZE_K, other=0.0)
        b = tl.load(b_ptrs, mask=offs_k_for_mask[:, None] < K - ki * BLOCK_SIZE_K, other=0.0)
        accumulator = tl.dot(a, b, accumulator)

        if ki == k_tiles - 1:
            tile_id_c += NUM_SMS
            group_id = tile_id_c // num_pid_in_group
            first_pid_m = group_id * GROUP_SIZE_M
            group_size_m = min(num_pid_m - first_pid_m, GROUP_SIZE_M)
            pid_m = first_pid_m + (tile_id_c % group_size_m)
            pid_n = (tile_id_c % num_pid_in_group) // group_size_m

            offs_cm = pid_m * BLOCK_SIZE_M + tl.arange(0, BLOCK_SIZE_M)
            offs_cn = pid_n * BLOCK_SIZE_N + tl.arange(0, BLOCK_SIZE_N)
            c_ptrs = c_ptr + stride_cm * offs_cm[:, None] + stride_cn * offs_cn[None, :]
            c_mask = (offs_cm[:, None] < M) & (offs_cn[None, :] < N)
            if (c_ptr.dtype == tl.float8e4nv):
                c = accumulator.to(tl.float8e4nv)
            else:
                c = accumulator.to(tl.float16)
            tl.store(c_ptrs, c, mask=c_mask)
            accumulator = tl.zeros((BLOCK_SIZE_M, BLOCK_SIZE_N), dtype=tl.float32)


@pytest.mark.parametrize("BLOCK_M, BLOCK_N, BLOCK_K", [(128, 128, 16), (64, 128, 32), (32, 32, 32), (256, 128, 16),
                                                       (64, 512, 16), (512, 64, 16), (64, 16, 16)])
@pytest.mark.parametrize("NUM_WARPS", [4, 8])
@pytest.mark.parametrize("DISALLOW_ACC_MULTI_BUFFER", [True, False])
def test_simple_persistent_matmul(BLOCK_M, BLOCK_N, BLOCK_K, NUM_WARPS, DISALLOW_ACC_MULTI_BUFFER, device):
    M, N, K = 1024, 512, 256
    NUM_STAGES = 3
    a = torch.randn(M, K, dtype=torch.float16, device=device)
    b = torch.randn(K, N, dtype=torch.float16, device=device)
    output = torch.empty((M, N), dtype=torch.float16, device=device)

    # Fake small number of SMS to test that persistent kernel works reliably
    NUM_SMS = 8

    grid = (min(NUM_SMS, triton.cdiv(M, BLOCK_M) * triton.cdiv(N, BLOCK_N)), )
    k = simple_persistent_kernel[grid](
        a, b, output,  #
        M, N, K,  #
        a.stride(0), a.stride(1),  #
        b.stride(0), b.stride(1),  #
        output.stride(0), output.stride(1),  #
        BLOCK_SIZE_M=BLOCK_M, BLOCK_SIZE_N=BLOCK_N, BLOCK_SIZE_K=BLOCK_K,  #
        GROUP_SIZE_M=8, NUM_SMS=NUM_SMS, DISALLOW_ACC_MULTI_BUFFER=DISALLOW_ACC_MULTI_BUFFER, num_stages=NUM_STAGES,
        num_warps=NUM_WARPS)
    ref_out = torch.matmul(a.to(torch.float32), b.to(torch.float32)).to(torch.float16)

    torch.testing.assert_close(ref_out, output, atol=0.01, rtol=0.01)

    # Make sure the mma is pipelined by checking if in the TTGIR we are waiting for the
    # barrier coming from the loop args (previous iteration).
    # This applies only if TCv5 MMA is used (M % 64 == 0 and N % 8 == 0) and
    # when MMA arguments loads are pipelined (N > 16)
    if (device == "cuda" and torch.cuda.get_device_capability()[0] == 10 and BLOCK_M % 64 == 0 and BLOCK_N % 8 == 0
            and BLOCK_N > 16):
        ttgir = k.asm["ttgir"]
        pattern = "ttng.wait_barrier %arg"
        assert ttgir.count(pattern) > 0, "Expect barrier coming from the previous iteration."


@triton.jit
def mxfp_matmul(  #
        a_ptr, b_ptr, output_ptr,  #
        a_scale, b_scale,  #
        M, N, K,  #
        stride_scale: tl.constexpr,  #
        stride_am, stride_ak,  #
        stride_bk, stride_bn,  #
        stride_cm, stride_cn,  #
        BLOCK_M: tl.constexpr, BLOCK_N: tl.constexpr, BLOCK_K: tl.constexpr,  #
        NUM_STAGES: tl.constexpr):
    pid = tl.program_id(axis=0)
    num_pid_m = tl.cdiv(M, BLOCK_M)
    pid_m = pid % num_pid_m
    pid_n = pid // num_pid_m
    offs_am = (pid_m * BLOCK_M + tl.arange(0, BLOCK_M)) % M
    offs_bn = (pid_n * BLOCK_N + tl.arange(0, BLOCK_N)) % N
    offs_k = tl.arange(0, BLOCK_K)
    offs_scale_k = tl.arange(0, BLOCK_K // 32)
    a_scale_ptr = a_scale + offs_am[:, None] * stride_scale + offs_scale_k[None, :]
    b_scale_ptr = b_scale + offs_bn[:, None] * stride_scale + offs_scale_k[None, :]
    a_ptrs = a_ptr + (offs_am[:, None] * stride_am + offs_k[None, :] * stride_ak)
    b_ptrs = b_ptr + (offs_k[:, None] * stride_bk + offs_bn[None, :] * stride_bn)
    accumulator = tl.zeros((BLOCK_M, BLOCK_N), dtype=output_ptr.dtype.element_ty)
    for k in tl.range(0, tl.cdiv(K, BLOCK_K), num_stages=NUM_STAGES):
        k_remaining = K - k * BLOCK_K
        valid_k = offs_k < k_remaining
        a = tl.load(a_ptrs, mask=valid_k[None, :], other=0.)
        b = tl.load(b_ptrs, mask=valid_k[:, None], other=0.)
        scale_a = tl.load(a_scale_ptr)
        scale_b = tl.load(b_scale_ptr)
        accumulator = tl.dot_scaled(a, scale_a, "e5m2", b, scale_b, "e5m2", accumulator)
        a_ptrs += BLOCK_K * stride_ak
        b_ptrs += BLOCK_K * stride_bk
        a_scale_ptr += BLOCK_K // 32
        b_scale_ptr += BLOCK_K // 32
    offs_cm = pid_m * BLOCK_M + tl.arange(0, BLOCK_M)
    offs_cn = pid_n * BLOCK_N + tl.arange(0, BLOCK_N)
    output_ptrs = output_ptr + stride_cm * offs_cm[:, None] + stride_cn * offs_cn[None, :]
    c_mask = (offs_cm[:, None] < M) & (offs_cn[None, :] < N)
    tl.store(output_ptrs, accumulator, mask=c_mask)


def fp8e8m0_to_float32(scale):
    scale = scale.view(torch.uint8)
    scale = scale.to(torch.int32)
    scale = scale << 23
    scale = scale.view(torch.float32)
    return scale


@pytest.mark.parametrize("M, N, K", [(1024, 512, 256), (128, 256, 256), (128, 128, 128), (2, 4, 32), (2, 4, 64),
                                     (256, 16, 32)])
@pytest.mark.parametrize("BLOCK_M, BLOCK_N, BLOCK_K", [(128, 128, 128), (256, 128, 128), (128, 256, 128),
                                                       (128, 256, 256), (128, 128, 64), (128, 64, 128)])
@pytest.mark.parametrize("NUM_STAGES", [1, 3])
<<<<<<< HEAD
@pytest.mark.parametrize("nonKDim", ([0, 16, 32] if is_hip_cdna() else []))
def test_mxfp(M, N, K, BLOCK_M, BLOCK_N, BLOCK_K, NUM_STAGES, nonKDim, device):
    if is_xpu():
        pytest.skip("FIXME: Fail RuntimeError on XPU")
=======
@pytest.mark.parametrize("NUM_WARPS", [4, 8])
@pytest.mark.parametrize("nonKDim", ([0, 16, 32] if is_hip_cdna() else [0]))
def test_mxfp(M, N, K, BLOCK_M, BLOCK_N, BLOCK_K, NUM_STAGES, nonKDim, NUM_WARPS, device):
>>>>>>> 04159ed5
    if is_cuda() and torch.cuda.get_device_capability()[0] < 10:
        pytest.skip("Requires compute capability >= 10")
    elif is_hip():
        if not is_hip_mi350():
            pytest.skip("Scaled mxfp8 matmul is only natively supported on MI350")
        if (M == 2 and N == 4 and K == 32) or (M == 256 and N == 16 and K == 32):
            pytest.skip(f"Input shape {M=}, {N=}, {K=} is not supported yet")
        if (nonKDim == 16 and BLOCK_K < 128) or (nonKDim == 32 and BLOCK_K < 64):
            pytest.skip(f"MI350 does not support {BLOCK_K=} for scaled mfma {nonKDim=} variants")

    if BLOCK_N == 256 and BLOCK_K == 256:
        NUM_STAGES = min(NUM_STAGES, 2)
    torch.manual_seed(42)
    dtype_src_str = "float8e5"
    dtype_dst_str = "float32"
    a = torch.randint(20, 40, (M, K), dtype=torch.uint8, device=device).view(torch.float8_e5m2)
    a_f16 = f8_to_f16(a, dtype_src_str)
    b = torch.randint(20, 40, (K, N), dtype=torch.uint8, device=device).view(torch.float8_e5m2)
    b_f16 = f8_to_f16(b, dtype_src_str)
    a_scale = torch.randint(130, (M, K // 32), dtype=torch.uint8, device=device)
    b_scale = torch.randint(130, (N, K // 32), dtype=torch.uint8, device=device)

    dtype_dst = getattr(torch, dtype_dst_str)
    output = torch.empty((M, N), dtype=dtype_dst, device=device)
    grid = (triton.cdiv(M, BLOCK_M) * triton.cdiv(N, BLOCK_N), 1)
    kernel_kwargs = {}
    if is_hip():
        kernel_kwargs["matrix_instr_nonkdim"] = nonKDim
    out = mxfp_matmul[grid](a, b, output, a_scale, b_scale, M, N, K, a_scale.stride(0), a.stride(0), a.stride(1),
                            b.stride(0), b.stride(1), output.stride(0), output.stride(1), BLOCK_M, BLOCK_N, BLOCK_K,
                            NUM_STAGES=NUM_STAGES, **kernel_kwargs, num_warps=NUM_WARPS)
    a_scale_f32 = fp8e8m0_to_float32(a_scale)
    b_scale_f32 = fp8e8m0_to_float32(b_scale)
    a_scale_f32 = a_scale_f32.repeat_interleave(32, dim=1)
    b_scale_f32 = b_scale_f32.repeat_interleave(32, dim=1)

    # b_scales are always col major
    b_scale_f32 = b_scale_f32.T.contiguous()

    a = a_f16 * a_scale_f32
    b = b_f16 * b_scale_f32
    ref_out = torch.matmul(a, b).to(torch.float32)
    output = output.to(torch.float32)
    atol = 0.0001
    rtol = 0.0001
    torch.testing.assert_close(ref_out, output, atol=atol, rtol=rtol)

    # Pipelining of dot_scaled requires tmem_copy to be used, which in turn
    # requires the scales to be in the blocked layout in global memory.
    assert "ttng.wait_barrier" not in out.asm["ttgir"]


def _knob_promote_lhs_to_tmem(monkeypatch):
    # Promoting the LHS to TMEM should be patched because it will otherwise
    # unintentionally be enabled for all consecutive tests if using os.environ
    monkeypatch.setenv("ALLOW_LHS_TMEM_LAYOUT_CONVERSION", "1")


@triton.jit
def block_scale_mxfp_matmul(  #
        a_ptr, b_ptr, output_ptr,  #
        a_scale, b_scale,  #
        M, N, K,  #
        stride_sk, stride_sb, stride_sc, stride_sd: tl.constexpr,  # Need tl.constexpr to pipeline scale load. Why?
        stride_am, stride_ak,  #
        stride_bk, stride_bn,  #
        stride_cm, stride_cn,  #
        BLOCK_M: tl.constexpr, BLOCK_N: tl.constexpr, BLOCK_K: tl.constexpr,  #
        NUM_STAGES: tl.constexpr, USE_2D_SCALE_LOAD: tl.constexpr):
    ## This kernel assumes a_scale and b_scale are coming in with shapes
    ## [BLOCK_M(or N) // 128, BLOCK_K // 128, 32, 4, 4] for optimial performance
    ## on nvidia sm100+ HW
    pid = tl.program_id(axis=0)
    num_pid_m = tl.cdiv(M, BLOCK_M)
    pid_m = pid % num_pid_m
    pid_n = pid // num_pid_m
    offs_am = (pid_m * BLOCK_M + tl.arange(0, BLOCK_M)) % M
    offs_bn = (pid_n * BLOCK_N + tl.arange(0, BLOCK_N)) % N
    offs_k = tl.arange(0, BLOCK_K)

    offs_sm = (pid_m * (BLOCK_M // 128) + tl.arange(0, BLOCK_M // 128))
    offs_sn = (pid_n * (BLOCK_N // 128) + tl.arange(0, BLOCK_N // 128))

    if USE_2D_SCALE_LOAD:
        offs_inner = tl.arange(0, (BLOCK_K // 128) * 32 * 4 * 4)
        a_scale_ptr = a_scale + offs_sm[:, None] * stride_sk + offs_inner[None, :]
        b_scale_ptr = b_scale + offs_sn[:, None] * stride_sk + offs_inner[None, :]
    else:
        offs_sk = tl.arange(0, (BLOCK_K // 128))
        offs_sc = tl.arange(0, 32)
        offs_sd = tl.arange(0, 4)
        a_scale_ptr = a_scale + (offs_sm[:, None, None, None, None] * stride_sk + offs_sk[None, :, None, None, None] *
                                 stride_sb + offs_sc[None, None, :, None, None] * stride_sc +
                                 offs_sd[None, None, None, :, None] * stride_sd + offs_sd[None, None, None, None, :])
        b_scale_ptr = b_scale + (offs_sn[:, None, None, None, None] * stride_sk + offs_sk[None, :, None, None, None] *
                                 stride_sb + offs_sc[None, None, :, None, None] * stride_sc +
                                 offs_sd[None, None, None, :, None] * stride_sd + offs_sd[None, None, None, None, :])

    a_ptrs = a_ptr + (offs_am[:, None] * stride_am + offs_k[None, :] * stride_ak)
    b_ptrs = b_ptr + (offs_k[:, None] * stride_bk + offs_bn[None, :] * stride_bn)
    accumulator = tl.zeros((BLOCK_M, BLOCK_N), dtype=output_ptr.dtype.element_ty)
    for k in tl.range(0, tl.cdiv(K, BLOCK_K), num_stages=NUM_STAGES):
        a = tl.load(a_ptrs)
        b = tl.load(b_ptrs)
        scale_a = tl.load(a_scale_ptr)
        scale_b = tl.load(b_scale_ptr)

        if USE_2D_SCALE_LOAD:
            scale_a = scale_a.reshape(BLOCK_M // 128, BLOCK_K // 128, 32, 4, 4)
            scale_b = scale_b.reshape(BLOCK_N // 128, BLOCK_K // 128, 32, 4, 4)

        # Scales are comming in for optimial peformance, but we reshape here for
        # the canonical inputs to dot_scaled
        # These reshapes and transposes will be optimized away during lowering
        scale_a = scale_a.trans(0, 3, 2, 1, 4).reshape(BLOCK_M, BLOCK_K // 32)
        scale_b = scale_b.trans(0, 3, 2, 1, 4).reshape(BLOCK_N, BLOCK_K // 32)
        accumulator = tl.dot_scaled(a, scale_a, "e5m2", b, scale_b, "e5m2", accumulator)

        a_ptrs += BLOCK_K * stride_ak
        b_ptrs += BLOCK_K * stride_bk
        a_scale_ptr += BLOCK_K // 128 * stride_sb
        b_scale_ptr += BLOCK_K // 128 * stride_sb
    offs_cm = pid_m * BLOCK_M + tl.arange(0, BLOCK_M)
    offs_cn = pid_n * BLOCK_N + tl.arange(0, BLOCK_N)
    output_ptrs = output_ptr + stride_cm * offs_cm[:, None] + stride_cn * offs_cn[None, :]
    c_mask = (offs_cm[:, None] < M) & (offs_cn[None, :] < N)
    tl.store(output_ptrs, accumulator, mask=c_mask)


def _knob_disable_ptxas_opt(monkeypatch):
    monkeypatch.setenv("DISABLE_PTXAS_OPT", "1")


@pytest.mark.parametrize("M, N, K", [(1024, 512, 512), (998, 111, 512), (63, 128, 512)])
@pytest.mark.parametrize("BLOCK_M, BLOCK_N, BLOCK_K", [(128, 128, 128), (256, 128, 128), (128, 256, 128),
                                                       (128, 128, 256), (128, 256, 256)])
@pytest.mark.parametrize("NUM_STAGES", [1, 2, 4])
@pytest.mark.parametrize("USE_2D_SCALE_LOAD", [False, True])
@pytest.mark.skipif(is_cuda() and torch.cuda.get_device_capability()[0] < 10,
                    reason="Requires compute capability >= 10")
def test_blocked_scale_mxfp(M, N, K, BLOCK_M, BLOCK_N, BLOCK_K, NUM_STAGES, USE_2D_SCALE_LOAD, device, monkeypatch):
    if is_xpu():
        pytest.skip("FIXME: Fail RuntimeError on XPU")

    if NUM_STAGES == 1 and USE_2D_SCALE_LOAD:
        # Disabling ptxas optimization as a temporary workaround, otherwise the test does not pass
        _knob_disable_ptxas_opt(monkeypatch)

    if BLOCK_N == 256 and BLOCK_K == 256:
        NUM_STAGES = min(NUM_STAGES, 2)
    elif BLOCK_K == 256:
        NUM_STAGES = min(NUM_STAGES, 3)

    torch.manual_seed(42)
    dtype_src_str = "float8e5"
    dtype_dst_str = "float32"
    a = torch.randint(20, 40, (M, K), dtype=torch.uint8, device=device).view(torch.float8_e5m2)
    A = f8_to_f16(a, dtype_src_str)
    b = torch.randint(20, 40, (K, N), dtype=torch.uint8, device=device).view(torch.float8_e5m2)
    B = f8_to_f16(b, dtype_src_str)
    ceildiv = lambda a, b: math.ceil(a / b)
    a_scale = torch.randint(130, (ceildiv(M, 128), ceildiv(K, 128), 32, 4, 4), dtype=torch.uint8).to(device)
    b_scale = torch.randint(130, (ceildiv(N, 128), ceildiv(K, 128), 32, 4, 4), dtype=torch.uint8).to(device)

    dtype_dst = getattr(torch, dtype_dst_str)
    output = torch.empty((M, N), dtype=dtype_dst, device=device)
    grid = (triton.cdiv(M, BLOCK_M) * triton.cdiv(N, BLOCK_N), 1)
    out = block_scale_mxfp_matmul[grid](a, b, output, a_scale, b_scale, M, N, K, a_scale.stride(0), a_scale.stride(1),
                                        a_scale.stride(2), a_scale.stride(3), a.stride(0), a.stride(1), b.stride(0),
                                        b.stride(1), output.stride(0), output.stride(1), BLOCK_M, BLOCK_N, BLOCK_K,
                                        NUM_STAGES=NUM_STAGES, USE_2D_SCALE_LOAD=USE_2D_SCALE_LOAD)
    ttgir = out.asm["ttgir"]
    ptx = out.asm["ptx"]

    def flatten_scale(scale):
        num_chunk_m, num_chunk_k, _, _, _ = scale.shape
        return scale.permute(0, 3, 2, 1, 4).reshape(num_chunk_m * 128, num_chunk_k * 4).contiguous()

    a_scale_f32 = flatten_scale(fp8e8m0_to_float32(a_scale))[:M]
    b_scale_f32 = flatten_scale(fp8e8m0_to_float32(b_scale))[:N]
    a_scale_f32 = a_scale_f32.repeat_interleave(32, dim=1)
    b_scale_f32 = b_scale_f32.repeat_interleave(32, dim=1)

    # b_scales are always col major
    b_scale_f32 = b_scale_f32.T.contiguous()

    a = A * a_scale_f32
    b = B * b_scale_f32
    ref_out = torch.matmul(a, b).to(torch.float32)
    output = output.to(torch.float32)
    atol = 0.0001
    rtol = 0.0001
    torch.testing.assert_close(ref_out, output, atol=atol, rtol=rtol)

    if USE_2D_SCALE_LOAD:
        # Due to an issue in the coalescing pass, tmem_copy can not be generated for the 5D load.
        # The issue is fixed using the patch from https://github.com/triton-lang/triton/pull/4914
        assert "tcgen05.cp" in ptx
    if NUM_STAGES > 1:
        if BLOCK_M == BLOCK_K and BLOCK_N == BLOCK_K:
            load_pipelined = ttgir.count(f"ttg.local_alloc  : () -> !ttg.memdesc<{NUM_STAGES}x{BLOCK_M}x{BLOCK_K}") == 2
        else:
            load_pipelined = (ttgir.count(f"ttg.local_alloc  : () -> !ttg.memdesc<{NUM_STAGES}x{BLOCK_M}x{BLOCK_K}") and
                              ttgir.count(f"ttg.local_alloc  : () -> !ttg.memdesc<{NUM_STAGES}x{BLOCK_K}x{BLOCK_N}"))

        if load_pipelined and USE_2D_SCALE_LOAD:
            # If load is pipelined and tmem_copy is used,  MMA pipelining should also kick in
            assert "ttng.wait_barrier" in ttgir
        elif not load_pipelined:
            # The behavior of load pipelining seems to depend on the size of input tensors.
            # In this test, it fails to pipeline the RHS tensor when N is not a multiple of 128. Pipelining of the LHS tensor
            # does not seem to be affected by the value of M, though.
            print(f"SWP failed for M = {M}, N = {N}")


@triton.jit
def lhs_in_tmem_kernel(  #
        a_ptr, b_ptr, output_ptr,  #
        stride_am, stride_ak,  #
        stride_bk, stride_bn,  #
        stride_cm, stride_cn,  #
        M: tl.constexpr, N: tl.constexpr, K: tl.constexpr, A_TRANS: tl.constexpr, BLOCK_M: tl.constexpr,
        BLOCK_N: tl.constexpr, BLOCK_K: tl.constexpr):
    pid = tl.program_id(axis=0)
    num_pid_m = tl.cdiv(M, BLOCK_M)
    pid_m = pid % num_pid_m
    pid_n = pid // num_pid_m
    offs_am = (pid_m * BLOCK_M + tl.arange(0, BLOCK_M)) % M
    offs_bn = (pid_n * BLOCK_N + tl.arange(0, BLOCK_N)) % N
    offs_k = tl.arange(0, BLOCK_K)

    if not A_TRANS:
        a_ptrs = a_ptr + (offs_am[:, None] * stride_am + offs_k[None, :] * stride_ak)
    else:
        a_ptrs = a_ptr + (offs_k[:, None] * stride_am + offs_am[None, :] * stride_ak)
    b_ptrs = b_ptr + (offs_k[:, None] * stride_bk + offs_bn[None, :] * stride_bn)
    accumulator = tl.zeros((BLOCK_M, BLOCK_N), dtype=tl.float32)
    for k in tl.range(0, tl.cdiv(K, BLOCK_K), num_stages=1):
        k_remaining = K - k * BLOCK_K
        valid_k = offs_k < k_remaining
        m_remaining = M - pid_m * BLOCK_M
        valid_m = offs_am < m_remaining
        a = tl.load(a_ptrs, mask=(valid_k[None, :] & valid_m[:, None]), other=0.0)
        if A_TRANS:
            a = a.T
        n_remaining = N - pid_n * BLOCK_N
        valid_n = offs_bn < n_remaining
        b = tl.load(b_ptrs, mask=(valid_k[:, None] & valid_n[None, :]), other=0.0)
        accumulator = tl.dot(a, b, acc=accumulator)
        a_ptrs += BLOCK_K * stride_ak
        b_ptrs += BLOCK_K * stride_bk

    offs_cm = pid_m * BLOCK_M + tl.arange(0, BLOCK_M)
    offs_cn = pid_n * BLOCK_N + tl.arange(0, BLOCK_N)

    output_ptrs = output_ptr + stride_cm * offs_cm[:, None] + stride_cn * offs_cn[None, :]
    mask_c = (offs_cm[:, None] < M) & (offs_cn[None, :] < N)
    tl.store(output_ptrs, accumulator, mask=mask_c)


@pytest.mark.parametrize("M, N, K", [(128, 64, 64), (1024, 512, 256)])
@pytest.mark.parametrize("BLOCK_M, BLOCK_N, BLOCK_K", [(128, 128, 128), (256, 128, 128), (128, 256, 128),
                                                       (128, 256, 256), (128, 128, 64), (128, 64, 128)])
@pytest.mark.parametrize("a_trans", [False, True])
@pytest.mark.parametrize("dtype_src_str", ["float32", "float16", "float8e5"])
@pytest.mark.skipif(is_cuda() and torch.cuda.get_device_capability()[0] < 10,
                    reason="Requires compute capability >= 10")
def test_lhs_in_tmem(M, N, K, BLOCK_M, BLOCK_N, BLOCK_K, a_trans, dtype_src_str, device, monkeypatch):
    _knob_promote_lhs_to_tmem(monkeypatch)
    if M != BLOCK_M or N != BLOCK_N or K != BLOCK_K:
        # TODO: Make LHS TMEM promotion work for all problem sizes regardless of block dims
        pytest.xfail(
            "LHS TMEM promotion produces incorrect results when the workload dimensions are not equal to the block dims"
        )
    torch.manual_seed(42)
    if dtype_src_str == "float8e5":
        a = torch.randint(20, 40, (M, K), dtype=torch.int8, device=device).view(torch.float8_e5m2)
        if (a_trans):
            a = a.T
        b = torch.randint(20, 40, (K, N), dtype=torch.int8, device=device).view(torch.float8_e5m2)
        A = f8_to_f16(a, dtype_src_str)
        B = f8_to_f16(b, dtype_src_str)
    else:
        dtype_src = getattr(torch, dtype_src_str)
        a = torch.randn(M, K, dtype=dtype_src, device=device)
        if (a_trans):
            a = a.T
        b = torch.randn(K, N, dtype=dtype_src, device=device)
        A = a
        B = b
    output = torch.empty((M, N), dtype=torch.float16, device=device)
    grid = (1, 1)
    lhs_in_tmem_kernel[grid](a, b, output, a.stride(0), a.stride(1), b.stride(0), b.stride(1), output.stride(0),
                             output.stride(1), M, N, K, A_TRANS=a_trans, BLOCK_M=BLOCK_M, BLOCK_N=BLOCK_N,
                             BLOCK_K=BLOCK_K)
    ref_out = torch.matmul(A if not a_trans else A.T, B).to(torch.float16)

    atol = 0.03
    rtol = 0.03
    torch.testing.assert_close(ref_out, output, atol=atol, rtol=rtol)


@triton.jit
def lhs_in_tmem_kernel_mxfp(  #
        a_ptr, b_ptr, output_ptr,  #
        a_scale, b_scale,  #
        stride_scale,  #
        stride_am, stride_ak,  #
        stride_bk, stride_bn,  #
        stride_cm, stride_cn,  #
        M: tl.constexpr, N: tl.constexpr, K: tl.constexpr):
    offs_am = tl.arange(0, M)
    offs_bn = tl.arange(0, N)
    offs_k = tl.arange(0, K)
    offs_scale_k = tl.arange(0, K // 32)
    a_ptrs = a_ptr + (offs_am[:, None] * stride_am + offs_k[None, :] * stride_ak)
    b_ptrs = b_ptr + (offs_k[:, None] * stride_bk + offs_bn[None, :] * stride_bn)
    a_scale_ptr = a_scale + offs_am[:, None] * stride_scale + offs_scale_k[None, :]
    b_scale_ptr = b_scale + offs_bn[:, None] * stride_scale + offs_scale_k[None, :]
    a = tl.load(a_ptrs)
    b = tl.load(b_ptrs)
    scale_a = tl.load(a_scale_ptr)
    scale_b = tl.load(b_scale_ptr)
    accumulator = tl.dot_scaled(a, scale_a, "e5m2", b, scale_b, "e5m2")
    offs_cm = tl.arange(0, M)
    offs_cn = tl.arange(0, N)
    output_ptrs = output_ptr + stride_cm * offs_cm[:, None] + stride_cn * offs_cn[None, :]
    tl.store(output_ptrs, accumulator)


@pytest.mark.skipif(is_cuda() and torch.cuda.get_device_capability()[0] < 10,
                    reason="Requires compute capability >= 10")
def test_lhs_in_tmem_mxfp(device, monkeypatch):
    if is_xpu():
        pytest.skip("FIXME: failed to legalize operation 'tt.dot_scaled' on XPU")
    _knob_promote_lhs_to_tmem(monkeypatch)
    M, N, K = 128, 64, 32
    torch.manual_seed(42)
    a = torch.randint(20, 40, (M, K), dtype=torch.uint8, device=device)
    b = torch.randint(20, 40, (K, N), dtype=torch.uint8, device=device)
    A = f8_to_f16(a, "float8e5")
    B = f8_to_f16(b, "float8e5")
    a_scale = torch.randint(124, 130, (M, K // 32), dtype=torch.uint8, device=device)
    b_scale = torch.randint(124, 130, (N, K // 32), dtype=torch.uint8, device=device)
    output = torch.empty((M, N), dtype=torch.float16, device=device)
    grid = (1, 1)
    lhs_in_tmem_kernel_mxfp[grid](a, b, output, a_scale, b_scale, a_scale.stride(0), a.stride(0), a.stride(1),
                                  b.stride(0), b.stride(1), output.stride(0), output.stride(1), M, N, K)
    a_scale_f32 = fp8e8m0_to_float32(a_scale)
    b_scale_f32 = fp8e8m0_to_float32(b_scale)
    a_scale_f32 = a_scale_f32.repeat_interleave(32, dim=1)
    b_scale_f32 = b_scale_f32.repeat_interleave(32, dim=1)

    # b_scales are always col major
    b_scale_f32 = b_scale_f32.T.contiguous()

    a = A * a_scale_f32
    b = B * b_scale_f32
    ref_out = torch.matmul(a, b).to(torch.float16)
    atol = 0.003
    rtol = 0.003
    torch.testing.assert_close(ref_out, output, atol=atol, rtol=rtol)


@triton.jit
def block_scale_fp4_matmul(  #
        a_ptr, b_ptr, output_ptr,  #
        a_scale, b_scale,  #
        M, N, K,  #
        stride_scale,  #
        stride_am, stride_ak,  #
        stride_bk, stride_bn,  #
        stride_cm, stride_cn,  #
        VEC_SIZE: tl.constexpr,  #
        BLOCK_M: tl.constexpr,  #
        BLOCK_N: tl.constexpr,  #
        BLOCK_K: tl.constexpr,  #
        NUM_STAGES: tl.constexpr):  #
    pid = tl.program_id(axis=0)
    num_pid_m = tl.cdiv(M, BLOCK_M)
    pid_m = pid % num_pid_m
    pid_n = pid // num_pid_m
    offs_am = (pid_m * BLOCK_M + tl.arange(0, BLOCK_M)) % M
    offs_bn = (pid_n * BLOCK_N + tl.arange(0, BLOCK_N)) % N

    # Two e2m1 values per K
    offs_k = tl.arange(0, BLOCK_K // 2)
    offs_scale_k = tl.arange(0, BLOCK_K // VEC_SIZE)
    if a_scale is not None:
        a_scale_ptr = a_scale + offs_am[:, None] * stride_scale + offs_scale_k[None, :]
    if b_scale is not None:
        b_scale_ptr = b_scale + offs_bn[:, None] * stride_scale + offs_scale_k[None, :]
    a_ptrs = a_ptr + (offs_am[:, None] * stride_am + offs_k[None, :] * stride_ak)
    b_ptrs = b_ptr + (offs_k[:, None] * stride_bk + offs_bn[None, :] * stride_bn)
    accumulator = tl.zeros((BLOCK_M, BLOCK_N), dtype=output_ptr.dtype.element_ty)
    for k in tl.range(0, tl.cdiv(K, BLOCK_K), num_stages=NUM_STAGES):
        k_remaining = tl.cdiv(K - k * BLOCK_K, 2)
        valid_k = offs_k < k_remaining
        a = tl.load(a_ptrs, mask=valid_k[None, :], other=0)
        b = tl.load(b_ptrs, mask=valid_k[:, None], other=0)
        if a_scale is not None:
            scale_a = tl.load(a_scale_ptr)
        else:
            scale_a = None
        if b_scale is not None:
            scale_b = tl.load(b_scale_ptr)
        else:
            scale_b = None
        accumulator = tl.dot_scaled(a, scale_a, "e2m1", b, scale_b, "e2m1", accumulator)
        a_ptrs += (BLOCK_K // 2) * stride_ak
        b_ptrs += (BLOCK_K // 2) * stride_bk
        if a_scale is not None:
            a_scale_ptr += BLOCK_K // VEC_SIZE
        if b_scale is not None:
            b_scale_ptr += BLOCK_K // VEC_SIZE
    offs_cm = pid_m * BLOCK_M + tl.arange(0, BLOCK_M)
    offs_cn = pid_n * BLOCK_N + tl.arange(0, BLOCK_N)
    output_ptrs = output_ptr + stride_cm * offs_cm[:, None] + stride_cn * offs_cn[None, :]
    c_mask = (offs_cm[:, None] < M) & (offs_cn[None, :] < N)
    tl.store(output_ptrs, accumulator, mask=c_mask)


@pytest.mark.parametrize("M, N, K", [(1024, 512, 256), (2, 4, 64)])
@pytest.mark.parametrize("BLOCK_M, BLOCK_N, BLOCK_K", [(128, 128, 128), (256, 128, 128), (128, 256, 128),
                                                       (128, 256, 256), (128, 128, 64), (128, 64, 128)])
@pytest.mark.parametrize("with_a_scale", [True, False])
@pytest.mark.parametrize("with_b_scale", [True, False])
@pytest.mark.parametrize(("scale_type", "VEC_SIZE"), [("float8_e8m0fnu", 32), ("float8_e4m3fn", 16)],
                         ids=["mxfp4", "nvfp4"])
@pytest.mark.parametrize("nonKDim", ([0, 16, 32] if is_hip_cdna() else [0]))
def test_block_scale_fp4(M, N, K, BLOCK_M, BLOCK_N, BLOCK_K, VEC_SIZE, with_a_scale, with_b_scale, scale_type, nonKDim,
                         device):
    if is_cuda():
        if torch.cuda.get_device_capability()[0] < 10:
            pytest.skip("Requires compute capability >= 10")
        if not (with_a_scale and with_b_scale):
            pytest.skip("None aScale/bScale is only tested on AMD backend for now")
    elif is_hip():
        if not is_hip_mi350():
            pytest.skip("Scaled fp4 matmul is only natively supported on MI350")
        if scale_type != 'float8_e8m0fnu':
            pytest.skip("MI350 only supports E8M0 scale")
        if (nonKDim == 16 and BLOCK_K < 128) or (nonKDim == 32 and BLOCK_K < 64):
            pytest.skip(f"MI350 does not support {BLOCK_K=} for scaled mfma {nonKDim=} variants")
    elif is_xpu():
        pytest.skip("FIXME: failed to legalize operation 'tt.dot_scaled' on XPU")

    NUM_STAGES = 1
    torch.manual_seed(42)
    a_mxfp4 = MXFP4Tensor(size=(M, K), device=device).random()
    a = a_mxfp4.to_packed_tensor(dim=1)
    # Generate b with k-major layout, pack two e2m1 along k, then logical transpose to K, N
    b_mxfp4 = MXFP4Tensor(size=(N, K), device=device).random()
    b = b_mxfp4.to_packed_tensor(dim=1).T
    # No need to pack along K since we convert each e2m1 to f32 directly for the reference matmul
    b_ref = b_mxfp4.to(torch.float32).T

    a_size = (M, (K + VEC_SIZE - 1) // VEC_SIZE)
    b_size = (N, (K + VEC_SIZE - 1) // VEC_SIZE)
    a_scale = torch.rand(a_size, device=device)
    b_scale = torch.rand(b_size, device=device)
    if scale_type == "float8_e8m0fnu":
        a_scale_ref = MXScaleTensor(a_scale)
        b_scale_ref = MXScaleTensor(b_scale)
        a_scale = a_scale_ref.data
        b_scale = b_scale_ref.data
    elif scale_type == "float8_e4m3fn":
        a_scale = a_scale.to(torch.float8_e4m3fn)
        b_scale = b_scale.to(torch.float8_e4m3fn)
        a_scale_ref = a_scale
        b_scale_ref = b_scale

    a_scale_ref = a_scale_ref.to(torch.float32).repeat_interleave(VEC_SIZE, dim=1)[:M, :K]
    b_scale_ref = b_scale_ref.to(torch.float32).repeat_interleave(VEC_SIZE, dim=1).T.contiguous()[:K, :N]
    stride_scale = a_scale.stride(0)
    if not with_a_scale:
        a_scale = None
        a_scale_ref = 1.0
    if not with_b_scale:
        b_scale = None
        b_scale_ref = 1.0
    ref_out = torch.matmul(a_mxfp4.to(torch.float32) * a_scale_ref, b_ref * b_scale_ref)

    output = a.new_empty((M, N), dtype=torch.float32)
    grid = (triton.cdiv(M, BLOCK_M) * triton.cdiv(N, BLOCK_N), 1)
    kernel_kwargs = {}
    if is_hip():
        kernel_kwargs["matrix_instr_nonkdim"] = nonKDim
    block_scale_fp4_matmul[grid](a, b, output, a_scale, b_scale, M, N, K, stride_scale, a.stride(0), a.stride(1),
                                 b.stride(0), b.stride(1), output.stride(0), output.stride(1), VEC_SIZE, BLOCK_M,
                                 BLOCK_N, BLOCK_K, NUM_STAGES=NUM_STAGES, **kernel_kwargs)

    torch.testing.assert_close(ref_out, output, atol=1e-2, rtol=1e-2)


@triton.jit
def mxfp8_mxfp4_matmul(  #
        a_ptr, b_ptr, output_ptr,  #
        a_scale, b_scale,  #
        M, N, K,  #
        stride_scale,  #
        stride_am, stride_ak,  #
        stride_bk, stride_bn,  #
        stride_cm, stride_cn,  #
        tensor_scale: tl.constexpr,  #
        DTYPE_A: tl.constexpr,  #
        DTYPE_B: tl.constexpr,  #
        BLOCK_M: tl.constexpr,  #
        BLOCK_N: tl.constexpr,  #
        BLOCK_K: tl.constexpr,  #
        NUM_STAGES: tl.constexpr):  #
    DIV_FACTOR_A: tl.constexpr = 2 if DTYPE_A == "e2m1" else 1
    DIV_FACTOR_B: tl.constexpr = 2 if DTYPE_B == "e2m1" else 1
    pid = tl.program_id(axis=0)
    num_pid_m = tl.cdiv(M, BLOCK_M)
    pid_m = pid % num_pid_m
    pid_n = pid // num_pid_m
    offs_am = (pid_m * BLOCK_M + tl.arange(0, BLOCK_M)) % M
    offs_bn = (pid_n * BLOCK_N + tl.arange(0, BLOCK_N)) % N
    offs_ak = tl.arange(0, BLOCK_K // DIV_FACTOR_A)
    offs_bk = tl.arange(0, BLOCK_K // DIV_FACTOR_B)
    offs_scale_k = tl.arange(0, BLOCK_K // 32)

    if a_scale is not None:
        a_scale_ptr = a_scale + offs_am[:, None] * stride_scale + offs_scale_k[None, :]
    if b_scale is not None:
        b_scale_ptr = b_scale + offs_bn[:, None] * stride_scale + offs_scale_k[None, :]
    a_ptrs = a_ptr + (offs_am[:, None] * stride_am + offs_ak[None, :] * stride_ak)
    b_ptrs = b_ptr + (offs_bk[:, None] * stride_bk + offs_bn[None, :] * stride_bn)

    accumulator = tl.zeros((BLOCK_M, BLOCK_N), dtype=output_ptr.dtype.element_ty)

    for k in tl.range(0, tl.cdiv(K, BLOCK_K), num_stages=NUM_STAGES):
        a = tl.load(a_ptrs)
        b = tl.load(b_ptrs)
        if a_scale is not None:
            if tensor_scale:
                scale_a = tl.load(a_scale_ptr)
            else:
                scale_a = tl.full(a_scale_ptr.shape, a_scale.to(tl.int8), dtype=tl.int8)
        else:
            scale_a = None
        if b_scale is not None:
            scale_b = tl.load(b_scale_ptr)
        else:
            scale_b = None
        accumulator = tl.dot_scaled(a, scale_a, DTYPE_A, b, scale_b, DTYPE_B, accumulator)
        a_ptrs += (BLOCK_K // DIV_FACTOR_A) * stride_ak
        b_ptrs += (BLOCK_K // DIV_FACTOR_B) * stride_bk
        if a_scale is not None:
            a_scale_ptr += BLOCK_K // 32
        if b_scale is not None:
            b_scale_ptr += BLOCK_K // 32

    offs_cm = pid_m * BLOCK_M + tl.arange(0, BLOCK_M)
    offs_cn = pid_n * BLOCK_N + tl.arange(0, BLOCK_N)
    output_ptrs = output_ptr + stride_cm * offs_cm[:, None] + stride_cn * offs_cn[None, :]
    c_mask = (offs_cm[:, None] < M) & (offs_cn[None, :] < N)
    tl.store(output_ptrs, accumulator, mask=c_mask)


@pytest.mark.parametrize("M, N, K", [(1024, 512, 512)])
@pytest.mark.parametrize("BLOCK_M, BLOCK_N, BLOCK_K", [(128, 128, 128), (256, 128, 128), (128, 256, 128),
                                                       (128, 256, 256), (128, 128, 64), (128, 64, 128)])
@pytest.mark.parametrize("NUM_STAGES", [1, 3])
@pytest.mark.parametrize("B_TRANS", [True, False])
@pytest.mark.parametrize("CONST_SCALE", [True, False])
@pytest.mark.parametrize("A_DATA_TYPE", ["float8e5", "float8e4nv", "float4"])
@pytest.mark.parametrize("B_DATA_TYPE", ["float8e5", "float8e4nv", "float4"])
@pytest.mark.parametrize("WITH_A_SCALE", [True, False])
@pytest.mark.parametrize("WITH_B_SCALE", [True, False])
@pytest.mark.parametrize("nonKDim", ([0, 16, 32] if is_hip_cdna() else [0]))
def test_mxfp8_mxfp4_matmul(M, N, K, BLOCK_M, BLOCK_N, BLOCK_K, NUM_STAGES, B_TRANS, CONST_SCALE, A_DATA_TYPE,
                            B_DATA_TYPE, WITH_A_SCALE, WITH_B_SCALE, nonKDim, device):
    if is_cuda():
        if torch.cuda.get_device_capability()[0] < 10:
            pytest.skip("Requires compute capability >= 10")
        if not (WITH_A_SCALE and WITH_B_SCALE):
            pytest.skip("None scale has not been tested on NV backend")
        if not (A_DATA_TYPE == "float8e5" and B_DATA_TYPE == "float4"):
            pytest.skip(f"(A: {A_DATA_TYPE}, B: {B_DATA_TYPE}) has not been tested on NV backend")
    elif is_hip():
        if not is_hip_mi350():
            pytest.skip("Scaled mxfp4 & mxfp8 matmul is only natively supported on MI350")
        if CONST_SCALE:
            pytest.skip("Constant scale is not supported in AMD backend for now")
        if (nonKDim == 16 and BLOCK_K < 128) or (nonKDim == 32 and BLOCK_K < 64):
            pytest.skip(f"MI350 does not support {BLOCK_K=} for scaled mfma {nonKDim=} variants")
        if (A_DATA_TYPE == 'float4' and not WITH_A_SCALE) or (B_DATA_TYPE == 'float4' and not WITH_B_SCALE):
            pytest.skip("Float4 without scale is tested in test_block_scale_fp4")

    if B_DATA_TYPE != 'float4' and B_TRANS:
        pytest.xfail(f'No need to transpose B for {B_DATA_TYPE}')

    if is_xpu():
        pytest.skip("FIXME: failed to legalize operation 'tt.dot_scaled' on XPU")

    if not is_hip() and BLOCK_N == 256 and BLOCK_K == 256:
        NUM_STAGES = 2

    torch.manual_seed(42)

    def create_operand(dtype: str, size0: int, size1: int, k_dim: int, transpose: bool = False):
        if dtype == "float8e5":
            v = torch.randint(20, 40, (size0, size1), dtype=torch.uint8).view(torch.float8_e5m2).to(device)
            v_ref = f8_to_f16(v.view(torch.float8_e5m2), dtype).to(torch.float32)
        elif dtype == "float8e4nv":
            v = torch.randint(20, 40, (size0, size1), dtype=torch.uint8).view(torch.float8_e4m3fn).to(device)
            v_ref = f8_to_f16(v.view(torch.float8_e4m3fn), dtype).to(torch.float32)
        else:
            # float4
            if transpose:
                v_mxfp4 = MXFP4Tensor(size=(size0, size1), device=device).random()
                v = v_mxfp4.to_packed_tensor(dim=k_dim)
                v_ref = v_mxfp4.to(torch.float32)
            else:
                v_mxfp4 = MXFP4Tensor(size=(size1, size0), device=device).random()
                v = v_mxfp4.to_packed_tensor(dim=(k_dim + 1) % 2).T
                v_ref = v_mxfp4.to(torch.float32).T
        return v, v_ref

    dtype_converter = {'float8e5': 'e5m2', 'float8e4nv': 'e4m3', 'float4': 'e2m1'}

    a, a_ref = create_operand(A_DATA_TYPE, M, K, 1)
    b, b_ref = create_operand(B_DATA_TYPE, K, N, 0, B_TRANS)

    a_scale_mxfp4 = MXScaleTensor(size=(M, (K + 32 - 1) // 32), device=device).random(high=64.0)
    b_scale_mxfp4 = MXScaleTensor(size=(N, (K + 32 - 1) // 32), device=device).random(high=64.0)
    a_scale = a_scale_mxfp4.data
    b_scale = b_scale_mxfp4.data

    a_scale_ref = a_scale_mxfp4.to(torch.float32).repeat_interleave(32, dim=1)[:M, :K]
    if CONST_SCALE:
        a_scale_ref = torch.full_like(a_scale_ref, 2.0)
        a_scale = 128  # 2.0 in e8m0
    b_scale_ref = b_scale_mxfp4.to(torch.float32).repeat_interleave(32, dim=1).T.contiguous()[:K, :N]
    stride_scale = b_scale.stride(0)
    if not WITH_A_SCALE:
        a_scale = None
        a_scale_ref = 1.0
    if not WITH_B_SCALE:
        b_scale = None
        b_scale_ref = 1.0

    ref_out = torch.matmul(a_ref * a_scale_ref, b_ref * b_scale_ref)

    output = a.new_empty((M, N), dtype=torch.float32)
    grid = (triton.cdiv(M, BLOCK_M) * triton.cdiv(N, BLOCK_N), 1)
    kernel_kwargs = {}
    if is_hip():
        kernel_kwargs["matrix_instr_nonkdim"] = nonKDim
    out = mxfp8_mxfp4_matmul[grid](a, b, output, a_scale, b_scale, M, N, K, stride_scale, a.stride(0), a.stride(1),
                                   b.stride(0), b.stride(1), output.stride(0), output.stride(1), not CONST_SCALE,
                                   dtype_converter[A_DATA_TYPE], dtype_converter[B_DATA_TYPE], BLOCK_M, BLOCK_N,
                                   BLOCK_K, NUM_STAGES=NUM_STAGES, **kernel_kwargs)
    if is_cuda():
        ttgir = out.asm["ttgir"]
        assert "fp4Padded = true" in ttgir

    torch.testing.assert_close(ref_out, output, atol=1e-3, rtol=1e-3)<|MERGE_RESOLUTION|>--- conflicted
+++ resolved
@@ -314,16 +314,11 @@
 @pytest.mark.parametrize("BLOCK_M, BLOCK_N, BLOCK_K", [(128, 128, 128), (256, 128, 128), (128, 256, 128),
                                                        (128, 256, 256), (128, 128, 64), (128, 64, 128)])
 @pytest.mark.parametrize("NUM_STAGES", [1, 3])
-<<<<<<< HEAD
-@pytest.mark.parametrize("nonKDim", ([0, 16, 32] if is_hip_cdna() else []))
-def test_mxfp(M, N, K, BLOCK_M, BLOCK_N, BLOCK_K, NUM_STAGES, nonKDim, device):
-    if is_xpu():
-        pytest.skip("FIXME: Fail RuntimeError on XPU")
-=======
 @pytest.mark.parametrize("NUM_WARPS", [4, 8])
 @pytest.mark.parametrize("nonKDim", ([0, 16, 32] if is_hip_cdna() else [0]))
 def test_mxfp(M, N, K, BLOCK_M, BLOCK_N, BLOCK_K, NUM_STAGES, nonKDim, NUM_WARPS, device):
->>>>>>> 04159ed5
+    if is_xpu():
+        pytest.skip("FIXME: Fail RuntimeError on XPU")
     if is_cuda() and torch.cuda.get_device_capability()[0] < 10:
         pytest.skip("Requires compute capability >= 10")
     elif is_hip():
