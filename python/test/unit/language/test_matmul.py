import math
import pytest
import torch
import triton
import triton.language as tl
from test_mxfp import MXFP4Tensor, MXScaleTensor
import re
from triton._internal_testing import is_cuda, is_hip, is_hip_cdna3, is_hip_cdna4, is_hip_cdna, is_xpu, is_xpu_cri


def f8_to_f16(x, dtype):

    @triton.jit
    def kernel(Y, X, N, BLOCK_SIZE: tl.constexpr):
        pid = tl.program_id(0)
        offs = pid * BLOCK_SIZE + tl.arange(0, BLOCK_SIZE)
        mask = offs < N
        x = tl.load(X + offs, mask=mask)
        tl.store(Y + offs, x, mask=mask)

    ret = torch.empty(x.shape, dtype=torch.float16, device=x.device)
    grid = lambda META: (triton.cdiv(x.numel(), META['BLOCK_SIZE']), )
    dtype = getattr(tl, dtype)
    kernel[grid](ret, triton.reinterpret(x, dtype), ret.numel(), BLOCK_SIZE=1024)
    return ret


@triton.jit
def matmul_kernel(  #
        a_ptr, b_ptr, output_ptr,  #
        M, N, K,  #
        stride_am, stride_ak,  #
        stride_bk, stride_bn,  #
        stride_cm, stride_cn,  #
        BLOCK_M: tl.constexpr, BLOCK_N: tl.constexpr, BLOCK_K: tl.constexpr,  #
        NUM_STAGES: tl.constexpr, SCALE_A: tl.constexpr = None, PRECISION: tl.constexpr = "ieee",
        A_TRANS: tl.constexpr = False, EPILOGUE_SUBTILE: tl.constexpr = False, dummy: tl.constexpr = 0):
    pid = tl.program_id(axis=0)
    num_pid_m = tl.cdiv(M, BLOCK_M)
    pid_m = pid % num_pid_m
    pid_n = pid // num_pid_m
    offs_am = (pid_m * BLOCK_M + tl.arange(0, BLOCK_M)) % M
    offs_bn = (pid_n * BLOCK_N + tl.arange(0, BLOCK_N)) % N
    offs_k = tl.arange(0, BLOCK_K)
    if not A_TRANS:
        a_ptrs = a_ptr + (offs_am[:, None] * stride_am + offs_k[None, :] * stride_ak)
    else:
        a_ptrs = a_ptr + (offs_k[:, None] * stride_ak + offs_am[None, :] * stride_am)
    b_ptrs = b_ptr + (offs_k[:, None] * stride_bk + offs_bn[None, :] * stride_bn)
    accumulator = tl.zeros((BLOCK_M, BLOCK_N), dtype=output_ptr.dtype.element_ty)
    for k in tl.range(0, tl.cdiv(K, BLOCK_K), num_stages=NUM_STAGES):
        if not A_TRANS:
            mask_a = (offs_am[:, None] < M) & (offs_k[None, :] + k * BLOCK_K < K)
        else:
            mask_a = (offs_k[:, None] + k * BLOCK_K < K) & (offs_am[None, :] < M)
        a = tl.load(a_ptrs, mask=mask_a, other=0.0)
        if SCALE_A is not None:
            a = a * SCALE_A
        if A_TRANS:
            a = a.T
        b = tl.load(b_ptrs)
        accumulator = tl.dot(a, b, acc=accumulator, out_dtype=output_ptr.dtype.element_ty, input_precision=PRECISION)
        a_ptrs += BLOCK_K * stride_ak
        b_ptrs += BLOCK_K * stride_bk
    if EPILOGUE_SUBTILE:
        acc = tl.reshape(accumulator, (BLOCK_M, 2, BLOCK_N // 2))
        acc = tl.permute(acc, (0, 2, 1))
        acc0, acc1 = tl.split(acc)
        offs_cm = pid_m * BLOCK_M + tl.arange(0, BLOCK_M)
        offs_cn = pid_n * BLOCK_N + tl.arange(0, BLOCK_N // 2)
        output_ptrs0 = output_ptr + stride_cm * offs_cm[:, None] + stride_cn * offs_cn[None, :]
        output_ptrs1 = output_ptrs0 + stride_cn * (BLOCK_N // 2)
        tl.store(output_ptrs0, acc0)
        tl.store(output_ptrs1, acc1)
    else:
        offs_cm = pid_m * BLOCK_M + tl.arange(0, BLOCK_M)
        offs_cn = pid_n * BLOCK_N + tl.arange(0, BLOCK_N)
        output_ptrs = output_ptr + stride_cm * offs_cm[:, None] + stride_cn * offs_cn[None, :]
        tl.store(output_ptrs, accumulator)


def get_src_element_ty_size(dtype_str):
    if dtype_str == "float8e5":
        return 1
    if dtype_str == "float16":
        return 2
    if dtype_str == "float32" or dtype_str == "tensorfloat32":
        return 4
    if dtype_str == "float64":
        return 8
    raise ValueError(f"Unknown dtype {dtype_str}")


@pytest.mark.parametrize("dtype_src_str", ["float32", "tensorfloat32", "float16", "float8e5", "float64"])
@pytest.mark.parametrize("dtype_dst_str", ["float32", "float16", "float64", "bfloat16"])
@pytest.mark.parametrize("BLOCK_M, BLOCK_N, BLOCK_K, NUM_STAGES", [(128, 128, 16, 4), (64, 128, 32, 4), (32, 32, 32, 4),
                                                                   (256, 128, 32, 4), (64, 512, 32, 2),
                                                                   (512, 64, 32, 2), (64, 16, 64, 4)])
@pytest.mark.parametrize("NUM_CTAS", [1, 2])
@pytest.mark.parametrize("NUM_WARPS", [4, 8])
@pytest.mark.parametrize("EPILOGUE_SUBTILE", [True, False])
@pytest.mark.parametrize("LAYOUT_16x256", [True, False])
def test_simple_matmul(dtype_src_str, dtype_dst_str, BLOCK_M, BLOCK_N, BLOCK_K, NUM_STAGES, NUM_WARPS, NUM_CTAS, device,
                       EPILOGUE_SUBTILE, LAYOUT_16x256, monkeypatch):
    if NUM_CTAS > 1 and (not is_cuda() or torch.cuda.get_device_capability()[0] < 9):
        pytest.xfail("Clusters requires nvidia compute capability >= 9")
    shared_mem_accum = (BLOCK_K * BLOCK_M + BLOCK_K * BLOCK_N) * NUM_STAGES * get_src_element_ty_size(dtype_src_str)
    shared_mem_avail = triton.runtime.driver.active.utils.get_device_properties(0)["max_shared_mem"]
    if shared_mem_accum > shared_mem_avail:
        pytest.xfail("Skipped due to insufficient shared memory on this GPU.")
    if is_hip() and (not is_hip_cdna3()) and dtype_src_str == "tensorfloat32":
        pytest.skip("tensorfloat32 is only supported on HIP CDNA3")
    if dtype_src_str == "float8e5" and BLOCK_K == 16:
        pytest.xfail("Skipping cases small K for float8")
    if dtype_src_str == "float8e5" and device == "cuda" and torch.cuda.get_device_capability()[0] < 9:
        pytest.skip("Float8 requires compute capability >= 9")
    if (dtype_src_str == "float64") != (dtype_dst_str == "float64"):
        pytest.xfail("Skipping unsupported case")
    if "float32" in dtype_src_str and dtype_dst_str == "float16":
        pytest.xfail("Skipping unsupported case")
<<<<<<< HEAD
    if dtype_dst_str == "bfloat16" and not is_xpu_cri():
        pytest.xfail("Skipping unsupported case")
    if is_xpu_cri():
        if "float32" in dtype_src_str and dtype_dst_str == "bfloat16":
            pytest.xfail("Skipping unsupported case")
        if "float16" in dtype_src_str and dtype_dst_str == "bfloat16":
            pytest.xfail("Skipping unsupported case")
=======
    if is_xpu():
        if dtype_dst_str == "bfloat16":
            if not is_xpu_cri():
                pytest.xfail("Skipping unsupported case")
            else:
                if dtype_src_str in ("float32", "float16"):
                    pytest.xfail("Skipping unsupported case")
>>>>>>> db27efea
    if "float32" == dtype_src_str and NUM_CTAS > 1:
        pytest.skip("FMA matmul not supported for multiple CTAs")
    if (BLOCK_M < 64 or (BLOCK_M == 64 and BLOCK_N == 16)) and NUM_CTAS > 1:
        pytest.skip("multi-CTAs is broken for mmav2")
    if not is_xpu() and EPILOGUE_SUBTILE and (is_hip() or NUM_CTAS > 1 or BLOCK_N >= 512):
        pytest.skip("creates convert layout too big to fit in smem")
    if LAYOUT_16x256 and (not is_cuda() or torch.cuda.get_device_capability()[0] < 10):
        pytest.xfail("skip forcing tmem layout on non blackwell targets.")

<<<<<<< HEAD
    # FIXME: Need investigation.
=======
>>>>>>> db27efea
    if is_xpu_cri():
        if dtype_src_str == "float8e5" and dtype_dst_str == "bfloat16":
            if (BLOCK_M, BLOCK_N, BLOCK_K, NUM_STAGES) in [(512, 64, 32, 2), (64, 512, 32, 2)] and NUM_WARPS == 4:
                pytest.skip("Investigate failure in CRI CI")

    M, N, K = 1024, 512, 256
    torch.manual_seed(42)
    precision = "tf32" if dtype_src_str == "tensorfloat32" else "ieee"
    dtype_src_str = "float32" if dtype_src_str == "tensorfloat32" else dtype_src_str
    if dtype_src_str == "float8e5":
        a = torch.randint(20, 40, (M, K), dtype=torch.uint8, device=device).view(torch.float8_e5m2)
        b = torch.randint(20, 40, (K, N), dtype=torch.uint8, device=device).view(torch.float8_e5m2)
        A = f8_to_f16(a, dtype_src_str)
        B = f8_to_f16(b, dtype_src_str)
    else:
        dtype_src = getattr(torch, dtype_src_str)
        a = torch.randn(M, K, dtype=dtype_src, device=device)
        b = torch.randn(K, N, dtype=dtype_src, device=device)
        A = a
        B = b
    # pass a dummy constexpr argument to force recompilation.
    if LAYOUT_16x256:
        monkeypatch.setenv("TRITON_PREFER_TMEM_16x256_LAYOUT", "1")
    dtype_dst = getattr(torch, dtype_dst_str)
    output = torch.empty((M, N), dtype=dtype_dst, device=device)
    grid = (triton.cdiv(M, BLOCK_M) * triton.cdiv(N, BLOCK_N), 1)
    k = matmul_kernel[grid](a, b, output, M, N, K, a.stride(0), a.stride(1), b.stride(0), b.stride(1), output.stride(0),
                            output.stride(1), BLOCK_M, BLOCK_N, BLOCK_K, NUM_STAGES=NUM_STAGES, PRECISION=precision,
                            num_warps=NUM_WARPS, num_ctas=NUM_CTAS, EPILOGUE_SUBTILE=EPILOGUE_SUBTILE,
                            dummy=LAYOUT_16x256)
    ref_out = torch.matmul(A, B).to(torch.float32)
    output = output.to(torch.float32)
    if dtype_src_str == "float32":
        # TF32 has lower precision than torch.float32
        atol = 0.03
        rtol = 0.03
    elif dtype_dst_str == "float16":
        atol = 0.06
        rtol = 0.06
    else:
        atol = 0.001
        rtol = 0.001
    torch.testing.assert_close(ref_out, output, atol=atol, rtol=rtol)
    # Make sure the mma is pipelined by checking if in the TTGIR we see two mmav5
    # operations. (Pipeliner will add additional mma operation by peeling the prologue.)
    # This applies only if TCv5 MMA is used (M % 64 == 0 and N % 8 == 0) and
    # when MMA arguments loads are pipelined (N > 16)
    if (device == "cuda" and torch.cuda.get_device_capability()[0] == 10 and NUM_STAGES > 1 and BLOCK_M % 64 == 0
            and BLOCK_N % 8 == 0 and BLOCK_N > 16
            and not (precision == "ieee" and (dtype_src_str == "float32" or dtype_src_str == "float64"))):
        ttgir = k.asm["ttgir"]
        count = ttgir.count("ttng.tc_gen5_mma")
        assert count == 2, "The TTGIR does not match the expected pattern."
        ptx = k.asm["ptx"]
        if LAYOUT_16x256:
            assert "16x256b" in ptx, "PTX does not contain 16x256b"
        else:
            if "32x32b" not in ptx and "16x32b" not in ptx:
                print(ptx)
            assert ("32x32b" in ptx) or ("16x32b" in ptx), "PTX does not contain 32x32b or 16x32b"

<<<<<<< HEAD
    if is_xpu_cri() and (dtype_src_str == 'float8e5' and (dtype_dst_str == 'float32' or dtype_dst_str == 'bfloat16')):
=======
    if is_xpu_cri() and (dtype_src_str == 'float8e5' and dtype_dst_str in ('float32', 'bfloat16')):
>>>>>>> db27efea
        llir = k.asm["llir"]
        count = llir.count("__spirv_SubgroupMatrixMultiplyAccumulateINTEL")
        assert count > 0, "The bf8 dpas is not used."


# persistent matmul with fused loops
@triton.jit
def simple_persistent_kernel(a_ptr, b_ptr, c_ptr, M, N, K, stride_am, stride_ak,  #
                             stride_bk, stride_bn,  #
                             stride_cm, stride_cn, BLOCK_SIZE_M: tl.constexpr, BLOCK_SIZE_N: tl.constexpr,
                             BLOCK_SIZE_K: tl.constexpr,  #
                             GROUP_SIZE_M: tl.constexpr, NUM_SMS: tl.constexpr,
                             DISALLOW_ACC_MULTI_BUFFER: tl.constexpr):
    start_pid = tl.program_id(axis=0)
    num_pid_m = tl.cdiv(M, BLOCK_SIZE_M)
    num_pid_n = tl.cdiv(N, BLOCK_SIZE_N)
    k_tiles = tl.cdiv(K, BLOCK_SIZE_K)
    num_tiles = num_pid_m * num_pid_n

    tiles_per_SM = num_tiles // NUM_SMS
    if start_pid < num_tiles % NUM_SMS:
        tiles_per_SM += 1

    tile_id = start_pid - NUM_SMS
    tile_id_c = start_pid - NUM_SMS  # remat value to use in the epilogue
    ki = -1

    offs_k_for_mask = tl.arange(0, BLOCK_SIZE_K)

    num_pid_in_group = GROUP_SIZE_M * num_pid_n

    offs_am = tl.arange(0, BLOCK_SIZE_M)
    offs_bn = tl.arange(0, BLOCK_SIZE_N)

    accumulator = tl.zeros((BLOCK_SIZE_M, BLOCK_SIZE_N), dtype=tl.float32)

    for _ in tl.range(0, k_tiles * tiles_per_SM, disallow_acc_multi_buffer=DISALLOW_ACC_MULTI_BUFFER):
        ki = tl.where(ki == k_tiles - 1, 0, ki + 1)
        if ki == 0:
            tile_id += NUM_SMS
            group_id = tile_id // num_pid_in_group
            first_pid_m = group_id * GROUP_SIZE_M
            group_size_m = min(num_pid_m - first_pid_m, GROUP_SIZE_M)
            pid_m = first_pid_m + (tile_id % group_size_m)
            pid_n = (tile_id % num_pid_in_group) // group_size_m

            start_m = pid_m * BLOCK_SIZE_M
            start_n = pid_n * BLOCK_SIZE_N
            offs_am = start_m + tl.arange(0, BLOCK_SIZE_M)
            offs_bn = start_n + tl.arange(0, BLOCK_SIZE_N)
            offs_am = tl.where(offs_am < M, offs_am, 0)
            offs_bn = tl.where(offs_bn < N, offs_bn, 0)
            offs_am = tl.max_contiguous(tl.multiple_of(offs_am, BLOCK_SIZE_M), BLOCK_SIZE_M)
            offs_bn = tl.max_contiguous(tl.multiple_of(offs_bn, BLOCK_SIZE_N), BLOCK_SIZE_N)
        offs_k = ki * BLOCK_SIZE_K + tl.arange(0, BLOCK_SIZE_K)
        a_ptrs = a_ptr + (offs_am[:, None] * stride_am + offs_k[None, :] * stride_ak)
        b_ptrs = b_ptr + (offs_k[:, None] * stride_bk + offs_bn[None, :] * stride_bn)

        a = tl.load(a_ptrs, mask=offs_k_for_mask[None, :] < K - ki * BLOCK_SIZE_K, other=0.0)
        b = tl.load(b_ptrs, mask=offs_k_for_mask[:, None] < K - ki * BLOCK_SIZE_K, other=0.0)
        accumulator = tl.dot(a, b, accumulator)

        if ki == k_tiles - 1:
            tile_id_c += NUM_SMS
            group_id = tile_id_c // num_pid_in_group
            first_pid_m = group_id * GROUP_SIZE_M
            group_size_m = min(num_pid_m - first_pid_m, GROUP_SIZE_M)
            pid_m = first_pid_m + (tile_id_c % group_size_m)
            pid_n = (tile_id_c % num_pid_in_group) // group_size_m

            offs_cm = pid_m * BLOCK_SIZE_M + tl.arange(0, BLOCK_SIZE_M)
            offs_cn = pid_n * BLOCK_SIZE_N + tl.arange(0, BLOCK_SIZE_N)
            c_ptrs = c_ptr + stride_cm * offs_cm[:, None] + stride_cn * offs_cn[None, :]
            c_mask = (offs_cm[:, None] < M) & (offs_cn[None, :] < N)
            if (c_ptr.dtype == tl.float8e4nv):
                c = accumulator.to(tl.float8e4nv)
            else:
                c = accumulator.to(tl.float16)
            tl.store(c_ptrs, c, mask=c_mask)
            accumulator = tl.zeros((BLOCK_SIZE_M, BLOCK_SIZE_N), dtype=tl.float32)


@pytest.mark.parametrize("BLOCK_M, BLOCK_N, BLOCK_K", [(128, 128, 16), (64, 128, 32), (32, 32, 32), (256, 128, 16),
                                                       (64, 512, 16), (512, 64, 16), (64, 16, 16)])
@pytest.mark.parametrize("NUM_WARPS", [4, 8])
@pytest.mark.parametrize("DISALLOW_ACC_MULTI_BUFFER", [True, False])
def test_simple_persistent_matmul(BLOCK_M, BLOCK_N, BLOCK_K, NUM_WARPS, DISALLOW_ACC_MULTI_BUFFER, device):
    M, N, K = 1024, 512, 256
    NUM_STAGES = 3
    a = torch.randn(M, K, dtype=torch.float16, device=device)
    b = torch.randn(K, N, dtype=torch.float16, device=device)
    output = torch.empty((M, N), dtype=torch.float16, device=device)

    # Fake small number of SMS to test that persistent kernel works reliably
    NUM_SMS = 8

    grid = (min(NUM_SMS, triton.cdiv(M, BLOCK_M) * triton.cdiv(N, BLOCK_N)), )
    k = simple_persistent_kernel[grid](
        a, b, output,  #
        M, N, K,  #
        a.stride(0), a.stride(1),  #
        b.stride(0), b.stride(1),  #
        output.stride(0), output.stride(1),  #
        BLOCK_SIZE_M=BLOCK_M, BLOCK_SIZE_N=BLOCK_N, BLOCK_SIZE_K=BLOCK_K,  #
        GROUP_SIZE_M=8, NUM_SMS=NUM_SMS, DISALLOW_ACC_MULTI_BUFFER=DISALLOW_ACC_MULTI_BUFFER, num_stages=NUM_STAGES,
        num_warps=NUM_WARPS)
    ref_out = torch.matmul(a.to(torch.float32), b.to(torch.float32)).to(torch.float16)

    torch.testing.assert_close(ref_out, output, atol=0.01, rtol=0.01)

    # Make sure the mma is pipelined by checking if in the TTGIR we have peeled mmav5 ops.
    # This applies only if TCv5 MMA is used (M % 64 == 0 and N % 8 == 0) and
    # when MMA arguments loads are pipelined (N > 16)
    if (device == "cuda" and torch.cuda.get_device_capability()[0] == 10 and BLOCK_M % 64 == 0 and BLOCK_N % 8 == 0
            and BLOCK_N > 16):
        ttgir = k.asm["ttgir"]
        pattern = "ttng.tc_gen5_mma"
        assert ttgir.count(pattern) > 0, "Expect peeled mmav5 operations."


@triton.jit
def mxfp_matmul(  #
        a_ptr, b_ptr, output_ptr,  #
        a_scale, b_scale,  #
        M, N, K,  #
        stride_scale: tl.constexpr,  #
        stride_am, stride_ak,  #
        stride_bk, stride_bn,  #
        stride_cm, stride_cn,  #
        BLOCK_M: tl.constexpr, BLOCK_N: tl.constexpr, BLOCK_K: tl.constexpr,  #
        NUM_STAGES: tl.constexpr):
    pid = tl.program_id(axis=0)
    num_pid_m = tl.cdiv(M, BLOCK_M)
    pid_m = pid % num_pid_m
    pid_n = pid // num_pid_m
    offs_am = (pid_m * BLOCK_M + tl.arange(0, BLOCK_M)) % M
    offs_bn = (pid_n * BLOCK_N + tl.arange(0, BLOCK_N)) % N
    offs_k = tl.arange(0, BLOCK_K)
    offs_scale_k = tl.arange(0, BLOCK_K // 32)
    a_scale_ptr = a_scale + offs_am[:, None] * stride_scale + offs_scale_k[None, :]
    b_scale_ptr = b_scale + offs_bn[:, None] * stride_scale + offs_scale_k[None, :]
    a_ptrs = a_ptr + (offs_am[:, None] * stride_am + offs_k[None, :] * stride_ak)
    b_ptrs = b_ptr + (offs_k[:, None] * stride_bk + offs_bn[None, :] * stride_bn)
    accumulator = tl.zeros((BLOCK_M, BLOCK_N), dtype=output_ptr.dtype.element_ty)
    for k in tl.range(0, tl.cdiv(K, BLOCK_K), num_stages=NUM_STAGES):
        a = tl.load(a_ptrs)
        b = tl.load(b_ptrs)
        scale_a = tl.load(a_scale_ptr)
        scale_b = tl.load(b_scale_ptr)
        accumulator = tl.dot_scaled(a, scale_a, "e5m2", b, scale_b, "e5m2", accumulator)
        a_ptrs += BLOCK_K * stride_ak
        b_ptrs += BLOCK_K * stride_bk
        a_scale_ptr += BLOCK_K // 32
        b_scale_ptr += BLOCK_K // 32
    offs_cm = pid_m * BLOCK_M + tl.arange(0, BLOCK_M)
    offs_cn = pid_n * BLOCK_N + tl.arange(0, BLOCK_N)
    output_ptrs = output_ptr + stride_cm * offs_cm[:, None] + stride_cn * offs_cn[None, :]
    c_mask = (offs_cm[:, None] < M) & (offs_cn[None, :] < N)
    tl.store(output_ptrs, accumulator, mask=c_mask)


def fp8e8m0_to_float32(scale):
    scale = scale.view(torch.uint8)
    scale = scale.to(torch.int32)
    scale = scale << 23
    scale = scale.view(torch.float32)
    return scale


@pytest.mark.parametrize("BLOCK_M, BLOCK_N, BLOCK_K", [(128, 128, 128), (256, 128, 128), (128, 256, 128),
                                                       (128, 256, 256), (128, 128, 64), (128, 64, 128), (128, 16, 256)])
@pytest.mark.parametrize("NUM_STAGES", [1, 3])
@pytest.mark.parametrize("NUM_WARPS", [4, 8])
@pytest.mark.parametrize("nonKDim", ([0, 16, 32] if is_hip_cdna() else [0]))
def test_mxfp(BLOCK_M, BLOCK_N, BLOCK_K, NUM_STAGES, nonKDim, NUM_WARPS, device):
    M = 1024
    N = 512
    K = 2048
    if K % BLOCK_K != 0:
        pytest.skip("Kernel requires shapes aligned by K dimension")
    if is_cuda() and torch.cuda.get_device_capability()[0] < 10:
        pytest.skip("Requires compute capability >= 10")
    elif is_hip():
        if not is_hip_cdna4():
            pytest.skip("Scaled mxfp8 matmul is only natively supported on CDNA4")
        if (nonKDim == 16 and BLOCK_K < 128) or (nonKDim == 32 and BLOCK_K < 64):
            pytest.skip(f"CDNA4 does not support {BLOCK_K=} for scaled mfma {nonKDim=} variants")

    if BLOCK_N == 256 and BLOCK_K == 256:
        NUM_STAGES = min(NUM_STAGES, 2)
    torch.manual_seed(42)
    dtype_src_str = "float8e5"
    dtype_dst_str = "float32"
    a = torch.randint(20, 40, (M, K), dtype=torch.uint8, device=device).view(torch.float8_e5m2)
    a_f16 = f8_to_f16(a, dtype_src_str)
    b = torch.randint(20, 40, (K, N), dtype=torch.uint8, device=device).view(torch.float8_e5m2)
    b_f16 = f8_to_f16(b, dtype_src_str)
    a_scale = torch.randint(64, 130, (M, K // 32), dtype=torch.uint8, device=device)
    b_scale = torch.randint(64, 130, (N, K // 32), dtype=torch.uint8, device=device)

    dtype_dst = getattr(torch, dtype_dst_str)
    output = torch.empty((M, N), dtype=dtype_dst, device=device)
    grid = (triton.cdiv(M, BLOCK_M) * triton.cdiv(N, BLOCK_N), 1)
    kernel_kwargs = {}
    if is_hip():
        kernel_kwargs["matrix_instr_nonkdim"] = nonKDim

    out = mxfp_matmul[grid](a, b, output, a_scale, b_scale, M, N, K, a_scale.stride(0), a.stride(0), a.stride(1),
                            b.stride(0), b.stride(1), output.stride(0), output.stride(1), BLOCK_M, BLOCK_N, BLOCK_K,
                            NUM_STAGES=NUM_STAGES, **kernel_kwargs, num_warps=NUM_WARPS)
    a_scale_f32 = fp8e8m0_to_float32(a_scale)
    b_scale_f32 = fp8e8m0_to_float32(b_scale)
    a_scale_f32 = a_scale_f32.repeat_interleave(32, dim=1)
    b_scale_f32 = b_scale_f32.repeat_interleave(32, dim=1)

    # b_scales are always col major
    b_scale_f32 = b_scale_f32.T.contiguous()

    a = a_f16 * a_scale_f32
    b = b_f16 * b_scale_f32
    ref_out = torch.matmul(a, b).to(torch.float32)
    output = output.to(torch.float32)
    atol = 0.0001
    torch.testing.assert_close(ref_out, output, atol=atol, rtol=0)

    if is_cuda() and torch.cuda.get_device_capability()[0] == 12:
        ptx = out.asm["ptx"]
        assert "mma.sync.aligned.m16n8k32.row.col.kind::mxf8f6f4.block_scale.scale_vec::1X" in ptx
    if is_xpu_cri():
        llir = out.asm["llir"]
        count = llir.count("llvm.genx.GenISA.sub.group.bdpas")
        assert count > 0, "Unexpected LLVM IR generated."


def _knob_promote_lhs_to_tmem(monkeypatch):
    # Promoting the LHS to TMEM should be patched because it will otherwise
    # unintentionally be enabled for all consecutive tests if using os.environ
    monkeypatch.setenv("ALLOW_LHS_TMEM_LAYOUT_CONVERSION", "1")


@triton.jit
def block_scale_mxfp_matmul(  #
        a_ptr, b_ptr, output_ptr,  #
        a_scale, b_scale,  #
        M, N, K,  #
        stride_sk, stride_sb, stride_sc, stride_sd: tl.constexpr,  # Need tl.constexpr to pipeline scale load. Why?
        stride_am, stride_ak,  #
        stride_bk, stride_bn,  #
        stride_cm, stride_cn,  #
        BLOCK_M: tl.constexpr, BLOCK_N: tl.constexpr, BLOCK_K: tl.constexpr,  #
        NUM_STAGES: tl.constexpr, USE_2D_SCALE_LOAD: tl.constexpr):
    # This kernel assumes a_scale and b_scale are coming in with shapes
    # [BLOCK_M(or N) // 128, BLOCK_K // 128, 32, 4, 4] for optimial performance
    # on nvidia sm100+ HW
    pid = tl.program_id(axis=0)
    num_pid_m = tl.cdiv(M, BLOCK_M)
    pid_m = pid % num_pid_m
    pid_n = pid // num_pid_m
    offs_am = (pid_m * BLOCK_M + tl.arange(0, BLOCK_M)) % M
    offs_bn = (pid_n * BLOCK_N + tl.arange(0, BLOCK_N)) % N
    offs_k = tl.arange(0, BLOCK_K)

    offs_sm = (pid_m * (BLOCK_M // 128) + tl.arange(0, BLOCK_M // 128))
    offs_sn = (pid_n * (BLOCK_N // 128) + tl.arange(0, BLOCK_N // 128))

    if USE_2D_SCALE_LOAD:
        offs_inner = tl.arange(0, (BLOCK_K // 128) * 32 * 4 * 4)
        a_scale_ptr = a_scale + offs_sm[:, None] * stride_sk + offs_inner[None, :]
        b_scale_ptr = b_scale + offs_sn[:, None] * stride_sk + offs_inner[None, :]
    else:
        offs_sk = tl.arange(0, (BLOCK_K // 128))
        offs_sc = tl.arange(0, 32)
        offs_sd = tl.arange(0, 4)
        a_scale_ptr = a_scale + (offs_sm[:, None, None, None, None] * stride_sk + offs_sk[None, :, None, None, None] *
                                 stride_sb + offs_sc[None, None, :, None, None] * stride_sc +
                                 offs_sd[None, None, None, :, None] * stride_sd + offs_sd[None, None, None, None, :])
        b_scale_ptr = b_scale + (offs_sn[:, None, None, None, None] * stride_sk + offs_sk[None, :, None, None, None] *
                                 stride_sb + offs_sc[None, None, :, None, None] * stride_sc +
                                 offs_sd[None, None, None, :, None] * stride_sd + offs_sd[None, None, None, None, :])

    a_ptrs = a_ptr + (offs_am[:, None] * stride_am + offs_k[None, :] * stride_ak)
    b_ptrs = b_ptr + (offs_k[:, None] * stride_bk + offs_bn[None, :] * stride_bn)
    accumulator = tl.zeros((BLOCK_M, BLOCK_N), dtype=output_ptr.dtype.element_ty)
    for k in tl.range(0, tl.cdiv(K, BLOCK_K), num_stages=NUM_STAGES):
        a = tl.load(a_ptrs)
        b = tl.load(b_ptrs)
        scale_a = tl.load(a_scale_ptr)
        scale_b = tl.load(b_scale_ptr)

        if USE_2D_SCALE_LOAD:
            scale_a = scale_a.reshape(BLOCK_M // 128, BLOCK_K // 128, 32, 4, 4)
            scale_b = scale_b.reshape(BLOCK_N // 128, BLOCK_K // 128, 32, 4, 4)

        # Scales are coming in for optimial performance, but we reshape here for
        # the canonical inputs to dot_scaled
        # These reshapes and transposes will be optimized away during lowering
        scale_a = scale_a.trans(0, 3, 2, 1, 4).reshape(BLOCK_M, BLOCK_K // 32)
        scale_b = scale_b.trans(0, 3, 2, 1, 4).reshape(BLOCK_N, BLOCK_K // 32)
        accumulator = tl.dot_scaled(a, scale_a, "e5m2", b, scale_b, "e5m2", accumulator)

        a_ptrs += BLOCK_K * stride_ak
        b_ptrs += BLOCK_K * stride_bk
        a_scale_ptr += BLOCK_K // 128 * stride_sb
        b_scale_ptr += BLOCK_K // 128 * stride_sb
    offs_cm = pid_m * BLOCK_M + tl.arange(0, BLOCK_M)
    offs_cn = pid_n * BLOCK_N + tl.arange(0, BLOCK_N)
    output_ptrs = output_ptr + stride_cm * offs_cm[:, None] + stride_cn * offs_cn[None, :]
    c_mask = (offs_cm[:, None] < M) & (offs_cn[None, :] < N)
    tl.store(output_ptrs, accumulator, mask=c_mask)


@triton.jit
def _gemm_kernel_preshuffled_scales_cdna4(a_ptr, b_ptr, c_ptr, a_scales_ptr, b_scales_ptr, M, N, K, stride_am,
                                          stride_ak, stride_bk, stride_bn, stride_cm, stride_cn, stride_asm, stride_ask,
                                          stride_bsn, stride_bsk,
                                          # Meta-parameters
                                          DTYPE_A: tl.constexpr, DTYPE_B: tl.constexpr, BLOCK_M: tl.constexpr,
                                          BLOCK_N: tl.constexpr, BLOCK_K: tl.constexpr, mfma_nonkdim: tl.constexpr,
                                          preshuffle: tl.constexpr, fast_math: tl.constexpr):
    """Kernel for computing the matmul C = A x B.
    A_scales and B_scales are in e8m0 format.
    A has shape (M, K), B has shape (K, N) and C has shape (M, N)
    """

    PACK_FACTOR_A: tl.constexpr = 2 if DTYPE_A == "e2m1" else 1
    PACK_FACTOR_B: tl.constexpr = 2 if DTYPE_B == "e2m1" else 1

    pid = tl.program_id(axis=0)

    num_pid_n = tl.cdiv(N, BLOCK_N)
    pid_m = pid // num_pid_n
    pid_n = pid % num_pid_n

    # We assume 32 elements along K share the same scale.
    SCALE_GROUP_SIZE: tl.constexpr = 32
    MX_SCALE_BLOCK_K: tl.constexpr = BLOCK_K // SCALE_GROUP_SIZE

    if preshuffle:
        NON_K_PRESHUFFLE_BLOCK_SIZE: tl.constexpr = 32
    else:
        NON_K_PRESHUFFLE_BLOCK_SIZE: tl.constexpr = 1

    # Create pointers for first block of A and B input matrices
    # The BLOCK sizes are of the elements and in fp4 we pack 2 per uint8 container.
    offs_ak = tl.arange(0, BLOCK_K // PACK_FACTOR_A)
    offs_bk = tl.arange(0, BLOCK_K // PACK_FACTOR_B)
    offs_am = (pid_m * BLOCK_M + tl.arange(0, BLOCK_M)) % M
    offs_bn = (pid_n * BLOCK_N + tl.arange(0, BLOCK_N)) % N
    a_ptrs = a_ptr + (offs_am[:, None] * stride_am + offs_ak[None, :] * stride_ak)
    b_ptrs = b_ptr + (offs_bk[:, None] * stride_bk + offs_bn[None, :] * stride_bn)

    # Create pointers for the first block of A and B scales
    offs_ks = tl.arange(0, MX_SCALE_BLOCK_K * NON_K_PRESHUFFLE_BLOCK_SIZE)

    # B scales are N x K even though B operand is K x N.
    if a_scales_ptr is not None:
        offs_asm = (pid_m *
                    (BLOCK_M // NON_K_PRESHUFFLE_BLOCK_SIZE) + tl.arange(0,
                                                                         (BLOCK_M // NON_K_PRESHUFFLE_BLOCK_SIZE))) % M
        a_scale_ptrs = (a_scales_ptr + offs_asm[:, None] * stride_asm + offs_ks[None, :] * stride_ask)
    if b_scales_ptr is not None:
        offs_asn = (pid_n *
                    (BLOCK_N // NON_K_PRESHUFFLE_BLOCK_SIZE) + tl.arange(0,
                                                                         (BLOCK_N // NON_K_PRESHUFFLE_BLOCK_SIZE))) % N
        b_scale_ptrs = (b_scales_ptr + offs_asn[:, None] * stride_bsn + offs_ks[None, :] * stride_bsk)
    accumulator = tl.zeros((BLOCK_M, BLOCK_N), dtype=tl.float32)

    for k in range(0, tl.cdiv(K, BLOCK_K)):
        if preshuffle:
            # Here we "undo" the shuffle done in global memory (shuffle_scales_cdna4 function).
            if mfma_nonkdim == 32:
                if a_scales_ptr is not None:
                    a_scales = tl.load(a_scale_ptrs).reshape(BLOCK_M // NON_K_PRESHUFFLE_BLOCK_SIZE,
                                                             MX_SCALE_BLOCK_K // 8, 2, 32, 4,
                                                             1).permute(0, 3, 1, 4, 2,
                                                                        5).reshape(BLOCK_M, MX_SCALE_BLOCK_K)
                else:
                    a_scales = None
                if b_scales_ptr is not None:
                    b_scales = tl.load(b_scale_ptrs).reshape(BLOCK_N // NON_K_PRESHUFFLE_BLOCK_SIZE,
                                                             MX_SCALE_BLOCK_K // 8, 2, 32, 4,
                                                             1).permute(0, 3, 1, 4, 2,
                                                                        5).reshape(BLOCK_N, MX_SCALE_BLOCK_K)
                else:
                    b_scales = None
            elif mfma_nonkdim == 16:
                if a_scales_ptr is not None:
                    a_scales = tl.load(a_scale_ptrs).reshape(BLOCK_M // NON_K_PRESHUFFLE_BLOCK_SIZE,
                                                             MX_SCALE_BLOCK_K // 8, 4, 16, 2, 2,
                                                             1).permute(0, 5, 3, 1, 4, 2,
                                                                        6).reshape(BLOCK_M, MX_SCALE_BLOCK_K)
                else:
                    a_scales = None
                if b_scales_ptr is not None:
                    b_scales = tl.load(b_scale_ptrs).reshape(BLOCK_N // NON_K_PRESHUFFLE_BLOCK_SIZE,
                                                             MX_SCALE_BLOCK_K // 8, 4, 16, 2, 2,
                                                             1).permute(0, 5, 3, 1, 4, 2,
                                                                        6).reshape(BLOCK_N, MX_SCALE_BLOCK_K)
                else:
                    b_scales = None
        else:
            if a_scales_ptr is not None:
                a_scales = tl.load(a_scale_ptrs)
            else:
                a_scales = None
            if b_scales_ptr is not None:
                b_scales = tl.load(b_scale_ptrs)
            else:
                b_scales = None

        a = tl.load(a_ptrs)
        b = tl.load(b_ptrs, cache_modifier=None)

        accumulator += tl.dot_scaled(a, a_scales, DTYPE_A, b, b_scales, DTYPE_B, fast_math=fast_math)

        # Advance the ptrs to the next K block.
        a_ptrs += (BLOCK_K // PACK_FACTOR_A) * stride_ak
        b_ptrs += (BLOCK_K // PACK_FACTOR_B) * stride_bk
        if preshuffle:
            if a_scales_ptr is not None:
                a_scale_ptrs += BLOCK_K * stride_ask
            if b_scales_ptr is not None:
                b_scale_ptrs += BLOCK_K * stride_bsk
        else:
            if a_scales_ptr is not None:
                a_scale_ptrs += MX_SCALE_BLOCK_K * stride_ask
            if b_scales_ptr is not None:
                b_scale_ptrs += MX_SCALE_BLOCK_K * stride_bsk

    c = accumulator.to(c_ptr.type.element_ty)

    # Write back the block of the output matrix C with masks.
    offs_cm = pid_m * BLOCK_M + tl.arange(0, BLOCK_M).to(tl.int64)
    offs_cn = pid_n * BLOCK_N + tl.arange(0, BLOCK_N).to(tl.int64)
    c_ptrs = (c_ptr + stride_cm * offs_cm[:, None] + stride_cn * offs_cn[None, :])
    c_mask = (offs_cm[:, None] < M) & (offs_cn[None, :] < N)

    tl.store(c_ptrs, c, mask=c_mask, cache_modifier=".wt")


@pytest.mark.parametrize("M, N, K", [(1024, 1024, 1024)])
@pytest.mark.parametrize("BLOCK_M, BLOCK_N, BLOCK_K", [(128, 128, 256), (64, 64, 512), [32, 32, 64]])
@pytest.mark.parametrize("DTYPE_A, DTYPE_B, FAST_MATH", [("mxfp4", "mxfp4", False), ("fp16", "mxfp8e5", False),
                                                         ("mxfp8e4", "bf16", False), ("bf16", "mxfp4", True)])
@pytest.mark.parametrize("mfma_nonkdim", [16, 32])
@pytest.mark.parametrize("preshuffle", [True, False])
@pytest.mark.skipif(is_cuda() and torch.cuda.get_device_capability()[0] == 10, reason="Compilation bug for GB200.")
@pytest.mark.skipif(is_hip() and not is_hip_cdna4(), reason="Scaled dot is not emulated on other archs yet.")
def test_preshuffle_scale_mxfp_cdna4(M, N, K, BLOCK_M, BLOCK_N, BLOCK_K, DTYPE_A, DTYPE_B, FAST_MATH, mfma_nonkdim,
                                     preshuffle, device):
    # For details about scale shuffling on AMD GPUs please take a look at documentation in 10-block-scaled-matmu.py.
    if preshuffle and (BLOCK_M < 32 or BLOCK_N < 32 or BLOCK_K < 256):
        pytest.skip("Minimal tile size for preshuffling is 32x32x256")

    if not (DTYPE_A.startswith("mx") or DTYPE_B.startswith("mx")):
        pytest.skip("Requires at least 1 microscaling operand")

    if is_cuda() and (DTYPE_A == "mxfp8e4" or DTYPE_B == "mxfp8e4"):
        pytest.skip("Skip fp8e4 on NV backend")

    def shuffle_scales_cdna4(scales: torch.Tensor):
        if not preshuffle:
            return scales

        scales_shuffled = scales.clone()

        sm, sn = scales_shuffled.shape
        if mfma_nonkdim == 32:
            scales_shuffled = scales_shuffled.view(sm // 32, 32, sn // 8, 4, 2, 1)
            scales_shuffled = scales_shuffled.permute(0, 2, 4, 1, 3, 5).contiguous()
        elif mfma_nonkdim == 16:
            scales_shuffled = scales_shuffled.view(sm // 32, 2, 16, sn // 8, 2, 4, 1)
            scales_shuffled = scales_shuffled.permute(0, 3, 5, 2, 4, 1, 6).contiguous()

        scales_shuffled = scales_shuffled.view(sm // 32, sn * 32)
        return scales_shuffled

    def e8m0_to_f32(x):
        x_f32 = 2**((x - 127).to(torch.float32))
        x_f32[x_f32 == 128] = float("nan")
        return x_f32

    def run_torch(x, w, x_scales, w_scales, dtype):
        # First convert the x and w inputs to f32.
        SCALE_GROUP_SIZE = 32
        x_f32 = x.to(torch.float32)
        w_f32 = w.to(torch.float32)
        # Next convert the e8m0 scales to f32.
        if x_scales is not None:
            x_scales = x_scales.repeat_interleave(SCALE_GROUP_SIZE, dim=1).to(torch.float32)
            x_scales_f32 = e8m0_to_f32(x_scales)
            x_f32 = x_f32 * x_scales_f32
        if w_scales is not None:
            w_scales = w_scales.repeat_interleave(SCALE_GROUP_SIZE, dim=1).to(torch.float32)
            w_scales_f32 = e8m0_to_f32(w_scales)
            w_f32 = w_f32 * w_scales_f32
        return torch.mm(x_f32, w_f32.T).to(dtype)

    dtype_to_torch_type = {
        "fp16": torch.half, "bf16": torch.bfloat16, "mxfp8e5": torch.float8_e5m2, "mxfp8e4": torch.float8_e4m3fn
    }

    dtype_to_triton_type = {"fp16": "fp16", "bf16": "bf16", "mxfp8e5": "e5m2", "mxfp8e4": "e4m3", "mxfp4": "e2m1"}

    def generate_gemm_input(dim0, dim1, dtype):
        torch.manual_seed(5)
        SCALE_GROUP_SIZE = 32

        if dtype == "mxfp4":
            v = MXFP4Tensor(size=(dim0, dim1), device="cuda").random()
        elif dtype == "mxfp8e5":
            v = torch.randint(20, 40, (dim0, dim1), dtype=torch.uint8).view(torch.float8_e5m2).to(device)
        elif dtype == "mxfp8e4":
            v = torch.randint(20, 40, (dim0, dim1), dtype=torch.uint8).view(torch.float8_e4m3fn).to(device)
        elif dtype in ("fp16", "bf16"):
            v = torch.randn((dim0, dim1), device=device, dtype=dtype_to_torch_type[dtype])
        else:
            raise ValueError(f"Unsupported data type: {dtype}")

        if dtype.startswith("mx"):
            scales = torch.randint(124, 128, (dim0, dim1 // SCALE_GROUP_SIZE), dtype=torch.uint8, device=device)
            scales_shuffled = shuffle_scales_cdna4(scales)
        else:
            scales = None
            scales_shuffled = None

        return (v, scales, scales_shuffled)

    x, x_scales, x_scales_triton = generate_gemm_input(M, K, DTYPE_A)
    w, w_scales, w_scales_triton = generate_gemm_input(N, K, DTYPE_B)

    torch_out = run_torch(x, w, x_scales, w_scales, torch.float32)

    if DTYPE_A == "mxfp4":
        x = x.to_packed_tensor(dim=1)

    if DTYPE_B == "mxfp4":
        w = w.to_packed_tensor(dim=1)

    w = w.T
    triton_out = torch.empty((M, N), device=x.device)

    x_scales_strides = x_scales_triton.stride() if x_scales is not None else (None, None)
    w_scales_strides = w_scales_triton.stride() if w_scales is not None else (None, None)

    kernel_kwargs = {}
    if is_hip():
        kernel_kwargs["matrix_instr_nonkdim"] = mfma_nonkdim

    grid = (triton.cdiv(M, BLOCK_M) * triton.cdiv(N, BLOCK_N), 1)
    k = _gemm_kernel_preshuffled_scales_cdna4[grid](x, w, triton_out, x_scales_triton, w_scales_triton, M, N, K,
                                                    x.stride(0), x.stride(1), w.stride(0), w.stride(1),
                                                    triton_out.stride(0), triton_out.stride(1), *x_scales_strides,
                                                    *w_scales_strides, dtype_to_triton_type[DTYPE_A],
                                                    dtype_to_triton_type[DTYPE_B], BLOCK_M, BLOCK_N, BLOCK_K,
                                                    mfma_nonkdim, preshuffle, fast_math=FAST_MATH, num_warps=8,
                                                    num_stages=1, **kernel_kwargs)
    triton_out = triton_out.to(torch.float32)
    torch.testing.assert_close(torch_out, triton_out, atol=2e-5, rtol=1e-4)
    if is_hip() and preshuffle:
        assert "ds_read_u8" not in k.asm["amdgcn"]
        if mfma_nonkdim == 16:
            assert "tilesPerWarp = [2, 2]" in k.asm["ttgir"]
        elif mfma_nonkdim == 32:  # default tilesPerWarp = [1, 1]
            assert "tilesPerWarp" not in k.asm["ttgir"]


@pytest.mark.parametrize("M, N, K", [(1024, 512, 512), (998, 111, 512), (63, 128, 512)])
@pytest.mark.parametrize("BLOCK_M, BLOCK_N, BLOCK_K", [(128, 128, 128), (256, 128, 128), (128, 256, 128),
                                                       (128, 128, 256), (128, 256, 256)])
@pytest.mark.parametrize("NUM_STAGES", [1, 2, 4])
@pytest.mark.parametrize("USE_2D_SCALE_LOAD", [False, True])
@pytest.mark.skipif(is_hip() or (is_cuda() and torch.cuda.get_device_capability()[0] != 10),
                    reason="Requires compute capability == 10")
def test_blocked_scale_mxfp(M, N, K, BLOCK_M, BLOCK_N, BLOCK_K, NUM_STAGES, USE_2D_SCALE_LOAD, device):
    if is_xpu():
        pytest.xfail("XPU does not natively support scaled mxfp matmul")

    if BLOCK_N == 256 and BLOCK_K == 256:
        NUM_STAGES = min(NUM_STAGES, 2)
    elif BLOCK_K == 256:
        NUM_STAGES = min(NUM_STAGES, 3)
    # since the block size are big we use num_warps = 8 to avoid pressure problems.
    num_warps = 8
    torch.manual_seed(42)
    dtype_src_str = "float8e5"
    dtype_dst_str = "float32"
    a = torch.randint(20, 40, (M, K), dtype=torch.uint8, device=device).view(torch.float8_e5m2)
    A = f8_to_f16(a, dtype_src_str)
    b = torch.randint(20, 40, (K, N), dtype=torch.uint8, device=device).view(torch.float8_e5m2)
    B = f8_to_f16(b, dtype_src_str)
    ceildiv = lambda a, b: math.ceil(a / b)
    a_scale = torch.randint(130, (ceildiv(M, 128), ceildiv(K, 128), 32, 4, 4), dtype=torch.uint8).to(device)
    b_scale = torch.randint(130, (ceildiv(N, 128), ceildiv(K, 128), 32, 4, 4), dtype=torch.uint8).to(device)

    dtype_dst = getattr(torch, dtype_dst_str)
    output = torch.empty((M, N), dtype=dtype_dst, device=device)
    grid = (triton.cdiv(M, BLOCK_M) * triton.cdiv(N, BLOCK_N), 1)
    out = block_scale_mxfp_matmul[grid](a, b, output, a_scale, b_scale, M, N, K, a_scale.stride(0), a_scale.stride(1),
                                        a_scale.stride(2), a_scale.stride(3), a.stride(0), a.stride(1), b.stride(0),
                                        b.stride(1), output.stride(0), output.stride(1), BLOCK_M, BLOCK_N, BLOCK_K,
                                        NUM_STAGES=NUM_STAGES, USE_2D_SCALE_LOAD=USE_2D_SCALE_LOAD, num_warps=num_warps)
    ttgir = out.asm["ttgir"]

    def flatten_scale(scale):
        num_chunk_m, num_chunk_k, _, _, _ = scale.shape
        return scale.permute(0, 3, 2, 1, 4).reshape(num_chunk_m * 128, num_chunk_k * 4).contiguous()

    a_scale_f32 = flatten_scale(fp8e8m0_to_float32(a_scale))[:M]
    b_scale_f32 = flatten_scale(fp8e8m0_to_float32(b_scale))[:N]
    a_scale_f32 = a_scale_f32.repeat_interleave(32, dim=1)
    b_scale_f32 = b_scale_f32.repeat_interleave(32, dim=1)

    # b_scales are always col major
    b_scale_f32 = b_scale_f32.T.contiguous()

    a = A * a_scale_f32
    b = B * b_scale_f32
    ref_out = torch.matmul(a, b).to(torch.float32)
    output = output.to(torch.float32)
    atol = 0.0001
    rtol = 0.0001
    torch.testing.assert_close(ref_out, output, atol=atol, rtol=rtol)

    if USE_2D_SCALE_LOAD:
        # Due to an issue in the coalescing pass, tmem_copy can not be generated for the 5D load.
        # The issue is fixed using the patch from https://github.com/triton-lang/triton/pull/4914
        assert "tcgen05.cp" in out.asm["ptx"]
    if NUM_STAGES > 1:
        if BLOCK_M == BLOCK_K and BLOCK_N == BLOCK_K:
            load_pipelined = ttgir.count(f"ttg.local_alloc : () -> !ttg.memdesc<{NUM_STAGES}x{BLOCK_M}x{BLOCK_K}") == 2
        else:
            load_pipelined = (ttgir.count(f"ttg.local_alloc : () -> !ttg.memdesc<{NUM_STAGES}x{BLOCK_M}x{BLOCK_K}")
                              and ttgir.count(f"ttg.local_alloc : () -> !ttg.memdesc<{NUM_STAGES}x{BLOCK_K}x{BLOCK_N}"))

        if load_pipelined and USE_2D_SCALE_LOAD:
            # If load is pipelined and tmem_copy is used,  MMA pipelining should also kick in
            assert "ttng.wait_barrier" in ttgir
        elif not load_pipelined:
            # The behavior of load pipelining seems to depend on the size of input tensors.
            # In this test, it fails to pipeline the RHS tensor when N is not a multiple of 128. Pipelining of the LHS tensor
            # does not seem to be affected by the value of M, though.
            print(f"SWP failed for M = {M}, N = {N}")


@pytest.mark.parametrize("BLOCK_M, BLOCK_N, BLOCK_K", [(128, 128, 64), (128, 64, 128), (64, 128, 32), (128, 256, 32),
                                                       (256, 64, 32)])
@pytest.mark.parametrize("a_trans", [False, True])
@pytest.mark.parametrize("dtype_src_str", ["float32", "float16", "float8e5"])
@pytest.mark.skipif(is_hip() or (is_cuda() and torch.cuda.get_device_capability()[0] != 10),
                    reason="Requires compute capability == 10")
def test_lhs_in_tmem(BLOCK_M, BLOCK_N, BLOCK_K, a_trans, dtype_src_str, device, monkeypatch):
    if is_xpu():
        pytest.xfail("XPU does not natively support tmem")

    M = 1024
    N = 512
    K = 256
    _knob_promote_lhs_to_tmem(monkeypatch)
    torch.manual_seed(42)
    if dtype_src_str == "float8e5":
        a = torch.randint(20, 40, (M, K), dtype=torch.int8, device=device).view(torch.float8_e5m2)
        b = torch.randint(20, 40, (K, N), dtype=torch.int8, device=device).view(torch.float8_e5m2)
        if a_trans:
            a = a.T.contiguous().T
        A = f8_to_f16(a, dtype_src_str)
        B = f8_to_f16(b, dtype_src_str)
    else:
        dtype_src = getattr(torch, dtype_src_str)
        a = torch.randn(M, K, dtype=dtype_src, device=device)
        b = torch.randn(K, N, dtype=dtype_src, device=device)
        if a_trans:
            a = a.T.contiguous().T
        A = a
        B = b
    output = torch.empty((M, N), dtype=torch.float32, device=device)
    grid = (triton.cdiv(M, BLOCK_M) * triton.cdiv(N, BLOCK_N), 1)
    k = matmul_kernel[grid](a, b, output, M, N, K, a.stride(0), a.stride(1), b.stride(0), b.stride(1), output.stride(0),
                            output.stride(1), BLOCK_M, BLOCK_N, BLOCK_K, NUM_STAGES=1, SCALE_A=None, PRECISION="tf32",
                            A_TRANS=a_trans)
    ref_out = torch.matmul(A, B).to(torch.float32)
    atol = 0.03
    rtol = 0.03
    torch.testing.assert_close(ref_out, output, atol=atol, rtol=rtol)
    if not is_cuda():
        return
    pattern = r"%\w+\s*=\s*ttng\.tmem_alloc[\s\S]*?tng\.tc_gen5_mma\s+%\w+,"
    ttgir = k.asm["ttgir"]
    assert re.search(pattern, ttgir)


@triton.jit
def lhs_in_tmem_kernel_mxfp(  #
        a_ptr, b_ptr, output_ptr,  #
        a_scale, b_scale,  #
        stride_scale,  #
        stride_am, stride_ak,  #
        stride_bk, stride_bn,  #
        stride_cm, stride_cn,  #
        M: tl.constexpr, N: tl.constexpr, K: tl.constexpr):
    offs_am = tl.arange(0, M)
    offs_bn = tl.arange(0, N)
    offs_k = tl.arange(0, K)
    offs_scale_k = tl.arange(0, K // 32)
    a_ptrs = a_ptr + (offs_am[:, None] * stride_am + offs_k[None, :] * stride_ak)
    b_ptrs = b_ptr + (offs_k[:, None] * stride_bk + offs_bn[None, :] * stride_bn)
    a_scale_ptr = a_scale + offs_am[:, None] * stride_scale + offs_scale_k[None, :]
    b_scale_ptr = b_scale + offs_bn[:, None] * stride_scale + offs_scale_k[None, :]
    a = tl.load(a_ptrs)
    b = tl.load(b_ptrs)
    scale_a = tl.load(a_scale_ptr)
    scale_b = tl.load(b_scale_ptr)
    accumulator = tl.dot_scaled(a, scale_a, "e5m2", b, scale_b, "e5m2")
    offs_cm = tl.arange(0, M)
    offs_cn = tl.arange(0, N)
    output_ptrs = output_ptr + stride_cm * offs_cm[:, None] + stride_cn * offs_cn[None, :]
    tl.store(output_ptrs, accumulator)


@pytest.mark.skipif(is_hip() or (is_cuda() and torch.cuda.get_device_capability()[0] != 10),
                    reason="Requires compute capability == 10")
def test_lhs_in_tmem_mxfp(device, monkeypatch):
    if is_xpu():
        pytest.xfail("XPU does not natively support scaled mxfp matmul and tmem")

    M, N, K = 128, 64, 32
    torch.manual_seed(42)
    a = torch.randint(20, 40, (M, K), dtype=torch.uint8, device=device)
    b = torch.randint(20, 40, (K, N), dtype=torch.uint8, device=device)
    A = f8_to_f16(a, "float8e5")
    B = f8_to_f16(b, "float8e5")
    a_scale = torch.randint(124, 130, (M, K // 32), dtype=torch.uint8, device=device)
    b_scale = torch.randint(124, 130, (N, K // 32), dtype=torch.uint8, device=device)
    output = torch.empty((M, N), dtype=torch.float16, device=device)
    grid = (1, 1)
    lhs_in_tmem_kernel_mxfp[grid](a, b, output, a_scale, b_scale, a_scale.stride(0), a.stride(0), a.stride(1),
                                  b.stride(0), b.stride(1), output.stride(0), output.stride(1), M, N, K)
    a_scale_f32 = fp8e8m0_to_float32(a_scale)
    b_scale_f32 = fp8e8m0_to_float32(b_scale)
    a_scale_f32 = a_scale_f32.repeat_interleave(32, dim=1)
    b_scale_f32 = b_scale_f32.repeat_interleave(32, dim=1)

    # b_scales are always col major
    b_scale_f32 = b_scale_f32.T.contiguous()

    a = A * a_scale_f32
    b = B * b_scale_f32
    ref_out = torch.matmul(a, b).to(torch.float16)
    atol = 0.003
    rtol = 0.003
    torch.testing.assert_close(ref_out, output, atol=atol, rtol=rtol)


@triton.jit
def block_scale_fp4_matmul(  #
        a_ptr, b_ptr, output_ptr,  #
        a_scale, b_scale,  #
        M, N, K,  #
        stride_scale,  #
        stride_am, stride_ak,  #
        stride_bk, stride_bn,  #
        stride_cm, stride_cn,  #
        VEC_SIZE: tl.constexpr,  #
        BLOCK_M: tl.constexpr,  #
        BLOCK_N: tl.constexpr,  #
        BLOCK_K: tl.constexpr,  #
        NUM_STAGES: tl.constexpr, PACK_ALONG_K: tl.constexpr):  #
    pid = tl.program_id(axis=0)
    num_pid_m = tl.cdiv(M, BLOCK_M)
    pid_m = pid % num_pid_m
    pid_n = pid // num_pid_m
    offs_am = (pid_m * BLOCK_M + tl.arange(0, BLOCK_M))
    offs_bn = (pid_n * BLOCK_N + tl.arange(0, BLOCK_N))
    PACKING_ALONG_M_N: tl.constexpr = 1 if PACK_ALONG_K else 2
    offs_am_packed = (pid_m * (BLOCK_M // PACKING_ALONG_M_N) + tl.arange(0, BLOCK_M // PACKING_ALONG_M_N))
    offs_bn_packed = (pid_n * (BLOCK_N // PACKING_ALONG_M_N) + tl.arange(0, BLOCK_N // PACKING_ALONG_M_N))
    BLOCK_K_PACKED: tl.constexpr = BLOCK_K // 2 if PACK_ALONG_K else BLOCK_K

    # Two e2m1 values per K
    offs_k = tl.arange(0, BLOCK_K_PACKED)
    offs_scale_k = tl.arange(0, BLOCK_K // VEC_SIZE)
    if a_scale is not None:
        a_scale_ptr = a_scale + offs_am[:, None] * stride_scale + offs_scale_k[None, :]
    if b_scale is not None:
        b_scale_ptr = b_scale + offs_bn[:, None] * stride_scale + offs_scale_k[None, :]
    a_ptrs = a_ptr + (offs_am_packed[:, None] * stride_am + offs_k[None, :] * stride_ak)
    b_ptrs = b_ptr + (offs_k[:, None] * stride_bk + offs_bn_packed[None, :] * stride_bn)
    accumulator = tl.zeros((BLOCK_M, BLOCK_N), dtype=output_ptr.dtype.element_ty)
    for k in tl.range(0, tl.cdiv(K, BLOCK_K), num_stages=NUM_STAGES):
        a = tl.load(a_ptrs)
        b = tl.load(b_ptrs)
        if a_scale is not None:
            scale_a = tl.load(a_scale_ptr)
        else:
            scale_a = None
        if b_scale is not None:
            scale_b = tl.load(b_scale_ptr)
        else:
            scale_b = None
        accumulator = tl.dot_scaled(a, scale_a, "e2m1", b, scale_b, "e2m1", accumulator, lhs_k_pack=PACK_ALONG_K,
                                    rhs_k_pack=PACK_ALONG_K)
        a_ptrs += (BLOCK_K_PACKED) * stride_ak
        b_ptrs += (BLOCK_K_PACKED) * stride_bk
        if a_scale is not None:
            a_scale_ptr += BLOCK_K // VEC_SIZE
        if b_scale is not None:
            b_scale_ptr += BLOCK_K // VEC_SIZE
    offs_cm = pid_m * BLOCK_M + tl.arange(0, BLOCK_M)
    offs_cn = pid_n * BLOCK_N + tl.arange(0, BLOCK_N)
    output_ptrs = output_ptr + stride_cm * offs_cm[:, None] + stride_cn * offs_cn[None, :]
    c_mask = (offs_cm[:, None] < M) & (offs_cn[None, :] < N)
    tl.store(output_ptrs, accumulator, mask=c_mask)


@pytest.mark.parametrize("M, N, K", [(1024, 512, 256)])
@pytest.mark.parametrize("BLOCK_M, BLOCK_N, BLOCK_K", [(128, 128, 128), (256, 128, 128), (128, 256, 128),
                                                       (128, 256, 256), (128, 128, 64), (128, 64, 128)])
@pytest.mark.parametrize("with_a_scale", [True, False])
@pytest.mark.parametrize("with_b_scale", [True, False])
@pytest.mark.parametrize("pack_along_k", [True, False])
@pytest.mark.parametrize(("scale_type", "VEC_SIZE"), [("float8_e8m0fnu", 32), ("float8_e4m3fn", 16)],
                         ids=["mxfp4", "nvfp4"])
@pytest.mark.parametrize("nonKDim", ([0, 16, 32] if is_hip_cdna() else [0]))
def test_block_scale_fp4(M, N, K, BLOCK_M, BLOCK_N, BLOCK_K, VEC_SIZE, with_a_scale, with_b_scale, pack_along_k,
                         scale_type, nonKDim, device):
    assert M % BLOCK_M == 0
    assert N % BLOCK_N == 0
    assert K % BLOCK_K == 0
    if is_cuda():
        if scale_type == "float8_e4m3fn" and not pack_along_k:
            pytest.skip("Packing along K is required for float8_e4m3fn")
        if torch.cuda.get_device_capability()[0] != 10 and torch.cuda.get_device_capability()[0] != 12:
            pytest.skip("Requires compute capability == 10 or 12")
        if torch.cuda.get_device_capability()[0] == 12 and pack_along_k is False:
            pytest.skip("Packing along M, N is not supported on SM120")
        if not (with_a_scale and with_b_scale):
            pytest.skip("None aScale/bScale is only tested on AMD backend for now")
    elif is_hip():
        if not is_hip_cdna4():
            pytest.skip("Scaled fp4 matmul is only natively supported on CDNA4")
        if scale_type != 'float8_e8m0fnu':
            pytest.skip("CDNA4 only supports E8M0 scale")
        if (nonKDim == 16 and BLOCK_K < 128) or (nonKDim == 32 and BLOCK_K < 64):
            pytest.skip(f"CDNA4 does not support {BLOCK_K=} for scaled mfma {nonKDim=} variants")
    elif is_xpu_cri():
        if scale_type != 'float8_e8m0fnu':
            pytest.xfail("XPU only supports E8M0 scale")
        if not pack_along_k:
<<<<<<< HEAD
            pytest.xfail("XPU only supports pack along k")
        if not (with_a_scale and with_b_scale):
            pytest.xfail("None aScale/bScale is only tested on AMD backend for now")
    elif is_xpu() and not is_xpu_cri():
=======
            pytest.xfail("Packing along M, N is not supported on XPU")
        if not (with_a_scale and with_b_scale):
            pytest.xfail("None aScale/bScale is only tested on AMD backend for now")
    elif is_xpu():
>>>>>>> db27efea
        pytest.xfail("XPU does not natively support scaled fp4 matmul")

    NUM_STAGES = 1
    torch.manual_seed(42)
    packing_dim = 1 if pack_along_k else 0
    a_mxfp4 = MXFP4Tensor(size=(M, K), device=device).random()
    a = a_mxfp4.to_packed_tensor(dim=packing_dim)
    # Generate b with k-major layout, pack two e2m1 along k or n, then logical transpose to K, N
    b_mxfp4 = MXFP4Tensor(size=(N, K), device=device).random()
    b = b_mxfp4.to_packed_tensor(dim=packing_dim).T
    # No need to pack along K since we convert each e2m1 to f32 directly for the reference matmul
    b_ref = b_mxfp4.to(torch.float32).T

    a_size = (M, (K + VEC_SIZE - 1) // VEC_SIZE)
    b_size = (N, (K + VEC_SIZE - 1) // VEC_SIZE)
    a_scale = torch.rand(a_size, device=device)
    b_scale = torch.rand(b_size, device=device)
    if scale_type == "float8_e8m0fnu":
        a_scale_ref = MXScaleTensor(a_scale)
        b_scale_ref = MXScaleTensor(b_scale)
        a_scale = a_scale_ref.data
        b_scale = b_scale_ref.data
    elif scale_type == "float8_e4m3fn":
        a_scale = a_scale.to(torch.float8_e4m3fn)
        b_scale = b_scale.to(torch.float8_e4m3fn)
        a_scale_ref = a_scale
        b_scale_ref = b_scale

    a_scale_ref = a_scale_ref.to(torch.float32).repeat_interleave(VEC_SIZE, dim=1)[:M, :K]
    b_scale_ref = b_scale_ref.to(torch.float32).repeat_interleave(VEC_SIZE, dim=1).T.contiguous()[:K, :N]
    stride_scale = a_scale.stride(0)
    if not with_a_scale:
        a_scale = None
        a_scale_ref = 1.0
    if not with_b_scale:
        b_scale = None
        b_scale_ref = 1.0
    ref_out = torch.matmul(a_mxfp4.to(torch.float32) * a_scale_ref, b_ref * b_scale_ref)

    output = a.new_empty((M, N), dtype=torch.float32)
    grid = (triton.cdiv(M, BLOCK_M) * triton.cdiv(N, BLOCK_N), 1)
    kernel_kwargs = {}
    if is_hip():
        kernel_kwargs["matrix_instr_nonkdim"] = nonKDim
    if is_xpu_cri():
        # Reduce spill size to speedup the test.
        kernel_kwargs["num_warps"] = 16
    k = block_scale_fp4_matmul[grid](a, b, output, a_scale, b_scale, M, N, K, stride_scale, a.stride(0), a.stride(1),
                                     b.stride(0), b.stride(1), output.stride(0), output.stride(1), VEC_SIZE, BLOCK_M,
                                     BLOCK_N, BLOCK_K, NUM_STAGES=NUM_STAGES, PACK_ALONG_K=pack_along_k,
                                     **kernel_kwargs)
    torch.testing.assert_close(ref_out, output, atol=1e-2, rtol=1e-2)
    if is_cuda():
        ptx = k.asm["ptx"]
        if pack_along_k:
            assert "kind::mxf4" in ptx
        else:
            assert "kind::mxf8f6f4" in ptx


@triton.jit
def mxfp8_mxfp4_matmul(  #
        a_ptr, b_ptr, output_ptr,  #
        a_scale, b_scale,  #
        M, N, K,  #
        stride_scale,  #
        stride_am, stride_ak,  #
        stride_bk, stride_bn,  #
        stride_cm, stride_cn,  #
        tensor_scale: tl.constexpr,  #
        DTYPE_A: tl.constexpr,  #
        DTYPE_B: tl.constexpr,  #
        BLOCK_M: tl.constexpr,  #
        BLOCK_N: tl.constexpr,  #
        BLOCK_K: tl.constexpr,  #
        NUM_STAGES: tl.constexpr,  #
        PACK_B_ALONG_K: tl.constexpr = True):  #
    DIV_FACTOR_A: tl.constexpr = 2 if DTYPE_A == "e2m1" else 1
    DIV_FACTOR_B: tl.constexpr = 2 if DTYPE_B == "e2m1" else 1
    DIV_FACTOR_B_K: tl.constexpr = DIV_FACTOR_B if PACK_B_ALONG_K else 1
    DIV_FACTOR_B_N: tl.constexpr = 1 if PACK_B_ALONG_K else DIV_FACTOR_B
    pid = tl.program_id(axis=0)
    num_pid_m = tl.cdiv(M, BLOCK_M)
    pid_m = pid % num_pid_m
    pid_n = pid // num_pid_m
    offs_am = (pid_m * BLOCK_M + tl.arange(0, BLOCK_M))
    offs_bn = (pid_n * BLOCK_N // DIV_FACTOR_B_N + tl.arange(0, BLOCK_N // DIV_FACTOR_B_N))
    offs_bn_scale = (pid_n * BLOCK_N + tl.arange(0, BLOCK_N)) % N
    offs_ak = tl.arange(0, BLOCK_K // DIV_FACTOR_A)
    offs_bk = tl.arange(0, BLOCK_K // DIV_FACTOR_B_K)
    offs_scale_k = tl.arange(0, BLOCK_K // 32)

    if a_scale is not None:
        a_scale_ptr = a_scale + offs_am[:, None] * stride_scale + offs_scale_k[None, :]
    if b_scale is not None:
        b_scale_ptr = b_scale + offs_bn_scale[:, None] * stride_scale + offs_scale_k[None, :]
    a_ptrs = a_ptr + (offs_am[:, None] * stride_am + offs_ak[None, :] * stride_ak)
    b_ptrs = b_ptr + (offs_bk[:, None] * stride_bk + offs_bn[None, :] * stride_bn)

    accumulator = tl.zeros((BLOCK_M, BLOCK_N), dtype=output_ptr.dtype.element_ty)

    for k in tl.range(0, tl.cdiv(K, BLOCK_K), num_stages=NUM_STAGES):
        a = tl.load(a_ptrs)
        b = tl.load(b_ptrs)
        if a_scale is not None:
            if tensor_scale:
                scale_a = tl.load(a_scale_ptr)
            else:
                scale_a = tl.full(a_scale_ptr.shape, a_scale.to(tl.int8), dtype=tl.int8)
        else:
            scale_a = None
        if b_scale is not None:
            scale_b = tl.load(b_scale_ptr)
        else:
            scale_b = None
        accumulator = tl.dot_scaled(a, scale_a, DTYPE_A, b, scale_b, DTYPE_B, accumulator, rhs_k_pack=PACK_B_ALONG_K)
        a_ptrs += (BLOCK_K // DIV_FACTOR_A) * stride_ak
        b_ptrs += (BLOCK_K // DIV_FACTOR_B_K) * stride_bk
        if a_scale is not None:
            a_scale_ptr += BLOCK_K // 32
        if b_scale is not None:
            b_scale_ptr += BLOCK_K // 32

    offs_cm = pid_m * BLOCK_M + tl.arange(0, BLOCK_M)
    offs_cn = pid_n * BLOCK_N + tl.arange(0, BLOCK_N)
    output_ptrs = output_ptr + stride_cm * offs_cm[:, None] + stride_cn * offs_cn[None, :]
    c_mask = (offs_cm[:, None] < M) & (offs_cn[None, :] < N)
    tl.store(output_ptrs, accumulator, mask=c_mask)


@pytest.mark.parametrize("M, N, K", [(1024, 512, 512)])
@pytest.mark.parametrize("BLOCK_M, BLOCK_N, BLOCK_K", [(128, 128, 128), (256, 128, 128), (128, 256, 128),
                                                       (128, 256, 256), (128, 128, 64), (128, 64, 128)])
@pytest.mark.parametrize("NUM_STAGES", [1, 3])
@pytest.mark.parametrize("B_TRANS", [True, False])
@pytest.mark.parametrize("PACK_B_ALONG_K", [True, False])
@pytest.mark.parametrize("CONST_SCALE", [True, False])
@pytest.mark.parametrize("A_DATA_TYPE", ["float8e5", "float8e4nv", "float4"])
@pytest.mark.parametrize("B_DATA_TYPE", ["float8e5", "float8e4nv", "float4"])
@pytest.mark.parametrize("WITH_A_SCALE", [True, False])
@pytest.mark.parametrize("WITH_B_SCALE", [True, False])
@pytest.mark.parametrize("nonKDim", ([0, 16, 32] if is_hip_cdna() else [0]))
def test_mxfp8_mxfp4_matmul(M, N, K, BLOCK_M, BLOCK_N, BLOCK_K, NUM_STAGES, B_TRANS, PACK_B_ALONG_K, CONST_SCALE,
                            A_DATA_TYPE, B_DATA_TYPE, WITH_A_SCALE, WITH_B_SCALE, nonKDim, device):
    if is_cuda():
        if torch.cuda.get_device_capability()[0] != 10:
            pytest.skip("Requires compute capability == 10")
        if not (WITH_A_SCALE and WITH_B_SCALE):
            pytest.skip("None scale has not been tested on NV backend")
        if not (A_DATA_TYPE == "float8e5" and B_DATA_TYPE == "float4"):
            pytest.skip(f"(A: {A_DATA_TYPE}, B: {B_DATA_TYPE}) has not been tested on NV backend")
    elif is_hip():
        if not is_hip_cdna4():
            pytest.skip("Scaled mxfp4 & mxfp8 matmul is only natively supported on CDNA4")
        if (nonKDim == 16 and BLOCK_K < 128) or (nonKDim == 32 and BLOCK_K < 64):
            pytest.skip(f"CDNA4 does not support {BLOCK_K=} for scaled mfma {nonKDim=} variants")
        if (A_DATA_TYPE == 'float4' and not WITH_A_SCALE) or (B_DATA_TYPE == 'float4' and not WITH_B_SCALE):
            pytest.skip("Float4 without scale is tested in test_block_scale_fp4")
    elif is_xpu():
        if not is_xpu_cri() and not (WITH_A_SCALE and WITH_B_SCALE):
            pytest.xfail("None scale has not been tested on XPU backend")
        if not is_xpu_cri() and not (A_DATA_TYPE == "float8e5" and B_DATA_TYPE == "float4"):
            pytest.xfail(f"(A: {A_DATA_TYPE}, B: {B_DATA_TYPE}) has not been tested on XPU backend")
        if ((BLOCK_M, BLOCK_N, BLOCK_K) == (128, 256, 256) and triton.runtime.driver.active.utils.get_device_properties(
                triton.runtime.driver.active.get_current_device())["max_shared_mem"] < 196608):
            pytest.xfail("XPU: Not enough shared memory")
        if is_xpu_cri():
            is_both_fp8 = (A_DATA_TYPE in ['float8e5', 'float8e4nv']) and (B_DATA_TYPE in ['float8e5', 'float8e4nv'])
            if not is_both_fp8 and A_DATA_TYPE != B_DATA_TYPE:
                pytest.skip("Skip mixed precision because it is emulated by dpas for now. issue #678")
            if is_both_fp8 and (BLOCK_M, BLOCK_N, BLOCK_K) == (128, 256, 256):
                pytest.skip("Skip the test on simulator because too many register spilling occurs on XPU for now.")
            if B_DATA_TYPE == "float4" and not PACK_B_ALONG_K:
                pytest.skip("Skip pack along non-K because it is emulated by dpas for now. issue #678")
    if not PACK_B_ALONG_K and B_DATA_TYPE != "float4":
        pytest.xfail("Pack along K can only be False for float4")

    if BLOCK_N == 256 and BLOCK_K == 256:
        NUM_STAGES = 2

    torch.manual_seed(42)

    def create_operand(dtype: str, size0: int, size1: int, k_dim: int, transpose: bool = True,
                       pack_along_k: bool = True):
        if dtype == "float8e5":
            if transpose:
                v = torch.randint(20, 40, (size0, size1), dtype=torch.uint8).view(torch.float8_e5m2).to(device)
                v_ref = f8_to_f16(v.view(torch.float8_e5m2), dtype).to(torch.float32)
            else:
                v = torch.randint(20, 40, (size1, size0), dtype=torch.uint8).view(torch.float8_e5m2).to(device).T
                v_ref = f8_to_f16(v.view(torch.float8_e5m2).T, dtype).to(torch.float32).T
        elif dtype == "float8e4nv":
            if transpose:
                v = torch.randint(20, 40, (size0, size1), dtype=torch.uint8).view(torch.float8_e4m3fn).to(device)
                v_ref = f8_to_f16(v.view(torch.float8_e4m3fn), dtype).to(torch.float32)
            else:
                v = torch.randint(20, 40, (size1, size0), dtype=torch.uint8).view(torch.float8_e4m3fn).to(device).T
                v_ref = f8_to_f16(v.view(torch.float8_e4m3fn).T, dtype).to(torch.float32).T
        else:
            # float4
            if pack_along_k:
                pack_dim = k_dim
            else:
                pack_dim = (k_dim + 1) % 2
            if transpose:
                v_mxfp4 = MXFP4Tensor(size=(size0, size1), device=device).random()
                v = v_mxfp4.to_packed_tensor(dim=pack_dim)
                v_ref = v_mxfp4.to(torch.float32)
            else:
                v_mxfp4 = MXFP4Tensor(size=(size1, size0), device=device).random()
                v = v_mxfp4.to_packed_tensor(dim=(pack_dim + 1) % 2).T
                v_ref = v_mxfp4.to(torch.float32).T
        return v, v_ref

    dtype_converter = {'float8e5': 'e5m2', 'float8e4nv': 'e4m3', 'float4': 'e2m1'}

    a, a_ref = create_operand(A_DATA_TYPE, M, K, 1)
    b, b_ref = create_operand(B_DATA_TYPE, K, N, 0, B_TRANS, PACK_B_ALONG_K)

    a_scale_mxfp4 = MXScaleTensor(size=(M, (K + 32 - 1) // 32), device=device).random(high=32.0)
    b_scale_mxfp4 = MXScaleTensor(size=(N, (K + 32 - 1) // 32), device=device).random(high=32.0)
    a_scale = a_scale_mxfp4.data
    b_scale = b_scale_mxfp4.data

    a_scale_ref = a_scale_mxfp4.to(torch.float32).repeat_interleave(32, dim=1)[:M, :K]
    if CONST_SCALE:
        a_scale_ref = torch.full_like(a_scale_ref, 2.0)
        a_scale = 128  # 2.0 in e8m0
    b_scale_ref = b_scale_mxfp4.to(torch.float32).repeat_interleave(32, dim=1).T.contiguous()[:K, :N]
    stride_scale = b_scale.stride(0)
    if not WITH_A_SCALE:
        a_scale = None
        a_scale_ref = 1.0
    if not WITH_B_SCALE:
        b_scale = None
        b_scale_ref = 1.0

    ref_out = torch.matmul(a_ref * a_scale_ref, b_ref * b_scale_ref)

    output = a.new_empty((M, N), dtype=torch.float32)
    grid = (triton.cdiv(M, BLOCK_M) * triton.cdiv(N, BLOCK_N), 1)
    kernel_kwargs = {}
    if is_hip():
        kernel_kwargs["matrix_instr_nonkdim"] = nonKDim
    if is_xpu():
        # since the block size are big we use num_warps = 32 to avoid pressure problems.
        kernel_kwargs["num_warps"] = 32
        kernel_kwargs["grf_mode"] = "256"
    out = mxfp8_mxfp4_matmul[grid](a, b, output, a_scale, b_scale, M, N, K, stride_scale, a.stride(0), a.stride(1),
                                   b.stride(0), b.stride(1), output.stride(0), output.stride(1), not CONST_SCALE,
                                   dtype_converter[A_DATA_TYPE], dtype_converter[B_DATA_TYPE], BLOCK_M, BLOCK_N,
                                   BLOCK_K, PACK_B_ALONG_K=PACK_B_ALONG_K, NUM_STAGES=NUM_STAGES, **kernel_kwargs)
    if is_cuda():
        ttgir = out.asm["ttgir"]
        assert "fp4Padded = true" in ttgir
    if is_xpu_cri():
        llir = out.asm["llir"]
        count = llir.count("llvm.genx.GenISA.sub.group.bdpas")
        assert count > 0, "Unexpected LLVM IR generated."

    torch.testing.assert_close(ref_out, output, atol=1e-3, rtol=1e-3)<|MERGE_RESOLUTION|>--- conflicted
+++ resolved
@@ -118,15 +118,6 @@
         pytest.xfail("Skipping unsupported case")
     if "float32" in dtype_src_str and dtype_dst_str == "float16":
         pytest.xfail("Skipping unsupported case")
-<<<<<<< HEAD
-    if dtype_dst_str == "bfloat16" and not is_xpu_cri():
-        pytest.xfail("Skipping unsupported case")
-    if is_xpu_cri():
-        if "float32" in dtype_src_str and dtype_dst_str == "bfloat16":
-            pytest.xfail("Skipping unsupported case")
-        if "float16" in dtype_src_str and dtype_dst_str == "bfloat16":
-            pytest.xfail("Skipping unsupported case")
-=======
     if is_xpu():
         if dtype_dst_str == "bfloat16":
             if not is_xpu_cri():
@@ -134,7 +125,6 @@
             else:
                 if dtype_src_str in ("float32", "float16"):
                     pytest.xfail("Skipping unsupported case")
->>>>>>> db27efea
     if "float32" == dtype_src_str and NUM_CTAS > 1:
         pytest.skip("FMA matmul not supported for multiple CTAs")
     if (BLOCK_M < 64 or (BLOCK_M == 64 and BLOCK_N == 16)) and NUM_CTAS > 1:
@@ -144,10 +134,6 @@
     if LAYOUT_16x256 and (not is_cuda() or torch.cuda.get_device_capability()[0] < 10):
         pytest.xfail("skip forcing tmem layout on non blackwell targets.")
 
-<<<<<<< HEAD
-    # FIXME: Need investigation.
-=======
->>>>>>> db27efea
     if is_xpu_cri():
         if dtype_src_str == "float8e5" and dtype_dst_str == "bfloat16":
             if (BLOCK_M, BLOCK_N, BLOCK_K, NUM_STAGES) in [(512, 64, 32, 2), (64, 512, 32, 2)] and NUM_WARPS == 4:
@@ -209,11 +195,7 @@
                 print(ptx)
             assert ("32x32b" in ptx) or ("16x32b" in ptx), "PTX does not contain 32x32b or 16x32b"
 
-<<<<<<< HEAD
-    if is_xpu_cri() and (dtype_src_str == 'float8e5' and (dtype_dst_str == 'float32' or dtype_dst_str == 'bfloat16')):
-=======
     if is_xpu_cri() and (dtype_src_str == 'float8e5' and dtype_dst_str in ('float32', 'bfloat16')):
->>>>>>> db27efea
         llir = k.asm["llir"]
         count = llir.count("__spirv_SubgroupMatrixMultiplyAccumulateINTEL")
         assert count > 0, "The bf8 dpas is not used."
@@ -1062,17 +1044,10 @@
         if scale_type != 'float8_e8m0fnu':
             pytest.xfail("XPU only supports E8M0 scale")
         if not pack_along_k:
-<<<<<<< HEAD
-            pytest.xfail("XPU only supports pack along k")
-        if not (with_a_scale and with_b_scale):
-            pytest.xfail("None aScale/bScale is only tested on AMD backend for now")
-    elif is_xpu() and not is_xpu_cri():
-=======
             pytest.xfail("Packing along M, N is not supported on XPU")
         if not (with_a_scale and with_b_scale):
             pytest.xfail("None aScale/bScale is only tested on AMD backend for now")
     elif is_xpu():
->>>>>>> db27efea
         pytest.xfail("XPU does not natively support scaled fp4 matmul")
 
     NUM_STAGES = 1
