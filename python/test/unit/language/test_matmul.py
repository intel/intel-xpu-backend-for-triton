--- conflicted
+++ resolved
@@ -482,12 +482,8 @@
                                                        (128, 128, 256), (128, 256, 256)])
 @pytest.mark.parametrize("NUM_STAGES", [1, 2, 4])
 @pytest.mark.parametrize("USE_2D_SCALE_LOAD", [False, True])
-<<<<<<< HEAD
-@pytest.mark.skipif(is_cuda() and torch.cuda.get_device_capability()[0] < 10,
+@pytest.mark.skipif(is_hip() or (is_cuda() and torch.cuda.get_device_capability()[0] < 10),
                     reason="Requires compute capability >= 10")
-=======
-@pytest.mark.skipif(is_hip() or torch.cuda.get_device_capability()[0] < 10, reason="Requires compute capability >= 10")
->>>>>>> e1162ee1
 def test_blocked_scale_mxfp(M, N, K, BLOCK_M, BLOCK_N, BLOCK_K, NUM_STAGES, USE_2D_SCALE_LOAD, device):
     if is_xpu():
         if not torch.xpu.get_device_capability()["has_subgroup_matrix_multiply_accumulate"]:
@@ -565,12 +561,8 @@
 @pytest.mark.parametrize("BLOCK_M, BLOCK_N, BLOCK_K", [(128, 128, 64), (128, 64, 128), (64, 128, 32), (128, 256, 32)])
 @pytest.mark.parametrize("a_trans", [False, True])
 @pytest.mark.parametrize("dtype_src_str", ["float32", "float16", "float8e5"])
-<<<<<<< HEAD
-@pytest.mark.skipif(is_cuda() and torch.cuda.get_device_capability()[0] < 10,
+@pytest.mark.skipif(is_hip() or (is_cuda() and torch.cuda.get_device_capability()[0] < 10),
                     reason="Requires compute capability >= 10")
-=======
-@pytest.mark.skipif(is_hip() or torch.cuda.get_device_capability()[0] < 10, reason="Requires compute capability >= 10")
->>>>>>> e1162ee1
 def test_lhs_in_tmem(BLOCK_M, BLOCK_N, BLOCK_K, a_trans, dtype_src_str, device, monkeypatch):
     M = 1024
     N = 512
@@ -636,12 +628,8 @@
     tl.store(output_ptrs, accumulator)
 
 
-<<<<<<< HEAD
-@pytest.mark.skipif(is_cuda() and torch.cuda.get_device_capability()[0] < 10,
+@pytest.mark.skipif(is_hip() or (is_cuda() and torch.cuda.get_device_capability()[0] < 10),
                     reason="Requires compute capability >= 10")
-=======
-@pytest.mark.skipif(is_hip() or torch.cuda.get_device_capability()[0] < 10, reason="Requires compute capability >= 10")
->>>>>>> e1162ee1
 def test_lhs_in_tmem_mxfp(device, monkeypatch):
     if is_xpu() and not torch.xpu.get_device_capability()["has_subgroup_matrix_multiply_accumulate"]:
         pytest.skip("The device does not support MMA")
