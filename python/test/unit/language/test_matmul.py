--- conflicted
+++ resolved
@@ -115,13 +115,7 @@
     if dtype_src_str == "float8e5" and device == "cuda" and torch.cuda.get_device_capability()[0] < 9:
         pytest.skip("Float8 requires compute capability >= 9")
     if (dtype_src_str == "float64") != (dtype_dst_str == "float64"):
-<<<<<<< HEAD
         pytest.xfail("Skipping unsupported case")
-    if not is_xpu() and dtype_src_str == "float64" and not is_cuda():
-        pytest.skip("Float64 not supported on HIP yet")
-=======
-        pytest.skip("Skipping unsupported case")
->>>>>>> 7d18fd87
     if "float32" in dtype_src_str and dtype_dst_str == "float16":
         pytest.xfail("Skipping unsupported case")
     if "float32" == dtype_src_str and NUM_CTAS > 1:
