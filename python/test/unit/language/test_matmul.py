--- conflicted
+++ resolved
@@ -446,20 +446,16 @@
                                                        (128, 128, 256), (128, 256, 256)])
 @pytest.mark.parametrize("NUM_STAGES", [1, 2, 4])
 @pytest.mark.parametrize("USE_2D_SCALE_LOAD", [False, True])
-<<<<<<< HEAD
 @pytest.mark.skipif(is_cuda() and torch.cuda.get_device_capability()[0] < 10,
                     reason="Requires compute capability >= 10")
-def test_blocked_scale_mxfp(M, N, K, BLOCK_M, BLOCK_N, BLOCK_K, NUM_STAGES, USE_2D_SCALE_LOAD, device):
+def test_blocked_scale_mxfp(M, N, K, BLOCK_M, BLOCK_N, BLOCK_K, NUM_STAGES, USE_2D_SCALE_LOAD, device, monkeypatch):
     if is_xpu():
         pytest.skip("FIXME: Fail RuntimeError on XPU")
-=======
-@pytest.mark.skipif(torch.cuda.get_device_capability()[0] < 10, reason="Requires compute capability >= 10")
-def test_blocked_scale_mxfp(M, N, K, BLOCK_M, BLOCK_N, BLOCK_K, NUM_STAGES, USE_2D_SCALE_LOAD, device, monkeypatch):
+
     if NUM_STAGES == 1 and USE_2D_SCALE_LOAD:
         # Disabling ptxas optimization as a temporary workaround, otherwise the test does not pass
         _knob_disable_ptxas_opt(monkeypatch)
 
->>>>>>> ac9574c4
     if BLOCK_N == 256 and BLOCK_K == 256:
         NUM_STAGES = min(NUM_STAGES, 2)
     elif BLOCK_K == 256:
