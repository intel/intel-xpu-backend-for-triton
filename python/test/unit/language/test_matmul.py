import math
import pytest
import torch
import triton
import triton.language as tl
import triton.tools.experimental_descriptor
from test_mxfp import MXFP4Tensor, MXScaleTensor
import re
<<<<<<< HEAD
from triton._internal_testing import is_cuda, is_hip, is_hip_mi300, is_hip_mi350, is_hip_cdna, is_xpu
=======
from triton._internal_testing import is_cuda, is_hip, is_hip_cdna3, is_hip_cdna4, is_hip_cdna
>>>>>>> ab91a66b


def f8_to_f16(x, dtype):

    @triton.jit
    def kernel(Y, X, N, BLOCK_SIZE: tl.constexpr):
        pid = tl.program_id(0)
        offs = pid * BLOCK_SIZE + tl.arange(0, BLOCK_SIZE)
        mask = offs < N
        x = tl.load(X + offs, mask=mask)
        tl.store(Y + offs, x, mask=mask)

    ret = torch.empty(x.shape, dtype=torch.float16, device=x.device)
    grid = lambda META: (triton.cdiv(x.numel(), META['BLOCK_SIZE']), )
    dtype = getattr(tl, dtype)
    kernel[grid](ret, triton.reinterpret(x, dtype), ret.numel(), BLOCK_SIZE=1024)
    return ret


@triton.jit
def matmul_kernel(  #
        a_ptr, b_ptr, output_ptr,  #
        M, N, K,  #
        stride_am, stride_ak,  #
        stride_bk, stride_bn,  #
        stride_cm, stride_cn,  #
        BLOCK_M: tl.constexpr, BLOCK_N: tl.constexpr, BLOCK_K: tl.constexpr,  #
        NUM_STAGES: tl.constexpr, SCALE_A: tl.constexpr = None, PRECISION: tl.constexpr = "ieee"):
    pid = tl.program_id(axis=0)
    num_pid_m = tl.cdiv(M, BLOCK_M)
    pid_m = pid % num_pid_m
    pid_n = pid // num_pid_m
    offs_am = (pid_m * BLOCK_M + tl.arange(0, BLOCK_M)) % M
    offs_bn = (pid_n * BLOCK_N + tl.arange(0, BLOCK_N)) % N
    offs_k = tl.arange(0, BLOCK_K)
    a_ptrs = a_ptr + (offs_am[:, None] * stride_am + offs_k[None, :] * stride_ak)
    b_ptrs = b_ptr + (offs_k[:, None] * stride_bk + offs_bn[None, :] * stride_bn)
    accumulator = tl.zeros((BLOCK_M, BLOCK_N), dtype=output_ptr.dtype.element_ty)
    for k in tl.range(0, tl.cdiv(K, BLOCK_K), num_stages=NUM_STAGES):
        mask_a = (offs_am[:, None] < M) & (offs_k[None, :] + k * BLOCK_K < K)
        a = tl.load(a_ptrs, mask=mask_a, other=0.0)
        if SCALE_A is not None:
            a = a * SCALE_A
        b = tl.load(b_ptrs)
        accumulator = tl.dot(a, b, acc=accumulator, out_dtype=output_ptr.dtype.element_ty, input_precision=PRECISION)
        a_ptrs += BLOCK_K * stride_ak
        b_ptrs += BLOCK_K * stride_bk
    offs_cm = pid_m * BLOCK_M + tl.arange(0, BLOCK_M)
    offs_cn = pid_n * BLOCK_N + tl.arange(0, BLOCK_N)
    mask_c = (offs_cm[:, None] < M) & (offs_cn[None, :] < N)
    output_ptrs = output_ptr + stride_cm * offs_cm[:, None] + stride_cn * offs_cn[None, :]
    tl.store(output_ptrs, accumulator, mask=mask_c)


def get_src_element_ty_size(dtype_str):
    if dtype_str == "float8e5":
        return 1
    if dtype_str == "float16":
        return 2
    if dtype_str == "float32" or dtype_str == "tensorfloat32":
        return 4
    raise ValueError(f"Unknown dtype {dtype_str}")


@pytest.mark.parametrize("dtype_src_str", ["float32", "tensorfloat32", "float16", "float8e5"])
@pytest.mark.parametrize("dtype_dst_str", ["float32", "float16"])
@pytest.mark.parametrize("BLOCK_M, BLOCK_N, BLOCK_K, NUM_STAGES", [(128, 128, 16, 4), (64, 128, 32, 4), (32, 32, 32, 4),
                                                                   (256, 128, 32, 4), (64, 512, 32, 2),
                                                                   (512, 64, 32, 2), (64, 16, 16, 4)])
@pytest.mark.parametrize("NUM_CTAS", [1, 2])
@pytest.mark.parametrize("NUM_WARPS", [4, 8])
def test_simple_matmul(dtype_src_str, dtype_dst_str, BLOCK_M, BLOCK_N, BLOCK_K, NUM_STAGES, NUM_WARPS, NUM_CTAS,
                       device):
    if NUM_CTAS > 1 and (not is_cuda() or torch.cuda.get_device_capability()[0] < 9):
        pytest.xfail("Clusters requires nvidia compute capability >= 9")
    if is_hip() and ((BLOCK_K * BLOCK_M + BLOCK_K * BLOCK_N) * NUM_STAGES * get_src_element_ty_size(dtype_src_str)
                     > 65536):
        pytest.skip("HIP path requires less than 64KB of shared memory")
    if is_hip() and (not is_hip_cdna3()) and dtype_src_str == "tensorfloat32":
        pytest.skip("tensorfloat32 is only supported on HIP CDNA3")
    if dtype_src_str == "float8e5" and BLOCK_K == 16:
        pytest.skip("Skipping cases small K for float8")
    if dtype_src_str == "float8e5" and device == "cuda" and torch.cuda.get_device_capability()[0] < 9:
        pytest.skip("Float8 requires compute capability >= 9")
    if "float32" in dtype_src_str and dtype_dst_str == "float16":
        pytest.skip("Skipping unsupported case")
    if "float32" == dtype_src_str and NUM_CTAS > 1:
        pytest.skip("FMA matmul not supported for multiple CTAs")
    if (BLOCK_M < 64 or (BLOCK_M == 64 and BLOCK_N == 16)) and NUM_CTAS > 1:
        pytest.skip("multi-CTAs is broken for mmav2")
    M, N, K = 1024, 512, 256
    torch.manual_seed(42)
    precision = "tf32" if dtype_src_str == "tensorfloat32" else "ieee"
    dtype_src_str = "float32" if dtype_src_str == "tensorfloat32" else dtype_src_str
    if dtype_src_str == "float8e5":
        a = torch.randint(20, 40, (M, K), dtype=torch.int8, device=device).view(torch.float8_e5m2)
        b = torch.randint(20, 40, (K, N), dtype=torch.int8, device=device).view(torch.float8_e5m2)
        A = f8_to_f16(a, dtype_src_str)
        B = f8_to_f16(b, dtype_src_str)
    else:
        dtype_src = getattr(torch, dtype_src_str)
        a = torch.randn(M, K, dtype=dtype_src, device=device)
        b = torch.randn(K, N, dtype=dtype_src, device=device)
        A = a
        B = b
    dtype_dst = getattr(torch, dtype_dst_str)
    output = torch.empty((M, N), dtype=dtype_dst, device=device)
    grid = (triton.cdiv(M, BLOCK_M) * triton.cdiv(N, BLOCK_N), 1)
    k = matmul_kernel[grid](a, b, output, M, N, K, a.stride(0), a.stride(1), b.stride(0), b.stride(1), output.stride(0),
                            output.stride(1), BLOCK_M, BLOCK_N, BLOCK_K, NUM_STAGES=NUM_STAGES, PRECISION=precision,
                            num_warps=NUM_WARPS, num_ctas=NUM_CTAS)
    ref_out = torch.matmul(A, B).to(torch.float32)
    output = output.to(torch.float32)
    if dtype_src_str == "float32":
        # TF32 has lower precision than torch.float32
        atol = 0.03
        rtol = 0.03
    elif dtype_dst_str == "float16":
        atol = 0.06
        rtol = 0.06
    else:
        atol = 0.01
        rtol = 0.01
    torch.testing.assert_close(ref_out, output, atol=atol, rtol=rtol)
    # Make sure the mma is pipelined by checking if in the TTGIR we are waiting for the
    # barrier coming from the loop args (previous iteration).
    # This applies only if TCv5 MMA is used (M % 64 == 0 and N % 8 == 0) and
    # when MMA arguments loads are pipelined (N > 16)
    if (device == "cuda" and torch.cuda.get_device_capability()[0] == 10 and NUM_STAGES > 1 and BLOCK_M % 64 == 0
            and BLOCK_N % 8 == 0 and BLOCK_N > 16 and not (precision == "ieee" and dtype_src_str == "float32")):
        ttgir = k.asm["ttgir"]
        pattern = (r"ttng.wait_barrier %arg")
        assert re.search(pattern, str(ttgir)), "The TTGIR does not match the expected pattern."


# persistent matmul with fused loops
@triton.jit
def simple_persistent_kernel(a_ptr, b_ptr, c_ptr, M, N, K, stride_am, stride_ak,  #
                             stride_bk, stride_bn,  #
                             stride_cm, stride_cn, BLOCK_SIZE_M: tl.constexpr, BLOCK_SIZE_N: tl.constexpr,
                             BLOCK_SIZE_K: tl.constexpr,  #
                             GROUP_SIZE_M: tl.constexpr, NUM_SMS: tl.constexpr,
                             DISALLOW_ACC_MULTI_BUFFER: tl.constexpr):
    start_pid = tl.program_id(axis=0)
    num_pid_m = tl.cdiv(M, BLOCK_SIZE_M)
    num_pid_n = tl.cdiv(N, BLOCK_SIZE_N)
    k_tiles = tl.cdiv(K, BLOCK_SIZE_K)
    num_tiles = num_pid_m * num_pid_n

    tiles_per_SM = num_tiles // NUM_SMS
    if start_pid < num_tiles % NUM_SMS:
        tiles_per_SM += 1

    tile_id = start_pid - NUM_SMS
    tile_id_c = start_pid - NUM_SMS  # remat value to use in the epilogue
    ki = -1

    offs_k_for_mask = tl.arange(0, BLOCK_SIZE_K)

    num_pid_in_group = GROUP_SIZE_M * num_pid_n

    offs_am = tl.arange(0, BLOCK_SIZE_M)
    offs_bn = tl.arange(0, BLOCK_SIZE_N)

    accumulator = tl.zeros((BLOCK_SIZE_M, BLOCK_SIZE_N), dtype=tl.float32)

    for _ in tl.range(0, k_tiles * tiles_per_SM, disallow_acc_multi_buffer=DISALLOW_ACC_MULTI_BUFFER):
        ki = tl.where(ki == k_tiles - 1, 0, ki + 1)
        if ki == 0:
            tile_id += NUM_SMS
            group_id = tile_id // num_pid_in_group
            first_pid_m = group_id * GROUP_SIZE_M
            group_size_m = min(num_pid_m - first_pid_m, GROUP_SIZE_M)
            pid_m = first_pid_m + (tile_id % group_size_m)
            pid_n = (tile_id % num_pid_in_group) // group_size_m

            start_m = pid_m * BLOCK_SIZE_M
            start_n = pid_n * BLOCK_SIZE_N
            offs_am = start_m + tl.arange(0, BLOCK_SIZE_M)
            offs_bn = start_n + tl.arange(0, BLOCK_SIZE_N)
            offs_am = tl.where(offs_am < M, offs_am, 0)
            offs_bn = tl.where(offs_bn < N, offs_bn, 0)
            offs_am = tl.max_contiguous(tl.multiple_of(offs_am, BLOCK_SIZE_M), BLOCK_SIZE_M)
            offs_bn = tl.max_contiguous(tl.multiple_of(offs_bn, BLOCK_SIZE_N), BLOCK_SIZE_N)
        offs_k = ki * BLOCK_SIZE_K + tl.arange(0, BLOCK_SIZE_K)
        a_ptrs = a_ptr + (offs_am[:, None] * stride_am + offs_k[None, :] * stride_ak)
        b_ptrs = b_ptr + (offs_k[:, None] * stride_bk + offs_bn[None, :] * stride_bn)

        a = tl.load(a_ptrs, mask=offs_k_for_mask[None, :] < K - ki * BLOCK_SIZE_K, other=0.0)
        b = tl.load(b_ptrs, mask=offs_k_for_mask[:, None] < K - ki * BLOCK_SIZE_K, other=0.0)
        accumulator = tl.dot(a, b, accumulator)

        if ki == k_tiles - 1:
            tile_id_c += NUM_SMS
            group_id = tile_id_c // num_pid_in_group
            first_pid_m = group_id * GROUP_SIZE_M
            group_size_m = min(num_pid_m - first_pid_m, GROUP_SIZE_M)
            pid_m = first_pid_m + (tile_id_c % group_size_m)
            pid_n = (tile_id_c % num_pid_in_group) // group_size_m

            offs_cm = pid_m * BLOCK_SIZE_M + tl.arange(0, BLOCK_SIZE_M)
            offs_cn = pid_n * BLOCK_SIZE_N + tl.arange(0, BLOCK_SIZE_N)
            c_ptrs = c_ptr + stride_cm * offs_cm[:, None] + stride_cn * offs_cn[None, :]
            c_mask = (offs_cm[:, None] < M) & (offs_cn[None, :] < N)
            if (c_ptr.dtype == tl.float8e4nv):
                c = accumulator.to(tl.float8e4nv)
            else:
                c = accumulator.to(tl.float16)
            tl.store(c_ptrs, c, mask=c_mask)
            accumulator = tl.zeros((BLOCK_SIZE_M, BLOCK_SIZE_N), dtype=tl.float32)


@pytest.mark.parametrize("BLOCK_M, BLOCK_N, BLOCK_K", [(128, 128, 16), (64, 128, 32), (32, 32, 32), (256, 128, 16),
                                                       (64, 512, 16), (512, 64, 16), (64, 16, 16)])
@pytest.mark.parametrize("NUM_WARPS", [4, 8])
@pytest.mark.parametrize("DISALLOW_ACC_MULTI_BUFFER", [True, False])
def test_simple_persistent_matmul(BLOCK_M, BLOCK_N, BLOCK_K, NUM_WARPS, DISALLOW_ACC_MULTI_BUFFER, device):
    M, N, K = 1024, 512, 256
    NUM_STAGES = 3
    a = torch.randn(M, K, dtype=torch.float16, device=device)
    b = torch.randn(K, N, dtype=torch.float16, device=device)
    output = torch.empty((M, N), dtype=torch.float16, device=device)

    # Fake small number of SMS to test that persistent kernel works reliably
    NUM_SMS = 8

    grid = (min(NUM_SMS, triton.cdiv(M, BLOCK_M) * triton.cdiv(N, BLOCK_N)), )
    k = simple_persistent_kernel[grid](
        a, b, output,  #
        M, N, K,  #
        a.stride(0), a.stride(1),  #
        b.stride(0), b.stride(1),  #
        output.stride(0), output.stride(1),  #
        BLOCK_SIZE_M=BLOCK_M, BLOCK_SIZE_N=BLOCK_N, BLOCK_SIZE_K=BLOCK_K,  #
        GROUP_SIZE_M=8, NUM_SMS=NUM_SMS, DISALLOW_ACC_MULTI_BUFFER=DISALLOW_ACC_MULTI_BUFFER, num_stages=NUM_STAGES,
        num_warps=NUM_WARPS)
    ref_out = torch.matmul(a.to(torch.float32), b.to(torch.float32)).to(torch.float16)

    torch.testing.assert_close(ref_out, output, atol=0.01, rtol=0.01)

    # Make sure the mma is pipelined by checking if in the TTGIR we are waiting for the
    # barrier coming from the loop args (previous iteration).
    # This applies only if TCv5 MMA is used (M % 64 == 0 and N % 8 == 0) and
    # when MMA arguments loads are pipelined (N > 16)
    if (device == "cuda" and torch.cuda.get_device_capability()[0] == 10 and BLOCK_M % 64 == 0 and BLOCK_N % 8 == 0
            and BLOCK_N > 16):
        ttgir = k.asm["ttgir"]
        pattern = "ttng.wait_barrier %arg"
        assert ttgir.count(pattern) > 0, "Expect barrier coming from the previous iteration."


@triton.jit
def mxfp_matmul(  #
        a_ptr, b_ptr, output_ptr,  #
        a_scale, b_scale,  #
        M, N, K,  #
        stride_scale: tl.constexpr,  #
        stride_am, stride_ak,  #
        stride_bk, stride_bn,  #
        stride_cm, stride_cn,  #
        BLOCK_M: tl.constexpr, BLOCK_N: tl.constexpr, BLOCK_K: tl.constexpr,  #
        NUM_STAGES: tl.constexpr):
    pid = tl.program_id(axis=0)
    num_pid_m = tl.cdiv(M, BLOCK_M)
    pid_m = pid % num_pid_m
    pid_n = pid // num_pid_m
    offs_am = (pid_m * BLOCK_M + tl.arange(0, BLOCK_M)) % M
    offs_bn = (pid_n * BLOCK_N + tl.arange(0, BLOCK_N)) % N
    offs_k = tl.arange(0, BLOCK_K)
    offs_scale_k = tl.arange(0, BLOCK_K // 32)
    a_scale_ptr = a_scale + offs_am[:, None] * stride_scale + offs_scale_k[None, :]
    b_scale_ptr = b_scale + offs_bn[:, None] * stride_scale + offs_scale_k[None, :]
    a_ptrs = a_ptr + (offs_am[:, None] * stride_am + offs_k[None, :] * stride_ak)
    b_ptrs = b_ptr + (offs_k[:, None] * stride_bk + offs_bn[None, :] * stride_bn)
    accumulator = tl.zeros((BLOCK_M, BLOCK_N), dtype=output_ptr.dtype.element_ty)
    for k in tl.range(0, tl.cdiv(K, BLOCK_K), num_stages=NUM_STAGES):
        k_remaining = K - k * BLOCK_K
        valid_k = offs_k < k_remaining
        a = tl.load(a_ptrs, mask=valid_k[None, :], other=0.)
        b = tl.load(b_ptrs, mask=valid_k[:, None], other=0.)
        scale_a = tl.load(a_scale_ptr)
        scale_b = tl.load(b_scale_ptr)
        accumulator = tl.dot_scaled(a, scale_a, "e5m2", b, scale_b, "e5m2", accumulator)
        a_ptrs += BLOCK_K * stride_ak
        b_ptrs += BLOCK_K * stride_bk
        a_scale_ptr += BLOCK_K // 32
        b_scale_ptr += BLOCK_K // 32
    offs_cm = pid_m * BLOCK_M + tl.arange(0, BLOCK_M)
    offs_cn = pid_n * BLOCK_N + tl.arange(0, BLOCK_N)
    output_ptrs = output_ptr + stride_cm * offs_cm[:, None] + stride_cn * offs_cn[None, :]
    c_mask = (offs_cm[:, None] < M) & (offs_cn[None, :] < N)
    tl.store(output_ptrs, accumulator, mask=c_mask)


def fp8e8m0_to_float32(scale):
    scale = scale.view(torch.uint8)
    scale = scale.to(torch.int32)
    scale = scale << 23
    scale = scale.view(torch.float32)
    return scale


@pytest.mark.parametrize("M, N, K", [(1024, 512, 256), (128, 256, 256), (128, 128, 128), (2, 4, 32), (2, 4, 64),
                                     (256, 16, 32)])
@pytest.mark.parametrize("BLOCK_M, BLOCK_N, BLOCK_K", [(128, 128, 128), (256, 128, 128), (128, 256, 128),
                                                       (128, 256, 256), (128, 128, 64), (128, 64, 128)])
@pytest.mark.parametrize("NUM_STAGES", [1, 3])
@pytest.mark.parametrize("NUM_WARPS", [4, 8])
@pytest.mark.parametrize("nonKDim", ([0, 16, 32] if is_hip_cdna() else [0]))
def test_mxfp(M, N, K, BLOCK_M, BLOCK_N, BLOCK_K, NUM_STAGES, nonKDim, NUM_WARPS, device):
    if is_xpu():
        pytest.skip("FIXME: Fail RuntimeError on XPU")
    if is_cuda() and torch.cuda.get_device_capability()[0] < 10:
        pytest.skip("Requires compute capability >= 10")
    elif is_hip():
        if not is_hip_cdna4():
            pytest.skip("Scaled mxfp8 matmul is only natively supported on CDNA4")
        if (M == 2 and N == 4 and K == 32) or (M == 256 and N == 16 and K == 32):
            pytest.skip(f"Input shape {M=}, {N=}, {K=} is not supported yet")
        if (nonKDim == 16 and BLOCK_K < 128) or (nonKDim == 32 and BLOCK_K < 64):
            pytest.skip(f"CDNA4 does not support {BLOCK_K=} for scaled mfma {nonKDim=} variants")

    if BLOCK_N == 256 and BLOCK_K == 256:
        NUM_STAGES = min(NUM_STAGES, 2)
    torch.manual_seed(42)
    dtype_src_str = "float8e5"
    dtype_dst_str = "float32"
    a = torch.randint(20, 40, (M, K), dtype=torch.uint8, device=device).view(torch.float8_e5m2)
    a_f16 = f8_to_f16(a, dtype_src_str)
    b = torch.randint(20, 40, (K, N), dtype=torch.uint8, device=device).view(torch.float8_e5m2)
    b_f16 = f8_to_f16(b, dtype_src_str)
    a_scale = torch.randint(130, (M, K // 32), dtype=torch.uint8, device=device)
    b_scale = torch.randint(130, (N, K // 32), dtype=torch.uint8, device=device)

    dtype_dst = getattr(torch, dtype_dst_str)
    output = torch.empty((M, N), dtype=dtype_dst, device=device)
    grid = (triton.cdiv(M, BLOCK_M) * triton.cdiv(N, BLOCK_N), 1)
    kernel_kwargs = {}
    if is_hip():
        kernel_kwargs["matrix_instr_nonkdim"] = nonKDim
    out = mxfp_matmul[grid](a, b, output, a_scale, b_scale, M, N, K, a_scale.stride(0), a.stride(0), a.stride(1),
                            b.stride(0), b.stride(1), output.stride(0), output.stride(1), BLOCK_M, BLOCK_N, BLOCK_K,
                            NUM_STAGES=NUM_STAGES, **kernel_kwargs, num_warps=NUM_WARPS)
    a_scale_f32 = fp8e8m0_to_float32(a_scale)
    b_scale_f32 = fp8e8m0_to_float32(b_scale)
    a_scale_f32 = a_scale_f32.repeat_interleave(32, dim=1)
    b_scale_f32 = b_scale_f32.repeat_interleave(32, dim=1)

    # b_scales are always col major
    b_scale_f32 = b_scale_f32.T.contiguous()

    a = a_f16 * a_scale_f32
    b = b_f16 * b_scale_f32
    ref_out = torch.matmul(a, b).to(torch.float32)
    output = output.to(torch.float32)
    atol = 0.0001
    rtol = 0.0001
    torch.testing.assert_close(ref_out, output, atol=atol, rtol=rtol)

    # Pipelining of dot_scaled requires tmem_copy to be used, which in turn
    # requires the scales to be in the blocked layout in global memory.
    assert "ttng.wait_barrier" not in out.asm["ttgir"]


def _knob_promote_lhs_to_tmem(monkeypatch):
    # Promoting the LHS to TMEM should be patched because it will otherwise
    # unintentionally be enabled for all consecutive tests if using os.environ
    monkeypatch.setenv("ALLOW_LHS_TMEM_LAYOUT_CONVERSION", "1")


@triton.jit
def block_scale_mxfp_matmul(  #
        a_ptr, b_ptr, output_ptr,  #
        a_scale, b_scale,  #
        M, N, K,  #
        stride_sk, stride_sb, stride_sc, stride_sd: tl.constexpr,  # Need tl.constexpr to pipeline scale load. Why?
        stride_am, stride_ak,  #
        stride_bk, stride_bn,  #
        stride_cm, stride_cn,  #
        BLOCK_M: tl.constexpr, BLOCK_N: tl.constexpr, BLOCK_K: tl.constexpr,  #
        NUM_STAGES: tl.constexpr, USE_2D_SCALE_LOAD: tl.constexpr):
    ## This kernel assumes a_scale and b_scale are coming in with shapes
    ## [BLOCK_M(or N) // 128, BLOCK_K // 128, 32, 4, 4] for optimial performance
    ## on nvidia sm100+ HW
    pid = tl.program_id(axis=0)
    num_pid_m = tl.cdiv(M, BLOCK_M)
    pid_m = pid % num_pid_m
    pid_n = pid // num_pid_m
    offs_am = (pid_m * BLOCK_M + tl.arange(0, BLOCK_M)) % M
    offs_bn = (pid_n * BLOCK_N + tl.arange(0, BLOCK_N)) % N
    offs_k = tl.arange(0, BLOCK_K)

    offs_sm = (pid_m * (BLOCK_M // 128) + tl.arange(0, BLOCK_M // 128))
    offs_sn = (pid_n * (BLOCK_N // 128) + tl.arange(0, BLOCK_N // 128))

    if USE_2D_SCALE_LOAD:
        offs_inner = tl.arange(0, (BLOCK_K // 128) * 32 * 4 * 4)
        a_scale_ptr = a_scale + offs_sm[:, None] * stride_sk + offs_inner[None, :]
        b_scale_ptr = b_scale + offs_sn[:, None] * stride_sk + offs_inner[None, :]
    else:
        offs_sk = tl.arange(0, (BLOCK_K // 128))
        offs_sc = tl.arange(0, 32)
        offs_sd = tl.arange(0, 4)
        a_scale_ptr = a_scale + (offs_sm[:, None, None, None, None] * stride_sk + offs_sk[None, :, None, None, None] *
                                 stride_sb + offs_sc[None, None, :, None, None] * stride_sc +
                                 offs_sd[None, None, None, :, None] * stride_sd + offs_sd[None, None, None, None, :])
        b_scale_ptr = b_scale + (offs_sn[:, None, None, None, None] * stride_sk + offs_sk[None, :, None, None, None] *
                                 stride_sb + offs_sc[None, None, :, None, None] * stride_sc +
                                 offs_sd[None, None, None, :, None] * stride_sd + offs_sd[None, None, None, None, :])

    a_ptrs = a_ptr + (offs_am[:, None] * stride_am + offs_k[None, :] * stride_ak)
    b_ptrs = b_ptr + (offs_k[:, None] * stride_bk + offs_bn[None, :] * stride_bn)
    accumulator = tl.zeros((BLOCK_M, BLOCK_N), dtype=output_ptr.dtype.element_ty)
    for k in tl.range(0, tl.cdiv(K, BLOCK_K), num_stages=NUM_STAGES):
        a = tl.load(a_ptrs)
        b = tl.load(b_ptrs)
        scale_a = tl.load(a_scale_ptr)
        scale_b = tl.load(b_scale_ptr)

        if USE_2D_SCALE_LOAD:
            scale_a = scale_a.reshape(BLOCK_M // 128, BLOCK_K // 128, 32, 4, 4)
            scale_b = scale_b.reshape(BLOCK_N // 128, BLOCK_K // 128, 32, 4, 4)

        # Scales are comming in for optimial peformance, but we reshape here for
        # the canonical inputs to dot_scaled
        # These reshapes and transposes will be optimized away during lowering
        scale_a = scale_a.trans(0, 3, 2, 1, 4).reshape(BLOCK_M, BLOCK_K // 32)
        scale_b = scale_b.trans(0, 3, 2, 1, 4).reshape(BLOCK_N, BLOCK_K // 32)
        accumulator = tl.dot_scaled(a, scale_a, "e5m2", b, scale_b, "e5m2", accumulator)

        a_ptrs += BLOCK_K * stride_ak
        b_ptrs += BLOCK_K * stride_bk
        a_scale_ptr += BLOCK_K // 128 * stride_sb
        b_scale_ptr += BLOCK_K // 128 * stride_sb
    offs_cm = pid_m * BLOCK_M + tl.arange(0, BLOCK_M)
    offs_cn = pid_n * BLOCK_N + tl.arange(0, BLOCK_N)
    output_ptrs = output_ptr + stride_cm * offs_cm[:, None] + stride_cn * offs_cn[None, :]
    c_mask = (offs_cm[:, None] < M) & (offs_cn[None, :] < N)
    tl.store(output_ptrs, accumulator, mask=c_mask)


@pytest.mark.parametrize("M, N, K", [(1024, 512, 512), (998, 111, 512), (63, 128, 512)])
@pytest.mark.parametrize("BLOCK_M, BLOCK_N, BLOCK_K", [(128, 128, 128), (256, 128, 128), (128, 256, 128),
                                                       (128, 128, 256), (128, 256, 256)])
@pytest.mark.parametrize("NUM_STAGES", [1, 2, 4])
@pytest.mark.parametrize("USE_2D_SCALE_LOAD", [False, True])
@pytest.mark.skipif(is_cuda() and torch.cuda.get_device_capability()[0] < 10,
                    reason="Requires compute capability >= 10")
def test_blocked_scale_mxfp(M, N, K, BLOCK_M, BLOCK_N, BLOCK_K, NUM_STAGES, USE_2D_SCALE_LOAD, device, monkeypatch):
    if is_xpu():
        pytest.skip("FIXME: Fail RuntimeError on XPU")

    if BLOCK_N == 256 and BLOCK_K == 256:
        NUM_STAGES = min(NUM_STAGES, 2)
    elif BLOCK_K == 256:
        NUM_STAGES = min(NUM_STAGES, 3)

    torch.manual_seed(42)
    dtype_src_str = "float8e5"
    dtype_dst_str = "float32"
    a = torch.randint(20, 40, (M, K), dtype=torch.uint8, device=device).view(torch.float8_e5m2)
    A = f8_to_f16(a, dtype_src_str)
    b = torch.randint(20, 40, (K, N), dtype=torch.uint8, device=device).view(torch.float8_e5m2)
    B = f8_to_f16(b, dtype_src_str)
    ceildiv = lambda a, b: math.ceil(a / b)
    a_scale = torch.randint(130, (ceildiv(M, 128), ceildiv(K, 128), 32, 4, 4), dtype=torch.uint8).to(device)
    b_scale = torch.randint(130, (ceildiv(N, 128), ceildiv(K, 128), 32, 4, 4), dtype=torch.uint8).to(device)

    dtype_dst = getattr(torch, dtype_dst_str)
    output = torch.empty((M, N), dtype=dtype_dst, device=device)
    grid = (triton.cdiv(M, BLOCK_M) * triton.cdiv(N, BLOCK_N), 1)
    out = block_scale_mxfp_matmul[grid](a, b, output, a_scale, b_scale, M, N, K, a_scale.stride(0), a_scale.stride(1),
                                        a_scale.stride(2), a_scale.stride(3), a.stride(0), a.stride(1), b.stride(0),
                                        b.stride(1), output.stride(0), output.stride(1), BLOCK_M, BLOCK_N, BLOCK_K,
                                        NUM_STAGES=NUM_STAGES, USE_2D_SCALE_LOAD=USE_2D_SCALE_LOAD)
    ttgir = out.asm["ttgir"]
    ptx = out.asm["ptx"]

    def flatten_scale(scale):
        num_chunk_m, num_chunk_k, _, _, _ = scale.shape
        return scale.permute(0, 3, 2, 1, 4).reshape(num_chunk_m * 128, num_chunk_k * 4).contiguous()

    a_scale_f32 = flatten_scale(fp8e8m0_to_float32(a_scale))[:M]
    b_scale_f32 = flatten_scale(fp8e8m0_to_float32(b_scale))[:N]
    a_scale_f32 = a_scale_f32.repeat_interleave(32, dim=1)
    b_scale_f32 = b_scale_f32.repeat_interleave(32, dim=1)

    # b_scales are always col major
    b_scale_f32 = b_scale_f32.T.contiguous()

    a = A * a_scale_f32
    b = B * b_scale_f32
    ref_out = torch.matmul(a, b).to(torch.float32)
    output = output.to(torch.float32)
    atol = 0.0001
    rtol = 0.0001
    torch.testing.assert_close(ref_out, output, atol=atol, rtol=rtol)

    if USE_2D_SCALE_LOAD:
        # Due to an issue in the coalescing pass, tmem_copy can not be generated for the 5D load.
        # The issue is fixed using the patch from https://github.com/triton-lang/triton/pull/4914
        assert "tcgen05.cp" in ptx
    if NUM_STAGES > 1:
        if BLOCK_M == BLOCK_K and BLOCK_N == BLOCK_K:
            load_pipelined = ttgir.count(f"ttg.local_alloc : () -> !ttg.memdesc<{NUM_STAGES}x{BLOCK_M}x{BLOCK_K}") == 2
        else:
            load_pipelined = (ttgir.count(f"ttg.local_alloc : () -> !ttg.memdesc<{NUM_STAGES}x{BLOCK_M}x{BLOCK_K}")
                              and ttgir.count(f"ttg.local_alloc : () -> !ttg.memdesc<{NUM_STAGES}x{BLOCK_K}x{BLOCK_N}"))

        if load_pipelined and USE_2D_SCALE_LOAD:
            # If load is pipelined and tmem_copy is used,  MMA pipelining should also kick in
            assert "ttng.wait_barrier" in ttgir
        elif not load_pipelined:
            # The behavior of load pipelining seems to depend on the size of input tensors.
            # In this test, it fails to pipeline the RHS tensor when N is not a multiple of 128. Pipelining of the LHS tensor
            # does not seem to be affected by the value of M, though.
            print(f"SWP failed for M = {M}, N = {N}")


@triton.jit
def lhs_in_tmem_kernel(  #
        a_ptr, b_ptr, output_ptr,  #
        stride_am, stride_ak,  #
        stride_bk, stride_bn,  #
        stride_cm, stride_cn,  #
        M: tl.constexpr, N: tl.constexpr, K: tl.constexpr, A_TRANS: tl.constexpr, BLOCK_M: tl.constexpr,
        BLOCK_N: tl.constexpr, BLOCK_K: tl.constexpr):
    pid = tl.program_id(axis=0)
    num_pid_m = tl.cdiv(M, BLOCK_M)
    pid_m = pid % num_pid_m
    pid_n = pid // num_pid_m
    offs_am = (pid_m * BLOCK_M + tl.arange(0, BLOCK_M)) % M
    offs_bn = (pid_n * BLOCK_N + tl.arange(0, BLOCK_N)) % N
    offs_k = tl.arange(0, BLOCK_K)

    if not A_TRANS:
        a_ptrs = a_ptr + (offs_am[:, None] * stride_am + offs_k[None, :] * stride_ak)
    else:
        a_ptrs = a_ptr + (offs_k[:, None] * stride_am + offs_am[None, :] * stride_ak)
    b_ptrs = b_ptr + (offs_k[:, None] * stride_bk + offs_bn[None, :] * stride_bn)
    accumulator = tl.zeros((BLOCK_M, BLOCK_N), dtype=tl.float32)
    for k in tl.range(0, tl.cdiv(K, BLOCK_K), num_stages=1):
        k_remaining = K - k * BLOCK_K
        valid_k = offs_k < k_remaining
        m_remaining = M - pid_m * BLOCK_M
        valid_m = offs_am < m_remaining
        a = tl.load(a_ptrs, mask=(valid_k[None, :] & valid_m[:, None]), other=0.0)
        if A_TRANS:
            a = a.T
        n_remaining = N - pid_n * BLOCK_N
        valid_n = offs_bn < n_remaining
        b = tl.load(b_ptrs, mask=(valid_k[:, None] & valid_n[None, :]), other=0.0)
        accumulator = tl.dot(a, b, acc=accumulator)
        a_ptrs += BLOCK_K * stride_ak
        b_ptrs += BLOCK_K * stride_bk

    offs_cm = pid_m * BLOCK_M + tl.arange(0, BLOCK_M)
    offs_cn = pid_n * BLOCK_N + tl.arange(0, BLOCK_N)

    output_ptrs = output_ptr + stride_cm * offs_cm[:, None] + stride_cn * offs_cn[None, :]
    mask_c = (offs_cm[:, None] < M) & (offs_cn[None, :] < N)
    tl.store(output_ptrs, accumulator, mask=mask_c)


@pytest.mark.parametrize("M, N, K", [(128, 64, 64), (1024, 512, 256)])
@pytest.mark.parametrize("BLOCK_M, BLOCK_N, BLOCK_K", [(128, 128, 128), (256, 128, 128), (128, 256, 128),
                                                       (128, 256, 256), (128, 128, 64), (128, 64, 128)])
@pytest.mark.parametrize("a_trans", [False, True])
@pytest.mark.parametrize("dtype_src_str", ["float32", "float16", "float8e5"])
@pytest.mark.skipif(is_cuda() and torch.cuda.get_device_capability()[0] < 10,
                    reason="Requires compute capability >= 10")
def test_lhs_in_tmem(M, N, K, BLOCK_M, BLOCK_N, BLOCK_K, a_trans, dtype_src_str, device, monkeypatch):
    _knob_promote_lhs_to_tmem(monkeypatch)
    if M != BLOCK_M or N != BLOCK_N or K != BLOCK_K:
        # TODO: Make LHS TMEM promotion work for all problem sizes regardless of block dims
        pytest.xfail(
            "LHS TMEM promotion produces incorrect results when the workload dimensions are not equal to the block dims"
        )
    torch.manual_seed(42)
    if dtype_src_str == "float8e5":
        a = torch.randint(20, 40, (M, K), dtype=torch.int8, device=device).view(torch.float8_e5m2)
        if (a_trans):
            a = a.T
        b = torch.randint(20, 40, (K, N), dtype=torch.int8, device=device).view(torch.float8_e5m2)
        A = f8_to_f16(a, dtype_src_str)
        B = f8_to_f16(b, dtype_src_str)
    else:
        dtype_src = getattr(torch, dtype_src_str)
        a = torch.randn(M, K, dtype=dtype_src, device=device)
        if (a_trans):
            a = a.T
        b = torch.randn(K, N, dtype=dtype_src, device=device)
        A = a
        B = b
    output = torch.empty((M, N), dtype=torch.float16, device=device)
    grid = (1, 1)
    lhs_in_tmem_kernel[grid](a, b, output, a.stride(0), a.stride(1), b.stride(0), b.stride(1), output.stride(0),
                             output.stride(1), M, N, K, A_TRANS=a_trans, BLOCK_M=BLOCK_M, BLOCK_N=BLOCK_N,
                             BLOCK_K=BLOCK_K)
    ref_out = torch.matmul(A if not a_trans else A.T, B).to(torch.float16)

    atol = 0.03
    rtol = 0.03
    torch.testing.assert_close(ref_out, output, atol=atol, rtol=rtol)


@triton.jit
def lhs_in_tmem_kernel_mxfp(  #
        a_ptr, b_ptr, output_ptr,  #
        a_scale, b_scale,  #
        stride_scale,  #
        stride_am, stride_ak,  #
        stride_bk, stride_bn,  #
        stride_cm, stride_cn,  #
        M: tl.constexpr, N: tl.constexpr, K: tl.constexpr):
    offs_am = tl.arange(0, M)
    offs_bn = tl.arange(0, N)
    offs_k = tl.arange(0, K)
    offs_scale_k = tl.arange(0, K // 32)
    a_ptrs = a_ptr + (offs_am[:, None] * stride_am + offs_k[None, :] * stride_ak)
    b_ptrs = b_ptr + (offs_k[:, None] * stride_bk + offs_bn[None, :] * stride_bn)
    a_scale_ptr = a_scale + offs_am[:, None] * stride_scale + offs_scale_k[None, :]
    b_scale_ptr = b_scale + offs_bn[:, None] * stride_scale + offs_scale_k[None, :]
    a = tl.load(a_ptrs)
    b = tl.load(b_ptrs)
    scale_a = tl.load(a_scale_ptr)
    scale_b = tl.load(b_scale_ptr)
    accumulator = tl.dot_scaled(a, scale_a, "e5m2", b, scale_b, "e5m2")
    offs_cm = tl.arange(0, M)
    offs_cn = tl.arange(0, N)
    output_ptrs = output_ptr + stride_cm * offs_cm[:, None] + stride_cn * offs_cn[None, :]
    tl.store(output_ptrs, accumulator)


@pytest.mark.skipif(is_cuda() and torch.cuda.get_device_capability()[0] < 10,
                    reason="Requires compute capability >= 10")
def test_lhs_in_tmem_mxfp(device, monkeypatch):
    if is_xpu():
        pytest.skip("FIXME: failed to legalize operation 'tt.dot_scaled' on XPU")
    _knob_promote_lhs_to_tmem(monkeypatch)
    M, N, K = 128, 64, 32
    torch.manual_seed(42)
    a = torch.randint(20, 40, (M, K), dtype=torch.uint8, device=device)
    b = torch.randint(20, 40, (K, N), dtype=torch.uint8, device=device)
    A = f8_to_f16(a, "float8e5")
    B = f8_to_f16(b, "float8e5")
    a_scale = torch.randint(124, 130, (M, K // 32), dtype=torch.uint8, device=device)
    b_scale = torch.randint(124, 130, (N, K // 32), dtype=torch.uint8, device=device)
    output = torch.empty((M, N), dtype=torch.float16, device=device)
    grid = (1, 1)
    lhs_in_tmem_kernel_mxfp[grid](a, b, output, a_scale, b_scale, a_scale.stride(0), a.stride(0), a.stride(1),
                                  b.stride(0), b.stride(1), output.stride(0), output.stride(1), M, N, K)
    a_scale_f32 = fp8e8m0_to_float32(a_scale)
    b_scale_f32 = fp8e8m0_to_float32(b_scale)
    a_scale_f32 = a_scale_f32.repeat_interleave(32, dim=1)
    b_scale_f32 = b_scale_f32.repeat_interleave(32, dim=1)

    # b_scales are always col major
    b_scale_f32 = b_scale_f32.T.contiguous()

    a = A * a_scale_f32
    b = B * b_scale_f32
    ref_out = torch.matmul(a, b).to(torch.float16)
    atol = 0.003
    rtol = 0.003
    torch.testing.assert_close(ref_out, output, atol=atol, rtol=rtol)


@triton.jit
def block_scale_fp4_matmul(  #
        a_ptr, b_ptr, output_ptr,  #
        a_scale, b_scale,  #
        M, N, K,  #
        stride_scale,  #
        stride_am, stride_ak,  #
        stride_bk, stride_bn,  #
        stride_cm, stride_cn,  #
        VEC_SIZE: tl.constexpr,  #
        BLOCK_M: tl.constexpr,  #
        BLOCK_N: tl.constexpr,  #
        BLOCK_K: tl.constexpr,  #
        NUM_STAGES: tl.constexpr):  #
    pid = tl.program_id(axis=0)
    num_pid_m = tl.cdiv(M, BLOCK_M)
    pid_m = pid % num_pid_m
    pid_n = pid // num_pid_m
    offs_am = (pid_m * BLOCK_M + tl.arange(0, BLOCK_M)) % M
    offs_bn = (pid_n * BLOCK_N + tl.arange(0, BLOCK_N)) % N

    # Two e2m1 values per K
    offs_k = tl.arange(0, BLOCK_K // 2)
    offs_scale_k = tl.arange(0, BLOCK_K // VEC_SIZE)
    if a_scale is not None:
        a_scale_ptr = a_scale + offs_am[:, None] * stride_scale + offs_scale_k[None, :]
    if b_scale is not None:
        b_scale_ptr = b_scale + offs_bn[:, None] * stride_scale + offs_scale_k[None, :]
    a_ptrs = a_ptr + (offs_am[:, None] * stride_am + offs_k[None, :] * stride_ak)
    b_ptrs = b_ptr + (offs_k[:, None] * stride_bk + offs_bn[None, :] * stride_bn)
    accumulator = tl.zeros((BLOCK_M, BLOCK_N), dtype=output_ptr.dtype.element_ty)
    for k in tl.range(0, tl.cdiv(K, BLOCK_K), num_stages=NUM_STAGES):
        k_remaining = tl.cdiv(K - k * BLOCK_K, 2)
        valid_k = offs_k < k_remaining
        a = tl.load(a_ptrs, mask=valid_k[None, :], other=0)
        b = tl.load(b_ptrs, mask=valid_k[:, None], other=0)
        if a_scale is not None:
            scale_a = tl.load(a_scale_ptr)
        else:
            scale_a = None
        if b_scale is not None:
            scale_b = tl.load(b_scale_ptr)
        else:
            scale_b = None
        accumulator = tl.dot_scaled(a, scale_a, "e2m1", b, scale_b, "e2m1", accumulator)
        a_ptrs += (BLOCK_K // 2) * stride_ak
        b_ptrs += (BLOCK_K // 2) * stride_bk
        if a_scale is not None:
            a_scale_ptr += BLOCK_K // VEC_SIZE
        if b_scale is not None:
            b_scale_ptr += BLOCK_K // VEC_SIZE
    offs_cm = pid_m * BLOCK_M + tl.arange(0, BLOCK_M)
    offs_cn = pid_n * BLOCK_N + tl.arange(0, BLOCK_N)
    output_ptrs = output_ptr + stride_cm * offs_cm[:, None] + stride_cn * offs_cn[None, :]
    c_mask = (offs_cm[:, None] < M) & (offs_cn[None, :] < N)
    tl.store(output_ptrs, accumulator, mask=c_mask)


@pytest.mark.parametrize("M, N, K", [(1024, 512, 256), (2, 4, 64)])
@pytest.mark.parametrize("BLOCK_M, BLOCK_N, BLOCK_K", [(128, 128, 128), (256, 128, 128), (128, 256, 128),
                                                       (128, 256, 256), (128, 128, 64), (128, 64, 128)])
@pytest.mark.parametrize("with_a_scale", [True, False])
@pytest.mark.parametrize("with_b_scale", [True, False])
@pytest.mark.parametrize(("scale_type", "VEC_SIZE"), [("float8_e8m0fnu", 32), ("float8_e4m3fn", 16)],
                         ids=["mxfp4", "nvfp4"])
@pytest.mark.parametrize("nonKDim", ([0, 16, 32] if is_hip_cdna() else [0]))
def test_block_scale_fp4(M, N, K, BLOCK_M, BLOCK_N, BLOCK_K, VEC_SIZE, with_a_scale, with_b_scale, scale_type, nonKDim,
                         device):
    if is_cuda():
        if torch.cuda.get_device_capability()[0] < 10:
            pytest.skip("Requires compute capability >= 10")
        if not (with_a_scale and with_b_scale):
            pytest.skip("None aScale/bScale is only tested on AMD backend for now")
    elif is_hip():
        if not is_hip_cdna4():
            pytest.skip("Scaled fp4 matmul is only natively supported on CDNA4")
        if scale_type != 'float8_e8m0fnu':
            pytest.skip("CDNA4 only supports E8M0 scale")
        if (nonKDim == 16 and BLOCK_K < 128) or (nonKDim == 32 and BLOCK_K < 64):
<<<<<<< HEAD
            pytest.skip(f"MI350 does not support {BLOCK_K=} for scaled mfma {nonKDim=} variants")
    elif is_xpu():
        pytest.skip("FIXME: failed to legalize operation 'tt.dot_scaled' on XPU")
=======
            pytest.skip(f"CDNA4 does not support {BLOCK_K=} for scaled mfma {nonKDim=} variants")
>>>>>>> ab91a66b

    NUM_STAGES = 1
    torch.manual_seed(42)
    a_mxfp4 = MXFP4Tensor(size=(M, K), device=device).random()
    a = a_mxfp4.to_packed_tensor(dim=1)
    # Generate b with k-major layout, pack two e2m1 along k, then logical transpose to K, N
    b_mxfp4 = MXFP4Tensor(size=(N, K), device=device).random()
    b = b_mxfp4.to_packed_tensor(dim=1).T
    # No need to pack along K since we convert each e2m1 to f32 directly for the reference matmul
    b_ref = b_mxfp4.to(torch.float32).T

    a_size = (M, (K + VEC_SIZE - 1) // VEC_SIZE)
    b_size = (N, (K + VEC_SIZE - 1) // VEC_SIZE)
    a_scale = torch.rand(a_size, device=device)
    b_scale = torch.rand(b_size, device=device)
    if scale_type == "float8_e8m0fnu":
        a_scale_ref = MXScaleTensor(a_scale)
        b_scale_ref = MXScaleTensor(b_scale)
        a_scale = a_scale_ref.data
        b_scale = b_scale_ref.data
    elif scale_type == "float8_e4m3fn":
        a_scale = a_scale.to(torch.float8_e4m3fn)
        b_scale = b_scale.to(torch.float8_e4m3fn)
        a_scale_ref = a_scale
        b_scale_ref = b_scale

    a_scale_ref = a_scale_ref.to(torch.float32).repeat_interleave(VEC_SIZE, dim=1)[:M, :K]
    b_scale_ref = b_scale_ref.to(torch.float32).repeat_interleave(VEC_SIZE, dim=1).T.contiguous()[:K, :N]
    stride_scale = a_scale.stride(0)
    if not with_a_scale:
        a_scale = None
        a_scale_ref = 1.0
    if not with_b_scale:
        b_scale = None
        b_scale_ref = 1.0
    ref_out = torch.matmul(a_mxfp4.to(torch.float32) * a_scale_ref, b_ref * b_scale_ref)

    output = a.new_empty((M, N), dtype=torch.float32)
    grid = (triton.cdiv(M, BLOCK_M) * triton.cdiv(N, BLOCK_N), 1)
    kernel_kwargs = {}
    if is_hip():
        kernel_kwargs["matrix_instr_nonkdim"] = nonKDim
    block_scale_fp4_matmul[grid](a, b, output, a_scale, b_scale, M, N, K, stride_scale, a.stride(0), a.stride(1),
                                 b.stride(0), b.stride(1), output.stride(0), output.stride(1), VEC_SIZE, BLOCK_M,
                                 BLOCK_N, BLOCK_K, NUM_STAGES=NUM_STAGES, **kernel_kwargs)

    torch.testing.assert_close(ref_out, output, atol=1e-2, rtol=1e-2)


@triton.jit
def mxfp8_mxfp4_matmul(  #
        a_ptr, b_ptr, output_ptr,  #
        a_scale, b_scale,  #
        M, N, K,  #
        stride_scale,  #
        stride_am, stride_ak,  #
        stride_bk, stride_bn,  #
        stride_cm, stride_cn,  #
        tensor_scale: tl.constexpr,  #
        DTYPE_A: tl.constexpr,  #
        DTYPE_B: tl.constexpr,  #
        BLOCK_M: tl.constexpr,  #
        BLOCK_N: tl.constexpr,  #
        BLOCK_K: tl.constexpr,  #
        NUM_STAGES: tl.constexpr):  #
    DIV_FACTOR_A: tl.constexpr = 2 if DTYPE_A == "e2m1" else 1
    DIV_FACTOR_B: tl.constexpr = 2 if DTYPE_B == "e2m1" else 1
    pid = tl.program_id(axis=0)
    num_pid_m = tl.cdiv(M, BLOCK_M)
    pid_m = pid % num_pid_m
    pid_n = pid // num_pid_m
    offs_am = (pid_m * BLOCK_M + tl.arange(0, BLOCK_M)) % M
    offs_bn = (pid_n * BLOCK_N + tl.arange(0, BLOCK_N)) % N
    offs_ak = tl.arange(0, BLOCK_K // DIV_FACTOR_A)
    offs_bk = tl.arange(0, BLOCK_K // DIV_FACTOR_B)
    offs_scale_k = tl.arange(0, BLOCK_K // 32)

    if a_scale is not None:
        a_scale_ptr = a_scale + offs_am[:, None] * stride_scale + offs_scale_k[None, :]
    if b_scale is not None:
        b_scale_ptr = b_scale + offs_bn[:, None] * stride_scale + offs_scale_k[None, :]
    a_ptrs = a_ptr + (offs_am[:, None] * stride_am + offs_ak[None, :] * stride_ak)
    b_ptrs = b_ptr + (offs_bk[:, None] * stride_bk + offs_bn[None, :] * stride_bn)

    accumulator = tl.zeros((BLOCK_M, BLOCK_N), dtype=output_ptr.dtype.element_ty)

    for k in tl.range(0, tl.cdiv(K, BLOCK_K), num_stages=NUM_STAGES):
        a = tl.load(a_ptrs)
        b = tl.load(b_ptrs)
        if a_scale is not None:
            if tensor_scale:
                scale_a = tl.load(a_scale_ptr)
            else:
                scale_a = tl.full(a_scale_ptr.shape, a_scale.to(tl.int8), dtype=tl.int8)
        else:
            scale_a = None
        if b_scale is not None:
            scale_b = tl.load(b_scale_ptr)
        else:
            scale_b = None
        accumulator = tl.dot_scaled(a, scale_a, DTYPE_A, b, scale_b, DTYPE_B, accumulator)
        a_ptrs += (BLOCK_K // DIV_FACTOR_A) * stride_ak
        b_ptrs += (BLOCK_K // DIV_FACTOR_B) * stride_bk
        if a_scale is not None:
            a_scale_ptr += BLOCK_K // 32
        if b_scale is not None:
            b_scale_ptr += BLOCK_K // 32

    offs_cm = pid_m * BLOCK_M + tl.arange(0, BLOCK_M)
    offs_cn = pid_n * BLOCK_N + tl.arange(0, BLOCK_N)
    output_ptrs = output_ptr + stride_cm * offs_cm[:, None] + stride_cn * offs_cn[None, :]
    c_mask = (offs_cm[:, None] < M) & (offs_cn[None, :] < N)
    tl.store(output_ptrs, accumulator, mask=c_mask)


@pytest.mark.parametrize("M, N, K", [(1024, 512, 512)])
@pytest.mark.parametrize("BLOCK_M, BLOCK_N, BLOCK_K", [(128, 128, 128), (256, 128, 128), (128, 256, 128),
                                                       (128, 256, 256), (128, 128, 64), (128, 64, 128)])
@pytest.mark.parametrize("NUM_STAGES", [1, 3])
@pytest.mark.parametrize("B_TRANS", [True, False])
@pytest.mark.parametrize("CONST_SCALE", [True, False])
@pytest.mark.parametrize("A_DATA_TYPE", ["float8e5", "float8e4nv", "float4"])
@pytest.mark.parametrize("B_DATA_TYPE", ["float8e5", "float8e4nv", "float4"])
@pytest.mark.parametrize("WITH_A_SCALE", [True, False])
@pytest.mark.parametrize("WITH_B_SCALE", [True, False])
@pytest.mark.parametrize("nonKDim", ([0, 16, 32] if is_hip_cdna() else [0]))
def test_mxfp8_mxfp4_matmul(M, N, K, BLOCK_M, BLOCK_N, BLOCK_K, NUM_STAGES, B_TRANS, CONST_SCALE, A_DATA_TYPE,
                            B_DATA_TYPE, WITH_A_SCALE, WITH_B_SCALE, nonKDim, device):
    if is_cuda():
        if torch.cuda.get_device_capability()[0] < 10:
            pytest.skip("Requires compute capability >= 10")
        if not (WITH_A_SCALE and WITH_B_SCALE):
            pytest.skip("None scale has not been tested on NV backend")
        if not (A_DATA_TYPE == "float8e5" and B_DATA_TYPE == "float4"):
            pytest.skip(f"(A: {A_DATA_TYPE}, B: {B_DATA_TYPE}) has not been tested on NV backend")
    elif is_hip():
        if not is_hip_cdna4():
            pytest.skip("Scaled mxfp4 & mxfp8 matmul is only natively supported on CDNA4")
        if CONST_SCALE:
            pytest.skip("Constant scale is not supported in AMD backend for now")
        if (nonKDim == 16 and BLOCK_K < 128) or (nonKDim == 32 and BLOCK_K < 64):
            pytest.skip(f"CDNA4 does not support {BLOCK_K=} for scaled mfma {nonKDim=} variants")
        if (A_DATA_TYPE == 'float4' and not WITH_A_SCALE) or (B_DATA_TYPE == 'float4' and not WITH_B_SCALE):
            pytest.skip("Float4 without scale is tested in test_block_scale_fp4")

    if is_xpu():
        pytest.skip("FIXME: failed to legalize operation 'tt.dot_scaled' on XPU")

    if not is_hip() and BLOCK_N == 256 and BLOCK_K == 256:
        NUM_STAGES = 2

    torch.manual_seed(42)

    def create_operand(dtype: str, size0: int, size1: int, k_dim: int, transpose: bool = True):
        if dtype == "float8e5":
            if transpose:
                v = torch.randint(20, 40, (size0, size1), dtype=torch.uint8).view(torch.float8_e5m2).to(device)
                v_ref = f8_to_f16(v.view(torch.float8_e5m2), dtype).to(torch.float32)
            else:
                v = torch.randint(20, 40, (size1, size0), dtype=torch.uint8).view(torch.float8_e5m2).to(device).T
                v_ref = f8_to_f16(v.view(torch.float8_e5m2).T, dtype).to(torch.float32).T
        elif dtype == "float8e4nv":
            if transpose:
                v = torch.randint(20, 40, (size0, size1), dtype=torch.uint8).view(torch.float8_e4m3fn).to(device)
                v_ref = f8_to_f16(v.view(torch.float8_e4m3fn), dtype).to(torch.float32)
            else:
                v = torch.randint(20, 40, (size1, size0), dtype=torch.uint8).view(torch.float8_e4m3fn).to(device).T
                v_ref = f8_to_f16(v.view(torch.float8_e4m3fn).T, dtype).to(torch.float32).T
        else:
            # float4
            if transpose:
                v_mxfp4 = MXFP4Tensor(size=(size0, size1), device=device).random()
                v = v_mxfp4.to_packed_tensor(dim=k_dim)
                v_ref = v_mxfp4.to(torch.float32)
            else:
                v_mxfp4 = MXFP4Tensor(size=(size1, size0), device=device).random()
                v = v_mxfp4.to_packed_tensor(dim=(k_dim + 1) % 2).T
                v_ref = v_mxfp4.to(torch.float32).T
        return v, v_ref

    dtype_converter = {'float8e5': 'e5m2', 'float8e4nv': 'e4m3', 'float4': 'e2m1'}

    a, a_ref = create_operand(A_DATA_TYPE, M, K, 1)
    b, b_ref = create_operand(B_DATA_TYPE, K, N, 0, B_TRANS)

    a_scale_mxfp4 = MXScaleTensor(size=(M, (K + 32 - 1) // 32), device=device).random(high=32.0)
    b_scale_mxfp4 = MXScaleTensor(size=(N, (K + 32 - 1) // 32), device=device).random(high=32.0)
    a_scale = a_scale_mxfp4.data
    b_scale = b_scale_mxfp4.data

    a_scale_ref = a_scale_mxfp4.to(torch.float32).repeat_interleave(32, dim=1)[:M, :K]
    if CONST_SCALE:
        a_scale_ref = torch.full_like(a_scale_ref, 2.0)
        a_scale = 128  # 2.0 in e8m0
    b_scale_ref = b_scale_mxfp4.to(torch.float32).repeat_interleave(32, dim=1).T.contiguous()[:K, :N]
    stride_scale = b_scale.stride(0)
    if not WITH_A_SCALE:
        a_scale = None
        a_scale_ref = 1.0
    if not WITH_B_SCALE:
        b_scale = None
        b_scale_ref = 1.0

    ref_out = torch.matmul(a_ref * a_scale_ref, b_ref * b_scale_ref)

    output = a.new_empty((M, N), dtype=torch.float32)
    grid = (triton.cdiv(M, BLOCK_M) * triton.cdiv(N, BLOCK_N), 1)
    kernel_kwargs = {}
    if is_hip():
        kernel_kwargs["matrix_instr_nonkdim"] = nonKDim
    out = mxfp8_mxfp4_matmul[grid](a, b, output, a_scale, b_scale, M, N, K, stride_scale, a.stride(0), a.stride(1),
                                   b.stride(0), b.stride(1), output.stride(0), output.stride(1), not CONST_SCALE,
                                   dtype_converter[A_DATA_TYPE], dtype_converter[B_DATA_TYPE], BLOCK_M, BLOCK_N,
                                   BLOCK_K, NUM_STAGES=NUM_STAGES, **kernel_kwargs)
    if is_cuda():
        ttgir = out.asm["ttgir"]
        assert "fp4Padded = true" in ttgir

    torch.testing.assert_close(ref_out, output, atol=1e-3, rtol=1e-3)<|MERGE_RESOLUTION|>--- conflicted
+++ resolved
@@ -6,11 +6,7 @@
 import triton.tools.experimental_descriptor
 from test_mxfp import MXFP4Tensor, MXScaleTensor
 import re
-<<<<<<< HEAD
-from triton._internal_testing import is_cuda, is_hip, is_hip_mi300, is_hip_mi350, is_hip_cdna, is_xpu
-=======
-from triton._internal_testing import is_cuda, is_hip, is_hip_cdna3, is_hip_cdna4, is_hip_cdna
->>>>>>> ab91a66b
+from triton._internal_testing import is_cuda, is_hip, is_hip_cdna3, is_hip_cdna4, is_hip_cdna, is_xpu
 
 
 def f8_to_f16(x, dtype):
@@ -758,13 +754,9 @@
         if scale_type != 'float8_e8m0fnu':
             pytest.skip("CDNA4 only supports E8M0 scale")
         if (nonKDim == 16 and BLOCK_K < 128) or (nonKDim == 32 and BLOCK_K < 64):
-<<<<<<< HEAD
-            pytest.skip(f"MI350 does not support {BLOCK_K=} for scaled mfma {nonKDim=} variants")
+            pytest.skip(f"CDNA4 does not support {BLOCK_K=} for scaled mfma {nonKDim=} variants")
     elif is_xpu():
         pytest.skip("FIXME: failed to legalize operation 'tt.dot_scaled' on XPU")
-=======
-            pytest.skip(f"CDNA4 does not support {BLOCK_K=} for scaled mfma {nonKDim=} variants")
->>>>>>> ab91a66b
 
     NUM_STAGES = 1
     torch.manual_seed(42)
