import math
import pytest
import torch
import triton
import triton.language as tl
import triton.tools.experimental_descriptor
from test_mxfp import MXFP4Tensor, MXScaleTensor
import re
from triton._internal_testing import is_cuda, is_hip, is_hip_mi300, is_hip_mi350, is_hip_cdna, is_xpu


def f8_to_f16(x, dtype):

    @triton.jit
    def kernel(Y, X, N, BLOCK_SIZE: tl.constexpr):
        pid = tl.program_id(0)
        offs = pid * BLOCK_SIZE + tl.arange(0, BLOCK_SIZE)
        mask = offs < N
        x = tl.load(X + offs, mask=mask)
        tl.store(Y + offs, x, mask=mask)

    ret = torch.empty(x.shape, dtype=torch.float16, device=x.device)
    grid = lambda META: (triton.cdiv(x.numel(), META['BLOCK_SIZE']), )
    dtype = getattr(tl, dtype)
    kernel[grid](ret, triton.reinterpret(x, dtype), ret.numel(), BLOCK_SIZE=1024)
    return ret


@triton.jit
def matmul_kernel(  #
        a_ptr, b_ptr, output_ptr,  #
        M, N, K,  #
        stride_am, stride_ak,  #
        stride_bk, stride_bn,  #
        stride_cm, stride_cn,  #
        BLOCK_M: tl.constexpr, BLOCK_N: tl.constexpr, BLOCK_K: tl.constexpr,  #
        NUM_STAGES: tl.constexpr, SCALE_A: tl.constexpr = None, PRECISION: tl.constexpr = "ieee"):
    pid = tl.program_id(axis=0)
    num_pid_m = tl.cdiv(M, BLOCK_M)
    pid_m = pid % num_pid_m
    pid_n = pid // num_pid_m
    offs_am = (pid_m * BLOCK_M + tl.arange(0, BLOCK_M)) % M
    offs_bn = (pid_n * BLOCK_N + tl.arange(0, BLOCK_N)) % N
    offs_k = tl.arange(0, BLOCK_K)
    a_ptrs = a_ptr + (offs_am[:, None] * stride_am + offs_k[None, :] * stride_ak)
    b_ptrs = b_ptr + (offs_k[:, None] * stride_bk + offs_bn[None, :] * stride_bn)
    accumulator = tl.zeros((BLOCK_M, BLOCK_N), dtype=output_ptr.dtype.element_ty)
    for k in tl.range(0, tl.cdiv(K, BLOCK_K), num_stages=NUM_STAGES):
        mask_a = (offs_am[:, None] < M) & (offs_k[None, :] + k * BLOCK_K < K)
        a = tl.load(a_ptrs, mask=mask_a, other=0.0)
        if SCALE_A is not None:
            a = a * SCALE_A
        b = tl.load(b_ptrs)
        accumulator = tl.dot(a, b, acc=accumulator, out_dtype=output_ptr.dtype.element_ty, input_precision=PRECISION)
        a_ptrs += BLOCK_K * stride_ak
        b_ptrs += BLOCK_K * stride_bk
    offs_cm = pid_m * BLOCK_M + tl.arange(0, BLOCK_M)
    offs_cn = pid_n * BLOCK_N + tl.arange(0, BLOCK_N)
    mask_c = (offs_cm[:, None] < M) & (offs_cn[None, :] < N)
    output_ptrs = output_ptr + stride_cm * offs_cm[:, None] + stride_cn * offs_cn[None, :]
    tl.store(output_ptrs, accumulator, mask=mask_c)


def get_src_element_ty_size(dtype_str):
    if dtype_str == "float8e5":
        return 1
    if dtype_str == "float16":
        return 2
    if dtype_str == "float32" or dtype_str == "tensorfloat32":
        return 4
    raise ValueError(f"Unknown dtype {dtype_str}")


@pytest.mark.parametrize("dtype_src_str", ["float32", "tensorfloat32", "float16", "float8e5"])
@pytest.mark.parametrize("dtype_dst_str", ["float32", "float16"])
@pytest.mark.parametrize("BLOCK_M, BLOCK_N, BLOCK_K, NUM_STAGES", [(128, 128, 16, 4), (64, 128, 32, 4), (32, 32, 32, 4),
                                                                   (256, 128, 32, 4), (64, 512, 32, 2),
                                                                   (512, 64, 32, 2), (64, 16, 16, 4)])
@pytest.mark.parametrize("NUM_CTAS", [1, 2])
@pytest.mark.parametrize("NUM_WARPS", [4, 8])
def test_simple_matmul(dtype_src_str, dtype_dst_str, BLOCK_M, BLOCK_N, BLOCK_K, NUM_STAGES, NUM_WARPS, NUM_CTAS,
                       device):
    if NUM_CTAS > 1 and (not is_cuda() or torch.cuda.get_device_capability()[0] < 9):
        pytest.xfail("Clusters requires nvidia compute capability >= 9")
    if is_hip() and ((BLOCK_K * BLOCK_M + BLOCK_K * BLOCK_N) * NUM_STAGES * get_src_element_ty_size(dtype_src_str)
                     > 65536):
        pytest.skip("HIP path requires less than 64KB of shared memory")
    if is_hip() and (not is_hip_mi300()) and dtype_src_str == "tensorfloat32":
        pytest.skip("tensorfloat32 is only supported on HIP MI300")
    if dtype_src_str == "float8e5" and BLOCK_K == 16:
        pytest.skip("Skipping cases small K for float8")
    if dtype_src_str == "float8e5" and device == "cuda" and torch.cuda.get_device_capability()[0] < 9:
        pytest.skip("Float8 requires compute capability >= 9")
    if "float32" in dtype_src_str and dtype_dst_str == "float16":
        pytest.skip("Skipping unsupported case")
    if "float32" == dtype_src_str and NUM_CTAS > 1:
        pytest.skip("FMA matmul not supported for multiple CTAs")
    if (BLOCK_M < 64 or (BLOCK_M == 64 and BLOCK_N == 16)) and NUM_CTAS > 1:
        pytest.skip("multi-CTAs is broken for mmav2")
    M, N, K = 1024, 512, 256
    torch.manual_seed(42)
    precision = "tf32" if dtype_src_str == "tensorfloat32" else "ieee"
    dtype_src_str = "float32" if dtype_src_str == "tensorfloat32" else dtype_src_str
    if dtype_src_str == "float8e5":
        a = torch.randint(20, 40, (M, K), dtype=torch.int8, device=device).view(torch.float8_e5m2)
        b = torch.randint(20, 40, (K, N), dtype=torch.int8, device=device).view(torch.float8_e5m2)
        A = f8_to_f16(a, dtype_src_str)
        B = f8_to_f16(b, dtype_src_str)
    else:
        dtype_src = getattr(torch, dtype_src_str)
        a = torch.randn(M, K, dtype=dtype_src, device=device)
        b = torch.randn(K, N, dtype=dtype_src, device=device)
        A = a
        B = b
    dtype_dst = getattr(torch, dtype_dst_str)
    output = torch.empty((M, N), dtype=dtype_dst, device=device)
    grid = (triton.cdiv(M, BLOCK_M) * triton.cdiv(N, BLOCK_N), 1)
    k = matmul_kernel[grid](a, b, output, M, N, K, a.stride(0), a.stride(1), b.stride(0), b.stride(1), output.stride(0),
                            output.stride(1), BLOCK_M, BLOCK_N, BLOCK_K, NUM_STAGES=NUM_STAGES, PRECISION=precision,
                            num_warps=NUM_WARPS, num_ctas=NUM_CTAS)
    ref_out = torch.matmul(A, B).to(torch.float32)
    output = output.to(torch.float32)
    if dtype_src_str == "float32":
        # TF32 has lower precision than torch.float32
        atol = 0.03
        rtol = 0.03
    elif dtype_dst_str == "float16":
        atol = 0.06
        rtol = 0.06
    else:
        atol = 0.01
        rtol = 0.01
    torch.testing.assert_close(ref_out, output, atol=atol, rtol=rtol)
    # Make sure the mma is pipelined by checking if in the TTGIR we are waiting for the
    # barrier coming from the loop args (previous iteration).
    # This applies only if TCv5 MMA is used (M % 64 == 0 and N % 8 == 0) and
    # when MMA arguments loads are pipelined (N > 16)
    if (device == "cuda" and torch.cuda.get_device_capability()[0] == 10 and NUM_STAGES > 1 and BLOCK_M % 64 == 0
            and BLOCK_N % 8 == 0 and BLOCK_N > 16 and not (precision == "ieee" and dtype_src_str == "float32")):
        ttgir = k.asm["ttgir"]
        pattern = (r"ttng.wait_barrier %arg")
        assert re.search(pattern, str(ttgir)), "The TTGIR does not match the expected pattern."


# persistent matmul with fused loops
@triton.jit
def simple_persistent_kernel(a_ptr, b_ptr, c_ptr, M, N, K, stride_am, stride_ak,  #
                             stride_bk, stride_bn,  #
                             stride_cm, stride_cn, BLOCK_SIZE_M: tl.constexpr, BLOCK_SIZE_N: tl.constexpr,
                             BLOCK_SIZE_K: tl.constexpr,  #
                             GROUP_SIZE_M: tl.constexpr, NUM_SMS: tl.constexpr,
                             DISALLOW_ACC_MULTI_BUFFER: tl.constexpr):
    start_pid = tl.program_id(axis=0)
    num_pid_m = tl.cdiv(M, BLOCK_SIZE_M)
    num_pid_n = tl.cdiv(N, BLOCK_SIZE_N)
    k_tiles = tl.cdiv(K, BLOCK_SIZE_K)
    num_tiles = num_pid_m * num_pid_n

    tiles_per_SM = num_tiles // NUM_SMS
    if start_pid < num_tiles % NUM_SMS:
        tiles_per_SM += 1

    tile_id = start_pid - NUM_SMS
    tile_id_c = start_pid - NUM_SMS  # remat value to use in the epilogue
    ki = -1

    offs_k_for_mask = tl.arange(0, BLOCK_SIZE_K)

    num_pid_in_group = GROUP_SIZE_M * num_pid_n

    offs_am = tl.arange(0, BLOCK_SIZE_M)
    offs_bn = tl.arange(0, BLOCK_SIZE_N)

    accumulator = tl.zeros((BLOCK_SIZE_M, BLOCK_SIZE_N), dtype=tl.float32)

    for _ in tl.range(0, k_tiles * tiles_per_SM, disallow_acc_multi_buffer=DISALLOW_ACC_MULTI_BUFFER):
        ki = tl.where(ki == k_tiles - 1, 0, ki + 1)
        if ki == 0:
            tile_id += NUM_SMS
            group_id = tile_id // num_pid_in_group
            first_pid_m = group_id * GROUP_SIZE_M
            group_size_m = min(num_pid_m - first_pid_m, GROUP_SIZE_M)
            pid_m = first_pid_m + (tile_id % group_size_m)
            pid_n = (tile_id % num_pid_in_group) // group_size_m

            start_m = pid_m * BLOCK_SIZE_M
            start_n = pid_n * BLOCK_SIZE_N
            offs_am = start_m + tl.arange(0, BLOCK_SIZE_M)
            offs_bn = start_n + tl.arange(0, BLOCK_SIZE_N)
            offs_am = tl.where(offs_am < M, offs_am, 0)
            offs_bn = tl.where(offs_bn < N, offs_bn, 0)
            offs_am = tl.max_contiguous(tl.multiple_of(offs_am, BLOCK_SIZE_M), BLOCK_SIZE_M)
            offs_bn = tl.max_contiguous(tl.multiple_of(offs_bn, BLOCK_SIZE_N), BLOCK_SIZE_N)
        offs_k = ki * BLOCK_SIZE_K + tl.arange(0, BLOCK_SIZE_K)
        a_ptrs = a_ptr + (offs_am[:, None] * stride_am + offs_k[None, :] * stride_ak)
        b_ptrs = b_ptr + (offs_k[:, None] * stride_bk + offs_bn[None, :] * stride_bn)

        a = tl.load(a_ptrs, mask=offs_k_for_mask[None, :] < K - ki * BLOCK_SIZE_K, other=0.0)
        b = tl.load(b_ptrs, mask=offs_k_for_mask[:, None] < K - ki * BLOCK_SIZE_K, other=0.0)
        accumulator = tl.dot(a, b, accumulator)

        if ki == k_tiles - 1:
            tile_id_c += NUM_SMS
            group_id = tile_id_c // num_pid_in_group
            first_pid_m = group_id * GROUP_SIZE_M
            group_size_m = min(num_pid_m - first_pid_m, GROUP_SIZE_M)
            pid_m = first_pid_m + (tile_id_c % group_size_m)
            pid_n = (tile_id_c % num_pid_in_group) // group_size_m

            offs_cm = pid_m * BLOCK_SIZE_M + tl.arange(0, BLOCK_SIZE_M)
            offs_cn = pid_n * BLOCK_SIZE_N + tl.arange(0, BLOCK_SIZE_N)
            c_ptrs = c_ptr + stride_cm * offs_cm[:, None] + stride_cn * offs_cn[None, :]
            c_mask = (offs_cm[:, None] < M) & (offs_cn[None, :] < N)
            if (c_ptr.dtype == tl.float8e4nv):
                c = accumulator.to(tl.float8e4nv)
            else:
                c = accumulator.to(tl.float16)
            tl.store(c_ptrs, c, mask=c_mask)
            accumulator = tl.zeros((BLOCK_SIZE_M, BLOCK_SIZE_N), dtype=tl.float32)


@pytest.mark.parametrize("BLOCK_M, BLOCK_N, BLOCK_K", [(128, 128, 16), (64, 128, 32), (32, 32, 32), (256, 128, 16),
                                                       (64, 512, 16), (512, 64, 16), (64, 16, 16)])
@pytest.mark.parametrize("NUM_WARPS", [4, 8])
@pytest.mark.parametrize("DISALLOW_ACC_MULTI_BUFFER", [True, False])
def test_simple_persistent_matmul(BLOCK_M, BLOCK_N, BLOCK_K, NUM_WARPS, DISALLOW_ACC_MULTI_BUFFER, device):
    M, N, K = 1024, 512, 256
    NUM_STAGES = 3
    a = torch.randn(M, K, dtype=torch.float16, device=device)
    b = torch.randn(K, N, dtype=torch.float16, device=device)
    output = torch.empty((M, N), dtype=torch.float16, device=device)

    # Fake small number of SMS to test that persistent kernel works reliably
    NUM_SMS = 8

    grid = (min(NUM_SMS, triton.cdiv(M, BLOCK_M) * triton.cdiv(N, BLOCK_N)), )
    k = simple_persistent_kernel[grid](
        a, b, output,  #
        M, N, K,  #
        a.stride(0), a.stride(1),  #
        b.stride(0), b.stride(1),  #
        output.stride(0), output.stride(1),  #
        BLOCK_SIZE_M=BLOCK_M, BLOCK_SIZE_N=BLOCK_N, BLOCK_SIZE_K=BLOCK_K,  #
        GROUP_SIZE_M=8, NUM_SMS=NUM_SMS, DISALLOW_ACC_MULTI_BUFFER=DISALLOW_ACC_MULTI_BUFFER, num_stages=NUM_STAGES,
        num_warps=NUM_WARPS)
    ref_out = torch.matmul(a.to(torch.float32), b.to(torch.float32)).to(torch.float16)

    torch.testing.assert_close(ref_out, output, atol=0.01, rtol=0.01)

    # Make sure the mma is pipelined by checking if in the TTGIR we are waiting for the
    # barrier coming from the loop args (previous iteration).
    # This applies only if TCv5 MMA is used (M % 64 == 0 and N % 8 == 0) and
    # when MMA arguments loads are pipelined (N > 16)
    if (device == "cuda" and torch.cuda.get_device_capability()[0] == 10 and BLOCK_M % 64 == 0 and BLOCK_N % 8 == 0
            and BLOCK_N > 16):
        ttgir = k.asm["ttgir"]
        pattern = "ttng.wait_barrier %arg"
        assert ttgir.count(pattern) > 0, "Expect barrier coming from the previous iteration."


@triton.jit
def mxfp_matmul(  #
        a_ptr, b_ptr, output_ptr,  #
        a_scale, b_scale,  #
        M, N, K,  #
        stride_scale: tl.constexpr,  #
        stride_am, stride_ak,  #
        stride_bk, stride_bn,  #
        stride_cm, stride_cn,  #
        BLOCK_M: tl.constexpr, BLOCK_N: tl.constexpr, BLOCK_K: tl.constexpr,  #
        NUM_STAGES: tl.constexpr):
    pid = tl.program_id(axis=0)
    num_pid_m = tl.cdiv(M, BLOCK_M)
    pid_m = pid % num_pid_m
    pid_n = pid // num_pid_m
    offs_am = (pid_m * BLOCK_M + tl.arange(0, BLOCK_M)) % M
    offs_bn = (pid_n * BLOCK_N + tl.arange(0, BLOCK_N)) % N
    offs_k = tl.arange(0, BLOCK_K)
    offs_scale_k = tl.arange(0, BLOCK_K // 32)
    a_scale_ptr = a_scale + offs_am[:, None] * stride_scale + offs_scale_k[None, :]
    b_scale_ptr = b_scale + offs_bn[:, None] * stride_scale + offs_scale_k[None, :]
    a_ptrs = a_ptr + (offs_am[:, None] * stride_am + offs_k[None, :] * stride_ak)
    b_ptrs = b_ptr + (offs_k[:, None] * stride_bk + offs_bn[None, :] * stride_bn)
    accumulator = tl.zeros((BLOCK_M, BLOCK_N), dtype=output_ptr.dtype.element_ty)
    for k in tl.range(0, tl.cdiv(K, BLOCK_K), num_stages=NUM_STAGES):
        k_remaining = K - k * BLOCK_K
        valid_k = offs_k < k_remaining
        a = tl.load(a_ptrs, mask=valid_k[None, :], other=0.)
        b = tl.load(b_ptrs, mask=valid_k[:, None], other=0.)
        scale_a = tl.load(a_scale_ptr)
        scale_b = tl.load(b_scale_ptr)
        accumulator = tl.dot_scaled(a, scale_a, "e5m2", b, scale_b, "e5m2", accumulator)
        a_ptrs += BLOCK_K * stride_ak
        b_ptrs += BLOCK_K * stride_bk
        a_scale_ptr += BLOCK_K // 32
        b_scale_ptr += BLOCK_K // 32
    offs_cm = pid_m * BLOCK_M + tl.arange(0, BLOCK_M)
    offs_cn = pid_n * BLOCK_N + tl.arange(0, BLOCK_N)
    output_ptrs = output_ptr + stride_cm * offs_cm[:, None] + stride_cn * offs_cn[None, :]
    c_mask = (offs_cm[:, None] < M) & (offs_cn[None, :] < N)
    tl.store(output_ptrs, accumulator, mask=c_mask)


def fp8e8m0_to_float32(scale):
    scale = scale.view(torch.uint8)
    scale = scale.to(torch.int32)
    scale = scale << 23
    scale = scale.view(torch.float32)
    return scale


@pytest.mark.parametrize("M, N, K", [(1024, 512, 256), (128, 256, 256), (128, 128, 128), (2, 4, 32), (2, 4, 64),
                                     (256, 16, 32)])
@pytest.mark.parametrize("BLOCK_M, BLOCK_N, BLOCK_K", [(128, 128, 128), (256, 128, 128), (128, 256, 128),
                                                       (128, 256, 256), (128, 128, 64), (128, 64, 128)])
@pytest.mark.parametrize("NUM_STAGES", [1, 3])
@pytest.mark.parametrize("NUM_WARPS", [4, 8])
@pytest.mark.parametrize("nonKDim", ([0, 16, 32] if is_hip_cdna() else [0]))
def test_mxfp(M, N, K, BLOCK_M, BLOCK_N, BLOCK_K, NUM_STAGES, nonKDim, NUM_WARPS, device):
    if is_xpu():
        pytest.skip("FIXME: Fail RuntimeError on XPU")
    if is_cuda() and torch.cuda.get_device_capability()[0] < 10:
        pytest.skip("Requires compute capability >= 10")
    elif is_hip():
        if not is_hip_mi350():
            pytest.skip("Scaled mxfp8 matmul is only natively supported on MI350")
        if (M == 2 and N == 4 and K == 32) or (M == 256 and N == 16 and K == 32):
            pytest.skip(f"Input shape {M=}, {N=}, {K=} is not supported yet")
        if (nonKDim == 16 and BLOCK_K < 128) or (nonKDim == 32 and BLOCK_K < 64):
            pytest.skip(f"MI350 does not support {BLOCK_K=} for scaled mfma {nonKDim=} variants")

    if BLOCK_N == 256 and BLOCK_K == 256:
        NUM_STAGES = min(NUM_STAGES, 2)
    torch.manual_seed(42)
    dtype_src_str = "float8e5"
    dtype_dst_str = "float32"
    a = torch.randint(20, 40, (M, K), dtype=torch.uint8, device=device).view(torch.float8_e5m2)
    a_f16 = f8_to_f16(a, dtype_src_str)
    b = torch.randint(20, 40, (K, N), dtype=torch.uint8, device=device).view(torch.float8_e5m2)
    b_f16 = f8_to_f16(b, dtype_src_str)
    a_scale = torch.randint(130, (M, K // 32), dtype=torch.uint8, device=device)
    b_scale = torch.randint(130, (N, K // 32), dtype=torch.uint8, device=device)

    dtype_dst = getattr(torch, dtype_dst_str)
    output = torch.empty((M, N), dtype=dtype_dst, device=device)
    grid = (triton.cdiv(M, BLOCK_M) * triton.cdiv(N, BLOCK_N), 1)
    kernel_kwargs = {}
    if is_hip():
        kernel_kwargs["matrix_instr_nonkdim"] = nonKDim
    out = mxfp_matmul[grid](a, b, output, a_scale, b_scale, M, N, K, a_scale.stride(0), a.stride(0), a.stride(1),
                            b.stride(0), b.stride(1), output.stride(0), output.stride(1), BLOCK_M, BLOCK_N, BLOCK_K,
                            NUM_STAGES=NUM_STAGES, **kernel_kwargs, num_warps=NUM_WARPS)
    a_scale_f32 = fp8e8m0_to_float32(a_scale)
    b_scale_f32 = fp8e8m0_to_float32(b_scale)
    a_scale_f32 = a_scale_f32.repeat_interleave(32, dim=1)
    b_scale_f32 = b_scale_f32.repeat_interleave(32, dim=1)

    # b_scales are always col major
    b_scale_f32 = b_scale_f32.T.contiguous()

    a = a_f16 * a_scale_f32
    b = b_f16 * b_scale_f32
    ref_out = torch.matmul(a, b).to(torch.float32)
    output = output.to(torch.float32)
    atol = 0.0001
    rtol = 0.0001
    torch.testing.assert_close(ref_out, output, atol=atol, rtol=rtol)

    # Pipelining of dot_scaled requires tmem_copy to be used, which in turn
    # requires the scales to be in the blocked layout in global memory.
    assert "ttng.wait_barrier" not in out.asm["ttgir"]


def _knob_promote_lhs_to_tmem(monkeypatch):
    # Promoting the LHS to TMEM should be patched because it will otherwise
    # unintentionally be enabled for all consecutive tests if using os.environ
    monkeypatch.setenv("ALLOW_LHS_TMEM_LAYOUT_CONVERSION", "1")


@triton.jit
def block_scale_mxfp_matmul(  #
        a_ptr, b_ptr, output_ptr,  #
        a_scale, b_scale,  #
        M, N, K,  #
        stride_sk, stride_sb, stride_sc, stride_sd: tl.constexpr,  # Need tl.constexpr to pipeline scale load. Why?
        stride_am, stride_ak,  #
        stride_bk, stride_bn,  #
        stride_cm, stride_cn,  #
        BLOCK_M: tl.constexpr, BLOCK_N: tl.constexpr, BLOCK_K: tl.constexpr,  #
        NUM_STAGES: tl.constexpr, USE_2D_SCALE_LOAD: tl.constexpr):
    ## This kernel assumes a_scale and b_scale are coming in with shapes
    ## [BLOCK_M(or N) // 128, BLOCK_K // 128, 32, 4, 4] for optimial performance
    ## on nvidia sm100+ HW
    pid = tl.program_id(axis=0)
    num_pid_m = tl.cdiv(M, BLOCK_M)
    pid_m = pid % num_pid_m
    pid_n = pid // num_pid_m
    offs_am = (pid_m * BLOCK_M + tl.arange(0, BLOCK_M)) % M
    offs_bn = (pid_n * BLOCK_N + tl.arange(0, BLOCK_N)) % N
    offs_k = tl.arange(0, BLOCK_K)

    offs_sm = (pid_m * (BLOCK_M // 128) + tl.arange(0, BLOCK_M // 128))
    offs_sn = (pid_n * (BLOCK_N // 128) + tl.arange(0, BLOCK_N // 128))

    if USE_2D_SCALE_LOAD:
        offs_inner = tl.arange(0, (BLOCK_K // 128) * 32 * 4 * 4)
        a_scale_ptr = a_scale + offs_sm[:, None] * stride_sk + offs_inner[None, :]
        b_scale_ptr = b_scale + offs_sn[:, None] * stride_sk + offs_inner[None, :]
    else:
        offs_sk = tl.arange(0, (BLOCK_K // 128))
        offs_sc = tl.arange(0, 32)
        offs_sd = tl.arange(0, 4)
        a_scale_ptr = a_scale + (offs_sm[:, None, None, None, None] * stride_sk + offs_sk[None, :, None, None, None] *
                                 stride_sb + offs_sc[None, None, :, None, None] * stride_sc +
                                 offs_sd[None, None, None, :, None] * stride_sd + offs_sd[None, None, None, None, :])
        b_scale_ptr = b_scale + (offs_sn[:, None, None, None, None] * stride_sk + offs_sk[None, :, None, None, None] *
                                 stride_sb + offs_sc[None, None, :, None, None] * stride_sc +
                                 offs_sd[None, None, None, :, None] * stride_sd + offs_sd[None, None, None, None, :])

    a_ptrs = a_ptr + (offs_am[:, None] * stride_am + offs_k[None, :] * stride_ak)
    b_ptrs = b_ptr + (offs_k[:, None] * stride_bk + offs_bn[None, :] * stride_bn)
    accumulator = tl.zeros((BLOCK_M, BLOCK_N), dtype=output_ptr.dtype.element_ty)
    for k in tl.range(0, tl.cdiv(K, BLOCK_K), num_stages=NUM_STAGES):
        a = tl.load(a_ptrs)
        b = tl.load(b_ptrs)
        scale_a = tl.load(a_scale_ptr)
        scale_b = tl.load(b_scale_ptr)

        if USE_2D_SCALE_LOAD:
            scale_a = scale_a.reshape(BLOCK_M // 128, BLOCK_K // 128, 32, 4, 4)
            scale_b = scale_b.reshape(BLOCK_N // 128, BLOCK_K // 128, 32, 4, 4)

        # Scales are comming in for optimial peformance, but we reshape here for
        # the canonical inputs to dot_scaled
        # These reshapes and transposes will be optimized away during lowering
        scale_a = scale_a.trans(0, 3, 2, 1, 4).reshape(BLOCK_M, BLOCK_K // 32)
        scale_b = scale_b.trans(0, 3, 2, 1, 4).reshape(BLOCK_N, BLOCK_K // 32)
        accumulator = tl.dot_scaled(a, scale_a, "e5m2", b, scale_b, "e5m2", accumulator)

        a_ptrs += BLOCK_K * stride_ak
        b_ptrs += BLOCK_K * stride_bk
        a_scale_ptr += BLOCK_K // 128 * stride_sb
        b_scale_ptr += BLOCK_K // 128 * stride_sb
    offs_cm = pid_m * BLOCK_M + tl.arange(0, BLOCK_M)
    offs_cn = pid_n * BLOCK_N + tl.arange(0, BLOCK_N)
    output_ptrs = output_ptr + stride_cm * offs_cm[:, None] + stride_cn * offs_cn[None, :]
    c_mask = (offs_cm[:, None] < M) & (offs_cn[None, :] < N)
    tl.store(output_ptrs, accumulator, mask=c_mask)


@pytest.mark.parametrize("M, N, K", [(1024, 512, 512), (998, 111, 512), (63, 128, 512)])
@pytest.mark.parametrize("BLOCK_M, BLOCK_N, BLOCK_K", [(128, 128, 128), (256, 128, 128), (128, 256, 128),
                                                       (128, 128, 256), (128, 256, 256)])
@pytest.mark.parametrize("NUM_STAGES", [1, 2, 4])
@pytest.mark.parametrize("USE_2D_SCALE_LOAD", [False, True])
@pytest.mark.skipif(is_cuda() and torch.cuda.get_device_capability()[0] < 10,
                    reason="Requires compute capability >= 10")
def test_blocked_scale_mxfp(M, N, K, BLOCK_M, BLOCK_N, BLOCK_K, NUM_STAGES, USE_2D_SCALE_LOAD, device, monkeypatch):
    if is_xpu():
        pytest.skip("FIXME: Fail RuntimeError on XPU")

    if BLOCK_N == 256 and BLOCK_K == 256:
        NUM_STAGES = min(NUM_STAGES, 2)
    elif BLOCK_K == 256:
        NUM_STAGES = min(NUM_STAGES, 3)

    torch.manual_seed(42)
    dtype_src_str = "float8e5"
    dtype_dst_str = "float32"
    a = torch.randint(20, 40, (M, K), dtype=torch.uint8, device=device).view(torch.float8_e5m2)
    A = f8_to_f16(a, dtype_src_str)
    b = torch.randint(20, 40, (K, N), dtype=torch.uint8, device=device).view(torch.float8_e5m2)
    B = f8_to_f16(b, dtype_src_str)
    ceildiv = lambda a, b: math.ceil(a / b)
    a_scale = torch.randint(130, (ceildiv(M, 128), ceildiv(K, 128), 32, 4, 4), dtype=torch.uint8).to(device)
    b_scale = torch.randint(130, (ceildiv(N, 128), ceildiv(K, 128), 32, 4, 4), dtype=torch.uint8).to(device)

    dtype_dst = getattr(torch, dtype_dst_str)
    output = torch.empty((M, N), dtype=dtype_dst, device=device)
    grid = (triton.cdiv(M, BLOCK_M) * triton.cdiv(N, BLOCK_N), 1)
    out = block_scale_mxfp_matmul[grid](a, b, output, a_scale, b_scale, M, N, K, a_scale.stride(0), a_scale.stride(1),
                                        a_scale.stride(2), a_scale.stride(3), a.stride(0), a.stride(1), b.stride(0),
                                        b.stride(1), output.stride(0), output.stride(1), BLOCK_M, BLOCK_N, BLOCK_K,
                                        NUM_STAGES=NUM_STAGES, USE_2D_SCALE_LOAD=USE_2D_SCALE_LOAD)
    ttgir = out.asm["ttgir"]
    ptx = out.asm["ptx"]

    def flatten_scale(scale):
        num_chunk_m, num_chunk_k, _, _, _ = scale.shape
        return scale.permute(0, 3, 2, 1, 4).reshape(num_chunk_m * 128, num_chunk_k * 4).contiguous()

    a_scale_f32 = flatten_scale(fp8e8m0_to_float32(a_scale))[:M]
    b_scale_f32 = flatten_scale(fp8e8m0_to_float32(b_scale))[:N]
    a_scale_f32 = a_scale_f32.repeat_interleave(32, dim=1)
    b_scale_f32 = b_scale_f32.repeat_interleave(32, dim=1)

    # b_scales are always col major
    b_scale_f32 = b_scale_f32.T.contiguous()

    a = A * a_scale_f32
    b = B * b_scale_f32
    ref_out = torch.matmul(a, b).to(torch.float32)
    output = output.to(torch.float32)
    atol = 0.0001
    rtol = 0.0001
    torch.testing.assert_close(ref_out, output, atol=atol, rtol=rtol)

    if USE_2D_SCALE_LOAD:
        # Due to an issue in the coalescing pass, tmem_copy can not be generated for the 5D load.
        # The issue is fixed using the patch from https://github.com/triton-lang/triton/pull/4914
        assert "tcgen05.cp" in ptx
    if NUM_STAGES > 1:
        if BLOCK_M == BLOCK_K and BLOCK_N == BLOCK_K:
            load_pipelined = ttgir.count(f"ttg.local_alloc  : () -> !ttg.memdesc<{NUM_STAGES}x{BLOCK_M}x{BLOCK_K}") == 2
        else:
            load_pipelined = (ttgir.count(f"ttg.local_alloc  : () -> !ttg.memdesc<{NUM_STAGES}x{BLOCK_M}x{BLOCK_K}") and
                              ttgir.count(f"ttg.local_alloc  : () -> !ttg.memdesc<{NUM_STAGES}x{BLOCK_K}x{BLOCK_N}"))

        if load_pipelined and USE_2D_SCALE_LOAD:
            # If load is pipelined and tmem_copy is used,  MMA pipelining should also kick in
            assert "ttng.wait_barrier" in ttgir
        elif not load_pipelined:
            # The behavior of load pipelining seems to depend on the size of input tensors.
            # In this test, it fails to pipeline the RHS tensor when N is not a multiple of 128. Pipelining of the LHS tensor
            # does not seem to be affected by the value of M, though.
            print(f"SWP failed for M = {M}, N = {N}")


@triton.jit
def lhs_in_tmem_kernel(  #
        a_ptr, b_ptr, output_ptr,  #
        stride_am, stride_ak,  #
        stride_bk, stride_bn,  #
        stride_cm, stride_cn,  #
        M: tl.constexpr, N: tl.constexpr, K: tl.constexpr, A_TRANS: tl.constexpr, BLOCK_M: tl.constexpr,
        BLOCK_N: tl.constexpr, BLOCK_K: tl.constexpr):
    pid = tl.program_id(axis=0)
    num_pid_m = tl.cdiv(M, BLOCK_M)
    pid_m = pid % num_pid_m
    pid_n = pid // num_pid_m
    offs_am = (pid_m * BLOCK_M + tl.arange(0, BLOCK_M)) % M
    offs_bn = (pid_n * BLOCK_N + tl.arange(0, BLOCK_N)) % N
    offs_k = tl.arange(0, BLOCK_K)

    if not A_TRANS:
        a_ptrs = a_ptr + (offs_am[:, None] * stride_am + offs_k[None, :] * stride_ak)
    else:
        a_ptrs = a_ptr + (offs_k[:, None] * stride_am + offs_am[None, :] * stride_ak)
    b_ptrs = b_ptr + (offs_k[:, None] * stride_bk + offs_bn[None, :] * stride_bn)
    accumulator = tl.zeros((BLOCK_M, BLOCK_N), dtype=tl.float32)
    for k in tl.range(0, tl.cdiv(K, BLOCK_K), num_stages=1):
        k_remaining = K - k * BLOCK_K
        valid_k = offs_k < k_remaining
        m_remaining = M - pid_m * BLOCK_M
        valid_m = offs_am < m_remaining
        a = tl.load(a_ptrs, mask=(valid_k[None, :] & valid_m[:, None]), other=0.0)
        if A_TRANS:
            a = a.T
        n_remaining = N - pid_n * BLOCK_N
        valid_n = offs_bn < n_remaining
        b = tl.load(b_ptrs, mask=(valid_k[:, None] & valid_n[None, :]), other=0.0)
        accumulator = tl.dot(a, b, acc=accumulator)
        a_ptrs += BLOCK_K * stride_ak
        b_ptrs += BLOCK_K * stride_bk

    offs_cm = pid_m * BLOCK_M + tl.arange(0, BLOCK_M)
    offs_cn = pid_n * BLOCK_N + tl.arange(0, BLOCK_N)

    output_ptrs = output_ptr + stride_cm * offs_cm[:, None] + stride_cn * offs_cn[None, :]
    mask_c = (offs_cm[:, None] < M) & (offs_cn[None, :] < N)
    tl.store(output_ptrs, accumulator, mask=mask_c)


@pytest.mark.parametrize("M, N, K", [(128, 64, 64), (1024, 512, 256)])
@pytest.mark.parametrize("BLOCK_M, BLOCK_N, BLOCK_K", [(128, 128, 128), (256, 128, 128), (128, 256, 128),
                                                       (128, 256, 256), (128, 128, 64), (128, 64, 128)])
@pytest.mark.parametrize("a_trans", [False, True])
@pytest.mark.parametrize("dtype_src_str", ["float32", "float16", "float8e5"])
@pytest.mark.skipif(is_cuda() and torch.cuda.get_device_capability()[0] < 10,
                    reason="Requires compute capability >= 10")
def test_lhs_in_tmem(M, N, K, BLOCK_M, BLOCK_N, BLOCK_K, a_trans, dtype_src_str, device, monkeypatch):
    _knob_promote_lhs_to_tmem(monkeypatch)
    if M != BLOCK_M or N != BLOCK_N or K != BLOCK_K:
        # TODO: Make LHS TMEM promotion work for all problem sizes regardless of block dims
        pytest.xfail(
            "LHS TMEM promotion produces incorrect results when the workload dimensions are not equal to the block dims"
        )
    torch.manual_seed(42)
    if dtype_src_str == "float8e5":
        a = torch.randint(20, 40, (M, K), dtype=torch.int8, device=device).view(torch.float8_e5m2)
        if (a_trans):
            a = a.T
        b = torch.randint(20, 40, (K, N), dtype=torch.int8, device=device).view(torch.float8_e5m2)
        A = f8_to_f16(a, dtype_src_str)
        B = f8_to_f16(b, dtype_src_str)
    else:
        dtype_src = getattr(torch, dtype_src_str)
        a = torch.randn(M, K, dtype=dtype_src, device=device)
        if (a_trans):
            a = a.T
        b = torch.randn(K, N, dtype=dtype_src, device=device)
        A = a
        B = b
    output = torch.empty((M, N), dtype=torch.float16, device=device)
    grid = (1, 1)
    lhs_in_tmem_kernel[grid](a, b, output, a.stride(0), a.stride(1), b.stride(0), b.stride(1), output.stride(0),
                             output.stride(1), M, N, K, A_TRANS=a_trans, BLOCK_M=BLOCK_M, BLOCK_N=BLOCK_N,
                             BLOCK_K=BLOCK_K)
    ref_out = torch.matmul(A if not a_trans else A.T, B).to(torch.float16)

    atol = 0.03
    rtol = 0.03
    torch.testing.assert_close(ref_out, output, atol=atol, rtol=rtol)


@triton.jit
def lhs_in_tmem_kernel_mxfp(  #
        a_ptr, b_ptr, output_ptr,  #
        a_scale, b_scale,  #
        stride_scale,  #
        stride_am, stride_ak,  #
        stride_bk, stride_bn,  #
        stride_cm, stride_cn,  #
        M: tl.constexpr, N: tl.constexpr, K: tl.constexpr):
    offs_am = tl.arange(0, M)
    offs_bn = tl.arange(0, N)
    offs_k = tl.arange(0, K)
    offs_scale_k = tl.arange(0, K // 32)
    a_ptrs = a_ptr + (offs_am[:, None] * stride_am + offs_k[None, :] * stride_ak)
    b_ptrs = b_ptr + (offs_k[:, None] * stride_bk + offs_bn[None, :] * stride_bn)
    a_scale_ptr = a_scale + offs_am[:, None] * stride_scale + offs_scale_k[None, :]
    b_scale_ptr = b_scale + offs_bn[:, None] * stride_scale + offs_scale_k[None, :]
    a = tl.load(a_ptrs)
    b = tl.load(b_ptrs)
    scale_a = tl.load(a_scale_ptr)
    scale_b = tl.load(b_scale_ptr)
    accumulator = tl.dot_scaled(a, scale_a, "e5m2", b, scale_b, "e5m2")
    offs_cm = tl.arange(0, M)
    offs_cn = tl.arange(0, N)
    output_ptrs = output_ptr + stride_cm * offs_cm[:, None] + stride_cn * offs_cn[None, :]
    tl.store(output_ptrs, accumulator)


@pytest.mark.skipif(is_cuda() and torch.cuda.get_device_capability()[0] < 10,
                    reason="Requires compute capability >= 10")
def test_lhs_in_tmem_mxfp(device, monkeypatch):
    if is_xpu():
        pytest.skip("FIXME: failed to legalize operation 'tt.dot_scaled' on XPU")
    _knob_promote_lhs_to_tmem(monkeypatch)
    M, N, K = 128, 64, 32
    torch.manual_seed(42)
    a = torch.randint(20, 40, (M, K), dtype=torch.uint8, device=device)
    b = torch.randint(20, 40, (K, N), dtype=torch.uint8, device=device)
    A = f8_to_f16(a, "float8e5")
    B = f8_to_f16(b, "float8e5")
    a_scale = torch.randint(124, 130, (M, K // 32), dtype=torch.uint8, device=device)
    b_scale = torch.randint(124, 130, (N, K // 32), dtype=torch.uint8, device=device)
    output = torch.empty((M, N), dtype=torch.float16, device=device)
    grid = (1, 1)
    lhs_in_tmem_kernel_mxfp[grid](a, b, output, a_scale, b_scale, a_scale.stride(0), a.stride(0), a.stride(1),
                                  b.stride(0), b.stride(1), output.stride(0), output.stride(1), M, N, K)
    a_scale_f32 = fp8e8m0_to_float32(a_scale)
    b_scale_f32 = fp8e8m0_to_float32(b_scale)
    a_scale_f32 = a_scale_f32.repeat_interleave(32, dim=1)
    b_scale_f32 = b_scale_f32.repeat_interleave(32, dim=1)

    # b_scales are always col major
    b_scale_f32 = b_scale_f32.T.contiguous()

    a = A * a_scale_f32
    b = B * b_scale_f32
    ref_out = torch.matmul(a, b).to(torch.float16)
    atol = 0.003
    rtol = 0.003
    torch.testing.assert_close(ref_out, output, atol=atol, rtol=rtol)


@triton.jit
def block_scale_fp4_matmul(  #
        a_ptr, b_ptr, output_ptr,  #
        a_scale, b_scale,  #
        M, N, K,  #
        stride_scale,  #
        stride_am, stride_ak,  #
        stride_bk, stride_bn,  #
        stride_cm, stride_cn,  #
        VEC_SIZE: tl.constexpr,  #
        BLOCK_M: tl.constexpr,  #
        BLOCK_N: tl.constexpr,  #
        BLOCK_K: tl.constexpr,  #
        NUM_STAGES: tl.constexpr):  #
    pid = tl.program_id(axis=0)
    num_pid_m = tl.cdiv(M, BLOCK_M)
    pid_m = pid % num_pid_m
    pid_n = pid // num_pid_m
    offs_am = (pid_m * BLOCK_M + tl.arange(0, BLOCK_M)) % M
    offs_bn = (pid_n * BLOCK_N + tl.arange(0, BLOCK_N)) % N

    # Two e2m1 values per K
    offs_k = tl.arange(0, BLOCK_K // 2)
    offs_scale_k = tl.arange(0, BLOCK_K // VEC_SIZE)
    if a_scale is not None:
        a_scale_ptr = a_scale + offs_am[:, None] * stride_scale + offs_scale_k[None, :]
    if b_scale is not None:
        b_scale_ptr = b_scale + offs_bn[:, None] * stride_scale + offs_scale_k[None, :]
    a_ptrs = a_ptr + (offs_am[:, None] * stride_am + offs_k[None, :] * stride_ak)
    b_ptrs = b_ptr + (offs_k[:, None] * stride_bk + offs_bn[None, :] * stride_bn)
    accumulator = tl.zeros((BLOCK_M, BLOCK_N), dtype=output_ptr.dtype.element_ty)
    for k in tl.range(0, tl.cdiv(K, BLOCK_K), num_stages=NUM_STAGES):
        k_remaining = tl.cdiv(K - k * BLOCK_K, 2)
        valid_k = offs_k < k_remaining
        a = tl.load(a_ptrs, mask=valid_k[None, :], other=0)
        b = tl.load(b_ptrs, mask=valid_k[:, None], other=0)
        if a_scale is not None:
            scale_a = tl.load(a_scale_ptr)
        else:
            scale_a = None
        if b_scale is not None:
            scale_b = tl.load(b_scale_ptr)
        else:
            scale_b = None
        accumulator = tl.dot_scaled(a, scale_a, "e2m1", b, scale_b, "e2m1", accumulator)
        a_ptrs += (BLOCK_K // 2) * stride_ak
        b_ptrs += (BLOCK_K // 2) * stride_bk
        if a_scale is not None:
            a_scale_ptr += BLOCK_K // VEC_SIZE
        if b_scale is not None:
            b_scale_ptr += BLOCK_K // VEC_SIZE
    offs_cm = pid_m * BLOCK_M + tl.arange(0, BLOCK_M)
    offs_cn = pid_n * BLOCK_N + tl.arange(0, BLOCK_N)
    output_ptrs = output_ptr + stride_cm * offs_cm[:, None] + stride_cn * offs_cn[None, :]
    c_mask = (offs_cm[:, None] < M) & (offs_cn[None, :] < N)
    tl.store(output_ptrs, accumulator, mask=c_mask)


@pytest.mark.parametrize("M, N, K", [(1024, 512, 256), (2, 4, 64)])
@pytest.mark.parametrize("BLOCK_M, BLOCK_N, BLOCK_K", [(128, 128, 128), (256, 128, 128), (128, 256, 128),
                                                       (128, 256, 256), (128, 128, 64), (128, 64, 128)])
@pytest.mark.parametrize("with_a_scale", [True, False])
@pytest.mark.parametrize("with_b_scale", [True, False])
@pytest.mark.parametrize(("scale_type", "VEC_SIZE"), [("float8_e8m0fnu", 32), ("float8_e4m3fn", 16)],
                         ids=["mxfp4", "nvfp4"])
@pytest.mark.parametrize("nonKDim", ([0, 16, 32] if is_hip_cdna() else [0]))
def test_block_scale_fp4(M, N, K, BLOCK_M, BLOCK_N, BLOCK_K, VEC_SIZE, with_a_scale, with_b_scale, scale_type, nonKDim,
                         device):
    if is_cuda():
        if torch.cuda.get_device_capability()[0] < 10:
            pytest.skip("Requires compute capability >= 10")
        if not (with_a_scale and with_b_scale):
            pytest.skip("None aScale/bScale is only tested on AMD backend for now")
    elif is_hip():
        if not is_hip_mi350():
            pytest.skip("Scaled fp4 matmul is only natively supported on MI350")
        if scale_type != 'float8_e8m0fnu':
            pytest.skip("MI350 only supports E8M0 scale")
        if (nonKDim == 16 and BLOCK_K < 128) or (nonKDim == 32 and BLOCK_K < 64):
            pytest.skip(f"MI350 does not support {BLOCK_K=} for scaled mfma {nonKDim=} variants")
    elif is_xpu():
        pytest.skip("FIXME: failed to legalize operation 'tt.dot_scaled' on XPU")

    NUM_STAGES = 1
    torch.manual_seed(42)
    a_mxfp4 = MXFP4Tensor(size=(M, K), device=device).random()
    a = a_mxfp4.to_packed_tensor(dim=1)
    # Generate b with k-major layout, pack two e2m1 along k, then logical transpose to K, N
    b_mxfp4 = MXFP4Tensor(size=(N, K), device=device).random()
    b = b_mxfp4.to_packed_tensor(dim=1).T
    # No need to pack along K since we convert each e2m1 to f32 directly for the reference matmul
    b_ref = b_mxfp4.to(torch.float32).T

    a_size = (M, (K + VEC_SIZE - 1) // VEC_SIZE)
    b_size = (N, (K + VEC_SIZE - 1) // VEC_SIZE)
    a_scale = torch.rand(a_size, device=device)
    b_scale = torch.rand(b_size, device=device)
    if scale_type == "float8_e8m0fnu":
        a_scale_ref = MXScaleTensor(a_scale)
        b_scale_ref = MXScaleTensor(b_scale)
        a_scale = a_scale_ref.data
        b_scale = b_scale_ref.data
    elif scale_type == "float8_e4m3fn":
        a_scale = a_scale.to(torch.float8_e4m3fn)
        b_scale = b_scale.to(torch.float8_e4m3fn)
        a_scale_ref = a_scale
        b_scale_ref = b_scale

    a_scale_ref = a_scale_ref.to(torch.float32).repeat_interleave(VEC_SIZE, dim=1)[:M, :K]
    b_scale_ref = b_scale_ref.to(torch.float32).repeat_interleave(VEC_SIZE, dim=1).T.contiguous()[:K, :N]
    stride_scale = a_scale.stride(0)
    if not with_a_scale:
        a_scale = None
        a_scale_ref = 1.0
    if not with_b_scale:
        b_scale = None
        b_scale_ref = 1.0
    ref_out = torch.matmul(a_mxfp4.to(torch.float32) * a_scale_ref, b_ref * b_scale_ref)

    output = a.new_empty((M, N), dtype=torch.float32)
    grid = (triton.cdiv(M, BLOCK_M) * triton.cdiv(N, BLOCK_N), 1)
    kernel_kwargs = {}
    if is_hip():
        kernel_kwargs["matrix_instr_nonkdim"] = nonKDim
    block_scale_fp4_matmul[grid](a, b, output, a_scale, b_scale, M, N, K, stride_scale, a.stride(0), a.stride(1),
                                 b.stride(0), b.stride(1), output.stride(0), output.stride(1), VEC_SIZE, BLOCK_M,
                                 BLOCK_N, BLOCK_K, NUM_STAGES=NUM_STAGES, **kernel_kwargs)

    torch.testing.assert_close(ref_out, output, atol=1e-2, rtol=1e-2)


@triton.jit
def mxfp8_mxfp4_matmul(  #
        a_ptr, b_ptr, output_ptr,  #
        a_scale, b_scale,  #
        M, N, K,  #
        stride_scale,  #
        stride_am, stride_ak,  #
        stride_bk, stride_bn,  #
        stride_cm, stride_cn,  #
        tensor_scale: tl.constexpr,  #
        DTYPE_A: tl.constexpr,  #
        DTYPE_B: tl.constexpr,  #
        BLOCK_M: tl.constexpr,  #
        BLOCK_N: tl.constexpr,  #
        BLOCK_K: tl.constexpr,  #
        NUM_STAGES: tl.constexpr):  #
    DIV_FACTOR_A: tl.constexpr = 2 if DTYPE_A == "e2m1" else 1
    DIV_FACTOR_B: tl.constexpr = 2 if DTYPE_B == "e2m1" else 1
    pid = tl.program_id(axis=0)
    num_pid_m = tl.cdiv(M, BLOCK_M)
    pid_m = pid % num_pid_m
    pid_n = pid // num_pid_m
    offs_am = (pid_m * BLOCK_M + tl.arange(0, BLOCK_M)) % M
    offs_bn = (pid_n * BLOCK_N + tl.arange(0, BLOCK_N)) % N
    offs_ak = tl.arange(0, BLOCK_K // DIV_FACTOR_A)
    offs_bk = tl.arange(0, BLOCK_K // DIV_FACTOR_B)
    offs_scale_k = tl.arange(0, BLOCK_K // 32)

    if a_scale is not None:
        a_scale_ptr = a_scale + offs_am[:, None] * stride_scale + offs_scale_k[None, :]
    if b_scale is not None:
        b_scale_ptr = b_scale + offs_bn[:, None] * stride_scale + offs_scale_k[None, :]
    a_ptrs = a_ptr + (offs_am[:, None] * stride_am + offs_ak[None, :] * stride_ak)
    b_ptrs = b_ptr + (offs_bk[:, None] * stride_bk + offs_bn[None, :] * stride_bn)

    accumulator = tl.zeros((BLOCK_M, BLOCK_N), dtype=output_ptr.dtype.element_ty)

    for k in tl.range(0, tl.cdiv(K, BLOCK_K), num_stages=NUM_STAGES):
        a = tl.load(a_ptrs)
        b = tl.load(b_ptrs)
        if a_scale is not None:
            if tensor_scale:
                scale_a = tl.load(a_scale_ptr)
            else:
                scale_a = tl.full(a_scale_ptr.shape, a_scale.to(tl.int8), dtype=tl.int8)
        else:
            scale_a = None
        if b_scale is not None:
            scale_b = tl.load(b_scale_ptr)
        else:
            scale_b = None
        accumulator = tl.dot_scaled(a, scale_a, DTYPE_A, b, scale_b, DTYPE_B, accumulator)
        a_ptrs += (BLOCK_K // DIV_FACTOR_A) * stride_ak
        b_ptrs += (BLOCK_K // DIV_FACTOR_B) * stride_bk
        if a_scale is not None:
            a_scale_ptr += BLOCK_K // 32
        if b_scale is not None:
            b_scale_ptr += BLOCK_K // 32

    offs_cm = pid_m * BLOCK_M + tl.arange(0, BLOCK_M)
    offs_cn = pid_n * BLOCK_N + tl.arange(0, BLOCK_N)
    output_ptrs = output_ptr + stride_cm * offs_cm[:, None] + stride_cn * offs_cn[None, :]
    c_mask = (offs_cm[:, None] < M) & (offs_cn[None, :] < N)
    tl.store(output_ptrs, accumulator, mask=c_mask)


@pytest.mark.parametrize("M, N, K", [(1024, 512, 512)])
@pytest.mark.parametrize("BLOCK_M, BLOCK_N, BLOCK_K", [(128, 128, 128), (256, 128, 128), (128, 256, 128),
                                                       (128, 256, 256), (128, 128, 64), (128, 64, 128)])
@pytest.mark.parametrize("NUM_STAGES", [1, 3])
@pytest.mark.parametrize("B_TRANS", [True, False])
@pytest.mark.parametrize("CONST_SCALE", [True, False])
@pytest.mark.parametrize("A_DATA_TYPE", ["float8e5", "float8e4nv", "float4"])
@pytest.mark.parametrize("B_DATA_TYPE", ["float8e5", "float8e4nv", "float4"])
@pytest.mark.parametrize("WITH_A_SCALE", [True, False])
@pytest.mark.parametrize("WITH_B_SCALE", [True, False])
@pytest.mark.parametrize("nonKDim", ([0, 16, 32] if is_hip_cdna() else [0]))
def test_mxfp8_mxfp4_matmul(M, N, K, BLOCK_M, BLOCK_N, BLOCK_K, NUM_STAGES, B_TRANS, CONST_SCALE, A_DATA_TYPE,
                            B_DATA_TYPE, WITH_A_SCALE, WITH_B_SCALE, nonKDim, device):
    if is_cuda():
        if torch.cuda.get_device_capability()[0] < 10:
            pytest.skip("Requires compute capability >= 10")
        if not (WITH_A_SCALE and WITH_B_SCALE):
            pytest.skip("None scale has not been tested on NV backend")
        if not (A_DATA_TYPE == "float8e5" and B_DATA_TYPE == "float4"):
            pytest.skip(f"(A: {A_DATA_TYPE}, B: {B_DATA_TYPE}) has not been tested on NV backend")
    elif is_hip():
        if not is_hip_mi350():
            pytest.skip("Scaled mxfp4 & mxfp8 matmul is only natively supported on MI350")
        if CONST_SCALE:
            pytest.skip("Constant scale is not supported in AMD backend for now")
        if (nonKDim == 16 and BLOCK_K < 128) or (nonKDim == 32 and BLOCK_K < 64):
            pytest.skip(f"MI350 does not support {BLOCK_K=} for scaled mfma {nonKDim=} variants")
        if (A_DATA_TYPE == 'float4' and not WITH_A_SCALE) or (B_DATA_TYPE == 'float4' and not WITH_B_SCALE):
            pytest.skip("Float4 without scale is tested in test_block_scale_fp4")

<<<<<<< HEAD
    if B_DATA_TYPE != 'float4' and B_TRANS:
        pytest.xfail(f'No need to transpose B for {B_DATA_TYPE}')

    if is_xpu():
        pytest.skip("FIXME: failed to legalize operation 'tt.dot_scaled' on XPU")

=======
>>>>>>> c2fd8e1b
    if not is_hip() and BLOCK_N == 256 and BLOCK_K == 256:
        NUM_STAGES = 2

    torch.manual_seed(42)

    def create_operand(dtype: str, size0: int, size1: int, k_dim: int, transpose: bool = True):
        if dtype == "float8e5":
            if transpose:
                v = torch.randint(20, 40, (size0, size1), dtype=torch.uint8).view(torch.float8_e5m2).to(device)
                v_ref = f8_to_f16(v.view(torch.float8_e5m2), dtype).to(torch.float32)
            else:
                v = torch.randint(20, 40, (size1, size0), dtype=torch.uint8).view(torch.float8_e5m2).to(device).T
                v_ref = f8_to_f16(v.view(torch.float8_e5m2).T, dtype).to(torch.float32).T
        elif dtype == "float8e4nv":
            if transpose:
                v = torch.randint(20, 40, (size0, size1), dtype=torch.uint8).view(torch.float8_e4m3fn).to(device)
                v_ref = f8_to_f16(v.view(torch.float8_e4m3fn), dtype).to(torch.float32)
            else:
                v = torch.randint(20, 40, (size1, size0), dtype=torch.uint8).view(torch.float8_e4m3fn).to(device).T
                v_ref = f8_to_f16(v.view(torch.float8_e4m3fn).T, dtype).to(torch.float32).T
        else:
            # float4
            if transpose:
                v_mxfp4 = MXFP4Tensor(size=(size0, size1), device=device).random()
                v = v_mxfp4.to_packed_tensor(dim=k_dim)
                v_ref = v_mxfp4.to(torch.float32)
            else:
                v_mxfp4 = MXFP4Tensor(size=(size1, size0), device=device).random()
                v = v_mxfp4.to_packed_tensor(dim=(k_dim + 1) % 2).T
                v_ref = v_mxfp4.to(torch.float32).T
        return v, v_ref

    dtype_converter = {'float8e5': 'e5m2', 'float8e4nv': 'e4m3', 'float4': 'e2m1'}

    a, a_ref = create_operand(A_DATA_TYPE, M, K, 1)
    b, b_ref = create_operand(B_DATA_TYPE, K, N, 0, B_TRANS)

    a_scale_mxfp4 = MXScaleTensor(size=(M, (K + 32 - 1) // 32), device=device).random(high=32.0)
    b_scale_mxfp4 = MXScaleTensor(size=(N, (K + 32 - 1) // 32), device=device).random(high=32.0)
    a_scale = a_scale_mxfp4.data
    b_scale = b_scale_mxfp4.data

    a_scale_ref = a_scale_mxfp4.to(torch.float32).repeat_interleave(32, dim=1)[:M, :K]
    if CONST_SCALE:
        a_scale_ref = torch.full_like(a_scale_ref, 2.0)
        a_scale = 128  # 2.0 in e8m0
    b_scale_ref = b_scale_mxfp4.to(torch.float32).repeat_interleave(32, dim=1).T.contiguous()[:K, :N]
    stride_scale = b_scale.stride(0)
    if not WITH_A_SCALE:
        a_scale = None
        a_scale_ref = 1.0
    if not WITH_B_SCALE:
        b_scale = None
        b_scale_ref = 1.0

    ref_out = torch.matmul(a_ref * a_scale_ref, b_ref * b_scale_ref)

    output = a.new_empty((M, N), dtype=torch.float32)
    grid = (triton.cdiv(M, BLOCK_M) * triton.cdiv(N, BLOCK_N), 1)
    kernel_kwargs = {}
    if is_hip():
        kernel_kwargs["matrix_instr_nonkdim"] = nonKDim
    out = mxfp8_mxfp4_matmul[grid](a, b, output, a_scale, b_scale, M, N, K, stride_scale, a.stride(0), a.stride(1),
                                   b.stride(0), b.stride(1), output.stride(0), output.stride(1), not CONST_SCALE,
                                   dtype_converter[A_DATA_TYPE], dtype_converter[B_DATA_TYPE], BLOCK_M, BLOCK_N,
                                   BLOCK_K, NUM_STAGES=NUM_STAGES, **kernel_kwargs)
    if is_cuda():
        ttgir = out.asm["ttgir"]
        assert "fp4Padded = true" in ttgir

    torch.testing.assert_close(ref_out, output, atol=1e-3, rtol=1e-3)<|MERGE_RESOLUTION|>--- conflicted
+++ resolved
@@ -902,15 +902,9 @@
         if (A_DATA_TYPE == 'float4' and not WITH_A_SCALE) or (B_DATA_TYPE == 'float4' and not WITH_B_SCALE):
             pytest.skip("Float4 without scale is tested in test_block_scale_fp4")
 
-<<<<<<< HEAD
-    if B_DATA_TYPE != 'float4' and B_TRANS:
-        pytest.xfail(f'No need to transpose B for {B_DATA_TYPE}')
-
     if is_xpu():
         pytest.skip("FIXME: failed to legalize operation 'tt.dot_scaled' on XPU")
 
-=======
->>>>>>> c2fd8e1b
     if not is_hip() and BLOCK_N == 256 and BLOCK_K == 256:
         NUM_STAGES = 2
 
