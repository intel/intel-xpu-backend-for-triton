--- conflicted
+++ resolved
@@ -902,14 +902,10 @@
         if (A_DATA_TYPE == 'float4' and not WITH_A_SCALE) or (B_DATA_TYPE == 'float4' and not WITH_B_SCALE):
             pytest.skip("Float4 without scale is tested in test_block_scale_fp4")
 
-<<<<<<< HEAD
     if is_xpu():
         pytest.skip("FIXME: failed to legalize operation 'tt.dot_scaled' on XPU")
 
-    if not is_hip() and BLOCK_N == 256 and BLOCK_K == 256:
-=======
     if BLOCK_N == 256 and BLOCK_K == 256:
->>>>>>> 6d454ddf
         NUM_STAGES = 2
 
     torch.manual_seed(42)
