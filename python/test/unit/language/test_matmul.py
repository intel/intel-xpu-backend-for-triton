import math
import pytest
import torch
import triton
import triton.language as tl
from test_mxfp import MXFP4Tensor, MXScaleTensor
import re
from triton._internal_testing import is_cuda, is_hip, is_hip_cdna3, is_hip_cdna4, is_hip_cdna, is_xpu


def f8_to_f16(x, dtype):

    @triton.jit
    def kernel(Y, X, N, BLOCK_SIZE: tl.constexpr):
        pid = tl.program_id(0)
        offs = pid * BLOCK_SIZE + tl.arange(0, BLOCK_SIZE)
        mask = offs < N
        x = tl.load(X + offs, mask=mask)
        tl.store(Y + offs, x, mask=mask)

    ret = torch.empty(x.shape, dtype=torch.float16, device=x.device)
    grid = lambda META: (triton.cdiv(x.numel(), META['BLOCK_SIZE']), )
    dtype = getattr(tl, dtype)
    kernel[grid](ret, triton.reinterpret(x, dtype), ret.numel(), BLOCK_SIZE=1024)
    return ret


@triton.jit
def matmul_kernel(  #
        a_ptr, b_ptr, output_ptr,  #
        M, N, K,  #
        stride_am, stride_ak,  #
        stride_bk, stride_bn,  #
        stride_cm, stride_cn,  #
        BLOCK_M: tl.constexpr, BLOCK_N: tl.constexpr, BLOCK_K: tl.constexpr,  #
        NUM_STAGES: tl.constexpr, SCALE_A: tl.constexpr = None, PRECISION: tl.constexpr = "ieee",
        A_TRANS: tl.constexpr = False, EPILOGUE_SUBTILE: tl.constexpr = False, dummy: tl.constexpr = 0):
    pid = tl.program_id(axis=0)
    num_pid_m = tl.cdiv(M, BLOCK_M)
    pid_m = pid % num_pid_m
    pid_n = pid // num_pid_m
    offs_am = (pid_m * BLOCK_M + tl.arange(0, BLOCK_M)) % M
    offs_bn = (pid_n * BLOCK_N + tl.arange(0, BLOCK_N)) % N
    offs_k = tl.arange(0, BLOCK_K)
    if not A_TRANS:
        a_ptrs = a_ptr + (offs_am[:, None] * stride_am + offs_k[None, :] * stride_ak)
    else:
        a_ptrs = a_ptr + (offs_k[:, None] * stride_ak + offs_am[None, :] * stride_am)
    b_ptrs = b_ptr + (offs_k[:, None] * stride_bk + offs_bn[None, :] * stride_bn)
    accumulator = tl.zeros((BLOCK_M, BLOCK_N), dtype=output_ptr.dtype.element_ty)
    for k in tl.range(0, tl.cdiv(K, BLOCK_K), num_stages=NUM_STAGES):
        if not A_TRANS:
            mask_a = (offs_am[:, None] < M) & (offs_k[None, :] + k * BLOCK_K < K)
        else:
            mask_a = (offs_k[:, None] + k * BLOCK_K < K) & (offs_am[None, :] < M)
        a = tl.load(a_ptrs, mask=mask_a, other=0.0)
        if SCALE_A is not None:
            a = a * SCALE_A
        if A_TRANS:
            a = a.T
        b = tl.load(b_ptrs)
        accumulator = tl.dot(a, b, acc=accumulator, out_dtype=output_ptr.dtype.element_ty, input_precision=PRECISION)
        a_ptrs += BLOCK_K * stride_ak
        b_ptrs += BLOCK_K * stride_bk
    if EPILOGUE_SUBTILE:
        acc = tl.reshape(accumulator, (BLOCK_M, 2, BLOCK_N // 2))
        acc = tl.permute(acc, (0, 2, 1))
        acc0, acc1 = tl.split(acc)
        offs_cm = pid_m * BLOCK_M + tl.arange(0, BLOCK_M)
        offs_cn = pid_n * BLOCK_N + tl.arange(0, BLOCK_N // 2)
        output_ptrs0 = output_ptr + stride_cm * offs_cm[:, None] + stride_cn * offs_cn[None, :]
        output_ptrs1 = output_ptrs0 + stride_cn * (BLOCK_N // 2)
        tl.store(output_ptrs0, acc0)
        tl.store(output_ptrs1, acc1)
    else:
        offs_cm = pid_m * BLOCK_M + tl.arange(0, BLOCK_M)
        offs_cn = pid_n * BLOCK_N + tl.arange(0, BLOCK_N)
        output_ptrs = output_ptr + stride_cm * offs_cm[:, None] + stride_cn * offs_cn[None, :]
        tl.store(output_ptrs, accumulator)


def get_src_element_ty_size(dtype_str):
    if dtype_str == "float8e5":
        return 1
    if dtype_str == "float16":
        return 2
    if dtype_str == "float32" or dtype_str == "tensorfloat32":
        return 4
    raise ValueError(f"Unknown dtype {dtype_str}")


@pytest.mark.parametrize("dtype_src_str", ["float32", "tensorfloat32", "float16", "float8e5"])
@pytest.mark.parametrize("dtype_dst_str", ["float32", "float16"])
@pytest.mark.parametrize("BLOCK_M, BLOCK_N, BLOCK_K, NUM_STAGES", [(128, 128, 16, 4), (64, 128, 32, 4), (32, 32, 32, 4),
                                                                   (256, 128, 32, 4), (64, 512, 32, 2),
                                                                   (512, 64, 32, 2), (64, 16, 16, 4)])
@pytest.mark.parametrize("NUM_CTAS", [1, 2])
@pytest.mark.parametrize("NUM_WARPS", [4, 8])
@pytest.mark.parametrize("EPILOGUE_SUBTILE", [True, False])
@pytest.mark.parametrize("LAYOUT_16x256", [True, False])
def test_simple_matmul(dtype_src_str, dtype_dst_str, BLOCK_M, BLOCK_N, BLOCK_K, NUM_STAGES, NUM_WARPS, NUM_CTAS, device,
                       EPILOGUE_SUBTILE, LAYOUT_16x256, monkeypatch):
    if NUM_CTAS > 1 and (not is_cuda() or torch.cuda.get_device_capability()[0] < 9):
        pytest.xfail("Clusters requires nvidia compute capability >= 9")
    if is_hip() and ((BLOCK_K * BLOCK_M + BLOCK_K * BLOCK_N) * NUM_STAGES * get_src_element_ty_size(dtype_src_str)
                     > 65536):
        pytest.skip("HIP path requires less than 64KB of shared memory")
    if is_hip() and (not is_hip_cdna3()) and dtype_src_str == "tensorfloat32":
        pytest.skip("tensorfloat32 is only supported on HIP CDNA3")
    if dtype_src_str == "float8e5" and BLOCK_K == 16:
        pytest.skip("Skipping cases small K for float8")
    if dtype_src_str == "float8e5" and device == "cuda" and torch.cuda.get_device_capability()[0] < 9:
        pytest.skip("Float8 requires compute capability >= 9")
    if "float32" in dtype_src_str and dtype_dst_str == "float16":
        pytest.skip("Skipping unsupported case")
    if "float32" == dtype_src_str and NUM_CTAS > 1:
        pytest.skip("FMA matmul not supported for multiple CTAs")
    if (BLOCK_M < 64 or (BLOCK_M == 64 and BLOCK_N == 16)) and NUM_CTAS > 1:
        pytest.skip("multi-CTAs is broken for mmav2")
    if EPILOGUE_SUBTILE and not is_xpu() and (is_hip() or NUM_CTAS > 1 or BLOCK_N >= 512):
        pytest.skip("creates convert layout too big to fit in smem")
    if LAYOUT_16x256 and (not is_cuda() or torch.cuda.get_device_capability()[0] < 10):
        pytest.xfail("skip forcing tmem layout on non blackwell targets.")
    M, N, K = 1024, 512, 256
    torch.manual_seed(42)
    precision = "tf32" if dtype_src_str == "tensorfloat32" else "ieee"
    dtype_src_str = "float32" if dtype_src_str == "tensorfloat32" else dtype_src_str
    if dtype_src_str == "float8e5":
        a = torch.randint(20, 40, (M, K), dtype=torch.int8, device=device).view(torch.float8_e5m2)
        b = torch.randint(20, 40, (K, N), dtype=torch.int8, device=device).view(torch.float8_e5m2)
        A = f8_to_f16(a, dtype_src_str)
        B = f8_to_f16(b, dtype_src_str)
    else:
        dtype_src = getattr(torch, dtype_src_str)
        a = torch.randn(M, K, dtype=dtype_src, device=device)
        b = torch.randn(K, N, dtype=dtype_src, device=device)
        A = a
        B = b
    # pass a dummy constexpr argument to force recompilation.
    if LAYOUT_16x256:
        monkeypatch.setenv("TRITON_PREFER_TMEM_16x256_LAYOUT", "1")
    dtype_dst = getattr(torch, dtype_dst_str)
    output = torch.empty((M, N), dtype=dtype_dst, device=device)
    grid = (triton.cdiv(M, BLOCK_M) * triton.cdiv(N, BLOCK_N), 1)
    k = matmul_kernel[grid](a, b, output, M, N, K, a.stride(0), a.stride(1), b.stride(0), b.stride(1), output.stride(0),
                            output.stride(1), BLOCK_M, BLOCK_N, BLOCK_K, NUM_STAGES=NUM_STAGES, PRECISION=precision,
                            num_warps=NUM_WARPS, num_ctas=NUM_CTAS, EPILOGUE_SUBTILE=EPILOGUE_SUBTILE,
                            dummy=LAYOUT_16x256)
    ref_out = torch.matmul(A, B).to(torch.float32)
    output = output.to(torch.float32)
    if dtype_src_str == "float32":
        # TF32 has lower precision than torch.float32
        atol = 0.03
        rtol = 0.03
    elif dtype_dst_str == "float16":
        atol = 0.06
        rtol = 0.06
    else:
        atol = 0.01
        rtol = 0.01
    torch.testing.assert_close(ref_out, output, atol=atol, rtol=rtol)
    # Make sure the mma is pipelined by checking if in the TTGIR we see two mmav5
    # operations. (Pipeliner will add additional mma operation by peeling the prologue.)
    # This applies only if TCv5 MMA is used (M % 64 == 0 and N % 8 == 0) and
    # when MMA arguments loads are pipelined (N > 16)
    if (device == "cuda" and torch.cuda.get_device_capability()[0] == 10 and NUM_STAGES > 1 and BLOCK_M % 64 == 0
            and BLOCK_N % 8 == 0 and BLOCK_N > 16 and not (precision == "ieee" and dtype_src_str == "float32")):
        ttgir = k.asm["ttgir"]
        count = ttgir.count("ttng.tc_gen5_mma")
        assert count == 2, "The TTGIR does not match the expected pattern."
        ptx = k.asm["ptx"]
        if LAYOUT_16x256:
            assert "16x256b" in ptx, "PTX does not contain 16x256b"
        else:
            if "32x32b" not in ptx and "16x32b" not in ptx:
                print(ptx)
            assert ("32x32b" in ptx) or ("16x32b" in ptx), "PTX does not contain 32x32b or 16x32b"


# persistent matmul with fused loops
@triton.jit
def simple_persistent_kernel(a_ptr, b_ptr, c_ptr, M, N, K, stride_am, stride_ak,  #
                             stride_bk, stride_bn,  #
                             stride_cm, stride_cn, BLOCK_SIZE_M: tl.constexpr, BLOCK_SIZE_N: tl.constexpr,
                             BLOCK_SIZE_K: tl.constexpr,  #
                             GROUP_SIZE_M: tl.constexpr, NUM_SMS: tl.constexpr,
                             DISALLOW_ACC_MULTI_BUFFER: tl.constexpr):
    start_pid = tl.program_id(axis=0)
    num_pid_m = tl.cdiv(M, BLOCK_SIZE_M)
    num_pid_n = tl.cdiv(N, BLOCK_SIZE_N)
    k_tiles = tl.cdiv(K, BLOCK_SIZE_K)
    num_tiles = num_pid_m * num_pid_n

    tiles_per_SM = num_tiles // NUM_SMS
    if start_pid < num_tiles % NUM_SMS:
        tiles_per_SM += 1

    tile_id = start_pid - NUM_SMS
    tile_id_c = start_pid - NUM_SMS  # remat value to use in the epilogue
    ki = -1

    offs_k_for_mask = tl.arange(0, BLOCK_SIZE_K)

    num_pid_in_group = GROUP_SIZE_M * num_pid_n

    offs_am = tl.arange(0, BLOCK_SIZE_M)
    offs_bn = tl.arange(0, BLOCK_SIZE_N)

    accumulator = tl.zeros((BLOCK_SIZE_M, BLOCK_SIZE_N), dtype=tl.float32)

    for _ in tl.range(0, k_tiles * tiles_per_SM, disallow_acc_multi_buffer=DISALLOW_ACC_MULTI_BUFFER):
        ki = tl.where(ki == k_tiles - 1, 0, ki + 1)
        if ki == 0:
            tile_id += NUM_SMS
            group_id = tile_id // num_pid_in_group
            first_pid_m = group_id * GROUP_SIZE_M
            group_size_m = min(num_pid_m - first_pid_m, GROUP_SIZE_M)
            pid_m = first_pid_m + (tile_id % group_size_m)
            pid_n = (tile_id % num_pid_in_group) // group_size_m

            start_m = pid_m * BLOCK_SIZE_M
            start_n = pid_n * BLOCK_SIZE_N
            offs_am = start_m + tl.arange(0, BLOCK_SIZE_M)
            offs_bn = start_n + tl.arange(0, BLOCK_SIZE_N)
            offs_am = tl.where(offs_am < M, offs_am, 0)
            offs_bn = tl.where(offs_bn < N, offs_bn, 0)
            offs_am = tl.max_contiguous(tl.multiple_of(offs_am, BLOCK_SIZE_M), BLOCK_SIZE_M)
            offs_bn = tl.max_contiguous(tl.multiple_of(offs_bn, BLOCK_SIZE_N), BLOCK_SIZE_N)
        offs_k = ki * BLOCK_SIZE_K + tl.arange(0, BLOCK_SIZE_K)
        a_ptrs = a_ptr + (offs_am[:, None] * stride_am + offs_k[None, :] * stride_ak)
        b_ptrs = b_ptr + (offs_k[:, None] * stride_bk + offs_bn[None, :] * stride_bn)

        a = tl.load(a_ptrs, mask=offs_k_for_mask[None, :] < K - ki * BLOCK_SIZE_K, other=0.0)
        b = tl.load(b_ptrs, mask=offs_k_for_mask[:, None] < K - ki * BLOCK_SIZE_K, other=0.0)
        accumulator = tl.dot(a, b, accumulator)

        if ki == k_tiles - 1:
            tile_id_c += NUM_SMS
            group_id = tile_id_c // num_pid_in_group
            first_pid_m = group_id * GROUP_SIZE_M
            group_size_m = min(num_pid_m - first_pid_m, GROUP_SIZE_M)
            pid_m = first_pid_m + (tile_id_c % group_size_m)
            pid_n = (tile_id_c % num_pid_in_group) // group_size_m

            offs_cm = pid_m * BLOCK_SIZE_M + tl.arange(0, BLOCK_SIZE_M)
            offs_cn = pid_n * BLOCK_SIZE_N + tl.arange(0, BLOCK_SIZE_N)
            c_ptrs = c_ptr + stride_cm * offs_cm[:, None] + stride_cn * offs_cn[None, :]
            c_mask = (offs_cm[:, None] < M) & (offs_cn[None, :] < N)
            if (c_ptr.dtype == tl.float8e4nv):
                c = accumulator.to(tl.float8e4nv)
            else:
                c = accumulator.to(tl.float16)
            tl.store(c_ptrs, c, mask=c_mask)
            accumulator = tl.zeros((BLOCK_SIZE_M, BLOCK_SIZE_N), dtype=tl.float32)


@pytest.mark.parametrize("BLOCK_M, BLOCK_N, BLOCK_K", [(128, 128, 16), (64, 128, 32), (32, 32, 32), (256, 128, 16),
                                                       (64, 512, 16), (512, 64, 16), (64, 16, 16)])
@pytest.mark.parametrize("NUM_WARPS", [4, 8])
@pytest.mark.parametrize("DISALLOW_ACC_MULTI_BUFFER", [True, False])
def test_simple_persistent_matmul(BLOCK_M, BLOCK_N, BLOCK_K, NUM_WARPS, DISALLOW_ACC_MULTI_BUFFER, device):
    M, N, K = 1024, 512, 256
    NUM_STAGES = 3
    a = torch.randn(M, K, dtype=torch.float16, device=device)
    b = torch.randn(K, N, dtype=torch.float16, device=device)
    output = torch.empty((M, N), dtype=torch.float16, device=device)

    # Fake small number of SMS to test that persistent kernel works reliably
    NUM_SMS = 8

    grid = (min(NUM_SMS, triton.cdiv(M, BLOCK_M) * triton.cdiv(N, BLOCK_N)), )
    k = simple_persistent_kernel[grid](
        a, b, output,  #
        M, N, K,  #
        a.stride(0), a.stride(1),  #
        b.stride(0), b.stride(1),  #
        output.stride(0), output.stride(1),  #
        BLOCK_SIZE_M=BLOCK_M, BLOCK_SIZE_N=BLOCK_N, BLOCK_SIZE_K=BLOCK_K,  #
        GROUP_SIZE_M=8, NUM_SMS=NUM_SMS, DISALLOW_ACC_MULTI_BUFFER=DISALLOW_ACC_MULTI_BUFFER, num_stages=NUM_STAGES,
        num_warps=NUM_WARPS)
    ref_out = torch.matmul(a.to(torch.float32), b.to(torch.float32)).to(torch.float16)

    torch.testing.assert_close(ref_out, output, atol=0.01, rtol=0.01)

    # Make sure the mma is pipelined by checking if in the TTGIR we have peeled mmav5 ops.
    # This applies only if TCv5 MMA is used (M % 64 == 0 and N % 8 == 0) and
    # when MMA arguments loads are pipelined (N > 16)
    if (device == "cuda" and torch.cuda.get_device_capability()[0] == 10 and BLOCK_M % 64 == 0 and BLOCK_N % 8 == 0
            and BLOCK_N > 16):
        ttgir = k.asm["ttgir"]
        pattern = "ttng.tc_gen5_mma"
        assert ttgir.count(pattern) > 0, "Expect peeled mmav5 operations."


@triton.jit
def mxfp_matmul(  #
        a_ptr, b_ptr, output_ptr,  #
        a_scale, b_scale,  #
        M, N, K,  #
        stride_scale: tl.constexpr,  #
        stride_am, stride_ak,  #
        stride_bk, stride_bn,  #
        stride_cm, stride_cn,  #
        BLOCK_M: tl.constexpr, BLOCK_N: tl.constexpr, BLOCK_K: tl.constexpr,  #
        NUM_STAGES: tl.constexpr):
    pid = tl.program_id(axis=0)
    num_pid_m = tl.cdiv(M, BLOCK_M)
    pid_m = pid % num_pid_m
    pid_n = pid // num_pid_m
    offs_am = (pid_m * BLOCK_M + tl.arange(0, BLOCK_M)) % M
    offs_bn = (pid_n * BLOCK_N + tl.arange(0, BLOCK_N)) % N
    offs_k = tl.arange(0, BLOCK_K)
    offs_scale_k = tl.arange(0, BLOCK_K // 32)
    a_scale_ptr = a_scale + offs_am[:, None] * stride_scale + offs_scale_k[None, :]
    b_scale_ptr = b_scale + offs_bn[:, None] * stride_scale + offs_scale_k[None, :]
    a_ptrs = a_ptr + (offs_am[:, None] * stride_am + offs_k[None, :] * stride_ak)
    b_ptrs = b_ptr + (offs_k[:, None] * stride_bk + offs_bn[None, :] * stride_bn)
    accumulator = tl.zeros((BLOCK_M, BLOCK_N), dtype=output_ptr.dtype.element_ty)
    for k in tl.range(0, tl.cdiv(K, BLOCK_K), num_stages=NUM_STAGES):
        a = tl.load(a_ptrs)
        b = tl.load(b_ptrs)
        scale_a = tl.load(a_scale_ptr)
        scale_b = tl.load(b_scale_ptr)
        accumulator = tl.dot_scaled(a, scale_a, "e5m2", b, scale_b, "e5m2", accumulator)
        a_ptrs += BLOCK_K * stride_ak
        b_ptrs += BLOCK_K * stride_bk
        a_scale_ptr += BLOCK_K // 32
        b_scale_ptr += BLOCK_K // 32
    offs_cm = pid_m * BLOCK_M + tl.arange(0, BLOCK_M)
    offs_cn = pid_n * BLOCK_N + tl.arange(0, BLOCK_N)
    output_ptrs = output_ptr + stride_cm * offs_cm[:, None] + stride_cn * offs_cn[None, :]
    c_mask = (offs_cm[:, None] < M) & (offs_cn[None, :] < N)
    tl.store(output_ptrs, accumulator, mask=c_mask)


def fp8e8m0_to_float32(scale):
    scale = scale.view(torch.uint8)
    scale = scale.to(torch.int32)
    scale = scale << 23
    scale = scale.view(torch.float32)
    return scale


@pytest.mark.parametrize("M, N, K", [(1024, 512, 256), (128, 256, 256), (128, 128, 128), (2, 4, 64)])
@pytest.mark.parametrize("BLOCK_M, BLOCK_N, BLOCK_K", [(128, 128, 128), (256, 128, 128), (128, 256, 128),
                                                       (128, 256, 256), (128, 128, 64), (128, 64, 128)])
@pytest.mark.parametrize("NUM_STAGES", [1, 3])
@pytest.mark.parametrize("NUM_WARPS", [4, 8])
@pytest.mark.parametrize("nonKDim", ([0, 16, 32] if is_hip_cdna() else [0]))
def test_mxfp(M, N, K, BLOCK_M, BLOCK_N, BLOCK_K, NUM_STAGES, nonKDim, NUM_WARPS, device):
<<<<<<< HEAD
    if is_xpu():
        pytest.xfail("XPU does not natively support scaled mxfp matmul")
=======
    if K % BLOCK_K != 0:
        pytest.skip("Kernel requires shapes aligned by K dimension")
>>>>>>> 0e9706cd
    if is_cuda() and torch.cuda.get_device_capability()[0] < 10:
        pytest.skip("Requires compute capability >= 10")
    elif is_hip():
        if not is_hip_cdna4():
            pytest.skip("Scaled mxfp8 matmul is only natively supported on CDNA4")
        if (nonKDim == 16 and BLOCK_K < 128) or (nonKDim == 32 and BLOCK_K < 64):
            pytest.skip(f"CDNA4 does not support {BLOCK_K=} for scaled mfma {nonKDim=} variants")

    if BLOCK_N == 256 and BLOCK_K == 256:
        NUM_STAGES = min(NUM_STAGES, 2)
    torch.manual_seed(42)
    dtype_src_str = "float8e5"
    dtype_dst_str = "float32"
    a = torch.randint(20, 40, (M, K), dtype=torch.uint8, device=device).view(torch.float8_e5m2)
    a_f16 = f8_to_f16(a, dtype_src_str)
    b = torch.randint(20, 40, (K, N), dtype=torch.uint8, device=device).view(torch.float8_e5m2)
    b_f16 = f8_to_f16(b, dtype_src_str)
    a_scale = torch.randint(130, (M, K // 32), dtype=torch.uint8, device=device)
    b_scale = torch.randint(130, (N, K // 32), dtype=torch.uint8, device=device)

    dtype_dst = getattr(torch, dtype_dst_str)
    output = torch.empty((M, N), dtype=dtype_dst, device=device)
    grid = (triton.cdiv(M, BLOCK_M) * triton.cdiv(N, BLOCK_N), 1)
    kernel_kwargs = {}
    if is_hip():
        kernel_kwargs["matrix_instr_nonkdim"] = nonKDim
    mxfp_matmul[grid](a, b, output, a_scale, b_scale, M, N, K, a_scale.stride(0), a.stride(0), a.stride(1), b.stride(0),
                      b.stride(1), output.stride(0), output.stride(1), BLOCK_M, BLOCK_N, BLOCK_K, NUM_STAGES=NUM_STAGES,
                      **kernel_kwargs, num_warps=NUM_WARPS)
    a_scale_f32 = fp8e8m0_to_float32(a_scale)
    b_scale_f32 = fp8e8m0_to_float32(b_scale)
    a_scale_f32 = a_scale_f32.repeat_interleave(32, dim=1)
    b_scale_f32 = b_scale_f32.repeat_interleave(32, dim=1)

    # b_scales are always col major
    b_scale_f32 = b_scale_f32.T.contiguous()

    a = a_f16 * a_scale_f32
    b = b_f16 * b_scale_f32
    ref_out = torch.matmul(a, b).to(torch.float32)
    output = output.to(torch.float32)
    atol = 0.0001
    rtol = 0.0001
    torch.testing.assert_close(ref_out, output, atol=atol, rtol=rtol)


def _knob_promote_lhs_to_tmem(monkeypatch):
    # Promoting the LHS to TMEM should be patched because it will otherwise
    # unintentionally be enabled for all consecutive tests if using os.environ
    monkeypatch.setenv("ALLOW_LHS_TMEM_LAYOUT_CONVERSION", "1")


@triton.jit
def block_scale_mxfp_matmul(  #
        a_ptr, b_ptr, output_ptr,  #
        a_scale, b_scale,  #
        M, N, K,  #
        stride_sk, stride_sb, stride_sc, stride_sd: tl.constexpr,  # Need tl.constexpr to pipeline scale load. Why?
        stride_am, stride_ak,  #
        stride_bk, stride_bn,  #
        stride_cm, stride_cn,  #
        BLOCK_M: tl.constexpr, BLOCK_N: tl.constexpr, BLOCK_K: tl.constexpr,  #
        NUM_STAGES: tl.constexpr, USE_2D_SCALE_LOAD: tl.constexpr):
    ## This kernel assumes a_scale and b_scale are coming in with shapes
    ## [BLOCK_M(or N) // 128, BLOCK_K // 128, 32, 4, 4] for optimial performance
    ## on nvidia sm100+ HW
    pid = tl.program_id(axis=0)
    num_pid_m = tl.cdiv(M, BLOCK_M)
    pid_m = pid % num_pid_m
    pid_n = pid // num_pid_m
    offs_am = (pid_m * BLOCK_M + tl.arange(0, BLOCK_M)) % M
    offs_bn = (pid_n * BLOCK_N + tl.arange(0, BLOCK_N)) % N
    offs_k = tl.arange(0, BLOCK_K)

    offs_sm = (pid_m * (BLOCK_M // 128) + tl.arange(0, BLOCK_M // 128))
    offs_sn = (pid_n * (BLOCK_N // 128) + tl.arange(0, BLOCK_N // 128))

    if USE_2D_SCALE_LOAD:
        offs_inner = tl.arange(0, (BLOCK_K // 128) * 32 * 4 * 4)
        a_scale_ptr = a_scale + offs_sm[:, None] * stride_sk + offs_inner[None, :]
        b_scale_ptr = b_scale + offs_sn[:, None] * stride_sk + offs_inner[None, :]
    else:
        offs_sk = tl.arange(0, (BLOCK_K // 128))
        offs_sc = tl.arange(0, 32)
        offs_sd = tl.arange(0, 4)
        a_scale_ptr = a_scale + (offs_sm[:, None, None, None, None] * stride_sk + offs_sk[None, :, None, None, None] *
                                 stride_sb + offs_sc[None, None, :, None, None] * stride_sc +
                                 offs_sd[None, None, None, :, None] * stride_sd + offs_sd[None, None, None, None, :])
        b_scale_ptr = b_scale + (offs_sn[:, None, None, None, None] * stride_sk + offs_sk[None, :, None, None, None] *
                                 stride_sb + offs_sc[None, None, :, None, None] * stride_sc +
                                 offs_sd[None, None, None, :, None] * stride_sd + offs_sd[None, None, None, None, :])

    a_ptrs = a_ptr + (offs_am[:, None] * stride_am + offs_k[None, :] * stride_ak)
    b_ptrs = b_ptr + (offs_k[:, None] * stride_bk + offs_bn[None, :] * stride_bn)
    accumulator = tl.zeros((BLOCK_M, BLOCK_N), dtype=output_ptr.dtype.element_ty)
    for k in tl.range(0, tl.cdiv(K, BLOCK_K), num_stages=NUM_STAGES):
        a = tl.load(a_ptrs)
        b = tl.load(b_ptrs)
        scale_a = tl.load(a_scale_ptr)
        scale_b = tl.load(b_scale_ptr)

        if USE_2D_SCALE_LOAD:
            scale_a = scale_a.reshape(BLOCK_M // 128, BLOCK_K // 128, 32, 4, 4)
            scale_b = scale_b.reshape(BLOCK_N // 128, BLOCK_K // 128, 32, 4, 4)

        # Scales are coming in for optimial performance, but we reshape here for
        # the canonical inputs to dot_scaled
        # These reshapes and transposes will be optimized away during lowering
        scale_a = scale_a.trans(0, 3, 2, 1, 4).reshape(BLOCK_M, BLOCK_K // 32)
        scale_b = scale_b.trans(0, 3, 2, 1, 4).reshape(BLOCK_N, BLOCK_K // 32)
        accumulator = tl.dot_scaled(a, scale_a, "e5m2", b, scale_b, "e5m2", accumulator)

        a_ptrs += BLOCK_K * stride_ak
        b_ptrs += BLOCK_K * stride_bk
        a_scale_ptr += BLOCK_K // 128 * stride_sb
        b_scale_ptr += BLOCK_K // 128 * stride_sb
    offs_cm = pid_m * BLOCK_M + tl.arange(0, BLOCK_M)
    offs_cn = pid_n * BLOCK_N + tl.arange(0, BLOCK_N)
    output_ptrs = output_ptr + stride_cm * offs_cm[:, None] + stride_cn * offs_cn[None, :]
    c_mask = (offs_cm[:, None] < M) & (offs_cn[None, :] < N)
    tl.store(output_ptrs, accumulator, mask=c_mask)


@pytest.mark.parametrize("M, N, K", [(1024, 512, 512), (998, 111, 512), (63, 128, 512)])
@pytest.mark.parametrize("BLOCK_M, BLOCK_N, BLOCK_K", [(128, 128, 128), (256, 128, 128), (128, 256, 128),
                                                       (128, 128, 256), (128, 256, 256)])
@pytest.mark.parametrize("NUM_STAGES", [1, 2, 4])
@pytest.mark.parametrize("USE_2D_SCALE_LOAD", [False, True])
@pytest.mark.skipif(is_hip() or (is_cuda() and torch.cuda.get_device_capability()[0] != 10),
                    reason="Requires compute capability == 10")
def test_blocked_scale_mxfp(M, N, K, BLOCK_M, BLOCK_N, BLOCK_K, NUM_STAGES, USE_2D_SCALE_LOAD, device):
    if is_xpu():
        pytest.xfail("XPU does not natively support scaled mxfp matmul")

    if BLOCK_N == 256 and BLOCK_K == 256:
        NUM_STAGES = min(NUM_STAGES, 2)
    elif BLOCK_K == 256:
        NUM_STAGES = min(NUM_STAGES, 3)

    torch.manual_seed(42)
    dtype_src_str = "float8e5"
    dtype_dst_str = "float32"
    a = torch.randint(20, 40, (M, K), dtype=torch.uint8, device=device).view(torch.float8_e5m2)
    A = f8_to_f16(a, dtype_src_str)
    b = torch.randint(20, 40, (K, N), dtype=torch.uint8, device=device).view(torch.float8_e5m2)
    B = f8_to_f16(b, dtype_src_str)
    ceildiv = lambda a, b: math.ceil(a / b)
    a_scale = torch.randint(130, (ceildiv(M, 128), ceildiv(K, 128), 32, 4, 4), dtype=torch.uint8).to(device)
    b_scale = torch.randint(130, (ceildiv(N, 128), ceildiv(K, 128), 32, 4, 4), dtype=torch.uint8).to(device)

    dtype_dst = getattr(torch, dtype_dst_str)
    output = torch.empty((M, N), dtype=dtype_dst, device=device)
    grid = (triton.cdiv(M, BLOCK_M) * triton.cdiv(N, BLOCK_N), 1)
    out = block_scale_mxfp_matmul[grid](a, b, output, a_scale, b_scale, M, N, K, a_scale.stride(0), a_scale.stride(1),
                                        a_scale.stride(2), a_scale.stride(3), a.stride(0), a.stride(1), b.stride(0),
                                        b.stride(1), output.stride(0), output.stride(1), BLOCK_M, BLOCK_N, BLOCK_K,
                                        NUM_STAGES=NUM_STAGES, USE_2D_SCALE_LOAD=USE_2D_SCALE_LOAD)
    ttgir = out.asm["ttgir"]

    def flatten_scale(scale):
        num_chunk_m, num_chunk_k, _, _, _ = scale.shape
        return scale.permute(0, 3, 2, 1, 4).reshape(num_chunk_m * 128, num_chunk_k * 4).contiguous()

    a_scale_f32 = flatten_scale(fp8e8m0_to_float32(a_scale))[:M]
    b_scale_f32 = flatten_scale(fp8e8m0_to_float32(b_scale))[:N]
    a_scale_f32 = a_scale_f32.repeat_interleave(32, dim=1)
    b_scale_f32 = b_scale_f32.repeat_interleave(32, dim=1)

    # b_scales are always col major
    b_scale_f32 = b_scale_f32.T.contiguous()

    a = A * a_scale_f32
    b = B * b_scale_f32
    ref_out = torch.matmul(a, b).to(torch.float32)
    output = output.to(torch.float32)
    atol = 0.0001
    rtol = 0.0001
    torch.testing.assert_close(ref_out, output, atol=atol, rtol=rtol)

    if USE_2D_SCALE_LOAD:
        # Due to an issue in the coalescing pass, tmem_copy can not be generated for the 5D load.
        # The issue is fixed using the patch from https://github.com/triton-lang/triton/pull/4914
        assert "tcgen05.cp" in out.asm["ptx"]
    if NUM_STAGES > 1:
        if BLOCK_M == BLOCK_K and BLOCK_N == BLOCK_K:
            load_pipelined = ttgir.count(f"ttg.local_alloc : () -> !ttg.memdesc<{NUM_STAGES}x{BLOCK_M}x{BLOCK_K}") == 2
        else:
            load_pipelined = (ttgir.count(f"ttg.local_alloc : () -> !ttg.memdesc<{NUM_STAGES}x{BLOCK_M}x{BLOCK_K}")
                              and ttgir.count(f"ttg.local_alloc : () -> !ttg.memdesc<{NUM_STAGES}x{BLOCK_K}x{BLOCK_N}"))

        if load_pipelined and USE_2D_SCALE_LOAD:
            # If load is pipelined and tmem_copy is used,  MMA pipelining should also kick in
            assert "ttng.wait_barrier" in ttgir
        elif not load_pipelined:
            # The behavior of load pipelining seems to depend on the size of input tensors.
            # In this test, it fails to pipeline the RHS tensor when N is not a multiple of 128. Pipelining of the LHS tensor
            # does not seem to be affected by the value of M, though.
            print(f"SWP failed for M = {M}, N = {N}")


@pytest.mark.parametrize("BLOCK_M, BLOCK_N, BLOCK_K", [(128, 128, 64), (128, 64, 128), (64, 128, 32), (128, 256, 32),
                                                       (256, 64, 32)])
@pytest.mark.parametrize("a_trans", [False, True])
@pytest.mark.parametrize("dtype_src_str", ["float32", "float16", "float8e5"])
@pytest.mark.skipif(is_hip() or (is_cuda() and torch.cuda.get_device_capability()[0] != 10),
                    reason="Requires compute capability == 10")
def test_lhs_in_tmem(BLOCK_M, BLOCK_N, BLOCK_K, a_trans, dtype_src_str, device, monkeypatch):
    if is_xpu():
        pytest.xfail("XPU does not natively support tmem")

    M = 1024
    N = 512
    K = 256
    _knob_promote_lhs_to_tmem(monkeypatch)
    torch.manual_seed(42)
    if dtype_src_str == "float8e5":
        a = torch.randint(20, 40, (M, K), dtype=torch.int8, device=device).view(torch.float8_e5m2)
        b = torch.randint(20, 40, (K, N), dtype=torch.int8, device=device).view(torch.float8_e5m2)
        if a_trans:
            a = a.T.contiguous().T
        A = f8_to_f16(a, dtype_src_str)
        B = f8_to_f16(b, dtype_src_str)
    else:
        dtype_src = getattr(torch, dtype_src_str)
        a = torch.randn(M, K, dtype=dtype_src, device=device)
        b = torch.randn(K, N, dtype=dtype_src, device=device)
        if a_trans:
            a = a.T.contiguous().T
        A = a
        B = b
    output = torch.empty((M, N), dtype=torch.float32, device=device)
    grid = (triton.cdiv(M, BLOCK_M) * triton.cdiv(N, BLOCK_N), 1)
    k = matmul_kernel[grid](a, b, output, M, N, K, a.stride(0), a.stride(1), b.stride(0), b.stride(1), output.stride(0),
                            output.stride(1), BLOCK_M, BLOCK_N, BLOCK_K, NUM_STAGES=1, SCALE_A=None, PRECISION="tf32",
                            A_TRANS=a_trans)
    ref_out = torch.matmul(A, B).to(torch.float32)
    atol = 0.03
    rtol = 0.03
    torch.testing.assert_close(ref_out, output, atol=atol, rtol=rtol)
    if not is_cuda():
        return
    pattern = r"%\w+\s*=\s*ttng\.tmem_alloc[\s\S]*?tng\.tc_gen5_mma\s+%\w+,"
    ttgir = k.asm["ttgir"]
    assert re.search(pattern, ttgir)


@triton.jit
def lhs_in_tmem_kernel_mxfp(  #
        a_ptr, b_ptr, output_ptr,  #
        a_scale, b_scale,  #
        stride_scale,  #
        stride_am, stride_ak,  #
        stride_bk, stride_bn,  #
        stride_cm, stride_cn,  #
        M: tl.constexpr, N: tl.constexpr, K: tl.constexpr):
    offs_am = tl.arange(0, M)
    offs_bn = tl.arange(0, N)
    offs_k = tl.arange(0, K)
    offs_scale_k = tl.arange(0, K // 32)
    a_ptrs = a_ptr + (offs_am[:, None] * stride_am + offs_k[None, :] * stride_ak)
    b_ptrs = b_ptr + (offs_k[:, None] * stride_bk + offs_bn[None, :] * stride_bn)
    a_scale_ptr = a_scale + offs_am[:, None] * stride_scale + offs_scale_k[None, :]
    b_scale_ptr = b_scale + offs_bn[:, None] * stride_scale + offs_scale_k[None, :]
    a = tl.load(a_ptrs)
    b = tl.load(b_ptrs)
    scale_a = tl.load(a_scale_ptr)
    scale_b = tl.load(b_scale_ptr)
    accumulator = tl.dot_scaled(a, scale_a, "e5m2", b, scale_b, "e5m2")
    offs_cm = tl.arange(0, M)
    offs_cn = tl.arange(0, N)
    output_ptrs = output_ptr + stride_cm * offs_cm[:, None] + stride_cn * offs_cn[None, :]
    tl.store(output_ptrs, accumulator)


@pytest.mark.skipif(is_hip() or (is_cuda() and torch.cuda.get_device_capability()[0] != 10),
                    reason="Requires compute capability == 10")
def test_lhs_in_tmem_mxfp(device, monkeypatch):
    if is_xpu():
        pytest.xfail("XPU does not natively support scaled mxfp matmul and tmem")

    M, N, K = 128, 64, 32
    torch.manual_seed(42)
    a = torch.randint(20, 40, (M, K), dtype=torch.uint8, device=device)
    b = torch.randint(20, 40, (K, N), dtype=torch.uint8, device=device)
    A = f8_to_f16(a, "float8e5")
    B = f8_to_f16(b, "float8e5")
    a_scale = torch.randint(124, 130, (M, K // 32), dtype=torch.uint8, device=device)
    b_scale = torch.randint(124, 130, (N, K // 32), dtype=torch.uint8, device=device)
    output = torch.empty((M, N), dtype=torch.float16, device=device)
    grid = (1, 1)
    lhs_in_tmem_kernel_mxfp[grid](a, b, output, a_scale, b_scale, a_scale.stride(0), a.stride(0), a.stride(1),
                                  b.stride(0), b.stride(1), output.stride(0), output.stride(1), M, N, K)
    a_scale_f32 = fp8e8m0_to_float32(a_scale)
    b_scale_f32 = fp8e8m0_to_float32(b_scale)
    a_scale_f32 = a_scale_f32.repeat_interleave(32, dim=1)
    b_scale_f32 = b_scale_f32.repeat_interleave(32, dim=1)

    # b_scales are always col major
    b_scale_f32 = b_scale_f32.T.contiguous()

    a = A * a_scale_f32
    b = B * b_scale_f32
    ref_out = torch.matmul(a, b).to(torch.float16)
    atol = 0.003
    rtol = 0.003
    torch.testing.assert_close(ref_out, output, atol=atol, rtol=rtol)


@triton.jit
def block_scale_fp4_matmul(  #
        a_ptr, b_ptr, output_ptr,  #
        a_scale, b_scale,  #
        M, N, K,  #
        stride_scale,  #
        stride_am, stride_ak,  #
        stride_bk, stride_bn,  #
        stride_cm, stride_cn,  #
        VEC_SIZE: tl.constexpr,  #
        BLOCK_M: tl.constexpr,  #
        BLOCK_N: tl.constexpr,  #
        BLOCK_K: tl.constexpr,  #
        NUM_STAGES: tl.constexpr, PACK_ALONG_K: tl.constexpr):  #
    pid = tl.program_id(axis=0)
    num_pid_m = tl.cdiv(M, BLOCK_M)
    pid_m = pid % num_pid_m
    pid_n = pid // num_pid_m
    offs_am = (pid_m * BLOCK_M + tl.arange(0, BLOCK_M))
    offs_bn = (pid_n * BLOCK_N + tl.arange(0, BLOCK_N))
    PACKING_ALONG_M_N: tl.constexpr = 1 if PACK_ALONG_K else 2
    offs_am_packed = (pid_m * (BLOCK_M // PACKING_ALONG_M_N) + tl.arange(0, BLOCK_M // PACKING_ALONG_M_N))
    offs_bn_packed = (pid_n * (BLOCK_N // PACKING_ALONG_M_N) + tl.arange(0, BLOCK_N // PACKING_ALONG_M_N))
    BLOCK_K_PACKED: tl.constexpr = BLOCK_K // 2 if PACK_ALONG_K else BLOCK_K

    # Two e2m1 values per K
    offs_k = tl.arange(0, BLOCK_K_PACKED)
    offs_scale_k = tl.arange(0, BLOCK_K // VEC_SIZE)
    if a_scale is not None:
        a_scale_ptr = a_scale + offs_am[:, None] * stride_scale + offs_scale_k[None, :]
    if b_scale is not None:
        b_scale_ptr = b_scale + offs_bn[:, None] * stride_scale + offs_scale_k[None, :]
    a_ptrs = a_ptr + (offs_am_packed[:, None] * stride_am + offs_k[None, :] * stride_ak)
    b_ptrs = b_ptr + (offs_k[:, None] * stride_bk + offs_bn_packed[None, :] * stride_bn)
    accumulator = tl.zeros((BLOCK_M, BLOCK_N), dtype=output_ptr.dtype.element_ty)
    for k in tl.range(0, tl.cdiv(K, BLOCK_K), num_stages=NUM_STAGES):
        a = tl.load(a_ptrs)
        b = tl.load(b_ptrs)
        if a_scale is not None:
            scale_a = tl.load(a_scale_ptr)
        else:
            scale_a = None
        if b_scale is not None:
            scale_b = tl.load(b_scale_ptr)
        else:
            scale_b = None
        accumulator = tl.dot_scaled(a, scale_a, "e2m1", b, scale_b, "e2m1", accumulator, lhs_k_pack=PACK_ALONG_K,
                                    rhs_k_pack=PACK_ALONG_K)
        a_ptrs += (BLOCK_K_PACKED) * stride_ak
        b_ptrs += (BLOCK_K_PACKED) * stride_bk
        if a_scale is not None:
            a_scale_ptr += BLOCK_K // VEC_SIZE
        if b_scale is not None:
            b_scale_ptr += BLOCK_K // VEC_SIZE
    offs_cm = pid_m * BLOCK_M + tl.arange(0, BLOCK_M)
    offs_cn = pid_n * BLOCK_N + tl.arange(0, BLOCK_N)
    output_ptrs = output_ptr + stride_cm * offs_cm[:, None] + stride_cn * offs_cn[None, :]
    c_mask = (offs_cm[:, None] < M) & (offs_cn[None, :] < N)
    tl.store(output_ptrs, accumulator, mask=c_mask)


@pytest.mark.parametrize("M, N, K", [(1024, 512, 256)])
@pytest.mark.parametrize("BLOCK_M, BLOCK_N, BLOCK_K", [(128, 128, 128), (256, 128, 128), (128, 256, 128),
                                                       (128, 256, 256), (128, 128, 64), (128, 64, 128)])
@pytest.mark.parametrize("with_a_scale", [True, False])
@pytest.mark.parametrize("with_b_scale", [True, False])
@pytest.mark.parametrize("pack_along_k", [True, False])
@pytest.mark.parametrize(("scale_type", "VEC_SIZE"), [("float8_e8m0fnu", 32), ("float8_e4m3fn", 16)],
                         ids=["mxfp4", "nvfp4"])
@pytest.mark.parametrize("nonKDim", ([0, 16, 32] if is_hip_cdna() else [0]))
def test_block_scale_fp4(M, N, K, BLOCK_M, BLOCK_N, BLOCK_K, VEC_SIZE, with_a_scale, with_b_scale, pack_along_k,
                         scale_type, nonKDim, device):
    assert M % BLOCK_M == 0
    assert N % BLOCK_N == 0
    assert K % BLOCK_K == 0
    if is_cuda():
        if scale_type == "float8_e4m3fn" and not pack_along_k:
            pytest.skip("Packing along K is required for float8_e4m3fn")
        if torch.cuda.get_device_capability()[0] != 10:
            pytest.skip("Requires compute capability == 10")
        if not (with_a_scale and with_b_scale):
            pytest.skip("None aScale/bScale is only tested on AMD backend for now")
    elif is_hip():
        if not pack_along_k:
            pytest.skip("Packing along M/N not implemented yet on AMD.")
        if not is_hip_cdna4():
            pytest.skip("Scaled fp4 matmul is only natively supported on CDNA4")
        if scale_type != 'float8_e8m0fnu':
            pytest.skip("CDNA4 only supports E8M0 scale")
        if (nonKDim == 16 and BLOCK_K < 128) or (nonKDim == 32 and BLOCK_K < 64):
            pytest.skip(f"CDNA4 does not support {BLOCK_K=} for scaled mfma {nonKDim=} variants")
    elif is_xpu():
        pytest.xfail("XPU does not natively support scaled fp4 matmul")

    NUM_STAGES = 1
    torch.manual_seed(42)
    packing_dim = 1 if pack_along_k else 0
    a_mxfp4 = MXFP4Tensor(size=(M, K), device=device).random()
    a = a_mxfp4.to_packed_tensor(dim=packing_dim)
    # Generate b with k-major layout, pack two e2m1 along k or n, then logical transpose to K, N
    b_mxfp4 = MXFP4Tensor(size=(N, K), device=device).random()
    b = b_mxfp4.to_packed_tensor(dim=packing_dim).T
    # No need to pack along K since we convert each e2m1 to f32 directly for the reference matmul
    b_ref = b_mxfp4.to(torch.float32).T

    a_size = (M, (K + VEC_SIZE - 1) // VEC_SIZE)
    b_size = (N, (K + VEC_SIZE - 1) // VEC_SIZE)
    a_scale = torch.rand(a_size, device=device)
    b_scale = torch.rand(b_size, device=device)
    if scale_type == "float8_e8m0fnu":
        a_scale_ref = MXScaleTensor(a_scale)
        b_scale_ref = MXScaleTensor(b_scale)
        a_scale = a_scale_ref.data
        b_scale = b_scale_ref.data
    elif scale_type == "float8_e4m3fn":
        a_scale = a_scale.to(torch.float8_e4m3fn)
        b_scale = b_scale.to(torch.float8_e4m3fn)
        a_scale_ref = a_scale
        b_scale_ref = b_scale

    a_scale_ref = a_scale_ref.to(torch.float32).repeat_interleave(VEC_SIZE, dim=1)[:M, :K]
    b_scale_ref = b_scale_ref.to(torch.float32).repeat_interleave(VEC_SIZE, dim=1).T.contiguous()[:K, :N]
    stride_scale = a_scale.stride(0)
    if not with_a_scale:
        a_scale = None
        a_scale_ref = 1.0
    if not with_b_scale:
        b_scale = None
        b_scale_ref = 1.0
    ref_out = torch.matmul(a_mxfp4.to(torch.float32) * a_scale_ref, b_ref * b_scale_ref)

    output = a.new_empty((M, N), dtype=torch.float32)
    grid = (triton.cdiv(M, BLOCK_M) * triton.cdiv(N, BLOCK_N), 1)
    kernel_kwargs = {}
    if is_hip():
        kernel_kwargs["matrix_instr_nonkdim"] = nonKDim
    k = block_scale_fp4_matmul[grid](a, b, output, a_scale, b_scale, M, N, K, stride_scale, a.stride(0), a.stride(1),
                                     b.stride(0), b.stride(1), output.stride(0), output.stride(1), VEC_SIZE, BLOCK_M,
                                     BLOCK_N, BLOCK_K, NUM_STAGES=NUM_STAGES, PACK_ALONG_K=pack_along_k,
                                     **kernel_kwargs)
    torch.testing.assert_close(ref_out, output, atol=1e-2, rtol=1e-2)
    if is_cuda():
        ptx = k.asm["ptx"]
        if pack_along_k:
            assert "kind::mxf4" in ptx
        else:
            assert "kind::mxf8f6f4" in ptx


@triton.jit
def mxfp8_mxfp4_matmul(  #
        a_ptr, b_ptr, output_ptr,  #
        a_scale, b_scale,  #
        M, N, K,  #
        stride_scale,  #
        stride_am, stride_ak,  #
        stride_bk, stride_bn,  #
        stride_cm, stride_cn,  #
        tensor_scale: tl.constexpr,  #
        DTYPE_A: tl.constexpr,  #
        DTYPE_B: tl.constexpr,  #
        BLOCK_M: tl.constexpr,  #
        BLOCK_N: tl.constexpr,  #
        BLOCK_K: tl.constexpr,  #
        NUM_STAGES: tl.constexpr,  #
        PACK_B_ALONG_K: tl.constexpr = True):  #
    DIV_FACTOR_A: tl.constexpr = 2 if DTYPE_A == "e2m1" else 1
    DIV_FACTOR_B: tl.constexpr = 2 if DTYPE_B == "e2m1" else 1
    DIV_FACTOR_B_K: tl.constexpr = DIV_FACTOR_B if PACK_B_ALONG_K else 1
    DIV_FACTOR_B_N: tl.constexpr = 1 if PACK_B_ALONG_K else DIV_FACTOR_B
    pid = tl.program_id(axis=0)
    num_pid_m = tl.cdiv(M, BLOCK_M)
    pid_m = pid % num_pid_m
    pid_n = pid // num_pid_m
    offs_am = (pid_m * BLOCK_M + tl.arange(0, BLOCK_M))
    offs_bn = (pid_n * BLOCK_N // DIV_FACTOR_B_N + tl.arange(0, BLOCK_N // DIV_FACTOR_B_N))
    offs_bn_scale = (pid_n * BLOCK_N + tl.arange(0, BLOCK_N)) % N
    offs_ak = tl.arange(0, BLOCK_K // DIV_FACTOR_A)
    offs_bk = tl.arange(0, BLOCK_K // DIV_FACTOR_B_K)
    offs_scale_k = tl.arange(0, BLOCK_K // 32)

    if a_scale is not None:
        a_scale_ptr = a_scale + offs_am[:, None] * stride_scale + offs_scale_k[None, :]
    if b_scale is not None:
        b_scale_ptr = b_scale + offs_bn_scale[:, None] * stride_scale + offs_scale_k[None, :]
    a_ptrs = a_ptr + (offs_am[:, None] * stride_am + offs_ak[None, :] * stride_ak)
    b_ptrs = b_ptr + (offs_bk[:, None] * stride_bk + offs_bn[None, :] * stride_bn)

    accumulator = tl.zeros((BLOCK_M, BLOCK_N), dtype=output_ptr.dtype.element_ty)

    for k in tl.range(0, tl.cdiv(K, BLOCK_K), num_stages=NUM_STAGES):
        a = tl.load(a_ptrs)
        b = tl.load(b_ptrs)
        if a_scale is not None:
            if tensor_scale:
                scale_a = tl.load(a_scale_ptr)
            else:
                scale_a = tl.full(a_scale_ptr.shape, a_scale.to(tl.int8), dtype=tl.int8)
        else:
            scale_a = None
        if b_scale is not None:
            scale_b = tl.load(b_scale_ptr)
        else:
            scale_b = None
        accumulator = tl.dot_scaled(a, scale_a, DTYPE_A, b, scale_b, DTYPE_B, accumulator, rhs_k_pack=PACK_B_ALONG_K)
        a_ptrs += (BLOCK_K // DIV_FACTOR_A) * stride_ak
        b_ptrs += (BLOCK_K // DIV_FACTOR_B_K) * stride_bk
        if a_scale is not None:
            a_scale_ptr += BLOCK_K // 32
        if b_scale is not None:
            b_scale_ptr += BLOCK_K // 32

    offs_cm = pid_m * BLOCK_M + tl.arange(0, BLOCK_M)
    offs_cn = pid_n * BLOCK_N + tl.arange(0, BLOCK_N)
    output_ptrs = output_ptr + stride_cm * offs_cm[:, None] + stride_cn * offs_cn[None, :]
    c_mask = (offs_cm[:, None] < M) & (offs_cn[None, :] < N)
    tl.store(output_ptrs, accumulator, mask=c_mask)


@pytest.mark.parametrize("M, N, K", [(1024, 512, 512)])
@pytest.mark.parametrize("BLOCK_M, BLOCK_N, BLOCK_K", [(128, 128, 128), (256, 128, 128), (128, 256, 128),
                                                       (128, 256, 256), (128, 128, 64), (128, 64, 128)])
@pytest.mark.parametrize("NUM_STAGES", [1, 3])
@pytest.mark.parametrize("B_TRANS", [True, False])
@pytest.mark.parametrize("PACK_B_ALONG_K", [True, False])
@pytest.mark.parametrize("CONST_SCALE", [True, False])
@pytest.mark.parametrize("A_DATA_TYPE", ["float8e5", "float8e4nv", "float4"])
@pytest.mark.parametrize("B_DATA_TYPE", ["float8e5", "float8e4nv", "float4"])
@pytest.mark.parametrize("WITH_A_SCALE", [True, False])
@pytest.mark.parametrize("WITH_B_SCALE", [True, False])
@pytest.mark.parametrize("nonKDim", ([0, 16, 32] if is_hip_cdna() else [0]))
def test_mxfp8_mxfp4_matmul(M, N, K, BLOCK_M, BLOCK_N, BLOCK_K, NUM_STAGES, B_TRANS, PACK_B_ALONG_K, CONST_SCALE,
                            A_DATA_TYPE, B_DATA_TYPE, WITH_A_SCALE, WITH_B_SCALE, nonKDim, device):
    if is_cuda():
        if torch.cuda.get_device_capability()[0] != 10:
            pytest.skip("Requires compute capability == 10")
        if not (WITH_A_SCALE and WITH_B_SCALE):
            pytest.skip("None scale has not been tested on NV backend")
        if not (A_DATA_TYPE == "float8e5" and B_DATA_TYPE == "float4"):
            pytest.skip(f"(A: {A_DATA_TYPE}, B: {B_DATA_TYPE}) has not been tested on NV backend")
    elif is_hip():
        if not PACK_B_ALONG_K:
            pytest.skip("Pack along M/N is not enabled on AMD backend")
        if not is_hip_cdna4():
            pytest.skip("Scaled mxfp4 & mxfp8 matmul is only natively supported on CDNA4")
        if CONST_SCALE:
            pytest.skip("Constant scale is not supported in AMD backend for now")
        if (nonKDim == 16 and BLOCK_K < 128) or (nonKDim == 32 and BLOCK_K < 64):
            pytest.skip(f"CDNA4 does not support {BLOCK_K=} for scaled mfma {nonKDim=} variants")
        if (A_DATA_TYPE == 'float4' and not WITH_A_SCALE) or (B_DATA_TYPE == 'float4' and not WITH_B_SCALE):
            pytest.skip("Float4 without scale is tested in test_block_scale_fp4")
    elif is_xpu():
        pytest.xfail("XPU does not natively support scaled mxfp8 & mxfp4 matmul")
    if not PACK_B_ALONG_K and B_DATA_TYPE != "float4":
        pytest.xfail("Pack along K can only be False for float4")

    if BLOCK_N == 256 and BLOCK_K == 256:
        NUM_STAGES = 2

    torch.manual_seed(42)

    def create_operand(dtype: str, size0: int, size1: int, k_dim: int, transpose: bool = True,
                       pack_along_k: bool = True):
        if dtype == "float8e5":
            if transpose:
                v = torch.randint(20, 40, (size0, size1), dtype=torch.uint8).view(torch.float8_e5m2).to(device)
                v_ref = f8_to_f16(v.view(torch.float8_e5m2), dtype).to(torch.float32)
            else:
                v = torch.randint(20, 40, (size1, size0), dtype=torch.uint8).view(torch.float8_e5m2).to(device).T
                v_ref = f8_to_f16(v.view(torch.float8_e5m2).T, dtype).to(torch.float32).T
        elif dtype == "float8e4nv":
            if transpose:
                v = torch.randint(20, 40, (size0, size1), dtype=torch.uint8).view(torch.float8_e4m3fn).to(device)
                v_ref = f8_to_f16(v.view(torch.float8_e4m3fn), dtype).to(torch.float32)
            else:
                v = torch.randint(20, 40, (size1, size0), dtype=torch.uint8).view(torch.float8_e4m3fn).to(device).T
                v_ref = f8_to_f16(v.view(torch.float8_e4m3fn).T, dtype).to(torch.float32).T
        else:
            # float4
            if pack_along_k:
                pack_dim = k_dim
            else:
                pack_dim = (k_dim + 1) % 2
            if transpose:
                v_mxfp4 = MXFP4Tensor(size=(size0, size1), device=device).random()
                v = v_mxfp4.to_packed_tensor(dim=pack_dim)
                v_ref = v_mxfp4.to(torch.float32)
            else:
                v_mxfp4 = MXFP4Tensor(size=(size1, size0), device=device).random()
                v = v_mxfp4.to_packed_tensor(dim=(pack_dim + 1) % 2).T
                v_ref = v_mxfp4.to(torch.float32).T
        return v, v_ref

    dtype_converter = {'float8e5': 'e5m2', 'float8e4nv': 'e4m3', 'float4': 'e2m1'}

    a, a_ref = create_operand(A_DATA_TYPE, M, K, 1)
    b, b_ref = create_operand(B_DATA_TYPE, K, N, 0, B_TRANS, PACK_B_ALONG_K)

    a_scale_mxfp4 = MXScaleTensor(size=(M, (K + 32 - 1) // 32), device=device).random(high=32.0)
    b_scale_mxfp4 = MXScaleTensor(size=(N, (K + 32 - 1) // 32), device=device).random(high=32.0)
    a_scale = a_scale_mxfp4.data
    b_scale = b_scale_mxfp4.data

    a_scale_ref = a_scale_mxfp4.to(torch.float32).repeat_interleave(32, dim=1)[:M, :K]
    if CONST_SCALE:
        a_scale_ref = torch.full_like(a_scale_ref, 2.0)
        a_scale = 128  # 2.0 in e8m0
    b_scale_ref = b_scale_mxfp4.to(torch.float32).repeat_interleave(32, dim=1).T.contiguous()[:K, :N]
    stride_scale = b_scale.stride(0)
    if not WITH_A_SCALE:
        a_scale = None
        a_scale_ref = 1.0
    if not WITH_B_SCALE:
        b_scale = None
        b_scale_ref = 1.0

    ref_out = torch.matmul(a_ref * a_scale_ref, b_ref * b_scale_ref)

    output = a.new_empty((M, N), dtype=torch.float32)
    grid = (triton.cdiv(M, BLOCK_M) * triton.cdiv(N, BLOCK_N), 1)
    kernel_kwargs = {}
    if is_hip():
        kernel_kwargs["matrix_instr_nonkdim"] = nonKDim
    out = mxfp8_mxfp4_matmul[grid](a, b, output, a_scale, b_scale, M, N, K, stride_scale, a.stride(0), a.stride(1),
                                   b.stride(0), b.stride(1), output.stride(0), output.stride(1), not CONST_SCALE,
                                   dtype_converter[A_DATA_TYPE], dtype_converter[B_DATA_TYPE], BLOCK_M, BLOCK_N,
                                   BLOCK_K, PACK_B_ALONG_K=PACK_B_ALONG_K, NUM_STAGES=NUM_STAGES, **kernel_kwargs)
    if is_cuda():
        ttgir = out.asm["ttgir"]
        assert "fp4Padded = true" in ttgir

    torch.testing.assert_close(ref_out, output, atol=1e-3, rtol=1e-3)<|MERGE_RESOLUTION|>--- conflicted
+++ resolved
@@ -348,13 +348,8 @@
 @pytest.mark.parametrize("NUM_WARPS", [4, 8])
 @pytest.mark.parametrize("nonKDim", ([0, 16, 32] if is_hip_cdna() else [0]))
 def test_mxfp(M, N, K, BLOCK_M, BLOCK_N, BLOCK_K, NUM_STAGES, nonKDim, NUM_WARPS, device):
-<<<<<<< HEAD
-    if is_xpu():
-        pytest.xfail("XPU does not natively support scaled mxfp matmul")
-=======
     if K % BLOCK_K != 0:
         pytest.skip("Kernel requires shapes aligned by K dimension")
->>>>>>> 0e9706cd
     if is_cuda() and torch.cuda.get_device_capability()[0] < 10:
         pytest.skip("Requires compute capability >= 10")
     elif is_hip():
