--- conflicted
+++ resolved
@@ -7,30 +7,7 @@
 import triton.language as tl
 from triton.compiler.errors import CompilationError, CompileTimeAssertionFailure
 import traceback
-<<<<<<< HEAD
-
-
-def is_interpreter():
-    return os.environ.get('TRITON_INTERPRET', '0') == '1'
-
-
-def is_cuda():
-    return not is_interpreter() and triton.runtime.driver.active.get_current_target().backend == "cuda"
-
-
-def is_hip():
-    return not is_interpreter() and triton.runtime.driver.active.get_current_target().backend == "hip"
-
-
-def is_xpu():
-    return not is_interpreter() and triton.runtime.driver.active.get_current_target().backend == "xpu"
-
-
-def is_on_mi300():
-    return is_hip() and triton.runtime.driver.active.get_current_target().arch in ('gfx940', 'gfx941', 'gfx942')
-=======
-from triton._internal_testing import is_interpreter, is_cuda, is_hip, is_hip_mi300
->>>>>>> af0a9f2b
+from triton._internal_testing import is_interpreter, is_cuda, is_hip, is_hip_mi300, is_xpu
 
 
 def test_err_undefined_variable():
