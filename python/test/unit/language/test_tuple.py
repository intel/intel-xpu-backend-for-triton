--- conflicted
+++ resolved
@@ -25,11 +25,7 @@
 
 
 @pytest.mark.parametrize("size", [0, 1, 2, 3, 4])
-<<<<<<< HEAD
-def test_index(size, device="xpu"):
-=======
 def test_index(size, device):
->>>>>>> 3bac3be5
     vals = tuple([i + 1 for i in range(size)])
     rets = tuple([torch.zeros((1, ), dtype=torch.float32, device=device) for _ in vals])
     _tuple_index[(1, )](0, rets, 0, vals, 0, 0, 0)
@@ -55,11 +51,7 @@
     tl.store(Y[2], y[2])
 
 
-<<<<<<< HEAD
-def test_assign(device="xpu"):
-=======
 def test_assign(device):
->>>>>>> 3bac3be5
     vals = (2., 3.)
     x = tuple([torch.zeros((1, ), dtype=torch.float32, device=device) for _ in range(2)])
     y = tuple([torch.zeros((1, ), dtype=torch.float32, device=device) for _ in range(3)])
@@ -99,11 +91,7 @@
     _tuple_fn0(Ptr, 15, (-1, None, tuple1))
 
 
-<<<<<<< HEAD
-def test_serialize(device="xpu"):
-=======
 def test_serialize(device):
->>>>>>> 3bac3be5
     x0 = torch.tensor([8], dtype=torch.int32, device=device)
     x1 = torch.tensor([12], dtype=torch.int32, device=device)
     y0 = torch.tensor([10], dtype=torch.int32, device=device)
