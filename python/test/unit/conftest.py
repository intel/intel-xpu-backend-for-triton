import os
import sys
import pathlib
import pytest
import tempfile


def pytest_configure(config):
    config.addinivalue_line("markers", "interpreter: indicate whether interpreter supports the test")
    if os.name == "nt":
        config.addinivalue_line("markers", "forked: subprocess analogue of pytest.mark.forked on Windows")


def pytest_addoption(parser):
    parser.addoption("--device", action="store", default="cuda")
    if os.name == "nt":
        # stub, as pytest_forked doesn't work on windows
        parser.addoption("--forked", action="store_true")


def pytest_pyfunc_call(pyfuncitem: pytest.Function):

    if os.name == "nt" and "forked" in pyfuncitem.keywords:
        # Avoid recursion
        if os.getenv("_PYTEST_SUBPROCESS_RUNNING"):
            return None

        import subprocess

        pos = pyfuncitem.nodeid.find(str(pyfuncitem.path.relative_to(pathlib.Path(os.getcwd()))))
        test_name = pyfuncitem.nodeid[pos:]

        python_executable = sys.executable
        pytest_args = [python_executable, "-m", "pytest", "-s", test_name, "-q"]

        config = pyfuncitem.config
        device = config.getoption("--device")
        if device:
            pytest_args.extend(["--device", device])

        # Avoid recursion
        env = os.environ.copy()
        env["_PYTEST_SUBPROCESS_RUNNING"] = "1"

        print("\n##### start output from pytest in subprocess #####")
        result = subprocess.run(pytest_args, text=True, env=env)
        print("\n##### end output from pytest in subprocess #####")

        if result.returncode != 0:
            # Human-readable exception message to be raised.
            exception_message = (f'Test "{pyfuncitem.name}" failed in isolated subprocess with: {result.returncode}')

            # Raise a pytest-compliant exception.
            raise pytest.fail(exception_message, pytrace=False)

        # Notify pytest that this hook successfully ran this test.
        return True

    # Notify pytest that this hook avoided attempting to run this test, in which
    # case pytest will continue to look for a suitable runner for this test.
    return None


@pytest.fixture
def device(request):
    return request.config.getoption("--device")


@pytest.fixture
def fresh_triton_cache():
    with tempfile.TemporaryDirectory() as tmpdir:
        try:
            os.environ["TRITON_CACHE_DIR"] = tmpdir
            yield tmpdir
        finally:
<<<<<<< HEAD
            os.environ.pop("TRITON_CACHE_DIR", None)
=======
            os.environ.pop("TRITON_CACHE_DIR", None)


@pytest.fixture
def fresh_config(request, monkeypatch):
    from triton import config
    config_map = {
        name: conf
        for name, conf in config.__dict__.items()
        if isinstance(conf, config.base_config) and conf != config.base_config
    }
    try:
        for name, conf in config_map.items():
            setattr(config, name, conf.copy().reset())
            for knob in conf.knob_descriptors.values():
                monkeypatch.delenv(knob.key, raising=False)
        yield config
    finally:
        for name, conf in config_map.items():
            setattr(config, name, conf)
>>>>>>> eaecd6dc
<|MERGE_RESOLUTION|>--- conflicted
+++ resolved
@@ -73,9 +73,6 @@
             os.environ["TRITON_CACHE_DIR"] = tmpdir
             yield tmpdir
         finally:
-<<<<<<< HEAD
-            os.environ.pop("TRITON_CACHE_DIR", None)
-=======
             os.environ.pop("TRITON_CACHE_DIR", None)
 
 
@@ -95,5 +92,4 @@
         yield config
     finally:
         for name, conf in config_map.items():
-            setattr(config, name, conf)
->>>>>>> eaecd6dc
+            setattr(config, name, conf)