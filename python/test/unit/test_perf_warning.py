--- conflicted
+++ resolved
@@ -5,11 +5,7 @@
 import torch
 import triton
 import triton.language as tl
-<<<<<<< HEAD
-from triton._internal_testing import is_cuda, is_xpu
-=======
-from triton._internal_testing import is_cuda, is_hip
->>>>>>> 2a861772
+from triton._internal_testing import is_cuda, is_xpu, is_hip
 
 
 @contextmanager
@@ -22,13 +18,10 @@
 
 
 def test_mma_remark(capfd, fresh_triton_cache):
-<<<<<<< HEAD
     if is_xpu():
         pytest.xfail("Not designed for XPU")
-=======
     if is_hip():
         pytest.skip("CUDA specific test")
->>>>>>> 2a861772
     if is_cuda():
         capability = torch.cuda.get_device_capability()
         if capability[0] != 9:
@@ -104,13 +97,10 @@
 
 
 def test_remark_vectorization(capfd, fresh_triton_cache):
-<<<<<<< HEAD
     if is_xpu():
         pytest.xfail("Not designed for XPU")
-=======
     if is_hip():
         pytest.skip("currently failing on HIP")
->>>>>>> 2a861772
 
     @triton.jit
     def ldst_vec(in_ptr0, in_ptr1, in_ptr2, in_ptr3, out_ptr0, XBLOCK: tl.constexpr):
