--- conflicted
+++ resolved
@@ -38,18 +38,10 @@
   }
 }
 """
-<<<<<<< HEAD
-    with tempfile.NamedTemporaryFile(mode='w', suffix='.ttgir') as f:
-        f.write(sample_ttgir)
-        f.flush()
-        context = ir.context()
-        src = IRSource(f.name, context, backend)
-=======
     temp_file = tmp_path / "test_mlir_attribute_parsing0.ttgir"
     temp_file.write_text(sample_ttgir)
     context = ir.context()
     src = IRSource(str(temp_file), context)
->>>>>>> 1cf06c5e
 
     # check name and type signature
     # should match ty_to_cpp(...)
@@ -91,18 +83,10 @@
        }
      }
     """
-<<<<<<< HEAD
-    with tempfile.NamedTemporaryFile(mode='w', suffix='.ttgir') as f:
-        f.write(sample_ttgir_vector_add)
-        f.flush()
-        context = ir.context()
-        src = IRSource(f.name, context, backend)
-=======
     temp_file = tmp_path / "test_mlir_attribute_parsing1.ttgir"
     temp_file.write_text(sample_ttgir_vector_add)
     context = ir.context()
     src = IRSource(str(temp_file), context)
->>>>>>> 1cf06c5e
 
     # now test compilation
     triton.compile(str(temp_file), target=target)