import glob
import os
import pytest
import re
import subprocess
import sys
import tempfile
import shutil
import sysconfig

import numpy as np

import pytest

import triton
from triton._internal_testing import is_cuda, is_xpu
from triton.backends.compiler import GPUTarget
from triton.backends.nvidia.driver import include_dirs, library_dirs
<<<<<<< HEAD
from triton.backends.intel.driver import COMPILATION_HELPER
=======
from triton._internal_testing import is_cuda, is_hip
>>>>>>> 3b279710

kernel_utils_src = """
import triton

@triton.jit
def mul(x, y):
    return x * y
"""

kernel_src = """
import triton
import triton.language as tl
import kernel_utils

@triton.jit
def kernel(C, A, B, M, N, K,
          stride_cm, stride_cn,
          stride_am, stride_ak,
          stride_bk, stride_bn,
          BLOCK_M: tl.constexpr,
          BLOCK_N: tl.constexpr,
          BLOCK_K: tl.constexpr):
  pid_m = tl.program_id(0)
  pid_n = tl.program_id(1)

  offs_am = (pid_m * BLOCK_M + tl.arange(0, BLOCK_M)) % M
  offs_bn = (pid_n * BLOCK_N + tl.arange(0, BLOCK_N)) % N
  offs_k = tl.arange(0, BLOCK_K)
  a_ptrs = A + (offs_am[:, None] * stride_am + offs_k[None, :] * stride_ak)
  b_ptrs = B + (offs_k[:, None] * stride_bk + offs_bn[None, :] * stride_bn)

  accumulator = tl.zeros((BLOCK_M, BLOCK_N), dtype=tl.float32)
  for k in range(0, tl.cdiv(K, BLOCK_K)):
      # Load the next block of A and B, generate a mask by checking the K dimension.
      # If it is out of bounds, set it to 0.
      a = tl.load(a_ptrs, mask=offs_k[None, :] < K - k * BLOCK_K, other=0.0)
      b = tl.load(b_ptrs, mask=offs_k[:, None] < K - k * BLOCK_K, other=0.0)
      # We accumulate along the K dimension.
      accumulator += tl.dot(a, b)
      # Advance the ptrs to the next K block.
      a_ptrs += BLOCK_K * stride_ak
      b_ptrs += BLOCK_K * stride_bk

  c = kernel_utils.mul(accumulator, accumulator)
  # Write back the block of the output matrix C with masks.
  offs_cm = pid_m * BLOCK_M + tl.arange(0, BLOCK_M)
  offs_cn = pid_n * BLOCK_N + tl.arange(0, BLOCK_N)
  c_ptrs = C + stride_cm * offs_cm[:, None] + stride_cn * offs_cn[None, :]
  tl.store(c_ptrs, c)
"""

test_utils_src = """
#include <cuda.h>
#include <stdio.h>
#include <stdint.h>
#include <string.h>
#include <assert.h>
#include "kernel.h"

static void write_buffer_to_csv(char *filename, int32_t *buffer, int size) {
    FILE *file = fopen(filename, "w");
    if (file == NULL) {
        printf("Could not open file %s\\n", filename);
        return;
    }
    for (int i = 0; i < size; i++) {
        fprintf(file, "%d", buffer[i]);
        if (i < size - 1) {
            fprintf(file, ",");
        }
    }
    fclose(file);
}

static void read_csv_to_buffer(char *filename, int16_t *buffer, int size) {
    FILE *file = fopen(filename, "r");
    if (file == NULL) {
        printf("Could not open file %s\\n", filename);
        return;
    }
    int index = 0;
    while (fscanf(file, "%hd,", &buffer[index]) != EOF && index < size) {
        index++;
    }
    fclose(file);
}"""


def select_compiler():
    gxx = shutil.which("g++")
    icpx = shutil.which("icpx")
    cl = shutil.which("cl")
    cxx = (icpx or cl) if os.name == "nt" else (icpx or gxx)
    if cxx is None:
        raise RuntimeError("Failed to find C++ compiler. Please specify via CXX environment variable.")
    return cxx


def _cxx_compile_cmd(cxx: str, src: list, include_dirs: list, only_compile: bool = True) -> list:
    if "cl.EXE" in cxx or "clang-cl" in cxx:
        command = [cxx] + src + ["/I" + include_dir for include_dir in include_dirs
                                 ] + ["/Zc:__cplusplus", "/std:c++17", "/MD", "/nologo", "/O2", "/EHsc", "/wd4996"]
        if only_compile:
            command += ["/c"]
    else:
        command = [cxx] + src + ["-I" + include_dir for include_dir in include_dirs
                                 ] + ["-fPIC" if os.name != "nt" else "-Wno-deprecated-declarations"]
        if only_compile:
            command += ["-c"]
    return command


def _cxx_link_cmd(cxx: str, o_files: list, out: str, extra_library_dirs: list = [], extra_libraries: list = [],
                  shared_lib: bool = True) -> list:
    extra_link_args = []
    if os.name == "nt":
        libname_without_ext = out.split(".")[0]
        extra_link_args = [f"/IMPLIB:{libname_without_ext}.lib"]

    library_dirs = COMPILATION_HELPER.library_dir + COMPILATION_HELPER.libsycl_dir + extra_library_dirs
    if "cl.EXE" in cxx or "clang-cl" in cxx:
        command = [cxx] + [*o_files, *(["/LD"] if shared_lib else []), "/link", f"/OUT:{out}"] + [
            "/LIBPATH:" + library_dir for library_dir in library_dirs
        ] + ["sycl8.lib", "ze_loader.lib"] + [f"{lib}.lib" for lib in extra_libraries] + extra_link_args
    else:
        command = [cxx] + [*o_files, *(["-shared"] if shared_lib else []), "-o", out] + [
            "-L" + library_dir for library_dir in library_dirs
        ] + ["-lsycl8" if os.name == "nt" else "-lsycl", "-lze_loader"] + [f"-l{lib}"
                                                                           for lib in extra_libraries] + extra_link_args

    return command


def _cxx_cmd(cxx: str, src: list, out: str, include_dirs: list, extra_library_dirs: list,
             extra_libraries: list) -> list:
    compile_command = _cxx_compile_cmd(cxx, src, include_dirs, only_compile=False)
    link_command = _cxx_link_cmd(cxx, [], out, extra_library_dirs, extra_libraries, shared_lib=False)
    return compile_command + link_command[1:]


def gen_kernel_library_xpu(dir, libname):
    cpp_files = glob.glob(os.path.join(dir, "*.cpp"))
    cxx = select_compiler()
    command = _cxx_compile_cmd(cxx, cpp_files, COMPILATION_HELPER.include_dir)
    subprocess.run(command, check=True, cwd=dir)

    if "cl.EXE" in cxx or "clang-cl" in cxx:
        o_files = glob.glob(os.path.join(dir, "*.obj"))
    else:
        o_files = glob.glob(os.path.join(dir, "*.o"))
    command = _cxx_link_cmd(cxx, o_files, libname)
    subprocess.run(command, check=True, cwd=dir)


def gen_kernel_library(dir, libname):
    if is_xpu():
        gen_kernel_library_xpu(dir, libname)
    else:
        c_files = glob.glob(os.path.join(dir, "*.c"))
        subprocess.run(
            ["gcc"] + c_files + ["-I", include_dirs[0], "-c", "-fPIC"],
            check=True,
            cwd=dir,
        )
        o_files = glob.glob(os.path.join(dir, "*.o"))

        command = ["gcc", *o_files, "-shared", "-o", libname]
        for lib_dir in library_dirs():
            command.extend(["-L", lib_dir])
        subprocess.run(command, check=True, cwd=dir)


def gen_test_bin(dir, M, N, K, exe="test", algo_id=0):
    exe_extension = sysconfig.get_config_var("EXE")
    exe = exe + exe_extension
    test_src = f"""
int main(int argc, char **argv) {{
  int M = {M}, N = {N}, K = {K};

  // initialize CUDA handles
  CUdevice dev;
  CUcontext ctx;
  CUstream stream;
  CUdeviceptr A, B, C;
  CUresult err = 0;
  cuInit(0);
  cuDeviceGet(&dev, 0);
  cuCtxCreate(&ctx, 0, dev);
  cuMemAlloc(&A, M * K * 2);
  cuMemAlloc(&B, K * N * 2);
  cuMemAlloc(&C, M * N * 4);
  cuStreamCreate(&stream, 0);
  load_matmul_fp16();

  // initialize input data
  int16_t hA[M*K];
  int16_t hB[K*N];
  memset(hA, 0, M*K*2);
  memset(hB, 0, K*N*2);
  read_csv_to_buffer(argv[1], hA, M*K);
  read_csv_to_buffer(argv[2], hB, K*N);
  cuMemcpyHtoD(A, hA, M*K*2);
  cuMemcpyHtoD(B, hB, K*N*2);

  // launch kernel
  CUresult ret;
  int algo_id = {algo_id};
  if (algo_id == 0) {{
    ret = matmul_fp16_default(stream, C, A, B, M, N, K, N, 1, K, 1, N, 1);
  }} else {{
    ret = matmul_fp16(stream, C, A, B, M, N, K, N, 1, K, 1, N, 1, {algo_id});
  }}
  if (ret != 0) fprintf(stderr, "kernel launch failed\\n");
  assert(ret == 0);

  // read data
  int32_t hC[M*N];
  memset(hC, 0, M*N*4);
  cuMemcpyDtoH(hC, C, M*N*4);
  write_buffer_to_csv(argv[3], hC, M*N);

  // free cuda handles
  unload_matmul_fp16();
  cuMemFree(A);
  cuMemFree(B);
  cuMemFree(C);
  cuCtxDestroy(ctx);
}}
"""
    src = test_utils_src + test_src
    if is_xpu():
        src = f"""
#include "kernel.h"
#include <assert.h>
#include <cmath>
#include <cstddef>
#include <level_zero/ze_api.h>
#include <stdint.h>
#include <stdio.h>
#include <string.h>
#include <sycl/sycl.hpp>

static void write_buffer_to_csv(char *filename, int32_t *buffer, int size) {{
    FILE *file = fopen(filename, "w");
    if (file == NULL) {{
        printf("Could not open file %s\\n", filename);
        return;
    }}
    for (int i = 0; i < size; i++) {{
        fprintf(file, "%d", buffer[i]);
        if (i < size - 1) {{
            fprintf(file, ",");
        }}
    }}
    fclose(file);
}}

static void read_csv_to_buffer(char *filename, int16_t *buffer, int size) {{
    FILE *file = fopen(filename, "r");
    if (file == NULL) {{
        printf("Could not open file %s\\n", filename);
        return;
    }}
    int index = 0;
    while (fscanf(file, "%hd,", &buffer[index]) != EOF && index < size) {{
        index++;
    }}
    fclose(file);
}}
int main(int argc, char ** argv) {{
    constexpr int M = {M}, N = {N}, K = {K};

    // initialize sycl handles
    sycl::queue q{{sycl::gpu_selector_v}};
    sycl::ext::intel::device_ptr<sycl::float16> A =
        sycl::malloc_device<sycl::float16>(M * K * 2, q);
    sycl::ext::intel::device_ptr<sycl::float16> B =
        sycl::malloc_device<sycl::float16>(K * N * 2, q);
    sycl::ext::intel::device_ptr<sycl::float16> C =
        sycl::malloc_device<sycl::float16>(M * N * 4, q);

    // initialize input data
    int16_t hA[M * K];
    int16_t hB[K * N];
    memset(hA, 0, M * K * 2);
    memset(hB, 0, K * N * 2);
    read_csv_to_buffer(argv[1], hA, M * K);
    read_csv_to_buffer(argv[2], hB, K * N);
    q.memcpy(A, hA, M * K * 2).wait();
    q.memcpy(B, hB, K * N * 2).wait();

    // launch kernel
    load_matmul_fp16();
    int32_t ret;
    int algo_id = {algo_id};
    if (algo_id == 0) {{
        ret = matmul_fp16_default(q, C, A, B, M, N, K, N, 1, K, 1, N, 1);
    }} else {{
        ret = matmul_fp16(q, C, A, B, M, N, K, N, 1, K, 1, N, 1, {algo_id});
    }}
    if (ret != 0) fprintf(stderr, "kernel launch failed\\n");
    assert(ret == 0);

    q.wait();

    // read data
    int32_t hC[M * N];
    memset(hC, 0, M * N * 4);
    q.memcpy(hC, C, M * N * 4).wait();
    write_buffer_to_csv(argv[3], hC, M * N);

    // free sycl resources
    unload_matmul_fp16();
    sycl::free(A, q);
    sycl::free(B, q);
    sycl::free(C, q);
}}
"""
    src_name = "test.c"
    if is_xpu():
        src_name = "test.cpp"
    with open(os.path.join(dir, src_name), "w") as file:
        file.write(src)

    if is_cuda():
        command = ["gcc", "test.c"]
        for inc_dir in include_dirs:
            command.extend(["-I", inc_dir])
        for lib_dir in library_dirs():
            command.extend(["-L", lib_dir])
        command.extend(["-l", "cuda", "-L", dir, "-l", "kernel", "-o", exe])

    if is_xpu():
        cxx = select_compiler()
        command = _cxx_cmd(cxx, ["test.cpp"], exe, COMPILATION_HELPER.include_dir, [dir], ["kernel"])
    subprocess.run(command, check=True, cwd=dir)


def write_triton_kernels(dir, src, util_src):
    kernel_path = os.path.join(dir, "kernel.py")
    with open(kernel_path, "w") as file:
        file.write(src)

    kernel_utils_path = os.path.join(dir, "kernel_utils.py")
    with open(kernel_utils_path, "w") as file:
        file.write(util_src)

    return kernel_path


def _compile_kernel(dir, signature, kernel_name, out_name, out_path, num_warps, grid, generate_native_code,
                    kernel_path):
    compiler_path = os.path.join(triton.tools.__path__[0], "compile.py")

    subprocess.run(
        [
            sys.executable,
            compiler_path,
            "-n",
            kernel_name,
            "--signature",
            signature,
            "--out-name",
            out_name,
            "-o",
            out_path,
            "-w",
            str(num_warps),
            "-g",
            grid,
            *(["-gnc"] if generate_native_code else []),
            kernel_path,
        ],
        check=True,
        cwd=dir,
    )


# Edge case kernel with no specialization
def compile_aot_kernel_no_specialization(dir, kernel_path, dtype, BM, BN, BK, generate_native_code):
    # compile all desired configs
    sig = f"*fp32, *{dtype}, *{dtype}, i32, i32, i32, i32, i32, i32, i32, i32, i32, {BM}, {BN}, {BK}"
    name = f"matmul_{dtype}"
    grid = f"M/{BM}, N/{BN}, 1"
    _compile_kernel(
        dir=dir,
        signature=sig,
        kernel_name="kernel",
        out_name=name,
        out_path=name,
        num_warps=1,
        grid=grid,
        generate_native_code=generate_native_code,
        kernel_path=kernel_path,
    )


def compile_aot_kernels(dir, kernel_path, dtype, BM, BN, BK, generate_native_code, ha_hb_hints):
    # compile all desired configs
    for ha, hb in ha_hb_hints:
        sig = f"*fp32:16, *{dtype}:16, *{dtype}:16, i32, i32, i32, i32{ha}, i32:1, i32{hb}, i32:1, i32:16, i32:1, {BM}, {BN}, {BK}"
        name = f"matmul_{dtype}"
        grid = f"M/{BM}, N/{BN}, 1"
        _compile_kernel(
            dir=dir,
            signature=sig,
            kernel_name="kernel",
            out_name=name,
            out_path=name,
            num_warps=1,
            grid=grid,
            generate_native_code=generate_native_code,
            kernel_path=kernel_path,
        )


def link_aot_kernels(dir):
    linker_path = os.path.join(triton.tools.__path__[0], "link.py")

    # link all desired configs
    h_files = glob.glob(os.path.join(dir, "*.h"))
    subprocess.run([sys.executable, linker_path] + h_files + ["-o", "kernel"], check=True, cwd=dir)


def generate_matmul_test_data(dir, M, N, K):
    a = np.random.randn(M * K).astype(np.float16).reshape((M, K))
    b = np.random.randn(M * K).astype(np.float16).reshape((K, N))
    a_path = os.path.join(dir, "a.csv")
    b_path = os.path.join(dir, "b.csv")
    c_path = os.path.join(dir, "c.csv")
    for x, path in [(a, a_path), (b, b_path)]:
        x.view(np.int16).ravel().tofile(path, sep=",")
    return a, b, a_path, b_path, c_path


def check_hasco_binary_str(tmp_dir: str, dtype: str):
    # Linking is not yet enabled on HIP backend so just check compilation for now.
    h_files = glob.glob(f"matmul_{dtype}.*.h", root_dir=tmp_dir)
    cpp_files = glob.glob(f"matmul_{dtype}.*.cpp", root_dir=tmp_dir)
    assert len(h_files) == 1, "Expected one .h file"
    assert len(cpp_files) == 1, "Expected one .cpp file"
    pattern = re.compile(r'HSACO_NAME\[(\d+)\]')
    with open(os.path.join(tmp_dir, cpp_files[0]), "r") as cpp_file:
        content = cpp_file.read()
        matches = pattern.findall(content)
        assert len(matches) == 1, "Expected one HSACO_NAME definition"
        assert int(matches[0]) > 16, "Expected valid HSACO object binary string"


# Test edge case where the provided kernel signature has no specializations
@pytest.mark.parametrize("generate_native_code", [True, False])
def test_compile_link_matmul_no_specialization(generate_native_code):
    np.random.seed(3)

    with tempfile.TemporaryDirectory() as tmp_dir:
        dtype = "fp16"

        BM, BN, BK = 16, 16, 16

        kernel_path = write_triton_kernels(tmp_dir, kernel_src, kernel_utils_src)
<<<<<<< HEAD
        compile_aot_kernel_no_specialization(tmp_dir, kernel_path, dtype, BM, BN, BK, generate_native_code)
=======
        compile_aot_kernel_no_specialization(tmp_dir, kernel_path, dtype, BM, BN, BK)
        if is_hip():
            check_hasco_binary_str(tmp_dir, dtype)
            return

>>>>>>> 3b279710
        link_aot_kernels(tmp_dir)

        # compile test case
        M, N, K = 16, 16, 16
        gen_kernel_library(tmp_dir, "libkernel.so" if os.name != "nt" else "kernel.dll")
        gen_test_bin(tmp_dir, M, N, K)

        # initialize test data
        a, b, a_path, b_path, c_path = generate_matmul_test_data(tmp_dir, M, N, K)

        # run test case
        env = os.environ.copy()
        env["LD_LIBRARY_PATH"] = tmp_dir + ":" + env.get("LD_LIBRARY_PATH", "")
        subprocess.run([os.path.join(tmp_dir, "test"), a_path, b_path, c_path], env=env, check=True, cwd=tmp_dir)
        # read data and compare against reference
        c = np.genfromtxt(c_path, delimiter=",", dtype=np.int32)
        c_tri = c.reshape((M, N)).view(np.float32)
        c_ref = np.matmul(a.astype(np.float32), b.astype(np.float32))
        np.testing.assert_allclose(c_tri, c_ref * c_ref, atol=1e-4, rtol=0.0)


@pytest.mark.parametrize("generate_native_code", [True, False])
def test_compile_link_matmul(generate_native_code):
    np.random.seed(3)

    with tempfile.TemporaryDirectory() as tmp_dir:
        dtype = "fp16"
        BM, BN, BK = 16, 16, 16

        kernel_path = write_triton_kernels(tmp_dir, kernel_src, kernel_utils_src)
<<<<<<< HEAD
        compile_aot_kernels(tmp_dir, kernel_path, dtype, BM, BN, BK, generate_native_code, ha_hb_hints=[(":16", ":16")])
=======
        compile_aot_kernels(tmp_dir, kernel_path, dtype, BM, BN, BK, ha_hb_hints=[(":16", ":16")])
        if is_hip():
            check_hasco_binary_str(tmp_dir, dtype)
            return
>>>>>>> 3b279710
        link_aot_kernels(tmp_dir)

        # compile test case
        M, N, K = 16, 16, 16
        gen_kernel_library(tmp_dir, "libkernel.so" if os.name != "nt" else "kernel.dll")
        gen_test_bin(tmp_dir, M, N, K)

        # initialize test data
        a, b, a_path, b_path, c_path = generate_matmul_test_data(tmp_dir, M, N, K)

        # run test case
        env = os.environ.copy()
        env["LD_LIBRARY_PATH"] = tmp_dir + ":" + env.get("LD_LIBRARY_PATH", "")
        subprocess.run([os.path.join(tmp_dir, "test"), a_path, b_path, c_path], env=env, check=True, cwd=tmp_dir)

        # read data and compare against reference
        c = np.genfromtxt(c_path, delimiter=",", dtype=np.int32)
        c_tri = c.reshape((M, N)).view(np.float32)
        c_ref = np.matmul(a.astype(np.float32), b.astype(np.float32))
        np.testing.assert_allclose(c_tri, c_ref * c_ref, atol=1e-4, rtol=0.0)


@pytest.mark.parametrize("generate_native_code", [True, False])
def test_launcher_has_no_available_kernel(generate_native_code):
    np.random.seed(3)

    with tempfile.TemporaryDirectory() as tmp_dir:
        dtype = "fp16"
        BM, BN, BK = 16, 16, 16

        kernel_path = write_triton_kernels(tmp_dir, kernel_src, kernel_utils_src)
<<<<<<< HEAD
        compile_aot_kernels(tmp_dir, kernel_path, dtype, BM, BN, BK, generate_native_code, ha_hb_hints=[(":1", ":1")])
=======
        compile_aot_kernels(tmp_dir, kernel_path, dtype, BM, BN, BK, ha_hb_hints=[(":1", ":1")])
        if is_hip():
            check_hasco_binary_str(tmp_dir, dtype)
            return

>>>>>>> 3b279710
        link_aot_kernels(tmp_dir)

        # compile test case
        M, N, K = 16, 16, 16
        gen_kernel_library(tmp_dir, "libkernel.so" if os.name != "nt" else "kernel.dll")
        gen_test_bin(tmp_dir, M, N, K)

        # initialize test data
        a, b, a_path, b_path, c_path = generate_matmul_test_data(tmp_dir, M, N, K)

        # run test case
        env = os.environ.copy()
        env["LD_LIBRARY_PATH"] = tmp_dir + ":" + env.get("LD_LIBRARY_PATH", "")
        result = subprocess.run(
            [os.path.join(tmp_dir, "test"), a_path, b_path, c_path],
            env=env,
            cwd=tmp_dir,
            capture_output=True,
            text=True,
        )

        # It should fail since the launcher requires all the strides be 1 while they are not.
        # On windows: 3221226505 == 0xc0000409: STATUS_STACK_BUFFER_OVERRUN
        assert result.returncode == -6 if os.name != "nt" else 0xc0000409
        assert "kernel launch failed" in result.stderr


@pytest.mark.skipif(not is_cuda(), reason="Requires CUDA")
def test_compile_link_autotune_matmul():
    # this test is pretty slow, so we only run with the native binary
    generate_native_code = True

    np.random.seed(3)

    with tempfile.TemporaryDirectory() as tmp_dir:
        dtype = "fp16"

        kernel_path = write_triton_kernels(tmp_dir, kernel_src, kernel_utils_src)

        tile_sizes = [
            [16, 16, 16],
            [64, 64, 32],
        ]

        for ts in tile_sizes:
            BM, BN, BK = ts[0], ts[1], ts[2]
            compile_aot_kernels(tmp_dir, kernel_path, dtype, BM, BN, BK, generate_native_code,
                                ha_hb_hints=[(":16", ":16"), (":16", ""), ("", ":16")])

        link_aot_kernels(tmp_dir)

        gen_kernel_library(tmp_dir, "libkernel.so" if os.name != "nt" else "kernel.dll")

        # compile test case
        M, N, K = 64, 64, 64
        # initialize test data
        a, b, a_path, b_path, c_path = generate_matmul_test_data(tmp_dir, M, N, K)
        c_ref = np.matmul(a.astype(np.float32), b.astype(np.float32))

        for algo_id in range(len(tile_sizes)):
            # generate and run test case
            test_name = f"test_{algo_id}"
            gen_test_bin(tmp_dir, M, N, K, exe=test_name, algo_id=algo_id)

            env = os.environ.copy()
            env["LD_LIBRARY_PATH"] = tmp_dir + ":" + env.get("LD_LIBRARY_PATH", "")
            subprocess.run(
                [os.path.join(tmp_dir, test_name), a_path, b_path, c_path],
                check=True,
                cwd=tmp_dir,
                env=env,
            )

            # read data and compare against reference
            c = np.genfromtxt(c_path, delimiter=",", dtype=np.int32)
            c_tri = c.reshape((M, N)).view(np.float32)
            np.testing.assert_allclose(c_tri, c_ref * c_ref, atol=1e-4, rtol=1e-4)


def test_ttgir_to_asm():
    src = """
module attributes {{"ttg.num-warps" = 4 : i32, "ttg.threads-per-warp" = {warp_size} : i32, "ttg.num-ctas" = 1 : i32}} {{
  tt.func public @sum_kernel_0d1d(%arg0: !tt.ptr<i32>, %arg1: !tt.ptr<i32>) {{
    tt.return
  }}
}}
"""
    target = GPUTarget("hip", "gfx942", 64) if is_hip() else GPUTarget("cuda", 80, 32)
    with tempfile.TemporaryDirectory() as tmp_dir:
        kernel_path = os.path.join(tmp_dir, "empty_kernel.ttgir")
        with open(kernel_path, "w") as fp:
<<<<<<< HEAD
            fp.write(src)
        k = triton.compile(kernel_path, target=GPUTarget("cuda", 80, 32))
        ptx = k.asm["ptx"]
        assert ".target sm_80" in ptx
        assert ".address_size 64" in ptx


def test_ttgir_to_spv():
    src = """
module attributes {"ttg.num-warps" = 4 : i32, "ttg.threads-per-warp" = 32 : i32, "ttg.num-ctas" = 1 : i32} {
  tt.func public @sum_kernel_0d1d(%arg0: !tt.ptr<i32>, %arg1: !tt.ptr<i32>) {
    tt.return
  }
}
"""
    # ensure spv output so we can grep the spirv file
    os.environ["TRITON_XPU_GEN_NATIVE_CODE"] = "0"
    with tempfile.TemporaryDirectory() as tmp_dir:
        kernel_path = os.path.join(tmp_dir, "empty_kernel.ttgir")
        with open(kernel_path, "w") as fp:
            fp.write(src)
        k = triton.compile(kernel_path, target=triton.runtime.driver.active.get_current_target())
        spv = k.asm['spvdis']
        assert "OpCapability KernelAttributesINTEL" in spv
        assert "SubgroupSize 32" in spv
=======
            fp.write(src.format(warp_size=target.warp_size))
        k = triton.compile(kernel_path, target=target)
        if is_cuda():
            ptx = k.asm["ptx"]
            assert ".target sm_80" in ptx
            assert ".address_size 64" in ptx
        elif is_hip():
            amdgcn = k.asm["amdgcn"]
            assert '.amdgcn_target "amdgcn-amd-amdhsa--gfx942"' in amdgcn
            assert '.wavefront_size: 64' in amdgcn
>>>>>>> 3b279710
<|MERGE_RESOLUTION|>--- conflicted
+++ resolved
@@ -10,17 +10,11 @@
 
 import numpy as np
 
-import pytest
-
 import triton
-from triton._internal_testing import is_cuda, is_xpu
+from triton._internal_testing import is_cuda, is_xpu, is_hip
 from triton.backends.compiler import GPUTarget
 from triton.backends.nvidia.driver import include_dirs, library_dirs
-<<<<<<< HEAD
 from triton.backends.intel.driver import COMPILATION_HELPER
-=======
-from triton._internal_testing import is_cuda, is_hip
->>>>>>> 3b279710
 
 kernel_utils_src = """
 import triton
@@ -481,15 +475,11 @@
         BM, BN, BK = 16, 16, 16
 
         kernel_path = write_triton_kernels(tmp_dir, kernel_src, kernel_utils_src)
-<<<<<<< HEAD
         compile_aot_kernel_no_specialization(tmp_dir, kernel_path, dtype, BM, BN, BK, generate_native_code)
-=======
-        compile_aot_kernel_no_specialization(tmp_dir, kernel_path, dtype, BM, BN, BK)
         if is_hip():
             check_hasco_binary_str(tmp_dir, dtype)
             return
 
->>>>>>> 3b279710
         link_aot_kernels(tmp_dir)
 
         # compile test case
@@ -520,14 +510,10 @@
         BM, BN, BK = 16, 16, 16
 
         kernel_path = write_triton_kernels(tmp_dir, kernel_src, kernel_utils_src)
-<<<<<<< HEAD
         compile_aot_kernels(tmp_dir, kernel_path, dtype, BM, BN, BK, generate_native_code, ha_hb_hints=[(":16", ":16")])
-=======
-        compile_aot_kernels(tmp_dir, kernel_path, dtype, BM, BN, BK, ha_hb_hints=[(":16", ":16")])
         if is_hip():
             check_hasco_binary_str(tmp_dir, dtype)
             return
->>>>>>> 3b279710
         link_aot_kernels(tmp_dir)
 
         # compile test case
@@ -559,15 +545,11 @@
         BM, BN, BK = 16, 16, 16
 
         kernel_path = write_triton_kernels(tmp_dir, kernel_src, kernel_utils_src)
-<<<<<<< HEAD
         compile_aot_kernels(tmp_dir, kernel_path, dtype, BM, BN, BK, generate_native_code, ha_hb_hints=[(":1", ":1")])
-=======
-        compile_aot_kernels(tmp_dir, kernel_path, dtype, BM, BN, BK, ha_hb_hints=[(":1", ":1")])
         if is_hip():
             check_hasco_binary_str(tmp_dir, dtype)
             return
 
->>>>>>> 3b279710
         link_aot_kernels(tmp_dir)
 
         # compile test case
@@ -595,7 +577,7 @@
         assert "kernel launch failed" in result.stderr
 
 
-@pytest.mark.skipif(not is_cuda(), reason="Requires CUDA")
+@pytest.mark.skipif(not is_cuda() and not is_xpu(), reason="Requires CUDA or XPU")
 def test_compile_link_autotune_matmul():
     # this test is pretty slow, so we only run with the native binary
     generate_native_code = True
@@ -659,12 +641,16 @@
     with tempfile.TemporaryDirectory() as tmp_dir:
         kernel_path = os.path.join(tmp_dir, "empty_kernel.ttgir")
         with open(kernel_path, "w") as fp:
-<<<<<<< HEAD
-            fp.write(src)
-        k = triton.compile(kernel_path, target=GPUTarget("cuda", 80, 32))
-        ptx = k.asm["ptx"]
-        assert ".target sm_80" in ptx
-        assert ".address_size 64" in ptx
+            fp.write(src.format(warp_size=target.warp_size))
+        k = triton.compile(kernel_path, target=target)
+        if is_cuda():
+            ptx = k.asm["ptx"]
+            assert ".target sm_80" in ptx
+            assert ".address_size 64" in ptx
+        elif is_hip():
+            amdgcn = k.asm["amdgcn"]
+            assert '.amdgcn_target "amdgcn-amd-amdhsa--gfx942"' in amdgcn
+            assert '.wavefront_size: 64' in amdgcn
 
 
 def test_ttgir_to_spv():
@@ -684,16 +670,4 @@
         k = triton.compile(kernel_path, target=triton.runtime.driver.active.get_current_target())
         spv = k.asm['spvdis']
         assert "OpCapability KernelAttributesINTEL" in spv
-        assert "SubgroupSize 32" in spv
-=======
-            fp.write(src.format(warp_size=target.warp_size))
-        k = triton.compile(kernel_path, target=target)
-        if is_cuda():
-            ptx = k.asm["ptx"]
-            assert ".target sm_80" in ptx
-            assert ".address_size 64" in ptx
-        elif is_hip():
-            amdgcn = k.asm["amdgcn"]
-            assert '.amdgcn_target "amdgcn-amd-amdhsa--gfx942"' in amdgcn
-            assert '.wavefront_size: 64' in amdgcn
->>>>>>> 3b279710
+        assert "SubgroupSize 32" in spv