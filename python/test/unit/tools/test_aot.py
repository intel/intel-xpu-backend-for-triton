import glob
import os
import subprocess
import sys
import tempfile
import shutil
import sysconfig

import numpy as np

import pytest

import triton
from triton._internal_testing import is_cuda, is_xpu
from triton.backends.compiler import GPUTarget
<<<<<<< HEAD
from triton.backends.nvidia.driver import include_dir, library_dirs
from triton.backends.intel.driver import COMPILATION_HELPER
=======
from triton.backends.nvidia.driver import include_dirs, library_dirs
>>>>>>> 2d6fb761

kernel_utils_src = """
import triton

@triton.jit
def mul(x, y):
    return x * y
"""

kernel_src = """
import triton
import triton.language as tl
import kernel_utils

@triton.jit
def kernel(C, A, B, M, N, K,
          stride_cm, stride_cn,
          stride_am, stride_ak,
          stride_bk, stride_bn,
          BLOCK_M: tl.constexpr,
          BLOCK_N: tl.constexpr,
          BLOCK_K: tl.constexpr):
  pid_m = tl.program_id(0)
  pid_n = tl.program_id(1)

  offs_am = (pid_m * BLOCK_M + tl.arange(0, BLOCK_M)) % M
  offs_bn = (pid_n * BLOCK_N + tl.arange(0, BLOCK_N)) % N
  offs_k = tl.arange(0, BLOCK_K)
  a_ptrs = A + (offs_am[:, None] * stride_am + offs_k[None, :] * stride_ak)
  b_ptrs = B + (offs_k[:, None] * stride_bk + offs_bn[None, :] * stride_bn)

  accumulator = tl.zeros((BLOCK_M, BLOCK_N), dtype=tl.float32)
  for k in range(0, tl.cdiv(K, BLOCK_K)):
      # Load the next block of A and B, generate a mask by checking the K dimension.
      # If it is out of bounds, set it to 0.
      a = tl.load(a_ptrs, mask=offs_k[None, :] < K - k * BLOCK_K, other=0.0)
      b = tl.load(b_ptrs, mask=offs_k[:, None] < K - k * BLOCK_K, other=0.0)
      # We accumulate along the K dimension.
      accumulator += tl.dot(a, b)
      # Advance the ptrs to the next K block.
      a_ptrs += BLOCK_K * stride_ak
      b_ptrs += BLOCK_K * stride_bk

  c = kernel_utils.mul(accumulator, accumulator)
  # Write back the block of the output matrix C with masks.
  offs_cm = pid_m * BLOCK_M + tl.arange(0, BLOCK_M)
  offs_cn = pid_n * BLOCK_N + tl.arange(0, BLOCK_N)
  c_ptrs = C + stride_cm * offs_cm[:, None] + stride_cn * offs_cn[None, :]
  tl.store(c_ptrs, c)
"""

test_utils_src = """
#include <cuda.h>
#include <stdio.h>
#include <stdint.h>
#include <string.h>
#include <assert.h>
#include "kernel.h"

static void write_buffer_to_csv(char *filename, int32_t *buffer, int size) {
    FILE *file = fopen(filename, "w");
    if (file == NULL) {
        printf("Could not open file %s\\n", filename);
        return;
    }
    for (int i = 0; i < size; i++) {
        fprintf(file, "%d", buffer[i]);
        if (i < size - 1) {
            fprintf(file, ",");
        }
    }
    fclose(file);
}

static void read_csv_to_buffer(char *filename, int16_t *buffer, int size) {
    FILE *file = fopen(filename, "r");
    if (file == NULL) {
        printf("Could not open file %s\\n", filename);
        return;
    }
    int index = 0;
    while (fscanf(file, "%hd,", &buffer[index]) != EOF && index < size) {
        index++;
    }
    fclose(file);
}"""


<<<<<<< HEAD
def select_compiler():
    gxx = shutil.which("g++")
    icpx = shutil.which("icpx")
    cl = shutil.which("cl")
    cxx = (icpx or cl) if os.name == "nt" else (icpx or gxx)
    if cxx is None:
        raise RuntimeError("Failed to find C++ compiler. Please specify via CXX environment variable.")
    return cxx


def _cxx_compile_cmd(cxx: str, src: list, include_dirs: list, only_compile: bool = True) -> list:
    if "cl.EXE" in cxx or "clang-cl" in cxx:
        command = [cxx] + src + ["/I" + include_dir for include_dir in include_dirs
                                 ] + ["/Zc:__cplusplus", "/std:c++17", "/MD", "/nologo", "/O2", "/EHsc", "/wd4996"]
        if only_compile:
            command += ["/c"]
    else:
        command = [cxx] + src + ["-I" + include_dir for include_dir in include_dirs
                                 ] + ["-fPIC" if os.name != "nt" else "-Wno-deprecated-declarations"]
        if only_compile:
            command += ["-c"]
    return command


def _cxx_link_cmd(cxx: str, o_files: list, out: str, extra_library_dirs: list = [], extra_libraries: list = [],
                  shared_lib: bool = True) -> list:
    extra_link_args = []
    if os.name == "nt":
        libname_without_ext = out.split(".")[0]
        extra_link_args = [f"/IMPLIB:{libname_without_ext}.lib"]

    library_dirs = COMPILATION_HELPER.library_dir + COMPILATION_HELPER.libsycl_dir + extra_library_dirs
    if "cl.EXE" in cxx or "clang-cl" in cxx:
        command = [cxx] + [*o_files, *(["/LD"] if shared_lib else []), "/link", f"/OUT:{out}"] + [
            "/LIBPATH:" + library_dir for library_dir in library_dirs
        ] + ["sycl8.lib", "ze_loader.lib"] + [f"{lib}.lib" for lib in extra_libraries] + extra_link_args
    else:
        command = [cxx] + [*o_files, *(["-shared"] if shared_lib else []), "-o", out] + [
            "-L" + library_dir for library_dir in library_dirs
        ] + ["-lsycl8" if os.name == "nt" else "-lsycl", "-lze_loader"] + [f"-l{lib}"
                                                                           for lib in extra_libraries] + extra_link_args

    return command


def _cxx_cmd(cxx: str, src: list, out: str, include_dirs: list, extra_library_dirs: list,
             extra_libraries: list) -> list:
    compile_command = _cxx_compile_cmd(cxx, src, include_dirs, only_compile=False)
    link_command = _cxx_link_cmd(cxx, [], out, extra_library_dirs, extra_libraries, shared_lib=False)
    return compile_command + link_command[1:]


def gen_kernel_library_xpu(dir, libname):
    cpp_files = glob.glob(os.path.join(dir, "*.cpp"))
    cxx = select_compiler()
    command = _cxx_compile_cmd(cxx, cpp_files, COMPILATION_HELPER.include_dir)
    subprocess.run(command, check=True, cwd=dir)
=======
def gen_kernel_library(dir, libname):
    c_files = glob.glob(os.path.join(dir, "*.c"))
    subprocess.run(
        ["gcc"] + c_files + ["-I", include_dirs[0], "-c", "-fPIC"],
        check=True,
        cwd=dir,
    )
    o_files = glob.glob(os.path.join(dir, "*.o"))
>>>>>>> 2d6fb761

    if "cl.EXE" in cxx or "clang-cl" in cxx:
        o_files = glob.glob(os.path.join(dir, "*.obj"))
    else:
        o_files = glob.glob(os.path.join(dir, "*.o"))
    command = _cxx_link_cmd(cxx, o_files, libname)
    subprocess.run(command, check=True, cwd=dir)


def gen_kernel_library(dir, libname):
    if is_xpu():
        gen_kernel_library_xpu(dir, libname)
    else:
        c_files = glob.glob(os.path.join(dir, "*.c"))
        subprocess.run(
            ["gcc"] + c_files + ["-I", include_dir[0], "-c", "-fPIC"],
            check=True,
            cwd=dir,
        )
        o_files = glob.glob(os.path.join(dir, "*.o"))

        command = ["gcc", *o_files, "-shared", "-o", libname]
        for lib_dir in library_dirs():
            command.extend(["-L", lib_dir])
        subprocess.run(command, check=True, cwd=dir)


def gen_test_bin(dir, M, N, K, exe="test", algo_id=0):
    exe_extension = sysconfig.get_config_var("EXE")
    exe = exe + exe_extension
    test_src = f"""
int main(int argc, char **argv) {{
  int M = {M}, N = {N}, K = {K};

  // initialize CUDA handles
  CUdevice dev;
  CUcontext ctx;
  CUstream stream;
  CUdeviceptr A, B, C;
  CUresult err = 0;
  cuInit(0);
  cuDeviceGet(&dev, 0);
  cuCtxCreate(&ctx, 0, dev);
  cuMemAlloc(&A, M * K * 2);
  cuMemAlloc(&B, K * N * 2);
  cuMemAlloc(&C, M * N * 4);
  cuStreamCreate(&stream, 0);
  load_matmul_fp16();

  // initialize input data
  int16_t hA[M*K];
  int16_t hB[K*N];
  memset(hA, 0, M*K*2);
  memset(hB, 0, K*N*2);
  read_csv_to_buffer(argv[1], hA, M*K);
  read_csv_to_buffer(argv[2], hB, K*N);
  cuMemcpyHtoD(A, hA, M*K*2);
  cuMemcpyHtoD(B, hB, K*N*2);

  // launch kernel
  cuStreamSynchronize(stream);
  CUresult ret;
  int algo_id = {algo_id};
  if (algo_id == 0) {{
    ret = matmul_fp16_default(stream, C, A, B, M, N, K, N, 1, K, 1, N, 1);
  }} else {{
    ret = matmul_fp16(stream, C, A, B, M, N, K, N, 1, K, 1, N, 1, {algo_id});
  }}
  if (ret != 0) fprintf(stderr, "kernel launch failed\\n");
  assert(ret == 0);

  cuStreamSynchronize(stream);

  // read data
  int32_t hC[M*N];
  memset(hC, 0, M*N*4);
  cuMemcpyDtoH(hC, C, M*N*4);
  write_buffer_to_csv(argv[3], hC, M*N);

  // free cuda handles
  unload_matmul_fp16();
  cuMemFree(A);
  cuMemFree(B);
  cuMemFree(C);
  cuCtxDestroy(ctx);
}}
"""
    src = test_utils_src + test_src
    if is_xpu():
        src = f"""
#include "kernel.h"
#include <assert.h>
#include <cmath>
#include <cstddef>
#include <level_zero/ze_api.h>
#include <stdint.h>
#include <stdio.h>
#include <string.h>
#include <sycl/sycl.hpp>

static void write_buffer_to_csv(char *filename, int32_t *buffer, int size) {{
    FILE *file = fopen(filename, "w");
    if (file == NULL) {{
        printf("Could not open file %s\\n", filename);
        return;
    }}
    for (int i = 0; i < size; i++) {{
        fprintf(file, "%d", buffer[i]);
        if (i < size - 1) {{
            fprintf(file, ",");
        }}
    }}
    fclose(file);
}}

static void read_csv_to_buffer(char *filename, int16_t *buffer, int size) {{
    FILE *file = fopen(filename, "r");
    if (file == NULL) {{
        printf("Could not open file %s\\n", filename);
        return;
    }}
    int index = 0;
    while (fscanf(file, "%hd,", &buffer[index]) != EOF && index < size) {{
        index++;
    }}
    fclose(file);
}}
int main(int argc, char ** argv) {{
    constexpr int M = {M}, N = {N}, K = {K};

    // initialize sycl handles
    sycl::queue q{{sycl::gpu_selector_v}};
    sycl::ext::intel::device_ptr<sycl::float16> A =
        sycl::malloc_device<sycl::float16>(M * K * 2, q);
    sycl::ext::intel::device_ptr<sycl::float16> B =
        sycl::malloc_device<sycl::float16>(K * N * 2, q);
    sycl::ext::intel::device_ptr<sycl::float16> C =
        sycl::malloc_device<sycl::float16>(M * N * 4, q);

    // initialize input data
    int16_t hA[M * K];
    int16_t hB[K * N];
    memset(hA, 0, M * K * 2);
    memset(hB, 0, K * N * 2);
    read_csv_to_buffer(argv[1], hA, M * K);
    read_csv_to_buffer(argv[2], hB, K * N);
    q.memcpy(A, hA, M * K * 2).wait();
    q.memcpy(B, hB, K * N * 2).wait();

    // launch kernel
    load_matmul_fp16();
    int32_t ret;
    int algo_id = {algo_id};
    if (algo_id == 0) {{
        ret = matmul_fp16_default(q, C, A, B, M, N, K, N, 1, K, 1, N, 1);
    }} else {{
        ret = matmul_fp16(q, C, A, B, M, N, K, N, 1, K, 1, N, 1, {algo_id});
    }}
    if (ret != 0) fprintf(stderr, "kernel launch failed\\n");
    assert(ret == 0);

    q.wait();

    // read data
    int32_t hC[M * N];
    memset(hC, 0, M * N * 4);
    q.memcpy(hC, C, M * N * 4).wait();
    write_buffer_to_csv(argv[3], hC, M * N);

    // free sycl resources
    unload_matmul_fp16();
    sycl::free(A, q);
    sycl::free(B, q);
    sycl::free(C, q);
}}
"""
    src_name = "test.c"
    if is_xpu():
        src_name = "test.cpp"
    with open(os.path.join(dir, src_name), "w") as file:
        file.write(src)

<<<<<<< HEAD
    if is_cuda():
        command = ["gcc", "test.c"]
        for inc_dir in include_dir:
            command.extend(["-I", inc_dir])
        for lib_dir in library_dirs():
            command.extend(["-L", lib_dir])
        command.extend(["-l", "cuda", "-L", dir, "-l", "kernel", "-o", exe])

    if is_xpu():
        cxx = select_compiler()
        command = _cxx_cmd(cxx, ["test.cpp"], exe, COMPILATION_HELPER.include_dir, [dir], ["kernel"])
=======
    command = ["gcc", "test.c"]
    for inc_dir in include_dirs:
        command.extend(["-I", inc_dir])
    for lib_dir in library_dirs():
        command.extend(["-L", lib_dir])
    command.extend(["-l", "cuda", "-L", dir, "-l", "kernel", "-o", exe])
>>>>>>> 2d6fb761
    subprocess.run(command, check=True, cwd=dir)


def write_triton_kernels(dir, src, util_src):
    kernel_path = os.path.join(dir, "kernel.py")
    with open(kernel_path, "w") as file:
        file.write(src)

    kernel_utils_path = os.path.join(dir, "kernel_utils.py")
    with open(kernel_utils_path, "w") as file:
        file.write(util_src)

    return kernel_path


def _compile_kernel(dir, signature, kernel_name, out_name, out_path, num_warps, grid, generate_native_code,
                    kernel_path):
    compiler_path = os.path.join(triton.tools.__path__[0], "compile.py")

    subprocess.run(
        [
            sys.executable,
            compiler_path,
            "-n",
            kernel_name,
            "--signature",
            signature,
            "--out-name",
            out_name,
            "-o",
            out_path,
            "-w",
            str(num_warps),
            "-g",
            grid,
            *(["-gnc"] if generate_native_code else []),
            kernel_path,
        ],
        check=True,
        cwd=dir,
    )


# Edge case kernel with no specialization
def compile_aot_kernel_no_specialization(dir, kernel_path, dtype, BM, BN, BK, generate_native_code):
    # compile all desired configs
    sig = f"*fp32, *{dtype}, *{dtype}, i32, i32, i32, i32, i32, i32, i32, i32, i32, {BM}, {BN}, {BK}"
    name = f"matmul_{dtype}"
    grid = f"M/{BM}, N/{BN}, 1"
    _compile_kernel(
        dir=dir,
        signature=sig,
        kernel_name="kernel",
        out_name=name,
        out_path=name,
        num_warps=1,
        grid=grid,
        generate_native_code=generate_native_code,
        kernel_path=kernel_path,
    )


def compile_aot_kernels(dir, kernel_path, dtype, BM, BN, BK, generate_native_code, ha_hb_hints):
    # compile all desired configs
    for ha in ha_hb_hints:
        for hb in ha_hb_hints:
            sig = f"*fp32:16, *{dtype}:16, *{dtype}:16, i32, i32, i32, i32{ha}, i32:1, i32{hb}, i32:1, i32:16, i32:1, {BM}, {BN}, {BK}"
            name = f"matmul_{dtype}"
            grid = f"M/{BM}, N/{BN}, 1"
            _compile_kernel(
                dir=dir,
                signature=sig,
                kernel_name="kernel",
                out_name=name,
                out_path=name,
                num_warps=1,
                grid=grid,
                generate_native_code=generate_native_code,
                kernel_path=kernel_path,
            )


def link_aot_kernels(dir):
    linker_path = os.path.join(triton.tools.__path__[0], "link.py")

    # link all desired configs
    h_files = glob.glob(os.path.join(dir, "*.h"))
    subprocess.run([sys.executable, linker_path] + h_files + ["-o", "kernel"], check=True, cwd=dir)


def generate_matmul_test_data(dir, M, N, K):
    a = np.random.randn(M * K).astype(np.float16).reshape((M, K))
    b = np.random.randn(M * K).astype(np.float16).reshape((K, N))
    a_path = os.path.join(dir, "a.csv")
    b_path = os.path.join(dir, "b.csv")
    c_path = os.path.join(dir, "c.csv")
    for x, path in [(a, a_path), (b, b_path)]:
        x.view(np.int16).ravel().tofile(path, sep=",")
    return a, b, a_path, b_path, c_path


# Test edge case where the provided kernel signature has no specializations
@pytest.mark.parametrize("generate_native_code", [True, False])
def test_compile_link_matmul_no_specialization(generate_native_code):
    np.random.seed(3)

    with tempfile.TemporaryDirectory() as tmp_dir:
        dtype = "fp16"

        BM, BN, BK = 16, 16, 16

        kernel_path = write_triton_kernels(tmp_dir, kernel_src, kernel_utils_src)
        compile_aot_kernel_no_specialization(tmp_dir, kernel_path, dtype, BM, BN, BK, generate_native_code)
        link_aot_kernels(tmp_dir)

        # compile test case
        M, N, K = 16, 16, 16
        gen_kernel_library(tmp_dir, "libkernel.so" if os.name != "nt" else "kernel.dll")
        gen_test_bin(tmp_dir, M, N, K)

        # initialize test data
        a, b, a_path, b_path, c_path = generate_matmul_test_data(tmp_dir, M, N, K)

        # run test case
        env = os.environ.copy()
        env["LD_LIBRARY_PATH"] = tmp_dir + ":" + env.get("LD_LIBRARY_PATH", "")
        subprocess.run([os.path.join(tmp_dir, "test"), a_path, b_path, c_path], env=env, check=True, cwd=tmp_dir)
        # read data and compare against reference
        c = np.genfromtxt(c_path, delimiter=",", dtype=np.int32)
        c_tri = c.reshape((M, N)).view(np.float32)
        c_ref = np.matmul(a.astype(np.float32), b.astype(np.float32))
        np.testing.assert_allclose(c_tri, c_ref * c_ref, atol=1e-4, rtol=0.0)


@pytest.mark.parametrize("generate_native_code", [True, False])
def test_compile_link_matmul(generate_native_code):
    np.random.seed(3)

    with tempfile.TemporaryDirectory() as tmp_dir:
        dtype = "fp16"
        BM, BN, BK = 16, 16, 16

        kernel_path = write_triton_kernels(tmp_dir, kernel_src, kernel_utils_src)
        compile_aot_kernels(tmp_dir, kernel_path, dtype, BM, BN, BK, generate_native_code, ha_hb_hints=["", ":16"])
        link_aot_kernels(tmp_dir)

        # compile test case
        M, N, K = 16, 16, 16
        gen_kernel_library(tmp_dir, "libkernel.so" if os.name != "nt" else "kernel.dll")
        gen_test_bin(tmp_dir, M, N, K)

        # initialize test data
        a, b, a_path, b_path, c_path = generate_matmul_test_data(tmp_dir, M, N, K)

        # run test case
        env = os.environ.copy()
        env["LD_LIBRARY_PATH"] = tmp_dir + ":" + env.get("LD_LIBRARY_PATH", "")
        subprocess.run([os.path.join(tmp_dir, "test"), a_path, b_path, c_path], env=env, check=True, cwd=tmp_dir)

        # read data and compare against reference
        c = np.genfromtxt(c_path, delimiter=",", dtype=np.int32)
        c_tri = c.reshape((M, N)).view(np.float32)
        c_ref = np.matmul(a.astype(np.float32), b.astype(np.float32))
        np.testing.assert_allclose(c_tri, c_ref * c_ref, atol=1e-4, rtol=0.0)


@pytest.mark.parametrize("generate_native_code", [True, False])
def test_launcher_has_no_available_kernel(generate_native_code):
    np.random.seed(3)

    with tempfile.TemporaryDirectory() as tmp_dir:
        dtype = "fp16"
        BM, BN, BK = 16, 16, 16

        kernel_path = write_triton_kernels(tmp_dir, kernel_src, kernel_utils_src)
        compile_aot_kernels(tmp_dir, kernel_path, dtype, BM, BN, BK, generate_native_code, ha_hb_hints=[":1"])
        link_aot_kernels(tmp_dir)

        # compile test case
        M, N, K = 16, 16, 16
        gen_kernel_library(tmp_dir, "libkernel.so" if os.name != "nt" else "kernel.dll")
        gen_test_bin(tmp_dir, M, N, K)

        # initialize test data
        a, b, a_path, b_path, c_path = generate_matmul_test_data(tmp_dir, M, N, K)

        # run test case
        env = os.environ.copy()
        env["LD_LIBRARY_PATH"] = tmp_dir + ":" + env.get("LD_LIBRARY_PATH", "")
        result = subprocess.run(
            [os.path.join(tmp_dir, "test"), a_path, b_path, c_path],
            env=env,
            cwd=tmp_dir,
            capture_output=True,
            text=True,
        )

        # It should fail since the launcher requires all the strides be 1 while they are not.
        # On windows: 3221226505 == 0xc0000409: STATUS_STACK_BUFFER_OVERRUN
        assert result.returncode == -6 if os.name != "nt" else 0xc0000409
        assert "kernel launch failed" in result.stderr


def test_compile_link_autotune_matmul():
    # this test is pretty slow, so we only run with the native binary
    generate_native_code = True

    np.random.seed(3)

    with tempfile.TemporaryDirectory() as tmp_dir:
        dtype = "fp16"

        kernel_path = write_triton_kernels(tmp_dir, kernel_src, kernel_utils_src)

        tile_sizes = [
            [16, 16, 16],
            [32, 32, 16],
            [32, 32, 32],
            [64, 64, 32],
        ]

        for ts in tile_sizes:
            BM, BN, BK = ts[0], ts[1], ts[2]
            compile_aot_kernels(tmp_dir, kernel_path, dtype, BM, BN, BK, generate_native_code, ha_hb_hints=["", ":16"])

        link_aot_kernels(tmp_dir)

        gen_kernel_library(tmp_dir, "libkernel.so" if os.name != "nt" else "kernel.dll")

        # compile test case
        M, N, K = 64, 64, 64
        # initialize test data
        a, b, a_path, b_path, c_path = generate_matmul_test_data(tmp_dir, M, N, K)
        c_ref = np.matmul(a.astype(np.float32), b.astype(np.float32))

        for algo_id in range(len(tile_sizes)):
            # generate and run test case
            test_name = f"test_{algo_id}"
            gen_test_bin(tmp_dir, M, N, K, exe=test_name, algo_id=algo_id)

            env = os.environ.copy()
            env["LD_LIBRARY_PATH"] = tmp_dir + ":" + env.get("LD_LIBRARY_PATH", "")
            subprocess.run(
                [os.path.join(tmp_dir, test_name), a_path, b_path, c_path],
                check=True,
                cwd=tmp_dir,
                env=env,
            )

            # read data and compare against reference
            c = np.genfromtxt(c_path, delimiter=",", dtype=np.int32)
            c_tri = c.reshape((M, N)).view(np.float32)
            np.testing.assert_allclose(c_tri, c_ref * c_ref, atol=1e-4, rtol=1e-4)


def test_ttgir_to_ptx():
    src = """
module attributes {"ttg.num-warps" = 4 : i32, "ttg.threads-per-warp" = 32 : i32, "ttg.num-ctas" = 1 : i32} {
  tt.func public @sum_kernel_0d1d(%arg0: !tt.ptr<i32>, %arg1: !tt.ptr<i32>) {
    tt.return
  }
}
"""
    with tempfile.TemporaryDirectory() as tmp_dir:
        kernel_path = os.path.join(tmp_dir, "empty_kernel.ttgir")
        with open(kernel_path, "w") as fp:
            fp.write(src)
        k = triton.compile(kernel_path, target=GPUTarget("cuda", 80, 32))
        ptx = k.asm["ptx"]
        assert ".target sm_80" in ptx
        assert ".address_size 64" in ptx


def test_ttgir_to_spv():
    src = """
module attributes {"ttg.num-warps" = 4 : i32, "ttg.threads-per-warp" = 32 : i32, "ttg.num-ctas" = 1 : i32} {
  tt.func public @sum_kernel_0d1d(%arg0: !tt.ptr<i32>, %arg1: !tt.ptr<i32>) {
    tt.return
  }
}
"""
    # ensure spv output so we can grep the spirv file
    os.environ["TRITON_XPU_GEN_NATIVE_CODE"] = "0"
    with tempfile.TemporaryDirectory() as tmp_dir:
        kernel_path = os.path.join(tmp_dir, "empty_kernel.ttgir")
        with open(kernel_path, "w") as fp:
            fp.write(src)
        k = triton.compile(kernel_path, target=triton.runtime.driver.active.get_current_target())
        spv = k.asm['spvdis']
        assert "OpCapability Kernel" in spv
        assert "LocalSize 128 1 1" in spv
        assert "SubgroupSize 32" in spv<|MERGE_RESOLUTION|>--- conflicted
+++ resolved
@@ -13,12 +13,8 @@
 import triton
 from triton._internal_testing import is_cuda, is_xpu
 from triton.backends.compiler import GPUTarget
-<<<<<<< HEAD
-from triton.backends.nvidia.driver import include_dir, library_dirs
+from triton.backends.nvidia.driver import include_dirs, library_dirs
 from triton.backends.intel.driver import COMPILATION_HELPER
-=======
-from triton.backends.nvidia.driver import include_dirs, library_dirs
->>>>>>> 2d6fb761
 
 kernel_utils_src = """
 import triton
@@ -107,7 +103,6 @@
 }"""
 
 
-<<<<<<< HEAD
 def select_compiler():
     gxx = shutil.which("g++")
     icpx = shutil.which("icpx")
@@ -165,16 +160,6 @@
     cxx = select_compiler()
     command = _cxx_compile_cmd(cxx, cpp_files, COMPILATION_HELPER.include_dir)
     subprocess.run(command, check=True, cwd=dir)
-=======
-def gen_kernel_library(dir, libname):
-    c_files = glob.glob(os.path.join(dir, "*.c"))
-    subprocess.run(
-        ["gcc"] + c_files + ["-I", include_dirs[0], "-c", "-fPIC"],
-        check=True,
-        cwd=dir,
-    )
-    o_files = glob.glob(os.path.join(dir, "*.o"))
->>>>>>> 2d6fb761
 
     if "cl.EXE" in cxx or "clang-cl" in cxx:
         o_files = glob.glob(os.path.join(dir, "*.obj"))
@@ -190,7 +175,7 @@
     else:
         c_files = glob.glob(os.path.join(dir, "*.c"))
         subprocess.run(
-            ["gcc"] + c_files + ["-I", include_dir[0], "-c", "-fPIC"],
+            ["gcc"] + c_files + ["-I", include_dirs[0], "-c", "-fPIC"],
             check=True,
             cwd=dir,
         )
@@ -357,10 +342,9 @@
     with open(os.path.join(dir, src_name), "w") as file:
         file.write(src)
 
-<<<<<<< HEAD
     if is_cuda():
         command = ["gcc", "test.c"]
-        for inc_dir in include_dir:
+        for inc_dir in include_dirs:
             command.extend(["-I", inc_dir])
         for lib_dir in library_dirs():
             command.extend(["-L", lib_dir])
@@ -369,14 +353,6 @@
     if is_xpu():
         cxx = select_compiler()
         command = _cxx_cmd(cxx, ["test.cpp"], exe, COMPILATION_HELPER.include_dir, [dir], ["kernel"])
-=======
-    command = ["gcc", "test.c"]
-    for inc_dir in include_dirs:
-        command.extend(["-I", inc_dir])
-    for lib_dir in library_dirs():
-        command.extend(["-L", lib_dir])
-    command.extend(["-l", "cuda", "-L", dir, "-l", "kernel", "-o", exe])
->>>>>>> 2d6fb761
     subprocess.run(command, check=True, cwd=dir)
 
 
