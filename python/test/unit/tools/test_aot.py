--- conflicted
+++ resolved
@@ -105,11 +105,7 @@
     gxx = shutil.which("g++")
     icpx = shutil.which("icpx")
     cl = shutil.which("cl")
-<<<<<<< HEAD
-    cxx = icpx or cl if os.name == "nt" else icpx or gxx
-=======
     cxx = (icpx or cl) if os.name == "nt" else (icpx or gxx)
->>>>>>> 3d2944da
     if cxx is None:
         raise RuntimeError("Failed to find C++ compiler. Please specify via CXX environment variable.")
     return cxx
@@ -118,7 +114,6 @@
 def gen_kernel_library_xpu(dir, libname):
     cpp_files = glob.glob(os.path.join(dir, "*.cpp"))
     cxx = select_compiler()
-<<<<<<< HEAD
     if "cl.EXE" in cxx or "clang-cl" in cxx:
         command = [cxx] + cpp_files + ["/I" + include_dir for include_dir in COMPILATION_HELPER.include_dir] + [
             "/Zc:__cplusplus", "/std:c++17", "/MD", "/nologo", "/O2", "/EHsc", "/c", "/wd4996"
@@ -146,13 +141,14 @@
         o_files = glob.glob(os.path.join(dir, "*.obj"))
         command = [cxx] + [*o_files, "/LD", "/link", f"/OUT:{libname}"] + [
             "/LIBPATH:" + library_dir for library_dir in COMPILATION_HELPER.library_dir
-        ] + ["/LIBPATH:" + dir
-             for dir in COMPILATION_HELPER.libsycl_dir] + ["sycl8.lib", "ze_loader.lib"] + extra_link_args
+        ] + ["/LIBPATH:" + dir for dir in COMPILATION_HELPER.libsycl_dir
+             ] + ["sycl8.lib" if os.name == "nt" else "sycl.lib", "ze_loader.lib"] + extra_link_args
     else:
         o_files = glob.glob(os.path.join(dir, "*.o"))
         command = [cxx] + [*o_files, "-shared", "-o", libname] + [
             "-L" + library_dir for library_dir in COMPILATION_HELPER.library_dir
-        ] + ["-L" + dir for dir in COMPILATION_HELPER.libsycl_dir] + ["-lsycl8", "-lze_loader"] + extra_link_args
+        ] + ["-L" + dir for dir in COMPILATION_HELPER.libsycl_dir
+             ] + ["-lsycl8" if os.name == "nt" else "-lsycl", "-lze_loader"] + extra_link_args
     print(f"{command=}")
     out = subprocess.run(command, cwd=dir, capture_output=True)
     print(f"{out.stdout=}")
@@ -161,23 +157,6 @@
         raise RuntimeError(f"{out.returncode=}, {out=}")
     files = os.listdir(dir)
     print(f"{files=}")
-=======
-    command = [cxx] + cpp_files + ["-I" + include_dir for include_dir in COMPILATION_HELPER.include_dir
-                                   ] + ["-c", "-fPIC" if os.name != "nt" else "-Wno-deprecated-declarations"]
-    subprocess.run(command, check=True, cwd=dir)
-    o_files = glob.glob(os.path.join(dir, "*.o"))
-
-    extra_link_args = []
-    if "icpx" in cxx and os.name == "nt":
-        libname_without_ext = libname.split(".")[0]
-        extra_link_args = [f"/IMPLIB:{libname_without_ext}.lib"]
-
-    command = [cxx] + [*o_files, "-shared", "-o", libname] + [
-        "-L" + library_dir for library_dir in COMPILATION_HELPER.library_dir
-    ] + ["-L" + dir for dir in COMPILATION_HELPER.libsycl_dir
-         ] + ["-lsycl8" if os.name == "nt" else "-lsycl", "-lze_loader"] + extra_link_args
-    subprocess.run(command, check=True, cwd=dir)
->>>>>>> 3d2944da
 
 
 def gen_kernel_library(dir, libname):
@@ -372,7 +351,6 @@
             command.extend([("/LIBPATH:" if os.name == "nt" else "-L") + lib_dir])
         if COMPILATION_HELPER.libsycl_dir:
             for lib_dir in COMPILATION_HELPER.libsycl_dir:
-<<<<<<< HEAD
                 command.extend([("/LIBPATH:" if os.name == "nt" else "-L") + lib_dir])
         if os.name == "nt":
             if "icpx" in cxx:
@@ -380,9 +358,13 @@
             else:
                 command.extend(["/wd4996"])
         if os.name == "nt":
-            command.extend(["sycl8.lib", "ze_loader.lib", "/LIBPATH:" + dir, "kernel.lib", "/OUT:" + exe])
+            command.extend([
+                "sycl8.lib" if os.name == "nt" else "sycl.lib", "ze_loader.lib", "/LIBPATH:" + dir, "kernel.lib",
+                "/OUT:" + exe
+            ])
         else:
-            command.extend(["-lsycl8", "-lze_loader", "-L", dir, "-lkernel", "-o", exe])
+            command.extend(
+                ["-lsycl8" if os.name == "nt" else "-lsycl", "-lze_loader", "-L", dir, "-lkernel", "-o", exe])
     out = subprocess.run(command, cwd=dir, capture_output=True)
     files = os.listdir(dir)
     print(f"{files=}")
@@ -391,13 +373,6 @@
     print(f"{out.stderr=}")
     if out.returncode != 0:
         raise RuntimeError(f"{out.returncode=}, {out=}")
-=======
-                command.extend(["-L", lib_dir])
-        if os.name == "nt":
-            command.extend(["-Wno-deprecated-declarations"])
-        command.extend(["-lsycl8" if os.name == "nt" else "-lsycl", "-lze_loader", "-L", dir, "-lkernel", "-o", exe])
-    subprocess.run(command, check=True, cwd=dir)
->>>>>>> 3d2944da
 
 
 def write_triton_kernels(dir, src, util_src):
@@ -588,11 +563,7 @@
         )
 
         # It should fail since the launcher requires all the strides be 1 while they are not.
-<<<<<<< HEAD
-        # On windows: 3221226505 ~ 0xc0000409: STATUS_STACK_BUFFER_OVERRUN
-=======
         # On windows: 3221226505 == 0xc0000409: STATUS_STACK_BUFFER_OVERRUN
->>>>>>> 3d2944da
         assert result.returncode == -6 if os.name != "nt" else 0xc0000409
         assert "kernel launch failed" in result.stderr
 
