import multiprocessing
import os
import shutil

import torch
import intel_extension_for_pytorch  # type: ignore # noqa: F401

import triton
import triton.language as tl
from triton.compiler import ASTSource

tmpdir = ".tmp"

target = triton.runtime.driver.active.get_current_target()


def reset_tmp_dir():
    os.environ["TRITON_CACHE_DIR"] = tmpdir
    if os.path.exists(tmpdir):
        shutil.rmtree(tmpdir, ignore_errors=True)


def compile_fn(attrs, capability):

    @triton.jit
    def kernel_sub(a, b, o, N: tl.constexpr):
        idx = tl.arange(0, N)
        tl.store(o + idx, tl.load(a + idx) - tl.load(b + idx) * 777)

    src = ASTSource(
        fn=kernel_sub,
        constants={3: 32},
        signature={0: "*fp32", 1: "*fp32", 2: "*fp32"},
        attrs=attrs,
    )
<<<<<<< HEAD
    triton.compile(src=src, target=("xpu", capability))
=======
    triton.compile(src=src, target=target)
>>>>>>> 638e531a


def test_compile_in_subproc() -> None:
    cc = 0
    if torch.cuda.is_available():
        major, minor = torch.cuda.get_device_capability(0)
        cc = major * 10 + minor
    elif torch.xpu.is_available():
        cc = torch.xpu.get_device_capability(0)

    config = triton.compiler.AttrsDescriptor(tuple(range(4)), ())

    multiprocessing.set_start_method('fork')
    proc = multiprocessing.Process(target=compile_fn, args=(config, cc))
    proc.start()
    proc.join()
    assert proc.exitcode == 0


def compile_fn_dot(attrs, capability):

    @triton.jit
    def kernel_dot(Z):
        offs = tl.arange(0, 16)[:, None] * 16 + tl.arange(0, 16)[None, :]
        z = tl.load(Z + offs)
        z = tl.dot(z, z)
        tl.store(Z + offs, z)

    src = ASTSource(fn=kernel_dot, signature={0: "*fp32"}, attrs=attrs, constants=dict())
<<<<<<< HEAD
    triton.compile(src=src, target=("xpu", capability))
=======
    triton.compile(src=src, target=target)
>>>>>>> 638e531a


def test_compile_in_forked_subproc() -> None:
    reset_tmp_dir()
    capability = 0
    if torch.cuda.is_available():
        major, minor = torch.cuda.get_device_capability(0)
        capability = major * 10 + minor
    elif torch.xpu.is_available():
        capability = torch.xpu.get_device_capability(0)

    config = triton.compiler.AttrsDescriptor(tuple(range(1)), ())

    assert multiprocessing.get_start_method() == 'fork'
    proc = multiprocessing.Process(target=compile_fn_dot, args=(config, capability))
    proc.start()
    proc.join()
    assert proc.exitcode == 0

    reset_tmp_dir()<|MERGE_RESOLUTION|>--- conflicted
+++ resolved
@@ -33,11 +33,7 @@
         signature={0: "*fp32", 1: "*fp32", 2: "*fp32"},
         attrs=attrs,
     )
-<<<<<<< HEAD
-    triton.compile(src=src, target=("xpu", capability))
-=======
     triton.compile(src=src, target=target)
->>>>>>> 638e531a
 
 
 def test_compile_in_subproc() -> None:
@@ -67,11 +63,7 @@
         tl.store(Z + offs, z)
 
     src = ASTSource(fn=kernel_dot, signature={0: "*fp32"}, attrs=attrs, constants=dict())
-<<<<<<< HEAD
-    triton.compile(src=src, target=("xpu", capability))
-=======
     triton.compile(src=src, target=target)
->>>>>>> 638e531a
 
 
 def test_compile_in_forked_subproc() -> None:
