--- conflicted
+++ resolved
@@ -27,16 +27,11 @@
 
 
 def test_compile_in_subproc() -> None:
-<<<<<<< HEAD
-    config = triton.compiler.AttrsDescriptor(tuple(range(4)), ())
+    config = AttrsDescriptor.from_hints({i: 16 for i in range(4)})
     if os.name == "nt":
         multiprocessing.set_start_method('spawn')
     else:
         multiprocessing.set_start_method('fork')
-=======
-    config = AttrsDescriptor.from_hints({i: 16 for i in range(4)})
-    multiprocessing.set_start_method('fork')
->>>>>>> a3adef5a
     proc = multiprocessing.Process(target=compile_fn, args=(config, ))
     proc.start()
     proc.join()
