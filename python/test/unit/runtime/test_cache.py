import importlib.util
import itertools
import os
import shutil
import tempfile

import pytest
import torch
import intel_extension_for_pytorch  # type: ignore # noqa: F401

import triton
import triton.language as tl
from triton.runtime.jit import JITFunction

tmpdir = ".tmp"


@triton.jit
def function_1(i):
    i = i + 1
    i = function_2(i)
    return i


@triton.jit
def function_2(i):
    i = i + 1
    return i


@triton.jit
def combine_fn(a, b):
    return COMBINE_OP  # noqa: F821


@triton.jit
def kernel(X, i, BLOCK: tl.constexpr):
    i = i + 1
    i = function_1(i)
    tl.store(X, i)


@triton.jit(do_not_specialize=["i"])
def kernel_nospec(X, i, BLOCK: tl.constexpr):
    i = i + 1
    i = function_1(i)
    tl.store(X, i)


@triton.jit
def kernel_with_combine_fn(X, BLOCK: tl.constexpr):
    i = tl.arange(0, BLOCK)
    i = REDUCE_OR_SCAN(i, 0, combine_fn)  # noqa: F821
    tl.store(X, i)


def apply_src_change(target, old, new):
    kernel.hash = None
    function_1.hash = None
    function_2.hash = None
    function_1.src = function_1.src.replace(old, new)
    target.src = target.src.replace(old, new)
    ret = target.cache_key
    target.src = target.src.replace(new, old)
    return ret


def test_nochange():
    baseline = kernel.cache_key
    updated = apply_src_change(kernel, 'i + 1', 'i + 1')
    assert baseline == updated


def test_toplevel_change():
    baseline = kernel.cache_key
    updated = apply_src_change(kernel, 'i + 1', 'i + 2')
    assert baseline != updated


def test_nested1_change():
    baseline = kernel.cache_key
    updated = apply_src_change(function_1, 'i + 1', 'i + 2')
    assert baseline != updated


def test_combine_fn_change():
    # Test that tl.reduce and associative_scan calls include
    # the combine_fn in the hash

    orig_combine_fn_src = combine_fn.src
    orig_kernel_src = kernel_with_combine_fn.src
    seen_keys = set()

    for reduce_or_scan, combine_op in itertools.product(
        ["tl.reduce", "tl.associative_scan"],
        ["a + b", "a * b"],
    ):
        combine_fn.src = orig_combine_fn_src.replace("COMBINE_OP", combine_op)
        kernel_with_combine_fn.src = orig_kernel_src.replace("REDUCE_OR_SCAN", reduce_or_scan)
        try:
            key = kernel_with_combine_fn.cache_key
        finally:
            combine_fn.src = orig_combine_fn_src
            kernel_with_combine_fn.src = orig_kernel_src

            kernel_with_combine_fn.hash = None
            combine_fn.hash = None

        assert key not in seen_keys
        seen_keys.add(key)


def write_and_load_module(code, num_extra_lines):
    with tempfile.NamedTemporaryFile(mode='w+', suffix='.py') as f:
        f.write(('# extra line\n' * num_extra_lines) + code)
        f.flush()
        spec = importlib.util.spec_from_file_location("module.name", f.name)
        module = importlib.util.module_from_spec(spec)
        spec.loader.exec_module(module)
    return module


def test_changed_line_numbers_invalidate_cache():
    from textwrap import dedent
    code = dedent("""
        import triton
        @triton.jit
        def test_kernel(i):
            i = i + 1
    """)
    orig_mod = write_and_load_module(code, 0)
    orig_cache_key = orig_mod.test_kernel.cache_key

    updated_mod = write_and_load_module(code, 1)
    updated_cache_key = updated_mod.test_kernel.cache_key
    assert orig_cache_key != updated_cache_key


def reset_tmp_dir():
    os.environ["TRITON_CACHE_DIR"] = tmpdir
    if os.path.exists(tmpdir):
        # https://stackoverflow.com/questions/303200/how-do-i-remove-delete-a-folder-that-is-not-empty
        shutil.rmtree(tmpdir, ignore_errors=True)


def test_reuse():
    counter = 0

    def inc_counter(*args, **kwargs):
        nonlocal counter
        counter += 1

    JITFunction.cache_hook = inc_counter
    reset_tmp_dir()
    x = torch.empty(1, dtype=torch.int32, device='xpu')
    for i in range(10):
        kernel[(1, )](x, 1, BLOCK=1024)
    assert counter == 1


@pytest.mark.parametrize('mode', ['enable', 'disable'])
def test_specialize(mode):
    counter = 0

    def inc_counter(*args, **kwargs):
        nonlocal counter
        counter += 1

    JITFunction.cache_hook = inc_counter
    reset_tmp_dir()
    x = torch.empty(1, dtype=torch.int32, device='xpu')
    function = {'enable': kernel, 'disable': kernel_nospec}[mode]
    target = {'enable': 3, 'disable': 1}[mode]
    for i in [1, 2, 4, 8, 16, 32]:
        function[(1, )](x, i, BLOCK=512)
    assert counter == target


def test_annotation():

    @triton.jit
    def kernel(X, i: tl.int32):
        tl.store(X, i)

    x = torch.empty(1, dtype=torch.int32, device='xpu')

    device = torch.xpu.current_device()
    kernel[(1, )](x, 1)
    kernel[(1, )](x, 8)
    kernel[(1, )](x, 16)
    kernel[(1, )](x, 17)
    assert len(kernel.cache[device]) == 3


def test_constexpr_not_callable() -> None:

    @triton.jit
    def kernel(X, c: tl.constexpr):
        tl.store(X, 2)

    x = torch.empty(1, dtype=torch.int32, device='xpu')
    error = False
    try:
        kernel[(1, )](x, c="str")
    except BaseException:
        error = True
    assert error is False
    # try and catch
    try:
        kernel[(1, )](x, c=tl.abs)
    except BaseException:
        error = True
    assert error is True


def test_jit_warmup_cache() -> None:

    @triton.jit
    def kernel_add(a, b, o, N: tl.constexpr):
        idx = tl.arange(0, N)
        tl.store(o + idx, tl.load(a + idx) + tl.load(b + idx))

    args = [
        torch.randn(32, dtype=torch.float32, device="xpu"),
        torch.randn(32, dtype=torch.float32, device="xpu"),
        torch.randn(32, dtype=torch.float32, device="xpu"),
        32,
    ]
    device = torch.xpu.current_device()
    assert len(kernel_add.cache[device]) == 0
    kernel_add.warmup(torch.float32, torch.float32, torch.float32, 32, grid=(1, ))
    assert len(kernel_add.cache[device]) == 1
    kernel_add.warmup(*args, grid=(1, ))
    assert len(kernel_add.cache[device]) == 1
    kernel_add.warmup(*args, grid=(1, ))
    assert len(kernel_add.cache[device]) == 1


def test_jit_debug() -> None:

    @triton.jit
    def kernel_add(a, b, o, N: tl.constexpr):
        idx = tl.arange(0, N)
        tl.device_assert(idx < 32, "idx < 32")
        tl.store(o + idx, tl.load(a + idx) + tl.load(b + idx))

    device = torch.xpu.current_device()
    assert len(kernel_add.cache[device]) == 0
    kernel_add.warmup(torch.float32, torch.float32, torch.float32, 32, grid=(1, ))
    assert len(kernel_add.cache[device]) == 1
    kernel_add.debug = False
    kernel_add.warmup(torch.float32, torch.float32, torch.float32, 32, grid=(1, ))
    assert len(kernel_add.cache[device]) == 2
    kernel_add.debug = True
    kernel_add.warmup(torch.float32, torch.float32, torch.float32, 32, grid=(1, ))
    assert len(kernel_add.cache[device]) == 3
    bins = list(kernel_add.cache[device].values())
    assert bins[2].asm['ttir'] != bins[1].asm['ttir']


@triton.jit
def add_fn(a, b, o, N: tl.constexpr):
    idx = tl.arange(0, N)
    tl.store(o + idx, tl.load(a + idx) + tl.load(b + idx))


def test_jit_noinline() -> None:

    @triton.jit
    def kernel_add_device(a, b, o, N: tl.constexpr):
        add_fn(a, b, o, N)

    device = torch.xpu.current_device()
    assert len(kernel_add_device.cache[device]) == 0
    kernel_add_device.warmup(torch.float32, torch.float32, torch.float32, 32, grid=(1, ))
    assert len(kernel_add_device.cache[device]) == 1
    bins = list(kernel_add_device.cache[device].values())
    inline_ttir = bins[0].asm['ttir']
    add_fn.noinline = True
    add_fn.hash = None
    kernel_add_device.hash = None
    kernel_add_device.cache[device].clear()
    kernel_add_device.warmup(torch.float32, torch.float32, torch.float32, 32, grid=(1, ))
    assert len(kernel_add_device.cache[device]) == 1
    bins = list(kernel_add_device.cache[device].values())
    noinline_ttir = bins[0].asm['ttir']
    assert inline_ttir != noinline_ttir


def test_memory_leak() -> None:

    @triton.jit
    def kernel(in_ptr0, out_ptr0, xnumel, XBLOCK: tl.constexpr):
        xnumel = 10
        xoffset = tl.program_id(0) * XBLOCK
        xindex = xoffset + tl.arange(0, XBLOCK)[:]
        xmask = xindex < xnumel
        x0 = xindex
        tmp0 = tl.load(in_ptr0 + (x0), xmask)
        tl.store(out_ptr0 + (x0 + tl.zeros([XBLOCK], tl.int32)), tmp0, xmask)


def test_preload() -> None:

    @triton.jit
    def kernel_add(a, b, o, N: tl.constexpr, type: tl.constexpr):
        idx = tl.arange(0, N)
        tl.device_assert(idx < 32, "idx < 32")
        tl.store(o + idx, tl.load(a + idx) + tl.load(b + idx))

<<<<<<< HEAD
    device = torch.xpu.current_device()
=======
    @triton.jit
    def kernel_sub(a, b, o, N: tl.constexpr, type: tl.constexpr):
        idx = tl.arange(0, N)
        tl.device_assert(idx < 32, "idx < 32")
        tl.store(o + idx, tl.load(a + idx) - tl.load(b + idx))

    device = torch.cuda.current_device()
>>>>>>> 235d5d86

    # get the serialized specialization data
    specialization_data = None

    def cache_hook(*args, **kwargs):
        nonlocal specialization_data
        specialization_data = kwargs["compile"]["specialization_data"]

    JITFunction.cache_hook = cache_hook
    pre_compile = kernel_add.warmup(torch.float32, torch.float32, torch.float32, 32, tl.float32, grid=(1, ))
    hash = pre_compile.hash
    assert specialization_data is not None

    # clear the cache
    reset_tmp_dir()
    kernel_add.cache[device].clear()

    # preload the kernel
    kernel_preload = kernel_add.preload(specialization_data)
    assert kernel_preload.hash == hash
    assert len(kernel_add.cache[device]) == 1

    # we should hit the cache and not compile anything
    counter = 0

    def inc_counter(*args, **kwargs):
        nonlocal counter
        counter += 1

    JITFunction.cache_hook = inc_counter
    final_kernel = kernel_add.warmup(torch.float32, torch.float32, torch.float32, 32, tl.float32, grid=(1, ))
    JITFunction.cache_hook = None
    assert counter == 0
    assert len(kernel_add.cache[device]) == 1
    assert final_kernel.hash == hash

    # test that we can't preload a mismatched kernel
    with pytest.raises(RuntimeError, match="Specialization data is for"):
        kernel_sub.preload(specialization_data)<|MERGE_RESOLUTION|>--- conflicted
+++ resolved
@@ -308,17 +308,13 @@
         tl.device_assert(idx < 32, "idx < 32")
         tl.store(o + idx, tl.load(a + idx) + tl.load(b + idx))
 
-<<<<<<< HEAD
-    device = torch.xpu.current_device()
-=======
     @triton.jit
     def kernel_sub(a, b, o, N: tl.constexpr, type: tl.constexpr):
         idx = tl.arange(0, N)
         tl.device_assert(idx < 32, "idx < 32")
         tl.store(o + idx, tl.load(a + idx) - tl.load(b + idx))
 
-    device = torch.cuda.current_device()
->>>>>>> 235d5d86
+    device = torch.xpu.current_device()
 
     # get the serialized specialization data
     specialization_data = None
