import importlib.util
import itertools
import os
import shutil
import tempfile

import pytest
import torch
import intel_extension_for_pytorch  # type: ignore # noqa: F401

import triton
import triton.language as tl
from triton.runtime.jit import JITFunction

tmpdir = ".tmp"


@triton.jit
def function_0(i):
    return i + 1


@triton.jit
def function_1(i):
    i = i + 1
    cond: tl.constexpr = True
    if cond:
        FN: tl.constexpr = function_2
    else:
        FN: tl.constexpr = function_0
    return FN(i)


@triton.jit
def function_2(i):
    i = i + 1
    return i


@triton.jit
def combine_fn(a, b):
    return COMBINE_OP  # noqa: F821


@triton.jit
def kernel(X, i, BLOCK: tl.constexpr):
    i = i + 1
    i = function_1(i)
    tl.store(X, i)


@triton.jit(do_not_specialize=["i"])
def kernel_nospec(X, i, BLOCK: tl.constexpr):
    i = i + 1
    i = function_1(i)
    tl.store(X, i)


@triton.jit
def kernel_with_combine_fn(X, BLOCK: tl.constexpr):
    i = tl.arange(0, BLOCK)
    i = REDUCE_OR_SCAN(i, 0, combine_fn)  # noqa: F821
    tl.store(X, i)


def apply_src_change(target, old, new, to_modify):
    kernel.hash = None
    function_0.hash = None
    function_1.hash = None
    function_2.hash = None
    to_modify.src = to_modify.src.replace(old, new)
    ret = target.cache_key
    to_modify.src = to_modify.src.replace(new, old)
    return ret


def test_nochange():
    baseline = kernel.cache_key
    updated = apply_src_change(kernel, 'i + 1', 'i + 1', function_1)
    assert baseline == updated


def test_toplevel_change():
    baseline = kernel.cache_key
    updated = apply_src_change(kernel, 'i + 1', 'i + 2', function_1)
    assert baseline != updated


def test_nested1_change():
    baseline = kernel.cache_key
    updated = apply_src_change(kernel, 'i + 1', 'i + 2', function_2)
    assert baseline != updated


def test_nested2_change():
    baseline = kernel.cache_key
    updated = apply_src_change(kernel, 'i + 1', 'i + 2', function_0)
    assert baseline != updated


def test_combine_fn_change():
    # Test that tl.reduce and associative_scan calls include
    # the combine_fn in the hash

    orig_combine_fn_src = combine_fn.src
    orig_kernel_src = kernel_with_combine_fn.src
    seen_keys = set()

    for reduce_or_scan, combine_op in itertools.product(
        ["tl.reduce", "tl.associative_scan"],
        ["a + b", "a * b"],
    ):
        combine_fn.src = orig_combine_fn_src.replace("COMBINE_OP", combine_op)
        kernel_with_combine_fn.src = orig_kernel_src.replace("REDUCE_OR_SCAN", reduce_or_scan)
        try:
            key = kernel_with_combine_fn.cache_key
        finally:
            combine_fn.src = orig_combine_fn_src
            kernel_with_combine_fn.src = orig_kernel_src

            kernel_with_combine_fn.hash = None
            combine_fn.hash = None

        assert key not in seen_keys
        seen_keys.add(key)


def write_and_load_module(code, num_extra_lines):
    with tempfile.NamedTemporaryFile(mode='w+', suffix='.py') as f:
        f.write(('# extra line\n' * num_extra_lines) + code)
        f.flush()
        spec = importlib.util.spec_from_file_location("module.name", f.name)
        module = importlib.util.module_from_spec(spec)
        spec.loader.exec_module(module)
    return module


def test_changed_line_numbers_invalidate_cache():
    from textwrap import dedent
    code = dedent("""
        import triton
        @triton.jit
        def test_kernel(i):
            i = i + 1
    """)
    orig_mod = write_and_load_module(code, 0)
    orig_cache_key = orig_mod.test_kernel.cache_key

    updated_mod = write_and_load_module(code, 1)
    updated_cache_key = updated_mod.test_kernel.cache_key
    assert orig_cache_key != updated_cache_key


def reset_tmp_dir():
    os.environ["TRITON_CACHE_DIR"] = tmpdir
    if os.path.exists(tmpdir):
        # https://stackoverflow.com/questions/303200/how-do-i-remove-delete-a-folder-that-is-not-empty
        shutil.rmtree(tmpdir, ignore_errors=True)


def test_reuse(device):
    counter = 0

    def inc_counter(*args, **kwargs):
        nonlocal counter
        counter += 1

    JITFunction.cache_hook = inc_counter
    reset_tmp_dir()
<<<<<<< HEAD
    x = torch.empty(1, dtype=torch.int32, device='xpu')
=======
    x = torch.empty(1, dtype=torch.int32, device=device)
>>>>>>> e0fc12ce
    for i in range(10):
        kernel[(1, )](x, 1, BLOCK=1024)
    assert counter == 1


@pytest.mark.parametrize('mode', ['enable', 'disable'])
def test_specialize(mode, device):
    counter = 0

    def inc_counter(*args, **kwargs):
        nonlocal counter
        counter += 1

    JITFunction.cache_hook = inc_counter
    reset_tmp_dir()
<<<<<<< HEAD
    x = torch.empty(1, dtype=torch.int32, device='xpu')
=======
    x = torch.empty(1, dtype=torch.int32, device=device)
>>>>>>> e0fc12ce
    function = {'enable': kernel, 'disable': kernel_nospec}[mode]
    target = {'enable': 3, 'disable': 1}[mode]
    for i in [1, 2, 4, 8, 16, 32]:
        function[(1, )](x, i, BLOCK=512)
    assert counter == target


def test_annotation(device):

    @triton.jit
    def kernel(X, i: tl.int32):
        tl.store(X, i)

<<<<<<< HEAD
    x = torch.empty(1, dtype=torch.int32, device='xpu')
=======
    x = torch.empty(1, dtype=torch.int32, device=device)
>>>>>>> e0fc12ce

    device = torch.xpu.current_device()
    kernel[(1, )](x, 1)
    kernel[(1, )](x, 8)
    kernel[(1, )](x, 16)
    kernel[(1, )](x, 17)
    assert len(kernel.cache[device]) == 3


GLOBAL_DEFAULT_ARG = 1


def test_kernel_default_arg(device):
    global GLOBAL_DEFAULT_ARG

    @triton.jit
    def kernel(X, i: tl.constexpr = GLOBAL_DEFAULT_ARG):
        tl.store(X, i)

    x = torch.empty(1, dtype=torch.int32, device=device)
    kernel[(1, )](x)
    assert x == torch.ones_like(x)

    # Changing the global variable should not change the default argument in
    # `kernel`.  That value gets set at the time the function is declared.
    GLOBAL_DEFAULT_ARG = 2
    kernel[(1, )](x)
    assert x == torch.ones_like(x)

    device = torch.xpu.current_device()
    assert len(kernel.cache[device]) == 1


GLOBAL_VAR: tl.constexpr = 1


def test_kernel_global_var_change(device):
    global GLOBAL_VAR

    @triton.jit
    def kernel(X):
        tl.store(X, GLOBAL_VAR)

    x = torch.empty(1, dtype=torch.int32, device=device)
    kernel[(1, )](x)
    assert x == torch.ones_like(x)

    GLOBAL_VAR = 2
    with pytest.raises(RuntimeError) as e:
        kernel[(1, )](x)

    assert "global variable" in str(e.value).lower()


GLOBAL = 42  # noqa


def test_local_shadows_global():
    global GLOBAL

    @triton.jit
    def kernel():
        _, GLOBAL = 0, 0  # noqa
        a = GLOBAL  # noqa

    # No error because the `GLOBAL` we're modifying is not the same `GLOBAL` as
    # inside the kernel.
    GLOBAL = 42
    kernel[(1, )]()
    GLOBAL = 43
    kernel[(1, )]()


CONSTEXPR_GLOBAL: tl.constexpr = 42


def test_local_does_not_shadow_global():
    global CONSTEXPR_GLOBAL

    @triton.jit
    def kernel():
        a = CONSTEXPR_GLOBAL  # noqa
        _, CONSTEXPR_GLOBAL = 0, 0  # noqa

    CONSTEXPR_GLOBAL = 42
    kernel[(1, )]()
    CONSTEXPR_GLOBAL = 43

    # Error because the `CONSTEXPR_GLOBAL` we're modifying is the same
    # `CONSTEXPR_GLOBAL` that's read inside `kernel`.  (Alternatively, we could
    # make this kernel an error altogether, as it is if it's a pure Python
    # function -- the fact that we store to `CONSTEXPR_GLOBAL` inside the kernel
    # makes the first read a read of the local variable, which doesn't exist
    # yet.)
    with pytest.raises(RuntimeError):
        kernel[(1, )]()


CONFLICTING_GLOBAL: tl.constexpr = 0


@triton.jit
def conflicting_global_inner():
    a = CONFLICTING_GLOBAL  # noqa


def test_conflicting_global_in_inner_function():
    global CONFLICTING_GLOBAL

    @triton.jit
    def kernel1():
        a = CONFLICTING_GLOBAL  # noqa
        conflicting_global_inner()

    @triton.jit
    def kernel2():
        a = CONFLICTING_GLOBAL  #noqa
        conflicting_global_inner()

    kernel1[(1, )]()

    # This should be an error because kernel2 calls conflicting_global_inner,
    # which saw a value for 42 for the global when it was first compiled.
    CONFLICTING_GLOBAL = 1

    with pytest.raises(RuntimeError) as e:
        kernel2[(1, )]()

    assert "Global variable CONFLICTING_GLOBAL has value" in str(e.value)


def test_use_builtin():

    @triton.jit
    def kernel():
        a = float(0)  # noqa

    # No error about the value of `float` changing.
    kernel[(1, )]()
    kernel[(1, )]()


def test_no_cache_module_as_global():

    @triton.jit
    def kernel():
        tl.arange(0, 16)

    kernel[(1, )]()
    # `tl` should not be entered into used_global_vals
    assert not kernel.used_global_vals


BUILTIN_AS_GLOBAL = tl.int32


def test_cache_builtin_as_global():
    global BUILTIN_AS_GLOBAL

    @triton.jit
    def kernel():
        x = BUILTIN_AS_GLOBAL  # noqa

    kernel[(1, )]()

    BUILTIN_AS_GLOBAL = tl.int64
    with pytest.raises(RuntimeError) as e:
        kernel[(1, )]()

    assert "global variable" in str(e.value).lower()


@triton.jit
def no_cache_callable_inner():
    pass


def test_no_cache_callable():

    @triton.jit
    def kernel():
        no_cache_callable_inner()

    kernel[(1, )]()
    # `no_cache_callable_inner` should not be entered into used_global_vals.
    assert not kernel.used_global_vals


def test_constexpr_not_callable(device) -> None:

    @triton.jit
    def kernel(X, c: tl.constexpr):
        tl.store(X, 2)

<<<<<<< HEAD
    x = torch.empty(1, dtype=torch.int32, device='xpu')
=======
    x = torch.empty(1, dtype=torch.int32, device=device)
>>>>>>> e0fc12ce
    error = False
    try:
        kernel[(1, )](x, c="str")
    except BaseException:
        error = True
    assert error is False
    # try and catch
    try:
        kernel[(1, )](x, c=tl.abs)
    except BaseException:
        error = True
    assert error is True


def test_jit_warmup_cache(device) -> None:

    @triton.jit
    def kernel_add(a, b, o, N: tl.constexpr):
        idx = tl.arange(0, N)
        tl.store(o + idx, tl.load(a + idx) + tl.load(b + idx))

    args = [
<<<<<<< HEAD
        torch.randn(32, dtype=torch.float32, device="xpu"),
        torch.randn(32, dtype=torch.float32, device="xpu"),
        torch.randn(32, dtype=torch.float32, device="xpu"),
=======
        torch.randn(32, dtype=torch.float32, device=device),
        torch.randn(32, dtype=torch.float32, device=device),
        torch.randn(32, dtype=torch.float32, device=device),
>>>>>>> e0fc12ce
        32,
    ]
    device = torch.xpu.current_device()
    assert len(kernel_add.cache[device]) == 0
    kernel_add.warmup(torch.float32, torch.float32, torch.float32, 32, grid=(1, ))
    assert len(kernel_add.cache[device]) == 1
    kernel_add.warmup(*args, grid=(1, ))
    assert len(kernel_add.cache[device]) == 1
    kernel_add.warmup(*args, grid=(1, ))
    assert len(kernel_add.cache[device]) == 1


def test_jit_debug() -> None:

    @triton.jit
    def kernel_add(a, b, o, N: tl.constexpr):
        idx = tl.arange(0, N)
        tl.device_assert(idx < 32, "idx < 32")
        tl.store(o + idx, tl.load(a + idx) + tl.load(b + idx))

    device = torch.xpu.current_device()
    assert len(kernel_add.cache[device]) == 0
    kernel_add.warmup(torch.float32, torch.float32, torch.float32, 32, grid=(1, ))
    assert len(kernel_add.cache[device]) == 1
    kernel_add.debug = False
    kernel_add.warmup(torch.float32, torch.float32, torch.float32, 32, grid=(1, ))
    assert len(kernel_add.cache[device]) == 2
    kernel_add.debug = True
    kernel_add.warmup(torch.float32, torch.float32, torch.float32, 32, grid=(1, ))
    assert len(kernel_add.cache[device]) == 3
    bins = list(kernel_add.cache[device].values())
    assert bins[2].asm['ttir'] != bins[1].asm['ttir']


@triton.jit
def add_fn(a, b, o, N: tl.constexpr):
    idx = tl.arange(0, N)
    tl.store(o + idx, tl.load(a + idx) + tl.load(b + idx))


def test_jit_noinline() -> None:

    @triton.jit
    def kernel_add_device(a, b, o, N: tl.constexpr):
        add_fn(a, b, o, N)

    device = torch.xpu.current_device()
    assert len(kernel_add_device.cache[device]) == 0
    kernel_add_device.warmup(torch.float32, torch.float32, torch.float32, 32, grid=(1, ))
    assert len(kernel_add_device.cache[device]) == 1
    bins = list(kernel_add_device.cache[device].values())
    inline_ttir = bins[0].asm['ttir']
    add_fn.noinline = True
    add_fn.hash = None
    kernel_add_device.hash = None
    kernel_add_device.cache[device].clear()
    kernel_add_device.warmup(torch.float32, torch.float32, torch.float32, 32, grid=(1, ))
    assert len(kernel_add_device.cache[device]) == 1
    bins = list(kernel_add_device.cache[device].values())
    noinline_ttir = bins[0].asm['ttir']
    assert inline_ttir != noinline_ttir


def test_memory_leak() -> None:

    @triton.jit
    def kernel(in_ptr0, out_ptr0, xnumel, XBLOCK: tl.constexpr):
        xnumel = 10
        xoffset = tl.program_id(0) * XBLOCK
        xindex = xoffset + tl.arange(0, XBLOCK)[:]
        xmask = xindex < xnumel
        x0 = xindex
        tmp0 = tl.load(in_ptr0 + (x0), xmask)
        tl.store(out_ptr0 + (x0 + tl.zeros([XBLOCK], tl.int32)), tmp0, xmask)


def test_preload() -> None:

    @triton.jit
    def kernel_add(a, b, o, N: tl.constexpr, type: tl.constexpr):
        idx = tl.arange(0, N)
        tl.device_assert(idx < 32, "idx < 32")
        tl.store(o + idx, tl.load(a + idx) + tl.load(b + idx))

    @triton.jit
    def kernel_sub(a, b, o, N: tl.constexpr, type: tl.constexpr):
        idx = tl.arange(0, N)
        tl.device_assert(idx < 32, "idx < 32")
        tl.store(o + idx, tl.load(a + idx) - tl.load(b + idx))

    device = torch.xpu.current_device()

    # get the serialized specialization data
    specialization_data = None

    def cache_hook(*args, **kwargs):
        nonlocal specialization_data
        specialization_data = kwargs["compile"]["specialization_data"]

    JITFunction.cache_hook = cache_hook
    pre_compile = kernel_add.warmup(torch.float32, torch.float32, torch.float32, 32, tl.float32, grid=(1, ))
    hash = pre_compile.hash
    assert specialization_data is not None

    # clear the cache
    reset_tmp_dir()
    kernel_add.cache[device].clear()

    # preload the kernel
    kernel_preload = kernel_add.preload(specialization_data)
    assert kernel_preload.hash == hash
    assert len(kernel_add.cache[device]) == 1

    # we should hit the cache and not compile anything
    counter = 0

    def inc_counter(*args, **kwargs):
        nonlocal counter
        counter += 1

    JITFunction.cache_hook = inc_counter
    final_kernel = kernel_add.warmup(torch.float32, torch.float32, torch.float32, 32, tl.float32, grid=(1, ))
    JITFunction.cache_hook = None
    assert counter == 0
    assert len(kernel_add.cache[device]) == 1
    assert final_kernel.hash == hash

    # test that we can't preload a mismatched kernel
    with pytest.raises(RuntimeError, match="Specialization data is for"):
        kernel_sub.preload(specialization_data)<|MERGE_RESOLUTION|>--- conflicted
+++ resolved
@@ -167,11 +167,7 @@
 
     JITFunction.cache_hook = inc_counter
     reset_tmp_dir()
-<<<<<<< HEAD
-    x = torch.empty(1, dtype=torch.int32, device='xpu')
-=======
     x = torch.empty(1, dtype=torch.int32, device=device)
->>>>>>> e0fc12ce
     for i in range(10):
         kernel[(1, )](x, 1, BLOCK=1024)
     assert counter == 1
@@ -187,11 +183,7 @@
 
     JITFunction.cache_hook = inc_counter
     reset_tmp_dir()
-<<<<<<< HEAD
-    x = torch.empty(1, dtype=torch.int32, device='xpu')
-=======
     x = torch.empty(1, dtype=torch.int32, device=device)
->>>>>>> e0fc12ce
     function = {'enable': kernel, 'disable': kernel_nospec}[mode]
     target = {'enable': 3, 'disable': 1}[mode]
     for i in [1, 2, 4, 8, 16, 32]:
@@ -205,11 +197,7 @@
     def kernel(X, i: tl.int32):
         tl.store(X, i)
 
-<<<<<<< HEAD
-    x = torch.empty(1, dtype=torch.int32, device='xpu')
-=======
     x = torch.empty(1, dtype=torch.int32, device=device)
->>>>>>> e0fc12ce
 
     device = torch.xpu.current_device()
     kernel[(1, )](x, 1)
@@ -404,11 +392,7 @@
     def kernel(X, c: tl.constexpr):
         tl.store(X, 2)
 
-<<<<<<< HEAD
-    x = torch.empty(1, dtype=torch.int32, device='xpu')
-=======
     x = torch.empty(1, dtype=torch.int32, device=device)
->>>>>>> e0fc12ce
     error = False
     try:
         kernel[(1, )](x, c="str")
@@ -431,15 +415,9 @@
         tl.store(o + idx, tl.load(a + idx) + tl.load(b + idx))
 
     args = [
-<<<<<<< HEAD
-        torch.randn(32, dtype=torch.float32, device="xpu"),
-        torch.randn(32, dtype=torch.float32, device="xpu"),
-        torch.randn(32, dtype=torch.float32, device="xpu"),
-=======
         torch.randn(32, dtype=torch.float32, device=device),
         torch.randn(32, dtype=torch.float32, device=device),
         torch.randn(32, dtype=torch.float32, device=device),
->>>>>>> e0fc12ce
         32,
     ]
     device = torch.xpu.current_device()
