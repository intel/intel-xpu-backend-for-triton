import pytest
import torch

import triton
import triton.language as tl
from triton._internal_testing import is_interpreter, numpy_random, to_triton, unwrap_tensor, tma_dtypes
from typing import Optional


@pytest.mark.interpreter
@pytest.mark.parametrize("dtype_str", tma_dtypes)
@pytest.mark.parametrize("M_BLOCK,N_BLOCK", [(2, 16), (8, 16), (8, 32)])
def test_tensor_descriptor_load(dtype_str, M_BLOCK, N_BLOCK):

    @triton.jit
    def kernel(out_ptr, a_ptr, M, N, M_BLOCK: tl.constexpr, N_BLOCK: tl.constexpr):
        desc = tl.make_tensor_descriptor(
            a_ptr,
            shape=[M, N],
            strides=[N, 1],
            block_shape=[M_BLOCK, N_BLOCK],
        )

        assert desc.shape[0] == M
        assert desc.shape[1] == N
        assert desc.strides[0] == N
        assert desc.strides[1] == 1
        assert desc.block_shape == [M_BLOCK, N_BLOCK]
        block = desc.load([M_BLOCK, 2 * N_BLOCK])
        idx = tl.arange(0, M_BLOCK)[:, None] * N_BLOCK + tl.arange(0, N_BLOCK)[None, :]
        tl.store(out_ptr + idx, block)

    def alloc_fn(size: int, align: int, stream: Optional[int]):
        assert size == 128
        assert align == 128
        assert stream == 0
        return torch.empty(size, dtype=torch.int8, device="xpu")

    triton.set_allocator(alloc_fn)

    M, N = M_BLOCK * 3, N_BLOCK * 4
    inp = to_triton(numpy_random((M, N), dtype_str), device="xpu", dst_type=dtype_str)
    out = inp.new_empty((M_BLOCK, N_BLOCK))

    kernel[(1, )](out, inp, M, N, M_BLOCK, N_BLOCK)

    expect = unwrap_tensor(inp)[1 * M_BLOCK:2 * M_BLOCK, 2 * N_BLOCK:3 * N_BLOCK]
    torch.testing.assert_close(expect, unwrap_tensor(out))


@pytest.mark.interpreter
@pytest.mark.parametrize("dtype_str", tma_dtypes)
@pytest.mark.parametrize("M_BLOCK,N_BLOCK", [(2, 16), (8, 16), (8, 32)])
def test_tensor_descriptor_store(dtype_str, M_BLOCK, N_BLOCK):

    @triton.jit
    def kernel(out_ptr, a_ptr, M, N, M_BLOCK: tl.constexpr, N_BLOCK: tl.constexpr):
        moffset = tl.program_id(0) * M_BLOCK
        noffset = tl.program_id(1) * N_BLOCK

        midx = moffset + tl.arange(0, M_BLOCK)[:, None]
        nidx = noffset + tl.arange(0, N_BLOCK)[None, :]
        idx = midx * N + nidx

        val = tl.load(a_ptr + idx)

        desc = tl.make_tensor_descriptor(
            out_ptr,
            shape=[M, N],
            strides=[N, 1],
            block_shape=[M_BLOCK, N_BLOCK],
        )

        assert desc.shape[0] == M
        assert desc.shape[1] == N
        assert desc.strides[0] == N
        assert desc.strides[1] == 1
        assert desc.block_shape == [M_BLOCK, N_BLOCK]
        desc.store([moffset, noffset], val)

    M, N = 32, 128
    inp = to_triton(numpy_random((M, N), dtype_str), device="xpu", dst_type=dtype_str)
    out = inp.new_empty((M, N))

    grid_m = M // M_BLOCK
    grid_n = N // N_BLOCK

    def alloc_fn(size: int, align: int, stream: Optional[int]):
        assert size == 128 * (grid_m * grid_n)
        assert align == 128
        assert stream == 0
        return torch.empty(size, dtype=torch.int8, device="xpu")

    triton.set_allocator(alloc_fn)

    kernel[(grid_m, grid_n)](out, inp, M, N, M_BLOCK, N_BLOCK)

    torch.testing.assert_close(unwrap_tensor(inp), unwrap_tensor(out))


# Exercise the functional load/store builtins once to ensure they map through.
@pytest.mark.interpreter
@pytest.mark.parametrize("dtype_str", tma_dtypes)
def test_tensor_descriptor_functional_interface(dtype_str):
    """Copies an entire tensor blockwise using the descriptor builtins."""

    @triton.jit
    def kernel(out_ptr, a_ptr, M, N, M_BLOCK: tl.constexpr, N_BLOCK: tl.constexpr):
        in_desc = tl.make_tensor_descriptor(
            a_ptr,
            shape=[M, N],
            strides=[N, 1],
            block_shape=[M_BLOCK, N_BLOCK],
        )
        out_desc = tl.make_tensor_descriptor(
            out_ptr,
            shape=[M, N],
            strides=[N, 1],
            block_shape=[M_BLOCK, N_BLOCK],
        )
        moffset = tl.program_id(0) * M_BLOCK
        noffset = tl.program_id(1) * N_BLOCK
        block = tl.load_tensor_descriptor(in_desc, [moffset, noffset])
        tl.store_tensor_descriptor(out_desc, [moffset, noffset], block)

    M, N = 32, 128
    inp = to_triton(numpy_random((M, N), dtype_str), device="xpu", dst_type=dtype_str)

    M_BLOCK = 8
    N_BLOCK = 32
    out = inp.new_empty((M, N))

    grid_m = M // M_BLOCK
    grid_n = N // N_BLOCK

    def alloc_fn(size: int, align: int, stream: Optional[int]):
        assert size == 2 * 128 * (grid_m * grid_n)
        assert align == 128
        assert stream == 0
        return torch.empty(size, dtype=torch.int8, device="xpu")

    triton.set_allocator(alloc_fn)

    kernel[(grid_m, grid_n)](out, inp, M, N, M_BLOCK, N_BLOCK)
    torch.testing.assert_close(unwrap_tensor(inp), unwrap_tensor(out))


@pytest.mark.interpreter
@pytest.mark.parametrize("dtype_str", tma_dtypes)
@pytest.mark.parametrize("K_BLOCK", [16, 32, 64, 128])
def test_tensor_descriptor_load3d(dtype_str, K_BLOCK):

    @triton.jit
    def kernel(out_ptr, a_ptr, M, N, K, stride_m, stride_n, stride_k, M_BLOCK: tl.constexpr, N_BLOCK: tl.constexpr,
               K_BLOCK: tl.constexpr):
        desc = tl.make_tensor_descriptor(
            a_ptr,
            shape=[M, N, K],
            strides=[stride_m, stride_n, stride_k],
            block_shape=[M_BLOCK, N_BLOCK, K_BLOCK],
        )

        pid_m, pid_n, pid_k = tl.program_id(0), tl.program_id(1), tl.program_id(2)
        offs = pid_m * M_BLOCK, pid_n * N_BLOCK, pid_k * K_BLOCK

        block = desc.load(offs)

        idx_m = offs[0] + tl.arange(0, M_BLOCK)[:, None, None]
        idx_n = offs[1] + tl.arange(0, N_BLOCK)[None, :, None]
        idx_k = offs[2] + tl.arange(0, K_BLOCK)[None, None, :]
        idx = idx_m * N * K + idx_n * K + idx_k
        mask = (idx_m < M) & (idx_n < N) & (idx_k < K)
        tl.store(out_ptr + idx, block, mask)

    def alloc_fn(size: int, align: int, stream: Optional[int]):
        return torch.empty(size, dtype=torch.int8, device="xpu")

    triton.set_allocator(alloc_fn)

    inp = to_triton(numpy_random((10, 64, 128), dtype_str), device="xpu", dst_type=dtype_str)
    inp.data = inp.data[:, :50, :119]

    if K_BLOCK * inp.element_size() < 32:
        return pytest.skip("Invalid last dim size")

    M_BLOCK, N_BLOCK = 8, 8
    out = inp.new_empty(inp.shape)

    grid = tuple(triton.cdiv(size, block) for size, block in zip(inp.shape, (M_BLOCK, N_BLOCK, K_BLOCK)))
    kernel[grid](out, inp, *inp.shape, *inp.stride(), M_BLOCK, N_BLOCK, K_BLOCK)

    actual = unwrap_tensor(out)
    expect = unwrap_tensor(inp)
    torch.testing.assert_close(expect, actual)


@pytest.mark.interpreter
@pytest.mark.parametrize("dtype_str", tma_dtypes)
@pytest.mark.parametrize("K_BLOCK", [16, 32, 64, 128])
def test_tensor_descriptor_store3d(dtype_str, K_BLOCK):

    if dtype_str == 'bfloat16':
        return pytest.skip("TODO: bfloat16 test fails verification")

    @triton.jit
    def kernel(out_ptr, a_ptr, M, N, K, stride_m, stride_n, stride_k, M_BLOCK: tl.constexpr, N_BLOCK: tl.constexpr,
               K_BLOCK: tl.constexpr):
        desc = tl.make_tensor_descriptor(
            out_ptr,
            shape=[M, N, K],
            strides=[stride_m, stride_n, stride_k],
            block_shape=[M_BLOCK, N_BLOCK, K_BLOCK],
        )

        pid_m, pid_n, pid_k = tl.program_id(0), tl.program_id(1), tl.program_id(2)
        offs = pid_m * M_BLOCK, pid_n * N_BLOCK, pid_k * K_BLOCK

        idx_m = offs[0] + tl.arange(0, M_BLOCK)[:, None, None]
        idx_n = offs[1] + tl.arange(0, N_BLOCK)[None, :, None]
        idx_k = offs[2] + tl.arange(0, K_BLOCK)[None, None, :]
        idx = idx_m * N * K + idx_n * K + idx_k
        mask = (idx_m < M) & (idx_n < N) & (idx_k < K)
        block = tl.load(a_ptr + idx, mask)

        desc.store(offs, block)

    def alloc_fn(size: int, align: int, stream: Optional[int]):
        return torch.empty(size, dtype=torch.int8, device="xpu")

    triton.set_allocator(alloc_fn)

    inp = to_triton(numpy_random((10, 50, 119), dtype_str), device="xpu", dst_type=dtype_str)

    if K_BLOCK * inp.element_size() < 32:
        return pytest.skip("Invalid last dim size")

    M_BLOCK, N_BLOCK = 8, 8
    out = inp.new_empty((10, 64, 128))

    grid = tuple(triton.cdiv(size, block) for size, block in zip(inp.shape, (M_BLOCK, N_BLOCK, K_BLOCK)))
    kernel[grid](out, inp, *inp.shape, *out.stride(), M_BLOCK, N_BLOCK, K_BLOCK)

    expect = unwrap_tensor(inp)
    actual = unwrap_tensor(out)[:, :50, :119]
    torch.testing.assert_close(expect, actual)


@triton.jit(noinline=False)
def tensor_descriptor_in_function_helper(out_ptr, in_ptr, M, N, M_BLOCK: tl.constexpr, N_BLOCK: tl.constexpr):
    in_desc = tl.make_tensor_descriptor(
        in_ptr,
        shape=[M, N],
        strides=[N, 1],
        block_shape=[M_BLOCK, N_BLOCK],
    )
    out_desc = tl.make_tensor_descriptor(
        out_ptr,
        shape=[M, N],
        strides=[N, 1],
        block_shape=[M_BLOCK, N_BLOCK],
    )
    moffset = tl.program_id(0) * M_BLOCK
    noffset = tl.program_id(1) * N_BLOCK
    value = in_desc.load([moffset, noffset])
    out_desc.store([moffset, noffset], value.abs())


@pytest.mark.interpreter
def test_tensor_descriptor_in_function():

    @triton.jit
    def kernel(out_ptr, a_ptr, M, N, M_BLOCK: tl.constexpr, N_BLOCK: tl.constexpr):
        tensor_descriptor_in_function_helper(out_ptr, a_ptr, M, N, M_BLOCK, N_BLOCK)

    M, N = 32, 128
    inp = torch.randn((M, N), device="xpu")

    M_BLOCK = 8
    N_BLOCK = 32
    out = inp.new_empty((M, N))

    grid_m = M // M_BLOCK
    grid_n = N // N_BLOCK

    def alloc_fn(size: int, align: int, stream: Optional[int]):
        assert size == 2 * 128 * (grid_m * grid_n)
        assert align == 128
        assert stream == 0
        return torch.empty(size, dtype=torch.int8, device="xpu")

    triton.set_allocator(alloc_fn)

    expect = inp.abs()
    kernel[(grid_m, grid_n)](out, inp, M, N, M_BLOCK, N_BLOCK)
    torch.testing.assert_close(expect, out)


@triton.jit(noinline=False)
def tensor_descriptor_return_helper(ptr, M, N, M_BLOCK: tl.constexpr, N_BLOCK: tl.constexpr):
    return tl.make_tensor_descriptor(
        ptr,
        shape=[M, N],
        strides=[N, 1],
        block_shape=[M_BLOCK, N_BLOCK],
    )


@pytest.mark.interpreter
def test_tensor_descriptor_return_value():

    @triton.jit
    def kernel(out_ptr, a_ptr, M, N, M_BLOCK: tl.constexpr, N_BLOCK: tl.constexpr):
        in_desc = tensor_descriptor_return_helper(a_ptr, M, N, M_BLOCK, N_BLOCK)
        out_desc = tensor_descriptor_return_helper(out_ptr, M, N, M_BLOCK, N_BLOCK)
        moffset = tl.program_id(0) * M_BLOCK
        noffset = tl.program_id(1) * N_BLOCK
        value = in_desc.load([moffset, noffset])
        out_desc.store([moffset, noffset], value.abs())

    M, N = 32, 128
    inp = torch.randn((M, N), device="xpu")

    M_BLOCK = 8
    N_BLOCK = 32
    out = inp.new_zeros((M, N))

    def alloc_fn(size: int, align: int, stream: Optional[int]) -> torch.Tensor:
        return torch.empty(size, dtype=torch.int8, device="xpu")

    triton.set_allocator(alloc_fn)

    expect = inp.abs()
    kernel[(M // M_BLOCK, N // N_BLOCK)](out, inp, M, N, M_BLOCK, N_BLOCK)
    torch.testing.assert_close(expect, out)


@triton.jit(noinline=False)
def tensor_descriptor_arg_helper(in_desc, out_desc, M_BLOCK: tl.constexpr, N_BLOCK: tl.constexpr):
    moffset = tl.program_id(0) * M_BLOCK
    noffset = tl.program_id(1) * N_BLOCK
    value = in_desc.load([moffset, noffset])
    out_desc.store([moffset, noffset], value.abs())


@pytest.mark.interpreter
def test_tensor_descriptor_argument():

    @triton.jit
    def kernel(out_ptr, a_ptr, M, N, M_BLOCK: tl.constexpr, N_BLOCK: tl.constexpr):
        out_desc = tl.make_tensor_descriptor(out_ptr, shape=[M, N], strides=[N, 1], block_shape=[M_BLOCK, N_BLOCK])
        in_desc = tl.make_tensor_descriptor(a_ptr, shape=[M, N], strides=[N, 1], block_shape=[M_BLOCK, N_BLOCK])
        tensor_descriptor_arg_helper(in_desc, out_desc, M_BLOCK, N_BLOCK)

    M, N = 32, 128
    inp = torch.randn((M, N), device="xpu")

    M_BLOCK = 8
    N_BLOCK = 32
    out = inp.new_zeros((M, N))

    def alloc_fn(size: int, align: int, stream: Optional[int]) -> torch.Tensor:
        return torch.empty(size, dtype=torch.int8, device="xpu")

    triton.set_allocator(alloc_fn)

    expect = inp.abs()
    kernel[(M // M_BLOCK, N // N_BLOCK)](out, inp, M, N, M_BLOCK, N_BLOCK)
    torch.testing.assert_close(expect, out)


@triton.jit
def matmul_kernel_make_tensor_desciptor(a_ptr, b_ptr, c_ptr,  #
                                        M, N, K,  #
                                        BLOCK_SIZE_M: tl.constexpr, BLOCK_SIZE_N: tl.constexpr,
                                        BLOCK_SIZE_K: tl.constexpr,  #
                                        ):
    pid_m = tl.program_id(axis=0)
    pid_n = tl.program_id(axis=1)
    offs_am = pid_m * BLOCK_SIZE_M
    offs_bn = pid_n * BLOCK_SIZE_N
    offs_k = 0

    a_desc = tl.make_tensor_descriptor(
        a_ptr,
        shape=[M, K],
        strides=[K, 1],
        block_shape=[BLOCK_SIZE_M, BLOCK_SIZE_K],
    )
    b_desc = tl.make_tensor_descriptor(
        b_ptr,
        shape=[K, N],
        strides=[N, 1],
        block_shape=[BLOCK_SIZE_K, BLOCK_SIZE_N],
    )
    c_desc = tl.make_tensor_descriptor(
        c_ptr,
        shape=[M, N],
        strides=[N, 1],
        block_shape=[BLOCK_SIZE_M, BLOCK_SIZE_N],
    )

    accumulator = tl.zeros((BLOCK_SIZE_M, BLOCK_SIZE_N), dtype=tl.float32)
    for k in range(0, tl.cdiv(K, BLOCK_SIZE_K)):
        a = a_desc.load([offs_am, offs_k])
        b = b_desc.load([offs_k, offs_bn])
        accumulator = tl.dot(a, b, acc=accumulator)
        offs_k += BLOCK_SIZE_K
    accumulator = accumulator.to(a_desc.dtype)
    c_desc.store([offs_am, offs_bn], accumulator)


@pytest.mark.interpreter
@pytest.mark.parametrize("BLOCK_M, BLOCK_N, BLOCK_K, num_stages", [
    (128, 128, 16, 1),
    (256, 64, 32, 2),
<<<<<<< HEAD
    (64, 512, 32, 1),
    (128, 128, 16, 4),
    (64, 128, 32, 4),
    (32, 32, 32, 4),
    (256, 128, 32, 4),
=======
    (64, 512, 32, 4),
    (128, 128, 16, 4),
    (64, 128, 32, 4),
    (32, 32, 32, 1),
    (256, 128, 32, 1),
>>>>>>> 45b68fd7
])
def test_make_tensor_descriptor_matmul(num_stages, BLOCK_M, BLOCK_N, BLOCK_K):
    device = "xpu"
    if is_interpreter():
        M, N, K = BLOCK_M, BLOCK_N, BLOCK_K
    else:
        M, N, K = 1024, 512, 256

    if (BLOCK_M, BLOCK_N, BLOCK_K) in [(64, 512, 32), (256, 128, 32)]:
        pytest.skip("FIXME: issue #3923")

    torch.manual_seed(42)
    A = torch.randn((M, K), dtype=torch.float16, device=device)
    B = torch.randn((K, N), dtype=torch.float16, device=device)
    C = torch.empty((M, N), dtype=torch.float16, device=device)
    grid = (triton.cdiv(M, BLOCK_M), triton.cdiv(N, BLOCK_N), 1)

    def alloc_fn(size: int, align: int, stream: Optional[int]):
        assert size == 3 * 128 * grid[0] * grid[1]
        assert align == 128
        assert stream == 0
        return torch.empty(size, dtype=torch.int8, device="xpu")

    triton.set_allocator(alloc_fn)

    matmul_kernel_make_tensor_desciptor[grid](
        A,
        B,
        C,
        M,
        N,
        K,
        BLOCK_M,
        BLOCK_N,
        BLOCK_K,
        num_warps=8,
        num_stages=num_stages,
    )
    ref_out = torch.matmul(A.to(torch.float32), B.to(torch.float32)).to(torch.float16)
    torch.testing.assert_close(ref_out, C, rtol=1e-3, atol=1e-3)


@triton.jit
def batched_gemm_3d_tma_kernel(a_ptr, b_ptr, c_ptr,  #
                               B, M, N, K,  #
                               dtype: tl.constexpr,  #
                               BLOCK_M: tl.constexpr, BLOCK_N: tl.constexpr, BLOCK_K: tl.constexpr,  #
                               NUM_SMS: tl.constexpr):
    start_pid = tl.program_id(axis=0)
    num_tiles_m = tl.cdiv(M, BLOCK_M)
    num_tiles_n = tl.cdiv(N, BLOCK_N)
    k_tiles = tl.cdiv(K, BLOCK_K)
    num_tiles_per_batch = num_tiles_m * num_tiles_n
    num_tiles = B * num_tiles_per_batch

    tiles_per_SM = num_tiles // NUM_SMS
    if start_pid < num_tiles % NUM_SMS:
        tiles_per_SM += 1

    tile_id = start_pid - NUM_SMS
    ki = -1

    tile_m = 0
    tile_n = 0
    tile_b = 0

    offs_m = 0
    offs_n = 0
    offs_b = 0

    a_desc = tl.make_tensor_descriptor(a_ptr, [B, M, K], [K * M, K, 1], [1, BLOCK_M, BLOCK_K])
    b_desc = tl.make_tensor_descriptor(b_ptr, [B, N, K], [N * K, K, 1], [1, BLOCK_N, BLOCK_K])
    c_desc = tl.make_tensor_descriptor(c_ptr, [B, M, N], [M * N, N, 1], [1, BLOCK_M, BLOCK_N])

    accumulator = tl.zeros((BLOCK_M, BLOCK_N), dtype=tl.float32)

    for _ in range(k_tiles * tiles_per_SM):
        ki = tl.where(ki == k_tiles - 1, 0, ki + 1)
        if ki == 0:
            tile_id += NUM_SMS
            tile_b = tile_id // num_tiles_per_batch
            tile_m = (tile_id // num_tiles_n) % num_tiles_m
            tile_n = tile_id % num_tiles_n

            offs_b = tile_b
            offs_m = tile_m * BLOCK_M
            offs_n = tile_n * BLOCK_N

        offs_k = ki * BLOCK_K

        a = a_desc.load([offs_b, offs_m, offs_k]).reshape([BLOCK_M, BLOCK_K])
        b = b_desc.load([offs_b, offs_n, offs_k]).reshape([BLOCK_N, BLOCK_K])
        accumulator = tl.dot(a, b.T, accumulator)

        if ki == k_tiles - 1:
            c = accumulator.to(dtype)

            c_desc.store([offs_b, offs_m, offs_n], c.reshape((1, BLOCK_M, BLOCK_N)))
            accumulator = tl.zeros((BLOCK_M, BLOCK_N), dtype=tl.float32)


@pytest.mark.interpreter
def test_tensor_descriptor_batched_gemm_3d_tma():
    device = "xpu"
    BLOCK_M, BLOCK_N, BLOCK_K = 128, 256, 64
    if is_interpreter():
        B, M, N, K = 2, BLOCK_M, BLOCK_N, BLOCK_K
    else:
        B, M, N, K = 2, 1024, 1024, 128
    NUM_SMS = 96
    num_stages = 3

    grid = (min(NUM_SMS, B * triton.cdiv(M, BLOCK_M) * triton.cdiv(N, BLOCK_N)), )

    a = torch.randn((B, M, K), device=device, dtype=torch.float16)
    b = torch.randn((B, N, K), device=device, dtype=torch.float16)
    c = torch.empty((B, M, N), device=device, dtype=torch.float16)

    expect = torch.bmm(a, b.mT)

    def alloc_fn(size: int, align: int, stream: Optional[int]):
        # TODO: should only need num_stages * 3 descriptors per SM
        assert size == 128 * 3 * grid[0]
        assert align == 128
        assert stream == 0
        return torch.empty(size, dtype=torch.int8, device="xpu")

    triton.set_allocator(alloc_fn)

    batched_gemm_3d_tma_kernel[grid](
        a, b, c,  #
        B, M, N, K,  #
        tl.float16,  #
        BLOCK_M, BLOCK_N, BLOCK_K,  #
        NUM_SMS,  #
        num_stages=num_stages, num_warps=8)
    torch.xpu.synchronize()

    torch.testing.assert_close(c, expect, rtol=1e-3, atol=1e-3)


@triton.jit
def _compute_pid(tile_id, num_pid_in_group, num_pid_m, GROUP_SIZE_M, NUM_SMS):
    group_id = tile_id // num_pid_in_group
    first_pid_m = group_id * GROUP_SIZE_M
    group_size_m = min(num_pid_m - first_pid_m, GROUP_SIZE_M)
    pid_m = first_pid_m + (tile_id % group_size_m)
    pid_n = (tile_id % num_pid_in_group) // group_size_m
    return pid_m, pid_n


@triton.jit()
def matmul_kernel_rank_reducing(a_ptr, b_ptr, c_ptr,  #
                                M, N, K,  #
                                BLOCK_SIZE_M: tl.constexpr,  #
                                BLOCK_SIZE_N: tl.constexpr,  #
                                BLOCK_SIZE_K: tl.constexpr,  #
                                NUM_SMS: tl.constexpr):  #
    # Matmul using TMA and device-side descriptor creation
    GROUP_SIZE_M: tl.constexpr = 8
    dtype = c_ptr.dtype.element_ty
    start_pid = tl.program_id(axis=0)
    num_pid_m = tl.cdiv(M, BLOCK_SIZE_M)
    num_pid_n = tl.cdiv(N, BLOCK_SIZE_N)
    k_tiles = tl.cdiv(K, BLOCK_SIZE_K)
    num_tiles = num_pid_m * num_pid_n

    a_desc = tl.make_tensor_descriptor(
        a_ptr,
        shape=[1, M, K],
        strides=[M * K, K, 1],
        block_shape=[1, BLOCK_SIZE_M, BLOCK_SIZE_K],
    )
    b_desc = tl.make_tensor_descriptor(
        b_ptr,
        shape=[1, N, K],
        strides=[N * K, K, 1],
        block_shape=[1, BLOCK_SIZE_N, BLOCK_SIZE_K],
    )
    c_desc = tl.make_tensor_descriptor(
        c_ptr,
        shape=[1, M, N],
        strides=[M * N, N, 1],
        block_shape=[1, BLOCK_SIZE_M, BLOCK_SIZE_N],
    )

    tile_id_c = start_pid - NUM_SMS
    num_pid_in_group = GROUP_SIZE_M * num_pid_n

    for tile_id in tl.range(start_pid, num_tiles, NUM_SMS, flatten=True):
        pid_m, pid_n = _compute_pid(tile_id, num_pid_in_group, num_pid_m, GROUP_SIZE_M, NUM_SMS)
        offs_am = pid_m * BLOCK_SIZE_M
        offs_bn = pid_n * BLOCK_SIZE_N

        accumulator = tl.zeros((BLOCK_SIZE_M, BLOCK_SIZE_N), dtype=tl.float32)
        for ki in range(k_tiles):
            offs_k = ki * BLOCK_SIZE_K
            a = a_desc.load([0, offs_am, offs_k]).reshape(BLOCK_SIZE_M, BLOCK_SIZE_K)
            b = b_desc.load([0, offs_bn, offs_k]).reshape(BLOCK_SIZE_N, BLOCK_SIZE_K)
            accumulator = tl.dot(a, b.T, accumulator)

        tile_id_c += NUM_SMS
        pid_m, pid_n = _compute_pid(tile_id_c, num_pid_in_group, num_pid_m, GROUP_SIZE_M, NUM_SMS)
        offs_cm = pid_m * BLOCK_SIZE_M
        offs_cn = pid_n * BLOCK_SIZE_N

        c = accumulator.to(dtype).reshape(1, BLOCK_SIZE_M, BLOCK_SIZE_N)
        c_desc.store([0, offs_cm, offs_cn], c)


@pytest.mark.parametrize("dtype_str", ["float16", "bfloat16", "float32"])
def test_tensor_descriptor_rank_reducing_matmul(dtype_str):
    NUM_SMS = 4
    M, N, K = 256, 256, 64
    A = to_triton(numpy_random((1, M, K), dtype_str), device="xpu", dst_type=dtype_str)
    B = to_triton(numpy_random((1, N, K), dtype_str), device="xpu", dst_type=dtype_str)
    C = A.new_empty(1, M, N)

    def alloc_fn(size: int, align: int, stream: Optional[int]):
        return torch.empty(size, dtype=torch.int8, device="xpu")

    triton.set_allocator(alloc_fn)
    matmul_kernel_rank_reducing[(NUM_SMS, )](
        A,
        B,
        C,
        M,
        N,
        K,
        NUM_SMS=4,
        BLOCK_SIZE_M=32,
        BLOCK_SIZE_N=32,
        BLOCK_SIZE_K=32,
    )

    actual = unwrap_tensor(C)
    expect = torch.matmul(A, B.mT)
    torch.testing.assert_close(expect, actual, atol=1e-1, rtol=1e-4)<|MERGE_RESOLUTION|>--- conflicted
+++ resolved
@@ -413,19 +413,11 @@
 @pytest.mark.parametrize("BLOCK_M, BLOCK_N, BLOCK_K, num_stages", [
     (128, 128, 16, 1),
     (256, 64, 32, 2),
-<<<<<<< HEAD
-    (64, 512, 32, 1),
+    (64, 512, 32, 2),
     (128, 128, 16, 4),
     (64, 128, 32, 4),
     (32, 32, 32, 4),
     (256, 128, 32, 4),
-=======
-    (64, 512, 32, 4),
-    (128, 128, 16, 4),
-    (64, 128, 32, 4),
-    (32, 32, 32, 1),
-    (256, 128, 32, 1),
->>>>>>> 45b68fd7
 ])
 def test_make_tensor_descriptor_matmul(num_stages, BLOCK_M, BLOCK_N, BLOCK_K):
     device = "xpu"
