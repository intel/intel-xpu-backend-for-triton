--- conflicted
+++ resolved
@@ -638,20 +638,19 @@
     return entry_points
 
 
-<<<<<<< HEAD
-def get_install_requires():
-    install_requires = [
-        "packaging",  # used by third_party/intel/backend/compiler.py
-    ]  # yapf: disable
-    return install_requires
-=======
 def get_git_commit_hash(length=8):
     try:
         cmd = ['git', 'rev-parse', f'--short={length}', 'HEAD']
         return "+git{}".format(subprocess.check_output(cmd).strip().decode('utf-8'))
     except Exception:
         return ""
->>>>>>> 6c3e9535
+
+
+def get_install_requires():
+    install_requires = [
+        "packaging",  # used by third_party/intel/backend/compiler.py
+    ]  # yapf: disable
+    return install_requires
 
 
 setup(
