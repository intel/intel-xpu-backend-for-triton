import os
import platform
import re
import contextlib
import shlex
import shutil
import subprocess
import sys
import sysconfig
import tarfile
import zipfile
import urllib.request
import json
from io import BytesIO
from distutils.command.clean import clean
from pathlib import Path
from typing import List, NamedTuple, Optional

from setuptools import Extension, setup
from setuptools.command.build_ext import build_ext
from setuptools.command.build_py import build_py
from dataclasses import dataclass

from distutils.command.install import install
from setuptools.command.develop import develop
from setuptools.command.egg_info import egg_info
from wheel.bdist_wheel import bdist_wheel

import pybind11


@dataclass
class Backend:
    name: str
    package_data: List[str]
    language_package_data: List[str]
    src_dir: str
    backend_dir: str
    language_dir: Optional[str]
    install_dir: str
    is_external: bool


class BackendInstaller:

    @staticmethod
    def prepare(backend_name: str, backend_src_dir: str = None, is_external: bool = False):
        # Initialize submodule if there is one for in-tree backends.
        if not is_external:
            root_dir = os.path.join(os.pardir, "third_party")
            assert backend_name in os.listdir(
                root_dir), f"{backend_name} is requested for install but not present in {root_dir}"

            try:
                subprocess.run(["git", "submodule", "update", "--init", f"{backend_name}"], check=True,
                               stdout=subprocess.DEVNULL, cwd=root_dir)
            except subprocess.CalledProcessError:
                pass
            except FileNotFoundError:
                pass

            backend_src_dir = os.path.join(root_dir, backend_name)

        backend_path = os.path.abspath(os.path.join(backend_src_dir, "backend"))
        assert os.path.exists(backend_path), f"{backend_path} does not exist!"

        language_dir = os.path.abspath(os.path.join(backend_src_dir, "language"))
        if not os.path.exists(language_dir):
            language_dir = None

        for file in ["compiler.py", "driver.py"]:
            assert os.path.exists(os.path.join(backend_path, file)), f"${file} does not exist in ${backend_path}"

        install_dir = os.path.join(os.path.dirname(__file__), "triton", "backends", backend_name)
        package_data = [f"{os.path.relpath(p, backend_path)}/*" for p, _, _, in os.walk(backend_path)]

        language_package_data = []
        if language_dir is not None:
            language_package_data = [f"{os.path.relpath(p, language_dir)}/*" for p, _, _, in os.walk(language_dir)]

        return Backend(name=backend_name, package_data=package_data, language_package_data=language_package_data,
                       src_dir=backend_src_dir, backend_dir=backend_path, language_dir=language_dir,
                       install_dir=install_dir, is_external=is_external)

    # Copy all in-tree backends under triton/third_party.
    @staticmethod
    def copy(active):
        return [BackendInstaller.prepare(backend) for backend in active]

    # Copy all external plugins provided by the `TRITON_PLUGIN_DIRS` env var.
    # TRITON_PLUGIN_DIRS is a semicolon-separated list of paths to the plugins.
    # Expect to find the name of the backend under dir/backend/name.conf
    @staticmethod
    def copy_externals():
        backend_dirs = os.getenv("TRITON_PLUGIN_DIRS")
        if backend_dirs is None:
            return []
        backend_dirs = backend_dirs.strip().split(";")
        backend_names = [Path(os.path.join(dir, "backend", "name.conf")).read_text().strip() for dir in backend_dirs]
        return [
            BackendInstaller.prepare(backend_name, backend_src_dir=backend_src_dir, is_external=True)
            for backend_name, backend_src_dir in zip(backend_names, backend_dirs)
        ]


# Taken from https://github.com/pytorch/pytorch/blob/master/tools/setup_helpers/env.py
def check_env_flag(name: str, default: str = "") -> bool:
    return os.getenv(name, default).upper() in ["ON", "1", "YES", "TRUE", "Y"]


def get_build_type():
    if check_env_flag("DEBUG"):
        return "Debug"
    elif check_env_flag("REL_WITH_DEB_INFO"):
        return "RelWithDebInfo"
    elif check_env_flag("TRITON_REL_BUILD_WITH_ASSERTS"):
        return "TritonRelBuildWithAsserts"
    elif check_env_flag("TRITON_BUILD_WITH_O1"):
        return "TritonBuildWithO1"
    else:
        # TODO: change to release when stable enough
        return "TritonRelBuildWithAsserts"


def get_env_with_keys(key: list):
    for k in key:
        if k in os.environ:
            return os.environ[k]
    return ""


def is_offline_build() -> bool:
    """
    Downstream projects and distributions which bootstrap their own dependencies from scratch
    and run builds in offline sandboxes
    may set `TRITON_OFFLINE_BUILD` in the build environment to prevent any attempts at downloading
    pinned dependencies from the internet or at using dependencies vendored in-tree.

    Dependencies must be defined using respective search paths (cf. `syspath_var_name` in `Package`).
    Missing dependencies lead to an early abortion.
    Dependencies' compatibility is not verified.

    Note that this flag isn't tested by the CI and does not provide any guarantees.
    """
    return check_env_flag("TRITON_OFFLINE_BUILD", "")


# --- third party packages -----


class Package(NamedTuple):
    package: str
    name: str
    url: str
    include_flag: str
    lib_flag: str
    syspath_var_name: str


# json
def get_json_package_info():
    url = "https://github.com/nlohmann/json/releases/download/v3.11.3/include.zip"
    return Package("json", "", url, "JSON_INCLUDE_DIR", "", "JSON_SYSPATH")


# llvm
def get_llvm_package_info():
    system = platform.system()
    try:
        arch = {"x86_64": "x64", "arm64": "arm64", "aarch64": "arm64"}[platform.machine()]
    except KeyError:
        arch = platform.machine()
    if system == "Darwin":
        system_suffix = f"macos-{arch}"
    elif system == "Linux":
        if arch == 'arm64':
            system_suffix = 'ubuntu-arm64'
        elif arch == 'x64':
            vglibc = tuple(map(int, platform.libc_ver()[1].split('.')))
            vglibc = vglibc[0] * 100 + vglibc[1]
            if vglibc > 228:
                # Ubuntu 24 LTS (v2.39)
                # Ubuntu 22 LTS (v2.35)
                # Ubuntu 20 LTS (v2.31)
                system_suffix = "ubuntu-x64"
            elif vglibc > 217:
                # Manylinux_2.28 (v2.28)
                # AlmaLinux 8 (v2.28)
                system_suffix = "almalinux-x64"
            else:
                # Manylinux_2014 (v2.17)
                # CentOS 7 (v2.17)
                system_suffix = "centos-x64"
        else:
            print(
                f"LLVM pre-compiled image is not available for {system}-{arch}. Proceeding with user-configured LLVM from source build."
            )
            return Package("llvm", "LLVM-C.lib", "", "LLVM_INCLUDE_DIRS", "LLVM_LIBRARY_DIR", "LLVM_SYSPATH")
    else:
        print(
            f"LLVM pre-compiled image is not available for {system}-{arch}. Proceeding with user-configured LLVM from source build."
        )
        return Package("llvm", "LLVM-C.lib", "", "LLVM_INCLUDE_DIRS", "LLVM_LIBRARY_DIR", "LLVM_SYSPATH")
    # use_assert_enabled_llvm = check_env_flag("TRITON_USE_ASSERT_ENABLED_LLVM", "False")
    # release_suffix = "assert" if use_assert_enabled_llvm else "release"
    llvm_hash_path = os.path.join(get_base_dir(), "cmake", "llvm-hash.txt")
    with open(llvm_hash_path, "r") as llvm_hash_file:
        rev = llvm_hash_file.read(8)
    name = f"llvm-{rev}-{system_suffix}"
    url = f"https://github.com/intel/intel-xpu-backend-for-triton/releases/download/llvm-{rev}/{name}.tar.gz"
    return Package("llvm", name, url, "LLVM_INCLUDE_DIRS", "LLVM_LIBRARY_DIR", "LLVM_SYSPATH")


def open_url(url):
    user_agent = 'Mozilla/5.0 (X11; Linux x86_64; rv:109.0) Gecko/20100101 Firefox/119.0'
    headers = {
        'User-Agent': user_agent,
    }
    request = urllib.request.Request(url, None, headers)
    # Set timeout to 300 seconds to prevent the request from hanging forever.
    return urllib.request.urlopen(request, timeout=300)


# ---- package data ---


def get_triton_cache_path():
    user_home = os.getenv("TRITON_HOME")
    if not user_home:
        user_home = os.getenv("HOME") or os.getenv("USERPROFILE") or os.getenv("HOMEPATH") or None
    if not user_home:
        raise RuntimeError("Could not find user home directory")
    return os.path.join(user_home, ".triton")


def get_thirdparty_packages(packages: list):
    triton_cache_path = get_triton_cache_path()
    thirdparty_cmake_args = []
    for p in packages:
        package_root_dir = os.path.join(triton_cache_path, p.package)
        package_dir = os.path.join(package_root_dir, p.name)
        if os.environ.get(p.syspath_var_name):
            package_dir = os.environ[p.syspath_var_name]
        version_file_path = os.path.join(package_dir, "version.txt")

        input_defined = p.syspath_var_name in os.environ
        input_exists = os.path.exists(version_file_path)
        input_compatible = input_exists and Path(version_file_path).read_text() == p.url

        if is_offline_build() and not input_defined:
            raise RuntimeError(f"Requested an offline build but {p.syspath_var_name} is not set")
        if not is_offline_build() and not input_defined and not input_compatible:
            with contextlib.suppress(Exception):
                shutil.rmtree(package_root_dir)
            os.makedirs(package_root_dir, exist_ok=True)
            print(f'downloading and extracting {p.url} ...')
            with open_url(p.url) as response:
                if p.url.endswith(".zip"):
                    file_bytes = BytesIO(response.read())
                    with zipfile.ZipFile(file_bytes, "r") as file:
                        file.extractall(path=package_root_dir)
                else:
                    with tarfile.open(fileobj=response, mode="r|*") as file:
                        file.extractall(path=package_root_dir)
            # write version url to package_dir
            with open(os.path.join(package_dir, "version.txt"), "w") as f:
                f.write(p.url)
        if p.include_flag:
            thirdparty_cmake_args.append(f"-D{p.include_flag}={package_dir}/include")
        if p.lib_flag:
            thirdparty_cmake_args.append(f"-D{p.lib_flag}={package_dir}/lib")
    return thirdparty_cmake_args


def download_and_copy(name, src_path, dst_path, variable, version, url_func):
    if is_offline_build():
        return
    triton_cache_path = get_triton_cache_path()
    if variable in os.environ:
        return
    base_dir = os.path.dirname(__file__)
    system = platform.system()
    try:
        arch = {"x86_64": "64", "arm64": "aarch64", "aarch64": "aarch64"}[platform.machine()]
    except KeyError:
        arch = platform.machine()
    supported = {"Linux": "linux", "Darwin": "linux"}
    url = url_func(supported[system], arch, version)
    tmp_path = os.path.join(triton_cache_path, "nvidia", name)  # path to cache the download
    dst_path = os.path.join(base_dir, os.pardir, "third_party", "nvidia", "backend", dst_path)  # final binary path
    platform_name = "sbsa-linux" if arch == "aarch64" else "x86_64-linux"
    src_path = src_path(platform_name, version) if callable(src_path) else src_path
    src_path = os.path.join(tmp_path, src_path)
    download = not os.path.exists(src_path)
    if os.path.exists(dst_path) and system == "Linux" and shutil.which(dst_path) is not None:
        curr_version = subprocess.check_output([dst_path, "--version"]).decode("utf-8").strip()
        curr_version = re.search(r"V([.|\d]+)", curr_version).group(1)
        download = download or curr_version != version
    if download:
        print(f'downloading and extracting {url} ...')
        file = tarfile.open(fileobj=open_url(url), mode="r|*")
        file.extractall(path=tmp_path)
    os.makedirs(os.path.split(dst_path)[0], exist_ok=True)
    print(f'copy {src_path} to {dst_path} ...')
    if os.path.isdir(src_path):
        shutil.copytree(src_path, dst_path, dirs_exist_ok=True)
    else:
        shutil.copy(src_path, dst_path)


# ---- cmake extension ----


def get_base_dir():
    return os.path.abspath(os.path.join(os.path.dirname(__file__), os.pardir))


def get_cmake_dir():
    plat_name = sysconfig.get_platform()
    python_version = sysconfig.get_python_version()
    dir_name = f"cmake.{plat_name}-{sys.implementation.name}-{python_version}"
    cmake_dir = Path(get_base_dir()) / "python" / "build" / dir_name
    cmake_dir.mkdir(parents=True, exist_ok=True)
    return cmake_dir


class CMakeClean(clean):

    def initialize_options(self):
        clean.initialize_options(self)
        self.build_temp = get_cmake_dir()


class CMakeBuildPy(build_py):

    def run(self) -> None:
        self.run_command('build_ext')
        return super().run()


class CMakeExtension(Extension):

    def __init__(self, name, path, sourcedir=""):
        Extension.__init__(self, name, sources=[])
        self.sourcedir = os.path.abspath(sourcedir)
        self.path = path


class CMakeBuild(build_ext):

    user_options = build_ext.user_options + \
        [('base-dir=', None, 'base directory of Triton')]

    def initialize_options(self):
        build_ext.initialize_options(self)
        self.base_dir = get_base_dir()

    def finalize_options(self):
        build_ext.finalize_options(self)

    def run(self):
        try:
            out = subprocess.check_output(["cmake", "--version"])
        except OSError:
            raise RuntimeError("CMake must be installed to build the following extensions: " +
                               ", ".join(e.name for e in self.extensions))

        match = re.search(r"version\s*(?P<major>\d+)\.(?P<minor>\d+)([\d.]+)?", out.decode())
        cmake_major, cmake_minor = int(match.group("major")), int(match.group("minor"))
        if (cmake_major, cmake_minor) < (3, 18):
            raise RuntimeError("CMake >= 3.18.0 is required")

        for ext in self.extensions:
            self.build_extension(ext)

    def get_pybind11_cmake_args(self):
        pybind11_sys_path = get_env_with_keys(["PYBIND11_SYSPATH"])
        if pybind11_sys_path:
            pybind11_include_dir = os.path.join(pybind11_sys_path, "include")
        else:
            pybind11_include_dir = pybind11.get_include()
        return [f"-DPYBIND11_INCLUDE_DIR={pybind11_include_dir}"]

    def get_proton_cmake_args(self):
        cmake_args = get_thirdparty_packages([get_json_package_info()])
        cmake_args += self.get_pybind11_cmake_args()
        cupti_include_dir = get_env_with_keys(["TRITON_CUPTI_INCLUDE_PATH"])
        if cupti_include_dir == "":
            cupti_include_dir = os.path.join(get_base_dir(), "third_party", "nvidia", "backend", "include")
        cmake_args += ["-DCUPTI_INCLUDE_DIR=" + cupti_include_dir]
        cupti_lib_dir = get_env_with_keys(["TRITON_CUPTI_LIB_PATH"])
        if cupti_lib_dir == "":
            cupti_lib_dir = os.path.join(get_base_dir(), "third_party", "nvidia", "backend", "lib", "cupti")
        cmake_args += ["-DCUPTI_LIB_DIR=" + cupti_lib_dir]
        roctracer_include_dir = get_env_with_keys(["ROCTRACER_INCLUDE_PATH"])
        if roctracer_include_dir == "":
            roctracer_include_dir = os.path.join(get_base_dir(), "third_party", "amd", "backend", "include")
        cmake_args += ["-DROCTRACER_INCLUDE_DIR=" + roctracer_include_dir]
        return cmake_args

    def build_extension(self, ext):
        lit_dir = shutil.which('lit')
        ninja_dir = shutil.which('ninja')
        # lit is used by the test suite
        thirdparty_cmake_args = get_thirdparty_packages([get_llvm_package_info()])
        thirdparty_cmake_args += self.get_pybind11_cmake_args()
        extdir = os.path.abspath(os.path.dirname(self.get_ext_fullpath(ext.path)))
        # create build directories
        if not os.path.exists(self.build_temp):
            os.makedirs(self.build_temp)
        # python directories
        python_include_dir = sysconfig.get_path("platinclude")
        cmake_args = [
            "-G", "Ninja",  # Ninja is much faster than make
            "-DCMAKE_MAKE_PROGRAM=" +
            ninja_dir,  # Pass explicit path to ninja otherwise cmake may cache a temporary path
            "-DCMAKE_EXPORT_COMPILE_COMMANDS=ON", "-DLLVM_ENABLE_WERROR=ON",
            "-DCMAKE_LIBRARY_OUTPUT_DIRECTORY=" + extdir, "-DTRITON_BUILD_TUTORIALS=OFF",
            "-DTRITON_BUILD_PYTHON_MODULE=ON", "-DPython3_EXECUTABLE:FILEPATH=" + sys.executable,
            "-DCMAKE_VERBOSE_MAKEFILE:BOOL=ON", "-DPYTHON_INCLUDE_DIRS=" + python_include_dir,
            "-DTRITON_CODEGEN_BACKENDS=" + ';'.join([b.name for b in backends if not b.is_external]),
            "-DTRITON_PLUGIN_DIRS=" + ';'.join([b.src_dir for b in backends if b.is_external])
        ]
        if lit_dir is not None:
            cmake_args.append("-DLLVM_EXTERNAL_LIT=" + lit_dir)
        cmake_args.extend(thirdparty_cmake_args)

        # configuration
        cfg = get_build_type()
        build_args = ["--config", cfg]

        cmake_args += [f"-DCMAKE_BUILD_TYPE={cfg}"]
        if platform.system() == "Windows":
            cmake_args += [f"-DCMAKE_RUNTIME_OUTPUT_DIRECTORY_{cfg.upper()}={extdir}"]
        else:
            max_jobs = os.getenv("MAX_JOBS", str(2 * os.cpu_count()))
            build_args += ['-j' + max_jobs]

        if check_env_flag("TRITON_BUILD_WITH_CLANG_LLD"):
            cmake_args += [
                "-DCMAKE_C_COMPILER=clang",
                "-DCMAKE_CXX_COMPILER=clang++",
                "-DCMAKE_LINKER=lld",
                "-DCMAKE_EXE_LINKER_FLAGS=-fuse-ld=lld",
                "-DCMAKE_MODULE_LINKER_FLAGS=-fuse-ld=lld",
                "-DCMAKE_SHARED_LINKER_FLAGS=-fuse-ld=lld",
            ]

        # Note that asan doesn't work with binaries that use the GPU, so this is
        # only useful for tools like triton-opt that don't run code on the GPU.
        #
        # I tried and gave up getting msan to work.  It seems that libstdc++'s
        # std::string does not play nicely with clang's msan (I didn't try
        # gcc's).  I was unable to configure clang to ignore the error, and I
        # also wasn't able to get libc++ to work, but that doesn't mean it's
        # impossible. :)
        if check_env_flag("TRITON_BUILD_WITH_ASAN"):
            cmake_args += [
                "-DCMAKE_C_FLAGS=-fsanitize=address",
                "-DCMAKE_CXX_FLAGS=-fsanitize=address",
            ]

        # environment variables we will pass through to cmake
        passthrough_args = [
            "TRITON_BUILD_PROTON",
            "TRITON_BUILD_TUTORIALS",
            "TRITON_BUILD_WITH_CCACHE",
        ]
        cmake_args += [f"-D{option}={os.getenv(option)}" for option in passthrough_args if option in os.environ]

        if check_env_flag("TRITON_BUILD_PROTON", "ON"):  # Default ON
            cmake_args += self.get_proton_cmake_args()

        if is_offline_build():
            # unit test builds fetch googletests from GitHub
            cmake_args += ["-DTRITON_BUILD_UT=OFF"]

        cmake_args_append = os.getenv("TRITON_APPEND_CMAKE_ARGS")
        if cmake_args_append is not None:
            cmake_args += shlex.split(cmake_args_append)

        env = os.environ.copy()
        cmake_dir = get_cmake_dir()
        subprocess.check_call(["cmake", self.base_dir] + cmake_args, cwd=cmake_dir, env=env)
        subprocess.check_call(["cmake", "--build", "."] + build_args, cwd=cmake_dir)
        subprocess.check_call(["cmake", "--build", ".", "--target", "mlir-doc"], cwd=cmake_dir)


nvidia_version_path = os.path.join(get_base_dir(), "cmake", "nvidia-toolchain-version.json")
with open(nvidia_version_path, "r") as nvidia_version_file:
    # parse this json file to get the version of the nvidia toolchain
    NVIDIA_TOOLCHAIN_VERSION = json.load(nvidia_version_file)


def get_platform_dependent_src_path(subdir):
    return lambda platform, version: (
        (lambda version_major, version_minor1, version_minor2, : f"targets/{platform}/{subdir}"
         if int(version_major) >= 12 and int(version_minor1) >= 5 else subdir)(*version.split('.')))


exe_extension = sysconfig.get_config_var("EXE")
download_and_copy(
    name="ptxas", src_path=f"bin/ptxas{exe_extension}", dst_path="bin/ptxas", variable="TRITON_PTXAS_PATH",
    version=NVIDIA_TOOLCHAIN_VERSION["ptxas"], url_func=lambda system, arch, version:
    ((lambda version_major, version_minor1, version_minor2:
      f"https://anaconda.org/nvidia/cuda-nvcc-tools/{version}/download/{system}-{arch}/cuda-nvcc-tools-{version}-0.tar.bz2"
      if int(version_major) >= 12 and int(version_minor1) >= 5 else
      f"https://anaconda.org/nvidia/cuda-nvcc/{version}/download/{system}-{arch}/cuda-nvcc-{version}-0.tar.bz2")
     (*version.split('.'))))
download_and_copy(
    name="cuobjdump",
    src_path=f"bin/cuobjdump{exe_extension}",
    dst_path="bin/cuobjdump",
    variable="TRITON_CUOBJDUMP_PATH",
    version=NVIDIA_TOOLCHAIN_VERSION["cuobjdump"],
    url_func=lambda system, arch, version:
    f"https://anaconda.org/nvidia/cuda-cuobjdump/{version}/download/{system}-{arch}/cuda-cuobjdump-{version}-0.tar.bz2",
)
download_and_copy(
    name="nvdisasm",
    src_path=f"bin/nvdisasm{exe_extension}",
    dst_path="bin/nvdisasm",
    variable="TRITON_NVDISASM_PATH",
    version=NVIDIA_TOOLCHAIN_VERSION["nvdisasm"],
    url_func=lambda system, arch, version:
    f"https://anaconda.org/nvidia/cuda-nvdisasm/{version}/download/{system}-{arch}/cuda-nvdisasm-{version}-0.tar.bz2",
)
download_and_copy(
    name="cudacrt", src_path=get_platform_dependent_src_path("include"), dst_path="include",
    variable="TRITON_CUDACRT_PATH", version=NVIDIA_TOOLCHAIN_VERSION["cudacrt"], url_func=lambda system, arch, version:
    ((lambda version_major, version_minor1, version_minor2:
      f"https://anaconda.org/nvidia/cuda-crt-dev_{system}-{arch}/{version}/download/noarch/cuda-crt-dev_{system}-{arch}-{version}-0.tar.bz2"
      if int(version_major) >= 12 and int(version_minor1) >= 5 else
      f"https://anaconda.org/nvidia/cuda-nvcc/{version}/download/{system}-{arch}/cuda-nvcc-{version}-0.tar.bz2")
     (*version.split('.'))))
download_and_copy(
    name="cudart", src_path=get_platform_dependent_src_path("include"), dst_path="include",
    variable="TRITON_CUDART_PATH", version=NVIDIA_TOOLCHAIN_VERSION["cudart"], url_func=lambda system, arch, version:
    ((lambda version_major, version_minor1, version_minor2:
      f"https://anaconda.org/nvidia/cuda-cudart-dev_{system}-{arch}/{version}/download/noarch/cuda-cudart-dev_{system}-{arch}-{version}-0.tar.bz2"
      if int(version_major) >= 12 and int(version_minor1) >= 5 else
      f"https://anaconda.org/nvidia/cuda-cudart-dev/{version}/download/{system}-{arch}/cuda-cudart-dev-{version}-0.tar.bz2"
      )(*version.split('.'))))
download_and_copy(
    name="cupti", src_path=get_platform_dependent_src_path("include"), dst_path="include",
    variable="TRITON_CUPTI_INCLUDE_PATH", version=NVIDIA_TOOLCHAIN_VERSION["cupti"],
    url_func=lambda system, arch, version:
    ((lambda version_major, version_minor1, version_minor2:
      f"https://anaconda.org/nvidia/cuda-cupti-dev/{version}/download/{system}-{arch}/cuda-cupti-dev-{version}-0.tar.bz2"
      if int(version_major) >= 12 and int(version_minor1) >= 5 else
      f"https://anaconda.org/nvidia/cuda-cupti/{version}/download/{system}-{arch}/cuda-cupti-{version}-0.tar.bz2")
     (*version.split('.'))))
download_and_copy(
    name="cupti", src_path=get_platform_dependent_src_path("lib"), dst_path="lib/cupti",
    variable="TRITON_CUPTI_LIB_PATH", version=NVIDIA_TOOLCHAIN_VERSION["cupti"], url_func=lambda system, arch, version:
    ((lambda version_major, version_minor1, version_minor2:
      f"https://anaconda.org/nvidia/cuda-cupti-dev/{version}/download/{system}-{arch}/cuda-cupti-dev-{version}-0.tar.bz2"
      if int(version_major) >= 12 and int(version_minor1) >= 5 else
      f"https://anaconda.org/nvidia/cuda-cupti/{version}/download/{system}-{arch}/cuda-cupti-{version}-0.tar.bz2")
     (*version.split('.'))))

backends = [*BackendInstaller.copy(["intel", "nvidia", "amd"]), *BackendInstaller.copy_externals()]


def add_link_to_backends():
    for backend in backends:
        if os.path.islink(backend.install_dir):
            os.unlink(backend.install_dir)
        if os.path.exists(backend.install_dir):
            shutil.rmtree(backend.install_dir)
        os.symlink(backend.backend_dir, backend.install_dir)

        if backend.language_dir:
            # Link the contents of each backend's `language` directory into
            # `triton.language.extra`.
            extra_dir = os.path.abspath(os.path.join(os.path.dirname(__file__), "triton", "language", "extra"))
            for x in os.listdir(backend.language_dir):
                src_dir = os.path.join(backend.language_dir, x)
                install_dir = os.path.join(extra_dir, x)
                if os.path.islink(install_dir):
                    os.unlink(install_dir)
                if os.path.exists(install_dir):
                    shutil.rmtree(install_dir)
                os.symlink(src_dir, install_dir)


def add_link_to_proton():
    proton_dir = os.path.abspath(os.path.join(os.path.dirname(__file__), os.pardir, "third_party", "proton", "proton"))
    proton_install_dir = os.path.join(os.path.dirname(__file__), "triton", "profiler")
    if os.path.islink(proton_install_dir):
        os.unlink(proton_install_dir)
    if os.path.exists(proton_install_dir):
        shutil.rmtree(proton_install_dir)
    os.symlink(proton_dir, proton_install_dir)


def add_links():
    add_link_to_backends()
    if check_env_flag("TRITON_BUILD_PROTON", "ON"):  # Default ON
        add_link_to_proton()


class plugin_install(install):

    def run(self):
        add_links()
        install.run(self)


class plugin_develop(develop):

    def run(self):
        add_links()
        develop.run(self)


class plugin_bdist_wheel(bdist_wheel):

    def run(self):
        add_links()
        bdist_wheel.run(self)


class plugin_egginfo(egg_info):

    def run(self):
        add_links()
        egg_info.run(self)


package_data = {
    "triton/tools": ["compile.h", "compile.c"], **{f"triton/backends/{b.name}": b.package_data
                                                   for b in backends}, "triton/language/extra": sum(
        (b.language_package_data for b in backends), [])
}


def get_language_extra_packages():
    packages = []
    for backend in backends:
        if backend.language_dir is None:
            continue

        # Walk the `language` directory of each backend to enumerate
        # any subpackages, which will be added to `triton.language.extra`.
        for dir, dirs, files in os.walk(backend.language_dir, followlinks=True):
            if not any(f for f in files if f.endswith(".py")) or dir == backend.language_dir:
                # Ignore directories with no python files.
                # Also ignore the root directory which corresponds to
                # "triton/language/extra".
                continue
            subpackage = os.path.relpath(dir, backend.language_dir)
            package = os.path.join("triton/language/extra", subpackage)
            packages.append(package)

    return list(packages)


def get_packages():
    packages = [
        "triton",
        "triton/_C",
        "triton/compiler",
        "triton/language",
        "triton/language/extra",
        "triton/runtime",
        "triton/backends",
        "triton/tools",
    ]
    packages += [f'triton/backends/{backend.name}' for backend in backends]
    packages += get_language_extra_packages()
    if check_env_flag("TRITON_BUILD_PROTON", "ON"):  # Default ON
        packages += ["triton/profiler"]

    return packages


def get_entry_points():
    entry_points = {}
    if check_env_flag("TRITON_BUILD_PROTON", "ON"):  # Default ON
        entry_points["console_scripts"] = [
            "proton-viewer = triton.profiler.viewer:main",
            "proton = triton.profiler.proton:main",
        ]
    return entry_points


def get_git_commit_hash(length=8):
    try:
        cmd = ['git', 'rev-parse', f'--short={length}', 'HEAD']
        return "+git{}".format(subprocess.check_output(cmd).strip().decode('utf-8'))
    except Exception:
        return ""


def get_install_requires():
    install_requires = [
        "packaging",  # used by third_party/intel/backend/compiler.py
    ]  # yapf: disable
    return install_requires


setup(
    name=os.environ.get("TRITON_WHEEL_NAME", "triton"),
<<<<<<< HEAD
    version="3.1.0" + get_git_commit_hash() + os.environ.get("TRITON_WHEEL_VERSION_SUFFIX", ""),
=======
    version="3.2.0" + get_git_commit_hash() + os.environ.get("TRITON_WHEEL_VERSION_SUFFIX", ""),
>>>>>>> d6739d3c
    author="Philippe Tillet",
    author_email="phil@openai.com",
    description="A language and compiler for custom Deep Learning operations",
    long_description="",
    packages=get_packages(),
    entry_points=get_entry_points(),
    install_requires=get_install_requires(),
    package_data=package_data,
    include_package_data=True,
    ext_modules=[CMakeExtension("triton", "triton/_C/")],
    cmdclass={
        "build_ext": CMakeBuild,
        "build_py": CMakeBuildPy,
        "clean": CMakeClean,
        "install": plugin_install,
        "develop": plugin_develop,
        "bdist_wheel": plugin_bdist_wheel,
        "egg_info": plugin_egginfo,
    },
    zip_safe=False,
    # for PyPI
    keywords=["Compiler", "Deep Learning"],
    url="https://github.com/triton-lang/triton/",
    classifiers=[
        "Development Status :: 4 - Beta",
        "Intended Audience :: Developers",
        "Topic :: Software Development :: Build Tools",
        "License :: OSI Approved :: MIT License",
        "Programming Language :: Python :: 3.8",
        "Programming Language :: Python :: 3.9",
        "Programming Language :: Python :: 3.10",
        "Programming Language :: Python :: 3.11",
        "Programming Language :: Python :: 3.12",
    ],
    test_suite="tests",
    extras_require={
        "build": [
            "cmake>=3.20",
            "lit",
        ],
        "tests": [
            "autopep8",
            "flake8",
            "isort",
            "numpy",
            "pytest",
            "scipy>=1.7.1",
            "llnl-hatchet",
        ],
        "tutorials": [
            "matplotlib",
            "pandas",
            "tabulate",
        ],
    },
)<|MERGE_RESOLUTION|>--- conflicted
+++ resolved
@@ -702,11 +702,7 @@
 
 setup(
     name=os.environ.get("TRITON_WHEEL_NAME", "triton"),
-<<<<<<< HEAD
-    version="3.1.0" + get_git_commit_hash() + os.environ.get("TRITON_WHEEL_VERSION_SUFFIX", ""),
-=======
     version="3.2.0" + get_git_commit_hash() + os.environ.get("TRITON_WHEEL_VERSION_SUFFIX", ""),
->>>>>>> d6739d3c
     author="Philippe Tillet",
     author_email="phil@openai.com",
     description="A language and compiler for custom Deep Learning operations",
