import os
import platform
import re
import contextlib
import shlex
import shutil
import subprocess
import sys
import sysconfig
import tarfile
import zipfile
import urllib.request
import json
from io import BytesIO
from distutils.command.clean import clean
from pathlib import Path
from typing import List, Optional

from setuptools import Extension, setup
from setuptools.command.build_ext import build_ext
from setuptools.command.build_py import build_py
from dataclasses import dataclass

from distutils.command.install import install
from setuptools.command.develop import develop
from setuptools.command.egg_info import egg_info
from wheel.bdist_wheel import bdist_wheel

import pybind11

from build_helpers import get_base_dir, get_cmake_dir


@dataclass
class Backend:
    name: str
    package_data: List[str]
    language_package_data: List[str]
    tools_package_data: List[str]
    src_dir: str
    backend_dir: str
    language_dir: Optional[str]
    tools_dir: Optional[str]
    install_dir: str
    is_external: bool


class BackendInstaller:

    @staticmethod
    def prepare(backend_name: str, backend_src_dir: str = None, is_external: bool = False):
        # Initialize submodule if there is one for in-tree backends.
        if not is_external:
            root_dir = os.path.join(os.pardir, "third_party")
            assert backend_name in os.listdir(
                root_dir), f"{backend_name} is requested for install but not present in {root_dir}"

            try:
                subprocess.run(["git", "submodule", "update", "--init", f"{backend_name}"], check=True,
                               stdout=subprocess.DEVNULL, cwd=root_dir)
            except subprocess.CalledProcessError:
                pass
            except FileNotFoundError:
                pass

            backend_src_dir = os.path.join(root_dir, backend_name)

        backend_path = os.path.abspath(os.path.join(backend_src_dir, "backend"))
        assert os.path.exists(backend_path), f"{backend_path} does not exist!"

        language_dir = os.path.abspath(os.path.join(backend_src_dir, "language"))
        if not os.path.exists(language_dir):
            language_dir = None

        tools_dir = os.path.abspath(os.path.join(backend_src_dir, "tools"))
        if not os.path.exists(tools_dir):
            tools_dir = None

        for file in ["compiler.py", "driver.py"]:
            assert os.path.exists(os.path.join(backend_path, file)), f"${file} does not exist in ${backend_path}"

        install_dir = os.path.join(os.path.dirname(__file__), "triton", "backends", backend_name)
        package_data = [f"{os.path.relpath(p, backend_path)}/*" for p, _, _, in os.walk(backend_path)]

        language_package_data = []
        if language_dir is not None:
            language_package_data = [f"{os.path.relpath(p, language_dir)}/*" for p, _, _, in os.walk(language_dir)]

        tools_package_data = []
        if tools_dir is not None:
            tools_package_data = [f"{os.path.relpath(p, tools_dir)}/*" for p, _, _, in os.walk(tools_dir)]

        return Backend(name=backend_name, package_data=package_data, language_package_data=language_package_data,
                       tools_package_data=tools_package_data, src_dir=backend_src_dir, backend_dir=backend_path,
                       language_dir=language_dir, tools_dir=tools_dir, install_dir=install_dir, is_external=is_external)

    # Copy all in-tree backends under triton/third_party.
    @staticmethod
    def copy(active):
        return [BackendInstaller.prepare(backend) for backend in active]

    # Copy all external plugins provided by the `TRITON_PLUGIN_DIRS` env var.
    # TRITON_PLUGIN_DIRS is a semicolon-separated list of paths to the plugins.
    # Expect to find the name of the backend under dir/backend/name.conf
    @staticmethod
    def copy_externals():
        backend_dirs = os.getenv("TRITON_PLUGIN_DIRS")
        if backend_dirs is None:
            return []
        backend_dirs = backend_dirs.strip().split(";")
        backend_names = [Path(os.path.join(dir, "backend", "name.conf")).read_text().strip() for dir in backend_dirs]
        return [
            BackendInstaller.prepare(backend_name, backend_src_dir=backend_src_dir, is_external=True)
            for backend_name, backend_src_dir in zip(backend_names, backend_dirs)
        ]


# Taken from https://github.com/pytorch/pytorch/blob/master/tools/setup_helpers/env.py
def check_env_flag(name: str, default: str = "") -> bool:
    return os.getenv(name, default).upper() in ["ON", "1", "YES", "TRUE", "Y"]


def get_build_type():
    if check_env_flag("DEBUG"):
        return "Debug"
    elif check_env_flag("REL_WITH_DEB_INFO"):
        return "RelWithDebInfo"
    elif check_env_flag("TRITON_REL_BUILD_WITH_ASSERTS"):
        return "TritonRelBuildWithAsserts"
    elif check_env_flag("TRITON_BUILD_WITH_O1"):
        return "TritonBuildWithO1"
    else:
        # TODO: change to release when stable enough
        return "TritonRelBuildWithAsserts"


def get_env_with_keys(key: list):
    for k in key:
        if k in os.environ:
            return os.environ[k]
    return ""


def is_offline_build() -> bool:
    """
    Downstream projects and distributions which bootstrap their own dependencies from scratch
    and run builds in offline sandboxes
    may set `TRITON_OFFLINE_BUILD` in the build environment to prevent any attempts at downloading
    pinned dependencies from the internet or at using dependencies vendored in-tree.

    Dependencies must be defined using respective search paths (cf. `syspath_var_name` in `Package`).
    Missing dependencies lead to an early abortion.
    Dependencies' compatibility is not verified.

    Note that this flag isn't tested by the CI and does not provide any guarantees.
    """
    return check_env_flag("TRITON_OFFLINE_BUILD", "")


# --- third party packages -----


@dataclass
class Package:
    package: str
    name: str
    url: str
    include_flag: str
    lib_flag: str
    syspath_var_name: str
    sym_name: Optional[str] = None


# json
def get_json_package_info():
    url = "https://github.com/nlohmann/json/releases/download/v3.11.3/include.zip"
    return Package("json", "", url, "JSON_INCLUDE_DIR", "", "JSON_SYSPATH")


# llvm
def get_llvm_package_info():
    system = platform.system()
    try:
        arch = {"x86_64": "x64", "arm64": "arm64", "aarch64": "arm64"}[platform.machine()]
    except KeyError:
        arch = platform.machine()
    if system == "Darwin":
        system_suffix = f"macos-{arch}"
    elif system == "Linux":
        if arch == 'arm64':
            system_suffix = 'ubuntu-arm64'
        elif arch == 'x64':
            vglibc = tuple(map(int, platform.libc_ver()[1].split('.')))
            vglibc = vglibc[0] * 100 + vglibc[1]
            if vglibc > 228:
                # Ubuntu 24 LTS (v2.39)
                # Ubuntu 22 LTS (v2.35)
                # Ubuntu 20 LTS (v2.31)
                system_suffix = "ubuntu-x64"
            elif vglibc > 217:
                # Manylinux_2.28 (v2.28)
                # AlmaLinux 8 (v2.28)
                system_suffix = "almalinux-x64"
            else:
                # Manylinux_2014 (v2.17)
                # CentOS 7 (v2.17)
                system_suffix = "centos-x64"
        else:
            print(
                f"LLVM pre-compiled image is not available for {system}-{arch}. Proceeding with user-configured LLVM from source build."
            )
            return Package("llvm", "LLVM-C.lib", "", "LLVM_INCLUDE_DIRS", "LLVM_LIBRARY_DIR", "LLVM_SYSPATH")
    elif system == 'Windows':
        system_suffix = "windows-x64"
    else:
        print(
            f"LLVM pre-compiled image is not available for {system}-{arch}. Proceeding with user-configured LLVM from source build."
        )
        return Package("llvm", "LLVM-C.lib", "", "LLVM_INCLUDE_DIRS", "LLVM_LIBRARY_DIR", "LLVM_SYSPATH")
    # use_assert_enabled_llvm = check_env_flag("TRITON_USE_ASSERT_ENABLED_LLVM", "False")
    # release_suffix = "assert" if use_assert_enabled_llvm else "release"
    llvm_hash_path = os.path.join(get_base_dir(), "cmake", "llvm-hash.txt")
    with open(llvm_hash_path, "r") as llvm_hash_file:
        rev = llvm_hash_file.read(8)
    name = f"llvm-{rev}-{system_suffix}"
    # Create a stable symlink that doesn't include revision
    sym_name = f"llvm-{system_suffix}"
    url = f"https://oaitriton.blob.core.windows.net/public/llvm-builds/{name}.tar.gz"
    return Package("llvm", name, url, "LLVM_INCLUDE_DIRS", "LLVM_LIBRARY_DIR", "LLVM_SYSPATH", sym_name=sym_name)


def open_url(url):
    user_agent = 'Mozilla/5.0 (X11; Linux x86_64; rv:109.0) Gecko/20100101 Firefox/119.0'
    headers = {
        'User-Agent': user_agent,
    }
    request = urllib.request.Request(url, None, headers)
    # Set timeout to 300 seconds to prevent the request from hanging forever.
    return urllib.request.urlopen(request, timeout=300)


# ---- package data ---


def get_triton_cache_path():
    user_home = os.getenv("TRITON_HOME")
    if not user_home:
        user_home = os.getenv("HOME") or os.getenv("USERPROFILE") or os.getenv("HOMEPATH") or None
    if not user_home:
        raise RuntimeError("Could not find user home directory")
    return os.path.join(user_home, ".triton")


def update_symlink(link_path, source_path):
    source_path = Path(source_path)
    link_path = Path(link_path)

    if link_path.is_symlink():
        link_path.unlink()
    elif link_path.exists():
        shutil.rmtree(link_path)

    print(f"creating symlink: {link_path} -> {source_path}", file=sys.stderr)
    link_path.absolute().parent.mkdir(parents=True, exist_ok=True)  # Ensure link's parent directory exists
    link_path.symlink_to(source_path, target_is_directory=True)


def get_thirdparty_packages(packages: list):
    triton_cache_path = get_triton_cache_path()
    thirdparty_cmake_args = []
    for p in packages:
        package_root_dir = os.path.join(triton_cache_path, p.package)
        package_dir = os.path.join(package_root_dir, p.name)
        if os.environ.get(p.syspath_var_name):
            package_dir = os.environ[p.syspath_var_name]
        version_file_path = os.path.join(package_dir, "version.txt")

        input_defined = p.syspath_var_name in os.environ
        input_exists = os.path.exists(version_file_path)
        input_compatible = input_exists and Path(version_file_path).read_text() == p.url

        if is_offline_build() and not input_defined:
            raise RuntimeError(f"Requested an offline build but {p.syspath_var_name} is not set")
        if not is_offline_build() and not input_defined and not input_compatible:
            with contextlib.suppress(Exception):
                shutil.rmtree(package_root_dir)
            os.makedirs(package_root_dir, exist_ok=True)
            print(f'downloading and extracting {p.url} ...')
            with open_url(p.url) as response:
                if p.url.endswith(".zip"):
                    file_bytes = BytesIO(response.read())
                    with zipfile.ZipFile(file_bytes, "r") as file:
                        file.extractall(path=package_root_dir)
                else:
                    with tarfile.open(fileobj=response, mode="r|*") as file:
                        file.extractall(path=package_root_dir)
            # write version url to package_dir
            with open(os.path.join(package_dir, "version.txt"), "w") as f:
                f.write(p.url)
        if p.include_flag:
            thirdparty_cmake_args.append(f"-D{p.include_flag}={package_dir}/include")
        if p.lib_flag:
            thirdparty_cmake_args.append(f"-D{p.lib_flag}={package_dir}/lib")
        if p.sym_name is not None:
            sym_link_path = os.path.join(package_root_dir, p.sym_name)
            update_symlink(sym_link_path, package_dir)

    return thirdparty_cmake_args


def download_and_copy(name, src_func, dst_path, variable, version, url_func):
    if is_offline_build():
        return
    triton_cache_path = get_triton_cache_path()
    if variable in os.environ:
        return
    base_dir = os.path.dirname(__file__)
    system = platform.system()
    arch = platform.machine()
<<<<<<< HEAD
    arch = {"arm64": "aarch64"}.get(arch, arch)
    supported = {"Linux": "linux", "Darwin": "linux", "Windows": "win"}
=======
    # NOTE: This might be wrong for jetson if both grace chips and jetson chips return aarch64
    arch = {"arm64": "sbsa", "aarch64": "sbsa"}.get(arch, arch)
    supported = {"Linux": "linux", "Darwin": "linux"}
>>>>>>> f47cc3ea
    url = url_func(supported[system], arch, version)
    src_path = src_func(supported[system], arch, version)
    tmp_path = os.path.join(triton_cache_path, "nvidia", name)  # path to cache the download
    dst_path = os.path.join(base_dir, os.pardir, "third_party", "nvidia", "backend", dst_path)  # final binary path
    src_path = os.path.join(tmp_path, src_path)
    download = not os.path.exists(src_path)
    if os.path.exists(dst_path) and system == "Linux" and shutil.which(dst_path) is not None:
        curr_version = subprocess.check_output([dst_path, "--version"]).decode("utf-8").strip()
        curr_version = re.search(r"V([.|\d]+)", curr_version)
        assert curr_version is not None, f"No version information for {dst_path}"
        download = download or curr_version.group(1) != version
    if download:
        print(f'downloading and extracting {url} ...')
        file = tarfile.open(fileobj=open_url(url), mode="r|*")
        file.extractall(path=tmp_path)
    os.makedirs(os.path.split(dst_path)[0], exist_ok=True)
    print(f'copy {src_path} to {dst_path} ...')
    if os.path.isdir(src_path):
        shutil.copytree(src_path, dst_path, dirs_exist_ok=True)
    else:
        shutil.copy(src_path, dst_path)


# ---- cmake extension ----


class CMakeClean(clean):

    def initialize_options(self):
        clean.initialize_options(self)
        self.build_temp = get_cmake_dir()


class CMakeBuildPy(build_py):

    def run(self) -> None:
        self.run_command('build_ext')
        return super().run()


class CMakeExtension(Extension):

    def __init__(self, name, path, sourcedir=""):
        Extension.__init__(self, name, sources=[])
        self.sourcedir = os.path.abspath(sourcedir)
        self.path = path


class CMakeBuild(build_ext):

    user_options = build_ext.user_options + \
        [('base-dir=', None, 'base directory of Triton')]

    def initialize_options(self):
        build_ext.initialize_options(self)
        self.base_dir = get_base_dir()

    def finalize_options(self):
        build_ext.finalize_options(self)

    def run(self):
        try:
            out = subprocess.check_output(["cmake", "--version"])
        except OSError:
            raise RuntimeError("CMake must be installed to build the following extensions: " +
                               ", ".join(e.name for e in self.extensions))

        match = re.search(r"version\s*(?P<major>\d+)\.(?P<minor>\d+)([\d.]+)?", out.decode())
        cmake_major, cmake_minor = int(match.group("major")), int(match.group("minor"))
        if (cmake_major, cmake_minor) < (3, 18):
            raise RuntimeError("CMake >= 3.18.0 is required")

        for ext in self.extensions:
            self.build_extension(ext)

    def get_pybind11_cmake_args(self):
        pybind11_sys_path = get_env_with_keys(["PYBIND11_SYSPATH"])
        if pybind11_sys_path:
            pybind11_include_dir = os.path.join(pybind11_sys_path, "include")
        else:
            pybind11_include_dir = pybind11.get_include()
        return [f"-Dpybind11_INCLUDE_DIR='{pybind11_include_dir}'", f"-Dpybind11_DIR='{pybind11.get_cmake_dir()}'"]

    def get_proton_cmake_args(self):
        cmake_args = get_thirdparty_packages([get_json_package_info()])
        cmake_args += self.get_pybind11_cmake_args()
        cupti_include_dir = get_env_with_keys(["TRITON_CUPTI_INCLUDE_PATH"])
        if cupti_include_dir == "":
            cupti_include_dir = os.path.join(get_base_dir(), "third_party", "nvidia", "backend", "include")
        cmake_args += ["-DCUPTI_INCLUDE_DIR=" + cupti_include_dir]
        roctracer_include_dir = get_env_with_keys(["TRITON_ROCTRACER_INCLUDE_PATH"])
        if roctracer_include_dir == "":
            roctracer_include_dir = os.path.join(get_base_dir(), "third_party", "amd", "backend", "include")
        cmake_args += ["-DROCTRACER_INCLUDE_DIR=" + roctracer_include_dir]
        return cmake_args

    def build_extension(self, ext):
        lit_dir = shutil.which('lit')
        ninja_dir = shutil.which('ninja')
        # lit is used by the test suite
        thirdparty_cmake_args = get_thirdparty_packages([get_llvm_package_info()])
        thirdparty_cmake_args += self.get_pybind11_cmake_args()
        extdir = os.path.abspath(os.path.dirname(self.get_ext_fullpath(ext.path)))
        # create build directories
        if not os.path.exists(self.build_temp):
            os.makedirs(self.build_temp)
        # python directories
        python_include_dir = sysconfig.get_path("platinclude")
        cmake_args = [
            "-G", "Ninja",  # Ninja is much faster than make
            "-DCMAKE_MAKE_PROGRAM=" +
            ninja_dir,  # Pass explicit path to ninja otherwise cmake may cache a temporary path
            "-DCMAKE_EXPORT_COMPILE_COMMANDS=ON", "-DLLVM_ENABLE_WERROR=ON",
            "-DCMAKE_LIBRARY_OUTPUT_DIRECTORY=" + extdir, "-DTRITON_BUILD_TUTORIALS=OFF",
            "-DTRITON_BUILD_PYTHON_MODULE=ON", "-DPython3_EXECUTABLE:FILEPATH=" + sys.executable,
            "-DPython3_INCLUDE_DIR=" + python_include_dir,
            "-DTRITON_CODEGEN_BACKENDS=" + ';'.join([b.name for b in backends if not b.is_external]),
            "-DTRITON_PLUGIN_DIRS=" + ';'.join([b.src_dir for b in backends if b.is_external])
        ]
        if lit_dir is not None:
            cmake_args.append("-DLLVM_EXTERNAL_LIT=" + lit_dir)
        cmake_args.extend(thirdparty_cmake_args)

        # configuration
        cfg = get_build_type()
        build_args = ["--config", cfg]

        cmake_args += [f"-DCMAKE_BUILD_TYPE={cfg}"]
        if platform.system() == "Windows":
            cmake_args += [f"-DTRITON_PYD_PATH={extdir}"]
        else:
            max_jobs = os.getenv("MAX_JOBS", str(2 * os.cpu_count()))
            build_args += ['-j' + max_jobs]

        if check_env_flag("TRITON_BUILD_WITH_CLANG_LLD"):
            cmake_args += [
                "-DCMAKE_C_COMPILER=clang",
                "-DCMAKE_CXX_COMPILER=clang++",
                "-DCMAKE_LINKER=lld",
                "-DCMAKE_EXE_LINKER_FLAGS=-fuse-ld=lld",
                "-DCMAKE_MODULE_LINKER_FLAGS=-fuse-ld=lld",
                "-DCMAKE_SHARED_LINKER_FLAGS=-fuse-ld=lld",
            ]

        # Note that asan doesn't work with binaries that use the GPU, so this is
        # only useful for tools like triton-opt that don't run code on the GPU.
        #
        # I tried and gave up getting msan to work.  It seems that libstdc++'s
        # std::string does not play nicely with clang's msan (I didn't try
        # gcc's).  I was unable to configure clang to ignore the error, and I
        # also wasn't able to get libc++ to work, but that doesn't mean it's
        # impossible. :)
        if check_env_flag("TRITON_BUILD_WITH_ASAN"):
            cmake_args += [
                "-DCMAKE_C_FLAGS=-fsanitize=address",
                "-DCMAKE_CXX_FLAGS=-fsanitize=address",
            ]

        # environment variables we will pass through to cmake
        passthrough_args = [
            "TRITON_BUILD_PROTON",
            "TRITON_BUILD_TUTORIALS",
            "TRITON_BUILD_WITH_CCACHE",
            "TRITON_PARALLEL_LINK_JOBS",
        ]
        cmake_args += [f"-D{option}={os.getenv(option)}" for option in passthrough_args if option in os.environ]

        if check_env_flag("TRITON_BUILD_PROTON", "ON"):  # Default ON
            cmake_args += self.get_proton_cmake_args()

        if is_offline_build():
            # unit test builds fetch googletests from GitHub
            cmake_args += ["-DTRITON_BUILD_UT=OFF"]

        cmake_args_append = os.getenv("TRITON_APPEND_CMAKE_ARGS")
        if cmake_args_append is not None:
            cmake_args += shlex.split(cmake_args_append)

        env = os.environ.copy()
        cmake_dir = get_cmake_dir()
        subprocess.check_call(["cmake", self.base_dir] + cmake_args, cwd=cmake_dir, env=env)
        subprocess.check_call(["cmake", "--build", "."] + build_args, cwd=cmake_dir)
        subprocess.check_call(["cmake", "--build", ".", "--target", "mlir-doc"], cwd=cmake_dir)


nvidia_version_path = os.path.join(get_base_dir(), "cmake", "nvidia-toolchain-version.json")
with open(nvidia_version_path, "r") as nvidia_version_file:
    # parse this json file to get the version of the nvidia toolchain
    NVIDIA_TOOLCHAIN_VERSION = json.load(nvidia_version_file)

exe_extension = sysconfig.get_config_var("EXE")
# FIXME: urllib.error.HTTPError: HTTP Error 404: Not Found
if platform.system() != "Windows":
    download_and_copy(
        name="nvcc",
        src_func=lambda system, arch, version: f"cuda_nvcc-{system}-{arch}-{version}-archive/bin/ptxas{exe_extension}",
        dst_path="bin/ptxas",
        variable="TRITON_PTXAS_PATH",
        version=NVIDIA_TOOLCHAIN_VERSION["ptxas"],
        url_func=lambda system, arch, version:
        f"https://developer.download.nvidia.com/compute/cuda/redist/cuda_nvcc/{system}-{arch}/cuda_nvcc-{system}-{arch}-{version}-archive.tar.xz",
    )
    # We download a separate ptxas for blackwell, since there are some bugs when using it for hopper
    download_and_copy(
        name="nvcc",
        src_func=lambda system, arch, version: f"cuda_nvcc-{system}-{arch}-{version}-archive/bin/ptxas{exe_extension}",
        dst_path="bin/ptxas-blackwell",
        variable="TRITON_PTXAS_PATH",
        version=NVIDIA_TOOLCHAIN_VERSION["ptxas-blackwell"],
        url_func=lambda system, arch, version:
        f"https://developer.download.nvidia.com/compute/cuda/redist/cuda_nvcc/{system}-{arch}/cuda_nvcc-{system}-{arch}-{version}-archive.tar.xz",
    )
    download_and_copy(
        name="cuobjdump",
        src_func=lambda system, arch, version:
        f"cuda_cuobjdump-{system}-{arch}-{version}-archive/bin/cuobjdump{exe_extension}",
        dst_path="bin/cuobjdump",
        variable="TRITON_CUOBJDUMP_PATH",
        version=NVIDIA_TOOLCHAIN_VERSION["cuobjdump"],
        url_func=lambda system, arch, version:
        f"https://developer.download.nvidia.com/compute/cuda/redist/cuda_cuobjdump/{system}-{arch}/cuda_cuobjdump-{system}-{arch}-{version}-archive.tar.xz",
    )
    download_and_copy(
        name="nvdisasm",
        src_func=lambda system, arch, version:
        f"cuda_nvdisasm-{system}-{arch}-{version}-archive/bin/nvdisasm{exe_extension}",
        dst_path="bin/nvdisasm",
        variable="TRITON_NVDISASM_PATH",
        version=NVIDIA_TOOLCHAIN_VERSION["nvdisasm"],
        url_func=lambda system, arch, version:
        f"https://developer.download.nvidia.com/compute/cuda/redist/cuda_nvdisasm/{system}-{arch}/cuda_nvdisasm-{system}-{arch}-{version}-archive.tar.xz",
    )
    download_and_copy(
        name="nvcc",
        src_func=lambda system, arch, version: f"cuda_nvcc-{system}-{arch}-{version}-archive/include",
        dst_path="include",
        variable="TRITON_CUDACRT_PATH",
        version=NVIDIA_TOOLCHAIN_VERSION["cudacrt"],
        url_func=lambda system, arch, version:
        f"https://developer.download.nvidia.com/compute/cuda/redist/cuda_nvcc/{system}-{arch}/cuda_nvcc-{system}-{arch}-{version}-archive.tar.xz",
    )
    download_and_copy(
        name="cudart",
        src_func=lambda system, arch, version: f"cuda_cudart-{system}-{arch}-{version}-archive/include",
        dst_path="include",
        variable="TRITON_CUDART_PATH",
        version=NVIDIA_TOOLCHAIN_VERSION["cudart"],
        url_func=lambda system, arch, version:
        f"https://developer.download.nvidia.com/compute/cuda/redist/cuda_cudart/{system}-{arch}/cuda_cudart-{system}-{arch}-{version}-archive.tar.xz",
    )
    download_and_copy(
        name="cupti",
        src_func=lambda system, arch, version: f"cuda_cupti-{system}-{arch}-{version}-archive/include",
        dst_path="include",
        variable="TRITON_CUPTI_INCLUDE_PATH",
        version=NVIDIA_TOOLCHAIN_VERSION["cupti"],
        url_func=lambda system, arch, version:
        f"https://developer.download.nvidia.com/compute/cuda/redist/cuda_cupti/{system}-{arch}/cuda_cupti-{system}-{arch}-{version}-archive.tar.xz",
    )
    download_and_copy(
        name="cupti",
        src_func=lambda system, arch, version: f"cuda_cupti-{system}-{arch}-{version}-archive/lib",
        dst_path="lib/cupti",
        variable="TRITON_CUPTI_LIB_PATH",
        version=NVIDIA_TOOLCHAIN_VERSION["cupti"],
        url_func=lambda system, arch, version:
        f"https://developer.download.nvidia.com/compute/cuda/redist/cuda_cupti/{system}-{arch}/cuda_cupti-{system}-{arch}-{version}-archive.tar.xz",
    )
backends = [*BackendInstaller.copy(["intel", "nvidia", "amd"]), *BackendInstaller.copy_externals()]


def add_link_to_backends():
    for backend in backends:
        update_symlink(backend.install_dir, backend.backend_dir)

        if backend.language_dir:
            # Link the contents of each backend's `language` directory into
            # `triton.language.extra`.
            extra_dir = os.path.abspath(os.path.join(os.path.dirname(__file__), "triton", "language", "extra"))
            for x in os.listdir(backend.language_dir):
                src_dir = os.path.join(backend.language_dir, x)
                install_dir = os.path.join(extra_dir, x)
                update_symlink(install_dir, src_dir)

        if backend.tools_dir:
            # Link the contents of each backend's `tools` directory into
            # `triton.tools.extra`.
            extra_dir = os.path.abspath(os.path.join(os.path.dirname(__file__), "triton", "tools", "extra"))
            for x in os.listdir(backend.tools_dir):
                src_dir = os.path.join(backend.tools_dir, x)
                install_dir = os.path.join(extra_dir, x)
                update_symlink(install_dir, src_dir)


def add_link_to_proton():
    proton_dir = os.path.abspath(os.path.join(os.path.dirname(__file__), os.pardir, "third_party", "proton", "proton"))
    proton_install_dir = os.path.join(os.path.dirname(__file__), "triton", "profiler")
    update_symlink(proton_install_dir, proton_dir)


def add_links():
    add_link_to_backends()
    if check_env_flag("TRITON_BUILD_PROTON", "ON"):  # Default ON
        add_link_to_proton()


class plugin_install(install):

    def run(self):
        add_links()
        install.run(self)


class plugin_develop(develop):

    def run(self):
        add_links()
        develop.run(self)


class plugin_bdist_wheel(bdist_wheel):

    def run(self):
        add_links()
        bdist_wheel.run(self)


class plugin_egginfo(egg_info):

    def run(self):
        add_links()
        egg_info.run(self)


package_data = {
    "triton/tools/extra": sum((b.tools_package_data for b in backends), []),
    **{f"triton/backends/{b.name}": b.package_data
       for b in backends}, "triton/language/extra": sum((b.language_package_data for b in backends), [])
}


def get_extra_packages(extra_name):
    packages = []
    extra_file_extensions = {"language": (".py"), "tools": (".c", ".h", ".cpp")}
    assert extra_name in extra_file_extensions, f"{extra_name} extra is not valid"

    for backend in backends:
        backend_extra_dir = getattr(backend, f"{extra_name}_dir", None)
        if backend_extra_dir is None:
            continue

        # Walk the specified directory of each backend to enumerate
        # any subpackages, which will be added to extra_package.
        for dir, dirs, files in os.walk(backend_extra_dir, followlinks=True):
            if not any(f for f in files if f.endswith(extra_file_extensions[extra_name])) or dir == backend_extra_dir:
                # Ignore directories with no relevant files
                # or the root directory
                continue
            subpackage = os.path.relpath(dir, backend_extra_dir)
            package = os.path.join(f"triton/{extra_name}/extra", subpackage)
            packages.append(package)

    return list(packages)


def get_packages():
    packages = [
        "triton",
        "triton/_C",
        "triton/compiler",
        "triton/language",
        "triton/language/extra",
        "triton/runtime",
        "triton/backends",
        "triton/tools",
        "triton/tools/extra",
    ]
    packages += [f'triton/backends/{backend.name}' for backend in backends]
    packages += get_extra_packages("language")
    packages += get_extra_packages("tools")
    if check_env_flag("TRITON_BUILD_PROTON", "ON"):  # Default ON
        packages += ["triton/profiler"]

    return packages


def get_entry_points():
    entry_points = {}
    if check_env_flag("TRITON_BUILD_PROTON", "ON"):  # Default ON
        entry_points["console_scripts"] = [
            "proton-viewer = triton.profiler.viewer:main",
            "proton = triton.profiler.proton:main",
        ]
    return entry_points


def get_git_commit_hash(length=8):
    try:
        cmd = ['git', 'rev-parse', f'--short={length}', 'HEAD']
        return "+git{}".format(subprocess.check_output(cmd).strip().decode('utf-8'))
    except Exception:
        return ""


setup(
    name=os.environ.get("TRITON_WHEEL_NAME", "triton"),
    version="3.2.0" + get_git_commit_hash() + os.environ.get("TRITON_WHEEL_VERSION_SUFFIX", ""),
    author="Philippe Tillet",
    author_email="phil@openai.com",
    description="A language and compiler for custom Deep Learning operations",
    long_description="",
    install_requires=["setuptools>=40.8.0"],
    packages=get_packages(),
    entry_points=get_entry_points(),
    package_data=package_data,
    include_package_data=True,
    ext_modules=[CMakeExtension("triton", "triton/_C/")],
    cmdclass={
        "build_ext": CMakeBuild,
        "build_py": CMakeBuildPy,
        "clean": CMakeClean,
        "install": plugin_install,
        "develop": plugin_develop,
        "bdist_wheel": plugin_bdist_wheel,
        "egg_info": plugin_egginfo,
    },
    zip_safe=False,
    # for PyPI
    keywords=["Compiler", "Deep Learning"],
    url="https://github.com/triton-lang/triton/",
    classifiers=[
        "Development Status :: 4 - Beta",
        "Intended Audience :: Developers",
        "Topic :: Software Development :: Build Tools",
        "License :: OSI Approved :: MIT License",
        "Programming Language :: Python :: 3.9",
        "Programming Language :: Python :: 3.10",
        "Programming Language :: Python :: 3.11",
        "Programming Language :: Python :: 3.12",
        "Programming Language :: Python :: 3.13",
    ],
    test_suite="tests",
    extras_require={
        "build": [
            "cmake>=3.20",
            "lit",
        ],
        "tests": [
            "autopep8",
            "isort",
            "numpy",
            "pytest",
            "pytest-forked",
            "pytest-xdist",
            "scipy>=1.7.1",
            "llnl-hatchet",
        ],
        "tutorials": [
            "matplotlib",
            "pandas",
            "tabulate",
        ],
    },
)<|MERGE_RESOLUTION|>--- conflicted
+++ resolved
@@ -317,14 +317,9 @@
     base_dir = os.path.dirname(__file__)
     system = platform.system()
     arch = platform.machine()
-<<<<<<< HEAD
-    arch = {"arm64": "aarch64"}.get(arch, arch)
-    supported = {"Linux": "linux", "Darwin": "linux", "Windows": "win"}
-=======
     # NOTE: This might be wrong for jetson if both grace chips and jetson chips return aarch64
     arch = {"arm64": "sbsa", "aarch64": "sbsa"}.get(arch, arch)
-    supported = {"Linux": "linux", "Darwin": "linux"}
->>>>>>> f47cc3ea
+    supported = {"Linux": "linux", "Darwin": "linux", "Windows": "win"}
     url = url_func(supported[system], arch, version)
     src_path = src_func(supported[system], arch, version)
     tmp_path = os.path.join(triton_cache_path, "nvidia", name)  # path to cache the download
