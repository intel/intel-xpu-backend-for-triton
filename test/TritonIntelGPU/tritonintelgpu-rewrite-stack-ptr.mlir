// RUN: triton-opt %s -split-input-file --convert-triton-intel-gpu-to-llvm --tritonintelgpu-rewrite-stack-ptr | FileCheck %s

<<<<<<< HEAD
module attributes {triton_intel_gpu.target_arch = "spir64", "ttg.num-warps" = 1 : i32, ttg.shared = 0 : i32} {
  // CHECK-LABEL: llvm.mlir.global external @global_smem() {addr_space = 3 : i32, alignment = 16 : i64} : !llvm.array<0 x i8>
  // CHECK-LABEL: llvm.func spir_kernelcc @kernel(%arg0: !llvm.ptr<1>, %arg1: !llvm.ptr<1>, %arg2: !llvm.ptr<1>)
  tt.func public @kernel(%arg0: !tt.ptr<f32>, %arg1: !tt.ptr<f32>, %arg2: !tt.ptr<f32>) {
=======
module attributes {ttig.min_sg_size = 16 : i32, ttig.support_bf16_conversion, ttig.support_dpas, ttig.support_sg_2d_block, ttig.target_arch = "spir64", "ttg.num-ctas" = 1 : i32, "ttg.num-warps" = 1 : i32, ttg.shared = 0 : i32, ttg.target = "xpu", "ttg.threads-per-warp" = 32 : i32} {
  // CHECK-LABEL:   llvm.mlir.global external @global_smem() {addr_space = 3 : i32, alignment = 16 : i64} : !llvm.array<0 x i8>
  // CHECK-LABEL:   llvm.func spir_kernelcc @kernel(%arg0: !llvm.ptr<1>, %arg1: !llvm.ptr<1>, %arg2: !llvm.ptr<1>, %arg3: !llvm.ptr<1>, %arg4: !llvm.ptr<1>)
  tt.func public @kernel(%arg0: !tt.ptr<f32> {tt.divisibility = 16 : i32}, %arg1: !tt.ptr<f32> {tt.divisibility = 16 : i32}, %arg2: !tt.ptr<f32> {tt.divisibility = 16 : i32}) attributes {noinline = false} {
>>>>>>> 547d7021
    %0 = tt.load %arg0 : !tt.ptr<f32>
    %1 = tt.load %arg1 : !tt.ptr<f32>
    // CHECK: [[LOAD0:%.*]] = llvm.extractelement {{.*}}[{{.*}}]
    // CHECK: [[LOAD1:%.*]] = llvm.extractelement {{.*}}[{{.*}}]
    // CHECK: [[POISON:%.*]] = llvm.mlir.poison : !llvm.ptr<3>
    // CHECK: llvm.call spir_funccc @noinline_simple_fn__fp32_fp32_Pfp32__([[LOAD0]], [[LOAD1]], %arg2, [[POISON]], %arg3, %arg4)
    tt.call @noinline_simple_fn__fp32_fp32_Pfp32__(%0, %1, %arg2) : (f32, f32, !tt.ptr<f32>) -> ()
    tt.return
  }
  // CHECK:   llvm.func internal spir_funccc @noinline_simple_fn__fp32_fp32_Pfp32__(%arg0: f32, %arg1: f32, %arg2: !llvm.ptr<1>, %arg3: !llvm.ptr<3>, %arg4: !llvm.ptr<1>, %arg5: !llvm.ptr<1>)
  tt.func private @noinline_simple_fn__fp32_fp32_Pfp32__(%arg0: f32 {tt.constancy = 1 : i64, tt.contiguity = 1 : i64, tt.divisibility = 1 : i64}, %arg1: f32 {tt.constancy = 1 : i64, tt.contiguity = 1 : i64, tt.divisibility = 1 : i64}, %arg2: !tt.ptr<f32> {tt.constancy = 1 : i64, tt.contiguity = 1 : i64, tt.divisibility = 16 : i64})  attributes {noinline = true} {
    %0 = arith.addf %arg0, %arg1 fastmath<fast> : f32
    tt.store %arg2, %0 : !tt.ptr<f32>
    tt.return
  }
}

// -----

#blocked = #ttg.blocked<{sizePerThread = [1, 4], threadsPerWarp = [4, 4], warpsPerCTA = [1, 1], order = [1, 0]}>
#mma = #ttig.dpas<{repeatCount = 8, systolicDepth = 8, executionSize = 16, opsPerChan = 1, threadsPerWarp = 16, warpsPerCTA = [1, 1], repCluster = [2, 1], A = [16, 8], B = [8, 16], C = [16, 16]}>
#shared = #ttg.swizzled_shared<{vec = 1, perPhase = 1, maxPhase = 1, order = [1, 0]}>
#smem = #ttg.shared_memory
<<<<<<< HEAD
module attributes {triton_intel_gpu.target_arch = "spir64", "ttg.num-warps" = 1 : i32, ttg.shared = 1280 : i32, "ttg.threads-per-warp" = 16 : i32} {
  // CHECK-LABEL:   llvm.mlir.global external @global_smem() {addr_space = 3 : i32, alignment = 16 : i64} : !llvm.array<0 x i8>
  // CHECK-LABEL:   llvm.func spir_kernelcc @kernel(%arg0: !llvm.ptr<1>, %arg1: !llvm.ptr<1>, %arg2: !llvm.ptr<1>, %arg3: !llvm.ptr<3>)
  tt.func public @kernel(%arg0: !tt.ptr<f32>, %arg1: !tt.ptr<f32>, %arg2: !tt.ptr<f32>) {
=======
module attributes {ttig.min_sg_size = 16 : i32, ttig.support_bf16_conversion, ttig.support_dpas, ttig.support_sg_2d_block, ttig.target_arch = "spir64", "ttg.num-ctas" = 1 : i32, "ttg.num-warps" = 1 : i32, ttg.shared = 1280 : i32, ttg.target = "xpu", "ttg.threads-per-warp" = 16 : i32} {
  // CHECK-LABEL:   llvm.mlir.global external @global_smem() {addr_space = 3 : i32, alignment = 16 : i64} : !llvm.array<0 x i8>
  // CHECK-LABEL:   llvm.func spir_kernelcc @kernel(%arg0: !llvm.ptr<1>, %arg1: !llvm.ptr<1>, %arg2: !llvm.ptr<1>, %arg3: !llvm.ptr<1>, %arg4: !llvm.ptr<1>, %arg5: !llvm.ptr<3>)
  tt.func public @kernel(%arg0: !tt.ptr<f32> {tt.divisibility = 16 : i32}, %arg1: !tt.ptr<f32> {tt.divisibility = 16 : i32}, %arg2: !tt.ptr<f32> {tt.divisibility = 16 : i32}) attributes {noinline = false} {
>>>>>>> 547d7021
    %0 = tt.load %arg0 : !tt.ptr<f32>
    %1 = tt.load %arg1 : !tt.ptr<f32>
    // CHECK: [[LOAD0:%.*]] = llvm.extractelement {{.*}}[{{.*}}]
    // CHECK: [[LOAD1:%.*]] = llvm.extractelement {{.*}}[{{.*}}]
    // CHECK: llvm.call spir_funccc @noinline_shared_fn__fp32_fp32_Pfp32__([[LOAD0]], [[LOAD1]], %arg2, %arg5, %arg3, %arg4)
    tt.call @noinline_shared_fn__fp32_fp32_Pfp32__(%0, %1, %arg2) {allocation.offset = 0 : i32} : (f32, f32, !tt.ptr<f32>) -> ()
    tt.return
  }
  // CHECK: llvm.func internal spir_funccc @noinline_shared_fn__fp32_fp32_Pfp32__(%arg0: f32, %arg1: f32, %arg2: !llvm.ptr<1>, %arg3: !llvm.ptr<3>, %arg4: !llvm.ptr<1>, %arg5: !llvm.ptr<1>)
  // CHECK: llvm.getelementptr %arg3[{{.*}}]
  tt.func private @noinline_shared_fn(%arg0: f32, %arg1: f32, %arg2: !tt.ptr<f32>) attributes {noinline = true} {
    %cst = arith.constant dense<16> : tensor<16x1xi32, #blocked>
    %0 = tt.make_range {end = 16 : i32, start = 0 : i32} : tensor<16xi32, #ttg.slice<{dim = 1, parent = #blocked}>>
    %1 = tt.expand_dims %0 {axis = 1 : i32} : tensor<16xi32, #ttg.slice<{dim = 1, parent = #blocked}>> -> tensor<16x1xi32, #blocked>
    %2 = arith.muli %1, %cst : tensor<16x1xi32, #blocked>
    %3 = tt.make_range {end = 16 : i32, start = 0 : i32} : tensor<16xi32, #ttg.slice<{dim = 0, parent = #blocked}>>
    %4 = tt.expand_dims %3 {axis = 0 : i32} : tensor<16xi32, #ttg.slice<{dim = 0, parent = #blocked}>> -> tensor<1x16xi32, #blocked>
    %5 = tt.broadcast %2 : tensor<16x1xi32, #blocked> -> tensor<16x16xi32, #blocked>
    %6 = tt.broadcast %4 : tensor<1x16xi32, #blocked> -> tensor<16x16xi32, #blocked>
    %7 = arith.addi %5, %6 : tensor<16x16xi32, #blocked>
    %8 = tt.splat %arg2 : !tt.ptr<f32> -> tensor<16x16x!tt.ptr<f32>, #blocked>
    %9 = tt.addptr %8, %7 : tensor<16x16x!tt.ptr<f32>, #blocked>, tensor<16x16xi32, #blocked>
    %10 = tt.load %9 : tensor<16x16x!tt.ptr<f32>, #blocked>
    %11 = ttg.local_alloc %10 {allocation.offset = 0 : i32} : (tensor<16x16xf32, #blocked>) -> !ttg.memdesc<16x16xf32, #shared, #smem>
    %12 = tt.splat %arg0 : f32 -> tensor<16x16xf32, #mma>
    %13 = ttg.local_load %11 : !ttg.memdesc<16x16xf32, #shared, #smem> -> tensor<16x16xf32, #ttg.dot_op<{opIdx = 0, parent = #mma, kWidth = 1}>>
    %14 = ttg.local_load %11 : !ttg.memdesc<16x16xf32, #shared, #smem> -> tensor<16x16xf32, #ttg.dot_op<{opIdx = 1, parent = #mma, kWidth = 1}>>
    %15 = tt.dot %13, %14, %12, inputPrecision = tf32 : tensor<16x16xf32, #ttg.dot_op<{opIdx = 0, parent = #mma, kWidth = 1}>> * tensor<16x16xf32, #ttg.dot_op<{opIdx = 1, parent = #mma, kWidth = 1}>> -> tensor<16x16xf32, #mma>
    %16 = tt.splat %arg1 : f32 -> tensor<16x16xf32, #mma>
    %17 = arith.addf %15, %16 fastmath<fast> : tensor<16x16xf32, #mma>
    %18 = ttg.convert_layout %17 {allocation.offset = 0 : i32} : tensor<16x16xf32, #mma> -> tensor<16x16xf32, #blocked>
    tt.store %9, %18 : tensor<16x16x!tt.ptr<f32>, #blocked>
    tt.return
  }
}<|MERGE_RESOLUTION|>--- conflicted
+++ resolved
@@ -1,27 +1,20 @@
-// RUN: triton-opt %s -split-input-file --convert-triton-intel-gpu-to-llvm --tritonintelgpu-rewrite-stack-ptr | FileCheck %s
+// RUN: triton-opt %s -split-input-file --convert-triton-intel-gpu-to-llvm  | FileCheck %s
 
-<<<<<<< HEAD
 module attributes {triton_intel_gpu.target_arch = "spir64", "ttg.num-warps" = 1 : i32, ttg.shared = 0 : i32} {
   // CHECK-LABEL: llvm.mlir.global external @global_smem() {addr_space = 3 : i32, alignment = 16 : i64} : !llvm.array<0 x i8>
-  // CHECK-LABEL: llvm.func spir_kernelcc @kernel(%arg0: !llvm.ptr<1>, %arg1: !llvm.ptr<1>, %arg2: !llvm.ptr<1>)
+  // CHECK: llvm.func spir_kernelcc @kernel(%arg0: !llvm.ptr<1>, %arg1: !llvm.ptr<1>, %arg2: !llvm.ptr<1>, [[GLOBAL_PTR:%.*]]: !llvm.ptr<1>, [[PROFILE_PTR:%.*]]: !llvm.ptr<1>)
   tt.func public @kernel(%arg0: !tt.ptr<f32>, %arg1: !tt.ptr<f32>, %arg2: !tt.ptr<f32>) {
-=======
-module attributes {ttig.min_sg_size = 16 : i32, ttig.support_bf16_conversion, ttig.support_dpas, ttig.support_sg_2d_block, ttig.target_arch = "spir64", "ttg.num-ctas" = 1 : i32, "ttg.num-warps" = 1 : i32, ttg.shared = 0 : i32, ttg.target = "xpu", "ttg.threads-per-warp" = 32 : i32} {
-  // CHECK-LABEL:   llvm.mlir.global external @global_smem() {addr_space = 3 : i32, alignment = 16 : i64} : !llvm.array<0 x i8>
-  // CHECK-LABEL:   llvm.func spir_kernelcc @kernel(%arg0: !llvm.ptr<1>, %arg1: !llvm.ptr<1>, %arg2: !llvm.ptr<1>, %arg3: !llvm.ptr<1>, %arg4: !llvm.ptr<1>)
-  tt.func public @kernel(%arg0: !tt.ptr<f32> {tt.divisibility = 16 : i32}, %arg1: !tt.ptr<f32> {tt.divisibility = 16 : i32}, %arg2: !tt.ptr<f32> {tt.divisibility = 16 : i32}) attributes {noinline = false} {
->>>>>>> 547d7021
     %0 = tt.load %arg0 : !tt.ptr<f32>
     %1 = tt.load %arg1 : !tt.ptr<f32>
     // CHECK: [[LOAD0:%.*]] = llvm.extractelement {{.*}}[{{.*}}]
     // CHECK: [[LOAD1:%.*]] = llvm.extractelement {{.*}}[{{.*}}]
-    // CHECK: [[POISON:%.*]] = llvm.mlir.poison : !llvm.ptr<3>
-    // CHECK: llvm.call spir_funccc @noinline_simple_fn__fp32_fp32_Pfp32__([[LOAD0]], [[LOAD1]], %arg2, [[POISON]], %arg3, %arg4)
+    // CHECK: [[AGGR_GLOBAL_SMEM:%.*]] = llvm.mlir.addressof @global_smem : !llvm.ptr<3>
+    // CHECK: llvm.call spir_funccc @noinline_simple_fn__fp32_fp32_Pfp32__([[LOAD0]], [[LOAD1]], %arg2, [[AGGR_GLOBAL_SMEM]], %arg3, %arg4)
     tt.call @noinline_simple_fn__fp32_fp32_Pfp32__(%0, %1, %arg2) : (f32, f32, !tt.ptr<f32>) -> ()
     tt.return
   }
-  // CHECK:   llvm.func internal spir_funccc @noinline_simple_fn__fp32_fp32_Pfp32__(%arg0: f32, %arg1: f32, %arg2: !llvm.ptr<1>, %arg3: !llvm.ptr<3>, %arg4: !llvm.ptr<1>, %arg5: !llvm.ptr<1>)
-  tt.func private @noinline_simple_fn__fp32_fp32_Pfp32__(%arg0: f32 {tt.constancy = 1 : i64, tt.contiguity = 1 : i64, tt.divisibility = 1 : i64}, %arg1: f32 {tt.constancy = 1 : i64, tt.contiguity = 1 : i64, tt.divisibility = 1 : i64}, %arg2: !tt.ptr<f32> {tt.constancy = 1 : i64, tt.contiguity = 1 : i64, tt.divisibility = 16 : i64})  attributes {noinline = true} {
+  // CHECK: llvm.func internal spir_funccc @noinline_simple_fn__fp32_fp32_Pfp32__(%arg0: f32, %arg1: f32, %arg2: !llvm.ptr<1>, %arg3: !llvm.ptr<3>, %arg4: !llvm.ptr<1>, %arg5: !llvm.ptr<1>)
+  tt.func private @noinline_simple_fn__fp32_fp32_Pfp32__(%arg0: f32, %arg1: f32, %arg2: !tt.ptr<f32>)  attributes {noinline = true} {
     %0 = arith.addf %arg0, %arg1 fastmath<fast> : f32
     tt.store %arg2, %0 : !tt.ptr<f32>
     tt.return
@@ -34,26 +27,20 @@
 #mma = #ttig.dpas<{repeatCount = 8, systolicDepth = 8, executionSize = 16, opsPerChan = 1, threadsPerWarp = 16, warpsPerCTA = [1, 1], repCluster = [2, 1], A = [16, 8], B = [8, 16], C = [16, 16]}>
 #shared = #ttg.swizzled_shared<{vec = 1, perPhase = 1, maxPhase = 1, order = [1, 0]}>
 #smem = #ttg.shared_memory
-<<<<<<< HEAD
 module attributes {triton_intel_gpu.target_arch = "spir64", "ttg.num-warps" = 1 : i32, ttg.shared = 1280 : i32, "ttg.threads-per-warp" = 16 : i32} {
-  // CHECK-LABEL:   llvm.mlir.global external @global_smem() {addr_space = 3 : i32, alignment = 16 : i64} : !llvm.array<0 x i8>
-  // CHECK-LABEL:   llvm.func spir_kernelcc @kernel(%arg0: !llvm.ptr<1>, %arg1: !llvm.ptr<1>, %arg2: !llvm.ptr<1>, %arg3: !llvm.ptr<3>)
+  // CHECK-LABEL: llvm.mlir.global external @global_smem() {addr_space = 3 : i32, alignment = 16 : i64} : !llvm.array<0 x i8>
+  // CHECK: llvm.func spir_kernelcc @kernel(%arg0: !llvm.ptr<1>, %arg1: !llvm.ptr<1>, %arg2: !llvm.ptr<1>, [[GLOBAL_PTR:%.*]]: !llvm.ptr<1>, [[PROFILE_PTR:%.*]]: !llvm.ptr<1>)
   tt.func public @kernel(%arg0: !tt.ptr<f32>, %arg1: !tt.ptr<f32>, %arg2: !tt.ptr<f32>) {
-=======
-module attributes {ttig.min_sg_size = 16 : i32, ttig.support_bf16_conversion, ttig.support_dpas, ttig.support_sg_2d_block, ttig.target_arch = "spir64", "ttg.num-ctas" = 1 : i32, "ttg.num-warps" = 1 : i32, ttg.shared = 1280 : i32, ttg.target = "xpu", "ttg.threads-per-warp" = 16 : i32} {
-  // CHECK-LABEL:   llvm.mlir.global external @global_smem() {addr_space = 3 : i32, alignment = 16 : i64} : !llvm.array<0 x i8>
-  // CHECK-LABEL:   llvm.func spir_kernelcc @kernel(%arg0: !llvm.ptr<1>, %arg1: !llvm.ptr<1>, %arg2: !llvm.ptr<1>, %arg3: !llvm.ptr<1>, %arg4: !llvm.ptr<1>, %arg5: !llvm.ptr<3>)
-  tt.func public @kernel(%arg0: !tt.ptr<f32> {tt.divisibility = 16 : i32}, %arg1: !tt.ptr<f32> {tt.divisibility = 16 : i32}, %arg2: !tt.ptr<f32> {tt.divisibility = 16 : i32}) attributes {noinline = false} {
->>>>>>> 547d7021
     %0 = tt.load %arg0 : !tt.ptr<f32>
     %1 = tt.load %arg1 : !tt.ptr<f32>
     // CHECK: [[LOAD0:%.*]] = llvm.extractelement {{.*}}[{{.*}}]
     // CHECK: [[LOAD1:%.*]] = llvm.extractelement {{.*}}[{{.*}}]
-    // CHECK: llvm.call spir_funccc @noinline_shared_fn__fp32_fp32_Pfp32__([[LOAD0]], [[LOAD1]], %arg2, %arg5, %arg3, %arg4)
-    tt.call @noinline_shared_fn__fp32_fp32_Pfp32__(%0, %1, %arg2) {allocation.offset = 0 : i32} : (f32, f32, !tt.ptr<f32>) -> ()
+    // CHECK: [[AGGR_GLOBAL_SMEM:%.*]] = llvm.mlir.addressof @global_smem : !llvm.ptr<3>    
+    // CHECK: llvm.call spir_funccc @noinline_shared_fn([[LOAD0]], [[LOAD1]], %arg2, [[AGGR_GLOBAL_SMEM]], [[GLOBAL_PTR]], [[PROFILE_PTR]])
+    tt.call @noinline_shared_fn(%0, %1, %arg2) {allocation.offset = 0 : i32} : (f32, f32, !tt.ptr<f32>) -> ()
     tt.return
   }
-  // CHECK: llvm.func internal spir_funccc @noinline_shared_fn__fp32_fp32_Pfp32__(%arg0: f32, %arg1: f32, %arg2: !llvm.ptr<1>, %arg3: !llvm.ptr<3>, %arg4: !llvm.ptr<1>, %arg5: !llvm.ptr<1>)
+  // CHECK: llvm.func internal spir_funccc @noinline_shared_fn(%arg0: f32, %arg1: f32, %arg2: !llvm.ptr<1>, %arg3: !llvm.ptr<3>, %arg4: !llvm.ptr<1>, %arg5: !llvm.ptr<1>)
   // CHECK: llvm.getelementptr %arg3[{{.*}}]
   tt.func private @noinline_shared_fn(%arg0: f32, %arg1: f32, %arg2: !tt.ptr<f32>) attributes {noinline = true} {
     %cst = arith.constant dense<16> : tensor<16x1xi32, #blocked>
