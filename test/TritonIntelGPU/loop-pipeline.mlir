--- conflicted
+++ resolved
@@ -178,13 +178,8 @@
       %56 = tt.load %arg11 {boundaryCheck = array<i32: 0, 1>} : !tt.ptr<tensor<128x64xf16, #dot0>>
       %57 = tt.load %arg12 {boundaryCheck = array<i32: 0, 1>} : !tt.ptr<tensor<64x256xf16, #dot1>>
       %58 = tt.dot %56, %57, %arg10, inputPrecision = tf32 : tensor<128x64xf16, #dot0> * tensor<64x256xf16, #dot1> -> tensor<128x256xf32, #dpas>
-<<<<<<< HEAD
-      %59 = tt.advance %arg11, [%c0_i32, %c64_i32] : <tensor<128x64xf16, #ttg.dot_op<{opIdx = 0, parent = #dpas, kWidth = 2}>>>, i32, i32
-      %60 = tt.advance %arg12, [%c64_i32, %c0_i32] : <tensor<64x256xf16, #ttg.dot_op<{opIdx = 1, parent = #dpas, kWidth = 2}>>>, i32, i32
-=======
       %59 = tt.advance %arg11, [%c0_i32, %c64_i32] : <tensor<128x64xf16, #ttg.dot_op<{opIdx = 0, parent = #dpas, kWidth = 1}>>>
       %60 = tt.advance %arg12, [%c64_i32, %c0_i32] : <tensor<64x256xf16, #ttg.dot_op<{opIdx = 1, parent = #dpas, kWidth = 2}>>>
->>>>>>> aa1e3927
       scf.yield %58, %59, %60 : tensor<128x256xf32, #dpas>, !tt.ptr<tensor<128x64xf16, #dot0>>, !tt.ptr<tensor<64x256xf16, #dot1>>
     }
     tt.return
