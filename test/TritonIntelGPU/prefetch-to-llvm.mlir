--- conflicted
+++ resolved
@@ -11,17 +11,10 @@
 module attributes {"triton_gpu.num-warps" = 8 : i32, "triton_gpu.threads-per-warp" = 16 : i32} {
   tt.func public @matmul_with_prefetch(%arg0: !tt.ptr<f16>, %arg1: !tt.ptr<f16>, %arg2: i64, %arg3: i64, %arg4: i64, %arg5: i64, %arg6: i64) {
     // CHECK-LABEL: @matmul_with_prefetch
-<<<<<<< HEAD
-    // CHECK-COUNT-2: llvm.call @llvm.genx.GenISA.LSC2DBlockPrefetch.isVoid{{.*}} -> ()
-    // CHECK-COUNT-1: llvm.call @llvm.genx.GenISA.LSC2DBlockRead.v8i16{{.*}} -> vector<8xi16>
-    // CHECK-COUNT-1: llvm.call @llvm.genx.GenISA.LSC2DBlockRead.v8i32{{.*}} -> vector<8xi32>
-    // CHECK-COUNT-1: llvm.call spir_funccc @_Z38intel_sub_group_f16_f16_matrix_mad_k16Dv8_sDv8_iDv8_f({{.*}}) {{.*}} : (vector<8xi16>, vector<8xi32>, vector<8xf32>) -> vector<8xf32>
-=======
     // CHECK-COUNT-2: llvm.call spir_funccc @llvm.genx.GenISA.LSC2DBlockPrefetch.isVoid{{.*}} -> ()
     // CHECK-COUNT-1: llvm.call spir_funccc @llvm.genx.GenISA.LSC2DBlockRead.v8i16{{.*}} -> vector<8xi16>
     // CHECK-COUNT-1: llvm.call spir_funccc @llvm.genx.GenISA.LSC2DBlockRead.v8i32{{.*}} -> vector<8xi32>
-    // CHECK-COUNT-1: llvm.call spir_funccc @_Z38intel_sub_group_f16_f16_matrix_mad_k16Dv8_sDv8_iDv8_f({{.*}}) {passthrough = ["convergent"]} : (vector<8xi16>, vector<8xi32>, vector<8xf32>) -> vector<8xf32>
->>>>>>> 739423f1
+    // CHECK-COUNT-1: llvm.call spir_funccc @_Z38intel_sub_group_f16_f16_matrix_mad_k16Dv8_sDv8_iDv8_f({{.*}}) {{.*}} : (vector<8xi16>, vector<8xi32>, vector<8xf32>) -> vector<8xf32>
     %C = arith.constant dense<0.000000e+00> : tensor<32x32xf32, #dpas>
     %c0_i32 = arith.constant 0 : i32
     %c1_i64 = arith.constant 1 : i64
