--- conflicted
+++ resolved
@@ -75,11 +75,7 @@
 
 // -----
 
-<<<<<<< HEAD
-// COM: Case 2: Similar to Case1 but the loads do not have the blockIO "row_major" attribute.
-=======
 // COM: Case 2: Similar to Case 1 but the loads do not have the blockIO "row_major" attribute.
->>>>>>> 0ab03be7
 // COM: Checks that DPAS encoding has been forwarded from the dot op to the store op via the loop return values
 // COM: and that the ttg.convert_layout operation has been removed.
 // CHECK: #[[DPAS:.+]] = #ttig.dpas<{repeatCount = 8, systolicDepth = 8, executionSize = 16, opsPerChan = 2, threadsPerWarp = 16, warpsPerCTA = [1, 4], repCluster = [1, 1], A = [8, 16], B = [16, 16], C = [8, 16]}>
@@ -147,11 +143,7 @@
 
 // -----
 
-<<<<<<< HEAD
-// COM: Case 3: Similar to Case 1 but with with an additional store after the loop
-=======
 // COM: Case 3: Similar to Case 1 but with an additional store after the loop
->>>>>>> 0ab03be7
 // COM: Checks that DPAS encoding has been forwarded from the dot op to the store op via the loop return values
 // COM: The `tt.make_tensor_ptr` has multiple users (the storeOp + another OP)
 // COM: The initial `tt.make_tensor_ptr` with non-DPAS encoding must be kept.
@@ -352,4 +344,50 @@
     }
     tt.return
   }
-}+}
+
+// -----
+
+// COM: Reduce loop carried values.
+#blocked = #ttg.blocked<{sizePerThread = [1, 1], threadsPerWarp = [1, 16], warpsPerCTA = [2, 2], order = [1, 0]}>
+#blocked1 = #ttg.blocked<{sizePerThread = [1, 1], threadsPerWarp = [1, 16], warpsPerCTA = [1, 4], order = [1, 0]}>
+#dpas = #ttig.dpas<{repeatCount = 8, systolicDepth = 8, executionSize = 16, opsPerChan = 2, threadsPerWarp = 16, warpsPerCTA = [1, 4], repCluster = [1, 1], A = [8, 16], B = [16, 16], C = [8, 16]}>
+#dot0 = #ttg.dot_op<{opIdx = 0, parent = #dpas, kWidth=1}>
+#dot1 = #ttg.dot_op<{opIdx = 1, parent = #dpas, kWidth=2}>
+module attributes {"ttg.num-warps" = 4 : i32, "ttg.threads-per-warp" = 16 : i32, "ttig.support_sg_2d_block"} {
+  tt.func public @reduce_loop_carried_values(%arg0: !tt.ptr<f16>, %arg1: !tt.ptr<f16>, %arg2: !tt.ptr<f16>, %arg5: i32) {
+    %c1_i64 = arith.constant 1 : i64
+    %c0_i32 = arith.constant 0 : i32
+    %c0_i64 = arith.constant 0 : i64
+    %c32_i32 = arith.constant 32 : i32
+    %cst = arith.constant dense<0.000000e+00> : tensor<64x256xf32, #dpas>
+    %18 = tt.make_tensor_ptr %arg0, [%c0_i64, %c0_i64], [%c0_i64, %c1_i64], [%c0_i32, %c0_i32] {order = array<i32: 1, 0>} : <tensor<64x32xf16, #blocked>>
+    %22 = tt.make_tensor_ptr %arg1, [%c0_i64, %c0_i64], [%c0_i64, %c1_i64], [%c0_i32, %c0_i32] {order = array<i32: 1, 0>} : <tensor<32x256xf16, #blocked1>>
+    %23:3 = scf.for %arg9 = %c0_i32 to %arg5 step %c32_i32 iter_args(%arg10 = %cst, %arg11 = %18, %arg12 = %22) -> (tensor<64x256xf32, #dpas>, !tt.ptr<tensor<64x32xf16, #blocked>>, !tt.ptr<tensor<32x256xf16, #blocked1>>)  : i32 {
+      // CHECK: scf.for
+      // CHECK-NOT: ttg.convert_layout
+      // CHECK: scf.yield      
+      %28 = tt.load %arg11 {boundaryCheck = array<i32: 0, 1>, ttig.block_io = "row_major" } : !tt.ptr<tensor<64x32xf16, #blocked>>
+      %29 = tt.load %arg12 {boundaryCheck = array<i32: 0, 1>, ttig.block_io = "row_major"} : !tt.ptr<tensor<32x256xf16, #blocked1>>
+      %30 = ttg.convert_layout %28 : tensor<64x32xf16, #blocked> -> tensor<64x32xf16, #dot0>
+      %31 = ttg.convert_layout %29 : tensor<32x256xf16, #blocked1> -> tensor<32x256xf16, #dot1>
+      %32 = tt.dot %30, %31, %arg10, inputPrecision = tf32 : tensor<64x32xf16, #dot0> * tensor<32x256xf16, #dot1> -> tensor<64x256xf32, #dpas>  
+      %33 = tt.advance %arg11, [%c0_i32, %c32_i32] : <tensor<64x32xf16, #blocked>>
+      %34 = tt.advance %arg12, [%c32_i32, %c0_i32] : <tensor<32x256xf16, #blocked1>>
+      scf.yield %32, %33, %34 : tensor<64x256xf32, #dpas>, !tt.ptr<tensor<64x32xf16, #blocked>>, !tt.ptr<tensor<32x256xf16, #blocked1>>
+    }
+    %24 = arith.truncf %23#0 : tensor<64x256xf32, #dpas> to tensor<64x256xf16, #dpas>
+    %27 = tt.make_tensor_ptr %arg2, [%c0_i64, %c0_i64], [%c0_i64, %c1_i64], [%c0_i32, %c0_i32] {order = array<i32: 1, 0>} : <tensor<64x256xf16, #dpas>>
+    tt.store %27, %24 {boundaryCheck = array<i32: 0, 1>} : !tt.ptr<tensor<64x256xf16, #dpas>>
+
+    // Reuse %23#1 (which will have dot layout after backward rematerialization), by injecting a convert layout op to / convert that value to a blocked layout.
+    %28 = tt.load %23#1 {boundaryCheck = array<i32: 0, 1>, ttig.block_io = "row_major" } : !tt.ptr<tensor<64x32xf16, #blocked>>
+    %29 = tt.make_tensor_ptr %arg2, [%c0_i64, %c0_i64], [%c0_i64, %c1_i64], [%c0_i32, %c0_i32] {order = array<i32: 1, 0>} : <tensor<64x32xf16, #blocked>>
+    tt.store %29, %28 {boundaryCheck = array<i32: 0, 1>} : !tt.ptr<tensor<64x32xf16, #blocked>>
+
+    %30 = tt.load %29 {boundaryCheck = array<i32: 0, 1>, ttig.block_io = "row_major" } : !tt.ptr<tensor<64x32xf16, #blocked>>
+    tt.store %23#1, %30 {boundaryCheck = array<i32: 0, 1>} : !tt.ptr<tensor<64x32xf16, #blocked>>
+
+    tt.return
+  }
+}
