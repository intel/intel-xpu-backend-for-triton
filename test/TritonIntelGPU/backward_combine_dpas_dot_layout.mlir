// RUN: triton-opt %s -split-input-file -tritonintelgpu-remove-layout-conversions 2>&1 | FileCheck %s

// COM: Case 1:
// COM: Checks that the loads for the operands of a tt.dot operation are placed
// COM: into registers (have dot layout) rather than shared local memory (via a
// COM: ttg.convert_layout operation).

// CHECK: #[[DPAS:.+]] = #ttig.dpas<{repeatCount = 8, systolicDepth = 8, executionSize = 16, opsPerChan = 2, threadsPerWarp = 16, warpsPerCTA = [1, 4], repCluster = [1, 1], A = [8, 16], B = [16, 16], C = [8, 16]}>
#blocked = #ttg.blocked<{sizePerThread = [1, 1], threadsPerWarp = [1, 16], warpsPerCTA = [2, 2], order = [1, 0]}>
#blocked1 = #ttg.blocked<{sizePerThread = [1, 1], threadsPerWarp = [1, 16], warpsPerCTA = [1, 4], order = [1, 0]}>
#dpas = #ttig.dpas<{repeatCount = 8, systolicDepth = 8, executionSize = 16, opsPerChan = 2, threadsPerWarp = 16, warpsPerCTA = [1, 4], repCluster = [1, 1], A = [8, 16], B = [16, 16], C = [8, 16]}>
#dot0 = #ttg.dot_op<{opIdx = 0, parent = #dpas, kWidth=1}>
#dot1 = #ttg.dot_op<{opIdx = 1, parent = #dpas, kWidth=2}>
<<<<<<< HEAD
module attributes {"ttg.num-warps" = 4 : i32, "ttg.threads-per-warp" = 16 : i32, "triton_intel_gpu.support_sg_2d_block"} {
  // CHECK: matmul_kernel_with_block_pointers
=======
module attributes {"ttg.num-warps" = 4 : i32, "ttg.threads-per-warp" = 16 : i32, "ttig.support_sg_2d_block"} {
>>>>>>> 0c813000
  tt.func public @matmul_kernel_with_block_pointers(%arg0: !tt.ptr<f16>, %arg1: !tt.ptr<f16>, %arg2: !tt.ptr<f16>, %arg3: i32, %arg4: i32, %arg5: i32, %arg6: i64, %arg7: i32, %arg8: i64) {
    %c8_i32 = arith.constant 8 : i32
    %c64_i32 = arith.constant 64 : i32
    %c1_i64 = arith.constant 1 : i64
    %c0_i32 = arith.constant 0 : i32
    %c256_i32 = arith.constant 256 : i32
    %c32_i32 = arith.constant 32 : i32
    %c255_i32 = arith.constant 255 : i32
    %c63_i32 = arith.constant 63 : i32
    %cst = arith.constant dense<0.000000e+00> : tensor<64x256xf32, #dpas>
    %0 = tt.get_program_id x : i32
    %1 = arith.addi %arg3, %c63_i32 : i32
    %2 = arith.divsi %1, %c64_i32 : i32
    %3 = arith.addi %arg4, %c255_i32 : i32
    %4 = arith.divsi %3, %c256_i32 : i32
    %5 = arith.muli %4, %c8_i32 : i32
    %6 = arith.divsi %0, %5 : i32
    %7 = arith.muli %6, %c8_i32 : i32
    %8 = arith.subi %2, %7 : i32
    %9 = arith.minsi %8, %c8_i32 : i32
    %10 = arith.remsi %0, %9 : i32
    %11 = arith.addi %7, %10 : i32
    %12 = arith.remsi %0, %5 : i32
    %13 = arith.divsi %12, %9 : i32
    %14 = arith.muli %11, %c64_i32 : i32
    %15 = arith.extsi %arg3 : i32 to i64
    %16 = arith.extsi %arg5 : i32 to i64
    // CHECK: %[[VAL_36:.*]] = tt.make_tensor_ptr %{{.*}}, {{\[}}%{{.*}}, %{{.*}}, {{\[}}%{{.*}}, %{{.*}}], {{\[}}%{{.*}}, %{{.*}}] {order = array<i32: 1, 0>} : <tensor<64x32xf16, #ttg.dot_op<{opIdx = 0, parent = #[[DPAS]], kWidth = 1}>>>
    %18 = tt.make_tensor_ptr %arg0, [%15, %16], [%arg6, %c1_i64], [%14, %c0_i32] {order = array<i32: 1, 0>} : <tensor<64x32xf16, #blocked>>
    %19 = arith.muli %13, %c256_i32 : i32
    %20 = arith.extsi %arg4 : i32 to i64
    %21 = arith.extsi %arg7 : i32 to i64
    // CHECK: %[[VAL_40:.*]] = tt.make_tensor_ptr %{{.*}}, {{\[}}%{{.*}}, %{{.*}}], {{\[}}%{{.*}}, %{{.*}}], {{\[}}%{{.*}}, %{{.*}}] {order = array<i32: 1, 0>} : <tensor<32x256xf16, #ttg.dot_op<{opIdx = 1, parent = #[[DPAS]], kWidth = 2}>>>
    %22 = tt.make_tensor_ptr %arg1, [%16, %20], [%21, %c1_i64], [%c0_i32, %19] {order = array<i32: 1, 0>} : <tensor<32x256xf16, #blocked1>>
    // CHECK: %[[VAL_41:.*]]:3 = scf.for %{{.*}} = %{{.*}} to %{{.*}} step %{{.*}} iter_args(%{{.*}} = %{{.*}}, %{{.*}} = %[[VAL_36]], %{{.*}} = %[[VAL_40]]) -> (tensor<64x256xf32, #[[DPAS]]>, !tt.ptr<tensor<64x32xf16, #ttg.dot_op<{opIdx = 0, parent = #[[DPAS]], kWidth = 1}>>>, !tt.ptr<tensor<32x256xf16, #ttg.dot_op<{opIdx = 1, parent = #[[DPAS]], kWidth = 2}>>>)  : i32 {
    // CHECK: %[[VAL_46:.*]] = tt.load %{{.*}} {boundaryCheck = array<i32: 0, 1>, ttig.block_io = "row_major"} : !tt.ptr<tensor<64x32xf16, #ttg.dot_op<{opIdx = 0, parent = #[[DPAS]], kWidth = 1}>>>
    // CHECK: %[[VAL_47:.*]] = tt.load %{{.*}} {boundaryCheck = array<i32: 0, 1>, ttig.block_io = "row_major"} : !tt.ptr<tensor<32x256xf16, #ttg.dot_op<{opIdx = 1, parent = #[[DPAS]], kWidth = 2}>>>
    // CHECK-NOT: ttg.convert_layout
    // CHECK-NEXT: %[[VAL_48:.*]] = tt.dot %[[VAL_46]], %[[VAL_47]], %{{.*}}, inputPrecision = tf32 : tensor<64x32xf16, #{{.*}}<{opIdx = 0, parent = #[[DPAS]], kWidth = 1}>> * tensor<32x256xf16, #ttg.dot_op<{opIdx = 1, parent = #[[DPAS]], kWidth = 2}>> -> tensor<64x256xf32, #[[DPAS]]>
    // CHECK: %[[VAL_49:.*]] = tt.advance %{{.*}}, {{\[}}%{{.*}}, %{{.*}}] : <tensor<64x32xf16, #ttg.dot_op<{opIdx = 0, parent = #[[DPAS]], kWidth = 1}>>>
    // CHECK: %[[VAL_50:.*]] = tt.advance %{{.*}}, {{\[}}%{{.*}}, %{{.*}}] : <tensor<32x256xf16, #ttg.dot_op<{opIdx = 1, parent = #[[DPAS]], kWidth = 2}>>>
    // CHECK: scf.yield %{{.*}}, %{{.*}}, %{{.*}} : tensor<64x256xf32, #[[DPAS]]>, !tt.ptr<tensor<64x32xf16, #ttg.dot_op<{opIdx = 0, parent = #[[DPAS]], kWidth = 1}>>>, !tt.ptr<tensor<32x256xf16, #ttg.dot_op<{opIdx = 1, parent = #[[DPAS]], kWidth = 2}>>>
    %23:3 = scf.for %arg9 = %c0_i32 to %arg5 step %c32_i32 iter_args(%arg10 = %cst, %arg11 = %18, %arg12 = %22) -> (tensor<64x256xf32, #dpas>, !tt.ptr<tensor<64x32xf16, #blocked>>, !tt.ptr<tensor<32x256xf16, #blocked1>>)  : i32 {
      %28 = tt.load %arg11 {boundaryCheck = array<i32: 0, 1>, ttig.block_io = "row_major"} : !tt.ptr<tensor<64x32xf16, #blocked>>
      %29 = tt.load %arg12 {boundaryCheck = array<i32: 0, 1>, ttig.block_io = "row_major"} : !tt.ptr<tensor<32x256xf16, #blocked1>>
      %30 = ttg.convert_layout %28 : tensor<64x32xf16, #blocked> -> tensor<64x32xf16, #dot0>
      %31 = ttg.convert_layout %29 : tensor<32x256xf16, #blocked1> -> tensor<32x256xf16, #dot1>
      %32 = tt.dot %30, %31, %arg10, inputPrecision = tf32 : tensor<64x32xf16, #dot0> * tensor<32x256xf16, #dot1> -> tensor<64x256xf32, #dpas>
      %33 = tt.advance %arg11, [%c0_i32, %c32_i32] : <tensor<64x32xf16, #blocked>>
      %34 = tt.advance %arg12, [%c32_i32, %c0_i32] : <tensor<32x256xf16, #blocked1>>
      scf.yield %32, %33, %34 : tensor<64x256xf32, #dpas>, !tt.ptr<tensor<64x32xf16, #blocked>>, !tt.ptr<tensor<32x256xf16, #blocked1>>
    }
    %24 = arith.truncf %23#0 : tensor<64x256xf32, #dpas> to tensor<64x256xf16, #dpas>
    %25 = ttg.convert_layout %24 : tensor<64x256xf16, #dpas> -> tensor<64x256xf16, #blocked1>
    %27 = tt.make_tensor_ptr %arg2, [%15, %20], [%arg8, %c1_i64], [%14, %19] {order = array<i32: 1, 0>} : <tensor<64x256xf16, #blocked1>>
    tt.store %27, %25 {boundaryCheck = array<i32: 0, 1>} : !tt.ptr<tensor<64x256xf16, #blocked1>>
    tt.return
  }
}


// -----

// COM: Case 2:
// COM: Checks that DPAS encoding has been forwarded to the store op
// COM: and the ttg.convert_layout operation has been removed
// CHECK: #[[DPAS:.+]] = #ttig.dpas<{repeatCount = 8, systolicDepth = 8, executionSize = 16, opsPerChan = 2, threadsPerWarp = 16, warpsPerCTA = [1, 4], repCluster = [1, 1], A = [8, 16], B = [16, 16], C = [8, 16]}>
#blocked = #ttg.blocked<{sizePerThread = [1, 1], threadsPerWarp = [1, 16], warpsPerCTA = [2, 2], order = [1, 0]}>
#blocked1 = #ttg.blocked<{sizePerThread = [1, 1], threadsPerWarp = [1, 16], warpsPerCTA = [1, 4], order = [1, 0]}>
#dpas = #ttig.dpas<{repeatCount = 8, systolicDepth = 8, executionSize = 16, opsPerChan = 2, threadsPerWarp = 16, warpsPerCTA = [1, 4], repCluster = [1, 1], A = [8, 16], B = [16, 16], C = [8, 16]}>
#dot0 = #ttg.dot_op<{opIdx = 0, parent = #dpas, kWidth=1}>
#dot1 = #ttg.dot_op<{opIdx = 1, parent = #dpas, kWidth=2}>
<<<<<<< HEAD
module attributes {"ttg.num-ctas" = 1 : i32, "ttg.num-warps" = 4 : i32, "ttg.threads-per-warp" = 16 : i32, "triton_intel_gpu.support_sg_2d_block"} {
  // CHECK: matmul_kernel_with_block_pointers
=======
module attributes {"ttg.num-ctas" = 1 : i32, "ttg.num-warps" = 4 : i32, "ttg.threads-per-warp" = 16 : i32, "ttig.support_sg_2d_block"} {
>>>>>>> 0c813000
  tt.func public @matmul_kernel_with_block_pointers(%arg0: !tt.ptr<f16>, %arg1: !tt.ptr<f16>, %arg2: !tt.ptr<f16>, %arg3: i32, %arg4: i32, %arg5: i32, %arg6: i32, %arg7: i32, %arg8: i32) {
    %c8_i32 = arith.constant 8 : i32
    %c64_i32 = arith.constant 64 : i32
    %c1_i64 = arith.constant 1 : i64
    %c0_i32 = arith.constant 0 : i32
    %c256_i32 = arith.constant 256 : i32
    %c32_i32 = arith.constant 32 : i32
    %c255_i32 = arith.constant 255 : i32
    %c63_i32 = arith.constant 63 : i32
    %cst = arith.constant dense<0.000000e+00> : tensor<64x256xf32, #dpas>
    %0 = tt.get_program_id x : i32
    %1 = arith.addi %arg3, %c63_i32 : i32
    %2 = arith.divsi %1, %c64_i32 : i32
    %3 = arith.addi %arg4, %c255_i32 : i32
    %4 = arith.divsi %3, %c256_i32 : i32
    %5 = arith.muli %4, %c8_i32 : i32
    %6 = arith.divsi %0, %5 : i32
    %7 = arith.muli %6, %c8_i32 : i32
    %8 = arith.subi %2, %7 : i32
    %9 = arith.minsi %8, %c8_i32 : i32
    %10 = arith.remsi %0, %9 : i32
    %11 = arith.addi %7, %10 : i32
    %12 = arith.remsi %0, %5 : i32
    %13 = arith.divsi %12, %9 : i32
    %14 = arith.muli %11, %c64_i32 : i32
    %15 = arith.extsi %arg3 : i32 to i64
    %16 = arith.extsi %arg5 : i32 to i64
    %17 = arith.extsi %arg6 : i32 to i64
    %18 = tt.make_tensor_ptr %arg0, [%15, %16], [%17, %c1_i64], [%14, %c0_i32] {order = array<i32: 1, 0>} : <tensor<64x32xf16, #blocked>>
    %19 = arith.muli %13, %c256_i32 : i32
    %20 = arith.extsi %arg4 : i32 to i64
    %21 = arith.extsi %arg7 : i32 to i64
    %22 = tt.make_tensor_ptr %arg1, [%16, %20], [%21, %c1_i64], [%c0_i32, %19] {order = array<i32: 1, 0>} : <tensor<32x256xf16, #blocked1>>
    %23:3 = scf.for %arg9 = %c0_i32 to %arg5 step %c32_i32 iter_args(%arg10 = %cst, %arg11 = %18, %arg12 = %22) -> (tensor<64x256xf32, #dpas>, !tt.ptr<tensor<64x32xf16, #blocked>>, !tt.ptr<tensor<32x256xf16, #blocked1>>)  : i32 {
      %28 = tt.load %arg11 {boundaryCheck = array<i32: 0, 1>} : !tt.ptr<tensor<64x32xf16, #blocked>>
      %29 = tt.load %arg12 {boundaryCheck = array<i32: 0, 1>} : !tt.ptr<tensor<32x256xf16, #blocked1>>
      %30 = ttg.convert_layout %28 : tensor<64x32xf16, #blocked> -> tensor<64x32xf16, #dot0>
      %31 = ttg.convert_layout %29 : tensor<32x256xf16, #blocked1> -> tensor<32x256xf16, #dot1>
      %32 = tt.dot %30, %31, %arg10, inputPrecision = tf32 : tensor<64x32xf16, #dot0> * tensor<32x256xf16, #dot1> -> tensor<64x256xf32, #dpas>
      %33 = tt.advance %arg11, [%c0_i32, %c32_i32] : <tensor<64x32xf16, #blocked>>
      %34 = tt.advance %arg12, [%c32_i32, %c0_i32] : <tensor<32x256xf16, #blocked1>>
      scf.yield %32, %33, %34 : tensor<64x256xf32, #dpas>, !tt.ptr<tensor<64x32xf16, #blocked>>, !tt.ptr<tensor<32x256xf16, #blocked1>>
    }
    %24 = arith.truncf %23#0 : tensor<64x256xf32, #dpas> to tensor<64x256xf16, #dpas>
    %25 = ttg.convert_layout %24 : tensor<64x256xf16, #dpas> -> tensor<64x256xf16, #blocked1>
    %26 = arith.extsi %arg8 : i32 to i64
    // CHECK: tt.make_tensor_ptr {{.*}}, {{\[}}{{.*}}, {{.*}}], {{\[}}{{.*}}, {{.*}}], {{\[}}{{.*}}, {{.*}}] {order = array<i32: 1, 0>} : <tensor<64x256xf16, #[[DPAS]]>>
    %27 = tt.make_tensor_ptr %arg2, [%15, %20], [%26, %c1_i64], [%14, %19] {order = array<i32: 1, 0>} : <tensor<64x256xf16, #blocked1>>
    // CHECK: tt.store {{.*}}, {{.*}} {boundaryCheck = array<i32: 0, 1>} : !tt.ptr<tensor<64x256xf16, #[[DPAS]]>>
    tt.store %27, %25 {boundaryCheck = array<i32: 0, 1>} : !tt.ptr<tensor<64x256xf16, #blocked1>>
    tt.return
  }
}

// -----

// COM: Case 3:
// COM: Checks that DPAS encoding has been forwarded to the store op
// COM: The `tt.make_tensor_ptr` has multiple users (the storeOp + another OP)
// COM: The initial `tt.make_tensor_ptr` with non-DPAS encoding must be kept.
// CHECK: #[[BLOCKED:.+]] = #ttg.blocked<{sizePerThread = [1, 1], threadsPerWarp = [1, 16], warpsPerCTA = [1, 4], order = [1, 0]}>
// CHECK: #[[DPAS:.+]] = #ttig.dpas<{repeatCount = 8, systolicDepth = 8, executionSize = 16, opsPerChan = 2, threadsPerWarp = 16, warpsPerCTA = [1, 4], repCluster = [1, 1], A = [8, 16], B = [16, 16], C = [8, 16]}>
#blocked = #ttg.blocked<{sizePerThread = [1, 1], threadsPerWarp = [1, 16], warpsPerCTA = [2, 2], order = [1, 0]}>
#blocked1 = #ttg.blocked<{sizePerThread = [1, 1], threadsPerWarp = [1, 16], warpsPerCTA = [1, 4], order = [1, 0]}>
#dpas = #ttig.dpas<{repeatCount = 8, systolicDepth = 8, executionSize = 16, opsPerChan = 2, threadsPerWarp = 16, warpsPerCTA = [1, 4], repCluster = [1, 1], A = [8, 16], B = [16, 16], C = [8, 16]}>
#dot0 = #ttg.dot_op<{opIdx = 0, parent = #dpas, kWidth=1}>
#dot1 = #ttg.dot_op<{opIdx = 1, parent = #dpas, kWidth=2}>
<<<<<<< HEAD
module attributes {"ttg.num-ctas" = 1 : i32, "ttg.num-warps" = 4 : i32, "ttg.threads-per-warp" = 16 : i32, "triton_intel_gpu.support_sg_2d_block"} {
  // CHECK: matmul_kernel_with_block_pointers
=======
module attributes {"ttg.num-ctas" = 1 : i32, "ttg.num-warps" = 4 : i32, "ttg.threads-per-warp" = 16 : i32, "ttig.support_sg_2d_block"} {
>>>>>>> 0c813000
  tt.func public @matmul_kernel_with_block_pointers(%arg0: !tt.ptr<f16>, %arg1: !tt.ptr<f16>, %arg2: !tt.ptr<f16>, %arg3: i32, %arg4: i32, %arg5: i32, %arg6: i32, %arg7: i32, %arg8: i32, %arg13: !tt.ptr<f16>, %arg14: !tt.ptr<f32>) {
    %c8_i32 = arith.constant 8 : i32
    %c64_i32 = arith.constant 64 : i32
    %c1_i64 = arith.constant 1 : i64
    %c0_i32 = arith.constant 0 : i32
    %c256_i32 = arith.constant 256 : i32
    %c32_i32 = arith.constant 32 : i32
    %c255_i32 = arith.constant 255 : i32
    %c63_i32 = arith.constant 63 : i32
    %cst = arith.constant dense<0.000000e+00> : tensor<64x256xf32, #dpas>
    %0 = tt.get_program_id x : i32
    %1 = arith.addi %arg3, %c63_i32 : i32
    %2 = arith.divsi %1, %c64_i32 : i32
    %3 = arith.addi %arg4, %c255_i32 : i32
    %4 = arith.divsi %3, %c256_i32 : i32
    %5 = arith.muli %4, %c8_i32 : i32
    %6 = arith.divsi %0, %5 : i32
    %7 = arith.muli %6, %c8_i32 : i32
    %8 = arith.subi %2, %7 : i32
    %9 = arith.minsi %8, %c8_i32 : i32
    %10 = arith.remsi %0, %9 : i32
    %11 = arith.addi %7, %10 : i32
    %12 = arith.remsi %0, %5 : i32
    %13 = arith.divsi %12, %9 : i32
    %14 = arith.muli %11, %c64_i32 : i32
    %15 = arith.extsi %arg3 : i32 to i64
    %16 = arith.extsi %arg5 : i32 to i64
    %17 = arith.extsi %arg6 : i32 to i64
    %18 = tt.make_tensor_ptr %arg0, [%15, %16], [%17, %c1_i64], [%14, %c0_i32] {order = array<i32: 1, 0>} : <tensor<64x32xf16, #blocked>>
    %19 = arith.muli %13, %c256_i32 : i32
    %20 = arith.extsi %arg4 : i32 to i64
    %21 = arith.extsi %arg7 : i32 to i64
    %22 = tt.make_tensor_ptr %arg1, [%16, %20], [%21, %c1_i64], [%c0_i32, %19] {order = array<i32: 1, 0>} : <tensor<32x256xf16, #blocked1>>
    %23:3 = scf.for %arg9 = %c0_i32 to %arg5 step %c32_i32 iter_args(%arg10 = %cst, %arg11 = %18, %arg12 = %22) -> (tensor<64x256xf32, #dpas>, !tt.ptr<tensor<64x32xf16, #blocked>>, !tt.ptr<tensor<32x256xf16, #blocked1>>)  : i32 {
      %28 = tt.load %arg11 {boundaryCheck = array<i32: 0, 1>, ttig.block_io = "row_major"} : !tt.ptr<tensor<64x32xf16, #blocked>>
      %29 = tt.load %arg12 {boundaryCheck = array<i32: 0, 1>, ttig.block_io = "row_major"} : !tt.ptr<tensor<32x256xf16, #blocked1>>
      %30 = ttg.convert_layout %28 : tensor<64x32xf16, #blocked> -> tensor<64x32xf16, #dot0>
      %31 = ttg.convert_layout %29 : tensor<32x256xf16, #blocked1> -> tensor<32x256xf16, #dot1>
      %32 = tt.dot %30, %31, %arg10, inputPrecision = tf32 : tensor<64x32xf16, #dot0> * tensor<32x256xf16, #dot1> -> tensor<64x256xf32, #dpas>
      %33 = tt.advance %arg11, [%c0_i32, %c32_i32] : <tensor<64x32xf16, #blocked>>
      %34 = tt.advance %arg12, [%c32_i32, %c0_i32] : <tensor<32x256xf16, #blocked1>>
      scf.yield %32, %33, %34 : tensor<64x256xf32, #dpas>, !tt.ptr<tensor<64x32xf16, #blocked>>, !tt.ptr<tensor<32x256xf16, #blocked1>>
    }
    %24 = arith.truncf %23#0 : tensor<64x256xf32, #dpas> to tensor<64x256xf16, #dpas>
    %25 = ttg.convert_layout %24 : tensor<64x256xf16, #dpas> -> tensor<64x256xf16, #blocked1>
    %26 = arith.extsi %arg8 : i32 to i64
    // CHECK: tt.make_tensor_ptr {{.*}}, {{\[}}{{.*}}, {{.*}}], {{\[}}{{.*}}, {{.*}}], {{\[}}{{.*}}, {{.*}}] {order = array<i32: 1, 0>} : <tensor<64x256xf16, #[[DPAS]]>>
    // CHECK: tt.make_tensor_ptr {{.*}}, {{\[}}{{.*}}, {{.*}}], {{\[}}{{.*}}, {{.*}}], {{\[}}{{.*}}, {{.*}}] {order = array<i32: 1, 0>} : <tensor<64x256xf16, #[[BLOCKED]]>>
    %27 = tt.make_tensor_ptr %arg2, [%15, %20], [%26, %c1_i64], [%14, %19] {order = array<i32: 1, 0>} : <tensor<64x256xf16, #blocked1>>
    // CHECK: tt.store {{.*}}, {{.*}} {boundaryCheck = array<i32: 0, 1>} : !tt.ptr<tensor<64x256xf16, #[[DPAS]]>>
    tt.store %27, %25 {boundaryCheck = array<i32: 0, 1>} : !tt.ptr<tensor<64x256xf16, #blocked1>>
    %35 = tt.load %27 {boundaryCheck = array<i32: 0, 1>} : !tt.ptr<tensor<64x256xf16, #blocked1>>
    %36 = tt.make_tensor_ptr %arg13, [%15, %16], [%17, %c1_i64], [%14, %c0_i32] {order = array<i32: 1, 0>} : <tensor<64x64xf16, #blocked>>
    %37 = tt.load %36 {boundaryCheck = array<i32: 0, 1>} : !tt.ptr<tensor<64x64xf16, #blocked>>
    %38 = ttg.convert_layout %37 : tensor<64x64xf16, #blocked> -> tensor<64x64xf16, #dot0>
    %39 = ttg.convert_layout %35 : tensor<64x256xf16, #blocked1> -> tensor<64x256xf16, #dot1>
    %40 = tt.dot %38, %39, %cst, inputPrecision = tf32 : tensor<64x64xf16, #dot0> * tensor<64x256xf16, #dot1> -> tensor<64x256xf32, #dpas>
    %41 = ttg.convert_layout %40 : tensor<64x256xf32, #dpas> -> tensor<64x256xf32, #blocked1>
    // CHECK: tt.make_tensor_ptr {{.*}}, {{\[}}{{.*}}, {{.*}}], {{\[}}{{.*}}, {{.*}}], {{\[}}{{.*}}, {{.*}}] {order = array<i32: 1, 0>} : <tensor<64x256xf32, #[[DPAS]]>>
    %42 = tt.make_tensor_ptr %arg14, [%15, %20], [%26, %c1_i64], [%14, %19] {order = array<i32: 1, 0>} : <tensor<64x256xf32, #blocked1>>
    // CHECK: tt.store {{.*}}, {{.*}} {boundaryCheck = array<i32: 0, 1>} : !tt.ptr<tensor<64x256xf32, #[[DPAS]]>>
    tt.store %42, %41 {boundaryCheck = array<i32: 0, 1>} : !tt.ptr<tensor<64x256xf32, #blocked1>>
    tt.return
  }
}


// -----

// COM: Case 4:
// COM: Checks that DPAS encoding has been forwarded to the store op
// COM: and the ttg.convert_layout operation in the loop has been removed
// CHECK: #[[DPAS:.+]] = #ttig.dpas<{repeatCount = 8, systolicDepth = 8, executionSize = 16, opsPerChan = 2, threadsPerWarp = 16, warpsPerCTA = [1, 4], repCluster = [1, 1], A = [8, 16], B = [16, 16], C = [8, 16]}>
#blocked = #ttg.blocked<{sizePerThread = [1, 1], threadsPerWarp = [1, 16], warpsPerCTA = [2, 2], order = [1, 0]}>
#blocked1 = #ttg.blocked<{sizePerThread = [1, 1], threadsPerWarp = [1, 16], warpsPerCTA = [1, 4], order = [1, 0]}>
#dpas = #ttig.dpas<{repeatCount = 8, systolicDepth = 8, executionSize = 16, opsPerChan = 2, threadsPerWarp = 16, warpsPerCTA = [1, 4], repCluster = [1, 1], A = [8, 16], B = [16, 16], C = [8, 16]}>
#dot0 = #ttg.dot_op<{opIdx = 0, parent = #dpas, kWidth=1}>
#dot1 = #ttg.dot_op<{opIdx = 1, parent = #dpas, kWidth=2}>
<<<<<<< HEAD
module attributes {"ttg.num-ctas" = 1 : i32, "ttg.num-warps" = 4 : i32, "ttg.threads-per-warp" = 16 : i32, "triton_intel_gpu.support_sg_2d_block"} {
  // CHECK: matmul_kernel_with_block_pointers
=======
module attributes {"ttg.num-ctas" = 1 : i32, "ttg.num-warps" = 4 : i32, "ttg.threads-per-warp" = 16 : i32, "ttig.support_sg_2d_block"} {
>>>>>>> 0c813000
  tt.func public @matmul_kernel_with_block_pointers(%arg0: !tt.ptr<f16>, %arg1: !tt.ptr<f16>, %arg2: !tt.ptr<f16>, %arg3: i32, %arg4: i32, %arg5: i32, %arg6: i32, %arg7: i32, %arg8: i32) {
    %c1_i64 = arith.constant 1 : i64
    %c0_i32 = arith.constant 0 : i32
    %c0_i64 = arith.constant 0 : i64
    %c32_i32 = arith.constant 32 : i32
    %cst = arith.constant dense<0.000000e+00> : tensor<64x256xf32, #blocked1>
    %18 = tt.make_tensor_ptr %arg0, [%c0_i64, %c0_i64], [%c0_i64, %c1_i64], [%c0_i32, %c0_i32] {order = array<i32: 1, 0>} : <tensor<64x32xf16, #blocked>>
    %22 = tt.make_tensor_ptr %arg1, [%c0_i64, %c0_i64], [%c0_i64, %c1_i64], [%c0_i32, %c0_i32] {order = array<i32: 1, 0>} : <tensor<32x256xf16, #blocked1>>
    %23:3 = scf.for %arg9 = %c0_i32 to %arg5 step %c32_i32 iter_args(%arg10 = %cst, %arg11 = %18, %arg12 = %22) -> (tensor<64x256xf32, #blocked1>, !tt.ptr<tensor<64x32xf16, #blocked>>, !tt.ptr<tensor<32x256xf16, #blocked1>>)  : i32 {
      %28 = tt.load %arg11 {boundaryCheck = array<i32: 0, 1>, ttig.block_io = "row_major" } : !tt.ptr<tensor<64x32xf16, #blocked>>
      %29 = tt.load %arg12 {boundaryCheck = array<i32: 0, 1>, ttig.block_io = "row_major"} : !tt.ptr<tensor<32x256xf16, #blocked1>>
      %36 = ttg.convert_layout %arg10 : tensor<64x256xf32, #blocked1> -> tensor<64x256xf32, #dpas>
      %30 = ttg.convert_layout %28 : tensor<64x32xf16, #blocked> -> tensor<64x32xf16, #dot0>
      %31 = ttg.convert_layout %29 : tensor<32x256xf16, #blocked1> -> tensor<32x256xf16, #dot1>
      %32 = tt.dot %30, %31, %36, inputPrecision = tf32 : tensor<64x32xf16, #dot0> * tensor<32x256xf16, #dot1> -> tensor<64x256xf32, #dpas>
      %33 = tt.advance %arg11, [%c0_i32, %c32_i32] : <tensor<64x32xf16, #blocked>>
      %34 = tt.advance %arg12, [%c32_i32, %c0_i32] : <tensor<32x256xf16, #blocked1>>
      // CHECK-NOT: ttg.convert_layout
      %35 = ttg.convert_layout %32 : tensor<64x256xf32, #dpas> -> tensor<64x256xf32, #blocked1>
      scf.yield %35, %33, %34 : tensor<64x256xf32, #blocked1>, !tt.ptr<tensor<64x32xf16, #blocked>>, !tt.ptr<tensor<32x256xf16, #blocked1>>
    }
    %24 = arith.truncf %23#0 : tensor<64x256xf32, #blocked1> to tensor<64x256xf16, #blocked1>
    // CHECK: tt.make_tensor_ptr {{.*}}, {{\[}}{{.*}}, {{.*}}], {{\[}}{{.*}}, {{.*}}], {{\[}}{{.*}}, {{.*}}] {order = array<i32: 1, 0>} : <tensor<64x256xf16, #[[DPAS]]>>
    %27 = tt.make_tensor_ptr %arg2, [%c0_i64, %c0_i64], [%c0_i64, %c1_i64], [%c0_i32, %c0_i32] {order = array<i32: 1, 0>} : <tensor<64x256xf16, #blocked1>>
    // CHECK: tt.store {{.*}}, {{.*}} {boundaryCheck = array<i32: 0, 1>} : !tt.ptr<tensor<64x256xf16, #[[DPAS]]>>
    tt.store %27, %24 {boundaryCheck = array<i32: 0, 1>} : !tt.ptr<tensor<64x256xf16, #blocked1>>
    tt.return
  }
}<|MERGE_RESOLUTION|>--- conflicted
+++ resolved
@@ -11,12 +11,7 @@
 #dpas = #ttig.dpas<{repeatCount = 8, systolicDepth = 8, executionSize = 16, opsPerChan = 2, threadsPerWarp = 16, warpsPerCTA = [1, 4], repCluster = [1, 1], A = [8, 16], B = [16, 16], C = [8, 16]}>
 #dot0 = #ttg.dot_op<{opIdx = 0, parent = #dpas, kWidth=1}>
 #dot1 = #ttg.dot_op<{opIdx = 1, parent = #dpas, kWidth=2}>
-<<<<<<< HEAD
-module attributes {"ttg.num-warps" = 4 : i32, "ttg.threads-per-warp" = 16 : i32, "triton_intel_gpu.support_sg_2d_block"} {
-  // CHECK: matmul_kernel_with_block_pointers
-=======
 module attributes {"ttg.num-warps" = 4 : i32, "ttg.threads-per-warp" = 16 : i32, "ttig.support_sg_2d_block"} {
->>>>>>> 0c813000
   tt.func public @matmul_kernel_with_block_pointers(%arg0: !tt.ptr<f16>, %arg1: !tt.ptr<f16>, %arg2: !tt.ptr<f16>, %arg3: i32, %arg4: i32, %arg5: i32, %arg6: i64, %arg7: i32, %arg8: i64) {
     %c8_i32 = arith.constant 8 : i32
     %c64_i32 = arith.constant 64 : i32
@@ -89,12 +84,7 @@
 #dpas = #ttig.dpas<{repeatCount = 8, systolicDepth = 8, executionSize = 16, opsPerChan = 2, threadsPerWarp = 16, warpsPerCTA = [1, 4], repCluster = [1, 1], A = [8, 16], B = [16, 16], C = [8, 16]}>
 #dot0 = #ttg.dot_op<{opIdx = 0, parent = #dpas, kWidth=1}>
 #dot1 = #ttg.dot_op<{opIdx = 1, parent = #dpas, kWidth=2}>
-<<<<<<< HEAD
-module attributes {"ttg.num-ctas" = 1 : i32, "ttg.num-warps" = 4 : i32, "ttg.threads-per-warp" = 16 : i32, "triton_intel_gpu.support_sg_2d_block"} {
-  // CHECK: matmul_kernel_with_block_pointers
-=======
 module attributes {"ttg.num-ctas" = 1 : i32, "ttg.num-warps" = 4 : i32, "ttg.threads-per-warp" = 16 : i32, "ttig.support_sg_2d_block"} {
->>>>>>> 0c813000
   tt.func public @matmul_kernel_with_block_pointers(%arg0: !tt.ptr<f16>, %arg1: !tt.ptr<f16>, %arg2: !tt.ptr<f16>, %arg3: i32, %arg4: i32, %arg5: i32, %arg6: i32, %arg7: i32, %arg8: i32) {
     %c8_i32 = arith.constant 8 : i32
     %c64_i32 = arith.constant 64 : i32
@@ -162,12 +152,7 @@
 #dpas = #ttig.dpas<{repeatCount = 8, systolicDepth = 8, executionSize = 16, opsPerChan = 2, threadsPerWarp = 16, warpsPerCTA = [1, 4], repCluster = [1, 1], A = [8, 16], B = [16, 16], C = [8, 16]}>
 #dot0 = #ttg.dot_op<{opIdx = 0, parent = #dpas, kWidth=1}>
 #dot1 = #ttg.dot_op<{opIdx = 1, parent = #dpas, kWidth=2}>
-<<<<<<< HEAD
-module attributes {"ttg.num-ctas" = 1 : i32, "ttg.num-warps" = 4 : i32, "ttg.threads-per-warp" = 16 : i32, "triton_intel_gpu.support_sg_2d_block"} {
-  // CHECK: matmul_kernel_with_block_pointers
-=======
 module attributes {"ttg.num-ctas" = 1 : i32, "ttg.num-warps" = 4 : i32, "ttg.threads-per-warp" = 16 : i32, "ttig.support_sg_2d_block"} {
->>>>>>> 0c813000
   tt.func public @matmul_kernel_with_block_pointers(%arg0: !tt.ptr<f16>, %arg1: !tt.ptr<f16>, %arg2: !tt.ptr<f16>, %arg3: i32, %arg4: i32, %arg5: i32, %arg6: i32, %arg7: i32, %arg8: i32, %arg13: !tt.ptr<f16>, %arg14: !tt.ptr<f32>) {
     %c8_i32 = arith.constant 8 : i32
     %c64_i32 = arith.constant 64 : i32
@@ -246,12 +231,7 @@
 #dpas = #ttig.dpas<{repeatCount = 8, systolicDepth = 8, executionSize = 16, opsPerChan = 2, threadsPerWarp = 16, warpsPerCTA = [1, 4], repCluster = [1, 1], A = [8, 16], B = [16, 16], C = [8, 16]}>
 #dot0 = #ttg.dot_op<{opIdx = 0, parent = #dpas, kWidth=1}>
 #dot1 = #ttg.dot_op<{opIdx = 1, parent = #dpas, kWidth=2}>
-<<<<<<< HEAD
-module attributes {"ttg.num-ctas" = 1 : i32, "ttg.num-warps" = 4 : i32, "ttg.threads-per-warp" = 16 : i32, "triton_intel_gpu.support_sg_2d_block"} {
-  // CHECK: matmul_kernel_with_block_pointers
-=======
 module attributes {"ttg.num-ctas" = 1 : i32, "ttg.num-warps" = 4 : i32, "ttg.threads-per-warp" = 16 : i32, "ttig.support_sg_2d_block"} {
->>>>>>> 0c813000
   tt.func public @matmul_kernel_with_block_pointers(%arg0: !tt.ptr<f16>, %arg1: !tt.ptr<f16>, %arg2: !tt.ptr<f16>, %arg3: i32, %arg4: i32, %arg5: i32, %arg6: i32, %arg7: i32, %arg8: i32) {
     %c1_i64 = arith.constant 1 : i64
     %c0_i32 = arith.constant 0 : i32
