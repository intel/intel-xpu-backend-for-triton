--- conflicted
+++ resolved
@@ -50,25 +50,18 @@
     // CHECK: %[[VAL_46:.*]] = tt.load %{{.*}} {boundaryCheck = array<i32: 0, 1>, triton_intel_gpu.block_io = "row_major"} : !tt.ptr<tensor<64x32xf16, #ttg.dot_op<{opIdx = 0, parent = #[[DPAS]], kWidth = 1}>>>
     // CHECK: %[[VAL_47:.*]] = tt.load %{{.*}} {boundaryCheck = array<i32: 0, 1>, triton_intel_gpu.block_io = "row_major"} : !tt.ptr<tensor<32x256xf16, #ttg.dot_op<{opIdx = 1, parent = #[[DPAS]], kWidth = 2}>>>
     // CHECK-NOT: ttg.convert_layout
-<<<<<<< HEAD
-    // CHECK-NEXT: %[[VAL_48:.*]] = tt.dot %[[VAL_46]], %[[VAL_47]], %{{.*}}, inputPrecision = tf32 : tensor<64x32xf16, #{{.*}}<{opIdx = 0, parent = #[[DPAS]], kWidth = 2}>> * tensor<32x256xf16, #ttg.dot_op<{opIdx = 1, parent = #[[DPAS]], kWidth = 2}>> -> tensor<64x256xf32, #[[DPAS]]>
-    // CHECK: %[[VAL_49:.*]] = tt.advance %{{.*}}, {{\[}}%{{.*}}, %{{.*}}] : <tensor<64x32xf16, #ttg.dot_op<{opIdx = 0, parent = #[[DPAS]], kWidth = 2}>>>, i32, i32
-    // CHECK: %[[VAL_50:.*]] = tt.advance %{{.*}}, {{\[}}%{{.*}}, %{{.*}}] : <tensor<32x256xf16, #ttg.dot_op<{opIdx = 1, parent = #[[DPAS]], kWidth = 2}>>>, i32, i32
-    // CHECK: scf.yield %{{.*}}, %{{.*}}, %{{.*}} : tensor<64x256xf32, #[[DPAS]]>, !tt.ptr<tensor<64x32xf16, #ttg.dot_op<{opIdx = 0, parent = #[[DPAS]], kWidth = 2}>>>, !tt.ptr<tensor<32x256xf16, #ttg.dot_op<{opIdx = 1, parent = #[[DPAS]], kWidth = 2}>>>
-=======
     // CHECK-NEXT: %[[VAL_48:.*]] = tt.dot %[[VAL_46]], %[[VAL_47]], %{{.*}}, inputPrecision = tf32 : tensor<64x32xf16, #{{.*}}<{opIdx = 0, parent = #[[DPAS]], kWidth = 1}>> * tensor<32x256xf16, #ttg.dot_op<{opIdx = 1, parent = #[[DPAS]], kWidth = 2}>> -> tensor<64x256xf32, #[[DPAS]]>
     // CHECK: %[[VAL_49:.*]] = tt.advance %{{.*}}, {{\[}}%{{.*}}, %{{.*}}] : <tensor<64x32xf16, #ttg.dot_op<{opIdx = 0, parent = #[[DPAS]], kWidth = 1}>>>
     // CHECK: %[[VAL_50:.*]] = tt.advance %{{.*}}, {{\[}}%{{.*}}, %{{.*}}] : <tensor<32x256xf16, #ttg.dot_op<{opIdx = 1, parent = #[[DPAS]], kWidth = 2}>>>
     // CHECK: scf.yield %{{.*}}, %{{.*}}, %{{.*}} : tensor<64x256xf32, #[[DPAS]]>, !tt.ptr<tensor<64x32xf16, #ttg.dot_op<{opIdx = 0, parent = #[[DPAS]], kWidth = 1}>>>, !tt.ptr<tensor<32x256xf16, #ttg.dot_op<{opIdx = 1, parent = #[[DPAS]], kWidth = 2}>>>
->>>>>>> aa1e3927
     %23:3 = scf.for %arg9 = %c0_i32 to %arg5 step %c32_i32 iter_args(%arg10 = %cst, %arg11 = %18, %arg12 = %22) -> (tensor<64x256xf32, #dpas>, !tt.ptr<tensor<64x32xf16, #blocked>>, !tt.ptr<tensor<32x256xf16, #blocked1>>)  : i32 {
       %28 = tt.load %arg11 {boundaryCheck = array<i32: 0, 1>, triton_intel_gpu.block_io = "row_major"} : !tt.ptr<tensor<64x32xf16, #blocked>>
       %29 = tt.load %arg12 {boundaryCheck = array<i32: 0, 1>, triton_intel_gpu.block_io = "row_major"} : !tt.ptr<tensor<32x256xf16, #blocked1>>
       %30 = ttg.convert_layout %28 : tensor<64x32xf16, #blocked> -> tensor<64x32xf16, #dot0>
       %31 = ttg.convert_layout %29 : tensor<32x256xf16, #blocked1> -> tensor<32x256xf16, #dot1>
       %32 = tt.dot %30, %31, %arg10, inputPrecision = tf32 : tensor<64x32xf16, #dot0> * tensor<32x256xf16, #dot1> -> tensor<64x256xf32, #dpas>
-      %33 = tt.advance %arg11, [%c0_i32, %c32_i32] : <tensor<64x32xf16, #blocked>>, i32, i32
-      %34 = tt.advance %arg12, [%c32_i32, %c0_i32] : <tensor<32x256xf16, #blocked1>>, i32, i32
+      %33 = tt.advance %arg11, [%c0_i32, %c32_i32] : <tensor<64x32xf16, #blocked>>
+      %34 = tt.advance %arg12, [%c32_i32, %c0_i32] : <tensor<32x256xf16, #blocked1>>
       scf.yield %32, %33, %34 : tensor<64x256xf32, #dpas>, !tt.ptr<tensor<64x32xf16, #blocked>>, !tt.ptr<tensor<32x256xf16, #blocked1>>
     }
     %24 = arith.truncf %23#0 : tensor<64x256xf32, #dpas> to tensor<64x256xf16, #dpas>
@@ -132,8 +125,8 @@
       %30 = ttg.convert_layout %28 : tensor<64x32xf16, #blocked> -> tensor<64x32xf16, #dot0>
       %31 = ttg.convert_layout %29 : tensor<32x256xf16, #blocked1> -> tensor<32x256xf16, #dot1>
       %32 = tt.dot %30, %31, %arg10, inputPrecision = tf32 : tensor<64x32xf16, #dot0> * tensor<32x256xf16, #dot1> -> tensor<64x256xf32, #dpas>
-      %33 = tt.advance %arg11, [%c0_i32, %c32_i32] : <tensor<64x32xf16, #blocked>>, i32, i32
-      %34 = tt.advance %arg12, [%c32_i32, %c0_i32] : <tensor<32x256xf16, #blocked1>>, i32, i32
+      %33 = tt.advance %arg11, [%c0_i32, %c32_i32] : <tensor<64x32xf16, #blocked>>
+      %34 = tt.advance %arg12, [%c32_i32, %c0_i32] : <tensor<32x256xf16, #blocked1>>
       scf.yield %32, %33, %34 : tensor<64x256xf32, #dpas>, !tt.ptr<tensor<64x32xf16, #blocked>>, !tt.ptr<tensor<32x256xf16, #blocked1>>
     }
     %24 = arith.truncf %23#0 : tensor<64x256xf32, #dpas> to tensor<64x256xf16, #dpas>
@@ -200,8 +193,8 @@
       %30 = ttg.convert_layout %28 : tensor<64x32xf16, #blocked> -> tensor<64x32xf16, #dot0>
       %31 = ttg.convert_layout %29 : tensor<32x256xf16, #blocked1> -> tensor<32x256xf16, #dot1>
       %32 = tt.dot %30, %31, %arg10, inputPrecision = tf32 : tensor<64x32xf16, #dot0> * tensor<32x256xf16, #dot1> -> tensor<64x256xf32, #dpas>
-      %33 = tt.advance %arg11, [%c0_i32, %c32_i32] : <tensor<64x32xf16, #blocked>>, i32, i32
-      %34 = tt.advance %arg12, [%c32_i32, %c0_i32] : <tensor<32x256xf16, #blocked1>>, i32, i32
+      %33 = tt.advance %arg11, [%c0_i32, %c32_i32] : <tensor<64x32xf16, #blocked>>
+      %34 = tt.advance %arg12, [%c32_i32, %c0_i32] : <tensor<32x256xf16, #blocked1>>
       scf.yield %32, %33, %34 : tensor<64x256xf32, #dpas>, !tt.ptr<tensor<64x32xf16, #blocked>>, !tt.ptr<tensor<32x256xf16, #blocked1>>
     }
     %24 = arith.truncf %23#0 : tensor<64x256xf32, #dpas> to tensor<64x256xf16, #dpas>
@@ -255,8 +248,8 @@
       %30 = ttg.convert_layout %28 : tensor<64x32xf16, #blocked> -> tensor<64x32xf16, #dot0>
       %31 = ttg.convert_layout %29 : tensor<32x256xf16, #blocked1> -> tensor<32x256xf16, #dot1>
       %32 = tt.dot %30, %31, %36, inputPrecision = tf32 : tensor<64x32xf16, #dot0> * tensor<32x256xf16, #dot1> -> tensor<64x256xf32, #dpas>
-      %33 = tt.advance %arg11, [%c0_i32, %c32_i32] : <tensor<64x32xf16, #blocked>>, i32, i32
-      %34 = tt.advance %arg12, [%c32_i32, %c0_i32] : <tensor<32x256xf16, #blocked1>>, i32, i32
+      %33 = tt.advance %arg11, [%c0_i32, %c32_i32] : <tensor<64x32xf16, #blocked>>
+      %34 = tt.advance %arg12, [%c32_i32, %c0_i32] : <tensor<32x256xf16, #blocked1>>
       // CHECK-NOT: ttg.convert_layout
       %35 = ttg.convert_layout %32 : tensor<64x256xf32, #dpas> -> tensor<64x256xf32, #blocked1>
       scf.yield %35, %33, %34 : tensor<64x256xf32, #blocked1>, !tt.ptr<tensor<64x32xf16, #blocked>>, !tt.ptr<tensor<32x256xf16, #blocked1>>
