// RUN: triton-opt %s -split-input-file --tritonintelgpu-accelerate-matmul | FileCheck %s

// CHECK: #[[$DPAS:.+]] = #triton_intel_gpu.dpas<{repeatCount = 8, systolicDepth = 8, executionSize = 16, opsPerChan = 2, threadsPerWarp = 16, warpsPerCTA = [4, 1], repCluster = [4, 1], A = [32, 16], B = [16, 16], C = [32, 16]}>
// CHECK: #[[$DPAS_1:.+]] = #triton_intel_gpu.dpas<{repeatCount = 8, systolicDepth = 8, executionSize = 16, opsPerChan = 2, threadsPerWarp = 16, warpsPerCTA = [4, 1], repCluster = [4, 2], A = [32, 16], B = [16, 32], C = [32, 32]}>
#blocked = #triton_gpu.blocked<{sizePerThread = [8, 4], threadsPerWarp = [4, 4], warpsPerCTA = [4, 1], order = [1, 0]}>
#blocked1 = #triton_gpu.blocked<{sizePerThread = [4, 8], threadsPerWarp = [2, 8], warpsPerCTA = [4, 1], order = [1, 0]}>
#blocked2 = #triton_gpu.blocked<{sizePerThread = [4, 8], threadsPerWarp = [4, 4], warpsPerCTA = [4, 1], order = [1, 0]}>
<<<<<<< HEAD
module attributes {"triton_gpu.target" = "xpu:DEVICE_ARCH.PVC", "triton_gpu.num-warps" = 4 : i32, "triton_gpu.threads-per-warp" = 16 : i32, "triton_intel_gpu.min_sg_size" = 16 : i32, "triton_intel_gpu.support_dpas"} {
  // CHECK: dpas_chain_loop
  tt.func public @dpas_chain_loop(
=======
module attributes {"triton_gpu.num-warps" = 4 : i32, "triton_gpu.threads-per-warp" = 16 : i32, "triton_intel_gpu.min_sg_size" = 16 : i32, "triton_intel_gpu.support_dpas"} {
  // CHECK: mma_chain_loop
  tt.func public @mma_chain_loop(
>>>>>>> fea510c0
   %170: tensor<128x64xf16, #triton_gpu.dot_op<{opIdx = 0, parent = #blocked}>>,
   %171: tensor<64x16xf16, #triton_gpu.dot_op<{opIdx = 1, parent = #blocked}>>,
   %179: tensor<16x64xf16, #triton_gpu.dot_op<{opIdx = 1, parent = #blocked1}>>,
   %164: tensor<128x64xf16, #triton_gpu.dot_op<{opIdx = 0, parent = #blocked2}>>,
   %165: tensor<64x32xf16, #triton_gpu.dot_op<{opIdx = 1, parent = #blocked2}>>,
   %173: tensor<32x64xf16, #triton_gpu.dot_op<{opIdx = 1, parent = #blocked1}>>,
   %153: tensor<128x64x!tt.ptr<f16, 1>, #blocked1>) {
    %c0_i32 = arith.constant 0 : i32
    %c8_i32 = arith.constant 8 : i32
    %c1_i32 = arith.constant 1 : i32
    %cst = arith.constant dense<0.000000e+00> : tensor<128x16xf16, #blocked>
    %cst_0 = arith.constant dense<0.000000e+00> : tensor<128x64xf16, #blocked1>
    %cst_2 = arith.constant dense<0.000000e+00> : tensor<128x32xf16, #blocked2>
    // CHECK: scf.for
    // CHECK:   tt.dot {{.*}} -> tensor<128x16xf16, #[[$DPAS]]>
    // CHECK:   tt.dot {{.*}} -> tensor<128x64xf16, #[[$DPAS_1]]>
    %115 = scf.for %arg15 = %c0_i32 to %c8_i32 step %c1_i32 iter_args(%arg16 = %cst_0) -> (tensor<128x64xf16, #blocked1>) : i32 {
      %172 = tt.dot %170, %171, %cst {inputPrecision = 0 : i32, maxNumImpreciseAcc = 0 : i32} : tensor<128x64xf16, #triton_gpu.dot_op<{opIdx = 0, parent = #blocked}>> * tensor<64x16xf16, #triton_gpu.dot_op<{opIdx = 1, parent = #blocked}>> -> tensor<128x16xf16, #blocked>
      %178 = triton_gpu.convert_layout %172 : tensor<128x16xf16, #blocked> -> tensor<128x16xf16, #triton_gpu.dot_op<{opIdx = 0, parent = #blocked1}>>
      %180 = tt.dot %178, %179, %arg16 {inputPrecision = 0 : i32, maxNumImpreciseAcc = 0 : i32} : tensor<128x16xf16, #triton_gpu.dot_op<{opIdx = 0, parent = #blocked1}>> * tensor<16x64xf16, #triton_gpu.dot_op<{opIdx = 1, parent = #blocked1}>> -> tensor<128x64xf16, #blocked1>
      scf.yield %180 : tensor<128x64xf16, #blocked1>
    }
    // CHECK: scf.for
    // CHECK:   tt.dot {{.*}} -> tensor<128x32xf16, #[[$DPAS_1]]>
    // CHECK:   tt.dot {{.*}} -> tensor<128x64xf16, #[[$DPAS_1]]>
    %149 = scf.for %arg15 = %c0_i32 to %c8_i32 step %c1_i32 iter_args(%arg16 = %115) -> (tensor<128x64xf16, #blocked1>) : i32 {
      %166 = tt.dot %164, %165, %cst_2 {inputPrecision = 0 : i32, maxNumImpreciseAcc = 0 : i32} : tensor<128x64xf16, #triton_gpu.dot_op<{opIdx = 0, parent = #blocked2}>> * tensor<64x32xf16, #triton_gpu.dot_op<{opIdx = 1, parent = #blocked2}>> -> tensor<128x32xf16, #blocked2>
      %172 = triton_gpu.convert_layout %166 : tensor<128x32xf16, #blocked2> -> tensor<128x32xf16, #triton_gpu.dot_op<{opIdx = 0, parent = #blocked1}>>
      %174 = tt.dot %172, %173, %arg16 {inputPrecision = 0 : i32, maxNumImpreciseAcc = 0 : i32} : tensor<128x32xf16, #triton_gpu.dot_op<{opIdx = 0, parent = #blocked1}>> * tensor<32x64xf16, #triton_gpu.dot_op<{opIdx = 1, parent = #blocked1}>> -> tensor<128x64xf16, #blocked1>
      scf.yield %174 : tensor<128x64xf16, #blocked1>
    }
    tt.store %153, %149 {cache = 1 : i32, evict = 1 : i32} : tensor<128x64x!tt.ptr<f16>, #blocked1>
    tt.return
  }
}

// -----

// CHECK: #[[$DPAS:.+]] = #triton_intel_gpu.dpas<{repeatCount = 8, systolicDepth = 8, executionSize = 16, opsPerChan = 2, threadsPerWarp = 16, warpsPerCTA = [8, 1], repCluster = [1, 2], A = [8, 16], B = [16, 32], C = [8, 32]}>
#blocked = #triton_gpu.blocked<{sizePerThread = [4, 8], threadsPerWarp = [2, 8], warpsPerCTA = [8, 1], order = [1, 0]}>
#blocked1 = #triton_gpu.blocked<{sizePerThread = [4, 8], threadsPerWarp = [1, 16], warpsPerCTA = [8, 1], order = [1, 0]}>
#blocked2 = #triton_gpu.blocked<{sizePerThread = [1, 16], threadsPerWarp = [2, 8], warpsPerCTA = [8, 1], order = [1, 0]}>
module attributes {"triton_gpu.num-warps" = 8 : i32, "triton_gpu.threads-per-warp" = 16 : i32, "triton_intel_gpu.min_sg_size" = 16 : i32, "triton_intel_gpu.support_dpas"} {
  // CHECK: chained_dot
  tt.func public @chained_dot(
    %arg0: tensor<64x128xf16, #triton_gpu.dot_op<{opIdx = 0, parent = #blocked}>>,
    %arg1: tensor<128x64xf16, #triton_gpu.dot_op<{opIdx = 1, parent = #blocked}>>,
    %arg2: tensor<64x128xf16, #triton_gpu.dot_op<{opIdx = 1, parent = #blocked1}>>) -> tensor<64x128xf32, #blocked1> {
    %cst_0 = arith.constant dense<0.000000e+00> : tensor<64x64xf32, #blocked>
    %cst_1 = arith.constant dense<0.000000e+00> : tensor<64x128xf32, #blocked1>
    // CHECK: tt.dot {{.*}} -> tensor<64x64xf32, #[[$DPAS]]>
    %d = tt.dot %arg0, %arg1, %cst_0 {inputPrecision = 0 : i32, maxNumImpreciseAcc = 0 : i32} :
      tensor<64x128xf16, #triton_gpu.dot_op<{opIdx = 0, parent = #blocked}>> * tensor<128x64xf16, #triton_gpu.dot_op<{opIdx = 1, parent = #blocked}>> -> tensor<64x64xf32, #blocked>
    %t = arith.truncf %d : tensor<64x64xf32, #blocked> to tensor<64x64xf16, #blocked>
    %c = triton_gpu.convert_layout %t : tensor<64x64xf16, #blocked> -> tensor<64x64xf16, #triton_gpu.dot_op<{opIdx = 0, parent = #blocked1}>>
    // CHECK: tt.dot {{.*}} -> tensor<64x128xf32, #[[$DPAS]]>
    %r = tt.dot %c, %arg2, %cst_1 {inputPrecision = 0 : i32, maxNumImpreciseAcc = 0 : i32} :
      tensor<64x64xf16, #triton_gpu.dot_op<{opIdx = 0, parent = #blocked1}>> * tensor<64x128xf16, #triton_gpu.dot_op<{opIdx = 1, parent = #blocked1}>> -> tensor<64x128xf32, #blocked1>
    tt.return %r : tensor<64x128xf32, #blocked1>
  }
}

// -----

// CHECK-NOT: triton_intel_gpu.dpas
#blocked = #triton_gpu.blocked<{sizePerThread = [8, 8], threadsPerWarp = [4, 2], warpsPerCTA = [4, 1], order = [1, 0]}>
#blocked1 = #triton_gpu.blocked<{sizePerThread = [8, 8], threadsPerWarp = [1, 8], warpsPerCTA = [4, 1], order = [1, 0]}>
#blocked2 = #triton_gpu.blocked<{sizePerThread = [8, 8], threadsPerWarp = [2, 4], warpsPerCTA = [4, 1], order = [1, 0]}>
<<<<<<< HEAD
module attributes {"triton_gpu.target" = "xpu:DEVICE_ARCH.PVC", "triton_gpu.num-warps" = 4 : i32, "triton_gpu.threads-per-warp" = 8 : i32, "triton_intel_gpu.min_sg_size" = 16 : i32, "triton_intel_gpu.support_dpas"} {
  // CHECK: dpas_chain_loop_ats
  tt.func public @dpas_chain_loop_ats(
=======
module attributes {"triton_gpu.num-warps" = 4 : i32, "triton_gpu.threads-per-warp" = 8 : i32, "triton_intel_gpu.min_sg_size" = 16 : i32, "triton_intel_gpu.support_dpas"} {
  // CHECK: mma_chain_loop_ats
  tt.func public @mma_chain_loop_ats(
>>>>>>> fea510c0
   %170: tensor<128x64xf16, #triton_gpu.dot_op<{opIdx = 0, parent = #blocked}>>,
   %171: tensor<64x16xf16, #triton_gpu.dot_op<{opIdx = 1, parent = #blocked}>>,
   %179: tensor<16x64xf16, #triton_gpu.dot_op<{opIdx = 1, parent = #blocked1}>>,
   %164: tensor<128x64xf16, #triton_gpu.dot_op<{opIdx = 0, parent = #blocked2}>>,
   %165: tensor<64x32xf16, #triton_gpu.dot_op<{opIdx = 1, parent = #blocked2}>>,
   %173: tensor<32x64xf16, #triton_gpu.dot_op<{opIdx = 1, parent = #blocked1}>>,
   %153: tensor<128x64x!tt.ptr<f16, 1>, #blocked1>) {
    %c0_i32 = arith.constant 0 : i32
    %c8_i32 = arith.constant 8 : i32
    %c1_i32 = arith.constant 1 : i32
    %cst = arith.constant dense<0.000000e+00> : tensor<128x16xf16, #blocked>
    %cst_0 = arith.constant dense<0.000000e+00> : tensor<128x64xf16, #blocked1>
    %cst_2 = arith.constant dense<0.000000e+00> : tensor<128x32xf16, #blocked2>
    %115 = scf.for %arg15 = %c0_i32 to %c8_i32 step %c1_i32 iter_args(%arg16 = %cst_0) -> (tensor<128x64xf16, #blocked1>) : i32 {
      // CHECK: scf.for
      // CHECK:   tt.dot {{.*}} -> tensor<128x16xf16, #blocked>
      %172 = tt.dot %170, %171, %cst {inputPrecision = 0 : i32, maxNumImpreciseAcc = 0 : i32} : tensor<128x64xf16, #triton_gpu.dot_op<{opIdx = 0, parent = #blocked}>> * tensor<64x16xf16, #triton_gpu.dot_op<{opIdx = 1, parent = #blocked}>> -> tensor<128x16xf16, #blocked>
      %178 = triton_gpu.convert_layout %172 : tensor<128x16xf16, #blocked> -> tensor<128x16xf16, #triton_gpu.dot_op<{opIdx = 0, parent = #blocked1}>>
      // CHECK:   tt.dot {{.*}} -> tensor<128x64xf16, #blocked1>
      %180 = tt.dot %178, %179, %arg16 {inputPrecision = 0 : i32, maxNumImpreciseAcc = 0 : i32} : tensor<128x16xf16, #triton_gpu.dot_op<{opIdx = 0, parent = #blocked1}>> * tensor<16x64xf16, #triton_gpu.dot_op<{opIdx = 1, parent = #blocked1}>> -> tensor<128x64xf16, #blocked1>
      scf.yield %180 : tensor<128x64xf16, #blocked1>
    }
    %149 = scf.for %arg15 = %c0_i32 to %c8_i32 step %c1_i32 iter_args(%arg16 = %115) -> (tensor<128x64xf16, #blocked1>) : i32 {
      // CHECK: scf.for
      // CHECK:   tt.dot {{.*}} -> tensor<128x32xf16, #blocked2>
      %166 = tt.dot %164, %165, %cst_2 {inputPrecision = 0 : i32, maxNumImpreciseAcc = 0 : i32} : tensor<128x64xf16, #triton_gpu.dot_op<{opIdx = 0, parent = #blocked2}>> * tensor<64x32xf16, #triton_gpu.dot_op<{opIdx = 1, parent = #blocked2}>> -> tensor<128x32xf16, #blocked2>
      %172 = triton_gpu.convert_layout %166 : tensor<128x32xf16, #blocked2> -> tensor<128x32xf16, #triton_gpu.dot_op<{opIdx = 0, parent = #blocked1}>>

      // CHECK:   tt.dot {{.*}} -> tensor<128x64xf16, #blocked1>
      %174 = tt.dot %172, %173, %arg16 {inputPrecision = 0 : i32, maxNumImpreciseAcc = 0 : i32} : tensor<128x32xf16, #triton_gpu.dot_op<{opIdx = 0, parent = #blocked1}>> * tensor<32x64xf16, #triton_gpu.dot_op<{opIdx = 1, parent = #blocked1}>> -> tensor<128x64xf16, #blocked1>
      scf.yield %174 : tensor<128x64xf16, #blocked1>
    }
    tt.store %153, %149 {cache = 1 : i32, evict = 1 : i32} : tensor<128x64x!tt.ptr<f16>, #blocked1>
    tt.return
  }
}

// -----

// CHECK-NOT: triton_intel_gpu.dpas
#blocked = #triton_gpu.blocked<{sizePerThread = [4, 16], threadsPerWarp = [2, 4], warpsPerCTA = [8, 1], order = [1, 0]}>
#blocked1 = #triton_gpu.blocked<{sizePerThread = [4, 16], threadsPerWarp = [1, 8], warpsPerCTA = [8, 1], order = [1, 0]}>
#blocked2 = #triton_gpu.blocked<{sizePerThread = [1, 32], threadsPerWarp = [2, 4], warpsPerCTA = [8, 1], order = [1, 0]}>
module attributes {"triton_gpu.num-warps" = 8 : i32, "triton_gpu.threads-per-warp" = 8 : i32, "triton_intel_gpu.min_sg_size" = 16 : i32, "triton_intel_gpu.support_dpas"} {
  // CHECK: chained_dot
  tt.func public @chained_dot(
    %arg0: tensor<64x128xf16, #triton_gpu.dot_op<{opIdx = 0, parent = #blocked}>>,
    %arg1: tensor<128x64xf16, #triton_gpu.dot_op<{opIdx = 1, parent = #blocked}>>,
    %arg2: tensor<64x128xf16, #triton_gpu.dot_op<{opIdx = 1, parent = #blocked1}>>) -> tensor<64x128xf32, #blocked1> {
    %cst_0 = arith.constant dense<0.000000e+00> : tensor<64x64xf32, #blocked>
    %cst_1 = arith.constant dense<0.000000e+00> : tensor<64x128xf32, #blocked1>
    // CHECK: tt.dot {{.*}} -> tensor<64x64xf32, #blocked>
    %d = tt.dot %arg0, %arg1, %cst_0 {inputPrecision = 0 : i32, maxNumImpreciseAcc = 0 : i32} :
      tensor<64x128xf16, #triton_gpu.dot_op<{opIdx = 0, parent = #blocked}>> * tensor<128x64xf16, #triton_gpu.dot_op<{opIdx = 1, parent = #blocked}>> -> tensor<64x64xf32, #blocked>
    %t = arith.truncf %d : tensor<64x64xf32, #blocked> to tensor<64x64xf16, #blocked>
    %c = triton_gpu.convert_layout %t : tensor<64x64xf16, #blocked> -> tensor<64x64xf16, #triton_gpu.dot_op<{opIdx = 0, parent = #blocked1}>>
    // CHECK: tt.dot {{.*}} -> tensor<64x128xf32, #blocked1>
    %r = tt.dot %c, %arg2, %cst_1 {inputPrecision = 0 : i32, maxNumImpreciseAcc = 0 : i32} :
      tensor<64x64xf16, #triton_gpu.dot_op<{opIdx = 0, parent = #blocked1}>> * tensor<64x128xf16, #triton_gpu.dot_op<{opIdx = 1, parent = #blocked1}>> -> tensor<64x128xf32, #blocked1>
    tt.return %r : tensor<64x128xf32, #blocked1>
  }
}

// -----

// CHECK: #[[$DPAS:.+]] = #triton_intel_gpu.dpas<{repeatCount = 8, systolicDepth = 8, executionSize = 16, opsPerChan = 2, threadsPerWarp = 16, warpsPerCTA = [1, 1], repCluster = [4, 2], A = [32, 16], B = [16, 32], C = [32, 32]}>
#blocked = #triton_gpu.blocked<{sizePerThread = [4, 4], threadsPerWarp = [1, 16], warpsPerCTA = [1, 1], order = [1, 0], CTAsPerCGA = [1, 1], CTASplitNum = [1, 1], CTAOrder = [1, 0]}>
module attributes {"triton_gpu.target" = "xpu:DEVICE_ARCH.PVC", "triton_gpu.num-ctas" = 1 : i32, "triton_gpu.num-warps" = 1 : i32, "triton_gpu.threads-per-warp" = 16 : i32, "triton_intel_gpu.min_sg_size" = 16 : i32, "triton_intel_gpu.support_dpas"} {
  // CHECK-LABEL: check_rep_cluster_size
  tt.func @check_rep_cluster_size(%arg0: !tt.ptr<f32> {tt.divisibility = 16 : i32}) {
    %mask = arith.constant dense<true> : tensor<128x128xi1, #blocked>
    %zero_f32 = arith.constant dense<0.000000e+00> : tensor<128x128xf32, #blocked>
    %a = arith.constant dense<0.000000e+00> : tensor<128x128xf16, #triton_gpu.dot_op<{opIdx = 0, parent = #blocked}>>
    %b = arith.constant dense<0.000000e+00> : tensor<128x128xf16, #triton_gpu.dot_op<{opIdx = 1, parent = #blocked}>>

    // CHECK: tt.dot {{.*}} -> tensor<128x128xf32, #[[$DPAS]]>
    %result = tt.dot %a, %b, %zero_f32 : tensor<128x128xf16, #triton_gpu.dot_op<{opIdx = 0, parent = #blocked}>> * tensor<128x128xf16, #triton_gpu.dot_op<{opIdx = 1, parent = #blocked}>> -> tensor<128x128xf32, #blocked>
    %result_ptr = tt.splat %arg0 : !tt.ptr<f32> -> tensor<128x128x!tt.ptr<f32>, #blocked>
    tt.store %result_ptr, %result, %mask : tensor<128x128x!tt.ptr<f32>, #blocked>
    tt.return
  }
}

// -----

// CHECK: #[[$DPAS:.+]] = #triton_intel_gpu.dpas<{repeatCount = 8, systolicDepth = 8, executionSize = 16, opsPerChan = 2, threadsPerWarp = 16, warpsPerCTA = [1, 1], repCluster = [2, 2], A = [16, 16], B = [16, 32], C = [16, 32]}>
#blocked = #triton_gpu.blocked<{sizePerThread = [4, 4], threadsPerWarp = [1, 16], warpsPerCTA = [1, 1], order = [1, 0], CTAsPerCGA = [1, 1], CTASplitNum = [1, 1], CTAOrder = [1, 0]}>
module attributes {"triton_gpu.target" = "xpu:DEVICE_ARCH.PVC", "triton_gpu.num-ctas" = 1 : i32, "triton_gpu.num-warps" = 1 : i32, "triton_gpu.threads-per-warp" = 16 : i32, "triton_intel_gpu.min_sg_size" = 16 : i32, "triton_intel_gpu.support_dpas"} {
  tt.func @check_rep_cluster_size(%arg0: !tt.ptr<f32> {tt.divisibility = 16 : i32}) {
    // CHECK-LABEL: check_rep_cluster_size
    %mask = arith.constant dense<true> : tensor<16x128xi1, #blocked>
    %zero_f32 = arith.constant dense<0.000000e+00> : tensor<16x128xf32, #blocked>
    %a = arith.constant dense<0.000000e+00> : tensor<16x128xf16, #triton_gpu.dot_op<{opIdx = 0, parent = #blocked}>>
    %b = arith.constant dense<0.000000e+00> : tensor<128x128xf16, #triton_gpu.dot_op<{opIdx = 1, parent = #blocked}>>

    // CHECK: tt.dot {{.*}} -> tensor<16x128xf32, #[[$DPAS]]>
    %result = tt.dot %a, %b, %zero_f32 : tensor<16x128xf16, #triton_gpu.dot_op<{opIdx = 0, parent = #blocked}>> * tensor<128x128xf16, #triton_gpu.dot_op<{opIdx = 1, parent = #blocked}>> -> tensor<16x128xf32, #blocked>
    %result_ptr = tt.splat %arg0 : !tt.ptr<f32> -> tensor<16x128x!tt.ptr<f32>, #blocked>
    tt.store %result_ptr, %result, %mask : tensor<16x128x!tt.ptr<f32>, #blocked>
    tt.return
  }
}

// -----

// CHECK: #[[$DPAS:.+]] = #triton_intel_gpu.dpas<{repeatCount = 8, systolicDepth = 8, executionSize = 16, opsPerChan = 2, threadsPerWarp = 16, warpsPerCTA = [1, 1], repCluster = [4, 1], A = [32, 16], B = [16, 16], C = [32, 16]}>
#blocked = #triton_gpu.blocked<{sizePerThread = [4, 4], threadsPerWarp = [1, 16], warpsPerCTA = [1, 1], order = [1, 0], CTAsPerCGA = [1, 1], CTASplitNum = [1, 1], CTAOrder = [1, 0]}>
module attributes {"triton_gpu.target" = "xpu:DEVICE_ARCH.PVC", "triton_gpu.num-ctas" = 1 : i32, "triton_gpu.num-warps" = 1 : i32, "triton_gpu.threads-per-warp" = 16 : i32, "triton_intel_gpu.min_sg_size" = 16 : i32, "triton_intel_gpu.support_dpas"} {
  tt.func @check_rep_cluster_size(%arg0: !tt.ptr<f32> {tt.divisibility = 16 : i32}) {
    // CHECK-LABEL: check_rep_cluster_size
    %mask = arith.constant dense<true> : tensor<128x16xi1, #blocked>
    %zero_f32 = arith.constant dense<0.000000e+00> : tensor<128x16xf32, #blocked>
    %a = arith.constant dense<0.000000e+00> : tensor<128x128xf16, #triton_gpu.dot_op<{opIdx = 0, parent = #blocked}>>
    %b = arith.constant dense<0.000000e+00> : tensor<128x16xf16, #triton_gpu.dot_op<{opIdx = 1, parent = #blocked}>>

    // CHECK: tt.dot {{.*}} -> tensor<128x16xf32, #[[$DPAS]]>
    %result = tt.dot %a, %b, %zero_f32 : tensor<128x128xf16, #triton_gpu.dot_op<{opIdx = 0, parent = #blocked}>> * tensor<128x16xf16, #triton_gpu.dot_op<{opIdx = 1, parent = #blocked}>> -> tensor<128x16xf32, #blocked>
    %result_ptr = tt.splat %arg0 : !tt.ptr<f32> -> tensor<128x16x!tt.ptr<f32>, #blocked>
    tt.store %result_ptr, %result, %mask : tensor<128x16x!tt.ptr<f32>, #blocked>
    tt.return
  }
}<|MERGE_RESOLUTION|>--- conflicted
+++ resolved
@@ -5,15 +5,9 @@
 #blocked = #triton_gpu.blocked<{sizePerThread = [8, 4], threadsPerWarp = [4, 4], warpsPerCTA = [4, 1], order = [1, 0]}>
 #blocked1 = #triton_gpu.blocked<{sizePerThread = [4, 8], threadsPerWarp = [2, 8], warpsPerCTA = [4, 1], order = [1, 0]}>
 #blocked2 = #triton_gpu.blocked<{sizePerThread = [4, 8], threadsPerWarp = [4, 4], warpsPerCTA = [4, 1], order = [1, 0]}>
-<<<<<<< HEAD
-module attributes {"triton_gpu.target" = "xpu:DEVICE_ARCH.PVC", "triton_gpu.num-warps" = 4 : i32, "triton_gpu.threads-per-warp" = 16 : i32, "triton_intel_gpu.min_sg_size" = 16 : i32, "triton_intel_gpu.support_dpas"} {
+module attributes {"triton_gpu.num-warps" = 4 : i32, "triton_gpu.threads-per-warp" = 16 : i32, "triton_intel_gpu.min_sg_size" = 16 : i32, "triton_intel_gpu.support_dpas"} {
   // CHECK: dpas_chain_loop
   tt.func public @dpas_chain_loop(
-=======
-module attributes {"triton_gpu.num-warps" = 4 : i32, "triton_gpu.threads-per-warp" = 16 : i32, "triton_intel_gpu.min_sg_size" = 16 : i32, "triton_intel_gpu.support_dpas"} {
-  // CHECK: mma_chain_loop
-  tt.func public @mma_chain_loop(
->>>>>>> fea510c0
    %170: tensor<128x64xf16, #triton_gpu.dot_op<{opIdx = 0, parent = #blocked}>>,
    %171: tensor<64x16xf16, #triton_gpu.dot_op<{opIdx = 1, parent = #blocked}>>,
    %179: tensor<16x64xf16, #triton_gpu.dot_op<{opIdx = 1, parent = #blocked1}>>,
@@ -82,15 +76,9 @@
 #blocked = #triton_gpu.blocked<{sizePerThread = [8, 8], threadsPerWarp = [4, 2], warpsPerCTA = [4, 1], order = [1, 0]}>
 #blocked1 = #triton_gpu.blocked<{sizePerThread = [8, 8], threadsPerWarp = [1, 8], warpsPerCTA = [4, 1], order = [1, 0]}>
 #blocked2 = #triton_gpu.blocked<{sizePerThread = [8, 8], threadsPerWarp = [2, 4], warpsPerCTA = [4, 1], order = [1, 0]}>
-<<<<<<< HEAD
-module attributes {"triton_gpu.target" = "xpu:DEVICE_ARCH.PVC", "triton_gpu.num-warps" = 4 : i32, "triton_gpu.threads-per-warp" = 8 : i32, "triton_intel_gpu.min_sg_size" = 16 : i32, "triton_intel_gpu.support_dpas"} {
+module attributes {"triton_gpu.num-warps" = 4 : i32, "triton_gpu.threads-per-warp" = 8 : i32, "triton_intel_gpu.min_sg_size" = 16 : i32, "triton_intel_gpu.support_dpas"} {
   // CHECK: dpas_chain_loop_ats
   tt.func public @dpas_chain_loop_ats(
-=======
-module attributes {"triton_gpu.num-warps" = 4 : i32, "triton_gpu.threads-per-warp" = 8 : i32, "triton_intel_gpu.min_sg_size" = 16 : i32, "triton_intel_gpu.support_dpas"} {
-  // CHECK: mma_chain_loop_ats
-  tt.func public @mma_chain_loop_ats(
->>>>>>> fea510c0
    %170: tensor<128x64xf16, #triton_gpu.dot_op<{opIdx = 0, parent = #blocked}>>,
    %171: tensor<64x16xf16, #triton_gpu.dot_op<{opIdx = 1, parent = #blocked}>>,
    %179: tensor<16x64xf16, #triton_gpu.dot_op<{opIdx = 1, parent = #blocked1}>>,
