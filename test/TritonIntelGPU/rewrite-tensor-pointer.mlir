--- conflicted
+++ resolved
@@ -52,8 +52,8 @@
       // CHECK:  tt.advance {{.*}}, {{\[}}{{.*}}, {{.*}}] : <tensor<256x32xf16, #ttg.dot_op<{opIdx = 0, parent = #[[DPAS]], kWidth = 1}>>>
       // CHECK:  tt.advance {{.*}}, {{\[}}{{.*}}, {{.*}}] : <tensor<32x256xf16, #ttg.dot_op<{opIdx = 1, parent = #[[DPAS]], kWidth = 2}>>>
       %30 = tt.dot %28, %29, %arg11, inputPrecision = tf32 : tensor<256x32xf16, #dot0> * tensor<32x256xf16, #dot1> -> tensor<256x256xf32, #dpas>
-      %31 = tt.advance %arg12, [%c0_i32, %c32_i32] : <tensor<256x32xf16, #dot0>>, i32, i32
-      %32 = tt.advance %arg13, [%c32_i32, %c0_i32] : <tensor<32x256xf16, #dot1>>, i32, i32
+      %31 = tt.advance %arg12, [%c0_i32, %c32_i32] : <tensor<256x32xf16, #dot0>>
+      %32 = tt.advance %arg13, [%c32_i32, %c0_i32] : <tensor<32x256xf16, #dot1>>
       scf.yield %30, %31, %32 : tensor<256x256xf32, #dpas>, !tt.ptr<tensor<256x32xf16, #dot0>>, !tt.ptr<tensor<32x256xf16, #dot1>>
     }
     %25 = arith.extsi %arg9 : i32 to i64
@@ -133,8 +133,8 @@
       // CHECK:  tt.advance {{.*}}, {{\[}}{{.*}}, {{.*}}] : <tensor<256x32xf16, #ttg.dot_op<{opIdx = 0, parent = #[[DPAS]], kWidth = 1}>>>
       // CHECK:  tt.advance {{.*}}, {{\[}}{{.*}}, {{.*}}] : <tensor<32x256xf16, #ttg.dot_op<{opIdx = 1, parent = #[[DPAS]], kWidth = 2}>>>
       %30 = tt.dot %28, %29, %arg10, inputPrecision = tf32 : tensor<256x32xf16, #dot0> * tensor<32x256xf16, #dot1> -> tensor<256x256xf32, #dpas>
-      %31 = tt.advance %arg11, [%c0_i32, %c32_i32] : <tensor<256x32xf16, #dot0>>, i32, i32
-      %32 = tt.advance %arg12, [%c32_i32, %c0_i32] : <tensor<32x256xf16, #dot1>>, i32, i32
+      %31 = tt.advance %arg11, [%c0_i32, %c32_i32] : <tensor<256x32xf16, #dot0>>
+      %32 = tt.advance %arg12, [%c32_i32, %c0_i32] : <tensor<32x256xf16, #dot1>>
       scf.yield %30, %31, %32 : tensor<256x256xf32, #dpas>, !tt.ptr<tensor<256x32xf16, #dot0>>, !tt.ptr<tensor<32x256xf16, #dot1>>
     }
     %24 = arith.truncf %23#0 : tensor<256x256xf32, #dpas> to tensor<256x256xf16, #dpas>
@@ -199,9 +199,9 @@
       %29 = tt.load %arg12 {boundaryCheck = array<i32: 0, 1>} : !tt.ptr<tensor<32x256xf16, #dot1>>
       %30 = tt.dot %28, %29, %arg10, inputPrecision = tf32 : tensor<256x32xf16, #dot0> * tensor<32x256xf16, #dot1> -> tensor<256x256xf32, #dpas>
       // CHECK-NOT: tt.advance
-      %31 = tt.advance %arg11, [%c0_i32, %c32_i32] : <tensor<256x32xf16, #dot0>>, i32, i32
+      %31 = tt.advance %arg11, [%c0_i32, %c32_i32] : <tensor<256x32xf16, #dot0>>
       // CHECK-NOT: tt.advance
-      %32 = tt.advance %arg12, [%c32_i32, %c0_i32] : <tensor<32x256xf16, #dot1>>, i32, i32
+      %32 = tt.advance %arg12, [%c32_i32, %c0_i32] : <tensor<32x256xf16, #dot1>>
       scf.yield %30, %31, %32 : tensor<256x256xf32, #dpas>, !tt.ptr<tensor<256x32xf16, #dot0>>, !tt.ptr<tensor<32x256xf16, #dot1>>
     }
     %24 = arith.truncf %23#0 : tensor<256x256xf32, #dpas> to tensor<256x256xf16, #dpas>
@@ -270,9 +270,9 @@
       %56 = tt.load %arg12 {boundaryCheck = array<i32: 0>, padding = 2 : i32} : !tt.ptr<tensor<32x32xf16>>
       %57 = tt.dot %55, %56, %arg10 : tensor<128x32xf16> * tensor<32x32xf16> -> tensor<128x32xf32>
       // CHECK-NOT: tt.advance
-      %58 = tt.advance %arg11, [%c0_i32, %c32_i32] : !tt.ptr<tensor<128x32xf16>>, i32, i32
+      %58 = tt.advance %arg11, [%c0_i32, %c32_i32] : !tt.ptr<tensor<128x32xf16>>
       // CHECK-NOT: tt.advance
-      %59 = tt.advance %arg12, [%c32_i32, %c0_i32] : !tt.ptr<tensor<32x32xf16>>, i32, i32
+      %59 = tt.advance %arg12, [%c32_i32, %c0_i32] : !tt.ptr<tensor<32x32xf16>>
       // CHECK: scf.yield
       scf.yield %57, %58, %59 : tensor<128x32xf32>, !tt.ptr<tensor<128x32xf16>>, !tt.ptr<tensor<32x32xf16>>
     }
@@ -323,17 +323,10 @@
       // CHECK:  tt.dot {{.*}}, {{.*}}, {{.*}}, inputPrecision = tf32 : tensor<256x32xf16, #ttg.dot_op<{opIdx = 0, parent = #[[DPAS]], kWidth = 1}>> * tensor<32x256xf16, #ttg.dot_op<{opIdx = 1, parent = #[[DPAS]], kWidth = 2}>> -> tensor<256x256xf32, #[[DPAS]]>
       // CHECK:  tt.advance {{.*}}, {{\[}}{{.*}}, {{.*}}] : <tensor<256x32xf16, #ttg.dot_op<{opIdx = 0, parent = #[[DPAS]], kWidth = 1}>>>
       // CHECK:  tt.advance {{.*}}, {{\[}}{{.*}}, {{.*}}] : <tensor<32x256xf16, #ttg.dot_op<{opIdx = 1, parent = #[[DPAS]], kWidth = 2}>>>
-<<<<<<< HEAD
-      %18 = tt.dot %16, %17, %arg4, inputPrecision = tf32 : tensor<256x32xf16, #ttg.dot_op<{opIdx = 0, parent = #dpas, kWidth = 2}>> * tensor<32x256xf16, #ttg.dot_op<{opIdx = 1, parent = #dpas, kWidth = 2}>> -> tensor<256x256xf32, #dpas>
-      %19 = tt.advance %arg5, [%c0_i32, %c32_i32] : <tensor<256x32xf16, #ttg.dot_op<{opIdx = 0, parent = #dpas, kWidth = 2}>>>, i32, i32
-      %20 = tt.advance %arg6, [%c32_i32, %c0_i32] : <tensor<32x256xf16, #ttg.dot_op<{opIdx = 1, parent = #dpas, kWidth = 2}>>>, i32, i32
-      scf.yield %18, %19, %20 : tensor<256x256xf32, #dpas>, !tt.ptr<tensor<256x32xf16, #ttg.dot_op<{opIdx = 0, parent = #dpas, kWidth = 2}>>>, !tt.ptr<tensor<32x256xf16, #ttg.dot_op<{opIdx = 1, parent = #dpas, kWidth = 2}>>>
-=======
       %18 = tt.dot %16, %17, %arg4, inputPrecision = tf32 : tensor<256x32xf16, #ttg.dot_op<{opIdx = 0, parent = #dpas, kWidth = 1}>> * tensor<32x256xf16, #ttg.dot_op<{opIdx = 1, parent = #dpas, kWidth = 2}>> -> tensor<256x256xf32, #dpas>
       %19 = tt.advance %arg5, [%c0_i32, %c32_i32] : <tensor<256x32xf16, #ttg.dot_op<{opIdx = 0, parent = #dpas, kWidth = 1}>>>
       %20 = tt.advance %arg6, [%c32_i32, %c0_i32] : <tensor<32x256xf16, #ttg.dot_op<{opIdx = 1, parent = #dpas, kWidth = 2}>>>
       scf.yield %18, %19, %20 : tensor<256x256xf32, #dpas>, !tt.ptr<tensor<256x32xf16, #ttg.dot_op<{opIdx = 0, parent = #dpas, kWidth = 1}>>>, !tt.ptr<tensor<32x256xf16, #ttg.dot_op<{opIdx = 1, parent = #dpas, kWidth = 2}>>>
->>>>>>> aa1e3927
     }
     %14 = tt.make_tensor_ptr %arg2, [%c1024_i64, %c4096_i64], [%c4096_i64, %c1_i64], [%9, %11] {order = array<i32: 1, 0>} : <tensor<256x256xf16, #dpas>>
     %15 = arith.truncf %13#0 : tensor<256x256xf32, #dpas> to tensor<256x256xf16, #dpas>
@@ -381,15 +374,9 @@
     %13:3 = scf.for %arg3 = %c0_i32 to %c5120_i32 step %c32_i32 iter_args(%arg4 = %cst, %arg5 = %10, %arg6 = %12) -> (tensor<256x256xf32, #dpas>, !tt.ptr<tensor<256x32xf16, #ttg.dot_op<{opIdx = 0, parent = #dpas, kWidth = 1}>>>, !tt.ptr<tensor<32x256xf16, #ttg.dot_op<{opIdx = 1, parent = #dpas, kWidth = 2}>>>)  : i32 {
       // CHECK-NOT:  tt.advance {{.*}}, {{\[}}{{.*}}, {{.*}}] : <tensor<256x32xf16, #ttg.dot_op<{opIdx = 0, parent = #[[DPAS]], kWidth = 1}>>>
       // CHECK-NOT:  tt.advance {{.*}}, {{\[}}{{.*}}, {{.*}}] : <tensor<32x256xf16, #ttg.dot_op<{opIdx = 1, parent = #[[DPAS]], kWidth = 2}>>>
-<<<<<<< HEAD
-      %19 = tt.advance %arg5, [%c0_i32, %c32_i32] : <tensor<256x32xf16, #ttg.dot_op<{opIdx = 0, parent = #dpas, kWidth = 2}>>>, i32, i32
-      %20 = tt.advance %arg6, [%c32_i32, %c0_i32] : <tensor<32x256xf16, #ttg.dot_op<{opIdx = 1, parent = #dpas, kWidth = 2}>>>, i32, i32
-      scf.yield %arg4, %19, %20 : tensor<256x256xf32, #dpas>, !tt.ptr<tensor<256x32xf16, #ttg.dot_op<{opIdx = 0, parent = #dpas, kWidth = 2}>>>, !tt.ptr<tensor<32x256xf16, #ttg.dot_op<{opIdx = 1, parent = #dpas, kWidth = 2}>>>
-=======
       %19 = tt.advance %arg5, [%c0_i32, %c32_i32] : <tensor<256x32xf16, #ttg.dot_op<{opIdx = 0, parent = #dpas, kWidth = 1}>>>
       %20 = tt.advance %arg6, [%c32_i32, %c0_i32] : <tensor<32x256xf16, #ttg.dot_op<{opIdx = 1, parent = #dpas, kWidth = 2}>>>
       scf.yield %arg4, %19, %20 : tensor<256x256xf32, #dpas>, !tt.ptr<tensor<256x32xf16, #ttg.dot_op<{opIdx = 0, parent = #dpas, kWidth = 1}>>>, !tt.ptr<tensor<32x256xf16, #ttg.dot_op<{opIdx = 1, parent = #dpas, kWidth = 2}>>>
->>>>>>> aa1e3927
     }
     %14 = tt.make_tensor_ptr %arg2, [%c1024_i64, %c4096_i64], [%c4096_i64, %c1_i64], [%9, %11] {order = array<i32: 1, 0>} : <tensor<256x256xf16, #dpas>>
     %15 = arith.truncf %13#0 : tensor<256x256xf32, #dpas> to tensor<256x256xf16, #dpas>
