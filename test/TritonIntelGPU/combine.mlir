--- conflicted
+++ resolved
@@ -2407,11 +2407,7 @@
 
 // -----
 
-<<<<<<< HEAD
-// COM: Ensure the compiler can propagate layout in an scf.if returning a block ptr.
-=======
 // COM: Reproducer for issue #3817 (to ensure that the compiler doesn't crash).
->>>>>>> 9fe51c38
 
 // CHECK: #[[$BLOCKED1:.+]] = #ttg.blocked<{sizePerThread = [1, 8], threadsPerWarp = [2, 8], warpsPerCTA = [4, 1], order = [1, 0]}>
 
