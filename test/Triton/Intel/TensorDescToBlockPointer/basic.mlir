// RUN: triton-opt %s -triton-intel-tdesc-to-block-pointer  | FileCheck %s

module {
  tt.func public @test_load(%arg0: !tt.ptr<f32>, %arg1: i32, %arg2: i32) {
    %c1_i64 = arith.constant 1 : i64
    %c64_i32 = arith.constant 64 : i32
    %c8_i32 = arith.constant 8 : i32
    %0 = arith.extsi %arg2 : i32 to i64
    %desc = tt.make_tensor_descriptor %arg0, [%arg1, %arg2], [%0, %c1_i64] : <f32>, <tensor<16x128xf32>>
    %load = tt.descriptor_load %desc[%c8_i32, %c64_i32] : !tt.tensordesc<tensor<16x128xf32>> -> tensor<16x128xf32>
    tt.return
  }
  // CHECK:      tt.func public @test_load([[PARAM_0:%.+]]: !tt.ptr<f32>, [[PARAM_1:%.+]]: i32, [[PARAM_2:%.+]]: i32) {
  // CHECK-DAG:    [[CST_1_i64:%.+]] = arith.constant 1 : i64
  // CHECK-DAG:    [[CST_64_i32:%.+]] = arith.constant 64 : i32
  // CHECK-DAG:    [[CST_8_i32:%.+]] = arith.constant 8 : i32
  // CHECK-NOT: separator of consecutive DAGs
  // CHECK-DAG:    [[EXTSI_PARAM_1:%.+]] = arith.extsi [[PARAM_1]] : i32 to i64  
  // CHECK-DAG:    [[EXTSI_PARAM_2:%.+]] = arith.extsi [[PARAM_2]] : i32 to i64
  // CHECK:        [[TENSOR_PTR:%.+]] = tt.make_tensor_ptr [[PARAM_0]], {{\[}}[[EXTSI_PARAM_1]], [[EXTSI_PARAM_2]]], {{\[}}[[EXTSI_PARAM_2]], [[CST_1_i64]]], {{\[}}[[CST_8_i32]], [[CST_64_i32]]] {{.*}} : <tensor<16x128xf32>>
  // CHECK:        [[LOAD:%.+]] = tt.load [[TENSOR_PTR]] : !tt.ptr<tensor<16x128xf32>>
  // CHECK:        tt.return
  // CHECK:      }

<<<<<<< HEAD
  tt.func public @test_store(%arg0: !tt.ptr<f32>, %arg1: i32, %arg2: i32) {
    %c1_i64 = arith.constant 1 : i64
    %c64_i32 = arith.constant 64 : i32
    %c8_i32 = arith.constant 8 : i32
    %cst = arith.constant dense<1.000000e+00> : tensor<16x128xf32>
    %0 = arith.extsi %arg2 : i32 to i64
    %desc = tt.make_tensor_descriptor %arg0, [%arg1, %arg2], [%0, %c1_i64] : <f32>, <tensor<16x128xf32>>
    tt.descriptor_store %desc[%c8_i32, %c64_i32], %cst : !tt.tensordesc<tensor<16x128xf32>>, tensor<16x128xf32>
    tt.return
  }
  // CHECK:      tt.func public @test_store([[PARAM_0:%.+]]: !tt.ptr<f32>, [[PARAM_1:%.+]]: i32, [[PARAM_2:%.+]]: i32) {
  // CHECK-DAG:    [[CST_1_i64:%.+]] = arith.constant 1 : i64
  // CHECK-DAG:    [[CST_64_i32:%.+]] = arith.constant 64 : i32
  // CHECK-DAG:    [[CST_8_i32:%.+]] = arith.constant 8 : i32
  // CHECK-DAG:    [[CST:%.+]] = arith.constant dense<1.000000e+00> : tensor<16x128xf32>
  // CHECK-NOT: separator of consecutive DAGs
  // CHECK-DAG:    [[EXTSI_PARAM_1:%.+]] = arith.extsi [[PARAM_1]] : i32 to i64
  // CHECK-DAG:    [[EXTSI_PARAM_2:%.+]] = arith.extsi [[PARAM_2]] : i32 to i64
  // CHECK:        [[TENSOR_PTR:%.+]] = tt.make_tensor_ptr [[PARAM_0]], {{\[}}[[EXTSI_PARAM_1]], [[EXTSI_PARAM_2]]], {{\[}}[[EXTSI_PARAM_2]], [[CST_1_i64]]], {{\[}}[[CST_8_i32]], [[CST_64_i32]]] {{.*}} : <tensor<16x128xf32>>
  // CHECK:        tt.store [[TENSOR_PTR]], [[CST]] : !tt.ptr<tensor<16x128xf32>>
=======
  // CHECK:      tt.func public @test1([[PARAM_0:%.+]]: !tt.ptr<i16>, [[PARAM_1:%.+]]: i32, [[PARAM_2:%.+]]: i32) {
  // CHECK-NOT:    tt.make_tensor_descriptor
  // CHECK-NOT:    tt.descriptor_load
  // CHECK-DAG:    [[CST_1_i64:%.+]] = arith.constant 1 : i64
  // CHECK-DAG:    [[CST_64_i32:%.+]] = arith.constant 64 : i32
  // CHECK-DAG:    [[CST_8_i32:%.+]] = arith.constant 8 : i32
  // CHECK-DAG:    [[EXTSI_PARAM_1:%.+]] = arith.extsi [[PARAM_1]] : i32 to i64
  // CHECK-DAG:    [[EXTSI_PARAM_2:%.+]] = arith.extsi [[PARAM_2]] : i32 to i64
  // CHECK:        [[TENSOR_PTR:%.+]] = tt.make_tensor_ptr [[PARAM_0]], {{\[}}[[EXTSI_PARAM_1]], [[EXTSI_PARAM_2]]], {{\[}}[[EXTSI_PARAM_2]], [[CST_1_i64]]], {{\[}}[[CST_8_i32]], [[CST_64_i32]]] {{.*}} : <tensor<8x32xi16>>
  // CHECK:        [[LOAD:%.+]] = tt.load [[TENSOR_PTR]] : !tt.ptr<tensor<8x32xi16>>
>>>>>>> 342587a6
  // CHECK:        tt.return
  // CHECK:      }
}<|MERGE_RESOLUTION|>--- conflicted
+++ resolved
@@ -11,10 +11,11 @@
     tt.return
   }
   // CHECK:      tt.func public @test_load([[PARAM_0:%.+]]: !tt.ptr<f32>, [[PARAM_1:%.+]]: i32, [[PARAM_2:%.+]]: i32) {
+  // CHECK-NOT:    tt.make_tensor_descriptor
+  // CHECK-NOT:    tt.descriptor_load
   // CHECK-DAG:    [[CST_1_i64:%.+]] = arith.constant 1 : i64
   // CHECK-DAG:    [[CST_64_i32:%.+]] = arith.constant 64 : i32
   // CHECK-DAG:    [[CST_8_i32:%.+]] = arith.constant 8 : i32
-  // CHECK-NOT: separator of consecutive DAGs
   // CHECK-DAG:    [[EXTSI_PARAM_1:%.+]] = arith.extsi [[PARAM_1]] : i32 to i64  
   // CHECK-DAG:    [[EXTSI_PARAM_2:%.+]] = arith.extsi [[PARAM_2]] : i32 to i64
   // CHECK:        [[TENSOR_PTR:%.+]] = tt.make_tensor_ptr [[PARAM_0]], {{\[}}[[EXTSI_PARAM_1]], [[EXTSI_PARAM_2]]], {{\[}}[[EXTSI_PARAM_2]], [[CST_1_i64]]], {{\[}}[[CST_8_i32]], [[CST_64_i32]]] {{.*}} : <tensor<16x128xf32>>
@@ -22,7 +23,6 @@
   // CHECK:        tt.return
   // CHECK:      }
 
-<<<<<<< HEAD
   tt.func public @test_store(%arg0: !tt.ptr<f32>, %arg1: i32, %arg2: i32) {
     %c1_i64 = arith.constant 1 : i64
     %c64_i32 = arith.constant 64 : i32
@@ -34,6 +34,8 @@
     tt.return
   }
   // CHECK:      tt.func public @test_store([[PARAM_0:%.+]]: !tt.ptr<f32>, [[PARAM_1:%.+]]: i32, [[PARAM_2:%.+]]: i32) {
+  // CHECK-NOT:    tt.make_tensor_descriptor
+  // CHECK-NOT:    tt.descriptor_load
   // CHECK-DAG:    [[CST_1_i64:%.+]] = arith.constant 1 : i64
   // CHECK-DAG:    [[CST_64_i32:%.+]] = arith.constant 64 : i32
   // CHECK-DAG:    [[CST_8_i32:%.+]] = arith.constant 8 : i32
@@ -43,18 +45,6 @@
   // CHECK-DAG:    [[EXTSI_PARAM_2:%.+]] = arith.extsi [[PARAM_2]] : i32 to i64
   // CHECK:        [[TENSOR_PTR:%.+]] = tt.make_tensor_ptr [[PARAM_0]], {{\[}}[[EXTSI_PARAM_1]], [[EXTSI_PARAM_2]]], {{\[}}[[EXTSI_PARAM_2]], [[CST_1_i64]]], {{\[}}[[CST_8_i32]], [[CST_64_i32]]] {{.*}} : <tensor<16x128xf32>>
   // CHECK:        tt.store [[TENSOR_PTR]], [[CST]] : !tt.ptr<tensor<16x128xf32>>
-=======
-  // CHECK:      tt.func public @test1([[PARAM_0:%.+]]: !tt.ptr<i16>, [[PARAM_1:%.+]]: i32, [[PARAM_2:%.+]]: i32) {
-  // CHECK-NOT:    tt.make_tensor_descriptor
-  // CHECK-NOT:    tt.descriptor_load
-  // CHECK-DAG:    [[CST_1_i64:%.+]] = arith.constant 1 : i64
-  // CHECK-DAG:    [[CST_64_i32:%.+]] = arith.constant 64 : i32
-  // CHECK-DAG:    [[CST_8_i32:%.+]] = arith.constant 8 : i32
-  // CHECK-DAG:    [[EXTSI_PARAM_1:%.+]] = arith.extsi [[PARAM_1]] : i32 to i64
-  // CHECK-DAG:    [[EXTSI_PARAM_2:%.+]] = arith.extsi [[PARAM_2]] : i32 to i64
-  // CHECK:        [[TENSOR_PTR:%.+]] = tt.make_tensor_ptr [[PARAM_0]], {{\[}}[[EXTSI_PARAM_1]], [[EXTSI_PARAM_2]]], {{\[}}[[EXTSI_PARAM_2]], [[CST_1_i64]]], {{\[}}[[CST_8_i32]], [[CST_64_i32]]] {{.*}} : <tensor<8x32xi16>>
-  // CHECK:        [[LOAD:%.+]] = tt.load [[TENSOR_PTR]] : !tt.ptr<tensor<8x32xi16>>
->>>>>>> 342587a6
   // CHECK:        tt.return
   // CHECK:      }
 }