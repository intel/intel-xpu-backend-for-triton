// RUN: triton-opt %s -triton-raise-block-pointer -canonicalize | FileCheck %s

// CHECK-LABEL:   tt.func @test_addptr_splat_make_range(
// CHECK-SAME:                                          %[[VAL_0:.*]]: !tt.ptr<f32>) -> tensor<128xf32> {
// CHECK:           %[[VAL_1:.*]] = arith.constant 0 : i64
// CHECK:           %[[VAL_2:.*]] = arith.constant 128 : i32
// CHECK:           %[[VAL_3:.*]] = arith.constant 1 : i64
// CHECK:           %[[VAL_4:.*]] = tt.make_tensor_ptr %[[VAL_0]], {{\[}}%[[VAL_1]]], {{\[}}%[[VAL_3]]], {{\[}}%[[VAL_2]]] {order = array<i32>} : <tensor<128xf32>>
// CHECK:           %[[VAL_5:.*]] = tt.load %[[VAL_4]] : !tt.ptr<tensor<128xf32>>
// CHECK:           tt.return %[[VAL_5]] : tensor<128xf32>
tt.func @test_addptr_splat_make_range(%arg0 : !tt.ptr<f32>) -> tensor<128xf32> {
  %0 = tt.splat %arg0 : !tt.ptr<f32> -> tensor<128x!tt.ptr<f32>>
  %1 = tt.make_range {start = 128 : i32, end = 256 : i32} : tensor<128xi32>
  %2 = tt.addptr %0, %1 : tensor<128x!tt.ptr<f32>>, tensor<128xi32>
  %3 = tt.load %2 : tensor<128x!tt.ptr<f32>>
  tt.return %3 : tensor<128xf32>
}

// CHECK-LABEL:   tt.func @test_addptr_splat_splat_i32(
// CHECK-SAME:                                         %[[VAL_0:.*]]: !tt.ptr<f32>,
// CHECK-SAME:                                         %[[VAL_1:.*]]: i32,
// CHECK-SAME:                                         %[[VAL_2:.*]]: tensor<128xi1>) -> tensor<128xf32> {
// CHECK:           %[[VAL_3:.*]] = arith.constant 0 : i64
// CHECK:           %[[VAL_4:.*]] = tt.make_tensor_ptr %[[VAL_0]], {{\[}}%[[VAL_3]]], {{\[}}%[[VAL_3]]], {{\[}}%[[VAL_1]]] {order = array<i32>} : <tensor<128xf32>>
// CHECK:           %[[VAL_5:.*]] = tt.load %[[VAL_4]], %[[VAL_2]] cacheModifier = ca evictionPolicy = evict_first {isVolatile = true} : !tt.ptr<tensor<128xf32>>
// CHECK:           tt.return %[[VAL_5]] : tensor<128xf32>
tt.func @test_addptr_splat_splat_i32(%arg0 : !tt.ptr<f32>, %arg1: i32, %arg2: tensor<128xi1>) -> tensor<128xf32> {
  %0 = tt.splat %arg0 : !tt.ptr<f32> -> tensor<128x!tt.ptr<f32>>
  %1 = tt.splat %arg1 : i32 -> tensor<128xi32>
  %2 = tt.addptr %0, %1 : tensor<128x!tt.ptr<f32>>, tensor<128xi32>
  %3 = tt.load %2, %arg2 cacheModifier = ca evictionPolicy = evict_first {isVolatile = true} : tensor<128x!tt.ptr<f32>>
  tt.return %3 : tensor<128xf32>
}

// CHECK-LABEL:   tt.func @test_addptr_splat_splat_i64(
// CHECK-SAME:                                         %[[VAL_0:.*]]: !tt.ptr<f32>,
// CHECK-SAME:                                         %[[VAL_1:.*]]: i64) -> tensor<128xf32> {
// CHECK:           %[[VAL_2:.*]] = arith.constant 0 : i64
// CHECK:           %[[VAL_3:.*]] = arith.index_cast %[[VAL_1]] : i64 to index
// CHECK:           %[[VAL_4:.*]] = arith.index_cast %[[VAL_3]] : index to i32
// CHECK:           %[[VAL_5:.*]] = tt.make_tensor_ptr %[[VAL_0]], {{\[}}%[[VAL_2]]], {{\[}}%[[VAL_2]]], {{\[}}%[[VAL_4]]] {order = array<i32>} : <tensor<128xf32>>
// CHECK:           %[[VAL_6:.*]] = tt.load %[[VAL_5]] : !tt.ptr<tensor<128xf32>>
// CHECK:           tt.return %[[VAL_6]] : tensor<128xf32>
tt.func @test_addptr_splat_splat_i64(%arg0 : !tt.ptr<f32>, %arg1: i64) -> tensor<128xf32> {
  %0 = tt.splat %arg0 : !tt.ptr<f32> -> tensor<128x!tt.ptr<f32>>
  %1 = tt.splat %arg1 : i64 -> tensor<128xi64>
  %2 = tt.addptr %0, %1 : tensor<128x!tt.ptr<f32>>, tensor<128xi64>
  %3 = tt.load %2 : tensor<128x!tt.ptr<f32>>
  tt.return %3 : tensor<128xf32>
}

// CHECK-LABEL:   tt.func @test_addptr_splat_splat_2d(
// CHECK-SAME:                                        %[[VAL_0:.*]]: !tt.ptr<f32>,
// CHECK-SAME:                                        %[[VAL_1:.*]]: i64,
// CHECK-SAME:                                        %[[VAL_2:.*]]: tensor<2x128xi1>,
// CHECK-SAME:                                        %[[VAL_3:.*]]: tensor<2x128xf32>) -> tensor<2x128xf32> {
// CHECK:           %[[VAL_4:.*]] = arith.constant 0 : i64
// CHECK:           %[[VAL_5:.*]] = arith.constant 0 : i32
// CHECK:           %[[VAL_6:.*]] = arith.index_cast %[[VAL_1]] : i64 to index
// CHECK:           %[[VAL_7:.*]] = arith.index_cast %[[VAL_6]] : index to i32
// CHECK:           %[[VAL_8:.*]] = tt.make_tensor_ptr %[[VAL_0]], {{\[}}%[[VAL_4]], %[[VAL_4]]], {{\[}}%[[VAL_4]], %[[VAL_4]]], {{\[}}%[[VAL_7]], %[[VAL_5]]] {order = array<i32>} : <tensor<2x128xf32>>
// CHECK:           %[[VAL_9:.*]] = tt.load %[[VAL_8]], %[[VAL_2]], %[[VAL_3]] : !tt.ptr<tensor<2x128xf32>>
// CHECK:           tt.return %[[VAL_9]] : tensor<2x128xf32>
tt.func @test_addptr_splat_splat_2d(%arg0 : !tt.ptr<f32>, %arg1: i64, %arg2: tensor<2x128xi1>, %arg3: tensor<2x128xf32>) -> tensor<2x128xf32> {
  %0 = tt.splat %arg0 : !tt.ptr<f32> -> tensor<2x128x!tt.ptr<f32>>
  %1 = tt.splat %arg1 : i64 -> tensor<2x128xi64>
  %2 = tt.addptr %0, %1 : tensor<2x128x!tt.ptr<f32>>, tensor<2x128xi64>
  %3 = tt.load %2, %arg2, %arg3 : tensor<2x128x!tt.ptr<f32>>
  tt.return %3 : tensor<2x128xf32>
}

// CHECK-LABEL:   tt.func @test_addptr_splat_splat_2d_store(
// CHECK-SAME:                                              %[[VAL_0:.*]]: !tt.ptr<f32>,
// CHECK-SAME:                                              %[[VAL_1:.*]]: i64,
// CHECK-SAME:                                              %[[VAL_2:.*]]: tensor<2x128xi1>,
// CHECK-SAME:                                              %[[VAL_3:.*]]: tensor<2x128xf32>) {
// CHECK:           %[[VAL_4:.*]] = arith.constant 0 : i64
// CHECK:           %[[VAL_5:.*]] = arith.constant 0 : i32
// CHECK:           %[[VAL_6:.*]] = arith.index_cast %[[VAL_1]] : i64 to index
// CHECK:           %[[VAL_7:.*]] = arith.index_cast %[[VAL_6]] : index to i32
// CHECK:           %[[VAL_8:.*]] = tt.make_tensor_ptr %[[VAL_0]], {{\[}}%[[VAL_4]], %[[VAL_4]]], {{\[}}%[[VAL_4]], %[[VAL_4]]], {{\[}}%[[VAL_7]], %[[VAL_5]]] {order = array<i32>} : <tensor<2x128xf32>>
// CHECK:           tt.store %[[VAL_8]], %[[VAL_3]], %[[VAL_2]] : !tt.ptr<tensor<2x128xf32>>
tt.func @test_addptr_splat_splat_2d_store(%arg0 : !tt.ptr<f32>, %arg1: i64, %arg2: tensor<2x128xi1>, %arg3: tensor<2x128xf32>) {
  %0 = tt.splat %arg0 : !tt.ptr<f32> -> tensor<2x128x!tt.ptr<f32>>
  %1 = tt.splat %arg1 : i64 -> tensor<2x128xi64>
  %2 = tt.addptr %0, %1 : tensor<2x128x!tt.ptr<f32>>, tensor<2x128xi64>
  tt.store %2, %arg3, %arg2 : tensor<2x128x!tt.ptr<f32>>
  tt.return
}

// CHECK-LABEL:   tt.func @test_addptr_splat_make_range_add(
// CHECK-SAME:                                              %[[VAL_0:.*]]: !tt.ptr<f32>) -> tensor<128xf32> {
// CHECK:           %[[VAL_1:.*]] = arith.constant 0 : i64
// CHECK:           %[[VAL_2:.*]] = arith.constant 0 : i32
// CHECK:           %[[VAL_3:.*]] = arith.constant 2 : i64
// CHECK:           %[[VAL_4:.*]] = tt.make_tensor_ptr %[[VAL_0]], {{\[}}%[[VAL_1]]], {{\[}}%[[VAL_3]]], {{\[}}%[[VAL_2]]] {order = array<i32>} : <tensor<128xf32>>
// CHECK:           %[[VAL_5:.*]] = tt.load %[[VAL_4]] : !tt.ptr<tensor<128xf32>>
// CHECK:           tt.return %[[VAL_5]] : tensor<128xf32>
tt.func @test_addptr_splat_make_range_add(%arg0 : !tt.ptr<f32>) -> tensor<128xf32> {
  %0 = tt.splat %arg0 : !tt.ptr<f32> -> tensor<128x!tt.ptr<f32>>
  %1 = tt.make_range {start = 0 : i32, end = 128 : i32} : tensor<128xi32>
  %2 = tt.make_range {start = 0 : i32, end = 128 : i32} : tensor<128xi32>
  %3 = arith.addi %1, %2 : tensor<128xi32>
  %4 = tt.addptr %0, %3 : tensor<128x!tt.ptr<f32>>, tensor<128xi32>
  %5 = tt.load %4 : tensor<128x!tt.ptr<f32>>
  tt.return %5 : tensor<128xf32>
}

// CHECK-LABEL:   tt.func @test_addptr_splat_make_range_mul(
// CHECK-SAME:                                              %[[VAL_0:.*]]: !tt.ptr<f32>,
// CHECK-SAME:                                              %[[VAL_1:.*]]: i32) -> tensor<128xf32> {
// CHECK:           %[[VAL_2:.*]] = arith.constant 0 : i64
// CHECK:           %[[VAL_3:.*]] = arith.constant 0 : i32
// CHECK:           %[[VAL_4:.*]] = arith.index_cast %[[VAL_1]] : i32 to index
// CHECK:           %[[VAL_5:.*]] = arith.index_cast %[[VAL_4]] : index to i64
// CHECK:           %[[VAL_6:.*]] = tt.make_tensor_ptr %[[VAL_0]], {{\[}}%[[VAL_2]]], {{\[}}%[[VAL_5]]], {{\[}}%[[VAL_3]]] {order = array<i32>} : <tensor<128xf32>>
// CHECK:           %[[VAL_7:.*]] = tt.load %[[VAL_6]] : !tt.ptr<tensor<128xf32>>
// CHECK:           tt.return %[[VAL_7]] : tensor<128xf32>
tt.func @test_addptr_splat_make_range_mul(%arg0 : !tt.ptr<f32>, %arg1: i32) -> tensor<128xf32> {
  %0 = tt.splat %arg0 : !tt.ptr<f32> -> tensor<128x!tt.ptr<f32>>
  %1 = tt.splat %arg1 : i32 -> tensor<128xi32>
  %2 = tt.make_range {start = 0 : i32, end = 128 : i32} : tensor<128xi32>
  %3 = arith.muli %1, %2 : tensor<128xi32>
  %4 = tt.addptr %0, %3 : tensor<128x!tt.ptr<f32>>, tensor<128xi32>
  %5 = tt.load %4 : tensor<128x!tt.ptr<f32>>
  tt.return %5 : tensor<128xf32>
}

// CHECK-LABEL:   tt.func @test_const_splat_addptr(
// CHECK-SAME:                                     %[[VAL_0:.*]]: !tt.ptr<f32>) -> tensor<128xf32> {
// CHECK:           %[[VAL_1:.*]] = arith.constant 0 : i64
// CHECK:           %[[VAL_2:.*]] = arith.constant 512 : i32
// CHECK:           %[[VAL_3:.*]] = tt.make_tensor_ptr %[[VAL_0]], {{\[}}%[[VAL_1]]], {{\[}}%[[VAL_1]]], {{\[}}%[[VAL_2]]] {order = array<i32>} : <tensor<128xf32>>
// CHECK:           %[[VAL_4:.*]] = tt.load %[[VAL_3]] : !tt.ptr<tensor<128xf32>>
// CHECK:           tt.return %[[VAL_4]] : tensor<128xf32>
tt.func @test_const_splat_addptr(%arg0 : !tt.ptr<f32>) -> tensor<128xf32> {
  %cst = arith.constant dense<512> : tensor<128xi32>
  %0 = tt.splat %arg0 : !tt.ptr<f32> -> tensor<128x!tt.ptr<f32>>
  %1 = tt.addptr %0, %cst : tensor<128x!tt.ptr<f32>>, tensor<128xi32>
  %2 = tt.load %1 : tensor<128x!tt.ptr<f32>>
  tt.return %2 : tensor<128xf32>
}

// CHECK-LABEL:   tt.func @test_expand_dims(
// CHECK-SAME:                                     %[[VAL_0:.*]]: !tt.ptr<f32>) -> tensor<1x128xf32> {
// CHECK:           %[[VAL_1:.*]] = arith.constant 0 : i64
// CHECK:           %[[VAL_2:.*]] = arith.constant 0 : i32
// CHECK:           %[[VAL_3:.*]] = arith.constant 512 : i32
// CHECK:           %[[VAL_4:.*]] = tt.make_tensor_ptr %[[VAL_0]], {{\[}}%[[VAL_1]], %[[VAL_1]]], {{\[}}%[[VAL_1]], %[[VAL_1]]], {{\[}}%[[VAL_2]], %[[VAL_3]]] {order = array<i32>} : <tensor<1x128xf32>>
// CHECK:           %[[VAL_5:.*]] = tt.load %[[VAL_4]] : !tt.ptr<tensor<1x128xf32>>
// CHECK:           tt.return %[[VAL_5]] : tensor<1x128xf32>
tt.func @test_expand_dims(%arg0 : !tt.ptr<f32>) -> tensor<1x128xf32> {
  %cst = arith.constant dense<512> : tensor<128xi32>
  %0 = tt.expand_dims %cst {axis = 0 : i32} : tensor<128xi32> -> tensor<1x128xi32>
  %1 = tt.splat %arg0 : !tt.ptr<f32> -> tensor<1x128x!tt.ptr<f32>>
  %2 = tt.addptr %1, %0 : tensor<1x128x!tt.ptr<f32>>, tensor<1x128xi32>
  %3 = tt.load %2 : tensor<1x128x!tt.ptr<f32>>
  tt.return %3 : tensor<1x128xf32>
}

// CHECK-LABEL:   tt.func @test_const_splat_addptr_2d(
// CHECK-SAME:                                        %[[VAL_0:.*]]: !tt.ptr<f32>) -> tensor<2x128xf32> {
// CHECK:           %[[VAL_1:.*]] = arith.constant 0 : i64
// CHECK:           %[[VAL_2:.*]] = arith.constant 512 : i32
// CHECK:           %[[VAL_3:.*]] = tt.make_tensor_ptr %[[VAL_0]], {{\[}}%[[VAL_1]], %[[VAL_1]]], {{\[}}%[[VAL_1]], %[[VAL_1]]], {{\[}}%[[VAL_2]], %[[VAL_2]]] {order = array<i32>} : <tensor<2x128xf32>>
// CHECK:           %[[VAL_4:.*]] = tt.load %[[VAL_3]] : !tt.ptr<tensor<2x128xf32>>
// CHECK:           tt.return %[[VAL_4]] : tensor<2x128xf32>
tt.func @test_const_splat_addptr_2d(%arg0 : !tt.ptr<f32>) -> tensor<2x128xf32> {
  %cst = arith.constant dense<512> : tensor<2x128xi32>
  %0 = tt.splat %arg0 : !tt.ptr<f32> -> tensor<2x128x!tt.ptr<f32>>
  %1 = tt.addptr %0, %cst : tensor<2x128x!tt.ptr<f32>>, tensor<2x128xi32>
  %2 = tt.load %1 : tensor<2x128x!tt.ptr<f32>>
  tt.return %2 : tensor<2x128xf32>
}

// CHECK-LABEL:   tt.func @test_addptr_broadcast(
// CHECK-SAME:                                   %[[VAL_0:.*]]: !tt.ptr<f32>) -> tensor<2x128xf32> {
// CHECK:           %[[VAL_1:.*]] = arith.constant 0 : i64
// CHECK:           %[[VAL_2:.*]] = arith.constant 1 : i32
// CHECK:           %[[VAL_3:.*]] = tt.make_tensor_ptr %[[VAL_0]], {{\[}}%[[VAL_1]], %[[VAL_1]]], {{\[}}%[[VAL_1]], %[[VAL_1]]], {{\[}}%[[VAL_2]], %[[VAL_2]]] {order = array<i32>} : <tensor<2x128xf32>>
// CHECK:           %[[VAL_4:.*]] = tt.load %[[VAL_3]] : !tt.ptr<tensor<2x128xf32>>
// CHECK:           tt.return %[[VAL_4]] : tensor<2x128xf32>
tt.func @test_addptr_broadcast(%arg0 : !tt.ptr<f32>) -> tensor<2x128xf32> {
  %cst = arith.constant dense<1> : tensor<1x128xi32>
  %0 = tt.splat %arg0 : !tt.ptr<f32> -> tensor<2x128x!tt.ptr<f32>>
  %1 = tt.broadcast %cst : tensor<1x128xi32> -> tensor<2x128xi32>
  %2 = tt.addptr %0, %1 : tensor<2x128x!tt.ptr<f32>>, tensor<2x128xi32>
  %3 = tt.load %2 : tensor<2x128x!tt.ptr<f32>>
  tt.return %3 : tensor<2x128xf32>
}

// CHECK-LABEL:   tt.func @test_addptr_broadcast_rank(
// CHECK-SAME:                                   %[[VAL_0:.*]]: !tt.ptr<f32>) -> tensor<2x128xf32> {
// CHECK:           %[[VAL_1:.*]] = arith.constant 0 : i64
// CHECK:           %[[VAL_2:.*]] = arith.constant 1 : i32
// CHECK:           %[[VAL_3:.*]] = tt.make_tensor_ptr %[[VAL_0]], {{\[}}%[[VAL_1]], %[[VAL_1]]], {{\[}}%[[VAL_1]], %[[VAL_1]]], {{\[}}%[[VAL_2]], %[[VAL_2]]] {order = array<i32>} : <tensor<2x128xf32>>
// CHECK:           %[[VAL_4:.*]] = tt.load %[[VAL_3]] : !tt.ptr<tensor<2x128xf32>>
// CHECK:           tt.return %[[VAL_4]] : tensor<2x128xf32>
tt.func @test_addptr_broadcast_rank(%arg0 : !tt.ptr<f32>) -> tensor<2x128xf32> {
  %cst = arith.constant dense<1> : tensor<1x128xi32>
  %0 = tt.splat %arg0 : !tt.ptr<f32> -> tensor<2x128x!tt.ptr<f32>>
  %1 = tt.broadcast %cst : tensor<1x128xi32> -> tensor<2x128xi32>
  %2 = tt.addptr %0, %1 : tensor<2x128x!tt.ptr<f32>>, tensor<2x128xi32>
  %3 = tt.load %2 : tensor<2x128x!tt.ptr<f32>>
  tt.return %3 : tensor<2x128xf32>
}

// CHECK-LABEL:   tt.func @test_addptr_broadcast_rank_2(
// CHECK-SAME:                                   %[[VAL_0:.*]]: !tt.ptr<f32>) -> tensor<128x2x128xf32> {
// CHECK:           %[[VAL_1:.*]] = arith.constant 0 : i64
// CHECK:           %[[VAL_2:.*]] = arith.constant 1 : i32
// CHECK:           %[[VAL_3:.*]] = tt.make_tensor_ptr %[[VAL_0]], {{\[}}%[[VAL_1]], %[[VAL_1]], %[[VAL_1]]], {{\[}}%[[VAL_1]], %[[VAL_1]], %[[VAL_1]]], {{\[}}%[[VAL_2]], %[[VAL_2]], %[[VAL_2]]] {order = array<i32>} : <tensor<128x2x128xf32>>
// CHECK:           %[[VAL_4:.*]] = tt.load %[[VAL_3]] : !tt.ptr<tensor<128x2x128xf32>>
// CHECK:           tt.return %[[VAL_4]] : tensor<128x2x128xf32>
tt.func @test_addptr_broadcast_rank_2(%arg0 : !tt.ptr<f32>) -> tensor<128x2x128xf32> {
  %cst = arith.constant dense<1> : tensor<128x1x128xi32>
  %0 = tt.splat %arg0 : !tt.ptr<f32> -> tensor<128x2x128x!tt.ptr<f32>>
  %1 = tt.broadcast %cst : tensor<128x1x128xi32> -> tensor<128x2x128xi32>
  %2 = tt.addptr %0, %1 : tensor<128x2x128x!tt.ptr<f32>>, tensor<128x2x128xi32>
  %3 = tt.load %2 : tensor<128x2x128x!tt.ptr<f32>>
  tt.return %3 : tensor<128x2x128xf32>
}

// CHECK-LABEL:   tt.func @test_addptr_broadcast_rank_3(
// CHECK-SAME:                                   %[[VAL_0:.*]]: !tt.ptr<f32>) -> tensor<128x2x128xf32> {
// CHECK:           %[[VAL_1:.*]] = arith.constant 0 : i64
// CHECK:           %[[VAL_2:.*]] = arith.constant 1 : i32
// CHECK:           %[[VAL_3:.*]] = tt.make_tensor_ptr %[[VAL_0]], {{\[}}%[[VAL_1]], %[[VAL_1]], %[[VAL_1]]], {{\[}}%[[VAL_1]], %[[VAL_1]], %[[VAL_1]]], {{\[}}%[[VAL_2]], %[[VAL_2]], %[[VAL_2]]] {order = array<i32>} : <tensor<128x2x128xf32>>
// CHECK:           %[[VAL_4:.*]] = tt.load %[[VAL_3]] : !tt.ptr<tensor<128x2x128xf32>>
// CHECK:           tt.return %[[VAL_4]] : tensor<128x2x128xf32>
tt.func @test_addptr_broadcast_rank_3(%arg0 : !tt.ptr<f32>) -> tensor<128x2x128xf32> {
  %cst = arith.constant dense<1> : tensor<128x1x1xi32>
  %0 = tt.splat %arg0 : !tt.ptr<f32> -> tensor<128x2x128x!tt.ptr<f32>>
  %1 = tt.broadcast %cst : tensor<128x1x1xi32> -> tensor<128x2x128xi32>
  %2 = tt.addptr %0, %1 : tensor<128x2x128x!tt.ptr<f32>>, tensor<128x2x128xi32>
  %3 = tt.load %2 : tensor<128x2x128x!tt.ptr<f32>>
  tt.return %3 : tensor<128x2x128xf32>
}

<<<<<<< HEAD

// CHECK:         tt.func public @wrap_side_by_side_masked([[PARAM_0_:%.+]]: !tt.ptr<f32>, [[PARAM_1_:%.+]]: !tt.ptr<f32>, [[PARAM_2_:%.+]]: i32, [[PARAM_3_:%.+]]: i32, [[PARAM_4_:%.+]]: i32, [[PARAM_5_:%.+]]: i32, [[PARAM_6_:%.+]]: i32) {
// CHECK-DAG:   [[CST_6_i32:%.+]] = arith.constant 6 : i32
// CHECK-DAG:   [[CST_0_i64:%.+]] = arith.constant 0 : i64
// CHECK-DAG:   [[CST_0_i32:%.+]] = arith.constant 0 : i32
// CHECK-DAG:   [[CST_2_i32:%.+]] = arith.constant 2 : i32
// CHECK:       [[VAR_1_:%.+]] = arith.index_cast [[PARAM_3_]] : i32 to index
// CHECK:       [[VAR_2_:%.+]] = arith.index_cast [[VAR_1_]] : index to i64
// CHECK:       [[VAR_3_:%.+]] = arith.muli [[PARAM_3_]], [[CST_2_i32]] : i32
// CHECK:       [[VAR_4_:%.+]] = arith.index_cast [[PARAM_2_]] : i32 to index
// CHECK:       [[VAR_5_:%.+]] = arith.index_cast [[PARAM_4_]] : i32 to index
// CHECK:       [[VAR_6_:%.+]] = arith.index_cast [[VAR_5_]] : index to i64
// CHECK:       [[VAR_7_:%.+]] = arith.muli [[PARAM_4_]], [[CST_6_i32]] : i32
// CHECK:       [[VAR_8_:%.+]] = arith.index_cast [[VAR_4_]] : index to i64
// CHECK:       [[VAR_9_:%.+]] = arith.muli [[VAR_8_]], [[VAR_6_]] : i64
// CHECK:       [[VAR_10:%.+]] = tt.make_tensor_ptr [[PARAM_0_]], {{\[}}[[CST_0_i64]], [[VAR_9_]]], {{\[}}[[VAR_2_]], [[VAR_6_]]], {{\[}}[[VAR_3_]], [[VAR_7_]]] {order = array<i32>} : <tensor<4x4xf32>>
// CHECK:       [[VAR_11_:%.+]] = arith.index_cast [[PARAM_5_]] : i32 to index
// CHECK:       [[VAR_12_:%.+]] = arith.index_cast [[VAR_11_]] : index to i64
// CHECK:       [[VAR_13_:%.+]] = arith.index_cast [[PARAM_6_]] : i32 to index
// CHECK:       [[VAR_14_:%.+]] = arith.index_cast [[VAR_13_]] : index to i64
// CHECK:       [[VAR_15:%.+]] = tt.make_tensor_ptr [[PARAM_1_]], {{\[}}[[CST_0_i64]], [[CST_0_i64]]], {{\[}}[[VAR_12_]], [[VAR_14_]]], {{\[}}[[CST_0_i32]], [[CST_0_i32]]] {order = array<i32>} : <tensor<4x4xf32>>
// CHECK:       [[VAR_16:%.+]] = tt.load [[VAR_10]] : !tt.ptr<tensor<4x4xf32>>
// CHECK:	tt.store [[VAR_15]], [[VAR_16]] : !tt.ptr<tensor<4x4xf32>>
// CHECK:       tt.return
module {
tt.func public @wrap_side_by_side_masked(%arg0: !tt.ptr<f32>, %arg1: !tt.ptr<f32>, %arg2: i32, %arg3: i32, %arg4: i32, %arg5: i32, %arg6: i32) {
    %c0_i32 = arith.constant 0 : i32
    %c1_i32 = arith.constant 1 : i32
    %c2_i32 = arith.constant 2 : i32
    %c4_i32 = arith.constant 4 : i32
    %cst_0 = arith.constant dense<2> : tensor<4x1xi32>
    %cst_1 = arith.constant dense<6> : tensor<4xi32>
    %cst_2 = arith.constant dense<2> : tensor<4xi32>
    %0 = tt.make_range {end = 4 : i32, start = 0 : i32} : tensor<4xi32>
    %1 = arith.addi %0, %cst_2 : tensor<4xi32>
    %2 = arith.addi %0, %cst_1 : tensor<4xi32>
    %3 = tt.splat %arg2 : i32 -> tensor<4xi32>
    %4 = arith.remsi %2, %3 : tensor<4xi32>
    %5 = tt.expand_dims %1 {axis = 1 : i32} : tensor<4xi32> -> tensor<4x1xi32>
    %6 = tt.splat %arg3 : i32 -> tensor<4x1xi32>
    %7 = arith.muli %5, %6 : tensor<4x1xi32>
    %8 = tt.expand_dims %4 {axis = 0 : i32} : tensor<4xi32> -> tensor<1x4xi32>
    %9 = tt.splat %arg4 : i32 -> tensor<1x4xi32>
    %10 = arith.muli %8, %9 : tensor<1x4xi32>
    %11 = tt.broadcast %7 : tensor<4x1xi32> -> tensor<4x4xi32>
    %12 = tt.broadcast %10 : tensor<1x4xi32> -> tensor<4x4xi32>
    %13 = arith.addi %11, %12 : tensor<4x4xi32>
    %14 = tt.splat %arg0 : !tt.ptr<f32> -> tensor<4x4x!tt.ptr<f32>>
    %15 = tt.addptr %14, %13 : tensor<4x4x!tt.ptr<f32>>, tensor<4x4xi32>
    %16 = tt.expand_dims %0 {axis = 1 : i32} : tensor<4xi32> -> tensor<4x1xi32>
    %17 = tt.splat %arg5 : i32 -> tensor<4x1xi32>
    %18 = arith.muli %17, %16 : tensor<4x1xi32>
    %19 = tt.splat %arg1 : !tt.ptr<f32> -> tensor<4x1x!tt.ptr<f32>>
    %20 = tt.addptr %19, %18 : tensor<4x1x!tt.ptr<f32>>, tensor<4x1xi32>
    %21 = tt.expand_dims %0 {axis = 0 : i32} : tensor<4xi32> -> tensor<1x4xi32>
    %22 = tt.splat %arg6 : i32 -> tensor<1x4xi32>
    %23 = arith.muli %22, %21 : tensor<1x4xi32>
    %24 = tt.broadcast %20 : tensor<4x1x!tt.ptr<f32>> -> tensor<4x4x!tt.ptr<f32>>
    %25 = tt.broadcast %23 : tensor<1x4xi32> -> tensor<4x4xi32>
    %26 = tt.addptr %24, %25 : tensor<4x4x!tt.ptr<f32>>, tensor<4x4xi32>
    %27 = arith.cmpi slt, %16, %cst_0 : tensor<4x1xi32>
    %28 = tt.broadcast %27 : tensor<4x1xi1> -> tensor<4x4xi1>
    %29 = arith.muli %arg3, %c4_i32 : i32
    %30 = tt.splat %29 : i32 -> tensor<4x4xi32>
    %31 = arith.muli %arg4, %c4_i32 : i32
    %32 = tt.splat %31 : i32 -> tensor<4x4xi32>
    %34 = tt.load %15 : tensor<4x4x!tt.ptr<f32>>
    tt.store %26, %34 : tensor<4x4x!tt.ptr<f32>>
=======
// CHECK:         tt.func @test_addptr_for_accumulation([[PARAM_0_:%.+]]: !tt.ptr<bf16>, [[PARAM_1_:%.+]]: !tt.ptr<bf16>, [[PARAM_2_:%.+]]: !tt.ptr<bf16>, [[PARAM_3_:%.+]]: i32, [[PARAM_4_:%.+]]: i32) {
// CHECK:       [[CST_3_i32:%.+]] = arith.constant 3 : i32
// CHECK:       [[CST_3_:%.+]] = arith.constant 3 : index
// CHECK:       [[CST_12_:%.+]] = arith.constant 12 : index
// CHECK:       [[CST_0_:%.+]] = arith.constant 0 : index
// CHECK:       [[CST_1_i64:%.+]] = arith.constant 1 : i64
// CHECK:       [[CST_0_i64:%.+]] = arith.constant 0 : i64
// CHECK:       [[CST_0_i32:%.+]] = arith.constant 0 : i32
// CHECK:       [[CST_5_i64:%.+]] = arith.constant 5 : i64
// CHECK:       [[VAR_1_:%.+]] = tt.make_tensor_ptr [[PARAM_0_]], {{\[}}[[CST_0_i64]], [[CST_0_i64]]], {{\[}}[[CST_1_i64]], [[CST_5_i64]]], {{\[}}[[PARAM_3_]], [[CST_0_i32]]] {order = array<i32>} : <tensor<4x256xbf16>>
// CHECK:       [[VAR_2_:%.+]] = tt.load [[VAR_1_]] : !tt.ptr<tensor<4x256xbf16>>
// CHECK:       [[VAR_4_:%.+]]:2 = scf.for [[VAR_arg5_:%.+]] = [[CST_0_]] to [[CST_12_]] step [[CST_3_]] iter_args([[VAR_arg6_:%.+]] = [[VAR_2_]], [[VAR_arg7_:%.+]] = [[PARAM_3_]]) -> (tensor<4x256xbf16>, i32) {
// CHECK:         [[VAR_7_:%.+]] = tt.make_tensor_ptr [[PARAM_1_]], {{\[}}[[CST_0_i64]], [[CST_0_i64]]], {{\[}}[[CST_1_i64]], [[CST_5_i64]]], {{\[}}[[VAR_arg7_]], [[CST_0_i32]]] {order = array<i32>} : <tensor<4x256xbf16>>
// CHECK:         [[VAR_8_:%.+]] = tt.load [[VAR_7_]] : !tt.ptr<tensor<4x256xbf16>>
// CHECK:         [[VAR_9_:%.+]] = arith.addf [[VAR_arg6_]], [[VAR_8_]] : tensor<4x256xbf16>
// CHECK:         [[VAR_10_:%.+]] = arith.addi [[VAR_arg7_]], [[CST_3_i32]] : i32
// CHECK:         scf.yield [[VAR_9_]], [[VAR_10_]] : tensor<4x256xbf16>, i32
// CHECK:       }
// CHECK:       [[VAR_6_:%.+]] = tt.make_tensor_ptr [[PARAM_2_]], {{\[}}[[CST_0_i64]], [[CST_0_i64]]], {{\[}}[[CST_1_i64]], [[CST_5_i64]]], {{\[}}[[PARAM_3_]], [[CST_0_i32]]] {order = array<i32>} : <tensor<4x256xbf16>>
// CHECK:       tt.store [[VAR_6_]], [[VAR_4_]]#0 : !tt.ptr<tensor<4x256xbf16>>
// CHECK:       tt.return
// CHECK:       }
module {
  tt.func @test_addptr_for_accumulation(
    %arg0 : !tt.ptr<bf16>,
    %arg1 : !tt.ptr<bf16>,
    %arg2 : !tt.ptr<bf16>,
    %arg3 : i32,
    %arg4 : i32
  )
  {
    %0 = tt.make_range {end = 4 : i32, start = 0 : i32}:tensor<4xi32>
    // offset = 0, size = 4, stride = 1
    %1 = tt.expand_dims %0 {axis = 1 : i32} : tensor<4xi32> -> tensor<4x1xi32>
    // offset = [0,0], size = [4,1], stride = [1,0]
    %2 = tt.broadcast %1 : tensor<4x1xi32> -> tensor<4x256xi32>
    // offset = [0,0], size = [4,256], stride = [1,0]
    %arg3splat = tt.splat %arg3 : i32 -> tensor<4x256xi32>
    %offset3 = arith.addi %2, %arg3splat : tensor<4x256xi32>
    // offset = [%arg3,0], size = [4,256], stride = [1,0]
    %3 = tt.make_range {end = 256 : i32, start = 0 : i32}:tensor<256xi32>
    // offset = 0, size = 256, stride = 1
    %4 = tt.expand_dims %3 {axis = 0 : i32} : tensor<256xi32> -> tensor<1x256xi32>
    // offset = [0,0], size = [1,256], stride = [0,1]
    %5 = tt.broadcast %4 : tensor<1x256xi32> -> tensor<4x256xi32>
    // offset = [0,0], size = [4,256], stride = [0,1]
    %c5 = arith.constant 5 : i32
    %splat6 = tt.splat %c5 : i32 -> tensor<4x256xi32>
    // scalar = 5
    %scale5 = arith.muli %5, %splat6 : tensor<4x256xi32> // Why we never called the conversion function for the inputs here?
    // offset = [0,0], size = [4,256], stride = [0,5]
    %7 = arith.addi %offset3, %scale5: tensor<4x256xi32> // Why we never called the conversion function for the inputs here?
    // offset = [%arg3, 0], size = [4, 256], stride = [1, 5]
    %8 = tt.splat %arg0 : !tt.ptr<bf16> -> tensor<4x256x!tt.ptr<bf16>> // Why is the input unknown
    %9 = tt.addptr %8, %7 : tensor<4x256x!tt.ptr<bf16>>, tensor<4x256xi32>
    // source: %arg0, offset = [%arg3, 0], size = [4, 256], stride = [1, 5]
    %19 = tt.load %9 : tensor<4x256x!tt.ptr<bf16>> // this will be replaced with a memref.copy
    %11 = tt.splat %arg1 : !tt.ptr<bf16> -> tensor<4x256x!tt.ptr<bf16>>
    %12 = tt.addptr %11, %7 : tensor<4x256x!tt.ptr<bf16>>, tensor<4x256xi32>
    // source: %arg1, offset = [%arg3, 0], size = [4, 256], stride = [1, 5]
    %c0 = arith.constant 0 : index
    %c12 = arith.constant 12 : index
    %c3 = arith.constant 3 : index
    %i_c3 = arith.constant 3 : i32
    %sum_out, %_ptr = scf.for %i = %c0 to %c12 step %c3 iter_args(%sum_iter = %19, %ptr_iter = %12) -> (tensor<4x256xbf16>, tensor<4x256x!tt.ptr<bf16>>) {
        %20 = tt.load %ptr_iter : tensor<4x256x!tt.ptr<bf16>>
        %sum = arith.addf %sum_iter, %20 : tensor<4x256xbf16>
        // pointer updates
        %17 = tt.splat %i_c3 : i32 -> tensor<4x256xi32>
        // offset: [3, 0], size = [4, 256], stride [0, 0]
        %ptr = tt.addptr %ptr_iter, %17 : tensor<4x256x!tt.ptr<bf16>>, tensor<4x256xi32>
        // source: %arg1, offset = [%arg3+%i, 0], size = [4, 256], stride = [1, 5]
        scf.yield %sum, %ptr : tensor<4x256xbf16>, tensor<4x256x!tt.ptr<bf16>>
    }
    %15 = tt.splat %arg2 : !tt.ptr<bf16> -> tensor<4x256x!tt.ptr<bf16>>
    %16 = tt.addptr %15, %7 : tensor<4x256x!tt.ptr<bf16>>, tensor<4x256xi32>
    // source: %arg2, offset = [%arg3, 0], size = [4, 256], stride = [1, 5]
    tt.store %16, %sum_out : tensor<4x256x!tt.ptr<bf16>>
    tt.return
  }
}

// CHECK:         tt.func @test_addptr_for_more_init_args([[PARAM_0_:%.+]]: !tt.ptr<bf16>, [[PARAM_1_:%.+]]: !tt.ptr<bf16>) {
// CHECK:       [[CST_3_i32:%.+]] = arith.constant 3 : i32
// CHECK:       [[CST_0_i64:%.+]] = arith.constant 0 : i64
// CHECK:       [[CST_0_:%.+]] = arith.constant 0 : index
// CHECK:       [[CST_1_:%.+]] = arith.constant 1 : index
// CHECK:       [[CST_2_:%.+]] = arith.constant 2 : index
// CHECK:       [[CST_3_:%.+]] = arith.constant 3 : index
// CHECK:       [[CST_12_:%.+]] = arith.constant 12 : index
// CHECK:       [[CST_1024_i32:%.+]] = arith.constant 1024 : i32
// CHECK:       [[CST_1_i64:%.+]] = arith.constant 1 : i64
// CHECK:       [[VAR_0_:%.+]]:5 = scf.for [[VAR_arg2_:%.+]] = [[CST_0_]] to [[CST_12_]] step [[CST_3_]] iter_args([[VAR_arg3_:%.+]] = [[CST_1_]], [[VAR_arg4_:%.+]] = [[CST_2_]], [[VAR_arg5_:%.+]] = [[CST_3_]], [[VAR_arg6_:%.+]] = [[CST_1024_i32]], [[VAR_arg7_:%.+]] = [[CST_1024_i32]]) -> (index, index, index, i32, i32) {
// CHECK:           [[VAR_1_:%.+]] = tt.make_tensor_ptr [[PARAM_1_]], {{\[}}[[CST_0_i64]]], {{\[}}[[CST_1_i64]]], {{\[}}[[VAR_arg7_]]] {order = array<i32>} : <tensor<256xbf16>>
// CHECK:           [[VAR_2_:%.+]] = tt.make_tensor_ptr [[PARAM_0_]], {{\[}}[[CST_0_i64]]], {{\[}}[[CST_1_i64]]], {{\[}}[[VAR_arg6_]]] {order = array<i32>} : <tensor<256xbf16>>
// CHECK:           [[VAR_3_:%.+]] = tt.load [[VAR_2_]] : !tt.ptr<tensor<256xbf16>>
// CHECK:           tt.store [[VAR_1_]], [[VAR_3_]] : !tt.ptr<tensor<256xbf16>>
// CHECK:           [[VAR_4_:%.+]] = arith.addi [[VAR_arg6_]], [[CST_3_i32]] : i32
// CHECK:           [[VAR_5_:%.+]] = arith.addi [[VAR_arg3_]], [[CST_3_]] : index
// CHECK:           [[VAR_6_:%.+]] = arith.addi [[VAR_arg4_]], [[CST_3_]] : index
// CHECK:           [[VAR_7_:%.+]] = arith.addi [[VAR_arg5_]], [[CST_3_]] : index
// CHECK:           [[VAR_8_:%.+]] = arith.addi [[VAR_5_]], [[VAR_6_]] : index
// CHECK:           [[VAR_9_:%.+]] = arith.addi [[VAR_8_]], [[VAR_7_]] : index
// CHECK:           [[VAR_10_:%.+]] = arith.index_cast [[VAR_9_]] : index to i32
// CHECK:           [[VAR_11_:%.+]] = arith.addi [[VAR_arg7_]], [[VAR_10_]] : i32
// CHECK:           scf.yield [[VAR_5_]], [[VAR_6_]], [[VAR_7_]], [[VAR_4_]], [[VAR_11_]] : index, index, index, i32, i32
// CHECK:       }
// CHECK:       tt.return
// CHECK:       }
module {
  tt.func @test_addptr_for_more_init_args(
    %arg0 : !tt.ptr<bf16>,
    %arg1 : !tt.ptr<bf16>
  )
  {
    %c0 = arith.constant 0 : index
    %c1 = arith.constant 1 : index
    %c2 = arith.constant 2 : index
    %c3 = arith.constant 3 : index
    %c12 = arith.constant 12 : index
    %0 = tt.splat %arg0 : !tt.ptr<bf16> -> tensor<256x!tt.ptr<bf16>>
    %1 = tt.make_range {end = 1280 : i32, start = 1024 : i32}:tensor<256xi32>
    %2 = tt.addptr %0, %1 : tensor<256x!tt.ptr<bf16>>, tensor<256xi32>
    %3 = tt.splat %arg1 : !tt.ptr<bf16> -> tensor<256x!tt.ptr<bf16>>
    %4 = tt.addptr %3, %1 : tensor<256x!tt.ptr<bf16>>, tensor<256xi32>
    %_arg2, %_ptr_ld, %_arg3, %_ptr_st, %_arg4 = scf.for %i = %c0 to %c12 step %c3 iter_args(%arg2 = %c1, %ptr_ld = %2, %arg3 = %c2, %ptr_st = %4, %arg4 = %c3) -> (index, tensor<256x!tt.ptr<bf16>>, index, tensor<256x!tt.ptr<bf16>>, index) {
        %5 = tt.load %ptr_ld {cache = 1 : i32, evict = 1 : i32, isVolatile = false}: tensor<256x!tt.ptr<bf16>>
        tt.store %ptr_st, %5 : tensor<256x!tt.ptr<bf16>>
        %cast3 = arith.index_cast %c3 : index to i32
        %6 = tt.splat %cast3 : i32 -> tensor<256xi32>
        %ptr_ld_iter = tt.addptr %ptr_ld, %6 : tensor<256x!tt.ptr<bf16>>, tensor<256xi32>
        %arg2_iter = arith.addi %arg2, %c3 : index
        %arg3_iter = arith.addi %arg3, %c3 : index
        %arg4_iter = arith.addi %arg4, %c3 : index
        %7 = arith.addi %arg2_iter, %arg3_iter : index
        %8 = arith.addi %7, %arg4_iter : index
        %cast8 = arith.index_cast %8 : index to i32
        %9 = tt.splat %cast8 : i32 -> tensor<256xi32>
        %ptr_st_iter = tt.addptr %ptr_st, %9 : tensor<256x!tt.ptr<bf16>>, tensor<256xi32>
        scf.yield %arg2_iter, %ptr_ld_iter, %arg3_iter, %ptr_st_iter, %arg4_iter : index, tensor<256x!tt.ptr<bf16>>, index, tensor<256x!tt.ptr<bf16>>, index
    }
>>>>>>> fea510c0
    tt.return
  }
}

<<<<<<< HEAD
// CHECK:       tt.func public @wrap_stacked_masked_loop([[PARAM_0_:%.+]]: !tt.ptr<f32>, [[PARAM_1_:%.+]]: !tt.ptr<f32>, [[PARAM_2_:%.+]]: i32, [[PARAM_3_:%.+]]: i32, [[PARAM_4_:%.+]]: i32, [[PARAM_5_:%.+]]: i32, [[PARAM_6_:%.+]]: i32) {
// CHECK-DAG:   [[CST_3_i32:%.+]] = arith.constant 3 : i32
// CHECK-DAG:   [[CST_2_i32:%.+]] = arith.constant 2 : i32
// CHECK-DAG:   [[CST_0_i64:%.+]] = arith.constant 0 : i64
// CHECK-DAG:   [[CST_0_i32:%.+]] = arith.constant 0 : i32
// CHECK:       [[VAR_0_:%.+]] = arith.index_cast [[PARAM_2_]] : i32 to index
// CHECK:       [[VAR_1_:%.+]] = arith.index_cast [[PARAM_3_]] : i32 to index
// CHECK:       [[VAR_2_:%.+]] = arith.index_cast [[VAR_1_]] : index to i64
// CHECK:       [[VAR_3_:%.+]] = arith.muli [[PARAM_3_]], [[CST_2_i32]] : i32
// CHECK:       [[VAR_4_:%.+]] = arith.index_cast [[VAR_0_]] : index to i64
// CHECK:       [[VAR_5_:%.+]] = arith.muli [[VAR_4_]], [[VAR_2_]] : i64
// CHECK:       [[VAR_6_:%.+]] = arith.index_cast [[PARAM_4_]] : i32 to index
// CHECK:       [[VAR_7_:%.+]] = arith.index_cast [[VAR_6_]] : index to i64
// CHECK:       [[VAR_8_:%.+]] = arith.muli [[PARAM_4_]], [[CST_3_i32]] : i32
// CHECK:       [[VAR_9:%.+]] = tt.make_tensor_ptr [[PARAM_0_]], {{\[}}[[VAR_5_]], [[CST_0_i64]]], {{\[}}[[VAR_2_]], [[VAR_7_]]], {{\[}}[[VAR_3_]], [[VAR_8_]]] {order = array<i32>} : <tensor<4x4xf32>>
// CHECK:       [[VAR_10_:%.+]] = arith.index_cast [[PARAM_5_]] : i32 to index
// CHECK:       [[VAR_11_:%.+]] = arith.index_cast [[VAR_10_]] : index to i64
// CHECK:       [[VAR_12_:%.+]] = arith.index_cast [[PARAM_6_]] : i32 to index
// CHECK:       [[VAR_13_:%.+]] = arith.index_cast [[VAR_12_]] : index to i64
// CHECK:       [[VAR_14:%.+]] = tt.make_tensor_ptr [[PARAM_1_]], {{\[}}[[CST_0_i64]], [[CST_0_i64]]], {{\[}}[[VAR_11_]], [[VAR_13_]]], {{\[}}[[CST_0_i32]], [[CST_0_i32]]] {order = array<i32>} : <tensor<4x4xf32>>
// CHECK:       [[VAR_15:%.+]] = tt.load [[VAR_9]] : !tt.ptr<tensor<4x4xf32>>
// CHECK:	tt.store [[VAR_14]], [[VAR_15]] : !tt.ptr<tensor<4x4xf32>>
// CHECK:       tt.return
module {
  tt.func public @wrap_stacked_masked_loop(%arg0: !tt.ptr<f32>, %arg1: !tt.ptr<f32>, %arg2: i32, %arg3: i32, %arg4: i32, %arg5: i32, %arg6: i32) {
    %c0_i32 = arith.constant 0 : i32
    %c1_i32 = arith.constant 1 : i32
    %c2_i32 = arith.constant 2 : i32
    %c4_i32 = arith.constant 4 : i32
    %cst_0 = arith.constant dense<3> : tensor<1x4xi32>
    %cst_1 = arith.constant dense<3> : tensor<4xi32>
    %cst_2 = arith.constant dense<2> : tensor<4xi32>
    %0 = tt.make_range {end = 4 : i32, start = 0 : i32} : tensor<4xi32>
    %1 = arith.addi %0, %cst_2 : tensor<4xi32>
    %2 = tt.splat %arg2 : i32 -> tensor<4xi32>
    %3 = arith.remui %1, %2 : tensor<4xi32>
    %4 = arith.addi %0, %cst_1 : tensor<4xi32>
    %5 = tt.expand_dims %3 {axis = 1 : i32} : tensor<4xi32> -> tensor<4x1xi32>
    %6 = tt.splat %arg3 : i32 -> tensor<4x1xi32>
    %7 = arith.muli %5, %6 : tensor<4x1xi32>
    %8 = tt.expand_dims %4 {axis = 0 : i32} : tensor<4xi32> -> tensor<1x4xi32>
    %9 = tt.splat %arg4 : i32 -> tensor<1x4xi32>
    %10 = arith.muli %8, %9 : tensor<1x4xi32>
    %11 = tt.broadcast %7 : tensor<4x1xi32> -> tensor<4x4xi32>
    %12 = tt.broadcast %10 : tensor<1x4xi32> -> tensor<4x4xi32>
    %13 = arith.addi %11, %12 : tensor<4x4xi32>
    %14 = tt.splat %arg0 : !tt.ptr<f32> -> tensor<4x4x!tt.ptr<f32>>
    %15 = tt.addptr %14, %13 : tensor<4x4x!tt.ptr<f32>>, tensor<4x4xi32>
    %16 = tt.expand_dims %0 {axis = 1 : i32} : tensor<4xi32> -> tensor<4x1xi32>
    %17 = tt.splat %arg5 : i32 -> tensor<4x1xi32>
    %18 = arith.muli %17, %16 : tensor<4x1xi32>
    %19 = tt.splat %arg1 : !tt.ptr<f32> -> tensor<4x1x!tt.ptr<f32>>
    %20 = tt.addptr %19, %18 : tensor<4x1x!tt.ptr<f32>>, tensor<4x1xi32>
    %21 = tt.expand_dims %0 {axis = 0 : i32} : tensor<4xi32> -> tensor<1x4xi32>
    %22 = tt.splat %arg6 : i32 -> tensor<1x4xi32>
    %23 = arith.muli %22, %21 : tensor<1x4xi32>
    %24 = tt.broadcast %20 : tensor<4x1x!tt.ptr<f32>> -> tensor<4x4x!tt.ptr<f32>>
    %25 = tt.broadcast %23 : tensor<1x4xi32> -> tensor<4x4xi32>
    %26 = tt.addptr %24, %25 : tensor<4x4x!tt.ptr<f32>>, tensor<4x4xi32>
    %27 = arith.cmpi slt, %21, %cst_0 : tensor<1x4xi32>
    %28 = tt.broadcast %27 : tensor<1x4xi1> -> tensor<4x4xi1>
    %29 = arith.muli %arg4, %c4_i32 : i32
    %30 = tt.splat %29 : i32 -> tensor<4x4xi32>
    %32 = tt.load %15 : tensor<4x4x!tt.ptr<f32>>
    tt.store %26, %32 : tensor<4x4x!tt.ptr<f32>>
=======

// CHECK:         tt.func @test_addptr_for_used_after_update([[PARAM_0_:%.+]]: !tt.ptr<bf16>) {
// CHECK:       [[CST_3_i32:%.+]] = arith.constant 3 : i32
// CHECK:       [[CST_0_i64:%.+]] = arith.constant 0 : i64
// CHECK:       [[CST_0_:%.+]] = arith.constant 0 : index
// CHECK:       [[CST_12_:%.+]] = arith.constant 12 : index
// CHECK:       [[CST_1024_i32:%.+]] = arith.constant 1024 : i32
// CHECK:       [[CST_1_i64:%.+]] = arith.constant 1 : i64
// CHECK:       [[VAR_0_:%.+]] = scf.for [[VAR_arg1_:%.+]] = [[CST_0_]] to [[CST_12_]] step [[CST_3_]] iter_args([[VAR_arg2_:%.+]] = [[CST_1024_i32]]) -> (i32) {
// CHECK:         [[VAR_1_:%.+]] = arith.addi [[VAR_arg2_]], [[CST_3_i32]] : i32
// CHECK:         [[VAR_2_:%.+]] = tt.make_tensor_ptr [[PARAM_0_]], {{\[}}[[CST_0_i64]]], {{\[}}[[CST_1_i64]]], {{\[}}[[VAR_1_]]] {order = array<i32>} : <tensor<256xbf16>>
// CHECK:         [[VAR_3_:%.+]] = tt.load [[VAR_2_]] : !tt.ptr<tensor<256xbf16>>
// CHECK:         tt.store [[VAR_2_]], [[VAR_3_]] : !tt.ptr<tensor<256xbf16>>
// CHECK:         scf.yield [[VAR_1_]] : i32
// CHECK:         }
// CHECK:         tt.return
// CHECK:      }
module {
  tt.func @test_addptr_for_used_after_update(
    %arg0 : !tt.ptr<bf16>
  )
  {
    %c0 = arith.constant 0 : index
    %c12 = arith.constant 12 : index
    %c3 = arith.constant 3 : index
    %i_c3 = arith.constant 3 : i32
    %0 = tt.splat %arg0 : !tt.ptr<bf16> -> tensor<256x!tt.ptr<bf16>>
    %1 = tt.make_range {end = 1280 : i32, start = 1024 : i32}:tensor<256xi32>
    %2 = tt.addptr %0, %1 : tensor<256x!tt.ptr<bf16>>, tensor<256xi32>
    %_ptr = scf.for %i = %c0 to %c12 step %c3 iter_args(%ptr = %2) -> (tensor<256x!tt.ptr<bf16>>) {
        %4 = tt.splat %i_c3 : i32 -> tensor<256xi32>
        %ptr_iter = tt.addptr %ptr, %4 : tensor<256x!tt.ptr<bf16>>, tensor<256xi32>
        %3 = tt.load %ptr_iter {cache = 1 : i32, evict = 1 : i32, isVolatile = false}: tensor<256x!tt.ptr<bf16>>
        tt.store %ptr_iter, %3 : tensor<256x!tt.ptr<bf16>>
        scf.yield %ptr_iter : tensor<256x!tt.ptr<bf16>>
    }
    tt.return
  }
}



// CHECK:       tt.func @test_addptr_for_used_before_update([[PARAM_0_:%.+]]: !tt.ptr<bf16>) {
// CHECK:       [[CST_3_i32:%.+]] = arith.constant 3 : i32
// CHECK:       [[CST_0_i64:%.+]] = arith.constant 0 : i64
// CHECK:       [[CST_0_:%.+]] = arith.constant 0 : index
// CHECK:       [[CST_12_:%.+]] = arith.constant 12 : index
// CHECK:       [[CST_3_:%.+]] = arith.constant 3 : index
// CHECK:       [[CST_1024_i32:%.+]] = arith.constant 1024 : i32
// CHECK:       [[CST_1_i64:%.+]] = arith.constant 1 : i64
// CHECK:       [[VAR_0_:%.+]] = scf.for [[VAR_arg1_:%.+]] = [[CST_0_]] to [[CST_12_]] step [[CST_3_]] iter_args([[VAR_arg2_:%.+]] = [[CST_1024_i32]]) -> (i32) {

// CHECK:           [[VAR_2_:%.+]] = tt.make_tensor_ptr [[PARAM_0_]], {{\[}}[[CST_0_i64]]], {{\[}}[[CST_1_i64]]], {{\[}}[[VAR_arg2_]]] {order = array<i32>} : <tensor<256xbf16>>
// CHECK:           [[VAR_3_:%.+]] = tt.load [[VAR_2_]] : !tt.ptr<tensor<256xbf16>>
// CHECK:           tt.store [[VAR_2_]], [[VAR_3_]] : !tt.ptr<tensor<256xbf16>>
// CHECK:           [[VAR_3_:%.+]] = arith.addi [[VAR_arg2_]], [[CST_3_i32]] : i32
// CHECK:           scf.yield [[VAR_3_]] : i32
// CHECK:       }
// CHECK:       tt.return
// CHECK:       }
module {
  tt.func @test_addptr_for_used_before_update(
    %arg0 : !tt.ptr<bf16>
  )
  {
    %c0 = arith.constant 0 : index
    %c12 = arith.constant 12 : index
    %c3 = arith.constant 3 : index
    %i_c3 = arith.constant 3 : i32
    %0 = tt.splat %arg0 : !tt.ptr<bf16> -> tensor<256x!tt.ptr<bf16>>
    %1 = tt.make_range {end = 1280 : i32, start = 1024 : i32}:tensor<256xi32>
    %2 = tt.addptr %0, %1 : tensor<256x!tt.ptr<bf16>>, tensor<256xi32>
    %_ptr2 = scf.for %i = %c0 to %c12 step %c3 iter_args(%ptr = %2) -> (tensor<256x!tt.ptr<bf16>>) {
        %3 = tt.load %ptr {cache = 1 : i32, evict = 1 : i32, isVolatile = false}: tensor<256x!tt.ptr<bf16>>
        tt.store %ptr, %3 : tensor<256x!tt.ptr<bf16>>
        %4 = tt.splat %i_c3 : i32 -> tensor<256xi32>
        %ptr_iter = tt.addptr %ptr, %4 : tensor<256x!tt.ptr<bf16>>, tensor<256xi32>
        scf.yield %ptr_iter : tensor<256x!tt.ptr<bf16>>
    }
    tt.return
  }
}

// `triton::ExpandDims` ops on tensor of pointers are currently not supported in for loops.
// Consequently, the pass should fail cleanly.
// CHECK:       tt.func @test_fail_addptr_for_expand_ptr([[PARAM_0_:%.+]]: !tt.ptr<bf16>) {
// CHECK-NOT:       tt.make_tensor_ptr
module {
  tt.func @test_fail_addptr_for_expand_ptr(
    %arg0 : !tt.ptr<bf16>
  )
  {
    %c0 = arith.constant 0 : index
    %c12 = arith.constant 12 : index
    %c3 = arith.constant 3 : index
    %i_c3 = arith.constant 3 : i32
    %0 = tt.splat %arg0 : !tt.ptr<bf16> -> tensor<256x!tt.ptr<bf16>>
    %1 = tt.make_range {end = 1280 : i32, start = 1024 : i32}:tensor<256xi32>
    %2 = tt.addptr %0, %1 : tensor<256x!tt.ptr<bf16>>, tensor<256xi32>
    %_ptr = scf.for %i = %c0 to %c12 step %c3 iter_args(%ptr = %2) -> (tensor<256x!tt.ptr<bf16>>) {
      %6 = tt.make_range {end = 256 : i32, start = 0 : i32} : tensor<256xi32>
      %7 = tt.expand_dims %6 {axis = 1 : i32} : tensor<256xi32> -> tensor<256x1xi32>
      %8 = tt.broadcast %7 : tensor<256x1xi32> -> tensor<256x256xi32>
      %9 = tt.make_range {end = 512 : i32, start = 256 : i32} : tensor<256xi32>
      %10 = tt.expand_dims %9 {axis = 0 : i32} : tensor<256xi32> -> tensor<1x256xi32>
      %11 = tt.broadcast %10 : tensor<1x256xi32> -> tensor<256x256xi32>
      %12 = arith.addi %8, %11 : tensor<256x256xi32>
      %13 = tt.expand_dims %ptr {axis = 1 : i32} : tensor<256x!tt.ptr<bf16>> -> tensor<256x1x!tt.ptr<bf16>>
      %14 = tt.broadcast %13 : tensor<256x1x!tt.ptr<bf16>> -> tensor<256x256x!tt.ptr<bf16>>
      %15 = tt.addptr %14, %12 : tensor<256x256x!tt.ptr<bf16>>, tensor<256x256xi32>
      %16 = tt.load %15 {cache = 1 : i32, evict = 1 : i32, isVolatile = false}: tensor<256x256x!tt.ptr<bf16>>
      tt.store %15, %16 : tensor<256x256x!tt.ptr<bf16>>
      %17 = tt.splat %i_c3 : i32 -> tensor<256xi32>
      %ptr_iter = tt.addptr %ptr, %17 : tensor<256x!tt.ptr<bf16>>, tensor<256xi32>
      scf.yield %ptr_iter : tensor<256x!tt.ptr<bf16>>
    }
>>>>>>> fea510c0
    tt.return
  }
}<|MERGE_RESOLUTION|>--- conflicted
+++ resolved
@@ -237,7 +237,6 @@
   tt.return %3 : tensor<128x2x128xf32>
 }
 
-<<<<<<< HEAD
 
 // CHECK:         tt.func public @wrap_side_by_side_masked([[PARAM_0_:%.+]]: !tt.ptr<f32>, [[PARAM_1_:%.+]]: !tt.ptr<f32>, [[PARAM_2_:%.+]]: i32, [[PARAM_3_:%.+]]: i32, [[PARAM_4_:%.+]]: i32, [[PARAM_5_:%.+]]: i32, [[PARAM_6_:%.+]]: i32) {
 // CHECK-DAG:   [[CST_6_i32:%.+]] = arith.constant 6 : i32
@@ -306,7 +305,11 @@
     %32 = tt.splat %31 : i32 -> tensor<4x4xi32>
     %34 = tt.load %15 : tensor<4x4x!tt.ptr<f32>>
     tt.store %26, %34 : tensor<4x4x!tt.ptr<f32>>
-=======
+        tt.return
+  }
+}
+
+
 // CHECK:         tt.func @test_addptr_for_accumulation([[PARAM_0_:%.+]]: !tt.ptr<bf16>, [[PARAM_1_:%.+]]: !tt.ptr<bf16>, [[PARAM_2_:%.+]]: !tt.ptr<bf16>, [[PARAM_3_:%.+]]: i32, [[PARAM_4_:%.+]]: i32) {
 // CHECK:       [[CST_3_i32:%.+]] = arith.constant 3 : i32
 // CHECK:       [[CST_3_:%.+]] = arith.constant 3 : index
@@ -389,71 +392,7 @@
   }
 }
 
-// CHECK:         tt.func @test_addptr_for_more_init_args([[PARAM_0_:%.+]]: !tt.ptr<bf16>, [[PARAM_1_:%.+]]: !tt.ptr<bf16>) {
-// CHECK:       [[CST_3_i32:%.+]] = arith.constant 3 : i32
-// CHECK:       [[CST_0_i64:%.+]] = arith.constant 0 : i64
-// CHECK:       [[CST_0_:%.+]] = arith.constant 0 : index
-// CHECK:       [[CST_1_:%.+]] = arith.constant 1 : index
-// CHECK:       [[CST_2_:%.+]] = arith.constant 2 : index
-// CHECK:       [[CST_3_:%.+]] = arith.constant 3 : index
-// CHECK:       [[CST_12_:%.+]] = arith.constant 12 : index
-// CHECK:       [[CST_1024_i32:%.+]] = arith.constant 1024 : i32
-// CHECK:       [[CST_1_i64:%.+]] = arith.constant 1 : i64
-// CHECK:       [[VAR_0_:%.+]]:5 = scf.for [[VAR_arg2_:%.+]] = [[CST_0_]] to [[CST_12_]] step [[CST_3_]] iter_args([[VAR_arg3_:%.+]] = [[CST_1_]], [[VAR_arg4_:%.+]] = [[CST_2_]], [[VAR_arg5_:%.+]] = [[CST_3_]], [[VAR_arg6_:%.+]] = [[CST_1024_i32]], [[VAR_arg7_:%.+]] = [[CST_1024_i32]]) -> (index, index, index, i32, i32) {
-// CHECK:           [[VAR_1_:%.+]] = tt.make_tensor_ptr [[PARAM_1_]], {{\[}}[[CST_0_i64]]], {{\[}}[[CST_1_i64]]], {{\[}}[[VAR_arg7_]]] {order = array<i32>} : <tensor<256xbf16>>
-// CHECK:           [[VAR_2_:%.+]] = tt.make_tensor_ptr [[PARAM_0_]], {{\[}}[[CST_0_i64]]], {{\[}}[[CST_1_i64]]], {{\[}}[[VAR_arg6_]]] {order = array<i32>} : <tensor<256xbf16>>
-// CHECK:           [[VAR_3_:%.+]] = tt.load [[VAR_2_]] : !tt.ptr<tensor<256xbf16>>
-// CHECK:           tt.store [[VAR_1_]], [[VAR_3_]] : !tt.ptr<tensor<256xbf16>>
-// CHECK:           [[VAR_4_:%.+]] = arith.addi [[VAR_arg6_]], [[CST_3_i32]] : i32
-// CHECK:           [[VAR_5_:%.+]] = arith.addi [[VAR_arg3_]], [[CST_3_]] : index
-// CHECK:           [[VAR_6_:%.+]] = arith.addi [[VAR_arg4_]], [[CST_3_]] : index
-// CHECK:           [[VAR_7_:%.+]] = arith.addi [[VAR_arg5_]], [[CST_3_]] : index
-// CHECK:           [[VAR_8_:%.+]] = arith.addi [[VAR_5_]], [[VAR_6_]] : index
-// CHECK:           [[VAR_9_:%.+]] = arith.addi [[VAR_8_]], [[VAR_7_]] : index
-// CHECK:           [[VAR_10_:%.+]] = arith.index_cast [[VAR_9_]] : index to i32
-// CHECK:           [[VAR_11_:%.+]] = arith.addi [[VAR_arg7_]], [[VAR_10_]] : i32
-// CHECK:           scf.yield [[VAR_5_]], [[VAR_6_]], [[VAR_7_]], [[VAR_4_]], [[VAR_11_]] : index, index, index, i32, i32
-// CHECK:       }
-// CHECK:       tt.return
-// CHECK:       }
-module {
-  tt.func @test_addptr_for_more_init_args(
-    %arg0 : !tt.ptr<bf16>,
-    %arg1 : !tt.ptr<bf16>
-  )
-  {
-    %c0 = arith.constant 0 : index
-    %c1 = arith.constant 1 : index
-    %c2 = arith.constant 2 : index
-    %c3 = arith.constant 3 : index
-    %c12 = arith.constant 12 : index
-    %0 = tt.splat %arg0 : !tt.ptr<bf16> -> tensor<256x!tt.ptr<bf16>>
-    %1 = tt.make_range {end = 1280 : i32, start = 1024 : i32}:tensor<256xi32>
-    %2 = tt.addptr %0, %1 : tensor<256x!tt.ptr<bf16>>, tensor<256xi32>
-    %3 = tt.splat %arg1 : !tt.ptr<bf16> -> tensor<256x!tt.ptr<bf16>>
-    %4 = tt.addptr %3, %1 : tensor<256x!tt.ptr<bf16>>, tensor<256xi32>
-    %_arg2, %_ptr_ld, %_arg3, %_ptr_st, %_arg4 = scf.for %i = %c0 to %c12 step %c3 iter_args(%arg2 = %c1, %ptr_ld = %2, %arg3 = %c2, %ptr_st = %4, %arg4 = %c3) -> (index, tensor<256x!tt.ptr<bf16>>, index, tensor<256x!tt.ptr<bf16>>, index) {
-        %5 = tt.load %ptr_ld {cache = 1 : i32, evict = 1 : i32, isVolatile = false}: tensor<256x!tt.ptr<bf16>>
-        tt.store %ptr_st, %5 : tensor<256x!tt.ptr<bf16>>
-        %cast3 = arith.index_cast %c3 : index to i32
-        %6 = tt.splat %cast3 : i32 -> tensor<256xi32>
-        %ptr_ld_iter = tt.addptr %ptr_ld, %6 : tensor<256x!tt.ptr<bf16>>, tensor<256xi32>
-        %arg2_iter = arith.addi %arg2, %c3 : index
-        %arg3_iter = arith.addi %arg3, %c3 : index
-        %arg4_iter = arith.addi %arg4, %c3 : index
-        %7 = arith.addi %arg2_iter, %arg3_iter : index
-        %8 = arith.addi %7, %arg4_iter : index
-        %cast8 = arith.index_cast %8 : index to i32
-        %9 = tt.splat %cast8 : i32 -> tensor<256xi32>
-        %ptr_st_iter = tt.addptr %ptr_st, %9 : tensor<256x!tt.ptr<bf16>>, tensor<256xi32>
-        scf.yield %arg2_iter, %ptr_ld_iter, %arg3_iter, %ptr_st_iter, %arg4_iter : index, tensor<256x!tt.ptr<bf16>>, index, tensor<256x!tt.ptr<bf16>>, index
-    }
->>>>>>> fea510c0
-    tt.return
-  }
-}
-
-<<<<<<< HEAD
+
 // CHECK:       tt.func public @wrap_stacked_masked_loop([[PARAM_0_:%.+]]: !tt.ptr<f32>, [[PARAM_1_:%.+]]: !tt.ptr<f32>, [[PARAM_2_:%.+]]: i32, [[PARAM_3_:%.+]]: i32, [[PARAM_4_:%.+]]: i32, [[PARAM_5_:%.+]]: i32, [[PARAM_6_:%.+]]: i32) {
 // CHECK-DAG:   [[CST_3_i32:%.+]] = arith.constant 3 : i32
 // CHECK-DAG:   [[CST_2_i32:%.+]] = arith.constant 2 : i32
@@ -519,7 +458,74 @@
     %30 = tt.splat %29 : i32 -> tensor<4x4xi32>
     %32 = tt.load %15 : tensor<4x4x!tt.ptr<f32>>
     tt.store %26, %32 : tensor<4x4x!tt.ptr<f32>>
-=======
+    tt.return
+  }
+}
+
+
+// CHECK:         tt.func @test_addptr_for_more_init_args([[PARAM_0_:%.+]]: !tt.ptr<bf16>, [[PARAM_1_:%.+]]: !tt.ptr<bf16>) {
+// CHECK:       [[CST_3_i32:%.+]] = arith.constant 3 : i32
+// CHECK:       [[CST_0_i64:%.+]] = arith.constant 0 : i64
+// CHECK:       [[CST_0_:%.+]] = arith.constant 0 : index
+// CHECK:       [[CST_1_:%.+]] = arith.constant 1 : index
+// CHECK:       [[CST_2_:%.+]] = arith.constant 2 : index
+// CHECK:       [[CST_3_:%.+]] = arith.constant 3 : index
+// CHECK:       [[CST_12_:%.+]] = arith.constant 12 : index
+// CHECK:       [[CST_1024_i32:%.+]] = arith.constant 1024 : i32
+// CHECK:       [[CST_1_i64:%.+]] = arith.constant 1 : i64
+// CHECK:       [[VAR_0_:%.+]]:5 = scf.for [[VAR_arg2_:%.+]] = [[CST_0_]] to [[CST_12_]] step [[CST_3_]] iter_args([[VAR_arg3_:%.+]] = [[CST_1_]], [[VAR_arg4_:%.+]] = [[CST_2_]], [[VAR_arg5_:%.+]] = [[CST_3_]], [[VAR_arg6_:%.+]] = [[CST_1024_i32]], [[VAR_arg7_:%.+]] = [[CST_1024_i32]]) -> (index, index, index, i32, i32) {
+// CHECK:           [[VAR_1_:%.+]] = tt.make_tensor_ptr [[PARAM_1_]], {{\[}}[[CST_0_i64]]], {{\[}}[[CST_1_i64]]], {{\[}}[[VAR_arg7_]]] {order = array<i32>} : <tensor<256xbf16>>
+// CHECK:           [[VAR_2_:%.+]] = tt.make_tensor_ptr [[PARAM_0_]], {{\[}}[[CST_0_i64]]], {{\[}}[[CST_1_i64]]], {{\[}}[[VAR_arg6_]]] {order = array<i32>} : <tensor<256xbf16>>
+// CHECK:           [[VAR_3_:%.+]] = tt.load [[VAR_2_]] : !tt.ptr<tensor<256xbf16>>
+// CHECK:           tt.store [[VAR_1_]], [[VAR_3_]] : !tt.ptr<tensor<256xbf16>>
+// CHECK:           [[VAR_4_:%.+]] = arith.addi [[VAR_arg6_]], [[CST_3_i32]] : i32
+// CHECK:           [[VAR_5_:%.+]] = arith.addi [[VAR_arg3_]], [[CST_3_]] : index
+// CHECK:           [[VAR_6_:%.+]] = arith.addi [[VAR_arg4_]], [[CST_3_]] : index
+// CHECK:           [[VAR_7_:%.+]] = arith.addi [[VAR_arg5_]], [[CST_3_]] : index
+// CHECK:           [[VAR_8_:%.+]] = arith.addi [[VAR_5_]], [[VAR_6_]] : index
+// CHECK:           [[VAR_9_:%.+]] = arith.addi [[VAR_8_]], [[VAR_7_]] : index
+// CHECK:           [[VAR_10_:%.+]] = arith.index_cast [[VAR_9_]] : index to i32
+// CHECK:           [[VAR_11_:%.+]] = arith.addi [[VAR_arg7_]], [[VAR_10_]] : i32
+// CHECK:           scf.yield [[VAR_5_]], [[VAR_6_]], [[VAR_7_]], [[VAR_4_]], [[VAR_11_]] : index, index, index, i32, i32
+// CHECK:       }
+// CHECK:       tt.return
+// CHECK:       }
+module {
+  tt.func @test_addptr_for_more_init_args(
+    %arg0 : !tt.ptr<bf16>,
+    %arg1 : !tt.ptr<bf16>
+  )
+  {
+    %c0 = arith.constant 0 : index
+    %c1 = arith.constant 1 : index
+    %c2 = arith.constant 2 : index
+    %c3 = arith.constant 3 : index
+    %c12 = arith.constant 12 : index
+    %0 = tt.splat %arg0 : !tt.ptr<bf16> -> tensor<256x!tt.ptr<bf16>>
+    %1 = tt.make_range {end = 1280 : i32, start = 1024 : i32}:tensor<256xi32>
+    %2 = tt.addptr %0, %1 : tensor<256x!tt.ptr<bf16>>, tensor<256xi32>
+    %3 = tt.splat %arg1 : !tt.ptr<bf16> -> tensor<256x!tt.ptr<bf16>>
+    %4 = tt.addptr %3, %1 : tensor<256x!tt.ptr<bf16>>, tensor<256xi32>
+    %_arg2, %_ptr_ld, %_arg3, %_ptr_st, %_arg4 = scf.for %i = %c0 to %c12 step %c3 iter_args(%arg2 = %c1, %ptr_ld = %2, %arg3 = %c2, %ptr_st = %4, %arg4 = %c3) -> (index, tensor<256x!tt.ptr<bf16>>, index, tensor<256x!tt.ptr<bf16>>, index) {
+        %5 = tt.load %ptr_ld {cache = 1 : i32, evict = 1 : i32, isVolatile = false}: tensor<256x!tt.ptr<bf16>>
+        tt.store %ptr_st, %5 : tensor<256x!tt.ptr<bf16>>
+        %cast3 = arith.index_cast %c3 : index to i32
+        %6 = tt.splat %cast3 : i32 -> tensor<256xi32>
+        %ptr_ld_iter = tt.addptr %ptr_ld, %6 : tensor<256x!tt.ptr<bf16>>, tensor<256xi32>
+        %arg2_iter = arith.addi %arg2, %c3 : index
+        %arg3_iter = arith.addi %arg3, %c3 : index
+        %arg4_iter = arith.addi %arg4, %c3 : index
+        %7 = arith.addi %arg2_iter, %arg3_iter : index
+        %8 = arith.addi %7, %arg4_iter : index
+        %cast8 = arith.index_cast %8 : index to i32
+        %9 = tt.splat %cast8 : i32 -> tensor<256xi32>
+        %ptr_st_iter = tt.addptr %ptr_st, %9 : tensor<256x!tt.ptr<bf16>>, tensor<256xi32>
+        scf.yield %arg2_iter, %ptr_ld_iter, %arg3_iter, %ptr_st_iter, %arg4_iter : index, tensor<256x!tt.ptr<bf16>>, index, tensor<256x!tt.ptr<bf16>>, index
+    }
+    tt.return
+  }
+}
+
 
 // CHECK:         tt.func @test_addptr_for_used_after_update([[PARAM_0_:%.+]]: !tt.ptr<bf16>) {
 // CHECK:       [[CST_3_i32:%.+]] = arith.constant 3 : i32
@@ -561,7 +567,6 @@
 }
 
 
-
 // CHECK:       tt.func @test_addptr_for_used_before_update([[PARAM_0_:%.+]]: !tt.ptr<bf16>) {
 // CHECK:       [[CST_3_i32:%.+]] = arith.constant 3 : i32
 // CHECK:       [[CST_0_i64:%.+]] = arith.constant 0 : i64
@@ -636,7 +641,6 @@
       %ptr_iter = tt.addptr %ptr, %17 : tensor<256x!tt.ptr<bf16>>, tensor<256xi32>
       scf.yield %ptr_iter : tensor<256x!tt.ptr<bf16>>
     }
->>>>>>> fea510c0
     tt.return
   }
 }