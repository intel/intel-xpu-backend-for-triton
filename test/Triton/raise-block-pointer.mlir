// RUN: triton-opt %s -triton-raise-block-pointer -canonicalize | FileCheck %s

// CHECK-LABEL:   tt.func @test_addptr_splat_make_range(
// CHECK-SAME:                                          %[[VAL_0:.*]]: !tt.ptr<f32>) -> tensor<128xf32> {
// CHECK:           %[[VAL_1:.*]] = arith.constant 0 : i64
// CHECK:           %[[VAL_2:.*]] = arith.constant 128 : i32
// CHECK:           %[[VAL_3:.*]] = arith.constant 1 : i64
// CHECK:           %[[VAL_4:.*]] = tt.make_tensor_ptr %[[VAL_0]], {{\[}}%[[VAL_1]]], {{\[}}%[[VAL_3]]], {{\[}}%[[VAL_2]]] {order = array<i32>} : <tensor<128xf32>>
// CHECK:           %[[VAL_5:.*]] = tt.load %[[VAL_4]] : !tt.ptr<tensor<128xf32>>
// CHECK:           tt.return %[[VAL_5]] : tensor<128xf32>
tt.func @test_addptr_splat_make_range(%arg0 : !tt.ptr<f32>) -> tensor<128xf32> {
  %0 = tt.splat %arg0 : !tt.ptr<f32> -> tensor<128x!tt.ptr<f32>>
  %1 = tt.make_range {start = 128 : i32, end = 256 : i32} : tensor<128xi32>
  %2 = tt.addptr %0, %1 : tensor<128x!tt.ptr<f32>>, tensor<128xi32>
  %3 = tt.load %2 : tensor<128x!tt.ptr<f32>>
  tt.return %3 : tensor<128xf32>
}

// CHECK-LABEL:   tt.func @test_addptr_splat_splat_i32(
// CHECK-SAME:                                         %[[VAL_0:.*]]: !tt.ptr<f32>,
// CHECK-SAME:                                         %[[VAL_1:.*]]: i32,
// CHECK-SAME:                                         %[[VAL_2:.*]]: tensor<128xi1>) -> tensor<128xf32> {
// CHECK:           %[[VAL_3:.*]] = arith.constant 0 : i64
// CHECK:           %[[VAL_4:.*]] = tt.make_tensor_ptr %[[VAL_0]], {{\[}}%[[VAL_3]]], {{\[}}%[[VAL_3]]], {{\[}}%[[VAL_1]]] {order = array<i32>} : <tensor<128xf32>>
// CHECK:           %[[VAL_5:.*]] = tt.load %[[VAL_4]], %[[VAL_2]] cacheModifier = ca evictionPolicy = evict_first {isVolatile = true} : !tt.ptr<tensor<128xf32>>
// CHECK:           tt.return %[[VAL_5]] : tensor<128xf32>
tt.func @test_addptr_splat_splat_i32(%arg0 : !tt.ptr<f32>, %arg1: i32, %arg2: tensor<128xi1>) -> tensor<128xf32> {
  %0 = tt.splat %arg0 : !tt.ptr<f32> -> tensor<128x!tt.ptr<f32>>
  %1 = tt.splat %arg1 : i32 -> tensor<128xi32>
  %2 = tt.addptr %0, %1 : tensor<128x!tt.ptr<f32>>, tensor<128xi32>
  %3 = tt.load %2, %arg2 cacheModifier = ca evictionPolicy = evict_first {isVolatile = true} : tensor<128x!tt.ptr<f32>>
  tt.return %3 : tensor<128xf32>
}

// CHECK-LABEL:   tt.func @test_addptr_splat_splat_i64(
// CHECK-SAME:                                         %[[VAL_0:.*]]: !tt.ptr<f32>,
// CHECK-SAME:                                         %[[VAL_1:.*]]: i64) -> tensor<128xf32> {
// CHECK:           %[[VAL_2:.*]] = arith.constant 0 : i64
// CHECK:           %[[VAL_3:.*]] = arith.index_cast %[[VAL_1]] : i64 to index
// CHECK:           %[[VAL_4:.*]] = arith.index_cast %[[VAL_3]] : index to i32
// CHECK:           %[[VAL_5:.*]] = tt.make_tensor_ptr %[[VAL_0]], {{\[}}%[[VAL_2]]], {{\[}}%[[VAL_2]]], {{\[}}%[[VAL_4]]] {order = array<i32>} : <tensor<128xf32>>
// CHECK:           %[[VAL_6:.*]] = tt.load %[[VAL_5]] : !tt.ptr<tensor<128xf32>>
// CHECK:           tt.return %[[VAL_6]] : tensor<128xf32>
tt.func @test_addptr_splat_splat_i64(%arg0 : !tt.ptr<f32>, %arg1: i64) -> tensor<128xf32> {
  %0 = tt.splat %arg0 : !tt.ptr<f32> -> tensor<128x!tt.ptr<f32>>
  %1 = tt.splat %arg1 : i64 -> tensor<128xi64>
  %2 = tt.addptr %0, %1 : tensor<128x!tt.ptr<f32>>, tensor<128xi64>
  %3 = tt.load %2 : tensor<128x!tt.ptr<f32>>
  tt.return %3 : tensor<128xf32>
}

// CHECK-LABEL:   tt.func @test_addptr_splat_splat_2d(
// CHECK-SAME:                                        %[[VAL_0:.*]]: !tt.ptr<f32>,
// CHECK-SAME:                                        %[[VAL_1:.*]]: i64,
// CHECK-SAME:                                        %[[VAL_2:.*]]: tensor<2x128xi1>,
// CHECK-SAME:                                        %[[VAL_3:.*]]: tensor<2x128xf32>) -> tensor<2x128xf32> {
// CHECK:           %[[VAL_4:.*]] = arith.constant 0 : i64
// CHECK:           %[[VAL_5:.*]] = arith.constant 0 : i32
// CHECK:           %[[VAL_6:.*]] = arith.index_cast %[[VAL_1]] : i64 to index
// CHECK:           %[[VAL_7:.*]] = arith.index_cast %[[VAL_6]] : index to i32
// CHECK:           %[[VAL_8:.*]] = tt.make_tensor_ptr %[[VAL_0]], {{\[}}%[[VAL_4]], %[[VAL_4]]], {{\[}}%[[VAL_4]], %[[VAL_4]]], {{\[}}%[[VAL_7]], %[[VAL_5]]] {order = array<i32>} : <tensor<2x128xf32>>
// CHECK:           %[[VAL_9:.*]] = tt.load %[[VAL_8]], %[[VAL_2]], %[[VAL_3]] : !tt.ptr<tensor<2x128xf32>>
// CHECK:           tt.return %[[VAL_9]] : tensor<2x128xf32>
tt.func @test_addptr_splat_splat_2d(%arg0 : !tt.ptr<f32>, %arg1: i64, %arg2: tensor<2x128xi1>, %arg3: tensor<2x128xf32>) -> tensor<2x128xf32> {
  %0 = tt.splat %arg0 : !tt.ptr<f32> -> tensor<2x128x!tt.ptr<f32>>
  %1 = tt.splat %arg1 : i64 -> tensor<2x128xi64>
  %2 = tt.addptr %0, %1 : tensor<2x128x!tt.ptr<f32>>, tensor<2x128xi64>
  %3 = tt.load %2, %arg2, %arg3 : tensor<2x128x!tt.ptr<f32>>
  tt.return %3 : tensor<2x128xf32>
}

// CHECK-LABEL:   tt.func @test_addptr_splat_splat_2d_store(
// CHECK-SAME:                                              %[[VAL_0:.*]]: !tt.ptr<f32>,
// CHECK-SAME:                                              %[[VAL_1:.*]]: i64,
// CHECK-SAME:                                              %[[VAL_2:.*]]: tensor<2x128xi1>,
// CHECK-SAME:                                              %[[VAL_3:.*]]: tensor<2x128xf32>) {
// CHECK:           %[[VAL_4:.*]] = arith.constant 0 : i64
// CHECK:           %[[VAL_5:.*]] = arith.constant 0 : i32
// CHECK:           %[[VAL_6:.*]] = arith.index_cast %[[VAL_1]] : i64 to index
// CHECK:           %[[VAL_7:.*]] = arith.index_cast %[[VAL_6]] : index to i32
// CHECK:           %[[VAL_8:.*]] = tt.make_tensor_ptr %[[VAL_0]], {{\[}}%[[VAL_4]], %[[VAL_4]]], {{\[}}%[[VAL_4]], %[[VAL_4]]], {{\[}}%[[VAL_7]], %[[VAL_5]]] {order = array<i32>} : <tensor<2x128xf32>>
// CHECK:           tt.store %[[VAL_8]], %[[VAL_3]], %[[VAL_2]] : !tt.ptr<tensor<2x128xf32>>
tt.func @test_addptr_splat_splat_2d_store(%arg0 : !tt.ptr<f32>, %arg1: i64, %arg2: tensor<2x128xi1>, %arg3: tensor<2x128xf32>) {
  %0 = tt.splat %arg0 : !tt.ptr<f32> -> tensor<2x128x!tt.ptr<f32>>
  %1 = tt.splat %arg1 : i64 -> tensor<2x128xi64>
  %2 = tt.addptr %0, %1 : tensor<2x128x!tt.ptr<f32>>, tensor<2x128xi64>
  tt.store %2, %arg3, %arg2 : tensor<2x128x!tt.ptr<f32>>
  tt.return
}

// CHECK-LABEL:   tt.func @test_addptr_splat_make_range_add(
// CHECK-SAME:                                              %[[VAL_0:.*]]: !tt.ptr<f32>) -> tensor<128xf32> {
// CHECK:           %[[VAL_1:.*]] = arith.constant 0 : i64
// CHECK:           %[[VAL_2:.*]] = arith.constant 0 : i32
// CHECK:           %[[VAL_3:.*]] = arith.constant 2 : i64
// CHECK:           %[[VAL_4:.*]] = tt.make_tensor_ptr %[[VAL_0]], {{\[}}%[[VAL_1]]], {{\[}}%[[VAL_3]]], {{\[}}%[[VAL_2]]] {order = array<i32>} : <tensor<128xf32>>
// CHECK:           %[[VAL_5:.*]] = tt.load %[[VAL_4]] : !tt.ptr<tensor<128xf32>>
// CHECK:           tt.return %[[VAL_5]] : tensor<128xf32>
tt.func @test_addptr_splat_make_range_add(%arg0 : !tt.ptr<f32>) -> tensor<128xf32> {
  %0 = tt.splat %arg0 : !tt.ptr<f32> -> tensor<128x!tt.ptr<f32>>
  %1 = tt.make_range {start = 0 : i32, end = 128 : i32} : tensor<128xi32>
  %2 = tt.make_range {start = 0 : i32, end = 128 : i32} : tensor<128xi32>
  %3 = arith.addi %1, %2 : tensor<128xi32>
  %4 = tt.addptr %0, %3 : tensor<128x!tt.ptr<f32>>, tensor<128xi32>
  %5 = tt.load %4 : tensor<128x!tt.ptr<f32>>
  tt.return %5 : tensor<128xf32>
}

// CHECK-LABEL:   tt.func @test_addptr_splat_make_range_mul(
// CHECK-SAME:                                              %[[VAL_0:.*]]: !tt.ptr<f32>,
// CHECK-SAME:                                              %[[VAL_1:.*]]: i32) -> tensor<128xf32> {
// CHECK:           %[[VAL_2:.*]] = arith.constant 0 : i64
// CHECK:           %[[VAL_3:.*]] = arith.constant 0 : i32
// CHECK:           %[[VAL_4:.*]] = arith.index_cast %[[VAL_1]] : i32 to index
// CHECK:           %[[VAL_5:.*]] = arith.index_cast %[[VAL_4]] : index to i64
// CHECK:           %[[VAL_6:.*]] = tt.make_tensor_ptr %[[VAL_0]], {{\[}}%[[VAL_2]]], {{\[}}%[[VAL_5]]], {{\[}}%[[VAL_3]]] {order = array<i32>} : <tensor<128xf32>>
// CHECK:           %[[VAL_7:.*]] = tt.load %[[VAL_6]] : !tt.ptr<tensor<128xf32>>
// CHECK:           tt.return %[[VAL_7]] : tensor<128xf32>
tt.func @test_addptr_splat_make_range_mul(%arg0 : !tt.ptr<f32>, %arg1: i32) -> tensor<128xf32> {
  %0 = tt.splat %arg0 : !tt.ptr<f32> -> tensor<128x!tt.ptr<f32>>
  %1 = tt.splat %arg1 : i32 -> tensor<128xi32>
  %2 = tt.make_range {start = 0 : i32, end = 128 : i32} : tensor<128xi32>
  %3 = arith.muli %1, %2 : tensor<128xi32>
  %4 = tt.addptr %0, %3 : tensor<128x!tt.ptr<f32>>, tensor<128xi32>
  %5 = tt.load %4 : tensor<128x!tt.ptr<f32>>
  tt.return %5 : tensor<128xf32>
}

// CHECK-LABEL:   tt.func @test_const_splat_addptr(
// CHECK-SAME:                                     %[[VAL_0:.*]]: !tt.ptr<f32>) -> tensor<128xf32> {
// CHECK:           %[[VAL_1:.*]] = arith.constant 0 : i64
// CHECK:           %[[VAL_2:.*]] = arith.constant 512 : i32
// CHECK:           %[[VAL_3:.*]] = tt.make_tensor_ptr %[[VAL_0]], {{\[}}%[[VAL_1]]], {{\[}}%[[VAL_1]]], {{\[}}%[[VAL_2]]] {order = array<i32>} : <tensor<128xf32>>
// CHECK:           %[[VAL_4:.*]] = tt.load %[[VAL_3]] : !tt.ptr<tensor<128xf32>>
// CHECK:           tt.return %[[VAL_4]] : tensor<128xf32>
tt.func @test_const_splat_addptr(%arg0 : !tt.ptr<f32>) -> tensor<128xf32> {
  %cst = arith.constant dense<512> : tensor<128xi32>
  %0 = tt.splat %arg0 : !tt.ptr<f32> -> tensor<128x!tt.ptr<f32>>
  %1 = tt.addptr %0, %cst : tensor<128x!tt.ptr<f32>>, tensor<128xi32>
  %2 = tt.load %1 : tensor<128x!tt.ptr<f32>>
  tt.return %2 : tensor<128xf32>
}

// CHECK-LABEL:   tt.func @test_expand_dims(
// CHECK-SAME:                                     %[[VAL_0:.*]]: !tt.ptr<f32>) -> tensor<1x128xf32> {
// CHECK:           %[[VAL_1:.*]] = arith.constant 0 : i64
// CHECK:           %[[VAL_2:.*]] = arith.constant 0 : i32
// CHECK:           %[[VAL_3:.*]] = arith.constant 512 : i32
// CHECK:           %[[VAL_4:.*]] = tt.make_tensor_ptr %[[VAL_0]], {{\[}}%[[VAL_1]], %[[VAL_1]]], {{\[}}%[[VAL_1]], %[[VAL_1]]], {{\[}}%[[VAL_2]], %[[VAL_3]]] {order = array<i32>} : <tensor<1x128xf32>>
// CHECK:           %[[VAL_5:.*]] = tt.load %[[VAL_4]] : !tt.ptr<tensor<1x128xf32>>
// CHECK:           tt.return %[[VAL_5]] : tensor<1x128xf32>
tt.func @test_expand_dims(%arg0 : !tt.ptr<f32>) -> tensor<1x128xf32> {
  %cst = arith.constant dense<512> : tensor<128xi32>
  %0 = tt.expand_dims %cst {axis = 0 : i32} : tensor<128xi32> -> tensor<1x128xi32>
  %1 = tt.splat %arg0 : !tt.ptr<f32> -> tensor<1x128x!tt.ptr<f32>>
  %2 = tt.addptr %1, %0 : tensor<1x128x!tt.ptr<f32>>, tensor<1x128xi32>
  %3 = tt.load %2 : tensor<1x128x!tt.ptr<f32>>
  tt.return %3 : tensor<1x128xf32>
}

// CHECK-LABEL:   tt.func @test_const_splat_addptr_2d(
// CHECK-SAME:                                        %[[VAL_0:.*]]: !tt.ptr<f32>) -> tensor<2x128xf32> {
// CHECK:           %[[VAL_1:.*]] = arith.constant 0 : i64
// CHECK:           %[[VAL_2:.*]] = arith.constant 512 : i32
// CHECK:           %[[VAL_3:.*]] = tt.make_tensor_ptr %[[VAL_0]], {{\[}}%[[VAL_1]], %[[VAL_1]]], {{\[}}%[[VAL_1]], %[[VAL_1]]], {{\[}}%[[VAL_2]], %[[VAL_2]]] {order = array<i32>} : <tensor<2x128xf32>>
// CHECK:           %[[VAL_4:.*]] = tt.load %[[VAL_3]] : !tt.ptr<tensor<2x128xf32>>
// CHECK:           tt.return %[[VAL_4]] : tensor<2x128xf32>
tt.func @test_const_splat_addptr_2d(%arg0 : !tt.ptr<f32>) -> tensor<2x128xf32> {
  %cst = arith.constant dense<512> : tensor<2x128xi32>
  %0 = tt.splat %arg0 : !tt.ptr<f32> -> tensor<2x128x!tt.ptr<f32>>
  %1 = tt.addptr %0, %cst : tensor<2x128x!tt.ptr<f32>>, tensor<2x128xi32>
  %2 = tt.load %1 : tensor<2x128x!tt.ptr<f32>>
  tt.return %2 : tensor<2x128xf32>
}

// CHECK-LABEL:   tt.func @test_addptr_broadcast(
// CHECK-SAME:                                   %[[VAL_0:.*]]: !tt.ptr<f32>) -> tensor<2x128xf32> {
// CHECK:           %[[VAL_1:.*]] = arith.constant 0 : i64
// CHECK:           %[[VAL_2:.*]] = arith.constant 1 : i32
// CHECK:           %[[VAL_3:.*]] = tt.make_tensor_ptr %[[VAL_0]], {{\[}}%[[VAL_1]], %[[VAL_1]]], {{\[}}%[[VAL_1]], %[[VAL_1]]], {{\[}}%[[VAL_2]], %[[VAL_2]]] {order = array<i32>} : <tensor<2x128xf32>>
// CHECK:           %[[VAL_4:.*]] = tt.load %[[VAL_3]] : !tt.ptr<tensor<2x128xf32>>
// CHECK:           tt.return %[[VAL_4]] : tensor<2x128xf32>
tt.func @test_addptr_broadcast(%arg0 : !tt.ptr<f32>) -> tensor<2x128xf32> {
  %cst = arith.constant dense<1> : tensor<1x128xi32>
  %0 = tt.splat %arg0 : !tt.ptr<f32> -> tensor<2x128x!tt.ptr<f32>>
  %1 = tt.broadcast %cst : tensor<1x128xi32> -> tensor<2x128xi32>
  %2 = tt.addptr %0, %1 : tensor<2x128x!tt.ptr<f32>>, tensor<2x128xi32>
  %3 = tt.load %2 : tensor<2x128x!tt.ptr<f32>>
  tt.return %3 : tensor<2x128xf32>
}

// CHECK-LABEL:   tt.func @test_addptr_broadcast_rank(
// CHECK-SAME:                                   %[[VAL_0:.*]]: !tt.ptr<f32>) -> tensor<2x128xf32> {
// CHECK:           %[[VAL_1:.*]] = arith.constant 0 : i64
// CHECK:           %[[VAL_2:.*]] = arith.constant 1 : i32
// CHECK:           %[[VAL_3:.*]] = tt.make_tensor_ptr %[[VAL_0]], {{\[}}%[[VAL_1]], %[[VAL_1]]], {{\[}}%[[VAL_1]], %[[VAL_1]]], {{\[}}%[[VAL_2]], %[[VAL_2]]] {order = array<i32>} : <tensor<2x128xf32>>
// CHECK:           %[[VAL_4:.*]] = tt.load %[[VAL_3]] : !tt.ptr<tensor<2x128xf32>>
// CHECK:           tt.return %[[VAL_4]] : tensor<2x128xf32>
tt.func @test_addptr_broadcast_rank(%arg0 : !tt.ptr<f32>) -> tensor<2x128xf32> {
  %cst = arith.constant dense<1> : tensor<128xi32>
  %0 = tt.splat %arg0 : !tt.ptr<f32> -> tensor<2x128x!tt.ptr<f32>>
  %1 = tt.broadcast %cst : tensor<128xi32> -> tensor<2x128xi32>
  %2 = tt.addptr %0, %1 : tensor<2x128x!tt.ptr<f32>>, tensor<2x128xi32>
  %3 = tt.load %2 : tensor<2x128x!tt.ptr<f32>>
  tt.return %3 : tensor<2x128xf32>
}

// CHECK-LABEL:   tt.func @test_addptr_broadcast_rank_2(
// CHECK-SAME:                                   %[[VAL_0:.*]]: !tt.ptr<f32>) -> tensor<128x2x128xf32> {
// CHECK:           %[[VAL_1:.*]] = arith.constant 0 : i64
// CHECK:           %[[VAL_2:.*]] = arith.constant 1 : i32
// CHECK:           %[[VAL_3:.*]] = tt.make_tensor_ptr %[[VAL_0]], {{\[}}%[[VAL_1]], %[[VAL_1]], %[[VAL_1]]], {{\[}}%[[VAL_1]], %[[VAL_1]], %[[VAL_1]]], {{\[}}%[[VAL_2]], %[[VAL_2]], %[[VAL_2]]] {order = array<i32>} : <tensor<128x2x128xf32>>
// CHECK:           %[[VAL_4:.*]] = tt.load %[[VAL_3]] : !tt.ptr<tensor<128x2x128xf32>>
// CHECK:           tt.return %[[VAL_4]] : tensor<128x2x128xf32>
tt.func @test_addptr_broadcast_rank_2(%arg0 : !tt.ptr<f32>) -> tensor<128x2x128xf32> {
  %cst = arith.constant dense<1> : tensor<128x128xi32>
  %0 = tt.splat %arg0 : !tt.ptr<f32> -> tensor<128x2x128x!tt.ptr<f32>>
  %1 = tt.broadcast %cst : tensor<128x128xi32> -> tensor<128x2x128xi32>
  %2 = tt.addptr %0, %1 : tensor<128x2x128x!tt.ptr<f32>>, tensor<128x2x128xi32>
  %3 = tt.load %2 : tensor<128x2x128x!tt.ptr<f32>>
  tt.return %3 : tensor<128x2x128xf32>
}

// CHECK-LABEL:   tt.func @test_addptr_broadcast_rank_3(
// CHECK-SAME:                                   %[[VAL_0:.*]]: !tt.ptr<f32>) -> tensor<128x2x128xf32> {
// CHECK:           %[[VAL_1:.*]] = arith.constant 0 : i64
// CHECK:           %[[VAL_2:.*]] = arith.constant 1 : i32
// CHECK:           %[[VAL_3:.*]] = tt.make_tensor_ptr %[[VAL_0]], {{\[}}%[[VAL_1]], %[[VAL_1]], %[[VAL_1]]], {{\[}}%[[VAL_1]], %[[VAL_1]], %[[VAL_1]]], {{\[}}%[[VAL_2]], %[[VAL_2]], %[[VAL_2]]] {order = array<i32>} : <tensor<128x2x128xf32>>
// CHECK:           %[[VAL_4:.*]] = tt.load %[[VAL_3]] : !tt.ptr<tensor<128x2x128xf32>>
// CHECK:           tt.return %[[VAL_4]] : tensor<128x2x128xf32>
tt.func @test_addptr_broadcast_rank_3(%arg0 : !tt.ptr<f32>) -> tensor<128x2x128xf32> {
  %cst = arith.constant dense<1> : tensor<128xi32>
  %0 = tt.splat %arg0 : !tt.ptr<f32> -> tensor<128x2x128x!tt.ptr<f32>>
  %1 = tt.broadcast %cst : tensor<128xi32> -> tensor<128x2x128xi32>
  %2 = tt.addptr %0, %1 : tensor<128x2x128x!tt.ptr<f32>>, tensor<128x2x128xi32>
  %3 = tt.load %2 : tensor<128x2x128x!tt.ptr<f32>>
  tt.return %3 : tensor<128x2x128xf32>
}

<<<<<<< HEAD
// CHECK:         tt.func @test_addptr_for_accumulation([[PARAM_0_:%.+]]: !tt.ptr<bf16>, [[PARAM_1_:%.+]]: !tt.ptr<bf16>, [[PARAM_2_:%.+]]: !tt.ptr<bf16>, [[PARAM_3_:%.+]]: i32, [[PARAM_4_:%.+]]: i32) {
// CHECK:       [[CST_3_i32:%.+]] = arith.constant 3 : i32
// CHECK:       [[CST_3_:%.+]] = arith.constant 3 : index
// CHECK:       [[CST_12_:%.+]] = arith.constant 12 : index
// CHECK:       [[CST_0_:%.+]] = arith.constant 0 : index
// CHECK:       [[CST_1_i64:%.+]] = arith.constant 1 : i64
// CHECK:       [[CST_0_i64:%.+]] = arith.constant 0 : i64
// CHECK:       [[CST_0_i32:%.+]] = arith.constant 0 : i32
// CHECK:       [[CST_5_i64:%.+]] = arith.constant 5 : i64
// CHECK:       [[VAR_1_:%.+]] = tt.make_tensor_ptr [[PARAM_0_]], {{\[}}[[CST_0_i64]], [[CST_0_i64]]], {{\[}}[[CST_1_i64]], [[CST_5_i64]]], {{\[}}[[PARAM_3_]], [[CST_0_i32]]] {order = array<i32>} : <tensor<4x256xbf16>>
// CHECK:       [[VAR_2_:%.+]] = tt.load [[VAR_1_]] : !tt.ptr<tensor<4x256xbf16>>
// CHECK:       [[VAR_4_:%.+]]:2 = scf.for [[VAR_arg5_:%.+]] = [[CST_0_]] to [[CST_12_]] step [[CST_3_]] iter_args([[VAR_arg6_:%.+]] = [[VAR_2_]], [[VAR_arg7_:%.+]] = [[PARAM_3_]]) -> (tensor<4x256xbf16>, i32) {
// CHECK:         [[VAR_7_:%.+]] = tt.make_tensor_ptr [[PARAM_1_]], {{\[}}[[CST_0_i64]], [[CST_0_i64]]], {{\[}}[[CST_1_i64]], [[CST_5_i64]]], {{\[}}[[VAR_arg7_]], [[CST_0_i32]]] {order = array<i32>} : <tensor<4x256xbf16>>
// CHECK:         [[VAR_8_:%.+]] = tt.load [[VAR_7_]] : !tt.ptr<tensor<4x256xbf16>>
// CHECK:         [[VAR_9_:%.+]] = arith.addf [[VAR_arg6_]], [[VAR_8_]] : tensor<4x256xbf16>
// CHECK:         [[VAR_10_:%.+]] = arith.addi [[VAR_arg7_]], [[CST_3_i32]] : i32
// CHECK:         scf.yield [[VAR_9_]], [[VAR_10_]] : tensor<4x256xbf16>, i32
// CHECK:       }
// CHECK:       [[VAR_6_:%.+]] = tt.make_tensor_ptr [[PARAM_2_]], {{\[}}[[CST_0_i64]], [[CST_0_i64]]], {{\[}}[[CST_1_i64]], [[CST_5_i64]]], {{\[}}[[PARAM_3_]], [[CST_0_i32]]] {order = array<i32>} : <tensor<4x256xbf16>>
// CHECK:       tt.store [[VAR_6_]], [[VAR_4_]]#0 : !tt.ptr<tensor<4x256xbf16>>
// CHECK:       tt.return
// CHECK:       }
module {
  tt.func @test_addptr_for_accumulation(
    %arg0 : !tt.ptr<bf16>,
    %arg1 : !tt.ptr<bf16>,
    %arg2 : !tt.ptr<bf16>,
    %arg3 : i32,
    %arg4 : i32
  )
  {
    %0 = tt.make_range {end = 4 : i32, start = 0 : i32}:tensor<4xi32>
    // offset = 0, size = 4, stride = 1
    %1 = tt.expand_dims %0 {axis = 1 : i32} : tensor<4xi32> -> tensor<4x1xi32>
    // offset = [0,0], size = [4,1], stride = [1,0]
    %2 = tt.broadcast %1 : tensor<4x1xi32> -> tensor<4x256xi32>
    // offset = [0,0], size = [4,256], stride = [1,0]
    %arg3splat = tt.splat %arg3 : i32 -> tensor<4x256xi32>
    %offset3 = arith.addi %2, %arg3splat : tensor<4x256xi32>
    // offset = [%arg3,0], size = [4,256], stride = [1,0]
    %3 = tt.make_range {end = 256 : i32, start = 0 : i32}:tensor<256xi32>
    // offset = 0, size = 256, stride = 1
    %4 = tt.expand_dims %3 {axis = 0 : i32} : tensor<256xi32> -> tensor<1x256xi32>
    // offset = [0,0], size = [1,256], stride = [0,1]
    %5 = tt.broadcast %4 : tensor<1x256xi32> -> tensor<4x256xi32>
    // offset = [0,0], size = [4,256], stride = [0,1]
    %c5 = arith.constant 5 : i32
    %splat6 = tt.splat %c5 : i32 -> tensor<4x256xi32>
    // scalar = 5
    %scale5 = arith.muli %5, %splat6 : tensor<4x256xi32> // Why we never called the conversion function for the inputs here?
    // offset = [0,0], size = [4,256], stride = [0,5]
    %7 = arith.addi %offset3, %scale5: tensor<4x256xi32> // Why we never called the conversion function for the inputs here?
    // offset = [%arg3, 0], size = [4, 256], stride = [1, 5]
    %8 = tt.splat %arg0 : !tt.ptr<bf16> -> tensor<4x256x!tt.ptr<bf16>> // Why is the input unknown
    %9 = tt.addptr %8, %7 : tensor<4x256x!tt.ptr<bf16>>, tensor<4x256xi32>
    // source: %arg0, offset = [%arg3, 0], size = [4, 256], stride = [1, 5]
    %19 = tt.load %9 : tensor<4x256x!tt.ptr<bf16>> // this will be replaced with a memref.copy
    %11 = tt.splat %arg1 : !tt.ptr<bf16> -> tensor<4x256x!tt.ptr<bf16>>
    %12 = tt.addptr %11, %7 : tensor<4x256x!tt.ptr<bf16>>, tensor<4x256xi32>
    // source: %arg1, offset = [%arg3, 0], size = [4, 256], stride = [1, 5]
    %c0 = arith.constant 0 : index
    %c12 = arith.constant 12 : index
    %c3 = arith.constant 3 : index
    %i_c3 = arith.constant 3 : i32
    %sum_out, %_ptr = scf.for %i = %c0 to %c12 step %c3 iter_args(%sum_iter = %19, %ptr_iter = %12) -> (tensor<4x256xbf16>, tensor<4x256x!tt.ptr<bf16>>) {
        %20 = tt.load %ptr_iter : tensor<4x256x!tt.ptr<bf16>>
        %sum = arith.addf %sum_iter, %20 : tensor<4x256xbf16>
        // pointer updates
        %17 = tt.splat %i_c3 : i32 -> tensor<4x256xi32>
        // offset: [3, 0], size = [4, 256], stride [0, 0]
        %ptr = tt.addptr %ptr_iter, %17 : tensor<4x256x!tt.ptr<bf16>>, tensor<4x256xi32>
        // source: %arg1, offset = [%arg3+%i, 0], size = [4, 256], stride = [1, 5]
        scf.yield %sum, %ptr : tensor<4x256xbf16>, tensor<4x256x!tt.ptr<bf16>>
    }
    %15 = tt.splat %arg2 : !tt.ptr<bf16> -> tensor<4x256x!tt.ptr<bf16>>
    %16 = tt.addptr %15, %7 : tensor<4x256x!tt.ptr<bf16>>, tensor<4x256xi32>
    // source: %arg2, offset = [%arg3, 0], size = [4, 256], stride = [1, 5]
    tt.store %16, %sum_out : tensor<4x256x!tt.ptr<bf16>>
    tt.return
  }
}

// CHECK:         tt.func @test_addptr_for_more_init_args([[PARAM_0_:%.+]]: !tt.ptr<bf16>, [[PARAM_1_:%.+]]: !tt.ptr<bf16>) {
// CHECK:       [[CST_3_i32:%.+]] = arith.constant 3 : i32
// CHECK:       [[CST_0_i64:%.+]] = arith.constant 0 : i64
// CHECK:       [[CST_0_:%.+]] = arith.constant 0 : index
// CHECK:       [[CST_1_:%.+]] = arith.constant 1 : index
// CHECK:       [[CST_2_:%.+]] = arith.constant 2 : index
// CHECK:       [[CST_3_:%.+]] = arith.constant 3 : index
// CHECK:       [[CST_12_:%.+]] = arith.constant 12 : index
// CHECK:       [[CST_1024_i32:%.+]] = arith.constant 1024 : i32
// CHECK:       [[CST_1_i64:%.+]] = arith.constant 1 : i64
// CHECK:       [[VAR_0_:%.+]]:5 = scf.for [[VAR_arg2_:%.+]] = [[CST_0_]] to [[CST_12_]] step [[CST_3_]] iter_args([[VAR_arg3_:%.+]] = [[CST_1_]], [[VAR_arg4_:%.+]] = [[CST_2_]], [[VAR_arg5_:%.+]] = [[CST_3_]], [[VAR_arg6_:%.+]] = [[CST_1024_i32]], [[VAR_arg7_:%.+]] = [[CST_1024_i32]]) -> (index, index, index, i32, i32) {
// CHECK:           [[VAR_1_:%.+]] = tt.make_tensor_ptr [[PARAM_1_]], {{\[}}[[CST_0_i64]]], {{\[}}[[CST_1_i64]]], {{\[}}[[VAR_arg7_]]] {order = array<i32>} : <tensor<256xbf16>>
// CHECK:           [[VAR_2_:%.+]] = tt.make_tensor_ptr [[PARAM_0_]], {{\[}}[[CST_0_i64]]], {{\[}}[[CST_1_i64]]], {{\[}}[[VAR_arg6_]]] {order = array<i32>} : <tensor<256xbf16>>
// CHECK:           [[VAR_3_:%.+]] = tt.load [[VAR_2_]] : !tt.ptr<tensor<256xbf16>>
// CHECK:           tt.store [[VAR_1_]], [[VAR_3_]] : !tt.ptr<tensor<256xbf16>>
// CHECK:           [[VAR_4_:%.+]] = arith.addi [[VAR_arg6_]], [[CST_3_i32]] : i32
// CHECK:           [[VAR_5_:%.+]] = arith.addi [[VAR_arg3_]], [[CST_3_]] : index
// CHECK:           [[VAR_6_:%.+]] = arith.addi [[VAR_arg4_]], [[CST_3_]] : index
// CHECK:           [[VAR_7_:%.+]] = arith.addi [[VAR_arg5_]], [[CST_3_]] : index
// CHECK:           [[VAR_8_:%.+]] = arith.addi [[VAR_5_]], [[VAR_6_]] : index
// CHECK:           [[VAR_9_:%.+]] = arith.addi [[VAR_8_]], [[VAR_7_]] : index
// CHECK:           [[VAR_10_:%.+]] = arith.index_cast [[VAR_9_]] : index to i32
// CHECK:           [[VAR_11_:%.+]] = arith.addi [[VAR_arg7_]], [[VAR_10_]] : i32
// CHECK:           scf.yield [[VAR_5_]], [[VAR_6_]], [[VAR_7_]], [[VAR_4_]], [[VAR_11_]] : index, index, index, i32, i32
// CHECK:       }
// CHECK:       tt.return
// CHECK:       }
module {
  tt.func @test_addptr_for_more_init_args(
    %arg0 : !tt.ptr<bf16>,
    %arg1 : !tt.ptr<bf16>
  )
  {
    %c0 = arith.constant 0 : index
    %c1 = arith.constant 1 : index
    %c2 = arith.constant 2 : index
    %c3 = arith.constant 3 : index
    %c12 = arith.constant 12 : index
    %0 = tt.splat %arg0 : !tt.ptr<bf16> -> tensor<256x!tt.ptr<bf16>>
    %1 = tt.make_range {end = 1280 : i32, start = 1024 : i32}:tensor<256xi32>
    %2 = tt.addptr %0, %1 : tensor<256x!tt.ptr<bf16>>, tensor<256xi32>
    %3 = tt.splat %arg1 : !tt.ptr<bf16> -> tensor<256x!tt.ptr<bf16>>
    %4 = tt.addptr %3, %1 : tensor<256x!tt.ptr<bf16>>, tensor<256xi32>
    %_arg2, %_ptr_ld, %_arg3, %_ptr_st, %_arg4 = scf.for %i = %c0 to %c12 step %c3 iter_args(%arg2 = %c1, %ptr_ld = %2, %arg3 = %c2, %ptr_st = %4, %arg4 = %c3) -> (index, tensor<256x!tt.ptr<bf16>>, index, tensor<256x!tt.ptr<bf16>>, index) {
        %5 = tt.load %ptr_ld {cache = 1 : i32, evict = 1 : i32, isVolatile = false}: tensor<256x!tt.ptr<bf16>>
        tt.store %ptr_st, %5 : tensor<256x!tt.ptr<bf16>>
        %cast3 = arith.index_cast %c3 : index to i32
        %6 = tt.splat %cast3 : i32 -> tensor<256xi32>
        %ptr_ld_iter = tt.addptr %ptr_ld, %6 : tensor<256x!tt.ptr<bf16>>, tensor<256xi32>
        %arg2_iter = arith.addi %arg2, %c3 : index
        %arg3_iter = arith.addi %arg3, %c3 : index
        %arg4_iter = arith.addi %arg4, %c3 : index
        %7 = arith.addi %arg2_iter, %arg3_iter : index
        %8 = arith.addi %7, %arg4_iter : index
        %cast8 = arith.index_cast %8 : index to i32
        %9 = tt.splat %cast8 : i32 -> tensor<256xi32>
        %ptr_st_iter = tt.addptr %ptr_st, %9 : tensor<256x!tt.ptr<bf16>>, tensor<256xi32>
        scf.yield %arg2_iter, %ptr_ld_iter, %arg3_iter, %ptr_st_iter, %arg4_iter : index, tensor<256x!tt.ptr<bf16>>, index, tensor<256x!tt.ptr<bf16>>, index
    }
=======

// CHECK:         tt.func public @wrap_side_by_side_masked([[PARAM_0_:%.+]]: !tt.ptr<f32>, [[PARAM_1_:%.+]]: !tt.ptr<f32>, [[PARAM_2_:%.+]]: i32, [[PARAM_3_:%.+]]: i32, [[PARAM_4_:%.+]]: i32, [[PARAM_5_:%.+]]: i32, [[PARAM_6_:%.+]]: i32) {
// CHECK:       [[CST_6_i32:%.+]] = arith.constant 6 : i32
// CHECK:       [[CST_0_i64:%.+]] = arith.constant 0 : i64
// CHECK:       [[CST_0_i32:%.+]] = arith.constant 0 : i32
// CHECK:       [[CST_2_i32:%.+]] = arith.constant 2 : i32
// CHECK:       [[VAR_1_:%.+]] = arith.index_cast [[PARAM_3_]] : i32 to index
// CHECK:       [[VAR_2_:%.+]] = arith.index_cast [[VAR_1_]] : index to i64
// CHECK:       [[VAR_3_:%.+]] = arith.muli [[PARAM_3_]], [[CST_2_i32]] : i32
// CHECK:       [[VAR_4_:%.+]] = arith.index_cast [[PARAM_2_]] : i32 to index
// CHECK:       [[VAR_5_:%.+]] = arith.index_cast [[PARAM_4_]] : i32 to index
// CHECK:       [[VAR_6_:%.+]] = arith.index_cast [[VAR_5_]] : index to i64
// CHECK:       [[VAR_7_:%.+]] = arith.muli [[PARAM_4_]], [[CST_6_i32]] : i32
// CHECK:       [[VAR_8_:%.+]] = arith.index_cast [[VAR_4_]] : index to i64
// CHECK:       [[VAR_9_:%.+]] = arith.muli [[VAR_8_]], [[VAR_6_]] : i64
// CHECK:       [[VAR_10:%.+]] = tt.make_tensor_ptr [[PARAM_0_]], {{\[}}[[CST_0_i64]], [[VAR_9_]]], {{\[}}[[VAR_2_]], [[VAR_6_]]], {{\[}}[[VAR_3_]], [[VAR_7_]]] {order = array<i32>} : <tensor<4x4xf32>>
// CHECK:       [[VAR_11_:%.+]] = arith.index_cast [[PARAM_5_]] : i32 to index
// CHECK:       [[VAR_12_:%.+]] = arith.index_cast [[VAR_11_]] : index to i64
// CHECK:       [[VAR_13_:%.+]] = arith.index_cast [[PARAM_6_]] : i32 to index
// CHECK:       [[VAR_14_:%.+]] = arith.index_cast [[VAR_13_]] : index to i64
// CHECK:       [[VAR_15:%.+]] = tt.make_tensor_ptr [[PARAM_1_]], {{\[}}[[CST_0_i64]], [[CST_0_i64]]], {{\[}}[[VAR_12_]], [[VAR_14_]]], {{\[}}[[CST_0_i32]], [[CST_0_i32]]] {order = array<i32>} : <tensor<4x4xf32>>
// CHECK:       [[VAR_16:%.+]] = tt.load [[VAR_10]] : !tt.ptr<tensor<4x4xf32>>
// CHECK:	tt.store [[VAR_15]], [[VAR_16]] : !tt.ptr<tensor<4x4xf32>>
// CHECK:       tt.return
module {
tt.func public @wrap_side_by_side_masked(%arg0: !tt.ptr<f32>, %arg1: !tt.ptr<f32>, %arg2: i32, %arg3: i32, %arg4: i32, %arg5: i32, %arg6: i32) {
    %c1_i32 = arith.constant 1 : i32
    %c0_i32 = arith.constant 0 : i32
    %c2_i32 = arith.constant 2 : i32
    %cst_0 = arith.constant dense<2> : tensor<4x1xi32>
    %cst_1 = arith.constant dense<6> : tensor<4xi32>
    %cst_2 = arith.constant dense<2> : tensor<4xi32>
    %c4_i32 = arith.constant 4 : i32
    %0 = tt.make_range {end = 4 : i32, start = 0 : i32} : tensor<4xi32>
    %1 = arith.addi %0, %cst_2 : tensor<4xi32>
    %2 = arith.addi %0, %cst_1 : tensor<4xi32>
    %3 = tt.splat %arg2 : i32 -> tensor<4xi32>
    %4 = arith.remsi %2, %3 : tensor<4xi32>
    %5 = tt.expand_dims %1 {axis = 1 : i32} : tensor<4xi32> -> tensor<4x1xi32>
    %6 = tt.splat %arg3 : i32 -> tensor<4x1xi32>
    %7 = arith.muli %5, %6 : tensor<4x1xi32>
    %8 = tt.expand_dims %4 {axis = 0 : i32} : tensor<4xi32> -> tensor<1x4xi32>
    %9 = tt.splat %arg4 : i32 -> tensor<1x4xi32>
    %10 = arith.muli %8, %9 : tensor<1x4xi32>
    %11 = tt.broadcast %7 : tensor<4x1xi32> -> tensor<4x4xi32>
    %12 = tt.broadcast %10 : tensor<1x4xi32> -> tensor<4x4xi32>
    %13 = arith.addi %11, %12 : tensor<4x4xi32>
    %14 = tt.splat %arg0 : !tt.ptr<f32> -> tensor<4x4x!tt.ptr<f32>>
    %15 = tt.addptr %14, %13 : tensor<4x4x!tt.ptr<f32>>, tensor<4x4xi32>
    %16 = tt.expand_dims %0 {axis = 1 : i32} : tensor<4xi32> -> tensor<4x1xi32>
    %17 = tt.splat %arg5 : i32 -> tensor<4x1xi32>
    %18 = arith.muli %17, %16 : tensor<4x1xi32>
    %19 = tt.splat %arg1 : !tt.ptr<f32> -> tensor<4x1x!tt.ptr<f32>>
    %20 = tt.addptr %19, %18 : tensor<4x1x!tt.ptr<f32>>, tensor<4x1xi32>
    %21 = tt.expand_dims %0 {axis = 0 : i32} : tensor<4xi32> -> tensor<1x4xi32>
    %22 = tt.splat %arg6 : i32 -> tensor<1x4xi32>
    %23 = arith.muli %22, %21 : tensor<1x4xi32>
    %24 = tt.broadcast %20 : tensor<4x1x!tt.ptr<f32>> -> tensor<4x4x!tt.ptr<f32>>
    %25 = tt.broadcast %23 : tensor<1x4xi32> -> tensor<4x4xi32>
    %26 = tt.addptr %24, %25 : tensor<4x4x!tt.ptr<f32>>, tensor<4x4xi32>
    %27 = arith.cmpi slt, %16, %cst_0 : tensor<4x1xi32>
    %28 = tt.broadcast %27 : tensor<4x1xi1> -> tensor<4x4xi1>
    %29 = arith.muli %arg3, %c4_i32 : i32
    %30 = tt.splat %29 : i32 -> tensor<4x4xi32>
    %31 = arith.muli %arg4, %c4_i32 : i32
    %32 = tt.splat %31 : i32 -> tensor<4x4xi32>
    %34 = tt.load %15 : tensor<4x4x!tt.ptr<f32>>
    tt.store %26, %34 : tensor<4x4x!tt.ptr<f32>>
>>>>>>> 00f3d24b
    tt.return
  }
}

<<<<<<< HEAD

// CHECK:         tt.func @test_addptr_for_used_after_update([[PARAM_0_:%.+]]: !tt.ptr<bf16>) {
// CHECK:       [[CST_3_i32:%.+]] = arith.constant 3 : i32
// CHECK:       [[CST_0_i64:%.+]] = arith.constant 0 : i64
// CHECK:       [[CST_0_:%.+]] = arith.constant 0 : index
// CHECK:       [[CST_12_:%.+]] = arith.constant 12 : index
// CHECK:       [[CST_1024_i32:%.+]] = arith.constant 1024 : i32
// CHECK:       [[CST_1_i64:%.+]] = arith.constant 1 : i64
// CHECK:       [[VAR_0_:%.+]] = scf.for [[VAR_arg1_:%.+]] = [[CST_0_]] to [[CST_12_]] step [[CST_3_]] iter_args([[VAR_arg2_:%.+]] = [[CST_1024_i32]]) -> (i32) {
// CHECK:         [[VAR_1_:%.+]] = arith.addi [[VAR_arg2_]], [[CST_3_i32]] : i32
// CHECK:         [[VAR_2_:%.+]] = tt.make_tensor_ptr [[PARAM_0_]], {{\[}}[[CST_0_i64]]], {{\[}}[[CST_1_i64]]], {{\[}}[[VAR_1_]]] {order = array<i32>} : <tensor<256xbf16>>
// CHECK:         [[VAR_3_:%.+]] = tt.load [[VAR_2_]] : !tt.ptr<tensor<256xbf16>>
// CHECK:         tt.store [[VAR_2_]], [[VAR_3_]] : !tt.ptr<tensor<256xbf16>>
// CHECK:         scf.yield [[VAR_1_]] : i32
// CHECK:         }
// CHECK:         tt.return
// CHECK:      }
module {
  tt.func @test_addptr_for_used_after_update(
    %arg0 : !tt.ptr<bf16>
  )
  {
    %c0 = arith.constant 0 : index
    %c12 = arith.constant 12 : index
    %c3 = arith.constant 3 : index
    %i_c3 = arith.constant 3 : i32
    %0 = tt.splat %arg0 : !tt.ptr<bf16> -> tensor<256x!tt.ptr<bf16>>
    %1 = tt.make_range {end = 1280 : i32, start = 1024 : i32}:tensor<256xi32>
    %2 = tt.addptr %0, %1 : tensor<256x!tt.ptr<bf16>>, tensor<256xi32>
    %_ptr = scf.for %i = %c0 to %c12 step %c3 iter_args(%ptr = %2) -> (tensor<256x!tt.ptr<bf16>>) {
        %4 = tt.splat %i_c3 : i32 -> tensor<256xi32>
        %ptr_iter = tt.addptr %ptr, %4 : tensor<256x!tt.ptr<bf16>>, tensor<256xi32>
        %3 = tt.load %ptr_iter {cache = 1 : i32, evict = 1 : i32, isVolatile = false}: tensor<256x!tt.ptr<bf16>>
        tt.store %ptr_iter, %3 : tensor<256x!tt.ptr<bf16>>
        scf.yield %ptr_iter : tensor<256x!tt.ptr<bf16>>
    }
    tt.return
  }
}



// CHECK:       tt.func @test_addptr_for_used_before_update([[PARAM_0_:%.+]]: !tt.ptr<bf16>) {
// CHECK:       [[CST_3_i32:%.+]] = arith.constant 3 : i32
// CHECK:       [[CST_0_i64:%.+]] = arith.constant 0 : i64
// CHECK:       [[CST_0_:%.+]] = arith.constant 0 : index
// CHECK:       [[CST_12_:%.+]] = arith.constant 12 : index
// CHECK:       [[CST_3_:%.+]] = arith.constant 3 : index
// CHECK:       [[CST_1024_i32:%.+]] = arith.constant 1024 : i32
// CHECK:       [[CST_1_i64:%.+]] = arith.constant 1 : i64
// CHECK:       [[VAR_0_:%.+]] = scf.for [[VAR_arg1_:%.+]] = [[CST_0_]] to [[CST_12_]] step [[CST_3_]] iter_args([[VAR_arg2_:%.+]] = [[CST_1024_i32]]) -> (i32) {

// CHECK:           [[VAR_2_:%.+]] = tt.make_tensor_ptr [[PARAM_0_]], {{\[}}[[CST_0_i64]]], {{\[}}[[CST_1_i64]]], {{\[}}[[VAR_arg2_]]] {order = array<i32>} : <tensor<256xbf16>>
// CHECK:           [[VAR_3_:%.+]] = tt.load [[VAR_2_]] : !tt.ptr<tensor<256xbf16>>
// CHECK:           tt.store [[VAR_2_]], [[VAR_3_]] : !tt.ptr<tensor<256xbf16>>
// CHECK:           [[VAR_3_:%.+]] = arith.addi [[VAR_arg2_]], [[CST_3_i32]] : i32
// CHECK:           scf.yield [[VAR_3_]] : i32
// CHECK:       }
// CHECK:       tt.return
// CHECK:       }
module {
  tt.func @test_addptr_for_used_before_update(
    %arg0 : !tt.ptr<bf16>
  )
  {
    %c0 = arith.constant 0 : index
    %c12 = arith.constant 12 : index
    %c3 = arith.constant 3 : index
    %i_c3 = arith.constant 3 : i32
    %0 = tt.splat %arg0 : !tt.ptr<bf16> -> tensor<256x!tt.ptr<bf16>>
    %1 = tt.make_range {end = 1280 : i32, start = 1024 : i32}:tensor<256xi32>
    %2 = tt.addptr %0, %1 : tensor<256x!tt.ptr<bf16>>, tensor<256xi32>
    %_ptr2 = scf.for %i = %c0 to %c12 step %c3 iter_args(%ptr = %2) -> (tensor<256x!tt.ptr<bf16>>) {
        %3 = tt.load %ptr {cache = 1 : i32, evict = 1 : i32, isVolatile = false}: tensor<256x!tt.ptr<bf16>>
        tt.store %ptr, %3 : tensor<256x!tt.ptr<bf16>>
        %4 = tt.splat %i_c3 : i32 -> tensor<256xi32>
        %ptr_iter = tt.addptr %ptr, %4 : tensor<256x!tt.ptr<bf16>>, tensor<256xi32>
        scf.yield %ptr_iter : tensor<256x!tt.ptr<bf16>>
    }
    tt.return
  }
}

// `triton::ExpandDims` ops on tensor of pointers are currently not supported in for loops.
// Consequently, the pass should fail cleanly.
// CHECK:       tt.func @test_fail_addptr_for_expand_ptr([[PARAM_0_:%.+]]: !tt.ptr<bf16>) {
// CHECK-NOT:       tt.make_tensor_ptr
module {
  tt.func @test_fail_addptr_for_expand_ptr(
    %arg0 : !tt.ptr<bf16>
  )
  {
    %c0 = arith.constant 0 : index
    %c12 = arith.constant 12 : index
    %c3 = arith.constant 3 : index
    %i_c3 = arith.constant 3 : i32
    %0 = tt.splat %arg0 : !tt.ptr<bf16> -> tensor<256x!tt.ptr<bf16>>
    %1 = tt.make_range {end = 1280 : i32, start = 1024 : i32}:tensor<256xi32>
    %2 = tt.addptr %0, %1 : tensor<256x!tt.ptr<bf16>>, tensor<256xi32>
    %_ptr = scf.for %i = %c0 to %c12 step %c3 iter_args(%ptr = %2) -> (tensor<256x!tt.ptr<bf16>>) {
      %6 = tt.make_range {end = 256 : i32, start = 0 : i32} : tensor<256xi32>
      %7 = tt.expand_dims %6 {axis = 1 : i32} : tensor<256xi32> -> tensor<256x1xi32>
      %8 = tt.broadcast %7 : tensor<256x1xi32> -> tensor<256x256xi32>
      %9 = tt.make_range {end = 512 : i32, start = 256 : i32} : tensor<256xi32>
      %10 = tt.expand_dims %9 {axis = 0 : i32} : tensor<256xi32> -> tensor<1x256xi32>
      %11 = tt.broadcast %10 : tensor<1x256xi32> -> tensor<256x256xi32>
      %12 = arith.addi %8, %11 : tensor<256x256xi32>
      %13 = tt.expand_dims %ptr {axis = 1 : i32} : tensor<256x!tt.ptr<bf16>> -> tensor<256x1x!tt.ptr<bf16>>
      %14 = tt.broadcast %13 : tensor<256x1x!tt.ptr<bf16>> -> tensor<256x256x!tt.ptr<bf16>>
      %15 = tt.addptr %14, %12 : tensor<256x256x!tt.ptr<bf16>>, tensor<256x256xi32>
      %16 = tt.load %15 {cache = 1 : i32, evict = 1 : i32, isVolatile = false}: tensor<256x256x!tt.ptr<bf16>>
      tt.store %15, %16 : tensor<256x256x!tt.ptr<bf16>>
      %17 = tt.splat %i_c3 : i32 -> tensor<256xi32>
      %ptr_iter = tt.addptr %ptr, %17 : tensor<256x!tt.ptr<bf16>>, tensor<256xi32>
      scf.yield %ptr_iter : tensor<256x!tt.ptr<bf16>>
    }
=======
// CHECK:       tt.func public @wrap_stacked_masked_loop([[PARAM_0_:%.+]]: !tt.ptr<f32>, [[PARAM_1_:%.+]]: !tt.ptr<f32>, [[PARAM_2_:%.+]]: i32, [[PARAM_3_:%.+]]: i32, [[PARAM_4_:%.+]]: i32, [[PARAM_5_:%.+]]: i32, [[PARAM_6_:%.+]]: i32) {
// CHECK:       [[CST_3_i32:%.+]] = arith.constant 3 : i32
// CHECK:       [[CST_2_i32:%.+]] = arith.constant 2 : i32
// CHECK:       [[CST_0_i64:%.+]] = arith.constant 0 : i64
// CHECK:       [[CST_0_i32:%.+]] = arith.constant 0 : i32
// CHECK:       [[VAR_0_:%.+]] = arith.index_cast [[PARAM_2_]] : i32 to index
// CHECK:       [[VAR_1_:%.+]] = arith.index_cast [[PARAM_3_]] : i32 to index
// CHECK:       [[VAR_2_:%.+]] = arith.index_cast [[VAR_1_]] : index to i64
// CHECK:       [[VAR_3_:%.+]] = arith.muli [[PARAM_3_]], [[CST_2_i32]] : i32
// CHECK:       [[VAR_4_:%.+]] = arith.index_cast [[VAR_0_]] : index to i64
// CHECK:       [[VAR_5_:%.+]] = arith.muli [[VAR_4_]], [[VAR_2_]] : i64
// CHECK:       [[VAR_6_:%.+]] = arith.index_cast [[PARAM_4_]] : i32 to index
// CHECK:       [[VAR_7_:%.+]] = arith.index_cast [[VAR_6_]] : index to i64
// CHECK:       [[VAR_8_:%.+]] = arith.muli [[PARAM_4_]], [[CST_3_i32]] : i32
// CHECK:       [[VAR_9:%.+]] = tt.make_tensor_ptr [[PARAM_0_]], {{\[}}[[VAR_5_]], [[CST_0_i64]]], {{\[}}[[VAR_2_]], [[VAR_7_]]], {{\[}}[[VAR_3_]], [[VAR_8_]]] {order = array<i32>} : <tensor<4x4xf32>>
// CHECK:       [[VAR_10_:%.+]] = arith.index_cast [[PARAM_5_]] : i32 to index
// CHECK:       [[VAR_11_:%.+]] = arith.index_cast [[VAR_10_]] : index to i64
// CHECK:       [[VAR_12_:%.+]] = arith.index_cast [[PARAM_6_]] : i32 to index
// CHECK:       [[VAR_13_:%.+]] = arith.index_cast [[VAR_12_]] : index to i64
// CHECK:       [[VAR_14:%.+]] = tt.make_tensor_ptr [[PARAM_1_]], {{\[}}[[CST_0_i64]], [[CST_0_i64]]], {{\[}}[[VAR_11_]], [[VAR_13_]]], {{\[}}[[CST_0_i32]], [[CST_0_i32]]] {order = array<i32>} : <tensor<4x4xf32>>
// CHECK:       [[VAR_15:%.+]] = tt.load [[VAR_9]] : !tt.ptr<tensor<4x4xf32>>
// CHECK:	tt.store [[VAR_14]], [[VAR_15]] : !tt.ptr<tensor<4x4xf32>>
// CHECK:       tt.return
module {
  tt.func public @wrap_stacked_masked_loop(%arg0: !tt.ptr<f32>, %arg1: !tt.ptr<f32>, %arg2: i32, %arg3: i32, %arg4: i32, %arg5: i32, %arg6: i32) {
    %c1_i32 = arith.constant 1 : i32
    %c0_i32 = arith.constant 0 : i32
    %c2_i32 = arith.constant 2 : i32
    %cst_0 = arith.constant dense<3> : tensor<1x4xi32>
    %cst_1 = arith.constant dense<3> : tensor<4xi32>
    %cst_2 = arith.constant dense<2> : tensor<4xi32>
    %c4_i32 = arith.constant 4 : i32
    %0 = tt.make_range {end = 4 : i32, start = 0 : i32} : tensor<4xi32>
    %1 = arith.addi %0, %cst_2 : tensor<4xi32>
    %2 = tt.splat %arg2 : i32 -> tensor<4xi32>
    %3 = arith.remui %1, %2 : tensor<4xi32>
    %4 = arith.addi %0, %cst_1 : tensor<4xi32>
    %5 = tt.expand_dims %3 {axis = 1 : i32} : tensor<4xi32> -> tensor<4x1xi32>
    %6 = tt.splat %arg3 : i32 -> tensor<4x1xi32>
    %7 = arith.muli %5, %6 : tensor<4x1xi32>
    %8 = tt.expand_dims %4 {axis = 0 : i32} : tensor<4xi32> -> tensor<1x4xi32>
    %9 = tt.splat %arg4 : i32 -> tensor<1x4xi32>
    %10 = arith.muli %8, %9 : tensor<1x4xi32>
    %11 = tt.broadcast %7 : tensor<4x1xi32> -> tensor<4x4xi32>
    %12 = tt.broadcast %10 : tensor<1x4xi32> -> tensor<4x4xi32>
    %13 = arith.addi %11, %12 : tensor<4x4xi32>
    %14 = tt.splat %arg0 : !tt.ptr<f32> -> tensor<4x4x!tt.ptr<f32>>
    %15 = tt.addptr %14, %13 : tensor<4x4x!tt.ptr<f32>>, tensor<4x4xi32>
    %16 = tt.expand_dims %0 {axis = 1 : i32} : tensor<4xi32> -> tensor<4x1xi32>
    %17 = tt.splat %arg5 : i32 -> tensor<4x1xi32>
    %18 = arith.muli %17, %16 : tensor<4x1xi32>
    %19 = tt.splat %arg1 : !tt.ptr<f32> -> tensor<4x1x!tt.ptr<f32>>
    %20 = tt.addptr %19, %18 : tensor<4x1x!tt.ptr<f32>>, tensor<4x1xi32>
    %21 = tt.expand_dims %0 {axis = 0 : i32} : tensor<4xi32> -> tensor<1x4xi32>
    %22 = tt.splat %arg6 : i32 -> tensor<1x4xi32>
    %23 = arith.muli %22, %21 : tensor<1x4xi32>
    %24 = tt.broadcast %20 : tensor<4x1x!tt.ptr<f32>> -> tensor<4x4x!tt.ptr<f32>>
    %25 = tt.broadcast %23 : tensor<1x4xi32> -> tensor<4x4xi32>
    %26 = tt.addptr %24, %25 : tensor<4x4x!tt.ptr<f32>>, tensor<4x4xi32>
    %27 = arith.cmpi slt, %21, %cst_0 : tensor<1x4xi32>
    %28 = tt.broadcast %27 : tensor<1x4xi1> -> tensor<4x4xi1>
    %29 = arith.muli %arg4, %c4_i32 : i32
    %30 = tt.splat %29 : i32 -> tensor<4x4xi32>
    %32 = tt.load %15 : tensor<4x4x!tt.ptr<f32>>
    tt.store %26, %32 : tensor<4x4x!tt.ptr<f32>>
>>>>>>> 00f3d24b
    tt.return
  }
}<|MERGE_RESOLUTION|>--- conflicted
+++ resolved
@@ -237,7 +237,146 @@
   tt.return %3 : tensor<128x2x128xf32>
 }
 
-<<<<<<< HEAD
+// CHECK:         tt.func public @wrap_side_by_side_masked([[PARAM_0_:%.+]]: !tt.ptr<f32>, [[PARAM_1_:%.+]]: !tt.ptr<f32>, [[PARAM_2_:%.+]]: i32, [[PARAM_3_:%.+]]: i32, [[PARAM_4_:%.+]]: i32, [[PARAM_5_:%.+]]: i32, [[PARAM_6_:%.+]]: i32) {
+// CHECK:       [[CST_6_i32:%.+]] = arith.constant 6 : i32
+// CHECK:       [[CST_0_i64:%.+]] = arith.constant 0 : i64
+// CHECK:       [[CST_0_i32:%.+]] = arith.constant 0 : i32
+// CHECK:       [[CST_2_i32:%.+]] = arith.constant 2 : i32
+// CHECK:       [[VAR_1_:%.+]] = arith.index_cast [[PARAM_3_]] : i32 to index
+// CHECK:       [[VAR_2_:%.+]] = arith.index_cast [[VAR_1_]] : index to i64
+// CHECK:       [[VAR_3_:%.+]] = arith.muli [[PARAM_3_]], [[CST_2_i32]] : i32
+// CHECK:       [[VAR_4_:%.+]] = arith.index_cast [[PARAM_2_]] : i32 to index
+// CHECK:       [[VAR_5_:%.+]] = arith.index_cast [[PARAM_4_]] : i32 to index
+// CHECK:       [[VAR_6_:%.+]] = arith.index_cast [[VAR_5_]] : index to i64
+// CHECK:       [[VAR_7_:%.+]] = arith.muli [[PARAM_4_]], [[CST_6_i32]] : i32
+// CHECK:       [[VAR_8_:%.+]] = arith.index_cast [[VAR_4_]] : index to i64
+// CHECK:       [[VAR_9_:%.+]] = arith.muli [[VAR_8_]], [[VAR_6_]] : i64
+// CHECK:       [[VAR_10:%.+]] = tt.make_tensor_ptr [[PARAM_0_]], {{\[}}[[CST_0_i64]], [[VAR_9_]]], {{\[}}[[VAR_2_]], [[VAR_6_]]], {{\[}}[[VAR_3_]], [[VAR_7_]]] {order = array<i32>} : <tensor<4x4xf32>>
+// CHECK:       [[VAR_11_:%.+]] = arith.index_cast [[PARAM_5_]] : i32 to index
+// CHECK:       [[VAR_12_:%.+]] = arith.index_cast [[VAR_11_]] : index to i64
+// CHECK:       [[VAR_13_:%.+]] = arith.index_cast [[PARAM_6_]] : i32 to index
+// CHECK:       [[VAR_14_:%.+]] = arith.index_cast [[VAR_13_]] : index to i64
+// CHECK:       [[VAR_15:%.+]] = tt.make_tensor_ptr [[PARAM_1_]], {{\[}}[[CST_0_i64]], [[CST_0_i64]]], {{\[}}[[VAR_12_]], [[VAR_14_]]], {{\[}}[[CST_0_i32]], [[CST_0_i32]]] {order = array<i32>} : <tensor<4x4xf32>>
+// CHECK:       [[VAR_16:%.+]] = tt.load [[VAR_10]] : !tt.ptr<tensor<4x4xf32>>
+// CHECK:	tt.store [[VAR_15]], [[VAR_16]] : !tt.ptr<tensor<4x4xf32>>
+// CHECK:       tt.return
+module {
+tt.func public @wrap_side_by_side_masked(%arg0: !tt.ptr<f32>, %arg1: !tt.ptr<f32>, %arg2: i32, %arg3: i32, %arg4: i32, %arg5: i32, %arg6: i32) {
+    %c1_i32 = arith.constant 1 : i32
+    %c0_i32 = arith.constant 0 : i32
+    %c2_i32 = arith.constant 2 : i32
+    %cst_0 = arith.constant dense<2> : tensor<4x1xi32>
+    %cst_1 = arith.constant dense<6> : tensor<4xi32>
+    %cst_2 = arith.constant dense<2> : tensor<4xi32>
+    %c4_i32 = arith.constant 4 : i32
+    %0 = tt.make_range {end = 4 : i32, start = 0 : i32} : tensor<4xi32>
+    %1 = arith.addi %0, %cst_2 : tensor<4xi32>
+    %2 = arith.addi %0, %cst_1 : tensor<4xi32>
+    %3 = tt.splat %arg2 : i32 -> tensor<4xi32>
+    %4 = arith.remsi %2, %3 : tensor<4xi32>
+    %5 = tt.expand_dims %1 {axis = 1 : i32} : tensor<4xi32> -> tensor<4x1xi32>
+    %6 = tt.splat %arg3 : i32 -> tensor<4x1xi32>
+    %7 = arith.muli %5, %6 : tensor<4x1xi32>
+    %8 = tt.expand_dims %4 {axis = 0 : i32} : tensor<4xi32> -> tensor<1x4xi32>
+    %9 = tt.splat %arg4 : i32 -> tensor<1x4xi32>
+    %10 = arith.muli %8, %9 : tensor<1x4xi32>
+    %11 = tt.broadcast %7 : tensor<4x1xi32> -> tensor<4x4xi32>
+    %12 = tt.broadcast %10 : tensor<1x4xi32> -> tensor<4x4xi32>
+    %13 = arith.addi %11, %12 : tensor<4x4xi32>
+    %14 = tt.splat %arg0 : !tt.ptr<f32> -> tensor<4x4x!tt.ptr<f32>>
+    %15 = tt.addptr %14, %13 : tensor<4x4x!tt.ptr<f32>>, tensor<4x4xi32>
+    %16 = tt.expand_dims %0 {axis = 1 : i32} : tensor<4xi32> -> tensor<4x1xi32>
+    %17 = tt.splat %arg5 : i32 -> tensor<4x1xi32>
+    %18 = arith.muli %17, %16 : tensor<4x1xi32>
+    %19 = tt.splat %arg1 : !tt.ptr<f32> -> tensor<4x1x!tt.ptr<f32>>
+    %20 = tt.addptr %19, %18 : tensor<4x1x!tt.ptr<f32>>, tensor<4x1xi32>
+    %21 = tt.expand_dims %0 {axis = 0 : i32} : tensor<4xi32> -> tensor<1x4xi32>
+    %22 = tt.splat %arg6 : i32 -> tensor<1x4xi32>
+    %23 = arith.muli %22, %21 : tensor<1x4xi32>
+    %24 = tt.broadcast %20 : tensor<4x1x!tt.ptr<f32>> -> tensor<4x4x!tt.ptr<f32>>
+    %25 = tt.broadcast %23 : tensor<1x4xi32> -> tensor<4x4xi32>
+    %26 = tt.addptr %24, %25 : tensor<4x4x!tt.ptr<f32>>, tensor<4x4xi32>
+    %27 = arith.cmpi slt, %16, %cst_0 : tensor<4x1xi32>
+    %28 = tt.broadcast %27 : tensor<4x1xi1> -> tensor<4x4xi1>
+    %29 = arith.muli %arg3, %c4_i32 : i32
+    %30 = tt.splat %29 : i32 -> tensor<4x4xi32>
+    %31 = arith.muli %arg4, %c4_i32 : i32
+    %32 = tt.splat %31 : i32 -> tensor<4x4xi32>
+    %34 = tt.load %15 : tensor<4x4x!tt.ptr<f32>>
+    tt.store %26, %34 : tensor<4x4x!tt.ptr<f32>>
+    tt.return
+  }
+}
+
+// CHECK:       tt.func public @wrap_stacked_masked_loop([[PARAM_0_:%.+]]: !tt.ptr<f32>, [[PARAM_1_:%.+]]: !tt.ptr<f32>, [[PARAM_2_:%.+]]: i32, [[PARAM_3_:%.+]]: i32, [[PARAM_4_:%.+]]: i32, [[PARAM_5_:%.+]]: i32, [[PARAM_6_:%.+]]: i32) {
+// CHECK:       [[CST_3_i32:%.+]] = arith.constant 3 : i32
+// CHECK:       [[CST_2_i32:%.+]] = arith.constant 2 : i32
+// CHECK:       [[CST_0_i64:%.+]] = arith.constant 0 : i64
+// CHECK:       [[CST_0_i32:%.+]] = arith.constant 0 : i32
+// CHECK:       [[VAR_0_:%.+]] = arith.index_cast [[PARAM_2_]] : i32 to index
+// CHECK:       [[VAR_1_:%.+]] = arith.index_cast [[PARAM_3_]] : i32 to index
+// CHECK:       [[VAR_2_:%.+]] = arith.index_cast [[VAR_1_]] : index to i64
+// CHECK:       [[VAR_3_:%.+]] = arith.muli [[PARAM_3_]], [[CST_2_i32]] : i32
+// CHECK:       [[VAR_4_:%.+]] = arith.index_cast [[VAR_0_]] : index to i64
+// CHECK:       [[VAR_5_:%.+]] = arith.muli [[VAR_4_]], [[VAR_2_]] : i64
+// CHECK:       [[VAR_6_:%.+]] = arith.index_cast [[PARAM_4_]] : i32 to index
+// CHECK:       [[VAR_7_:%.+]] = arith.index_cast [[VAR_6_]] : index to i64
+// CHECK:       [[VAR_8_:%.+]] = arith.muli [[PARAM_4_]], [[CST_3_i32]] : i32
+// CHECK:       [[VAR_9:%.+]] = tt.make_tensor_ptr [[PARAM_0_]], {{\[}}[[VAR_5_]], [[CST_0_i64]]], {{\[}}[[VAR_2_]], [[VAR_7_]]], {{\[}}[[VAR_3_]], [[VAR_8_]]] {order = array<i32>} : <tensor<4x4xf32>>
+// CHECK:       [[VAR_10_:%.+]] = arith.index_cast [[PARAM_5_]] : i32 to index
+// CHECK:       [[VAR_11_:%.+]] = arith.index_cast [[VAR_10_]] : index to i64
+// CHECK:       [[VAR_12_:%.+]] = arith.index_cast [[PARAM_6_]] : i32 to index
+// CHECK:       [[VAR_13_:%.+]] = arith.index_cast [[VAR_12_]] : index to i64
+// CHECK:       [[VAR_14:%.+]] = tt.make_tensor_ptr [[PARAM_1_]], {{\[}}[[CST_0_i64]], [[CST_0_i64]]], {{\[}}[[VAR_11_]], [[VAR_13_]]], {{\[}}[[CST_0_i32]], [[CST_0_i32]]] {order = array<i32>} : <tensor<4x4xf32>>
+// CHECK:       [[VAR_15:%.+]] = tt.load [[VAR_9]] : !tt.ptr<tensor<4x4xf32>>
+// CHECK:	tt.store [[VAR_14]], [[VAR_15]] : !tt.ptr<tensor<4x4xf32>>
+// CHECK:       tt.return
+module {
+  tt.func public @wrap_stacked_masked_loop(%arg0: !tt.ptr<f32>, %arg1: !tt.ptr<f32>, %arg2: i32, %arg3: i32, %arg4: i32, %arg5: i32, %arg6: i32) {
+    %c1_i32 = arith.constant 1 : i32
+    %c0_i32 = arith.constant 0 : i32
+    %c2_i32 = arith.constant 2 : i32
+    %cst_0 = arith.constant dense<3> : tensor<1x4xi32>
+    %cst_1 = arith.constant dense<3> : tensor<4xi32>
+    %cst_2 = arith.constant dense<2> : tensor<4xi32>
+    %c4_i32 = arith.constant 4 : i32
+    %0 = tt.make_range {end = 4 : i32, start = 0 : i32} : tensor<4xi32>
+    %1 = arith.addi %0, %cst_2 : tensor<4xi32>
+    %2 = tt.splat %arg2 : i32 -> tensor<4xi32>
+    %3 = arith.remui %1, %2 : tensor<4xi32>
+    %4 = arith.addi %0, %cst_1 : tensor<4xi32>
+    %5 = tt.expand_dims %3 {axis = 1 : i32} : tensor<4xi32> -> tensor<4x1xi32>
+    %6 = tt.splat %arg3 : i32 -> tensor<4x1xi32>
+    %7 = arith.muli %5, %6 : tensor<4x1xi32>
+    %8 = tt.expand_dims %4 {axis = 0 : i32} : tensor<4xi32> -> tensor<1x4xi32>
+    %9 = tt.splat %arg4 : i32 -> tensor<1x4xi32>
+    %10 = arith.muli %8, %9 : tensor<1x4xi32>
+    %11 = tt.broadcast %7 : tensor<4x1xi32> -> tensor<4x4xi32>
+    %12 = tt.broadcast %10 : tensor<1x4xi32> -> tensor<4x4xi32>
+    %13 = arith.addi %11, %12 : tensor<4x4xi32>
+    %14 = tt.splat %arg0 : !tt.ptr<f32> -> tensor<4x4x!tt.ptr<f32>>
+    %15 = tt.addptr %14, %13 : tensor<4x4x!tt.ptr<f32>>, tensor<4x4xi32>
+    %16 = tt.expand_dims %0 {axis = 1 : i32} : tensor<4xi32> -> tensor<4x1xi32>
+    %17 = tt.splat %arg5 : i32 -> tensor<4x1xi32>
+    %18 = arith.muli %17, %16 : tensor<4x1xi32>
+    %19 = tt.splat %arg1 : !tt.ptr<f32> -> tensor<4x1x!tt.ptr<f32>>
+    %20 = tt.addptr %19, %18 : tensor<4x1x!tt.ptr<f32>>, tensor<4x1xi32>
+    %21 = tt.expand_dims %0 {axis = 0 : i32} : tensor<4xi32> -> tensor<1x4xi32>
+    %22 = tt.splat %arg6 : i32 -> tensor<1x4xi32>
+    %23 = arith.muli %22, %21 : tensor<1x4xi32>
+    %24 = tt.broadcast %20 : tensor<4x1x!tt.ptr<f32>> -> tensor<4x4x!tt.ptr<f32>>
+    %25 = tt.broadcast %23 : tensor<1x4xi32> -> tensor<4x4xi32>
+    %26 = tt.addptr %24, %25 : tensor<4x4x!tt.ptr<f32>>, tensor<4x4xi32>
+    %27 = arith.cmpi slt, %21, %cst_0 : tensor<1x4xi32>
+    %28 = tt.broadcast %27 : tensor<1x4xi1> -> tensor<4x4xi1>
+    %29 = arith.muli %arg4, %c4_i32 : i32
+    %30 = tt.splat %29 : i32 -> tensor<4x4xi32>
+    %32 = tt.load %15 : tensor<4x4x!tt.ptr<f32>>
+    tt.store %26, %32 : tensor<4x4x!tt.ptr<f32>>
+    tt.return
+  }
+}
+
 // CHECK:         tt.func @test_addptr_for_accumulation([[PARAM_0_:%.+]]: !tt.ptr<bf16>, [[PARAM_1_:%.+]]: !tt.ptr<bf16>, [[PARAM_2_:%.+]]: !tt.ptr<bf16>, [[PARAM_3_:%.+]]: i32, [[PARAM_4_:%.+]]: i32) {
 // CHECK:       [[CST_3_i32:%.+]] = arith.constant 3 : i32
 // CHECK:       [[CST_3_:%.+]] = arith.constant 3 : index
@@ -316,7 +455,7 @@
     %16 = tt.addptr %15, %7 : tensor<4x256x!tt.ptr<bf16>>, tensor<4x256xi32>
     // source: %arg2, offset = [%arg3, 0], size = [4, 256], stride = [1, 5]
     tt.store %16, %sum_out : tensor<4x256x!tt.ptr<bf16>>
-    tt.return
+        tt.return
   }
 }
 
@@ -379,81 +518,10 @@
         %ptr_st_iter = tt.addptr %ptr_st, %9 : tensor<256x!tt.ptr<bf16>>, tensor<256xi32>
         scf.yield %arg2_iter, %ptr_ld_iter, %arg3_iter, %ptr_st_iter, %arg4_iter : index, tensor<256x!tt.ptr<bf16>>, index, tensor<256x!tt.ptr<bf16>>, index
     }
-=======
-
-// CHECK:         tt.func public @wrap_side_by_side_masked([[PARAM_0_:%.+]]: !tt.ptr<f32>, [[PARAM_1_:%.+]]: !tt.ptr<f32>, [[PARAM_2_:%.+]]: i32, [[PARAM_3_:%.+]]: i32, [[PARAM_4_:%.+]]: i32, [[PARAM_5_:%.+]]: i32, [[PARAM_6_:%.+]]: i32) {
-// CHECK:       [[CST_6_i32:%.+]] = arith.constant 6 : i32
-// CHECK:       [[CST_0_i64:%.+]] = arith.constant 0 : i64
-// CHECK:       [[CST_0_i32:%.+]] = arith.constant 0 : i32
-// CHECK:       [[CST_2_i32:%.+]] = arith.constant 2 : i32
-// CHECK:       [[VAR_1_:%.+]] = arith.index_cast [[PARAM_3_]] : i32 to index
-// CHECK:       [[VAR_2_:%.+]] = arith.index_cast [[VAR_1_]] : index to i64
-// CHECK:       [[VAR_3_:%.+]] = arith.muli [[PARAM_3_]], [[CST_2_i32]] : i32
-// CHECK:       [[VAR_4_:%.+]] = arith.index_cast [[PARAM_2_]] : i32 to index
-// CHECK:       [[VAR_5_:%.+]] = arith.index_cast [[PARAM_4_]] : i32 to index
-// CHECK:       [[VAR_6_:%.+]] = arith.index_cast [[VAR_5_]] : index to i64
-// CHECK:       [[VAR_7_:%.+]] = arith.muli [[PARAM_4_]], [[CST_6_i32]] : i32
-// CHECK:       [[VAR_8_:%.+]] = arith.index_cast [[VAR_4_]] : index to i64
-// CHECK:       [[VAR_9_:%.+]] = arith.muli [[VAR_8_]], [[VAR_6_]] : i64
-// CHECK:       [[VAR_10:%.+]] = tt.make_tensor_ptr [[PARAM_0_]], {{\[}}[[CST_0_i64]], [[VAR_9_]]], {{\[}}[[VAR_2_]], [[VAR_6_]]], {{\[}}[[VAR_3_]], [[VAR_7_]]] {order = array<i32>} : <tensor<4x4xf32>>
-// CHECK:       [[VAR_11_:%.+]] = arith.index_cast [[PARAM_5_]] : i32 to index
-// CHECK:       [[VAR_12_:%.+]] = arith.index_cast [[VAR_11_]] : index to i64
-// CHECK:       [[VAR_13_:%.+]] = arith.index_cast [[PARAM_6_]] : i32 to index
-// CHECK:       [[VAR_14_:%.+]] = arith.index_cast [[VAR_13_]] : index to i64
-// CHECK:       [[VAR_15:%.+]] = tt.make_tensor_ptr [[PARAM_1_]], {{\[}}[[CST_0_i64]], [[CST_0_i64]]], {{\[}}[[VAR_12_]], [[VAR_14_]]], {{\[}}[[CST_0_i32]], [[CST_0_i32]]] {order = array<i32>} : <tensor<4x4xf32>>
-// CHECK:       [[VAR_16:%.+]] = tt.load [[VAR_10]] : !tt.ptr<tensor<4x4xf32>>
-// CHECK:	tt.store [[VAR_15]], [[VAR_16]] : !tt.ptr<tensor<4x4xf32>>
-// CHECK:       tt.return
-module {
-tt.func public @wrap_side_by_side_masked(%arg0: !tt.ptr<f32>, %arg1: !tt.ptr<f32>, %arg2: i32, %arg3: i32, %arg4: i32, %arg5: i32, %arg6: i32) {
-    %c1_i32 = arith.constant 1 : i32
-    %c0_i32 = arith.constant 0 : i32
-    %c2_i32 = arith.constant 2 : i32
-    %cst_0 = arith.constant dense<2> : tensor<4x1xi32>
-    %cst_1 = arith.constant dense<6> : tensor<4xi32>
-    %cst_2 = arith.constant dense<2> : tensor<4xi32>
-    %c4_i32 = arith.constant 4 : i32
-    %0 = tt.make_range {end = 4 : i32, start = 0 : i32} : tensor<4xi32>
-    %1 = arith.addi %0, %cst_2 : tensor<4xi32>
-    %2 = arith.addi %0, %cst_1 : tensor<4xi32>
-    %3 = tt.splat %arg2 : i32 -> tensor<4xi32>
-    %4 = arith.remsi %2, %3 : tensor<4xi32>
-    %5 = tt.expand_dims %1 {axis = 1 : i32} : tensor<4xi32> -> tensor<4x1xi32>
-    %6 = tt.splat %arg3 : i32 -> tensor<4x1xi32>
-    %7 = arith.muli %5, %6 : tensor<4x1xi32>
-    %8 = tt.expand_dims %4 {axis = 0 : i32} : tensor<4xi32> -> tensor<1x4xi32>
-    %9 = tt.splat %arg4 : i32 -> tensor<1x4xi32>
-    %10 = arith.muli %8, %9 : tensor<1x4xi32>
-    %11 = tt.broadcast %7 : tensor<4x1xi32> -> tensor<4x4xi32>
-    %12 = tt.broadcast %10 : tensor<1x4xi32> -> tensor<4x4xi32>
-    %13 = arith.addi %11, %12 : tensor<4x4xi32>
-    %14 = tt.splat %arg0 : !tt.ptr<f32> -> tensor<4x4x!tt.ptr<f32>>
-    %15 = tt.addptr %14, %13 : tensor<4x4x!tt.ptr<f32>>, tensor<4x4xi32>
-    %16 = tt.expand_dims %0 {axis = 1 : i32} : tensor<4xi32> -> tensor<4x1xi32>
-    %17 = tt.splat %arg5 : i32 -> tensor<4x1xi32>
-    %18 = arith.muli %17, %16 : tensor<4x1xi32>
-    %19 = tt.splat %arg1 : !tt.ptr<f32> -> tensor<4x1x!tt.ptr<f32>>
-    %20 = tt.addptr %19, %18 : tensor<4x1x!tt.ptr<f32>>, tensor<4x1xi32>
-    %21 = tt.expand_dims %0 {axis = 0 : i32} : tensor<4xi32> -> tensor<1x4xi32>
-    %22 = tt.splat %arg6 : i32 -> tensor<1x4xi32>
-    %23 = arith.muli %22, %21 : tensor<1x4xi32>
-    %24 = tt.broadcast %20 : tensor<4x1x!tt.ptr<f32>> -> tensor<4x4x!tt.ptr<f32>>
-    %25 = tt.broadcast %23 : tensor<1x4xi32> -> tensor<4x4xi32>
-    %26 = tt.addptr %24, %25 : tensor<4x4x!tt.ptr<f32>>, tensor<4x4xi32>
-    %27 = arith.cmpi slt, %16, %cst_0 : tensor<4x1xi32>
-    %28 = tt.broadcast %27 : tensor<4x1xi1> -> tensor<4x4xi1>
-    %29 = arith.muli %arg3, %c4_i32 : i32
-    %30 = tt.splat %29 : i32 -> tensor<4x4xi32>
-    %31 = arith.muli %arg4, %c4_i32 : i32
-    %32 = tt.splat %31 : i32 -> tensor<4x4xi32>
-    %34 = tt.load %15 : tensor<4x4x!tt.ptr<f32>>
-    tt.store %26, %34 : tensor<4x4x!tt.ptr<f32>>
->>>>>>> 00f3d24b
     tt.return
   }
 }
 
-<<<<<<< HEAD
 
 // CHECK:         tt.func @test_addptr_for_used_after_update([[PARAM_0_:%.+]]: !tt.ptr<bf16>) {
 // CHECK:       [[CST_3_i32:%.+]] = arith.constant 3 : i32
@@ -570,73 +638,6 @@
       %ptr_iter = tt.addptr %ptr, %17 : tensor<256x!tt.ptr<bf16>>, tensor<256xi32>
       scf.yield %ptr_iter : tensor<256x!tt.ptr<bf16>>
     }
-=======
-// CHECK:       tt.func public @wrap_stacked_masked_loop([[PARAM_0_:%.+]]: !tt.ptr<f32>, [[PARAM_1_:%.+]]: !tt.ptr<f32>, [[PARAM_2_:%.+]]: i32, [[PARAM_3_:%.+]]: i32, [[PARAM_4_:%.+]]: i32, [[PARAM_5_:%.+]]: i32, [[PARAM_6_:%.+]]: i32) {
-// CHECK:       [[CST_3_i32:%.+]] = arith.constant 3 : i32
-// CHECK:       [[CST_2_i32:%.+]] = arith.constant 2 : i32
-// CHECK:       [[CST_0_i64:%.+]] = arith.constant 0 : i64
-// CHECK:       [[CST_0_i32:%.+]] = arith.constant 0 : i32
-// CHECK:       [[VAR_0_:%.+]] = arith.index_cast [[PARAM_2_]] : i32 to index
-// CHECK:       [[VAR_1_:%.+]] = arith.index_cast [[PARAM_3_]] : i32 to index
-// CHECK:       [[VAR_2_:%.+]] = arith.index_cast [[VAR_1_]] : index to i64
-// CHECK:       [[VAR_3_:%.+]] = arith.muli [[PARAM_3_]], [[CST_2_i32]] : i32
-// CHECK:       [[VAR_4_:%.+]] = arith.index_cast [[VAR_0_]] : index to i64
-// CHECK:       [[VAR_5_:%.+]] = arith.muli [[VAR_4_]], [[VAR_2_]] : i64
-// CHECK:       [[VAR_6_:%.+]] = arith.index_cast [[PARAM_4_]] : i32 to index
-// CHECK:       [[VAR_7_:%.+]] = arith.index_cast [[VAR_6_]] : index to i64
-// CHECK:       [[VAR_8_:%.+]] = arith.muli [[PARAM_4_]], [[CST_3_i32]] : i32
-// CHECK:       [[VAR_9:%.+]] = tt.make_tensor_ptr [[PARAM_0_]], {{\[}}[[VAR_5_]], [[CST_0_i64]]], {{\[}}[[VAR_2_]], [[VAR_7_]]], {{\[}}[[VAR_3_]], [[VAR_8_]]] {order = array<i32>} : <tensor<4x4xf32>>
-// CHECK:       [[VAR_10_:%.+]] = arith.index_cast [[PARAM_5_]] : i32 to index
-// CHECK:       [[VAR_11_:%.+]] = arith.index_cast [[VAR_10_]] : index to i64
-// CHECK:       [[VAR_12_:%.+]] = arith.index_cast [[PARAM_6_]] : i32 to index
-// CHECK:       [[VAR_13_:%.+]] = arith.index_cast [[VAR_12_]] : index to i64
-// CHECK:       [[VAR_14:%.+]] = tt.make_tensor_ptr [[PARAM_1_]], {{\[}}[[CST_0_i64]], [[CST_0_i64]]], {{\[}}[[VAR_11_]], [[VAR_13_]]], {{\[}}[[CST_0_i32]], [[CST_0_i32]]] {order = array<i32>} : <tensor<4x4xf32>>
-// CHECK:       [[VAR_15:%.+]] = tt.load [[VAR_9]] : !tt.ptr<tensor<4x4xf32>>
-// CHECK:	tt.store [[VAR_14]], [[VAR_15]] : !tt.ptr<tensor<4x4xf32>>
-// CHECK:       tt.return
-module {
-  tt.func public @wrap_stacked_masked_loop(%arg0: !tt.ptr<f32>, %arg1: !tt.ptr<f32>, %arg2: i32, %arg3: i32, %arg4: i32, %arg5: i32, %arg6: i32) {
-    %c1_i32 = arith.constant 1 : i32
-    %c0_i32 = arith.constant 0 : i32
-    %c2_i32 = arith.constant 2 : i32
-    %cst_0 = arith.constant dense<3> : tensor<1x4xi32>
-    %cst_1 = arith.constant dense<3> : tensor<4xi32>
-    %cst_2 = arith.constant dense<2> : tensor<4xi32>
-    %c4_i32 = arith.constant 4 : i32
-    %0 = tt.make_range {end = 4 : i32, start = 0 : i32} : tensor<4xi32>
-    %1 = arith.addi %0, %cst_2 : tensor<4xi32>
-    %2 = tt.splat %arg2 : i32 -> tensor<4xi32>
-    %3 = arith.remui %1, %2 : tensor<4xi32>
-    %4 = arith.addi %0, %cst_1 : tensor<4xi32>
-    %5 = tt.expand_dims %3 {axis = 1 : i32} : tensor<4xi32> -> tensor<4x1xi32>
-    %6 = tt.splat %arg3 : i32 -> tensor<4x1xi32>
-    %7 = arith.muli %5, %6 : tensor<4x1xi32>
-    %8 = tt.expand_dims %4 {axis = 0 : i32} : tensor<4xi32> -> tensor<1x4xi32>
-    %9 = tt.splat %arg4 : i32 -> tensor<1x4xi32>
-    %10 = arith.muli %8, %9 : tensor<1x4xi32>
-    %11 = tt.broadcast %7 : tensor<4x1xi32> -> tensor<4x4xi32>
-    %12 = tt.broadcast %10 : tensor<1x4xi32> -> tensor<4x4xi32>
-    %13 = arith.addi %11, %12 : tensor<4x4xi32>
-    %14 = tt.splat %arg0 : !tt.ptr<f32> -> tensor<4x4x!tt.ptr<f32>>
-    %15 = tt.addptr %14, %13 : tensor<4x4x!tt.ptr<f32>>, tensor<4x4xi32>
-    %16 = tt.expand_dims %0 {axis = 1 : i32} : tensor<4xi32> -> tensor<4x1xi32>
-    %17 = tt.splat %arg5 : i32 -> tensor<4x1xi32>
-    %18 = arith.muli %17, %16 : tensor<4x1xi32>
-    %19 = tt.splat %arg1 : !tt.ptr<f32> -> tensor<4x1x!tt.ptr<f32>>
-    %20 = tt.addptr %19, %18 : tensor<4x1x!tt.ptr<f32>>, tensor<4x1xi32>
-    %21 = tt.expand_dims %0 {axis = 0 : i32} : tensor<4xi32> -> tensor<1x4xi32>
-    %22 = tt.splat %arg6 : i32 -> tensor<1x4xi32>
-    %23 = arith.muli %22, %21 : tensor<1x4xi32>
-    %24 = tt.broadcast %20 : tensor<4x1x!tt.ptr<f32>> -> tensor<4x4x!tt.ptr<f32>>
-    %25 = tt.broadcast %23 : tensor<1x4xi32> -> tensor<4x4xi32>
-    %26 = tt.addptr %24, %25 : tensor<4x4x!tt.ptr<f32>>, tensor<4x4xi32>
-    %27 = arith.cmpi slt, %21, %cst_0 : tensor<1x4xi32>
-    %28 = tt.broadcast %27 : tensor<1x4xi1> -> tensor<4x4xi1>
-    %29 = arith.muli %arg4, %c4_i32 : i32
-    %30 = tt.splat %29 : i32 -> tensor<4x4xi32>
-    %32 = tt.load %15 : tensor<4x4x!tt.ptr<f32>>
-    tt.store %26, %32 : tensor<4x4x!tt.ptr<f32>>
->>>>>>> 00f3d24b
     tt.return
   }
 }