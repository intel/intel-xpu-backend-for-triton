// RUN: triton-opt %s -triton-raise-block-pointer -canonicalize | FileCheck %s

// CHECK-LABEL:   tt.func @test_addptr_splat_make_range(
// CHECK-SAME:                                          %[[VAL_0:.*]]: !tt.ptr<f32>) -> tensor<128xf32> {
// CHECK:           %[[VAL_1:.*]] = arith.constant 0 : i64
// CHECK:           %[[VAL_2:.*]] = arith.constant 128 : i32
// CHECK:           %[[VAL_3:.*]] = arith.constant 1 : i64
// CHECK:           %[[VAL_4:.*]] = tt.make_tensor_ptr %[[VAL_0]], {{\[}}%[[VAL_1]]], {{\[}}%[[VAL_3]]], {{\[}}%[[VAL_2]]] {order = array<i32>} : <tensor<128xf32>>
// CHECK:           %[[VAL_5:.*]] = tt.load %[[VAL_4]] : !tt.ptr<tensor<128xf32>>
// CHECK:           tt.return %[[VAL_5]] : tensor<128xf32>
tt.func @test_addptr_splat_make_range(%arg0 : !tt.ptr<f32>) -> tensor<128xf32> {
  %0 = tt.splat %arg0 : !tt.ptr<f32> -> tensor<128x!tt.ptr<f32>>
  %1 = tt.make_range {start = 128 : i32, end = 256 : i32} : tensor<128xi32>
  %2 = tt.addptr %0, %1 : tensor<128x!tt.ptr<f32>>, tensor<128xi32>
  %3 = tt.load %2 : tensor<128x!tt.ptr<f32>>
  tt.return %3 : tensor<128xf32>
}

// CHECK-LABEL:   tt.func @test_addptr_splat_splat_i32(
// CHECK-SAME:                                         %[[VAL_0:.*]]: !tt.ptr<f32>,
// CHECK-SAME:                                         %[[VAL_1:.*]]: i32,
// CHECK-SAME:                                         %[[VAL_2:.*]]: tensor<128xi1>) -> tensor<128xf32> {
// CHECK:           %[[VAL_3:.*]] = arith.constant 0 : i64
// CHECK:           %[[VAL_4:.*]] = tt.make_tensor_ptr %[[VAL_0]], {{\[}}%[[VAL_3]]], {{\[}}%[[VAL_3]]], {{\[}}%[[VAL_1]]] {order = array<i32>} : <tensor<128xf32>>
// CHECK:           %[[VAL_5:.*]] = tt.load %[[VAL_4]], %[[VAL_2]] cacheModifier = ca evictionPolicy = evict_first {isVolatile = true} : !tt.ptr<tensor<128xf32>>
// CHECK:           tt.return %[[VAL_5]] : tensor<128xf32>
tt.func @test_addptr_splat_splat_i32(%arg0 : !tt.ptr<f32>, %arg1: i32, %arg2: tensor<128xi1>) -> tensor<128xf32> {
  %0 = tt.splat %arg0 : !tt.ptr<f32> -> tensor<128x!tt.ptr<f32>>
  %1 = tt.splat %arg1 : i32 -> tensor<128xi32>
  %2 = tt.addptr %0, %1 : tensor<128x!tt.ptr<f32>>, tensor<128xi32>
  %3 = tt.load %2, %arg2 cacheModifier = ca evictionPolicy = evict_first {isVolatile = true} : tensor<128x!tt.ptr<f32>>
  tt.return %3 : tensor<128xf32>
}

// CHECK-LABEL:   tt.func @test_addptr_splat_splat_i64(
// CHECK-SAME:                                         %[[VAL_0:.*]]: !tt.ptr<f32>,
// CHECK-SAME:                                         %[[VAL_1:.*]]: i64) -> tensor<128xf32> {
// CHECK:           %[[VAL_2:.*]] = arith.constant 0 : i64
// CHECK:           %[[VAL_3:.*]] = arith.index_cast %[[VAL_1]] : i64 to index
// CHECK:           %[[VAL_4:.*]] = arith.index_cast %[[VAL_3]] : index to i32
// CHECK:           %[[VAL_5:.*]] = tt.make_tensor_ptr %[[VAL_0]], {{\[}}%[[VAL_2]]], {{\[}}%[[VAL_2]]], {{\[}}%[[VAL_4]]] {order = array<i32>} : <tensor<128xf32>>
// CHECK:           %[[VAL_6:.*]] = tt.load %[[VAL_5]] : !tt.ptr<tensor<128xf32>>
// CHECK:           tt.return %[[VAL_6]] : tensor<128xf32>
tt.func @test_addptr_splat_splat_i64(%arg0 : !tt.ptr<f32>, %arg1: i64) -> tensor<128xf32> {
  %0 = tt.splat %arg0 : !tt.ptr<f32> -> tensor<128x!tt.ptr<f32>>
  %1 = tt.splat %arg1 : i64 -> tensor<128xi64>
  %2 = tt.addptr %0, %1 : tensor<128x!tt.ptr<f32>>, tensor<128xi64>
  %3 = tt.load %2 : tensor<128x!tt.ptr<f32>>
  tt.return %3 : tensor<128xf32>
}

// CHECK-LABEL:   tt.func @test_addptr_splat_splat_2d(
// CHECK-SAME:                                        %[[VAL_0:.*]]: !tt.ptr<f32>,
// CHECK-SAME:                                        %[[VAL_1:.*]]: i64,
// CHECK-SAME:                                        %[[VAL_2:.*]]: tensor<2x128xi1>,
// CHECK-SAME:                                        %[[VAL_3:.*]]: tensor<2x128xf32>) -> tensor<2x128xf32> {
// CHECK:           %[[VAL_4:.*]] = arith.constant 0 : i64
// CHECK:           %[[VAL_5:.*]] = arith.constant 0 : i32
// CHECK:           %[[VAL_6:.*]] = arith.index_cast %[[VAL_1]] : i64 to index
// CHECK:           %[[VAL_7:.*]] = arith.index_cast %[[VAL_6]] : index to i32
// CHECK:           %[[VAL_8:.*]] = tt.make_tensor_ptr %[[VAL_0]], {{\[}}%[[VAL_4]], %[[VAL_4]]], {{\[}}%[[VAL_4]], %[[VAL_4]]], {{\[}}%[[VAL_7]], %[[VAL_5]]] {order = array<i32>} : <tensor<2x128xf32>>
// CHECK:           %[[VAL_9:.*]] = tt.load %[[VAL_8]], %[[VAL_2]], %[[VAL_3]] : !tt.ptr<tensor<2x128xf32>>
// CHECK:           tt.return %[[VAL_9]] : tensor<2x128xf32>
tt.func @test_addptr_splat_splat_2d(%arg0 : !tt.ptr<f32>, %arg1: i64, %arg2: tensor<2x128xi1>, %arg3: tensor<2x128xf32>) -> tensor<2x128xf32> {
  %0 = tt.splat %arg0 : !tt.ptr<f32> -> tensor<2x128x!tt.ptr<f32>>
  %1 = tt.splat %arg1 : i64 -> tensor<2x128xi64>
  %2 = tt.addptr %0, %1 : tensor<2x128x!tt.ptr<f32>>, tensor<2x128xi64>
  %3 = tt.load %2, %arg2, %arg3 : tensor<2x128x!tt.ptr<f32>>
  tt.return %3 : tensor<2x128xf32>
}

// CHECK-LABEL:   tt.func @test_addptr_splat_splat_2d_store(
// CHECK-SAME:                                              %[[VAL_0:.*]]: !tt.ptr<f32>,
// CHECK-SAME:                                              %[[VAL_1:.*]]: i64,
// CHECK-SAME:                                              %[[VAL_2:.*]]: tensor<2x128xi1>,
// CHECK-SAME:                                              %[[VAL_3:.*]]: tensor<2x128xf32>) {
// CHECK:           %[[VAL_4:.*]] = arith.constant 0 : i64
// CHECK:           %[[VAL_5:.*]] = arith.constant 0 : i32
// CHECK:           %[[VAL_6:.*]] = arith.index_cast %[[VAL_1]] : i64 to index
// CHECK:           %[[VAL_7:.*]] = arith.index_cast %[[VAL_6]] : index to i32
// CHECK:           %[[VAL_8:.*]] = tt.make_tensor_ptr %[[VAL_0]], {{\[}}%[[VAL_4]], %[[VAL_4]]], {{\[}}%[[VAL_4]], %[[VAL_4]]], {{\[}}%[[VAL_7]], %[[VAL_5]]] {order = array<i32>} : <tensor<2x128xf32>>
// CHECK:           tt.store %[[VAL_8]], %[[VAL_3]], %[[VAL_2]] : !tt.ptr<tensor<2x128xf32>>
tt.func @test_addptr_splat_splat_2d_store(%arg0 : !tt.ptr<f32>, %arg1: i64, %arg2: tensor<2x128xi1>, %arg3: tensor<2x128xf32>) {
  %0 = tt.splat %arg0 : !tt.ptr<f32> -> tensor<2x128x!tt.ptr<f32>>
  %1 = tt.splat %arg1 : i64 -> tensor<2x128xi64>
  %2 = tt.addptr %0, %1 : tensor<2x128x!tt.ptr<f32>>, tensor<2x128xi64>
  tt.store %2, %arg3, %arg2 : tensor<2x128x!tt.ptr<f32>>
  tt.return
}

// CHECK-LABEL:   tt.func @test_addptr_splat_make_range_add(
// CHECK-SAME:                                              %[[VAL_0:.*]]: !tt.ptr<f32>) -> tensor<128xf32> {
// CHECK:           %[[VAL_1:.*]] = arith.constant 0 : i64
// CHECK:           %[[VAL_2:.*]] = arith.constant 0 : i32
// CHECK:           %[[VAL_3:.*]] = arith.constant 2 : i64
// CHECK:           %[[VAL_4:.*]] = tt.make_tensor_ptr %[[VAL_0]], {{\[}}%[[VAL_1]]], {{\[}}%[[VAL_3]]], {{\[}}%[[VAL_2]]] {order = array<i32>} : <tensor<128xf32>>
// CHECK:           %[[VAL_5:.*]] = tt.load %[[VAL_4]] : !tt.ptr<tensor<128xf32>>
// CHECK:           tt.return %[[VAL_5]] : tensor<128xf32>
tt.func @test_addptr_splat_make_range_add(%arg0 : !tt.ptr<f32>) -> tensor<128xf32> {
  %0 = tt.splat %arg0 : !tt.ptr<f32> -> tensor<128x!tt.ptr<f32>>
  %1 = tt.make_range {start = 0 : i32, end = 128 : i32} : tensor<128xi32>
  %2 = tt.make_range {start = 0 : i32, end = 128 : i32} : tensor<128xi32>
  %3 = arith.addi %1, %2 : tensor<128xi32>
  %4 = tt.addptr %0, %3 : tensor<128x!tt.ptr<f32>>, tensor<128xi32>
  %5 = tt.load %4 : tensor<128x!tt.ptr<f32>>
  tt.return %5 : tensor<128xf32>
}

// CHECK-LABEL:   tt.func @test_addptr_splat_make_range_mul(
// CHECK-SAME:                                              %[[VAL_0:.*]]: !tt.ptr<f32>,
// CHECK-SAME:                                              %[[VAL_1:.*]]: i32) -> tensor<128xf32> {
// CHECK:           %[[VAL_2:.*]] = arith.constant 0 : i64
// CHECK:           %[[VAL_3:.*]] = arith.constant 0 : i32
// CHECK:           %[[VAL_4:.*]] = arith.index_cast %[[VAL_1]] : i32 to index
// CHECK:           %[[VAL_5:.*]] = arith.index_cast %[[VAL_4]] : index to i64
// CHECK:           %[[VAL_6:.*]] = tt.make_tensor_ptr %[[VAL_0]], {{\[}}%[[VAL_2]]], {{\[}}%[[VAL_5]]], {{\[}}%[[VAL_3]]] {order = array<i32>} : <tensor<128xf32>>
// CHECK:           %[[VAL_7:.*]] = tt.load %[[VAL_6]] : !tt.ptr<tensor<128xf32>>
// CHECK:           tt.return %[[VAL_7]] : tensor<128xf32>
tt.func @test_addptr_splat_make_range_mul(%arg0 : !tt.ptr<f32>, %arg1: i32) -> tensor<128xf32> {
  %0 = tt.splat %arg0 : !tt.ptr<f32> -> tensor<128x!tt.ptr<f32>>
  %1 = tt.splat %arg1 : i32 -> tensor<128xi32>
  %2 = tt.make_range {start = 0 : i32, end = 128 : i32} : tensor<128xi32>
  %3 = arith.muli %1, %2 : tensor<128xi32>
  %4 = tt.addptr %0, %3 : tensor<128x!tt.ptr<f32>>, tensor<128xi32>
  %5 = tt.load %4 : tensor<128x!tt.ptr<f32>>
  tt.return %5 : tensor<128xf32>
}

<<<<<<< HEAD
// CHECK-LABEL:   tt.func @test_addptr_splat_const(
=======
// CHECK-LABEL:   tt.func @test_const_splat_addptr(
>>>>>>> ed7c80c2
// CHECK-SAME:                                     %[[VAL_0:.*]]: !tt.ptr<f32>) -> tensor<128xf32> {
// CHECK:           %[[VAL_1:.*]] = arith.constant 0 : i64
// CHECK:           %[[VAL_2:.*]] = arith.constant 512 : i32
// CHECK:           %[[VAL_3:.*]] = tt.make_tensor_ptr %[[VAL_0]], {{\[}}%[[VAL_1]]], {{\[}}%[[VAL_1]]], {{\[}}%[[VAL_2]]] {order = array<i32>} : <tensor<128xf32>>
// CHECK:           %[[VAL_4:.*]] = tt.load %[[VAL_3]] : !tt.ptr<tensor<128xf32>>
// CHECK:           tt.return %[[VAL_4]] : tensor<128xf32>
<<<<<<< HEAD
tt.func @test_addptr_splat_const(%arg0 : !tt.ptr<f32>) -> tensor<128xf32> {
=======
tt.func @test_const_splat_addptr(%arg0 : !tt.ptr<f32>) -> tensor<128xf32> {
>>>>>>> ed7c80c2
  %cst = arith.constant dense<512> : tensor<128xi32>
  %0 = tt.splat %arg0 : !tt.ptr<f32> -> tensor<128x!tt.ptr<f32>>
  %1 = tt.addptr %0, %cst : tensor<128x!tt.ptr<f32>>, tensor<128xi32>
  %2 = tt.load %1 : tensor<128x!tt.ptr<f32>>
  tt.return %2 : tensor<128xf32>
}

<<<<<<< HEAD
// CHECK-LABEL:   tt.func @test_addptr_expand_dims(
// CHECK-SAME:                                     %[[VAL_0:.*]]: !tt.ptr<f32>) -> tensor<1x128xf32> {
// CHECK:           %[[VAL_1:.*]] = arith.constant 0 : i64
// CHECK:           %[[VAL_2:.*]] = arith.constant 0 : i32
// CHECK:           %[[VAL_3:.*]] = arith.constant 512 : i32
// CHECK:           %[[VAL_4:.*]] = tt.make_tensor_ptr %[[VAL_0]], {{\[}}%[[VAL_1]], %[[VAL_1]]], {{\[}}%[[VAL_1]], %[[VAL_1]]], {{\[}}%[[VAL_2]], %[[VAL_3]]] {order = array<i32>} : <tensor<1x128xf32>>
// CHECK:           %[[VAL_5:.*]] = tt.load %[[VAL_4]] : !tt.ptr<tensor<1x128xf32>>
// CHECK:           tt.return %[[VAL_5]] : tensor<1x128xf32>
tt.func @test_addptr_expand_dims(%arg0 : !tt.ptr<f32>) -> tensor<1x128xf32> {
  %cst = arith.constant dense<512> : tensor<128xi32>
  %0 = tt.expand_dims %cst {axis = 0 : i32} : tensor<128xi32> -> tensor<1x128xi32>
  %1 = tt.splat %arg0 : !tt.ptr<f32> -> tensor<1x128x!tt.ptr<f32>>
  %2 = tt.addptr %1, %0 : tensor<1x128x!tt.ptr<f32>>, tensor<1x128xi32>
  %3 = tt.load %2 : tensor<1x128x!tt.ptr<f32>>
  tt.return %3 : tensor<1x128xf32>
}

// CHECK-LABEL:   tt.func @test_addptr_splat_const_2d(
=======
// CHECK-LABEL:   tt.func @test_const_splat_addptr_2d(
>>>>>>> ed7c80c2
// CHECK-SAME:                                        %[[VAL_0:.*]]: !tt.ptr<f32>) -> tensor<2x128xf32> {
// CHECK:           %[[VAL_1:.*]] = arith.constant 0 : i64
// CHECK:           %[[VAL_2:.*]] = arith.constant 512 : i32
// CHECK:           %[[VAL_3:.*]] = tt.make_tensor_ptr %[[VAL_0]], {{\[}}%[[VAL_1]], %[[VAL_1]]], {{\[}}%[[VAL_1]], %[[VAL_1]]], {{\[}}%[[VAL_2]], %[[VAL_2]]] {order = array<i32>} : <tensor<2x128xf32>>
// CHECK:           %[[VAL_4:.*]] = tt.load %[[VAL_3]] : !tt.ptr<tensor<2x128xf32>>
// CHECK:           tt.return %[[VAL_4]] : tensor<2x128xf32>
<<<<<<< HEAD
tt.func @test_addptr_splat_const_2d(%arg0 : !tt.ptr<f32>) -> tensor<2x128xf32> {
=======
tt.func @test_const_splat_addptr_2d(%arg0 : !tt.ptr<f32>) -> tensor<2x128xf32> {
>>>>>>> ed7c80c2
  %cst = arith.constant dense<512> : tensor<2x128xi32>
  %0 = tt.splat %arg0 : !tt.ptr<f32> -> tensor<2x128x!tt.ptr<f32>>
  %1 = tt.addptr %0, %cst : tensor<2x128x!tt.ptr<f32>>, tensor<2x128xi32>
  %2 = tt.load %1 : tensor<2x128x!tt.ptr<f32>>
  tt.return %2 : tensor<2x128xf32>
}<|MERGE_RESOLUTION|>--- conflicted
+++ resolved
@@ -126,22 +126,14 @@
   tt.return %5 : tensor<128xf32>
 }
 
-<<<<<<< HEAD
-// CHECK-LABEL:   tt.func @test_addptr_splat_const(
-=======
 // CHECK-LABEL:   tt.func @test_const_splat_addptr(
->>>>>>> ed7c80c2
 // CHECK-SAME:                                     %[[VAL_0:.*]]: !tt.ptr<f32>) -> tensor<128xf32> {
 // CHECK:           %[[VAL_1:.*]] = arith.constant 0 : i64
 // CHECK:           %[[VAL_2:.*]] = arith.constant 512 : i32
 // CHECK:           %[[VAL_3:.*]] = tt.make_tensor_ptr %[[VAL_0]], {{\[}}%[[VAL_1]]], {{\[}}%[[VAL_1]]], {{\[}}%[[VAL_2]]] {order = array<i32>} : <tensor<128xf32>>
 // CHECK:           %[[VAL_4:.*]] = tt.load %[[VAL_3]] : !tt.ptr<tensor<128xf32>>
 // CHECK:           tt.return %[[VAL_4]] : tensor<128xf32>
-<<<<<<< HEAD
-tt.func @test_addptr_splat_const(%arg0 : !tt.ptr<f32>) -> tensor<128xf32> {
-=======
 tt.func @test_const_splat_addptr(%arg0 : !tt.ptr<f32>) -> tensor<128xf32> {
->>>>>>> ed7c80c2
   %cst = arith.constant dense<512> : tensor<128xi32>
   %0 = tt.splat %arg0 : !tt.ptr<f32> -> tensor<128x!tt.ptr<f32>>
   %1 = tt.addptr %0, %cst : tensor<128x!tt.ptr<f32>>, tensor<128xi32>
@@ -149,8 +141,7 @@
   tt.return %2 : tensor<128xf32>
 }
 
-<<<<<<< HEAD
-// CHECK-LABEL:   tt.func @test_addptr_expand_dims(
+// CHECK-LABEL:   tt.func @test_expand_dims(
 // CHECK-SAME:                                     %[[VAL_0:.*]]: !tt.ptr<f32>) -> tensor<1x128xf32> {
 // CHECK:           %[[VAL_1:.*]] = arith.constant 0 : i64
 // CHECK:           %[[VAL_2:.*]] = arith.constant 0 : i32
@@ -158,7 +149,7 @@
 // CHECK:           %[[VAL_4:.*]] = tt.make_tensor_ptr %[[VAL_0]], {{\[}}%[[VAL_1]], %[[VAL_1]]], {{\[}}%[[VAL_1]], %[[VAL_1]]], {{\[}}%[[VAL_2]], %[[VAL_3]]] {order = array<i32>} : <tensor<1x128xf32>>
 // CHECK:           %[[VAL_5:.*]] = tt.load %[[VAL_4]] : !tt.ptr<tensor<1x128xf32>>
 // CHECK:           tt.return %[[VAL_5]] : tensor<1x128xf32>
-tt.func @test_addptr_expand_dims(%arg0 : !tt.ptr<f32>) -> tensor<1x128xf32> {
+tt.func @test_expand_dims(%arg0 : !tt.ptr<f32>) -> tensor<1x128xf32> {
   %cst = arith.constant dense<512> : tensor<128xi32>
   %0 = tt.expand_dims %cst {axis = 0 : i32} : tensor<128xi32> -> tensor<1x128xi32>
   %1 = tt.splat %arg0 : !tt.ptr<f32> -> tensor<1x128x!tt.ptr<f32>>
@@ -167,21 +158,14 @@
   tt.return %3 : tensor<1x128xf32>
 }
 
-// CHECK-LABEL:   tt.func @test_addptr_splat_const_2d(
-=======
 // CHECK-LABEL:   tt.func @test_const_splat_addptr_2d(
->>>>>>> ed7c80c2
 // CHECK-SAME:                                        %[[VAL_0:.*]]: !tt.ptr<f32>) -> tensor<2x128xf32> {
 // CHECK:           %[[VAL_1:.*]] = arith.constant 0 : i64
 // CHECK:           %[[VAL_2:.*]] = arith.constant 512 : i32
 // CHECK:           %[[VAL_3:.*]] = tt.make_tensor_ptr %[[VAL_0]], {{\[}}%[[VAL_1]], %[[VAL_1]]], {{\[}}%[[VAL_1]], %[[VAL_1]]], {{\[}}%[[VAL_2]], %[[VAL_2]]] {order = array<i32>} : <tensor<2x128xf32>>
 // CHECK:           %[[VAL_4:.*]] = tt.load %[[VAL_3]] : !tt.ptr<tensor<2x128xf32>>
 // CHECK:           tt.return %[[VAL_4]] : tensor<2x128xf32>
-<<<<<<< HEAD
-tt.func @test_addptr_splat_const_2d(%arg0 : !tt.ptr<f32>) -> tensor<2x128xf32> {
-=======
 tt.func @test_const_splat_addptr_2d(%arg0 : !tt.ptr<f32>) -> tensor<2x128xf32> {
->>>>>>> ed7c80c2
   %cst = arith.constant dense<512> : tensor<2x128xi32>
   %0 = tt.splat %arg0 : !tt.ptr<f32> -> tensor<2x128x!tt.ptr<f32>>
   %1 = tt.addptr %0, %cst : tensor<2x128x!tt.ptr<f32>>, tensor<2x128xi32>
