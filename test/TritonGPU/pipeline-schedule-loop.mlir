// RUN: triton-opt %s -allow-unregistered-dialect -split-input-file -tritongpu-schedule-loops -canonicalize | FileCheck %s

#AL = #ttg.blocked<{sizePerThread = [1, 4], threadsPerWarp = [4, 8], warpsPerCTA = [4, 1], order = [1, 0]}>
#BL = #ttg.blocked<{sizePerThread = [1, 4], threadsPerWarp = [1, 32], warpsPerCTA = [4, 1], order = [1, 0]}>
#C = #ttg.nvidia_mma<{versionMajor = 2, warpsPerCTA = [4, 1], instrShape = [16, 8]}>
#A = #ttg.dot_op<{opIdx = 0, parent = #C, kWidth=2}>
#B = #ttg.dot_op<{opIdx = 1, parent = #C, kWidth=2}>
#shared = #ttg.nvmma_shared<{swizzlingByteWidth = 64, transposed = false, elementBitWidth = 16}>
#shared1 = #ttg.nvmma_shared<{swizzlingByteWidth = 64, transposed = true, elementBitWidth = 16}>
#mma = #ttg.nvidia_mma<{versionMajor = 3, versionMinor = 0, warpsPerCTA = [8, 1], instrShape = [16, 128, 32]}>

module attributes {"ttg.num-warps" = 4 : i32, "ttg.num-ctas" = 1 : i32} {
// CHECK-LABEL: @one_dep
tt.func @one_dep(%lb : index, %ub : index, %step : index,
                 %a_ptr_init : tensor<128x32x!tt.ptr<f16>, #A>) -> tensor<128x32xf16, #A> {
  %init = arith.constant dense<0.00e+00> : tensor<128x32xf16, #A>
  %loop = scf.for %iv = %lb to %ub step %step iter_args(%acc = %init) -> (tensor<128x32xf16, #A>) {
    // CHECK: tt.load {{.*}} {loop.cluster = 2 : i32, loop.stage = 0 : i32}
    %a = tt.load %a_ptr_init {tt.latency = 2 : i32} : tensor<128x32x!tt.ptr<f16>, #A>
    // CHECK: arith.addf {{.*}} {loop.cluster = 0 : i32, loop.stage = 2 : i32}
    %res = arith.addf %acc, %a : tensor<128x32xf16, #A>
    scf.yield %res : tensor<128x32xf16, #A>
  }
  // CHECK: tt.scheduled_max_stage
  tt.return %loop#0 : tensor<128x32xf16, #A>
}

// CHECK-LABEL: @parallel_deps
tt.func @parallel_deps(%lb : index, %ub : index, %step : index,
                       %a_ptr_init : tensor<128x32x!tt.ptr<f16>, #A>,
                       %b_ptr_init : tensor<128x32x!tt.ptr<f16>, #A>) -> (tensor<128x32xf16, #A>, tensor<128x32xf16, #A>) {
  %init = arith.constant dense<0.00e+00> : tensor<128x32xf16, #A>
  %loop:2 = scf.for %iv = %lb to %ub step %step iter_args(%acc_a = %init, %acc_b = %init) -> (tensor<128x32xf16, #A>, tensor<128x32xf16, #A>) {
    // CHECK: tt.load {{.*}} {loop.cluster = 2 : i32, loop.stage = 0 : i32}
    %a = tt.load %a_ptr_init {tt.latency = 2 : i32} : tensor<128x32x!tt.ptr<f16>, #A>
    // CHECK: tt.load {{.*}} {loop.cluster = 2 : i32, loop.stage = 0 : i32}
    %b = tt.load %a_ptr_init {tt.latency = 2 : i32} : tensor<128x32x!tt.ptr<f16>, #A>
    // CHECK: arith.addf {{.*}} {loop.cluster = 0 : i32, loop.stage = 2 : i32}
    %res_a = arith.addf %acc_a, %a : tensor<128x32xf16, #A>
    // CHECK: arith.addf {{.*}} {loop.cluster = 0 : i32, loop.stage = 2 : i32}
    %res_b = arith.addf %acc_b, %b : tensor<128x32xf16, #A>
    scf.yield %res_a, %res_b : tensor<128x32xf16, #A>, tensor<128x32xf16, #A>
  }
  tt.return %loop#0, %loop#1 : tensor<128x32xf16, #A>, tensor<128x32xf16, #A>
}

// CHECK-LABEL: @parallel_deps_uneven1
tt.func @parallel_deps_uneven1(%lb : index, %ub : index, %step : index,
                       %a_ptr_init : tensor<128x32x!tt.ptr<f16>, #A>,
                       %b_ptr_init : tensor<128x32x!tt.ptr<f16>, #A>) -> (tensor<128x32xf16, #A>, tensor<128x32xf16, #A>) {
  %init = arith.constant dense<0.00e+00> : tensor<128x32xf16, #A>
  %loop:2 = scf.for %iv = %lb to %ub step %step iter_args(%acc_a = %init, %acc_b = %init) -> (tensor<128x32xf16, #A>, tensor<128x32xf16, #A>) {
    // CHECK: tt.load {{.*}} {loop.cluster = 2 : i32, loop.stage = 0 : i32}
    %a = tt.load %a_ptr_init {tt.latency = 2 : i32} : tensor<128x32x!tt.ptr<f16>, #A>
    // CHECK: tt.load {{.*}} {loop.cluster = 1 : i32, loop.stage = 1 : i32}
    %b = tt.load %a_ptr_init {tt.latency = 1 : i32} : tensor<128x32x!tt.ptr<f16>, #A>
    // CHECK: arith.addf {{.*}} {loop.cluster = 0 : i32, loop.stage = 2 : i32}
    %res_a = arith.addf %acc_a, %a : tensor<128x32xf16, #A>
    // CHECK: arith.addf {{.*}} {loop.cluster = 0 : i32, loop.stage = 2 : i32}
    %res_b = arith.addf %acc_b, %b : tensor<128x32xf16, #A>
    scf.yield %res_a, %res_b : tensor<128x32xf16, #A>, tensor<128x32xf16, #A>
  }
  tt.return %loop#0, %loop#1 : tensor<128x32xf16, #A>, tensor<128x32xf16, #A>
}

// CHECK-LABEL: @parallel_deps_uneven2
tt.func @parallel_deps_uneven2(%lb : index, %ub : index, %step : index,
                       %a_ptr_init : tensor<128x32x!tt.ptr<f16>, #A>,
                       %b_ptr_init : tensor<128x32x!tt.ptr<f16>, #A>) -> (tensor<128x32xf16, #A>, tensor<128x32xf16, #A>) {
  %init = arith.constant dense<0.00e+00> : tensor<128x32xf16, #A>
  %loop:2 = scf.for %iv = %lb to %ub step %step iter_args(%acc_a = %init, %acc_b = %init) -> (tensor<128x32xf16, #A>, tensor<128x32xf16, #A>) {
    // CHECK: tt.load {{.*}} {loop.cluster = 1 : i32, loop.stage = 1 : i32}
    %a = tt.load %a_ptr_init {tt.latency = 1 : i32} : tensor<128x32x!tt.ptr<f16>, #A>
    // CHECK: tt.load {{.*}} {loop.cluster = 2 : i32, loop.stage = 0 : i32}
    %b = tt.load %a_ptr_init {tt.latency = 2 : i32} : tensor<128x32x!tt.ptr<f16>, #A>
    // CHECK: arith.addf {{.*}} {loop.cluster = 0 : i32, loop.stage = 2 : i32}
    %res_a = arith.addf %acc_a, %a : tensor<128x32xf16, #A>
    // CHECK: arith.addf {{.*}} {loop.cluster = 0 : i32, loop.stage = 2 : i32}
    %res_b = arith.addf %acc_b, %b : tensor<128x32xf16, #A>
    scf.yield %res_a, %res_b : tensor<128x32xf16, #A>, tensor<128x32xf16, #A>
  }
  tt.return %loop#0, %loop#1 : tensor<128x32xf16, #A>, tensor<128x32xf16, #A>
}

// CHECK-LABEL: @direct_deps
tt.func @direct_deps(%lb : index, %ub : index, %step : index,
                 %a_ptr_init : tensor<128x32x!tt.ptr<f16>, #A>) -> tensor<128x32xf16, #A> {
  %init = arith.constant dense<0.00e+00> : tensor<128x32xf16, #A>
  %a_off = arith.constant dense<4> : tensor<128x32xi32, #A>
  %loop:2 = scf.for %iv = %lb to %ub step %step iter_args(%acc = %init, %a_ptr = %a_ptr_init) -> (tensor<128x32xf16, #A>, tensor<128x32x!tt.ptr<f16>, #A>) {
    // CHECK: tt.addptr {{.*}} {loop.cluster = 2 : i32, loop.stage = 0 : i32}
    %a_ptr_next = tt.addptr %a_ptr, %a_off : tensor<128x32x!tt.ptr<f16>, #A>, tensor<128x32xi32, #A>
    // CHECK: tt.load {{.*}} {loop.cluster = 2 : i32, loop.stage = 0 : i32}
    %a = tt.load %a_ptr_next {tt.latency = 2 : i32} : tensor<128x32x!tt.ptr<f16>, #A>
    // CHECK: arith.addf {{.*}} {loop.cluster = 0 : i32, loop.stage = 2 : i32}
    %res = arith.addf %acc, %a : tensor<128x32xf16, #A>
    scf.yield %res, %a_ptr_next : tensor<128x32xf16, #A>, tensor<128x32x!tt.ptr<f16>, #A>
  }
  tt.return %loop#0 : tensor<128x32xf16, #A>
}

// CHECK-LABEL: @dist1_deps
tt.func @dist1_deps(%lb : index, %ub : index, %step : index,
                 %a_ptr_init : tensor<128x32x!tt.ptr<f16>, #A>) -> tensor<128x32xf16, #A> {
  %init = arith.constant dense<0.00e+00> : tensor<128x32xf16, #A>
  %a_off = arith.constant dense<4> : tensor<128x32xi32, #A>
  %loop:2 = scf.for %iv = %lb to %ub step %step iter_args(%acc = %init, %a_ptr = %a_ptr_init) -> (tensor<128x32xf16, #A>, tensor<128x32x!tt.ptr<f16>, #A>) {
    // CHECK: tt.load {{.*}} {loop.cluster = 3 : i32, loop.stage = 0 : i32}
    %a = tt.load %a_ptr {tt.latency = 2 : i32} : tensor<128x32x!tt.ptr<f16>, #A>
    // CHECK: arith.addf {{.*}} {loop.cluster = 0 : i32, loop.stage = 2 : i32}
    %res = arith.addf %acc, %a : tensor<128x32xf16, #A>
    // CHECK: tt.addptr {{.*}} {loop.cluster = 2 : i32, loop.stage = 1 : i32}
    %a_ptr_next = tt.addptr %a_ptr, %a_off : tensor<128x32x!tt.ptr<f16>, #A>, tensor<128x32xi32, #A>
    scf.yield %res, %a_ptr_next : tensor<128x32xf16, #A>, tensor<128x32x!tt.ptr<f16>, #A>
  }
  tt.return %loop#0 : tensor<128x32xf16, #A>
}

// CHECK-LABEL: @prologue_if
tt.func @prologue_if(%lb : index, %ub : index, %step : index, %cnd : i1,
                 %a_ptr_init : tensor<128x32x!tt.ptr<f16>, #A>) -> tensor<128x32xf16, #A> {
  %init = arith.constant dense<0.00e+00> : tensor<128x32xf16, #A>
  %a_off = arith.constant dense<4> : tensor<128x32xi32, #A>
  %loop = scf.for %iv = %lb to %ub step %step iter_args(%acc = %init) -> (tensor<128x32xf16, #A>) {
    // CHECK: scf.if
    // CHECK: {loop.cluster = 0 : i32, loop.stage = 0 : i32}
    %a_ptr = scf.if %cnd -> tensor<128x32x!tt.ptr<f16>, #A> {
      %a_ptr_ret = tt.addptr %a_ptr_init, %a_off : tensor<128x32x!tt.ptr<f16>, #A>, tensor<128x32xi32, #A>
      scf.yield %a_ptr_ret : tensor<128x32x!tt.ptr<f16>, #A>
    } else {
      scf.yield %a_ptr_init : tensor<128x32x!tt.ptr<f16>, #A>
    }
    // CHECK: tt.load {{.*}} {loop.cluster = 3 : i32, loop.stage = 0 : i32}
    %a = tt.load %a_ptr {tt.latency = 2 : i32} : tensor<128x32x!tt.ptr<f16>, #A>
    // CHECK: arith.addf {{.*}} {loop.cluster = 1 : i32, loop.stage = 2 : i32}
    %res = arith.addf %acc, %a : tensor<128x32xf16, #A>
    scf.yield %res : tensor<128x32xf16, #A>
  }
  tt.return %loop#0 : tensor<128x32xf16, #A>
}

// CHECK-LABEL: @independent_epilogue_if
tt.func @independent_epilogue_if(%lb : index, %ub : index, %step : index, %cnd : i1,
                 %a_ptr_init : tensor<128x32x!tt.ptr<f16>, #A>) -> tensor<128x32xf16, #A> {
  %init = arith.constant dense<0.00e+00> : tensor<128x32xf16, #A>
  %a_off = arith.constant dense<4> : tensor<128x32xi32, #A>
  %loop = scf.for %iv = %lb to %ub step %step iter_args(%acc = %init) -> (tensor<128x32xf16, #A>) {
    // CHECK: tt.load {{.*}} {loop.cluster = 2 : i32, loop.stage = 0 : i32}
    %a = tt.load %a_ptr_init {tt.latency = 2 : i32} : tensor<128x32x!tt.ptr<f16>, #A>
    // CHECK: arith.addf {{.*}} {loop.cluster = 0 : i32, loop.stage = 2 : i32}
    %res = arith.addf %acc, %a : tensor<128x32xf16, #A>
    // CHECK: scf.if
    // CHECK: {loop.cluster = 4 : i32, loop.stage = 2 : i32}
    scf.if %cnd {
      tt.store %a_ptr_init, %init : tensor<128x32x!tt.ptr<f16>, #A>
    }
    scf.yield %res : tensor<128x32xf16, #A>
  }
  tt.return %loop#0 : tensor<128x32xf16, #A>
}

// CHECK-LABEL: @independent_last_stage
tt.func @independent_last_stage(%lb : index, %ub : index, %step : index,
                 %a_ptr_init : tensor<128x32x!tt.ptr<f16>, #A>) -> (tensor<128x32xf16, #A>, tensor<128x32xf16, #A>) {
  %init = arith.constant dense<0.00e+00> : tensor<128x32xf16, #A>
  %loop:2 = scf.for %iv = %lb to %ub step %step iter_args(%acc = %init, %acc2 = %init) -> (tensor<128x32xf16, #A>, tensor<128x32xf16, #A>) {
    // CHECK: tt.load {{.*}} {loop.cluster = 2 : i32, loop.stage = 0 : i32}
    %a = tt.load %a_ptr_init {tt.latency = 2 : i32} : tensor<128x32x!tt.ptr<f16>, #A>
    // CHECK: arith.addf {{.*}} {loop.cluster = 0 : i32, loop.stage = 2 : i32}
    %res = arith.addf %acc, %a : tensor<128x32xf16, #A>
    // CHECK: arith.addf {{.*}} {loop.cluster = 0 : i32, loop.stage = 2 : i32}
    %res2 = arith.addf %acc2, %init : tensor<128x32xf16, #A>
    scf.yield %res, %res2 : tensor<128x32xf16, #A>, tensor<128x32xf16, #A>
  }
  tt.return %loop#0, %loop#1 : tensor<128x32xf16, #A>, tensor<128x32xf16, #A>
}

// CHECK-LABEL: @basic_pipeline
tt.func @basic_pipeline(%lb : index, %ub : index, %step : index,
                  %a_ptr_init : tensor<128x32x!tt.ptr<f16>, #AL>,
                  %b_ptr_init : tensor<32x128x!tt.ptr<f16>, #BL>) -> tensor<128x128xf32, #C> {
  %c_init = arith.constant dense<0.00e+00> : tensor<128x128xf32, #C>
  %a_off = arith.constant dense<4> : tensor<128x32xi32, #AL>
  %b_off = arith.constant dense<4> : tensor<32x128xi32, #BL>

  %loop:3 = scf.for %iv = %lb to %ub step %step iter_args(%a_ptr = %a_ptr_init, %b_ptr = %b_ptr_init, %prev_c = %c_init) -> (tensor<128x32x!tt.ptr<f16>, #AL>, tensor<32x128x!tt.ptr<f16>, #BL>, tensor<128x128xf32, #C>) {
    // CHECK: tt.load {{.*}} {loop.cluster = 3 : i32, loop.stage = 0 : i32}
    %a_ = tt.load %a_ptr {tt.latency = 2 : i32} : tensor<128x32x!tt.ptr<f16>, #AL>
    // CHECK: ttg.convert_layout {{.*}} {loop.cluster = 0 : i32, loop.stage = 2 : i32}
    %a = ttg.convert_layout %a_ : tensor<128x32xf16, #AL> -> tensor<128x32xf16, #A>
    // CHECK: tt.load {{.*}} {loop.cluster = 3 : i32, loop.stage = 0 : i32}
    %b_ = tt.load %b_ptr {tt.latency = 2 : i32} : tensor<32x128x!tt.ptr<f16>, #BL>
    // CHECK: ttg.convert_layout {{.*}} {loop.cluster = 0 : i32, loop.stage = 2 : i32}
    %b = ttg.convert_layout %b_ : tensor<32x128xf16, #BL> -> tensor<32x128xf16, #B>

    // CHECK: tt.dot {{.*}} {loop.cluster = 0 : i32, loop.stage = 2 : i32}
    %c = tt.dot %a, %b, %prev_c : tensor<128x32xf16, #A> * tensor<32x128xf16, #B> -> tensor<128x128xf32, #C>
    // CHECK: tt.addptr {{.*}} {loop.cluster = 2 : i32, loop.stage = 1 : i32}
    %next_a_ptr = tt.addptr %a_ptr, %a_off : tensor<128x32x!tt.ptr<f16>, #AL>, tensor<128x32xi32, #AL>
    // CHECK: tt.addptr {{.*}} {loop.cluster = 2 : i32, loop.stage = 1 : i32}
    %next_b_ptr = tt.addptr %b_ptr, %b_off : tensor<32x128x!tt.ptr<f16>, #BL>, tensor<32x128xi32, #BL>
    scf.yield %next_a_ptr, %next_b_ptr, %c : tensor<128x32x!tt.ptr<f16>, #AL>, tensor<32x128x!tt.ptr<f16>, #BL>, tensor<128x128xf32, #C>
  }
  tt.return %loop#2: tensor<128x128xf32, #C>
}

// CHECK-LABEL: @unpipelined_load
tt.func @unpipelined_load(%lb : index, %ub : index, %step : index,
                  %a_ptr_init : tensor<128x32x!tt.ptr<f16>, #AL>,
                  %b_ptr_init : tensor<32x128x!tt.ptr<f16>, #BL>) -> tensor<128x128xf32, #C> {
  %c_init = arith.constant dense<0.00e+00> : tensor<128x128xf32, #C>
  %a_off = arith.constant dense<4> : tensor<128x32xi32, #AL>
  %b_off = arith.constant dense<4> : tensor<32x128xi32, #BL>

  %loop:3 = scf.for %iv = %lb to %ub step %step iter_args(%a_ptr = %a_ptr_init, %b_ptr = %b_ptr_init, %prev_c = %c_init) -> (tensor<128x32x!tt.ptr<f16>, #AL>, tensor<32x128x!tt.ptr<f16>, #BL>, tensor<128x128xf32, #C>) {
    // CHECK: tt.load {{.*}} {loop.cluster = 3 : i32, loop.stage = 0 : i32}
    %a_ = tt.load %a_ptr {tt.latency = 2 : i32} : tensor<128x32x!tt.ptr<f16>, #AL>
    // CHECK: ttg.convert_layout {{.*}} {loop.cluster = 0 : i32, loop.stage = 2 : i32}
    %a = ttg.convert_layout %a_ : tensor<128x32xf16, #AL> -> tensor<128x32xf16, #A>
    // load below should be in the same stage as tt.dot (not pipelined)
    // CHECK: tt.load {{.*}} {loop.cluster = 0 : i32, loop.stage = 2 : i32}
    %b_ = tt.load %b_ptr : tensor<32x128x!tt.ptr<f16>, #BL>
    // CHECK: ttg.convert_layout {{.*}} {loop.cluster = 0 : i32, loop.stage = 2 : i32}
    %b = ttg.convert_layout %b_ : tensor<32x128xf16, #BL> -> tensor<32x128xf16, #B>

    // CHECK: tt.dot {{.*}} {loop.cluster = 0 : i32, loop.stage = 2 : i32}
    %c = tt.dot %a, %b, %prev_c : tensor<128x32xf16, #A> * tensor<32x128xf16, #B> -> tensor<128x128xf32, #C>
    // CHECK: tt.addptr {{.*}} {loop.cluster = 2 : i32, loop.stage = 1 : i32}
    %next_a_ptr = tt.addptr %a_ptr, %a_off : tensor<128x32x!tt.ptr<f16>, #AL>, tensor<128x32xi32, #AL>
    // addptr below should be scheduled to the last stage
    // CHECK: tt.addptr {{.*}} {loop.cluster = 0 : i32, loop.stage = 2 : i32}
    %next_b_ptr = tt.addptr %b_ptr, %b_off : tensor<32x128x!tt.ptr<f16>, #BL>, tensor<32x128xi32, #BL>
    scf.yield %next_a_ptr, %next_b_ptr, %c : tensor<128x32x!tt.ptr<f16>, #AL>, tensor<32x128x!tt.ptr<f16>, #BL>, tensor<128x128xf32, #C>
  }
  tt.return %loop#2: tensor<128x128xf32, #C>
}

// CHECK-LABEL: @epilogue_if
tt.func @epilogue_if(%lb : index, %ub : index, %step : index, %cnd : i1,
                  %a_ptr_init : tensor<128x32x!tt.ptr<f16>, #AL>,
                  %b_ptr_init : tensor<32x128x!tt.ptr<f16>, #BL>,
                  %c_ptr_store : tensor<128x128x!tt.ptr<f32>, #C>) -> tensor<128x128xf32, #C> {
  %c_init = arith.constant dense<0.00e+00> : tensor<128x128xf32, #C>
  %a_off = arith.constant dense<4> : tensor<128x32xi32, #AL>
  %b_off = arith.constant dense<4> : tensor<32x128xi32, #BL>

  %loop:3 = scf.for %iv = %lb to %ub step %step iter_args(%a_ptr = %a_ptr_init, %b_ptr = %b_ptr_init, %prev_c = %c_init) -> (tensor<128x32x!tt.ptr<f16>, #AL>, tensor<32x128x!tt.ptr<f16>, #BL>, tensor<128x128xf32, #C>) {
    // CHECK: tt.load {{.*}} {loop.cluster = 3 : i32, loop.stage = 0 : i32}
    %a_ = tt.load %a_ptr {tt.latency = 2 : i32} : tensor<128x32x!tt.ptr<f16>, #AL>
    // CHECK: ttg.convert_layout {{.*}} {loop.cluster = 0 : i32, loop.stage = 2 : i32}
    %a = ttg.convert_layout %a_ : tensor<128x32xf16, #AL> -> tensor<128x32xf16, #A>
    // CHECK: tt.load {{.*}} {loop.cluster = 3 : i32, loop.stage = 0 : i32}
    %b_ = tt.load %b_ptr {tt.latency = 2 : i32} : tensor<32x128x!tt.ptr<f16>, #BL>
    // CHECK: ttg.convert_layout {{.*}} {loop.cluster = 0 : i32, loop.stage = 2 : i32}
    %b = ttg.convert_layout %b_ : tensor<32x128xf16, #BL> -> tensor<32x128xf16, #B>

    // CHECK: tt.dot {{.*}} {loop.cluster = 0 : i32, loop.stage = 2 : i32}
    %c = tt.dot %a, %b, %prev_c : tensor<128x32xf16, #A> * tensor<32x128xf16, #B> -> tensor<128x128xf32, #C>
    // CHECK: scf.if
    // CHECK: {loop.cluster = 4 : i32, loop.stage = 2 : i32}
    scf.if %cnd {
      tt.store %c_ptr_store, %c : tensor<128x128x!tt.ptr<f32>, #C>
    }
    // CHECK: tt.addptr {{.*}} {loop.cluster = 2 : i32, loop.stage = 1 : i32}
    %next_a_ptr = tt.addptr %a_ptr, %a_off : tensor<128x32x!tt.ptr<f16>, #AL>, tensor<128x32xi32, #AL>
    // CHECK: tt.addptr {{.*}} {loop.cluster = 2 : i32, loop.stage = 1 : i32}
    %next_b_ptr = tt.addptr %b_ptr, %b_off : tensor<32x128x!tt.ptr<f16>, #BL>, tensor<32x128xi32, #BL>
    scf.yield %next_a_ptr, %next_b_ptr, %c : tensor<128x32x!tt.ptr<f16>, #AL>, tensor<32x128x!tt.ptr<f16>, #BL>, tensor<128x128xf32, #C>
  }
  tt.return %loop#2: tensor<128x128xf32, #C>
}

// CHECK-LABEL: @intermediate_use
tt.func @intermediate_use(%lb : index, %ub : index, %step : index,
                  %a_ptr_init : tensor<128x32x!tt.ptr<f16>, #AL>,
                  %b_ptr_init : tensor<32x128x!tt.ptr<f16>, #BL>) -> tensor<128x128xf32, #C> {
  %c_init = arith.constant dense<0.00e+00> : tensor<128x128xf32, #C>
  %a_off = arith.constant dense<4> : tensor<128x32xi32, #AL>
  %b_off = arith.constant dense<4> : tensor<32x128xi32, #BL>
  %c2 = arith.constant dense<2.00> : tensor<32x128xf16, #BL>

  %loop:3 = scf.for %iv = %lb to %ub step %step iter_args(%a_ptr = %a_ptr_init, %b_ptr = %b_ptr_init, %prev_c = %c_init) -> (tensor<128x32x!tt.ptr<f16>, #AL>, tensor<32x128x!tt.ptr<f16>, #BL>, tensor<128x128xf32, #C>) {
    // CHECK: tt.load {{.*}} {loop.cluster = 3 : i32, loop.stage = 0 : i32}
    %a_ = tt.load %a_ptr {tt.latency = 2 : i32} : tensor<128x32x!tt.ptr<f16>, #AL>
    // CHECK: ttg.convert_layout {{.*}} {loop.cluster = 0 : i32, loop.stage = 2 : i32}
    %a = ttg.convert_layout %a_ : tensor<128x32xf16, #AL> -> tensor<128x32xf16, #A>
    // CHECK: tt.load {{.*}} {loop.cluster = 3 : i32, loop.stage = 0 : i32}
    %b_ = tt.load %b_ptr {tt.latency = 2 : i32} : tensor<32x128x!tt.ptr<f16>, #BL>
    // CHECK: arith.mulf {{.*}} {loop.cluster = 0 : i32, loop.stage = 2 : i32}
    %b_2 = arith.mulf %b_ , %c2 : tensor<32x128xf16, #BL>
    // CHECK: ttg.convert_layout {{.*}} {loop.cluster = 0 : i32, loop.stage = 2 : i32}
    %b = ttg.convert_layout %b_2 : tensor<32x128xf16, #BL> -> tensor<32x128xf16, #B>

    // CHECK: tt.dot {{.*}} {loop.cluster = 0 : i32, loop.stage = 2 : i32}
    %c = tt.dot %a, %b, %prev_c : tensor<128x32xf16, #A> * tensor<32x128xf16, #B> -> tensor<128x128xf32, #C>
    // CHECK: tt.addptr {{.*}} {loop.cluster = 2 : i32, loop.stage = 1 : i32}
    %next_a_ptr = tt.addptr %a_ptr, %a_off : tensor<128x32x!tt.ptr<f16>, #AL>, tensor<128x32xi32, #AL>
    // CHECK: tt.addptr {{.*}} {loop.cluster = 2 : i32, loop.stage = 1 : i32}
    %next_b_ptr = tt.addptr %b_ptr, %b_off : tensor<32x128x!tt.ptr<f16>, #BL>, tensor<32x128xi32, #BL>
    scf.yield %next_a_ptr, %next_b_ptr, %c : tensor<128x32x!tt.ptr<f16>, #AL>, tensor<32x128x!tt.ptr<f16>, #BL>, tensor<128x128xf32, #C>
  }
  tt.return %loop#2: tensor<128x128xf32, #C>
}

// CHECK-LABEL: @indirect_load
tt.func @indirect_load(%lb : index, %ub : index, %step : index,
                  %a_ind_ptr_init : tensor<128x32x!tt.ptr<i32>, #AL>,
                  %a_ptr_init : tensor<128x32x!tt.ptr<f16>, #AL>,
                  %b_ptr_init : tensor<32x128x!tt.ptr<f16>, #BL>) -> tensor<128x128xf32, #C> {
  %c_init = arith.constant dense<0.00e+00> : tensor<128x128xf32, #C>
  %a_ind_off = arith.constant dense<4> : tensor<128x32xi32, #AL>
  %b_off = arith.constant dense<4> : tensor<32x128xi32, #BL>

  %loop:4 = scf.for %iv = %lb to %ub step %step iter_args(%a_ind_ptr = %a_ind_ptr_init, %a_ptr = %a_ptr_init, %b_ptr = %b_ptr_init, %prev_c = %c_init) -> (tensor<128x32x!tt.ptr<i32>, #AL>, tensor<128x32x!tt.ptr<f16>, #AL>, tensor<32x128x!tt.ptr<f16>, #BL>, tensor<128x128xf32, #C>) {
    // CHECK: tt.load {{.*}} {loop.cluster = 4 : i32, loop.stage = 0 : i32}
    %a_off = tt.load %a_ind_ptr {tt.latency = 1 : i32} : tensor<128x32x!tt.ptr<i32>, #AL>
    %next_a_ind_ptr = tt.addptr %a_ind_ptr, %a_ind_off : tensor<128x32x!tt.ptr<i32>, #AL>, tensor<128x32xi32, #AL>
    // CHECK: tt.addptr {{.*}} {loop.cluster = 2 : i32, loop.stage = 1 : i32}
    %next_a_ptr = tt.addptr %a_ptr, %a_off : tensor<128x32x!tt.ptr<f16>, #AL>, tensor<128x32xi32, #AL>
    // addptr below scheduled by scheduleDependencies to the same stage as tt.load that is using it
    // CHECK: tt.addptr {{.*}} {loop.cluster = 2 : i32, loop.stage = 1 : i32}
    %next_b_ptr = tt.addptr %b_ptr, %b_off : tensor<32x128x!tt.ptr<f16>, #BL>, tensor<32x128xi32, #BL>
    // CHECK: tt.load {{.*}} {loop.cluster = 2 : i32, loop.stage = 1 : i32}
    %a_ = tt.load %next_a_ptr {tt.latency = 2 : i32} : tensor<128x32x!tt.ptr<f16>, #AL>
    // CHECK: ttg.convert_layout {{.*}} {loop.cluster = 0 : i32, loop.stage = 3 : i32}
    %a = ttg.convert_layout %a_ : tensor<128x32xf16, #AL> -> tensor<128x32xf16, #A>
    // CHECK: tt.load {{.*}} {loop.cluster = 2 : i32, loop.stage = 1 : i32}
    %b_ = tt.load %next_b_ptr {tt.latency = 2 : i32} : tensor<32x128x!tt.ptr<f16>, #BL>
    // CHECK: ttg.convert_layout {{.*}} {loop.cluster = 0 : i32, loop.stage = 3 : i32}
    %b = ttg.convert_layout %b_ : tensor<32x128xf16, #BL> -> tensor<32x128xf16, #B>

    // CHECK: tt.dot {{.*}} {loop.cluster = 0 : i32, loop.stage = 3 : i32}
    %c = tt.dot %a, %b, %prev_c : tensor<128x32xf16, #A> * tensor<32x128xf16, #B> -> tensor<128x128xf32, #C>
    scf.yield %next_a_ind_ptr, %next_a_ptr, %next_b_ptr, %c : tensor<128x32x!tt.ptr<i32>, #AL>, tensor<128x32x!tt.ptr<f16>, #AL>, tensor<32x128x!tt.ptr<f16>, #BL>, tensor<128x128xf32, #C>
  }
  tt.return %loop#3: tensor<128x128xf32, #C>
}

// Verify that we don't schedule/pipeline loops with gpu.barrier
// CHECK-LABEL: @gpu_barrier
tt.func @gpu_barrier(%lb : index, %ub : index, %step : index,
                 %a_ptr_init : tensor<128x32x!tt.ptr<f16>, #A>) -> tensor<128x32xf16, #A> {
  %init = arith.constant dense<0.00e+00> : tensor<128x32xf16, #A>
  %loop = scf.for %iv = %lb to %ub step %step iter_args(%acc = %init) -> (tensor<128x32xf16, #A>) {
    // CHECK-NOT: loop.cluster
    %a = tt.load %a_ptr_init {tt.latency = 2 : i32} : tensor<128x32x!tt.ptr<f16>, #A>
    %res = arith.addf %acc, %a : tensor<128x32xf16, #A>
    gpu.barrier
    scf.yield %res : tensor<128x32xf16, #A>
  }
  tt.return %loop#0 : tensor<128x32xf16, #A>
}
}

// -----

#blocked = #ttg.blocked<{sizePerThread = [1, 8], threadsPerWarp = [2, 16], warpsPerCTA = [4, 1], order = [1, 0]}>
#blocked1 = #ttg.blocked<{sizePerThread = [1, 128], threadsPerWarp = [32, 1], warpsPerCTA = [4, 1], order = [1, 0]}>
#shared = #ttg.nvmma_shared<{swizzlingByteWidth = 128, transposed = false, elementBitWidth = 16}>
#tmem = #ttng.tensor_memory_encoding<blockM = 128, blockN = 128, unpacked = true>

module attributes {"ttg.num-warps" = 4 : i32, "ttg.num-ctas" = 1 : i32} {
// CHECK-LABEL: @tc_gen5_mma
tt.func @tc_gen5_mma(%lb : index, %ub : index, %step : index,
                  %A_ptr: tensor<128x128x!tt.ptr<f16>, #blocked1> {tt.divisibility = 16 : i32, tt.contiguity = 16 : i32},
                  %B: tensor<128x128xf16, #blocked1>,
                  %acc_tm : !ttg.memdesc<128x128xf32, #tmem, #ttng.tensor_memory>) -> () {
  %true = arith.constant true
  scf.for %iv = %lb to %ub step %step : index {
    // CHECK: tt.load {{.*}} {loop.cluster = 3 : i32, loop.stage = 0 : i32}
    %A = tt.load %A_ptr {tt.latency = 2 : i32} : tensor<128x128x!tt.ptr<f16>, #blocked1>
    // CHECK: ttg.local_alloc {{.*}} {loop.cluster = 1 : i32, loop.stage = 2 : i32}
    %A_sh = ttg.local_alloc %A : (tensor<128x128xf16, #blocked1>) -> !ttg.memdesc<128x128xf16, #shared, #ttg.shared_memory>
    // CHECK: ttg.local_alloc {{.*}} {loop.cluster = 1 : i32, loop.stage = 2 : i32}
    %B_sh = ttg.local_alloc %B : (tensor<128x128xf16, #blocked1>) -> !ttg.memdesc<128x128xf16, #shared, #ttg.shared_memory>
    // CHECK: ttng.tc_gen5_mma {{.*}} {loop.cluster = 1 : i32, loop.stage = 2 : i32, tt.self_latency = 1 : i32}
    %mma_tok = ttng.tc_gen5_mma %A_sh, %B_sh, %acc_tm[], %true, %true {tt.latency = 1 : i32, tt.self_latency = 1 : i32} : !ttg.memdesc<128x128xf16, #shared, #ttg.shared_memory>, !ttg.memdesc<128x128xf16, #shared, #ttg.shared_memory>, !ttg.memdesc<128x128xf32, #tmem, #ttng.tensor_memory>
    // CHECK: ttng.tmem_load {{.*}} {loop.cluster = 0 : i32, loop.stage = 3 : i32}
    %c, %load_tok = ttng.tmem_load %acc_tm[%mma_tok] : !ttg.memdesc<128x128xf32, #tmem, #ttng.tensor_memory> -> tensor<128x128xf32, #tmem>
    // CHECK: "use"{{.*}} {loop.cluster = 0 : i32, loop.stage = 3 : i32}
    "use"(%c) : (tensor<128x128xf32, #tmem>) -> ()
  }
  tt.return
}
}

// -----

#blocked = #ttg.blocked<{sizePerThread = [1, 8], threadsPerWarp = [2, 16], warpsPerCTA = [4, 1], order = [1, 0]}>
#blocked1 = #ttg.blocked<{sizePerThread = [1, 128], threadsPerWarp = [32, 1], warpsPerCTA = [4, 1], order = [1, 0]}>
#shared = #ttg.nvmma_shared<{swizzlingByteWidth = 128, transposed = false, elementBitWidth = 16}>
#tmem = #ttng.tensor_memory_encoding<blockM = 128, blockN = 128, unpacked = true>

module attributes {"ttg.num-warps" = 4 : i32, "ttg.num-ctas" = 1 : i32} {
// CHECK-LABEL: @tc_gen5_mma_if_user
tt.func @tc_gen5_mma_if_user(%lb : index, %ub : index, %step : index,
                  %A_ptr: tensor<128x128x!tt.ptr<f16>, #blocked1> {tt.divisibility = 16 : i32, tt.contiguity = 16 : i32},
                  %B: tensor<128x128xf16, #blocked1>,
                  %acc_tm : !ttg.memdesc<128x128xf32, #tmem, #ttng.tensor_memory>,
                  %cnd: i1) -> () {
  %true = arith.constant true
  scf.for %iv = %lb to %ub step %step : index {
    // CHECK: tt.load {{.*}} {loop.cluster = 3 : i32, loop.stage = 0 : i32}
    %A = tt.load %A_ptr {tt.latency = 2 : i32} : tensor<128x128x!tt.ptr<f16>, #blocked1>
    // CHECK: ttg.local_alloc {{.*}} {loop.cluster = 1 : i32, loop.stage = 2 : i32}
    %A_sh = ttg.local_alloc %A : (tensor<128x128xf16, #blocked1>) -> !ttg.memdesc<128x128xf16, #shared, #ttg.shared_memory>
    // CHECK: ttg.local_alloc {{.*}} {loop.cluster = 1 : i32, loop.stage = 2 : i32}
    %B_sh = ttg.local_alloc %B : (tensor<128x128xf16, #blocked1>) -> !ttg.memdesc<128x128xf16, #shared, #ttg.shared_memory>
    // CHECK: ttng.tc_gen5_mma {{.*}} {loop.cluster = 1 : i32, loop.stage = 2 : i32, tt.self_latency = 1 : i32}
    %mma_tok = ttng.tc_gen5_mma %A_sh, %B_sh, %acc_tm[], %true, %true {tt.latency = 1 : i32, tt.self_latency = 1 : i32} : !ttg.memdesc<128x128xf16, #shared, #ttg.shared_memory>, !ttg.memdesc<128x128xf16, #shared, #ttg.shared_memory>, !ttg.memdesc<128x128xf32, #tmem, #ttng.tensor_memory>
    scf.if %cnd {
      %c, %load_tok = ttng.tmem_load %acc_tm[%mma_tok] : !ttg.memdesc<128x128xf32, #tmem, #ttng.tensor_memory> -> tensor<128x128xf32, #tmem>
      "use"(%c) : (tensor<128x128xf32, #tmem>) -> ()
    }
    // CHECK: scf.if
    // CHECK: tmem_load
    // CHECK: "use"{{.*}}
    // CHECK-NOT: loop.cluster
    // CHECK: } {loop.cluster = 4 : i32, loop.stage = 3 : i32}
  }
  tt.return
}
}

// -----

#blocked = #ttg.blocked<{sizePerThread = [1, 8], threadsPerWarp = [2, 16], warpsPerCTA = [4, 1], order = [1, 0]}>
#blocked1 = #ttg.blocked<{sizePerThread = [1, 128], threadsPerWarp = [32, 1], warpsPerCTA = [4, 1], order = [1, 0]}>
#shared = #ttg.nvmma_shared<{swizzlingByteWidth = 128, transposed = false, elementBitWidth = 16}>
#shared1 = #ttg.swizzled_shared<{vec = 1, perPhase = 1, maxPhase = 1, order = [4, 3, 2, 1, 0]}>
#tmem = #ttng.tensor_memory_encoding<blockM = 128, blockN = 128, unpacked = true>

module attributes {"ttg.num-warps" = 4 : i32, "ttg.num-ctas" = 1 : i32} {
// CHECK-LABEL: @tc_gen5_mma_scaled
tt.func @tc_gen5_mma_scaled(%lb : index, %ub : index, %step : index,
                  %A_ptr: tensor<128x128x!tt.ptr<f16>, #blocked1> {tt.divisibility = 16 : i32, tt.contiguity = 16 : i32},
                  %B: tensor<128x128xf16, #blocked1>,
                  %A_sc_sh: !ttg.memdesc<1x2x32x4x4xi8, #shared1, #ttg.shared_memory>,
                  %B_sc_sh: !ttg.memdesc<1x2x32x4x4xi8, #shared1, #ttg.shared_memory>,
                  %acc_tm : !ttg.memdesc<128x128xf32, #tmem, #ttng.tensor_memory>) -> () {
  %true = arith.constant true
  scf.for %iv = %lb to %ub step %step : index {
    // CHECK: tt.load {{.*}} {loop.cluster = 3 : i32, loop.stage = 0 : i32}
    %A = tt.load %A_ptr {tt.latency = 2 : i32} : tensor<128x128x!tt.ptr<f16>, #blocked1>
    // CHECK: ttg.local_alloc {{.*}} {loop.cluster = 1 : i32, loop.stage = 2 : i32}
    %A_sh = ttg.local_alloc %A : (tensor<128x128xf16, #blocked1>) -> !ttg.memdesc<128x128xf16, #shared, #ttg.shared_memory>
    // CHECK: ttg.local_alloc {{.*}} {loop.cluster = 1 : i32, loop.stage = 2 : i32}
    %B_sh = ttg.local_alloc %B : (tensor<128x128xf16, #blocked1>) -> !ttg.memdesc<128x128xf16, #shared, #ttg.shared_memory>
    // CHECK: ttng.tc_gen5_mma_scaled {{.*}} {loop.cluster = 1 : i32, loop.stage = 2 : i32, tt.self_latency = 1 : i32}
    %mma_tok = ttng.tc_gen5_mma_scaled %A_sh, %B_sh, %acc_tm[], %A_sc_sh, %B_sc_sh, %true, %true lhs = e5m2 rhs = e5m2 {tt.latency = 1 : i32, tt.self_latency = 1 : i32} : !ttg.memdesc<128x128xf16, #shared, #ttg.shared_memory>, !ttg.memdesc<128x128xf16, #shared, #ttg.shared_memory>, !ttg.memdesc<128x128xf32, #tmem, #ttng.tensor_memory>, !ttg.memdesc<1x2x32x4x4xi8, #shared1, #ttg.shared_memory>, !ttg.memdesc<1x2x32x4x4xi8, #shared1, #ttg.shared_memory>
    // CHECK: ttng.tmem_load {{.*}} {loop.cluster = 0 : i32, loop.stage = 3 : i32}
    %c, %load_tok = ttng.tmem_load %acc_tm[%mma_tok] : !ttg.memdesc<128x128xf32, #tmem, #ttng.tensor_memory> -> tensor<128x128xf32, #tmem>
    // CHECK: "use"{{.*}} {loop.cluster = 0 : i32, loop.stage = 3 : i32}
    "use"(%c) : (tensor<128x128xf32, #tmem>) -> ()
  }
  tt.return
}
}

// -----

#blocked = #ttg.blocked<{sizePerThread = [1, 8], threadsPerWarp = [2, 16], warpsPerCTA = [4, 1], order = [1, 0]}>
#blocked1 = #ttg.blocked<{sizePerThread = [1, 128], threadsPerWarp = [32, 1], warpsPerCTA = [4, 1], order = [1, 0]}>
#shared = #ttg.nvmma_shared<{swizzlingByteWidth = 128, transposed = false, elementBitWidth = 16}>
#smem = #ttg.shared_memory
#tmem = #ttng.tensor_memory_encoding<blockM = 128, blockN = 128, unpacked = true>
module attributes {"ttg.num-ctas" = 1 : i32, "ttg.num-warps" = 4 : i32, ttg.target = "cuda:100", "ttg.threads-per-warp" = 32 : i32} {
  // CHECK-LABEL: @select_after_mma
  tt.func public @select_after_mma(%arg0: tensor<128x128x!tt.ptr<f16>, #blocked> {tt.contiguity = 16 : i32, tt.divisibility = 16 : i32}, %arg1: tensor<128x128x!tt.ptr<f16>, #blocked> {tt.contiguity = 16 : i32, tt.divisibility = 16 : i32}, %arg2: i32) -> tensor<128x128xf16, #blocked1> {
    %true = arith.constant true
    %cst = arith.constant dense<0.000000e+00> : tensor<128x128xf32, #blocked1>
    %cst_0 = arith.constant dense<2.000000e+00> : tensor<128x128xf32, #blocked1>
    %c0_i32 = arith.constant 0 : i32
    %c1_i32 = arith.constant 1 : i32
    %0 = "cnd"() : () -> i1
    %1, %acc_tok = ttng.tmem_alloc : () -> (!ttg.memdesc<128x128xf32, #tmem, #ttng.tensor_memory, mutable>, !ttg.async.token)
    %init_tok = ttng.tmem_store %cst, %1[%acc_tok], %true : tensor<128x128xf32, #blocked1> -> !ttg.memdesc<128x128xf32, #tmem, #ttng.tensor_memory, mutable>
    %last_tok = scf.for %arg3 = %c0_i32 to %arg2 step %c1_i32 iter_args(%tok = %init_tok) -> !ttg.async.token : i32 {
      %4 = tt.load %arg0 {tt.latency = 2 : i32} : tensor<128x128x!tt.ptr<f16>, #blocked>
      %5 = ttg.local_alloc %4 : (tensor<128x128xf16, #blocked>) -> !ttg.memdesc<128x128xf16, #shared, #smem, mutable>
      %6 = tt.load %arg1 {tt.latency = 2 : i32} : tensor<128x128x!tt.ptr<f16>, #blocked>
      %7 = ttg.local_alloc %6 : (tensor<128x128xf16, #blocked>) -> !ttg.memdesc<128x128xf16, #shared, #smem, mutable>
      %mma_tok = ttng.tc_gen5_mma %5, %7, %1[%tok], %true, %true {tt.latency = 1 : i32, tt.self_latency = 1 : i32} : !ttg.memdesc<128x128xf16, #shared, #smem, mutable>, !ttg.memdesc<128x128xf16, #shared, #smem, mutable>, !ttg.memdesc<128x128xf32, #tmem, #ttng.tensor_memory, mutable>
      // CHECK: arith.xori {{.*}} {loop.cluster = 0 : i32, loop.stage = 3 : i32}
      %8 = arith.xori %0, %true : i1
      // CHECK: ttng.tmem_store {{.*}} {loop.cluster = 0 : i32, loop.stage = 3 : i32}
      %store_tok = ttng.tmem_store %cst_0, %1[%mma_tok], %8 : tensor<128x128xf32, #blocked1> -> !ttg.memdesc<128x128xf32, #tmem, #ttng.tensor_memory, mutable>
      scf.yield %store_tok : !ttg.async.token
    } {tt.scheduled_max_stage = 3 : i32}
    %2, %res_tok = ttng.tmem_load %1[%last_tok] : !ttg.memdesc<128x128xf32, #tmem, #ttng.tensor_memory, mutable> -> tensor<128x128xf32, #blocked1>
    %3 = arith.truncf %2 : tensor<128x128xf32, #blocked1> to tensor<128x128xf16, #blocked1>
    tt.return %3 : tensor<128x128xf16, #blocked1>
  }
}

// -----

#blocked = #ttg.blocked<{sizePerThread = [1, 8], threadsPerWarp = [2, 16], warpsPerCTA = [4, 1], order = [1, 0]}>
#blocked1 = #ttg.blocked<{sizePerThread = [1, 128], threadsPerWarp = [32, 1], warpsPerCTA = [4, 1], order = [1, 0]}>
#shared = #ttg.nvmma_shared<{swizzlingByteWidth = 128, transposed = false, elementBitWidth = 16}>
#smem = #ttg.shared_memory
#tmem = #ttng.tensor_memory_encoding<blockM = 128, blockN = 128, unpacked = true>
module attributes {"ttg.num-ctas" = 1 : i32, "ttg.num-warps" = 4 : i32, ttg.target = "cuda:100", "ttg.threads-per-warp" = 32 : i32} {
  // CHECK-LABEL: @select_before_mma
  tt.func public @select_before_mma(%arg0: tensor<128x128x!tt.ptr<f16>, #blocked> {tt.contiguity = 16 : i32, tt.divisibility = 16 : i32}, %arg1: tensor<128x128x!tt.ptr<f16>, #blocked> {tt.contiguity = 16 : i32, tt.divisibility = 16 : i32}, %arg2: i32) -> tensor<128x128xf16, #blocked1> {
    %true = arith.constant true
    %cst = arith.constant dense<0.000000e+00> : tensor<128x128xf32, #blocked1>
    %cst_0 = arith.constant dense<2.000000e+00> : tensor<128x128xf32, #blocked1>
    %c0_i32 = arith.constant 0 : i32
    %c1_i32 = arith.constant 1 : i32
    %0 = "cnd"() : () -> i1
    %1, %acc_tok = ttng.tmem_alloc : () -> (!ttg.memdesc<128x128xf32, #tmem, #ttng.tensor_memory, mutable>, !ttg.async.token)
    %init_tok = ttng.tmem_store %cst, %1[%acc_tok], %true : tensor<128x128xf32, #blocked1> -> !ttg.memdesc<128x128xf32, #tmem, #ttng.tensor_memory, mutable>
    %last_tok = scf.for %arg3 = %c0_i32 to %arg2 step %c1_i32 iter_args(%tok = %init_tok) -> !ttg.async.token : i32 {
      // CHECK: arith.xori {{.*}} {loop.cluster = 0 : i32, loop.stage = 2 : i32}
      %8 = arith.xori %0, %true : i1
      // CHECK: ttng.tmem_store {{.*}} {loop.cluster = 0 : i32, loop.stage = 2 : i32}
      %store_tok = ttng.tmem_store %cst_0, %1[%tok], %8 : tensor<128x128xf32, #blocked1> -> !ttg.memdesc<128x128xf32, #tmem, #ttng.tensor_memory, mutable>
      %4 = tt.load %arg0 {tt.latency = 2 : i32} : tensor<128x128x!tt.ptr<f16>, #blocked>
      %5 = ttg.local_alloc %4 : (tensor<128x128xf16, #blocked>) -> !ttg.memdesc<128x128xf16, #shared, #smem, mutable>
      %6 = tt.load %arg1 {tt.latency = 2 : i32} : tensor<128x128x!tt.ptr<f16>, #blocked>
      %7 = ttg.local_alloc %6 : (tensor<128x128xf16, #blocked>) -> !ttg.memdesc<128x128xf16, #shared, #smem, mutable>
      // CHECK: ttng.tc_gen5_mma {{.*}} {loop.cluster = 0 : i32, loop.stage = 2 : i32, tt.self_latency = 1 : i32}
      %mma_tok = ttng.tc_gen5_mma %5, %7, %1[%store_tok], %true, %true {tt.latency = 1 : i32, tt.self_latency = 1 : i32} : !ttg.memdesc<128x128xf16, #shared, #smem, mutable>, !ttg.memdesc<128x128xf16, #shared, #smem, mutable>, !ttg.memdesc<128x128xf32, #tmem, #ttng.tensor_memory, mutable>
      scf.yield %mma_tok : !ttg.async.token
    } {tt.scheduled_max_stage = 3 : i32}
    %2, %res_tok = ttng.tmem_load %1[%last_tok] : !ttg.memdesc<128x128xf32, #tmem, #ttng.tensor_memory, mutable> -> tensor<128x128xf32, #blocked1>
    %3 = arith.truncf %2 : tensor<128x128xf32, #blocked1> to tensor<128x128xf16, #blocked1>
    tt.return %3 : tensor<128x128xf16, #blocked1>
  }
}

// -----

#blocked = #ttg.blocked<{sizePerThread = [1, 128], threadsPerWarp = [32, 1], warpsPerCTA = [4, 1], order = [1, 0]}>
#blocked1 = #ttg.blocked<{sizePerThread = [1, 8], threadsPerWarp = [2, 16], warpsPerCTA = [4, 1], order = [1, 0]}>
#shared = #ttg.nvmma_shared<{swizzlingByteWidth = 128, transposed = false, elementBitWidth = 16}>
#smem = #ttg.shared_memory
#tmem = #ttng.tensor_memory_encoding<blockM = 128, blockN = 128, unpacked = true>
module attributes {"ttg.num-ctas" = 1 : i32, "ttg.num-warps" = 4 : i32, ttg.target = "cuda:100", "ttg.threads-per-warp" = 32 : i32} {
  // CHECK-LABEL: @two_dots
<<<<<<< HEAD
  tt.func public @two_dots(%arg0: tensor<128x128x!tt.ptr<f16>, #blocked> {tt.contiguity = 16 : i32, tt.divisibility = 16 : i32}, %arg1: tensor<128x128x!tt.ptr<f16>, #blocked> {tt.contiguity = 16 : i32, tt.divisibility = 16 : i32}, %arg2: tensor<128x128x!tt.ptr<f32>, #blocked1> {tt.contiguity = 16 : i32, tt.divisibility = 16 : i32}, %arg3: tensor<128x128x!tt.ptr<f32>, #blocked1> {tt.contiguity = 16 : i32, tt.divisibility = 16 : i32}, %arg4: i32) attributes {noinline = false} {
=======
  tt.func public @two_dots(%arg0: tensor<128x128x!tt.ptr<f16>, #blocked> {tt.contiguity = 16 : i32, tt.divisibility = 16 : i32}, %arg1: tensor<128x128x!tt.ptr<f16>, #blocked> {tt.contiguity = 16 : i32, tt.divisibility = 16 : i32}, %arg2: tensor<128x128x!tt.ptr<f32>, #blocked> {tt.contiguity = 16 : i32, tt.divisibility = 16 : i32}, %arg3: tensor<128x128x!tt.ptr<f32>, #blocked> {tt.contiguity = 16 : i32, tt.divisibility = 16 : i32}, %arg4: i32) {
>>>>>>> cfe3dd07
    %true = arith.constant true
    %c0_i32 = arith.constant 0 : i32
    %c1_i32 = arith.constant 1 : i32
    %0, %acc_tok0 = ttng.tmem_alloc : () -> (!ttg.memdesc<128x128xf32, #tmem, #ttng.tensor_memory, mutable>, !ttg.async.token)
    %1, %acc_tok1 = ttng.tmem_alloc : () -> (!ttg.memdesc<128x128xf32, #tmem, #ttng.tensor_memory, mutable>, !ttg.async.token)
    %last_tok:2 = scf.for %arg5 = %c0_i32 to %arg4 step %c1_i32 iter_args(%tok0 = %acc_tok0, %tok1 = %acc_tok1) -> (!ttg.async.token, !ttg.async.token) : i32 {
      // CHECK: tt.load {{.*}} {loop.cluster = 4 : i32, loop.stage = 0 : i32}
      %2 = tt.load %arg0 {tt.latency = 2 : i32} : tensor<128x128x!tt.ptr<f16>, #blocked>
      // CHECK: ttg.local_alloc {{.*}} {loop.cluster = 2 : i32, loop.stage = 2 : i32}
      %3 = ttg.local_alloc %2 : (tensor<128x128xf16, #blocked>) -> !ttg.memdesc<128x128xf16, #shared, #smem, mutable>
      // CHECK: tt.load {{.*}} {loop.cluster = 4 : i32, loop.stage = 0 : i32}
      %4 = tt.load %arg1 {tt.latency = 2 : i32} : tensor<128x128x!tt.ptr<f16>, #blocked>
      // CHECK: ttg.local_alloc {{.*}} {loop.cluster = 2 : i32, loop.stage = 2 : i32}
      %5 = ttg.local_alloc %4 : (tensor<128x128xf16, #blocked>) -> !ttg.memdesc<128x128xf16, #shared, #smem, mutable>
      // CHECK: tt.load {{.*}} {loop.cluster = 2 : i32, loop.stage = 2 : i32}
      %6 = tt.load %arg2 : tensor<128x128x!tt.ptr<f32>, #blocked1>
      // CHECK: ttng.tmem_store {{.*}} {loop.cluster = 2 : i32, loop.stage = 2 : i32}
      %store_tok0 = ttng.tmem_store %6, %0[%tok0], %true : tensor<128x128xf32, #blocked1> -> !ttg.memdesc<128x128xf32, #tmem, #ttng.tensor_memory, mutable>
      // CHECK: ttng.tc_gen5_mma {{.*}} {loop.cluster = 2 : i32, loop.stage = 2 : i32, tt.self_latency = 1 : i32}
      %mma_tok0 = ttng.tc_gen5_mma %3, %5, %0[%store_tok0], %true, %true {tt.latency = 1 : i32, tt.self_latency = 1 : i32} : !ttg.memdesc<128x128xf16, #shared, #smem, mutable>, !ttg.memdesc<128x128xf16, #shared, #smem, mutable>, !ttg.memdesc<128x128xf32, #tmem, #ttng.tensor_memory, mutable>
      // CHECK: ttng.tmem_load {{.*}} {loop.cluster = 1 : i32, loop.stage = 3 : i32}
      %7, %load_tok0 = ttng.tmem_load %0[%mma_tok0] : !ttg.memdesc<128x128xf32, #tmem, #ttng.tensor_memory, mutable> -> tensor<128x128xf32, #blocked1>
      // CHECK: ttng.tmem_store {{.*}} {loop.cluster = 1 : i32, loop.stage = 3 : i32}
      %store_tok1 = ttng.tmem_store %7, %1[%tok1], %true : tensor<128x128xf32, #blocked1> -> !ttg.memdesc<128x128xf32, #tmem, #ttng.tensor_memory, mutable>
      // CHECK: ttng.tc_gen5_mma {{.*}} {loop.cluster = 1 : i32, loop.stage = 3 : i32, tt.self_latency = 1 : i32}
      %mma_tok1 = ttng.tc_gen5_mma %3, %5, %1[%store_tok1], %true, %true {tt.latency = 1 : i32, tt.self_latency = 1 : i32} : !ttg.memdesc<128x128xf16, #shared, #smem, mutable>, !ttg.memdesc<128x128xf16, #shared, #smem, mutable>, !ttg.memdesc<128x128xf32, #tmem, #ttng.tensor_memory, mutable>
      // CHECK: ttng.tmem_load {{.*}} {loop.cluster = 0 : i32, loop.stage = 4 : i32}
      %8, %load_tok1 = ttng.tmem_load %1[%mma_tok1] : !ttg.memdesc<128x128xf32, #tmem, #ttng.tensor_memory, mutable> -> tensor<128x128xf32, #blocked1>
      // CHECK: tt.store {{.*}} {loop.cluster = 0 : i32, loop.stage = 4 : i32}
      tt.store %arg3, %8 : tensor<128x128x!tt.ptr<f32>, #blocked1>
      scf.yield %load_tok0, %load_tok1 : !ttg.async.token, !ttg.async.token
    }
    tt.return
  }
}

// -----

#blocked = #ttg.blocked<{sizePerThread = [1, 8], threadsPerWarp = [2, 16], warpsPerCTA = [4, 1], order = [1, 0]}>
#blocked1 = #ttg.blocked<{sizePerThread = [1, 128], threadsPerWarp = [32, 1], warpsPerCTA = [4, 1], order = [1, 0]}>
#shared = #ttg.nvmma_shared<{swizzlingByteWidth = 128, transposed = false, elementBitWidth = 16}>
#tmem = #ttng.tensor_memory_encoding<blockM = 128, blockN = 128, unpacked = true>

module attributes {"ttg.num-warps" = 4 : i32, "ttg.num-ctas" = 1 : i32} {
// CHECK-LABEL: @tc_gen5_mma
tt.func @tc_gen5_mma(%lb : index, %ub : index, %step : index,
                  %A_ptr: tensor<128x128x!tt.ptr<f16>, #blocked1> {tt.divisibility = 16 : i32, tt.contiguity = 16 : i32},
                  %B: tensor<128x128xf16, #blocked1>,
                  %acc_tm : !ttg.memdesc<128x128xf32, #tmem, #ttng.tensor_memory>) -> () {
  %true = arith.constant true
  scf.for %iv = %lb to %ub step %step : index {
    // CHECK: tt.load {{.*}} {loop.cluster = 3 : i32, loop.stage = 0 : i32}
    %A = tt.load %A_ptr {tt.latency = 2 : i32} : tensor<128x128x!tt.ptr<f16>, #blocked1>
    // CHECK: ttg.local_alloc {{.*}} {loop.cluster = 1 : i32, loop.stage = 2 : i32}
    %A_sh = ttg.local_alloc %A : (tensor<128x128xf16, #blocked1>) -> !ttg.memdesc<128x128xf16, #shared, #ttg.shared_memory>
    // CHECK: ttg.local_alloc {{.*}} {loop.cluster = 1 : i32, loop.stage = 2 : i32}
    %B_sh = ttg.local_alloc %B : (tensor<128x128xf16, #blocked1>) -> !ttg.memdesc<128x128xf16, #shared, #ttg.shared_memory>
    // CHECK: ttng.tc_gen5_mma {{.*}} {loop.cluster = 1 : i32, loop.stage = 2 : i32, tt.self_latency = 1 : i32}
    %mma_tok = ttng.tc_gen5_mma %A_sh, %B_sh, %acc_tm[], %true, %true {tt.latency = 1 : i32, tt.self_latency = 1 : i32} : !ttg.memdesc<128x128xf16, #shared, #ttg.shared_memory>, !ttg.memdesc<128x128xf16, #shared, #ttg.shared_memory>, !ttg.memdesc<128x128xf32, #tmem, #ttng.tensor_memory>
    // CHECK: ttng.tmem_load {{.*}} {loop.cluster = 0 : i32, loop.stage = 3 : i32}
    %c, %load_tok = ttng.tmem_load %acc_tm[%mma_tok] : !ttg.memdesc<128x128xf32, #tmem, #ttng.tensor_memory> -> tensor<128x128xf32, #tmem>
    // CHECK: "use"{{.*}} {loop.cluster = 0 : i32, loop.stage = 3 : i32}
    "use"(%c) : (tensor<128x128xf32, #tmem>) -> ()
  }
  tt.return
}
}

// -----

#blocked = #ttg.blocked<{sizePerThread = [1, 8], threadsPerWarp = [2, 16], warpsPerCTA = [4, 1], order = [1, 0]}>
#blocked1 = #ttg.blocked<{sizePerThread = [1, 128], threadsPerWarp = [32, 1], warpsPerCTA = [4, 1], order = [1, 0]}>
#shared = #ttg.nvmma_shared<{swizzlingByteWidth = 128, transposed = false, elementBitWidth = 16}>
#tmem = #ttng.tensor_memory_encoding<blockM = 128, blockN = 128, unpacked = true>

module attributes {"ttg.num-warps" = 4 : i32, "ttg.num-ctas" = 1 : i32} {
// CHECK-LABEL: @tc_gen5_mma_if_user
tt.func @tc_gen5_mma_if_user(%lb : index, %ub : index, %step : index,
                  %A_ptr: tensor<128x128x!tt.ptr<f16>, #blocked1> {tt.divisibility = 16 : i32, tt.contiguity = 16 : i32},
                  %B: tensor<128x128xf16, #blocked1>,
                  %acc_tm : !ttg.memdesc<128x128xf32, #tmem, #ttng.tensor_memory>,
                  %cnd: i1) -> () {
  %true = arith.constant true
  scf.for %iv = %lb to %ub step %step : index {
    // CHECK: tt.load {{.*}} {loop.cluster = 3 : i32, loop.stage = 0 : i32}
    %A = tt.load %A_ptr {tt.latency = 2 : i32} : tensor<128x128x!tt.ptr<f16>, #blocked1>
    // CHECK: ttg.local_alloc {{.*}} {loop.cluster = 1 : i32, loop.stage = 2 : i32}
    %A_sh = ttg.local_alloc %A : (tensor<128x128xf16, #blocked1>) -> !ttg.memdesc<128x128xf16, #shared, #ttg.shared_memory>
    // CHECK: ttg.local_alloc {{.*}} {loop.cluster = 1 : i32, loop.stage = 2 : i32}
    %B_sh = ttg.local_alloc %B : (tensor<128x128xf16, #blocked1>) -> !ttg.memdesc<128x128xf16, #shared, #ttg.shared_memory>
    // CHECK: ttng.tc_gen5_mma {{.*}} {loop.cluster = 1 : i32, loop.stage = 2 : i32, tt.self_latency = 1 : i32}
    %mma_tok = ttng.tc_gen5_mma %A_sh, %B_sh, %acc_tm[], %true, %true {tt.latency = 1 : i32, tt.self_latency = 1 : i32} : !ttg.memdesc<128x128xf16, #shared, #ttg.shared_memory>, !ttg.memdesc<128x128xf16, #shared, #ttg.shared_memory>, !ttg.memdesc<128x128xf32, #tmem, #ttng.tensor_memory>
    scf.if %cnd {
      %c, %load_tok = ttng.tmem_load %acc_tm[%mma_tok] : !ttg.memdesc<128x128xf32, #tmem, #ttng.tensor_memory> -> tensor<128x128xf32, #tmem>
      "use"(%c) : (tensor<128x128xf32, #tmem>) -> ()
    }
    // CHECK: scf.if
    // CHECK: tmem_load
    // CHECK: "use"{{.*}}
    // CHECK-NOT: loop.cluster
    // CHECK: } {loop.cluster = 4 : i32, loop.stage = 3 : i32}
  }
  tt.return
}
}

// -----

#blocked = #ttg.blocked<{sizePerThread = [1, 8], threadsPerWarp = [2, 16], warpsPerCTA = [4, 1], order = [1, 0]}>
#blocked1 = #ttg.blocked<{sizePerThread = [1, 128], threadsPerWarp = [32, 1], warpsPerCTA = [4, 1], order = [1, 0]}>
#shared = #ttg.nvmma_shared<{swizzlingByteWidth = 128, transposed = false, elementBitWidth = 16}>
#shared1 = #ttg.swizzled_shared<{vec = 1, perPhase = 1, maxPhase = 1, order = [4, 3, 2, 1, 0]}>
#tmem = #ttng.tensor_memory_encoding<blockM = 128, blockN = 128, unpacked = true>

module attributes {"ttg.num-warps" = 4 : i32, "ttg.num-ctas" = 1 : i32} {
// CHECK-LABEL: @tc_gen5_mma_scaled
tt.func @tc_gen5_mma_scaled(%lb : index, %ub : index, %step : index,
                  %A_ptr: tensor<128x128x!tt.ptr<f16>, #blocked1> {tt.divisibility = 16 : i32, tt.contiguity = 16 : i32},
                  %B: tensor<128x128xf16, #blocked1>,
                  %A_sc_sh: !ttg.memdesc<1x2x32x4x4xi8, #shared1, #ttg.shared_memory>,
                  %B_sc_sh: !ttg.memdesc<1x2x32x4x4xi8, #shared1, #ttg.shared_memory>,
                  %acc_tm : !ttg.memdesc<128x128xf32, #tmem, #ttng.tensor_memory>) -> () {
  %true = arith.constant true
  scf.for %iv = %lb to %ub step %step : index {
    // CHECK: tt.load {{.*}} {loop.cluster = 3 : i32, loop.stage = 0 : i32}
    %A = tt.load %A_ptr {tt.latency = 2 : i32} : tensor<128x128x!tt.ptr<f16>, #blocked1>
    // CHECK: ttg.local_alloc {{.*}} {loop.cluster = 1 : i32, loop.stage = 2 : i32}
    %A_sh = ttg.local_alloc %A : (tensor<128x128xf16, #blocked1>) -> !ttg.memdesc<128x128xf16, #shared, #ttg.shared_memory>
    // CHECK: ttg.local_alloc {{.*}} {loop.cluster = 1 : i32, loop.stage = 2 : i32}
    %B_sh = ttg.local_alloc %B : (tensor<128x128xf16, #blocked1>) -> !ttg.memdesc<128x128xf16, #shared, #ttg.shared_memory>
    // CHECK: ttng.tc_gen5_mma_scaled {{.*}} {loop.cluster = 1 : i32, loop.stage = 2 : i32, tt.self_latency = 1 : i32}
    %mma_tok = ttng.tc_gen5_mma_scaled %A_sh, %B_sh, %acc_tm[], %A_sc_sh, %B_sc_sh, %true, %true lhs = e5m2 rhs = e5m2 {tt.latency = 1 : i32, tt.self_latency = 1 : i32} : !ttg.memdesc<128x128xf16, #shared, #ttg.shared_memory>, !ttg.memdesc<128x128xf16, #shared, #ttg.shared_memory>, !ttg.memdesc<128x128xf32, #tmem, #ttng.tensor_memory>, !ttg.memdesc<1x2x32x4x4xi8, #shared1, #ttg.shared_memory>, !ttg.memdesc<1x2x32x4x4xi8, #shared1, #ttg.shared_memory>
    // CHECK: ttng.tmem_load {{.*}} {loop.cluster = 0 : i32, loop.stage = 3 : i32}
    %c, %load_tok = ttng.tmem_load %acc_tm[%mma_tok] : !ttg.memdesc<128x128xf32, #tmem, #ttng.tensor_memory> -> tensor<128x128xf32, #tmem>
    // CHECK: "use"{{.*}} {loop.cluster = 0 : i32, loop.stage = 3 : i32}
    "use"(%c) : (tensor<128x128xf32, #tmem>) -> ()
  }
  tt.return
}
}

// -----

#blocked = #ttg.blocked<{sizePerThread = [1, 8], threadsPerWarp = [2, 16], warpsPerCTA = [4, 1], order = [1, 0]}>
#blocked1 = #ttg.blocked<{sizePerThread = [1, 128], threadsPerWarp = [32, 1], warpsPerCTA = [4, 1], order = [1, 0]}>
#shared = #ttg.nvmma_shared<{swizzlingByteWidth = 128, transposed = false, elementBitWidth = 16}>
#smem = #ttg.shared_memory
#tmem = #ttng.tensor_memory_encoding<blockM = 128, blockN = 128, unpacked = true>
module attributes {"ttg.num-ctas" = 1 : i32, "ttg.num-warps" = 4 : i32, ttg.target = "cuda:100", "ttg.threads-per-warp" = 32 : i32} {
  // CHECK-LABEL: @select_after_mma
  tt.func public @select_after_mma(%arg0: tensor<128x128x!tt.ptr<f16>, #blocked> {tt.contiguity = 16 : i32, tt.divisibility = 16 : i32}, %arg1: tensor<128x128x!tt.ptr<f16>, #blocked> {tt.contiguity = 16 : i32, tt.divisibility = 16 : i32}, %arg2: i32) -> tensor<128x128xf16, #blocked1> {
    %true = arith.constant true
    %cst = arith.constant dense<0.000000e+00> : tensor<128x128xf32, #blocked1>
    %cst_0 = arith.constant dense<2.000000e+00> : tensor<128x128xf32, #blocked1>
    %c0_i32 = arith.constant 0 : i32
    %c1_i32 = arith.constant 1 : i32
    %0 = "cnd"() : () -> i1
    %1, %acc_tok = ttng.tmem_alloc : () -> (!ttg.memdesc<128x128xf32, #tmem, #ttng.tensor_memory, mutable>, !ttg.async.token)
    %init_tok = ttng.tmem_store %cst, %1[%acc_tok], %true : tensor<128x128xf32, #blocked1> -> !ttg.memdesc<128x128xf32, #tmem, #ttng.tensor_memory, mutable>
    %last_tok = scf.for %arg3 = %c0_i32 to %arg2 step %c1_i32 iter_args(%tok = %init_tok) -> !ttg.async.token : i32 {
      %4 = tt.load %arg0 {tt.latency = 2 : i32} : tensor<128x128x!tt.ptr<f16>, #blocked>
      %5 = ttg.local_alloc %4 : (tensor<128x128xf16, #blocked>) -> !ttg.memdesc<128x128xf16, #shared, #smem, mutable>
      %6 = tt.load %arg1 {tt.latency = 2 : i32} : tensor<128x128x!tt.ptr<f16>, #blocked>
      %7 = ttg.local_alloc %6 : (tensor<128x128xf16, #blocked>) -> !ttg.memdesc<128x128xf16, #shared, #smem, mutable>
      %mma_tok = ttng.tc_gen5_mma %5, %7, %1[%tok], %true, %true {tt.latency = 1 : i32, tt.self_latency = 1 : i32} : !ttg.memdesc<128x128xf16, #shared, #smem, mutable>, !ttg.memdesc<128x128xf16, #shared, #smem, mutable>, !ttg.memdesc<128x128xf32, #tmem, #ttng.tensor_memory, mutable>
      // CHECK: arith.xori {{.*}} {loop.cluster = 0 : i32, loop.stage = 3 : i32}
      %8 = arith.xori %0, %true : i1
      // CHECK: ttng.tmem_store {{.*}} {loop.cluster = 0 : i32, loop.stage = 3 : i32}
      %store_tok = ttng.tmem_store %cst_0, %1[%mma_tok], %8 : tensor<128x128xf32, #blocked1> -> !ttg.memdesc<128x128xf32, #tmem, #ttng.tensor_memory, mutable>
      scf.yield %store_tok : !ttg.async.token
    } {tt.scheduled_max_stage = 3 : i32}
    %2, %res_tok = ttng.tmem_load %1[%last_tok] : !ttg.memdesc<128x128xf32, #tmem, #ttng.tensor_memory, mutable> -> tensor<128x128xf32, #blocked1>
    %3 = arith.truncf %2 : tensor<128x128xf32, #blocked1> to tensor<128x128xf16, #blocked1>
    tt.return %3 : tensor<128x128xf16, #blocked1>
  }
}

// -----

#blocked = #ttg.blocked<{sizePerThread = [1, 8], threadsPerWarp = [2, 16], warpsPerCTA = [4, 1], order = [1, 0]}>
#blocked1 = #ttg.blocked<{sizePerThread = [1, 128], threadsPerWarp = [32, 1], warpsPerCTA = [4, 1], order = [1, 0]}>
#shared = #ttg.nvmma_shared<{swizzlingByteWidth = 128, transposed = false, elementBitWidth = 16}>
#smem = #ttg.shared_memory
#tmem = #ttng.tensor_memory_encoding<blockM = 128, blockN = 128, unpacked = true>
module attributes {"ttg.num-ctas" = 1 : i32, "ttg.num-warps" = 4 : i32, ttg.target = "cuda:100", "ttg.threads-per-warp" = 32 : i32} {
  // CHECK-LABEL: @select_before_mma
  tt.func public @select_before_mma(%arg0: tensor<128x128x!tt.ptr<f16>, #blocked> {tt.contiguity = 16 : i32, tt.divisibility = 16 : i32}, %arg1: tensor<128x128x!tt.ptr<f16>, #blocked> {tt.contiguity = 16 : i32, tt.divisibility = 16 : i32}, %arg2: i32) -> tensor<128x128xf16, #blocked1> {
    %true = arith.constant true
    %cst = arith.constant dense<0.000000e+00> : tensor<128x128xf32, #blocked1>
    %cst_0 = arith.constant dense<2.000000e+00> : tensor<128x128xf32, #blocked1>
    %c0_i32 = arith.constant 0 : i32
    %c1_i32 = arith.constant 1 : i32
    %0 = "cnd"() : () -> i1
    %1, %acc_tok = ttng.tmem_alloc : () -> (!ttg.memdesc<128x128xf32, #tmem, #ttng.tensor_memory, mutable>, !ttg.async.token)
    %init_tok = ttng.tmem_store %cst, %1[%acc_tok], %true : tensor<128x128xf32, #blocked1> -> !ttg.memdesc<128x128xf32, #tmem, #ttng.tensor_memory, mutable>
    %last_tok = scf.for %arg3 = %c0_i32 to %arg2 step %c1_i32 iter_args(%tok = %init_tok) -> !ttg.async.token : i32 {
      // CHECK: arith.xori {{.*}} {loop.cluster = 0 : i32, loop.stage = 2 : i32}
      %8 = arith.xori %0, %true : i1
      // CHECK: ttng.tmem_store {{.*}} {loop.cluster = 0 : i32, loop.stage = 2 : i32}
      %store_tok = ttng.tmem_store %cst_0, %1[%tok], %8 : tensor<128x128xf32, #blocked1> -> !ttg.memdesc<128x128xf32, #tmem, #ttng.tensor_memory, mutable>
      %4 = tt.load %arg0 {tt.latency = 2 : i32} : tensor<128x128x!tt.ptr<f16>, #blocked>
      %5 = ttg.local_alloc %4 : (tensor<128x128xf16, #blocked>) -> !ttg.memdesc<128x128xf16, #shared, #smem, mutable>
      %6 = tt.load %arg1 {tt.latency = 2 : i32} : tensor<128x128x!tt.ptr<f16>, #blocked>
      %7 = ttg.local_alloc %6 : (tensor<128x128xf16, #blocked>) -> !ttg.memdesc<128x128xf16, #shared, #smem, mutable>
      // CHECK: ttng.tc_gen5_mma {{.*}} {loop.cluster = 0 : i32, loop.stage = 2 : i32, tt.self_latency = 1 : i32}
      %mma_tok = ttng.tc_gen5_mma %5, %7, %1[%store_tok], %true, %true {tt.latency = 1 : i32, tt.self_latency = 1 : i32} : !ttg.memdesc<128x128xf16, #shared, #smem, mutable>, !ttg.memdesc<128x128xf16, #shared, #smem, mutable>, !ttg.memdesc<128x128xf32, #tmem, #ttng.tensor_memory, mutable>
      scf.yield %mma_tok : !ttg.async.token
    } {tt.scheduled_max_stage = 3 : i32}
    %2, %res_tok = ttng.tmem_load %1[%last_tok] : !ttg.memdesc<128x128xf32, #tmem, #ttng.tensor_memory, mutable> -> tensor<128x128xf32, #blocked1>
    %3 = arith.truncf %2 : tensor<128x128xf32, #blocked1> to tensor<128x128xf16, #blocked1>
    tt.return %3 : tensor<128x128xf16, #blocked1>
  }
}

// -----

#blocked = #ttg.blocked<{sizePerThread = [1, 128], threadsPerWarp = [32, 1], warpsPerCTA = [4, 1], order = [1, 0]}>
#blocked1 = #ttg.blocked<{sizePerThread = [1, 8], threadsPerWarp = [2, 16], warpsPerCTA = [4, 1], order = [1, 0]}>
#shared = #ttg.nvmma_shared<{swizzlingByteWidth = 128, transposed = false, elementBitWidth = 16}>
#smem = #ttg.shared_memory
#tmem = #ttng.tensor_memory_encoding<blockM = 128, blockN = 128, unpacked = true>
module attributes {"ttg.num-ctas" = 1 : i32, "ttg.num-warps" = 4 : i32, ttg.target = "cuda:100", "ttg.threads-per-warp" = 32 : i32} {
  // CHECK-LABEL: @two_dots
<<<<<<< HEAD
  tt.func public @two_dots(%arg0: tensor<128x128x!tt.ptr<f16>, #blocked> {tt.contiguity = 16 : i32, tt.divisibility = 16 : i32}, %arg1: tensor<128x128x!tt.ptr<f16>, #blocked> {tt.contiguity = 16 : i32, tt.divisibility = 16 : i32}, %arg2: tensor<128x128x!tt.ptr<f32>, #blocked1> {tt.contiguity = 16 : i32, tt.divisibility = 16 : i32}, %arg3: tensor<128x128x!tt.ptr<f32>, #blocked1> {tt.contiguity = 16 : i32, tt.divisibility = 16 : i32}, %arg4: i32) attributes {noinline = false} {
=======
  tt.func public @two_dots(%arg0: tensor<128x128x!tt.ptr<f16>, #blocked> {tt.contiguity = 16 : i32, tt.divisibility = 16 : i32}, %arg1: tensor<128x128x!tt.ptr<f16>, #blocked> {tt.contiguity = 16 : i32, tt.divisibility = 16 : i32}, %arg2: tensor<128x128x!tt.ptr<f32>, #blocked> {tt.contiguity = 16 : i32, tt.divisibility = 16 : i32}, %arg3: tensor<128x128x!tt.ptr<f32>, #blocked> {tt.contiguity = 16 : i32, tt.divisibility = 16 : i32}, %arg4: i32) {
>>>>>>> cfe3dd07
    %true = arith.constant true
    %c0_i32 = arith.constant 0 : i32
    %c1_i32 = arith.constant 1 : i32
    %0, %acc_tok0 = ttng.tmem_alloc : () -> (!ttg.memdesc<128x128xf32, #tmem, #ttng.tensor_memory, mutable>, !ttg.async.token)
    %1, %acc_tok1 = ttng.tmem_alloc : () -> (!ttg.memdesc<128x128xf32, #tmem, #ttng.tensor_memory, mutable>, !ttg.async.token)
    %last_tok:2 = scf.for %arg5 = %c0_i32 to %arg4 step %c1_i32 iter_args(%tok0 = %acc_tok0, %tok1 = %acc_tok1) -> (!ttg.async.token, !ttg.async.token) : i32 {
      // CHECK: tt.load {{.*}} {loop.cluster = 4 : i32, loop.stage = 0 : i32}
      %2 = tt.load %arg0 {tt.latency = 2 : i32} : tensor<128x128x!tt.ptr<f16>, #blocked>
      // CHECK: ttg.local_alloc {{.*}} {loop.cluster = 2 : i32, loop.stage = 2 : i32}
      %3 = ttg.local_alloc %2 : (tensor<128x128xf16, #blocked>) -> !ttg.memdesc<128x128xf16, #shared, #smem, mutable>
      // CHECK: tt.load {{.*}} {loop.cluster = 4 : i32, loop.stage = 0 : i32}
      %4 = tt.load %arg1 {tt.latency = 2 : i32} : tensor<128x128x!tt.ptr<f16>, #blocked>
      // CHECK: ttg.local_alloc {{.*}} {loop.cluster = 2 : i32, loop.stage = 2 : i32}
      %5 = ttg.local_alloc %4 : (tensor<128x128xf16, #blocked>) -> !ttg.memdesc<128x128xf16, #shared, #smem, mutable>
      // CHECK: tt.load {{.*}} {loop.cluster = 2 : i32, loop.stage = 2 : i32}
      %6 = tt.load %arg2 : tensor<128x128x!tt.ptr<f32>, #blocked1>
      // CHECK: ttng.tmem_store {{.*}} {loop.cluster = 2 : i32, loop.stage = 2 : i32}
      %store_tok0 = ttng.tmem_store %6, %0[%tok0], %true : tensor<128x128xf32, #blocked1> -> !ttg.memdesc<128x128xf32, #tmem, #ttng.tensor_memory, mutable>
      // CHECK: ttng.tc_gen5_mma {{.*}} {loop.cluster = 2 : i32, loop.stage = 2 : i32, tt.self_latency = 1 : i32}
      %mma_tok0 = ttng.tc_gen5_mma %3, %5, %0[%store_tok0], %true, %true {tt.latency = 1 : i32, tt.self_latency = 1 : i32} : !ttg.memdesc<128x128xf16, #shared, #smem, mutable>, !ttg.memdesc<128x128xf16, #shared, #smem, mutable>, !ttg.memdesc<128x128xf32, #tmem, #ttng.tensor_memory, mutable>
      // CHECK: ttng.tmem_load {{.*}} {loop.cluster = 1 : i32, loop.stage = 3 : i32}
      %7, %load_tok0 = ttng.tmem_load %0[%mma_tok0] : !ttg.memdesc<128x128xf32, #tmem, #ttng.tensor_memory, mutable> -> tensor<128x128xf32, #blocked1>
      // CHECK: ttng.tmem_store {{.*}} {loop.cluster = 1 : i32, loop.stage = 3 : i32}
      %store_tok1 = ttng.tmem_store %7, %1[%tok1], %true : tensor<128x128xf32, #blocked1> -> !ttg.memdesc<128x128xf32, #tmem, #ttng.tensor_memory, mutable>
      // CHECK: ttng.tc_gen5_mma {{.*}} {loop.cluster = 1 : i32, loop.stage = 3 : i32, tt.self_latency = 1 : i32}
      %mma_tok1 = ttng.tc_gen5_mma %3, %5, %1[%store_tok1], %true, %true {tt.latency = 1 : i32, tt.self_latency = 1 : i32} : !ttg.memdesc<128x128xf16, #shared, #smem, mutable>, !ttg.memdesc<128x128xf16, #shared, #smem, mutable>, !ttg.memdesc<128x128xf32, #tmem, #ttng.tensor_memory, mutable>
      // CHECK: ttng.tmem_load {{.*}} {loop.cluster = 0 : i32, loop.stage = 4 : i32}
      %8, %load_tok1 = ttng.tmem_load %1[%mma_tok1] : !ttg.memdesc<128x128xf32, #tmem, #ttng.tensor_memory, mutable> -> tensor<128x128xf32, #blocked1>
      // CHECK: tt.store {{.*}} {loop.cluster = 0 : i32, loop.stage = 4 : i32}
      tt.store %arg3, %8 : tensor<128x128x!tt.ptr<f32>, #blocked1>
      scf.yield %load_tok0, %load_tok1 : !ttg.async.token, !ttg.async.token
    }
    tt.return
  }
}

// -----

#blocked = #ttg.blocked<{sizePerThread = [1, 8], threadsPerWarp = [2, 16], warpsPerCTA = [4, 1], order = [1, 0]}>
#blocked1 = #ttg.blocked<{sizePerThread = [1, 128], threadsPerWarp = [32, 1], warpsPerCTA = [4, 1], order = [1, 0]}>
#shared = #ttg.nvmma_shared<{swizzlingByteWidth = 128, transposed = false, elementBitWidth = 16}>
#smem = #ttg.shared_memory
#tmem = #ttng.tensor_memory_encoding<blockM = 128, blockN = 128, unpacked = true>
module attributes {"ttg.num-ctas" = 1 : i32, "ttg.num-warps" = 4 : i32, ttg.target = "cuda:100", "ttg.threads-per-warp" = 32 : i32} {
  // CHECK-LABEL: @changed_acc_before_mma
  tt.func public @changed_acc_before_mma(%arg0: tensor<128x128x!tt.ptr<f16>, #blocked> {tt.contiguity = 16 : i32, tt.divisibility = 16 : i32}, %arg1: tensor<128x128x!tt.ptr<f16>, #blocked> {tt.contiguity = 16 : i32, tt.divisibility = 16 : i32}, %arg2: i32) -> tensor<128x128xf16, #blocked1> {
    %true = arith.constant true
    %cst = arith.constant dense<0.000000e+00> : tensor<128x128xf32, #blocked1>
    %cst_0 = arith.constant dense<2.000000e+00> : tensor<128x128xf32, #blocked1>
    %c0_i32 = arith.constant 0 : i32
    %c1_i32 = arith.constant 1 : i32
    %0, %acc_tok = ttng.tmem_alloc : () -> (!ttg.memdesc<128x128xf32, #tmem, #ttng.tensor_memory, mutable>, !ttg.async.token)
    %init_tok = ttng.tmem_store %cst, %0[%acc_tok], %true : tensor<128x128xf32, #blocked1> -> !ttg.memdesc<128x128xf32, #tmem, #ttng.tensor_memory, mutable>
    %last_tok = scf.for %arg3 = %c0_i32 to %arg2 step %c1_i32 iter_args(%tok = %init_tok) -> !ttg.async.token : i32 {
      // CHECK: tt.load {{.*}} {loop.cluster = 2 : i32, loop.stage = 0 : i32}
      %3 = tt.load %arg0 {tt.latency = 2 : i32} : tensor<128x128x!tt.ptr<f16>, #blocked>
      // CHECK: ttg.local_alloc {{.*}} {loop.cluster = 0 : i32, loop.stage = 2 : i32}
      %4 = ttg.local_alloc %3 : (tensor<128x128xf16, #blocked>) -> !ttg.memdesc<128x128xf16, #shared, #smem, mutable>
      // CHECK: tt.load {{.*}} {loop.cluster = 2 : i32, loop.stage = 0 : i32}
      %5 = tt.load %arg1 {tt.latency = 2 : i32} : tensor<128x128x!tt.ptr<f16>, #blocked>
      // CHECK: ttg.local_alloc {{.*}} {loop.cluster = 0 : i32, loop.stage = 2 : i32}
      %6 = ttg.local_alloc %5 : (tensor<128x128xf16, #blocked>) -> !ttg.memdesc<128x128xf16, #shared, #smem, mutable>
      // CHECK: ttng.tmem_load {{.*}} {loop.cluster = 0 : i32, loop.stage = 2 : i32}
      %7, %load_tok = ttng.tmem_load %0[%tok] : !ttg.memdesc<128x128xf32, #tmem, #ttng.tensor_memory, mutable> -> tensor<128x128xf32, #blocked1>
      // CHECK: arith.mulf {{.*}} {loop.cluster = 0 : i32, loop.stage = 2 : i32}
      %8 = arith.mulf %7, %cst_0 : tensor<128x128xf32, #blocked1>
      // CHECK: ttng.tmem_store {{.*}} {loop.cluster = 0 : i32, loop.stage = 2 : i32}
      %store_tok = ttng.tmem_store %8, %0[%load_tok], %true : tensor<128x128xf32, #blocked1> -> !ttg.memdesc<128x128xf32, #tmem, #ttng.tensor_memory, mutable>
      // CHECK: ttng.tc_gen5_mma {{.*}} {loop.cluster = 0 : i32, loop.stage = 2 : i32}
      %mma_tok = ttng.tc_gen5_mma %4, %6, %0[%store_tok], %true, %true : !ttg.memdesc<128x128xf16, #shared, #smem, mutable>, !ttg.memdesc<128x128xf16, #shared, #smem, mutable>, !ttg.memdesc<128x128xf32, #tmem, #ttng.tensor_memory, mutable>
      scf.yield %mma_tok : !ttg.async.token
    } {tt.scheduled_max_stage = 2 : i32}
    %1, %res_tok = ttng.tmem_load %0[%last_tok] : !ttg.memdesc<128x128xf32, #tmem, #ttng.tensor_memory, mutable> -> tensor<128x128xf32, #blocked1>
    %2 = arith.truncf %1 : tensor<128x128xf32, #blocked1> to tensor<128x128xf16, #blocked1>
    tt.return %2 : tensor<128x128xf16, #blocked1>
  }
}

// -----

#blocked = #ttg.blocked<{sizePerThread = [1, 4], threadsPerWarp = [32, 1], warpsPerCTA = [4, 1], order = [1, 0]}>
#linear = #ttg.linear<{register = [[0, 1], [0, 2], [32, 0], [64, 0]], lane = [[1, 0], [2, 0], [4, 0], [8, 0], [16, 0]], warp = [[0, 0], [0, 0]], block = []}>
#shared = #ttg.nvmma_shared<{swizzlingByteWidth = 0, transposed = false, elementBitWidth = 8}>
#smem = #ttg.shared_memory
#tmem_scales = #ttng.tensor_memory_scales_encoding<>

module attributes {"ttg.num-warps" = 4 : i32} {

// CHECK-LABEL: @backwards_prop_existing
tt.func public @backwards_prop_existing(%arg0: i32, %arg1: tensor<128x4x!tt.ptr<i8>, #blocked>) {
  %c0_i32 = arith.constant 0 : i32
  %c1_i32 = arith.constant 1 : i32
  scf.for %arg2 = %c0_i32 to %arg0 step %c1_i32  : i32 {
    %0 = tt.load %arg1 {loop.cluster = 2 : i32, loop.stage = 3 : i32} : tensor<128x4x!tt.ptr<i8>, #blocked>
    %1 = ttg.local_alloc %0 : (tensor<128x4xi8, #blocked>) -> !ttg.memdesc<128x4xi8, #shared, #smem>
    // CHECK: ttg.local_load %{{.*}} {loop.cluster = 0 : i32, loop.stage = 0 : i32}
    %2 = ttg.local_load %1 : !ttg.memdesc<128x4xi8, #shared, #smem> -> tensor<128x4xi8, #linear>
    %result = ttng.tmem_alloc %2 {loop.cluster = 2 : i32, loop.stage = 3 : i32} : (tensor<128x4xi8, #linear>) -> !ttg.memdesc<128x4xi8, #tmem_scales, #ttng.tensor_memory>
    "use"(%result) {loop.cluster = 2 : i32, loop.stage = 3 : i32} : (!ttg.memdesc<128x4xi8, #tmem_scales, #ttng.tensor_memory>) -> ()
  } {tt.scheduled_max_stage = 3 : i32, tt.warp_specialize}
  tt.return
}

}<|MERGE_RESOLUTION|>--- conflicted
+++ resolved
@@ -539,11 +539,7 @@
 #tmem = #ttng.tensor_memory_encoding<blockM = 128, blockN = 128, unpacked = true>
 module attributes {"ttg.num-ctas" = 1 : i32, "ttg.num-warps" = 4 : i32, ttg.target = "cuda:100", "ttg.threads-per-warp" = 32 : i32} {
   // CHECK-LABEL: @two_dots
-<<<<<<< HEAD
-  tt.func public @two_dots(%arg0: tensor<128x128x!tt.ptr<f16>, #blocked> {tt.contiguity = 16 : i32, tt.divisibility = 16 : i32}, %arg1: tensor<128x128x!tt.ptr<f16>, #blocked> {tt.contiguity = 16 : i32, tt.divisibility = 16 : i32}, %arg2: tensor<128x128x!tt.ptr<f32>, #blocked1> {tt.contiguity = 16 : i32, tt.divisibility = 16 : i32}, %arg3: tensor<128x128x!tt.ptr<f32>, #blocked1> {tt.contiguity = 16 : i32, tt.divisibility = 16 : i32}, %arg4: i32) attributes {noinline = false} {
-=======
-  tt.func public @two_dots(%arg0: tensor<128x128x!tt.ptr<f16>, #blocked> {tt.contiguity = 16 : i32, tt.divisibility = 16 : i32}, %arg1: tensor<128x128x!tt.ptr<f16>, #blocked> {tt.contiguity = 16 : i32, tt.divisibility = 16 : i32}, %arg2: tensor<128x128x!tt.ptr<f32>, #blocked> {tt.contiguity = 16 : i32, tt.divisibility = 16 : i32}, %arg3: tensor<128x128x!tt.ptr<f32>, #blocked> {tt.contiguity = 16 : i32, tt.divisibility = 16 : i32}, %arg4: i32) {
->>>>>>> cfe3dd07
+  tt.func public @two_dots(%arg0: tensor<128x128x!tt.ptr<f16>, #blocked> {tt.contiguity = 16 : i32, tt.divisibility = 16 : i32}, %arg1: tensor<128x128x!tt.ptr<f16>, #blocked> {tt.contiguity = 16 : i32, tt.divisibility = 16 : i32}, %arg2: tensor<128x128x!tt.ptr<f32>, #blocked1> {tt.contiguity = 16 : i32, tt.divisibility = 16 : i32}, %arg3: tensor<128x128x!tt.ptr<f32>, #blocked1> {tt.contiguity = 16 : i32, tt.divisibility = 16 : i32}, %arg4: i32) {
     %true = arith.constant true
     %c0_i32 = arith.constant 0 : i32
     %c1_i32 = arith.constant 1 : i32
@@ -767,11 +763,7 @@
 #tmem = #ttng.tensor_memory_encoding<blockM = 128, blockN = 128, unpacked = true>
 module attributes {"ttg.num-ctas" = 1 : i32, "ttg.num-warps" = 4 : i32, ttg.target = "cuda:100", "ttg.threads-per-warp" = 32 : i32} {
   // CHECK-LABEL: @two_dots
-<<<<<<< HEAD
-  tt.func public @two_dots(%arg0: tensor<128x128x!tt.ptr<f16>, #blocked> {tt.contiguity = 16 : i32, tt.divisibility = 16 : i32}, %arg1: tensor<128x128x!tt.ptr<f16>, #blocked> {tt.contiguity = 16 : i32, tt.divisibility = 16 : i32}, %arg2: tensor<128x128x!tt.ptr<f32>, #blocked1> {tt.contiguity = 16 : i32, tt.divisibility = 16 : i32}, %arg3: tensor<128x128x!tt.ptr<f32>, #blocked1> {tt.contiguity = 16 : i32, tt.divisibility = 16 : i32}, %arg4: i32) attributes {noinline = false} {
-=======
-  tt.func public @two_dots(%arg0: tensor<128x128x!tt.ptr<f16>, #blocked> {tt.contiguity = 16 : i32, tt.divisibility = 16 : i32}, %arg1: tensor<128x128x!tt.ptr<f16>, #blocked> {tt.contiguity = 16 : i32, tt.divisibility = 16 : i32}, %arg2: tensor<128x128x!tt.ptr<f32>, #blocked> {tt.contiguity = 16 : i32, tt.divisibility = 16 : i32}, %arg3: tensor<128x128x!tt.ptr<f32>, #blocked> {tt.contiguity = 16 : i32, tt.divisibility = 16 : i32}, %arg4: i32) {
->>>>>>> cfe3dd07
+  tt.func public @two_dots(%arg0: tensor<128x128x!tt.ptr<f16>, #blocked> {tt.contiguity = 16 : i32, tt.divisibility = 16 : i32}, %arg1: tensor<128x128x!tt.ptr<f16>, #blocked> {tt.contiguity = 16 : i32, tt.divisibility = 16 : i32}, %arg2: tensor<128x128x!tt.ptr<f32>, #blocked1> {tt.contiguity = 16 : i32, tt.divisibility = 16 : i32}, %arg3: tensor<128x128x!tt.ptr<f32>, #blocked1> {tt.contiguity = 16 : i32, tt.divisibility = 16 : i32}, %arg4: i32) {
     %true = arith.constant true
     %c0_i32 = arith.constant 0 : i32
     %c1_i32 = arith.constant 1 : i32
