// RUN: triton-opt %s -split-input-file -tritongpu-optimize-dot-operands -canonicalize | FileCheck %s

#Cv2 = #ttg.nvidia_mma<{versionMajor = 2, warpsPerCTA = [4, 1]}>
#Av2k1 = #ttg.dot_op<{opIdx = 0, parent = #Cv2, kWidth=1}>
#Bv2k1 = #ttg.dot_op<{opIdx = 1, parent = #Cv2, kWidth=1}>
#Av2k2 = #ttg.dot_op<{opIdx = 0, parent = #Cv2, kWidth=2}>
#Bv2k2 = #ttg.dot_op<{opIdx = 1, parent = #Cv2, kWidth=2}>
#Av2k4 = #ttg.dot_op<{opIdx = 0, parent = #Cv2, kWidth=4}>
#Bv2k4 = #ttg.dot_op<{opIdx = 1, parent = #Cv2, kWidth=4}>
#ALR = #ttg.blocked<{sizePerThread = [1, 4], threadsPerWarp = [4, 8], warpsPerCTA = [4, 1], order = [1, 0]}>
#ALC = #ttg.blocked<{sizePerThread = [1, 4], threadsPerWarp = [4, 8], warpsPerCTA = [4, 1], order = [0, 1]}>
#BLR = #ttg.blocked<{sizePerThread = [1, 4], threadsPerWarp = [1, 32], warpsPerCTA = [4, 1], order = [1, 0]}>
#BLC = #ttg.blocked<{sizePerThread = [1, 4], threadsPerWarp = [1, 32], warpsPerCTA = [4, 1], order = [0, 1]}>

module attributes {"ttg.num-warps" = 4 : i32, "ttg.target" = "cuda:80"} {

// CHECK: tt.func @push_elementwise
// CHECK: %[[ALOAD:.*]] = tt.load %arg0
// CHECK: %[[ACVT:.*]] = ttg.convert_layout %[[ALOAD]] {{.*}} #ttg.dot_op<{opIdx = 0, parent = #mma, kWidth = 4}>>
// CHECK: %[[AF8E5:.*]] = tt.bitcast %[[ACVT]] {{.*}} #ttg.dot_op<{opIdx = 0, parent = #mma, kWidth = 4}>>
// CHECK: %[[AF16:.*]] = tt.fp_to_fp %[[AF8E5]] {{.*}} #ttg.dot_op<{opIdx = 0, parent = #mma, kWidth = 4}>>
// CHECK: %[[BCVT:.*]] = ttg.convert_layout %{{.*}} : {{.*}} tensor<16x16xf16, #ttg.dot_op<{opIdx = 1, parent = #mma, kWidth = 4}>>
// CHECK: %[[C:.*]] = tt.dot %[[AF16]], %[[BCVT]]
// CHECK-SAME: tensor<16x16xf16, #ttg.dot_op<{opIdx = 0, parent = #mma, kWidth = 4}>> * tensor<16x16xf16, #ttg.dot_op<{opIdx = 1, parent = #mma, kWidth = 4}>> -> tensor<16x16xf32, #mma>
// CHECK: tt.return %[[C]] : tensor<16x16xf32, #mma>
tt.func @push_elementwise(
                   %pa: tensor<16x16x!tt.ptr<i8>, #ALR> {tt.divisibility=16: i32, tt.contiguity=2 : i32},
                   %pb: tensor<16x16x!tt.ptr<f16>, #BLC> {tt.divisibility=16: i32, tt.contiguity=2 : i32},
                   %c: tensor<16x16xf32, #Cv2>) -> tensor<16x16xf32, #Cv2>{
  %ai8 = tt.load %pa : tensor<16x16x!tt.ptr<i8>, #ALR>
  %b = tt.load %pb : tensor<16x16x!tt.ptr<f16>, #BLC>
  %af8 = tt.bitcast %ai8: tensor<16x16xi8, #ALR> -> tensor<16x16xf8E5M2, #ALR>
  %a = tt.fp_to_fp %af8: tensor<16x16xf8E5M2, #ALR> -> tensor<16x16xf16, #ALR>
  %dota = ttg.convert_layout %a : tensor<16x16xf16, #ALR> -> tensor<16x16xf16, #Av2k4>
  %dotb = ttg.convert_layout %b : tensor<16x16xf16, #BLC> -> tensor<16x16xf16, #Bv2k4>
  %newc = tt.dot %dota, %dotb, %c : tensor<16x16xf16, #Av2k4> * tensor<16x16xf16, #Bv2k4> -> tensor<16x16xf32, #Cv2>
  tt.return %newc : tensor<16x16xf32, #Cv2>
}


// CHECK: tt.func @succeeds_if_arg_is_not_convert_layout
// CHECK: %[[ALOAD:.*]] = tt.load %arg0
// CHECK: %[[ACVT:.*]] = ttg.convert_layout %[[ALOAD]]
// CHECK: %[[AF8E5:.*]] = tt.bitcast %[[ACVT]]
// CHECK: %[[AF16:.*]] = tt.fp_to_fp %[[AF8E5]]
// CHECK: %[[C:.*]] = tt.dot %[[AF16]]
// CHECK: tt.return %[[C]] : tensor<16x16xf32, #mma>
tt.func @succeeds_if_arg_is_not_convert_layout(
                   %pa: tensor<16x16x!tt.ptr<i8>, #ALR> {tt.divisibility=16: i32, tt.contiguity=2 : i32},
                   %pb: tensor<16x16x!tt.ptr<f16>, #BLC> {tt.divisibility=16: i32, tt.contiguity=2 : i32},
                   %c: tensor<16x16xf32, #Cv2>) -> tensor<16x16xf32, #Cv2>{
  %ai8 = tt.load %pa : tensor<16x16x!tt.ptr<i8>, #ALR>
  %dotai8 = ttg.convert_layout %ai8 : tensor<16x16xi8, #ALR> -> tensor<16x16xi8, #Av2k4>
  %b = tt.load %pb : tensor<16x16x!tt.ptr<f16>, #BLC>
  %dotaf8 = tt.bitcast %dotai8 : tensor<16x16xi8, #Av2k4> -> tensor<16x16xf8E5M2, #Av2k4>
  %dota = tt.fp_to_fp %dotaf8 : tensor<16x16xf8E5M2, #Av2k4> -> tensor<16x16xf16, #Av2k4>
  %dotb = ttg.convert_layout %b : tensor<16x16xf16, #BLC> -> tensor<16x16xf16, #Bv2k4>
  %newc = tt.dot %dota, %dotb, %c : tensor<16x16xf16, #Av2k4> * tensor<16x16xf16, #Bv2k4> -> tensor<16x16xf32, #Cv2>
  tt.return %newc : tensor<16x16xf32, #Cv2>
}

// CHECK: tt.func @push_inline_asm_op
// CHECK: %[[ALOAD:.*]] = tt.load %arg0
// CHECK: %[[ACVT:.*]] = ttg.convert_layout %[[ALOAD]]
// CHECK: %[[AF8E5:.*]] = tt.bitcast %[[ACVT]]
// CHECK: %[[AF16:.*]] = tt.elementwise_inline_asm {{.*}} %[[AF8E5]]
// CHECK: %[[C:.*]] = tt.dot %[[AF16]]
// CHECK: tt.return %[[C]] : tensor<16x16xf32, #mma>
tt.func @push_inline_asm_op(
                   %pa: tensor<16x16x!tt.ptr<i8>, #ALR> {tt.divisibility=16: i32, tt.contiguity=2 : i32},
                   %dotb: tensor<16x16xf16, #Bv2k4>,
                   %c: tensor<16x16xf32, #Cv2>) -> tensor<16x16xf32, #Cv2>{
  %ai8 = tt.load %pa : tensor<16x16x!tt.ptr<i8>, #ALR>
  %dotaf8 = tt.bitcast %ai8 : tensor<16x16xi8, #ALR> -> tensor<16x16xf8E5M2, #ALR>
  %dota = tt.elementwise_inline_asm "{ cvt.rn.satfinite.e4m3x2.f16x2 $0, $1; }" {constraints = "=r,r", packed_element = 2 : i32, pure = true} %dotaf8 : tensor<16x16xf8E5M2, #ALR> -> tensor<16x16xf16, #ALR>
  %dota_cvt = ttg.convert_layout %dota : tensor<16x16xf16, #ALR> -> tensor<16x16xf16, #Av2k4>
  %newc = tt.dot %dota_cvt, %dotb, %c : tensor<16x16xf16, #Av2k4> * tensor<16x16xf16, #Bv2k4> -> tensor<16x16xf32, #Cv2>
  tt.return %newc : tensor<16x16xf32, #Cv2>
}

}

// -----

#blockedA = #ttg.blocked<{sizePerThread = [1, 2], threadsPerWarp = [4, 8], warpsPerCTA = [4, 1], order = [1, 0]}>
#blockedB = #ttg.blocked<{sizePerThread = [2, 1], threadsPerWarp = [8, 4], warpsPerCTA = [1, 4], order = [0, 1]}>
#mma = #ttg.nvidia_mma<{versionMajor = 2, versionMinor = 0, warpsPerCTA = [1, 4]}>
module attributes {"ttg.num-warps" = 4 : i32, "ttg.target" = "cuda:80"} {

// CHECK: #[[BA:.*]] = #ttg.blocked<{sizePerThread = [1, 2], threadsPerWarp = [4, 8], warpsPerCTA = [4, 1], order = [1, 0]}>
// CHECK: #[[BB:.*]] = #ttg.blocked<{sizePerThread = [2, 1], threadsPerWarp = [8, 4], warpsPerCTA = [1, 4], order = [0, 1]}>
// CHECK: #[[MMA:.*]] = #ttg.nvidia_mma<{versionMajor = 2, versionMinor = 0, warpsPerCTA = [1, 4], instrShape = []}>

// CHECK: tt.func @push_convert_both_operands
// CHECK: %[[ALOAD:.*]] = tt.load %{{.*}} : tensor<16x16x!tt.ptr<f16>, #[[BA]]>
// CHECK: %[[BLOAD:.*]] = tt.load %{{.*}} : tensor<16x16x!tt.ptr<f16>, #[[BB]]>
// CHECK: %[[ACVT:.*]] = ttg.convert_layout %[[ALOAD]] : tensor<16x16xf16, #[[BA]]> -> tensor<16x16xf16, #ttg.dot_op<{opIdx = 0, parent = #[[MMA]], kWidth = 2}>>
// CHECK: %[[AEXT:.*]] = arith.extf %[[ACVT]] : tensor<16x16xf16, #ttg.dot_op<{opIdx = 0, parent = #[[MMA]], kWidth = 2}>> to tensor<16x16xf32, #ttg.dot_op<{opIdx = 0, parent = #[[MMA]], kWidth = 2}>>
// CHECK: %[[BCVT:.*]] = ttg.convert_layout %[[BLOAD]] : tensor<16x16xf16, #[[BB]]> -> tensor<16x16xf16, #ttg.dot_op<{opIdx = 1, parent = #[[MMA]], kWidth = 2}>>
// CHECK: %[[BEXT:.*]] = arith.extf %[[BCVT]] : tensor<16x16xf16, #ttg.dot_op<{opIdx = 1, parent = #[[MMA]], kWidth = 2}>> to tensor<16x16xf32, #ttg.dot_op<{opIdx = 1, parent = #[[MMA]], kWidth = 2}>>
// CHECK: tt.dot %[[AEXT]], %[[BEXT]], %{{.*}} : tensor<16x16xf32, #ttg.dot_op<{opIdx = 0, parent = #[[MMA]], kWidth = 2}>> * tensor<16x16xf32, #ttg.dot_op<{opIdx = 1, parent = #[[MMA]], kWidth = 2}>> -> tensor<16x16xf32, #mma>
tt.func @push_convert_both_operands(
                   %pa: tensor<16x16x!tt.ptr<f16>, #blockedA> {tt.divisibility=16: i32, tt.contiguity=2 : i32},
                   %pb: tensor<16x16x!tt.ptr<f16>, #blockedB> {tt.divisibility=16: i32, tt.contiguity=2 : i32},
                   %c: tensor<16x16xf32, #mma>) -> tensor<16x16xf32, #mma>{
  %a = tt.load %pa : tensor<16x16x!tt.ptr<f16>, #blockedA>
  %b = tt.load %pb : tensor<16x16x!tt.ptr<f16>, #blockedB>
  %ae = arith.extf %a : tensor<16x16xf16, #blockedA> to tensor<16x16xf32, #blockedA>
  %be = arith.extf %b : tensor<16x16xf16, #blockedB> to tensor<16x16xf32, #blockedB>
  %al = ttg.convert_layout %ae : tensor<16x16xf32, #blockedA> -> tensor<16x16xf32, #ttg.dot_op<{opIdx = 0, parent = #mma, kWidth = 2}>>
  %bl = ttg.convert_layout %be : tensor<16x16xf32, #blockedB> -> tensor<16x16xf32, #ttg.dot_op<{opIdx = 1, parent = #mma, kWidth = 2}>>
  %r = tt.dot %al, %bl, %c : tensor<16x16xf32, #ttg.dot_op<{opIdx = 0, parent = #mma, kWidth = 2}>> * tensor<16x16xf32, #ttg.dot_op<{opIdx = 1, parent = #mma, kWidth = 2}>> -> tensor<16x16xf32, #mma>
  tt.return %r : tensor<16x16xf32, #mma>
}

}

// -----

#blockedA = #ttg.blocked<{sizePerThread = [1, 2], threadsPerWarp = [4, 8], warpsPerCTA = [4, 1], order = [1, 0]}>
#blockedB = #ttg.blocked<{sizePerThread = [2, 1], threadsPerWarp = [8, 4], warpsPerCTA = [1, 4], order = [0, 1]}>
#mma = #ttg.nvidia_mma<{versionMajor = 2, versionMinor = 0, warpsPerCTA = [1, 4]}>
module attributes {"ttg.num-warps" = 4 : i32, "ttg.target" = "cuda:80"} {

// CHECK: #[[BA:.*]] = #ttg.blocked<{sizePerThread = [1, 2], threadsPerWarp = [4, 8], warpsPerCTA = [4, 1], order = [1, 0]}>
// CHECK: #[[BB:.*]] = #ttg.blocked<{sizePerThread = [2, 1], threadsPerWarp = [8, 4], warpsPerCTA = [1, 4], order = [0, 1]}>
// CHECK: #[[MMA:.*]] = #ttg.nvidia_mma<{versionMajor = 2, versionMinor = 0, warpsPerCTA = [1, 4], instrShape = []}>

// CHECK: tt.func @update_kwidth_slice
// CHECK: %[[CST:.+]] = arith.constant dense<1.000000e+00> : tensor<16x16xf32, #ttg.dot_op<{opIdx = 1, parent = #[[MMA]], kWidth = 2}>>
// CHECK: %[[ALOAD:.*]] = tt.load %{{.*}} : tensor<16x16x!tt.ptr<f16>, #[[BA]]>
// CHECK: %[[BLOAD:.*]] = tt.load %{{.*}} : tensor<16x16x!tt.ptr<f16>, #[[BB]]>
// CHECK: %[[ACVT:.*]] = ttg.convert_layout %[[ALOAD]] : tensor<16x16xf16, #[[BA]]> -> tensor<16x16xf16, #ttg.dot_op<{opIdx = 0, parent = #[[MMA]], kWidth = 2}>>
// CHECK: %[[AEXT:.*]] = arith.extf %[[ACVT]] : tensor<16x16xf16, #ttg.dot_op<{opIdx = 0, parent = #[[MMA]], kWidth = 2}>> to tensor<16x16xf32, #ttg.dot_op<{opIdx = 0, parent = #[[MMA]], kWidth = 2}>>
// CHECK: %[[BCVT:.*]] = ttg.convert_layout %[[BLOAD]] : tensor<16x16xf16, #[[BB]]> -> tensor<16x16xf16, #ttg.dot_op<{opIdx = 1, parent = #[[MMA]], kWidth = 2}>>
// CHECK: %[[BEXT:.*]] = arith.extf %[[BCVT]] : tensor<16x16xf16, #ttg.dot_op<{opIdx = 1, parent = #[[MMA]], kWidth = 2}>> to tensor<16x16xf32, #ttg.dot_op<{opIdx = 1, parent = #[[MMA]], kWidth = 2}>>
// CHECK: %[[ADD:.+]] = arith.addf %[[BEXT]], %[[CST]] : tensor<16x16xf32, #ttg.dot_op<{opIdx = 1, parent = #[[MMA]], kWidth = 2}>>
// CHECK: tt.dot %[[AEXT]], %[[ADD]], %{{.*}} : tensor<16x16xf32, #ttg.dot_op<{opIdx = 0, parent = #[[MMA]], kWidth = 2}>> * tensor<16x16xf32, #ttg.dot_op<{opIdx = 1, parent = #[[MMA]], kWidth = 2}>> -> tensor<16x16xf32, #mma>
tt.func @update_kwidth_slice(
                   %pa: tensor<16x16x!tt.ptr<f16>, #blockedA> {tt.divisibility=16: i32, tt.contiguity=2 : i32},
                   %pb: tensor<16x16x!tt.ptr<f16>, #blockedB> {tt.divisibility=16: i32, tt.contiguity=2 : i32},
                   %c: tensor<16x16xf32, #mma>) -> tensor<16x16xf32, #mma>{
  %cst = arith.constant dense<1.000000e+00> : tensor<16x16xf32, #blockedB>
  %a = tt.load %pa : tensor<16x16x!tt.ptr<f16>, #blockedA>
  %b = tt.load %pb : tensor<16x16x!tt.ptr<f16>, #blockedB>
  %ae = arith.extf %a : tensor<16x16xf16, #blockedA> to tensor<16x16xf32, #blockedA>
  %be = arith.extf %b : tensor<16x16xf16, #blockedB> to tensor<16x16xf32, #blockedB>
  %add = arith.addf %be, %cst : tensor<16x16xf32, #blockedB>
  %al = ttg.convert_layout %ae : tensor<16x16xf32, #blockedA> -> tensor<16x16xf32, #ttg.dot_op<{opIdx = 0, parent = #mma, kWidth = 2}>>
  %bl = ttg.convert_layout %add : tensor<16x16xf32, #blockedB> -> tensor<16x16xf32, #ttg.dot_op<{opIdx = 1, parent = #mma, kWidth = 2}>>
  %r = tt.dot %al, %bl, %c : tensor<16x16xf32, #ttg.dot_op<{opIdx = 0, parent = #mma, kWidth = 2}>> * tensor<16x16xf32, #ttg.dot_op<{opIdx = 1, parent = #mma, kWidth = 2}>> -> tensor<16x16xf32, #mma>
  tt.return %r : tensor<16x16xf32, #mma>
}

}

// -----

#mma = #ttg.nvidia_mma<{versionMajor = 3, versionMinor = 0, warpsPerCTA = [4, 1], instrShape = [16, 64, 16]}>
#shared = #ttg.shared<{vec = 8, perPhase = 1, maxPhase = 8, order = [1, 0], hasLeadingOffset = true}>
#shared1 = #ttg.shared<{vec = 8, perPhase = 1, maxPhase = 8, order = [1, 0], hasLeadingOffset = true}>
#smem = #ttg.shared_memory
module attributes {"ttg.target" = "cuda:90", "ttg.num-ctas" = 1 : i32, "ttg.num-warps" = 4 : i32, "ttg.threads-per-warp" = 32 : i32} {
// CHECK: tt.func @mma_v3_reg_operand_A
//    CHECK: %[[A:.+]] = ttg.convert_layout %{{.*}} : tensor<128x64xf16, #mma> -> tensor<128x64xf16, #ttg.dot_op<{opIdx = 0, parent = #mma, kWidth = 2}>>
//    CHECK: ttng.warp_group_dot %[[A]], {{.*}} : tensor<128x64xf16, #ttg.dot_op<{opIdx = 0, parent = #mma, kWidth = 2}>> * !ttg.memdesc<64x64xf16, #shared, #smem> -> tensor<128x64xf32, #mma>
tt.func @mma_v3_reg_operand_A(%arg0: tensor<128x64xf16, #mma>, %arg1: !ttg.memdesc<64x64xf16, #shared, #smem>, %arg2: tensor<128x64xf32, #mma>) -> tensor<128x64xf32, #mma>{
  %A = ttg.local_alloc %arg0 : (tensor<128x64xf16, #mma>) -> !ttg.memdesc<128x64xf16, #shared1, #smem>
  %r = ttng.warp_group_dot %A, %arg1, %arg2 : !ttg.memdesc<128x64xf16, #shared1, #smem> * !ttg.memdesc<64x64xf16, #shared, #smem> -> tensor<128x64xf32, #mma>
  tt.return %r : tensor<128x64xf32, #mma>
}
}

// -----

#mma = #ttg.nvidia_mma<{versionMajor = 3, versionMinor = 0, warpsPerCTA = [4, 1], instrShape = [16, 64, 16]}>
#shared = #ttg.shared<{vec = 8, perPhase = 1, maxPhase = 8, order = [1, 0], hasLeadingOffset = true}>
#shared1 = #ttg.shared<{vec = 8, perPhase = 1, maxPhase = 8, order = [1, 0], hasLeadingOffset = true}>
#smem = #ttg.shared_memory
module attributes {"ttg.target" = "cuda:90", "ttg.num-ctas" = 1 : i32, "ttg.num-warps" = 4 : i32, "ttg.threads-per-warp" = 32 : i32} {
// CHECK: tt.func @mma_v3_reg_operand_A_fp8
//    CHECK: %[[A:.+]] = ttg.convert_layout %{{.*}} : tensor<128x64xf8E5M2, #mma> -> tensor<128x64xf8E5M2, #ttg.dot_op<{opIdx = 0, parent = #mma, kWidth = 4}>>
//    CHECK: ttng.warp_group_dot %[[A]], {{.*}} : tensor<128x64xf8E5M2, #ttg.dot_op<{opIdx = 0, parent = #mma, kWidth = 4}>> * !ttg.memdesc<64x64xf8E5M2, #shared, #smem> -> tensor<128x64xf32, #mma>
tt.func @mma_v3_reg_operand_A_fp8(%arg0: tensor<128x64xf8E5M2, #mma>, %arg1: !ttg.memdesc<64x64xf8E5M2, #shared, #smem>, %arg2: tensor<128x64xf32, #mma>) -> tensor<128x64xf32, #mma>{
  %A = ttg.local_alloc %arg0 : (tensor<128x64xf8E5M2, #mma>) -> !ttg.memdesc<128x64xf8E5M2, #shared1, #smem>
  %r = ttng.warp_group_dot %A, %arg1, %arg2 : !ttg.memdesc<128x64xf8E5M2, #shared1, #smem> * !ttg.memdesc<64x64xf8E5M2, #shared, #smem> -> tensor<128x64xf32, #mma>
  tt.return %r : tensor<128x64xf32, #mma>
}
}

// -----
#blocked = #ttg.blocked<{sizePerThread = [1, 1], threadsPerWarp = [32, 1], warpsPerCTA = [4, 1], order = [0, 1]}>
#mma = #ttg.nvidia_mma<{versionMajor = 2, versionMinor = 0, warpsPerCTA = [2, 2], instrShape = [16, 8]}>
#smem = #ttg.shared_memory
module attributes {"ttg.target" = "cuda:80", "ttg.num-ctas" = 1 : i32, "ttg.num-warps" = 4 : i32, "ttg.threads-per-warp" = 32 : i32} {
// CHECK: tt.func @a_impl
// CHECK-NOT: %[[SELECT:.*]] = arith.select {{.*}} : tensor<128x128xi1, #ttg.dot_op<{{.*}}>, tensor<128x128xf16, #ttg.dot_op<{{.*}}>
  tt.func @a_impl(%pa: tensor<128x128x!tt.ptr<f16>, #blocked>) -> tensor<128x128xf32, #mma> {
    %cst = arith.constant dense<0.000000e+00> : tensor<128x128xf32, #mma>
    %cst_0 = arith.constant dense<0.000000e+00> : tensor<128x128xf16, #ttg.dot_op<{opIdx = 0, parent = #mma, kWidth = 2}>>
    %cst_3 = arith.constant dense<5> : tensor<128x1xi32, #blocked>
    %cst_4 = arith.constant dense<0.000000e+00> : tensor<128x128xf16, #blocked>
    %tl = tt.load %pa : tensor<128x128x!tt.ptr<f16>, #blocked>
    %tr = tt.make_range {end = 128 : i32, start = 0 : i32} : tensor<128xi32, #ttg.slice<{dim = 1, parent = #blocked}>>
    %te = tt.expand_dims %tr {axis = 1 : i32} : tensor<128xi32, #ttg.slice<{dim = 1, parent = #blocked}>> -> tensor<128x1xi32, #blocked>
    %tc = arith.cmpi slt, %te, %cst_3 : tensor<128x1xi32, #blocked>
    %tb = tt.broadcast %tc : tensor<128x1xi1, #blocked> -> tensor<128x128xi1, #blocked>
    %ts = arith.select %tb, %tl, %cst_4 : tensor<128x128xi1, #blocked>, tensor<128x128xf16, #blocked>
    %conv = ttg.convert_layout %ts : tensor<128x128xf16, #blocked> -> tensor<128x128xf16, #ttg.dot_op<{opIdx = 1, parent = #mma, kWidth = 2}>>
    %td = tt.dot %cst_0, %conv, %cst : tensor<128x128xf16, #ttg.dot_op<{opIdx = 0, parent = #mma, kWidth = 2}>> * tensor<128x128xf16, #ttg.dot_op<{opIdx = 1, parent = #mma, kWidth = 2}>> -> tensor<128x128xf32, #mma>
    tt.return %td : tensor<128x128xf32, #mma>
  }
}

// -----

#blocked = #ttg.blocked<{sizePerThread = [1, 16], threadsPerWarp = [32, 1], warpsPerCTA = [4, 1], order = [1, 0]}>
#mma = #ttg.nvidia_mma<{versionMajor = 3, versionMinor = 0, warpsPerCTA = [4, 1], instrShape = [16, 64, 16]}>
#shared = #ttg.shared<{vec = 8, perPhase = 1, maxPhase = 8, order = [1, 0], hasLeadingOffset = true}>
#shared1 = #ttg.shared<{vec = 8, perPhase = 1, maxPhase = 8, order = [1, 0], hasLeadingOffset = true}>
#smem = #ttg.shared_memory
module attributes {"ttg.target" = "cuda:90", "ttg.num-ctas" = 1 : i32, "ttg.num-warps" = 4 : i32, "ttg.threads-per-warp" = 32 : i32} {
// CHECK: tt.func @mma_v3_reg_push_elementwise
//    CHECK: %[[A_BLOCK:.*]] = tt.load %{{.*}} : tensor<128x64x!tt.ptr<bf16>, #blocked>
//    CHECK: %[[A_DOTOP:.*]] = ttg.convert_layout %[[A_BLOCK]] : tensor<128x64xbf16, #blocked> -> tensor<128x64xbf16, #ttg.dot_op<{opIdx = 0, parent = #mma, kWidth = 2}>>
//    CHECK: %[[A_CASTED:.*]] = tt.fp_to_fp %[[A_DOTOP]] : tensor<128x64xbf16, #ttg.dot_op<{opIdx = 0, parent = #mma, kWidth = 2}>> -> tensor<128x64xf16, #ttg.dot_op<{opIdx = 0, parent = #mma, kWidth = 2}>>
//    CHECK: %[[R:.*]] = ttng.warp_group_dot %[[A_CASTED]], %{{.*}}, %{{.*}} : tensor<128x64xf16, #ttg.dot_op<{opIdx = 0, parent = #mma, kWidth = 2}>> * !ttg.memdesc<64x64xf16, #shared, #smem> -> tensor<128x64xf32, #mma>
  tt.func @mma_v3_reg_push_elementwise(%pa: tensor<128x64x!tt.ptr<bf16>, #blocked>, %dotb: !ttg.memdesc<64x64xf16, #shared, #smem>, %dotc: tensor<128x64xf32, #mma>) -> tensor<128x64xf32, #mma>{
    %a_bf16 = tt.load %pa : tensor<128x64x!tt.ptr<bf16>, #blocked>
    %a = tt.fp_to_fp %a_bf16 : tensor<128x64xbf16, #blocked> -> tensor<128x64xf16, #blocked>
    %dota = ttg.local_alloc %a: (tensor<128x64xf16, #blocked>) -> !ttg.memdesc<128x64xf16, #shared1, #smem>
    %r = ttng.warp_group_dot %dota, %dotb, %dotc : !ttg.memdesc<128x64xf16, #shared1, #smem> * !ttg.memdesc<64x64xf16, #shared, #smem> -> tensor<128x64xf32, #mma>
    tt.return %r : tensor<128x64xf32, #mma>
  }
}

// -----

#blocked = #ttg.blocked<{sizePerThread = [1, 16], threadsPerWarp = [32, 1], warpsPerCTA = [4, 1], order = [1, 0]}>
#mma = #ttg.nvidia_mma<{versionMajor = 3, versionMinor = 0, warpsPerCTA = [4, 1], instrShape = [16, 64, 16]}>
#shared = #ttg.shared<{vec = 8, perPhase = 1, maxPhase = 8, order = [1, 0], hasLeadingOffset = true}>
#shared1 = #ttg.shared<{vec = 8, perPhase = 1, maxPhase = 8, order = [1, 0], hasLeadingOffset = true}>
#smem = #ttg.shared_memory
module attributes {"ttg.target" = "cuda:90", "ttg.num-ctas" = 1 : i32, "ttg.num-warps" = 4 : i32, "ttg.threads-per-warp" = 32 : i32} {
// CHECK: tt.func @mma_v3_reg_push_elementwise_chained
//    CHECK: %[[CST_DOTOP:.*]] = arith.constant dense<0.000000e+00> : tensor<128x64xf16, #ttg.dot_op<{opIdx = 0, parent = #mma, kWidth = 2}>>
//    CHECK: %[[A_BLOCK:.*]] = tt.load %{{.*}} : tensor<128x64x!tt.ptr<i8>, #blocked>
//    CHECK: %[[A_DOTOP:.*]] = ttg.convert_layout %[[A_BLOCK]] : tensor<128x64xi8, #blocked> -> tensor<128x64xi8, #ttg.dot_op<{opIdx = 0, parent = #mma, kWidth = 2}>>
//    CHECK: %[[A_CASTED:.*]] = arith.sitofp %[[A_DOTOP]] : tensor<128x64xi8, #ttg.dot_op<{opIdx = 0, parent = #mma, kWidth = 2}>> to tensor<128x64xf16, #ttg.dot_op<{opIdx = 0, parent = #mma, kWidth = 2}>>
//    CHECK: %[[A_SCALED:.*]] = arith.mulf %[[A_CASTED]], %[[CST_DOTOP]] : tensor<128x64xf16, #ttg.dot_op<{opIdx = 0, parent = #mma, kWidth = 2}>>
//    CHECK: %[[A_NEGATED:.*]] = arith.negf %[[A_SCALED]] : tensor<128x64xf16, #ttg.dot_op<{opIdx = 0, parent = #mma, kWidth = 2}>>
//    CHECK: %[[R:.*]] = ttng.warp_group_dot %[[A_NEGATED]], %{{.*}}, %{{.*}} : tensor<128x64xf16, #ttg.dot_op<{opIdx = 0, parent = #mma, kWidth = 2}>> * !ttg.memdesc<64x64xf16, #shared, #smem> -> tensor<128x64xf32, #mma>
  tt.func @mma_v3_reg_push_elementwise_chained(%pa: tensor<128x64x!tt.ptr<i8>, #blocked>, %dotb: !ttg.memdesc<64x64xf16, #shared, #smem>, %dotc: tensor<128x64xf32, #mma>) -> tensor<128x64xf32, #mma>{
    %cst = arith.constant dense<0.000000e+00> : tensor<128x64xf16, #blocked>
    %a_i8 = tt.load %pa : tensor<128x64x!tt.ptr<i8>, #blocked>
    %a_f16 = arith.sitofp %a_i8 : tensor<128x64xi8, #blocked> to tensor<128x64xf16, #blocked>
    %a_scaled = arith.mulf %a_f16, %cst : tensor<128x64xf16, #blocked>
    %a_negated = arith.negf %a_scaled : tensor<128x64xf16, #blocked>
    %dota = ttg.local_alloc %a_negated: (tensor<128x64xf16, #blocked>) -> !ttg.memdesc<128x64xf16, #shared1, #smem>
    %r = ttng.warp_group_dot %dota, %dotb, %dotc : !ttg.memdesc<128x64xf16, #shared1, #smem> * !ttg.memdesc<64x64xf16, #shared, #smem> -> tensor<128x64xf32, #mma>
    tt.return %r : tensor<128x64xf32, #mma>
  }
}

// -----

#blocked = #ttg.blocked<{sizePerThread = [16, 1], threadsPerWarp = [32, 1], warpsPerCTA = [4, 1], order = [1, 0]}>
#blocked1 = #ttg.blocked<{sizePerThread = [1, 16], threadsPerWarp = [1, 32], warpsPerCTA = [1, 4], order = [0, 1]}>
#mma = #ttg.nvidia_mma<{versionMajor = 3, versionMinor = 0, warpsPerCTA = [4, 1], instrShape = [16, 64, 16]}>
#shared = #ttg.shared<{vec = 8, perPhase = 1, maxPhase = 8, order = [1, 0], hasLeadingOffset = true}>
#shared1 = #ttg.shared<{vec = 8, perPhase = 1, maxPhase = 8, order = [1, 0], hasLeadingOffset = true}>
#smem = #ttg.shared_memory
module attributes {"ttg.target" = "cuda:90", "ttg.num-ctas" = 1 : i32, "ttg.num-warps" = 4 : i32, "ttg.threads-per-warp" = 32 : i32} {
// CHECK-LABEL: mma_reorder_transpose
// CHECK: ttg.local_alloc
// CHECK: ttg.memdesc_trans
// CHECK: ttng.warp_group_dot
  tt.func @mma_reorder_transpose(%t: tensor<64x128xf16, #blocked1>, %dotb: !ttg.memdesc<64x64xf16, #shared, #smem>, %dotc: tensor<128x64xf32, #mma>) -> tensor<128x64xf32, #mma>{
    %a = tt.trans %t {order = array<i32: 1, 0>} : tensor<64x128xf16, #blocked1> -> tensor<128x64xf16, #blocked>
    %dota = ttg.local_alloc %a: (tensor<128x64xf16, #blocked>) -> !ttg.memdesc<128x64xf16, #shared1, #smem>
    %r = ttng.warp_group_dot %dota, %dotb, %dotc : !ttg.memdesc<128x64xf16, #shared1, #smem> * !ttg.memdesc<64x64xf16, #shared, #smem> -> tensor<128x64xf32, #mma>
    tt.return %r : tensor<128x64xf32, #mma>
  }
<<<<<<< HEAD
=======
}

// -----

#blocked = #ttg.blocked<{sizePerThread = [16, 1], threadsPerWarp = [32, 1], warpsPerCTA = [4, 1], order = [1, 0]}>
#blocked1 = #ttg.blocked<{sizePerThread = [1, 16], threadsPerWarp = [1, 32], warpsPerCTA = [1, 4], order = [0, 1]}>
#mma = #ttg.nvidia_mma<{versionMajor = 2, versionMinor = 0, warpsPerCTA = [4, 1], instrShape = [16, 8]}>
#smem = #ttg.shared_memory
module attributes {"ttg.target" = "cuda:90", "ttg.num-ctas" = 1 : i32, "ttg.num-warps" = 4 : i32, "ttg.threads-per-warp" = 32 : i32} {
// CHECK-LABEL: mmav2_reorder_transpose
// CHECK: ttg.local_alloc
// CHECK: ttg.memdesc_trans
// CHECK: ttg.local_load
// CHECK: tt.dot
  tt.func @mmav2_reorder_transpose(%t: tensor<32x128xf16, #blocked1>, %dotb: tensor<32x64xf16, #ttg.dot_op<{opIdx = 1, parent = #mma, kWidth = 2}>>, %dotc: tensor<128x64xf32, #mma>) -> tensor<128x64xf32, #mma>{
    %a = tt.trans %t {order = array<i32: 1, 0>} : tensor<32x128xf16, #blocked1> -> tensor<128x32xf16, #blocked>
    %cv = ttg.convert_layout %a : tensor<128x32xf16, #blocked> -> tensor<128x32xf16, #ttg.dot_op<{opIdx = 0, parent = #mma, kWidth = 2}>>
    %r = tt.dot %cv, %dotb, %dotc, inputPrecision = tf32 : tensor<128x32xf16, #ttg.dot_op<{opIdx = 0, parent = #mma, kWidth = 2}>> * tensor<32x64xf16, #ttg.dot_op<{opIdx = 1, parent = #mma, kWidth = 2}>> -> tensor<128x64xf32, #mma>
    tt.return %r : tensor<128x64xf32, #mma>
  }
>>>>>>> 8d42d211
}<|MERGE_RESOLUTION|>--- conflicted
+++ resolved
@@ -281,27 +281,4 @@
     %r = ttng.warp_group_dot %dota, %dotb, %dotc : !ttg.memdesc<128x64xf16, #shared1, #smem> * !ttg.memdesc<64x64xf16, #shared, #smem> -> tensor<128x64xf32, #mma>
     tt.return %r : tensor<128x64xf32, #mma>
   }
-<<<<<<< HEAD
-=======
-}
-
-// -----
-
-#blocked = #ttg.blocked<{sizePerThread = [16, 1], threadsPerWarp = [32, 1], warpsPerCTA = [4, 1], order = [1, 0]}>
-#blocked1 = #ttg.blocked<{sizePerThread = [1, 16], threadsPerWarp = [1, 32], warpsPerCTA = [1, 4], order = [0, 1]}>
-#mma = #ttg.nvidia_mma<{versionMajor = 2, versionMinor = 0, warpsPerCTA = [4, 1], instrShape = [16, 8]}>
-#smem = #ttg.shared_memory
-module attributes {"ttg.target" = "cuda:90", "ttg.num-ctas" = 1 : i32, "ttg.num-warps" = 4 : i32, "ttg.threads-per-warp" = 32 : i32} {
-// CHECK-LABEL: mmav2_reorder_transpose
-// CHECK: ttg.local_alloc
-// CHECK: ttg.memdesc_trans
-// CHECK: ttg.local_load
-// CHECK: tt.dot
-  tt.func @mmav2_reorder_transpose(%t: tensor<32x128xf16, #blocked1>, %dotb: tensor<32x64xf16, #ttg.dot_op<{opIdx = 1, parent = #mma, kWidth = 2}>>, %dotc: tensor<128x64xf32, #mma>) -> tensor<128x64xf32, #mma>{
-    %a = tt.trans %t {order = array<i32: 1, 0>} : tensor<32x128xf16, #blocked1> -> tensor<128x32xf16, #blocked>
-    %cv = ttg.convert_layout %a : tensor<128x32xf16, #blocked> -> tensor<128x32xf16, #ttg.dot_op<{opIdx = 0, parent = #mma, kWidth = 2}>>
-    %r = tt.dot %cv, %dotb, %dotc, inputPrecision = tf32 : tensor<128x32xf16, #ttg.dot_op<{opIdx = 0, parent = #mma, kWidth = 2}>> * tensor<32x64xf16, #ttg.dot_op<{opIdx = 1, parent = #mma, kWidth = 2}>> -> tensor<128x64xf32, #mma>
-    tt.return %r : tensor<128x64xf32, #mma>
-  }
->>>>>>> 8d42d211
 }