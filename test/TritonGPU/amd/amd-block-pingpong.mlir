// RUN: triton-opt %s -split-input-file --tritonamdgpu-block-pingpong="num-stages=2" | FileCheck %s

//CHECK-LABEL: pingpong_small
//CHECK: ttg.local_load
//CHECK: rocdl.s.setprio 1
//CHECK: tt.load
//CHECK: rocdl.sched.barrier
//CHECK: ttg.local_load
//CHECK: rocdl.s.setprio 0
//CHECK: tt.load
//CHECK: rocdl.sched.barrier
//CHECK: rocdl.s.setprio 1
//CHECK: tt.dot
//CHECK: rocdl.s.setprio 0

#blocked = #ttg.blocked<{sizePerThread = [8, 1], threadsPerWarp = [8, 8], warpsPerCTA = [1, 4], order = [0, 1]}>
#blocked1 = #ttg.blocked<{sizePerThread = [1, 8], threadsPerWarp = [8, 8], warpsPerCTA = [4, 1], order = [1, 0]}>
#mma = #ttg.amd_mfma<{version = 3, warpsPerCTA = [2, 2], instrShape = [16, 16], isTransposed = true}>
#shared = #ttg.swizzled_shared<{vec = 8, perPhase = 1, maxPhase = 8, order = [1, 0]}>
#shared1 = #ttg.swizzled_shared<{vec = 8, perPhase = 1, maxPhase = 8, order = [0, 1]}>
#smem = #ttg.shared_memory
module attributes {"ttg.num-ctas" = 1 : i32, "ttg.num-warps" = 4 : i32, ttg.target = "hip:gfx942", "ttg.threads-per-warp" = 64 : i32} {
  tt.func public @pingpong_small(%arg0: !tt.ptr<f16> {tt.divisibility = 16 : i32, tt.pointer_range = 32 : i32}, %arg1: !tt.ptr<f16> {tt.divisibility = 16 : i32, tt.pointer_range = 32 : i32}, %arg2: !tt.ptr<f16> {tt.divisibility = 16 : i32, tt.pointer_range = 32 : i32}, %arg3: i32 {tt.divisibility = 16 : i32}, %arg4: i32 {tt.divisibility = 16 : i32}) attributes {noinline = false} {
    %cst = arith.constant dense<0.000000e+00> : tensor<128x128xf32, #mma>
    %c1_i32 = arith.constant 1 : i32
    %cst_0 = arith.constant dense<64> : tensor<64x128xi32, #blocked>
    %cst_1 = arith.constant dense<64> : tensor<128x64xi32, #blocked1>
    %c0_i32 = arith.constant 0 : i32
    %c64_i32 = arith.constant 64 : i32
    %0 = tt.splat %arg0 : !tt.ptr<f16> -> tensor<128x1x!tt.ptr<f16>, #blocked1>
    %1 = tt.get_program_id x : i32
    %2 = tt.splat %1 : i32 -> tensor<128xi32, #ttg.slice<{dim = 1, parent = #blocked1}>>
    %3 = tt.make_range {end = 128 : i32, start = 0 : i32} : tensor<128xi32, #ttg.slice<{dim = 1, parent = #blocked1}>>
    %4 = arith.addi %2, %3 : tensor<128xi32, #ttg.slice<{dim = 1, parent = #blocked1}>>
    %5 = tt.expand_dims %4 {axis = 1 : i32} : tensor<128xi32, #ttg.slice<{dim = 1, parent = #blocked1}>> -> tensor<128x1xi32, #blocked1>
    %6 = tt.splat %arg3 : i32 -> tensor<128x1xi32, #blocked1>
    %7 = arith.muli %5, %6 : tensor<128x1xi32, #blocked1>
    %8 = tt.addptr %0, %7 : tensor<128x1x!tt.ptr<f16>, #blocked1>, tensor<128x1xi32, #blocked1>
    %9 = tt.broadcast %8 : tensor<128x1x!tt.ptr<f16>, #blocked1> -> tensor<128x64x!tt.ptr<f16>, #blocked1>
    %10 = tt.make_range {end = 64 : i32, start = 0 : i32} : tensor<64xi32, #ttg.slice<{dim = 0, parent = #blocked1}>>
    %11 = tt.expand_dims %10 {axis = 0 : i32} : tensor<64xi32, #ttg.slice<{dim = 0, parent = #blocked1}>> -> tensor<1x64xi32, #blocked1>
    %12 = tt.broadcast %11 : tensor<1x64xi32, #blocked1> -> tensor<128x64xi32, #blocked1>
    %13 = tt.addptr %9, %12 : tensor<128x64x!tt.ptr<f16>, #blocked1>, tensor<128x64xi32, #blocked1>
    %14 = tt.splat %arg1 : !tt.ptr<f16> -> tensor<64x1x!tt.ptr<f16>, #blocked>
    %15 = tt.make_range {end = 64 : i32, start = 0 : i32} : tensor<64xi32, #ttg.slice<{dim = 1, parent = #blocked}>>
    %16 = tt.expand_dims %15 {axis = 1 : i32} : tensor<64xi32, #ttg.slice<{dim = 1, parent = #blocked}>> -> tensor<64x1xi32, #blocked>
    %17 = tt.addptr %14, %16 : tensor<64x1x!tt.ptr<f16>, #blocked>, tensor<64x1xi32, #blocked>
    %18 = tt.broadcast %17 : tensor<64x1x!tt.ptr<f16>, #blocked> -> tensor<64x128x!tt.ptr<f16>, #blocked>
    %19 = tt.splat %arg4 : i32 -> tensor<64x128xi32, #blocked>
    %20 = tt.addptr %18, %19 : tensor<64x128x!tt.ptr<f16>, #blocked>, tensor<64x128xi32, #blocked>
    %21 = ttg.local_alloc : () -> !ttg.memdesc<1x128x64xf16, #shared, #smem, mutable>
    %22 = ttg.local_alloc : () -> !ttg.memdesc<1x64x128xf16, #shared1, #smem, mutable>
    %23 = ttg.memdesc_subview %21[%c0_i32, %c0_i32, %c0_i32] : !ttg.memdesc<1x128x64xf16, #shared, #smem, mutable> -> !ttg.memdesc<128x64xf16, #shared, #smem, mutable>
    %24 = ttg.memdesc_subview %22[%c0_i32, %c0_i32, %c0_i32] : !ttg.memdesc<1x64x128xf16, #shared1, #smem, mutable> -> !ttg.memdesc<64x128xf16, #shared1, #smem, mutable>
    %25:6 = scf.for %arg5 = %c0_i32 to %c64_i32 step %c1_i32 iter_args(%arg6 = %cst, %arg7 = %13, %arg8 = %20, %arg9 = %c0_i32, %arg10 = %23, %arg11 = %24) -> (tensor<128x128xf32, #mma>, tensor<128x64x!tt.ptr<f16>, #blocked1>, tensor<64x128x!tt.ptr<f16>, #blocked>, i32, !ttg.memdesc<128x64xf16, #shared, #smem, mutable>, !ttg.memdesc<64x128xf16, #shared1, #smem, mutable>)  : i32 {
      %26 = tt.addptr %arg7, %cst_1 : tensor<128x64x!tt.ptr<f16>, #blocked1>, tensor<128x64xi32, #blocked1>
      %27 = tt.load %26 : tensor<128x64x!tt.ptr<f16>, #blocked1>
      %28 = tt.addptr %arg8, %cst_0 : tensor<64x128x!tt.ptr<f16>, #blocked>, tensor<64x128xi32, #blocked>
      %29 = tt.load %28 : tensor<64x128x!tt.ptr<f16>, #blocked>
      %30 = ttg.local_load %arg10 : !ttg.memdesc<128x64xf16, #shared, #smem, mutable> -> tensor<128x64xf16, #ttg.dot_op<{opIdx = 0, parent = #mma, kWidth = 8}>>
      %31 = ttg.local_load %arg11 : !ttg.memdesc<64x128xf16, #shared1, #smem, mutable> -> tensor<64x128xf16, #ttg.dot_op<{opIdx = 1, parent = #mma, kWidth = 8}>>
      %32 = arith.negf %31 : tensor<64x128xf16, #ttg.dot_op<{opIdx = 1, parent = #mma, kWidth = 8}>>
      %33 = tt.dot %30, %32, %arg6 : tensor<128x64xf16, #ttg.dot_op<{opIdx = 0, parent = #mma, kWidth = 8}>> * tensor<64x128xf16, #ttg.dot_op<{opIdx = 1, parent = #mma, kWidth = 8}>> -> tensor<128x128xf32, #mma>
      %34 = arith.addi %arg9, %c1_i32 : i32
      %35 = arith.cmpi slt, %34, %c1_i32 : i32
      %36 = arith.select %35, %34, %c0_i32 : i32
      %37 = ttg.memdesc_subview %21[%36, %c0_i32, %c0_i32] : !ttg.memdesc<1x128x64xf16, #shared, #smem, mutable> -> !ttg.memdesc<128x64xf16, #shared, #smem, mutable>
      ttg.local_store %27, %37 : tensor<128x64xf16, #blocked1> -> !ttg.memdesc<128x64xf16, #shared, #smem, mutable>
      %38 = ttg.memdesc_subview %22[%36, %c0_i32, %c0_i32] : !ttg.memdesc<1x64x128xf16, #shared1, #smem, mutable> -> !ttg.memdesc<64x128xf16, #shared1, #smem, mutable>
      ttg.local_store %29, %38 : tensor<64x128xf16, #blocked> -> !ttg.memdesc<64x128xf16, #shared1, #smem, mutable>
      scf.yield %33, %26, %28, %36, %37, %38 : tensor<128x128xf32, #mma>, tensor<128x64x!tt.ptr<f16>, #blocked1>, tensor<64x128x!tt.ptr<f16>, #blocked>, i32, !ttg.memdesc<128x64xf16, #shared, #smem, mutable>, !ttg.memdesc<64x128xf16, #shared1, #smem, mutable>
    }
    ttg.local_dealloc %21 : !ttg.memdesc<1x128x64xf16, #shared, #smem, mutable>
    ttg.local_dealloc %22 : !ttg.memdesc<1x64x128xf16, #shared1, #smem, mutable>
    tt.return
  }
}

// -----

// CHECK: gpu.barrier
// CHECK: %[[IDX:.+]] = rocdl.workitem.id.x
// CHECK: %[[XDIV:.+]] = arith.divsi %[[IDX]]
// CHECK: %[[WARPLOW:.+]] = arith.cmpi eq, %[[XDIV]]
// CHECK: %[[WARPHIGH:.+]] = arith.cmpi ne, %[[XDIV]]
// CHECK: amdgpu.cond_barrier %[[WARPHIGH]]
// CHECK: scf.for
// CHECK: tt.load
// CHECK: %[[SLICEA0:.+]] = ttg.local_load
// CHECK: %[[SLICEB0:.+]] = ttg.local_load
// CHECK: gpu.barrier
// CHECK: rocdl.sched.barrier 0
// CHECK: rocdl.s.setprio 1
// CHECK: %[[DOT0:.+]] = tt.dot %[[SLICEA0]], %[[SLICEB0]]
// CHECK: rocdl.s.setprio 0
// CHECK: gpu.barrier
// CHECK: rocdl.sched.barrier 0
// CHECK: tt.load
// CHECK: %[[SLICEA1:.+]] = ttg.local_load
// CHECK: %[[SLICEB1:.+]] = ttg.local_load
// CHECK: gpu.barrier
// CHECK: rocdl.sched.barrier 0
// CHECK: rocdl.s.setprio 1
// CHECK: %[[DOT1:.+]] = tt.dot %[[SLICEA1]], %[[SLICEB1]], %[[DOT0]]
// CHECK: rocdl.s.setprio 0
// CHECK: gpu.barrier
// CHECK: rocdl.sched.barrier 0
// CHECK: %[[SLICEA2:.+]] = ttg.local_load
// CHECK: %[[SLICEB2:.+]] = ttg.local_load
// CHECK: %[[SLICEA3:.+]] = ttg.local_load
// CHECK: %[[SLICEB3:.+]] = ttg.local_load
// CHECK: gpu.barrier
// CHECK: rocdl.sched.barrier 0
// CHECK: rocdl.s.setprio 1
// CHECK: %[[DOT2:.+]] = tt.dot %[[SLICEA2]], %[[SLICEB2]], %[[DOT1]]
// CHECK: rocdl.s.setprio 0
// CHECK: gpu.barrier
// CHECK: rocdl.sched.barrier 0
// CHECK: ttg.local_store
// CHECK: ttg.local_store
// CHECK: gpu.barrier
// CHECK: rocdl.sched.barrier 0
// CHECK: rocdl.s.setprio 1
// CHECK: tt.dot %[[SLICEA3]], %[[SLICEB3]], %[[DOT2]]
// CHECK: rocdl.s.setprio 0
// CHECK: gpu.barrier
// CHECK: rocdl.sched.barrier 0
// CHECK: scf.yield
// CHECK: amdgpu.cond_barrier %[[WARPLOW]]

#blocked = #ttg.blocked<{sizePerThread = [1, 8], threadsPerWarp = [8, 8], warpsPerCTA = [8, 1], order = [1, 0]}>
#blocked1 = #ttg.blocked<{sizePerThread = [8, 1], threadsPerWarp = [8, 8], warpsPerCTA = [1, 8], order = [0, 1]}>
#mma = #ttg.amd_mfma<{version = 3, warpsPerCTA = [2, 4], instrShape = [16, 16], isTransposed = true}>
#shared = #ttg.swizzled_shared<{vec = 4, perPhase = 1, maxPhase = 16, order = [1, 0]}>
#shared1 = #ttg.swizzled_shared<{vec = 4, perPhase = 1, maxPhase = 16, order = [0, 1]}>
module attributes {"ttg.num-ctas" = 1 : i32, "ttg.num-warps" = 8 : i32, ttg.target = "hip:gfx942", "ttg.threads-per-warp" = 64 : i32} {
  tt.func public @pingpong_large(%arg0: !tt.ptr<f16> {tt.divisibility = 16 : i32, tt.pointer_range = 32 : i32}, %arg1: !tt.ptr<f16> {tt.divisibility = 16 : i32, tt.pointer_range = 32 : i32}, %arg2: !tt.ptr<f16> {tt.divisibility = 16 : i32, tt.pointer_range = 32 : i32}, %arg3: i32 {tt.divisibility = 16 : i32}, %arg4: i32 {tt.divisibility = 16 : i32}) attributes {noinline = false} {
    %cst = arith.constant dense<0.000000e+00> : tensor<256x256xf32, #mma>
    %c1_i32 = arith.constant 1 : i32
    %cst_0 = arith.constant dense<64> : tensor<64x256xi32, #blocked>
    %cst_1 = arith.constant dense<64> : tensor<256x64xi32, #blocked1>
    %c0_i32 = arith.constant 0 : i32
    %c64_i32 = arith.constant 64 : i32
    %0 = tt.splat %arg0 : !tt.ptr<f16> -> tensor<256x1x!tt.ptr<f16>, #blocked1>
    %1 = tt.get_program_id x : i32
    %2 = tt.splat %1 : i32 -> tensor<256xi32, #ttg.slice<{dim = 1, parent = #blocked1}>>
    %3 = tt.make_range {end = 256 : i32, start = 0 : i32} : tensor<256xi32, #ttg.slice<{dim = 1, parent = #blocked1}>>
    %4 = arith.addi %2, %3 : tensor<256xi32, #ttg.slice<{dim = 1, parent = #blocked1}>>
    %5 = tt.expand_dims %4 {axis = 1 : i32} : tensor<256xi32, #ttg.slice<{dim = 1, parent = #blocked1}>> -> tensor<256x1xi32, #blocked1>
    %6 = tt.splat %arg3 : i32 -> tensor<256x1xi32, #blocked1>
    %7 = arith.muli %5, %6 : tensor<256x1xi32, #blocked1>
    %8 = tt.addptr %0, %7 : tensor<256x1x!tt.ptr<f16>, #blocked1>, tensor<256x1xi32, #blocked1>
    %9 = tt.broadcast %8 : tensor<256x1x!tt.ptr<f16>, #blocked1> -> tensor<256x64x!tt.ptr<f16>, #blocked1>
    %10 = tt.make_range {end = 64 : i32, start = 0 : i32} : tensor<64xi32, #ttg.slice<{dim = 0, parent = #blocked1}>>
    %11 = tt.expand_dims %10 {axis = 0 : i32} : tensor<64xi32, #ttg.slice<{dim = 0, parent = #blocked1}>> -> tensor<1x64xi32, #blocked1>
    %12 = tt.broadcast %11 : tensor<1x64xi32, #blocked1> -> tensor<256x64xi32, #blocked1>
    %13 = tt.addptr %9, %12 : tensor<256x64x!tt.ptr<f16>, #blocked1>, tensor<256x64xi32, #blocked1>
    %14 = tt.splat %arg1 : !tt.ptr<f16> -> tensor<64x1x!tt.ptr<f16>, #blocked>
    %15 = tt.make_range {end = 64 : i32, start = 0 : i32} : tensor<64xi32, #ttg.slice<{dim = 1, parent = #blocked}>>
    %16 = tt.expand_dims %15 {axis = 1 : i32} : tensor<64xi32, #ttg.slice<{dim = 1, parent = #blocked}>> -> tensor<64x1xi32, #blocked>
    %17 = tt.addptr %14, %16 : tensor<64x1x!tt.ptr<f16>, #blocked>, tensor<64x1xi32, #blocked>
    %18 = tt.broadcast %17 : tensor<64x1x!tt.ptr<f16>, #blocked> -> tensor<64x256x!tt.ptr<f16>, #blocked>
    %19 = tt.splat %arg4 : i32 -> tensor<64x256xi32, #blocked>
    %20 = tt.addptr %18, %19 : tensor<64x256x!tt.ptr<f16>, #blocked>, tensor<64x256xi32, #blocked>
    %21 = ttg.local_alloc : () -> !ttg.memdesc<1x256x64xf16, #shared, #ttg.shared_memory, mutable>
    %22 = ttg.local_alloc : () -> !ttg.memdesc<1x64x256xf16, #shared1, #ttg.shared_memory, mutable>
    %23 = ttg.memdesc_subview %21[%c0_i32, %c0_i32, %c0_i32] : !ttg.memdesc<1x256x64xf16, #shared, #ttg.shared_memory, mutable> -> !ttg.memdesc<256x64xf16, #shared, #ttg.shared_memory, mutable>
    %24 = ttg.memdesc_subview %22[%c0_i32, %c0_i32, %c0_i32] : !ttg.memdesc<1x64x256xf16, #shared1, #ttg.shared_memory, mutable> -> !ttg.memdesc<64x256xf16, #shared1, #ttg.shared_memory, mutable>
    %25:6 = scf.for %arg5 = %c0_i32 to %c64_i32 step %c1_i32 iter_args(%arg6 = %cst, %arg7 = %13, %arg8 = %20, %arg9 = %c0_i32, %arg10 = %23, %arg11 = %24) -> (tensor<256x256xf32, #mma>, tensor<256x64x!tt.ptr<f16>, #blocked1>, tensor<64x256x!tt.ptr<f16>, #blocked>, i32, !ttg.memdesc<256x64xf16, #shared, #ttg.shared_memory, mutable>, !ttg.memdesc<64x256xf16, #shared1, #ttg.shared_memory, mutable>)  : i32 {
      %26 = tt.addptr %arg7, %cst_1 : tensor<256x64x!tt.ptr<f16>, #blocked1>, tensor<256x64xi32, #blocked1>
      %27 = tt.load %26 : tensor<256x64x!tt.ptr<f16>, #blocked1>
      %28 = tt.addptr %arg8, %cst_0 : tensor<64x256x!tt.ptr<f16>, #blocked>, tensor<64x256xi32, #blocked>
      %29 = tt.load %28 : tensor<64x256x!tt.ptr<f16>, #blocked>
      %30 = ttg.local_load %arg10 : !ttg.memdesc<256x64xf16, #shared, #ttg.shared_memory, mutable> -> tensor<256x64xf16, #ttg.dot_op<{opIdx = 0, parent = #mma, kWidth = 4}>>
      %31 = ttg.local_load %arg11 : !ttg.memdesc<64x256xf16, #shared1, #ttg.shared_memory, mutable> -> tensor<64x256xf16, #ttg.dot_op<{opIdx = 1, parent = #mma, kWidth = 4}>>
      %32 = tt.dot %30, %31, %arg6 : tensor<256x64xf16, #ttg.dot_op<{opIdx = 0, parent = #mma, kWidth = 4}>> * tensor<64x256xf16, #ttg.dot_op<{opIdx = 1, parent = #mma, kWidth = 4}>> -> tensor<256x256xf32, #mma>
      %33 = arith.addi %arg9, %c1_i32 : i32
      %34 = arith.cmpi slt, %33, %c1_i32 : i32
      %35 = arith.select %34, %33, %c0_i32 : i32
      %36 = ttg.memdesc_subview %21[%35, %c0_i32, %c0_i32] : !ttg.memdesc<1x256x64xf16, #shared, #ttg.shared_memory, mutable> -> !ttg.memdesc<256x64xf16, #shared, #ttg.shared_memory, mutable>
      ttg.local_store %27, %36 : tensor<256x64xf16, #blocked1> -> !ttg.memdesc<256x64xf16, #shared, #ttg.shared_memory, mutable>
      %37 = ttg.memdesc_subview %22[%35, %c0_i32, %c0_i32] : !ttg.memdesc<1x64x256xf16, #shared1, #ttg.shared_memory, mutable> -> !ttg.memdesc<64x256xf16, #shared1, #ttg.shared_memory, mutable>
      ttg.local_store %29, %37 : tensor<64x256xf16, #blocked> -> !ttg.memdesc<64x256xf16, #shared1, #ttg.shared_memory, mutable>
      scf.yield %32, %26, %28, %35, %36, %37 : tensor<256x256xf32, #mma>, tensor<256x64x!tt.ptr<f16>, #blocked1>, tensor<64x256x!tt.ptr<f16>, #blocked>, i32, !ttg.memdesc<256x64xf16, #shared, #ttg.shared_memory, mutable>, !ttg.memdesc<64x256xf16, #shared1, #ttg.shared_memory, mutable>
    }
    ttg.local_dealloc %21 : !ttg.memdesc<1x256x64xf16, #shared, #ttg.shared_memory, mutable>
    ttg.local_dealloc %22 : !ttg.memdesc<1x64x256xf16, #shared1, #ttg.shared_memory, mutable>
    tt.return
  }
}

// -----

// CHECK: gpu.barrier
// CHECK: %[[IDX:.+]] = rocdl.workitem.id.x
// CHECK: %[[XDIV:.+]] = arith.divsi %[[IDX]]
// CHECK: %[[WARPLOW:.+]] = arith.cmpi eq, %[[XDIV]]
// CHECK: %[[WARPHIGH:.+]] = arith.cmpi ne, %[[XDIV]]
// CHECK: amdgpu.cond_barrier %[[WARPHIGH]]
// CHECK: scf.for

// CHECK: %[[SLICEA0:.+]] = ttg.local_load
// CHECK: %[[SLICEB0:.+]] = ttg.local_load
// CHECK: rocdl.sched.barrier 0
// CHECK: tt.load
// CHECK: rocdl.sched.barrier 0
// CHECK: %[[SLICEA1:.+]] = ttg.local_load
// CHECK: %[[SLICEB1:.+]] = ttg.local_load
// CHECK: rocdl.sched.barrier 0
// CHECK: tt.load
// CHECK: rocdl.s.barrier
// CHECK: rocdl.sched.barrier 0
// CHECK: rocdl.s.setprio 1
// CHECK: %[[DOT0:.+]] = tt.dot %[[SLICEA0]], %[[SLICEB0]]
// CHECK: rocdl.s.setprio 0
// CHECK: gpu.barrier
// CHECK: rocdl.sched.barrier 0
// CHECK: ttg.local_store
// CHECK: ttg.local_store
// CHECK: gpu.barrier
// CHECK: rocdl.sched.barrier 0
// CHECK: rocdl.s.setprio 1
// CHECK: %[[DOT1:.+]] = tt.dot %[[SLICEA1]], %[[SLICEB1]], %[[DOT0]]
// CHECK: rocdl.s.setprio 0
// CHECK: gpu.barrier
// CHECK: rocdl.sched.barrier 0
// CHECK: scf.yield
// CHECK: amdgpu.cond_barrier %[[WARPLOW]]

#blocked = #ttg.blocked<{sizePerThread = [1, 8], threadsPerWarp = [8, 8], warpsPerCTA = [8, 1], order = [1, 0]}>
#blocked1 = #ttg.blocked<{sizePerThread = [8, 1], threadsPerWarp = [8, 8], warpsPerCTA = [1, 8], order = [0, 1]}>
#mma = #ttg.amd_mfma<{version = 3, warpsPerCTA = [2, 4], instrShape = [16, 16], isTransposed = true}>
#shared = #ttg.swizzled_shared<{vec = 4, perPhase = 1, maxPhase = 16, order = [1, 0]}>
#shared1 = #ttg.swizzled_shared<{vec = 4, perPhase = 1, maxPhase = 16, order = [0, 1]}>
module attributes {"ttg.num-ctas" = 1 : i32, "ttg.num-warps" = 8 : i32, ttg.target = "hip:gfx942", "ttg.threads-per-warp" = 64 : i32} {
  tt.func public @pingpong_medium(%arg0: !tt.ptr<f16> {tt.divisibility = 16 : i32, tt.pointer_range = 32 : i32}, %arg1: !tt.ptr<f16> {tt.divisibility = 16 : i32, tt.pointer_range = 32 : i32}, %arg2: !tt.ptr<f16> {tt.divisibility = 16 : i32, tt.pointer_range = 32 : i32}, %arg3: i32 {tt.divisibility = 16 : i32}, %arg4: i32 {tt.divisibility = 16 : i32}) attributes {noinline = false} {
    %cst = arith.constant dense<0.000000e+00> : tensor<256x128xf32, #mma>
    %c1_i32 = arith.constant 1 : i32
    %cst_0 = arith.constant dense<64> : tensor<64x128xi32, #blocked>
    %cst_1 = arith.constant dense<64> : tensor<256x64xi32, #blocked1>
    %c0_i32 = arith.constant 0 : i32
    %c64_i32 = arith.constant 64 : i32
    %0 = tt.splat %arg0 : !tt.ptr<f16> -> tensor<256x1x!tt.ptr<f16>, #blocked1>
    %1 = tt.get_program_id x : i32
    %2 = tt.splat %1 : i32 -> tensor<256xi32, #ttg.slice<{dim = 1, parent = #blocked1}>>
    %3 = tt.make_range {end = 256 : i32, start = 0 : i32} : tensor<256xi32, #ttg.slice<{dim = 1, parent = #blocked1}>>
    %4 = arith.addi %2, %3 : tensor<256xi32, #ttg.slice<{dim = 1, parent = #blocked1}>>
    %5 = tt.expand_dims %4 {axis = 1 : i32} : tensor<256xi32, #ttg.slice<{dim = 1, parent = #blocked1}>> -> tensor<256x1xi32, #blocked1>
    %6 = tt.splat %arg3 : i32 -> tensor<256x1xi32, #blocked1>
    %7 = arith.muli %5, %6 : tensor<256x1xi32, #blocked1>
    %8 = tt.addptr %0, %7 : tensor<256x1x!tt.ptr<f16>, #blocked1>, tensor<256x1xi32, #blocked1>
    %9 = tt.broadcast %8 : tensor<256x1x!tt.ptr<f16>, #blocked1> -> tensor<256x64x!tt.ptr<f16>, #blocked1>
    %10 = tt.make_range {end = 64 : i32, start = 0 : i32} : tensor<64xi32, #ttg.slice<{dim = 0, parent = #blocked1}>>
    %11 = tt.expand_dims %10 {axis = 0 : i32} : tensor<64xi32, #ttg.slice<{dim = 0, parent = #blocked1}>> -> tensor<1x64xi32, #blocked1>
    %12 = tt.broadcast %11 : tensor<1x64xi32, #blocked1> -> tensor<256x64xi32, #blocked1>
    %13 = tt.addptr %9, %12 : tensor<256x64x!tt.ptr<f16>, #blocked1>, tensor<256x64xi32, #blocked1>
    %14 = tt.splat %arg1 : !tt.ptr<f16> -> tensor<64x1x!tt.ptr<f16>, #blocked>
    %15 = tt.make_range {end = 64 : i32, start = 0 : i32} : tensor<64xi32, #ttg.slice<{dim = 1, parent = #blocked}>>
    %16 = tt.expand_dims %15 {axis = 1 : i32} : tensor<64xi32, #ttg.slice<{dim = 1, parent = #blocked}>> -> tensor<64x1xi32, #blocked>
    %17 = tt.addptr %14, %16 : tensor<64x1x!tt.ptr<f16>, #blocked>, tensor<64x1xi32, #blocked>
    %18 = tt.broadcast %17 : tensor<64x1x!tt.ptr<f16>, #blocked> -> tensor<64x128x!tt.ptr<f16>, #blocked>
    %19 = tt.splat %arg4 : i32 -> tensor<64x128xi32, #blocked>
    %20 = tt.addptr %18, %19 : tensor<64x128x!tt.ptr<f16>, #blocked>, tensor<64x128xi32, #blocked>
    %21 = ttg.local_alloc : () -> !ttg.memdesc<1x256x64xf16, #shared, #ttg.shared_memory, mutable>
    %22 = ttg.local_alloc : () -> !ttg.memdesc<1x64x128xf16, #shared1, #ttg.shared_memory, mutable>
    %23 = ttg.memdesc_subview %21[%c0_i32, %c0_i32, %c0_i32] : !ttg.memdesc<1x256x64xf16, #shared, #ttg.shared_memory, mutable> -> !ttg.memdesc<256x64xf16, #shared, #ttg.shared_memory, mutable>
    %24 = ttg.memdesc_subview %22[%c0_i32, %c0_i32, %c0_i32] : !ttg.memdesc<1x64x128xf16, #shared1, #ttg.shared_memory, mutable> -> !ttg.memdesc<64x128xf16, #shared1, #ttg.shared_memory, mutable>
    %25:6 = scf.for %arg5 = %c0_i32 to %c64_i32 step %c1_i32 iter_args(%arg6 = %cst, %arg7 = %13, %arg8 = %20, %arg9 = %c0_i32, %arg10 = %23, %arg11 = %24) -> (tensor<256x128xf32, #mma>, tensor<256x64x!tt.ptr<f16>, #blocked1>, tensor<64x128x!tt.ptr<f16>, #blocked>, i32, !ttg.memdesc<256x64xf16, #shared, #ttg.shared_memory, mutable>, !ttg.memdesc<64x128xf16, #shared1, #ttg.shared_memory, mutable>)  : i32 {
      %26 = tt.addptr %arg7, %cst_1 : tensor<256x64x!tt.ptr<f16>, #blocked1>, tensor<256x64xi32, #blocked1>
      %27 = tt.load %26 : tensor<256x64x!tt.ptr<f16>, #blocked1>
      %28 = tt.addptr %arg8, %cst_0 : tensor<64x128x!tt.ptr<f16>, #blocked>, tensor<64x128xi32, #blocked>
      %29 = tt.load %28 : tensor<64x128x!tt.ptr<f16>, #blocked>
      %30 = ttg.local_load %arg10 : !ttg.memdesc<256x64xf16, #shared, #ttg.shared_memory, mutable> -> tensor<256x64xf16, #ttg.dot_op<{opIdx = 0, parent = #mma, kWidth = 4}>>
      %31 = ttg.local_load %arg11 : !ttg.memdesc<64x128xf16, #shared1, #ttg.shared_memory, mutable> -> tensor<64x128xf16, #ttg.dot_op<{opIdx = 1, parent = #mma, kWidth = 4}>>
      %32 = tt.dot %30, %31, %arg6 : tensor<256x64xf16, #ttg.dot_op<{opIdx = 0, parent = #mma, kWidth = 4}>> * tensor<64x128xf16, #ttg.dot_op<{opIdx = 1, parent = #mma, kWidth = 4}>> -> tensor<256x128xf32, #mma>
      %33 = arith.addi %arg9, %c1_i32 : i32
      %34 = arith.cmpi slt, %33, %c1_i32 : i32
      %35 = arith.select %34, %33, %c0_i32 : i32
      %36 = ttg.memdesc_subview %21[%35, %c0_i32, %c0_i32] : !ttg.memdesc<1x256x64xf16, #shared, #ttg.shared_memory, mutable> -> !ttg.memdesc<256x64xf16, #shared, #ttg.shared_memory, mutable>
      ttg.local_store %27, %36 : tensor<256x64xf16, #blocked1> -> !ttg.memdesc<256x64xf16, #shared, #ttg.shared_memory, mutable>
      %37 = ttg.memdesc_subview %22[%35, %c0_i32, %c0_i32] : !ttg.memdesc<1x64x128xf16, #shared1, #ttg.shared_memory, mutable> -> !ttg.memdesc<64x128xf16, #shared1, #ttg.shared_memory, mutable>
      ttg.local_store %29, %37 : tensor<64x128xf16, #blocked> -> !ttg.memdesc<64x128xf16, #shared1, #ttg.shared_memory, mutable>
      scf.yield %32, %26, %28, %35, %36, %37 : tensor<256x128xf32, #mma>, tensor<256x64x!tt.ptr<f16>, #blocked1>, tensor<64x128x!tt.ptr<f16>, #blocked>, i32, !ttg.memdesc<256x64xf16, #shared, #ttg.shared_memory, mutable>, !ttg.memdesc<64x128xf16, #shared1, #ttg.shared_memory, mutable>
    }
    ttg.local_dealloc %21 : !ttg.memdesc<1x256x64xf16, #shared, #ttg.shared_memory, mutable>
    ttg.local_dealloc %22 : !ttg.memdesc<1x64x128xf16, #shared1, #ttg.shared_memory, mutable>
    tt.return
  }
}

// -----

// CHECK-LABEL: pingpong_medium_cast
// CHECK-COUNT-2: local_load
// CHECK-NOT: setprio
// CHECK-NOT: barrier

#blocked = #ttg.blocked<{sizePerThread = [1, 8], threadsPerWarp = [8, 8], warpsPerCTA = [8, 1], order = [1, 0]}>
#blocked1 = #ttg.blocked<{sizePerThread = [8, 1], threadsPerWarp = [8, 8], warpsPerCTA = [1, 8], order = [0, 1]}>
#mma = #ttg.amd_mfma<{version = 3, warpsPerCTA = [2, 4], instrShape = [16, 16], isTransposed = true}>
#shared = #ttg.swizzled_shared<{vec = 4, perPhase = 1, maxPhase = 16, order = [1, 0]}>
#shared1 = #ttg.swizzled_shared<{vec = 4, perPhase = 1, maxPhase = 16, order = [0, 1]}>
module attributes {"ttg.num-ctas" = 1 : i32, "ttg.num-warps" = 8 : i32, ttg.target = "hip:gfx942", "ttg.threads-per-warp" = 64 : i32} {
  tt.func public @pingpong_medium_cast(%arg0: !tt.ptr<f16> {tt.divisibility = 16 : i32, tt.pointer_range = 32 : i32}, %arg1: !tt.ptr<f16> {tt.divisibility = 16 : i32, tt.pointer_range = 32 : i32}, %arg2: !tt.ptr<f16> {tt.divisibility = 16 : i32, tt.pointer_range = 32 : i32}, %arg3: i32 {tt.divisibility = 16 : i32}, %arg4: i32 {tt.divisibility = 16 : i32}) attributes {noinline = false} {
    %cst = arith.constant dense<0.000000e+00> : tensor<256x128xf32, #mma>
    %c1_i32 = arith.constant 1 : i32
    %cst_0 = arith.constant dense<64> : tensor<64x128xi32, #blocked>
    %cst_1 = arith.constant dense<64> : tensor<256x64xi32, #blocked1>
    %c0_i32 = arith.constant 0 : i32
    %c64_i32 = arith.constant 64 : i32
    %0 = tt.splat %arg0 : !tt.ptr<f16> -> tensor<256x1x!tt.ptr<f16>, #blocked1>
    %1 = tt.get_program_id x : i32
    %2 = tt.splat %1 : i32 -> tensor<256xi32, #ttg.slice<{dim = 1, parent = #blocked1}>>
    %3 = tt.make_range {end = 256 : i32, start = 0 : i32} : tensor<256xi32, #ttg.slice<{dim = 1, parent = #blocked1}>>
    %4 = arith.addi %2, %3 : tensor<256xi32, #ttg.slice<{dim = 1, parent = #blocked1}>>
    %5 = tt.expand_dims %4 {axis = 1 : i32} : tensor<256xi32, #ttg.slice<{dim = 1, parent = #blocked1}>> -> tensor<256x1xi32, #blocked1>
    %6 = tt.splat %arg3 : i32 -> tensor<256x1xi32, #blocked1>
    %7 = arith.muli %5, %6 : tensor<256x1xi32, #blocked1>
    %8 = tt.addptr %0, %7 : tensor<256x1x!tt.ptr<f16>, #blocked1>, tensor<256x1xi32, #blocked1>
    %9 = tt.broadcast %8 : tensor<256x1x!tt.ptr<f16>, #blocked1> -> tensor<256x64x!tt.ptr<f16>, #blocked1>
    %10 = tt.make_range {end = 64 : i32, start = 0 : i32} : tensor<64xi32, #ttg.slice<{dim = 0, parent = #blocked1}>>
    %11 = tt.expand_dims %10 {axis = 0 : i32} : tensor<64xi32, #ttg.slice<{dim = 0, parent = #blocked1}>> -> tensor<1x64xi32, #blocked1>
    %12 = tt.broadcast %11 : tensor<1x64xi32, #blocked1> -> tensor<256x64xi32, #blocked1>
    %13 = tt.addptr %9, %12 : tensor<256x64x!tt.ptr<f16>, #blocked1>, tensor<256x64xi32, #blocked1>
    %14 = tt.splat %arg1 : !tt.ptr<f16> -> tensor<64x1x!tt.ptr<f16>, #blocked>
    %15 = tt.make_range {end = 64 : i32, start = 0 : i32} : tensor<64xi32, #ttg.slice<{dim = 1, parent = #blocked}>>
    %16 = tt.expand_dims %15 {axis = 1 : i32} : tensor<64xi32, #ttg.slice<{dim = 1, parent = #blocked}>> -> tensor<64x1xi32, #blocked>
    %17 = tt.addptr %14, %16 : tensor<64x1x!tt.ptr<f16>, #blocked>, tensor<64x1xi32, #blocked>
    %18 = tt.broadcast %17 : tensor<64x1x!tt.ptr<f16>, #blocked> -> tensor<64x128x!tt.ptr<f16>, #blocked>
    %19 = tt.splat %arg4 : i32 -> tensor<64x128xi32, #blocked>
    %20 = tt.addptr %18, %19 : tensor<64x128x!tt.ptr<f16>, #blocked>, tensor<64x128xi32, #blocked>
    %21 = ttg.local_alloc : () -> !ttg.memdesc<1x256x64xf16, #shared, #ttg.shared_memory, mutable>
    %22 = ttg.local_alloc : () -> !ttg.memdesc<1x64x128xi16, #shared1, #ttg.shared_memory, mutable>
    %23 = ttg.memdesc_subview %21[%c0_i32, %c0_i32, %c0_i32] : !ttg.memdesc<1x256x64xf16, #shared, #ttg.shared_memory, mutable> -> !ttg.memdesc<256x64xf16, #shared, #ttg.shared_memory, mutable>
    %24 = ttg.memdesc_subview %22[%c0_i32, %c0_i32, %c0_i32] : !ttg.memdesc<1x64x128xi16, #shared1, #ttg.shared_memory, mutable> -> !ttg.memdesc<64x128xi16, #shared1, #ttg.shared_memory, mutable>
    %25:6 = scf.for %arg5 = %c0_i32 to %c64_i32 step %c1_i32 iter_args(%arg6 = %cst, %arg7 = %13, %arg8 = %20, %arg9 = %c0_i32, %arg10 = %23, %arg11 = %24) -> (tensor<256x128xf32, #mma>, tensor<256x64x!tt.ptr<f16>, #blocked1>, tensor<64x128x!tt.ptr<f16>, #blocked>, i32, !ttg.memdesc<256x64xf16, #shared, #ttg.shared_memory, mutable>, !ttg.memdesc<64x128xi16, #shared1, #ttg.shared_memory, mutable>)  : i32 {
      %26 = tt.addptr %arg7, %cst_1 : tensor<256x64x!tt.ptr<f16>, #blocked1>, tensor<256x64xi32, #blocked1>
      %27 = tt.load %26 : tensor<256x64x!tt.ptr<f16>, #blocked1>
      %28 = tt.addptr %arg8, %cst_0 : tensor<64x128x!tt.ptr<f16>, #blocked>, tensor<64x128xi32, #blocked>
      %29 = tt.load %28 : tensor<64x128x!tt.ptr<f16>, #blocked>
      %cast2 = tt.bitcast %29 : tensor<64x128xf16, #blocked> -> tensor<64x128xi16, #blocked>
      %30 = ttg.local_load %arg10 : !ttg.memdesc<256x64xf16, #shared, #ttg.shared_memory, mutable> -> tensor<256x64xf16, #ttg.dot_op<{opIdx = 0, parent = #mma, kWidth = 4}>>
      %31 = ttg.local_load %arg11 : !ttg.memdesc<64x128xi16, #shared1, #ttg.shared_memory, mutable> -> tensor<64x128xi16, #ttg.dot_op<{opIdx = 1, parent = #mma, kWidth = 4}>>
      %cast = tt.bitcast %31 : tensor<64x128xi16, #ttg.dot_op<{opIdx = 1, parent = #mma, kWidth = 4}>> ->  tensor<64x128xf16, #ttg.dot_op<{opIdx = 1, parent = #mma, kWidth = 4}>>
      %32 = tt.dot %30, %cast, %arg6 : tensor<256x64xf16, #ttg.dot_op<{opIdx = 0, parent = #mma, kWidth = 4}>> * tensor<64x128xf16, #ttg.dot_op<{opIdx = 1, parent = #mma, kWidth = 4}>> -> tensor<256x128xf32, #mma>
      %33 = arith.addi %arg9, %c1_i32 : i32
      %34 = arith.cmpi slt, %33, %c1_i32 : i32
      %35 = arith.select %34, %33, %c0_i32 : i32
      %36 = ttg.memdesc_subview %21[%35, %c0_i32, %c0_i32] : !ttg.memdesc<1x256x64xf16, #shared, #ttg.shared_memory, mutable> -> !ttg.memdesc<256x64xf16, #shared, #ttg.shared_memory, mutable>
      ttg.local_store %27, %36 : tensor<256x64xf16, #blocked1> -> !ttg.memdesc<256x64xf16, #shared, #ttg.shared_memory, mutable>
      %37 = ttg.memdesc_subview %22[%35, %c0_i32, %c0_i32] : !ttg.memdesc<1x64x128xi16, #shared1, #ttg.shared_memory, mutable> -> !ttg.memdesc<64x128xi16, #shared1, #ttg.shared_memory, mutable>
      ttg.local_store %cast2, %37 : tensor<64x128xi16, #blocked> -> !ttg.memdesc<64x128xi16, #shared1, #ttg.shared_memory, mutable>
      scf.yield %32, %26, %28, %35, %36, %37 : tensor<256x128xf32, #mma>, tensor<256x64x!tt.ptr<f16>, #blocked1>, tensor<64x128x!tt.ptr<f16>, #blocked>, i32, !ttg.memdesc<256x64xf16, #shared, #ttg.shared_memory, mutable>, !ttg.memdesc<64x128xi16, #shared1, #ttg.shared_memory, mutable>
    }
    ttg.local_dealloc %21 : !ttg.memdesc<1x256x64xf16, #shared, #ttg.shared_memory, mutable>
    ttg.local_dealloc %22 : !ttg.memdesc<1x64x128xi16, #shared1, #ttg.shared_memory, mutable>
    tt.return
  }
}


// -----


// CHECK-LABEL: pingpong_reject
// CHECK-COUNT-2: local_load
// CHECK-NOT: local_load
// CHECK-NOT: setprio
// CHECK-NOT: barrier

#blocked = #ttg.blocked<{sizePerThread = [1, 8], threadsPerWarp = [8, 8], warpsPerCTA = [8, 1], order = [1, 0]}>
#blocked1 = #ttg.blocked<{sizePerThread = [8, 1], threadsPerWarp = [8, 8], warpsPerCTA = [1, 8], order = [0, 1]}>
#mma = #ttg.amd_mfma<{version = 3, warpsPerCTA = [2, 4], instrShape = [16, 16], isTransposed = true}>
#shared = #ttg.swizzled_shared<{vec = 4, perPhase = 1, maxPhase = 16, order = [1, 0]}>
#shared1 = #ttg.swizzled_shared<{vec = 4, perPhase = 1, maxPhase = 16, order = [0, 1]}>
module attributes {"ttg.num-ctas" = 1 : i32, "ttg.num-warps" = 8 : i32, ttg.target = "hip:gfx942", "ttg.threads-per-warp" = 64 : i32} {
  tt.func public @pingpong_reject(%arg0: !tt.ptr<f16> {tt.divisibility = 16 : i32, tt.pointer_range = 32 : i32}, %arg1: !tt.ptr<f16> {tt.divisibility = 16 : i32, tt.pointer_range = 32 : i32}, %arg2: !tt.ptr<f16> {tt.divisibility = 16 : i32, tt.pointer_range = 32 : i32}, %arg3: i32 {tt.divisibility = 16 : i32}, %arg4: i32 {tt.divisibility = 16 : i32}) attributes {noinline = false} {
    %cst = arith.constant dense<0.000000e+00> : tensor<256x256xf32, #mma>
    %c1_i32 = arith.constant 1 : i32
    %cst_0 = arith.constant dense<64> : tensor<16x256xi32, #blocked>
    %cst_1 = arith.constant dense<64> : tensor<256x16xi32, #blocked1>
    %c0_i32 = arith.constant 0 : i32
    %c64_i32 = arith.constant 64 : i32
    %0 = tt.splat %arg0 : !tt.ptr<f16> -> tensor<256x1x!tt.ptr<f16>, #blocked1>
    %1 = tt.get_program_id x : i32
    %2 = tt.splat %1 : i32 -> tensor<256xi32, #ttg.slice<{dim = 1, parent = #blocked1}>>
    %3 = tt.make_range {end = 256 : i32, start = 0 : i32} : tensor<256xi32, #ttg.slice<{dim = 1, parent = #blocked1}>>
    %4 = arith.addi %2, %3 : tensor<256xi32, #ttg.slice<{dim = 1, parent = #blocked1}>>
    %5 = tt.expand_dims %4 {axis = 1 : i32} : tensor<256xi32, #ttg.slice<{dim = 1, parent = #blocked1}>> -> tensor<256x1xi32, #blocked1>
    %6 = tt.splat %arg3 : i32 -> tensor<256x1xi32, #blocked1>
    %7 = arith.muli %5, %6 : tensor<256x1xi32, #blocked1>
    %8 = tt.addptr %0, %7 : tensor<256x1x!tt.ptr<f16>, #blocked1>, tensor<256x1xi32, #blocked1>
    %9 = tt.broadcast %8 : tensor<256x1x!tt.ptr<f16>, #blocked1> -> tensor<256x16x!tt.ptr<f16>, #blocked1>
    %10 = tt.make_range {end = 16 : i32, start = 0 : i32} : tensor<16xi32, #ttg.slice<{dim = 0, parent = #blocked1}>>
    %11 = tt.expand_dims %10 {axis = 0 : i32} : tensor<16xi32, #ttg.slice<{dim = 0, parent = #blocked1}>> -> tensor<1x16xi32, #blocked1>
    %12 = tt.broadcast %11 : tensor<1x16xi32, #blocked1> -> tensor<256x16xi32, #blocked1>
    %13 = tt.addptr %9, %12 : tensor<256x16x!tt.ptr<f16>, #blocked1>, tensor<256x16xi32, #blocked1>
    %14 = tt.splat %arg1 : !tt.ptr<f16> -> tensor<16x1x!tt.ptr<f16>, #blocked>
    %15 = tt.make_range {end = 16 : i32, start = 0 : i32} : tensor<16xi32, #ttg.slice<{dim = 1, parent = #blocked}>>
    %16 = tt.expand_dims %15 {axis = 1 : i32} : tensor<16xi32, #ttg.slice<{dim = 1, parent = #blocked}>> -> tensor<16x1xi32, #blocked>
    %17 = tt.addptr %14, %16 : tensor<16x1x!tt.ptr<f16>, #blocked>, tensor<16x1xi32, #blocked>
    %18 = tt.broadcast %17 : tensor<16x1x!tt.ptr<f16>, #blocked> -> tensor<16x256x!tt.ptr<f16>, #blocked>
    %19 = tt.splat %arg4 : i32 -> tensor<16x256xi32, #blocked>
    %20 = tt.addptr %18, %19 : tensor<16x256x!tt.ptr<f16>, #blocked>, tensor<16x256xi32, #blocked>
    %21 = ttg.local_alloc : () -> !ttg.memdesc<1x256x16xf16, #shared, #ttg.shared_memory, mutable>
    %22 = ttg.local_alloc : () -> !ttg.memdesc<1x16x256xf16, #shared1, #ttg.shared_memory, mutable>
    %23 = ttg.memdesc_subview %21[%c0_i32, %c0_i32, %c0_i32] : !ttg.memdesc<1x256x16xf16, #shared, #ttg.shared_memory, mutable> -> !ttg.memdesc<256x16xf16, #shared, #ttg.shared_memory, mutable>
    %24 = ttg.memdesc_subview %22[%c0_i32, %c0_i32, %c0_i32] : !ttg.memdesc<1x16x256xf16, #shared1, #ttg.shared_memory, mutable> -> !ttg.memdesc<16x256xf16, #shared1, #ttg.shared_memory, mutable>
    %25:6 = scf.for %arg5 = %c0_i32 to %c64_i32 step %c1_i32 iter_args(%arg6 = %cst, %arg7 = %13, %arg8 = %20, %arg9 = %c0_i32, %arg10 = %23, %arg11 = %24) -> (tensor<256x256xf32, #mma>, tensor<256x16x!tt.ptr<f16>, #blocked1>, tensor<16x256x!tt.ptr<f16>, #blocked>, i32, !ttg.memdesc<256x16xf16, #shared, #ttg.shared_memory, mutable>, !ttg.memdesc<16x256xf16, #shared1, #ttg.shared_memory, mutable>)  : i32 {
      %26 = tt.addptr %arg7, %cst_1 : tensor<256x16x!tt.ptr<f16>, #blocked1>, tensor<256x16xi32, #blocked1>
      %27 = tt.load %26 : tensor<256x16x!tt.ptr<f16>, #blocked1>
      %28 = tt.addptr %arg8, %cst_0 : tensor<16x256x!tt.ptr<f16>, #blocked>, tensor<16x256xi32, #blocked>
      %29 = tt.load %28 : tensor<16x256x!tt.ptr<f16>, #blocked>
      %30 = ttg.local_load %arg10 : !ttg.memdesc<256x16xf16, #shared, #ttg.shared_memory, mutable> -> tensor<256x16xf16, #ttg.dot_op<{opIdx = 0, parent = #mma, kWidth = 8}>>
      %31 = ttg.local_load %arg11 : !ttg.memdesc<16x256xf16, #shared1, #ttg.shared_memory, mutable> -> tensor<16x256xf16, #ttg.dot_op<{opIdx = 1, parent = #mma, kWidth = 8}>>
      %32 = tt.dot %30, %31, %arg6 : tensor<256x16xf16, #ttg.dot_op<{opIdx = 0, parent = #mma, kWidth = 8}>> * tensor<16x256xf16, #ttg.dot_op<{opIdx = 1, parent = #mma, kWidth = 8}>> -> tensor<256x256xf32, #mma>
      %33 = arith.addi %arg9, %c1_i32 : i32
      %34 = arith.cmpi slt, %33, %c1_i32 : i32
      %35 = arith.select %34, %33, %c0_i32 : i32
      %36 = ttg.memdesc_subview %21[%35, %c0_i32, %c0_i32] : !ttg.memdesc<1x256x16xf16, #shared, #ttg.shared_memory, mutable> -> !ttg.memdesc<256x16xf16, #shared, #ttg.shared_memory, mutable>
      ttg.local_store %27, %36 : tensor<256x16xf16, #blocked1> -> !ttg.memdesc<256x16xf16, #shared, #ttg.shared_memory, mutable>
      %37 = ttg.memdesc_subview %22[%35, %c0_i32, %c0_i32] : !ttg.memdesc<1x16x256xf16, #shared1, #ttg.shared_memory, mutable> -> !ttg.memdesc<16x256xf16, #shared1, #ttg.shared_memory, mutable>
      ttg.local_store %29, %37 : tensor<16x256xf16, #blocked> -> !ttg.memdesc<16x256xf16, #shared1, #ttg.shared_memory, mutable>
      scf.yield %32, %26, %28, %35, %36, %37 : tensor<256x256xf32, #mma>, tensor<256x16x!tt.ptr<f16>, #blocked1>, tensor<16x256x!tt.ptr<f16>, #blocked>, i32, !ttg.memdesc<256x16xf16, #shared, #ttg.shared_memory, mutable>, !ttg.memdesc<16x256xf16, #shared1, #ttg.shared_memory, mutable>
    }
    ttg.local_dealloc %21 : !ttg.memdesc<1x256x16xf16, #shared, #ttg.shared_memory, mutable>
    ttg.local_dealloc %22 : !ttg.memdesc<1x16x256xf16, #shared1, #ttg.shared_memory, mutable>
    tt.return
  }
}

// -----

// CHECK-LABEL: pingpong_small_prologue_load
// CHECK-NOT: setprio

#blocked = #ttg.blocked<{sizePerThread = [8, 1], threadsPerWarp = [8, 8], warpsPerCTA = [1, 4], order = [0, 1]}>
#blocked1 = #ttg.blocked<{sizePerThread = [1, 8], threadsPerWarp = [8, 8], warpsPerCTA = [4, 1], order = [1, 0]}>
#mma = #ttg.amd_mfma<{version = 3, warpsPerCTA = [2, 2], instrShape = [16, 16], isTransposed = true}>
#shared = #ttg.swizzled_shared<{vec = 8, perPhase = 1, maxPhase = 8, order = [1, 0]}>
#shared1 = #ttg.swizzled_shared<{vec = 8, perPhase = 1, maxPhase = 8, order = [0, 1]}>
module attributes {"ttg.num-ctas" = 1 : i32, "ttg.num-warps" = 4 : i32, ttg.target = "hip:gfx942", "ttg.threads-per-warp" = 64 : i32} {
  tt.func public @pingpong_small_prologue_load(%arg0: !tt.ptr<f16> {tt.divisibility = 16 : i32, tt.pointer_range = 32 : i32}, %arg1: !tt.ptr<f16> {tt.divisibility = 16 : i32, tt.pointer_range = 32 : i32}, %arg2: !tt.ptr<f16> {tt.divisibility = 16 : i32, tt.pointer_range = 32 : i32}, %arg3: i32 {tt.divisibility = 16 : i32}, %arg4: i32 {tt.divisibility = 16 : i32}) attributes {noinline = false} {
    %cst = arith.constant dense<0.000000e+00> : tensor<128x128xf32, #mma>
    %c1_i32 = arith.constant 1 : i32
    %cst_0 = arith.constant dense<64> : tensor<64x128xi32, #blocked>
    %cst_1 = arith.constant dense<64> : tensor<128x64xi32, #blocked1>
    %cst_2 = arith.constant dense<0.000000e+00> : tensor<128x64xf16, #ttg.dot_op<{opIdx = 0, parent = #mma, kWidth = 8}>>
    %c0_i32 = arith.constant 0 : i32
    %c64_i32 = arith.constant 64 : i32
    %0 = tt.splat %arg0 : !tt.ptr<f16> -> tensor<128x1x!tt.ptr<f16>, #blocked1>
    %1 = tt.get_program_id x : i32
    %2 = tt.splat %1 : i32 -> tensor<128xi32, #ttg.slice<{dim = 1, parent = #blocked1}>>
    %3 = tt.make_range {end = 128 : i32, start = 0 : i32} : tensor<128xi32, #ttg.slice<{dim = 1, parent = #blocked1}>>
    %4 = arith.addi %2, %3 : tensor<128xi32, #ttg.slice<{dim = 1, parent = #blocked1}>>
    %5 = tt.expand_dims %4 {axis = 1 : i32} : tensor<128xi32, #ttg.slice<{dim = 1, parent = #blocked1}>> -> tensor<128x1xi32, #blocked1>
    %6 = tt.splat %arg3 : i32 -> tensor<128x1xi32, #blocked1>
    %7 = arith.muli %5, %6 : tensor<128x1xi32, #blocked1>
    %8 = tt.addptr %0, %7 : tensor<128x1x!tt.ptr<f16>, #blocked1>, tensor<128x1xi32, #blocked1>
    %9 = tt.broadcast %8 : tensor<128x1x!tt.ptr<f16>, #blocked1> -> tensor<128x64x!tt.ptr<f16>, #blocked1>
    %10 = tt.make_range {end = 64 : i32, start = 0 : i32} : tensor<64xi32, #ttg.slice<{dim = 0, parent = #blocked1}>>
    %11 = tt.expand_dims %10 {axis = 0 : i32} : tensor<64xi32, #ttg.slice<{dim = 0, parent = #blocked1}>> -> tensor<1x64xi32, #blocked1>
    %12 = tt.broadcast %11 : tensor<1x64xi32, #blocked1> -> tensor<128x64xi32, #blocked1>
    %13 = tt.addptr %9, %12 : tensor<128x64x!tt.ptr<f16>, #blocked1>, tensor<128x64xi32, #blocked1>
    %14 = tt.splat %arg1 : !tt.ptr<f16> -> tensor<64x1x!tt.ptr<f16>, #blocked>
    %15 = tt.make_range {end = 64 : i32, start = 0 : i32} : tensor<64xi32, #ttg.slice<{dim = 1, parent = #blocked}>>
    %16 = tt.expand_dims %15 {axis = 1 : i32} : tensor<64xi32, #ttg.slice<{dim = 1, parent = #blocked}>> -> tensor<64x1xi32, #blocked>
    %17 = tt.addptr %14, %16 : tensor<64x1x!tt.ptr<f16>, #blocked>, tensor<64x1xi32, #blocked>
    %18 = tt.broadcast %17 : tensor<64x1x!tt.ptr<f16>, #blocked> -> tensor<64x128x!tt.ptr<f16>, #blocked>
    %19 = tt.splat %arg4 : i32 -> tensor<64x128xi32, #blocked>
    %20 = tt.addptr %18, %19 : tensor<64x128x!tt.ptr<f16>, #blocked>, tensor<64x128xi32, #blocked>
    %21 = ttg.local_alloc : () -> !ttg.memdesc<1x128x64xf16, #shared, #ttg.shared_memory, mutable>
    %22 = ttg.local_alloc : () -> !ttg.memdesc<1x64x128xf16, #shared1, #ttg.shared_memory, mutable>
    %23 = ttg.memdesc_subview %21[%c0_i32, %c0_i32, %c0_i32] : !ttg.memdesc<1x128x64xf16, #shared, #ttg.shared_memory, mutable> -> !ttg.memdesc<128x64xf16, #shared, #ttg.shared_memory, mutable>
    %24 = ttg.memdesc_subview %22[%c0_i32, %c0_i32, %c0_i32] : !ttg.memdesc<1x64x128xf16, #shared1, #ttg.shared_memory, mutable> -> !ttg.memdesc<64x128xf16, #shared1, #ttg.shared_memory, mutable>
    %25:6 = scf.for %arg5 = %c0_i32 to %c64_i32 step %c1_i32 iter_args(%arg6 = %cst, %arg7 = %13, %arg8 = %20, %arg9 = %c0_i32, %arg10 = %23, %arg11 = %24) -> (tensor<128x128xf32, #mma>, tensor<128x64x!tt.ptr<f16>, #blocked1>, tensor<64x128x!tt.ptr<f16>, #blocked>, i32, !ttg.memdesc<128x64xf16, #shared, #ttg.shared_memory, mutable>, !ttg.memdesc<64x128xf16, #shared1, #ttg.shared_memory, mutable>)  : i32 {
      %26 = arith.cmpi eq, %arg5, %c0_i32: i32
      %27 = scf.if %26 -> tensor<128x64xf16, #ttg.dot_op<{opIdx = 0, parent = #mma, kWidth = 8}>> {
        %28 = tt.splat %arg2 : !tt.ptr<f16> -> tensor<128x1x!tt.ptr<f16>, #blocked1>
        %29 = tt.broadcast %28 : tensor<128x1x!tt.ptr<f16>, #blocked1> -> tensor<128x64x!tt.ptr<f16>, #blocked1>
        %30 = tt.load %29 : tensor<128x64x!tt.ptr<f16>, #blocked1>
        %31 = ttg.local_alloc : () -> !ttg.memdesc<1x128x64xf16, #shared, #ttg.shared_memory, mutable>
        %32 = ttg.memdesc_subview %31[%c0_i32, %c0_i32, %c0_i32] : !ttg.memdesc<1x128x64xf16, #shared, #ttg.shared_memory, mutable> -> !ttg.memdesc<128x64xf16, #shared, #ttg.shared_memory, mutable>
        ttg.local_store %30, %32 : tensor<128x64xf16, #blocked1> -> !ttg.memdesc<128x64xf16, #shared, #ttg.shared_memory, mutable>
        %33 = ttg.local_load %32 : !ttg.memdesc<128x64xf16, #shared, #ttg.shared_memory, mutable> -> tensor<128x64xf16, #ttg.dot_op<{opIdx = 0, parent = #mma, kWidth = 8}>>
        scf.yield %33 : tensor<128x64xf16, #ttg.dot_op<{opIdx = 0, parent = #mma, kWidth = 8}>>
      } else {
        scf.yield %cst_2 : tensor<128x64xf16, #ttg.dot_op<{opIdx = 0, parent = #mma, kWidth = 8}>>
      }
      %34 = tt.addptr %arg7, %cst_1 : tensor<128x64x!tt.ptr<f16>, #blocked1>, tensor<128x64xi32, #blocked1>
      %35 = tt.load %34 : tensor<128x64x!tt.ptr<f16>, #blocked1>
      %36 = tt.addptr %arg8, %cst_0 : tensor<64x128x!tt.ptr<f16>, #blocked>, tensor<64x128xi32, #blocked>
      %37 = tt.load %36 : tensor<64x128x!tt.ptr<f16>, #blocked>
      %38 = ttg.local_load %arg10 : !ttg.memdesc<128x64xf16, #shared, #ttg.shared_memory, mutable> -> tensor<128x64xf16, #ttg.dot_op<{opIdx = 0, parent = #mma, kWidth = 8}>>
      %39 = arith.addf %38, %27: tensor<128x64xf16, #ttg.dot_op<{opIdx = 0, parent = #mma, kWidth = 8}>>
      %40 = ttg.local_load %arg11 : !ttg.memdesc<64x128xf16, #shared1, #ttg.shared_memory, mutable> -> tensor<64x128xf16, #ttg.dot_op<{opIdx = 1, parent = #mma, kWidth = 8}>>
      %41 = tt.dot %39, %40, %arg6 : tensor<128x64xf16, #ttg.dot_op<{opIdx = 0, parent = #mma, kWidth = 8}>> * tensor<64x128xf16, #ttg.dot_op<{opIdx = 1, parent = #mma, kWidth = 8}>> -> tensor<128x128xf32, #mma>
      %42 = arith.addi %arg9, %c1_i32 : i32
      %43 = arith.cmpi slt, %42, %c1_i32 : i32
      %44 = arith.select %43, %42, %c0_i32 : i32
      %45 = ttg.memdesc_subview %21[%44, %c0_i32, %c0_i32] : !ttg.memdesc<1x128x64xf16, #shared, #ttg.shared_memory, mutable> -> !ttg.memdesc<128x64xf16, #shared, #ttg.shared_memory, mutable>
      ttg.local_store %35, %45 : tensor<128x64xf16, #blocked1> -> !ttg.memdesc<128x64xf16, #shared, #ttg.shared_memory, mutable>
      %46 = ttg.memdesc_subview %22[%44, %c0_i32, %c0_i32] : !ttg.memdesc<1x64x128xf16, #shared1, #ttg.shared_memory, mutable> -> !ttg.memdesc<64x128xf16, #shared1, #ttg.shared_memory, mutable>
      ttg.local_store %37, %46 : tensor<64x128xf16, #blocked> -> !ttg.memdesc<64x128xf16, #shared1, #ttg.shared_memory, mutable>
      scf.yield %41, %34, %36, %44, %45, %46 : tensor<128x128xf32, #mma>, tensor<128x64x!tt.ptr<f16>, #blocked1>, tensor<64x128x!tt.ptr<f16>, #blocked>, i32, !ttg.memdesc<128x64xf16, #shared, #ttg.shared_memory, mutable>, !ttg.memdesc<64x128xf16, #shared1, #ttg.shared_memory, mutable>
    }
    ttg.local_dealloc %21 : !ttg.memdesc<1x128x64xf16, #shared, #ttg.shared_memory, mutable>
    ttg.local_dealloc %22 : !ttg.memdesc<1x64x128xf16, #shared1, #ttg.shared_memory, mutable>
    tt.return
  }
}


// -----
// CHECK-LABEL: pingpong_medium_dependency

// CHECK: gpu.barrier
// CHECK: %[[IDX:.+]] = rocdl.workitem.id.x
// CHECK: %[[XDIV:.+]] = arith.divsi %[[IDX]]
// CHECK: %[[WARPLOW:.+]] = arith.cmpi eq, %[[XDIV]]
// CHECK: %[[WARPHIGH:.+]] = arith.cmpi ne, %[[XDIV]]
// CHECK: amdgpu.cond_barrier %[[WARPHIGH]]
// CHECK: scf.for

// CHECK: %[[SLICEA0:.+]] = ttg.local_load
// CHECK: %[[SLICEB0:.+]] = ttg.local_load
// CHECK: rocdl.sched.barrier 0
// CHECK: tt.load
// CHECK: rocdl.sched.barrier 0
// CHECK: %[[SLICEA1:.+]] = ttg.local_load
// CHECK: %[[SLICEB1:.+]] = ttg.local_load
// CHECK: rocdl.sched.barrier 0
// CHECK: tt.load
// CHECK: rocdl.s.barrier
// CHECK: rocdl.sched.barrier 0
// CHECK: rocdl.s.setprio 1
// CHECK: %[[DOT0:.+]] = tt.dot %[[SLICEA0]], %[[SLICEB0]]
// CHECK: rocdl.s.setprio 0
// CHECK: gpu.barrier
// CHECK: rocdl.sched.barrier 0
// CHECK: ttg.local_store
// CHECK: ttg.local_store
// CHECK: gpu.barrier
// CHECK: rocdl.sched.barrier 0
// CHECK: rocdl.s.setprio 1
// CHECK: %[[DOT1:.+]] = tt.dot %[[SLICEA1]], %[[SLICEB1]], %[[DOT0]]
// CHECK: rocdl.s.setprio 0
// CHECK: gpu.barrier
// CHECK: rocdl.sched.barrier 0
// CHECK: scf.yield
// CHECK: amdgpu.cond_barrier %[[WARPLOW]]

#blocked = #ttg.blocked<{sizePerThread = [1, 8], threadsPerWarp = [8, 8], warpsPerCTA = [8, 1], order = [1, 0]}>
#blocked1 = #ttg.blocked<{sizePerThread = [8, 1], threadsPerWarp = [8, 8], warpsPerCTA = [1, 8], order = [0, 1]}>
#mma = #ttg.amd_mfma<{version = 3, warpsPerCTA = [2, 4], instrShape = [16, 16], isTransposed = true}>
#shared = #ttg.swizzled_shared<{vec = 4, perPhase = 1, maxPhase = 16, order = [1, 0]}>
#shared1 = #ttg.swizzled_shared<{vec = 4, perPhase = 1, maxPhase = 16, order = [0, 1]}>
module attributes {"ttg.num-ctas" = 1 : i32, "ttg.num-warps" = 8 : i32, ttg.target = "hip:gfx942", "ttg.threads-per-warp" = 64 : i32} {
  tt.func public @pingpong_medium_dependency(%arg0: !tt.ptr<f16> {tt.divisibility = 16 : i32, tt.pointer_range = 32 : i32}, %arg1: !tt.ptr<f16> {tt.divisibility = 16 : i32, tt.pointer_range = 32 : i32}, %arg2: !tt.ptr<f16> {tt.divisibility = 16 : i32, tt.pointer_range = 32 : i32}, %arg3: i32 {tt.divisibility = 16 : i32}, %arg4: i32 {tt.divisibility = 16 : i32}) attributes {noinline = false} {
    %cst = arith.constant dense<0.000000e+00> : tensor<256x128xf32, #mma>
    %c1_i32 = arith.constant 1 : i32
    %cst_0 = arith.constant dense<64> : tensor<64x128xi32, #blocked>
    %cst_1 = arith.constant dense<64> : tensor<256x64xi32, #blocked1>
    %cst_2 = arith.constant dense<1.000000e+00> : tensor<256x128xf32, #mma>
    %c0_i32 = arith.constant 0 : i32
    %c64_i32 = arith.constant 64 : i32
    %0 = tt.splat %arg0 : !tt.ptr<f16> -> tensor<256x1x!tt.ptr<f16>, #blocked1>
    %1 = tt.get_program_id x : i32
    %2 = tt.splat %1 : i32 -> tensor<256xi32, #ttg.slice<{dim = 1, parent = #blocked1}>>
    %3 = tt.make_range {end = 256 : i32, start = 0 : i32} : tensor<256xi32, #ttg.slice<{dim = 1, parent = #blocked1}>>
    %4 = arith.addi %2, %3 : tensor<256xi32, #ttg.slice<{dim = 1, parent = #blocked1}>>
    %5 = tt.expand_dims %4 {axis = 1 : i32} : tensor<256xi32, #ttg.slice<{dim = 1, parent = #blocked1}>> -> tensor<256x1xi32, #blocked1>
    %6 = tt.splat %arg3 : i32 -> tensor<256x1xi32, #blocked1>
    %7 = arith.muli %5, %6 : tensor<256x1xi32, #blocked1>
    %8 = tt.addptr %0, %7 : tensor<256x1x!tt.ptr<f16>, #blocked1>, tensor<256x1xi32, #blocked1>
    %9 = tt.broadcast %8 : tensor<256x1x!tt.ptr<f16>, #blocked1> -> tensor<256x64x!tt.ptr<f16>, #blocked1>
    %10 = tt.make_range {end = 64 : i32, start = 0 : i32} : tensor<64xi32, #ttg.slice<{dim = 0, parent = #blocked1}>>
    %11 = tt.expand_dims %10 {axis = 0 : i32} : tensor<64xi32, #ttg.slice<{dim = 0, parent = #blocked1}>> -> tensor<1x64xi32, #blocked1>
    %12 = tt.broadcast %11 : tensor<1x64xi32, #blocked1> -> tensor<256x64xi32, #blocked1>
    %13 = tt.addptr %9, %12 : tensor<256x64x!tt.ptr<f16>, #blocked1>, tensor<256x64xi32, #blocked1>
    %14 = tt.splat %arg1 : !tt.ptr<f16> -> tensor<64x1x!tt.ptr<f16>, #blocked>
    %15 = tt.make_range {end = 64 : i32, start = 0 : i32} : tensor<64xi32, #ttg.slice<{dim = 1, parent = #blocked}>>
    %16 = tt.expand_dims %15 {axis = 1 : i32} : tensor<64xi32, #ttg.slice<{dim = 1, parent = #blocked}>> -> tensor<64x1xi32, #blocked>
    %17 = tt.addptr %14, %16 : tensor<64x1x!tt.ptr<f16>, #blocked>, tensor<64x1xi32, #blocked>
    %18 = tt.broadcast %17 : tensor<64x1x!tt.ptr<f16>, #blocked> -> tensor<64x128x!tt.ptr<f16>, #blocked>
    %19 = tt.splat %arg4 : i32 -> tensor<64x128xi32, #blocked>
    %20 = tt.addptr %18, %19 : tensor<64x128x!tt.ptr<f16>, #blocked>, tensor<64x128xi32, #blocked>
    %21 = ttg.local_alloc : () -> !ttg.memdesc<1x256x64xf16, #shared, #ttg.shared_memory, mutable>
    %22 = ttg.local_alloc : () -> !ttg.memdesc<1x64x128xf16, #shared1, #ttg.shared_memory, mutable>
    %23 = ttg.memdesc_subview %21[%c0_i32, %c0_i32, %c0_i32] : !ttg.memdesc<1x256x64xf16, #shared, #ttg.shared_memory, mutable> -> !ttg.memdesc<256x64xf16, #shared, #ttg.shared_memory, mutable>
    %24 = ttg.memdesc_subview %22[%c0_i32, %c0_i32, %c0_i32] : !ttg.memdesc<1x64x128xf16, #shared1, #ttg.shared_memory, mutable> -> !ttg.memdesc<64x128xf16, #shared1, #ttg.shared_memory, mutable>
    %25:6 = scf.for %arg5 = %c0_i32 to %c64_i32 step %c1_i32 iter_args(%arg6 = %cst, %arg7 = %13, %arg8 = %20, %arg9 = %c0_i32, %arg10 = %23, %arg11 = %24) -> (tensor<256x128xf32, #mma>, tensor<256x64x!tt.ptr<f16>, #blocked1>, tensor<64x128x!tt.ptr<f16>, #blocked>, i32, !ttg.memdesc<256x64xf16, #shared, #ttg.shared_memory, mutable>, !ttg.memdesc<64x128xf16, #shared1, #ttg.shared_memory, mutable>)  : i32 {
      %26 = tt.addptr %arg7, %cst_1 : tensor<256x64x!tt.ptr<f16>, #blocked1>, tensor<256x64xi32, #blocked1>
      %27 = tt.load %26 : tensor<256x64x!tt.ptr<f16>, #blocked1>
      %28 = tt.addptr %arg8, %cst_0 : tensor<64x128x!tt.ptr<f16>, #blocked>, tensor<64x128xi32, #blocked>
      %29 = tt.load %28 : tensor<64x128x!tt.ptr<f16>, #blocked>
      %30 = ttg.local_load %arg10 : !ttg.memdesc<256x64xf16, #shared, #ttg.shared_memory, mutable> -> tensor<256x64xf16, #ttg.dot_op<{opIdx = 0, parent = #mma, kWidth = 4}>>
      %31 = ttg.local_load %arg11 : !ttg.memdesc<64x128xf16, #shared1, #ttg.shared_memory, mutable> -> tensor<64x128xf16, #ttg.dot_op<{opIdx = 1, parent = #mma, kWidth = 4}>>
      %32 = tt.dot %30, %31, %arg6 : tensor<256x64xf16, #ttg.dot_op<{opIdx = 0, parent = #mma, kWidth = 4}>> * tensor<64x128xf16, #ttg.dot_op<{opIdx = 1, parent = #mma, kWidth = 4}>> -> tensor<256x128xf32, #mma>
      %33 = arith.addf %32, %cst_2 : tensor<256x128xf32, #mma>
      %34 = arith.addi %arg9, %c1_i32 : i32
      %35 = arith.cmpi slt, %34, %c1_i32 : i32
      %36 = arith.select %35, %34, %c0_i32 : i32
      %37 = ttg.memdesc_subview %21[%36, %c0_i32, %c0_i32] : !ttg.memdesc<1x256x64xf16, #shared, #ttg.shared_memory, mutable> -> !ttg.memdesc<256x64xf16, #shared, #ttg.shared_memory, mutable>
      ttg.local_store %27, %37 : tensor<256x64xf16, #blocked1> -> !ttg.memdesc<256x64xf16, #shared, #ttg.shared_memory, mutable>
      %38 = ttg.memdesc_subview %22[%36, %c0_i32, %c0_i32] : !ttg.memdesc<1x64x128xf16, #shared1, #ttg.shared_memory, mutable> -> !ttg.memdesc<64x128xf16, #shared1, #ttg.shared_memory, mutable>
      ttg.local_store %29, %38 : tensor<64x128xf16, #blocked> -> !ttg.memdesc<64x128xf16, #shared1, #ttg.shared_memory, mutable>
      scf.yield %33, %26, %28, %36, %37, %38 : tensor<256x128xf32, #mma>, tensor<256x64x!tt.ptr<f16>, #blocked1>, tensor<64x128x!tt.ptr<f16>, #blocked>, i32, !ttg.memdesc<256x64xf16, #shared, #ttg.shared_memory, mutable>, !ttg.memdesc<64x128xf16, #shared1, #ttg.shared_memory, mutable>
    }
    ttg.local_dealloc %21 : !ttg.memdesc<1x256x64xf16, #shared, #ttg.shared_memory, mutable>
    ttg.local_dealloc %22 : !ttg.memdesc<1x64x128xf16, #shared1, #ttg.shared_memory, mutable>
    tt.return
  }
}

// -----
// CHECK-LABEL: pingpong_large_dependency

// CHECK: gpu.barrier
// CHECK: %[[IDX:.+]] = rocdl.workitem.id.x
// CHECK: %[[XDIV:.+]] = arith.divsi %[[IDX]]
// CHECK: %[[WARPLOW:.+]] = arith.cmpi eq, %[[XDIV]]
// CHECK: %[[WARPHIGH:.+]] = arith.cmpi ne, %[[XDIV]]
// CHECK: amdgpu.cond_barrier %[[WARPHIGH]]
// CHECK: scf.for
// CHECK: tt.load
// CHECK: %[[SLICEA0:.+]] = ttg.local_load
// CHECK: %[[SLICEB0:.+]] = ttg.local_load
// CHECK: gpu.barrier
// CHECK: rocdl.sched.barrier 0
// CHECK: rocdl.s.setprio 1
// CHECK: %[[DOT0:.+]] = tt.dot %[[SLICEA0]], %[[SLICEB0]]
// CHECK: rocdl.s.setprio 0
// CHECK: gpu.barrier
// CHECK: rocdl.sched.barrier 0
// CHECK: tt.load
// CHECK: %[[SLICEA1:.+]] = ttg.local_load
// CHECK: %[[SLICEB1:.+]] = ttg.local_load
// CHECK: gpu.barrier
// CHECK: rocdl.sched.barrier 0
// CHECK: rocdl.s.setprio 1
// CHECK: %[[DOT1:.+]] = tt.dot %[[SLICEA1]], %[[SLICEB1]], %[[DOT0]]
// CHECK: rocdl.s.setprio 0
// CHECK: gpu.barrier
// CHECK: rocdl.sched.barrier 0
// CHECK: %[[SLICEA2:.+]] = ttg.local_load
// CHECK: %[[SLICEB2:.+]] = ttg.local_load
// CHECK: %[[SLICEA3:.+]] = ttg.local_load
// CHECK: %[[SLICEB3:.+]] = ttg.local_load
// CHECK: gpu.barrier
// CHECK: rocdl.sched.barrier 0
// CHECK: rocdl.s.setprio 1
// CHECK: %[[DOT2:.+]] = tt.dot %[[SLICEA2]], %[[SLICEB2]], %[[DOT1]]
// CHECK: rocdl.s.setprio 0
// CHECK: gpu.barrier
// CHECK: rocdl.sched.barrier 0
// CHECK: ttg.local_store
// CHECK: ttg.local_store
// CHECK: gpu.barrier
// CHECK: rocdl.sched.barrier 0
// CHECK: rocdl.s.setprio 1
// CHECK: tt.dot %[[SLICEA3]], %[[SLICEB3]], %[[DOT2]]
// CHECK: rocdl.s.setprio 0
// CHECK: gpu.barrier
// CHECK: rocdl.sched.barrier 0
// CHECK: scf.yield
// CHECK: amdgpu.cond_barrier %[[WARPLOW]]

#blocked = #ttg.blocked<{sizePerThread = [1, 8], threadsPerWarp = [8, 8], warpsPerCTA = [8, 1], order = [1, 0]}>
#blocked1 = #ttg.blocked<{sizePerThread = [8, 1], threadsPerWarp = [8, 8], warpsPerCTA = [1, 8], order = [0, 1]}>
#mma = #ttg.amd_mfma<{version = 3, warpsPerCTA = [2, 4], instrShape = [16, 16], isTransposed = true}>
#shared = #ttg.swizzled_shared<{vec = 4, perPhase = 1, maxPhase = 16, order = [1, 0]}>
#shared1 = #ttg.swizzled_shared<{vec = 4, perPhase = 1, maxPhase = 16, order = [0, 1]}>
module attributes {"ttg.num-ctas" = 1 : i32, "ttg.num-warps" = 8 : i32, ttg.target = "hip:gfx942", "ttg.threads-per-warp" = 64 : i32} {
  tt.func public @pingpong_large_dependency(%arg0: !tt.ptr<f16> {tt.divisibility = 16 : i32, tt.pointer_range = 32 : i32}, %arg1: !tt.ptr<f16> {tt.divisibility = 16 : i32, tt.pointer_range = 32 : i32}, %arg2: !tt.ptr<f16> {tt.divisibility = 16 : i32, tt.pointer_range = 32 : i32}, %arg3: i32 {tt.divisibility = 16 : i32}, %arg4: i32 {tt.divisibility = 16 : i32}) attributes {noinline = false} {
    %cst = arith.constant dense<0.000000e+00> : tensor<256x256xf32, #mma>
    %c1_i32 = arith.constant 1 : i32
    %cst_0 = arith.constant dense<64> : tensor<64x256xi32, #blocked>
    %cst_1 = arith.constant dense<64> : tensor<256x64xi32, #blocked1>
    %cst_2 = arith.constant dense<1.000000e+00> : tensor<256x256xf32, #mma>
    %c0_i32 = arith.constant 0 : i32
    %c63_i32 = arith.constant 63: i32
    %c64_i32 = arith.constant 64 : i32
    %0 = tt.splat %arg0 : !tt.ptr<f16> -> tensor<256x1x!tt.ptr<f16>, #blocked1>
    %1 = tt.get_program_id x : i32
    %2 = tt.splat %1 : i32 -> tensor<256xi32, #ttg.slice<{dim = 1, parent = #blocked1}>>
    %3 = tt.make_range {end = 256 : i32, start = 0 : i32} : tensor<256xi32, #ttg.slice<{dim = 1, parent = #blocked1}>>
    %4 = arith.addi %2, %3 : tensor<256xi32, #ttg.slice<{dim = 1, parent = #blocked1}>>
    %5 = tt.expand_dims %4 {axis = 1 : i32} : tensor<256xi32, #ttg.slice<{dim = 1, parent = #blocked1}>> -> tensor<256x1xi32, #blocked1>
    %6 = tt.splat %arg3 : i32 -> tensor<256x1xi32, #blocked1>
    %7 = arith.muli %5, %6 : tensor<256x1xi32, #blocked1>
    %8 = tt.addptr %0, %7 : tensor<256x1x!tt.ptr<f16>, #blocked1>, tensor<256x1xi32, #blocked1>
    %9 = tt.broadcast %8 : tensor<256x1x!tt.ptr<f16>, #blocked1> -> tensor<256x64x!tt.ptr<f16>, #blocked1>
    %10 = tt.make_range {end = 64 : i32, start = 0 : i32} : tensor<64xi32, #ttg.slice<{dim = 0, parent = #blocked1}>>
    %11 = tt.expand_dims %10 {axis = 0 : i32} : tensor<64xi32, #ttg.slice<{dim = 0, parent = #blocked1}>> -> tensor<1x64xi32, #blocked1>
    %12 = tt.broadcast %11 : tensor<1x64xi32, #blocked1> -> tensor<256x64xi32, #blocked1>
    %13 = tt.addptr %9, %12 : tensor<256x64x!tt.ptr<f16>, #blocked1>, tensor<256x64xi32, #blocked1>
    %14 = tt.splat %arg1 : !tt.ptr<f16> -> tensor<64x1x!tt.ptr<f16>, #blocked>
    %15 = tt.make_range {end = 64 : i32, start = 0 : i32} : tensor<64xi32, #ttg.slice<{dim = 1, parent = #blocked}>>
    %16 = tt.expand_dims %15 {axis = 1 : i32} : tensor<64xi32, #ttg.slice<{dim = 1, parent = #blocked}>> -> tensor<64x1xi32, #blocked>
    %17 = tt.addptr %14, %16 : tensor<64x1x!tt.ptr<f16>, #blocked>, tensor<64x1xi32, #blocked>
    %18 = tt.broadcast %17 : tensor<64x1x!tt.ptr<f16>, #blocked> -> tensor<64x256x!tt.ptr<f16>, #blocked>
    %19 = tt.splat %arg4 : i32 -> tensor<64x256xi32, #blocked>
    %20 = tt.addptr %18, %19 : tensor<64x256x!tt.ptr<f16>, #blocked>, tensor<64x256xi32, #blocked>
    %21 = ttg.local_alloc : () -> !ttg.memdesc<1x256x64xf16, #shared, #ttg.shared_memory, mutable>
    %22 = ttg.local_alloc : () -> !ttg.memdesc<1x64x256xf16, #shared1, #ttg.shared_memory, mutable>
    %23 = ttg.memdesc_subview %21[%c0_i32, %c0_i32, %c0_i32] : !ttg.memdesc<1x256x64xf16, #shared, #ttg.shared_memory, mutable> -> !ttg.memdesc<256x64xf16, #shared, #ttg.shared_memory, mutable>
    %24 = ttg.memdesc_subview %22[%c0_i32, %c0_i32, %c0_i32] : !ttg.memdesc<1x64x256xf16, #shared1, #ttg.shared_memory, mutable> -> !ttg.memdesc<64x256xf16, #shared1, #ttg.shared_memory, mutable>
    %25:6 = scf.for %arg5 = %c0_i32 to %c64_i32 step %c1_i32 iter_args(%arg6 = %cst, %arg7 = %13, %arg8 = %20, %arg9 = %c0_i32, %arg10 = %23, %arg11 = %24) -> (tensor<256x256xf32, #mma>, tensor<256x64x!tt.ptr<f16>, #blocked1>, tensor<64x256x!tt.ptr<f16>, #blocked>, i32, !ttg.memdesc<256x64xf16, #shared, #ttg.shared_memory, mutable>, !ttg.memdesc<64x256xf16, #shared1, #ttg.shared_memory, mutable>)  : i32 {
      %26 = tt.addptr %arg7, %cst_1 : tensor<256x64x!tt.ptr<f16>, #blocked1>, tensor<256x64xi32, #blocked1>
      %27 = tt.load %26 : tensor<256x64x!tt.ptr<f16>, #blocked1>
      %28 = tt.addptr %arg8, %cst_0 : tensor<64x256x!tt.ptr<f16>, #blocked>, tensor<64x256xi32, #blocked>
      %29 = tt.load %28 : tensor<64x256x!tt.ptr<f16>, #blocked>
      %30 = ttg.local_load %arg10 : !ttg.memdesc<256x64xf16, #shared, #ttg.shared_memory, mutable> -> tensor<256x64xf16, #ttg.dot_op<{opIdx = 0, parent = #mma, kWidth = 4}>>
      %31 = ttg.local_load %arg11 : !ttg.memdesc<64x256xf16, #shared1, #ttg.shared_memory, mutable> -> tensor<64x256xf16, #ttg.dot_op<{opIdx = 1, parent = #mma, kWidth = 4}>>
      %32 = tt.dot %30, %31, %arg6 : tensor<256x64xf16, #ttg.dot_op<{opIdx = 0, parent = #mma, kWidth = 4}>> * tensor<64x256xf16, #ttg.dot_op<{opIdx = 1, parent = #mma, kWidth = 4}>> -> tensor<256x256xf32, #mma>
      %33 = arith.addf %32, %cst_2 : tensor<256x256xf32, #mma>
      %34 = arith.addi %arg9, %c1_i32 : i32
      %35 = arith.cmpi slt, %34, %c1_i32 : i32
      %36 = arith.select %35, %34, %c0_i32 : i32
      %37 = ttg.memdesc_subview %21[%36, %c0_i32, %c0_i32] : !ttg.memdesc<1x256x64xf16, #shared, #ttg.shared_memory, mutable> -> !ttg.memdesc<256x64xf16, #shared, #ttg.shared_memory, mutable>
      ttg.local_store %27, %37 : tensor<256x64xf16, #blocked1> -> !ttg.memdesc<256x64xf16, #shared, #ttg.shared_memory, mutable>
      %38 = ttg.memdesc_subview %22[%36, %c0_i32, %c0_i32] : !ttg.memdesc<1x64x256xf16, #shared1, #ttg.shared_memory, mutable> -> !ttg.memdesc<64x256xf16, #shared1, #ttg.shared_memory, mutable>
      ttg.local_store %29, %38 : tensor<64x256xf16, #blocked> -> !ttg.memdesc<64x256xf16, #shared1, #ttg.shared_memory, mutable>
      scf.yield %33, %26, %28, %36, %37, %38 : tensor<256x256xf32, #mma>, tensor<256x64x!tt.ptr<f16>, #blocked1>, tensor<64x256x!tt.ptr<f16>, #blocked>, i32, !ttg.memdesc<256x64xf16, #shared, #ttg.shared_memory, mutable>, !ttg.memdesc<64x256xf16, #shared1, #ttg.shared_memory, mutable>
    }
    ttg.local_dealloc %21 : !ttg.memdesc<1x256x64xf16, #shared, #ttg.shared_memory, mutable>
    ttg.local_dealloc %22 : !ttg.memdesc<1x64x256xf16, #shared1, #ttg.shared_memory, mutable>
    tt.return
  }
}
// -----
//CHECK-LABEL: pingpong_small_load_reorder
//CHECK: ttg.local_load
//CHECK: rocdl.s.setprio 1
//CHECK: tt.load
//CHECK: rocdl.sched.barrier
//CHECK: ttg.local_load
//CHECK: rocdl.s.setprio 0
//CHECK: tt.load
//CHECK: rocdl.sched.barrier
//CHECK: rocdl.s.setprio 1
//CHECK: tt.dot
//CHECK: rocdl.s.setprio 0

#blocked = #ttg.blocked<{sizePerThread = [8, 1], threadsPerWarp = [8, 8], warpsPerCTA = [1, 4], order = [0, 1]}>
#blocked1 = #ttg.blocked<{sizePerThread = [1, 8], threadsPerWarp = [8, 8], warpsPerCTA = [4, 1], order = [1, 0]}>
#mma = #ttg.amd_mfma<{version = 3, warpsPerCTA = [2, 2], instrShape = [16, 16], isTransposed = true}>
#shared = #ttg.swizzled_shared<{vec = 8, perPhase = 1, maxPhase = 8, order = [1, 0]}>
#shared1 = #ttg.swizzled_shared<{vec = 8, perPhase = 1, maxPhase = 8, order = [0, 1]}>
module attributes {"ttg.num-ctas" = 1 : i32, "ttg.num-warps" = 4 : i32, ttg.target = "hip:gfx942", "ttg.threads-per-warp" = 64 : i32} {
  tt.func public @pingpong_small_load_reorder(%arg0: !tt.ptr<f16> {tt.divisibility = 16 : i32, tt.pointer_range = 32 : i32}, %arg1: !tt.ptr<f16> {tt.divisibility = 16 : i32, tt.pointer_range = 32 : i32}, %arg2: !tt.ptr<f16> {tt.divisibility = 16 : i32, tt.pointer_range = 32 : i32}, %arg3: i32 {tt.divisibility = 16 : i32}, %arg4: i32 {tt.divisibility = 16 : i32}) attributes {noinline = false} {
    %cst = arith.constant dense<0.000000e+00> : tensor<128x128xf32, #mma>
    %c1_i32 = arith.constant 1 : i32
    %cst_0 = arith.constant dense<64> : tensor<64x128xi32, #blocked>
    %cst_1 = arith.constant dense<64> : tensor<128x64xi32, #blocked1>
    %c0_i32 = arith.constant 0 : i32
    %c64_i32 = arith.constant 64 : i32
    %0 = tt.splat %arg0 : !tt.ptr<f16> -> tensor<128x1x!tt.ptr<f16>, #blocked1>
    %1 = tt.get_program_id x : i32
    %2 = tt.splat %1 : i32 -> tensor<128xi32, #ttg.slice<{dim = 1, parent = #blocked1}>>
    %3 = tt.make_range {end = 128 : i32, start = 0 : i32} : tensor<128xi32, #ttg.slice<{dim = 1, parent = #blocked1}>>
    %4 = arith.addi %2, %3 : tensor<128xi32, #ttg.slice<{dim = 1, parent = #blocked1}>>
    %5 = tt.expand_dims %4 {axis = 1 : i32} : tensor<128xi32, #ttg.slice<{dim = 1, parent = #blocked1}>> -> tensor<128x1xi32, #blocked1>
    %6 = tt.splat %arg3 : i32 -> tensor<128x1xi32, #blocked1>
    %7 = arith.muli %5, %6 : tensor<128x1xi32, #blocked1>
    %8 = tt.addptr %0, %7 : tensor<128x1x!tt.ptr<f16>, #blocked1>, tensor<128x1xi32, #blocked1>
    %9 = tt.broadcast %8 : tensor<128x1x!tt.ptr<f16>, #blocked1> -> tensor<128x64x!tt.ptr<f16>, #blocked1>
    %10 = tt.make_range {end = 64 : i32, start = 0 : i32} : tensor<64xi32, #ttg.slice<{dim = 0, parent = #blocked1}>>
    %11 = tt.expand_dims %10 {axis = 0 : i32} : tensor<64xi32, #ttg.slice<{dim = 0, parent = #blocked1}>> -> tensor<1x64xi32, #blocked1>
    %12 = tt.broadcast %11 : tensor<1x64xi32, #blocked1> -> tensor<128x64xi32, #blocked1>
    %13 = tt.addptr %9, %12 : tensor<128x64x!tt.ptr<f16>, #blocked1>, tensor<128x64xi32, #blocked1>
    %14 = tt.splat %arg1 : !tt.ptr<f16> -> tensor<64x1x!tt.ptr<f16>, #blocked>
    %15 = tt.make_range {end = 64 : i32, start = 0 : i32} : tensor<64xi32, #ttg.slice<{dim = 1, parent = #blocked}>>
    %16 = tt.expand_dims %15 {axis = 1 : i32} : tensor<64xi32, #ttg.slice<{dim = 1, parent = #blocked}>> -> tensor<64x1xi32, #blocked>
    %17 = tt.addptr %14, %16 : tensor<64x1x!tt.ptr<f16>, #blocked>, tensor<64x1xi32, #blocked>
    %18 = tt.broadcast %17 : tensor<64x1x!tt.ptr<f16>, #blocked> -> tensor<64x128x!tt.ptr<f16>, #blocked>
    %19 = tt.splat %arg4 : i32 -> tensor<64x128xi32, #blocked>
    %20 = tt.addptr %18, %19 : tensor<64x128x!tt.ptr<f16>, #blocked>, tensor<64x128xi32, #blocked>
    %21 = ttg.local_alloc : () -> !ttg.memdesc<1x128x64xf16, #shared, #ttg.shared_memory, mutable>
    %22 = ttg.local_alloc : () -> !ttg.memdesc<1x64x128xf16, #shared1, #ttg.shared_memory, mutable>
    %23 = ttg.memdesc_subview %21[%c0_i32, %c0_i32, %c0_i32] : !ttg.memdesc<1x128x64xf16, #shared, #ttg.shared_memory, mutable> -> !ttg.memdesc<128x64xf16, #shared, #ttg.shared_memory, mutable>
    %24 = ttg.memdesc_subview %22[%c0_i32, %c0_i32, %c0_i32] : !ttg.memdesc<1x64x128xf16, #shared1, #ttg.shared_memory, mutable> -> !ttg.memdesc<64x128xf16, #shared1, #ttg.shared_memory, mutable>
    %25:6 = scf.for %arg5 = %c0_i32 to %c64_i32 step %c1_i32 iter_args(%arg6 = %cst, %arg7 = %13, %arg8 = %20, %arg9 = %c0_i32, %arg10 = %23, %arg11 = %24) -> (tensor<128x128xf32, #mma>, tensor<128x64x!tt.ptr<f16>, #blocked1>, tensor<64x128x!tt.ptr<f16>, #blocked>, i32, !ttg.memdesc<128x64xf16, #shared, #ttg.shared_memory, mutable>, !ttg.memdesc<64x128xf16, #shared1, #ttg.shared_memory, mutable>)  : i32 {
      // This swaps the assumption on the ordering of the local load and
      // global load from the base test to ensure the one ping pong cluster
      // is robust to different patterns.
      %26 = ttg.local_load %arg10 : !ttg.memdesc<128x64xf16, #shared, #ttg.shared_memory, mutable> -> tensor<128x64xf16, #ttg.dot_op<{opIdx = 0, parent = #mma, kWidth = 8}>>
      %27 = ttg.local_load %arg11 : !ttg.memdesc<64x128xf16, #shared1, #ttg.shared_memory, mutable> -> tensor<64x128xf16, #ttg.dot_op<{opIdx = 1, parent = #mma, kWidth = 8}>>
      %28 = tt.addptr %arg7, %cst_1 : tensor<128x64x!tt.ptr<f16>, #blocked1>, tensor<128x64xi32, #blocked1>
      %29 = tt.load %28 : tensor<128x64x!tt.ptr<f16>, #blocked1>
      %30 = tt.addptr %arg8, %cst_0 : tensor<64x128x!tt.ptr<f16>, #blocked>, tensor<64x128xi32, #blocked>
      %31 = tt.load %30 : tensor<64x128x!tt.ptr<f16>, #blocked>
      %32 = tt.dot %26, %27, %arg6 : tensor<128x64xf16, #ttg.dot_op<{opIdx = 0, parent = #mma, kWidth = 8}>> * tensor<64x128xf16, #ttg.dot_op<{opIdx = 1, parent = #mma, kWidth = 8}>> -> tensor<128x128xf32, #mma>
      %33 = arith.addi %arg9, %c1_i32 : i32
      %34 = arith.cmpi slt, %33, %c1_i32 : i32
      %35 = arith.select %34, %33, %c0_i32 : i32
      %36 = ttg.memdesc_subview %21[%35, %c0_i32, %c0_i32] : !ttg.memdesc<1x128x64xf16, #shared, #ttg.shared_memory, mutable> -> !ttg.memdesc<128x64xf16, #shared, #ttg.shared_memory, mutable>
      ttg.local_store %29, %36 : tensor<128x64xf16, #blocked1> -> !ttg.memdesc<128x64xf16, #shared, #ttg.shared_memory, mutable>
      %37 = ttg.memdesc_subview %22[%35, %c0_i32, %c0_i32] : !ttg.memdesc<1x64x128xf16, #shared1, #ttg.shared_memory, mutable> -> !ttg.memdesc<64x128xf16, #shared1, #ttg.shared_memory, mutable>
      ttg.local_store %31, %37 : tensor<64x128xf16, #blocked> -> !ttg.memdesc<64x128xf16, #shared1, #ttg.shared_memory, mutable>
      scf.yield %32, %28, %30, %35, %36, %37 : tensor<128x128xf32, #mma>, tensor<128x64x!tt.ptr<f16>, #blocked1>, tensor<64x128x!tt.ptr<f16>, #blocked>, i32, !ttg.memdesc<128x64xf16, #shared, #ttg.shared_memory, mutable>, !ttg.memdesc<64x128xf16, #shared1, #ttg.shared_memory, mutable>
    }
    ttg.local_dealloc %21 : !ttg.memdesc<1x128x64xf16, #shared, #ttg.shared_memory, mutable>
    ttg.local_dealloc %22 : !ttg.memdesc<1x64x128xf16, #shared1, #ttg.shared_memory, mutable>
    tt.return
  }
}


// -----
//CHECK-LABEL: pingpong_small_local_load_dep
//CHECK: ttg.local_load
//CHECK: rocdl.s.setprio 1
//CHECK: tt.load
//CHECK: rocdl.sched.barrier
//CHECK: ttg.local_load
//CHECK: rocdl.s.setprio 0
//CHECK: tt.load
//CHECK: rocdl.sched.barrier
//CHECK: rocdl.s.setprio 1
//CHECK: tt.dot
//CHECK: rocdl.s.setprio 0

#blocked = #ttg.blocked<{sizePerThread = [8, 1], threadsPerWarp = [8, 8], warpsPerCTA = [1, 4], order = [0, 1]}>
#blocked1 = #ttg.blocked<{sizePerThread = [1, 8], threadsPerWarp = [8, 8], warpsPerCTA = [4, 1], order = [1, 0]}>
#mma = #ttg.amd_mfma<{version = 3, warpsPerCTA = [2, 2], instrShape = [16, 16], isTransposed = true}>
#shared = #ttg.swizzled_shared<{vec = 8, perPhase = 1, maxPhase = 8, order = [1, 0]}>
#shared1 = #ttg.swizzled_shared<{vec = 8, perPhase = 1, maxPhase = 8, order = [0, 1]}>
module attributes {"ttg.num-ctas" = 1 : i32, "ttg.num-warps" = 4 : i32, ttg.target = "hip:gfx942", "ttg.threads-per-warp" = 64 : i32} {
  tt.func public @pingpong_small_local_load_dep(%arg0: !tt.ptr<f16> {tt.divisibility = 16 : i32, tt.pointer_range = 32 : i32}, %arg1: !tt.ptr<f16> {tt.divisibility = 16 : i32, tt.pointer_range = 32 : i32}, %arg2: !tt.ptr<f16> {tt.divisibility = 16 : i32, tt.pointer_range = 32 : i32}, %arg3: i32 {tt.divisibility = 16 : i32}, %arg4: i32 {tt.divisibility = 16 : i32}) attributes {noinline = false} {
    %cst = arith.constant dense<0.000000e+00> : tensor<128x128xf32, #mma>
    %c1_i32 = arith.constant 1 : i32
    %cst_0 = arith.constant dense<64> : tensor<64x128xi32, #blocked>
    %cst_1 = arith.constant dense<64> : tensor<128x64xi32, #blocked1>
    %cst_2 = arith.constant dense<1.000000e+00> : tensor<128x64xf16, #ttg.dot_op<{opIdx = 0, parent = #mma, kWidth = 8}>>
    %c0_i32 = arith.constant 0 : i32
    %c64_i32 = arith.constant 64 : i32
    %0 = tt.splat %arg0 : !tt.ptr<f16> -> tensor<128x1x!tt.ptr<f16>, #blocked1>
    %1 = tt.get_program_id x : i32
    %2 = tt.splat %1 : i32 -> tensor<128xi32, #ttg.slice<{dim = 1, parent = #blocked1}>>
    %3 = tt.make_range {end = 128 : i32, start = 0 : i32} : tensor<128xi32, #ttg.slice<{dim = 1, parent = #blocked1}>>
    %4 = arith.addi %2, %3 : tensor<128xi32, #ttg.slice<{dim = 1, parent = #blocked1}>>
    %5 = tt.expand_dims %4 {axis = 1 : i32} : tensor<128xi32, #ttg.slice<{dim = 1, parent = #blocked1}>> -> tensor<128x1xi32, #blocked1>
    %6 = tt.splat %arg3 : i32 -> tensor<128x1xi32, #blocked1>
    %7 = arith.muli %5, %6 : tensor<128x1xi32, #blocked1>
    %8 = tt.addptr %0, %7 : tensor<128x1x!tt.ptr<f16>, #blocked1>, tensor<128x1xi32, #blocked1>
    %9 = tt.broadcast %8 : tensor<128x1x!tt.ptr<f16>, #blocked1> -> tensor<128x64x!tt.ptr<f16>, #blocked1>
    %10 = tt.make_range {end = 64 : i32, start = 0 : i32} : tensor<64xi32, #ttg.slice<{dim = 0, parent = #blocked1}>>
    %11 = tt.expand_dims %10 {axis = 0 : i32} : tensor<64xi32, #ttg.slice<{dim = 0, parent = #blocked1}>> -> tensor<1x64xi32, #blocked1>
    %12 = tt.broadcast %11 : tensor<1x64xi32, #blocked1> -> tensor<128x64xi32, #blocked1>
    %13 = tt.addptr %9, %12 : tensor<128x64x!tt.ptr<f16>, #blocked1>, tensor<128x64xi32, #blocked1>
    %14 = tt.splat %arg1 : !tt.ptr<f16> -> tensor<64x1x!tt.ptr<f16>, #blocked>
    %15 = tt.make_range {end = 64 : i32, start = 0 : i32} : tensor<64xi32, #ttg.slice<{dim = 1, parent = #blocked}>>
    %16 = tt.expand_dims %15 {axis = 1 : i32} : tensor<64xi32, #ttg.slice<{dim = 1, parent = #blocked}>> -> tensor<64x1xi32, #blocked>
    %17 = tt.addptr %14, %16 : tensor<64x1x!tt.ptr<f16>, #blocked>, tensor<64x1xi32, #blocked>
    %18 = tt.broadcast %17 : tensor<64x1x!tt.ptr<f16>, #blocked> -> tensor<64x128x!tt.ptr<f16>, #blocked>
    %19 = tt.splat %arg4 : i32 -> tensor<64x128xi32, #blocked>
    %20 = tt.addptr %18, %19 : tensor<64x128x!tt.ptr<f16>, #blocked>, tensor<64x128xi32, #blocked>
    %21 = ttg.local_alloc : () -> !ttg.memdesc<1x128x64xf16, #shared, #ttg.shared_memory, mutable>
    %22 = ttg.local_alloc : () -> !ttg.memdesc<1x64x128xf16, #shared1, #ttg.shared_memory, mutable>
    %23 = ttg.memdesc_subview %21[%c0_i32, %c0_i32, %c0_i32] : !ttg.memdesc<1x128x64xf16, #shared, #ttg.shared_memory, mutable> -> !ttg.memdesc<128x64xf16, #shared, #ttg.shared_memory, mutable>
    %24 = ttg.memdesc_subview %22[%c0_i32, %c0_i32, %c0_i32] : !ttg.memdesc<1x64x128xf16, #shared1, #ttg.shared_memory, mutable> -> !ttg.memdesc<64x128xf16, #shared1, #ttg.shared_memory, mutable>
    %25:6 = scf.for %arg5 = %c0_i32 to %c64_i32 step %c1_i32 iter_args(%arg6 = %cst, %arg7 = %13, %arg8 = %20, %arg9 = %c0_i32, %arg10 = %23, %arg11 = %24) -> (tensor<128x128xf32, #mma>, tensor<128x64x!tt.ptr<f16>, #blocked1>, tensor<64x128x!tt.ptr<f16>, #blocked>, i32, !ttg.memdesc<128x64xf16, #shared, #ttg.shared_memory, mutable>, !ttg.memdesc<64x128xf16, #shared1, #ttg.shared_memory, mutable>)  : i32 {
      %26 = tt.addptr %arg7, %cst_1 : tensor<128x64x!tt.ptr<f16>, #blocked1>, tensor<128x64xi32, #blocked1>
      %27 = tt.load %26 : tensor<128x64x!tt.ptr<f16>, #blocked1>
      %28 = tt.addptr %arg8, %cst_0 : tensor<64x128x!tt.ptr<f16>, #blocked>, tensor<64x128xi32, #blocked>
      %29 = tt.load %28 : tensor<64x128x!tt.ptr<f16>, #blocked>
      %30 = ttg.local_load %arg10 : !ttg.memdesc<128x64xf16, #shared, #ttg.shared_memory, mutable> -> tensor<128x64xf16, #ttg.dot_op<{opIdx = 0, parent = #mma, kWidth = 8}>>
      %31 = arith.addf %30, %cst_2 : tensor<128x64xf16, #ttg.dot_op<{opIdx = 0, parent = #mma, kWidth = 8}>>
      %32 = ttg.local_load %arg11 : !ttg.memdesc<64x128xf16, #shared1, #ttg.shared_memory, mutable> -> tensor<64x128xf16, #ttg.dot_op<{opIdx = 1, parent = #mma, kWidth = 8}>>
      %33 = tt.dot %31, %32, %arg6 : tensor<128x64xf16, #ttg.dot_op<{opIdx = 0, parent = #mma, kWidth = 8}>> * tensor<64x128xf16, #ttg.dot_op<{opIdx = 1, parent = #mma, kWidth = 8}>> -> tensor<128x128xf32, #mma>
      %34 = arith.addi %arg9, %c1_i32 : i32
      %35 = arith.cmpi slt, %34, %c1_i32 : i32
      %36 = arith.select %35, %34, %c0_i32 : i32
      %37 = ttg.memdesc_subview %21[%36, %c0_i32, %c0_i32] : !ttg.memdesc<1x128x64xf16, #shared, #ttg.shared_memory, mutable> -> !ttg.memdesc<128x64xf16, #shared, #ttg.shared_memory, mutable>
      ttg.local_store %27, %37 : tensor<128x64xf16, #blocked1> -> !ttg.memdesc<128x64xf16, #shared, #ttg.shared_memory, mutable>
      %38 = ttg.memdesc_subview %22[%36, %c0_i32, %c0_i32] : !ttg.memdesc<1x64x128xf16, #shared1, #ttg.shared_memory, mutable> -> !ttg.memdesc<64x128xf16, #shared1, #ttg.shared_memory, mutable>
      ttg.local_store %29, %38 : tensor<64x128xf16, #blocked> -> !ttg.memdesc<64x128xf16, #shared1, #ttg.shared_memory, mutable>
      scf.yield %33, %26, %28, %36, %37, %38 : tensor<128x128xf32, #mma>, tensor<128x64x!tt.ptr<f16>, #blocked1>, tensor<64x128x!tt.ptr<f16>, #blocked>, i32, !ttg.memdesc<128x64xf16, #shared, #ttg.shared_memory, mutable>, !ttg.memdesc<64x128xf16, #shared1, #ttg.shared_memory, mutable>
    }
    ttg.local_dealloc %21 : !ttg.memdesc<1x128x64xf16, #shared, #ttg.shared_memory, mutable>
    ttg.local_dealloc %22 : !ttg.memdesc<1x64x128xf16, #shared1, #ttg.shared_memory, mutable>
    tt.return
  }
}

// -----
//CHECK-LABEL: pingpong_medium_load_iter
//CHECK: ttg.local_load
//CHECK: ttg.local_load
//CHECK: rocdl.sched.barrier
//CHECK: tt.load
//CHECK: rocdl.sched.barrier
//CHECK: ttg.local_load
//CHECK: ttg.local_load
//CHECK: rocdl.sched.barrier
//CHECK: tt.load
//CHECK: rocdl.s.barrier
//CHECK: rocdl.sched.barrier
//CHECK: rocdl.s.setprio 1
//CHECK: tt.dot
//CHECK: rocdl.s.setprio 0
//CHECK: gpu.barrier
//CHECK: rocdl.sched.barrier
//CHECK: ttg.local_store
//CHECK: ttg.local_store
//CHECK: gpu.barrier
//CHECK: rocdl.sched.barrier
//CHECK: rocdl.s.setprio 1
//CHECK: tt.dot
//CHECK: rocdl.s.setprio 0
//CHECK: gpu.barrier
//CHECK: rocdl.sched.barrier

<<<<<<< HEAD
#blocked = #ttg.blocked<{sizePerThread = [1, 8], threadsPerWarp = [2, 16], warpsPerCTA = [8, 1], order = [1, 0]}>
#blocked1 = #ttg.blocked<{sizePerThread = [1, 8], threadsPerWarp = [4, 8], warpsPerCTA = [8, 1], order = [1, 0]}>
#mma = #ttg.amd_mfma<{versionMajor = 2, versionMinor = 0, warpsPerCTA = [4, 2], instrShape = [32, 32], isTransposed = true}>
=======
#blocked = #ttg.blocked<{sizePerThread = [1, 8], threadsPerWarp = [4, 16], warpsPerCTA = [8, 1], order = [1, 0]}>
#blocked1 = #ttg.blocked<{sizePerThread = [1, 8], threadsPerWarp = [8, 8], warpsPerCTA = [8, 1], order = [1, 0]}>
#mma = #ttg.amd_mfma<{version = 2, warpsPerCTA = [4, 2], instrShape = [32, 32], isTransposed = true}>
>>>>>>> e71689d7
#shared = #ttg.swizzled_shared<{vec = 4, perPhase = 1, maxPhase = 16, order = [1, 0]}>
#shared1 = #ttg.swizzled_shared<{vec = 1, perPhase = 1, maxPhase = 1, order = [1, 0]}>
#smem = #ttg.shared_memory
module attributes {"ttg.num-ctas" = 1 : i32, "ttg.num-warps" = 8 : i32, ttg.target = "hip:gfx90a", "ttg.threads-per-warp" = 32 : i32} {
  tt.func @pingpong_medium_load_iter(%arg0: !tt.ptr<f16> {tt.divisibility = 16 : i32}, %arg1: !tt.ptr<f16> {tt.divisibility = 16 : i32}, %arg2: !tt.ptr<f16> {tt.divisibility = 16 : i32}) {
    %cst = arith.constant dense<0.000000e+00> : tensor<256x128xf32, #mma>
    %c64_i32 = arith.constant 64 : i32
    %c0_i32 = arith.constant 0 : i32
    %c0_i64 = arith.constant 0 : i64
    %c64_i64 = arith.constant 64 : i64
    %c192_i32 = arith.constant 192 : i32
    %c1_i32 = arith.constant 1 : i32
    %cst_0 = arith.constant dense<1024> : tensor<64x1xi64, #blocked>
    %0 = tt.get_program_id x : i32
    %1 = arith.extsi %0 : i32 to i64
    %2 = tt.splat %arg0 : !tt.ptr<f16> -> tensor<256x64x!tt.ptr<f16>, #blocked1>
    %3 = tt.splat %1 : i64 -> tensor<256x64xi64, #blocked1>
    %4 = tt.make_range {end = 64 : i32, start = 0 : i32} : tensor<64xi32, #ttg.slice<{dim = 0, parent = #blocked1}>>
    %5 = tt.make_range {end = 64 : i32, start = 0 : i32} : tensor<64xi32, #ttg.slice<{dim = 1, parent = #blocked}>>
    %6 = arith.extsi %4 : tensor<64xi32, #ttg.slice<{dim = 0, parent = #blocked1}>> to tensor<64xi64, #ttg.slice<{dim = 0, parent = #blocked1}>>
    %7 = arith.extsi %5 : tensor<64xi32, #ttg.slice<{dim = 1, parent = #blocked}>> to tensor<64xi64, #ttg.slice<{dim = 1, parent = #blocked}>>
    %8 = tt.splat %arg1 : !tt.ptr<f16> -> tensor<64x128x!tt.ptr<f16>, #blocked>
    %9 = tt.splat %1 : i64 -> tensor<64x128xi64, #blocked>
    %10 = ttg.local_alloc : () -> !ttg.memdesc<1x256x64xf16, #shared, #smem, mutable>
    %11 = ttg.local_alloc : () -> !ttg.memdesc<1x64x128xf16, #shared1, #smem, mutable>
    %12 = tt.load %2 : tensor<256x64x!tt.ptr<f16>, #blocked1>
    %13 = tt.load %8 : tensor<64x128x!tt.ptr<f16>, #blocked>
    %14 = ttg.memdesc_subview %10[%c0_i32, %c0_i32, %c0_i32] : !ttg.memdesc<1x256x64xf16, #shared, #smem, mutable> -> !ttg.memdesc<256x64xf16, #shared, #smem, mutable>
    ttg.local_store %12, %14 {OpIdx = #amdgpu.OpIdx<0>} : tensor<256x64xf16, #blocked1> -> !ttg.memdesc<256x64xf16, #shared, #smem, mutable>
    %15 = ttg.memdesc_subview %11[%c0_i32, %c0_i32, %c0_i32] : !ttg.memdesc<1x64x128xf16, #shared1, #smem, mutable> -> !ttg.memdesc<64x128xf16, #shared1, #smem, mutable>
    ttg.local_store %13, %15 {OpIdx = #amdgpu.OpIdx<1>} : tensor<64x128xf16, #blocked> -> !ttg.memdesc<64x128xf16, #shared1, #smem, mutable>
    %16:6 = scf.for %arg3 = %c0_i32 to %c192_i32 step %c64_i32 iter_args(%arg4 = %c0_i64, %arg5 = %c0_i64, %arg6 = %cst, %arg7 = %c0_i32, %arg8 = %14, %arg9 = %15) -> (i64, i64, tensor<256x128xf32, #mma>, i32, !ttg.memdesc<256x64xf16, #shared, #smem, mutable>, !ttg.memdesc<64x128xf16, #shared1, #smem, mutable>)  : i32 {
      %22 = arith.addi %arg4, %c64_i64 : i64
      %23 = arith.addi %arg5, %c64_i64 : i64
      %24 = tt.splat %22 : i64 -> tensor<64xi64, #ttg.slice<{dim = 0, parent = #blocked1}>>
      %25 = arith.addi %24, %6 : tensor<64xi64, #ttg.slice<{dim = 0, parent = #blocked1}>>
      %26 = tt.expand_dims %25 {axis = 0 : i32} : tensor<64xi64, #ttg.slice<{dim = 0, parent = #blocked1}>> -> tensor<1x64xi64, #blocked1>
      %27 = tt.broadcast %26 : tensor<1x64xi64, #blocked1> -> tensor<256x64xi64, #blocked1>
      %28 = arith.addi %3, %27 : tensor<256x64xi64, #blocked1>
      %29 = tt.addptr %2, %28 : tensor<256x64x!tt.ptr<f16>, #blocked1>, tensor<256x64xi64, #blocked1>
      %30 = tt.load %29 {OpIdx = #amdgpu.OpIdx<0>} : tensor<256x64x!tt.ptr<f16>, #blocked1>
      %31 = ttg.local_load %arg8 : !ttg.memdesc<256x64xf16, #shared, #smem, mutable> -> tensor<256x64xf16, #ttg.dot_op<{opIdx = 0, parent = #mma, kWidth = 4}>>
      %32 = tt.splat %23 : i64 -> tensor<64xi64, #ttg.slice<{dim = 1, parent = #blocked}>>
      %33 = arith.addi %32, %7 : tensor<64xi64, #ttg.slice<{dim = 1, parent = #blocked}>>
      %34 = tt.expand_dims %33 {axis = 1 : i32} : tensor<64xi64, #ttg.slice<{dim = 1, parent = #blocked}>> -> tensor<64x1xi64, #blocked>
      %35 = arith.muli %34, %cst_0 : tensor<64x1xi64, #blocked>
      %36 = tt.broadcast %35 : tensor<64x1xi64, #blocked> -> tensor<64x128xi64, #blocked>
      %37 = arith.addi %36, %9 : tensor<64x128xi64, #blocked>
      %38 = tt.addptr %8, %37 : tensor<64x128x!tt.ptr<f16>, #blocked>, tensor<64x128xi64, #blocked>
      %39 = tt.load %38 {OpIdx = #amdgpu.OpIdx<1>} : tensor<64x128x!tt.ptr<f16>, #blocked>
      %40 = ttg.local_load %arg9 : !ttg.memdesc<64x128xf16, #shared1, #smem, mutable> -> tensor<64x128xf16, #ttg.dot_op<{opIdx = 1, parent = #mma, kWidth = 4}>>
      %41 = tt.dot %31, %40, %arg6, inputPrecision = tf32 : tensor<256x64xf16, #ttg.dot_op<{opIdx = 0, parent = #mma, kWidth = 4}>> * tensor<64x128xf16, #ttg.dot_op<{opIdx = 1, parent = #mma, kWidth = 4}>> -> tensor<256x128xf32, #mma>
      %42 = arith.addi %arg7, %c1_i32 : i32
      %43 = arith.cmpi slt, %42, %c1_i32 : i32
      %44 = arith.select %43, %42, %c0_i32 : i32
      %45 = ttg.memdesc_subview %10[%44, %c0_i32, %c0_i32] : !ttg.memdesc<1x256x64xf16, #shared, #smem, mutable> -> !ttg.memdesc<256x64xf16, #shared, #smem, mutable>
      ttg.local_store %30, %45 {OpIdx = #amdgpu.OpIdx<0>} : tensor<256x64xf16, #blocked1> -> !ttg.memdesc<256x64xf16, #shared, #smem, mutable>
      %46 = ttg.memdesc_subview %11[%44, %c0_i32, %c0_i32] : !ttg.memdesc<1x64x128xf16, #shared1, #smem, mutable> -> !ttg.memdesc<64x128xf16, #shared1, #smem, mutable>
      ttg.local_store %39, %46 {OpIdx = #amdgpu.OpIdx<1>} : tensor<64x128xf16, #blocked> -> !ttg.memdesc<64x128xf16, #shared1, #smem, mutable>
      scf.yield %22, %23, %41, %44, %45, %46 : i64, i64, tensor<256x128xf32, #mma>, i32, !ttg.memdesc<256x64xf16, #shared, #smem, mutable>, !ttg.memdesc<64x128xf16, #shared1, #smem, mutable>
    }
    %17 = ttg.local_load %16#4 : !ttg.memdesc<256x64xf16, #shared, #smem, mutable> -> tensor<256x64xf16, #ttg.dot_op<{opIdx = 0, parent = #mma, kWidth = 4}>>
    %18 = ttg.local_load %16#5 : !ttg.memdesc<64x128xf16, #shared1, #smem, mutable> -> tensor<64x128xf16, #ttg.dot_op<{opIdx = 1, parent = #mma, kWidth = 4}>>
    %19 = tt.dot %17, %18, %16#2, inputPrecision = tf32 : tensor<256x64xf16, #ttg.dot_op<{opIdx = 0, parent = #mma, kWidth = 4}>> * tensor<64x128xf16, #ttg.dot_op<{opIdx = 1, parent = #mma, kWidth = 4}>> -> tensor<256x128xf32, #mma>
    ttg.local_dealloc %10 : !ttg.memdesc<1x256x64xf16, #shared, #smem, mutable>
    ttg.local_dealloc %11 : !ttg.memdesc<1x64x128xf16, #shared1, #smem, mutable>
    %20 = arith.truncf %19 : tensor<256x128xf32, #mma> to tensor<256x128xf16, #mma>
    %21 = tt.splat %arg2 : !tt.ptr<f16> -> tensor<256x128x!tt.ptr<f16>, #mma>
    tt.store %21, %20 : tensor<256x128x!tt.ptr<f16>, #mma>
    tt.return
  }
}

// -----
// CHECK-LABEL: pingpong_medium_epilogue

// CHECK: gpu.barrier
// CHECK: %[[IDX:.+]] = rocdl.workitem.id.x
// CHECK: %[[XDIV:.+]] = arith.divsi %[[IDX]]
// CHECK: %[[WARPLOW:.+]] = arith.cmpi eq, %[[XDIV]]
// CHECK: %[[WARPHIGH:.+]] = arith.cmpi ne, %[[XDIV]]
// CHECK: amdgpu.cond_barrier %[[WARPHIGH]]
// CHECK: scf.for

// CHECK: %[[SLICEA0:.+]] = ttg.local_load
// CHECK: %[[SLICEB0:.+]] = ttg.local_load
// CHECK: rocdl.sched.barrier 0
// CHECK: tt.load
// CHECK: rocdl.sched.barrier 0
// CHECK: %[[SLICEA1:.+]] = ttg.local_load
// CHECK: %[[SLICEB1:.+]] = ttg.local_load
// CHECK: rocdl.sched.barrier 0
// CHECK: tt.load
// CHECK: rocdl.s.barrier
// CHECK: rocdl.sched.barrier 0
// CHECK: rocdl.s.setprio 1
// CHECK: %[[DOT0:.+]] = tt.dot %[[SLICEA0]], %[[SLICEB0]]
// CHECK: rocdl.s.setprio 0
// CHECK: gpu.barrier
// CHECK: rocdl.sched.barrier 0
// CHECK: ttg.local_store
// CHECK: ttg.local_store
// CHECK: gpu.barrier
// CHECK: rocdl.sched.barrier 0
// CHECK: rocdl.s.setprio 1
// CHECK: %[[DOT1:.+]] = tt.dot %[[SLICEA1]], %[[SLICEB1]], %[[DOT0]]
// CHECK: rocdl.s.setprio 0
// CHECK: scf.if
// CHECK: gpu.barrier
// CHECK: rocdl.sched.barrier 0
// CHECK: scf.yield
// CHECK: amdgpu.cond_barrier %[[WARPLOW]]

#blocked = #ttg.blocked<{sizePerThread = [1, 8], threadsPerWarp = [8, 8], warpsPerCTA = [8, 1], order = [1, 0]}>
#blocked1 = #ttg.blocked<{sizePerThread = [8, 1], threadsPerWarp = [8, 8], warpsPerCTA = [1, 8], order = [0, 1]}>
#mma = #ttg.amd_mfma<{version = 3, warpsPerCTA = [2, 4], instrShape = [16, 16], isTransposed = true}>#shared = #ttg.swizzled_shared<{vec = 4, perPhase = 1, maxPhase = 16, order = [1, 0]}>
#shared1 = #ttg.swizzled_shared<{vec = 4, perPhase = 1, maxPhase = 16, order = [0, 1]}>
module attributes {"ttg.num-ctas" = 1 : i32, "ttg.num-warps" = 8 : i32, ttg.target = "hip:gfx942", "ttg.threads-per-warp" = 64 : i32} {
  tt.func public @pingpong_medium_epilogue(%arg0: !tt.ptr<f16> {tt.divisibility = 16 : i32, tt.pointer_range = 32 : i32}, %arg1: !tt.ptr<f16> {tt.divisibility = 16 : i32, tt.pointer_range = 32 : i32}, %arg2: i32 {tt.divisibility = 16 : i32}, %arg3: i32 {tt.divisibility = 16 : i32}) attributes {noinline = false} {
    %cst = arith.constant dense<0.000000e+00> : tensor<256x128xf32, #mma>
    %c1_i32 = arith.constant 1 : i32
    %cst_0 = arith.constant dense<64> : tensor<64x128xi32, #blocked>
    %cst_1 = arith.constant dense<64> : tensor<256x64xi32, #blocked1>
    %cst_2 = arith.constant dense<1.000000e+00> : tensor<256x128xf32, #mma>
    %c0_i32 = arith.constant 0 : i32
    %c63_i32 = arith.constant 63 : i32
    %c64_i32 = arith.constant 64 : i32
    %0 = tt.splat %arg0 : !tt.ptr<f16> -> tensor<256x1x!tt.ptr<f16>, #blocked1>
    %1 = tt.get_program_id x : i32
    %2 = tt.splat %1 : i32 -> tensor<256xi32, #ttg.slice<{dim = 1, parent = #blocked1}>>
    %3 = tt.make_range {end = 256 : i32, start = 0 : i32} : tensor<256xi32, #ttg.slice<{dim = 1, parent = #blocked1}>>
    %4 = arith.addi %2, %3 : tensor<256xi32, #ttg.slice<{dim = 1, parent = #blocked1}>>
    %5 = tt.expand_dims %4 {axis = 1 : i32} : tensor<256xi32, #ttg.slice<{dim = 1, parent = #blocked1}>> -> tensor<256x1xi32, #blocked1>
    %6 = tt.splat %arg2 : i32 -> tensor<256x1xi32, #blocked1>
    %7 = arith.muli %5, %6 : tensor<256x1xi32, #blocked1>
    %8 = tt.addptr %0, %7 : tensor<256x1x!tt.ptr<f16>, #blocked1>, tensor<256x1xi32, #blocked1>
    %9 = tt.broadcast %8 : tensor<256x1x!tt.ptr<f16>, #blocked1> -> tensor<256x64x!tt.ptr<f16>, #blocked1>
    %10 = tt.make_range {end = 64 : i32, start = 0 : i32} : tensor<64xi32, #ttg.slice<{dim = 0, parent = #blocked1}>>
    %11 = tt.expand_dims %10 {axis = 0 : i32} : tensor<64xi32, #ttg.slice<{dim = 0, parent = #blocked1}>> -> tensor<1x64xi32, #blocked1>
    %12 = tt.broadcast %11 : tensor<1x64xi32, #blocked1> -> tensor<256x64xi32, #blocked1>
    %13 = tt.addptr %9, %12 : tensor<256x64x!tt.ptr<f16>, #blocked1>, tensor<256x64xi32, #blocked1>
    %14 = tt.splat %arg1 : !tt.ptr<f16> -> tensor<64x1x!tt.ptr<f16>, #blocked>
    %15 = tt.make_range {end = 64 : i32, start = 0 : i32} : tensor<64xi32, #ttg.slice<{dim = 1, parent = #blocked}>>
    %16 = tt.expand_dims %15 {axis = 1 : i32} : tensor<64xi32, #ttg.slice<{dim = 1, parent = #blocked}>> -> tensor<64x1xi32, #blocked>
    %17 = tt.addptr %14, %16 : tensor<64x1x!tt.ptr<f16>, #blocked>, tensor<64x1xi32, #blocked>
    %18 = tt.broadcast %17 : tensor<64x1x!tt.ptr<f16>, #blocked> -> tensor<64x128x!tt.ptr<f16>, #blocked>
    %19 = tt.splat %arg3 : i32 -> tensor<64x128xi32, #blocked>
    %20 = tt.addptr %18, %19 : tensor<64x128x!tt.ptr<f16>, #blocked>, tensor<64x128xi32, #blocked>
    %21 = ttg.local_alloc : () -> !ttg.memdesc<1x256x64xf16, #shared, #ttg.shared_memory, mutable>
    %22 = ttg.local_alloc : () -> !ttg.memdesc<1x64x128xf16, #shared1, #ttg.shared_memory, mutable>
    %23 = ttg.memdesc_subview %21[%c0_i32, %c0_i32, %c0_i32] : !ttg.memdesc<1x256x64xf16, #shared, #ttg.shared_memory, mutable> -> !ttg.memdesc<256x64xf16, #shared, #ttg.shared_memory, mutable>
    %24 = ttg.memdesc_subview %22[%c0_i32, %c0_i32, %c0_i32] : !ttg.memdesc<1x64x128xf16, #shared1, #ttg.shared_memory, mutable> -> !ttg.memdesc<64x128xf16, #shared1, #ttg.shared_memory, mutable>
    %25:6 = scf.for %arg4 = %c0_i32 to %c64_i32 step %c1_i32 iter_args(%arg5 = %cst, %arg6 = %13, %arg7 = %20, %arg8 = %c0_i32, %arg9 = %23, %arg10 = %24) -> (tensor<256x128xf32, #mma>, tensor<256x64x!tt.ptr<f16>, #blocked1>, tensor<64x128x!tt.ptr<f16>, #blocked>, i32, !ttg.memdesc<256x64xf16, #shared, #ttg.shared_memory, mutable>, !ttg.memdesc<64x128xf16, #shared1, #ttg.shared_memory, mutable>)  : i32 {
      %26 = tt.addptr %arg6, %cst_1 : tensor<256x64x!tt.ptr<f16>, #blocked1>, tensor<256x64xi32, #blocked1>
      %27 = tt.load %26 : tensor<256x64x!tt.ptr<f16>, #blocked1>
      %28 = tt.addptr %arg7, %cst_0 : tensor<64x128x!tt.ptr<f16>, #blocked>, tensor<64x128xi32, #blocked>
      %29 = tt.load %28 : tensor<64x128x!tt.ptr<f16>, #blocked>
      %30 = ttg.local_load %arg9 : !ttg.memdesc<256x64xf16, #shared, #ttg.shared_memory, mutable> -> tensor<256x64xf16, #ttg.dot_op<{opIdx = 0, parent = #mma, kWidth = 4}>>
      %31 = ttg.local_load %arg10 : !ttg.memdesc<64x128xf16, #shared1, #ttg.shared_memory, mutable> -> tensor<64x128xf16, #ttg.dot_op<{opIdx = 1, parent = #mma, kWidth = 4}>>
      %32 = tt.dot %30, %31, %arg5 : tensor<256x64xf16, #ttg.dot_op<{opIdx = 0, parent = #mma, kWidth = 4}>> * tensor<64x128xf16, #ttg.dot_op<{opIdx = 1, parent = #mma, kWidth = 4}>> -> tensor<256x128xf32, #mma>
      %33 = arith.addi %arg8, %c1_i32 : i32
      %34 = arith.cmpi slt, %33, %c1_i32 : i32
      %35 = arith.select %34, %33, %c0_i32 : i32
      %36 = ttg.memdesc_subview %21[%35, %c0_i32, %c0_i32] : !ttg.memdesc<1x256x64xf16, #shared, #ttg.shared_memory, mutable> -> !ttg.memdesc<256x64xf16, #shared, #ttg.shared_memory, mutable>
      ttg.local_store %27, %36 : tensor<256x64xf16, #blocked1> -> !ttg.memdesc<256x64xf16, #shared, #ttg.shared_memory, mutable>
      %37 = ttg.memdesc_subview %22[%35, %c0_i32, %c0_i32] : !ttg.memdesc<1x64x128xf16, #shared1, #ttg.shared_memory, mutable> -> !ttg.memdesc<64x128xf16, #shared1, #ttg.shared_memory, mutable>
      ttg.local_store %29, %37 : tensor<64x128xf16, #blocked> -> !ttg.memdesc<64x128xf16, #shared1, #ttg.shared_memory, mutable>
      %38 = arith.cmpi eq, %arg4, %c63_i32: i32
      %39 = scf.if %38 -> tensor<256x128xf32, #mma> {
        %40 = arith.addf %32, %cst_2: tensor<256x128xf32, #mma>
        scf.yield %40: tensor<256x128xf32, #mma>
      } else {
        scf.yield %32: tensor<256x128xf32, #mma>
      }
      scf.yield %39, %26, %28, %35, %36, %37 : tensor<256x128xf32, #mma>, tensor<256x64x!tt.ptr<f16>, #blocked1>, tensor<64x128x!tt.ptr<f16>, #blocked>, i32, !ttg.memdesc<256x64xf16, #shared, #ttg.shared_memory, mutable>, !ttg.memdesc<64x128xf16, #shared1, #ttg.shared_memory, mutable>
    }
    ttg.local_dealloc %21 : !ttg.memdesc<1x256x64xf16, #shared, #ttg.shared_memory, mutable>
    ttg.local_dealloc %22 : !ttg.memdesc<1x64x128xf16, #shared1, #ttg.shared_memory, mutable>
    tt.return
  }
}

// -----

// CHECK-LABEL: pingpong_large_epilogue
// CHECK: gpu.barrier
// CHECK: %[[IDX:.+]] = rocdl.workitem.id.x
// CHECK: %[[XDIV:.+]] = arith.divsi %[[IDX]]
// CHECK: %[[WARPLOW:.+]] = arith.cmpi eq, %[[XDIV]]
// CHECK: %[[WARPHIGH:.+]] = arith.cmpi ne, %[[XDIV]]
// CHECK: amdgpu.cond_barrier %[[WARPHIGH]]
// CHECK: scf.for
// CHECK: tt.load
// CHECK: %[[SLICEA0:.+]] = ttg.local_load
// CHECK: %[[SLICEB0:.+]] = ttg.local_load
// CHECK: gpu.barrier
// CHECK: rocdl.sched.barrier 0
// CHECK: rocdl.s.setprio 1
// CHECK: %[[DOT0:.+]] = tt.dot %[[SLICEA0]], %[[SLICEB0]]
// CHECK: rocdl.s.setprio 0
// CHECK: gpu.barrier
// CHECK: rocdl.sched.barrier 0
// CHECK: tt.load
// CHECK: %[[SLICEA1:.+]] = ttg.local_load
// CHECK: %[[SLICEB1:.+]] = ttg.local_load
// CHECK: gpu.barrier
// CHECK: rocdl.sched.barrier 0
// CHECK: rocdl.s.setprio 1
// CHECK: %[[DOT1:.+]] = tt.dot %[[SLICEA1]], %[[SLICEB1]], %[[DOT0]]
// CHECK: rocdl.s.setprio 0
// CHECK: gpu.barrier
// CHECK: rocdl.sched.barrier 0
// CHECK: %[[SLICEA2:.+]] = ttg.local_load
// CHECK: %[[SLICEB2:.+]] = ttg.local_load
// CHECK: %[[SLICEA3:.+]] = ttg.local_load
// CHECK: %[[SLICEB3:.+]] = ttg.local_load
// CHECK: gpu.barrier
// CHECK: rocdl.sched.barrier 0
// CHECK: rocdl.s.setprio 1
// CHECK: %[[DOT2:.+]] = tt.dot %[[SLICEA2]], %[[SLICEB2]], %[[DOT1]]
// CHECK: rocdl.s.setprio 0
// CHECK: gpu.barrier
// CHECK: rocdl.sched.barrier 0
// CHECK: ttg.local_store
// CHECK: ttg.local_store
// CHECK: gpu.barrier
// CHECK: rocdl.sched.barrier 0
// CHECK: rocdl.s.setprio 1
// CHECK: tt.dot %[[SLICEA3]], %[[SLICEB3]], %[[DOT2]]
// CHECK: rocdl.s.setprio 0
// CHECK: scf.if
// CHECK: gpu.barrier
// CHECK: rocdl.sched.barrier 0
// CHECK: scf.yield
// CHECK: amdgpu.cond_barrier %[[WARPLOW]]

#blocked = #ttg.blocked<{sizePerThread = [1, 8], threadsPerWarp = [8, 8], warpsPerCTA = [8, 1], order = [1, 0]}>
#blocked1 = #ttg.blocked<{sizePerThread = [8, 1], threadsPerWarp = [8, 8], warpsPerCTA = [1, 8], order = [0, 1]}>
#mma = #ttg.amd_mfma<{version = 3, warpsPerCTA = [2, 4], instrShape = [16, 16], isTransposed = true}>#shared = #ttg.swizzled_shared<{vec = 4, perPhase = 1, maxPhase = 16, order = [1, 0]}>
#shared1 = #ttg.swizzled_shared<{vec = 4, perPhase = 1, maxPhase = 16, order = [0, 1]}>
module attributes {"ttg.num-ctas" = 1 : i32, "ttg.num-warps" = 8 : i32, ttg.target = "hip:gfx942", "ttg.threads-per-warp" = 64 : i32} {
  tt.func public @pingpong_large_epilogue(%arg0: !tt.ptr<f16> {tt.divisibility = 16 : i32, tt.pointer_range = 32 : i32}, %arg1: !tt.ptr<f16> {tt.divisibility = 16 : i32, tt.pointer_range = 32 : i32}, %arg2: i32 {tt.divisibility = 16 : i32}, %arg3: i32 {tt.divisibility = 16 : i32}) attributes {noinline = false} {
    %cst = arith.constant dense<0.000000e+00> : tensor<256x256xf32, #mma>
    %c1_i32 = arith.constant 1 : i32
    %cst_0 = arith.constant dense<64> : tensor<64x256xi32, #blocked>
    %cst_1 = arith.constant dense<64> : tensor<256x64xi32, #blocked1>
    %cst_2 = arith.constant dense<1.000000e+00> : tensor<256x256xf32, #mma>
    %c0_i32 = arith.constant 0 : i32
    %c63_i32 = arith.constant 63 : i32
    %c64_i32 = arith.constant 64 : i32
    %0 = tt.splat %arg0 : !tt.ptr<f16> -> tensor<256x1x!tt.ptr<f16>, #blocked1>
    %1 = tt.get_program_id x : i32
    %2 = tt.splat %1 : i32 -> tensor<256xi32, #ttg.slice<{dim = 1, parent = #blocked1}>>
    %3 = tt.make_range {end = 256 : i32, start = 0 : i32} : tensor<256xi32, #ttg.slice<{dim = 1, parent = #blocked1}>>
    %4 = arith.addi %2, %3 : tensor<256xi32, #ttg.slice<{dim = 1, parent = #blocked1}>>
    %5 = tt.expand_dims %4 {axis = 1 : i32} : tensor<256xi32, #ttg.slice<{dim = 1, parent = #blocked1}>> -> tensor<256x1xi32, #blocked1>
    %6 = tt.splat %arg2 : i32 -> tensor<256x1xi32, #blocked1>
    %7 = arith.muli %5, %6 : tensor<256x1xi32, #blocked1>
    %8 = tt.addptr %0, %7 : tensor<256x1x!tt.ptr<f16>, #blocked1>, tensor<256x1xi32, #blocked1>
    %9 = tt.broadcast %8 : tensor<256x1x!tt.ptr<f16>, #blocked1> -> tensor<256x64x!tt.ptr<f16>, #blocked1>
    %10 = tt.make_range {end = 64 : i32, start = 0 : i32} : tensor<64xi32, #ttg.slice<{dim = 0, parent = #blocked1}>>
    %11 = tt.expand_dims %10 {axis = 0 : i32} : tensor<64xi32, #ttg.slice<{dim = 0, parent = #blocked1}>> -> tensor<1x64xi32, #blocked1>
    %12 = tt.broadcast %11 : tensor<1x64xi32, #blocked1> -> tensor<256x64xi32, #blocked1>
    %13 = tt.addptr %9, %12 : tensor<256x64x!tt.ptr<f16>, #blocked1>, tensor<256x64xi32, #blocked1>
    %14 = tt.splat %arg1 : !tt.ptr<f16> -> tensor<64x1x!tt.ptr<f16>, #blocked>
    %15 = tt.make_range {end = 64 : i32, start = 0 : i32} : tensor<64xi32, #ttg.slice<{dim = 1, parent = #blocked}>>
    %16 = tt.expand_dims %15 {axis = 1 : i32} : tensor<64xi32, #ttg.slice<{dim = 1, parent = #blocked}>> -> tensor<64x1xi32, #blocked>
    %17 = tt.addptr %14, %16 : tensor<64x1x!tt.ptr<f16>, #blocked>, tensor<64x1xi32, #blocked>
    %18 = tt.broadcast %17 : tensor<64x1x!tt.ptr<f16>, #blocked> -> tensor<64x256x!tt.ptr<f16>, #blocked>
    %19 = tt.splat %arg3 : i32 -> tensor<64x256xi32, #blocked>
    %20 = tt.addptr %18, %19 : tensor<64x256x!tt.ptr<f16>, #blocked>, tensor<64x256xi32, #blocked>
    %21 = ttg.local_alloc : () -> !ttg.memdesc<1x256x64xf16, #shared, #ttg.shared_memory, mutable>
    %22 = ttg.local_alloc : () -> !ttg.memdesc<1x64x256xf16, #shared1, #ttg.shared_memory, mutable>
    %23 = ttg.memdesc_subview %21[%c0_i32, %c0_i32, %c0_i32] : !ttg.memdesc<1x256x64xf16, #shared, #ttg.shared_memory, mutable> -> !ttg.memdesc<256x64xf16, #shared, #ttg.shared_memory, mutable>
    %24 = ttg.memdesc_subview %22[%c0_i32, %c0_i32, %c0_i32] : !ttg.memdesc<1x64x256xf16, #shared1, #ttg.shared_memory, mutable> -> !ttg.memdesc<64x256xf16, #shared1, #ttg.shared_memory, mutable>
    %25:6 = scf.for %arg4 = %c0_i32 to %c64_i32 step %c1_i32 iter_args(%arg5 = %cst, %arg6 = %13, %arg7 = %20, %arg8 = %c0_i32, %arg9 = %23, %arg10 = %24) -> (tensor<256x256xf32, #mma>, tensor<256x64x!tt.ptr<f16>, #blocked1>, tensor<64x256x!tt.ptr<f16>, #blocked>, i32, !ttg.memdesc<256x64xf16, #shared, #ttg.shared_memory, mutable>, !ttg.memdesc<64x256xf16, #shared1, #ttg.shared_memory, mutable>)  : i32 {
      %26 = tt.addptr %arg6, %cst_1 : tensor<256x64x!tt.ptr<f16>, #blocked1>, tensor<256x64xi32, #blocked1>
      %27 = tt.load %26 : tensor<256x64x!tt.ptr<f16>, #blocked1>
      %28 = tt.addptr %arg7, %cst_0 : tensor<64x256x!tt.ptr<f16>, #blocked>, tensor<64x256xi32, #blocked>
      %29 = tt.load %28 : tensor<64x256x!tt.ptr<f16>, #blocked>
      %30 = ttg.local_load %arg9 : !ttg.memdesc<256x64xf16, #shared, #ttg.shared_memory, mutable> -> tensor<256x64xf16, #ttg.dot_op<{opIdx = 0, parent = #mma, kWidth = 4}>>
      %31 = ttg.local_load %arg10 : !ttg.memdesc<64x256xf16, #shared1, #ttg.shared_memory, mutable> -> tensor<64x256xf16, #ttg.dot_op<{opIdx = 1, parent = #mma, kWidth = 4}>>
      %32 = tt.dot %30, %31, %arg5 : tensor<256x64xf16, #ttg.dot_op<{opIdx = 0, parent = #mma, kWidth = 4}>> * tensor<64x256xf16, #ttg.dot_op<{opIdx = 1, parent = #mma, kWidth = 4}>> -> tensor<256x256xf32, #mma>
      %33 = arith.addi %arg8, %c1_i32 : i32
      %34 = arith.cmpi slt, %33, %c1_i32 : i32
      %35 = arith.select %34, %33, %c0_i32 : i32
      %36 = ttg.memdesc_subview %21[%35, %c0_i32, %c0_i32] : !ttg.memdesc<1x256x64xf16, #shared, #ttg.shared_memory, mutable> -> !ttg.memdesc<256x64xf16, #shared, #ttg.shared_memory, mutable>
      ttg.local_store %27, %36 : tensor<256x64xf16, #blocked1> -> !ttg.memdesc<256x64xf16, #shared, #ttg.shared_memory, mutable>
      %37 = ttg.memdesc_subview %22[%35, %c0_i32, %c0_i32] : !ttg.memdesc<1x64x256xf16, #shared1, #ttg.shared_memory, mutable> -> !ttg.memdesc<64x256xf16, #shared1, #ttg.shared_memory, mutable>
      ttg.local_store %29, %37 : tensor<64x256xf16, #blocked> -> !ttg.memdesc<64x256xf16, #shared1, #ttg.shared_memory, mutable>
      %38 = arith.cmpi eq, %arg4, %c63_i32: i32
      %39 = scf.if %38 -> tensor<256x256xf32, #mma> {
        %40 = arith.addf %32, %cst_2: tensor<256x256xf32, #mma>
        scf.yield %40: tensor<256x256xf32, #mma>
      } else {
        scf.yield %32: tensor<256x256xf32, #mma>
      }
      scf.yield %39, %26, %28, %35, %36, %37 : tensor<256x256xf32, #mma>, tensor<256x64x!tt.ptr<f16>, #blocked1>, tensor<64x256x!tt.ptr<f16>, #blocked>, i32, !ttg.memdesc<256x64xf16, #shared, #ttg.shared_memory, mutable>, !ttg.memdesc<64x256xf16, #shared1, #ttg.shared_memory, mutable>
    }
    ttg.local_dealloc %21 : !ttg.memdesc<1x256x64xf16, #shared, #ttg.shared_memory, mutable>
    ttg.local_dealloc %22 : !ttg.memdesc<1x64x256xf16, #shared1, #ttg.shared_memory, mutable>
    tt.return
  }
}

// -----
// CHECK-LABEL: pingpong_reject_small_three_load
// CHECK-COUNT-2: local_load
// CHECK-NOT: setprio
// CHECK-NOT: barrier


#blocked = #ttg.blocked<{sizePerThread = [8, 1], threadsPerWarp = [8, 8], warpsPerCTA = [1, 4], order = [0, 1]}>
#blocked1 = #ttg.blocked<{sizePerThread = [1, 8], threadsPerWarp = [8, 8], warpsPerCTA = [4, 1], order = [1, 0]}>
#mma = #ttg.amd_mfma<{version = 3, warpsPerCTA = [2, 2], instrShape = [16, 16], isTransposed = true}>
#shared = #ttg.swizzled_shared<{vec = 8, perPhase = 1, maxPhase = 8, order = [1, 0]}>
#shared1 = #ttg.swizzled_shared<{vec = 8, perPhase = 1, maxPhase = 8, order = [0, 1]}>
module attributes {"ttg.num-ctas" = 1 : i32, "ttg.num-warps" = 4 : i32, ttg.target = "hip:gfx942", "ttg.threads-per-warp" = 64 : i32} {
  tt.func public @pingpong_reject_small_three_load(%arg0: !tt.ptr<f16> {tt.divisibility = 16 : i32, tt.pointer_range = 32 : i32}, %arg1: !tt.ptr<f16> {tt.divisibility = 16 : i32, tt.pointer_range = 32 : i32}, %arg2: !tt.ptr<f32> {tt.divisibility = 16 : i32, tt.pointer_range = 32 : i32}, %arg3: i32 {tt.divisibility = 16 : i32}, %arg4: i32 {tt.divisibility = 16 : i32}) attributes {noinline = false} {
    %cst = arith.constant dense<0.000000e+00> : tensor<128x128xf32, #mma>
    %c1_i32 = arith.constant 1 : i32
    %cst_0 = arith.constant dense<64> : tensor<64x128xi32, #blocked>
    %cst_1 = arith.constant dense<64> : tensor<128x64xi32, #blocked1>
    %cst_2 = arith.constant dense<1.000000e+00> : tensor<128x64xf16, #ttg.dot_op<{opIdx = 0, parent = #mma, kWidth = 8}>>
    %c0_i32 = arith.constant 0 : i32
    %c64_i32 = arith.constant 64 : i32
    %0 = tt.splat %arg0 : !tt.ptr<f16> -> tensor<128x1x!tt.ptr<f16>, #blocked1>
    %1 = tt.get_program_id x : i32
    %2 = tt.splat %1 : i32 -> tensor<128xi32, #ttg.slice<{dim = 1, parent = #blocked1}>>
    %3 = tt.make_range {end = 128 : i32, start = 0 : i32} : tensor<128xi32, #ttg.slice<{dim = 1, parent = #blocked1}>>
    %4 = arith.addi %2, %3 : tensor<128xi32, #ttg.slice<{dim = 1, parent = #blocked1}>>
    %5 = tt.expand_dims %4 {axis = 1 : i32} : tensor<128xi32, #ttg.slice<{dim = 1, parent = #blocked1}>> -> tensor<128x1xi32, #blocked1>
    %6 = tt.splat %arg3 : i32 -> tensor<128x1xi32, #blocked1>
    %7 = arith.muli %5, %6 : tensor<128x1xi32, #blocked1>
    %8 = tt.addptr %0, %7 : tensor<128x1x!tt.ptr<f16>, #blocked1>, tensor<128x1xi32, #blocked1>
    %9 = tt.broadcast %8 : tensor<128x1x!tt.ptr<f16>, #blocked1> -> tensor<128x64x!tt.ptr<f16>, #blocked1>
    %10 = tt.make_range {end = 64 : i32, start = 0 : i32} : tensor<64xi32, #ttg.slice<{dim = 0, parent = #blocked1}>>
    %11 = tt.expand_dims %10 {axis = 0 : i32} : tensor<64xi32, #ttg.slice<{dim = 0, parent = #blocked1}>> -> tensor<1x64xi32, #blocked1>
    %12 = tt.broadcast %11 : tensor<1x64xi32, #blocked1> -> tensor<128x64xi32, #blocked1>
    %13 = tt.addptr %9, %12 : tensor<128x64x!tt.ptr<f16>, #blocked1>, tensor<128x64xi32, #blocked1>
    %14 = tt.splat %arg1 : !tt.ptr<f16> -> tensor<64x1x!tt.ptr<f16>, #blocked>
    %15 = tt.make_range {end = 64 : i32, start = 0 : i32} : tensor<64xi32, #ttg.slice<{dim = 1, parent = #blocked}>>
    %16 = tt.expand_dims %15 {axis = 1 : i32} : tensor<64xi32, #ttg.slice<{dim = 1, parent = #blocked}>> -> tensor<64x1xi32, #blocked>
    %17 = tt.addptr %14, %16 : tensor<64x1x!tt.ptr<f16>, #blocked>, tensor<64x1xi32, #blocked>
    %18 = tt.broadcast %17 : tensor<64x1x!tt.ptr<f16>, #blocked> -> tensor<64x128x!tt.ptr<f16>, #blocked>
    %19 = tt.splat %arg4 : i32 -> tensor<64x128xi32, #blocked>
    %20 = tt.addptr %18, %19 : tensor<64x128x!tt.ptr<f16>, #blocked>, tensor<64x128xi32, #blocked>
    %21 = ttg.local_alloc  : () -> !ttg.memdesc<1x128x64xf16, #shared, #ttg.shared_memory, mutable>
    %22 = ttg.local_alloc  : () -> !ttg.memdesc<1x64x128xf16, #shared1, #ttg.shared_memory, mutable>
    %23 = ttg.memdesc_subview %21[%c0_i32, %c0_i32, %c0_i32] : !ttg.memdesc<1x128x64xf16, #shared, #ttg.shared_memory, mutable> -> !ttg.memdesc<128x64xf16, #shared, #ttg.shared_memory, mutable>
    %24 = ttg.memdesc_subview %22[%c0_i32, %c0_i32, %c0_i32] : !ttg.memdesc<1x64x128xf16, #shared1, #ttg.shared_memory, mutable> -> !ttg.memdesc<64x128xf16, #shared1, #ttg.shared_memory, mutable>
    %25 = tt.splat %arg2 : !tt.ptr<f32> -> tensor<128x1x!tt.ptr<f32>, #mma>
    %26 = tt.broadcast %25 : tensor<128x1x!tt.ptr<f32>, #mma> -> tensor<128x128x!tt.ptr<f32>, #mma>
    %27 = tt.load %26: tensor<128x128x!tt.ptr<f32>, #mma>
    %28:6 = scf.for %arg5 = %c0_i32 to %c64_i32 step %c1_i32 iter_args(%arg6 = %cst, %arg7 = %13, %arg8 = %20, %arg9 = %c0_i32, %arg10 = %23, %arg11 = %24) -> (tensor<128x128xf32, #mma>, tensor<128x64x!tt.ptr<f16>, #blocked1>, tensor<64x128x!tt.ptr<f16>, #blocked>, i32, !ttg.memdesc<128x64xf16, #shared, #ttg.shared_memory, mutable>, !ttg.memdesc<64x128xf16, #shared1, #ttg.shared_memory, mutable>)  : i32 {
      %29 = tt.addptr %arg7, %cst_1 : tensor<128x64x!tt.ptr<f16>, #blocked1>, tensor<128x64xi32, #blocked1>
      %30 = tt.load %29 : tensor<128x64x!tt.ptr<f16>, #blocked1>
      %31 = tt.addptr %arg8, %cst_0 : tensor<64x128x!tt.ptr<f16>, #blocked>, tensor<64x128xi32, #blocked>
      %32 = tt.load %31 : tensor<64x128x!tt.ptr<f16>, #blocked>
      %33 = ttg.local_load %arg10 : !ttg.memdesc<128x64xf16, #shared, #ttg.shared_memory, mutable> -> tensor<128x64xf16, #ttg.dot_op<{opIdx = 0, parent = #mma, kWidth = 8}>>
      %34 = ttg.local_load %arg11 : !ttg.memdesc<64x128xf16, #shared1, #ttg.shared_memory, mutable> -> tensor<64x128xf16, #ttg.dot_op<{opIdx = 1, parent = #mma, kWidth = 8}>>
      %35 = tt.dot %33, %34, %arg6 : tensor<128x64xf16, #ttg.dot_op<{opIdx = 0, parent = #mma, kWidth = 8}>> * tensor<64x128xf16, #ttg.dot_op<{opIdx = 1, parent = #mma, kWidth = 8}>> -> tensor<128x128xf32, #mma>
      %36 = ttg.local_alloc  : () -> !ttg.memdesc<1x128x128xf32, #shared, #ttg.shared_memory, mutable>
      %37 = ttg.memdesc_subview %36[%c0_i32, %c0_i32, %c0_i32] : !ttg.memdesc<1x128x128xf32, #shared, #ttg.shared_memory, mutable> -> !ttg.memdesc<128x128xf32, #shared, #ttg.shared_memory, mutable>
      ttg.local_store %27, %37 : tensor<128x128xf32, #mma> -> !ttg.memdesc<128x128xf32, #shared, #ttg.shared_memory, mutable>
      %38 = ttg.local_load %37 : !ttg.memdesc<128x128xf32, #shared, #ttg.shared_memory, mutable> -> tensor<128x128xf32, #mma>
      %39 = arith.addf %35, %38: tensor<128x128xf32, #mma>
      %40 = arith.addi %arg9, %c1_i32 : i32
      %41 = arith.cmpi slt, %40, %c1_i32 : i32
      %42 = arith.select %41, %40, %c0_i32 : i32
      %43 = ttg.memdesc_subview %21[%42, %c0_i32, %c0_i32] : !ttg.memdesc<1x128x64xf16, #shared, #ttg.shared_memory, mutable> -> !ttg.memdesc<128x64xf16, #shared, #ttg.shared_memory, mutable>
      ttg.local_store %30, %43 : tensor<128x64xf16, #blocked1> -> !ttg.memdesc<128x64xf16, #shared, #ttg.shared_memory, mutable>
      %44 = ttg.memdesc_subview %22[%42, %c0_i32, %c0_i32] : !ttg.memdesc<1x64x128xf16, #shared1, #ttg.shared_memory, mutable> -> !ttg.memdesc<64x128xf16, #shared1, #ttg.shared_memory, mutable>
      ttg.local_store %32, %44 : tensor<64x128xf16, #blocked> -> !ttg.memdesc<64x128xf16, #shared1, #ttg.shared_memory, mutable>
      scf.yield %39, %29, %31, %42, %43, %44: tensor<128x128xf32, #mma>, tensor<128x64x!tt.ptr<f16>, #blocked1>, tensor<64x128x!tt.ptr<f16>, #blocked>, i32, !ttg.memdesc<128x64xf16, #shared, #ttg.shared_memory, mutable>, !ttg.memdesc<64x128xf16, #shared1, #ttg.shared_memory, mutable>
    }
    ttg.local_dealloc %21 : !ttg.memdesc<1x128x64xf16, #shared, #ttg.shared_memory, mutable>
    ttg.local_dealloc %22 : !ttg.memdesc<1x64x128xf16, #shared1, #ttg.shared_memory, mutable>
    tt.return
  }
}


// -----
// CHECK-LABEL: pingpong_small_persistent_epilogue_load
// CHECK: ttg.local_load
// CHECK: rocdl.s.setprio 1
// CHECK: tt.load
// CHECK: rocdl.sched.barrier
// CHECK: ttg.local_load
// CHECK: rocdl.s.setprio 0
// CHECK: tt.load
// CHECK: rocdl.sched.barrier
// CHECK: rocdl.s.setprio 1
// CHECK: tt.dot
// CHECK: rocdl.s.setprio 0

#blocked = #ttg.blocked<{sizePerThread = [8, 1], threadsPerWarp = [8, 8], warpsPerCTA = [1, 4], order = [0, 1]}>
#blocked1 = #ttg.blocked<{sizePerThread = [1, 8], threadsPerWarp = [8, 8], warpsPerCTA = [4, 1], order = [1, 0]}>
#mma = #ttg.amd_mfma<{version = 3, warpsPerCTA = [2, 2], instrShape = [16, 16], isTransposed = true}>
#shared = #ttg.swizzled_shared<{vec = 8, perPhase = 1, maxPhase = 8, order = [1, 0]}>
#shared1 = #ttg.swizzled_shared<{vec = 8, perPhase = 1, maxPhase = 8, order = [0, 1]}>
module attributes {"ttg.num-ctas" = 1 : i32, "ttg.num-warps" = 4 : i32, ttg.target = "hip:gfx942", "ttg.threads-per-warp" = 64 : i32} {
  tt.func public @pingpong_small_persistent_epilogue_load(%arg0: !tt.ptr<f16> {tt.divisibility = 16 : i32, tt.pointer_range = 32 : i32}, %arg1: !tt.ptr<f16> {tt.divisibility = 16 : i32, tt.pointer_range = 32 : i32}, %arg2: !tt.ptr<f32> {tt.divisibility = 16 : i32, tt.pointer_range = 32 : i32}, %arg3: i32 {tt.divisibility = 16 : i32}, %arg4: i32 {tt.divisibility = 16 : i32}) attributes {noinline = false} {
    %cst = arith.constant dense<0.000000e+00> : tensor<128x128xf32, #mma>
    %c1_i32 = arith.constant 1 : i32
    %cst_0 = arith.constant dense<64> : tensor<64x128xi32, #blocked>
    %cst_1 = arith.constant dense<64> : tensor<128x64xi32, #blocked1>
    %cst_2 = arith.constant dense<1.000000e+00> : tensor<128x64xf16, #ttg.dot_op<{opIdx = 0, parent = #mma, kWidth = 8}>>
    %c0_i32 = arith.constant 0 : i32
    %c63_i32 = arith.constant 63 : i32
    %c64_i32 = arith.constant 64 : i32
    %0 = tt.splat %arg0 : !tt.ptr<f16> -> tensor<128x1x!tt.ptr<f16>, #blocked1>
    %1 = tt.get_program_id x : i32
    %2 = tt.splat %1 : i32 -> tensor<128xi32, #ttg.slice<{dim = 1, parent = #blocked1}>>
    %3 = tt.make_range {end = 128 : i32, start = 0 : i32} : tensor<128xi32, #ttg.slice<{dim = 1, parent = #blocked1}>>
    %4 = arith.addi %2, %3 : tensor<128xi32, #ttg.slice<{dim = 1, parent = #blocked1}>>
    %5 = tt.expand_dims %4 {axis = 1 : i32} : tensor<128xi32, #ttg.slice<{dim = 1, parent = #blocked1}>> -> tensor<128x1xi32, #blocked1>
    %6 = tt.splat %arg3 : i32 -> tensor<128x1xi32, #blocked1>
    %7 = arith.muli %5, %6 : tensor<128x1xi32, #blocked1>
    %8 = tt.addptr %0, %7 : tensor<128x1x!tt.ptr<f16>, #blocked1>, tensor<128x1xi32, #blocked1>
    %9 = tt.broadcast %8 : tensor<128x1x!tt.ptr<f16>, #blocked1> -> tensor<128x64x!tt.ptr<f16>, #blocked1>
    %10 = tt.make_range {end = 64 : i32, start = 0 : i32} : tensor<64xi32, #ttg.slice<{dim = 0, parent = #blocked1}>>
    %11 = tt.expand_dims %10 {axis = 0 : i32} : tensor<64xi32, #ttg.slice<{dim = 0, parent = #blocked1}>> -> tensor<1x64xi32, #blocked1>
    %12 = tt.broadcast %11 : tensor<1x64xi32, #blocked1> -> tensor<128x64xi32, #blocked1>
    %13 = tt.addptr %9, %12 : tensor<128x64x!tt.ptr<f16>, #blocked1>, tensor<128x64xi32, #blocked1>
    %14 = tt.splat %arg1 : !tt.ptr<f16> -> tensor<64x1x!tt.ptr<f16>, #blocked>
    %15 = tt.make_range {end = 64 : i32, start = 0 : i32} : tensor<64xi32, #ttg.slice<{dim = 1, parent = #blocked}>>
    %16 = tt.expand_dims %15 {axis = 1 : i32} : tensor<64xi32, #ttg.slice<{dim = 1, parent = #blocked}>> -> tensor<64x1xi32, #blocked>
    %17 = tt.addptr %14, %16 : tensor<64x1x!tt.ptr<f16>, #blocked>, tensor<64x1xi32, #blocked>
    %18 = tt.broadcast %17 : tensor<64x1x!tt.ptr<f16>, #blocked> -> tensor<64x128x!tt.ptr<f16>, #blocked>
    %19 = tt.splat %arg4 : i32 -> tensor<64x128xi32, #blocked>
    %20 = tt.addptr %18, %19 : tensor<64x128x!tt.ptr<f16>, #blocked>, tensor<64x128xi32, #blocked>
    %21 = ttg.local_alloc  : () -> !ttg.memdesc<1x128x64xf16, #shared, #ttg.shared_memory, mutable>
    %22 = ttg.local_alloc  : () -> !ttg.memdesc<1x64x128xf16, #shared1, #ttg.shared_memory, mutable>
    %23 = ttg.memdesc_subview %21[%c0_i32, %c0_i32, %c0_i32] : !ttg.memdesc<1x128x64xf16, #shared, #ttg.shared_memory, mutable> -> !ttg.memdesc<128x64xf16, #shared, #ttg.shared_memory, mutable>
    %24 = ttg.memdesc_subview %22[%c0_i32, %c0_i32, %c0_i32] : !ttg.memdesc<1x64x128xf16, #shared1, #ttg.shared_memory, mutable> -> !ttg.memdesc<64x128xf16, #shared1, #ttg.shared_memory, mutable>
    %25 = tt.splat %arg2 : !tt.ptr<f32> -> tensor<128x1x!tt.ptr<f32>, #mma>
    %26 = tt.broadcast %25 : tensor<128x1x!tt.ptr<f32>, #mma> -> tensor<128x128x!tt.ptr<f32>, #mma>
    %27 = tt.load %26: tensor<128x128x!tt.ptr<f32>, #mma>
    %28:6 = scf.for %arg5 = %c0_i32 to %c64_i32 step %c1_i32 iter_args(%arg6 = %cst, %arg7 = %13, %arg8 = %20, %arg9 = %c0_i32, %arg10 = %23, %arg11 = %24) -> (tensor<128x128xf32, #mma>, tensor<128x64x!tt.ptr<f16>, #blocked1>, tensor<64x128x!tt.ptr<f16>, #blocked>, i32, !ttg.memdesc<128x64xf16, #shared, #ttg.shared_memory, mutable>, !ttg.memdesc<64x128xf16, #shared1, #ttg.shared_memory, mutable>)  : i32 {
      %29 = arith.cmpi eq, %arg5, %c0_i32: i32
      %30 = scf.if %29 -> i32 {
        scf.yield %c0_i32 : i32
      } else {
        scf.yield %arg5 : i32
      }
      %31 = tt.addptr %arg7, %cst_1 : tensor<128x64x!tt.ptr<f16>, #blocked1>, tensor<128x64xi32, #blocked1>
      %32 = tt.load %31 : tensor<128x64x!tt.ptr<f16>, #blocked1>
      %33 = tt.addptr %arg8, %cst_0 : tensor<64x128x!tt.ptr<f16>, #blocked>, tensor<64x128xi32, #blocked>
      %34 = tt.load %33 : tensor<64x128x!tt.ptr<f16>, #blocked>
      %35 = ttg.local_load %arg10 : !ttg.memdesc<128x64xf16, #shared, #ttg.shared_memory, mutable> -> tensor<128x64xf16, #ttg.dot_op<{opIdx = 0, parent = #mma, kWidth = 8}>>
      %36 = ttg.local_load %arg11 : !ttg.memdesc<64x128xf16, #shared1, #ttg.shared_memory, mutable> -> tensor<64x128xf16, #ttg.dot_op<{opIdx = 1, parent = #mma, kWidth = 8}>>
      %37 = tt.dot %35, %36, %arg6 : tensor<128x64xf16, #ttg.dot_op<{opIdx = 0, parent = #mma, kWidth = 8}>> * tensor<64x128xf16, #ttg.dot_op<{opIdx = 1, parent = #mma, kWidth = 8}>> -> tensor<128x128xf32, #mma>
      %38 = arith.cmpi eq, %30, %c63_i32: i32
      %39 = scf.if %38 -> tensor<128x128xf32, #mma> {
        %40 = ttg.local_alloc  : () -> !ttg.memdesc<1x128x128xf32, #shared, #ttg.shared_memory, mutable>
        %41 = ttg.memdesc_subview %40[%c0_i32, %c0_i32, %c0_i32] : !ttg.memdesc<1x128x128xf32, #shared, #ttg.shared_memory, mutable> -> !ttg.memdesc<128x128xf32, #shared, #ttg.shared_memory, mutable>
        ttg.local_store %27, %41 : tensor<128x128xf32, #mma> -> !ttg.memdesc<128x128xf32, #shared, #ttg.shared_memory, mutable>
        %42 = ttg.local_load %41 : !ttg.memdesc<128x128xf32, #shared, #ttg.shared_memory, mutable> -> tensor<128x128xf32, #mma>
        %43 = arith.addf %37, %42: tensor<128x128xf32, #mma>
        scf.yield %43 : tensor<128x128xf32, #mma>
      } else {
        scf.yield %37 : tensor<128x128xf32, #mma>
      }
      %44 = arith.addi %arg9, %c1_i32 : i32
      %45 = arith.cmpi slt, %44, %c1_i32 : i32
      %46 = arith.select %45, %44, %c0_i32 : i32
      %47 = ttg.memdesc_subview %21[%46, %c0_i32, %c0_i32] : !ttg.memdesc<1x128x64xf16, #shared, #ttg.shared_memory, mutable> -> !ttg.memdesc<128x64xf16, #shared, #ttg.shared_memory, mutable>
      ttg.local_store %32, %47 : tensor<128x64xf16, #blocked1> -> !ttg.memdesc<128x64xf16, #shared, #ttg.shared_memory, mutable>
      %48 = ttg.memdesc_subview %22[%46, %c0_i32, %c0_i32] : !ttg.memdesc<1x64x128xf16, #shared1, #ttg.shared_memory, mutable> -> !ttg.memdesc<64x128xf16, #shared1, #ttg.shared_memory, mutable>
      ttg.local_store %34, %48 : tensor<64x128xf16, #blocked> -> !ttg.memdesc<64x128xf16, #shared1, #ttg.shared_memory, mutable>
      scf.yield %39, %31, %33, %46, %47, %48: tensor<128x128xf32, #mma>, tensor<128x64x!tt.ptr<f16>, #blocked1>, tensor<64x128x!tt.ptr<f16>, #blocked>, i32, !ttg.memdesc<128x64xf16, #shared, #ttg.shared_memory, mutable>, !ttg.memdesc<64x128xf16, #shared1, #ttg.shared_memory, mutable>
    }
    ttg.local_dealloc %21 : !ttg.memdesc<1x128x64xf16, #shared, #ttg.shared_memory, mutable>
    ttg.local_dealloc %22 : !ttg.memdesc<1x64x128xf16, #shared1, #ttg.shared_memory, mutable>
    tt.return
  }
}

// -----
// CHECK-LABEL: pingpong_medium_persistent_epilogue_load
// CHECK: gpu.barrier
// CHECK: %[[IDX:.+]] = rocdl.workitem.id.x
// CHECK: %[[XDIV:.+]] = arith.divsi %[[IDX]]
// CHECK: %[[WARPLOW:.+]] = arith.cmpi eq, %[[XDIV]]
// CHECK: %[[WARPHIGH:.+]] = arith.cmpi ne, %[[XDIV]]
// CHECK: amdgpu.cond_barrier %[[WARPHIGH]]
// CHECK: scf.for

// CHECK: %[[SLICEA0:.+]] = ttg.local_load
// CHECK: %[[SLICEB0:.+]] = ttg.local_load
// CHECK: rocdl.sched.barrier 0
// CHECK: tt.load
// CHECK: rocdl.sched.barrier 0
// CHECK: %[[SLICEA1:.+]] = ttg.local_load
// CHECK: %[[SLICEB1:.+]] = ttg.local_load
// CHECK: rocdl.sched.barrier 0
// CHECK: tt.load
// CHECK: rocdl.s.barrier
// CHECK: rocdl.sched.barrier 0
// CHECK: rocdl.s.setprio 1
// CHECK: %[[DOT0:.+]] = tt.dot %[[SLICEA0]], %[[SLICEB0]]
// CHECK: rocdl.s.setprio 0
// CHECK: gpu.barrier
// CHECK: rocdl.sched.barrier 0
// CHECK: ttg.local_store
// CHECK: ttg.local_store
// CHECK: gpu.barrier
// CHECK: rocdl.sched.barrier 0
// CHECK: rocdl.s.setprio 1
// CHECK: %[[DOT1:.+]] = tt.dot %[[SLICEA1]], %[[SLICEB1]], %[[DOT0]]
// CHECK: rocdl.s.setprio 0
// CHECK: gpu.barrier
// CHECK: rocdl.sched.barrier 0
// CHECK: scf.yield
// CHECK: amdgpu.cond_barrier %[[WARPLOW]]

#blocked = #ttg.blocked<{sizePerThread = [1, 8], threadsPerWarp = [8, 8], warpsPerCTA = [8, 1], order = [1, 0]}>
#blocked1 = #ttg.blocked<{sizePerThread = [8, 1], threadsPerWarp = [8, 8], warpsPerCTA = [1, 8], order = [0, 1]}>
#mma = #ttg.amd_mfma<{version = 3, warpsPerCTA = [2, 4], instrShape = [16, 16], isTransposed = true}>
#shared = #ttg.swizzled_shared<{vec = 4, perPhase = 1, maxPhase = 16, order = [1, 0]}>
#shared1 = #ttg.swizzled_shared<{vec = 4, perPhase = 1, maxPhase = 16, order = [0, 1]}>
module attributes {"ttg.num-ctas" = 1 : i32, "ttg.num-warps" = 8 : i32, ttg.target = "hip:gfx942", "ttg.threads-per-warp" = 64 : i32} {
  tt.func public @pingpong_medium_persistent_epilogue_load(%arg0: !tt.ptr<f16> {tt.divisibility = 16 : i32, tt.pointer_range = 32 : i32}, %arg1: !tt.ptr<f16> {tt.divisibility = 16 : i32, tt.pointer_range = 32 : i32}, %arg2: !tt.ptr<f32> {tt.divisibility = 16 : i32, tt.pointer_range = 32 : i32}, %arg3: i32 {tt.divisibility = 16 : i32}, %arg4: i32 {tt.divisibility = 16 : i32}) attributes {noinline = false} {
    %cst = arith.constant dense<0.000000e+00> : tensor<256x128xf32, #mma>
    %c1_i32 = arith.constant 1 : i32
    %cst_0 = arith.constant dense<64> : tensor<64x128xi32, #blocked>
    %cst_1 = arith.constant dense<64> : tensor<256x64xi32, #blocked1>
    %cst_2 = arith.constant dense<1.000000e+00> : tensor<256x64xf16, #ttg.dot_op<{opIdx = 0, parent = #mma, kWidth = 8}>>
    %c0_i32 = arith.constant 0 : i32
    %c63_i32 = arith.constant 63 : i32
    %c64_i32 = arith.constant 64 : i32
    %0 = tt.splat %arg0 : !tt.ptr<f16> -> tensor<256x1x!tt.ptr<f16>, #blocked1>
    %1 = tt.get_program_id x : i32
    %2 = tt.splat %1 : i32 -> tensor<256xi32, #ttg.slice<{dim = 1, parent = #blocked1}>>
    %3 = tt.make_range {end = 256 : i32, start = 0 : i32} : tensor<256xi32, #ttg.slice<{dim = 1, parent = #blocked1}>>
    %4 = arith.addi %2, %3 : tensor<256xi32, #ttg.slice<{dim = 1, parent = #blocked1}>>
    %5 = tt.expand_dims %4 {axis = 1 : i32} : tensor<256xi32, #ttg.slice<{dim = 1, parent = #blocked1}>> -> tensor<256x1xi32, #blocked1>
    %6 = tt.splat %arg3 : i32 -> tensor<256x1xi32, #blocked1>
    %7 = arith.muli %5, %6 : tensor<256x1xi32, #blocked1>
    %8 = tt.addptr %0, %7 : tensor<256x1x!tt.ptr<f16>, #blocked1>, tensor<256x1xi32, #blocked1>
    %9 = tt.broadcast %8 : tensor<256x1x!tt.ptr<f16>, #blocked1> -> tensor<256x64x!tt.ptr<f16>, #blocked1>
    %10 = tt.make_range {end = 64 : i32, start = 0 : i32} : tensor<64xi32, #ttg.slice<{dim = 0, parent = #blocked1}>>
    %11 = tt.expand_dims %10 {axis = 0 : i32} : tensor<64xi32, #ttg.slice<{dim = 0, parent = #blocked1}>> -> tensor<1x64xi32, #blocked1>
    %12 = tt.broadcast %11 : tensor<1x64xi32, #blocked1> -> tensor<256x64xi32, #blocked1>
    %13 = tt.addptr %9, %12 : tensor<256x64x!tt.ptr<f16>, #blocked1>, tensor<256x64xi32, #blocked1>
    %14 = tt.splat %arg1 : !tt.ptr<f16> -> tensor<64x1x!tt.ptr<f16>, #blocked>
    %15 = tt.make_range {end = 64 : i32, start = 0 : i32} : tensor<64xi32, #ttg.slice<{dim = 1, parent = #blocked}>>
    %16 = tt.expand_dims %15 {axis = 1 : i32} : tensor<64xi32, #ttg.slice<{dim = 1, parent = #blocked}>> -> tensor<64x1xi32, #blocked>
    %17 = tt.addptr %14, %16 : tensor<64x1x!tt.ptr<f16>, #blocked>, tensor<64x1xi32, #blocked>
    %18 = tt.broadcast %17 : tensor<64x1x!tt.ptr<f16>, #blocked> -> tensor<64x128x!tt.ptr<f16>, #blocked>
    %19 = tt.splat %arg4 : i32 -> tensor<64x128xi32, #blocked>
    %20 = tt.addptr %18, %19 : tensor<64x128x!tt.ptr<f16>, #blocked>, tensor<64x128xi32, #blocked>
    %21 = ttg.local_alloc  : () -> !ttg.memdesc<1x256x64xf16, #shared, #ttg.shared_memory, mutable>
    %22 = ttg.local_alloc  : () -> !ttg.memdesc<1x64x128xf16, #shared1, #ttg.shared_memory, mutable>
    %23 = ttg.memdesc_subview %21[%c0_i32, %c0_i32, %c0_i32] : !ttg.memdesc<1x256x64xf16, #shared, #ttg.shared_memory, mutable> -> !ttg.memdesc<256x64xf16, #shared, #ttg.shared_memory, mutable>
    %24 = ttg.memdesc_subview %22[%c0_i32, %c0_i32, %c0_i32] : !ttg.memdesc<1x64x128xf16, #shared1, #ttg.shared_memory, mutable> -> !ttg.memdesc<64x128xf16, #shared1, #ttg.shared_memory, mutable>
    %25 = tt.splat %arg2 : !tt.ptr<f32> -> tensor<256x1x!tt.ptr<f32>, #mma>
    %26 = tt.broadcast %25 : tensor<256x1x!tt.ptr<f32>, #mma> -> tensor<256x128x!tt.ptr<f32>, #mma>
    %27 = tt.load %26: tensor<256x128x!tt.ptr<f32>, #mma>
    %28:6 = scf.for %arg5 = %c0_i32 to %c64_i32 step %c1_i32 iter_args(%arg6 = %cst, %arg7 = %13, %arg8 = %20, %arg9 = %c0_i32, %arg10 = %23, %arg11 = %24) -> (tensor<256x128xf32, #mma>, tensor<256x64x!tt.ptr<f16>, #blocked1>, tensor<64x128x!tt.ptr<f16>, #blocked>, i32, !ttg.memdesc<256x64xf16, #shared, #ttg.shared_memory, mutable>, !ttg.memdesc<64x128xf16, #shared1, #ttg.shared_memory, mutable>)  : i32 {
      %29 = arith.cmpi eq, %arg5, %c0_i32: i32
      %30 = scf.if %29 -> i32 {
        scf.yield %c0_i32 : i32
      } else {
        scf.yield %arg5 : i32
      }
      %31 = tt.addptr %arg7, %cst_1 : tensor<256x64x!tt.ptr<f16>, #blocked1>, tensor<256x64xi32, #blocked1>
      %32 = tt.load %31 : tensor<256x64x!tt.ptr<f16>, #blocked1>
      %33 = tt.addptr %arg8, %cst_0 : tensor<64x128x!tt.ptr<f16>, #blocked>, tensor<64x128xi32, #blocked>
      %34 = tt.load %33 : tensor<64x128x!tt.ptr<f16>, #blocked>
      %35 = ttg.local_load %arg10 : !ttg.memdesc<256x64xf16, #shared, #ttg.shared_memory, mutable> -> tensor<256x64xf16, #ttg.dot_op<{opIdx = 0, parent = #mma, kWidth = 8}>>
      %36 = ttg.local_load %arg11 : !ttg.memdesc<64x128xf16, #shared1, #ttg.shared_memory, mutable> -> tensor<64x128xf16, #ttg.dot_op<{opIdx = 1, parent = #mma, kWidth = 8}>>
      %37 = tt.dot %35, %36, %arg6 : tensor<256x64xf16, #ttg.dot_op<{opIdx = 0, parent = #mma, kWidth = 8}>> * tensor<64x128xf16, #ttg.dot_op<{opIdx = 1, parent = #mma, kWidth = 8}>> -> tensor<256x128xf32, #mma>
      %38 = arith.cmpi eq, %30, %c63_i32: i32
      %39 = scf.if %38 -> tensor<256x128xf32, #mma> {
        %40 = ttg.local_alloc  : () -> !ttg.memdesc<1x256x128xf32, #shared, #ttg.shared_memory, mutable>
        %41 = ttg.memdesc_subview %40[%c0_i32, %c0_i32, %c0_i32] : !ttg.memdesc<1x256x128xf32, #shared, #ttg.shared_memory, mutable> -> !ttg.memdesc<256x128xf32, #shared, #ttg.shared_memory, mutable>
        ttg.local_store %27, %41 : tensor<256x128xf32, #mma> -> !ttg.memdesc<256x128xf32, #shared, #ttg.shared_memory, mutable>
        %42 = ttg.local_load %41 : !ttg.memdesc<256x128xf32, #shared, #ttg.shared_memory, mutable> -> tensor<256x128xf32, #mma>
        %43 = arith.addf %37, %42: tensor<256x128xf32, #mma>
        scf.yield %43 : tensor<256x128xf32, #mma>
      } else {
        scf.yield %37 : tensor<256x128xf32, #mma>
      }
      %44 = arith.addi %arg9, %c1_i32 : i32
      %45 = arith.cmpi slt, %44, %c1_i32 : i32
      %46 = arith.select %45, %44, %c0_i32 : i32
      %47 = ttg.memdesc_subview %21[%46, %c0_i32, %c0_i32] : !ttg.memdesc<1x256x64xf16, #shared, #ttg.shared_memory, mutable> -> !ttg.memdesc<256x64xf16, #shared, #ttg.shared_memory, mutable>
      ttg.local_store %32, %47 : tensor<256x64xf16, #blocked1> -> !ttg.memdesc<256x64xf16, #shared, #ttg.shared_memory, mutable>
      %48 = ttg.memdesc_subview %22[%46, %c0_i32, %c0_i32] : !ttg.memdesc<1x64x128xf16, #shared1, #ttg.shared_memory, mutable> -> !ttg.memdesc<64x128xf16, #shared1, #ttg.shared_memory, mutable>
      ttg.local_store %34, %48 : tensor<64x128xf16, #blocked> -> !ttg.memdesc<64x128xf16, #shared1, #ttg.shared_memory, mutable>
      scf.yield %39, %31, %33, %46, %47, %48: tensor<256x128xf32, #mma>, tensor<256x64x!tt.ptr<f16>, #blocked1>, tensor<64x128x!tt.ptr<f16>, #blocked>, i32, !ttg.memdesc<256x64xf16, #shared, #ttg.shared_memory, mutable>, !ttg.memdesc<64x128xf16, #shared1, #ttg.shared_memory, mutable>
    }
    ttg.local_dealloc %21 : !ttg.memdesc<1x256x64xf16, #shared, #ttg.shared_memory, mutable>
    ttg.local_dealloc %22 : !ttg.memdesc<1x64x128xf16, #shared1, #ttg.shared_memory, mutable>
    tt.return
  }
}


// -----
// CHECK-LABEL: pingpong_large_persistent_epilogue_load
// CHECK: gpu.barrier
// CHECK: %[[IDX:.+]] = rocdl.workitem.id.x
// CHECK: %[[XDIV:.+]] = arith.divsi %[[IDX]]
// CHECK: %[[WARPLOW:.+]] = arith.cmpi eq, %[[XDIV]]
// CHECK: %[[WARPHIGH:.+]] = arith.cmpi ne, %[[XDIV]]
// CHECK: amdgpu.cond_barrier %[[WARPHIGH]]
// CHECK: scf.for
// CHECK: tt.load
// CHECK: %[[SLICEA0:.+]] = ttg.local_load
// CHECK: %[[SLICEB0:.+]] = ttg.local_load
// CHECK: gpu.barrier
// CHECK: rocdl.sched.barrier 0
// CHECK: rocdl.s.setprio 1
// CHECK: %[[DOT0:.+]] = tt.dot %[[SLICEA0]], %[[SLICEB0]]
// CHECK: rocdl.s.setprio 0
// CHECK: gpu.barrier
// CHECK: rocdl.sched.barrier 0
// CHECK: tt.load
// CHECK: %[[SLICEA1:.+]] = ttg.local_load
// CHECK: %[[SLICEB1:.+]] = ttg.local_load
// CHECK: gpu.barrier
// CHECK: rocdl.sched.barrier 0
// CHECK: rocdl.s.setprio 1
// CHECK: %[[DOT1:.+]] = tt.dot %[[SLICEA1]], %[[SLICEB1]], %[[DOT0]]
// CHECK: rocdl.s.setprio 0
// CHECK: gpu.barrier
// CHECK: rocdl.sched.barrier 0
// CHECK: %[[SLICEA2:.+]] = ttg.local_load
// CHECK: %[[SLICEB2:.+]] = ttg.local_load
// CHECK: %[[SLICEA3:.+]] = ttg.local_load
// CHECK: %[[SLICEB3:.+]] = ttg.local_load
// CHECK: gpu.barrier
// CHECK: rocdl.sched.barrier 0
// CHECK: rocdl.s.setprio 1
// CHECK: %[[DOT2:.+]] = tt.dot %[[SLICEA2]], %[[SLICEB2]], %[[DOT1]]
// CHECK: rocdl.s.setprio 0
// CHECK: gpu.barrier
// CHECK: rocdl.sched.barrier 0
// CHECK: ttg.local_store
// CHECK: ttg.local_store
// CHECK: gpu.barrier
// CHECK: rocdl.sched.barrier 0
// CHECK: rocdl.s.setprio 1
// CHECK: tt.dot %[[SLICEA3]], %[[SLICEB3]], %[[DOT2]]
// CHECK: rocdl.s.setprio 0
// CHECK: gpu.barrier
// CHECK: rocdl.sched.barrier 0
// CHECK: scf.yield
// CHECK: amdgpu.cond_barrier %[[WARPLOW]]

#blocked = #ttg.blocked<{sizePerThread = [1, 8], threadsPerWarp = [8, 8], warpsPerCTA = [8, 1], order = [1, 0]}>
#blocked1 = #ttg.blocked<{sizePerThread = [8, 1], threadsPerWarp = [8, 8], warpsPerCTA = [1, 8], order = [0, 1]}>
#mma = #ttg.amd_mfma<{version = 3, warpsPerCTA = [2, 4], instrShape = [16, 16], isTransposed = true}>
#shared = #ttg.swizzled_shared<{vec = 4, perPhase = 1, maxPhase = 16, order = [1, 0]}>
#shared1 = #ttg.swizzled_shared<{vec = 4, perPhase = 1, maxPhase = 16, order = [0, 1]}>
module attributes {"ttg.num-ctas" = 1 : i32, "ttg.num-warps" = 8 : i32, ttg.target = "hip:gfx942", "ttg.threads-per-warp" = 64 : i32} {
  tt.func public @pingpong_large_persistent_epilogue_load(%arg0: !tt.ptr<f16> {tt.divisibility = 16 : i32, tt.pointer_range = 32 : i32}, %arg1: !tt.ptr<f16> {tt.divisibility = 16 : i32, tt.pointer_range = 32 : i32}, %arg2: !tt.ptr<f32> {tt.divisibility = 16 : i32, tt.pointer_range = 32 : i32}, %arg3: i32 {tt.divisibility = 16 : i32}, %arg4: i32 {tt.divisibility = 16 : i32}) attributes {noinline = false} {
    %cst = arith.constant dense<0.000000e+00> : tensor<256x256xf32, #mma>
    %c1_i32 = arith.constant 1 : i32
    %cst_0 = arith.constant dense<64> : tensor<64x256xi32, #blocked>
    %cst_1 = arith.constant dense<64> : tensor<256x64xi32, #blocked1>
    %cst_2 = arith.constant dense<1.000000e+00> : tensor<256x64xf16, #ttg.dot_op<{opIdx = 0, parent = #mma, kWidth = 4}>>
    %c0_i32 = arith.constant 0 : i32
    %c63_i32 = arith.constant 63 : i32
    %c64_i32 = arith.constant 64 : i32
    %0 = tt.splat %arg0 : !tt.ptr<f16> -> tensor<256x1x!tt.ptr<f16>, #blocked1>
    %1 = tt.get_program_id x : i32
    %2 = tt.splat %1 : i32 -> tensor<256xi32, #ttg.slice<{dim = 1, parent = #blocked1}>>
    %3 = tt.make_range {end = 256 : i32, start = 0 : i32} : tensor<256xi32, #ttg.slice<{dim = 1, parent = #blocked1}>>
    %4 = arith.addi %2, %3 : tensor<256xi32, #ttg.slice<{dim = 1, parent = #blocked1}>>
    %5 = tt.expand_dims %4 {axis = 1 : i32} : tensor<256xi32, #ttg.slice<{dim = 1, parent = #blocked1}>> -> tensor<256x1xi32, #blocked1>
    %6 = tt.splat %arg3 : i32 -> tensor<256x1xi32, #blocked1>
    %7 = arith.muli %5, %6 : tensor<256x1xi32, #blocked1>
    %8 = tt.addptr %0, %7 : tensor<256x1x!tt.ptr<f16>, #blocked1>, tensor<256x1xi32, #blocked1>
    %9 = tt.broadcast %8 : tensor<256x1x!tt.ptr<f16>, #blocked1> -> tensor<256x64x!tt.ptr<f16>, #blocked1>
    %10 = tt.make_range {end = 64 : i32, start = 0 : i32} : tensor<64xi32, #ttg.slice<{dim = 0, parent = #blocked1}>>
    %11 = tt.expand_dims %10 {axis = 0 : i32} : tensor<64xi32, #ttg.slice<{dim = 0, parent = #blocked1}>> -> tensor<1x64xi32, #blocked1>
    %12 = tt.broadcast %11 : tensor<1x64xi32, #blocked1> -> tensor<256x64xi32, #blocked1>
    %13 = tt.addptr %9, %12 : tensor<256x64x!tt.ptr<f16>, #blocked1>, tensor<256x64xi32, #blocked1>
    %14 = tt.splat %arg1 : !tt.ptr<f16> -> tensor<64x1x!tt.ptr<f16>, #blocked>
    %15 = tt.make_range {end = 64 : i32, start = 0 : i32} : tensor<64xi32, #ttg.slice<{dim = 1, parent = #blocked}>>
    %16 = tt.expand_dims %15 {axis = 1 : i32} : tensor<64xi32, #ttg.slice<{dim = 1, parent = #blocked}>> -> tensor<64x1xi32, #blocked>
    %17 = tt.addptr %14, %16 : tensor<64x1x!tt.ptr<f16>, #blocked>, tensor<64x1xi32, #blocked>
    %18 = tt.broadcast %17 : tensor<64x1x!tt.ptr<f16>, #blocked> -> tensor<64x256x!tt.ptr<f16>, #blocked>
    %19 = tt.splat %arg4 : i32 -> tensor<64x256xi32, #blocked>
    %20 = tt.addptr %18, %19 : tensor<64x256x!tt.ptr<f16>, #blocked>, tensor<64x256xi32, #blocked>
    %21 = ttg.local_alloc  : () -> !ttg.memdesc<1x256x64xf16, #shared, #ttg.shared_memory, mutable>
    %22 = ttg.local_alloc  : () -> !ttg.memdesc<1x64x256xf16, #shared1, #ttg.shared_memory, mutable>
    %23 = ttg.memdesc_subview %21[%c0_i32, %c0_i32, %c0_i32] : !ttg.memdesc<1x256x64xf16, #shared, #ttg.shared_memory, mutable> -> !ttg.memdesc<256x64xf16, #shared, #ttg.shared_memory, mutable>
    %24 = ttg.memdesc_subview %22[%c0_i32, %c0_i32, %c0_i32] : !ttg.memdesc<1x64x256xf16, #shared1, #ttg.shared_memory, mutable> -> !ttg.memdesc<64x256xf16, #shared1, #ttg.shared_memory, mutable>
    %25 = tt.splat %arg2 : !tt.ptr<f32> -> tensor<256x1x!tt.ptr<f32>, #mma>
    %26 = tt.broadcast %25 : tensor<256x1x!tt.ptr<f32>, #mma> -> tensor<256x256x!tt.ptr<f32>, #mma>
    %27 = tt.load %26: tensor<256x256x!tt.ptr<f32>, #mma>
    %28:6 = scf.for %arg5 = %c0_i32 to %c64_i32 step %c1_i32 iter_args(%arg6 = %cst, %arg7 = %13, %arg8 = %20, %arg9 = %c0_i32, %arg10 = %23, %arg11 = %24) -> (tensor<256x256xf32, #mma>, tensor<256x64x!tt.ptr<f16>, #blocked1>, tensor<64x256x!tt.ptr<f16>, #blocked>, i32, !ttg.memdesc<256x64xf16, #shared, #ttg.shared_memory, mutable>, !ttg.memdesc<64x256xf16, #shared1, #ttg.shared_memory, mutable>)  : i32 {
      %29 = arith.cmpi eq, %arg5, %c0_i32: i32
      %30 = scf.if %29 -> i32 {
        scf.yield %c0_i32 : i32
      } else {
        scf.yield %arg5 : i32
      }
      %31 = tt.addptr %arg7, %cst_1 : tensor<256x64x!tt.ptr<f16>, #blocked1>, tensor<256x64xi32, #blocked1>
      %32 = tt.load %31 : tensor<256x64x!tt.ptr<f16>, #blocked1>
      %33 = tt.addptr %arg8, %cst_0 : tensor<64x256x!tt.ptr<f16>, #blocked>, tensor<64x256xi32, #blocked>
      %34 = tt.load %33 : tensor<64x256x!tt.ptr<f16>, #blocked>
      %35 = ttg.local_load %arg10 : !ttg.memdesc<256x64xf16, #shared, #ttg.shared_memory, mutable> -> tensor<256x64xf16, #ttg.dot_op<{opIdx = 0, parent = #mma, kWidth = 4}>>
      %36 = ttg.local_load %arg11 : !ttg.memdesc<64x256xf16, #shared1, #ttg.shared_memory, mutable> -> tensor<64x256xf16, #ttg.dot_op<{opIdx = 1, parent = #mma, kWidth = 4}>>
      %37 = tt.dot %35, %36, %arg6 : tensor<256x64xf16, #ttg.dot_op<{opIdx = 0, parent = #mma, kWidth = 4}>> * tensor<64x256xf16, #ttg.dot_op<{opIdx = 1, parent = #mma, kWidth = 4}>> -> tensor<256x256xf32, #mma>
      %38 = arith.cmpi eq, %30, %c63_i32: i32
      %39 = scf.if %38 -> tensor<256x256xf32, #mma> {
        %40 = ttg.local_alloc  : () -> !ttg.memdesc<1x256x256xf32, #shared, #ttg.shared_memory, mutable>
        %41 = ttg.memdesc_subview %40[%c0_i32, %c0_i32, %c0_i32] : !ttg.memdesc<1x256x256xf32, #shared, #ttg.shared_memory, mutable> -> !ttg.memdesc<256x256xf32, #shared, #ttg.shared_memory, mutable>
        ttg.local_store %27, %41 : tensor<256x256xf32, #mma> -> !ttg.memdesc<256x256xf32, #shared, #ttg.shared_memory, mutable>
        %42 = ttg.local_load %41 : !ttg.memdesc<256x256xf32, #shared, #ttg.shared_memory, mutable> -> tensor<256x256xf32, #mma>
        %43 = arith.addf %37, %42: tensor<256x256xf32, #mma>
        scf.yield %43 : tensor<256x256xf32, #mma>
      } else {
        scf.yield %37 : tensor<256x256xf32, #mma>
      }
      %44 = arith.addi %arg9, %c1_i32 : i32
      %45 = arith.cmpi slt, %44, %c1_i32 : i32
      %46 = arith.select %45, %44, %c0_i32 : i32
      %47 = ttg.memdesc_subview %21[%46, %c0_i32, %c0_i32] : !ttg.memdesc<1x256x64xf16, #shared, #ttg.shared_memory, mutable> -> !ttg.memdesc<256x64xf16, #shared, #ttg.shared_memory, mutable>
      ttg.local_store %32, %47 : tensor<256x64xf16, #blocked1> -> !ttg.memdesc<256x64xf16, #shared, #ttg.shared_memory, mutable>
      %48 = ttg.memdesc_subview %22[%46, %c0_i32, %c0_i32] : !ttg.memdesc<1x64x256xf16, #shared1, #ttg.shared_memory, mutable> -> !ttg.memdesc<64x256xf16, #shared1, #ttg.shared_memory, mutable>
      ttg.local_store %34, %48 : tensor<64x256xf16, #blocked> -> !ttg.memdesc<64x256xf16, #shared1, #ttg.shared_memory, mutable>
      scf.yield %39, %31, %33, %46, %47, %48: tensor<256x256xf32, #mma>, tensor<256x64x!tt.ptr<f16>, #blocked1>, tensor<64x256x!tt.ptr<f16>, #blocked>, i32, !ttg.memdesc<256x64xf16, #shared, #ttg.shared_memory, mutable>, !ttg.memdesc<64x256xf16, #shared1, #ttg.shared_memory, mutable>
    }
    ttg.local_dealloc %21 : !ttg.memdesc<1x256x64xf16, #shared, #ttg.shared_memory, mutable>
    ttg.local_dealloc %22 : !ttg.memdesc<1x64x256xf16, #shared1, #ttg.shared_memory, mutable>
    tt.return
  }
}

// -----
// CHECK-LABEL: pingpong_medium_else_reject
// CHECK-COUNT-2: local_load
// CHECK-NOT: setprio
// CHECK-NOT: barrier

#blocked = #ttg.blocked<{sizePerThread = [1, 8], threadsPerWarp = [8, 8], warpsPerCTA = [8, 1], order = [1, 0]}>
#blocked1 = #ttg.blocked<{sizePerThread = [8, 1], threadsPerWarp = [8, 8], warpsPerCTA = [1, 8], order = [0, 1]}>
#mma = #ttg.amd_mfma<{version = 3, warpsPerCTA = [2, 4], instrShape = [16, 16], isTransposed = true}>
#shared = #ttg.swizzled_shared<{vec = 4, perPhase = 1, maxPhase = 16, order = [1, 0]}>
#shared1 = #ttg.swizzled_shared<{vec = 4, perPhase = 1, maxPhase = 16, order = [0, 1]}>
module attributes {"ttg.num-ctas" = 1 : i32, "ttg.num-warps" = 8 : i32, ttg.target = "hip:gfx942", "ttg.threads-per-warp" = 64 : i32} {
  tt.func public @pingpong_medium_else_reject(%arg0: !tt.ptr<f16> {tt.divisibility = 16 : i32, tt.pointer_range = 32 : i32}, %arg1: !tt.ptr<f16> {tt.divisibility = 16 : i32, tt.pointer_range = 32 : i32}, %arg2: !tt.ptr<f32> {tt.divisibility = 16 : i32, tt.pointer_range = 32 : i32}, %arg3: i32 {tt.divisibility = 16 : i32}, %arg4: i32 {tt.divisibility = 16 : i32}) attributes {noinline = false} {
    %cst = arith.constant dense<0.000000e+00> : tensor<256x128xf32, #mma>
    %c1_i32 = arith.constant 1 : i32
    %cst_0 = arith.constant dense<64> : tensor<64x128xi32, #blocked>
    %cst_1 = arith.constant dense<64> : tensor<256x64xi32, #blocked1>
    %cst_2 = arith.constant dense<1.000000e+00> : tensor<256x64xf16, #ttg.dot_op<{opIdx = 0, parent = #mma, kWidth = 8}>>
    %c0_i32 = arith.constant 0 : i32
    %c63_i32 = arith.constant 63 : i32
    %c64_i32 = arith.constant 64 : i32
    %0 = tt.splat %arg0 : !tt.ptr<f16> -> tensor<256x1x!tt.ptr<f16>, #blocked1>
    %1 = tt.get_program_id x : i32
    %2 = tt.splat %1 : i32 -> tensor<256xi32, #ttg.slice<{dim = 1, parent = #blocked1}>>
    %3 = tt.make_range {end = 256 : i32, start = 0 : i32} : tensor<256xi32, #ttg.slice<{dim = 1, parent = #blocked1}>>
    %4 = arith.addi %2, %3 : tensor<256xi32, #ttg.slice<{dim = 1, parent = #blocked1}>>
    %5 = tt.expand_dims %4 {axis = 1 : i32} : tensor<256xi32, #ttg.slice<{dim = 1, parent = #blocked1}>> -> tensor<256x1xi32, #blocked1>
    %6 = tt.splat %arg3 : i32 -> tensor<256x1xi32, #blocked1>
    %7 = arith.muli %5, %6 : tensor<256x1xi32, #blocked1>
    %8 = tt.addptr %0, %7 : tensor<256x1x!tt.ptr<f16>, #blocked1>, tensor<256x1xi32, #blocked1>
    %9 = tt.broadcast %8 : tensor<256x1x!tt.ptr<f16>, #blocked1> -> tensor<256x64x!tt.ptr<f16>, #blocked1>
    %10 = tt.make_range {end = 64 : i32, start = 0 : i32} : tensor<64xi32, #ttg.slice<{dim = 0, parent = #blocked1}>>
    %11 = tt.expand_dims %10 {axis = 0 : i32} : tensor<64xi32, #ttg.slice<{dim = 0, parent = #blocked1}>> -> tensor<1x64xi32, #blocked1>
    %12 = tt.broadcast %11 : tensor<1x64xi32, #blocked1> -> tensor<256x64xi32, #blocked1>
    %13 = tt.addptr %9, %12 : tensor<256x64x!tt.ptr<f16>, #blocked1>, tensor<256x64xi32, #blocked1>
    %14 = tt.splat %arg1 : !tt.ptr<f16> -> tensor<64x1x!tt.ptr<f16>, #blocked>
    %15 = tt.make_range {end = 64 : i32, start = 0 : i32} : tensor<64xi32, #ttg.slice<{dim = 1, parent = #blocked}>>
    %16 = tt.expand_dims %15 {axis = 1 : i32} : tensor<64xi32, #ttg.slice<{dim = 1, parent = #blocked}>> -> tensor<64x1xi32, #blocked>
    %17 = tt.addptr %14, %16 : tensor<64x1x!tt.ptr<f16>, #blocked>, tensor<64x1xi32, #blocked>
    %18 = tt.broadcast %17 : tensor<64x1x!tt.ptr<f16>, #blocked> -> tensor<64x128x!tt.ptr<f16>, #blocked>
    %19 = tt.splat %arg4 : i32 -> tensor<64x128xi32, #blocked>
    %20 = tt.addptr %18, %19 : tensor<64x128x!tt.ptr<f16>, #blocked>, tensor<64x128xi32, #blocked>
    %21 = ttg.local_alloc  : () -> !ttg.memdesc<1x256x64xf16, #shared, #ttg.shared_memory, mutable>
    %22 = ttg.local_alloc  : () -> !ttg.memdesc<1x64x128xf16, #shared1, #ttg.shared_memory, mutable>
    %23 = ttg.memdesc_subview %21[%c0_i32, %c0_i32, %c0_i32] : !ttg.memdesc<1x256x64xf16, #shared, #ttg.shared_memory, mutable> -> !ttg.memdesc<256x64xf16, #shared, #ttg.shared_memory, mutable>
    %24 = ttg.memdesc_subview %22[%c0_i32, %c0_i32, %c0_i32] : !ttg.memdesc<1x64x128xf16, #shared1, #ttg.shared_memory, mutable> -> !ttg.memdesc<64x128xf16, #shared1, #ttg.shared_memory, mutable>
    %25 = tt.splat %arg2 : !tt.ptr<f32> -> tensor<256x1x!tt.ptr<f32>, #mma>
    %26 = tt.broadcast %25 : tensor<256x1x!tt.ptr<f32>, #mma> -> tensor<256x128x!tt.ptr<f32>, #mma>
    %27 = tt.load %26: tensor<256x128x!tt.ptr<f32>, #mma>
    %28:6 = scf.for %arg5 = %c0_i32 to %c64_i32 step %c1_i32 iter_args(%arg6 = %cst, %arg7 = %13, %arg8 = %20, %arg9 = %c0_i32, %arg10 = %23, %arg11 = %24) -> (tensor<256x128xf32, #mma>, tensor<256x64x!tt.ptr<f16>, #blocked1>, tensor<64x128x!tt.ptr<f16>, #blocked>, i32, !ttg.memdesc<256x64xf16, #shared, #ttg.shared_memory, mutable>, !ttg.memdesc<64x128xf16, #shared1, #ttg.shared_memory, mutable>)  : i32 {
      %29 = arith.cmpi eq, %arg5, %c0_i32: i32
      %30 = scf.if %29 -> i32 {
        scf.yield %c0_i32 : i32
      } else {
        scf.yield %arg5 : i32
      }
      %31 = tt.addptr %arg7, %cst_1 : tensor<256x64x!tt.ptr<f16>, #blocked1>, tensor<256x64xi32, #blocked1>
      %32 = tt.load %31 : tensor<256x64x!tt.ptr<f16>, #blocked1>
      %33 = tt.addptr %arg8, %cst_0 : tensor<64x128x!tt.ptr<f16>, #blocked>, tensor<64x128xi32, #blocked>
      %34 = tt.load %33 : tensor<64x128x!tt.ptr<f16>, #blocked>
      %35 = ttg.local_load %arg10 : !ttg.memdesc<256x64xf16, #shared, #ttg.shared_memory, mutable> -> tensor<256x64xf16, #ttg.dot_op<{opIdx = 0, parent = #mma, kWidth = 8}>>
      %36 = ttg.local_load %arg11 : !ttg.memdesc<64x128xf16, #shared1, #ttg.shared_memory, mutable> -> tensor<64x128xf16, #ttg.dot_op<{opIdx = 1, parent = #mma, kWidth = 8}>>
      %37 = tt.dot %35, %36, %arg6 : tensor<256x64xf16, #ttg.dot_op<{opIdx = 0, parent = #mma, kWidth = 8}>> * tensor<64x128xf16, #ttg.dot_op<{opIdx = 1, parent = #mma, kWidth = 8}>> -> tensor<256x128xf32, #mma>
      %38 = arith.cmpi eq, %30, %c63_i32: i32
      %39 = scf.if %38 -> tensor<256x128xf32, #mma> {
        scf.yield %37 : tensor<256x128xf32, #mma>
      } else {
        %40 = ttg.local_alloc  : () -> !ttg.memdesc<1x256x128xf32, #shared, #ttg.shared_memory, mutable>
        %41 = ttg.memdesc_subview %40[%c0_i32, %c0_i32, %c0_i32] : !ttg.memdesc<1x256x128xf32, #shared, #ttg.shared_memory, mutable> -> !ttg.memdesc<256x128xf32, #shared, #ttg.shared_memory, mutable>
        ttg.local_store %27, %41 : tensor<256x128xf32, #mma> -> !ttg.memdesc<256x128xf32, #shared, #ttg.shared_memory, mutable>
        %42 = ttg.local_load %41 : !ttg.memdesc<256x128xf32, #shared, #ttg.shared_memory, mutable> -> tensor<256x128xf32, #mma>
        %43 = arith.addf %37, %42: tensor<256x128xf32, #mma>
        scf.yield %43 : tensor<256x128xf32, #mma>
      }
      %44 = arith.addi %arg9, %c1_i32 : i32
      %45 = arith.cmpi slt, %44, %c1_i32 : i32
      %46 = arith.select %45, %44, %c0_i32 : i32
      %47 = ttg.memdesc_subview %21[%46, %c0_i32, %c0_i32] : !ttg.memdesc<1x256x64xf16, #shared, #ttg.shared_memory, mutable> -> !ttg.memdesc<256x64xf16, #shared, #ttg.shared_memory, mutable>
      ttg.local_store %32, %47 : tensor<256x64xf16, #blocked1> -> !ttg.memdesc<256x64xf16, #shared, #ttg.shared_memory, mutable>
      %48 = ttg.memdesc_subview %22[%46, %c0_i32, %c0_i32] : !ttg.memdesc<1x64x128xf16, #shared1, #ttg.shared_memory, mutable> -> !ttg.memdesc<64x128xf16, #shared1, #ttg.shared_memory, mutable>
      ttg.local_store %34, %48 : tensor<64x128xf16, #blocked> -> !ttg.memdesc<64x128xf16, #shared1, #ttg.shared_memory, mutable>
      scf.yield %39, %31, %33, %46, %47, %48: tensor<256x128xf32, #mma>, tensor<256x64x!tt.ptr<f16>, #blocked1>, tensor<64x128x!tt.ptr<f16>, #blocked>, i32, !ttg.memdesc<256x64xf16, #shared, #ttg.shared_memory, mutable>, !ttg.memdesc<64x128xf16, #shared1, #ttg.shared_memory, mutable>
    }
    ttg.local_dealloc %21 : !ttg.memdesc<1x256x64xf16, #shared, #ttg.shared_memory, mutable>
    ttg.local_dealloc %22 : !ttg.memdesc<1x64x128xf16, #shared1, #ttg.shared_memory, mutable>
    tt.return
  }
}

// -----
// CHECK-LABEL: pingpong_medium_if_else_reject
// CHECK-COUNT-2: local_load
// CHECK-NOT: setprio
// CHECK-NOT: barrier

#blocked = #ttg.blocked<{sizePerThread = [1, 8], threadsPerWarp = [8, 8], warpsPerCTA = [8, 1], order = [1, 0]}>
#blocked1 = #ttg.blocked<{sizePerThread = [8, 1], threadsPerWarp = [8, 8], warpsPerCTA = [1, 8], order = [0, 1]}>
#mma = #ttg.amd_mfma<{version = 3, warpsPerCTA = [2, 4], instrShape = [16, 16], isTransposed = true}>
#shared = #ttg.swizzled_shared<{vec = 4, perPhase = 1, maxPhase = 16, order = [1, 0]}>
#shared1 = #ttg.swizzled_shared<{vec = 4, perPhase = 1, maxPhase = 16, order = [0, 1]}>
module attributes {"ttg.num-ctas" = 1 : i32, "ttg.num-warps" = 8 : i32, ttg.target = "hip:gfx942", "ttg.threads-per-warp" = 64 : i32} {
  tt.func public @pingpong_medium_if_else_reject(%arg0: !tt.ptr<f16> {tt.divisibility = 16 : i32, tt.pointer_range = 32 : i32}, %arg1: !tt.ptr<f16> {tt.divisibility = 16 : i32, tt.pointer_range = 32 : i32}, %arg2: !tt.ptr<f32> {tt.divisibility = 16 : i32, tt.pointer_range = 32 : i32}, %arg3: i32 {tt.divisibility = 16 : i32}, %arg4: i32 {tt.divisibility = 16 : i32}) attributes {noinline = false} {
    %cst = arith.constant dense<0.000000e+00> : tensor<256x128xf32, #mma>
    %c1_i32 = arith.constant 1 : i32
    %cst_0 = arith.constant dense<64> : tensor<64x128xi32, #blocked>
    %cst_1 = arith.constant dense<64> : tensor<256x64xi32, #blocked1>
    %cst_2 = arith.constant dense<1.000000e+00> : tensor<256x64xf16, #ttg.dot_op<{opIdx = 0, parent = #mma, kWidth = 8}>>
    %c0_i32 = arith.constant 0 : i32
    %c63_i32 = arith.constant 63 : i32
    %c64_i32 = arith.constant 64 : i32
    %0 = tt.splat %arg0 : !tt.ptr<f16> -> tensor<256x1x!tt.ptr<f16>, #blocked1>
    %1 = tt.get_program_id x : i32
    %2 = tt.splat %1 : i32 -> tensor<256xi32, #ttg.slice<{dim = 1, parent = #blocked1}>>
    %3 = tt.make_range {end = 256 : i32, start = 0 : i32} : tensor<256xi32, #ttg.slice<{dim = 1, parent = #blocked1}>>
    %4 = arith.addi %2, %3 : tensor<256xi32, #ttg.slice<{dim = 1, parent = #blocked1}>>
    %5 = tt.expand_dims %4 {axis = 1 : i32} : tensor<256xi32, #ttg.slice<{dim = 1, parent = #blocked1}>> -> tensor<256x1xi32, #blocked1>
    %6 = tt.splat %arg3 : i32 -> tensor<256x1xi32, #blocked1>
    %7 = arith.muli %5, %6 : tensor<256x1xi32, #blocked1>
    %8 = tt.addptr %0, %7 : tensor<256x1x!tt.ptr<f16>, #blocked1>, tensor<256x1xi32, #blocked1>
    %9 = tt.broadcast %8 : tensor<256x1x!tt.ptr<f16>, #blocked1> -> tensor<256x64x!tt.ptr<f16>, #blocked1>
    %10 = tt.make_range {end = 64 : i32, start = 0 : i32} : tensor<64xi32, #ttg.slice<{dim = 0, parent = #blocked1}>>
    %11 = tt.expand_dims %10 {axis = 0 : i32} : tensor<64xi32, #ttg.slice<{dim = 0, parent = #blocked1}>> -> tensor<1x64xi32, #blocked1>
    %12 = tt.broadcast %11 : tensor<1x64xi32, #blocked1> -> tensor<256x64xi32, #blocked1>
    %13 = tt.addptr %9, %12 : tensor<256x64x!tt.ptr<f16>, #blocked1>, tensor<256x64xi32, #blocked1>
    %14 = tt.splat %arg1 : !tt.ptr<f16> -> tensor<64x1x!tt.ptr<f16>, #blocked>
    %15 = tt.make_range {end = 64 : i32, start = 0 : i32} : tensor<64xi32, #ttg.slice<{dim = 1, parent = #blocked}>>
    %16 = tt.expand_dims %15 {axis = 1 : i32} : tensor<64xi32, #ttg.slice<{dim = 1, parent = #blocked}>> -> tensor<64x1xi32, #blocked>
    %17 = tt.addptr %14, %16 : tensor<64x1x!tt.ptr<f16>, #blocked>, tensor<64x1xi32, #blocked>
    %18 = tt.broadcast %17 : tensor<64x1x!tt.ptr<f16>, #blocked> -> tensor<64x128x!tt.ptr<f16>, #blocked>
    %19 = tt.splat %arg4 : i32 -> tensor<64x128xi32, #blocked>
    %20 = tt.addptr %18, %19 : tensor<64x128x!tt.ptr<f16>, #blocked>, tensor<64x128xi32, #blocked>
    %21 = ttg.local_alloc  : () -> !ttg.memdesc<1x256x64xf16, #shared, #ttg.shared_memory, mutable>
    %22 = ttg.local_alloc  : () -> !ttg.memdesc<1x64x128xf16, #shared1, #ttg.shared_memory, mutable>
    %23 = ttg.memdesc_subview %21[%c0_i32, %c0_i32, %c0_i32] : !ttg.memdesc<1x256x64xf16, #shared, #ttg.shared_memory, mutable> -> !ttg.memdesc<256x64xf16, #shared, #ttg.shared_memory, mutable>
    %24 = ttg.memdesc_subview %22[%c0_i32, %c0_i32, %c0_i32] : !ttg.memdesc<1x64x128xf16, #shared1, #ttg.shared_memory, mutable> -> !ttg.memdesc<64x128xf16, #shared1, #ttg.shared_memory, mutable>
    %25 = tt.splat %arg2 : !tt.ptr<f32> -> tensor<256x1x!tt.ptr<f32>, #mma>
    %26 = tt.broadcast %25 : tensor<256x1x!tt.ptr<f32>, #mma> -> tensor<256x128x!tt.ptr<f32>, #mma>
    %27 = tt.load %26: tensor<256x128x!tt.ptr<f32>, #mma>
    %28:6 = scf.for %arg5 = %c0_i32 to %c64_i32 step %c1_i32 iter_args(%arg6 = %cst, %arg7 = %13, %arg8 = %20, %arg9 = %c0_i32, %arg10 = %23, %arg11 = %24) -> (tensor<256x128xf32, #mma>, tensor<256x64x!tt.ptr<f16>, #blocked1>, tensor<64x128x!tt.ptr<f16>, #blocked>, i32, !ttg.memdesc<256x64xf16, #shared, #ttg.shared_memory, mutable>, !ttg.memdesc<64x128xf16, #shared1, #ttg.shared_memory, mutable>)  : i32 {
      %29 = arith.cmpi eq, %arg5, %c0_i32: i32
      %30 = scf.if %29 -> i32 {
        scf.yield %c0_i32 : i32
      } else {
        scf.yield %arg5 : i32
      }
      %31 = tt.addptr %arg7, %cst_1 : tensor<256x64x!tt.ptr<f16>, #blocked1>, tensor<256x64xi32, #blocked1>
      %32 = tt.load %31 : tensor<256x64x!tt.ptr<f16>, #blocked1>
      %33 = tt.addptr %arg8, %cst_0 : tensor<64x128x!tt.ptr<f16>, #blocked>, tensor<64x128xi32, #blocked>
      %34 = tt.load %33 : tensor<64x128x!tt.ptr<f16>, #blocked>
      %35 = ttg.local_load %arg10 : !ttg.memdesc<256x64xf16, #shared, #ttg.shared_memory, mutable> -> tensor<256x64xf16, #ttg.dot_op<{opIdx = 0, parent = #mma, kWidth = 8}>>
      %36 = ttg.local_load %arg11 : !ttg.memdesc<64x128xf16, #shared1, #ttg.shared_memory, mutable> -> tensor<64x128xf16, #ttg.dot_op<{opIdx = 1, parent = #mma, kWidth = 8}>>
      %37 = tt.dot %35, %36, %arg6 : tensor<256x64xf16, #ttg.dot_op<{opIdx = 0, parent = #mma, kWidth = 8}>> * tensor<64x128xf16, #ttg.dot_op<{opIdx = 1, parent = #mma, kWidth = 8}>> -> tensor<256x128xf32, #mma>
      %38 = arith.cmpi eq, %30, %c63_i32: i32
      %39 = scf.if %38 -> tensor<256x128xf32, #mma> {
        %40 = ttg.local_alloc  : () -> !ttg.memdesc<1x256x128xf32, #shared, #ttg.shared_memory, mutable>
        %41 = ttg.memdesc_subview %40[%c0_i32, %c0_i32, %c0_i32] : !ttg.memdesc<1x256x128xf32, #shared, #ttg.shared_memory, mutable> -> !ttg.memdesc<256x128xf32, #shared, #ttg.shared_memory, mutable>
        ttg.local_store %27, %41 : tensor<256x128xf32, #mma> -> !ttg.memdesc<256x128xf32, #shared, #ttg.shared_memory, mutable>
        %42 = ttg.local_load %41 : !ttg.memdesc<256x128xf32, #shared, #ttg.shared_memory, mutable> -> tensor<256x128xf32, #mma>
        %43 = arith.subf %37, %42: tensor<256x128xf32, #mma>
        scf.yield %43 : tensor<256x128xf32, #mma>
      } else {
        %44 = ttg.local_alloc  : () -> !ttg.memdesc<1x256x128xf32, #shared, #ttg.shared_memory, mutable>
        %45 = ttg.memdesc_subview %44[%c0_i32, %c0_i32, %c0_i32] : !ttg.memdesc<1x256x128xf32, #shared, #ttg.shared_memory, mutable> -> !ttg.memdesc<256x128xf32, #shared, #ttg.shared_memory, mutable>
        ttg.local_store %27, %45 : tensor<256x128xf32, #mma> -> !ttg.memdesc<256x128xf32, #shared, #ttg.shared_memory, mutable>
        %46 = ttg.local_load %45 : !ttg.memdesc<256x128xf32, #shared, #ttg.shared_memory, mutable> -> tensor<256x128xf32, #mma>
        %47 = arith.addf %37, %46: tensor<256x128xf32, #mma>
        scf.yield %47 : tensor<256x128xf32, #mma>
      }
      %48 = arith.addi %arg9, %c1_i32 : i32
      %49 = arith.cmpi slt, %48, %c1_i32 : i32
      %50 = arith.select %49, %48, %c0_i32 : i32
      %51 = ttg.memdesc_subview %21[%50, %c0_i32, %c0_i32] : !ttg.memdesc<1x256x64xf16, #shared, #ttg.shared_memory, mutable> -> !ttg.memdesc<256x64xf16, #shared, #ttg.shared_memory, mutable>
      ttg.local_store %32, %51 : tensor<256x64xf16, #blocked1> -> !ttg.memdesc<256x64xf16, #shared, #ttg.shared_memory, mutable>
      %52 = ttg.memdesc_subview %22[%50, %c0_i32, %c0_i32] : !ttg.memdesc<1x64x128xf16, #shared1, #ttg.shared_memory, mutable> -> !ttg.memdesc<64x128xf16, #shared1, #ttg.shared_memory, mutable>
      ttg.local_store %34, %52 : tensor<64x128xf16, #blocked> -> !ttg.memdesc<64x128xf16, #shared1, #ttg.shared_memory, mutable>
      scf.yield %39, %31, %33, %50, %51, %52: tensor<256x128xf32, #mma>, tensor<256x64x!tt.ptr<f16>, #blocked1>, tensor<64x128x!tt.ptr<f16>, #blocked>, i32, !ttg.memdesc<256x64xf16, #shared, #ttg.shared_memory, mutable>, !ttg.memdesc<64x128xf16, #shared1, #ttg.shared_memory, mutable>
    }
    ttg.local_dealloc %21 : !ttg.memdesc<1x256x64xf16, #shared, #ttg.shared_memory, mutable>
    ttg.local_dealloc %22 : !ttg.memdesc<1x64x128xf16, #shared1, #ttg.shared_memory, mutable>
    tt.return
  }
}<|MERGE_RESOLUTION|>--- conflicted
+++ resolved
@@ -913,15 +913,9 @@
 //CHECK: gpu.barrier
 //CHECK: rocdl.sched.barrier
 
-<<<<<<< HEAD
 #blocked = #ttg.blocked<{sizePerThread = [1, 8], threadsPerWarp = [2, 16], warpsPerCTA = [8, 1], order = [1, 0]}>
 #blocked1 = #ttg.blocked<{sizePerThread = [1, 8], threadsPerWarp = [4, 8], warpsPerCTA = [8, 1], order = [1, 0]}>
-#mma = #ttg.amd_mfma<{versionMajor = 2, versionMinor = 0, warpsPerCTA = [4, 2], instrShape = [32, 32], isTransposed = true}>
-=======
-#blocked = #ttg.blocked<{sizePerThread = [1, 8], threadsPerWarp = [4, 16], warpsPerCTA = [8, 1], order = [1, 0]}>
-#blocked1 = #ttg.blocked<{sizePerThread = [1, 8], threadsPerWarp = [8, 8], warpsPerCTA = [8, 1], order = [1, 0]}>
 #mma = #ttg.amd_mfma<{version = 2, warpsPerCTA = [4, 2], instrShape = [32, 32], isTransposed = true}>
->>>>>>> e71689d7
 #shared = #ttg.swizzled_shared<{vec = 4, perPhase = 1, maxPhase = 16, order = [1, 0]}>
 #shared1 = #ttg.swizzled_shared<{vec = 1, perPhase = 1, maxPhase = 1, order = [1, 0]}>
 #smem = #ttg.shared_memory
