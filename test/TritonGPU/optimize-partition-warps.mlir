--- conflicted
+++ resolved
@@ -6,11 +6,8 @@
 #blocked2d_4 = #ttg.blocked<{sizePerThread = [1, 1], threadsPerWarp = [32, 1], warpsPerCTA = [2, 2], order = [0, 1]}>
 #blocked2d_8 = #ttg.blocked<{sizePerThread = [1, 1], threadsPerWarp = [32, 1], warpsPerCTA = [4, 2], order = [0, 1]}>
 #blocked2d_16 = #ttg.blocked<{sizePerThread = [1, 1], threadsPerWarp = [32, 1], warpsPerCTA = [4, 4], order = [0, 1]}>
-<<<<<<< HEAD
-=======
 #blocked_tmem = #ttg.blocked<{sizePerThread = [1, 16], threadsPerWarp = [16, 2], warpsPerCTA = [4, 2], order = [0, 1]}>
 #shared_1d = #ttg.swizzled_shared<{vec = 1, perPhase = 1, maxPhase = 1, order = [0]}>
->>>>>>> cfe3dd07
 #shared = #ttg.nvmma_shared<{swizzlingByteWidth = 32, transposed = false, elementBitWidth = 8}>
 #bar_layout = #ttg.swizzled_shared<{vec = 1, perPhase = 1, maxPhase = 1, order = [0], CTAsPerCGA = [1], CTASplitNum = [1], CTAOrder = [0]}>
 #tmem = #ttng.tensor_memory_encoding<blockM = 64, blockN = 64, unpacked = true>
