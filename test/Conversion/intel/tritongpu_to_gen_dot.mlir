--- conflicted
+++ resolved
@@ -8,11 +8,7 @@
   // CHECK:  llvm.func spir_funccc @_Z38intel_sub_group_f16_f16_matrix_mad_k16Dv8_sDv8_iDv8_f(vector<8xi16>, vector<8xi32>, vector<8xf32>) -> vector<8xf32> attributes {passthrough = ["convergent"]}
   // CHECK-LABEL: dot_f32_f16_f16_f32_1
   tt.func @dot_f32_f16_f16_f32_1(%a: tensor<8x16xf16, #dot_operand_a>, %b: tensor<16x16xf16, #dot_operand_b>, %c: tensor<8x16xf32, #dpas>) {
-<<<<<<< HEAD
     // CHECK: llvm.call spir_funccc @_Z38intel_sub_group_f16_f16_matrix_mad_k16Dv8_sDv8_iDv8_f(%{{.*}}, %{{.*}}, %{{.*}}) {{.*}} : (vector<8xi16>, vector<8xi32>, vector<8xf32>) -> vector<8xf32>
-=======
-    // CHECK: llvm.call spir_funccc @_Z38intel_sub_group_f16_f16_matrix_mad_k16Dv8_sDv8_iDv8_f(%{{.*}}, %{{.*}}, %{{.*}}) {passthrough = ["convergent"]} : (vector<8xi16>, vector<8xi32>, vector<8xf32>) -> vector<8xf32>
->>>>>>> 739423f1
     %0 = tt.dot %a, %b, %c, inputPrecision = tf32 : tensor<8x16xf16, #dot_operand_a> * tensor<16x16xf16, #dot_operand_b> -> tensor<8x16xf32, #dpas>
     tt.return
   }
@@ -29,11 +25,7 @@
   // CHECK-LABEL: dot_f32_f16_f16_f32_2
   tt.func @dot_f32_f16_f16_f32_2(%a: tensor<16x16xf16, #dot_operand_a>, %b: tensor<16x16xf16, #dot_operand_b>, %c: tensor<16x16xf32, #dpas>) {
     // COM: 2 repetitions along axis for M.
-<<<<<<< HEAD
     // CHECK-COUNT-2: llvm.call spir_funccc @_Z38intel_sub_group_f16_f16_matrix_mad_k16Dv8_sDv8_iDv8_f(%{{.*}}, %{{.*}}, %{{.*}}) {{.*}} : (vector<8xi16>, vector<8xi32>, vector<8xf32>) -> vector<8xf32>
-=======
-    // CHECK-COUNT-2: llvm.call spir_funccc @_Z38intel_sub_group_f16_f16_matrix_mad_k16Dv8_sDv8_iDv8_f(%{{.*}}, %{{.*}}, %{{.*}}) {passthrough = ["convergent"]} : (vector<8xi16>, vector<8xi32>, vector<8xf32>) -> vector<8xf32>
->>>>>>> 739423f1
     %0 = tt.dot %a, %b, %c, inputPrecision = tf32 : tensor<16x16xf16, #dot_operand_a> * tensor<16x16xf16, #dot_operand_b> -> tensor<16x16xf32, #dpas>
     tt.return
   }
@@ -49,11 +41,7 @@
   // CHECK:   llvm.func spir_funccc @_Z36intel_sub_group_i8_i8_matrix_mad_k32Dv8_sDv8_iS0_(vector<8xi16>, vector<8xi32>, vector<8xi32>) -> vector<8xi32> attributes {passthrough = ["convergent"]}
   // CHECK-LABEL: dot_i32_i8_i8_i32_1
   tt.func @dot_i32_i8_i8_i32_1(%a: tensor<8x32xi8, #dot_operand_a>, %b: tensor<32x16xi8, #dot_operand_b>, %c: tensor<8x16xi32, #dpas>) {
-<<<<<<< HEAD
     // CHECK: llvm.call spir_funccc @_Z36intel_sub_group_i8_i8_matrix_mad_k32Dv8_sDv8_iS0_(%{{.*}}, %{{.*}}, %{{.*}}) {{.*}} : (vector<8xi16>, vector<8xi32>, vector<8xi32>) -> vector<8xi32>
-=======
-    // CHECK: llvm.call spir_funccc @_Z36intel_sub_group_i8_i8_matrix_mad_k32Dv8_sDv8_iS0_(%{{.*}}, %{{.*}}, %{{.*}}) {passthrough = ["convergent"]} : (vector<8xi16>, vector<8xi32>, vector<8xi32>) -> vector<8xi32>
->>>>>>> 739423f1
     %0 = tt.dot %a, %b, %c, inputPrecision = tf32 : tensor<8x32xi8, #dot_operand_a> * tensor<32x16xi8, #dot_operand_b> -> tensor<8x16xi32, #dpas>
     tt.return
   }
@@ -70,11 +58,7 @@
   // CHECK-LABEL: dot_i32_i8_i8_i32_2
   tt.func @dot_i32_i8_i8_i32_2(%a: tensor<8x64xi8, #dot_operand_a>, %b: tensor<64x16xi8, #dot_operand_b>, %c: tensor<8x16xi32, #dpas>) {
     // COM: 2 repetition along axis for K.
-<<<<<<< HEAD
     // CHECK: llvm.call spir_funccc @_Z36intel_sub_group_i8_i8_matrix_mad_k32Dv8_sDv8_iS0_(%{{.*}}, %{{.*}}, %{{.*}}) {{.*}} : (vector<8xi16>, vector<8xi32>, vector<8xi32>) -> vector<8xi32>
-=======
-    // CHECK: llvm.call spir_funccc @_Z36intel_sub_group_i8_i8_matrix_mad_k32Dv8_sDv8_iS0_(%{{.*}}, %{{.*}}, %{{.*}}) {passthrough = ["convergent"]} : (vector<8xi16>, vector<8xi32>, vector<8xi32>) -> vector<8xi32>
->>>>>>> 739423f1
     %0 = tt.dot %a, %b, %c, inputPrecision = tf32 : tensor<8x64xi8, #dot_operand_a> * tensor<64x16xi8, #dot_operand_b> -> tensor<8x16xi32, #dpas>
     tt.return
   }
