--- conflicted
+++ resolved
@@ -1,8 +1,4 @@
-<<<<<<< HEAD
-// RUN: triton-opt %s -split-input-file --convert-triton-gpu-to-llvm="compute-capability=90 target=nvvm" 2>&1 | FileCheck %s
-=======
-// RUN: triton-opt %s -split-input-file --decompose-unsupported-conversions --convert-triton-gpu-to-llvm=compute-capability=90 2>&1 | FileCheck %s
->>>>>>> f3d87b9b
+// RUN: triton-opt %s -split-input-file --decompose-unsupported-conversions --convert-triton-gpu-to-llvm="compute-capability=90 target=nvvm" 2>&1 | FileCheck %s
 
 #blocked = #triton_gpu.blocked<{sizePerThread = [1, 4], threadsPerWarp = [2, 16], warpsPerCTA = [4, 1], order = [1, 0], CTAsPerCGA = [1, 4], CTASplitNum = [1, 4], CTAOrder = [0, 1]}>
 #shared = #triton_gpu.shared<{vec = 8, perPhase = 1, maxPhase = 8, order = [1, 0], CTAsPerCGA = [1, 4], CTASplitNum = [1, 4], CTAOrder = [0, 1], hasLeadingOffset = true}>
