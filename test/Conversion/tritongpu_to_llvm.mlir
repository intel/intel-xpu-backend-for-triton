// RUN: triton-opt %s -split-input-file --allocate-shared-memory-nv --convert-triton-gpu-to-llvm 2>/dev/null | FileCheck %s --dump-input-context 20

module attributes {"ttg.num-ctas" = 1 : i32, "ttg.num-warps" = 4 : i32} {
  // CHECK: llvm.func @test_empty_kernel(%arg0: i32, %arg1: !llvm.ptr<1>, %arg2: !llvm.ptr<1>)
  // Here the 128 comes from the 4 in module attribute multiples 32
  // CHECK: nvvm.kernel = 1 : ui1, nvvm.reqntid = array<i32: 128>
  tt.func @test_empty_kernel(%lb : index, %A : !tt.ptr<f16>) {
    // CHECK:  llvm.return
    tt.return
  }
} // end module

// -----

#blocked0 = #ttg.blocked<{sizePerThread = [1], threadsPerWarp = [32], warpsPerCTA = [4], order = [0], CTAsPerCGA = [1], CTASplitNum = [1], CTAOrder = [0]}>
module attributes {"ttg.num-ctas" = 1 : i32, "ttg.num-warps" = 4 : i32} {
  // CHECK-LABEL: basic_load
  tt.func @basic_load(%a_ptr_init : tensor<256x!tt.ptr<f32>, #blocked0>, %cst : tensor<256xi1, #blocked0>, %cst_0 : tensor<256xf32, #blocked0>) {
    // CHECK: llvm.inline_asm
    // CHECK-SAME: mov.u32 $0, $1;
    // CHECK-SAME: @$3 ld.global.b32 { $0 }, [ $2 + 0 ];", "=r,r,l,b"
    // CHECK: llvm.inline_asm
    %1 = tt.load %a_ptr_init, %cst, %cst_0 : tensor<256x!tt.ptr<f32>, #blocked0>
    tt.return
  }
}

// -----

#blocked0 = #ttg.blocked<{sizePerThread = [2], threadsPerWarp = [32], warpsPerCTA = [4], order = [0], CTAsPerCGA = [1], CTASplitNum = [1], CTAOrder = [0]}>
module attributes {"ttg.num-ctas" = 1 : i32, "ttg.num-warps" = 4 : i32} {
  // CHECK-LABEL: vectorized_load
  tt.func @vectorized_load(%a_ptr_init : tensor<256x!tt.ptr<f32>, #blocked0>, %cst : tensor<256xi1, #blocked0>, %cst_0 : tensor<256xf32, #blocked0>) {
    // CHECK: llvm.inline_asm
    // CHECK-SAME: ld.global.b32
    // CHECK: llvm.inline_asm
    // CHECK-SAME: ld.global.b32
    %1 = tt.load %a_ptr_init, %cst, %cst_0 : tensor<256x!tt.ptr<f32>, #blocked0>
    tt.return
  }
}

// -----

#blocked0 = #ttg.blocked<{sizePerThread = [8], threadsPerWarp = [32], warpsPerCTA = [1], order = [0], CTAsPerCGA = [1], CTASplitNum = [1], CTAOrder = [0]}>
module attributes {"ttg.num-ctas" = 1 : i32, "ttg.num-warps" = 1 : i32} {
  // CHECK-LABEL: vectorized_load_f16
  tt.func @vectorized_load_f16(%a_ptr_init: tensor<256x!tt.ptr<f16>, #blocked0>, %cst : tensor<256xi1, #blocked0>, %cst_0 : tensor<256xf16, #blocked0>) {
    // CHECK: llvm.inline_asm
    // CHECK-SAME: ld.global.b16
    // CHECK: llvm.inline_asm
    // CHECK-SAME: ld.global.b16
    %1 = tt.load %a_ptr_init, %cst, %cst_0 : tensor<256x!tt.ptr<f16>, #blocked0>
    tt.return
  }
}

// -----

// TODO: masked load with vectorization is pending on TODO
#blocked0 = #ttg.blocked<{sizePerThread = [1], threadsPerWarp = [32], warpsPerCTA = [8], order = [0], CTAsPerCGA = [1], CTASplitNum = [1], CTAOrder = [0]}>
module attributes {"ttg.num-ctas" = 1 : i32, "ttg.num-warps" = 8 : i32} {
  // CHECK-LABEL: masked_load_const_other
  tt.func @masked_load_const_other(%a_ptr_init : tensor<256x!tt.ptr<f32>, #blocked0>, %cst : tensor<256xi1, #blocked0>) {
    %cst_0 = arith.constant dense<0.000000e+00> : tensor<256xf32, #blocked0>
    %1 = tt.load %a_ptr_init, %cst, %cst_0 : tensor<256x!tt.ptr<f32>, #blocked0>
    tt.return
  }
}

// -----

// TODO: masked load with vectorization is pending on TODO
#blocked0 = #ttg.blocked<{sizePerThread = [4], threadsPerWarp = [32], warpsPerCTA = [8], order = [0], CTAsPerCGA = [1], CTASplitNum = [1], CTAOrder = [0]}>
module attributes {"ttg.num-ctas" = 1 : i32, "ttg.num-warps" = 8 : i32} {
  // CHECK-LABEL: masked_load_const_other_vec
  tt.func @masked_load_const_other_vec(%a_ptr_init : tensor<256x!tt.ptr<f32>, #blocked0>, %cst : tensor<256xi1, #blocked0>) {
    %cst_0 = arith.constant dense<0.000000e+00> : tensor<256xf32, #blocked0>
    %1 = tt.load %a_ptr_init, %cst, %cst_0 : tensor<256x!tt.ptr<f32>, #blocked0>
    tt.return
  }
}

// -----

#blocked0 = #ttg.blocked<{sizePerThread = [1], threadsPerWarp = [32], warpsPerCTA = [4], order = [0], CTAsPerCGA = [1], CTASplitNum = [1], CTAOrder = [0]}>
module attributes {"ttg.num-ctas" = 1 : i32, "ttg.num-warps" = 4 : i32} {
  // CHECK-LABEL: store_with_cache_attr
  tt.func @store_with_cache_attr(%a_ptr_init : tensor<256x!tt.ptr<f32>, #blocked0>, %cst : tensor<256xi1, #blocked0>, %cst_0 : tensor<256xf32, #blocked0>) {
    // CHECK: llvm.inline_asm has_side_effects asm_dialect = att {{.*}} "mov.u64 $0, 0x0;\0A\09createpolicy.fractional.L2::evict_last.b64 $0, 1.0;"
    // CHECK: llvm.inline_asm has_side_effects asm_dialect = att {{.*}} "@$3 st.global.L1::evict_last.L2::cache_hint.b32 [ $1 + 0 ], { $0 }, $2;"
    // CHECK: llvm.inline_asm has_side_effects asm_dialect = att {{.*}} "mov.u64 $0, 0x0;\0A\09createpolicy.fractional.L2::evict_last.b64 $0, 1.0;"
    // CHECK: llvm.inline_asm has_side_effects asm_dialect = att {{.*}} "@$3 st.global.L1::evict_last.L2::cache_hint.b32 [ $1 + 0 ], { $0 }, $2;"
    tt.store %a_ptr_init, %cst_0, %cst evictionPolicy = evict_last cacheModifier = ca : tensor<256x!tt.ptr<f32>, #blocked0>
    tt.return
  }
}

// -----

#blocked0 = #ttg.blocked<{sizePerThread = [1], threadsPerWarp = [32], warpsPerCTA = [4], order = [0], CTAsPerCGA = [1], CTASplitNum = [1], CTAOrder = [0]}>
module attributes {"ttg.num-ctas" = 1 : i32, "ttg.num-warps" = 4 : i32} {
  // CHECK-LABEL: load_with_l2_cache_hint
  tt.func @load_with_l2_cache_hint(%a_ptr_init : tensor<256x!tt.ptr<f32>, #blocked0>, %cst : tensor<256xi1, #blocked0>, %cst_0 : tensor<256xf32, #blocked0>) {
    // CHECK: llvm.inline_asm has_side_effects asm_dialect = att {{.*}} "mov.u64 $0, 0x0;\0A\09createpolicy.fractional.L2::evict_first.b64 $0, 1.0;"
    // CHECK: llvm.inline_asm has_side_effects asm_dialect = att {{.*}} "mov.u32 $0, $1;\0A\09@$4 ld.global.L1::evict_first.L2::cache_hint.b32 { $0 }, [ $2 + 0 ], $3;"
    // CHECK: llvm.inline_asm has_side_effects asm_dialect = att {{.*}} "mov.u64 $0, 0x0;\0A\09createpolicy.fractional.L2::evict_first.b64 $0, 1.0;"
    // CHECK: llvm.inline_asm has_side_effects asm_dialect = att {{.*}} "mov.u32 $0, $1;\0A\09@$4 ld.global.L1::evict_first.L2::cache_hint.b32 { $0 }, [ $2 + 0 ], $3;"
      %1 = tt.load %a_ptr_init, %cst, %cst_0 evictionPolicy = evict_first : tensor<256x!tt.ptr<f32>, #blocked0>
      tt.return
  }
}

// -----
#blocked0 = #ttg.blocked<{sizePerThread = [1], threadsPerWarp = [32], warpsPerCTA = [4], order = [0], CTAsPerCGA = [1], CTASplitNum = [1], CTAOrder = [0]}>
module attributes {"ttg.num-ctas" = 1 : i32, "ttg.num-warps" = 4 : i32} {
  // CHECK-LABEL: store_with_l2_cache_hint
  tt.func @store_with_l2_cache_hint(%a_ptr_init : tensor<256x!tt.ptr<f32>, #blocked0>, %cst : tensor<256xi1, #blocked0>, %cst_0 : tensor<256xf32, #blocked0>) {
    // CHECK: llvm.inline_asm has_side_effects asm_dialect = att {{.*}} "mov.u64 $0, 0x0;\0A\09createpolicy.fractional.L2::evict_last.b64 $0, 1.0;"
    // CHECK: llvm.inline_asm has_side_effects asm_dialect = att {{.*}} "@$3 st.global.L1::evict_last.L2::cache_hint.b32 [ $1 + 0 ], { $0 }, $2;"
    // CHECK: llvm.inline_asm has_side_effects asm_dialect = att {{.*}} "mov.u64 $0, 0x0;\0A\09createpolicy.fractional.L2::evict_last.b64 $0, 1.0;"
    // CHECK: llvm.inline_asm has_side_effects asm_dialect = att {{.*}} "@$3 st.global.L1::evict_last.L2::cache_hint.b32 [ $1 + 0 ], { $0 }, $2;"
      tt.store %a_ptr_init, %cst_0, %cst evictionPolicy = evict_last : tensor<256x!tt.ptr<f32>, #blocked0>
      tt.return
  }
}

// -----

#blocked0 = #ttg.blocked<{sizePerThread = [1], threadsPerWarp = [32], warpsPerCTA = [2], order = [0], CTAsPerCGA = [1], CTASplitNum = [1], CTAOrder = [0]}>
module attributes {"ttg.num-ctas" = 1 : i32, "ttg.num-warps" = 2 : i32} {
  // CHECK-LABEL: global_load_store_no_vec
  tt.func @global_load_store_no_vec(%arg0: !tt.ptr<f32> {tt.divisibility = 4 : i32}, %arg1: !tt.ptr<f32> {tt.divisibility = 4 : i32}, %arg2: !tt.ptr<f32> {tt.divisibility = 4 : i32}, %arg3: i32) {
    %c256_i32 = arith.constant 256 : i32
    %0 = tt.get_program_id x : i32
    %1 = arith.muli %0, %c256_i32 : i32
    %2 = tt.make_range {end = 256 : i32, start = 0 : i32} : tensor<256xi32, #blocked0>
    %3 = tt.splat %1 : i32 -> tensor<256xi32, #blocked0>
    %4 = arith.addi %3, %2 : tensor<256xi32, #blocked0>
    %5 = tt.splat %arg0 : !tt.ptr<f32> -> tensor<256x!tt.ptr<f32>, #blocked0>
    %6 = tt.addptr %5, %4 : tensor<256x!tt.ptr<f32>, #blocked0>, tensor<256xi32, #blocked0>
    %7 = tt.splat %arg1 : !tt.ptr<f32> -> tensor<256x!tt.ptr<f32>, #blocked0>
    %8 = tt.addptr %7, %4 : tensor<256x!tt.ptr<f32>, #blocked0>, tensor<256xi32, #blocked0>

    // Load 4 elements from vector0
    // CHECK: mov.u32 $0, 0x0
    // CHECK: ld.global.b32 { ${{.*}} }, [ ${{.*}} + 0 ];
    // CHECK: mov.u32 $0, 0x0
    // CHECK: ld.global.b32 { ${{.*}} }, [ ${{.*}} + 0 ];
    // CHECK: mov.u32 $0, 0x0
    // CHECK: ld.global.b32 { ${{.*}} }, [ ${{.*}} + 0 ];
    // CHECK: mov.u32 $0, 0x0
    // CHECK: ld.global.b32 { ${{.*}} }, [ ${{.*}} + 0 ];

    // Load 4 elements from vector1
    // CHECK: mov.u32 $0, 0x0
    // CHECK: ld.global.b32 { ${{.*}} }, [ ${{.*}} + 0 ];
    // CHECK: mov.u32 $0, 0x0
    // CHECK: ld.global.b32 { ${{.*}} }, [ ${{.*}} + 0 ];
    // CHECK: mov.u32 $0, 0x0
    // CHECK: ld.global.b32 { ${{.*}} }, [ ${{.*}} + 0 ];
    // CHECK: mov.u32 $0, 0x0
    // CHECK: ld.global.b32 { ${{.*}} }, [ ${{.*}} + 0 ];
    %9 = tt.load %6 : tensor<256x!tt.ptr<f32>, #blocked0>
    %10 = tt.load %8 : tensor<256x!tt.ptr<f32>, #blocked0>
    %11 = arith.addf %9, %10 : tensor<256xf32, #blocked0>
    %12 = tt.splat %arg2 : !tt.ptr<f32> -> tensor<256x!tt.ptr<f32>, #blocked0>
    %13 = tt.addptr %12, %4 : tensor<256x!tt.ptr<f32>, #blocked0>, tensor<256xi32, #blocked0>

    // Store 4 elements to global
    // CHECK: st.global.b32 [ ${{.*}} + 0 ], { ${{.*}} };
    // CHECK: st.global.b32 [ ${{.*}} + 0 ], { ${{.*}} };
    // CHECK: st.global.b32 [ ${{.*}} + 0 ], { ${{.*}} };
    // CHECK: st.global.b32 [ ${{.*}} + 0 ], { ${{.*}} };
    tt.store %13, %11 : tensor<256x!tt.ptr<f32>, #blocked0>
    tt.return
  }
}

// -----

#blocked0 = #ttg.blocked<{sizePerThread = [4], threadsPerWarp = [32], warpsPerCTA = [2], order = [0], CTAsPerCGA = [1], CTASplitNum = [1], CTAOrder = [0]}>
module attributes {"ttg.num-ctas" = 1 : i32, "ttg.num-warps" = 2 : i32} {
  // CHECK-LABEL: global_load_store_vec4
  tt.func @global_load_store_vec4(%arg0: !tt.ptr<f32> {tt.divisibility = 16 : i32}, %arg1: !tt.ptr<f32> {tt.divisibility = 16 : i32}, %arg2: !tt.ptr<f32> {tt.divisibility = 16 : i32}, %arg3: i32) {
    %c256_i32 = arith.constant 256 : i32
    %0 = tt.get_program_id x : i32
    %1 = arith.muli %0, %c256_i32 : i32
    %2 = tt.make_range {end = 256 : i32, start = 0 : i32} : tensor<256xi32, #blocked0>
    %3 = tt.splat %1 : i32 -> tensor<256xi32, #blocked0>
    %4 = arith.addi %3, %2 : tensor<256xi32, #blocked0>
    %5 = tt.splat %arg0 : !tt.ptr<f32> -> tensor<256x!tt.ptr<f32>, #blocked0>
    %6 = tt.addptr %5, %4 : tensor<256x!tt.ptr<f32>, #blocked0>, tensor<256xi32, #blocked0>
    %7 = tt.splat %arg1 : !tt.ptr<f32> -> tensor<256x!tt.ptr<f32>, #blocked0>
    %8 = tt.addptr %7, %4 : tensor<256x!tt.ptr<f32>, #blocked0>, tensor<256xi32, #blocked0>

    // Load 4 elements from A with single one vectorized load instruction
    // CHECK: ld.global.v4.b32 { ${{.*}}, ${{.*}}, ${{.*}}, ${{.*}} }, [ ${{.*}} + 0 ];

    // Load 4 elements from B with single one vectorized load instruction
    // CHECK: ld.global.v4.b32 { ${{.*}}, ${{.*}}, ${{.*}}, ${{.*}} }, [ ${{.*}} + 0 ];

    %9 = tt.load %6 : tensor<256x!tt.ptr<f32>, #blocked0>
    %10 = tt.load %8 : tensor<256x!tt.ptr<f32>, #blocked0>
    %11 = arith.addf %9, %10 : tensor<256xf32, #blocked0>
    %12 = tt.splat %arg2 : !tt.ptr<f32> -> tensor<256x!tt.ptr<f32>, #blocked0>
    %13 = tt.addptr %12, %4 : tensor<256x!tt.ptr<f32>, #blocked0>, tensor<256xi32, #blocked0>

    // Store 4 elements to global with single one vectorized store instruction
    // CHECK: st.global.v4.b32 [ ${{.*}} + 0 ], { ${{.*}}, ${{.*}}, ${{.*}}, ${{.*}} };
    tt.store %13, %11 : tensor<256x!tt.ptr<f32>, #blocked0>
    tt.return
  }
}

// -----

// This test verifies the vectorization of Load and Store Ops.
#blocked = #ttg.blocked<{sizePerThread = [1], threadsPerWarp = [32], warpsPerCTA = [2], order = [0], CTAsPerCGA = [1], CTASplitNum = [1], CTAOrder = [0]}>
// Note, the %n_elements doesn't have a "tt.divisibility" hint, so Triton assumes it's divisibility is 1, this should effect the mask's alignment and further restrict the load/store ops' vector width to be 1.
module attributes {"ttg.num-ctas" = 1 : i32, "ttg.num-warps" = 2 : i32} {
  tt.func @vecadd_masked_vec1(%arg0: !tt.ptr<f32> {tt.divisibility = 16 : i32}, %arg1: !tt.ptr<f32> {tt.divisibility = 16 : i32}, %arg2: !tt.ptr<f32> {tt.divisibility = 16 : i32}, %n_elements: i32) {
    %c64_i32 = arith.constant 64 : i32
    %0 = tt.get_program_id x : i32
    %1 = arith.muli %0, %c64_i32 : i32
    %2 = tt.make_range {end = 64 : i32, start = 0 : i32} : tensor<64xi32, #blocked>
    %3 = tt.splat %1 : i32 -> tensor<64xi32, #blocked>
    %4 = arith.addi %3, %2 : tensor<64xi32, #blocked>
    %5 = tt.splat %arg0 : !tt.ptr<f32> -> tensor<64x!tt.ptr<f32>, #blocked>
    %6 = tt.addptr %5, %4 : tensor<64x!tt.ptr<f32>, #blocked>, tensor<64xi32, #blocked>
    %7 = tt.splat %arg1 : !tt.ptr<f32> -> tensor<64x!tt.ptr<f32>, #blocked>
    %8 = tt.addptr %7, %4 : tensor<64x!tt.ptr<f32>, #blocked>, tensor<64xi32, #blocked>
    %9 = tt.splat %n_elements : i32 -> tensor<64xi32, #blocked>
    %10 = arith.cmpi "slt", %4, %9 : tensor<64xi32, #blocked>
    // load op has a vector width = 1 due to the %mask's alignment
    // CHECK: ld.global.b32
    %11 = tt.load %6, %10 : tensor<64x!tt.ptr<f32>, #blocked>
    %12 = tt.load %8, %10 : tensor<64x!tt.ptr<f32>, #blocked>
    %13 = arith.addf %11, %12 : tensor<64xf32, #blocked>
    %14 = tt.splat %arg2 : !tt.ptr<f32> -> tensor<64x!tt.ptr<f32>, #blocked>
    %15 = tt.addptr %14, %4 : tensor<64x!tt.ptr<f32>, #blocked>, tensor<64xi32, #blocked>
    tt.store %15, %13, %10 : tensor<64x!tt.ptr<f32>, #blocked>
    tt.return
  }
}

// -----

#blocked0 = #ttg.blocked<{sizePerThread = [8], threadsPerWarp = [32], warpsPerCTA = [1], order = [0], CTAsPerCGA = [1], CTASplitNum = [1], CTAOrder = [0]}>
module attributes {"ttg.num-ctas" = 1 : i32, "ttg.num-warps" = 1 : i32} {
  // CHECK-LABEL: global_load_store_vec2
    tt.func @global_load_store_vec2(%arg0: !tt.ptr<f32> {tt.divisibility = 8 : i32}, %arg1: !tt.ptr<f32> {tt.divisibility = 8 : i32}, %arg2: !tt.ptr<f32> {tt.divisibility = 8 : i32}, %arg3: i32) {
    %c256_i32 = arith.constant 256 : i32
    %0 = tt.get_program_id x : i32
    %1 = arith.muli %0, %c256_i32 : i32
    %2 = tt.make_range {end = 256 : i32, start = 0 : i32} : tensor<256xi32, #blocked0>
    %3 = tt.splat %1 : i32 -> tensor<256xi32, #blocked0>
    %4 = arith.addi %3, %2 : tensor<256xi32, #blocked0>
    %5 = tt.splat %arg0 : !tt.ptr<f32> -> tensor<256x!tt.ptr<f32>, #blocked0>
    %6 = tt.addptr %5, %4 : tensor<256x!tt.ptr<f32>, #blocked0>, tensor<256xi32, #blocked0>
    %7 = tt.splat %arg1 : !tt.ptr<f32> -> tensor<256x!tt.ptr<f32>, #blocked0>
    %8 = tt.addptr %7, %4 : tensor<256x!tt.ptr<f32>, #blocked0>, tensor<256xi32, #blocked0>

    // Load 8 elements from A with four vectorized load instruction
    // CHECK: ld.global.v2.b32 { ${{.*}}, ${{.*}} }, [ ${{.*}} + 0 ];
    // CHECK: ld.global.v2.b32 { ${{.*}}, ${{.*}} }, [ ${{.*}} + 0 ];
    // CHECK: ld.global.v2.b32 { ${{.*}}, ${{.*}} }, [ ${{.*}} + 0 ];
    // CHECK: ld.global.v2.b32 { ${{.*}}, ${{.*}} }, [ ${{.*}} + 0 ];

    // Load 8 elements from B with four vectorized load instruction
    // CHECK: ld.global.v2.b32 { ${{.*}}, ${{.*}} }, [ ${{.*}} + 0 ];
    // CHECK: ld.global.v2.b32 { ${{.*}}, ${{.*}} }, [ ${{.*}} + 0 ];
    // CHECK: ld.global.v2.b32 { ${{.*}}, ${{.*}} }, [ ${{.*}} + 0 ];
    // CHECK: ld.global.v2.b32 { ${{.*}}, ${{.*}} }, [ ${{.*}} + 0 ];

    %9 = tt.load %6 : tensor<256x!tt.ptr<f32>, #blocked0>
    %10 = tt.load %8 : tensor<256x!tt.ptr<f32>, #blocked0>
    %11 = arith.addf %9, %10 : tensor<256xf32, #blocked0>
    %12 = tt.splat %arg2 : !tt.ptr<f32> -> tensor<256x!tt.ptr<f32>, #blocked0>
    %13 = tt.addptr %12, %4 : tensor<256x!tt.ptr<f32>, #blocked0>, tensor<256xi32, #blocked0>

    // Store 8 elements to global with four vectorized store instruction
    // CHECK: st.global.v2.b32 [ ${{.*}} + 0 ], { ${{.*}}, ${{.*}} };
    // CHECK: st.global.v2.b32 [ ${{.*}} + 0 ], { ${{.*}}, ${{.*}} };
    // CHECK: st.global.v2.b32 [ ${{.*}} + 0 ], { ${{.*}}, ${{.*}} };
    // CHECK: st.global.v2.b32 [ ${{.*}} + 0 ], { ${{.*}}, ${{.*}} };
    tt.store %13, %11 : tensor<256x!tt.ptr<f32>, #blocked0>
    tt.return
  }
}

// -----

#blocked0 = #ttg.blocked<{sizePerThread = [8], threadsPerWarp = [32], warpsPerCTA = [1], order = [0], CTAsPerCGA = [1], CTASplitNum = [1], CTAOrder = [0]}>
module attributes {"ttg.num-ctas" = 1 : i32, "ttg.num-warps" = 1 : i32} {
    // CHECK-LABEL: global_load_store_vec2
    tt.func @global_load_store_vec2(%arg0: !tt.ptr<f32> {tt.divisibility = 8 : i32}, %arg1: !tt.ptr<f32> {tt.divisibility = 8 : i32}, %arg2: !tt.ptr<f32> {tt.divisibility = 8 : i32}, %arg3: i32) {
    %c256_i32 = arith.constant 256 : i32
    %0 = tt.get_program_id x : i32
    %1 = arith.muli %0, %c256_i32 : i32
    %2 = tt.make_range {end = 256 : i32, start = 0 : i32} : tensor<256xi32, #blocked0>
    %3 = tt.splat %1 : i32 -> tensor<256xi32, #blocked0>
    %4 = arith.addi %3, %2 : tensor<256xi32, #blocked0>
    %5 = tt.splat %arg0 : !tt.ptr<f32> -> tensor<256x!tt.ptr<f32>, #blocked0>
    %6 = tt.addptr %5, %4 : tensor<256x!tt.ptr<f32>, #blocked0>, tensor<256xi32, #blocked0>
    %7 = tt.splat %arg1 : !tt.ptr<f32> -> tensor<256x!tt.ptr<f32>, #blocked0>
    %8 = tt.addptr %7, %4 : tensor<256x!tt.ptr<f32>, #blocked0>, tensor<256xi32, #blocked0>

    // Load 8 elements from A with four vectorized load instruction
    // CHECK: ld.global.v2.b32 { ${{.*}}, ${{.*}} }, [ ${{.*}} + 0 ];
    // CHECK: ld.global.v2.b32 { ${{.*}}, ${{.*}} }, [ ${{.*}} + 0 ];
    // CHECK: ld.global.v2.b32 { ${{.*}}, ${{.*}} }, [ ${{.*}} + 0 ];
    // CHECK: ld.global.v2.b32 { ${{.*}}, ${{.*}} }, [ ${{.*}} + 0 ];

    // Load 8 elements from B with four vectorized load instruction
    // CHECK: ld.global.v2.b32 { ${{.*}}, ${{.*}} }, [ ${{.*}} + 0 ];
    // CHECK: ld.global.v2.b32 { ${{.*}}, ${{.*}} }, [ ${{.*}} + 0 ];
    // CHECK: ld.global.v2.b32 { ${{.*}}, ${{.*}} }, [ ${{.*}} + 0 ];
    // CHECK: ld.global.v2.b32 { ${{.*}}, ${{.*}} }, [ ${{.*}} + 0 ];

    %9 = tt.load %6 : tensor<256x!tt.ptr<f32>, #blocked0>
    %10 = tt.load %8 : tensor<256x!tt.ptr<f32>, #blocked0>
    %11 = arith.addf %9, %10 : tensor<256xf32, #blocked0>
    %12 = tt.splat %arg2 : !tt.ptr<f32> -> tensor<256x!tt.ptr<f32>, #blocked0>
    %13 = tt.addptr %12, %4 : tensor<256x!tt.ptr<f32>, #blocked0>, tensor<256xi32, #blocked0>

    // Store 8 elements to global with four vectorized store instruction
    // CHECK: st.global.v2.b32 [ ${{.*}} + 0 ], { ${{.*}}, ${{.*}} };
    // CHECK: st.global.v2.b32 [ ${{.*}} + 0 ], { ${{.*}}, ${{.*}} };
    // CHECK: st.global.v2.b32 [ ${{.*}} + 0 ], { ${{.*}}, ${{.*}} };
    // CHECK: st.global.v2.b32 [ ${{.*}} + 0 ], { ${{.*}}, ${{.*}} };
    tt.store %13, %11 : tensor<256x!tt.ptr<f32>, #blocked0>
    tt.return
  }
}

// -----

#blocked0 = #ttg.blocked<{sizePerThread = [8], threadsPerWarp = [32], warpsPerCTA = [1], order = [0], CTAsPerCGA = [1], CTASplitNum = [1], CTAOrder = [0]}>
module attributes {"ttg.num-ctas" = 1 : i32, "ttg.num-warps" = 1 : i32} {
  // CHECK-LABEL: global_load_store_vec8
    tt.func @global_load_store_vec8(%arg0: !tt.ptr<f32> {tt.divisibility = 16 : i32}, %arg1: !tt.ptr<f32> {tt.divisibility = 16 : i32}, %arg2: !tt.ptr<f32> {tt.divisibility = 16 : i32}, %arg3: i32) {
    %c256_i32 = arith.constant 256 : i32
    %0 = tt.get_program_id x : i32
    %1 = arith.muli %0, %c256_i32 : i32
    %2 = tt.make_range {end = 256 : i32, start = 0 : i32} : tensor<256xi32, #blocked0>
    %3 = tt.splat %1 : i32 -> tensor<256xi32, #blocked0>
    %4 = arith.addi %3, %2 : tensor<256xi32, #blocked0>
    %5 = tt.splat %arg0 : !tt.ptr<f32> -> tensor<256x!tt.ptr<f32>, #blocked0>
    %6 = tt.addptr %5, %4 : tensor<256x!tt.ptr<f32>, #blocked0>, tensor<256xi32, #blocked0>
    %7 = tt.splat %arg1 : !tt.ptr<f32> -> tensor<256x!tt.ptr<f32>, #blocked0>
    %8 = tt.addptr %7, %4 : tensor<256x!tt.ptr<f32>, #blocked0>, tensor<256xi32, #blocked0>

    // Load 8 elements from A with two vectorized load instruction
    // CHECK: ld.global.v4.b32 { ${{.*}}, ${{.*}}, ${{.*}}, ${{.*}} }, [ ${{.*}} + 0 ];
    // CHECK: ld.global.v4.b32 { ${{.*}}, ${{.*}}, ${{.*}}, ${{.*}} }, [ ${{.*}} + 0 ];

    // Load 8 elements from B with two vectorized load instruction
    // CHECK: ld.global.v4.b32 { ${{.*}}, ${{.*}}, ${{.*}}, ${{.*}} }, [ ${{.*}} + 0 ];
    // CHECK: ld.global.v4.b32 { ${{.*}}, ${{.*}}, ${{.*}}, ${{.*}} }, [ ${{.*}} + 0 ];

    %9 = tt.load %6 : tensor<256x!tt.ptr<f32>, #blocked0>
    %10 = tt.load %8 : tensor<256x!tt.ptr<f32>, #blocked0>
    %11 = arith.addf %9, %10 : tensor<256xf32, #blocked0>
    %12 = tt.splat %arg2 : !tt.ptr<f32> -> tensor<256x!tt.ptr<f32>, #blocked0>
    %13 = tt.addptr %12, %4 : tensor<256x!tt.ptr<f32>, #blocked0>, tensor<256xi32, #blocked0>

    // Store 8 elements to global with two vectorized store instruction
    // CHECK: st.global.v4.b32 [ ${{.*}} + 0 ], { ${{.*}}, ${{.*}}, ${{.*}}, ${{.*}} };
    // CHECK: st.global.v4.b32 [ ${{.*}} + 0 ], { ${{.*}}, ${{.*}}, ${{.*}}, ${{.*}} };
    tt.store %13, %11 : tensor<256x!tt.ptr<f32>, #blocked0>
    tt.return
  }
}

// -----

// Slice layout with 2 unique elements, but 8 total elements per thread
#blocked2d = #ttg.blocked<{sizePerThread = [1, 4], threadsPerWarp = [32, 1], warpsPerCTA = [2, 1], order = [0, 1]}>
#slice = #ttg.slice<{dim = 1, parent = #blocked2d}>

module attributes {"ttg.num-ctas" = 1 : i32, "ttg.num-warps" = 2 : i32} {
  // CHECK-LABEL: global_load_store_slice
  tt.func @global_load_store_slice(%arg0: !tt.ptr<f32> {tt.divisibility = 4 : i32}, %arg1: !tt.ptr<f32> {tt.divisibility = 4 : i32}, %arg2: !tt.ptr<f32> {tt.divisibility = 4 : i32}, %arg3: i32) {
    %c128_i32 = arith.constant 128 : i32
    %0 = tt.get_program_id x : i32
    %1 = arith.muli %0, %c128_i32 : i32
    %2 = tt.make_range {end = 128 : i32, start = 0 : i32} : tensor<128xi32, #slice>
    %3 = tt.splat %1 : i32 -> tensor<128xi32, #slice>
    %4 = arith.addi %3, %2 : tensor<128xi32, #slice>
    %5 = tt.splat %arg0 : !tt.ptr<f32> -> tensor<128x!tt.ptr<f32>, #slice>
    %6 = tt.addptr %5, %4 : tensor<128x!tt.ptr<f32>, #slice>, tensor<128xi32, #slice>
    %7 = tt.splat %arg1 : !tt.ptr<f32> -> tensor<128x!tt.ptr<f32>, #slice>
    %8 = tt.addptr %7, %4 : tensor<128x!tt.ptr<f32>, #slice>, tensor<128xi32, #slice>

    // Load 2 element from vector0 without predicate
    // CHECK: mov.u32 $0, 0x0
    // CHECK-NOT: @{{.*}} ld.global
    // CHECK-COUNT-2: ld.global.b32 { ${{.*}} }, [ ${{.*}} + 0 ];

    // Load 2 elements from vector1 without predicate
    // CHECK: mov.u32 $0, 0x0
    // CHECK-NOT: @{{.*}} ld.global
    // CHECK-COUNT-2: ld.global.b32 { ${{.*}} }, [ ${{.*}} + 0 ];
    %9 = tt.load %6 : tensor<128x!tt.ptr<f32>, #slice>
    %10 = tt.load %8 : tensor<128x!tt.ptr<f32>, #slice>
    %11 = arith.addf %9, %10 : tensor<128xf32, #slice>
    %12 = tt.splat %arg2 : !tt.ptr<f32> -> tensor<128x!tt.ptr<f32>, #slice>
    %13 = tt.addptr %12, %4 : tensor<128x!tt.ptr<f32>, #slice>, tensor<128xi32, #slice>

    // Store 2 element to global without predicate
    // CHECK-NOT: @{{.*}} st.global
    // CHECK-COUNT-2: st.global.b32 [ ${{.*}} + 0 ], { ${{.*}} };
    tt.store %13, %11 : tensor<128x!tt.ptr<f32>, #slice>
    tt.return
  }
}

// TODO: Add a testcase to verify the optimization when ptr of the LoadOp
//       is from an addptr with const idx

// -----

#blocked0 = #ttg.blocked<{sizePerThread = [1], threadsPerWarp = [32], warpsPerCTA = [4], order = [0], CTAsPerCGA = [1], CTASplitNum = [1], CTAOrder = [0]}>
#blocked2 = #ttg.blocked<{sizePerThread = [1, 1], threadsPerWarp = [32, 1], warpsPerCTA = [4, 1], order = [0, 1], CTAsPerCGA = [1, 1], CTASplitNum = [1, 1], CTAOrder = [0, 1]}>
module attributes {"ttg.num-ctas" = 1 : i32, "ttg.num-warps" = 4 : i32} {
  // CHECK-LABEL: basic_view_broadcast
  tt.func @basic_view_broadcast(%arg : tensor<256xf32,#blocked0>) {
    // CHECK: llvm.mlir.undef
    // CHECK: %[[T0:.*]] = llvm.extractvalue
    // CHECK: %[[T1:.*]] = llvm.extractvalue
    %0 = tt.reshape %arg allow_reorder : tensor<256xf32, #blocked0> -> tensor<256x1xf32,#blocked2>
    // CHECK: llvm.mlir.undef
    // CHECK: llvm.insertvalue %[[T0]]
    // CHECK: llvm.insertvalue %[[T1]]
    // CHECK: llvm.insertvalue %[[T0]]
    // CHECK: llvm.insertvalue %[[T1]]
    // CHECK: llvm.insertvalue %[[T0]]
    // CHECK: llvm.insertvalue %[[T1]]
    // CHECK: llvm.insertvalue %[[T0]]
    // CHECK: llvm.insertvalue %[[T1]]
    %1 = tt.broadcast %0 : tensor<256x1xf32,#blocked2> -> tensor<256x4xf32, #blocked2>
    tt.return
  }
}

// -----

#blocked0 = #ttg.blocked<{sizePerThread = [2], threadsPerWarp = [32], warpsPerCTA = [1], order = [0], CTAsPerCGA = [1], CTASplitNum = [1], CTAOrder = [0]}>
module attributes {"ttg.num-ctas" = 1 : i32, "ttg.num-warps" = 1 : i32} {
  // CHECK-LABEL: basic_make_range
  tt.func @basic_make_range() {
    // CHECK: nvvm.read.ptx.sreg.tid.x
    // CHECK: llvm.mlir.undef
    // CHECK: llvm.insertvalue
    // CHECK: llvm.insertvalue
    %0 = tt.make_range {end = 256 : i32, start = 0 : i32} : tensor<256xi32, #blocked0>
    tt.return
  }
}


// -----

#blocked0 = #ttg.blocked<{sizePerThread = [1, 4], threadsPerWarp = [8, 4], warpsPerCTA = [1, 1], order = [1, 0], CTAsPerCGA = [1, 1], CTASplitNum = [1, 1], CTAOrder = [1, 0]}>
module attributes {"ttg.num-ctas" = 1 : i32, "ttg.num-warps" = 1 : i32} {
  // CHECK-LABEL: sliced_layout_make_range
  tt.func @sliced_layout_make_range() {
    // CHECK: nvvm.read.ptx.sreg.tid.x
    // CHECK: llvm.mlir.undef
    // CHECK: llvm.insertvalue
    // CHECK: llvm.insertvalue
    // CHECK: llvm.insertvalue
    // CHECK: llvm.insertvalue
    %0 = tt.make_range {end = 16 : i32, start = 0 : i32} : tensor<16xi32, #ttg.slice<{dim = 0, parent = #blocked0}>>
    tt.return
  }
}

// -----

#blocked0 = #ttg.blocked<{sizePerThread = [1], threadsPerWarp = [32], warpsPerCTA = [4], order = [0], CTAsPerCGA = [1], CTASplitNum = [1], CTAOrder = [0]}>
module attributes {"ttg.num-ctas" = 1 : i32, "ttg.num-warps" = 4 : i32} {
  // CHECK-LABEL: basic_addf
  tt.func @basic_addf(%arg0 : tensor<256xf32,#blocked0>, %arg1 : tensor<256xf32,#blocked0>) {
    // CHECK: llvm.fadd
    // CHECK: llvm.fadd
    %1 = arith.addf %arg0, %arg1 : tensor<256xf32,#blocked0>
    tt.return
  }
}

// -----

#blocked0 = #ttg.blocked<{sizePerThread = [1], threadsPerWarp = [32], warpsPerCTA = [4], order = [0], CTAsPerCGA = [1], CTASplitNum = [1], CTAOrder = [0]}>
module attributes {"ttg.num-ctas" = 1 : i32, "ttg.num-warps" = 4 : i32} {
  // CHECK-LABEL: basic_addi
  tt.func @basic_addi(%arg0 : tensor<256xi32,#blocked0>, %arg1 : tensor<256xi32,#blocked0>) {
    // CHECK: llvm.add
    // CHECK: llvm.add
    %1 = arith.addi %arg0, %arg1 : tensor<256xi32,#blocked0>
    tt.return
  }
}

// -----

module attributes {"ttg.num-ctas" = 1 : i32, "ttg.num-warps" = 4 : i32} {
  // CHECK-LABEL: basic_program_id
  tt.func @basic_program_id() {
    // CHECK: nvvm.read.ptx.sreg.ctaid.x : i32
    %0 = tt.get_program_id x : i32
    tt.return
  }
}

// -----

#blocked0 = #ttg.blocked<{sizePerThread = [1], threadsPerWarp = [32], warpsPerCTA = [4], order = [0], CTAsPerCGA = [1], CTASplitNum = [1], CTAOrder = [0]}>
module attributes {"ttg.num-ctas" = 1 : i32, "ttg.num-warps" = 4 : i32} {
  // CHECK-LABEL: basic_addptr
  tt.func @basic_addptr(%arg0 : tensor<256x!tt.ptr<f32>,#blocked0>, %arg1 : tensor<256xi32,#blocked0>) {
    // CHECK: llvm.getelementptr
    // CHECK: llvm.getelementptr
    %0 = tt.addptr %arg0, %arg1 : tensor<256x!tt.ptr<f32>, #blocked0>, tensor<256xi32, #blocked0>
    tt.return
  }
}

// -----

#shared0 = #ttg.swizzled_shared<{vec = 2, perPhase = 2, maxPhase = 4, order = [1, 0], CTAsPerCGA = [1, 1], CTASplitNum = [1, 1], CTAOrder = [1, 0]}>
#smem = #ttg.shared_memory
module attributes {"ttg.num-ctas" = 1 : i32, "ttg.num-warps" = 4 : i32} {
  // CHECK: llvm.mlir.global external @global_smem
  // CHECK-LABEL: basic_alloc_tensor
  tt.func @basic_alloc_tensor() {
    // CHECK: llvm.mlir.addressof @global_smem
    // CHECK-NEXT: llvm.getelementptr
    // CHECK-NEXT: llvm.mlir.constant
    %0 = ttg.local_alloc : () -> !ttg.memdesc<16x16xf16, #shared0, #smem, mutable>
    tt.return
  }
}

// -----

#shared0 = #ttg.swizzled_shared<{vec = 2, perPhase = 2, maxPhase = 4, order = [1, 0], CTAsPerCGA = [1, 1], CTASplitNum = [1, 1], CTAOrder = [1, 0]}>
#smem = #ttg.shared_memory
module attributes {"ttg.num-ctas" = 1 : i32, "ttg.num-warps" = 4 : i32} {
  // CHECK: llvm.mlir.global external @global_smem
  // CHECK-LABEL: rank_reducing_subview
  tt.func @rank_reducing_subview() {
    // CHECK: llvm.mlir.addressof @global_smem
    // CHECK: llvm.mlir.constant(512 : i32) : i32
    // CHECK-NEXT: llvm.mul
    // CHECK-NEXT: llvm.extractvalue
    // CHECK-NEXT: llvm.extractvalue
    // CHECK-NEXT: llvm.extractvalue
    // CHECK-NEXT: llvm.extractvalue
    // CHECK-NEXT: llvm.getelementptr
    %index = arith.constant 1 : i32
    %zero = arith.constant 0 : i32
    %0 = ttg.local_alloc : () -> !ttg.memdesc<128x16x32xf32, #shared0, #smem, mutable>
    %1 = ttg.memdesc_index %0, %index : !ttg.memdesc<128x16x32xf32, #shared0, #smem, mutable> -> !ttg.memdesc<16x32xf32, #shared0, #smem, mutable>
    tt.return
  }
}

// -----

module attributes {"ttg.num-ctas" = 1 : i32, "ttg.num-warps" = 4 : i32} {
  // CHECK-LABEL: basic_async_wait
  tt.func @basic_async_wait() {
    // CHECK: nvvm.cp.async.wait.group 4
    ttg.async_wait {num = 4: i32}
    tt.return
  }
}

// -----

#blocked1 = #ttg.blocked<{sizePerThread = [1, 1], threadsPerWarp = [32, 1], warpsPerCTA = [1, 8], order = [0, 1], CTAsPerCGA = [1, 1], CTASplitNum = [1, 1], CTAOrder = [0, 1]}>
#slice1d0 = #ttg.slice<{dim = 0, parent = #blocked1}>
#shared1D = #ttg.swizzled_shared<{vec = 2, perPhase = 1, maxPhase = 8, order = [0], CTAsPerCGA = [1], CTASplitNum = [1], CTAOrder = [0]}>
#shared2D = #ttg.swizzled_shared<{vec = 2, perPhase = 1, maxPhase = 8, order = [1, 0], CTAsPerCGA = [1, 1], CTASplitNum = [1, 1], CTAOrder = [1, 0]}>
#smem = #ttg.shared_memory
module attributes {"ttg.num-ctas" = 1 : i32, "ttg.num-warps" = 8 : i32} {
  // CHECK-LABEL: basic_insert_slice_async_1d
  tt.func @basic_insert_slice_async_1d(%arg0: !tt.ptr<i64> {tt.divisibility = 16 : i32}) {
    %c0_i32 = arith.constant 0 : i32
    %cst_2 = arith.constant dense<64> : tensor<64xi32, #slice1d0>
    %58 = tt.splat %arg0 : !tt.ptr<i64> -> tensor<64x!tt.ptr<i64>, #slice1d0>
    %24 = tt.make_range {end = 64 : i32, start = 0 : i32} : tensor<64xi32, #slice1d0>
    %59 = tt.addptr %58, %24 : tensor<64x!tt.ptr<i64>, #slice1d0>, tensor<64xi32, #slice1d0>
    %66 = tt.addptr %59, %cst_2 : tensor<64x!tt.ptr<i64>, #slice1d0>, tensor<64xi32, #slice1d0>
    %71 = ttg.local_alloc : () -> !ttg.memdesc<2x64xi64, #shared2D, #smem, mutable>
    %subview = ttg.memdesc_index %71, %c0_i32 :
      !ttg.memdesc<2x64xi64, #shared2D, #smem, mutable> ->
      !ttg.memdesc<64xi64, #shared1D, #smem, mutable>
    // CHECK: llvm.inline_asm has_side_effects asm_dialect = att
    // CHECK-SAME: cp.async.ca.shared.global [ ${{.*}} + 0 ], [ ${{.*}} + 0 ], 0x8, 0x8
    // CHECK: cp.async.ca.shared.global [ ${{.*}} + 0 ], [ ${{.*}} + 0 ], 0x8, 0x8
    // CHECK: cp.async.ca.shared.global [ ${{.*}} + 0 ], [ ${{.*}} + 0 ], 0x8, 0x8
    // CHECK: cp.async.ca.shared.global [ ${{.*}} + 0 ], [ ${{.*}} + 0 ], 0x8, 0x8
    // CHECK: cp.async.ca.shared.global [ ${{.*}} + 0 ], [ ${{.*}} + 0 ], 0x8, 0x8
    // CHECK: cp.async.ca.shared.global [ ${{.*}} + 0 ], [ ${{.*}} + 0 ], 0x8, 0x8
    // CHECK: cp.async.ca.shared.global [ ${{.*}} + 0 ], [ ${{.*}} + 0 ], 0x8, 0x8
    // CHECK: cp.async.ca.shared.global [ ${{.*}} + 0 ], [ ${{.*}} + 0 ], 0x8, 0x8
    // CHECK: nvvm.cp.async.commit.group
    %73 = ttg.async_copy_global_to_local %66, %subview : tensor<64x!tt.ptr<i64>, #slice1d0> -> !ttg.memdesc<64xi64, #shared1D, #smem, mutable>
    ttg.async_commit_group %73
    tt.return
  }
}

// -----

#block0 = #ttg.blocked<{sizePerThread = [1], threadsPerWarp = [32], warpsPerCTA = [4], order = [0], CTAsPerCGA = [1], CTASplitNum = [1], CTAOrder = [0]}>
#block1 = #ttg.blocked<{sizePerThread = [1], threadsPerWarp = [32], warpsPerCTA = [4], order = [0], CTAsPerCGA = [1], CTASplitNum = [1], CTAOrder = [0]}>
#block2 = #ttg.blocked<{sizePerThread = [1, 1], threadsPerWarp = [4, 8], warpsPerCTA = [4, 1], order = [1, 0], CTAsPerCGA = [1, 1], CTASplitNum = [1, 1], CTAOrder = [1, 0]}>
#block3 = #ttg.blocked<{sizePerThread = [1, 1], threadsPerWarp = [4, 8], warpsPerCTA = [1, 4], order = [1, 0], CTAsPerCGA = [1, 1], CTASplitNum = [1, 1], CTAOrder = [1, 0]}>
#slice2d1 = #ttg.slice<{dim = 1, parent=#block2}>
#slice3d0 = #ttg.slice<{dim = 0, parent=#block3}>
#AL = #ttg.blocked<{sizePerThread = [1, 8], threadsPerWarp = [4, 8], warpsPerCTA = [4, 1], order = [1, 0], CTAsPerCGA = [1, 1], CTASplitNum = [1, 1], CTAOrder = [1, 0]}>
#A = #ttg.swizzled_shared<{vec = 8, perPhase = 1, maxPhase = 4, order = [1, 0], CTAsPerCGA = [1, 1], CTASplitNum = [1, 1], CTAOrder = [1, 0]}>
#smem = #ttg.shared_memory
module attributes {"ttg.num-ctas" = 1 : i32, "ttg.num-warps" = 4 : i32} {
  // CHECK-LABEL: basic_insert_slice_async_v4
  tt.func @basic_insert_slice_async_v4(%arg0: !tt.ptr<f32> {tt.divisibility = 32 : i32}) {
    %off0_ = tt.make_range {end = 16 : i32, start = 0 : i32} : tensor<16xi32, #slice2d1>
    %off1_ = tt.make_range {end = 64 : i32, start = 0 : i32} : tensor<64xi32, #slice3d0>
    %off0 = tt.expand_dims %off0_ {axis = 1 : i32} : tensor<16xi32, #slice2d1> -> tensor<16x1xi32, #block2>
    %off1 = tt.expand_dims %off1_ {axis = 0 : i32} : tensor<64xi32, #slice3d0> -> tensor<1x64xi32, #block3>
    %broadcast_off0_scalar = tt.broadcast %off0 : tensor<16x1xi32, #block2> -> tensor<16x64xi32, #block2>
    %cst_scalar = arith.constant 64 : i32
    %cst = tt.splat %cst_scalar : i32 -> tensor<16x64xi32, #block2>
    %broadcast_off0_ = arith.muli %broadcast_off0_scalar, %cst : tensor<16x64xi32, #block2>
    %broadcast_off1_ = tt.broadcast %off1 : tensor<1x64xi32, #block3> -> tensor<16x64xi32, #block3>
    %broadcast_off0 = ttg.convert_layout %broadcast_off0_ : tensor<16x64xi32, #block2> -> tensor<16x64xi32, #AL>
    %broadcast_off1 = ttg.convert_layout %broadcast_off1_ : tensor<16x64xi32, #block3> -> tensor<16x64xi32, #AL>
    %off = arith.addi %broadcast_off0, %broadcast_off1 : tensor<16x64xi32, #AL>
    %a_init = tt.splat %arg0 : !tt.ptr<f32> -> tensor<16x64x!tt.ptr<f32>, #AL>
    %a_ptr = tt.addptr %a_init, %off : tensor<16x64x!tt.ptr<f32>, #AL>, tensor<16x64xi32, #AL>
    %tensor = ttg.local_alloc : () -> !ttg.memdesc<16x64xf32, #A, #smem, mutable>
    %index = arith.constant 1 : i32

    // CHECK: llvm.inline_asm has_side_effects asm_dialect = att operand_attrs = [] "cp.async.cg.shared.global [ ${{.*}} + 0 ], [ ${{.*}} + 0 ], 0x10, 0x10;"
    // CHECK: llvm.inline_asm has_side_effects asm_dialect = att operand_attrs = [] "cp.async.cg.shared.global [ ${{.*}} + 0 ], [ ${{.*}} + 0 ], 0x10, 0x10;"
    // CHECK: nvvm.cp.async.commit.group
    %a = ttg.async_copy_global_to_local %a_ptr, %tensor : tensor<16x64x!tt.ptr<f32>, #AL> -> !ttg.memdesc<16x64xf32, #A, #smem, mutable>
    ttg.async_commit_group
    tt.return
  }
}

// -----

#block0 = #ttg.blocked<{sizePerThread = [1], threadsPerWarp = [32], warpsPerCTA = [4], order = [0], CTAsPerCGA = [1], CTASplitNum = [1], CTAOrder = [0]}>
#block1 = #ttg.blocked<{sizePerThread = [1], threadsPerWarp = [32], warpsPerCTA = [4], order = [0], CTAsPerCGA = [1], CTASplitNum = [1], CTAOrder = [0]}>
#block2 = #ttg.blocked<{sizePerThread = [1, 1], threadsPerWarp = [4, 8], warpsPerCTA = [4, 1], order = [1, 0], CTAsPerCGA = [1, 1], CTASplitNum = [1, 1], CTAOrder = [1, 0]}>
#block3 = #ttg.blocked<{sizePerThread = [1, 1], threadsPerWarp = [4, 8], warpsPerCTA = [1, 4], order = [1, 0], CTAsPerCGA = [1, 1], CTASplitNum = [1, 1], CTAOrder = [1, 0]}>
#slice2d1 = #ttg.slice<{dim = 1, parent=#block2}>
#slice3d0 = #ttg.slice<{dim = 0, parent=#block3}>
#AL = #ttg.blocked<{sizePerThread = [1, 4], threadsPerWarp = [4, 8], warpsPerCTA = [4, 1], order = [1, 0], CTAsPerCGA = [1, 1], CTASplitNum = [1, 1], CTAOrder = [1, 0]}>
#A = #ttg.swizzled_shared<{vec = 1, perPhase = 1, maxPhase = 4, order = [1, 0], CTAsPerCGA = [1, 1], CTASplitNum = [1, 1], CTAOrder = [1, 0]}>
#smem = #ttg.shared_memory
module attributes {"ttg.num-ctas" = 1 : i32, "ttg.num-warps" = 4 : i32} {
  // CHECK-LABEL: basic_insert_slice_async_v1
  tt.func @basic_insert_slice_async_v1(%arg0: !tt.ptr<f32> {tt.divisibility = 4 : i32}) {
    %off0_ = tt.make_range {end = 16 : i32, start = 0 : i32} : tensor<16xi32, #slice2d1>
    %off1_ = tt.make_range {end = 32 : i32, start = 0 : i32} : tensor<32xi32, #slice3d0>
    %off0 = tt.expand_dims %off0_ {axis = 1 : i32} : tensor<16xi32, #slice2d1> -> tensor<16x1xi32, #block2>
    %off1 = tt.expand_dims %off1_ {axis = 0 : i32} : tensor<32xi32, #slice3d0> -> tensor<1x32xi32, #block3>
    %broadcast_off0_scalar = tt.broadcast %off0 : tensor<16x1xi32, #block2> -> tensor<16x32xi32, #block2>
    %cst_scalar = arith.constant 32 : i32
    %cst = tt.splat %cst_scalar : i32 -> tensor<16x32xi32, #block2>
    %broadcast_off0_ = arith.muli %broadcast_off0_scalar, %cst : tensor<16x32xi32, #block2>
    %broadcast_off1_ = tt.broadcast %off1 : tensor<1x32xi32, #block3> -> tensor<16x32xi32, #block3>
    %broadcast_off0 = ttg.convert_layout %broadcast_off0_ : tensor<16x32xi32, #block2> -> tensor<16x32xi32, #AL>
    %broadcast_off1 = ttg.convert_layout %broadcast_off1_ : tensor<16x32xi32, #block3> -> tensor<16x32xi32, #AL>
    %off = arith.addi %broadcast_off0, %broadcast_off1 : tensor<16x32xi32, #AL>
    %a_init = tt.splat %arg0 : !tt.ptr<f32> -> tensor<16x32x!tt.ptr<f32>, #AL>
    %a_ptr = tt.addptr %a_init, %off : tensor<16x32x!tt.ptr<f32>, #AL>, tensor<16x32xi32, #AL>
    %tensor = ttg.local_alloc : () -> !ttg.memdesc<16x32xf32, #A, #smem, mutable>
    %index = arith.constant 1 : i32

    // CHECK: llvm.inline_asm
    // CHECK: cp.async.ca.shared.global [ ${{.*}} + 0 ], [ ${{.*}} + 0 ], 0x4, 0x4
    // CHECK: llvm.inline_asm
    // CHECK-SAME: cp.async.ca.shared.global [ ${{.*}} + 0 ], [ ${{.*}} + 0 ], 0x4, 0x4
    // CHECK: llvm.inline_asm
    // CHECK-SAME: cp.async.ca.shared.global [ ${{.*}} + 0 ], [ ${{.*}} + 0 ], 0x4, 0x4
    // CHECK: llvm.inline_asm
    // CHECK-SAME: cp.async.ca.shared.global [ ${{.*}} + 0 ], [ ${{.*}} + 0 ], 0x4, 0x4
    // CHECK: nvvm.cp.async.commit.group
    %a = ttg.async_copy_global_to_local %a_ptr, %tensor : tensor<16x32x!tt.ptr<f32>, #AL> -> !ttg.memdesc<16x32xf32, #A, #smem, mutable>
    ttg.async_commit_group
    tt.return
  }
}

// -----

#block0 = #ttg.blocked<{sizePerThread = [1], threadsPerWarp = [32], warpsPerCTA = [4], order = [0], CTAsPerCGA = [1], CTASplitNum = [1], CTAOrder = [0]}>
#block2 = #ttg.blocked<{sizePerThread = [1, 1], threadsPerWarp = [8, 4], warpsPerCTA = [4, 1], order = [1, 0], CTAsPerCGA = [1, 1], CTASplitNum = [1, 1], CTAOrder = [1, 0]}>
#block3 = #ttg.blocked<{sizePerThread = [1, 1], threadsPerWarp = [4, 8], warpsPerCTA = [1, 4], order = [1, 0], CTAsPerCGA = [1, 1], CTASplitNum = [1, 1], CTAOrder = [1, 0]}>
#slice2d1 = #ttg.slice<{dim = 1, parent=#block2}>
#slice3d0 = #ttg.slice<{dim = 0, parent=#block3}>
#AL = #ttg.blocked<{sizePerThread = [1, 4], threadsPerWarp = [4, 8], warpsPerCTA = [4, 1], order = [1, 0], CTAsPerCGA = [1, 1], CTASplitNum = [1, 1], CTAOrder = [1, 0]}>
#A = #ttg.swizzled_shared<{vec = 1, perPhase = 1, maxPhase = 4, order = [1, 0], CTAsPerCGA = [1, 1], CTASplitNum = [1, 1], CTAOrder = [1, 0]}>
#smem = #ttg.shared_memory
module attributes {"ttg.num-ctas" = 1 : i32, "ttg.num-warps" = 4 : i32} {
  // CHECK-LABEL: basic_insert_slice_async_v1_multictas
  tt.func @basic_insert_slice_async_v1_multictas(%arg0: !tt.ptr<f32> {tt.divisibility = 4 : i32}) {
    %off0_ = tt.make_range {end = 32 : i32, start = 0 : i32} : tensor<32xi32, #slice2d1>
    %off1_ = tt.make_range {end = 32 : i32, start = 0 : i32} : tensor<32xi32, #slice3d0>
    %off0 = tt.expand_dims %off0_ {axis = 1 : i32} : tensor<32xi32, #slice2d1> -> tensor<32x1xi32, #block2>
    %off1 = tt.expand_dims %off1_ {axis = 0 : i32} : tensor<32xi32, #slice3d0> -> tensor<1x32xi32, #block3>
    %broadcast_off0_scalar = tt.broadcast %off0 : tensor<32x1xi32, #block2> -> tensor<32x32xi32, #block2>
    %cst_scalar = arith.constant 32 : i32
    %cst = tt.splat %cst_scalar : i32 -> tensor<32x32xi32, #block2>
    %broadcast_off0_ = arith.muli %broadcast_off0_scalar, %cst : tensor<32x32xi32, #block2>
    %broadcast_off1_ = tt.broadcast %off1 : tensor<1x32xi32, #block3> -> tensor<32x32xi32, #block3>
    %broadcast_off0 = ttg.convert_layout %broadcast_off0_ : tensor<32x32xi32, #block2> -> tensor<32x32xi32, #AL>
    %broadcast_off1 = ttg.convert_layout %broadcast_off1_ : tensor<32x32xi32, #block3> -> tensor<32x32xi32, #AL>
    %off = arith.addi %broadcast_off0, %broadcast_off1 : tensor<32x32xi32, #AL>
    %a_init = tt.splat %arg0 : !tt.ptr<f32> -> tensor<32x32x!tt.ptr<f32>, #AL>
    %a_ptr = tt.addptr %a_init, %off : tensor<32x32x!tt.ptr<f32>, #AL>, tensor<32x32xi32, #AL>
    %tensor = ttg.local_alloc : () -> !ttg.memdesc<32x32xf32, #A, #smem, mutable>
    %index = arith.constant 1 : i32

    // CHECK: llvm.inline_asm has_side_effects asm_dialect = att operand_attrs = [] "cp.async.ca.shared.global [ ${{.*}} + 0 ], [ ${{.*}} + 0 ], 0x4, 0x4;"
    // CHECK: llvm.inline_asm
    // CHECK-SAME: cp.async.ca.shared.global [ ${{.*}} + 0 ], [ ${{.*}} + 0 ], 0x4, 0x4
    // CHECK: llvm.inline_asm
    // CHECK-SAME: cp.async.ca.shared.global [ ${{.*}} + 0 ], [ ${{.*}} + 0 ], 0x4, 0x4
    // CHECK: llvm.inline_asm
    // CHECK-SAME: cp.async.ca.shared.global [ ${{.*}} + 0 ], [ ${{.*}} + 0 ], 0x4, 0x4
    // CHECK: llvm.inline_asm
    // CHECK-SAME: cp.async.ca.shared.global [ ${{.*}} + 0 ], [ ${{.*}} + 0 ], 0x4, 0x4
    // CHECK: llvm.inline_asm
    // CHECK-SAME: cp.async.ca.shared.global [ ${{.*}} + 0 ], [ ${{.*}} + 0 ], 0x4, 0x4
    // CHECK: llvm.inline_asm
    // CHECK-SAME: cp.async.ca.shared.global [ ${{.*}} + 0 ], [ ${{.*}} + 0 ], 0x4, 0x4
    // CHECK: llvm.inline_asm
    // CHECK-SAME: cp.async.ca.shared.global [ ${{.*}} + 0 ], [ ${{.*}} + 0 ], 0x4, 0x4
    // CHECK: nvvm.cp.async.commit.group
    %a = ttg.async_copy_global_to_local %a_ptr, %tensor : tensor<32x32x!tt.ptr<f32>, #AL> -> !ttg.memdesc<32x32xf32, #A, #smem, mutable>
    ttg.async_commit_group
    tt.return
  }
}

// -----

#blocked0 = #ttg.blocked<{sizePerThread = [1], threadsPerWarp = [32], warpsPerCTA = [4], order = [0], CTAsPerCGA = [1], CTASplitNum = [1], CTAOrder = [0]}>
module attributes {"ttg.num-ctas" = 1 : i32, "ttg.num-warps" = 4 : i32} {
  // CHECK: basic_splat
  tt.func @basic_splat(%ptr: !tt.ptr<f32>) {
    // CHECK: llvm.mlir.undef
    // CHECK: llvm.insertvalue
    // CHECK: llvm.insertvalue
    %0 = tt.splat %ptr : !tt.ptr<f32> -> tensor<256x!tt.ptr<f32>,#blocked0>
    tt.return
  }
}

// -----

#blocked0 = #ttg.blocked<{sizePerThread = [1], threadsPerWarp = [32], warpsPerCTA = [4], order = [0], CTAsPerCGA = [1], CTASplitNum = [1], CTAOrder = [0]}>
module attributes {"ttg.num-ctas" = 1 : i32, "ttg.num-warps" = 4 : i32} {
  // CHECK-LABEL: basic_store
  tt.func @basic_store(%ptrs: tensor<256x!tt.ptr<f32>, #blocked0>, %vals: tensor<256xf32, #blocked0>, %mask: tensor<256xi1, #blocked0>) {
    // CHECK: llvm.inline_asm
    // CHECK-SAME: st.global.b32 [ ${{.*}} + 0 ], { ${{.*}} };
    // CHECK: llvm.inline_asm
    // CHECK-SAME: st.global.b32 [ ${{.*}} + 0 ], { ${{.*}} };
    tt.store %ptrs, %vals, %mask : tensor<256x!tt.ptr<f32>, #blocked0>
    tt.return
  }
}

// -----

#blocked0 = #ttg.blocked<{sizePerThread = [32, 1], threadsPerWarp = [1, 32], warpsPerCTA = [1, 1], order = [1, 0], CTAsPerCGA = [1, 1], CTASplitNum = [1, 1], CTAOrder = [1, 0]}>
#blocked1 = #ttg.blocked<{sizePerThread = [16, 2], threadsPerWarp = [2, 16], warpsPerCTA = [1, 1], order = [1, 0], CTAsPerCGA = [1, 1], CTASplitNum = [1, 1], CTAOrder = [1, 0]}>
module attributes {"ttg.num-ctas" = 1 : i32, "ttg.num-warps" = 1 : i32} {
  //CHECK-LABEL: @convert_layout_blocked_blocked_shuffle_swap
  tt.func @convert_layout_blocked_blocked_shuffle_swap(%arg0: tensor<32x32xi32, #blocked0>) {
    //CHECK-COUNT-32: llvm.select
    //CHECK-COUNT-32: nvvm.shfl.sync
    //CHECK-COUNT-32: llvm.select
    %0 = ttg.convert_layout %arg0 : tensor<32x32xi32, #blocked0> -> tensor<32x32xi32, #blocked1>
    tt.return
  }
}

// -----

#blocked0 = #ttg.blocked<{sizePerThread = [32, 1], threadsPerWarp = [1, 32], warpsPerCTA = [1, 1], order = [0, 1], CTAsPerCGA = [1, 1], CTASplitNum = [1, 1], CTAOrder = [1, 0]}>
#blocked1 = #ttg.blocked<{sizePerThread = [16, 2], threadsPerWarp = [2, 16], warpsPerCTA = [1, 1], order = [0, 1], CTAsPerCGA = [1, 1], CTASplitNum = [1, 1], CTAOrder = [1, 0]}>
module attributes {"ttg.num-ctas" = 1 : i32, "ttg.num-warps" = 1 : i32} {
  //CHECK-LABEL: @convert_layout_blocked_blocked_shuffle_ship
  tt.func @convert_layout_blocked_blocked_shuffle_ship(%arg0: tensor<32x32xi32, #blocked0>) {
    //CHECK-COUNT-16: nvvm.shfl.sync
    %0 = ttg.convert_layout %arg0 : tensor<32x32xi32, #blocked0> -> tensor<32x32xi32, #blocked1>
    tt.return
  }
}

// -----

#blocked0 = #ttg.blocked<{sizePerThread = [1, 4], threadsPerWarp = [8, 4], warpsPerCTA = [2, 2], order = [1, 0], CTAsPerCGA = [1, 1], CTASplitNum = [1, 1], CTAOrder = [1, 0]}>
#blocked1 = #ttg.blocked<{sizePerThread = [4, 1], threadsPerWarp = [4, 8], warpsPerCTA = [2, 2], order = [0, 1], CTAsPerCGA = [1, 1], CTASplitNum = [1, 1], CTAOrder = [1, 0]}>
module attributes {"ttg.num-ctas" = 1 : i32, "ttg.num-warps" = 4 : i32} {
  // CHECK: llvm.mlir.global external @global_smem
  // CHECK-LABEL: convert_layout_blocked_blocked
  tt.func @convert_layout_blocked_blocked(%arg0: tensor<32x32xf32, #blocked0>) {
    // CHECK: llvm.mlir.addressof @global_smem
    // CHECK-COUNT-8: llvm.store
    // CHECK-: nvvm.barrier0
    // CHECK-COUNT-8: llvm.load
    %0 = ttg.convert_layout %arg0 : tensor<32x32xf32, #blocked0> -> tensor<32x32xf32, #blocked1>
    tt.return
  }
}

// -----

#blocked0 = #ttg.blocked<{sizePerThread = [1, 4], threadsPerWarp = [8, 4], warpsPerCTA = [2, 2], order = [1, 0], CTAsPerCGA = [1, 1], CTASplitNum = [1, 1], CTAOrder = [1, 0]}>
#blocked1 = #ttg.blocked<{sizePerThread = [1, 4], threadsPerWarp = [16, 2], warpsPerCTA = [2, 2], order = [1, 0], CTAsPerCGA = [1, 1], CTASplitNum = [1, 1], CTAOrder = [1, 0]}>
module attributes {"ttg.num-ctas" = 1 : i32, "ttg.num-warps" = 4 : i32} {
  // CHECK: llvm.mlir.global external @global_smem
  // CHECK-LABEL: convert_layout_blocked_blocked_vec
  tt.func @convert_layout_blocked_blocked_vec(%arg0: tensor<32x32xf32, #blocked0>) {
    // CHECK: llvm.mlir.addressof @global_smem
    // CHECK: llvm.store
    // CHECK: llvm.store
    // CHECK: nvvm.barrier0
    // CHECK: llvm.load
    // CHECK: llvm.load
    %0 = ttg.convert_layout %arg0 : tensor<32x32xf32, #blocked0> -> tensor<32x32xf32, #blocked1>
    tt.return
  }
}

// -----

#blocked0 = #ttg.blocked<{sizePerThread = [1, 4], threadsPerWarp = [8, 4], warpsPerCTA = [1, 1], order = [1, 0], CTAsPerCGA = [1, 1], CTASplitNum = [1, 1], CTAOrder = [1, 0]}>
#blocked2 = #ttg.blocked<{sizePerThread = [1, 4], threadsPerWarp = [16, 2], warpsPerCTA = [1, 1], order = [1, 0], CTAsPerCGA = [1, 1], CTASplitNum = [1, 1], CTAOrder = [1, 0]}>

module attributes {"ttg.num-ctas" = 1 : i32, "ttg.num-warps" = 1 : i32} {

// CHECK-LABEL: convert_layout_ptr_element
tt.func @convert_layout_ptr_element(%arg0: tensor<16x16x!tt.ptr<i32>, #blocked0>) {
  // CHECK: llvm.ptrtoint
  // CHECK: llvm.inttoptr
  %0 = ttg.convert_layout %arg0 : tensor<16x16x!tt.ptr<i32>, #blocked0> -> tensor<16x16x!tt.ptr<i32>, #blocked2>
  tt.return
}

}

// -----

#blocked0 = #ttg.blocked<{sizePerThread = [1, 32], threadsPerWarp = [32, 1], warpsPerCTA = [1, 1], order = [1, 0], CTAsPerCGA = [1, 1], CTASplitNum = [1, 1], CTAOrder = [1, 0]}>
#blocked1 = #ttg.blocked<{sizePerThread = [4, 8], threadsPerWarp = [8, 4], warpsPerCTA = [1, 1], order = [1, 0], CTAsPerCGA = [1, 1], CTASplitNum = [1, 1], CTAOrder = [1, 0]}>
module attributes {"ttg.num-ctas" = 1 : i32, "ttg.num-warps" = 1 : i32} {
  // CHECK: llvm.mlir.global external @global_smem
  // CHECK-LABEL: convert_layout_blocked_blocked_multi_rep
  tt.func @convert_layout_blocked_blocked_multi_rep(%arg0: tensor<32x32xf32, #blocked0>) {
    // CHECK: llvm.mlir.addressof @global_smem
    // CHECK: llvm.store {{.*}} vector<4xi32>
    // CHECK: nvvm.barrier0
    // CHECK: nvgpu.ldmatrix %{{.*}} : (!llvm.ptr<3>) -> !llvm.struct<(i32, i32, i32, i32)>
    // CHECK: nvvm.barrier0
    // CHECK: llvm.store {{.*}} vector<4xi32>
    // CHECK: nvvm.barrier0
    // CHECK: nvgpu.ldmatrix %{{.*}} : (!llvm.ptr<3>) -> !llvm.struct<(i32, i32, i32, i32)>
    %0 = ttg.convert_layout %arg0 : tensor<32x32xf32, #blocked0> -> tensor<32x32xf32, #blocked1>
    tt.return
  }
}

// -----

#blocked0 = #ttg.blocked<{sizePerThread = [1, 4], threadsPerWarp = [8, 4], warpsPerCTA = [1, 1], order = [1, 0], CTAsPerCGA = [1, 1], CTASplitNum = [1, 1], CTAOrder = [1, 0]}>
#shared0 = #ttg.swizzled_shared<{vec = 1, perPhase=1, maxPhase=1, order = [1, 0], CTAsPerCGA = [1, 1], CTASplitNum = [1, 1], CTAOrder = [1, 0]}>
#mma0 = #ttg.nvidia_mma<{versionMajor = 2, warpsPerCTA = [1, 1], CTAsPerCGA = [1, 1], CTASplitNum = [1, 1], CTAOrder = [0, 1], instrShape = [16, 8]}>
#dot_operand_a = #ttg.dot_op<{opIdx=0, parent=#mma0, kWidth=2}>
#dot_operand_b = #ttg.dot_op<{opIdx=1, parent=#mma0, kWidth=2}>
#smem = #ttg.shared_memory
module attributes {"ttg.num-ctas" = 1 : i32, "ttg.num-warps" = 1 : i32} {
  // CHECK-LABEL: convert_dot_ldmatrix
  tt.func @convert_dot_ldmatrix(%A: tensor<16x16xf16, #blocked0>, %B: tensor<16x16xf16, #blocked0>) {
    %AA = ttg.local_alloc %A : (tensor<16x16xf16, #blocked0>) -> !ttg.memdesc<16x16xf16, #shared0, #smem>
    %BB = ttg.local_alloc %B : (tensor<16x16xf16, #blocked0>) -> !ttg.memdesc<16x16xf16, #shared0, #smem>
    // CHECK: nvgpu.ldmatrix %{{.*}} : (!llvm.ptr<3>) -> !llvm.struct<(i32, i32, i32, i32)>
    // CHECK: nvgpu.ldmatrix %{{.*}} {trans} : (!llvm.ptr<3>) -> !llvm.struct<(i32, i32, i32, i32)>
    // CHECK-NOT: nvgpu.ldmatrix
    %AA_DOT = ttg.local_load %AA : !ttg.memdesc<16x16xf16, #shared0, #smem> -> tensor<16x16xf16, #dot_operand_a>
    %BB_DOT = ttg.local_load %BB : !ttg.memdesc<16x16xf16, #shared0, #smem> -> tensor<16x16xf16, #dot_operand_b>
    %cst0 = arith.constant dense<0.000000e+00> : tensor<16x16xf32, #mma0>

    // CHECK: llvm.inline_asm
    // CHECK-SAME: mma.sync.aligned.m16n8k16.row.col.f32.f16.f16.f32
    // CHECK: llvm.inline_asm
    // CHECK-SAME: mma.sync.aligned.m16n8k16.row.col.f32.f16.f16.f32
    %D = tt.dot %AA_DOT, %BB_DOT, %cst0 : tensor<16x16xf16, #dot_operand_a> * tensor<16x16xf16, #dot_operand_b> -> tensor<16x16xf32, #mma0>

    tt.return
  }
}

// -----

#blocked0 = #ttg.blocked<{sizePerThread = [1, 4], threadsPerWarp = [8, 4], warpsPerCTA = [1, 1], order = [1, 0], CTAsPerCGA = [1, 1], CTASplitNum = [1, 1], CTAOrder = [1, 0]}>
#shared0 = #ttg.swizzled_shared<{vec = 8, perPhase=1, maxPhase=8, order = [1, 0], CTAsPerCGA = [1, 1], CTASplitNum = [1, 1], CTAOrder = [1, 0]}>
#mma0 = #ttg.nvidia_mma<{versionMajor = 2, warpsPerCTA = [1, 1], CTAsPerCGA = [1, 1], CTASplitNum = [1, 1], CTAOrder = [0, 1], instrShape = [16, 8]}>
#dot_operand_a = #ttg.dot_op<{opIdx=0, parent=#mma0, kWidth=2}>
#dot_operand_b = #ttg.dot_op<{opIdx=1, parent=#mma0, kWidth=2}>
#smem = #ttg.shared_memory
module attributes {"ttg.num-ctas" = 1 : i32, "ttg.num-warps" = 1 : i32} {
  // CHECK-LABEL: convert_dot
  tt.func @convert_dot_ldmatrix_swizzle(%A: tensor<16x16xf16, #blocked0>, %B: tensor<16x16xf16, #blocked0>) {
    %AA = ttg.local_alloc %A : (tensor<16x16xf16, #blocked0>) -> !ttg.memdesc<16x16xf16, #shared0, #smem>
    %BB = ttg.local_alloc %B : (tensor<16x16xf16, #blocked0>) -> !ttg.memdesc<16x16xf16, #shared0, #smem>
    // CHECK: nvgpu.ldmatrix %{{.*}}, m8n8, 16 : (!llvm.ptr<3>) -> !llvm.struct<(i32, i32, i32, i32)>
    // CHECK: nvgpu.ldmatrix %{{.*}}, m8n8, 16 {trans} : (!llvm.ptr<3>) -> !llvm.struct<(i32, i32, i32, i32)>
    // CHECK-NOT: nvgpu.ldmatrix
    %AA_DOT = ttg.local_load %AA : !ttg.memdesc<16x16xf16, #shared0, #smem> -> tensor<16x16xf16, #dot_operand_a>
    %BB_DOT = ttg.local_load %BB : !ttg.memdesc<16x16xf16, #shared0, #smem> -> tensor<16x16xf16, #dot_operand_b>
    %cst0 = arith.constant dense<0.000000e+00> : tensor<16x16xf32, #mma0>

    // CHECK: llvm.inline_asm
    // CHECK-SAME: mma.sync.aligned.m16n8k16.row.col.f32.f16.f16.f32
    // CHECK: llvm.inline_asm
    // CHECK-SAME: mma.sync.aligned.m16n8k16.row.col.f32.f16.f16.f32
    %D = tt.dot %AA_DOT, %BB_DOT, %cst0 : tensor<16x16xf16, #dot_operand_a> * tensor<16x16xf16, #dot_operand_b> -> tensor<16x16xf32, #mma0>

    tt.return
  }
}

// -----

#blocked0 = #ttg.blocked<{sizePerThread = [1, 4], threadsPerWarp = [8, 4], warpsPerCTA = [1, 1], order = [1, 0], CTAsPerCGA = [1, 1], CTASplitNum = [1, 1], CTAOrder = [1, 0]}>
#shared0 = #ttg.swizzled_shared<{vec = 1, perPhase=1, maxPhase=8, order = [1, 0], CTAsPerCGA = [1, 1], CTASplitNum = [1, 1], CTAOrder = [1, 0]}>
#mma0 = #ttg.nvidia_mma<{versionMajor = 2, warpsPerCTA = [1, 1], CTAsPerCGA = [1, 1], CTASplitNum = [1, 1], CTAOrder = [0, 1], instrShape = [16, 8]}>
#dot_operand_a = #ttg.dot_op<{opIdx=0, parent=#mma0, kWidth=2}>
#dot_operand_b = #ttg.dot_op<{opIdx=1, parent=#mma0, kWidth=2}>
#smem = #ttg.shared_memory
module attributes {"ttg.num-ctas" = 1 : i32, "ttg.num-warps" = 1 : i32} {
  // CHECK-LABEL: convert_dot
  tt.func @convert_dot(%A: tensor<16x16xf16, #blocked0>, %B: tensor<16x16xf16, #blocked0>) {
    %AA = ttg.local_alloc %A : (tensor<16x16xf16, #blocked0>) -> !ttg.memdesc<16x16xf16, #shared0, #smem>
    %BB = ttg.local_alloc %B : (tensor<16x16xf16, #blocked0>) -> !ttg.memdesc<16x16xf16, #shared0, #smem>
    // CHECK-NOT: nvgpu.ldmatrix
    %AA_DOT = ttg.local_load %AA : !ttg.memdesc<16x16xf16, #shared0, #smem> -> tensor<16x16xf16, #dot_operand_a>
    %BB_DOT = ttg.local_load %BB : !ttg.memdesc<16x16xf16, #shared0, #smem> -> tensor<16x16xf16, #dot_operand_b>
    %cst0 = arith.constant dense<0.000000e+00> : tensor<16x16xf32, #mma0>

    // CHECK: llvm.inline_asm
    // CHECK-SAME: mma.sync.aligned.m16n8k16.row.col.f32.f16.f16.f32
    // CHECK: llvm.inline_asm
    // CHECK-SAME: mma.sync.aligned.m16n8k16.row.col.f32.f16.f16.f32
    %D = tt.dot %AA_DOT, %BB_DOT, %cst0 : tensor<16x16xf16, #dot_operand_a> * tensor<16x16xf16, #dot_operand_b> -> tensor<16x16xf32, #mma0>

    tt.return
  }
}

// -----

#blocked0 = #ttg.blocked<{sizePerThread = [1, 4], threadsPerWarp = [8, 4], warpsPerCTA = [1, 1], order = [1, 0], CTAsPerCGA = [1, 1], CTASplitNum = [1, 1], CTAOrder = [1, 0]}>
#shared0 = #ttg.nvmma_shared<{swizzlingByteWidth = 128, transposed = false, elementBitWidth = 16}>
#mma0 = #ttg.nvidia_mma<{versionMajor = 2, warpsPerCTA = [1, 1], CTAsPerCGA = [1, 1], CTASplitNum = [1, 1], CTAOrder = [0, 1], instrShape = [16, 8]}>
#dot_operand_a = #ttg.dot_op<{opIdx=0, parent=#mma0, kWidth=2}>
#dot_operand_b = #ttg.dot_op<{opIdx=1, parent=#mma0, kWidth=2}>
#smem = #ttg.shared_memory
module attributes {"ttg.num-ctas" = 1 : i32, "ttg.num-warps" = 1 : i32} {
  // CHECK-LABEL: convert_dot_mmav3_shared
  tt.func @convert_dot_mmav3_shared(%A: tensor<64x64xf16, #blocked0>, %B: tensor<64x64xf16, #blocked0>) {
    %AA = ttg.local_alloc %A : (tensor<64x64xf16, #blocked0>) -> !ttg.memdesc<64x64xf16, #shared0, #smem>
    %BB = ttg.local_alloc %B : (tensor<64x64xf16, #blocked0>) -> !ttg.memdesc<64x64xf16, #shared0, #smem>
    // CHECK-COUNT-32: nvgpu.ldmatrix %{{.*}} : (!llvm.ptr<3>) -> !llvm.struct<(i32, i32, i32, i32)>
    %AA_DOT = ttg.local_load %AA : !ttg.memdesc<64x64xf16, #shared0, #smem> -> tensor<64x64xf16, #dot_operand_a>
    %BB_DOT = ttg.local_load %BB : !ttg.memdesc<64x64xf16, #shared0, #smem> -> tensor<64x64xf16, #dot_operand_b>
    %cst0 = arith.constant dense<0.000000e+00> : tensor<64x64xf32, #mma0>

    %D = tt.dot %AA_DOT, %BB_DOT, %cst0 : tensor<64x64xf16, #dot_operand_a> * tensor<64x64xf16, #dot_operand_b> -> tensor<64x64xf32, #mma0>

    tt.return
  }
}

// -----

#blocked0 = #ttg.blocked<{sizePerThread = [1, 4], threadsPerWarp = [8, 4], warpsPerCTA = [1, 1], order = [1, 0], CTAsPerCGA = [1, 1], CTASplitNum = [1, 1], CTAOrder = [1, 0]}>
#shared0 = #ttg.swizzled_shared<{vec = 16, perPhase=1, maxPhase=8, order = [1, 0], CTAsPerCGA = [1, 1], CTASplitNum = [1, 1], CTAOrder = [1, 0]}>
#mma0 = #ttg.nvidia_mma<{versionMajor = 2, warpsPerCTA = [1, 1], CTAsPerCGA = [1, 1], CTASplitNum = [1, 1], CTAOrder = [0, 1], instrShape = [16, 8]}>
#dot_operand_a = #ttg.dot_op<{opIdx=0, parent=#mma0, kWidth=4}>
#dot_operand_b = #ttg.dot_op<{opIdx=1, parent=#mma0, kWidth=4}>
#smem = #ttg.shared_memory
module attributes {"ttg.num-ctas" = 1 : i32, "ttg.num-warps" = 1 : i32} {
  // CHECK-LABEL: convert_dot_fp8
  tt.func @convert_dot_fp8(%A: tensor<16x16xf8E5M2, #blocked0>, %B: tensor<16x16xf8E5M2, #blocked0>) {
    %AA = ttg.local_alloc %A : (tensor<16x16xf8E5M2, #blocked0>) -> !ttg.memdesc<16x16xf8E5M2, #shared0, #smem>
    %BB = ttg.local_alloc %B : (tensor<16x16xf8E5M2, #blocked0>) -> !ttg.memdesc<16x16xf8E5M2, #shared0, #smem>
    // CHECK: nvgpu.ldmatrix %{{.*}}, m8n8, 16 : (!llvm.ptr<3>) -> !llvm.struct<(i32, i32)>
    // CHECK-NOT: nvgpu.ldmatrix
    %AA_DOT = ttg.local_load %AA : !ttg.memdesc<16x16xf8E5M2, #shared0, #smem> -> tensor<16x16xf8E5M2, #dot_operand_a>
    %BB_DOT = ttg.local_load %BB : !ttg.memdesc<16x16xf8E5M2, #shared0, #smem> -> tensor<16x16xf8E5M2, #dot_operand_b>
    %cst0 = arith.constant dense<0.000000e+00> : tensor<16x16xf32, #mma0>

    // CHECK: llvm.inline_asm
    // CHECK-SAME: mma.sync.aligned.m16n8k32.row.col.f32.e5m2.e5m2.f32
    // CHECK: llvm.inline_asm
    // CHECK-SAME: mma.sync.aligned.m16n8k32.row.col.f32.e5m2.e5m2.f32
    %D = tt.dot %AA_DOT, %BB_DOT, %cst0 : tensor<16x16xf8E5M2, #dot_operand_a> * tensor<16x16xf8E5M2, #dot_operand_b> -> tensor<16x16xf32, #mma0>

    tt.return
  }
}

// -----

#blocked = #ttg.blocked<{sizePerThread = [1, 16], threadsPerWarp = [4, 8], warpsPerCTA = [4, 1], order = [1, 0]}>
#blocked1 = #ttg.blocked<{sizePerThread = [16, 1], threadsPerWarp = [8, 4], warpsPerCTA = [1, 4], order = [0, 1]}>
module attributes {"ttg.num-ctas" = 1 : i32, "ttg.num-warps" = 4 : i32} {
  // CHECK: llvm.mlir.global external @global_smem
  // CHECK-LABEL: convert_layout_transpose
  tt.func @convert_layout_transpose(%arg0: tensor<128x128xf8E5M2, #blocked>) {
    // CHECK-COUNT-128: llvm.store {{.*}} vector<1xi8>
    // CHECK: nvvm.barrier0
    // CHECK-COUNT-32: llvm.load {{.*}} vector<4xi8>
    %0 = ttg.convert_layout %arg0 : tensor<128x128xf8E5M2, #blocked> -> tensor<128x128xf8E5M2, #blocked1>
    tt.return
  }
}

// -----

#blocked0 = #ttg.blocked<{sizePerThread = [1, 4], threadsPerWarp = [32, 1], warpsPerCTA = [1, 4], order = [1, 0], CTAsPerCGA = [1, 1], CTASplitNum = [1, 1], CTAOrder = [1, 0]}>
#mma = #ttg.nvidia_mma<{versionMajor = 2, warpsPerCTA = [2, 2], CTAsPerCGA = [1, 1], CTASplitNum = [1, 1], CTAOrder = [0, 1], instrShape = [16, 8]}>
module attributes {"ttg.num-ctas" = 1 : i32, "ttg.num-warps" = 4 : i32} {
  // CHECK: llvm.mlir.global external @global_smem
  // CHECK-LABEL: convert_layout_mmav2_block
  tt.func @convert_layout_mmav2_blocked(%arg0: tensor<32x16xf32, #mma>) {
    // CHECK: llvm.store
    // CHECK: llvm.store
    // CHECK: nvvm.barrier0
    // CHECK: llvm.load
    %0 = ttg.convert_layout %arg0 : tensor<32x16xf32, #mma> -> tensor<32x16xf32, #blocked0>
    tt.return
  }
}

// -----

#mma = #ttg.nvidia_mma<{versionMajor = 2, warpsPerCTA = [1, 1], CTAsPerCGA = [1, 1], CTASplitNum = [1, 1], CTAOrder = [0, 1], instrShape = [16, 8]}>
#dot1 = #ttg.dot_op<{opIdx=0, parent=#mma, kWidth=2}>
module attributes {"ttg.num-ctas" = 1 : i32, "ttg.num-warps" = 1 : i32} {
  // CHECK-LABEL: convert_layout_mmav2_dot_reg
  tt.func @convert_layout_mmav2_dot_reg(%arg0: tensor<16x16xf16, #mma>) {
    // CHECK-NOT: llvm.store
    // CHECK-NOT: llvm.load
    %0 = ttg.convert_layout %arg0 : tensor<16x16xf16, #mma> -> tensor<16x16xf16, #dot1>
    tt.return
  }
}

// -----

#mma = #ttg.nvidia_mma<{versionMajor = 2, warpsPerCTA = [1, 1], CTAsPerCGA = [1, 1], CTASplitNum = [1, 1], CTAOrder = [0, 1], instrShape = [16, 8]}>
#dot1 = #ttg.dot_op<{opIdx=0, parent=#mma, kWidth=2}>
module attributes {"ttg.num-ctas" = 1 : i32, "ttg.num-warps" = 1 : i32} {
  // CHECK-LABEL: convert_layout_mmav2_dot_reg
  tt.func @convert_layout_mmav2_dot_reg(%arg0: tensor<1x16xf16, #mma>) {
    // CHECK-NOT: llvm.store
    // CHECK-NOT: llvm.load
    %0 = ttg.convert_layout %arg0 : tensor<1x16xf16, #mma> -> tensor<1x16xf16, #dot1>
    tt.return
  }
}

// -----

#mma = #ttg.nvidia_mma<{versionMajor = 2, versionMinor = 0, warpsPerCTA = [2, 2], instrShape = [16, 8]}>
#blocked = #ttg.blocked<{sizePerThread = [1], threadsPerWarp = [32], warpsPerCTA = [4], order = [0]}>
#slice = #ttg.slice<{dim = 0, parent = #mma}>

module attributes {"ttg.num-ctas" = 1 : i32, "ttg.num-warps" = 4 : i32} {
  // CHECK-LABEL: convert_layout_slice_mmav2_blocked_reg
  tt.func @convert_layout_slice_mmav2_blocked_reg(%arg0: tensor<1xf16, #slice>) {
    // CHECK-NOT: llvm.store
    // CHECK-NOT: llvm.load
    %0 = ttg.convert_layout %arg0 : tensor<1xf16, #slice> -> tensor<1xf16, #blocked>
    tt.return
  }
}

// -----

#mma0 = #ttg.nvidia_mma<{versionMajor = 3, versionMinor = 0, warpsPerCTA = [4, 1], instrShape = [16, 64, 16]}>
#mma1 = #ttg.nvidia_mma<{versionMajor = 3, versionMinor = 0, warpsPerCTA = [4, 1], instrShape = [16, 128, 16]}>

module attributes {"ttg.num-ctas" = 1 : i32, "ttg.num-warps" = 4 : i32} {
  // CHECK-LABEL: convert_layout_mmav3_mmav3_0
  tt.func @convert_layout_mmav3_mmav3_0(%arg0: tensor<64x64xf16, #mma0>) {
    // CHECK-NOT: llvm.store
    // CHECK-NOT: llvm.load
    %0 = ttg.convert_layout %arg0 : tensor<64x64xf16, #mma0> -> tensor<64x64xf16, #mma1>
    tt.return
  }
}

// -----

#mma0 = #ttg.nvidia_mma<{versionMajor = 3, versionMinor = 0, warpsPerCTA = [4, 1], instrShape = [16, 64, 16]}>
#mma1 = #ttg.nvidia_mma<{versionMajor = 3, versionMinor = 0, warpsPerCTA = [4, 1], instrShape = [16, 128, 16]}>

module attributes {"ttg.num-ctas" = 1 : i32, "ttg.num-warps" = 4 : i32} {
  // CHECK-LABEL: convert_layout_mmav3_mmav3_1
  tt.func @convert_layout_mmav3_mmav3_1(%arg0: tensor<64x64xf16, #mma1>) {
    // CHECK-NOT: llvm.store
    // CHECK-NOT: llvm.load
    %0 = ttg.convert_layout %arg0 : tensor<64x64xf16, #mma1> -> tensor<64x64xf16, #mma0>
    tt.return
  }
}

// -----

#mma0 = #ttg.nvidia_mma<{versionMajor = 3, versionMinor = 0, warpsPerCTA = [4, 1], instrShape = [16, 64, 16]}>
#mma1 = #ttg.nvidia_mma<{versionMajor = 3, versionMinor = 0, warpsPerCTA = [4, 1], instrShape = [16, 128, 16]}>

module attributes {"ttg.num-ctas" = 1 : i32, "ttg.num-warps" = 4 : i32} {
  // CHECK-LABEL: convert_layout_mmav3_mmav3_2
  tt.func @convert_layout_mmav3_mmav3_2(%arg0: tensor<16x16xf16, #mma1>) {
    // CHECK-NOT: llvm.store
    // CHECK-NOT: llvm.load
    %0 = ttg.convert_layout %arg0 : tensor<16x16xf16, #mma1> -> tensor<16x16xf16, #mma0>
    tt.return
  }
}

// -----

#mma0 = #ttg.nvidia_mma<{versionMajor = 3, versionMinor = 0, warpsPerCTA = [4, 1], instrShape = [16, 64, 16]}>
#mma1 = #ttg.nvidia_mma<{versionMajor = 3, versionMinor = 0, warpsPerCTA = [4, 1], instrShape = [16, 128, 16]}>

module attributes {"ttg.num-ctas" = 1 : i32, "ttg.num-warps" = 4 : i32} {
  // CHECK-LABEL: convert_layout_mmav3_mmav3_3
  tt.func @convert_layout_mmav3_mmav3_3(%arg0: tensor<1x64xf16, #mma1>) {
    // CHECK-NOT: llvm.store
    // CHECK-NOT: llvm.load
    %0 = ttg.convert_layout %arg0 : tensor<1x64xf16, #mma1> -> tensor<1x64xf16, #mma0>
    tt.return
  }
}

// -----

#mma = #ttg.nvidia_mma<{versionMajor = 2, warpsPerCTA = [1, 1], CTAsPerCGA = [1, 1], CTASplitNum = [1, 1], CTAOrder = [0, 1], instrShape = [16, 8]}>
#dot1 = #ttg.dot_op<{opIdx=0, parent=#mma, kWidth=2}>
module attributes {"ttg.num-ctas" = 1 : i32, "ttg.num-warps" = 1 : i32} {
  // CHECK-LABEL: convert_layout_mmav2_dot_reg
  tt.func @convert_layout_mmav2_dot_reg(%arg0: tensor<16x16xf16, #mma>) {
    // CHECK-NOT: llvm.store
    // CHECK-NOT: llvm.load
    %0 = ttg.convert_layout %arg0 : tensor<16x16xf16, #mma> -> tensor<16x16xf16, #dot1>
    tt.return
  }
}

// -----

#mma0 = #ttg.nvidia_mma<{versionMajor = 3, versionMinor = 0, warpsPerCTA = [4, 1], instrShape = [16, 64, 16]}>
#mma1 = #ttg.nvidia_mma<{versionMajor = 3, versionMinor = 0, warpsPerCTA = [4, 1], instrShape = [16, 128, 16]}>

module attributes {"ttg.num-ctas" = 1 : i32, "ttg.num-warps" = 4 : i32} {
  // CHECK-LABEL: convert_layout_mmav3_mmav3_0
  tt.func @convert_layout_mmav3_mmav3_0(%arg0: tensor<64x64xf16, #mma0>) {
    // CHECK-NOT: llvm.store
    // CHECK-NOT: llvm.load
    %0 = ttg.convert_layout %arg0 : tensor<64x64xf16, #mma0> -> tensor<64x64xf16, #mma1>
    tt.return
  }
}

// -----

#mma0 = #ttg.nvidia_mma<{versionMajor = 3, versionMinor = 0, warpsPerCTA = [4, 1], instrShape = [16, 64, 16]}>
#mma1 = #ttg.nvidia_mma<{versionMajor = 3, versionMinor = 0, warpsPerCTA = [4, 1], instrShape = [16, 128, 16]}>

module attributes {"ttg.num-ctas" = 1 : i32, "ttg.num-warps" = 4 : i32} {
  // CHECK-LABEL: convert_layout_mmav3_mmav3_1
  tt.func @convert_layout_mmav3_mmav3_1(%arg0: tensor<64x64xf16, #mma1>) {
    // CHECK-NOT: llvm.store
    // CHECK-NOT: llvm.load
    %0 = ttg.convert_layout %arg0 : tensor<64x64xf16, #mma1> -> tensor<64x64xf16, #mma0>
    tt.return
  }
}

// -----

#mma0 = #ttg.nvidia_mma<{versionMajor = 3, versionMinor = 0, warpsPerCTA = [4, 1], instrShape = [16, 64, 16]}>
#mma1 = #ttg.nvidia_mma<{versionMajor = 3, versionMinor = 0, warpsPerCTA = [4, 1], instrShape = [16, 128, 16]}>

module attributes {"ttg.num-ctas" = 1 : i32, "ttg.num-warps" = 4 : i32} {
  // CHECK-LABEL: convert_layout_mmav3_mmav3_2
  tt.func @convert_layout_mmav3_mmav3_2(%arg0: tensor<16x16xf16, #mma1>) {
    // CHECK-NOT: llvm.store
    // CHECK-NOT: llvm.load
    %0 = ttg.convert_layout %arg0 : tensor<16x16xf16, #mma1> -> tensor<16x16xf16, #mma0>
    tt.return
  }
}

// -----

#mma0 = #ttg.nvidia_mma<{versionMajor = 3, versionMinor = 0, warpsPerCTA = [4, 1], instrShape = [16, 64, 16]}>
#mma1 = #ttg.nvidia_mma<{versionMajor = 3, versionMinor = 0, warpsPerCTA = [4, 1], instrShape = [16, 128, 16]}>

module attributes {"ttg.num-ctas" = 1 : i32, "ttg.num-warps" = 4 : i32} {
  // CHECK-LABEL: convert_layout_mmav3_mmav3_3
  tt.func @convert_layout_mmav3_mmav3_3(%arg0: tensor<1x64xf16, #mma1>) {
    // CHECK-NOT: llvm.store
    // CHECK-NOT: llvm.load
    %0 = ttg.convert_layout %arg0 : tensor<1x64xf16, #mma1> -> tensor<1x64xf16, #mma0>
    tt.return
  }
}

// -----

#blocked = #ttg.blocked<{sizePerThread = [16, 1], threadsPerWarp = [8, 4], warpsPerCTA = [1, 8], order = [0, 1]}>
#mma = #ttg.nvidia_mma<{versionMajor = 3, versionMinor = 0, warpsPerCTA = [8, 1], instrShape = [16, 256, 32]}>
module attributes {"ttg.num-ctas" = 1 : i32, "ttg.num-warps" = 8 : i32} {
  // CHECK: llvm.mlir.global external @global_smem
  // CHECK-LABEL: convert_layout_mmav3_transpose
  tt.func @convert_layout_mmav3_transpose(%arg0: tensor<128x256xf8E5M2, #mma>) {
    // CHECK-COUNT-8: llvm.store {{.*}} : vector<4xi32>
    // CHECK: nvvm.barrier0
    %0 = ttg.convert_layout %arg0 : tensor<128x256xf8E5M2, #mma> -> tensor<128x256xf8E5M2, #blocked>
    tt.return
  }
}

// -----
#blocked0 = #ttg.blocked<{sizePerThread = [1, 8], threadsPerWarp = [8, 4], warpsPerCTA = [8, 1], order = [1, 0], CTAsPerCGA = [1, 1], CTASplitNum = [1, 1], CTAOrder = [1, 0]}>
#shared0 = #ttg.swizzled_shared<{vec = 8, perPhase = 2, maxPhase = 4, order = [1, 0], CTAsPerCGA = [1, 1], CTASplitNum = [1, 1], CTAOrder = [1, 0]}>
#smem = #ttg.shared_memory
module attributes {"ttg.num-ctas" = 1 : i32, "ttg.num-warps" = 8 : i32} {
  // CHECK: llvm.mlir.global external @global_smem
  // CHECK-LABEL: convert_layout_blocked_shared
  tt.func @convert_layout_blocked_shared(%arg0: tensor<128x32xf32, #blocked0>) {
    // CHECK: llvm.store
    // CHECK-SAME: !llvm.ptr<3>
    // CHECK: llvm.store
    // CHECK-SAME: !llvm.ptr<3>
    %0 = ttg.local_alloc %arg0 : (tensor<128x32xf32, #blocked0>) -> !ttg.memdesc<128x32xf32, #shared0, #smem>
    tt.return
  }
}

// -----

#blocked0 = #ttg.blocked<{sizePerThread = [1], threadsPerWarp = [32], warpsPerCTA = [1], order = [0], CTAsPerCGA = [1], CTASplitNum = [1], CTAOrder = [0]}>
#blocked1 = #ttg.blocked<{sizePerThread = [1, 4], threadsPerWarp = [4, 8], warpsPerCTA = [1, 1], order = [1, 0], CTAsPerCGA = [1, 1], CTASplitNum = [1, 1], CTAOrder = [1, 0]}>
module attributes {"ttg.num-ctas" = 1 : i32, "ttg.num-warps" = 1 : i32} {
  // CHECK-LABEL: convert_blocked1d_to_slice0
  tt.func @convert_blocked1d_to_slice0(%src:tensor<32xi32, #blocked0>) {
    // CHECK: llvm.store {{.*}} : vector<1xi32>
    // CHECK: nvvm.barrier0
    // CHECK-COUNT-1: llvm.load {{.*}} -> vector<4xi32>
    %cvt = ttg.convert_layout %src : tensor<32xi32, #blocked0> -> tensor<32xi32, #ttg.slice<{dim = 0, parent = #blocked1}>>
    tt.return
  }
}

// -----

#blocked0 = #ttg.blocked<{sizePerThread = [1], threadsPerWarp = [32], warpsPerCTA = [1], order = [0], CTAsPerCGA = [1], CTASplitNum = [1], CTAOrder = [0]}>
#blocked1 = #ttg.blocked<{sizePerThread = [1, 4], threadsPerWarp = [4, 8], warpsPerCTA = [1, 1], order = [1, 0], CTAsPerCGA = [1, 1], CTASplitNum = [1, 1], CTAOrder = [1, 0]}>
module attributes {"ttg.num-ctas" = 1 : i32, "ttg.num-warps" = 1 : i32} {
  // CHECK-LABEL: convert_blocked1d_to_slice1
  tt.func @convert_blocked1d_to_slice1(%src:tensor<32xi32, #blocked0>) {
    // CHECK-COUNT-2: llvm.load {{.*}} -> vector<4xi32>
    %cvt = ttg.convert_layout %src : tensor<32xi32, #blocked0> -> tensor<32xi32, #ttg.slice<{dim = 1, parent = #blocked1}>>
    tt.return
  }
}

// -----

#blocked0 = #ttg.blocked<{sizePerThread = [1], threadsPerWarp = [32], warpsPerCTA = [1], order = [0], CTAsPerCGA = [1], CTASplitNum = [1], CTAOrder = [0]}>
#blocked1 = #ttg.blocked<{sizePerThread = [4], threadsPerWarp = [32], warpsPerCTA = [1], order = [0], CTAsPerCGA = [1], CTASplitNum = [1], CTAOrder = [0]}>
module attributes {"ttg.num-ctas" = 1 : i32, "ttg.num-warps" = 1 : i32} {
  // CHECK-LABEL: convert_blocked_to_blocked_ptr
  tt.func @convert_blocked_to_blocked_ptr(%src:tensor<32x!tt.ptr<f32>, #blocked0>) {
    // CHECK: llvm.ptrtoint
    // CHECK: llvm.store
    // CHECK: nvvm.barrier0
    // CHECK: llvm.inttoptr
    // CHECK-COUNT-4: llvm.insertvalue
    %cvt = ttg.convert_layout %src : tensor<32x!tt.ptr<f32>, #blocked0> -> tensor<32x!tt.ptr<f32>, #blocked1>
    tt.return
  }
}

// -----

// Regression test for https://github.com/triton-lang/triton/issues/5745
#linear = #ttg.linear<{register = [[0, 1], [0, 2]], lane = [[0, 0], [0, 0], [0, 0], [0, 0], [0, 0]], warp = [[1, 0], [2, 0], [4, 0]], block = []}>
#linear1 = #ttg.linear<{register = [[0, 2]], lane = [[0, 0], [0, 0], [0, 0], [0, 0], [1, 0]], warp = [[2, 0], [4, 0], [0, 1]], block = []}>
module attributes {"ttg.num-ctas" = 1 : i32, "ttg.num-warps" = 8 : i32} {
  // CHECK-LABEL: linear_layout_with_multiple_iterations
  tt.func @linear_layout_with_multiple_iterations(%src: tensor<8x4xbf16, #linear>) {
    %cvt = ttg.convert_layout %src : tensor<8x4xbf16, #linear> -> tensor<8x4xbf16, #linear1>
    // CHECK-COUNT-1: llvm.store {{.*}} : vector<4xi16>
    // CHECK: nvvm.barrier0
    // CHECK-COUNT: llvm.load{{.*}}->vector<2xi16>
    tt.return
  }
}

// -----

#blocked = #ttg.blocked<{sizePerThread = [1, 4], threadsPerWarp = [2, 16], warpsPerCTA = [1, 4], order = [1, 0], CTAsPerCGA = [1, 1], CTASplitNum = [1, 1], CTAOrder = [1, 0]}>
#shared = #ttg.swizzled_shared<{vec = 8, perPhase = 1, maxPhase = 8, order = [1, 0], CTAsPerCGA = [1, 1], CTASplitNum = [1, 1], CTAOrder = [1, 0]}>
#mma = #ttg.nvidia_mma<{versionMajor = 2, warpsPerCTA = [2, 2], CTAsPerCGA = [1, 1], CTASplitNum = [1, 1], CTAOrder = [0, 1], instrShape = [16, 8]}>
#dot_operand_a = #ttg.dot_op<{opIdx=0, parent=#mma, kWidth=2}>
#dot_operand_b = #ttg.dot_op<{opIdx=1, parent=#mma, kWidth=2}>
#smem = #ttg.shared_memory
module attributes {"ttg.num-ctas" = 1 : i32, "ttg.num-warps" = 4 : i32} {
  tt.func @matmul_kernel_dot_operand_layout(%ptr:!tt.ptr<f32> {tt.divisibility = 16 : i32},
  %a:!ttg.memdesc<128x32xf16, #shared, #smem>, %b:!ttg.memdesc<32x256xf16, #shared, #smem>) {
    %cst = arith.constant dense<0.000000e+00> : tensor<128x256xf32, #mma>
    // CHECK: nvgpu.ldmatrix
    %a_mat = ttg.local_load %a : !ttg.memdesc<128x32xf16, #shared, #smem> -> tensor<128x32xf16, #dot_operand_a>
    %b_mat = ttg.local_load %b : !ttg.memdesc<32x256xf16, #shared, #smem> -> tensor<32x256xf16, #dot_operand_b>

    %28 = tt.dot %a_mat, %b_mat, %cst : tensor<128x32xf16, #dot_operand_a> * tensor<32x256xf16, #dot_operand_b> -> tensor<128x256xf32, #mma>
    %38 = ttg.convert_layout %28 : tensor<128x256xf32, #mma> -> tensor<128x256xf32, #blocked>

    %30 = tt.splat %ptr : !tt.ptr<f32> -> tensor<128x1x!tt.ptr<f32>, #blocked>
    %36 = tt.broadcast %30 : tensor<128x1x!tt.ptr<f32>, #blocked> -> tensor<128x256x!tt.ptr<f32>, #blocked>
    tt.store %36, %38 : tensor<128x256x!tt.ptr<f32>, #blocked>
    tt.return
  }
}

// -----

#blocked = #ttg.blocked<{sizePerThread = [1, 4], threadsPerWarp = [2, 16], warpsPerCTA = [1, 4], order = [1, 0], CTAsPerCGA = [1, 1], CTASplitNum = [1, 1], CTAOrder = [1, 0]}>
#shared = #ttg.swizzled_shared<{vec = 1, perPhase = 1, maxPhase = 1, order = [1, 0], CTAsPerCGA = [1, 1], CTASplitNum = [1, 1], CTAOrder = [1, 0]}>
#dot_operand_a = #ttg.dot_op<{opIdx=0, parent=#blocked}>
#dot_operand_b = #ttg.dot_op<{opIdx=1, parent=#blocked}>
#smem = #ttg.shared_memory
module attributes {"ttg.num-ctas" = 1 : i32, "ttg.num-warps" = 4 : i32} {
  tt.func @matmul_fmadot(%ptr:!tt.ptr<f32> {tt.divisibility = 16 : i32},
  %a:!ttg.memdesc<32x16xf32, #shared, #smem>, %b:!ttg.memdesc<16x32xf32, #shared, #smem>) {
    %cst = arith.constant dense<0.000000e+00> : tensor<32x32xf32, #blocked>
    // CHECK: llvm.intr.fmuladd
    %a_mat = ttg.local_load %a : !ttg.memdesc<32x16xf32, #shared, #smem> -> tensor<32x16xf32, #dot_operand_a>
    %b_mat = ttg.local_load %b : !ttg.memdesc<16x32xf32, #shared, #smem> -> tensor<16x32xf32, #dot_operand_b>

    %28 = tt.dot %a_mat, %b_mat, %cst, inputPrecision = ieee : tensor<32x16xf32, #dot_operand_a> * tensor<16x32xf32, #dot_operand_b> -> tensor<32x32xf32, #blocked>
    %30 = tt.splat %ptr : !tt.ptr<f32> -> tensor<32x1x!tt.ptr<f32>, #blocked>
    %36 = tt.broadcast %30 : tensor<32x1x!tt.ptr<f32>, #blocked> -> tensor<32x32x!tt.ptr<f32>, #blocked>
    tt.store %36, %28 : tensor<32x32x!tt.ptr<f32>, #blocked>
    tt.return
  }
}

// -----

#blocked = #ttg.blocked<{sizePerThread = [1, 4], threadsPerWarp = [2, 16], warpsPerCTA = [1, 4], order = [1, 0], CTAsPerCGA = [1, 1], CTASplitNum = [1, 1], CTAOrder = [1, 0]}>
#shared = #ttg.swizzled_shared<{vec = 1, perPhase = 1, maxPhase = 1, order = [1, 0], CTAsPerCGA = [1, 1], CTASplitNum = [1, 1], CTAOrder = [1, 0]}>
#dot_operand_a = #ttg.dot_op<{opIdx=0, parent=#blocked}>
#dot_operand_b = #ttg.dot_op<{opIdx=1, parent=#blocked}>
#smem = #ttg.shared_memory
module attributes {"ttg.target" = "cuda:70", "ttg.num-ctas" = 1 : i32, "ttg.num-warps" = 4 : i32} {
  // CHECK-LABEL: matmul_fmadot_integer
  tt.func @matmul_fmadot_integer(%ptr:!tt.ptr<i32> {tt.divisibility = 16 : i32},
  %a:!ttg.memdesc<32x16xi32, #shared, #smem>, %b:!ttg.memdesc<16x32xi32, #shared, #smem>) {
    %cst = arith.constant dense<0> : tensor<32x32xi32, #blocked>
    // CHECK-NOT: llvm.intr.fmuladd
    // CHECK: llvm.mul
    // CHECK: llvm.add
    %a_mat = ttg.local_load %a : !ttg.memdesc<32x16xi32, #shared, #smem> -> tensor<32x16xi32, #dot_operand_a>
    %b_mat = ttg.local_load %b : !ttg.memdesc<16x32xi32, #shared, #smem> -> tensor<16x32xi32, #dot_operand_b>

    %28 = tt.dot %a_mat, %b_mat, %cst, inputPrecision = ieee : tensor<32x16xi32, #dot_operand_a> * tensor<16x32xi32, #dot_operand_b> -> tensor<32x32xi32, #blocked>
    %30 = tt.splat %ptr : !tt.ptr<i32> -> tensor<32x1x!tt.ptr<i32>, #blocked>
    %36 = tt.broadcast %30 : tensor<32x1x!tt.ptr<i32>, #blocked> -> tensor<32x32x!tt.ptr<i32>, #blocked>
    tt.store %36, %28 : tensor<32x32x!tt.ptr<i32>, #blocked>
    tt.return
  }
}

// -----

#mma = #ttg.nvidia_mma<{versionMajor=2, warpsPerCTA=[2, 2], CTAsPerCGA = [1, 1], CTASplitNum = [1, 1], CTAOrder = [0, 1], instrShape = [16, 8]}>
#shared = #ttg.swizzled_shared<{vec = 4, perPhase = 1, maxPhase = 4, order = [1, 0], CTAsPerCGA = [1, 1], CTASplitNum = [1, 1], CTAOrder = [1, 0]}>
#blocked = #ttg.blocked<{sizePerThread = [1, 4], threadsPerWarp = [2, 16], warpsPerCTA = [1, 4], order = [1, 0], CTAsPerCGA = [1, 1], CTASplitNum = [1, 1], CTAOrder = [1, 0]}>
#dot_operand_a = #ttg.dot_op<{opIdx=0, parent=#mma, kWidth=1}>
#dot_operand_b = #ttg.dot_op<{opIdx=1, parent=#mma, kWidth=1}>
#smem = #ttg.shared_memory
module attributes {"ttg.num-ctas" = 1 : i32, "ttg.num-warps" = 4 : i32} {
  // CHECK-LABEL: matmul_tf32dot
  tt.func @matmul_tf32dot(%ptr:!tt.ptr<f32> {tt.divisibility = 16 : i32},
  %a:!ttg.memdesc<32x16xf32, #shared, #smem>, %b:!ttg.memdesc<16x32xf32, #shared, #smem>) {
    %cst = arith.constant dense<0.000000e+00> : tensor<32x32xf32, #mma>
    // CHECK: nvgpu.ldmatrix
    // CHECK-SAME: (i32, i32, i32, i32)
    // CHECK: nvgpu.ldmatrix
    // CHECK-SAME: (i32, i32, i32, i32)
    %a_mat = ttg.local_load %a : !ttg.memdesc<32x16xf32, #shared, #smem> -> tensor<32x16xf32, #dot_operand_a>
    %b_mat = ttg.local_load %b : !ttg.memdesc<16x32xf32, #shared, #smem> -> tensor<16x32xf32, #dot_operand_b>

    // CHECK: llvm.inline_asm
    // CHECK-SAME: mma.sync.aligned.m16n8k8.row.col.f32.tf32.tf32.f32
    // CHECK: llvm.inline_asm
    // CHECK-SAME: mma.sync.aligned.m16n8k8.row.col.f32.tf32.tf32.f32
    // CHECK: llvm.inline_asm
    // CHECK-SAME: mma.sync.aligned.m16n8k8.row.col.f32.tf32.tf32.f32
    // CHECK: llvm.inline_asm
    // CHECK-SAME: mma.sync.aligned.m16n8k8.row.col.f32.tf32.tf32.f32
    %28 = tt.dot %a_mat, %b_mat, %cst, inputPrecision = tf32 : tensor<32x16xf32, #dot_operand_a> * tensor<16x32xf32, #dot_operand_b> -> tensor<32x32xf32, #mma>
    %38 = ttg.convert_layout %28 : tensor<32x32xf32, #mma> -> tensor<32x32xf32, #blocked>

    %30 = tt.splat %ptr : !tt.ptr<f32> -> tensor<32x1x!tt.ptr<f32>, #blocked>
    %36 = tt.broadcast %30 : tensor<32x1x!tt.ptr<f32>, #blocked> -> tensor<32x32x!tt.ptr<f32>, #blocked>
    tt.store %36, %38 : tensor<32x32x!tt.ptr<f32>, #blocked>
    tt.return
  }
}

// -----

#blocked0 = #ttg.blocked<{sizePerThread = [1], threadsPerWarp = [32], warpsPerCTA = [4], order = [0], CTAsPerCGA = [1], CTASplitNum = [1], CTAOrder = [0]}>
module attributes {"ttg.num-ctas" = 1 : i32, "ttg.num-warps" = 4 : i32, "ttg.target" = "cuda:80"} {
  // CHECK-LABEL: atomic_add_f32
  tt.func @atomic_add_f32(%arg0 : tensor<256x!tt.ptr<f32>, #blocked0>, %arg1 : tensor<256xi1, #blocked0>, %arg2 : tensor<256xf32, #blocked0>) {
    // CHECK: llvm.inline_asm has_side_effects asm_dialect = att operand_attrs = [] "mov.u32 $0, 0x0;
    // CHECK-SAME: @$3 atom.global.gpu.relaxed.add.f32
    // CHECK: llvm.inline_asm has_side_effects asm_dialect = att operand_attrs = [] "mov.u32 $0, 0x0;
    // CHECK-SAME: @$3 atom.global.gpu.relaxed.add.f32
    %0 = tt.atomic_rmw fadd, relaxed, gpu, %arg0, %arg2, %arg1 : (tensor<256x!tt.ptr<f32>, #blocked0>, tensor<256xf32, #blocked0>, tensor<256xi1, #blocked0>) -> tensor<256xf32, #blocked0>
    tt.return
  }
}

// -----

module attributes {"ttg.num-ctas" = 1 : i32, "ttg.num-warps" = 4 : i32, "ttg.target" = "cuda:80"} {
  // CHECK-LABEL: atomic_add_f32_scalar
  tt.func @atomic_add_f32_scalar(%arg0 : !tt.ptr<f32>, %arg1 : i1, %arg2 : f32) {
    // CHECK: llvm.icmp "eq"
    // CHECK: llvm.inline_asm
    // CHECK-SAME: @$3 atom.global.gpu.relaxed.add.f32
    %0 = tt.atomic_rmw fadd, relaxed, gpu, %arg0, %arg2, %arg1 : (!tt.ptr<f32>, f32, i1) -> f32
    tt.return
  }
}

// -----

#blocked0 = #ttg.blocked<{sizePerThread = [1], threadsPerWarp = [32], warpsPerCTA = [4], order = [0], CTAsPerCGA = [1], CTASplitNum = [1], CTAOrder = [0]}>
module attributes {"ttg.num-ctas" = 1 : i32, "ttg.num-warps" = 4 : i32, "ttg.target" = "cuda:80"} {
  // CHECK-LABEL: atomic_add_f32
  tt.func @atomic_add_f32_sys_scope(%arg0 : tensor<256x!tt.ptr<f32>, #blocked0>, %arg1 : tensor<256xi1, #blocked0>, %arg2 : tensor<256xf32, #blocked0>) {
    // CHECK: llvm.inline_asm
    // CHECK-SAME: @$3 atom.global.sys.relaxed.add.f32
    // CHECK: llvm.inline_asm
    // CHECK-SAME: @$3 atom.global.sys.relaxed.add.f32
    %0 = tt.atomic_rmw fadd, relaxed, sys, %arg0, %arg2, %arg1 : (tensor<256x!tt.ptr<f32>, #blocked0>, tensor<256xf32, #blocked0>, tensor<256xi1, #blocked0>) -> tensor<256xf32, #blocked0>
    tt.return
  }
}

// -----

#blocked0 = #ttg.blocked<{sizePerThread = [1], threadsPerWarp = [32], warpsPerCTA = [4], order = [0], CTAsPerCGA = [1], CTASplitNum = [1], CTAOrder = [0]}>
module attributes {"ttg.num-ctas" = 1 : i32, "ttg.num-warps" = 4 : i32, "ttg.target" = "cuda:80"} {
  // CHECK-LABEL: atomic_add_use_result_broadcasting
  tt.func @atomic_add_use_result_broadcasting(%arg0 : tensor<16x!tt.ptr<f32>, #blocked0>, %arg1 : tensor<16xi1, #blocked0>, %arg2 : tensor<16xf32, #blocked0>) {
    %0 = tt.atomic_rmw fadd, relaxed, sys, %arg0, %arg2, %arg1 : (tensor<16x!tt.ptr<f32>, #blocked0>, tensor<16xf32, #blocked0>, tensor<16xi1, #blocked0>) -> tensor<16xf32, #blocked0>
    // CHECK: st.shared
    // CHECK: nvvm.barrier0
    // CHECK: llvm.load
    tt.store %arg0, %0 : tensor<16x!tt.ptr<f32>, #blocked0>
    tt.return
  }
}

// -----

#blocked0 = #ttg.blocked<{sizePerThread = [1], threadsPerWarp = [32], warpsPerCTA = [4], order = [0], CTAsPerCGA = [1], CTASplitNum = [1], CTAOrder = [0]}>
module attributes {"ttg.num-ctas" = 1 : i32, "ttg.num-warps" = 4 : i32, "ttg.target" = "cuda:80"} {
  // CHECK-LABEL: atomic_add_use_result_no_broadcasting
  tt.func @atomic_add_use_result_no_broadcasting(%arg0 : tensor<128x!tt.ptr<f32>, #blocked0>, %arg1 : tensor<128xi1, #blocked0>, %arg2 : tensor<128xf32, #blocked0>) {
    %0 = tt.atomic_rmw fadd, relaxed, sys, %arg0, %arg2, %arg1 : (tensor<128x!tt.ptr<f32>, #blocked0>, tensor<128xf32, #blocked0>, tensor<128xi1, #blocked0>) -> tensor<128xf32, #blocked0>
    // CHECK-NOT: st.shared
    // CHECK-NOT: nvvm.barrier0
    // CHECK-NOT: llvm.load
    tt.store %arg0, %0 : tensor<128x!tt.ptr<f32>, #blocked0>
    tt.return
  }
}

// -----

#blocked = #ttg.blocked<{sizePerThread = [4], threadsPerWarp = [32], warpsPerCTA = [2], order = [0], CTAsPerCGA = [1], CTASplitNum = [1], CTAOrder = [0]}>
module attributes {"ttg.num-ctas" = 1 : i32, "ttg.num-warps" = 2 : i32, ttg.target = "cuda:80", "ttg.threads-per-warp" = 32 : i32} {
  tt.func public @atomic_add_f16_nomask(%dest_ptrs: tensor<256x!tt.ptr<f16>, #blocked> {tt.divisibility = 16 : i32, tt.contiguity = 16 : i32}, %data: tensor<256xf16, #blocked>) {
    // CHECK-LABEL: atomic_add_f16_nomask
    // CHECK: atom.global.gpu.acq_rel.add.noftz.f16x2
    // CHECK: atom.global.gpu.acq_rel.add.noftz.f16x2
    %0 = tt.atomic_rmw fadd, acq_rel, gpu, %dest_ptrs, %data : (tensor<256x!tt.ptr<f16>, #blocked>, tensor<256xf16, #blocked>) -> tensor<256xf16, #blocked>
    tt.return
  }
}

// -----

#blocked = #ttg.blocked<{sizePerThread = [4], threadsPerWarp = [32], warpsPerCTA = [2], order = [0], CTAsPerCGA = [1], CTASplitNum = [1], CTAOrder = [0]}>
module attributes {"ttg.num-ctas" = 1 : i32, "ttg.num-warps" = 2 : i32, ttg.target = "cuda:80", "ttg.threads-per-warp" = 32 : i32} {
  tt.func public @atomic_add_f16_withmask(%dest_ptrs: tensor<256x!tt.ptr<f16>, #blocked> {tt.divisibility = 16 : i32, tt.contiguity = 16 : i32}, %data: tensor<256xf16, #blocked>, %mask: tensor<256xi1, #blocked>) {
    // CHECK-LABEL: atomic_add_f16_withmask
    // CHECK: atom.global.gpu.acq_rel.add.noftz.f16
    // CHECK: atom.global.gpu.acq_rel.add.noftz.f16
    // CHECK: atom.global.gpu.acq_rel.add.noftz.f16
    // CHECK: atom.global.gpu.acq_rel.add.noftz.f16
    %0 = tt.atomic_rmw fadd, acq_rel, gpu, %dest_ptrs, %data, %mask : (tensor<256x!tt.ptr<f16>, #blocked>, tensor<256xf16, #blocked>, tensor<256xi1, #blocked>) -> tensor<256xf16, #blocked>
    tt.return
  }
}

// -----

#blocked0 = #ttg.blocked<{sizePerThread = [1], threadsPerWarp = [32], warpsPerCTA = [4], order = [0], CTAsPerCGA = [1], CTASplitNum = [1], CTAOrder = [0]}>
module attributes {"ttg.num-ctas" = 1 : i32, "ttg.num-warps" = 4 : i32} {
  // CHECK-LABEL: store_f32
  tt.func @store_f32(%arg0 : tensor<256x!tt.ptr<f32>, #blocked0>, %arg1 : tensor<256xf32, #blocked0>) {
    // CHECK: llvm.inline_asm
    // CHECK-SAME: st.global.b32
    // CHECK: llvm.inline_asm
    // CHECK-SAME: st.global.b32
    tt.store %arg0, %arg1 : tensor<256x!tt.ptr<f32>, #blocked0>
    tt.return
  }
}

// -----

module attributes {"ttg.num-ctas" = 1 : i32, "ttg.num-warps" = 4 : i32} {
  // CHECK-LABEL: store_f32_scalar
  tt.func @store_f32_scalar(%arg0 : !tt.ptr<f32>, %arg1 : f32) {
    // CHECK: llvm.icmp "eq"
    // CHECK: llvm.inline_asm
    // CHECK-SAME: @$2 st.global.b32
    tt.store %arg0, %arg1 : !tt.ptr<f32>
    tt.return
  }
}

// -----

#blocked0 = #ttg.blocked<{sizePerThread = [1], threadsPerWarp = [32], warpsPerCTA = [4], order = [0], CTAsPerCGA = [1], CTASplitNum = [1], CTAOrder = [0]}>
module attributes {"ttg.num-ctas" = 1 : i32, "ttg.num-warps" = 4 : i32} {
// CHECK-LABEL: test_get_program_id
tt.func @test_get_program_id(%a: tensor<32x!tt.ptr<i32>, #blocked0>) {
  %blockidx = tt.get_program_id x: i32
  %blockidy = tt.get_program_id y: i32
  %blockidz = tt.get_program_id z: i32
  // CHECK: ctaid.x
  // CHECK: ctaid.y
  // CHECK: ctaid.z
  %v0 = arith.addi %blockidx, %blockidy : i32
  %v1 = arith.addi %v0, %blockidz : i32
  %0 = tt.splat %v1 : i32 -> tensor<32xi32, #blocked0>
  tt.store %a, %0 : tensor<32x!tt.ptr<i32>, #blocked0>

  tt.return
}

}

// -----

#blocked0 = #ttg.blocked<{sizePerThread = [1], threadsPerWarp = [32], warpsPerCTA = [4], order = [0], CTAsPerCGA = [4], CTASplitNum = [1], CTAOrder = [0]}>
module attributes {"ttg.num-ctas" = 4 : i32, "ttg.num-warps" = 4 : i32} {
// CHECK-LABEL: test_get_program_id
tt.func @test_get_program_id(%a: tensor<32x!tt.ptr<i32>, #blocked0>) {
  %blockidx = tt.get_program_id x: i32
  %blockidy = tt.get_program_id y: i32
  %blockidz = tt.get_program_id z : i32
  // CHECK: clusterid.x
  // CHECK: clusterid.y
  // CHECK: clusterid.z
  %v0 = arith.addi %blockidx, %blockidy : i32
  %v1 = arith.addi %v0, %blockidz : i32
  %0 = tt.splat %v1 : i32 -> tensor<32xi32, #blocked0>
  tt.store %a, %0 : tensor<32x!tt.ptr<i32>, #blocked0>

  tt.return
}

}

// -----

#blocked0 = #ttg.blocked<{sizePerThread = [1], threadsPerWarp = [32], warpsPerCTA = [4], order = [0], CTAsPerCGA = [1], CTASplitNum = [1], CTAOrder = [0]}>
module attributes {"ttg.num-ctas" = 1 : i32, "ttg.num-warps" = 4 : i32} {
  // CHECK-LABEL: test_get_num_program
  tt.func @test_get_num_program(%a: tensor<32x!tt.ptr<i32>, #blocked0>) {
    %blockdimx = tt.get_num_programs x : i32
    %blockdimy = tt.get_num_programs y : i32
    %blockdimz = tt.get_num_programs z : i32
    // CHECK: nctaid.x
    // CHECK: nctaid.y
    // CHECK: nctaid.z
    %v0 = arith.addi %blockdimx, %blockdimy : i32
    %v1 = arith.addi %v0, %blockdimz : i32
    %0 = tt.splat %v1 : i32 -> tensor<32xi32, #blocked0>
    tt.store %a, %0 : tensor<32x!tt.ptr<i32>, #blocked0>

    tt.return
  }
}

// -----

#blocked0 = #ttg.blocked<{sizePerThread = [1], threadsPerWarp = [32], warpsPerCTA = [4], order = [0], CTAsPerCGA = [4], CTASplitNum = [1], CTAOrder = [0]}>
module attributes {"ttg.num-ctas" = 4 : i32, "ttg.num-warps" = 4 : i32} {
  tt.func @test_get_num_program(%a: tensor<32x!tt.ptr<i32>, #blocked0>) {
    %blockdimx = tt.get_num_programs x : i32
    %blockdimy = tt.get_num_programs y : i32
    %blockdimz = tt.get_num_programs z : i32
    // CHECK: nclusterid.x
    // CHECK: nclusterid.y
    // CHECK: nclusterid.z
    %v0 = arith.addi %blockdimx, %blockdimy : i32
    %v1 = arith.addi %v0, %blockdimz : i32
    %0 = tt.splat %v1 : i32 -> tensor<32xi32, #blocked0>
    tt.store %a, %0 : tensor<32x!tt.ptr<i32>, #blocked0>

    tt.return
  }
}

// -----
#blocked0 = #ttg.blocked<{sizePerThread = [2], threadsPerWarp = [32], warpsPerCTA = [4], order = [0], CTAsPerCGA = [1], CTASplitNum = [1], CTAOrder = [0]}>
module attributes {"ttg.num-ctas" = 1 : i32, "ttg.num-warps" = 4 : i32} {
  // CHECK-LABEL: test_index_cache
  tt.func @test_index_cache() {
    // CHECK: nvvm.read.ptx.sreg.tid.x
    %0 = tt.make_range {end = 256 : i32, start = 0 : i32} : tensor<256xi32, #blocked0>
    %1 = tt.make_range {end = 256 : i32, start = 0 : i32} : tensor<256xi32, #blocked0>
    tt.return
  }
}

// -----
#blocked0 = #ttg.blocked<{sizePerThread = [1, 8], threadsPerWarp = [8, 4], warpsPerCTA = [8, 1], order = [1, 0], CTAsPerCGA = [1, 1], CTASplitNum = [1, 1], CTAOrder = [1, 0]}>
#shared0 = #ttg.swizzled_shared<{vec = 8, perPhase = 2, maxPhase = 4, order = [1, 0], CTAsPerCGA = [1, 1], CTASplitNum = [1, 1], CTAOrder = [1, 0]}>
#smem = #ttg.shared_memory
module attributes {"ttg.num-ctas" = 1 : i32, "ttg.num-warps" = 8 : i32} {
  // CHECK-LABEL: test_base_index_cache
  tt.func @test_base_index_cache(%arg0: tensor<128x32xf32, #blocked0>) {
    // CHECK: nvvm.read.ptx.sreg.tid.x
    %0 = ttg.local_alloc %arg0 : (tensor<128x32xf32, #blocked0>) -> !ttg.memdesc<128x32xf32, #shared0, #smem>
    %1 = ttg.local_alloc %arg0 : (tensor<128x32xf32, #blocked0>) -> !ttg.memdesc<128x32xf32, #shared0, #smem>
    tt.return
  }
}

// -----
#blocked0 = #ttg.blocked<{sizePerThread = [1, 8], threadsPerWarp = [8, 4], warpsPerCTA = [8, 1], order = [1, 0], CTAsPerCGA = [1, 1], CTASplitNum = [1, 1], CTAOrder = [1, 0]}>
#shared0 = #ttg.swizzled_shared<{vec = 8, perPhase = 2, maxPhase = 4, order = [1, 0], CTAsPerCGA = [1, 1], CTASplitNum = [1, 1], CTAOrder = [1, 0]}>
#smem = #ttg.shared_memory
module attributes {"ttg.num-ctas" = 1 : i32, "ttg.num-warps" = 8 : i32} {
  // CHECK-LABEL: test_index_cache_different_block
  tt.func @test_index_cache_different_block(%arg0: tensor<128x32xf32, #blocked0>, %arg1: i1) {
    // CHECK: nvvm.read.ptx.sreg.tid.x
    %0 = ttg.local_alloc %arg0 : (tensor<128x32xf32, #blocked0>) -> !ttg.memdesc<128x32xf32, #shared0, #smem>
    cf.cond_br %arg1, ^bb1, ^bb2
    ^bb1:  // pred: ^bb0
      %1 = ttg.local_alloc %arg0 : (tensor<128x32xf32, #blocked0>) -> !ttg.memdesc<128x32xf32, #shared0, #smem>
      cf.br ^bb2
    ^bb2:  // 2 preds: ^bb0, ^bb1
      tt.return
  }
}

// -----

#mma = #ttg.nvidia_mma<{versionMajor=2, warpsPerCTA=[2, 2], CTAsPerCGA = [1, 1], CTASplitNum = [1, 1], CTAOrder = [0, 1], instrShape = [16, 8]}>
#shared = #ttg.swizzled_shared<{vec = 1, perPhase = 1, maxPhase = 1, order = [1, 0], CTAsPerCGA = [1, 1], CTASplitNum = [1, 1], CTAOrder = [1, 0]}>
#blocked = #ttg.blocked<{sizePerThread = [1, 4], threadsPerWarp = [2, 16], warpsPerCTA = [1, 4], order = [1, 0], CTAsPerCGA = [1, 1], CTASplitNum = [1, 1], CTAOrder = [1, 0]}>
#dot_operand_a = #ttg.dot_op<{opIdx=0, parent=#mma, kWidth=1}>
#dot_operand_b = #ttg.dot_op<{opIdx=1, parent=#mma, kWidth=1}>
module attributes {"ttg.num-ctas" = 1 : i32, "ttg.num-warps" = 4 : i32} {
  // CHECK-LABEL: matmul_tf32_cst_b
  tt.func @matmul_tf32_cst_b(%ptr:!tt.ptr<f32> {tt.divisibility = 16 : i32},
  %a: tensor<32x16xf32, #dot_operand_a>, %c: tensor<32x32xf32, #mma>) {
  // CHECK: %[[CST:.+]] = llvm.mlir.constant(1.000000e+00 : f32) : f32
  // CHECK: %[[BC:.+]] = llvm.bitcast %[[CST]] : f32 to f32
  // CHECK: %[[SI:.+]] = llvm.mlir.undef : !llvm.struct<(f32, f32, f32, f32, f32, f32, f32, f32)>
  // CHECK: llvm.insertvalue %[[BC]], %[[SI]][0] : !llvm.struct<(f32, f32, f32, f32, f32, f32, f32, f32)>
    %b_mat = arith.constant dense<1.000000e+00> : tensor<16x32xf32, #dot_operand_b>
    %28 = tt.dot %a, %b_mat, %c, inputPrecision = tf32 : tensor<32x16xf32, #dot_operand_a> * tensor<16x32xf32, #dot_operand_b> -> tensor<32x32xf32, #mma>
    %38 = ttg.convert_layout %28 : tensor<32x32xf32, #mma> -> tensor<32x32xf32, #blocked>
    %30 = tt.splat %ptr : !tt.ptr<f32> -> tensor<32x1x!tt.ptr<f32>, #blocked>
    %36 = tt.broadcast %30 : tensor<32x1x!tt.ptr<f32>, #blocked> -> tensor<32x32x!tt.ptr<f32>, #blocked>
    tt.store %36, %38 : tensor<32x32x!tt.ptr<f32>, #blocked>
    tt.return
  }
}

// -----

#blocked = #ttg.blocked<{sizePerThread = [1, 8], threadsPerWarp = [8, 4], warpsPerCTA = [4, 1], order = [1, 0], CTAsPerCGA = [1, 1], CTASplitNum = [1, 1], CTAOrder = [1, 0]}>
#mma = #ttg.nvidia_mma<{versionMajor = 2, versionMinor = 0, warpsPerCTA = [2, 2], CTAsPerCGA = [1, 1], CTASplitNum = [1, 1], CTAOrder = [0, 1], instrShape = [16, 8]}>
module attributes {"ttg.num-ctas" = 1 : i32, "ttg.num-warps" = 4 : i32, "ttg.threads-per-warp" = 32 : i32} {
  // CHECK-LABEL: matmul_f16_cst_operands
  tt.func public @matmul_f16_cst_operands(%arg0: !tt.ptr<f16> {tt.divisibility = 16 : i32}) {
    %cst = arith.constant dense<0.000000e+00> : tensor<32x32xf32, #mma>
  // CHECK: %[[U:.+]] = llvm.mlir.undef : vector<2xf16>
  // CHECK: %[[C0:.+]] = llvm.mlir.constant(0 : i32) : i32
  // CHECK: %[[V0:.+]] = llvm.insertelement %{{.*}}, %[[U]][%[[C0]] : i32] : vector<2xf16>
  // CHECK: %[[C1:.+]] = llvm.mlir.constant(1 : i32) : i32
  // CHECK: %[[V1:.+]] = llvm.insertelement %{{.*}}, %[[V0]][%[[C1]] : i32] : vector<2xf16>
  // CHECK: %[[BC:.+]] = llvm.bitcast %[[V1]] : vector<2xf16> to i32
    %cst_0 = arith.constant dense<1.000000e+00> : tensor<32x32xf16, #ttg.dot_op<{opIdx = 0, parent = #mma, kWidth = 2}>>
    %cst_1 = arith.constant dense<1.000000e+00> : tensor<32x32xf16, #ttg.dot_op<{opIdx = 1, parent = #mma, kWidth = 2}>>
    %cst_2 = arith.constant dense<32> : tensor<32x1xi32, #blocked>
    %0 = tt.dot %cst_0, %cst_1, %cst : tensor<32x32xf16, #ttg.dot_op<{opIdx = 0, parent = #mma, kWidth = 2}>> * tensor<32x32xf16, #ttg.dot_op<{opIdx = 1, parent = #mma, kWidth = 2}>> -> tensor<32x32xf32, #mma>
    %1 = ttg.convert_layout %0 : tensor<32x32xf32, #mma> -> tensor<32x32xf32, #blocked>
    %2 = tt.make_range {end = 32 : i32, start = 0 : i32} : tensor<32xi32, #ttg.slice<{dim = 1, parent = #blocked}>>
    %3 = tt.expand_dims %2 {axis = 1 : i32} : tensor<32xi32, #ttg.slice<{dim = 1, parent = #blocked}>> -> tensor<32x1xi32, #blocked>
    %4 = arith.muli %3, %cst_2 : tensor<32x1xi32, #blocked>
    %5 = tt.splat %arg0 : !tt.ptr<f16> -> tensor<32x1x!tt.ptr<f16>, #blocked>
    %6 = tt.addptr %5, %4 : tensor<32x1x!tt.ptr<f16>, #blocked>, tensor<32x1xi32, #blocked>
    %7 = tt.make_range {end = 32 : i32, start = 0 : i32} : tensor<32xi32, #ttg.slice<{dim = 0, parent = #blocked}>>
    %8 = tt.expand_dims %7 {axis = 0 : i32} : tensor<32xi32, #ttg.slice<{dim = 0, parent = #blocked}>> -> tensor<1x32xi32, #blocked>
    %9 = tt.broadcast %6 : tensor<32x1x!tt.ptr<f16>, #blocked> -> tensor<32x32x!tt.ptr<f16>, #blocked>
    %10 = tt.broadcast %8 : tensor<1x32xi32, #blocked> -> tensor<32x32xi32, #blocked>
    %11 = tt.addptr %9, %10 : tensor<32x32x!tt.ptr<f16>, #blocked>, tensor<32x32xi32, #blocked>
    %12 = arith.truncf %1 : tensor<32x32xf32, #blocked> to tensor<32x32xf16, #blocked>
    tt.store %11, %12 : tensor<32x32x!tt.ptr<f16>, #blocked>
    tt.return
  }
}

// -----
#blocked = #ttg.blocked<{sizePerThread = [1], threadsPerWarp = [32], warpsPerCTA = [1], order = [0], CTAsPerCGA = [1], CTASplitNum = [1], CTAOrder = [0]}>
module attributes {"ttg.num-ctas" = 1 : i32, "ttg.num-warps" = 1 : i32} {
  // CHECK-LABEL: test_s8_to_bf16_conversion
  tt.func @test_s8_to_bf16_conversion(%in: tensor<32xi8, #blocked>) {
    // We can't vectorize if we only process
    // CHECK-NOT: llvm.inline_asm
    // CHECK: llvm.sitofp
    // CHECK-NOT: llvm.sitofp
    %out = arith.sitofp %in : tensor<32xi8, #blocked> to tensor<32xbf16, #blocked>
    tt.return
  }
}

// -----
#mma = #ttg.nvidia_mma<{versionMajor = 2, versionMinor = 0, warpsPerCTA = [1, 1], CTAsPerCGA = [1, 1], CTASplitNum = [1, 1], CTAOrder = [0, 1], instrShape = [16, 8]}>
#dot = #ttg.dot_op<{opIdx = 0, parent = #mma, kWidth = 4}>
module attributes {"ttg.num-ctas" = 1 : i32, "ttg.num-warps" = 1 : i32} {
  // CHECK-LABEL: test_s8_to_bf16_vectorized_conversion
  tt.func @test_s8_to_bf16_vectorized_conversion(%in: tensor<16x16xi8, #mma>) {
    // CHECK-NOT: llvm.sitofp
    // 8 elements per thread => we should process 2 vectors of 4
    // CHECK: llvm.inline_asm
    // CHECK: llvm.inline_asm
    // CHECK-NOT: llvm.inline_asm
    %out = arith.sitofp %in : tensor<16x16xi8, #mma> to tensor<16x16xbf16, #mma>
    tt.return
  }
}

// -----

// CHECK-LABEL: sum_reduction
//       CHECK:  %[[M:.+]] = llvm.mlir.constant(-1 : i32) : i32
//       CHECK:   nvvm.redux.sync  add %{{.*}}, %[[M]]
//       CHECK:   nvvm.barrier0
//       CHECK:   nvvm.shfl.sync bfly
//       CHECK:   nvvm.shfl.sync bfly
//       CHECK:   nvvm.barrier0
#blocked = #ttg.blocked<{sizePerThread = [1, 4], threadsPerWarp = [1, 32], warpsPerCTA = [1, 4], order = [1, 0], CTAsPerCGA = [1, 1], CTASplitNum = [1, 1], CTAOrder = [0, 1]}>
#blocked1 = #ttg.blocked<{sizePerThread = [1], threadsPerWarp = [32], warpsPerCTA = [4], order = [0], CTAsPerCGA = [1], CTASplitNum = [1], CTAOrder = [0]}>
module attributes {"ttg.target" = "cuda:80", "ttg.num-ctas" = 1 : i32, "ttg.num-warps" = 4 : i32, "ttg.threads-per-warp" = 32 : i32} {
  tt.func public @sum_reduction(%arg0: tensor<1x1024xi32, #blocked>) {
    %11 = "tt.reduce"(%arg0) <{axis = 1 : i32}> ({
    ^bb0(%arg2: i32, %arg3: i32):
      %15 = arith.addi %arg2, %arg3 : i32
      tt.reduce.return %15 : i32
    }) : (tensor<1x1024xi32, #blocked>) -> tensor<1xi32, #ttg.slice<{dim = 1, parent = #blocked}>>
    tt.return
  }
}

// -----
#blocked = #ttg.blocked<{sizePerThread = [8, 1], threadsPerWarp = [32, 1], warpsPerCTA = [1, 2], order = [1, 0], CTAsPerCGA = [1, 1], CTASplitNum = [1, 1], CTAOrder = [1, 0]}>
#slice = #ttg.slice<{dim = 1, parent = #blocked}>
module attributes {"ttg.num-ctas" = 1 : i32, "ttg.num-warps" = 2 : i32} {
  // CHECK-LABEL: reduce_bools
  tt.func public @reduce_bools(%arg: tensor<256x2xi1, #blocked>) {
    // CHECK: llvm.mlir.addressof @global_smem
    %24 = "tt.reduce"(%arg) <{axis = 1 : i32}> ({
    ^bb0(%arg4: i1, %arg5: i1):
      %48 = arith.ori %arg4, %arg5 : i1
      tt.reduce.return %48 : i1
    }) : (tensor<256x2xi1, #blocked>) -> tensor<256xi1, #slice>
    tt.return
  }
}


// -----

#blocked = #ttg.blocked<{sizePerThread = [4], threadsPerWarp = [32], warpsPerCTA = [4], order = [0], CTAsPerCGA = [1], CTASplitNum = [1], CTAOrder = [0]}>
module attributes {"ttg.target" = "cuda:80", "ttg.num-ctas" = 1 : i32, "ttg.num-warps" = 4 : i32, "ttg.threads-per-warp" = 32 : i32} {
  // CHECK-LABEL: inline_asm
  tt.func public @inline_asm(%arg0: !tt.ptr<i8> {tt.divisibility = 16 : i32}, %arg1: !tt.ptr<i8> {tt.divisibility = 16 : i32}) {
    %0 = tt.make_range {end = 512 : i32, start = 0 : i32} : tensor<512xi32, #blocked>
    %1 = tt.splat %arg0 : !tt.ptr<i8> -> tensor<512x!tt.ptr<i8>, #blocked>
    %2 = tt.addptr %1, %0 : tensor<512x!tt.ptr<i8>, #blocked>, tensor<512xi32, #blocked>
    %3 = tt.load %2 : tensor<512x!tt.ptr<i8>, #blocked>
// CHECK: %{{.*}} = llvm.inline_asm asm_dialect = att "shl.b32 $0, $0, 3;", "=r,r" %{{.*}} : (vector<4xi8>) -> vector<4xi8>
    %4 = tt.elementwise_inline_asm "shl.b32 $0, $0, 3;" {constraints = "=r,r", packed_element = 4 : i32, pure = true} %3 : tensor<512xi8, #blocked> -> tensor<512xi8, #blocked>
    %5 = tt.splat %arg1 : !tt.ptr<i8> -> tensor<512x!tt.ptr<i8>, #blocked>
    %6 = tt.addptr %5, %0 : tensor<512x!tt.ptr<i8>, #blocked>, tensor<512xi32, #blocked>
    tt.store %6, %4 : tensor<512x!tt.ptr<i8>, #blocked>
    tt.return
  }
}

// -----

#blocked = #ttg.blocked<{sizePerThread = [4], threadsPerWarp = [32], warpsPerCTA = [4], order = [0], CTAsPerCGA = [1], CTASplitNum = [1], CTAOrder = [0]}>
module attributes {"ttg.target" = "cuda:80", "ttg.num-ctas" = 1 : i32, "ttg.num-warps" = 4 : i32, "ttg.threads-per-warp" = 32 : i32} {
  // CHECK-LABEL: inline_asm_pack_16bit
  tt.func public @inline_asm_pack_16bit(%arg0: !tt.ptr<i8> {tt.divisibility = 16 : i32}, %arg1: !tt.ptr<i8> {tt.divisibility = 16 : i32}) {
    %0 = tt.make_range {end = 512 : i32, start = 0 : i32} : tensor<512xi32, #blocked>
    %1 = tt.splat %arg0 : !tt.ptr<i8> -> tensor<512x!tt.ptr<i8>, #blocked>
    %2 = tt.addptr %1, %0 : tensor<512x!tt.ptr<i8>, #blocked>, tensor<512xi32, #blocked>
    %3 = tt.load %2 : tensor<512x!tt.ptr<i8>, #blocked>
// CHECK: %{{.*}} = llvm.inline_asm asm_dialect = att "shl.b16 $0, $0, 3;", "=h,h" %{{.*}} : (vector<2xi8>) -> vector<2xi8>
    %4 = tt.elementwise_inline_asm "shl.b16 $0, $0, 3;" {constraints = "=h,h", packed_element = 2 : i32, pure = true} %3 : tensor<512xi8, #blocked> -> tensor<512xi8, #blocked>
    %5 = tt.splat %arg1 : !tt.ptr<i8> -> tensor<512x!tt.ptr<i8>, #blocked>
    %6 = tt.addptr %5, %0 : tensor<512x!tt.ptr<i8>, #blocked>, tensor<512xi32, #blocked>
    tt.store %6, %4 : tensor<512x!tt.ptr<i8>, #blocked>
    tt.return
  }
}

// -----

//  CHECK-LABEL: reduce_slice
//  CHECK-NOT: st.shared
//  CHECK-NOT: ld.shared
#blocked = #ttg.blocked<{sizePerThread = [1, 1, 1], threadsPerWarp = [4, 4, 2], warpsPerCTA = [2, 4, 2], order = [2, 0, 1], CTAsPerCGA = [1, 1, 1], CTASplitNum = [1, 1, 1], CTAOrder = [0, 1, 2]}>
#sliced2 = #ttg.slice<{dim = 2, parent = #blocked}>
module attributes {"ttg.target" = "cuda:80", "ttg.num-ctas" = 1 : i32, "ttg.num-warps" = 16 : i32, "ttg.threads-per-warp" = 32 : i32} {
  tt.func public @reduce_slice() {
    %cst = arith.constant dense<true> : tensor<4x1xi1, #sliced2>
    %0 = "tt.reduce"(%cst) <{axis = 1 : i32}> ({
    ^bb0(%arg0: i1, %arg1: i1):
      %1 = arith.ori %arg0, %arg1 : i1
      tt.reduce.return %1 : i1
    }) : (tensor<4x1xi1, #sliced2>) -> tensor<4xi1, #ttg.slice<{dim = 1, parent = #sliced2}>>
    tt.return
  }
}

// -----

//  CHECK-LABEL: reduce_md_slice
//  CHECK: st.shared
//  CHECK: st.shared
//  CHECK: ld.shared
//  CHECK: st.shared
#blocked = #ttg.blocked<{sizePerThread = [1, 1, 1], threadsPerWarp = [1, 1, 32], warpsPerCTA = [1, 2, 2], order = [2, 1, 0]}>
#sliced = #ttg.slice<{dim = 2, parent = #blocked}>
module attributes {"ttg.num-ctas" = 1 : i32, "ttg.num-warps" = 4 : i32, ttg.target = "cuda:80", "ttg.threads-per-warp" = 32 : i32} {
  tt.func public @reduce_md_slice(%arg0: !tt.ptr<f32> {tt.divisibility = 16 : i32}) {
    %cst = arith.constant dense<0.000000e+00> : tensor<2x128xf32, #ttg.slice<{dim = 2, parent = #blocked}>>
    %0 = "tt.reduce"(%cst) <{axis = 1 : i32}> ({
    ^bb0(%arg1: f32, %arg2: f32):
      %18 = arith.maxnumf %arg1, %arg2 : f32
      tt.reduce.return %18 : f32
    }) {allocation.offset = 0 : i32} : (tensor<2x128xf32, #sliced>) -> tensor<2xf32, #ttg.slice<{dim = 1, parent = #sliced}>>
    tt.return
  }
}

// -----

#blocked0 = #ttg.blocked<{sizePerThread = [1, 4], threadsPerWarp = [8, 4], warpsPerCTA = [1, 1], order = [1, 0], CTAsPerCGA = [1, 1], CTASplitNum = [1, 1], CTAOrder = [1, 0]}>
#shared0 = #ttg.swizzled_shared<{vec = 8, perPhase=1, maxPhase=8, order = [1, 0], CTAsPerCGA = [1, 1], CTASplitNum = [1, 1], CTAOrder = [1, 0]}>
#mma = #ttg.nvidia_mma<{versionMajor = 2, warpsPerCTA = [1, 1], CTAsPerCGA = [1, 1], CTASplitNum = [1, 1], CTAOrder = [0, 1], instrShape = [16, 8]}>
#dot_operand_a = #ttg.dot_op<{opIdx=0, parent=#mma, kWidth=2}>
#dot_operand_b = #ttg.dot_op<{opIdx=1, parent=#mma, kWidth=2}>
#smem = #ttg.shared_memory
module attributes {"ttg.num-ctas" = 1 : i32, "ttg.num-warps" = 1 : i32, "ttg.threads-per-warp" = 32 : i32} {
  tt.func @i16_mma_layout(%f16_inp: tensor<16x16xf16, #blocked0>, %i16_inp: tensor<16x16xi16, #blocked0>) {
    // CHECK-LABEL: @i16_mma_layout

    %f16_shared = ttg.local_alloc %f16_inp : (tensor<16x16xf16, #blocked0>) -> !ttg.memdesc<16x16xf16, #shared0, #smem>
    %i16_shared = ttg.local_alloc %i16_inp : (tensor<16x16xi16, #blocked0>) -> !ttg.memdesc<16x16xi16, #shared0, #smem>

    // CHECK: nvgpu.ldmatrix
    // CHECK: nvgpu.ldmatrix

    %f16_dot = ttg.local_load %f16_shared : !ttg.memdesc<16x16xf16, #shared0, #smem> -> tensor<16x16xf16, #dot_operand_a>
    %i16_dot = ttg.local_load %i16_shared : !ttg.memdesc<16x16xi16, #shared0, #smem> -> tensor<16x16xi16, #dot_operand_b>

    // CHECK: llvm.sitofp %{{.*}} : i16 to f16

    %converted_i16 = arith.sitofp %i16_dot : tensor<16x16xi16, #dot_operand_b> to tensor<16x16xf16, #dot_operand_b>
    %cst0 = arith.constant dense<0.000000e+00> : tensor<16x16xf32, #mma>

    // CHECK: llvm.inline_asm
    // CHECK-SAME: mma.sync.aligned.m16n8k16.row.col.f32.f16.f16.f32
    // CHECK: llvm.inline_asm
    // CHECK-SAME: mma.sync.aligned.m16n8k16.row.col.f32.f16.f16.f32

    %out = tt.dot %f16_dot, %converted_i16, %cst0 : tensor<16x16xf16, #dot_operand_a> * tensor<16x16xf16, #dot_operand_b> -> tensor<16x16xf32, #mma>

    tt.return
  }
}

// -----

#mma = #ttg.nvidia_mma<{versionMajor = 2, versionMinor = 0, warpsPerCTA = [1, 1], instrShape = [16, 8]}>
#shared = #ttg.swizzled_shared<{vec = 4, perPhase = 1, maxPhase = 4, order = [1, 0]}>
#shared1 = #ttg.swizzled_shared<{vec = 8, perPhase = 1, maxPhase = 2, order = [1, 0]}>
#smem = #ttg.shared_memory
module attributes {ttg.global_scratch_memory_alignment = 1 : i32, ttg.global_scratch_memory_size = 0 : i32, "ttg.num-ctas" = 1 : i32, "ttg.num-warps" = 1 : i32, ttg.shared = 4096 : i32, ttg.target = "cuda:80", ttg.tensor_memory_size = 0 : i32, "ttg.threads-per-warp" = 32 : i32, "ttg.total-num-warps" = 1 : i32} {
  tt.func public @f64_mma_cvt() {
    %0 = ttg.local_alloc {allocation.offset = 0 : i32} : () -> !ttg.memdesc<16x16xf64, #shared, #smem, mutable>
    %1 = ttg.local_alloc {allocation.offset = 2048 : i32} : () -> !ttg.memdesc<16x16xf64, #shared1, #smem, mutable>

    %cst = arith.constant dense<0.000000e+00> : tensor<16x16xf64, #mma>

    %2 = ttg.local_load %0 : !ttg.memdesc<16x16xf64, #shared, #smem, mutable> -> tensor<16x16xf64, #ttg.dot_op<{opIdx = 0, parent = #mma, kWidth = 1}>>

    %3 = ttg.local_load %1 : !ttg.memdesc<16x16xf64, #shared1, #smem, mutable> -> tensor<16x16xf64, #ttg.dot_op<{opIdx = 1, parent = #mma, kWidth = 1}>>

    // CHECK: llvm.inline_asm
    // CHECK-SAME: mma.sync.aligned.m8n8k4.row.col.f64.f64.f64.f64
    // CHECK: llvm.inline_asm
    // CHECK-SAME: mma.sync.aligned.m8n8k4.row.col.f64.f64.f64.f64

    %out = tt.dot %2, %3, %cst, inputPrecision = tf32 : tensor<16x16xf64, #ttg.dot_op<{opIdx = 0, parent = #mma, kWidth = 1}>> * tensor<16x16xf64, #ttg.dot_op<{opIdx = 1, parent = #mma, kWidth = 1}>> -> tensor<16x16xf64, #mma>

    tt.return
  }
}


// -----

#blocked = #ttg.blocked<{sizePerThread = [2], threadsPerWarp = [32], warpsPerCTA = [8], order = [0]}>
#blocked1 = #ttg.blocked<{sizePerThread = [1], threadsPerWarp = [32], warpsPerCTA = [8], order = [0]}>
module attributes {"ttg.target" = "cuda:75", "ttg.num-ctas" = 1 : i32, "ttg.num-warps" = 8 : i32, "ttg.threads-per-warp" = 32 : i32} {
  // CHECK-LABEL: convert_single_element
  // CHECK-NOT: llvm.store
  // CHECK-NOT: llvm.load
  // CHECK: llvm.return
  tt.func public @convert_single_element() {
    %cst = arith.constant dense<1.000000e+03> : tensor<1xf32, #blocked1>
    %0 = ttg.convert_layout %cst : tensor<1xf32, #blocked1> -> tensor<1xf32, #blocked>
    tt.return
  }
}

// -----

#blocked = #ttg.blocked<{sizePerThread = [2], threadsPerWarp = [32], warpsPerCTA = [8], order = [0]}>
#blocked1 = #ttg.blocked<{sizePerThread = [1], threadsPerWarp = [32], warpsPerCTA = [8], order = [0]}>
module attributes {"ttg.target" = "cuda:75", "ttg.num-ctas" = 1 : i32, "ttg.num-warps" = 8 : i32, "ttg.threads-per-warp" = 32 : i32} {
  // CHECK-LABEL: convert_single_element_and_add
  // CHECK-NOT: llvm.store
  // CHECK-NOT: llvm.load
  // CHECK: llvm.insertvalue
  // CHECK: llvm.extractvalue
  tt.func public @convert_single_element_and_add() {
    %cst = arith.constant dense<1.000000e+03> : tensor<1xf32, #blocked1>
    %cst2 = arith.constant dense<1.000000e+03> : tensor<1xf32, #blocked>
    %0 = ttg.convert_layout %cst : tensor<1xf32, #blocked1> -> tensor<1xf32, #blocked>
    %1 = arith.addf %0, %cst2 : tensor<1xf32, #blocked>
    tt.return
  }
}

// -----

#shared = #ttg.swizzled_shared<{vec = 1, perPhase = 1, maxPhase = 1, order = [1, 0], CTAsPerCGA = [1, 1], CTASplitNum = [1, 1], CTAOrder = [1, 0]}>
#blocked = #ttg.blocked<{sizePerThread = [1, 8], threadsPerWarp = [8, 4], warpsPerCTA = [4, 1], order = [1, 0], CTAsPerCGA = [1, 1], CTASplitNum = [1, 1], CTAOrder = [1, 0]}>
#smem = #ttg.shared_memory
module attributes {"ttg.target" = "cuda:90", "ttg.num-ctas" = 1 : i32, "ttg.num-warps" = 4 : i32, "ttg.threads-per-warp" = 32 : i32} {
  // CHECK-LABEL: @vectorize_shmem_load
  // CHECK: llvm.load
  // CHECK-SAME: {alignment = 8 : i64} : !llvm.ptr<3> -> vector<2xi32>
  // CHECK-NOT: llvm.load
  tt.func public @vectorize_shmem_load(%shmem : !ttg.memdesc<16x16xi8, #shared, #smem>) {
    %0 = ttg.local_load %shmem : !ttg.memdesc<16x16xi8, #shared, #smem> -> tensor<16x16xi8, #blocked>
    tt.return
  }
}

// -----

#shared = #ttg.swizzled_shared<{vec = 1, perPhase = 1, maxPhase = 1, order = [1, 0], CTAsPerCGA = [1, 1], CTASplitNum = [1, 1], CTAOrder = [1, 0]}>
#blocked = #ttg.blocked<{sizePerThread = [1, 16], threadsPerWarp = [8, 4], warpsPerCTA = [8, 1], order = [1, 0], CTAsPerCGA = [1, 1], CTASplitNum = [1, 1], CTAOrder = [1, 0]}>
#smem = #ttg.shared_memory
module attributes {"ttg.target" = "cuda:90", "ttg.num-ctas" = 1 : i32, "ttg.num-warps" = 8 : i32, "ttg.threads-per-warp" = 32 : i32} {
  // CHECK-LABEL: @vectorize_shmem_store
  // CHECK-COUNT-4:  llvm.store {{.*}} {alignment = 16 : i64} : vector<4xi32>, !llvm.ptr<3>
  tt.func public @vectorize_shmem_store(%block : tensor<64x64xi32, #blocked>) {
    %0 = ttg.local_alloc %block : (tensor<64x64xi32, #blocked>) -> !ttg.memdesc<64x64xi32, #shared, #smem>
    tt.return
  }
}

// -----

#blocked0 = #ttg.blocked<{sizePerThread = [2], threadsPerWarp = [32], warpsPerCTA = [4], order = [0], CTAsPerCGA = [1], CTASplitNum = [1], CTAOrder = [0]}>
module attributes {"ttg.num-ctas" = 1 : i32, "ttg.num-warps" = 4 : i32} {
  // CHECK-LABEL: abs_is_int_min_poison
  // CHECK: %{{.*}} = "llvm.intr.abs"(%{{.*}}) <{is_int_min_poison = false}> : (i32) -> i32
  tt.func @abs_is_int_min_poison(%arg0 : tensor<256xi32, #blocked0>) {
    %abs = math.absi %arg0 : tensor<256xi32, #blocked0>
    tt.return
  }
}

// -----
#blocked = #ttg.blocked<{sizePerThread = [1, 8], threadsPerWarp = [1, 32], warpsPerCTA = [1, 8], order = [1, 0]}>
#shared = #ttg.swizzled_shared<{vec = 1, perPhase = 1, maxPhase = 1, order = [1, 0]}>
#smem = #ttg.shared_memory
module attributes {"ttg.target" = "cuda:80", "ttg.num-ctas" = 1 : i32, "ttg.num-warps" = 8 : i32, "ttg.threads-per-warp" = 32 : i32} {
  // CHECK-LABEL: test_local_load_bf16
  // CHECK: llvm.extractelement {{.*}} : vector<8xbf16>
  tt.func public @test_local_load_bf16() {
    %c0_i32 = arith.constant 0 : i32
    %19 = ttg.local_alloc : () -> !ttg.memdesc<1x1x2048xbf16, #shared, #smem, mutable>
    %22 = ttg.memdesc_index %19, %c0_i32 : !ttg.memdesc<1x1x2048xbf16, #shared, #smem, mutable> -> !ttg.memdesc<1x2048xbf16, #shared, #smem, mutable>
    %39 = ttg.local_load %22 : !ttg.memdesc<1x2048xbf16, #shared, #smem, mutable> -> tensor<1x2048xbf16, #blocked>
    %40 = arith.extf %39 : tensor<1x2048xbf16, #blocked> to tensor<1x2048xf32, #blocked>
    tt.return
  }
}

// -----
#blocked = #ttg.blocked<{sizePerThread = [1], threadsPerWarp = [32], warpsPerCTA = [4], order = [0]}>
#shared = #ttg.swizzled_shared<{vec = 1, perPhase = 1, maxPhase = 1, order = [0]}>
#smem = #ttg.shared_memory
module attributes {"ttg.num-ctas" = 1 : i32, "ttg.num-warps" = 4 : i32, ttg.target = "cuda:90", "ttg.threads-per-warp" = 32 : i32} {
  // CHECK-LABEL: test_local_store
  // CHECK: llvm.store
  tt.func public @test_local_store(%arg0: tensor<1xf32, #blocked>) {
    %c0_i32 = arith.constant 0 : i32
    %0 = ttg.local_alloc {allocation.offset = 0 : i32} : () -> !ttg.memdesc<1xf32, #shared, #smem, mutable>
    ttg.local_store %arg0, %0 : tensor<1xf32, #blocked> -> !ttg.memdesc<1xf32, #shared, #smem, mutable>
    tt.return
  }
}

// -----
#blocked = #ttg.blocked<{sizePerThread = [1, 1], threadsPerWarp = [1, 32], warpsPerCTA = [1, 4], order = [1, 0]}>
#blocked1 = #ttg.blocked<{sizePerThread = [1, 128], threadsPerWarp = [32, 1], warpsPerCTA = [4, 1], order = [0, 1]}>
#tmem = #ttng.tensor_memory_encoding<blockM = 128, blockN = 128, unpacked = true>
module attributes {"ttg.num-ctas" = 1 : i32, "ttg.num-warps" = 4 : i32, ttg.shared = 65544 : i32, ttg.target = "cuda:100", ttg.tensor_memory_size = 128 : i32, "ttg.threads-per-warp" = 32 : i32} {
  // CHECK-LABEL: @tensor_memory_st
  // CHECK: nvgpu.tensor_memory_base
  // CHECK: tcgen05.st.sync.aligned.32x32b.x128.b32
  // CHECK: nvvm.tcgen05.wait <store>
  tt.func public @tensor_memory_st(%arg0: !tt.ptr<f16>, %arg1: !tt.ptr<f16>, %arg2: !tt.ptr<f16>) {
    %cst_0 = arith.constant dense<0.000000e+00> : tensor<128x128xf32, #blocked1>
    %0 = ttng.tmem_alloc {tensor_memory_col_offset = 0 : i32, tensor_memory_row_offset = 0 : i32} : () -> !ttg.memdesc<128x128xf32, #tmem, #ttng.tensor_memory, mutable>
    %true = arith.constant true
    ttng.tmem_store %cst_0, %0, %true : tensor<128x128xf32, #blocked1> -> !ttg.memdesc<128x128xf32, #tmem, #ttng.tensor_memory, mutable>
    tt.return
  }
}

// -----

#blocked = #ttg.blocked<{sizePerThread = [1], threadsPerWarp = [32], warpsPerCTA = [4], order = [0]}>
#shared = #ttg.swizzled_shared<{vec = 1, perPhase = 1, maxPhase = 1, order = [0]}>
#smem = #ttg.shared_memory
module attributes {"ttg.num-ctas" = 1 : i32, "ttg.num-warps" = 4 : i32, ttg.target = "cuda:90", "ttg.threads-per-warp" = 32 : i32} {
  // CHECK-LABEL: test_local_store_subview
  // CHECK: llvm.store
  tt.func public @test_local_store_subview(%arg0: tensor<1xf32, #blocked>) {
    %c0_i32 = arith.constant 0 : i32
    %0 = ttg.local_alloc {allocation.offset = 0 : i32} : () -> !ttg.memdesc<1x1xf32, #shared, #smem, mutable>
    %sv = ttg.memdesc_index %0, %c0_i32 : !ttg.memdesc<1x1xf32, #shared, #smem, mutable> -> !ttg.memdesc<1xf32, #shared, #smem, mutable>
    ttg.local_store %arg0, %sv : tensor<1xf32, #blocked> -> !ttg.memdesc<1xf32, #shared, #smem, mutable>
    tt.return
  }
}

// -----

#blocked0 = #ttg.blocked<{sizePerThread = [1], threadsPerWarp = [32], warpsPerCTA = [4], order = [0], CTAsPerCGA = [1], CTASplitNum = [1], CTAOrder = [0]}>
module attributes {"ttg.num-ctas" = 1 : i32, "ttg.num-warps" = 4 : i32} {
  // CHECK-LABEL: print_ptr
  // CHECK: llvm.call @vprintf(%{{.*}}, %{{.*}}) : (!llvm.ptr, !llvm.ptr) -> i32
  tt.func @print_ptr(%arg0 : tensor<256x!tt.ptr<i32>, #blocked0>) {
    tt.print "ptr: " {hex = false, isSigned = array<i32: 0>} : %arg0 : tensor<256x!tt.ptr<i32>, #blocked0>
    tt.return
  }
}

// -----
#blocked0 = #ttg.blocked<{sizePerThread = [1], threadsPerWarp = [32], warpsPerCTA = [4], order = [0], CTAsPerCGA = [1], CTASplitNum = [1], CTAOrder = [0]}>
module attributes {"ttg.num-ctas" = 1 : i32, "ttg.num-warps" = 4 : i32} {
  // Test that %u format specifier is used if isSigned is false
  // CHECK: llvm.mlir.global internal constant @printfFormat_0("{{.*}}int32 tensor: %u{{.*}}")
  // CHECK-LABEL: print_int32_tensor_issigned_off
  // CHECK: llvm.call @vprintf(%{{.*}}, %{{.*}}) : (!llvm.ptr, !llvm.ptr) -> i32
  tt.func @print_int32_tensor_issigned_off(%arg0 : i32) {
    tt.print "int32 tensor: " {hex = false, isSigned = array<i32: 0>} : %arg0 : i32
    tt.return
  }
}

// -----
#blocked0 = #ttg.blocked<{sizePerThread = [1], threadsPerWarp = [32], warpsPerCTA = [4], order = [0], CTAsPerCGA = [1], CTASplitNum = [1], CTAOrder = [0]}>
module attributes {"ttg.num-ctas" = 1 : i32, "ttg.num-warps" = 4 : i32} {
  // Test that %i format specifier is used if isSigned is true
  // CHECK: llvm.mlir.global internal constant @printfFormat_0("{{.*}}int32 tensor: %i{{.*}}")
  // CHECK-LABEL: print_int32_tensor_issigned_on
  // CHECK: llvm.call @vprintf(%{{.*}}, %{{.*}}) : (!llvm.ptr, !llvm.ptr) -> i32
  tt.func @print_int32_tensor_issigned_on(%arg0 : i32) {
    tt.print "int32 tensor: " {hex = false, isSigned = array<i32: 1>} : %arg0 : i32
    tt.return
  }
}

// -----

#blocked = #ttg.blocked<{sizePerThread = [1], threadsPerWarp = [32], warpsPerCTA = [4], order = [0], CTAsPerCGA = [1], CTASplitNum = [1], CTAOrder = [0]}>
module attributes {"ttg.num-ctas" = 1 : i32, "ttg.num-warps" = 4 : i32} {
  tt.func @int32_to_bf16(%arg0: tensor<256xi32, #blocked>) {
    // CHECK-LABEL: @int32_to_bf16
    // CHECK: llvm.sitofp %{{.*}} : i32 to bf16
    %a = arith.sitofp %arg0 : tensor<256xi32, #blocked> to tensor<256xbf16, #blocked>
    tt.return
  }
}

// -----

#blocked = #ttg.blocked<{sizePerThread = [1], threadsPerWarp = [32], warpsPerCTA = [4], order = [0], CTAsPerCGA = [1], CTASplitNum = [1], CTAOrder = [0]}>
module attributes {"ttg.num-ctas" = 1 : i32, "ttg.num-warps" = 4 : i32} {
  tt.func @bf16_to_int32(%arg0: tensor<256xbf16, #blocked>) {
    // CHECK-LABEL: @bf16_to_int32
    // CHECK: llvm.fptosi %{{.*}} : bf16 to i32
    %a = arith.fptosi %arg0 : tensor<256xbf16, #blocked> to tensor<256xi32, #blocked>
    tt.return
  }
}

// -----

#blocked = #ttg.blocked<{sizePerThread = [1], threadsPerWarp = [32], warpsPerCTA = [4], order = [0]}>
// CHECK-DAG: llvm.mlir.global internal constant @assertFunc_0("unknown\00") {addr_space = 0 : i32}
// CHECK-DAG: llvm.mlir.global internal constant @assertFile_0("inner_call\00") {addr_space = 0 : i32}
// CHECK-DAG: llvm.mlir.global internal constant @assertMessage_0("assert text\00") {addr_space = 0 : i32}
// CHECK: llvm.call @__assertfail
// CHECK: nvvm.barrier0
module attributes {"ttg.num-ctas" = 1 : i32, "ttg.num-warps" = 4 : i32, ttg.target = "cuda:90", "ttg.threads-per-warp" = 32 : i32} {
  tt.func public @add_kernel(%arg0: tensor<1xi1, #blocked>) {
    tt.assert %arg0, "assert text" : tensor<1xi1, #blocked> loc(#loc5)
    tt.return
  }
}
#loc1 = loc("outer_call":33:8)
#loc2 = loc("top_func":47:8)
#loc3 = loc("inner_call":29:28)
#loc4 = loc(callsite(#loc3 at #loc1))
#loc5 = loc(callsite(#loc4 at #loc2))

// -----

#blocked = #ttg.blocked<{sizePerThread = [1, 1], threadsPerWarp = [32, 1], warpsPerCTA = [1, 4], order = [0, 1]}>
module attributes {"ttg.num-ctas" = 1 : i32, "ttg.num-warps" = 4 : i32, ttg.target = "cuda:90", "ttg.threads-per-warp" = 32 : i32} {
  tt.func public @log1pf_scan(%39: tensor<32x16xf32, #blocked>) {
    // CHECK: log1pf_scan
    // non-speculatable ops will introduce a cond_br; extern_elementwise with pure = true should be considered speculatable.
    // CHECK-NOT: llvm.cond_br
    %40 = "tt.scan"(%39) <{axis = 1 : i32, reverse = false}> ({
    ^bb0(%arg5: f32, %arg6: f32):
      %43 = tt.extern_elementwise %arg5 {libname = "", libpath = "", pure = true, symbol = "__nv_log1pf"} : (f32) -> f32
      %44 = arith.addf %43, %43 : f32
      tt.scan.return %44 : f32
    }) : (tensor<32x16xf32, #blocked>) -> tensor<32x16xf32, #blocked>
    tt.return
  }
}

// -----

// CHECK: inline_asm_pack
#blocked = #ttg.blocked<{sizePerThread = [16, 1], threadsPerWarp = [4, 8], warpsPerCTA = [1, 4], order = [0, 1]}>
module attributes {"ttg.num-ctas" = 1 : i32, "ttg.num-warps" = 4 : i32, ttg.target = "cuda:90", "ttg.threads-per-warp" = 32 : i32} {
  // check specifically for the case where asm has two results, pack > 1, and the result bitwidth is < 32
  tt.func public @inline_asm_pack(%80: tensor<64x64xi8, #blocked>) {
    // CHECK: llvm.inline_asm asm_dialect {{.*}} (vector<4xi8>) -> !llvm.struct<(vector<2xbf16>, vector<2xbf16>, vector<2xbf16>, vector<2xbf16>)>
    %83:2 = tt.elementwise_inline_asm "" {constraints = "=r,=r,=r,=r,r", packed_element = 4 : i32, pure = true} %80 : tensor<64x64xi8, #blocked> -> tensor<64x64xbf16, #blocked>, tensor<64x64xbf16, #blocked>
    tt.return
  }
}

// -----

#blocked = #ttg.blocked<{sizePerThread = [1, 1], threadsPerWarp = [8, 4], warpsPerCTA = [4, 1], order = [1, 0]}>
#blocked1 = #ttg.blocked<{sizePerThread = [1, 1], threadsPerWarp = [16, 2], warpsPerCTA = [4, 1], order = [1, 0]}>

module attributes {"ttg.num-ctas" = 1 : i32, "ttg.num-warps" = 4 : i32} {

tt.func @gather_in_shared(%arg0: tensor<16x4xi32, #blocked1>, %arg1: tensor<8x4xf32, #blocked>) {
  // CHECK-LABEL: gather_in_shared

  // CHECK: [[S0:%.*]] = llvm.extractvalue %arg1[0]

  // CHECK: [[SMEM_BASE:%.*]] = llvm.mlir.addressof @global_smem
  // CHECK-NEXT: [[SMEM:%.*]] = llvm.getelementptr [[SMEM_BASE]]
  // CHECK: store [[S0]]
  // CHECK-NEXT: nvvm.barrier0

  // CHECK: [[I0:%.*]] = llvm.extractvalue %arg0[0]

  // CHECK: [[IDX:%.*]] = llvm.add {{.*}}, [[I0]]
  // CHECK-NEXT: [[PTR:%.*]] = llvm.getelementptr [[SMEM]][[[IDX]]]
  // CHECK-NEXT: [[OUT0:%.*]] = llvm.load [[PTR]]

  // CHECK: insertvalue [[OUT0]], {{.*}}[0]

  %0 = tt.gather %arg1[%arg0] {axis = 0 : i32} : (tensor<8x4xf32, #blocked>, tensor<16x4xi32, #blocked1>) -> tensor<16x4xf32, #blocked1>
  tt.return
}

}

// -----

#mma = #ttg.nvidia_mma<{versionMajor = 2, warpsPerCTA = [4, 1], CTAsPerCGA = [1, 1], CTASplitNum = [1, 1], CTAOrder = [0, 1], instrShape = [1, 1]}>
#dot = #ttg.dot_op<{opIdx=0, parent=#mma, kWidth=1}>
#blocked = #ttg.blocked<{sizePerThread = [1, 1], threadsPerWarp = [16, 2], warpsPerCTA = [4, 1], order = [1, 0]}>

module attributes {"ttg.num-ctas" = 1 : i32, "ttg.num-warps" = 4 : i32} {

tt.func @gather_in_shared_dot_input(%arg0: tensor<16x4xi32, #blocked>, %arg1: tensor<8x4xf32, #dot>) {
  // CHECK-LABEL: gather_in_shared_dot_input

  // CHECK: [[S0:%.*]] = llvm.extractvalue %arg1[0]
  // CHECK: [[S1:%.*]] = llvm.extractvalue %arg1[1]
  // CHECK: [[S2:%.*]] = llvm.extractvalue %arg1[2]
  // CHECK: [[S3:%.*]] = llvm.extractvalue %arg1[3]

  // CHECK: [[SMEM_BASE:%.*]] = llvm.mlir.addressof @global_smem
  // CHECK-NEXT: [[SMEM:%.*]] = llvm.getelementptr [[SMEM_BASE]]
  // CHECK: store [[S0]]
  // CHECK: store [[S1]]
  // CHECK: store [[S2]]
  // CHECK: store [[S3]]
  // CHECK-NEXT: nvvm.barrier0

  // CHECK: [[I0:%.*]] = llvm.extractvalue %arg0[0]

  // CHECK: [[IDX:%.*]] = llvm.add {{.*}}, [[I0]]
  // CHECK-NEXT: [[PTR:%.*]] = llvm.getelementptr [[SMEM]][[[IDX]]]
  // CHECK-NEXT: [[OUT0:%.*]] = llvm.load [[PTR]]

  // CHECK: insertvalue [[OUT0]], {{.*}}[0]

  %0 = tt.gather %arg1[%arg0] {axis = 0 : i32} : (tensor<8x4xf32, #dot>, tensor<16x4xi32, #blocked>) -> tensor<16x4xf32, #blocked>
  tt.return
}

}

// -----

#mma = #ttg.nvidia_mma<{versionMajor = 2, versionMinor = 0, warpsPerCTA = [2, 2], instrShape = [16, 8]}>

module attributes {"ttg.num-ctas" = 1 : i32, "ttg.num-warps" = 4 : i32, ttg.shared = 3072 : i32, ttg.target = "cuda:80", "ttg.threads-per-warp" = 32 : i32} {

  tt.func public @ampere_s8_to_fp16_conversion_opIdx1(%1 : tensor<16x32xi8, #ttg.dot_op<{opIdx = 1, parent = #mma, kWidth = 4}>>) {
    // CHECK-LABEL: ampere_s8_to_fp16_conversion_opIdx1
    // CHECK: llvm.sitofp %{{.*}} : i8 to f16
    %2 = arith.sitofp %1 : tensor<16x32xi8, #ttg.dot_op<{opIdx = 1, parent = #mma, kWidth = 4}>> to tensor<16x32xf16, #ttg.dot_op<{opIdx = 1, parent = #mma, kWidth = 4}>>
    tt.return
}

}

// -----

#mma = #ttg.nvidia_mma<{versionMajor = 2, versionMinor = 0, warpsPerCTA = [2, 2], instrShape = [16, 8]}>

module attributes {"ttg.num-ctas" = 1 : i32, "ttg.num-warps" = 4 : i32, ttg.shared = 3072 : i32, ttg.target = "cuda:80", "ttg.threads-per-warp" = 32 : i32} {
  tt.func public @ampere_s8_to_fp16_conversion_opIdx0(%1 : tensor<32x16xi8, #ttg.dot_op<{opIdx = 0, parent = #mma, kWidth = 4}>>) {
    // CHECK-LABEL: @ampere_s8_to_fp16_conversion_opIdx0
    // CHECK: llvm.sitofp %{{.*}} : i8 to f16
    %2 = arith.sitofp %1 : tensor<32x16xi8, #ttg.dot_op<{opIdx = 0 , parent = #mma, kWidth = 4}>> to tensor<32x16xf16, #ttg.dot_op<{opIdx = 0, parent = #mma, kWidth = 4}>>
    tt.return
}

}

// -----

#mma = #ttg.nvidia_mma<{versionMajor = 2, versionMinor = 0, warpsPerCTA = [2, 4], instrShape = [16, 8]}>
module attributes {"ttg.num-warps" = 8 : i32, ttg.target = "cuda:120"} {
  // CHECK-LABEL: mmav2_e5m2_e5m2_fp16
  tt.func public @mmav2_e5m2_e5m2_fp16(%arg0: tensor<32x32xf8E5M2, #ttg.dot_op<{opIdx = 0, parent = #mma, kWidth = 4}>>, %arg1: tensor<32x32xf8E5M2, #ttg.dot_op<{opIdx = 1, parent = #mma, kWidth = 4}>>, %arg2: tensor<32x32xf16, #mma>) {
    // CHECK: mma.{{.*}}.col.f16.e5m2.e5m2.f16
    %0 = tt.dot %arg0, %arg1, %arg2 {maxNumImpreciseAcc = 1073741824 : i32} : tensor<32x32xf8E5M2, #ttg.dot_op<{opIdx = 0, parent = #mma, kWidth = 4}>> * tensor<32x32xf8E5M2, #ttg.dot_op<{opIdx = 1, parent = #mma, kWidth = 4}>> -> tensor<32x32xf16, #mma>
    tt.return
  }

  // CHECK-LABEL: mmav2_e5m2_e4m3_fp16
  tt.func public @mmav2_e5m2_e4m3_fp16(%arg0: tensor<32x32xf8E5M2, #ttg.dot_op<{opIdx = 0, parent = #mma, kWidth = 4}>>, %arg1: tensor<32x32xf8E4M3FN, #ttg.dot_op<{opIdx = 1, parent = #mma, kWidth = 4}>>, %arg2: tensor<32x32xf16, #mma>) {
    // CHECK: mma.{{.*}}.col.f16.e5m2.e4m3.f16
    %0 = tt.dot %arg0, %arg1, %arg2 {maxNumImpreciseAcc = 1073741824 : i32} : tensor<32x32xf8E5M2, #ttg.dot_op<{opIdx = 0, parent = #mma, kWidth = 4}>> * tensor<32x32xf8E4M3FN, #ttg.dot_op<{opIdx = 1, parent = #mma, kWidth = 4}>> -> tensor<32x32xf16, #mma>
    tt.return
  }

  // CHECK-LABEL: mmav2_e4m3_e5m2_fp16
  tt.func public @mmav2_e4m3_e5m2_fp16(%arg0: tensor<32x32xf8E4M3FN, #ttg.dot_op<{opIdx = 0, parent = #mma, kWidth = 4}>>, %arg1: tensor<32x32xf8E5M2, #ttg.dot_op<{opIdx = 1, parent = #mma, kWidth = 4}>>, %arg2: tensor<32x32xf16, #mma>) {
    // CHECK: mma.{{.*}}.col.f16.e4m3.e5m2.f16
    %0 = tt.dot %arg0, %arg1, %arg2 {maxNumImpreciseAcc = 1073741824 : i32} : tensor<32x32xf8E4M3FN, #ttg.dot_op<{opIdx = 0, parent = #mma, kWidth = 4}>> * tensor<32x32xf8E5M2, #ttg.dot_op<{opIdx = 1, parent = #mma, kWidth = 4}>> -> tensor<32x32xf16, #mma>
    tt.return
  }

  // CHECK-LABEL: mmav2_e4m3_e4m3_fp16
  tt.func public @mmav2_e4m3_e4m3_fp16(%arg0: tensor<32x32xf8E4M3FN, #ttg.dot_op<{opIdx = 0, parent = #mma, kWidth = 4}>>, %arg1: tensor<32x32xf8E4M3FN, #ttg.dot_op<{opIdx = 1, parent = #mma, kWidth = 4}>>, %arg2: tensor<32x32xf16, #mma>) {
    // CHECK: mma.{{.*}}.col.f16.e4m3.e4m3.f16
    %0 = tt.dot %arg0, %arg1, %arg2 {maxNumImpreciseAcc = 1073741824 : i32} : tensor<32x32xf8E4M3FN, #ttg.dot_op<{opIdx = 0, parent = #mma, kWidth = 4}>> * tensor<32x32xf8E4M3FN, #ttg.dot_op<{opIdx = 1, parent = #mma, kWidth = 4}>> -> tensor<32x32xf16, #mma>
    tt.return
  }
}

// -----

#blocked = #ttg.blocked<{sizePerThread = [1, 1, 16], threadsPerWarp = [4, 4, 2], warpsPerCTA = [8, 1, 1], order = [2, 1, 0]}>
#linear = #ttg.linear<{register = [[0, 0], [0, 0], [0, 0], [0, 0]], lane = [[0, 0], [0, 1], [0, 2], [1, 0], [2, 0]], warp = [[4, 0], [8, 0], [16, 0]], block = []}>

module attributes {"ttg.num-ctas" = 1 : i32, "ttg.num-warps" = 8 : i32, ttg.target = "cuda:90", "ttg.threads-per-warp" = 32 : i32} {

// CHECK-LABEL: expand_dims_linear_layout
tt.func private @expand_dims_linear_layout() -> tensor<1x4xi32, #linear> {
  %0 = tt.make_range {end = 4 : i32, start = 0 : i32} : tensor<4xi32, #ttg.slice<{dim = 0, parent = #linear}>>
  %1 = tt.expand_dims %0 {axis = 0 : i32} : tensor<4xi32, #ttg.slice<{dim = 0, parent = #linear}>> -> tensor<1x4xi32, #linear>
  // CHECK: return %{{.*}} : !llvm.struct<(i32, i32, i32, i32, i32, i32, i32, i32, i32, i32, i32, i32, i32, i32, i32, i32)>
  tt.return %1 : tensor<1x4xi32, #linear>
}

// CHECK-LABEL: reshape_linear_layout_broadcasting
tt.func private @reshape_linear_layout_broadcasting(%arg0: tensor<32x4xbf16, #linear>) -> tensor<32x4x1xbf16, #blocked> {
  // CHECK-COUNT-16: extractvalue
  // CHECK-COUNT-16: insertvalue
  %0 = tt.reshape %arg0 : tensor<32x4xbf16, #linear> -> tensor<32x4x1xbf16, #blocked>
  tt.return %0 : tensor<32x4x1xbf16, #blocked>
}

}


// -----

#linear1 = #ttg.linear<{register = [[0, 0, 0, 1], [0, 0, 1, 0], [0, 1, 0, 0], [16, 0, 0, 0], [32, 0, 0, 0], [64, 0, 0, 0]], lane = [[0, 0, 0, 0], [0, 0, 0, 0], [0, 0, 0, 0], [1, 0, 0, 0], [2, 0, 0, 0]], warp = [[4, 0, 0, 0], [8, 0, 0, 0]], block = []}>
#linear2 = #ttg.linear<{register = [[0, 0, 1], [0, 1, 0], [16, 0, 0], [32, 0, 0], [64, 0, 0]], lane = [[0, 0, 0], [0, 0, 0], [0, 0, 0], [1, 0, 0], [2, 0, 0]], warp = [[4, 0, 0], [8, 0, 0]], block = []}>
module attributes {"ttg.num-ctas" = 1 : i32, "ttg.num-warps" = 4 : i32, ttg.target = "cuda:90", "ttg.threads-per-warp" = 32 : i32} {
// CHECK-LABEL: split_linear
tt.func @split_linear(%arg : tensor<128x2x2x2xf32, #linear1>) {
  // CHECK: %[[E0:.+]] = llvm.extractvalue %{{.*}}[0]
  // CHECK: %[[E1:.+]] = llvm.extractvalue %{{.*}}[1]
  // CHECK: %[[E2:.+]] = llvm.extractvalue %{{.*}}[2]
  // CHECK: %[[E3:.+]] = llvm.extractvalue %{{.*}}[3]
  // CHECK: llvm.insertvalue %[[E0]], %{{.*}}[0]
  // CHECK: llvm.insertvalue %[[E2]], %{{.*}}[1]
  // CHECK: llvm.insertvalue %[[E1]], %{{.*}}[0]
  // CHECK: llvm.insertvalue %[[E3]], %{{.*}}[1]
  %outLHS, %outRHS = tt.split %arg : tensor<128x2x2x2xf32, #linear1> -> tensor<128x2x2xf32, #linear2>
  tt.return
}
}

// -----

#blocked = #ttg.blocked<{sizePerThread = [1, 64, 2], threadsPerWarp = [32, 1, 1], warpsPerCTA = [4, 1, 1], order = [0, 1, 2]}>
#blocked1 = #ttg.blocked<{sizePerThread = [1, 64], threadsPerWarp = [32, 1], warpsPerCTA = [4, 1], order = [0, 1]}>
module attributes {"ttg.num-ctas" = 1 : i32, "ttg.num-warps" = 4 : i32, "ttg.threads-per-warp" = 32 : i32} {
  // CHECK-LABEL: split_stride
  tt.func public @split_stride(%arg0: tensor<128x64x2xf32, #blocked>) {
  // CHECK: %[[E0:.+]] = llvm.extractvalue %{{.*}}[0]
  // CHECK: %[[E1:.+]] = llvm.extractvalue %{{.*}}[1]
  // CHECK: %[[E64:.+]] = llvm.extractvalue %{{.*}}[64]
  // CHECK: %[[E65:.+]] = llvm.extractvalue %{{.*}}[65]
  // CHECK: llvm.insertvalue %[[E0]], %{{.*}}[0]
  // CHECK: llvm.insertvalue %[[E1]], %{{.*}}[1]
  // CHECK: llvm.insertvalue %[[E64]], %{{.*}}[0]
  // CHECK: llvm.insertvalue %[[E65]], %{{.*}}[1]
    %outLHS, %outRHS = tt.split %arg0 : tensor<128x64x2xf32, #blocked> -> tensor<128x64xf32, #blocked1>
    tt.return
  }
}

// -----

#blocked = #ttg.blocked<{sizePerThread = [1, 64, 2], threadsPerWarp = [32, 1, 1], warpsPerCTA = [4, 1, 1], order = [0, 1, 2]}>
#blocked1 = #ttg.blocked<{sizePerThread = [1, 64], threadsPerWarp = [32, 1], warpsPerCTA = [4, 1], order = [0, 1]}>
module attributes {"ttg.num-ctas" = 1 : i32, "ttg.num-warps" = 4 : i32, "ttg.threads-per-warp" = 32 : i32} {
  // CHECK-LABEL: join_stride
  tt.func public @join_stride(%arg0: tensor<128x64xf32, #blocked1>, %arg1: tensor<128x64xf32, #blocked1>) {
  // CHECK: %[[A0:.+]] = llvm.extractvalue %{{.*}}[0]
  // CHECK: %[[A1:.+]] = llvm.extractvalue %{{.*}}[1]
  // CHECK: %[[B0:.+]] = llvm.extractvalue %{{.*}}[0]
  // CHECK: %[[B1:.+]] = llvm.extractvalue %{{.*}}[1]
  // CHECK: llvm.insertvalue %[[A0]], %{{.*}}[0]
  // CHECK: llvm.insertvalue %[[A1]], %{{.*}}[1]
  // CHECK: llvm.insertvalue %[[B0]], %{{.*}}[64]
  // CHECK: llvm.insertvalue %[[B1]], %{{.*}}[65]
    %r = tt.join %arg0, %arg1 : tensor<128x64xf32, #blocked1> -> tensor<128x64x2xf32, #blocked>
    tt.return
  }
}

// -----

#shared = #ttg.swizzled_shared<{vec = 1, perPhase = 1, maxPhase = 1, order = [0]}>

module attributes {"ttg.num-ctas" = 1 : i32, "ttg.num-warps" = 4 : i32, ttg.target = "cuda:100"} {

// CHECK-LABEL: @reinterpret_tensor_descriptor
tt.func private @reinterpret_tensor_descriptor(%arg0: !tt.ptr<i8, 0>) -> !tt.tensordesc<tensor<128x64xf16, #shared>> {
  // CHECK-NEXT: llvm.addrspacecast %arg0 : !llvm.ptr to !llvm.ptr
  %0 = ttng.reinterpret_tensor_descriptor %arg0 : !tt.ptr<i8, 0> to !tt.tensordesc<tensor<128x64xf16, #shared>>
  tt.return %0 : !tt.tensordesc<tensor<128x64xf16, #shared>>
}

}

// -----

#blocked2 = #ttg.blocked<{sizePerThread = [1], threadsPerWarp = [32], warpsPerCTA = [2], order = [0]}>

module attributes {"ttg.num-warps" = 4 : i32} {

// CHECK-LABEL: @partition_axis_info
tt.func @partition_axis_info(%arg0: !tt.ptr<i32>, %arg1: !tt.ptr<i32>) {
  ttg.warp_specialize(%arg0)
  default {
    ttg.warp_yield
  }
  partition0(%arg2: !tt.ptr<i32>) num_warps(2) {
    %splatted = tt.splat %arg2 : !tt.ptr<i32> -> tensor<256x!tt.ptr<i32>, #blocked2>
    %input = tt.load %splatted : tensor<256x!tt.ptr<i32>, #blocked2>
    ttg.warp_return
  } : (!tt.ptr<i32>) -> ()
  tt.return
}

}

// -----

#blocked = #ttg.blocked<{sizePerThread = [1], threadsPerWarp = [32], warpsPerCTA = [4], order = [0]}>
#shared = #ttg.swizzled_shared<{vec = 1, perPhase = 1, maxPhase = 1, order = [0]}>
#smem = #ttg.shared_memory
module attributes {"ttg.num-ctas" = 1 : i32, "ttg.num-warps" = 4 : i32, ttg.target = "cuda:90", "ttg.threads-per-warp" = 32 : i32} {
  // CHECK-LABEL: test_call_without_smem
  tt.func public @test_call_without_smem() attributes {allocation.offset = 0 : i32} {
    %cst = arith.constant dense<0.000000e+00> : tensor<1xf32, #blocked>
    %0 = ttg.local_alloc {allocation.offset = 0 : i32} : () -> !ttg.memdesc<1xf32, #shared, #smem, mutable>
    ttg.local_store %cst, %0 : tensor<1xf32, #blocked> -> !ttg.memdesc<1xf32, #shared, #smem, mutable>
    // CHECK: llvm.call @call_no_smem_usage(%{{.+}}, %{{.+}}) : (!llvm.ptr<3>, !llvm.ptr<1>) -> ()
    tt.call @call_no_smem_usage() : () -> ()
    tt.return
  }
<<<<<<< HEAD
  // CHECK: llvm.func internal @call_no_smem_usage(%arg0: !llvm.ptr<3>, %arg1: !llvm.ptr<1>)
  tt.func private @call_no_smem_usage() attributes {noinline = false} {
=======
  // CHECK: llvm.func internal @call_no_smem_usage(%arg0: !llvm.ptr<3>, %arg1: !llvm.ptr<1>, %arg2: !llvm.ptr<1>)
  tt.func private @call_no_smem_usage() {
>>>>>>> cfe3dd07
    tt.return
  }
}

// -----

#shared0 = #ttg.swizzled_shared<{vec = 1, perPhase = 1, maxPhase = 1, order = [1, 0]}>
#shared1 = #ttg.swizzled_shared<{vec = 2, perPhase = 2, maxPhase = 1, order = [1, 0]}>

module attributes {"ttg.num-warps" = 4 : i32, ttg.target = "cuda:90"} {

// CHECK-LABEL: @memdesc_reinterpret
tt.func private @memdesc_reinterpret(%arg0: !ttg.memdesc<4x1024xi8, #shared0, #ttg.shared_memory, mutable>) {
  // CHECK: [[BASE_PTR:%.*]] = llvm.extractvalue %arg0[0]
  // CHECK: [[C0:%.*]] = llvm.mlir.constant(0 : i32)
  ttg.memdesc_reinterpret %arg0 : !ttg.memdesc<4x1024xi8, #shared0, #ttg.shared_memory, mutable> -> !ttg.memdesc<4x4x4xi32, #shared1, #ttg.shared_memory, mutable>
  // CHECK: [[S0:%.*]] = llvm.mlir.undef
  // CHECK: [[S1:%.*]] = llvm.insertvalue [[BASE_PTR]], [[S0]][0]
  // CHECK: [[S2:%.*]] = llvm.insertvalue [[C0]], [[S1]][1]
  // CHECK: [[S3:%.*]] = llvm.insertvalue [[C0]], [[S2]][2]
  // CHECK: [[S4:%.*]] = llvm.insertvalue [[C0]], [[S3]][3]
  tt.return
}

}

// -----

#blocked = #ttg.blocked<{sizePerThread = [1, 1], threadsPerWarp = [1, 32], warpsPerCTA = [1, 4], order = [1, 0]}>
module attributes {"ttg.num-ctas" = 1 : i32, "ttg.num-warps" = 4 : i32} {
  // CHECK-LABEL: load_br
  tt.func @load_br(%arg0: tensor<16x4x!tt.ptr<i8>, #blocked>) {
    // CHECK: llvm.br
    cf.br ^bb1(%arg0 : tensor<16x4x!tt.ptr<i8>, #blocked>)
    ^bb1(%arg1: tensor<16x4x!tt.ptr<i8>, #blocked>):
    // CHECK: ld.global.b8
      %0 = tt.load %arg1 : tensor<16x4x!tt.ptr<i8>, #blocked>
      tt.return
  }
}

// -----


#blocked = #ttg.blocked<{sizePerThread = [4], threadsPerWarp = [32], warpsPerCTA = [4], order = [0]}>
module attributes {"ttg.num-warps" = 4 : i32, ttg.target = "cuda:90"} {
// CHECK-LABEL: @arith_constant_array
tt.func private @arith_constant_array() {
  // CHECK: %[[C0:.+]] = llvm.mlir.constant(0 : i32) : i32
  // CHECK: %[[C1:.+]] = llvm.mlir.constant(1 : i32) : i32
  // CHECK: %[[C2:.+]] = llvm.mlir.constant(2 : i32) : i32
  // CHECK: %[[C3:.+]] = llvm.mlir.constant(3 : i32) : i32
  // CHECK: %[[S0:.+]] = llvm.mlir.undef : !llvm.struct<(i32, i32, i32, i32)>
  // CHECK: %[[S1:.+]] = llvm.insertvalue %[[C0]], %[[S0]][0] : !llvm.struct<(i32, i32, i32, i32)>
  // CHECK: %[[S2:.+]] = llvm.insertvalue %[[C1]], %[[S1]][1] : !llvm.struct<(i32, i32, i32, i32)>
  // CHECK: %[[S3:.+]] = llvm.insertvalue %[[C2]], %[[S2]][2] : !llvm.struct<(i32, i32, i32, i32)>
  // CHECK: %[[S4:.+]] = llvm.insertvalue %[[C3]], %[[S3]][3] : !llvm.struct<(i32, i32, i32, i32)>
  %0 = arith.constant dense<[0, 1, 2, 3]> : tensor<4xi32, #blocked>
  tt.return
}
}

// -----


#blocked = #ttg.blocked<{sizePerThread = [4], threadsPerWarp = [32], warpsPerCTA = [4], order = [0]}>
module attributes {"ttg.num-warps" = 4 : i32, ttg.target = "cuda:90"} {
// CHECK-LABEL: @arith_constant_array
tt.func private @arith_constant_array() {
  // CHECK: %[[C0:.+]] = llvm.mlir.constant(0 : i32) : i32
  // CHECK: %[[C1:.+]] = llvm.mlir.constant(1 : i32) : i32
  // CHECK: %[[C2:.+]] = llvm.mlir.constant(2 : i32) : i32
  // CHECK: %[[C3:.+]] = llvm.mlir.constant(3 : i32) : i32
  // CHECK: %[[S0:.+]] = llvm.mlir.undef : !llvm.struct<(i32, i32, i32, i32)>
  // CHECK: %[[S1:.+]] = llvm.insertvalue %[[C0]], %[[S0]][0] : !llvm.struct<(i32, i32, i32, i32)>
  // CHECK: %[[S2:.+]] = llvm.insertvalue %[[C1]], %[[S1]][1] : !llvm.struct<(i32, i32, i32, i32)>
  // CHECK: %[[S3:.+]] = llvm.insertvalue %[[C2]], %[[S2]][2] : !llvm.struct<(i32, i32, i32, i32)>
  // CHECK: %[[S4:.+]] = llvm.insertvalue %[[C3]], %[[S3]][3] : !llvm.struct<(i32, i32, i32, i32)>
  %0 = arith.constant dense<[0, 1, 2, 3]> : tensor<4xi32, #blocked>
  tt.return
}
}

// -----


#blocked = #ttg.blocked<{sizePerThread = [4], threadsPerWarp = [32], warpsPerCTA = [4], order = [0]}>
module attributes {"ttg.num-warps" = 4 : i32, ttg.target = "cuda:90"} {
// CHECK-LABEL: @arith_constant_array
tt.func private @arith_constant_array() {
  // CHECK: %[[C0:.+]] = llvm.mlir.constant(0 : i32) : i32
  // CHECK: %[[C1:.+]] = llvm.mlir.constant(1 : i32) : i32
  // CHECK: %[[C2:.+]] = llvm.mlir.constant(2 : i32) : i32
  // CHECK: %[[C3:.+]] = llvm.mlir.constant(3 : i32) : i32
  // CHECK: %[[S0:.+]] = llvm.mlir.undef : !llvm.struct<(i32, i32, i32, i32)>
  // CHECK: %[[S1:.+]] = llvm.insertvalue %[[C0]], %[[S0]][0] : !llvm.struct<(i32, i32, i32, i32)>
  // CHECK: %[[S2:.+]] = llvm.insertvalue %[[C1]], %[[S1]][1] : !llvm.struct<(i32, i32, i32, i32)>
  // CHECK: %[[S3:.+]] = llvm.insertvalue %[[C2]], %[[S2]][2] : !llvm.struct<(i32, i32, i32, i32)>
  // CHECK: %[[S4:.+]] = llvm.insertvalue %[[C3]], %[[S3]][3] : !llvm.struct<(i32, i32, i32, i32)>
  %0 = arith.constant dense<[0, 1, 2, 3]> : tensor<4xi32, #blocked>
  tt.return
}
}

// -----

#blocked = #ttg.blocked<{sizePerThread = [1], threadsPerWarp = [32], warpsPerCTA = [8], order = [0]}>

module attributes {"ttg.num-ctas" = 1 : i32, "ttg.num-warps" = 8 : i32, ttg.target = "cuda:75", "ttg.threads-per-warp" = 32 : i32} {
  // CHECK-LABEL: fp16_to_fp32
  tt.func public @fp16_to_fp32(%arg0 : tensor<256xf16, #blocked>) {
    // CHECK: llvm.fpext %{{.*}} : f16 to f32
    %0 = tt.fp_to_fp %arg0 : tensor<256xf16, #blocked> -> tensor<256xf32, #blocked>
    tt.return
  }
}<|MERGE_RESOLUTION|>--- conflicted
+++ resolved
@@ -2498,13 +2498,8 @@
     tt.call @call_no_smem_usage() : () -> ()
     tt.return
   }
-<<<<<<< HEAD
   // CHECK: llvm.func internal @call_no_smem_usage(%arg0: !llvm.ptr<3>, %arg1: !llvm.ptr<1>)
-  tt.func private @call_no_smem_usage() attributes {noinline = false} {
-=======
-  // CHECK: llvm.func internal @call_no_smem_usage(%arg0: !llvm.ptr<3>, %arg1: !llvm.ptr<1>, %arg2: !llvm.ptr<1>)
   tt.func private @call_no_smem_usage() {
->>>>>>> cfe3dd07
     tt.return
   }
 }
