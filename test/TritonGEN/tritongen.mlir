// RUN: triton-opt %s -split-input-file -verify-diagnostics | FileCheck %s

llvm.func @triton_gen_special_regs() -> i32 {
  // CHECK-LABEL: triton_gen_special_regs
  // CHECK: triton_gen.workitem.id.x : i32
  %0 = triton_gen.workitem.id.x : i32
  // CHECK: triton_gen.workitem.id.y : i32
  %1 = triton_gen.workitem.id.y : i32
  // CHECK: triton_gen.workitem.id.z : i32
  %2 = triton_gen.workitem.id.z : i32
  // CHECK: triton_gen.workgroup.id.x : i32
  %3 = triton_gen.workgroup.id.x : i32
  // CHECK: triton_gen.workgroup.id.y : i32
  %4 = triton_gen.workgroup.id.y : i32
  // CHECK: triton_gen.workgroup.id.z : i32
  %5 = triton_gen.workgroup.id.z : i32
  // CHECK: triton_gen.workgroup.dim.x : i32
  %6 = triton_gen.workgroup.dim.x : i32
  // CHECK: triton_gen.workgroup.dim.y : i32
  %7 = triton_gen.workgroup.dim.y : i32
  // CHECK: triton_gen.workgroup.dim.z : i32
  %8 = triton_gen.workgroup.dim.z : i32
  // CHECK: triton_gen.grid.dim.x : i32
  %9 = triton_gen.grid.dim.x : i32
  // CHECK: triton_gen.grid.dim.y : i32
  %10 = triton_gen.grid.dim.y : i32
  // CHECK: triton_gen.grid.dim.z : i32
  %11 = triton_gen.grid.dim.z : i32
  llvm.return %0 : i32
}

llvm.func @triton_gen.barrier() {
  // CHECK-LABEL: triton_gen.barrier
  // CHECK: triton_gen.barrier
  triton_gen.barrier
  llvm.return
}

llvm.func @triton_gen.sub_group_shuffle() {
  // CHECK-LABEL: triton_gen.sub_group_shuffle
  %0 = llvm.mlir.constant(0 : i32) : i32
  // CHECK: %1 = triton_gen.sub_group_shuffle xor %0, %0 : i32 -> i32
  %1 = triton_gen.sub_group_shuffle xor %0, %0 : i32 -> i32
  // CHECK: %2 = triton_gen.sub_group_shuffle up %0, %0 : i32 -> i32
  %2 = triton_gen.sub_group_shuffle up %0, %0 : i32 -> i32
  // CHECK: %3 = triton_gen.sub_group_shuffle down %0, %0 : i32 -> i32
  %3 = triton_gen.sub_group_shuffle down %0, %0 : i32 -> i32
  // CHECK: %4 = triton_gen.sub_group_shuffle idx %0, %0 : i32 -> i32
  %4 = triton_gen.sub_group_shuffle idx %0, %0 : i32 -> i32
  %5 = llvm.mlir.constant(0 : i8) : i8
  // CHECK: %6 = triton_gen.sub_group_shuffle xor %5, %0 : i8 -> i8
  %6 = triton_gen.sub_group_shuffle xor %5, %0 : i8 -> i8
  %7 = llvm.mlir.constant(0 : i16) : i16
  // CHECK: %8 = triton_gen.sub_group_shuffle xor %7, %0 : i16 -> i16
  %8 = triton_gen.sub_group_shuffle xor %7, %0 : i16 -> i16
  %9 = llvm.mlir.constant(0 : i64) : i64
  // CHECK: %10 = triton_gen.sub_group_shuffle xor %9, %0 : i64 -> i64
  %10 = triton_gen.sub_group_shuffle xor %9, %0 : i64 -> i64
  %11 = llvm.mlir.constant(0.0 : f16) : f16
  // CHECK: %12 = triton_gen.sub_group_shuffle xor %11, %0 : f16 -> f16
  %12 = triton_gen.sub_group_shuffle xor %11, %0 : f16 -> f16
  %13 = llvm.mlir.constant(0.0 : f32) : f32
  // CHECK: %14 = triton_gen.sub_group_shuffle xor %13, %0 : f32 -> f32
  %14 = triton_gen.sub_group_shuffle xor %13, %0 : f32 -> f32
  %15 = llvm.mlir.constant(0.0 : f64) : f64
  // CHECK: %16 = triton_gen.sub_group_shuffle xor %15, %0 : f64 -> f64
  %16 = triton_gen.sub_group_shuffle xor %15, %0 : f64 -> f64
  llvm.return
}

llvm.func @triton_gen.fptofp(%a: f32, %b: f16) {
  // CHECK-LABEL: triton_gen.fptofp
  // CHECK:      %0 = triton_gen.fptofp %arg0 {roundingMode = rte} : f32 to f16
  // CHECK-NEXT: %1 = triton_gen.fptofp %arg0 {roundingMode = rtn} : f32 to f16
  // CHECK-NEXT: %2 = triton_gen.fptofp %arg0 {roundingMode = rtp} : f32 to f16
  // CHECK-NEXT: %3 = triton_gen.fptofp %arg0 {roundingMode = rtz} : f32 to f16
  // CHECK-NEXT: %4 = triton_gen.fptofp %arg1 {roundingMode = rte} : f16 to f32
  // CHECK-NEXT: %5 = triton_gen.fptofp %arg1 {roundingMode = rtn} : f16 to f32
  // CHECK-NEXT: %6 = triton_gen.fptofp %arg1 {roundingMode = rtp} : f16 to f32
  // CHECK-NEXT: %7 = triton_gen.fptofp %arg1 {roundingMode = rtz} : f16 to f32
  // CHECK-NEXT: %8 = triton_gen.fptofp %arg1 : f16 to f32
  %0 = triton_gen.fptofp %a {roundingMode = rte} : f32 to f16
  %1 = triton_gen.fptofp %a {roundingMode = rtn} : f32 to f16
  %2 = triton_gen.fptofp %a {roundingMode = rtp} : f32 to f16
  %3 = triton_gen.fptofp %a {roundingMode = rtz} : f32 to f16
  %4 = triton_gen.fptofp %b {roundingMode = rte} : f16 to f32
  %5 = triton_gen.fptofp %b {roundingMode = rtn} : f16 to f32
  %6 = triton_gen.fptofp %b {roundingMode = rtp} : f16 to f32
  %7 = triton_gen.fptofp %b {roundingMode = rtz} : f16 to f32
  %8 = triton_gen.fptofp %b : f16 to f32
  llvm.return
}

<<<<<<< HEAD
llvm.func @triton_gen.2Dblockload(%ptr : !llvm.ptr, %base_width : i32, %base_height : i32, %base_pitch : i32, %x : i32, %y : i32) {
  // CHECK: %0 = triton_gen.2Dblockload %arg0, %arg1, %arg2, %arg3, %arg4, %arg5 {elem_size_in_bits = 16, tile_width = 16, tile_height = 16, v_blocks = 1, transpose = false, vnni_transform = false} : (!llvm.ptr, i32, i32, i32, i32, i32) -> vector<16xf16>
  %0 = triton_gen.2Dblockload %ptr, %base_width, %base_height, %base_pitch, %x, %y {elem_size_in_bits=16, tile_width=16, tile_height=16, v_blocks=1, transpose=false, vnni_transform=false} : (!llvm.ptr, i32, i32, i32, i32, i32) -> vector<16xf16>
  llvm.return
}

llvm.func @triton_gen.2Dblockstore(%ptr : !llvm.ptr, %base_width : i32, %base_height : i32, %base_pitch : i32, %x : i32, %y : i32, %stored_val : vector<8xf32>) {
  // CHECK: triton_gen.2Dblockstore %arg0, %arg1, %arg2, %arg3, %arg4, %arg5, %arg6 {elem_size_in_bits = 32, tile_width = 8, tile_height = 8, v_blocks = 1, transpose = false, vnni_transform = false} : (!llvm.ptr, i32, i32, i32, i32, i32, vector<8xf32>)
  triton_gen.2Dblockstore %ptr, %base_width, %base_height, %base_pitch, %x, %y, %stored_val {elem_size_in_bits=32, tile_width=8, tile_height=8, v_blocks=1, transpose=false, vnni_transform=false} : (!llvm.ptr, i32, i32, i32, i32, i32, vector<8xf32>)
=======
llvm.func @triton_gen.dpas(%c : vector<8xi32>, %a : vector<16xi8>, %b : vector<32xi8>) {
  // CHECK: %0 = triton_gen.dpas %arg0, %arg1, %arg2 {pa = s8, pb = s8, rc = 8} : (vector<8xi32>, vector<16xi8>, vector<32xi8>) -> vector<8xi32>
  %0 = triton_gen.dpas %c, %a, %b {pa=s8, pb=s8, rc=8} : (vector<8xi32>, vector<16xi8>, vector<32xi8>) -> vector<8xi32>
>>>>>>> 804dbeb2
  llvm.return
}<|MERGE_RESOLUTION|>--- conflicted
+++ resolved
@@ -91,7 +91,12 @@
   llvm.return
 }
 
-<<<<<<< HEAD
+llvm.func @triton_gen.dpas(%c : vector<8xi32>, %a : vector<16xi8>, %b : vector<32xi8>) {
+  // CHECK: %0 = triton_gen.dpas %arg0, %arg1, %arg2 {pa = s8, pb = s8, rc = 8} : (vector<8xi32>, vector<16xi8>, vector<32xi8>) -> vector<8xi32>
+  %0 = triton_gen.dpas %c, %a, %b {pa=s8, pb=s8, rc=8} : (vector<8xi32>, vector<16xi8>, vector<32xi8>) -> vector<8xi32>
+  llvm.return
+}
+
 llvm.func @triton_gen.2Dblockload(%ptr : !llvm.ptr, %base_width : i32, %base_height : i32, %base_pitch : i32, %x : i32, %y : i32) {
   // CHECK: %0 = triton_gen.2Dblockload %arg0, %arg1, %arg2, %arg3, %arg4, %arg5 {elem_size_in_bits = 16, tile_width = 16, tile_height = 16, v_blocks = 1, transpose = false, vnni_transform = false} : (!llvm.ptr, i32, i32, i32, i32, i32) -> vector<16xf16>
   %0 = triton_gen.2Dblockload %ptr, %base_width, %base_height, %base_pitch, %x, %y {elem_size_in_bits=16, tile_width=16, tile_height=16, v_blocks=1, transpose=false, vnni_transform=false} : (!llvm.ptr, i32, i32, i32, i32, i32) -> vector<16xf16>
@@ -101,10 +106,5 @@
 llvm.func @triton_gen.2Dblockstore(%ptr : !llvm.ptr, %base_width : i32, %base_height : i32, %base_pitch : i32, %x : i32, %y : i32, %stored_val : vector<8xf32>) {
   // CHECK: triton_gen.2Dblockstore %arg0, %arg1, %arg2, %arg3, %arg4, %arg5, %arg6 {elem_size_in_bits = 32, tile_width = 8, tile_height = 8, v_blocks = 1, transpose = false, vnni_transform = false} : (!llvm.ptr, i32, i32, i32, i32, i32, vector<8xf32>)
   triton_gen.2Dblockstore %ptr, %base_width, %base_height, %base_pitch, %x, %y, %stored_val {elem_size_in_bits=32, tile_width=8, tile_height=8, v_blocks=1, transpose=false, vnni_transform=false} : (!llvm.ptr, i32, i32, i32, i32, i32, vector<8xf32>)
-=======
-llvm.func @triton_gen.dpas(%c : vector<8xi32>, %a : vector<16xi8>, %b : vector<32xi8>) {
-  // CHECK: %0 = triton_gen.dpas %arg0, %arg1, %arg2 {pa = s8, pb = s8, rc = 8} : (vector<8xi32>, vector<16xi8>, vector<32xi8>) -> vector<8xi32>
-  %0 = triton_gen.dpas %c, %a, %b {pa=s8, pb=s8, rc=8} : (vector<8xi32>, vector<16xi8>, vector<32xi8>) -> vector<8xi32>
->>>>>>> 804dbeb2
   llvm.return
 }