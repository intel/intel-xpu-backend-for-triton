--- conflicted
+++ resolved
@@ -196,69 +196,7 @@
 
 // -----
 
-<<<<<<< HEAD
-// CHECK-DAG: llvm.func spir_funccc @_Z21sub_group_shuffle_xordj(f64, i32) -> f64 attributes {passthrough = ["convergent", "nounwind", "willreturn"]}
-// CHECK-DAG: llvm.func spir_funccc @_Z21sub_group_shuffle_xorfj(f32, i32) -> f32 attributes {passthrough = ["convergent", "nounwind", "willreturn"]}
-// CHECK-DAG: llvm.func spir_funccc @_Z21sub_group_shuffle_xorDhj(f16, i32) -> f16 attributes {passthrough = ["convergent", "nounwind", "willreturn"]}
-// CHECK-DAG: llvm.func spir_funccc @_Z21sub_group_shuffle_xorlj(i64, i32) -> i64 attributes {passthrough = ["convergent", "nounwind", "willreturn"]}
-// CHECK-DAG: llvm.func spir_funccc @_Z21sub_group_shuffle_xorsj(i16, i32) -> i16 attributes {passthrough = ["convergent", "nounwind", "willreturn"]}
-// CHECK-DAG: llvm.func spir_funccc @_Z21sub_group_shuffle_xorcj(i8, i32) -> i8 attributes {passthrough = ["convergent", "nounwind", "willreturn"]}
-// CHECK-DAG: llvm.func spir_funccc @_Z17sub_group_shuffleij(i32, i32) -> i32 attributes {passthrough = ["convergent", "nounwind", "willreturn"]}
-// CHECK-DAG: llvm.func spir_funccc @_Z22sub_group_shuffle_downij(i32, i32) -> i32 attributes {passthrough = ["convergent", "nounwind", "willreturn"]}
-// CHECK-DAG: llvm.func spir_funccc @_Z20sub_group_shuffle_upij(i32, i32) -> i32 attributes {passthrough = ["convergent", "nounwind", "willreturn"]}
-// CHECK-DAG: llvm.func spir_funccc @_Z21sub_group_shuffle_xorij(i32, i32) -> i32 attributes {passthrough = ["convergent", "nounwind", "willreturn"]}
-
-llvm.func @triton_gen.sub_group_shuffle() {
-  // CHECK-LABEL: triton_gen.sub_group_shuffle
-  %0 = llvm.mlir.constant(0 : i32) : i32
-  // CHECK: [[ZERO:%.*]] = llvm.mlir.constant(0 : i32) : i32
-  // CHECK: llvm.call spir_funccc @_Z21sub_group_shuffle_xorij([[ZERO]], [[ZERO]]) {{.*}} : (i32, i32) -> i32
-  // CHECK: llvm.call spir_funccc @_Z20sub_group_shuffle_upij([[ZERO]], [[ZERO]]) {{.*}} : (i32, i32) -> i32
-  // CHECK: llvm.call spir_funccc @_Z22sub_group_shuffle_downij([[ZERO]], [[ZERO]]) {{.*}} : (i32, i32) -> i32
-  // CHECK: llvm.call spir_funccc @_Z17sub_group_shuffleij([[ZERO]], [[ZERO]]) {{.*}} : (i32, i32) -> i32
-  %1 = triton_gen.sub_group_shuffle xor %0, %0 : i32
-  %2 = triton_gen.sub_group_shuffle up %0, %0 : i32
-  %3 = triton_gen.sub_group_shuffle down %0, %0 : i32
-  %4 = triton_gen.sub_group_shuffle idx %0, %0 : i32
-
-  // CHECK: [[ZERO1:%.*]] = llvm.mlir.constant(0 : i8) : i8
-  // CHECK: llvm.call spir_funccc @_Z21sub_group_shuffle_xorcj([[ZERO1]], [[ZERO]]) {{.*}} : (i8, i32) -> i8
-  %5 = llvm.mlir.constant(0 : i8) : i8
-  %6 = triton_gen.sub_group_shuffle xor %5, %0 : i8
-
-  // CHECK: [[ZERO2:%.*]] = llvm.mlir.constant(0 : i16) : i16
-  // CHECK: llvm.call spir_funccc @_Z21sub_group_shuffle_xorsj([[ZERO2]], [[ZERO]]) {{.*}} : (i16, i32) -> i16
-  %7 = llvm.mlir.constant(0 : i16) : i16
-  %8 = triton_gen.sub_group_shuffle xor %7, %0 : i16
-
-  // CHECK: [[ZERO3:%.*]] = llvm.mlir.constant(0 : i64) : i64
-  // CHECK: llvm.call spir_funccc @_Z21sub_group_shuffle_xorlj([[ZERO3]], [[ZERO]]) {{.*}} : (i64, i32) -> i64
-  %9 = llvm.mlir.constant(0 : i64) : i64
-  %10 = triton_gen.sub_group_shuffle xor %9, %0 : i64
-
-  // CHECK: [[ZERO4:%.*]] = llvm.mlir.constant(0.000000e+00 : f16) : f16
-  // CHECK: llvm.call spir_funccc @_Z21sub_group_shuffle_xorDhj([[ZERO4]], [[ZERO]]) {{.*}} : (f16, i32) -> f16
-  %11 = llvm.mlir.constant(0.0 : f16) : f16
-  %12 = triton_gen.sub_group_shuffle xor %11, %0 : f16
-
-  // CHECK: [[ZERO5:%.*]] = llvm.mlir.constant(0.000000e+00 : f32) : f32
-  // CHECK: llvm.call spir_funccc @_Z21sub_group_shuffle_xorfj([[ZERO5]], [[ZERO]]) {{.*}} : (f32, i32) -> f32
-  %13 = llvm.mlir.constant(0.0 : f32) : f32
-  %14 = triton_gen.sub_group_shuffle xor %13, %0 : f32
-
-  // CHECK: [[ZERO6:%.*]] = llvm.mlir.constant(0.000000e+00 : f64) : f64
-  // CHECK: llvm.call spir_funccc @_Z21sub_group_shuffle_xordj([[ZERO6]], [[ZERO]]) {{.*}} : (f64, i32) -> f64
-  %15 = llvm.mlir.constant(0.0 : f64) : f64
-  %16 = triton_gen.sub_group_shuffle xor %15, %0 : f64
-  llvm.return
-}
-
-// -----
-
 // CHECK: llvm.func spir_funccc @_Z36intel_sub_group_i8_i8_matrix_mad_k32Dv8_sDv8_iS0_(vector<8xi16>, vector<8xi32>, vector<8xi32>) -> vector<8xi32> attributes {passthrough = ["convergent", "nounwind", "willreturn", ["memory", "0"]]}
-=======
-// CHECK: llvm.func spir_funccc @_Z36intel_sub_group_i8_i8_matrix_mad_k32Dv8_sDv8_iS0_(vector<8xi16>, vector<8xi32>, vector<8xi32>) -> vector<8xi32> attributes {passthrough = ["convergent", "nofree", "nounwind", "willreturn", ["memory", "0"]]}
->>>>>>> 5297206a
 
 llvm.func @triton_gen.dpas.i8(%c : vector<8xi32>, %a : vector<8xi16>, %b : vector<8xi32>) {
   // CHECK:     llvm.func @triton_gen.dpas.i8(%arg0: vector<8xi32>, %arg1: vector<8xi16>, %arg2: vector<8xi32>) {
