// RUN: triton-opt -convert-tritongen-to-llvm -split-input-file %s | FileCheck %s

// CHECK-DAG: llvm.func spir_funccc @_Z16get_sub_group_idv() -> i32 attributes {memory_effects = #llvm.memory_effects<other = none, argMem = none, inaccessibleMem = none>, no_unwind, passthrough = ["nosync"], will_return}

llvm.func @gen_special_regs() -> i32 {
  // CHECK-LABEL: gen_special_regs

  // CHECK: llvm.call spir_funccc @_Z16get_sub_group_idv() {{.*}} : () -> i32
  %1 = triton_gen.subgroup.id : i32

  // CHECK: llvm.call spir_funccc @_Z22get_sub_group_local_idv() {{.*}} : () -> i32
  %14 = triton_gen.subgroup.local.id : i32

  llvm.return %1 : i32
}

// -----

// CHECK: llvm.func spir_funccc @_Z7barrierj(i32) attributes {convergent, no_unwind, will_return}

llvm.func @triton_gen.barrier() {
  // CHECK-LABEL: triton_gen.barrier
  // CHECK: [[LOCAL:%.*]] = llvm.mlir.constant(1 : i32) : i32
  // CHECK: llvm.call spir_funccc @_Z7barrierj([[LOCAL]]) {{.*}} : (i32) -> ()
  // CHECK: [[GLOBAL:%.*]] = llvm.mlir.constant(2 : i32) : i32
  // CHECK: llvm.call spir_funccc @_Z7barrierj([[GLOBAL]]) {{.*}} : (i32) -> ()
  triton_gen.barrier {mem_fence=Local}
  triton_gen.barrier {mem_fence=Global}
  llvm.return
}

// -----

// CHECK-DAG: llvm.func spir_funccc @_Z31intel_work_group_barrier_arriveii(i32, i32) attributes {convergent, no_unwind, will_return}
// CHECK-DAG: llvm.func spir_funccc @_Z29intel_work_group_barrier_waitii(i32, i32) attributes {convergent, no_unwind, will_return}

llvm.func @triton_gen.split_barrier() {
  // CHECK-LABEL: triton_gen.split_barrier() {
  // CHECK-DAG: [[ZERO:%.*]] = llvm.mlir.constant(0 : i32) : i32
  // CHECK-DAG: [[ONE:%.*]] = llvm.mlir.constant(1 : i32) : i32
  // CHECK:     llvm.call spir_funccc @_Z31intel_work_group_barrier_arriveii([[ZERO]], [[ONE]]) {{.*}} : (i32, i32) -> ()
  // CHECK-DAG: [[ZERO:%.*]] = llvm.mlir.constant(0 : i32) : i32
  // CHECK-DAG: [[ONE:%.*]] = llvm.mlir.constant(1 : i32) : i32
  // CHECK:     llvm.call spir_funccc @_Z29intel_work_group_barrier_waitii([[ZERO]], [[ONE]]) {{.*}} : (i32, i32) -> ()
  triton_gen.split_barrier_signal {mem_fence=None, mem_scope=WorkGroup}
  triton_gen.split_barrier_wait {mem_fence=None, mem_scope=WorkGroup}
  llvm.return
}

// -----

// CHECK-DAG: llvm.func spir_funccc @llvm.genx.GenISA.threadgroupnamedbarriers.signal.i32.i32(i32, i32) attributes {convergent, no_unwind, will_return}
// CHECK-DAG: llvm.func spir_funccc @llvm.genx.GenISA.threadgroupnamedbarriers.wait.i32(i32) attributes {convergent, no_unwind, will_return}

llvm.func @triton_gen.named_barrier(%barrier_id : i32, %thread_group_count : i32) {
  // CHECK-LABEL: triton_gen.named_barrier(%arg0: i32, %arg1: i32) {
  // CHECK:       llvm.call spir_funccc @llvm.genx.GenISA.threadgroupnamedbarriers.signal.i32.i32(%arg0, %arg1) {{.*}} : (i32, i32) -> ()
  // CHECK-NEXT:  llvm.call spir_funccc @llvm.genx.GenISA.threadgroupnamedbarriers.wait.i32(%arg0) {{.*}} : (i32) -> ()
  triton_gen.named_barrier_signal %barrier_id, %thread_group_count : (i32, i32)
  triton_gen.named_barrier_wait %barrier_id : i32
  llvm.return
}

// -----

// CHECK-DAG: llvm.func spir_funccc @_Z30sub_group_clustered_reduce_addij(i32, i32) -> i32 attributes {convergent, no_unwind, will_return}
// CHECK-DAG: llvm.func spir_funccc @_Z30sub_group_clustered_reduce_mulij(i32, i32) -> i32 attributes {convergent, no_unwind, will_return}
// CHECK-DAG: llvm.func spir_funccc @_Z30sub_group_clustered_reduce_maxij(i32, i32) -> i32 attributes {convergent, no_unwind, will_return}
// CHECK-DAG: llvm.func spir_funccc @_Z30sub_group_clustered_reduce_minij(i32, i32) -> i32 attributes {convergent, no_unwind, will_return}
// CHECK-DAG: llvm.func spir_funccc @_Z30sub_group_clustered_reduce_andij(i32, i32) -> i32 attributes {convergent, no_unwind, will_return}
// CHECK-DAG: llvm.func spir_funccc @_Z29sub_group_clustered_reduce_orij(i32, i32) -> i32 attributes {convergent, no_unwind, will_return}
// CHECK-DAG: llvm.func spir_funccc @_Z30sub_group_clustered_reduce_xorij(i32, i32) -> i32 attributes {convergent, no_unwind, will_return}

module attributes {
  spirv.target_env = #spirv.target_env<#spirv.vce<v1.4, [Kernel, Addresses, GroupNonUniformShuffle, Int64], []>, #spirv.resource_limits<subgroup_size = 32>>
} {
  llvm.func @triton_gen.sub_group_reduce() {
    %0 = llvm.mlir.constant(0 : i32) : i32
    // CHECK: [[VAL:%.*]] = llvm.mlir.constant(0 : i32) : i32
    // CHECK: [[SIZE:%.*]] = llvm.mlir.constant(16 : i32) : i32
    // CHECK: llvm.call spir_funccc @_Z30sub_group_clustered_reduce_addij([[VAL]], [[SIZE]]) {{.*}} : (i32, i32) -> i32
    %1 = triton_gen.sub_group_reduce add %0 {size = 16} : i32
    // CHECK: [[SIZE:%.*]] = llvm.mlir.constant(16 : i32) : i32
    // CHECK: llvm.call spir_funccc @_Z30sub_group_clustered_reduce_mulij([[VAL]], [[SIZE]]) {{.*}} : (i32, i32) -> i32
    %2 = triton_gen.sub_group_reduce mul %0 {size = 16} : i32
    // CHECK: [[SIZE:%.*]] = llvm.mlir.constant(16 : i32) : i32
    // CHECK: llvm.call spir_funccc @_Z30sub_group_clustered_reduce_minij([[VAL]], [[SIZE]]) {{.*}} : (i32, i32) -> i32
    %3 = triton_gen.sub_group_reduce min %0 {size = 16} : i32
    // CHECK: [[SIZE:%.*]] = llvm.mlir.constant(16 : i32) : i32
    // CHECK: llvm.call spir_funccc @_Z30sub_group_clustered_reduce_maxij([[VAL]], [[SIZE]]) {{.*}} : (i32, i32) -> i32
    %4 = triton_gen.sub_group_reduce max %0 {size = 16} : i32
    // CHECK: [[SIZE:%.*]] = llvm.mlir.constant(16 : i32) : i32
    // CHECK: llvm.call spir_funccc @_Z30sub_group_clustered_reduce_andij([[VAL]], [[SIZE]]) {{.*}} : (i32, i32) -> i32
    %5 = triton_gen.sub_group_reduce and %0 {size = 16} : i32
    // CHECK: [[SIZE:%.*]] = llvm.mlir.constant(16 : i32) : i32
    // CHECK: llvm.call spir_funccc @_Z29sub_group_clustered_reduce_orij([[VAL]], [[SIZE]]) {{.*}} : (i32, i32) -> i32
    %6 = triton_gen.sub_group_reduce or %0 {size = 16} : i32
    // CHECK: [[SIZE:%.*]] = llvm.mlir.constant(16 : i32) : i32
    // CHECK: llvm.call spir_funccc @_Z30sub_group_clustered_reduce_xorij([[VAL]], [[SIZE]]) {{.*}} : (i32, i32) -> i32
    %7 = triton_gen.sub_group_reduce xor %0 {size = 16} : i32
    llvm.return
  }
}

// -----

// CHECK-DAG: llvm.func spir_funccc @_Z32sub_group_non_uniform_reduce_addi(i32) -> i32
// CHECK-DAG: llvm.func spir_funccc @_Z32sub_group_non_uniform_reduce_muli(i32) -> i32
// CHECK-DAG: llvm.func spir_funccc @_Z32sub_group_non_uniform_reduce_mini(i32) -> i32
// CHECK-DAG: llvm.func spir_funccc @_Z32sub_group_non_uniform_reduce_maxi(i32) -> i32
// CHECK-DAG: llvm.func spir_funccc @_Z32sub_group_non_uniform_reduce_andi(i32) -> i32
// CHECK-DAG: llvm.func spir_funccc @_Z31sub_group_non_uniform_reduce_ori(i32) -> i32
// CHECK-DAG: llvm.func spir_funccc @_Z32sub_group_non_uniform_reduce_xori(i32) -> i32

module attributes {
  spirv.target_env = #spirv.target_env<#spirv.vce<v1.4, [Kernel, Addresses, GroupNonUniformShuffle, Int64], []>, #spirv.resource_limits<subgroup_size = 16>>
} {
  llvm.func @triton_gen.sub_group_reduce() {
    %0 = llvm.mlir.constant(0 : i32) : i32
    // CHECK: [[VAL:%.*]] = llvm.mlir.constant(0 : i32) : i32
    // CHECK: llvm.call spir_funccc @_Z32sub_group_non_uniform_reduce_addi([[VAL]]) {{.*}} : (i32) -> i32
    %1 = triton_gen.sub_group_reduce add %0 {size = 16} : i32
    // CHECK: llvm.call spir_funccc @_Z32sub_group_non_uniform_reduce_muli([[VAL]]) {{.*}} : (i32) -> i32
    %2 = triton_gen.sub_group_reduce mul %0 {size = 16} : i32
    // CHECK: llvm.call spir_funccc @_Z32sub_group_non_uniform_reduce_mini([[VAL]]) {{.*}} : (i32) -> i32
    %3 = triton_gen.sub_group_reduce min %0 {size = 16} : i32
    // CHECK: llvm.call spir_funccc @_Z32sub_group_non_uniform_reduce_maxi([[VAL]]) {{.*}} : (i32) -> i32
    %4 = triton_gen.sub_group_reduce max %0 {size = 16} : i32
    // CHECK: llvm.call spir_funccc @_Z32sub_group_non_uniform_reduce_andi([[VAL]]) {{.*}} : (i32) -> i32
    %5 = triton_gen.sub_group_reduce and %0 {size = 16} : i32
    // CHECK: llvm.call spir_funccc @_Z31sub_group_non_uniform_reduce_ori([[VAL]]) {{.*}} : (i32) -> i32
    %6 = triton_gen.sub_group_reduce or %0 {size = 16} : i32
    // CHECK: llvm.call spir_funccc @_Z32sub_group_non_uniform_reduce_xori([[VAL]]) {{.*}} : (i32) -> i32
    %7 = triton_gen.sub_group_reduce xor %0 {size = 16} : i32
    llvm.return
  }
}

// -----

// CHECK-DAG: llvm.func spir_funccc @_Z40sub_group_non_uniform_scan_exclusive_addi(i32) -> i32 attributes {convergent, no_unwind, will_return}
// CHECK-DAG: llvm.func spir_funccc @_Z40sub_group_non_uniform_scan_exclusive_muli(i32) -> i32 attributes {convergent, no_unwind, will_return}
// CHECK-DAG: llvm.func spir_funccc @_Z40sub_group_non_uniform_scan_exclusive_maxi(i32) -> i32 attributes {convergent, no_unwind, will_return}
// CHECK-DAG: llvm.func spir_funccc @_Z40sub_group_non_uniform_scan_exclusive_mini(i32) -> i32 attributes {convergent, no_unwind, will_return}
// CHECK-DAG: llvm.func spir_funccc @_Z40sub_group_non_uniform_scan_exclusive_andi(i32) -> i32 attributes {convergent, no_unwind, will_return}
// CHECK-DAG: llvm.func spir_funccc @_Z39sub_group_non_uniform_scan_exclusive_ori(i32) -> i32 attributes {convergent, no_unwind, will_return}
// CHECK-DAG: llvm.func spir_funccc @_Z40sub_group_non_uniform_scan_exclusive_xori(i32) -> i32 attributes {convergent, no_unwind, will_return}

// CHECK-DAG: llvm.func spir_funccc @_Z40sub_group_non_uniform_scan_inclusive_addi(i32) -> i32 attributes {convergent, no_unwind, will_return}
// CHECK-DAG: llvm.func spir_funccc @_Z40sub_group_non_uniform_scan_inclusive_muli(i32) -> i32 attributes {convergent, no_unwind, will_return}
// CHECK-DAG: llvm.func spir_funccc @_Z40sub_group_non_uniform_scan_inclusive_maxi(i32) -> i32 attributes {convergent, no_unwind, will_return}
// CHECK-DAG: llvm.func spir_funccc @_Z40sub_group_non_uniform_scan_inclusive_mini(i32) -> i32 attributes {convergent, no_unwind, will_return}
// CHECK-DAG: llvm.func spir_funccc @_Z40sub_group_non_uniform_scan_inclusive_andi(i32) -> i32 attributes {convergent, no_unwind, will_return}
// CHECK-DAG: llvm.func spir_funccc @_Z39sub_group_non_uniform_scan_inclusive_ori(i32) -> i32 attributes {convergent, no_unwind, will_return}
// CHECK-DAG: llvm.func spir_funccc @_Z40sub_group_non_uniform_scan_inclusive_xori(i32) -> i32 attributes {convergent, no_unwind, will_return}

module attributes {
  spirv.target_env = #spirv.target_env<#spirv.vce<v1.4, [Kernel, Addresses, GroupNonUniformShuffle, Int64], []>, #spirv.resource_limits<subgroup_size = 16>>
} {
  llvm.func @triton_gen.sub_group_scan() {
    %0 = llvm.mlir.constant(0 : i32) : i32
    // CHECK: [[VAL:%.*]] = llvm.mlir.constant(0 : i32) : i32
    // CHECK: llvm.call spir_funccc @_Z40sub_group_non_uniform_scan_exclusive_addi([[VAL]]) {{.*}} : (i32) -> i32
    %1 = triton_gen.sub_group_scan add %0 {kind = exclusive} : i32
    // CHECK: llvm.call spir_funccc @_Z40sub_group_non_uniform_scan_exclusive_muli([[VAL]]) {{.*}} : (i32) -> i32
    %2 = triton_gen.sub_group_scan mul %0 {kind = exclusive} : i32
    // CHECK: llvm.call spir_funccc @_Z40sub_group_non_uniform_scan_exclusive_mini([[VAL]]) {{.*}} : (i32) -> i32
    %3 = triton_gen.sub_group_scan min %0 {kind = exclusive} : i32
    // CHECK: llvm.call spir_funccc @_Z40sub_group_non_uniform_scan_exclusive_maxi([[VAL]]) {{.*}} : (i32) -> i32
    %4 = triton_gen.sub_group_scan max %0 {kind = exclusive} : i32
    // CHECK: llvm.call spir_funccc @_Z40sub_group_non_uniform_scan_exclusive_andi([[VAL]]) {{.*}} : (i32) -> i32
    %5 = triton_gen.sub_group_scan and %0 {kind = exclusive} : i32
    // CHECK: llvm.call spir_funccc @_Z39sub_group_non_uniform_scan_exclusive_ori([[VAL]]) {{.*}} : (i32) -> i32
    %6 = triton_gen.sub_group_scan or %0 {kind = exclusive} : i32
    // CHECK: llvm.call spir_funccc @_Z40sub_group_non_uniform_scan_exclusive_xori([[VAL]]) {{.*}} : (i32) -> i32
    %7 = triton_gen.sub_group_scan xor %0 {kind = exclusive} : i32

    // CHECK: llvm.call spir_funccc @_Z40sub_group_non_uniform_scan_inclusive_addi([[VAL]]) {{.*}} : (i32) -> i32
    %8 = triton_gen.sub_group_scan add %0 {kind = inclusive} : i32
    // CHECK: llvm.call spir_funccc @_Z40sub_group_non_uniform_scan_inclusive_muli([[VAL]]) {{.*}} : (i32) -> i32
    %9 = triton_gen.sub_group_scan mul %0 {kind = inclusive} : i32
    // CHECK: llvm.call spir_funccc @_Z40sub_group_non_uniform_scan_inclusive_mini([[VAL]]) {{.*}} : (i32) -> i32
    %10 = triton_gen.sub_group_scan min %0 {kind = inclusive} : i32
    // CHECK: llvm.call spir_funccc @_Z40sub_group_non_uniform_scan_inclusive_maxi([[VAL]]) {{.*}} : (i32) -> i32
    %11 = triton_gen.sub_group_scan max %0 {kind = inclusive} : i32
    // CHECK: llvm.call spir_funccc @_Z40sub_group_non_uniform_scan_inclusive_andi([[VAL]]) {{.*}} : (i32) -> i32
    %12 = triton_gen.sub_group_scan and %0 {kind = inclusive} : i32
    // CHECK: llvm.call spir_funccc @_Z39sub_group_non_uniform_scan_inclusive_ori([[VAL]]) {{.*}} : (i32) -> i32
    %13 = triton_gen.sub_group_scan or %0 {kind = inclusive} : i32
    // CHECK: llvm.call spir_funccc @_Z40sub_group_non_uniform_scan_inclusive_xori([[VAL]]) {{.*}} : (i32) -> i32
    %14 = triton_gen.sub_group_scan xor %0 {kind = inclusive} : i32

    llvm.return
  }
}

// -----

// CHECK: llvm.func spir_funccc @_Z36intel_sub_group_i8_i8_matrix_mad_k32Dv8_sDv8_iS0_(vector<8xi16>, vector<8xi32>, vector<8xi32>) -> vector<8xi32> attributes {convergent, memory_effects = #llvm.memory_effects<other = none, argMem = none, inaccessibleMem = none>, no_unwind, will_return}

llvm.func @triton_gen.dpas.i8(%c : vector<8xi32>, %a : vector<8xi16>, %b : vector<8xi32>) {
  // CHECK:     llvm.func @triton_gen.dpas.i8(%arg0: vector<8xi32>, %arg1: vector<8xi16>, %arg2: vector<8xi32>) {
  // CHECK-NEXT: llvm.call spir_funccc @_Z36intel_sub_group_i8_i8_matrix_mad_k32Dv8_sDv8_iS0_(%arg1, %arg2, %arg0) {{.*}} : (vector<8xi16>, vector<8xi32>, vector<8xi32>) -> vector<8xi32>
  %0 = triton_gen.dpas %c, %a, %b {pa = i8, pb = i8, rc = 8} : (vector<8xi32>, vector<8xi16>, vector<8xi32>) -> vector<8xi32>
  llvm.return
}

// -----

// CHECK: llvm.func spir_funccc @_Z36intel_sub_group_u8_u8_matrix_mad_k32Dv8_sDv8_iS0_(vector<8xi16>, vector<8xi32>, vector<8xi32>) -> vector<8xi32> attributes {convergent, memory_effects = #llvm.memory_effects<other = none, argMem = none, inaccessibleMem = none>, no_unwind, will_return}

llvm.func @triton_gen.dpas.u8(%c : vector<8xi32>, %a : vector<8xi16>, %b : vector<8xi32>) {
  // CHECK:     llvm.func @triton_gen.dpas.u8(%arg0: vector<8xi32>, %arg1: vector<8xi16>, %arg2: vector<8xi32>) {
  // CHECK-NEXT: llvm.call spir_funccc @_Z36intel_sub_group_u8_u8_matrix_mad_k32Dv8_sDv8_iS0_(%arg1, %arg2, %arg0) {{.*}} : (vector<8xi16>, vector<8xi32>, vector<8xi32>) -> vector<8xi32>
  %0 = triton_gen.dpas %c, %a, %b {pa = u8, pb = u8, rc = 8} : (vector<8xi32>, vector<8xi16>, vector<8xi32>) -> vector<8xi32>
  llvm.return
}

// -----

// CHECK: llvm.func spir_funccc @_Z40intel_sub_group_bf16_bf16_matrix_mad_k16Dv8_sDv8_iDv8_f(vector<8xi16>, vector<8xi32>, vector<8xf32>) -> vector<8xf32> attributes {convergent, memory_effects = #llvm.memory_effects<other = none, argMem = none, inaccessibleMem = none>, no_unwind, will_return}

llvm.func @triton_gen.dpas.bf16(%c : vector<8xf32>, %a : vector<8xi16>, %b : vector<8xi32>) {
  // CHECK:     llvm.func @triton_gen.dpas.bf16(%arg0: vector<8xf32>, %arg1: vector<8xi16>, %arg2: vector<8xi32>) {
  // CHECK-NEXT: llvm.call spir_funccc @_Z40intel_sub_group_bf16_bf16_matrix_mad_k16Dv8_sDv8_iDv8_f(%arg1, %arg2, %arg0) {{.*}} : (vector<8xi16>, vector<8xi32>, vector<8xf32>) -> vector<8xf32>
  %0 = triton_gen.dpas %c, %a, %b {pa = bf16, pb = bf16, rc = 8} : (vector<8xf32>, vector<8xi16>, vector<8xi32>) -> vector<8xf32>
  llvm.return
}

// -----

// CHECK: llvm.func spir_funccc @_Z38intel_sub_group_f16_f16_matrix_mad_k16Dv8_sDv8_iDv8_f(vector<8xi16>, vector<8xi32>, vector<8xf32>) -> vector<8xf32> attributes {convergent, memory_effects = #llvm.memory_effects<other = none, argMem = none, inaccessibleMem = none>, no_unwind, will_return}

llvm.func @triton_gen.dpas.f16(%c : vector<8xf32>, %a : vector<8xi16>, %b : vector<8xi32>) {
  // CHECK:     llvm.func @triton_gen.dpas.f16(%arg0: vector<8xf32>, %arg1: vector<8xi16>, %arg2: vector<8xi32>) {
  // CHECK-NEXT: llvm.call spir_funccc @_Z38intel_sub_group_f16_f16_matrix_mad_k16Dv8_sDv8_iDv8_f(%arg1, %arg2, %arg0) {{.*}} : (vector<8xi16>, vector<8xi32>, vector<8xf32>) -> vector<8xf32>
  %0 = triton_gen.dpas %c, %a, %b {pa = f16, pb = f16, rc = 8} : (vector<8xf32>, vector<8xi16>, vector<8xi32>) -> vector<8xf32>
  llvm.return
}

// -----

// CHECK: llvm.func spir_funccc @_Z39intel_sub_group_tf32_tf32_matrix_mad_k8Dv4_fDv8_fS0_(vector<4xf32>, vector<8xf32>, vector<8xf32>) -> vector<8xf32> attributes {convergent, memory_effects = #llvm.memory_effects<other = none, argMem = none, inaccessibleMem = none>, no_unwind, will_return}

llvm.func @triton_gen.dpas.f32(%c : vector<8xf32>, %a : vector<4xf32>, %b : vector<8xf32>) {
  // CHECK:     llvm.func @triton_gen.dpas.f32(%arg0: vector<8xf32>, %arg1: vector<4xf32>, %arg2: vector<8xf32>) {
  // CHECK-NEXT: llvm.call spir_funccc @_Z39intel_sub_group_tf32_tf32_matrix_mad_k8Dv4_fDv8_fS0_
  // CHECK-SAME:    (%arg1, %arg2, %arg0)
  // CHECK-SAME:    convergent
  // CHECK-SAME:    : (vector<4xf32>, vector<8xf32>, vector<8xf32>) -> vector<8xf32>
  %0 = triton_gen.dpas %c, %a, %b {pa = tf32, pb = tf32, rc = 8} : (vector<8xf32>, vector<4xf32>, vector<8xf32>) -> vector<8xf32>
  llvm.return
}

// -----

// CHECK: llvm.func spir_funccc @_Z38intel_sub_group_f16_f16_matrix_mad_k16Dv8_sDv8_iDv8_Dh(vector<8xi16>, vector<8xi32>, vector<8xf16>) -> vector<8xf16> attributes {convergent, memory_effects = #llvm.memory_effects<other = none, argMem = none, inaccessibleMem = none>, no_unwind, will_return}

llvm.func @triton_gen.dpas.f16_accum(%c: vector<8xf16>, %a : vector<8xi16>, %b : vector<8xi32>) {
  // CHECK:     llvm.func @triton_gen.dpas.f16_accum(%arg0: vector<8xf16>, %arg1: vector<8xi16>, %arg2: vector<8xi32>) {
  // CHECK-NEXT: lvm.call spir_funccc @_Z38intel_sub_group_f16_f16_matrix_mad_k16Dv8_sDv8_iDv8_Dh
  // CHECK-SAME:    (%arg1, %arg2, %arg0)
  // CHECK-SAME:    convergent
  // CHECK-SAME:    : (vector<8xi16>, vector<8xi32>, vector<8xf16>) -> vector<8xf16>
  %0 = triton_gen.dpas %c, %a, %b {pa = f16, pb = f16, rc = 8} : (vector<8xf16>, vector<8xi16>, vector<8xi32>) -> vector<8xf16>
  llvm.return
}

// -----

// CHECK: llvm.func spir_funccc @_Z40intel_sub_group_bf16_bf16_matrix_mad_k16Dv8_sDv8_iS_(vector<8xi16>, vector<8xi32>, vector<8xi16>) -> vector<8xi16> attributes {convergent, memory_effects = #llvm.memory_effects<other = none, argMem = none, inaccessibleMem = none>, no_unwind, will_return}

llvm.func @triton_gen.dpas.bf16_accum(%c: vector<8xbf16>, %a : vector<8xi16>, %b : vector<8xi32>) {
  // CHECK:     llvm.func @triton_gen.dpas.bf16_accum(%arg0: vector<8xbf16>, %arg1: vector<8xi16>, %arg2: vector<8xi32>) {
  // CHECK-NEXT: [[CAST:%.*]] = llvm.bitcast %arg0 : vector<8xbf16> to vector<8xi16>
  // CHECK-NEXT: [[RES:%.*]] = llvm.call spir_funccc @_Z40intel_sub_group_bf16_bf16_matrix_mad_k16Dv8_sDv8_iS_
  // CHECK-SAME:    (%arg1, %arg2, [[CAST]])
  // CHECK-SAME:    convergent
  // CHECK-SAME:    : (vector<8xi16>, vector<8xi32>, vector<8xi16>) -> vector<8xi16>
  %0 = triton_gen.dpas %c, %a, %b {pa = bf16, pb = bf16, rc = 8} : (vector<8xbf16>, vector<8xi16>, vector<8xi32>) -> vector<8xbf16>
  // CHECK-NEXT: {{%.*}} = llvm.bitcast [[RES]] : vector<8xi16> to vector<8xbf16>
  llvm.return
}

// -----

<<<<<<< HEAD
// CHECK: llvm.func spir_funccc @llvm.genx.GenISA.simdBlockRead(!llvm.ptr<3>) -> vector<64xi16> attributes {memory_effects = #llvm.memory_effects<other = none, argMem = read, inaccessibleMem = none>, no_unwind, will_return}

llvm.func @triton_gen.simdblockread(%ptr: !llvm.ptr<3>) {
  // CHECK:     llvm.func @triton_gen.simdblockread(%arg0: !llvm.ptr<3>) {
  // CHECK:       llvm.call spir_funccc @llvm.genx.GenISA.simdBlockRead(%arg0) {{.*}} : (!llvm.ptr<3>) -> vector<64xi16>
  %ret = triton_gen.simdblockread %ptr : (!llvm.ptr<3>) -> vector<64xi16>
  llvm.return
}

// -----

// CHECK: llvm.func spir_funccc @_Z30intel_sub_group_block_read_us2PU3AS3t(!llvm.ptr<3>) -> vector<2xi16> attributes {memory_effects = #llvm.memory_effects<other = none, argMem = read, inaccessibleMem = none>, no_unwind, will_return}
=======
// CHECK: llvm.func spir_funccc @_Z30intel_sub_group_block_read_us2PU3AS3t(!llvm.ptr<3>) -> vector<2xi16> attributes {passthrough = ["nounwind", "willreturn", ["memory", "1"]]}
>>>>>>> 3fc58dff

llvm.func @triton_gen.simdblockread(%ptr: !llvm.ptr<3>) {
  // CHECK:     llvm.func @triton_gen.simdblockread(%arg0: !llvm.ptr<3>) {
  // CHECK:       llvm.call spir_funccc @_Z30intel_sub_group_block_read_us2PU3AS3t(%arg0) {{.*}} : (!llvm.ptr<3>) -> vector<2xi16>
  %ret = triton_gen.simdblockread %ptr : (!llvm.ptr<3>) -> vector<2xi16>
  llvm.return
}

// -----

<<<<<<< HEAD
// CHECK: llvm.func spir_funccc @llvm.genx.GenISA.simdBlockWrite(!llvm.ptr<3>, vector<64xi16>) attributes {memory_effects = #llvm.memory_effects<other = none, argMem = readwrite, inaccessibleMem = none>, no_unwind, will_return}

llvm.func @triton_gen.simdblockwrite(%ptr: !llvm.ptr<3>, %val : vector<64xi16>) {
  // CHECK:     llvm.func @triton_gen.simdblockwrite(%arg0: !llvm.ptr<3>, %arg1: vector<64xi16>) {
  // CHECK:       llvm.call spir_funccc @llvm.genx.GenISA.simdBlockWrite(%arg0, %arg1) {{.*}} : (!llvm.ptr<3>, vector<64xi16>) -> ()
  triton_gen.simdblockwrite %ptr, %val : (!llvm.ptr<3>, vector<64xi16>)
  llvm.return
}

// -----

// CHECK: llvm.func spir_funccc @_Z31intel_sub_group_block_write_us2PU3AS3tDv2_t(!llvm.ptr<3>, vector<2xi16>) attributes {memory_effects = #llvm.memory_effects<other = none, argMem = readwrite, inaccessibleMem = none>, no_unwind, will_return}
=======
// CHECK: llvm.func spir_funccc @_Z31intel_sub_group_block_write_us2PU3AS3tDv2_t(!llvm.ptr<3>, vector<2xi16>) attributes {passthrough = ["nounwind", "willreturn", ["memory", "3"]]}
>>>>>>> 3fc58dff

llvm.func @triton_gen.simdblockwrite(%ptr: !llvm.ptr<3>, %val : vector<2xi16>) {
  // CHECK:     llvm.func @triton_gen.simdblockwrite(%arg0: !llvm.ptr<3>, %arg1: vector<2xi16>) {
  // CHECK:       llvm.call spir_funccc @_Z31intel_sub_group_block_write_us2PU3AS3tDv2_t(%arg0, %arg1) {{.*}} : (!llvm.ptr<3>, vector<2xi16>) -> ()
  triton_gen.simdblockwrite %ptr, %val : (!llvm.ptr<3>, vector<2xi16>)
  llvm.return
}<|MERGE_RESOLUTION|>--- conflicted
+++ resolved
@@ -284,22 +284,7 @@
 
 // -----
 
-<<<<<<< HEAD
-// CHECK: llvm.func spir_funccc @llvm.genx.GenISA.simdBlockRead(!llvm.ptr<3>) -> vector<64xi16> attributes {memory_effects = #llvm.memory_effects<other = none, argMem = read, inaccessibleMem = none>, no_unwind, will_return}
-
-llvm.func @triton_gen.simdblockread(%ptr: !llvm.ptr<3>) {
-  // CHECK:     llvm.func @triton_gen.simdblockread(%arg0: !llvm.ptr<3>) {
-  // CHECK:       llvm.call spir_funccc @llvm.genx.GenISA.simdBlockRead(%arg0) {{.*}} : (!llvm.ptr<3>) -> vector<64xi16>
-  %ret = triton_gen.simdblockread %ptr : (!llvm.ptr<3>) -> vector<64xi16>
-  llvm.return
-}
-
-// -----
-
 // CHECK: llvm.func spir_funccc @_Z30intel_sub_group_block_read_us2PU3AS3t(!llvm.ptr<3>) -> vector<2xi16> attributes {memory_effects = #llvm.memory_effects<other = none, argMem = read, inaccessibleMem = none>, no_unwind, will_return}
-=======
-// CHECK: llvm.func spir_funccc @_Z30intel_sub_group_block_read_us2PU3AS3t(!llvm.ptr<3>) -> vector<2xi16> attributes {passthrough = ["nounwind", "willreturn", ["memory", "1"]]}
->>>>>>> 3fc58dff
 
 llvm.func @triton_gen.simdblockread(%ptr: !llvm.ptr<3>) {
   // CHECK:     llvm.func @triton_gen.simdblockread(%arg0: !llvm.ptr<3>) {
@@ -310,22 +295,7 @@
 
 // -----
 
-<<<<<<< HEAD
-// CHECK: llvm.func spir_funccc @llvm.genx.GenISA.simdBlockWrite(!llvm.ptr<3>, vector<64xi16>) attributes {memory_effects = #llvm.memory_effects<other = none, argMem = readwrite, inaccessibleMem = none>, no_unwind, will_return}
-
-llvm.func @triton_gen.simdblockwrite(%ptr: !llvm.ptr<3>, %val : vector<64xi16>) {
-  // CHECK:     llvm.func @triton_gen.simdblockwrite(%arg0: !llvm.ptr<3>, %arg1: vector<64xi16>) {
-  // CHECK:       llvm.call spir_funccc @llvm.genx.GenISA.simdBlockWrite(%arg0, %arg1) {{.*}} : (!llvm.ptr<3>, vector<64xi16>) -> ()
-  triton_gen.simdblockwrite %ptr, %val : (!llvm.ptr<3>, vector<64xi16>)
-  llvm.return
-}
-
-// -----
-
 // CHECK: llvm.func spir_funccc @_Z31intel_sub_group_block_write_us2PU3AS3tDv2_t(!llvm.ptr<3>, vector<2xi16>) attributes {memory_effects = #llvm.memory_effects<other = none, argMem = readwrite, inaccessibleMem = none>, no_unwind, will_return}
-=======
-// CHECK: llvm.func spir_funccc @_Z31intel_sub_group_block_write_us2PU3AS3tDv2_t(!llvm.ptr<3>, vector<2xi16>) attributes {passthrough = ["nounwind", "willreturn", ["memory", "3"]]}
->>>>>>> 3fc58dff
 
 llvm.func @triton_gen.simdblockwrite(%ptr: !llvm.ptr<3>, %val : vector<2xi16>) {
   // CHECK:     llvm.func @triton_gen.simdblockwrite(%arg0: !llvm.ptr<3>, %arg1: vector<2xi16>) {
